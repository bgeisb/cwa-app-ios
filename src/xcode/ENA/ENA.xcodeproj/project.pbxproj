// !$*UTF8*$!
{
	archiveVersion = 1;
	classes = {
	};
	objectVersion = 52;
	objects = {

/* Begin PBXBuildFile section */
		0103CED12536D1A100BDAAD1 /* AppInformationCellModel.swift in Sources */ = {isa = PBXBuildFile; fileRef = 0103CED02536D1A100BDAAD1 /* AppInformationCellModel.swift */; };
		0105D89325B8768A007E288B /* CachingHTTPClientMock.swift in Sources */ = {isa = PBXBuildFile; fileRef = 35163D23251CFCCB00D220CA /* CachingHTTPClientMock.swift */; };
		0105D8AA25B87920007E288B /* SAP_Internal_Stats_KeyFigure+Formatting.swift in Sources */ = {isa = PBXBuildFile; fileRef = 0105D8A925B87920007E288B /* SAP_Internal_Stats_KeyFigure+Formatting.swift */; };
		010B3D3B25A8667C00EB44AB /* ExposureDetectionViewModelTests.swift in Sources */ = {isa = PBXBuildFile; fileRef = 010B3D3A25A8667C00EB44AB /* ExposureDetectionViewModelTests.swift */; };
		010B3DA225ADEBFF00EB44AB /* HomeRiskCellModelTests.swift in Sources */ = {isa = PBXBuildFile; fileRef = 010B3D8525ADE5FD00EB44AB /* HomeRiskCellModelTests.swift */; };
		011E13AE24680A4000973467 /* HTTPClient.swift in Sources */ = {isa = PBXBuildFile; fileRef = 011E13AD24680A4000973467 /* HTTPClient.swift */; };
		011E4B032483A92A002E6412 /* MockExposureManager.swift in Sources */ = {isa = PBXBuildFile; fileRef = CD678F6A246C43E200B6A0F8 /* MockExposureManager.swift */; };
		0120ECDD25875D8B00F78944 /* DiaryDayEntryCellModel.swift in Sources */ = {isa = PBXBuildFile; fileRef = 0120ECDC25875D8B00F78944 /* DiaryDayEntryCellModel.swift */; };
		0120ECF32587607600F78944 /* DiaryDayEntryCellModelTest.swift in Sources */ = {isa = PBXBuildFile; fileRef = 0120ECF22587607600F78944 /* DiaryDayEntryCellModelTest.swift */; };
		0120ECFE2587631200F78944 /* DiaryDayAddCellModelTest.swift in Sources */ = {isa = PBXBuildFile; fileRef = 0120ECFD2587631100F78944 /* DiaryDayAddCellModelTest.swift */; };
		0123D5992501385200A91838 /* ExposureSubmissionErrorTests.swift in Sources */ = {isa = PBXBuildFile; fileRef = 0123D5972501383100A91838 /* ExposureSubmissionErrorTests.swift */; };
		0130F67225B1851000B6BDA3 /* HomeStatisticsCellModel.swift in Sources */ = {isa = PBXBuildFile; fileRef = 0130F67125B1851000B6BDA3 /* HomeStatisticsCellModel.swift */; };
		0130F67C25B1859700B6BDA3 /* HomeStatisticsCard.swift in Sources */ = {isa = PBXBuildFile; fileRef = 0130F66625B1813000B6BDA3 /* HomeStatisticsCard.swift */; };
		0130F68125B186DB00B6BDA3 /* SAP_Internal_Stats_Statistics+SupportedIDs.swift in Sources */ = {isa = PBXBuildFile; fileRef = 0130F68025B186DB00B6BDA3 /* SAP_Internal_Stats_Statistics+SupportedIDs.swift */; };
		013C412825545C2D00826C9F /* DebugRiskCalculation.swift in Sources */ = {isa = PBXBuildFile; fileRef = 013C412725545C2D00826C9F /* DebugRiskCalculation.swift */; };
		013C413D255463A400826C9F /* DMDebugRiskCalculationViewController.swift in Sources */ = {isa = PBXBuildFile; fileRef = 013C413C255463A400826C9F /* DMDebugRiskCalculationViewController.swift */; };
		013DC102245DAC4E00EE58B0 /* Store.swift in Sources */ = {isa = PBXBuildFile; fileRef = 013DC101245DAC4E00EE58B0 /* Store.swift */; };
		014086B82588F9FD00E9E5B2 /* DiaryEditEntriesViewModelTest.swift in Sources */ = {isa = PBXBuildFile; fileRef = 014086B72588F95000E9E5B2 /* DiaryEditEntriesViewModelTest.swift */; };
		014086BD2589033A00E9E5B2 /* DiaryEditEntriesCellModel.swift in Sources */ = {isa = PBXBuildFile; fileRef = 014086BC2589033A00E9E5B2 /* DiaryEditEntriesCellModel.swift */; };
		014086C52589040200E9E5B2 /* DiaryEditEntriesCellModelTest.swift in Sources */ = {isa = PBXBuildFile; fileRef = 014086C42589040200E9E5B2 /* DiaryEditEntriesCellModelTest.swift */; };
		0144BDE1250924CC00B0857C /* SymptomsOnset.swift in Sources */ = {isa = PBXBuildFile; fileRef = 0144BDE0250924CC00B0857C /* SymptomsOnset.swift */; };
		0144BDE32509288B00B0857C /* SymptomsOnsetTests.swift in Sources */ = {isa = PBXBuildFile; fileRef = 0144BDE22509288B00B0857C /* SymptomsOnsetTests.swift */; };
		0144BDED250A3E5300B0857C /* ExposureSubmissionCoordinatorModel.swift in Sources */ = {isa = PBXBuildFile; fileRef = 0144BDEC250A3E5300B0857C /* ExposureSubmissionCoordinatorModel.swift */; };
		014891B324F90D0B002A6F77 /* ENA.plist in Resources */ = {isa = PBXBuildFile; fileRef = 014891B224F90D0B002A6F77 /* ENA.plist */; };
		015178C22507D2E50074F095 /* ExposureSubmissionSymptomsOnsetViewControllerTests.swift in Sources */ = {isa = PBXBuildFile; fileRef = 015178C12507D2A90074F095 /* ExposureSubmissionSymptomsOnsetViewControllerTests.swift */; };
		015692E424B48C3F0033F35E /* TimeInterval+Convenience.swift in Sources */ = {isa = PBXBuildFile; fileRef = 015692E324B48C3F0033F35E /* TimeInterval+Convenience.swift */; };
		01571B7A255E9A6F00E4E891 /* config-wru-2020-11-13 in Resources */ = {isa = PBXBuildFile; fileRef = 01571B79255E9A6F00E4E891 /* config-wru-2020-11-13 */; };
		015E8C0824C997D200C0A4B3 /* CWASQLite.framework in Frameworks */ = {isa = PBXBuildFile; fileRef = B1FF6B6A2497D0B40041CF02 /* CWASQLite.framework */; };
		015E8C0924C9983600C0A4B3 /* CWASQLite.framework in Embed Frameworks */ = {isa = PBXBuildFile; fileRef = B1FF6B6A2497D0B40041CF02 /* CWASQLite.framework */; settings = {ATTRIBUTES = (CodeSignOnCopy, RemoveHeadersOnCopy, ); }; };
		016146912487A43E00660992 /* LinkHelper.swift in Sources */ = {isa = PBXBuildFile; fileRef = 016146902487A43E00660992 /* LinkHelper.swift */; };
		01678E9C249A5F08003B048B /* testStore.sqlite in Resources */ = {isa = PBXBuildFile; fileRef = 01678E9A249A521F003B048B /* testStore.sqlite */; };
		016961992540574700FF92E3 /* ExposureSubmissionTestResultViewModel.swift in Sources */ = {isa = PBXBuildFile; fileRef = 016961982540574700FF92E3 /* ExposureSubmissionTestResultViewModel.swift */; };
		016961B32549649900FF92E3 /* ExposureSubmissionTestResultViewModelTests.swift in Sources */ = {isa = PBXBuildFile; fileRef = 016961AF2549630100FF92E3 /* ExposureSubmissionTestResultViewModelTests.swift */; };
		016E25F325AF13EA0077C64C /* HomeStatisticsTableViewCell.swift in Sources */ = {isa = PBXBuildFile; fileRef = 016E25F125AF13EA0077C64C /* HomeStatisticsTableViewCell.swift */; };
		016E25F425AF13EA0077C64C /* HomeStatisticsTableViewCell.xib in Resources */ = {isa = PBXBuildFile; fileRef = 016E25F225AF13EA0077C64C /* HomeStatisticsTableViewCell.xib */; };
		016E260325AF20300077C64C /* HomeStatisticsCardView.swift in Sources */ = {isa = PBXBuildFile; fileRef = 016E260225AF20300077C64C /* HomeStatisticsCardView.swift */; };
		016E260825AF20540077C64C /* HomeStatisticsCardView.xib in Resources */ = {isa = PBXBuildFile; fileRef = 016E260725AF20540077C64C /* HomeStatisticsCardView.xib */; };
		016E262F25AF45770077C64C /* StatisticsInfoViewController.swift in Sources */ = {isa = PBXBuildFile; fileRef = 016E261325AF43450077C64C /* StatisticsInfoViewController.swift */; };
		016E264C25B0327B0077C64C /* HomeStatisticsCardViewModel.swift in Sources */ = {isa = PBXBuildFile; fileRef = 016E264B25B0327B0077C64C /* HomeStatisticsCardViewModel.swift */; };
		01734B5C255D6C4500E60A8B /* key_download_parameters.pb.swift in Sources */ = {isa = PBXBuildFile; fileRef = 01734B56255D6C4500E60A8B /* key_download_parameters.pb.swift */; };
		01734B5D255D6C4500E60A8B /* semantic_version.pb.swift in Sources */ = {isa = PBXBuildFile; fileRef = 01734B57255D6C4500E60A8B /* semantic_version.pb.swift */; };
		01734B5E255D6C4500E60A8B /* risk_calculation_parameters.pb.swift in Sources */ = {isa = PBXBuildFile; fileRef = 01734B58255D6C4500E60A8B /* risk_calculation_parameters.pb.swift */; };
		01734B5F255D6C4500E60A8B /* app_config_ios.pb.swift in Sources */ = {isa = PBXBuildFile; fileRef = 01734B59255D6C4500E60A8B /* app_config_ios.pb.swift */; };
		01734B60255D6C4500E60A8B /* exposure_detection_parameters.pb.swift in Sources */ = {isa = PBXBuildFile; fileRef = 01734B5A255D6C4500E60A8B /* exposure_detection_parameters.pb.swift */; };
		01734B6E255D73E400E60A8B /* ENExposureConfiguration+Convenience.swift in Sources */ = {isa = PBXBuildFile; fileRef = 01734B6D255D73E400E60A8B /* ENExposureConfiguration+Convenience.swift */; };
		0177F48825501111009DD568 /* RiskCalculationResult.swift in Sources */ = {isa = PBXBuildFile; fileRef = 0177F48125501111009DD568 /* RiskCalculationResult.swift */; };
		0177F4B125503805009DD568 /* ScanInstanceTest.swift in Sources */ = {isa = PBXBuildFile; fileRef = 0177F4B025503805009DD568 /* ScanInstanceTest.swift */; };
		017AD0C1259BBD1700FA2B3F /* HomeTestResultTableViewCell.swift in Sources */ = {isa = PBXBuildFile; fileRef = 01A4DC7925922EBD007D5794 /* HomeTestResultTableViewCell.swift */; };
		017AD0C5259BBD1C00FA2B3F /* HomeTestResultTableViewCell.xib in Resources */ = {isa = PBXBuildFile; fileRef = 01A4DC7825922EBD007D5794 /* HomeTestResultTableViewCell.xib */; };
		017AD0C9259BBD2E00FA2B3F /* HomeTestResultCellModel.swift in Sources */ = {isa = PBXBuildFile; fileRef = 01A4DC8C25922F05007D5794 /* HomeTestResultCellModel.swift */; };
		017AD105259DC20E00FA2B3F /* HomeShownPositiveTestResultTableViewCell.xib in Resources */ = {isa = PBXBuildFile; fileRef = 01A4DC5625922EB0007D5794 /* HomeShownPositiveTestResultTableViewCell.xib */; };
		017AD10F259DC46E00FA2B3F /* HomeShownPositiveTestResultTableViewCell.swift in Sources */ = {isa = PBXBuildFile; fileRef = 01A4DC5725922EB1007D5794 /* HomeShownPositiveTestResultTableViewCell.swift */; };
		017AD114259DCD3400FA2B3F /* HomeShownPositiveTestResultCellModel.swift in Sources */ = {isa = PBXBuildFile; fileRef = 017AD113259DCD3400FA2B3F /* HomeShownPositiveTestResultCellModel.swift */; };
		017AD122259DDED100FA2B3F /* ISO8601DateFormatter+ContactDiary.swift in Sources */ = {isa = PBXBuildFile; fileRef = 017AD121259DDE6B00FA2B3F /* ISO8601DateFormatter+ContactDiary.swift */; };
		017AD13625A3238300FA2B3F /* iOS13TestCase.swift in Sources */ = {isa = PBXBuildFile; fileRef = 017AD13525A3235B00FA2B3F /* iOS13TestCase.swift */; };
		017AD14625A4546400FA2B3F /* UITableViewController+Enum.swift in Sources */ = {isa = PBXBuildFile; fileRef = 710ABB1E2475115500948792 /* UITableViewController+Enum.swift */; };
		017AD16525A4559300FA2B3F /* UITableView+Dequeue.swift in Sources */ = {isa = PBXBuildFile; fileRef = 514EE99A246D4C4C00DE4884 /* UITableView+Dequeue.swift */; };
		017AD17F25A5A30500FA2B3F /* DynamicHeader+ExposureDetection.swift in Sources */ = {isa = PBXBuildFile; fileRef = 017AD17E25A5A30500FA2B3F /* DynamicHeader+ExposureDetection.swift */; };
		017AD18725A5C70700FA2B3F /* DynamicCell+ExposureDetection.swift in Sources */ = {isa = PBXBuildFile; fileRef = 017AD18625A5C70700FA2B3F /* DynamicCell+ExposureDetection.swift */; };
		017AD18C25A5C70900FA2B3F /* ActiveTracing+ExposureDetection.swift in Sources */ = {isa = PBXBuildFile; fileRef = 017AD18B25A5C70900FA2B3F /* ActiveTracing+ExposureDetection.swift */; };
		0185DDDE25B77786001FBEA7 /* HomeStatisticsCellModelTests.swift in Sources */ = {isa = PBXBuildFile; fileRef = 0185DDDD25B77786001FBEA7 /* HomeStatisticsCellModelTests.swift */; };
		0190986A257E64A70065D050 /* DiaryOverviewTableViewController.swift in Sources */ = {isa = PBXBuildFile; fileRef = 01909845257E61350065D050 /* DiaryOverviewTableViewController.swift */; };
		01909874257E64BD0065D050 /* DiaryDayViewController.swift in Sources */ = {isa = PBXBuildFile; fileRef = 01909862257E63810065D050 /* DiaryDayViewController.swift */; };
		01909875257E64BD0065D050 /* DiaryAddAndEditEntryViewController.swift in Sources */ = {isa = PBXBuildFile; fileRef = 0190984C257E62C70065D050 /* DiaryAddAndEditEntryViewController.swift */; };
		01909876257E64BD0065D050 /* DiaryAddAndEditEntryViewModel.swift in Sources */ = {isa = PBXBuildFile; fileRef = 01909851257E62CB0065D050 /* DiaryAddAndEditEntryViewModel.swift */; };
		01909877257E64BD0065D050 /* DiaryEditEntriesViewController.swift in Sources */ = {isa = PBXBuildFile; fileRef = 01909834257E606C0065D050 /* DiaryEditEntriesViewController.swift */; };
		01909878257E64BD0065D050 /* DiaryEditEntriesViewModel.swift in Sources */ = {isa = PBXBuildFile; fileRef = 0190983C257E60760065D050 /* DiaryEditEntriesViewModel.swift */; };
		0190987D257E64C70065D050 /* DiaryCoordinator.swift in Sources */ = {isa = PBXBuildFile; fileRef = 0190982B257E5AF70065D050 /* DiaryCoordinator.swift */; };
		01909882257E675D0065D050 /* DiaryContactPerson.swift in Sources */ = {isa = PBXBuildFile; fileRef = 01909881257E675D0065D050 /* DiaryContactPerson.swift */; };
		01909888257E7B900065D050 /* ExposureSubmissionQRInfoViewController.swift in Sources */ = {isa = PBXBuildFile; fileRef = 01909886257E7B900065D050 /* ExposureSubmissionQRInfoViewController.swift */; };
		01909889257E7B900065D050 /* ExposureSubmissionQRInfoViewModel.swift in Sources */ = {isa = PBXBuildFile; fileRef = 01909887257E7B900065D050 /* ExposureSubmissionQRInfoViewModel.swift */; };
		0190B225255C423600CF4244 /* Date+Age.swift in Sources */ = {isa = PBXBuildFile; fileRef = 0190B224255C423600CF4244 /* Date+Age.swift */; };
		019BFC6C24C9901A0053973D /* sqlite3.c in Sources */ = {isa = PBXBuildFile; fileRef = 0DFCC2702484DC8400E2811D /* sqlite3.c */; settings = {COMPILER_FLAGS = "-w"; }; };
		019C9F0025894BAA00B26392 /* DiaryStoringProviding.swift in Sources */ = {isa = PBXBuildFile; fileRef = 019C9EFF25894BAA00B26392 /* DiaryStoringProviding.swift */; };
		019C9F1E25894CDD00B26392 /* DiaryOverviewViewModel.swift in Sources */ = {isa = PBXBuildFile; fileRef = 019C9F1D25894CDD00B26392 /* DiaryOverviewViewModel.swift */; };
		019C9F2D258951B700B26392 /* ContactPersonEncounter.swift in Sources */ = {isa = PBXBuildFile; fileRef = 019C9F2C258951B700B26392 /* ContactPersonEncounter.swift */; };
		019C9F32258951B900B26392 /* LocationVisit.swift in Sources */ = {isa = PBXBuildFile; fileRef = 019C9F31258951B900B26392 /* LocationVisit.swift */; };
		019C9F34258951BB00B26392 /* DiaryDay.swift in Sources */ = {isa = PBXBuildFile; fileRef = 019C9F33258951BB00B26392 /* DiaryDay.swift */; };
		019C9F39258951BD00B26392 /* DiaryEntryType.swift in Sources */ = {isa = PBXBuildFile; fileRef = 019C9F38258951BC00B26392 /* DiaryEntryType.swift */; };
		019C9F3B258951BE00B26392 /* DiaryEntry.swift in Sources */ = {isa = PBXBuildFile; fileRef = 019C9F3A258951BE00B26392 /* DiaryEntry.swift */; };
		019C9F40258951C000B26392 /* DiaryLocation.swift in Sources */ = {isa = PBXBuildFile; fileRef = 019C9F3F258951C000B26392 /* DiaryLocation.swift */; };
		01A1B442252DE57000841B63 /* ExposureSubmissionQRScannerViewModelTests.swift in Sources */ = {isa = PBXBuildFile; fileRef = 01A1B441252DE54600841B63 /* ExposureSubmissionQRScannerViewModelTests.swift */; };
		01A1B44A252DFD7800841B63 /* MetadataObject.swift in Sources */ = {isa = PBXBuildFile; fileRef = 01A1B449252DFD7700841B63 /* MetadataObject.swift */; };
		01A1B452252DFDC400841B63 /* FakeMetadataMachineReadableObject.swift in Sources */ = {isa = PBXBuildFile; fileRef = 01A1B451252DFD9400841B63 /* FakeMetadataMachineReadableObject.swift */; };
		01A1B45C252E077600841B63 /* TimeInterval+Convenience.swift in Sources */ = {isa = PBXBuildFile; fileRef = 015692E324B48C3F0033F35E /* TimeInterval+Convenience.swift */; };
		01A1B467252E19D000841B63 /* ExposureSubmissionCoordinatorModelTests.swift in Sources */ = {isa = PBXBuildFile; fileRef = 01A1B460252E17F900841B63 /* ExposureSubmissionCoordinatorModelTests.swift */; };
		01A2367A2519D1E80043D9F8 /* ExposureSubmissionWarnOthersViewModel.swift in Sources */ = {isa = PBXBuildFile; fileRef = 01A236792519D1E80043D9F8 /* ExposureSubmissionWarnOthersViewModel.swift */; };
		01A23685251A23740043D9F8 /* ExposureSubmissionQRInfoModelTests.swift in Sources */ = {isa = PBXBuildFile; fileRef = 01A23684251A22E90043D9F8 /* ExposureSubmissionQRInfoModelTests.swift */; };
		01A4DC6A25922EB4007D5794 /* HomeTextItemView.swift in Sources */ = {isa = PBXBuildFile; fileRef = 01A4DC6125922EB2007D5794 /* HomeTextItemView.swift */; };
		01A4DC6C25922EB4007D5794 /* HomeRiskTableViewCell.swift in Sources */ = {isa = PBXBuildFile; fileRef = 01A4DC5D25922EB2007D5794 /* HomeRiskTableViewCell.swift */; };
		01A4DC6D25922EB4007D5794 /* HomeLoadingItemView.swift in Sources */ = {isa = PBXBuildFile; fileRef = 01A4DC6725922EB3007D5794 /* HomeLoadingItemView.swift */; };
		01A4DC6E25922EB4007D5794 /* HomeImageItemView.swift in Sources */ = {isa = PBXBuildFile; fileRef = 01A4DC6625922EB3007D5794 /* HomeImageItemView.swift */; };
		01A4DC6F25922EB4007D5794 /* HomeListItemView.swift in Sources */ = {isa = PBXBuildFile; fileRef = 01A4DC6925922EB4007D5794 /* HomeListItemView.swift */; };
		01A4DC7025922EB4007D5794 /* HomeItemView.swift in Sources */ = {isa = PBXBuildFile; fileRef = 01A4DC6525922EB3007D5794 /* HomeItemView.swift */; };
		01A4DC7125922EB4007D5794 /* HomeThankYouTableViewCell.swift in Sources */ = {isa = PBXBuildFile; fileRef = 01A4DC5B25922EB1007D5794 /* HomeThankYouTableViewCell.swift */; };
		01A4DC9D259247AF007D5794 /* HomeRiskTableViewCell.xib in Resources */ = {isa = PBXBuildFile; fileRef = 01A4DC5925922EB1007D5794 /* HomeRiskTableViewCell.xib */; };
		01A4DCB125925121007D5794 /* HomeThankYouTableViewCell.xib in Resources */ = {isa = PBXBuildFile; fileRef = 01A4DC5A25922EB1007D5794 /* HomeThankYouTableViewCell.xib */; };
		01A4DCB6259264F9007D5794 /* HomeThankYouCellModel.swift in Sources */ = {isa = PBXBuildFile; fileRef = 01A4DCB5259264F9007D5794 /* HomeThankYouCellModel.swift */; };
		01A4DCDE2592692D007D5794 /* HomeImageItemView.xib in Resources */ = {isa = PBXBuildFile; fileRef = 01A4DC6325922EB3007D5794 /* HomeImageItemView.xib */; };
		01A4DCE225926931007D5794 /* HomeLoadingItemView.xib in Resources */ = {isa = PBXBuildFile; fileRef = 01A4DC6825922EB4007D5794 /* HomeLoadingItemView.xib */; };
		01A4DCE625926934007D5794 /* HomeTextItemView.xib in Resources */ = {isa = PBXBuildFile; fileRef = 01A4DC6225922EB3007D5794 /* HomeTextItemView.xib */; };
		01A4DCEA25926938007D5794 /* HomeListItemView.xib in Resources */ = {isa = PBXBuildFile; fileRef = 01A4DC6425922EB3007D5794 /* HomeListItemView.xib */; };
		01A4DCFE25926A66007D5794 /* HomeImageItemViewModel.swift in Sources */ = {isa = PBXBuildFile; fileRef = 01A4DCFD25926A66007D5794 /* HomeImageItemViewModel.swift */; };
		01A4DD0325926A6A007D5794 /* HomeTextItemViewModel.swift in Sources */ = {isa = PBXBuildFile; fileRef = 01A4DD0225926A6A007D5794 /* HomeTextItemViewModel.swift */; };
		01A4DD0825926A6E007D5794 /* HomeListItemViewModel.swift in Sources */ = {isa = PBXBuildFile; fileRef = 01A4DD0725926A6E007D5794 /* HomeListItemViewModel.swift */; };
		01A4DD0D25926A73007D5794 /* HomeLoadingItemViewModel.swift in Sources */ = {isa = PBXBuildFile; fileRef = 01A4DD0C25926A72007D5794 /* HomeLoadingItemViewModel.swift */; };
		01A4DD3825935AC1007D5794 /* CellPositionInSection.swift in Sources */ = {isa = PBXBuildFile; fileRef = 01A4DD3725935AC1007D5794 /* CellPositionInSection.swift */; };
		01A4DD4325935D1F007D5794 /* HomeRiskCellModel.swift in Sources */ = {isa = PBXBuildFile; fileRef = 01A4DD4225935D1F007D5794 /* HomeRiskCellModel.swift */; };
		01A6EFC7258BE9C20001D8C2 /* NotificationSettingsOnTableViewCell.xib in Resources */ = {isa = PBXBuildFile; fileRef = 01D02765258BD61600B6389A /* NotificationSettingsOnTableViewCell.xib */; };
		01A6EFCB258BE9C60001D8C2 /* NotificationSettingsOffTableViewCell.xib in Resources */ = {isa = PBXBuildFile; fileRef = 01A6EFB4258BD6270001D8C2 /* NotificationSettingsOffTableViewCell.xib */; };
		01A97DD12506768F00C07C37 /* DatePickerOptionViewModelTests.swift in Sources */ = {isa = PBXBuildFile; fileRef = 01A97DD02506767E00C07C37 /* DatePickerOptionViewModelTests.swift */; };
		01A97DD32506769F00C07C37 /* DatePickerDayViewModelTests.swift in Sources */ = {isa = PBXBuildFile; fileRef = 01A97DD22506769F00C07C37 /* DatePickerDayViewModelTests.swift */; };
		01B605C4258A30C70093DB8E /* DiaryOverviewViewModelTest.swift in Sources */ = {isa = PBXBuildFile; fileRef = 01B605C3258A181C0093DB8E /* DiaryOverviewViewModelTest.swift */; };
		01B605C9258A32F00093DB8E /* DiaryDayTest.swift in Sources */ = {isa = PBXBuildFile; fileRef = 01B605C8258A32930093DB8E /* DiaryDayTest.swift */; };
		01B605CE258A38330093DB8E /* DiaryEntryTest.swift in Sources */ = {isa = PBXBuildFile; fileRef = 01B605CD258A38330093DB8E /* DiaryEntryTest.swift */; };
		01B605D9258A49E70093DB8E /* DiaryLocationTest.swift in Sources */ = {isa = PBXBuildFile; fileRef = 01B605D8258A49E70093DB8E /* DiaryLocationTest.swift */; };
		01B605E7258A4A980093DB8E /* DiaryContactPersonTest.swift in Sources */ = {isa = PBXBuildFile; fileRef = 01B605E6258A4A980093DB8E /* DiaryContactPersonTest.swift */; };
		01B7232424F812500064C0EB /* DynamicTableViewOptionGroupCell.swift in Sources */ = {isa = PBXBuildFile; fileRef = 01B7232324F812500064C0EB /* DynamicTableViewOptionGroupCell.swift */; };
		01B7232724F812BC0064C0EB /* OptionGroupView.swift in Sources */ = {isa = PBXBuildFile; fileRef = 01B7232624F812BC0064C0EB /* OptionGroupView.swift */; };
		01B7232924F812DF0064C0EB /* OptionView.swift in Sources */ = {isa = PBXBuildFile; fileRef = 01B7232824F812DF0064C0EB /* OptionView.swift */; };
		01B7232B24F815B00064C0EB /* MultipleChoiceOptionView.swift in Sources */ = {isa = PBXBuildFile; fileRef = 01B7232A24F815B00064C0EB /* MultipleChoiceOptionView.swift */; };
		01B7232D24F8E0260064C0EB /* MultipleChoiceChoiceView.swift in Sources */ = {isa = PBXBuildFile; fileRef = 01B7232C24F8E0260064C0EB /* MultipleChoiceChoiceView.swift */; };
		01B7232F24FE4F080064C0EB /* OptionGroupViewModel.swift in Sources */ = {isa = PBXBuildFile; fileRef = 01B7232E24FE4F080064C0EB /* OptionGroupViewModel.swift */; };
		01B72B6525821CD200A3E3BC /* DiaryDayEmptyView.swift in Sources */ = {isa = PBXBuildFile; fileRef = 01B72B6425821CD200A3E3BC /* DiaryDayEmptyView.swift */; };
		01B72B6D25821D2800A3E3BC /* DiaryDayEmptyViewModel.swift in Sources */ = {isa = PBXBuildFile; fileRef = 01B72B6C25821D2800A3E3BC /* DiaryDayEmptyViewModel.swift */; };
		01B72BA6258360FF00A3E3BC /* DiaryDayEmptyViewModelTest.swift in Sources */ = {isa = PBXBuildFile; fileRef = 01B72BA5258360CD00A3E3BC /* DiaryDayEmptyViewModelTest.swift */; };
		01B72BC02583875600A3E3BC /* DiaryDayViewModelTest.swift in Sources */ = {isa = PBXBuildFile; fileRef = 01B72BBF2583875600A3E3BC /* DiaryDayViewModelTest.swift */; };
		01B72BF22583B51C00A3E3BC /* DiaryEditEntriesTableViewCell.swift in Sources */ = {isa = PBXBuildFile; fileRef = 01B72BEE2583B51C00A3E3BC /* DiaryEditEntriesTableViewCell.swift */; };
		01B72BFF2583B57300A3E3BC /* DiaryEditEntriesTableViewCell.xib in Resources */ = {isa = PBXBuildFile; fileRef = 01B72BF02583B51C00A3E3BC /* DiaryEditEntriesTableViewCell.xib */; };
		01B72C032583B71100A3E3BC /* DiaryEditEntriesViewController.xib in Resources */ = {isa = PBXBuildFile; fileRef = 01B72BDC2583AB1400A3E3BC /* DiaryEditEntriesViewController.xib */; };
		01B72C0B25875BC300A3E3BC /* DiaryDayAddCellModel.swift in Sources */ = {isa = PBXBuildFile; fileRef = 01B72C0A25875BC300A3E3BC /* DiaryDayAddCellModel.swift */; };
		01C2D43E2501225100FB23BF /* MockExposureSubmissionService.swift in Sources */ = {isa = PBXBuildFile; fileRef = A3284256248E7431006B1F09 /* MockExposureSubmissionService.swift */; };
		01C2D4432501260D00FB23BF /* OptionGroupViewModelTests.swift in Sources */ = {isa = PBXBuildFile; fileRef = 01C2D440250124E600FB23BF /* OptionGroupViewModelTests.swift */; };
		01C6ABF42527273E0052814D /* String+Insertion.swift in Sources */ = {isa = PBXBuildFile; fileRef = 01C6ABF32527273D0052814D /* String+Insertion.swift */; };
		01C6AC0E252B1E990052814D /* ExposureSubmissionQRScannerViewModel.swift in Sources */ = {isa = PBXBuildFile; fileRef = 01C6AC0D252B1E980052814D /* ExposureSubmissionQRScannerViewModel.swift */; };
		01C6AC21252B21DF0052814D /* ExposureSubmissionQRScannerViewController.xib in Resources */ = {isa = PBXBuildFile; fileRef = 01C6AC20252B21DF0052814D /* ExposureSubmissionQRScannerViewController.xib */; };
		01C6AC26252B23D70052814D /* ExposureSubmissionQRScannerFocusView.swift in Sources */ = {isa = PBXBuildFile; fileRef = 01C6AC25252B23D70052814D /* ExposureSubmissionQRScannerFocusView.swift */; };
		01C6AC32252B29C00052814D /* QRScannerError.swift in Sources */ = {isa = PBXBuildFile; fileRef = 01C6AC31252B29C00052814D /* QRScannerError.swift */; };
		01C6AC3A252B2A500052814D /* UIImage+Color.swift in Sources */ = {isa = PBXBuildFile; fileRef = 01C6AC39252B2A500052814D /* UIImage+Color.swift */; };
		01C7665E25024A09002C9A5C /* DatePickerOptionView.swift in Sources */ = {isa = PBXBuildFile; fileRef = 01C7665D25024A09002C9A5C /* DatePickerOptionView.swift */; };
		01CF95DD253083B2007B72F7 /* CodableExposureDetectionSummary+Helpers.swift in Sources */ = {isa = PBXBuildFile; fileRef = 01CF95DC25308346007B72F7 /* CodableExposureDetectionSummary+Helpers.swift */; };
		01D02626258A769200B6389A /* HTTPURLResponse+Header.swift in Sources */ = {isa = PBXBuildFile; fileRef = 01D02625258A769200B6389A /* HTTPURLResponse+Header.swift */; };
		01D0262E258A791C00B6389A /* OnboardingInfoViewController.xib in Resources */ = {isa = PBXBuildFile; fileRef = 01D0262D258A791C00B6389A /* OnboardingInfoViewController.xib */; };
		01D02667258B750800B6389A /* ExposureDetectionViewController.xib in Resources */ = {isa = PBXBuildFile; fileRef = 01D02666258B750800B6389A /* ExposureDetectionViewController.xib */; };
		01D02688258B9CB200B6389A /* ExposureDetectionHeaderCell.xib in Resources */ = {isa = PBXBuildFile; fileRef = 01D02687258B9CB200B6389A /* ExposureDetectionHeaderCell.xib */; };
		01D0268D258B9CF800B6389A /* ExposureDetectionRiskCell.xib in Resources */ = {isa = PBXBuildFile; fileRef = 01D0268C258B9CF800B6389A /* ExposureDetectionRiskCell.xib */; };
		01D02692258BA0AD00B6389A /* ExposureDetectionLongGuideCell.xib in Resources */ = {isa = PBXBuildFile; fileRef = 01D02691258BA0AD00B6389A /* ExposureDetectionLongGuideCell.xib */; };
		01D02697258BA0E000B6389A /* ExposureDetectionLoadingCell.xib in Resources */ = {isa = PBXBuildFile; fileRef = 01D02696258BA0E000B6389A /* ExposureDetectionLoadingCell.xib */; };
		01D026A5258BA20E00B6389A /* ExposureDetectionHotlineCell.xib in Resources */ = {isa = PBXBuildFile; fileRef = 01D026A4258BA20E00B6389A /* ExposureDetectionHotlineCell.xib */; };
		01D026BF258BACCE00B6389A /* ExposureDetectionGuideCell.xib in Resources */ = {isa = PBXBuildFile; fileRef = 01D026AB258BA2FA00B6389A /* ExposureDetectionGuideCell.xib */; };
		01D026C0258BACCE00B6389A /* ExposureDetectionRiskTextCell.xib in Resources */ = {isa = PBXBuildFile; fileRef = 01D026AA258BA2F900B6389A /* ExposureDetectionRiskTextCell.xib */; };
		01D026C1258BACCE00B6389A /* ExposureDetectionRiskRefreshCell.xib in Resources */ = {isa = PBXBuildFile; fileRef = 01D026A9258BA2F600B6389A /* ExposureDetectionRiskRefreshCell.xib */; };
		01D026C2258BACCE00B6389A /* ExposureDetectionLinkCell.xib in Resources */ = {isa = PBXBuildFile; fileRef = 01D026AC258BA2FD00B6389A /* ExposureDetectionLinkCell.xib */; };
		01D02703258BBCC700B6389A /* ActionTableViewCell.xib in Resources */ = {isa = PBXBuildFile; fileRef = 01D026E9258BB6DF00B6389A /* ActionTableViewCell.xib */; };
		01D02704258BBCC700B6389A /* DescriptionTableViewCell.xib in Resources */ = {isa = PBXBuildFile; fileRef = 01D026E8258BB6DD00B6389A /* DescriptionTableViewCell.xib */; };
		01D02705258BBCC700B6389A /* EuTracingTableViewCell.xib in Resources */ = {isa = PBXBuildFile; fileRef = 01D026ED258BB70100B6389A /* EuTracingTableViewCell.xib */; };
		01D02706258BBCC700B6389A /* TracingHistoryTableViewCell.xib in Resources */ = {isa = PBXBuildFile; fileRef = 01D026DC258BB6CC00B6389A /* TracingHistoryTableViewCell.xib */; };
		01D02707258BBCC700B6389A /* ImageTableViewCell.xib in Resources */ = {isa = PBXBuildFile; fileRef = 01D026E3258BB6D800B6389A /* ImageTableViewCell.xib */; };
		01D02708258BBCC700B6389A /* ActionDetailTableViewCell.xib in Resources */ = {isa = PBXBuildFile; fileRef = 01D026E7258BB6DB00B6389A /* ActionDetailTableViewCell.xib */; };
		01D02710258BC17500B6389A /* InviteFriendsViewController.xib in Resources */ = {isa = PBXBuildFile; fileRef = 01D0270F258BC17500B6389A /* InviteFriendsViewController.xib */; };
		01D0271B258BC78100B6389A /* SettingsCoordinator.swift in Sources */ = {isa = PBXBuildFile; fileRef = 01D0271A258BC78100B6389A /* SettingsCoordinator.swift */; };
		01D0272E258BD2B100B6389A /* BackgroundAppRefreshViewController.xib in Resources */ = {isa = PBXBuildFile; fileRef = 01D0272D258BD2B100B6389A /* BackgroundAppRefreshViewController.xib */; };
		01D02733258BD36800B6389A /* MainSettingsCell.xib in Resources */ = {isa = PBXBuildFile; fileRef = 01D02732258BD36800B6389A /* MainSettingsCell.xib */; };
		01D02759258BD55A00B6389A /* NotificationSettingsViewController.xib in Resources */ = {isa = PBXBuildFile; fileRef = 01D0274B258BD42800B6389A /* NotificationSettingsViewController.xib */; };
		01D0275D258BD56F00B6389A /* SettingsLabelCell.xib in Resources */ = {isa = PBXBuildFile; fileRef = 01D0273A258BD38500B6389A /* SettingsLabelCell.xib */; };
		01D02761258BD58600B6389A /* ResetViewController.xib in Resources */ = {isa = PBXBuildFile; fileRef = 01D0274C258BD42B00B6389A /* ResetViewController.xib */; };
		01D16C5E24ED69CA007DB387 /* BackgroundAppRefreshViewModelTests.swift in Sources */ = {isa = PBXBuildFile; fileRef = 01D16C5D24ED69CA007DB387 /* BackgroundAppRefreshViewModelTests.swift */; };
		01D16C6024ED6D9A007DB387 /* MockBackgroundRefreshStatusProvider.swift in Sources */ = {isa = PBXBuildFile; fileRef = 01D16C5F24ED6D9A007DB387 /* MockBackgroundRefreshStatusProvider.swift */; };
		01D16C6224ED6DB3007DB387 /* MockLowPowerModeStatusProvider.swift in Sources */ = {isa = PBXBuildFile; fileRef = 01D16C6124ED6DB3007DB387 /* MockLowPowerModeStatusProvider.swift */; };
		01D3078A2562B03C00ADB67B /* RiskState.swift in Sources */ = {isa = PBXBuildFile; fileRef = 01D307892562B03B00ADB67B /* RiskState.swift */; };
		01D6948B25026EC000B45BEA /* DatePickerOptionViewModel.swift in Sources */ = {isa = PBXBuildFile; fileRef = 01D6948A25026EC000B45BEA /* DatePickerOptionViewModel.swift */; };
		01D6948D2502717F00B45BEA /* DatePickerDayView.swift in Sources */ = {isa = PBXBuildFile; fileRef = 01D6948C2502717F00B45BEA /* DatePickerDayView.swift */; };
		01D6948F2502729000B45BEA /* DatePickerDay.swift in Sources */ = {isa = PBXBuildFile; fileRef = 01D6948E2502729000B45BEA /* DatePickerDay.swift */; };
		01D69491250272CE00B45BEA /* DatePickerDayViewModel.swift in Sources */ = {isa = PBXBuildFile; fileRef = 01D69490250272CE00B45BEA /* DatePickerDayViewModel.swift */; };
		01DB708525068167008F7244 /* Calendar+GregorianLocale.swift in Sources */ = {isa = PBXBuildFile; fileRef = 01DB708425068167008F7244 /* Calendar+GregorianLocale.swift */; };
		01E4298E251DCDC90057FCBE /* Localizable.legal.strings in Resources */ = {isa = PBXBuildFile; fileRef = 01E42990251DCDC90057FCBE /* Localizable.legal.strings */; };
		01EA172D2590C2EC00E98E02 /* MockDiaryStore.swift in Sources */ = {isa = PBXBuildFile; fileRef = 019C9F0725894BE900B26392 /* MockDiaryStore.swift */; };
		01EA17472590D3DA00E98E02 /* MockTestStore.swift in Sources */ = {isa = PBXBuildFile; fileRef = B15382E3248273DC0010F007 /* MockTestStore.swift */; };
		01EA17622590EAAF00E98E02 /* HomeTableViewController.swift in Sources */ = {isa = PBXBuildFile; fileRef = 01EA17612590EAAF00E98E02 /* HomeTableViewController.swift */; };
		01EA176A2590EF4F00E98E02 /* HomeTableViewModel.swift in Sources */ = {isa = PBXBuildFile; fileRef = 01EA17692590EF4E00E98E02 /* HomeTableViewModel.swift */; };
		01EA17902590F03600E98E02 /* HomeInfoTableViewCell.swift in Sources */ = {isa = PBXBuildFile; fileRef = 01EA17762590F03100E98E02 /* HomeInfoTableViewCell.swift */; };
		01EA17932590F03600E98E02 /* HomeExposureLoggingTableViewCell.swift in Sources */ = {isa = PBXBuildFile; fileRef = 01EA17722590F03000E98E02 /* HomeExposureLoggingTableViewCell.swift */; };
		01EA17972590F03600E98E02 /* HomeCardView.swift in Sources */ = {isa = PBXBuildFile; fileRef = 01EA17712590F03000E98E02 /* HomeCardView.swift */; };
		01EA17992590F03600E98E02 /* HomeDiaryTableViewCell.swift in Sources */ = {isa = PBXBuildFile; fileRef = 01EA17792590F03200E98E02 /* HomeDiaryTableViewCell.swift */; };
		01EA17BB2591344F00E98E02 /* HomeExposureLoggingTableViewCell.xib in Resources */ = {isa = PBXBuildFile; fileRef = 01EA17752590F03100E98E02 /* HomeExposureLoggingTableViewCell.xib */; };
		01EA17C92591353200E98E02 /* HomeExposureLoggingCellModel.swift in Sources */ = {isa = PBXBuildFile; fileRef = 01EA17C82591353200E98E02 /* HomeExposureLoggingCellModel.swift */; };
		01EA17D12591366200E98E02 /* HomeDiaryCellModel.swift in Sources */ = {isa = PBXBuildFile; fileRef = 01EA17D02591366200E98E02 /* HomeDiaryCellModel.swift */; };
		01EA17E52591399200E98E02 /* HomeInfoCellModel.swift in Sources */ = {isa = PBXBuildFile; fileRef = 01EA17E42591399200E98E02 /* HomeInfoCellModel.swift */; };
		01EA17EF259139B900E98E02 /* HomeInfoTableViewCell.xib in Resources */ = {isa = PBXBuildFile; fileRef = 01EA17732590F03000E98E02 /* HomeInfoTableViewCell.xib */; };
		01EA17F325913A5900E98E02 /* HomeDiaryTableViewCell.xib in Resources */ = {isa = PBXBuildFile; fileRef = 01EA17782590F03100E98E02 /* HomeDiaryTableViewCell.xib */; };
		01EA17FE259217B100E98E02 /* HomeState.swift in Sources */ = {isa = PBXBuildFile; fileRef = 01EA17FD259217B100E98E02 /* HomeState.swift */; };
		01EBC9BE25B706AF0003496F /* HomeStatisticsCardViewModelTests.swift in Sources */ = {isa = PBXBuildFile; fileRef = 01EBC9A525B6002C0003496F /* HomeStatisticsCardViewModelTests.swift */; };
		01EBC9C325B70C310003496F /* SAP_Internal_Stats_Statistics+SupportedIDsTests.swift in Sources */ = {isa = PBXBuildFile; fileRef = 01EBC9C225B70C310003496F /* SAP_Internal_Stats_Statistics+SupportedIDsTests.swift */; };
		01F2A543257FB90200DA96A6 /* CloseBarButtonItem.swift in Sources */ = {isa = PBXBuildFile; fileRef = 01F2A542257FB90200DA96A6 /* CloseBarButtonItem.swift */; };
		01F2A563257FC7D200DA96A6 /* DiaryOverviewDayTableViewCell.swift in Sources */ = {isa = PBXBuildFile; fileRef = 01F2A561257FC7D200DA96A6 /* DiaryOverviewDayTableViewCell.swift */; };
		01F2A564257FC7D200DA96A6 /* DiaryOverviewDayTableViewCell.xib in Resources */ = {isa = PBXBuildFile; fileRef = 01F2A562257FC7D200DA96A6 /* DiaryOverviewDayTableViewCell.xib */; };
		01F2A58125803AA500DA96A6 /* DiaryOverviewDescriptionTableViewCell.swift in Sources */ = {isa = PBXBuildFile; fileRef = 01F2A57F25803AA500DA96A6 /* DiaryOverviewDescriptionTableViewCell.swift */; };
		01F2A59725803D2600DA96A6 /* DiaryOverviewDescriptionTableViewCell.xib in Resources */ = {isa = PBXBuildFile; fileRef = 01F2A58025803AA500DA96A6 /* DiaryOverviewDescriptionTableViewCell.xib */; };
		01F2A5B92581181A00DA96A6 /* DiaryDayAddTableViewCell.swift in Sources */ = {isa = PBXBuildFile; fileRef = 01F2A5B72581181A00DA96A6 /* DiaryDayAddTableViewCell.swift */; };
		01F2A5BA2581181A00DA96A6 /* DiaryDayAddTableViewCell.xib in Resources */ = {isa = PBXBuildFile; fileRef = 01F2A5B82581181A00DA96A6 /* DiaryDayAddTableViewCell.xib */; };
		01F2A5C32581183800DA96A6 /* DiaryDayEntryTableViewCell.swift in Sources */ = {isa = PBXBuildFile; fileRef = 01F2A5C12581183800DA96A6 /* DiaryDayEntryTableViewCell.swift */; };
		01F2A5C42581183800DA96A6 /* DiaryDayEntryTableViewCell.xib in Resources */ = {isa = PBXBuildFile; fileRef = 01F2A5C22581183800DA96A6 /* DiaryDayEntryTableViewCell.xib */; };
		01F2A5D5258208C500DA96A6 /* DiaryDayViewController.xib in Resources */ = {isa = PBXBuildFile; fileRef = 01F2A5D4258208C500DA96A6 /* DiaryDayViewController.xib */; };
		01F2A5DD25820EE700DA96A6 /* DiaryDayViewModel.swift in Sources */ = {isa = PBXBuildFile; fileRef = 01F2A5DC25820EE700DA96A6 /* DiaryDayViewModel.swift */; };
		01F52F8A2550679600997A26 /* RiskCalculationExposureWindow.swift in Sources */ = {isa = PBXBuildFile; fileRef = 01F52F892550679600997A26 /* RiskCalculationExposureWindow.swift */; };
		01F52F92255067A000997A26 /* RiskCalculationError.swift in Sources */ = {isa = PBXBuildFile; fileRef = 01F52F91255067A000997A26 /* RiskCalculationError.swift */; };
		01F52FF42552DB9600997A26 /* DMAppConfigurationViewController.swift in Sources */ = {isa = PBXBuildFile; fileRef = 01F52FF32552DB9600997A26 /* DMAppConfigurationViewController.swift */; };
		01F52FFC2552E6F600997A26 /* ENARangeTest.swift in Sources */ = {isa = PBXBuildFile; fileRef = 01F52FFB2552E6F600997A26 /* ENARangeTest.swift */; };
		01F5F7222487B9C000229720 /* AppInformationViewController.swift in Sources */ = {isa = PBXBuildFile; fileRef = 01F5F7212487B9C000229720 /* AppInformationViewController.swift */; };
		0D5611B4247F852C00B5B094 /* SQLiteKeyValueStore.swift in Sources */ = {isa = PBXBuildFile; fileRef = 0D5611B3247F852C00B5B094 /* SQLiteKeyValueStore.swift */; };
		0DD260FF248D549B007C3B2C /* KeychainHelper.swift in Sources */ = {isa = PBXBuildFile; fileRef = 0DD260FE248D549B007C3B2C /* KeychainHelper.swift */; };
		0DF6BB97248AD616007E8B0C /* AppUpdateCheckHelper.swift in Sources */ = {isa = PBXBuildFile; fileRef = 0DF6BB96248AD616007E8B0C /* AppUpdateCheckHelper.swift */; };
		0DF6BB9D248AE232007E8B0C /* AppUpdateCheckerHelperTests.swift in Sources */ = {isa = PBXBuildFile; fileRef = 0DF6BB9C248AE232007E8B0C /* AppUpdateCheckerHelperTests.swift */; };
		1309194F247972C40066E329 /* PrivacyProtectionViewController.swift in Sources */ = {isa = PBXBuildFile; fileRef = 1309194E247972C40066E329 /* PrivacyProtectionViewController.swift */; };
		130CB19C246D92F800ADE602 /* ENAUITestsOnboarding.swift in Sources */ = {isa = PBXBuildFile; fileRef = 130CB19B246D92F800ADE602 /* ENAUITestsOnboarding.swift */; };
		13156CFD248C19D000AFC472 /* usage.html in Resources */ = {isa = PBXBuildFile; fileRef = 13156CFF248C19D000AFC472 /* usage.html */; };
		134F0DBC247578FF00D88934 /* ENAUITestsHome.swift in Sources */ = {isa = PBXBuildFile; fileRef = 134F0DB9247578FF00D88934 /* ENAUITestsHome.swift */; };
		134F0DBD247578FF00D88934 /* ENAUITests-Extensions.swift in Sources */ = {isa = PBXBuildFile; fileRef = 134F0DBA247578FF00D88934 /* ENAUITests-Extensions.swift */; };
		134F0F2C2475793400D88934 /* SnapshotHelper.swift in Sources */ = {isa = PBXBuildFile; fileRef = 134F0F2B2475793400D88934 /* SnapshotHelper.swift */; };
		13722044247AEEAD00152764 /* UNNotificationCenter+Extension.swift in Sources */ = {isa = PBXBuildFile; fileRef = 13722043247AEEAD00152764 /* UNNotificationCenter+Extension.swift */; };
		137846492488027600A50AB8 /* OnboardingInfoViewController+Extension.swift in Sources */ = {isa = PBXBuildFile; fileRef = 137846482488027500A50AB8 /* OnboardingInfoViewController+Extension.swift */; };
		138910C5247A909000D739F6 /* ENATaskScheduler.swift in Sources */ = {isa = PBXBuildFile; fileRef = 138910C4247A909000D739F6 /* ENATaskScheduler.swift */; };
		13E50469248E3CD20086641C /* ENAUITestsAppInformation.swift in Sources */ = {isa = PBXBuildFile; fileRef = 13E50468248E3CD20086641C /* ENAUITestsAppInformation.swift */; };
		13E5046B248E3DF30086641C /* AppStrings.swift in Sources */ = {isa = PBXBuildFile; fileRef = CD99A3C92461A47C00BF12AF /* AppStrings.swift */; };
		13E5046C248E434B0086641C /* Localizable.strings in Resources */ = {isa = PBXBuildFile; fileRef = EE70C23A245B09E900AC9B2F /* Localizable.strings */; };
		13E5046D248E434B0086641C /* Localizable.stringsdict in Resources */ = {isa = PBXBuildFile; fileRef = EE92A340245D96DA006B97B0 /* Localizable.stringsdict */; };
		2E67C3D525BAFFC8008C6C90 /* DiaryExportItem.swift in Sources */ = {isa = PBXBuildFile; fileRef = 2E67C3D425BAFFC8008C6C90 /* DiaryExportItem.swift */; };
		2F26CE2E248B9C4F00BE30EE /* UIViewController+BackButton.swift in Sources */ = {isa = PBXBuildFile; fileRef = 2F26CE2D248B9C4F00BE30EE /* UIViewController+BackButton.swift */; };
		2F3218D0248063E300A7AC0A /* UIView+Convenience.swift in Sources */ = {isa = PBXBuildFile; fileRef = 2F3218CF248063E300A7AC0A /* UIView+Convenience.swift */; };
		2F3D95372518BCD1002B2C81 /* EUSettingsViewController.swift in Sources */ = {isa = PBXBuildFile; fileRef = 2F3D95362518BCD1002B2C81 /* EUSettingsViewController.swift */; };
		2F3D953C2518BCE9002B2C81 /* EUSettingsViewModel.swift in Sources */ = {isa = PBXBuildFile; fileRef = 2F3D953B2518BCE9002B2C81 /* EUSettingsViewModel.swift */; };
		2F80CFDB247EDDB3000F06AF /* ExposureSubmissionHotlineViewController.swift in Sources */ = {isa = PBXBuildFile; fileRef = 2F80CFDA247EDDB3000F06AF /* ExposureSubmissionHotlineViewController.swift */; };
		2F96739B24AB70FA008E3147 /* ExposureSubmissionParsable.swift in Sources */ = {isa = PBXBuildFile; fileRef = 2F96739A24AB70FA008E3147 /* ExposureSubmissionParsable.swift */; };
		2FA968CE24D8560B008EE367 /* String+Random.swift in Sources */ = {isa = PBXBuildFile; fileRef = 2FA968CD24D8560B008EE367 /* String+Random.swift */; };
		2FA9E39324D2F2920030561C /* ExposureSubmission+TestResult.swift in Sources */ = {isa = PBXBuildFile; fileRef = 2FA9E39224D2F2920030561C /* ExposureSubmission+TestResult.swift */; };
		2FA9E39524D2F2B00030561C /* ExposureSubmission+DeviceRegistrationKey.swift in Sources */ = {isa = PBXBuildFile; fileRef = 2FA9E39424D2F2B00030561C /* ExposureSubmission+DeviceRegistrationKey.swift */; };
		2FA9E39724D2F3C70030561C /* ExposureSubmissionError.swift in Sources */ = {isa = PBXBuildFile; fileRef = 2FA9E39624D2F3C60030561C /* ExposureSubmissionError.swift */; };
		2FA9E39924D2F4350030561C /* ExposureSubmission+ErrorParsing.swift in Sources */ = {isa = PBXBuildFile; fileRef = 2FA9E39824D2F4350030561C /* ExposureSubmission+ErrorParsing.swift */; };
		2FA9E39B24D2F4A10030561C /* ExposureSubmissionService+Protocol.swift in Sources */ = {isa = PBXBuildFile; fileRef = 2FA9E39A24D2F4A10030561C /* ExposureSubmissionService+Protocol.swift */; };
		2FC0356F24B342FA00E234AC /* UIViewcontroller+AlertTest.swift in Sources */ = {isa = PBXBuildFile; fileRef = 2FC0356E24B342FA00E234AC /* UIViewcontroller+AlertTest.swift */; };
		2FC0357124B5B70700E234AC /* Error+FAQUrl.swift in Sources */ = {isa = PBXBuildFile; fileRef = 2FC0357024B5B70700E234AC /* Error+FAQUrl.swift */; };
		2FC951FE24DC23B9008D39F4 /* DMConfigurationCell.swift in Sources */ = {isa = PBXBuildFile; fileRef = 2FC951FD24DC23B9008D39F4 /* DMConfigurationCell.swift */; };
		2FD473BF251E0ECE000DCA40 /* EUSettingsViewControllerTests.swift in Sources */ = {isa = PBXBuildFile; fileRef = 2FD473BE251E0ECE000DCA40 /* EUSettingsViewControllerTests.swift */; };
		2FD881CC2490F65C00BEC8FC /* ExposureSubmissionHotlineViewControllerTest.swift in Sources */ = {isa = PBXBuildFile; fileRef = 2FD881CB2490F65C00BEC8FC /* ExposureSubmissionHotlineViewControllerTest.swift */; };
		2FD881CE249115E700BEC8FC /* ExposureSubmissionNavigationControllerTest.swift in Sources */ = {isa = PBXBuildFile; fileRef = 2FD881CD249115E700BEC8FC /* ExposureSubmissionNavigationControllerTest.swift */; };
		2FE15A3C249B8C0B0077BD8D /* AccessibilityIdentifiers.swift in Sources */ = {isa = PBXBuildFile; fileRef = 2FE15A3B249B8C0B0077BD8D /* AccessibilityIdentifiers.swift */; };
		2FF1D62E2487850200381FFB /* NSMutableAttributedString+Generation.swift in Sources */ = {isa = PBXBuildFile; fileRef = 2FF1D62D2487850200381FFB /* NSMutableAttributedString+Generation.swift */; };
		2FF1D63024880FCF00381FFB /* DynamicTableViewRoundedCell.swift in Sources */ = {isa = PBXBuildFile; fileRef = 2FF1D62F24880FCF00381FFB /* DynamicTableViewRoundedCell.swift */; };
		3518DD6525BA2D060090A26B /* NotificationManager.swift in Sources */ = {isa = PBXBuildFile; fileRef = 3518DD6425BA2D060090A26B /* NotificationManager.swift */; };
		351E6306256BEC8D00D89B29 /* LabeledCountriesView.swift in Sources */ = {isa = PBXBuildFile; fileRef = 351E6305256BEC8D00D89B29 /* LabeledCountriesView.swift */; };
		351E630C256C5B9C00D89B29 /* LabeledCountriesCell.swift in Sources */ = {isa = PBXBuildFile; fileRef = 351E630A256C5B9C00D89B29 /* LabeledCountriesCell.swift */; };
		351E630D256C5B9C00D89B29 /* LabeledCountriesCell.xib in Resources */ = {isa = PBXBuildFile; fileRef = 351E630B256C5B9C00D89B29 /* LabeledCountriesCell.xib */; };
		3523F8A82570F819004B0424 /* NSAttributedString+BulletPoint.swift in Sources */ = {isa = PBXBuildFile; fileRef = 3523F8A72570F819004B0424 /* NSAttributedString+BulletPoint.swift */; };
		352DEA6F25B08966006751D1 /* StatisticsProviderTests.swift in Sources */ = {isa = PBXBuildFile; fileRef = 352DEA6E25B08966006751D1 /* StatisticsProviderTests.swift */; };
		352E0F19255D537C00DC3E20 /* AppConfiguration+Validation.swift in Sources */ = {isa = PBXBuildFile; fileRef = 352E0F18255D537C00DC3E20 /* AppConfiguration+Validation.swift */; };
		352F25A824EFCBDE00ACDFF3 /* ServerEnvironment.swift in Sources */ = {isa = PBXBuildFile; fileRef = 352F25A724EFCBDE00ACDFF3 /* ServerEnvironment.swift */; };
		35327FF6256D4CE600C36A44 /* UIStackView+prune.swift in Sources */ = {isa = PBXBuildFile; fileRef = 35327FF5256D4CE600C36A44 /* UIStackView+prune.swift */; };
		353412CC2525EE4A0086D15C /* Globals.swift in Sources */ = {isa = PBXBuildFile; fileRef = 353412CB2525EE4A0086D15C /* Globals.swift */; };
		35358DD425A23169004FD0CB /* HTTPClientCertificatePinningTests.swift in Sources */ = {isa = PBXBuildFile; fileRef = 35358DD325A23169004FD0CB /* HTTPClientCertificatePinningTests.swift */; };
		3539DAD1252B353C00489B1A /* CachedAppConfigurationMock.swift in Sources */ = {isa = PBXBuildFile; fileRef = 3539DAD0252B353C00489B1A /* CachedAppConfigurationMock.swift */; };
		3544182925AF7B5200B11056 /* app_features.pb.swift in Sources */ = {isa = PBXBuildFile; fileRef = 3544182825AF7B5200B11056 /* app_features.pb.swift */; };
		354BB49A25B07DB000FBCFEE /* StatisticsProviding.swift in Sources */ = {isa = PBXBuildFile; fileRef = 354BB49925B07DB000FBCFEE /* StatisticsProviding.swift */; };
		354E305924EFF26E00526C9F /* Country.swift in Sources */ = {isa = PBXBuildFile; fileRef = 354E305824EFF26E00526C9F /* Country.swift */; };
		356153AD257FA8A300F6CD4D /* AccessibilityIdentifiers.swift in Sources */ = {isa = PBXBuildFile; fileRef = 2FE15A3B249B8C0B0077BD8D /* AccessibilityIdentifiers.swift */; };
		356FBF49255EC27A00959346 /* CacheAppConfigMockTests.swift in Sources */ = {isa = PBXBuildFile; fileRef = 356FBF48255EC27A00959346 /* CacheAppConfigMockTests.swift */; };
		357B1858255A7F5C00584548 /* AppConfig+CacheInvalidation.swift in Sources */ = {isa = PBXBuildFile; fileRef = 357B1857255A7F5C00584548 /* AppConfig+CacheInvalidation.swift */; };
		3598D99A24FE280700483F1F /* CountryTests.swift in Sources */ = {isa = PBXBuildFile; fileRef = 3598D99924FE280700483F1F /* CountryTests.swift */; };
		35A7F081250A7CF8005E6C33 /* KeychainHelperTests.swift in Sources */ = {isa = PBXBuildFile; fileRef = 35A7F080250A7CF8005E6C33 /* KeychainHelperTests.swift */; };
		35AA4AF4259B40FC00D32306 /* CryptoFallbackTests.swift in Sources */ = {isa = PBXBuildFile; fileRef = 35AA4AF3259B40FC00D32306 /* CryptoFallbackTests.swift */; };
		35B2FAAA25B9CE8F009ABC8E /* main.swift in Sources */ = {isa = PBXBuildFile; fileRef = 35B2FAA925B9CE8F009ABC8E /* main.swift */; };
		35B2FABA25B9D3F3009ABC8E /* ENATaskExecutionDelegate.swift in Sources */ = {isa = PBXBuildFile; fileRef = 35B2FAB925B9D3F3009ABC8E /* ENATaskExecutionDelegate.swift */; };
		35BE8598251CE495005C2FD0 /* CachingHTTPClient.swift in Sources */ = {isa = PBXBuildFile; fileRef = 35BE8597251CE495005C2FD0 /* CachingHTTPClient.swift */; };
		35C701EC2556BCB9008AEA91 /* Migration1To2.swift in Sources */ = {isa = PBXBuildFile; fileRef = 35C701EB2556BCB9008AEA91 /* Migration1To2.swift */; };
		35C701F82556C01F008AEA91 /* Migration1To2Tests.swift in Sources */ = {isa = PBXBuildFile; fileRef = 35C701F32556C016008AEA91 /* Migration1To2Tests.swift */; };
		35D16DDE2567FB980069AD1B /* DynamicLegalCell.swift in Sources */ = {isa = PBXBuildFile; fileRef = 35D16DDC2567FB980069AD1B /* DynamicLegalCell.swift */; };
		35D16DDF2567FB980069AD1B /* DynamicLegalCell.xib in Resources */ = {isa = PBXBuildFile; fileRef = 35D16DDD2567FB980069AD1B /* DynamicLegalCell.xib */; };
		35E121A925B1CFB00098D754 /* StatisticsProvider.swift in Sources */ = {isa = PBXBuildFile; fileRef = 35E121A825B1CFB00098D754 /* StatisticsProvider.swift */; };
		35E121B925B23D060098D754 /* StatisticsMetadata.swift in Sources */ = {isa = PBXBuildFile; fileRef = 35E121B825B23D060098D754 /* StatisticsMetadata.swift */; };
		35E121DA25B273280098D754 /* card_header.pb.swift in Sources */ = {isa = PBXBuildFile; fileRef = 35E121D725B273280098D754 /* card_header.pb.swift */; };
		35E121DB25B273280098D754 /* statistics.pb.swift in Sources */ = {isa = PBXBuildFile; fileRef = 35E121D825B273280098D754 /* statistics.pb.swift */; };
		35E121DC25B273280098D754 /* key_figure_card.pb.swift in Sources */ = {isa = PBXBuildFile; fileRef = 35E121D925B273280098D754 /* key_figure_card.pb.swift */; };
		35EA615A258BC8E30062B50A /* CryptoKitFallbacks.swift in Sources */ = {isa = PBXBuildFile; fileRef = 35EA6159258BC8E30062B50A /* CryptoKitFallbacks.swift */; };
		35EA684225553AE300335F73 /* DownloadedPackagesSQLLiteStoreV2.swift in Sources */ = {isa = PBXBuildFile; fileRef = 35EA684125553AE300335F73 /* DownloadedPackagesSQLLiteStoreV2.swift */; };
		35EA684A25553B5C00335F73 /* DownloadedPackagesStoreV2.swift in Sources */ = {isa = PBXBuildFile; fileRef = 35EA684925553B5C00335F73 /* DownloadedPackagesStoreV2.swift */; };
		35EA68522555488600335F73 /* SQLiteError.swift in Sources */ = {isa = PBXBuildFile; fileRef = 35EA68512555488600335F73 /* SQLiteError.swift */; };
		4026C2DC24852B7600926FB4 /* AppInformationViewController+LegalModel.swift in Sources */ = {isa = PBXBuildFile; fileRef = 4026C2DB24852B7600926FB4 /* AppInformationViewController+LegalModel.swift */; };
		4026C2E424854C8D00926FB4 /* AppInformationLegalCell.swift in Sources */ = {isa = PBXBuildFile; fileRef = 4026C2E324854C8D00926FB4 /* AppInformationLegalCell.swift */; };
		5021532925C988D80006842D /* OTPResponse.swift in Sources */ = {isa = PBXBuildFile; fileRef = 5021532825C988D80006842D /* OTPResponse.swift */; };
		50352C8B25C94961007193D2 /* OTPServiceTests.swift in Sources */ = {isa = PBXBuildFile; fileRef = 50352C8A25C94961007193D2 /* OTPServiceTests.swift */; };
		50352C9F25C96687007193D2 /* HTTPClient+AuthorizationOTPTests.swift in Sources */ = {isa = PBXBuildFile; fileRef = 50352C9725C9665A007193D2 /* HTTPClient+AuthorizationOTPTests.swift */; };
		503DB1A7255D822E00576E57 /* ExposureSubmissionIntroViewController.swift in Sources */ = {isa = PBXBuildFile; fileRef = 503DB1A6255D822E00576E57 /* ExposureSubmissionIntroViewController.swift */; };
		503DB1AC255D826900576E57 /* ExposureSubmissionIntroViewModel.swift in Sources */ = {isa = PBXBuildFile; fileRef = 503DB1AB255D826900576E57 /* ExposureSubmissionIntroViewModel.swift */; };
		504C9CC925C44C180005875B /* OTPService.swift in Sources */ = {isa = PBXBuildFile; fileRef = 504C9CC825C44C180005875B /* OTPService.swift */; };
		505F2E522587738900697CC2 /* AccessibilityLabels.swift in Sources */ = {isa = PBXBuildFile; fileRef = 505F2E512587738900697CC2 /* AccessibilityLabels.swift */; };
		505F506E25C833AA004920EB /* edus_otp_request_ios.pb.swift in Sources */ = {isa = PBXBuildFile; fileRef = 505F506925C833A9004920EB /* edus_otp_request_ios.pb.swift */; };
		505F506F25C833AA004920EB /* edus_otp.pb.swift in Sources */ = {isa = PBXBuildFile; fileRef = 505F506A25C833A9004920EB /* edus_otp.pb.swift */; };
		505F507225C833AA004920EB /* ppac_ios.pb.swift in Sources */ = {isa = PBXBuildFile; fileRef = 505F506D25C833A9004920EB /* ppac_ios.pb.swift */; };
		505F508325C897B3004920EB /* OTPError.swift in Sources */ = {isa = PBXBuildFile; fileRef = 505F508225C897B3004920EB /* OTPError.swift */; };
		509C69FE25B5D920000F2A4C /* ENAUITests-Statistics.swift in Sources */ = {isa = PBXBuildFile; fileRef = 509C69FD25B5D920000F2A4C /* ENAUITests-Statistics.swift */; };
		50B1D6E72551621C00684C3C /* DayKeyPackageDownloadTests.swift in Sources */ = {isa = PBXBuildFile; fileRef = 50B1D6E62551621C00684C3C /* DayKeyPackageDownloadTests.swift */; };
		50B5057D25CAEF5C00EEA380 /* OTPToken.swift in Sources */ = {isa = PBXBuildFile; fileRef = 50B5057C25CAEF5C00EEA380 /* OTPToken.swift */; };
		50B5058925CAF3EF00EEA380 /* DMOTPServiceViewController.swift in Sources */ = {isa = PBXBuildFile; fileRef = 50B5058825CAF3EF00EEA380 /* DMOTPServiceViewController.swift */; };
		50B5058E25CAF3FC00EEA380 /* DMOTPServiceViewModel.swift in Sources */ = {isa = PBXBuildFile; fileRef = 50B5058D25CAF3FC00EEA380 /* DMOTPServiceViewModel.swift */; };
		50BD2E6224FE1E8700932566 /* AppInformationModel.swift in Sources */ = {isa = PBXBuildFile; fileRef = 50BD2E6124FE1E8700932566 /* AppInformationModel.swift */; };
		50BD2E6424FE232E00932566 /* AppInformationImprintViewModel.swift in Sources */ = {isa = PBXBuildFile; fileRef = 50BD2E6324FE232E00932566 /* AppInformationImprintViewModel.swift */; };
		50BD2E7724FE26F400932566 /* AppInformationImprintTest.swift in Sources */ = {isa = PBXBuildFile; fileRef = 50BD2E6F24FE26F300932566 /* AppInformationImprintTest.swift */; };
		50C5204025ADACBB008DF2F4 /* HomeShownPositiveTestResultCellModelTest.swift in Sources */ = {isa = PBXBuildFile; fileRef = 50C5203F25ADACBB008DF2F4 /* HomeShownPositiveTestResultCellModelTest.swift */; };
		50C5C1B525891CC800C4817A /* DynamicLegalExtendedCell.xib in Resources */ = {isa = PBXBuildFile; fileRef = 50C5C1B425891CC800C4817A /* DynamicLegalExtendedCell.xib */; };
		50C5C1BA258920AD00C4817A /* DynamicLegalExtendedCell.swift in Sources */ = {isa = PBXBuildFile; fileRef = 50C5C1B9258920AD00C4817A /* DynamicLegalExtendedCell.swift */; };
		50DC527924FEB2AE00F6D8EB /* AppInformationDynamicCell.swift in Sources */ = {isa = PBXBuildFile; fileRef = 50DC527824FEB2AE00F6D8EB /* AppInformationDynamicCell.swift */; };
		50DC527B24FEB5CA00F6D8EB /* AppInformationModelTest.swift in Sources */ = {isa = PBXBuildFile; fileRef = 50DC527A24FEB5CA00F6D8EB /* AppInformationModelTest.swift */; };
		50E3BE5A250127DF0033E2C7 /* AppInformationDynamicAction.swift in Sources */ = {isa = PBXBuildFile; fileRef = 50E3BE59250127DF0033E2C7 /* AppInformationDynamicAction.swift */; };
		50F9130D253F1D7800DFE683 /* OnboardingPageType.swift in Sources */ = {isa = PBXBuildFile; fileRef = 50F9130C253F1D7800DFE683 /* OnboardingPageType.swift */; };
		514E81342461B97800636861 /* ExposureManager.swift in Sources */ = {isa = PBXBuildFile; fileRef = 514E81332461B97700636861 /* ExposureManager.swift */; };
		514EE999246D4C2E00DE4884 /* UITableViewCell+Identifier.swift in Sources */ = {isa = PBXBuildFile; fileRef = 514EE998246D4C2E00DE4884 /* UITableViewCell+Identifier.swift */; };
		516E430224B89AED0008CC30 /* CoordinatorTests.swift in Sources */ = {isa = PBXBuildFile; fileRef = 516E430124B89AED0008CC30 /* CoordinatorTests.swift */; };
		51895EDC245E16CD0085DA38 /* ENAColor.swift in Sources */ = {isa = PBXBuildFile; fileRef = 51895EDB245E16CD0085DA38 /* ENAColor.swift */; };
		518A69FB24687D5800444E66 /* RiskLevel.swift in Sources */ = {isa = PBXBuildFile; fileRef = 518A69FA24687D5800444E66 /* RiskLevel.swift */; };
		51C737BD245B349700286105 /* OnboardingInfoViewController.swift in Sources */ = {isa = PBXBuildFile; fileRef = 51C737BC245B349700286105 /* OnboardingInfoViewController.swift */; };
		51C737BF245B3B5D00286105 /* OnboardingInfo.swift in Sources */ = {isa = PBXBuildFile; fileRef = 51C737BE245B3B5D00286105 /* OnboardingInfo.swift */; };
		51D420B724583B7200AD70CA /* NSObject+Identifier.swift in Sources */ = {isa = PBXBuildFile; fileRef = 51D420B624583B7200AD70CA /* NSObject+Identifier.swift */; };
		51D420C424583E3300AD70CA /* SettingsViewController.swift in Sources */ = {isa = PBXBuildFile; fileRef = 51D420C324583E3300AD70CA /* SettingsViewController.swift */; };
		5222AA68255ECFE100F338C7 /* ExposureSubmissionTestResultConsentViewController.swift in Sources */ = {isa = PBXBuildFile; fileRef = 5222AA67255ECFE100F338C7 /* ExposureSubmissionTestResultConsentViewController.swift */; };
		5222AA70255ED8E000F338C7 /* ExposureSubmissionTestResultConsentViewModel.swift in Sources */ = {isa = PBXBuildFile; fileRef = 5222AA6F255ED8E000F338C7 /* ExposureSubmissionTestResultConsentViewModel.swift */; };
		523D5E75256FDFE900EF67EA /* ExposureSubmissionThankYouViewController.swift in Sources */ = {isa = PBXBuildFile; fileRef = 523D5E74256FDFE900EF67EA /* ExposureSubmissionThankYouViewController.swift */; };
		523D5E7A256FE04000EF67EA /* ExposureSubmissionThankYouViewModel.swift in Sources */ = {isa = PBXBuildFile; fileRef = 523D5E79256FE04000EF67EA /* ExposureSubmissionThankYouViewModel.swift */; };
		524C4292256587B900EBC3B0 /* ExposureSubmissionTestResultConsentViewModelTests.swift in Sources */ = {isa = PBXBuildFile; fileRef = 524C4291256587B900EBC3B0 /* ExposureSubmissionTestResultConsentViewModelTests.swift */; };
		5270E9B8256D20A900B08606 /* NSTextAttachment+ImageHeight.swift in Sources */ = {isa = PBXBuildFile; fileRef = 5270E9B7256D20A900B08606 /* NSTextAttachment+ImageHeight.swift */; };
		52CAAC012562B82E00239DCB /* DynamicTableViewConsentCell.swift in Sources */ = {isa = PBXBuildFile; fileRef = 52CAAC002562B82E00239DCB /* DynamicTableViewConsentCell.swift */; };
		52EAAB512566BB0500204373 /* ExposureSubmission+TestResult.swift in Sources */ = {isa = PBXBuildFile; fileRef = 2FA9E39224D2F2920030561C /* ExposureSubmission+TestResult.swift */; };
		710021DC248E44A6001F0B63 /* ENAFont.swift in Sources */ = {isa = PBXBuildFile; fileRef = 710021DB248E44A6001F0B63 /* ENAFont.swift */; };
		710021DE248EAF16001F0B63 /* ExposureSubmissionImageCardCell.xib in Resources */ = {isa = PBXBuildFile; fileRef = 710021DD248EAF16001F0B63 /* ExposureSubmissionImageCardCell.xib */; };
		710021E0248EAF9A001F0B63 /* ExposureSubmissionImageCardCell.swift in Sources */ = {isa = PBXBuildFile; fileRef = 710021DF248EAF9A001F0B63 /* ExposureSubmissionImageCardCell.swift */; };
		710224EE2490E2FD000C5DEF /* ExposureSubmissionStepCell.xib in Resources */ = {isa = PBXBuildFile; fileRef = 710224ED2490E2FC000C5DEF /* ExposureSubmissionStepCell.xib */; };
		710224F42490E7A3000C5DEF /* ExposureSubmissionStepCell.swift in Sources */ = {isa = PBXBuildFile; fileRef = 710224F32490E7A3000C5DEF /* ExposureSubmissionStepCell.swift */; };
		710224F624910661000C5DEF /* ExposureSubmissionDynamicCell.swift in Sources */ = {isa = PBXBuildFile; fileRef = 710224F524910661000C5DEF /* ExposureSubmissionDynamicCell.swift */; };
		710ABB23247513E300948792 /* DynamicTypeTableViewCell.swift in Sources */ = {isa = PBXBuildFile; fileRef = 710ABB22247513E300948792 /* DynamicTypeTableViewCell.swift */; };
		710ABB27247533FA00948792 /* DynamicTableViewController.swift in Sources */ = {isa = PBXBuildFile; fileRef = 710ABB26247533FA00948792 /* DynamicTableViewController.swift */; };
		710ABB292475353900948792 /* DynamicTableViewModel.swift in Sources */ = {isa = PBXBuildFile; fileRef = 710ABB282475353900948792 /* DynamicTableViewModel.swift */; };
		71176E2F248922B0004B0C9F /* ENAColorTests.swift in Sources */ = {isa = PBXBuildFile; fileRef = 71176E2D24891C02004B0C9F /* ENAColorTests.swift */; };
		71176E32248957C3004B0C9F /* AppNavigationController.swift in Sources */ = {isa = PBXBuildFile; fileRef = 71176E31248957C3004B0C9F /* AppNavigationController.swift */; };
		711EFCC72492EE31005FEF21 /* ENAFooterView.swift in Sources */ = {isa = PBXBuildFile; fileRef = 711EFCC62492EE31005FEF21 /* ENAFooterView.swift */; };
		711EFCC924935C79005FEF21 /* ExposureSubmissionTestResultHeaderView.xib in Resources */ = {isa = PBXBuildFile; fileRef = 711EFCC824935C79005FEF21 /* ExposureSubmissionTestResultHeaderView.xib */; };
		71330E41248109F600EB10F6 /* DynamicTableViewSection.swift in Sources */ = {isa = PBXBuildFile; fileRef = 71330E40248109F600EB10F6 /* DynamicTableViewSection.swift */; };
		71330E43248109FD00EB10F6 /* DynamicTableViewCell.swift in Sources */ = {isa = PBXBuildFile; fileRef = 71330E42248109FD00EB10F6 /* DynamicTableViewCell.swift */; };
		71330E4524810A0500EB10F6 /* DynamicTableViewHeader.swift in Sources */ = {isa = PBXBuildFile; fileRef = 71330E4424810A0500EB10F6 /* DynamicTableViewHeader.swift */; };
		71330E4724810A0C00EB10F6 /* DynamicTableViewFooter.swift in Sources */ = {isa = PBXBuildFile; fileRef = 71330E4624810A0C00EB10F6 /* DynamicTableViewFooter.swift */; };
		713EA25B247818B000AB7EE8 /* DynamicTypeButton.swift in Sources */ = {isa = PBXBuildFile; fileRef = 713EA25A247818B000AB7EE8 /* DynamicTypeButton.swift */; };
		713EA25D24798A7000AB7EE8 /* ExposureDetectionRoundedView.swift in Sources */ = {isa = PBXBuildFile; fileRef = 713EA25C24798A7000AB7EE8 /* ExposureDetectionRoundedView.swift */; };
		713EA25F24798A9100AB7EE8 /* ExposureDetectionRiskCell.swift in Sources */ = {isa = PBXBuildFile; fileRef = 713EA25E24798A9100AB7EE8 /* ExposureDetectionRiskCell.swift */; };
		713EA26124798AD100AB7EE8 /* ExposureDetectionHotlineCell.swift in Sources */ = {isa = PBXBuildFile; fileRef = 713EA26024798AD100AB7EE8 /* ExposureDetectionHotlineCell.swift */; };
		713EA26324798F8500AB7EE8 /* ExposureDetectionHeaderCell.swift in Sources */ = {isa = PBXBuildFile; fileRef = 713EA26224798F8500AB7EE8 /* ExposureDetectionHeaderCell.swift */; };
		714194EA247A65C60072A090 /* DynamicTableViewHeaderSeparatorView.swift in Sources */ = {isa = PBXBuildFile; fileRef = 714194E9247A65C60072A090 /* DynamicTableViewHeaderSeparatorView.swift */; };
		7154EB4A247D21E200A467FF /* ExposureDetectionLongGuideCell.swift in Sources */ = {isa = PBXBuildFile; fileRef = 7154EB49247D21E200A467FF /* ExposureDetectionLongGuideCell.swift */; };
		7154EB4C247E862100A467FF /* ExposureDetectionLoadingCell.swift in Sources */ = {isa = PBXBuildFile; fileRef = 7154EB4B247E862100A467FF /* ExposureDetectionLoadingCell.swift */; };
		717D21E9248C022E00D9717E /* DynamicTableViewHtmlCell.swift in Sources */ = {isa = PBXBuildFile; fileRef = 717D21E8248C022E00D9717E /* DynamicTableViewHtmlCell.swift */; };
		7187A5582481231C00FCC755 /* DynamicTableViewAction.swift in Sources */ = {isa = PBXBuildFile; fileRef = 71330E4824810A5A00EB10F6 /* DynamicTableViewAction.swift */; };
		71B804472484CC0800D53506 /* ENALabel.swift in Sources */ = {isa = PBXBuildFile; fileRef = 71B804462484CC0800D53506 /* ENALabel.swift */; };
		71B804492484D37300D53506 /* RiskLegendViewController.swift in Sources */ = {isa = PBXBuildFile; fileRef = 71B804482484D37300D53506 /* RiskLegendViewController.swift */; };
		71B8044F248526B600D53506 /* DynamicTableViewSpaceCell.swift in Sources */ = {isa = PBXBuildFile; fileRef = 71B8044E248526B600D53506 /* DynamicTableViewSpaceCell.swift */; };
		71C0BEDD2498DD07009A17A0 /* ENANavigationFooterView.swift in Sources */ = {isa = PBXBuildFile; fileRef = 71C0BEDC2498DD07009A17A0 /* ENANavigationFooterView.swift */; };
		71CAB9D2248AACAD00F516A5 /* PixelPerfectLayoutConstraint.swift in Sources */ = {isa = PBXBuildFile; fileRef = 71CAB9D1248AACAD00F516A5 /* PixelPerfectLayoutConstraint.swift */; };
		71D3C19A2494EFAC00DBABA8 /* ENANavigationControllerWithFooter.swift in Sources */ = {isa = PBXBuildFile; fileRef = 71D3C1992494EFAC00DBABA8 /* ENANavigationControllerWithFooter.swift */; };
		71EF33D92497F3E8007B7E1B /* ENANavigationControllerWithFooterChild.swift in Sources */ = {isa = PBXBuildFile; fileRef = 71EF33D82497F3E8007B7E1B /* ENANavigationControllerWithFooterChild.swift */; };
		71EF33DB2497F419007B7E1B /* ENANavigationFooterItem.swift in Sources */ = {isa = PBXBuildFile; fileRef = 71EF33DA2497F419007B7E1B /* ENANavigationFooterItem.swift */; };
		71F2E57B2487AEFC00694F1A /* ena-colors.xcassets in Resources */ = {isa = PBXBuildFile; fileRef = 71F2E57A2487AEFC00694F1A /* ena-colors.xcassets */; };
		71F5418E248BEE08006DB793 /* privacy-policy.html in Resources */ = {isa = PBXBuildFile; fileRef = 71F5418A248BEDBE006DB793 /* privacy-policy.html */; };
		71F54191248BF677006DB793 /* HtmlTextView.swift in Sources */ = {isa = PBXBuildFile; fileRef = 71F54190248BF677006DB793 /* HtmlTextView.swift */; };
		71FD8862246EB27F00E804D0 /* ExposureDetectionViewController.swift in Sources */ = {isa = PBXBuildFile; fileRef = 71FD8861246EB27F00E804D0 /* ExposureDetectionViewController.swift */; };
		71FE1C69247A8FE100851FEB /* DynamicTableViewHeaderFooterView.swift in Sources */ = {isa = PBXBuildFile; fileRef = 71FE1C68247A8FE100851FEB /* DynamicTableViewHeaderFooterView.swift */; };
		71FE1C71247AA7B700851FEB /* DynamicTableViewHeaderImageView.swift in Sources */ = {isa = PBXBuildFile; fileRef = 71FE1C70247AA7B700851FEB /* DynamicTableViewHeaderImageView.swift */; };
		71FE1C7B247AC2B500851FEB /* ExposureSubmissionQRScannerViewController.swift in Sources */ = {isa = PBXBuildFile; fileRef = 71FE1C74247AC2B500851FEB /* ExposureSubmissionQRScannerViewController.swift */; };
		71FE1C7F247AC2B500851FEB /* ExposureSubmissionTestResultViewController.swift in Sources */ = {isa = PBXBuildFile; fileRef = 71FE1C78247AC2B500851FEB /* ExposureSubmissionTestResultViewController.swift */; };
		71FE1C80247AC2B500851FEB /* ExposureSubmissionNavigationController.swift in Sources */ = {isa = PBXBuildFile; fileRef = 71FE1C79247AC2B500851FEB /* ExposureSubmissionNavigationController.swift */; };
		71FE1C86247AC33D00851FEB /* ExposureSubmissionTestResultHeaderView.swift in Sources */ = {isa = PBXBuildFile; fileRef = 71FE1C84247AC33D00851FEB /* ExposureSubmissionTestResultHeaderView.swift */; };
		71FE1C8C247AC79D00851FEB /* DynamicTableViewIconCell.swift in Sources */ = {isa = PBXBuildFile; fileRef = 71FE1C8A247AC79D00851FEB /* DynamicTableViewIconCell.swift */; };
		85142501245DA0B3009D2791 /* UIViewController+Alert.swift in Sources */ = {isa = PBXBuildFile; fileRef = 85142500245DA0B3009D2791 /* UIViewController+Alert.swift */; };
		8539874F2467094E00D28B62 /* AppIcon.xcassets in Resources */ = {isa = PBXBuildFile; fileRef = 8539874E2467094E00D28B62 /* AppIcon.xcassets */; };
		853D987A24694A8700490DBA /* ENAButton.swift in Sources */ = {isa = PBXBuildFile; fileRef = 853D987924694A8700490DBA /* ENAButton.swift */; };
		858F6F6E245A103C009FFD33 /* ExposureNotification.framework in Frameworks */ = {isa = PBXBuildFile; fileRef = 858F6F6D245A103C009FFD33 /* ExposureNotification.framework */; settings = {ATTRIBUTES = (Weak, ); }; };
		8595BF5F246032D90056EA27 /* ENASwitch.swift in Sources */ = {isa = PBXBuildFile; fileRef = 8595BF5E246032D90056EA27 /* ENASwitch.swift */; };
		859DD512248549790073D59F /* MockDiagnosisKeysRetrieval.swift in Sources */ = {isa = PBXBuildFile; fileRef = 859DD511248549790073D59F /* MockDiagnosisKeysRetrieval.swift */; };
		85D7593F2457048F008175F0 /* AppDelegate.swift in Sources */ = {isa = PBXBuildFile; fileRef = 85D7593E2457048F008175F0 /* AppDelegate.swift */; };
		85D7594B24570491008175F0 /* Assets.xcassets in Resources */ = {isa = PBXBuildFile; fileRef = 85D7594A24570491008175F0 /* Assets.xcassets */; };
		85D7594E24570491008175F0 /* LaunchScreen.storyboard in Resources */ = {isa = PBXBuildFile; fileRef = 85D7594C24570491008175F0 /* LaunchScreen.storyboard */; };
		85D7596424570491008175F0 /* ENAUITests.swift in Sources */ = {isa = PBXBuildFile; fileRef = 85D7596324570491008175F0 /* ENAUITests.swift */; };
		85E33444247EB357006E74EC /* CircularProgressView.swift in Sources */ = {isa = PBXBuildFile; fileRef = 85E33443247EB357006E74EC /* CircularProgressView.swift */; };
		8F0A4BAD25C2F6F70085DF13 /* ppdd_ppac_parameters.pb.swift in Sources */ = {isa = PBXBuildFile; fileRef = 8F0A4BAB25C2F6F70085DF13 /* ppdd_ppac_parameters.pb.swift */; };
		8F0A4BAE25C2F6F70085DF13 /* ppdd_edus_parameters.pb.swift in Sources */ = {isa = PBXBuildFile; fileRef = 8F0A4BAC25C2F6F70085DF13 /* ppdd_edus_parameters.pb.swift */; };
		8F27018F259B593700E48CFE /* ContactDiaryStore.swift in Sources */ = {isa = PBXBuildFile; fileRef = 8F27018E259B593700E48CFE /* ContactDiaryStore.swift */; };
		8F270194259B5BA700E48CFE /* ContactDiaryMigration1To2.swift in Sources */ = {isa = PBXBuildFile; fileRef = 8F270193259B5BA700E48CFE /* ContactDiaryMigration1To2.swift */; };
		8F3D71AA25A86AD300D52CCD /* HomeExposureLoggingCellModelTests.swift in Sources */ = {isa = PBXBuildFile; fileRef = 8F3D71A925A86AD300D52CCD /* HomeExposureLoggingCellModelTests.swift */; };
		8FF3525E25ADAD06008A07BD /* HomeTestResultCellModelTests.swift in Sources */ = {isa = PBXBuildFile; fileRef = 8FF3525D25ADAD06008A07BD /* HomeTestResultCellModelTests.swift */; };
		8FF9B2B2259B6B030080770D /* ContactDiaryStoreSchemaV2.swift in Sources */ = {isa = PBXBuildFile; fileRef = 8FF9B2B1259B6B030080770D /* ContactDiaryStoreSchemaV2.swift */; };
		94092541254BFE6800FE61A2 /* DMWarnOthersNotificationViewController.swift in Sources */ = {isa = PBXBuildFile; fileRef = 94092540254BFE6800FE61A2 /* DMWarnOthersNotificationViewController.swift */; };
		9412FAFE252349EA0086E139 /* DeltaOnboardingViewControllerTests.swift in Sources */ = {isa = PBXBuildFile; fileRef = 9412FAF92523499D0086E139 /* DeltaOnboardingViewControllerTests.swift */; };
		9417BA95252B6B5100AD4053 /* DMSQLiteErrorViewController.swift in Sources */ = {isa = PBXBuildFile; fileRef = 9417BA94252B6B5100AD4053 /* DMSQLiteErrorViewController.swift */; };
		941ADDB02518C2B200E421D9 /* EuTracingTableViewCell.swift in Sources */ = {isa = PBXBuildFile; fileRef = 941ADDAF2518C2B200E421D9 /* EuTracingTableViewCell.swift */; };
		941ADDB22518C3FB00E421D9 /* ENSettingEuTracingViewModel.swift in Sources */ = {isa = PBXBuildFile; fileRef = 941ADDB12518C3FB00E421D9 /* ENSettingEuTracingViewModel.swift */; };
		941B68AE253F007100DC1962 /* Int+Increment.swift in Sources */ = {isa = PBXBuildFile; fileRef = 941B689E253EFF2300DC1962 /* Int+Increment.swift */; };
		941F5ED02518E82800785F06 /* ENSettingEuTracingViewModelTests.swift in Sources */ = {isa = PBXBuildFile; fileRef = 941F5ECB2518E82100785F06 /* ENSettingEuTracingViewModelTests.swift */; };
		94427A5025502B8900C36BE6 /* WarnOthersNotificationsTimeInterval.swift in Sources */ = {isa = PBXBuildFile; fileRef = 94427A4F25502B8900C36BE6 /* WarnOthersNotificationsTimeInterval.swift */; };
		9488C3012521EE8E00504648 /* DeltaOnboardingNavigationController.swift in Sources */ = {isa = PBXBuildFile; fileRef = 9488C3002521EE8E00504648 /* DeltaOnboardingNavigationController.swift */; };
		948AFE5F2552F6F60019579A /* WarnOthersReminderTests.swift in Sources */ = {isa = PBXBuildFile; fileRef = 948AFE5E2552F6F60019579A /* WarnOthersReminderTests.swift */; };
		948AFE672553DC5B0019579A /* WarnOthersRemindable.swift in Sources */ = {isa = PBXBuildFile; fileRef = 948AFE662553DC5B0019579A /* WarnOthersRemindable.swift */; };
		948AFE7A2554377F0019579A /* UNUserNotificationCenter+WarnOthers.swift in Sources */ = {isa = PBXBuildFile; fileRef = 948AFE792554377F0019579A /* UNUserNotificationCenter+WarnOthers.swift */; };
		948DCDC3252EFC9A00CDE020 /* ENAUITests_05_ExposureLogging.swift in Sources */ = {isa = PBXBuildFile; fileRef = 948DCDC2252EFC9A00CDE020 /* ENAUITests_05_ExposureLogging.swift */; };
		94ABF76B25B9676F004AB56F /* DeltaOnboardingNewVersionFeaturesControllerTests.swift in Sources */ = {isa = PBXBuildFile; fileRef = 94ABF76A25B9676F004AB56F /* DeltaOnboardingNewVersionFeaturesControllerTests.swift */; };
		94B255A62551B7C800649B4C /* WarnOthersReminder.swift in Sources */ = {isa = PBXBuildFile; fileRef = 94B255A52551B7C800649B4C /* WarnOthersReminder.swift */; };
		94C24B3F25304B4400F8C004 /* ENAUITestsDeltaOnboarding.swift in Sources */ = {isa = PBXBuildFile; fileRef = 94C24B3E25304B4400F8C004 /* ENAUITestsDeltaOnboarding.swift */; };
		94EAF87125B6CA9D00BE1F40 /* DeltaOnboardingNewVersionFeatures.swift in Sources */ = {isa = PBXBuildFile; fileRef = 94EAF86C25B6C84800BE1F40 /* DeltaOnboardingNewVersionFeatures.swift */; };
		94EAF87525B6CAA000BE1F40 /* DeltaOnboardingNewVersionFeaturesViewController.swift in Sources */ = {isa = PBXBuildFile; fileRef = 94EAF86D25B6C84900BE1F40 /* DeltaOnboardingNewVersionFeaturesViewController.swift */; };
		94EAF87925B6CAA300BE1F40 /* DeltaOnboardingNewVersionFeaturesViewModel.swift in Sources */ = {isa = PBXBuildFile; fileRef = 94EAF86B25B6C84800BE1F40 /* DeltaOnboardingNewVersionFeaturesViewModel.swift */; };
		94EAF89C25B8162200BE1F40 /* NewVersionFeature.swift in Sources */ = {isa = PBXBuildFile; fileRef = 94EAF89B25B8162200BE1F40 /* NewVersionFeature.swift */; };
		94F594622521CBF50077681B /* DeltaOnboardingV15ViewModel.swift in Sources */ = {isa = PBXBuildFile; fileRef = 94F594612521CBF50077681B /* DeltaOnboardingV15ViewModel.swift */; };
		A124E64A249BF4EF00E95F72 /* ExposureDetectionExecutorTests.swift in Sources */ = {isa = PBXBuildFile; fileRef = A124E648249BF4EB00E95F72 /* ExposureDetectionExecutorTests.swift */; };
		A124E64C249C4C9000E95F72 /* SAPDownloadedPackagesStore+Helpers.swift in Sources */ = {isa = PBXBuildFile; fileRef = A124E64B249C4C9000E95F72 /* SAPDownloadedPackagesStore+Helpers.swift */; };
		A128F059248B459F00EC7F6C /* PublicKeyStore.swift in Sources */ = {isa = PBXBuildFile; fileRef = A128F058248B459F00EC7F6C /* PublicKeyStore.swift */; };
		A14BDEC024A1AD660063E4EC /* MockExposureDetector.swift in Sources */ = {isa = PBXBuildFile; fileRef = A14BDEBF24A1AD660063E4EC /* MockExposureDetector.swift */; };
		A1654EFF24B41FF600C0E115 /* DynamicCellTests.swift in Sources */ = {isa = PBXBuildFile; fileRef = A1654EFD24B41FEF00C0E115 /* DynamicCellTests.swift */; };
		A1654F0224B43E8500C0E115 /* DynamicTableViewTextViewCellTests.swift in Sources */ = {isa = PBXBuildFile; fileRef = A1654F0024B43E7F00C0E115 /* DynamicTableViewTextViewCellTests.swift */; };
		A16714AF248CA1B70031B111 /* Bundle+ReadPlist.swift in Sources */ = {isa = PBXBuildFile; fileRef = A16714AE248CA1B70031B111 /* Bundle+ReadPlist.swift */; };
		A173665324844F41006BE209 /* SQLiteKeyValueStoreTests.swift in Sources */ = {isa = PBXBuildFile; fileRef = A173665124844F29006BE209 /* SQLiteKeyValueStoreTests.swift */; };
		A17366552484978A006BE209 /* OnboardingInfoViewControllerUtils.swift in Sources */ = {isa = PBXBuildFile; fileRef = A17366542484978A006BE209 /* OnboardingInfoViewControllerUtils.swift */; };
		A1877CAB248F2532006FEFC0 /* SAPDownloadedPackageTests.swift in Sources */ = {isa = PBXBuildFile; fileRef = A1877CA9248F247D006FEFC0 /* SAPDownloadedPackageTests.swift */; };
		A1BABD0924A57B88000ED515 /* TemporaryExposureKeyMock.swift in Sources */ = {isa = PBXBuildFile; fileRef = A1BABD0824A57B88000ED515 /* TemporaryExposureKeyMock.swift */; };
		A1BABD0E24A57CFC000ED515 /* ENTemporaryExposureKey+ProcessingTests.swift in Sources */ = {isa = PBXBuildFile; fileRef = A1BABD0C24A57BAC000ED515 /* ENTemporaryExposureKey+ProcessingTests.swift */; };
		A1BABD1024A57D03000ED515 /* ENTemporaryExposureKey+Processing.swift in Sources */ = {isa = PBXBuildFile; fileRef = A1BABD0A24A57BA0000ED515 /* ENTemporaryExposureKey+Processing.swift */; };
		A1C683FA24AEC57400B90D12 /* DynamicTableViewTextViewCell.swift in Sources */ = {isa = PBXBuildFile; fileRef = A1C683F924AEC57400B90D12 /* DynamicTableViewTextViewCell.swift */; };
		A1C683FC24AEC9EE00B90D12 /* DynamicTableViewTextCell.swift in Sources */ = {isa = PBXBuildFile; fileRef = A1C683FB24AEC9EE00B90D12 /* DynamicTableViewTextCell.swift */; };
		A1E41941249410AF0016E52A /* SAPDownloadedPackage+Helpers.swift in Sources */ = {isa = PBXBuildFile; fileRef = A1E41940249410AF0016E52A /* SAPDownloadedPackage+Helpers.swift */; };
		A1E419462495479D0016E52A /* HTTPClient+MockNetworkStack.swift in Sources */ = {isa = PBXBuildFile; fileRef = A1E419442495476C0016E52A /* HTTPClient+MockNetworkStack.swift */; };
		A1E41949249548770016E52A /* HTTPClient+SubmitTests.swift in Sources */ = {isa = PBXBuildFile; fileRef = A1E41947249548260016E52A /* HTTPClient+SubmitTests.swift */; };
		A1E419522495A6F20016E52A /* HTTPClient+TANForExposureSubmitTests.swift in Sources */ = {isa = PBXBuildFile; fileRef = A1E419502495A6EA0016E52A /* HTTPClient+TANForExposureSubmitTests.swift */; };
		A1E419552495A8060016E52A /* HTTPClient+GetTestResultTests.swift in Sources */ = {isa = PBXBuildFile; fileRef = A1E419532495A7850016E52A /* HTTPClient+GetTestResultTests.swift */; };
		A1E419582495A8F90016E52A /* HTTPClient+RegistrationTokenTests.swift in Sources */ = {isa = PBXBuildFile; fileRef = A1E419562495A8F50016E52A /* HTTPClient+RegistrationTokenTests.swift */; };
		A1E4195D249818060016E52A /* RiskTests.swift in Sources */ = {isa = PBXBuildFile; fileRef = A1E4195B249818020016E52A /* RiskTests.swift */; };
		A1E419602498243E0016E52A /* String+TodayTests.swift in Sources */ = {isa = PBXBuildFile; fileRef = A1E4195E249824340016E52A /* String+TodayTests.swift */; };
		A328425D248E82BC006B1F09 /* ExposureSubmissionTestResultViewControllerTests.swift in Sources */ = {isa = PBXBuildFile; fileRef = A328425B248E82B5006B1F09 /* ExposureSubmissionTestResultViewControllerTests.swift */; };
		A32842612490E2AC006B1F09 /* ExposureSubmissionWarnOthersViewControllerTests.swift in Sources */ = {isa = PBXBuildFile; fileRef = A32842602490E2AC006B1F09 /* ExposureSubmissionWarnOthersViewControllerTests.swift */; };
		A32842652491136E006B1F09 /* ExposureSubmissionUITests.swift in Sources */ = {isa = PBXBuildFile; fileRef = A32842642491136E006B1F09 /* ExposureSubmissionUITests.swift */; };
		A32842672492359E006B1F09 /* MockExposureSubmissionNavigationControllerChild.swift in Sources */ = {isa = PBXBuildFile; fileRef = A32842662492359E006B1F09 /* MockExposureSubmissionNavigationControllerChild.swift */; };
		A32C046524D96348005BEA61 /* HTTPClient+PlausibeDeniabilityTests.swift in Sources */ = {isa = PBXBuildFile; fileRef = A32C046424D96348005BEA61 /* HTTPClient+PlausibeDeniabilityTests.swift */; };
		A3552CC424DD6E16008C91BE /* PlausibleDeniabilityService.swift in Sources */ = {isa = PBXBuildFile; fileRef = A3552CC324DD6E16008C91BE /* PlausibleDeniabilityService.swift */; };
		A36FACC424C5EA1500DED947 /* ExposureDetectionViewControllerTests.swift in Sources */ = {isa = PBXBuildFile; fileRef = A36FACC324C5EA1500DED947 /* ExposureDetectionViewControllerTests.swift */; };
		A372DA3B24BDA075003248BB /* ExposureSubmissionCoordinator.swift in Sources */ = {isa = PBXBuildFile; fileRef = A372DA3A24BDA075003248BB /* ExposureSubmissionCoordinator.swift */; };
		A372DA3F24BEF773003248BB /* ExposureSubmissionCoordinatorTests.swift in Sources */ = {isa = PBXBuildFile; fileRef = A372DA3E24BEF773003248BB /* ExposureSubmissionCoordinatorTests.swift */; };
		A372DA4124BF33F9003248BB /* MockExposureSubmissionCoordinatorDelegate.swift in Sources */ = {isa = PBXBuildFile; fileRef = A372DA4024BF33F9003248BB /* MockExposureSubmissionCoordinatorDelegate.swift */; };
		A372DA4224BF3E29003248BB /* MockExposureSubmissionCoordinator.swift in Sources */ = {isa = PBXBuildFile; fileRef = A372DA3C24BE01D9003248BB /* MockExposureSubmissionCoordinator.swift */; };
		A3C4F96024812CD20047F23E /* ExposureSubmissionWarnOthersViewController.swift in Sources */ = {isa = PBXBuildFile; fileRef = A3C4F95F24812CD20047F23E /* ExposureSubmissionWarnOthersViewController.swift */; };
		A3E851B224ADD09900402485 /* CountdownTimer.swift in Sources */ = {isa = PBXBuildFile; fileRef = A3E851B124ADD09900402485 /* CountdownTimer.swift */; };
		A3E851B524ADDAC000402485 /* CountdownTimerTests.swift in Sources */ = {isa = PBXBuildFile; fileRef = A3E851B424ADDAC000402485 /* CountdownTimerTests.swift */; };
		A3EE6E5A249BB7AF00C64B61 /* ExposureSubmissionServiceFactory.swift in Sources */ = {isa = PBXBuildFile; fileRef = A3EE6E59249BB7AF00C64B61 /* ExposureSubmissionServiceFactory.swift */; };
		A3EE6E5C249BB97500C64B61 /* UITestingParameters.swift in Sources */ = {isa = PBXBuildFile; fileRef = A3EE6E5B249BB97500C64B61 /* UITestingParameters.swift */; };
		A3EE6E5D249BB9B900C64B61 /* UITestingParameters.swift in Sources */ = {isa = PBXBuildFile; fileRef = A3EE6E5B249BB97500C64B61 /* UITestingParameters.swift */; };
		A3FF84EC247BFAF00053E947 /* Hasher.swift in Sources */ = {isa = PBXBuildFile; fileRef = A3FF84EB247BFAF00053E947 /* Hasher.swift */; };
		AB1011592507C15000D392A2 /* TracingStatusHistory.swift in Sources */ = {isa = PBXBuildFile; fileRef = AB1011572507C15000D392A2 /* TracingStatusHistory.swift */; };
		AB126873254C05A7006E9194 /* ENAFormatter.swift in Sources */ = {isa = PBXBuildFile; fileRef = AB126872254C05A7006E9194 /* ENAFormatter.swift */; };
		AB1885D825238DD100D39BBE /* OnboardingInfoViewControllerTests.swift in Sources */ = {isa = PBXBuildFile; fileRef = AB1885D025238DAA00D39BBE /* OnboardingInfoViewControllerTests.swift */; };
		AB1886C4252DE1AF00D39BBE /* Logging.swift in Sources */ = {isa = PBXBuildFile; fileRef = AB1886C3252DE1AE00D39BBE /* Logging.swift */; };
		AB1886D1252DE51E00D39BBE /* Bundle+Identifier.swift in Sources */ = {isa = PBXBuildFile; fileRef = AB1886D0252DE51E00D39BBE /* Bundle+Identifier.swift */; };
		AB1FCBD42521FC47005930BA /* ServerEnvironmentTests.swift in Sources */ = {isa = PBXBuildFile; fileRef = AB1FCBCC2521FC44005930BA /* ServerEnvironmentTests.swift */; };
		AB1FCBDC2521FCD5005930BA /* TestServerEnvironments.json in Resources */ = {isa = PBXBuildFile; fileRef = AB1FCBDB2521FCD5005930BA /* TestServerEnvironments.json */; };
		AB35609A2547167800C3F8E0 /* DeviceTimeCheck.swift in Sources */ = {isa = PBXBuildFile; fileRef = AB3560992547167800C3F8E0 /* DeviceTimeCheck.swift */; };
		AB3560A02547194C00C3F8E0 /* DeviceTimeCheckTests.swift in Sources */ = {isa = PBXBuildFile; fileRef = AB35609F2547194C00C3F8E0 /* DeviceTimeCheckTests.swift */; };
		AB453F602534B04400D8339E /* ExposureManagerTests.swift in Sources */ = {isa = PBXBuildFile; fileRef = AB453F5F2534B04400D8339E /* ExposureManagerTests.swift */; };
		AB5F84AD24F8F7A1000400D4 /* SerialMigrator.swift in Sources */ = {isa = PBXBuildFile; fileRef = AB5F84AC24F8F7A1000400D4 /* SerialMigrator.swift */; };
		AB5F84B024F8F7C3000400D4 /* Migration.swift in Sources */ = {isa = PBXBuildFile; fileRef = AB5F84AF24F8F7C3000400D4 /* Migration.swift */; };
		AB5F84B224F8F7E3000400D4 /* Migration0To1.swift in Sources */ = {isa = PBXBuildFile; fileRef = AB5F84B124F8F7E3000400D4 /* Migration0To1.swift */; };
		AB5F84B424F8FA26000400D4 /* SerialMigratorTests.swift in Sources */ = {isa = PBXBuildFile; fileRef = AB5F84B324F8FA26000400D4 /* SerialMigratorTests.swift */; };
		AB5F84BB24F92876000400D4 /* Migration0To1Tests.swift in Sources */ = {isa = PBXBuildFile; fileRef = AB5F84BA24F92876000400D4 /* Migration0To1Tests.swift */; };
		AB5F84BD24F92E92000400D4 /* SerialMigratorFake.swift in Sources */ = {isa = PBXBuildFile; fileRef = AB5F84BC24F92E92000400D4 /* SerialMigratorFake.swift */; };
		AB5F84BE24FE2DC9000400D4 /* DownloadedPackagesSQLLiteStoreV0.swift in Sources */ = {isa = PBXBuildFile; fileRef = AB5F84B824F92855000400D4 /* DownloadedPackagesSQLLiteStoreV0.swift */; };
		AB5F84C024FE2EB3000400D4 /* DownloadedPackagesStoreV0.swift in Sources */ = {isa = PBXBuildFile; fileRef = AB5F84BF24FE2EB3000400D4 /* DownloadedPackagesStoreV0.swift */; };
		AB6289CF251BA01400CF61D2 /* Bundle+Version.swift in Sources */ = {isa = PBXBuildFile; fileRef = AB6289CE251BA01400CF61D2 /* Bundle+Version.swift */; };
		AB6289D4251BA4EC00CF61D2 /* String+Compare.swift in Sources */ = {isa = PBXBuildFile; fileRef = AB6289D3251BA4EC00CF61D2 /* String+Compare.swift */; };
		AB6289D9251C833100CF61D2 /* DMDeltaOnboardingViewController.swift in Sources */ = {isa = PBXBuildFile; fileRef = AB6289D8251C833100CF61D2 /* DMDeltaOnboardingViewController.swift */; };
		AB628A1F251CDADE00CF61D2 /* ServerEnvironments.json in Resources */ = {isa = PBXBuildFile; fileRef = AB628A1E251CDADE00CF61D2 /* ServerEnvironments.json */; };
		AB7420AC251B67A8006666AC /* DeltaOnboardingV15.swift in Sources */ = {isa = PBXBuildFile; fileRef = AB7420AB251B67A8006666AC /* DeltaOnboardingV15.swift */; };
		AB7420B7251B69E2006666AC /* DeltaOnboardingCoordinator.swift in Sources */ = {isa = PBXBuildFile; fileRef = AB7420B6251B69E2006666AC /* DeltaOnboardingCoordinator.swift */; };
		AB7420C2251B7D59006666AC /* DeltaOnboardingProtocols.swift in Sources */ = {isa = PBXBuildFile; fileRef = AB7420C1251B7D59006666AC /* DeltaOnboardingProtocols.swift */; };
		AB7420CB251B7D93006666AC /* DeltaOnboardingV15ViewController.swift in Sources */ = {isa = PBXBuildFile; fileRef = AB7420CA251B7D93006666AC /* DeltaOnboardingV15ViewController.swift */; };
		AB7420DD251B8101006666AC /* DeltaOnboardingCoordinatorTests.swift in Sources */ = {isa = PBXBuildFile; fileRef = AB7420DC251B8101006666AC /* DeltaOnboardingCoordinatorTests.swift */; };
		AB7E2A80255ACC06005C90F6 /* Date+Utils.swift in Sources */ = {isa = PBXBuildFile; fileRef = AB7E2A7F255ACC06005C90F6 /* Date+Utils.swift */; };
		AB8B0D3225305384009C067B /* Localizable.links.strings in Resources */ = {isa = PBXBuildFile; fileRef = AB8B0D3425305384009C067B /* Localizable.links.strings */; };
		AB8B0D4525306089009C067B /* Localizable.links.strings in Resources */ = {isa = PBXBuildFile; fileRef = AB8B0D3425305384009C067B /* Localizable.links.strings */; };
		AB8BC3472551B97700F3B5A7 /* DownloadedPackagesStoreErrorStub.swift in Sources */ = {isa = PBXBuildFile; fileRef = AB8BC3462551B97700F3B5A7 /* DownloadedPackagesStoreErrorStub.swift */; };
		AB8BC34F2551BBE100F3B5A7 /* HourKeyPackagesDownloadTests.swift in Sources */ = {isa = PBXBuildFile; fileRef = AB8BC34E2551BBE100F3B5A7 /* HourKeyPackagesDownloadTests.swift */; };
		ABAE0A1C257F77D90030ED47 /* ContactDiaryStoreSchemaV1.swift in Sources */ = {isa = PBXBuildFile; fileRef = ABAE0A1B257F77D90030ED47 /* ContactDiaryStoreSchemaV1.swift */; };
		ABAE0A37257FA88D0030ED47 /* ContactDiaryStoreSchemaV1Tests.swift in Sources */ = {isa = PBXBuildFile; fileRef = ABAE0A36257FA88D0030ED47 /* ContactDiaryStoreSchemaV1Tests.swift */; };
		ABAE0A3F257FAC970030ED47 /* ContactDiaryStoreTests.swift in Sources */ = {isa = PBXBuildFile; fileRef = ABAE0A3E257FAC970030ED47 /* ContactDiaryStoreTests.swift */; };
		ABD2F634254C533200DC1958 /* KeyPackageDownload.swift in Sources */ = {isa = PBXBuildFile; fileRef = ABD2F633254C533200DC1958 /* KeyPackageDownload.swift */; };
		ABDA2792251CE308006BAE84 /* DMServerEnvironmentViewController.swift in Sources */ = {isa = PBXBuildFile; fileRef = ABDA2791251CE308006BAE84 /* DMServerEnvironmentViewController.swift */; };
		ABFCE98A255C32EF0075FF13 /* AppConfigMetadata.swift in Sources */ = {isa = PBXBuildFile; fileRef = ABFCE989255C32EE0075FF13 /* AppConfigMetadata.swift */; };
		B103193224E18A0A00DD02EF /* DMMenuItem.swift in Sources */ = {isa = PBXBuildFile; fileRef = B103193124E18A0A00DD02EF /* DMMenuItem.swift */; };
		B10F9B8B249961BC00C418F4 /* DynamicTypeLabelTests.swift in Sources */ = {isa = PBXBuildFile; fileRef = B10F9B89249961B500C418F4 /* DynamicTypeLabelTests.swift */; };
		B10F9B8C249961CE00C418F4 /* UIFont+DynamicTypeTests.swift in Sources */ = {isa = PBXBuildFile; fileRef = B163D11424993F64001A322C /* UIFont+DynamicTypeTests.swift */; };
		B10FD5ED246EAADC00E9D7F2 /* AppInformationDetailViewController.swift in Sources */ = {isa = PBXBuildFile; fileRef = 71CC3E9E246D6B6800217F2C /* AppInformationDetailViewController.swift */; };
		B10FD5F1246EAB1000E9D7F2 /* AppInformationViewController+DynamicTableViewModel.swift in Sources */ = {isa = PBXBuildFile; fileRef = 71CC3E9C246D5D8000217F2C /* AppInformationViewController+DynamicTableViewModel.swift */; };
		B10FD5F4246EAC1700E9D7F2 /* AppleFilesWriter.swift in Sources */ = {isa = PBXBuildFile; fileRef = B10FD5F3246EAC1700E9D7F2 /* AppleFilesWriter.swift */; };
		B111EE2C2465D9F7001AEBB4 /* String+Localization.swift in Sources */ = {isa = PBXBuildFile; fileRef = B111EE2B2465D9F7001AEBB4 /* String+Localization.swift */; };
		B112545A246F2C6500AB5036 /* ENTemporaryExposureKey+Convert.swift in Sources */ = {isa = PBXBuildFile; fileRef = B1125459246F2C6500AB5036 /* ENTemporaryExposureKey+Convert.swift */; };
		B11655932491437600316087 /* RiskProvidingConfigurationTests.swift in Sources */ = {isa = PBXBuildFile; fileRef = B11655922491437600316087 /* RiskProvidingConfigurationTests.swift */; };
		B1175213248A83AB00C3325C /* Risk.swift in Sources */ = {isa = PBXBuildFile; fileRef = B1175212248A83AB00C3325C /* Risk.swift */; };
		B1175216248A9F9600C3325C /* ConvertingKeysTests.swift in Sources */ = {isa = PBXBuildFile; fileRef = B1175215248A9F9600C3325C /* ConvertingKeysTests.swift */; };
		B117909824914D77007FF821 /* StoreTests.swift in Sources */ = {isa = PBXBuildFile; fileRef = 01D3ECFF2490230400551E65 /* StoreTests.swift */; };
		B11E619B246EE4B0004A056A /* DynamicTypeLabel.swift in Sources */ = {isa = PBXBuildFile; fileRef = 71CC3EA0246D6BBF00217F2C /* DynamicTypeLabel.swift */; };
		B11E619C246EE4E9004A056A /* UIFont+DynamicType.swift in Sources */ = {isa = PBXBuildFile; fileRef = 71CC3EA2246D6C4000217F2C /* UIFont+DynamicType.swift */; };
		B120C7C924AFE7B800F68FF1 /* ActiveTracingTests.swift in Sources */ = {isa = PBXBuildFile; fileRef = B120C7C824AFE7B800F68FF1 /* ActiveTracingTests.swift */; };
		B120C7CA24AFF12D00F68FF1 /* ActiveTracing.swift in Sources */ = {isa = PBXBuildFile; fileRef = B120C7C524AFDAB900F68FF1 /* ActiveTracing.swift */; };
		B1218920248AD79900496210 /* ClientMock.swift in Sources */ = {isa = PBXBuildFile; fileRef = CD678F6C246C43EE00B6A0F8 /* ClientMock.swift */; };
		B1221BE02492ECE800E6C4E4 /* CFDictionary+KeychainQuery.swift in Sources */ = {isa = PBXBuildFile; fileRef = B1221BDF2492ECE800E6C4E4 /* CFDictionary+KeychainQuery.swift */; };
		B1221BE22492ED0F00E6C4E4 /* CFDictionary+KeychainQueryTests.swift in Sources */ = {isa = PBXBuildFile; fileRef = B1221BE12492ED0F00E6C4E4 /* CFDictionary+KeychainQueryTests.swift */; };
		B143DBDF2477F292000A29E8 /* ExposureNotificationSettingViewController.swift in Sources */ = {isa = PBXBuildFile; fileRef = 853D98842469DC8100490DBA /* ExposureNotificationSettingViewController.swift */; };
		B14D0CD9246E946E00D5BEBC /* ExposureDetection.swift in Sources */ = {isa = PBXBuildFile; fileRef = B1A9E70D246D73180024CC12 /* ExposureDetection.swift */; };
		B14D0CDB246E968C00D5BEBC /* String+Today.swift in Sources */ = {isa = PBXBuildFile; fileRef = B14D0CDA246E968C00D5BEBC /* String+Today.swift */; };
		B14D0CDD246E972400D5BEBC /* ExposureDetectionDelegate.swift in Sources */ = {isa = PBXBuildFile; fileRef = B14D0CDC246E972400D5BEBC /* ExposureDetectionDelegate.swift */; };
		B14D0CDF246E976400D5BEBC /* ExposureDetectionTransaction+DidEndPrematurelyReason.swift in Sources */ = {isa = PBXBuildFile; fileRef = B14D0CDE246E976400D5BEBC /* ExposureDetectionTransaction+DidEndPrematurelyReason.swift */; };
		B153096A24706F1000A4A1BD /* URLSession+Default.swift in Sources */ = {isa = PBXBuildFile; fileRef = B153096924706F1000A4A1BD /* URLSession+Default.swift */; };
		B153096C24706F2400A4A1BD /* URLSessionConfiguration+Default.swift in Sources */ = {isa = PBXBuildFile; fileRef = B153096B24706F2400A4A1BD /* URLSessionConfiguration+Default.swift */; };
		B15382E7248290BB0010F007 /* AppleFilesWriterTests.swift in Sources */ = {isa = PBXBuildFile; fileRef = B15382E6248290BB0010F007 /* AppleFilesWriterTests.swift */; };
		B15382FE248424F00010F007 /* ExposureDetectionTests.swift in Sources */ = {isa = PBXBuildFile; fileRef = B15382FD248424F00010F007 /* ExposureDetectionTests.swift */; };
		B16177E824802F9B006E435A /* DownloadedPackagesSQLLiteStoreTests.swift in Sources */ = {isa = PBXBuildFile; fileRef = B16177E724802F9B006E435A /* DownloadedPackagesSQLLiteStoreTests.swift */; };
		B161782524804AC3006E435A /* DownloadedPackagesSQLLiteStoreV1.swift in Sources */ = {isa = PBXBuildFile; fileRef = B161782424804AC3006E435A /* DownloadedPackagesSQLLiteStoreV1.swift */; };
		B163D1102499068D001A322C /* SettingsViewModelTests.swift in Sources */ = {isa = PBXBuildFile; fileRef = B163D10F2499068D001A322C /* SettingsViewModelTests.swift */; };
		B16457B524DC11EF002879EB /* DMLastSubmissionRequetViewController.swift in Sources */ = {isa = PBXBuildFile; fileRef = B16457B424DC11EF002879EB /* DMLastSubmissionRequetViewController.swift */; };
		B16457BB24DC3309002879EB /* DMLogsViewController.swift in Sources */ = {isa = PBXBuildFile; fileRef = B16457BA24DC3309002879EB /* DMLogsViewController.swift */; };
		B16457BD24DC3F4E002879EB /* DMKeysViewController.swift in Sources */ = {isa = PBXBuildFile; fileRef = B1FC2D1C24D9C87F00083C81 /* DMKeysViewController.swift */; };
		B1741B492462C207006275D9 /* Client.swift in Sources */ = {isa = PBXBuildFile; fileRef = B1741B482462C207006275D9 /* Client.swift */; };
		B1741B4C2462C21F006275D9 /* DMDeveloperMenu.swift in Sources */ = {isa = PBXBuildFile; fileRef = B1741B432461C257006275D9 /* DMDeveloperMenu.swift */; };
		B1741B4E2462C21F006275D9 /* DMViewController.swift in Sources */ = {isa = PBXBuildFile; fileRef = B1569DDE245D70990079FCD7 /* DMViewController.swift */; };
		B17A44A22464906A00CB195E /* KeyTests.swift in Sources */ = {isa = PBXBuildFile; fileRef = B17A44A12464906A00CB195E /* KeyTests.swift */; };
		B17F2D48248CEB4C00CAA38F /* DetectionMode.swift in Sources */ = {isa = PBXBuildFile; fileRef = B18E852E248C29D400CF4FB8 /* DetectionMode.swift */; };
		B184A380248FFCBE007180F6 /* SecureStore.swift in Sources */ = {isa = PBXBuildFile; fileRef = B184A37F248FFCBE007180F6 /* SecureStore.swift */; };
		B184A383248FFCE2007180F6 /* CodableExposureDetectionSummary.swift in Sources */ = {isa = PBXBuildFile; fileRef = B184A382248FFCE2007180F6 /* CodableExposureDetectionSummary.swift */; };
		B18755D124DC45CA00A9202E /* DMStoreViewController.swift in Sources */ = {isa = PBXBuildFile; fileRef = B18755D024DC45CA00A9202E /* DMStoreViewController.swift */; };
		B18C411D246DB30000B8D8CB /* URL+Helper.swift in Sources */ = {isa = PBXBuildFile; fileRef = B18C411C246DB30000B8D8CB /* URL+Helper.swift */; };
		B19FD7112491A07000A9D56A /* String+SemanticVersion.swift in Sources */ = {isa = PBXBuildFile; fileRef = B19FD7102491A07000A9D56A /* String+SemanticVersion.swift */; };
		B19FD7132491A08500A9D56A /* SAP_SemanticVersion+Compare.swift in Sources */ = {isa = PBXBuildFile; fileRef = B19FD7122491A08500A9D56A /* SAP_SemanticVersion+Compare.swift */; };
		B19FD7152491A4A300A9D56A /* SAP_SemanticVersionTests.swift in Sources */ = {isa = PBXBuildFile; fileRef = B19FD7142491A4A300A9D56A /* SAP_SemanticVersionTests.swift */; };
		B1A31F6924DAE6C000E263DF /* DMKeyCell.swift in Sources */ = {isa = PBXBuildFile; fileRef = B1A31F6824DAE6C000E263DF /* DMKeyCell.swift */; };
		B1A89F3924819CC200DA1CEC /* ExposureStateUpdating.swift in Sources */ = {isa = PBXBuildFile; fileRef = B18CADAD24782FA4006F53F0 /* ExposureStateUpdating.swift */; };
		B1A89F3B24819CE800DA1CEC /* SettingsLabelCell.swift in Sources */ = {isa = PBXBuildFile; fileRef = CDD87C5C247559E3007CE6CA /* SettingsLabelCell.swift */; };
		B1AC51D624CED8820087C35B /* DetectionModeTests.swift in Sources */ = {isa = PBXBuildFile; fileRef = B1AC51D524CED8820087C35B /* DetectionModeTests.swift */; };
		B1B381432472EF8B0056BEEE /* HTTPClient+Configuration.swift in Sources */ = {isa = PBXBuildFile; fileRef = B12995E8246C344100854AD0 /* HTTPClient+Configuration.swift */; };
		B1B5A76024924B3D0029D5D7 /* FMDB in Frameworks */ = {isa = PBXBuildFile; productRef = B1B5A75F24924B3D0029D5D7 /* FMDB */; };
		B1C6ED00247F23730066138F /* NotificationName.swift in Sources */ = {isa = PBXBuildFile; fileRef = 51D420D324586DCA00AD70CA /* NotificationName.swift */; };
		B1C7EE4624938EB700F1F284 /* ExposureDetection_FAQ_URL_Tests.swift in Sources */ = {isa = PBXBuildFile; fileRef = B1C7EE4524938EB700F1F284 /* ExposureDetection_FAQ_URL_Tests.swift */; };
		B1C7EE482493D97000F1F284 /* RiskProvidingConfigurationManualTriggerTests.swift in Sources */ = {isa = PBXBuildFile; fileRef = B1C7EE472493D97000F1F284 /* RiskProvidingConfigurationManualTriggerTests.swift */; };
		B1C7EEAE24941A3B00F1F284 /* ManualExposureDetectionState.swift in Sources */ = {isa = PBXBuildFile; fileRef = B1C7EEAD24941A3B00F1F284 /* ManualExposureDetectionState.swift */; };
		B1C7EEB024941A6B00F1F284 /* RiskConsumer.swift in Sources */ = {isa = PBXBuildFile; fileRef = B1C7EEAF24941A6B00F1F284 /* RiskConsumer.swift */; };
		B1CD333E24865E0000B06E9B /* TracingStatusHistoryTests.swift in Sources */ = {isa = PBXBuildFile; fileRef = B1CD333D24865E0000B06E9B /* TracingStatusHistoryTests.swift */; };
		B1CD33412486AA7100B06E9B /* CoronaWarnURLSessionDelegate.swift in Sources */ = {isa = PBXBuildFile; fileRef = B1CD33402486AA7100B06E9B /* CoronaWarnURLSessionDelegate.swift */; };
		B1D431C8246C69F300E728AD /* HTTPClient+ConfigurationTests.swift in Sources */ = {isa = PBXBuildFile; fileRef = B1D431C7246C69F300E728AD /* HTTPClient+ConfigurationTests.swift */; };
		B1D431CB246C84A400E728AD /* DownloadedPackagesStoreV1.swift in Sources */ = {isa = PBXBuildFile; fileRef = B1D431CA246C84A400E728AD /* DownloadedPackagesStoreV1.swift */; };
		B1D8CB2724DD44C6008C6010 /* DMTracingHistoryViewController.swift in Sources */ = {isa = PBXBuildFile; fileRef = B1D8CB2524DD4371008C6010 /* DMTracingHistoryViewController.swift */; };
		B1DDDABC247137B000A07175 /* HTTPClientConfigurationEndpointTests.swift in Sources */ = {isa = PBXBuildFile; fileRef = B1DDDABB247137B000A07175 /* HTTPClientConfigurationEndpointTests.swift */; };
		B1DDDABE24713BAD00A07175 /* SAPDownloadedPackage.swift in Sources */ = {isa = PBXBuildFile; fileRef = B1A9E710246D782F0024CC12 /* SAPDownloadedPackage.swift */; };
		B1E23B8624FE4DD3006BCDA6 /* PublicKeyProviderTests.swift in Sources */ = {isa = PBXBuildFile; fileRef = B1E23B8524FE4DD3006BCDA6 /* PublicKeyProviderTests.swift */; };
		B1E8C99D2479D4E7006DC678 /* DMSubmissionStateViewController.swift in Sources */ = {isa = PBXBuildFile; fileRef = B1E8C99C2479D4E7006DC678 /* DMSubmissionStateViewController.swift */; };
		B1EAEC8B24711884003BE9A2 /* URLSession+Convenience.swift in Sources */ = {isa = PBXBuildFile; fileRef = B1EAEC8A24711884003BE9A2 /* URLSession+Convenience.swift */; };
		B1EAEC8F247118D1003BE9A2 /* URLSession+ConvenienceTests.swift in Sources */ = {isa = PBXBuildFile; fileRef = B1EAEC8D247118CB003BE9A2 /* URLSession+ConvenienceTests.swift */; };
		B1EDFD88248E741B00E7EAFF /* SwiftProtobuf in Frameworks */ = {isa = PBXBuildFile; productRef = B10FB02F246036F3004CA11E /* SwiftProtobuf */; };
		B1EDFD89248E741B00E7EAFF /* ZIPFoundation in Frameworks */ = {isa = PBXBuildFile; productRef = B1E8C9A4247AB869006DC678 /* ZIPFoundation */; };
		B1EDFD8D248E74D000E7EAFF /* URL+StaticString.swift in Sources */ = {isa = PBXBuildFile; fileRef = B1EDFD8C248E74D000E7EAFF /* URL+StaticString.swift */; };
		B1F82DF224718C7300E2E56A /* DMBackendConfigurationViewController.swift in Sources */ = {isa = PBXBuildFile; fileRef = B1F82DF124718C7300E2E56A /* DMBackendConfigurationViewController.swift */; };
		B1F8AE482479B4C30093A588 /* api-response-day-2020-05-16 in Resources */ = {isa = PBXBuildFile; fileRef = B1F8AE472479B4C30093A588 /* api-response-day-2020-05-16 */; };
		B1FC2D2024D9C8DF00083C81 /* SAP_TemporaryExposureKey+DeveloperMenu.swift in Sources */ = {isa = PBXBuildFile; fileRef = B1FC2D1F24D9C8DF00083C81 /* SAP_TemporaryExposureKey+DeveloperMenu.swift */; };
		B1FE13EB24891CFA00D012E5 /* RiskProvider.swift in Sources */ = {isa = PBXBuildFile; fileRef = B1FE13DE248821E000D012E5 /* RiskProvider.swift */; };
		B1FE13ED24891D0400D012E5 /* RiskProviderTests.swift in Sources */ = {isa = PBXBuildFile; fileRef = B1FE13E1248824E900D012E5 /* RiskProviderTests.swift */; };
		B1FE13EF24891D0C00D012E5 /* RiskProvidingConfiguration.swift in Sources */ = {isa = PBXBuildFile; fileRef = B1FE13E52488255900D012E5 /* RiskProvidingConfiguration.swift */; };
		B1FE13FB24896E6700D012E5 /* AppConfigurationProviding.swift in Sources */ = {isa = PBXBuildFile; fileRef = B1FE13FA24896E6700D012E5 /* AppConfigurationProviding.swift */; };
		B1FE13FE24896EF700D012E5 /* CachedAppConfigurationTests.swift in Sources */ = {isa = PBXBuildFile; fileRef = B1FE13FD24896EF700D012E5 /* CachedAppConfigurationTests.swift */; };
		B1FE13FF2489708200D012E5 /* CachedAppConfiguration.swift in Sources */ = {isa = PBXBuildFile; fileRef = B1FE13F824896DDB00D012E5 /* CachedAppConfiguration.swift */; };
		B1FF6B6E2497D0B50041CF02 /* CWASQLite.h in Headers */ = {isa = PBXBuildFile; fileRef = B1FF6B6C2497D0B50041CF02 /* CWASQLite.h */; settings = {ATTRIBUTES = (Public, ); }; };
		B1FF6B772497D2330041CF02 /* sqlite3.h in Headers */ = {isa = PBXBuildFile; fileRef = 0DFCC2712484DC8400E2811D /* sqlite3.h */; settings = {ATTRIBUTES = (Public, ); }; };
		BA056F1B259B89B50022B0A4 /* RiskLegendDotBodyCell.swift in Sources */ = {isa = PBXBuildFile; fileRef = BA056F19259B89B50022B0A4 /* RiskLegendDotBodyCell.swift */; };
		BA07735C25C2FCB800EAF6B8 /* PPACService.swift in Sources */ = {isa = PBXBuildFile; fileRef = BA07735B25C2FCB800EAF6B8 /* PPACService.swift */; };
		BA112DF7255586E9007F5712 /* WifiOnlyHTTPClient.swift in Sources */ = {isa = PBXBuildFile; fileRef = BA112DF6255586E9007F5712 /* WifiOnlyHTTPClient.swift */; };
		BA112E0A25559CDD007F5712 /* ClientWifiOnly.swift in Sources */ = {isa = PBXBuildFile; fileRef = BA112E0925559CDD007F5712 /* ClientWifiOnly.swift */; };
		BA11D5BA2588D590005DCD6B /* DiaryAddAndEditEntryViewModelTest.swift in Sources */ = {isa = PBXBuildFile; fileRef = BA11D5B92588D590005DCD6B /* DiaryAddAndEditEntryViewModelTest.swift */; };
		BA27993B255995E100C3B64D /* DMWifiClientViewController.swift in Sources */ = {isa = PBXBuildFile; fileRef = BA27993A255995E100C3B64D /* DMWifiClientViewController.swift */; };
		BA288AF42582616E0071009A /* DiaryInfoViewModelTest.swift in Sources */ = {isa = PBXBuildFile; fileRef = BA288AF32582616E0071009A /* DiaryInfoViewModelTest.swift */; };
		BA38183425CB104900C1DB6C /* DMConfigureableCell.swift in Sources */ = {isa = PBXBuildFile; fileRef = BA38183325CB104900C1DB6C /* DMConfigureableCell.swift */; };
		BA4693AB25C82EC8004B2DBB /* DMPPACViewController.swift in Sources */ = {isa = PBXBuildFile; fileRef = BA4693AA25C82EC8004B2DBB /* DMPPACViewController.swift */; };
		BA4693B125C82F0A004B2DBB /* DMPPACViewModel.swift in Sources */ = {isa = PBXBuildFile; fileRef = BA4693B025C82F0A004B2DBB /* DMPPACViewModel.swift */; };
		BA6C8A9E254D634E008344F5 /* RiskCalculationConfiguration.swift in Sources */ = {isa = PBXBuildFile; fileRef = BA6C8A9D254D634E008344F5 /* RiskCalculationConfiguration.swift */; };
		BA6C8AA6254D63A0008344F5 /* MinutesAtAttenuationFilter.swift in Sources */ = {isa = PBXBuildFile; fileRef = BA6C8AA5254D63A0008344F5 /* MinutesAtAttenuationFilter.swift */; };
		BA6C8AAE254D6476008344F5 /* ENARange.swift in Sources */ = {isa = PBXBuildFile; fileRef = BA6C8AAD254D6476008344F5 /* ENARange.swift */; };
		BA6C8AB9254D64D3008344F5 /* MinutesAtAttenuationWeight.swift in Sources */ = {isa = PBXBuildFile; fileRef = BA6C8AB8254D64D3008344F5 /* MinutesAtAttenuationWeight.swift */; };
		BA6C8AC4254D650C008344F5 /* NormalizedTimePerEWToRiskLevelMapping.swift in Sources */ = {isa = PBXBuildFile; fileRef = BA6C8AC3254D650C008344F5 /* NormalizedTimePerEWToRiskLevelMapping.swift */; };
		BA6C8ACC254D6537008344F5 /* TrlEncoding.swift in Sources */ = {isa = PBXBuildFile; fileRef = BA6C8ACB254D6537008344F5 /* TrlEncoding.swift */; };
		BA6C8AD4254D6552008344F5 /* TrlFilter.swift in Sources */ = {isa = PBXBuildFile; fileRef = BA6C8AD3254D6552008344F5 /* TrlFilter.swift */; };
		BA6C8AEC254D65C4008344F5 /* ExposureWindow.swift in Sources */ = {isa = PBXBuildFile; fileRef = BA6C8AEB254D65C4008344F5 /* ExposureWindow.swift */; };
		BA6C8AF4254D65E1008344F5 /* ScanInstance.swift in Sources */ = {isa = PBXBuildFile; fileRef = BA6C8AF3254D65E1008344F5 /* ScanInstance.swift */; };
		BA6C8B05254D6B1F008344F5 /* RiskCalculation.swift in Sources */ = {isa = PBXBuildFile; fileRef = BA6C8B04254D6B1F008344F5 /* RiskCalculation.swift */; };
		BA6C8B0E254D6BF9008344F5 /* RiskCalculationTest.swift in Sources */ = {isa = PBXBuildFile; fileRef = BA6C8B0D254D6BF9008344F5 /* RiskCalculationTest.swift */; };
		BA6C8B17254D729A008344F5 /* exposure-windows-risk-calculation.json in Resources */ = {isa = PBXBuildFile; fileRef = BA6C8A8F254D61F4008344F5 /* exposure-windows-risk-calculation.json */; };
		BA6C8B24254D76ED008344F5 /* ExposureWindowTestCase.swift in Sources */ = {isa = PBXBuildFile; fileRef = BA6C8AE3254D6598008344F5 /* ExposureWindowTestCase.swift */; };
		BA6C8B2B254D76F7008344F5 /* TestCasesWithConfiguration.swift in Sources */ = {isa = PBXBuildFile; fileRef = BA6C8A95254D62C3008344F5 /* TestCasesWithConfiguration.swift */; };
		BA6C8B51254D80DF008344F5 /* ExposureWindowTest.swift in Sources */ = {isa = PBXBuildFile; fileRef = BA6C8B50254D80DF008344F5 /* ExposureWindowTest.swift */; };
		BA6D1634255AD2AA00ED3492 /* DMWifiClientViewModel.swift in Sources */ = {isa = PBXBuildFile; fileRef = BA6D1633255AD2AA00ED3492 /* DMWifiClientViewModel.swift */; };
		BA6D163A255AD35900ED3492 /* DMSwitchTableViewCell.swift in Sources */ = {isa = PBXBuildFile; fileRef = BA6D1638255AD35900ED3492 /* DMSwitchTableViewCell.swift */; };
		BA6D163B255AD35900ED3492 /* DMSwitchTableViewCell.xib in Resources */ = {isa = PBXBuildFile; fileRef = BA6D1639255AD35900ED3492 /* DMSwitchTableViewCell.xib */; };
		BA6D1640255ADD0500ED3492 /* DMSwitchCellViewModel.swift in Sources */ = {isa = PBXBuildFile; fileRef = BA6D163F255ADD0400ED3492 /* DMSwitchCellViewModel.swift */; };
		BA7EABAD25C973FE001AA5FE /* DMKeyValueCellViewModel.swift in Sources */ = {isa = PBXBuildFile; fileRef = BA7EABAC25C973FE001AA5FE /* DMKeyValueCellViewModel.swift */; };
		BA8BBA08255A90690034D4BC /* WifiHTTPClientTests.swift in Sources */ = {isa = PBXBuildFile; fileRef = BA8BBA07255A90690034D4BC /* WifiHTTPClientTests.swift */; };
		BA904C9E25769D1800692110 /* TanInputView.swift in Sources */ = {isa = PBXBuildFile; fileRef = BA904C9D25769D1800692110 /* TanInputView.swift */; };
		BA904CA62576A0B900692110 /* ENAInputLabel.swift in Sources */ = {isa = PBXBuildFile; fileRef = BA904CA52576A0B900692110 /* ENAInputLabel.swift */; };
		BA92A45E255163460063B46F /* ExposureSubmissionQRScannerViewModelGuidTests.swift in Sources */ = {isa = PBXBuildFile; fileRef = BA92A45D255163460063B46F /* ExposureSubmissionQRScannerViewModelGuidTests.swift */; };
		BA9BCF6225B0875100DD7974 /* DiaryOverviewDayCellModel.swift in Sources */ = {isa = PBXBuildFile; fileRef = BA9BCF6125B0875100DD7974 /* DiaryOverviewDayCellModel.swift */; };
		BA9BCF7725B09B5500DD7974 /* DiaryOverviewDayCellModelTests.swift in Sources */ = {isa = PBXBuildFile; fileRef = BA9BCF7625B09B5500DD7974 /* DiaryOverviewDayCellModelTests.swift */; };
		BA9DD53F2567BDAC00C326FF /* TestResultAvailableViewModelTest.swift in Sources */ = {isa = PBXBuildFile; fileRef = BA9DD53E2567BDAC00C326FF /* TestResultAvailableViewModelTest.swift */; };
		BA9E4B0125B5DFCB00F284EF /* RiskLevelPerDay.swift in Sources */ = {isa = PBXBuildFile; fileRef = BA0E5C3925B5CF5D00C219DE /* RiskLevelPerDay.swift */; };
		BAA8BAE225CAD8B000E29CFE /* DMStaticTextCellViewModel.swift in Sources */ = {isa = PBXBuildFile; fileRef = BAA8BAE125CAD8B000E29CFE /* DMStaticTextCellViewModel.swift */; };
		BAA8BAED25CAD91700E29CFE /* DMStaticTextTableViewCell.swift in Sources */ = {isa = PBXBuildFile; fileRef = BAA8BAEC25CAD91700E29CFE /* DMStaticTextTableViewCell.swift */; };
		BAB1239C2572A06D00A179FB /* TanInputViewModel.swift in Sources */ = {isa = PBXBuildFile; fileRef = BAB1239B2572A06D00A179FB /* TanInputViewModel.swift */; };
		BAB123A22572A0B700A179FB /* TanInputViewController.swift in Sources */ = {isa = PBXBuildFile; fileRef = BAB123A02572A0B700A179FB /* TanInputViewController.swift */; };
		BAB6C7EF25C4626100E042FB /* TimestampedToken.swift in Sources */ = {isa = PBXBuildFile; fileRef = BAB6C7EE25C4626100E042FB /* TimestampedToken.swift */; };
		BAB6C7F925C462E600E042FB /* PPACToken.swift in Sources */ = {isa = PBXBuildFile; fileRef = BAB6C7F825C462E600E042FB /* PPACToken.swift */; };
		BAB6C7FE25C4630800E042FB /* PPACError.swift in Sources */ = {isa = PBXBuildFile; fileRef = BAB6C7FD25C4630800E042FB /* PPACError.swift */; };
		BAB6C80A25C4640500E042FB /* TimestampedTokenTests.swift in Sources */ = {isa = PBXBuildFile; fileRef = BAB6C80925C4640500E042FB /* TimestampedTokenTests.swift */; };
		BAB6C81225C4652D00E042FB /* PPACTokenTests.swift in Sources */ = {isa = PBXBuildFile; fileRef = BAB6C81125C4652D00E042FB /* PPACTokenTests.swift */; };
		BAB6C82325C4666900E042FB /* PPACServiceTest.swift in Sources */ = {isa = PBXBuildFile; fileRef = BAB6C82225C4666900E042FB /* PPACServiceTest.swift */; };
		BAB953D625B86015007B80C7 /* HistoryExposure.swift in Sources */ = {isa = PBXBuildFile; fileRef = BAB953D525B86015007B80C7 /* HistoryExposure.swift */; };
		BAC0A4DE25768039002B5361 /* TanInputViewModelTests.swift in Sources */ = {isa = PBXBuildFile; fileRef = BAC0A4DD25768039002B5361 /* TanInputViewModelTests.swift */; };
		BAC42DC42583AF9D001A94C0 /* DiaryEntryTextField.swift in Sources */ = {isa = PBXBuildFile; fileRef = BAC42DC32583AF9D001A94C0 /* DiaryEntryTextField.swift */; };
		BACCCC7525ADB9FD00195AC3 /* RiskLegendeTest.swift in Sources */ = {isa = PBXBuildFile; fileRef = BACCCC7425ADB9FD00195AC3 /* RiskLegendeTest.swift */; };
		BACD671725B7002F00BAF5D0 /* RiskCalculationResultTests.swift in Sources */ = {isa = PBXBuildFile; fileRef = BACD671625B7002F00BAF5D0 /* RiskCalculationResultTests.swift */; };
		BAD962FB25668F4000FAB615 /* TestResultAvailableViewController.swift in Sources */ = {isa = PBXBuildFile; fileRef = BAD962FA25668F4000FAB615 /* TestResultAvailableViewController.swift */; };
		BAD9630025668F8E00FAB615 /* TestResultAvailableViewModel.swift in Sources */ = {isa = PBXBuildFile; fileRef = BAD962FF25668F8E00FAB615 /* TestResultAvailableViewModel.swift */; };
		BAE20FF325C8321300162966 /* DMKeyValueTableViewCell.swift in Sources */ = {isa = PBXBuildFile; fileRef = BAE20FF125C8321300162966 /* DMKeyValueTableViewCell.swift */; };
		BAE2101025C8460900162966 /* PPACDeviceCheck.swift in Sources */ = {isa = PBXBuildFile; fileRef = BAE2100125C83E4400162966 /* PPACDeviceCheck.swift */; };
		BAE2101B25C8463400162966 /* PPACDeviceCheckMock.swift in Sources */ = {isa = PBXBuildFile; fileRef = BAE2101A25C8463400162966 /* PPACDeviceCheckMock.swift */; };
		BAEC99C7258B714300B98ECA /* ENAUITests_07_ContactJournalUITests.swift in Sources */ = {isa = PBXBuildFile; fileRef = BAEC99BF258B705500B98ECA /* ENAUITests_07_ContactJournalUITests.swift */; };
		BAF2DD5225C9BABA00D7DFB7 /* DMButtonTableViewCell.swift in Sources */ = {isa = PBXBuildFile; fileRef = BAF2DD5125C9BABA00D7DFB7 /* DMButtonTableViewCell.swift */; };
		BAF2DD5725C9BAF700D7DFB7 /* DMButtonCellViewModel.swift in Sources */ = {isa = PBXBuildFile; fileRef = BAF2DD5625C9BAF700D7DFB7 /* DMButtonCellViewModel.swift */; };
		BAFBF35725ADD734003F5DC2 /* HomeThankYouCellModelTests.swift in Sources */ = {isa = PBXBuildFile; fileRef = BAFBF35625ADD734003F5DC2 /* HomeThankYouCellModelTests.swift */; };
		BAFBF36025ADDE7C003F5DC2 /* HomeDiaryCellModelTests.swift in Sources */ = {isa = PBXBuildFile; fileRef = BAFBF35F25ADDE7C003F5DC2 /* HomeDiaryCellModelTests.swift */; };
		BAFBF36925ADE0F1003F5DC2 /* HomeInfoCellModelTests.swift in Sources */ = {isa = PBXBuildFile; fileRef = BAFBF36825ADE0F1003F5DC2 /* HomeInfoCellModelTests.swift */; };
		CD2EC329247D82EE00C6B3F9 /* NotificationSettingsViewController.swift in Sources */ = {isa = PBXBuildFile; fileRef = CD2EC328247D82EE00C6B3F9 /* NotificationSettingsViewController.swift */; };
		CD678F6F246C43FC00B6A0F8 /* MockURLSession.swift in Sources */ = {isa = PBXBuildFile; fileRef = CD678F6E246C43FC00B6A0F8 /* MockURLSession.swift */; };
		CD8638532477EBD400A5A07C /* SettingsViewModel.swift in Sources */ = {isa = PBXBuildFile; fileRef = CD8638522477EBD400A5A07C /* SettingsViewModel.swift */; };
		CD99A3A9245C272400BF12AF /* ExposureSubmissionService.swift in Sources */ = {isa = PBXBuildFile; fileRef = CD99A3A8245C272400BF12AF /* ExposureSubmissionService.swift */; };
		CD99A3CA2461A47C00BF12AF /* AppStrings.swift in Sources */ = {isa = PBXBuildFile; fileRef = CD99A3C92461A47C00BF12AF /* AppStrings.swift */; };
		CDA262F824AB808800612E15 /* Coordinator.swift in Sources */ = {isa = PBXBuildFile; fileRef = CDA262F724AB808800612E15 /* Coordinator.swift */; };
		CDCE11D6247D644100F30825 /* NotificationSettingsViewModel.swift in Sources */ = {isa = PBXBuildFile; fileRef = CDCE11D5247D644100F30825 /* NotificationSettingsViewModel.swift */; };
		CDCE11D9247D64C600F30825 /* NotificationSettingsOnTableViewCell.swift in Sources */ = {isa = PBXBuildFile; fileRef = CDCE11D8247D64C600F30825 /* NotificationSettingsOnTableViewCell.swift */; };
		CDCE11DB247D64D600F30825 /* NotificationSettingsOffTableViewCell.swift in Sources */ = {isa = PBXBuildFile; fileRef = CDCE11DA247D64D600F30825 /* NotificationSettingsOffTableViewCell.swift */; };
		CDD87C56247556DE007CE6CA /* MainSettingsCell.swift in Sources */ = {isa = PBXBuildFile; fileRef = CDD87C54247556DE007CE6CA /* MainSettingsCell.swift */; };
		CDF27BD3246ADBA70044D32B /* ExposureSubmissionServiceTests.swift in Sources */ = {isa = PBXBuildFile; fileRef = CDF27BD2246ADBA70044D32B /* ExposureSubmissionServiceTests.swift */; };
		CDF27BD5246ADBF30044D32B /* HTTPClient+DaysAndHoursTests.swift in Sources */ = {isa = PBXBuildFile; fileRef = CDF27BD4246ADBF30044D32B /* HTTPClient+DaysAndHoursTests.swift */; };
		EB08F1782541CE3300D11FA9 /* risk_score_classification.pb.swift in Sources */ = {isa = PBXBuildFile; fileRef = EB08F1702541CE3200D11FA9 /* risk_score_classification.pb.swift */; };
		EB08F1792541CE3300D11FA9 /* attenuation_duration.pb.swift in Sources */ = {isa = PBXBuildFile; fileRef = EB08F1712541CE3200D11FA9 /* attenuation_duration.pb.swift */; };
		EB08F17A2541CE3300D11FA9 /* risk_level.pb.swift in Sources */ = {isa = PBXBuildFile; fileRef = EB08F1722541CE3200D11FA9 /* risk_level.pb.swift */; };
		EB08F17C2541CE3300D11FA9 /* submission_payload.pb.swift in Sources */ = {isa = PBXBuildFile; fileRef = EB08F1742541CE3200D11FA9 /* submission_payload.pb.swift */; };
		EB08F17E2541CE3300D11FA9 /* app_version_config.pb.swift in Sources */ = {isa = PBXBuildFile; fileRef = EB08F1762541CE3200D11FA9 /* app_version_config.pb.swift */; };
		EB08F17F2541CE3300D11FA9 /* risk_score_parameters.pb.swift in Sources */ = {isa = PBXBuildFile; fileRef = EB08F1772541CE3200D11FA9 /* risk_score_parameters.pb.swift */; };
		EB08F1862541CE5700D11FA9 /* temporary_exposure_key_export.pb.swift in Sources */ = {isa = PBXBuildFile; fileRef = EB08F1832541CE5700D11FA9 /* temporary_exposure_key_export.pb.swift */; };
		EB08F1872541CE5700D11FA9 /* temporary_exposure_key_signature_list.pb.swift in Sources */ = {isa = PBXBuildFile; fileRef = EB08F1842541CE5700D11FA9 /* temporary_exposure_key_signature_list.pb.swift */; };
		EB08F1882541CE5700D11FA9 /* diagnosis_key_batch.pb.swift in Sources */ = {isa = PBXBuildFile; fileRef = EB08F1852541CE5700D11FA9 /* diagnosis_key_batch.pb.swift */; };
		EB11B02A24EE7CA500143A95 /* ENAUITestsSettings.swift in Sources */ = {isa = PBXBuildFile; fileRef = EB11B02924EE7CA500143A95 /* ENAUITestsSettings.swift */; };
		EB17144625716EA80088D7A9 /* FileManager+KeyPackageStorage.swift in Sources */ = {isa = PBXBuildFile; fileRef = EB17144525716EA80088D7A9 /* FileManager+KeyPackageStorage.swift */; };
		EB1C221225B7140B00A5CA6E /* ENAUITests_08_UpdateOSUITests.swift in Sources */ = {isa = PBXBuildFile; fileRef = EB1C221125B7140B00A5CA6E /* ENAUITests_08_UpdateOSUITests.swift */; };
		EB2394A024E5492900E71225 /* BackgroundAppRefreshViewModel.swift in Sources */ = {isa = PBXBuildFile; fileRef = EB23949F24E5492900E71225 /* BackgroundAppRefreshViewModel.swift */; };
		EB3BCA882507B6C1003F27C7 /* ExposureSubmissionSymptomsOnsetViewController.swift in Sources */ = {isa = PBXBuildFile; fileRef = EB3BCA872507B6C1003F27C7 /* ExposureSubmissionSymptomsOnsetViewController.swift */; };
		EB3BCA8C2507C3B0003F27C7 /* DynamicTableViewBulletPointCell.swift in Sources */ = {isa = PBXBuildFile; fileRef = EB3BCA85250799E7003F27C7 /* DynamicTableViewBulletPointCell.swift */; };
		EB5FE15C2599F5E400797E4E /* ENActivityHandling.swift in Sources */ = {isa = PBXBuildFile; fileRef = EB5FE1532599F5DB00797E4E /* ENActivityHandling.swift */; };
		EB6B5D882539AE9400B0ED57 /* DMNotificationsViewController.swift in Sources */ = {isa = PBXBuildFile; fileRef = EB6B5D872539AE9400B0ED57 /* DMNotificationsViewController.swift */; };
		EB6B5D8D2539B36100B0ED57 /* DMNotificationCell.swift in Sources */ = {isa = PBXBuildFile; fileRef = EB6B5D8C2539B36100B0ED57 /* DMNotificationCell.swift */; };
		EB7057D724E6BACA002235B4 /* InfoBoxView.xib in Resources */ = {isa = PBXBuildFile; fileRef = EB7057D624E6BACA002235B4 /* InfoBoxView.xib */; };
		EB7AF62A2587E98C00D94CA8 /* OpenCombineFoundation in Frameworks */ = {isa = PBXBuildFile; productRef = EB7AF6292587E98C00D94CA8 /* OpenCombineFoundation */; };
		EB7AF62C2587E98C00D94CA8 /* OpenCombine in Frameworks */ = {isa = PBXBuildFile; productRef = EB7AF62B2587E98C00D94CA8 /* OpenCombine */; };
		EB7AF62E2587E98C00D94CA8 /* OpenCombineDispatch in Frameworks */ = {isa = PBXBuildFile; productRef = EB7AF62D2587E98C00D94CA8 /* OpenCombineDispatch */; };
		EB7D205424E6A3320089264C /* InfoBoxView.swift in Sources */ = {isa = PBXBuildFile; fileRef = EB7D205324E6A3320089264C /* InfoBoxView.swift */; };
		EB7D205624E6A5930089264C /* InfoBoxViewModel.swift in Sources */ = {isa = PBXBuildFile; fileRef = EB7D205524E6A5930089264C /* InfoBoxViewModel.swift */; };
		EB7F8E9524E434E000A3CCC4 /* BackgroundAppRefreshViewController.swift in Sources */ = {isa = PBXBuildFile; fileRef = EB7F8E9424E434E000A3CCC4 /* BackgroundAppRefreshViewController.swift */; };
		EB858D2024E700D10048A0AA /* UIView+Screenshot.swift in Sources */ = {isa = PBXBuildFile; fileRef = EB858D1F24E700D10048A0AA /* UIView+Screenshot.swift */; };
		EB873540253704D100325C6C /* UNUserNotificationCenter+DeadManSwitch.swift in Sources */ = {isa = PBXBuildFile; fileRef = EB87353F253704D100325C6C /* UNUserNotificationCenter+DeadManSwitch.swift */; };
		EB91288A257FBD1E00241D3E /* DiaryInfoViewModel.swift in Sources */ = {isa = PBXBuildFile; fileRef = EB912888257FBD1E00241D3E /* DiaryInfoViewModel.swift */; };
		EB91288B257FBD1E00241D3E /* DiaryInfoViewController.swift in Sources */ = {isa = PBXBuildFile; fileRef = EB912889257FBD1E00241D3E /* DiaryInfoViewController.swift */; };
		EBA403D12589260D00D1F039 /* ColorCompatibility.swift in Sources */ = {isa = PBXBuildFile; fileRef = EBA403CF2589260D00D1F039 /* ColorCompatibility.swift */; };
		EBB92C72259E10ED00013B41 /* UpdateOSViewController.swift in Sources */ = {isa = PBXBuildFile; fileRef = EBB92C71259E10ED00013B41 /* UpdateOSViewController.swift */; };
		EBB92C77259E110900013B41 /* UpdateOSViewModel.swift in Sources */ = {isa = PBXBuildFile; fileRef = EBB92C76259E110900013B41 /* UpdateOSViewModel.swift */; };
		EBB92C7C259E111A00013B41 /* UpdateOSView.swift in Sources */ = {isa = PBXBuildFile; fileRef = EBB92C7B259E111A00013B41 /* UpdateOSView.swift */; };
		EBBABC47256402A9005B7C07 /* default_app_config_18 in Resources */ = {isa = PBXBuildFile; fileRef = EBBABC46256402A9005B7C07 /* default_app_config_18 */; };
		EBCD2412250790F400E5574C /* ExposureSubmissionSymptomsViewController.swift in Sources */ = {isa = PBXBuildFile; fileRef = EBCD2411250790F400E5574C /* ExposureSubmissionSymptomsViewController.swift */; };
		EBD2D07F25A869B9006E4220 /* HomeTableViewModelTests.swift in Sources */ = {isa = PBXBuildFile; fileRef = EBD2D07E25A869B9006E4220 /* HomeTableViewModelTests.swift */; };
		EBD2D09825A86C1A006E4220 /* RiskProviding.swift in Sources */ = {isa = PBXBuildFile; fileRef = B1FE13DC248821CB00D012E5 /* RiskProviding.swift */; };
		EBD2D0A725A86C68006E4220 /* MockRiskProvider.swift in Sources */ = {isa = PBXBuildFile; fileRef = EBD2D09F25A86C2A006E4220 /* MockRiskProvider.swift */; };
		EBDE11B2255EC2C4008C0F51 /* DMDeviceTimeCheckViewController.swift in Sources */ = {isa = PBXBuildFile; fileRef = EBDE11B1255EC2C4008C0F51 /* DMDeviceTimeCheckViewController.swift */; };
		EBDE11BB255EC34C008C0F51 /* DMDeviceTimeCheckViewModel.swift in Sources */ = {isa = PBXBuildFile; fileRef = EBDE11BA255EC34C008C0F51 /* DMDeviceTimeCheckViewModel.swift */; };
		EE22DB81247FB40A001B0A71 /* ENStateHandler.swift in Sources */ = {isa = PBXBuildFile; fileRef = EE22DB7F247FB409001B0A71 /* ENStateHandler.swift */; };
		EE22DB82247FB40A001B0A71 /* ENSettingModel.swift in Sources */ = {isa = PBXBuildFile; fileRef = EE22DB80247FB409001B0A71 /* ENSettingModel.swift */; };
		EE22DB89247FB43A001B0A71 /* TracingHistoryTableViewCell.swift in Sources */ = {isa = PBXBuildFile; fileRef = EE22DB84247FB43A001B0A71 /* TracingHistoryTableViewCell.swift */; };
		EE22DB8A247FB43A001B0A71 /* ImageTableViewCell.swift in Sources */ = {isa = PBXBuildFile; fileRef = EE22DB85247FB43A001B0A71 /* ImageTableViewCell.swift */; };
		EE22DB8B247FB43A001B0A71 /* ActionDetailTableViewCell.swift in Sources */ = {isa = PBXBuildFile; fileRef = EE22DB86247FB43A001B0A71 /* ActionDetailTableViewCell.swift */; };
		EE22DB8C247FB43A001B0A71 /* DescriptionTableViewCell.swift in Sources */ = {isa = PBXBuildFile; fileRef = EE22DB87247FB43A001B0A71 /* DescriptionTableViewCell.swift */; };
		EE22DB8D247FB43A001B0A71 /* ActionTableViewCell.swift in Sources */ = {isa = PBXBuildFile; fileRef = EE22DB88247FB43A001B0A71 /* ActionTableViewCell.swift */; };
		EE22DB8F247FB46C001B0A71 /* ENStateTests.swift in Sources */ = {isa = PBXBuildFile; fileRef = EE22DB8E247FB46C001B0A71 /* ENStateTests.swift */; };
		EE22DB91247FB479001B0A71 /* MockStateHandlerObserverDelegate.swift in Sources */ = {isa = PBXBuildFile; fileRef = EE22DB90247FB479001B0A71 /* MockStateHandlerObserverDelegate.swift */; };
		EE269508248FCB0300BAE234 /* InfoPlist.strings in Resources */ = {isa = PBXBuildFile; fileRef = EE26950A248FCB0300BAE234 /* InfoPlist.strings */; };
		EE278B30245F2C8A008B06F9 /* InviteFriendsViewController.swift in Sources */ = {isa = PBXBuildFile; fileRef = EE278B2F245F2C8A008B06F9 /* InviteFriendsViewController.swift */; };
		EE70C23D245B09EA00AC9B2F /* Localizable.strings in Resources */ = {isa = PBXBuildFile; fileRef = EE70C23A245B09E900AC9B2F /* Localizable.strings */; };
		EE92A33E245D96DA006B97B0 /* Localizable.stringsdict in Resources */ = {isa = PBXBuildFile; fileRef = EE92A340245D96DA006B97B0 /* Localizable.stringsdict */; };
		EEF1067A246EBF8B009DFB4E /* ResetViewController.swift in Sources */ = {isa = PBXBuildFile; fileRef = EEF10679246EBF8B009DFB4E /* ResetViewController.swift */; };
		F22C6E2324917E3200712A6B /* DynamicTableViewControllerRowsTests.swift in Sources */ = {isa = PBXBuildFile; fileRef = F247572A24838AC8003E1FC5 /* DynamicTableViewControllerRowsTests.swift */; };
		F22C6E252492082B00712A6B /* DynamicTableViewSpaceCellTests.swift in Sources */ = {isa = PBXBuildFile; fileRef = F22C6E242492082B00712A6B /* DynamicTableViewSpaceCellTests.swift */; };
		F252472F2483955B00C5556B /* DynamicTableViewControllerFake.storyboard in Resources */ = {isa = PBXBuildFile; fileRef = F252472E2483955B00C5556B /* DynamicTableViewControllerFake.storyboard */; };
		F25247312484456800C5556B /* DynamicTableViewModelTests.swift in Sources */ = {isa = PBXBuildFile; fileRef = F25247302484456800C5556B /* DynamicTableViewModelTests.swift */; };
		F2DC808E248989CE00EDC40A /* DynamicTableViewControllerRegisterCellsTests.swift in Sources */ = {isa = PBXBuildFile; fileRef = F2DC808D248989CE00EDC40A /* DynamicTableViewControllerRegisterCellsTests.swift */; };
		F2DC809024898A9400EDC40A /* DynamicTableViewControllerNumberOfRowsAndSectionsTests.swift in Sources */ = {isa = PBXBuildFile; fileRef = F2DC808F24898A9400EDC40A /* DynamicTableViewControllerNumberOfRowsAndSectionsTests.swift */; };
		F2DC809224898B1800EDC40A /* DynamicTableViewControllerHeaderTests.swift in Sources */ = {isa = PBXBuildFile; fileRef = F2DC809124898B1800EDC40A /* DynamicTableViewControllerHeaderTests.swift */; };
		F2DC809424898CE600EDC40A /* DynamicTableViewControllerFooterTests.swift in Sources */ = {isa = PBXBuildFile; fileRef = F2DC809324898CE600EDC40A /* DynamicTableViewControllerFooterTests.swift */; };
		FEDCE09E9F78ABEB4AA9A484 /* ExposureDetectionExecutor.swift in Sources */ = {isa = PBXBuildFile; fileRef = FEDCE0116603B6E00FAEE632 /* ExposureDetectionExecutor.swift */; };
		FEDCE29E414945F14E7CE576 /* ENStateHandler+State.swift in Sources */ = {isa = PBXBuildFile; fileRef = FEDCE1B8926528ED74CDE1B2 /* ENStateHandler+State.swift */; };
		FEDCE50B4AC5E24D4E11AA52 /* RequiresAppDependencies.swift in Sources */ = {isa = PBXBuildFile; fileRef = FEDCE1600374711EC77FF572 /* RequiresAppDependencies.swift */; };
		FEDCE6E2763B0BABFADF36BA /* ExposureDetectionViewModel.swift in Sources */ = {isa = PBXBuildFile; fileRef = FEDCE4BE82DC5BFE90575663 /* ExposureDetectionViewModel.swift */; };
/* End PBXBuildFile section */

/* Begin PBXContainerItemProxy section */
		85D7595524570491008175F0 /* PBXContainerItemProxy */ = {
			isa = PBXContainerItemProxy;
			containerPortal = 85D759332457048F008175F0 /* Project object */;
			proxyType = 1;
			remoteGlobalIDString = 85D7593A2457048F008175F0;
			remoteInfo = ENA;
		};
		85D7596024570491008175F0 /* PBXContainerItemProxy */ = {
			isa = PBXContainerItemProxy;
			containerPortal = 85D759332457048F008175F0 /* Project object */;
			proxyType = 1;
			remoteGlobalIDString = 85D7593A2457048F008175F0;
			remoteInfo = ENA;
		};
/* End PBXContainerItemProxy section */

/* Begin PBXCopyFilesBuildPhase section */
		B102BDB924603FD600CD55A2 /* Embed Frameworks */ = {
			isa = PBXCopyFilesBuildPhase;
			buildActionMask = 12;
			dstPath = "";
			dstSubfolderSpec = 10;
			files = (
				015E8C0924C9983600C0A4B3 /* CWASQLite.framework in Embed Frameworks */,
			);
			name = "Embed Frameworks";
			runOnlyForDeploymentPostprocessing = 0;
		};
/* End PBXCopyFilesBuildPhase section */

/* Begin PBXFileReference section */
		0103CED02536D1A100BDAAD1 /* AppInformationCellModel.swift */ = {isa = PBXFileReference; lastKnownFileType = sourcecode.swift; path = AppInformationCellModel.swift; sourceTree = "<group>"; };
		0105D8A925B87920007E288B /* SAP_Internal_Stats_KeyFigure+Formatting.swift */ = {isa = PBXFileReference; lastKnownFileType = sourcecode.swift; path = "SAP_Internal_Stats_KeyFigure+Formatting.swift"; sourceTree = "<group>"; };
		010B3D3A25A8667C00EB44AB /* ExposureDetectionViewModelTests.swift */ = {isa = PBXFileReference; lastKnownFileType = sourcecode.swift; path = ExposureDetectionViewModelTests.swift; sourceTree = "<group>"; };
		010B3D8525ADE5FD00EB44AB /* HomeRiskCellModelTests.swift */ = {isa = PBXFileReference; lastKnownFileType = sourcecode.swift; path = HomeRiskCellModelTests.swift; sourceTree = "<group>"; };
		011E13AD24680A4000973467 /* HTTPClient.swift */ = {isa = PBXFileReference; lastKnownFileType = sourcecode.swift; path = HTTPClient.swift; sourceTree = "<group>"; };
		011E4B002483A35A002E6412 /* ENACommunity.entitlements */ = {isa = PBXFileReference; fileEncoding = 4; lastKnownFileType = text.plist.entitlements; path = ENACommunity.entitlements; sourceTree = "<group>"; };
		0120ECDC25875D8B00F78944 /* DiaryDayEntryCellModel.swift */ = {isa = PBXFileReference; lastKnownFileType = sourcecode.swift; path = DiaryDayEntryCellModel.swift; sourceTree = "<group>"; };
		0120ECF22587607600F78944 /* DiaryDayEntryCellModelTest.swift */ = {isa = PBXFileReference; lastKnownFileType = sourcecode.swift; path = DiaryDayEntryCellModelTest.swift; sourceTree = "<group>"; };
		0120ECFD2587631100F78944 /* DiaryDayAddCellModelTest.swift */ = {isa = PBXFileReference; lastKnownFileType = sourcecode.swift; path = DiaryDayAddCellModelTest.swift; sourceTree = "<group>"; };
		0123D5972501383100A91838 /* ExposureSubmissionErrorTests.swift */ = {isa = PBXFileReference; lastKnownFileType = sourcecode.swift; path = ExposureSubmissionErrorTests.swift; sourceTree = "<group>"; };
		0130F66625B1813000B6BDA3 /* HomeStatisticsCard.swift */ = {isa = PBXFileReference; lastKnownFileType = sourcecode.swift; path = HomeStatisticsCard.swift; sourceTree = "<group>"; };
		0130F67125B1851000B6BDA3 /* HomeStatisticsCellModel.swift */ = {isa = PBXFileReference; lastKnownFileType = sourcecode.swift; path = HomeStatisticsCellModel.swift; sourceTree = "<group>"; };
		0130F68025B186DB00B6BDA3 /* SAP_Internal_Stats_Statistics+SupportedIDs.swift */ = {isa = PBXFileReference; lastKnownFileType = sourcecode.swift; path = "SAP_Internal_Stats_Statistics+SupportedIDs.swift"; sourceTree = "<group>"; };
		013C412725545C2D00826C9F /* DebugRiskCalculation.swift */ = {isa = PBXFileReference; lastKnownFileType = sourcecode.swift; path = DebugRiskCalculation.swift; sourceTree = "<group>"; };
		013C413C255463A400826C9F /* DMDebugRiskCalculationViewController.swift */ = {isa = PBXFileReference; lastKnownFileType = sourcecode.swift; path = DMDebugRiskCalculationViewController.swift; sourceTree = "<group>"; };
		013DC101245DAC4E00EE58B0 /* Store.swift */ = {isa = PBXFileReference; lastKnownFileType = sourcecode.swift; path = Store.swift; sourceTree = "<group>"; };
		014086B72588F95000E9E5B2 /* DiaryEditEntriesViewModelTest.swift */ = {isa = PBXFileReference; lastKnownFileType = sourcecode.swift; path = DiaryEditEntriesViewModelTest.swift; sourceTree = "<group>"; };
		014086BC2589033A00E9E5B2 /* DiaryEditEntriesCellModel.swift */ = {isa = PBXFileReference; lastKnownFileType = sourcecode.swift; path = DiaryEditEntriesCellModel.swift; sourceTree = "<group>"; };
		014086C42589040200E9E5B2 /* DiaryEditEntriesCellModelTest.swift */ = {isa = PBXFileReference; lastKnownFileType = sourcecode.swift; path = DiaryEditEntriesCellModelTest.swift; sourceTree = "<group>"; };
		0144BDE0250924CC00B0857C /* SymptomsOnset.swift */ = {isa = PBXFileReference; lastKnownFileType = sourcecode.swift; path = SymptomsOnset.swift; sourceTree = "<group>"; };
		0144BDE22509288B00B0857C /* SymptomsOnsetTests.swift */ = {isa = PBXFileReference; lastKnownFileType = sourcecode.swift; path = SymptomsOnsetTests.swift; sourceTree = "<group>"; };
		0144BDEC250A3E5300B0857C /* ExposureSubmissionCoordinatorModel.swift */ = {isa = PBXFileReference; lastKnownFileType = sourcecode.swift; path = ExposureSubmissionCoordinatorModel.swift; sourceTree = "<group>"; };
		014891B224F90D0B002A6F77 /* ENA.plist */ = {isa = PBXFileReference; fileEncoding = 4; lastKnownFileType = text.plist.xml; name = ENA.plist; path = ../../../ENA.plist; sourceTree = "<group>"; };
		015178C12507D2A90074F095 /* ExposureSubmissionSymptomsOnsetViewControllerTests.swift */ = {isa = PBXFileReference; lastKnownFileType = sourcecode.swift; path = ExposureSubmissionSymptomsOnsetViewControllerTests.swift; sourceTree = "<group>"; };
		015692E324B48C3F0033F35E /* TimeInterval+Convenience.swift */ = {isa = PBXFileReference; fileEncoding = 4; lastKnownFileType = sourcecode.swift; lineEnding = 0; path = "TimeInterval+Convenience.swift"; sourceTree = "<group>"; };
		01571B79255E9A6F00E4E891 /* config-wru-2020-11-13 */ = {isa = PBXFileReference; lastKnownFileType = file; path = "config-wru-2020-11-13"; sourceTree = "<group>"; };
		016146902487A43E00660992 /* LinkHelper.swift */ = {isa = PBXFileReference; lastKnownFileType = sourcecode.swift; path = LinkHelper.swift; sourceTree = "<group>"; };
		01678E9A249A521F003B048B /* testStore.sqlite */ = {isa = PBXFileReference; lastKnownFileType = file; path = testStore.sqlite; sourceTree = "<group>"; };
		016961982540574700FF92E3 /* ExposureSubmissionTestResultViewModel.swift */ = {isa = PBXFileReference; lastKnownFileType = sourcecode.swift; path = ExposureSubmissionTestResultViewModel.swift; sourceTree = "<group>"; };
		016961AF2549630100FF92E3 /* ExposureSubmissionTestResultViewModelTests.swift */ = {isa = PBXFileReference; lastKnownFileType = sourcecode.swift; path = ExposureSubmissionTestResultViewModelTests.swift; sourceTree = "<group>"; };
		016E25F125AF13EA0077C64C /* HomeStatisticsTableViewCell.swift */ = {isa = PBXFileReference; lastKnownFileType = sourcecode.swift; path = HomeStatisticsTableViewCell.swift; sourceTree = "<group>"; };
		016E25F225AF13EA0077C64C /* HomeStatisticsTableViewCell.xib */ = {isa = PBXFileReference; lastKnownFileType = file.xib; path = HomeStatisticsTableViewCell.xib; sourceTree = "<group>"; };
		016E260225AF20300077C64C /* HomeStatisticsCardView.swift */ = {isa = PBXFileReference; lastKnownFileType = sourcecode.swift; path = HomeStatisticsCardView.swift; sourceTree = "<group>"; };
		016E260725AF20540077C64C /* HomeStatisticsCardView.xib */ = {isa = PBXFileReference; lastKnownFileType = file.xib; path = HomeStatisticsCardView.xib; sourceTree = "<group>"; };
		016E261325AF43450077C64C /* StatisticsInfoViewController.swift */ = {isa = PBXFileReference; lastKnownFileType = sourcecode.swift; path = StatisticsInfoViewController.swift; sourceTree = "<group>"; };
		016E264B25B0327B0077C64C /* HomeStatisticsCardViewModel.swift */ = {isa = PBXFileReference; lastKnownFileType = sourcecode.swift; path = HomeStatisticsCardViewModel.swift; sourceTree = "<group>"; };
		01734B56255D6C4500E60A8B /* key_download_parameters.pb.swift */ = {isa = PBXFileReference; fileEncoding = 4; lastKnownFileType = sourcecode.swift; name = key_download_parameters.pb.swift; path = ../../../gen/output/internal/v2/key_download_parameters.pb.swift; sourceTree = "<group>"; };
		01734B57255D6C4500E60A8B /* semantic_version.pb.swift */ = {isa = PBXFileReference; fileEncoding = 4; lastKnownFileType = sourcecode.swift; name = semantic_version.pb.swift; path = ../../../gen/output/internal/v2/semantic_version.pb.swift; sourceTree = "<group>"; };
		01734B58255D6C4500E60A8B /* risk_calculation_parameters.pb.swift */ = {isa = PBXFileReference; fileEncoding = 4; lastKnownFileType = sourcecode.swift; name = risk_calculation_parameters.pb.swift; path = ../../../gen/output/internal/v2/risk_calculation_parameters.pb.swift; sourceTree = "<group>"; };
		01734B59255D6C4500E60A8B /* app_config_ios.pb.swift */ = {isa = PBXFileReference; fileEncoding = 4; lastKnownFileType = sourcecode.swift; name = app_config_ios.pb.swift; path = ../../../gen/output/internal/v2/app_config_ios.pb.swift; sourceTree = "<group>"; };
		01734B5A255D6C4500E60A8B /* exposure_detection_parameters.pb.swift */ = {isa = PBXFileReference; fileEncoding = 4; lastKnownFileType = sourcecode.swift; name = exposure_detection_parameters.pb.swift; path = ../../../gen/output/internal/v2/exposure_detection_parameters.pb.swift; sourceTree = "<group>"; };
		01734B6D255D73E400E60A8B /* ENExposureConfiguration+Convenience.swift */ = {isa = PBXFileReference; lastKnownFileType = sourcecode.swift; path = "ENExposureConfiguration+Convenience.swift"; sourceTree = "<group>"; };
		0177F48125501111009DD568 /* RiskCalculationResult.swift */ = {isa = PBXFileReference; fileEncoding = 4; lastKnownFileType = sourcecode.swift; path = RiskCalculationResult.swift; sourceTree = "<group>"; };
		0177F4B025503805009DD568 /* ScanInstanceTest.swift */ = {isa = PBXFileReference; lastKnownFileType = sourcecode.swift; path = ScanInstanceTest.swift; sourceTree = "<group>"; };
		017AD113259DCD3400FA2B3F /* HomeShownPositiveTestResultCellModel.swift */ = {isa = PBXFileReference; lastKnownFileType = sourcecode.swift; path = HomeShownPositiveTestResultCellModel.swift; sourceTree = "<group>"; };
		017AD121259DDE6B00FA2B3F /* ISO8601DateFormatter+ContactDiary.swift */ = {isa = PBXFileReference; lastKnownFileType = sourcecode.swift; path = "ISO8601DateFormatter+ContactDiary.swift"; sourceTree = "<group>"; };
		017AD13525A3235B00FA2B3F /* iOS13TestCase.swift */ = {isa = PBXFileReference; lastKnownFileType = sourcecode.swift; path = iOS13TestCase.swift; sourceTree = "<group>"; };
		017AD17E25A5A30500FA2B3F /* DynamicHeader+ExposureDetection.swift */ = {isa = PBXFileReference; lastKnownFileType = sourcecode.swift; path = "DynamicHeader+ExposureDetection.swift"; sourceTree = "<group>"; };
		017AD18625A5C70700FA2B3F /* DynamicCell+ExposureDetection.swift */ = {isa = PBXFileReference; lastKnownFileType = sourcecode.swift; path = "DynamicCell+ExposureDetection.swift"; sourceTree = "<group>"; };
		017AD18B25A5C70900FA2B3F /* ActiveTracing+ExposureDetection.swift */ = {isa = PBXFileReference; lastKnownFileType = sourcecode.swift; path = "ActiveTracing+ExposureDetection.swift"; sourceTree = "<group>"; };
		0185DDDD25B77786001FBEA7 /* HomeStatisticsCellModelTests.swift */ = {isa = PBXFileReference; lastKnownFileType = sourcecode.swift; path = HomeStatisticsCellModelTests.swift; sourceTree = "<group>"; };
		0190982B257E5AF70065D050 /* DiaryCoordinator.swift */ = {isa = PBXFileReference; lastKnownFileType = sourcecode.swift; path = DiaryCoordinator.swift; sourceTree = "<group>"; };
		01909834257E606C0065D050 /* DiaryEditEntriesViewController.swift */ = {isa = PBXFileReference; lastKnownFileType = sourcecode.swift; path = DiaryEditEntriesViewController.swift; sourceTree = "<group>"; };
		0190983C257E60760065D050 /* DiaryEditEntriesViewModel.swift */ = {isa = PBXFileReference; lastKnownFileType = sourcecode.swift; path = DiaryEditEntriesViewModel.swift; sourceTree = "<group>"; };
		01909845257E61350065D050 /* DiaryOverviewTableViewController.swift */ = {isa = PBXFileReference; lastKnownFileType = sourcecode.swift; path = DiaryOverviewTableViewController.swift; sourceTree = "<group>"; };
		0190984C257E62C70065D050 /* DiaryAddAndEditEntryViewController.swift */ = {isa = PBXFileReference; lastKnownFileType = sourcecode.swift; path = DiaryAddAndEditEntryViewController.swift; sourceTree = "<group>"; };
		01909851257E62CB0065D050 /* DiaryAddAndEditEntryViewModel.swift */ = {isa = PBXFileReference; lastKnownFileType = sourcecode.swift; path = DiaryAddAndEditEntryViewModel.swift; sourceTree = "<group>"; };
		01909862257E63810065D050 /* DiaryDayViewController.swift */ = {isa = PBXFileReference; lastKnownFileType = sourcecode.swift; path = DiaryDayViewController.swift; sourceTree = "<group>"; };
		01909881257E675D0065D050 /* DiaryContactPerson.swift */ = {isa = PBXFileReference; lastKnownFileType = sourcecode.swift; path = DiaryContactPerson.swift; sourceTree = "<group>"; };
		01909886257E7B900065D050 /* ExposureSubmissionQRInfoViewController.swift */ = {isa = PBXFileReference; fileEncoding = 4; lastKnownFileType = sourcecode.swift; path = ExposureSubmissionQRInfoViewController.swift; sourceTree = "<group>"; };
		01909887257E7B900065D050 /* ExposureSubmissionQRInfoViewModel.swift */ = {isa = PBXFileReference; fileEncoding = 4; lastKnownFileType = sourcecode.swift; path = ExposureSubmissionQRInfoViewModel.swift; sourceTree = "<group>"; };
		0190B224255C423600CF4244 /* Date+Age.swift */ = {isa = PBXFileReference; lastKnownFileType = sourcecode.swift; path = "Date+Age.swift"; sourceTree = "<group>"; };
		019C9EFF25894BAA00B26392 /* DiaryStoringProviding.swift */ = {isa = PBXFileReference; lastKnownFileType = sourcecode.swift; path = DiaryStoringProviding.swift; sourceTree = "<group>"; };
		019C9F0725894BE900B26392 /* MockDiaryStore.swift */ = {isa = PBXFileReference; lastKnownFileType = sourcecode.swift; path = MockDiaryStore.swift; sourceTree = "<group>"; };
		019C9F1D25894CDD00B26392 /* DiaryOverviewViewModel.swift */ = {isa = PBXFileReference; lastKnownFileType = sourcecode.swift; path = DiaryOverviewViewModel.swift; sourceTree = "<group>"; };
		019C9F2C258951B700B26392 /* ContactPersonEncounter.swift */ = {isa = PBXFileReference; lastKnownFileType = sourcecode.swift; path = ContactPersonEncounter.swift; sourceTree = "<group>"; };
		019C9F31258951B900B26392 /* LocationVisit.swift */ = {isa = PBXFileReference; lastKnownFileType = sourcecode.swift; path = LocationVisit.swift; sourceTree = "<group>"; };
		019C9F33258951BB00B26392 /* DiaryDay.swift */ = {isa = PBXFileReference; lastKnownFileType = sourcecode.swift; path = DiaryDay.swift; sourceTree = "<group>"; };
		019C9F38258951BC00B26392 /* DiaryEntryType.swift */ = {isa = PBXFileReference; lastKnownFileType = sourcecode.swift; path = DiaryEntryType.swift; sourceTree = "<group>"; };
		019C9F3A258951BE00B26392 /* DiaryEntry.swift */ = {isa = PBXFileReference; lastKnownFileType = sourcecode.swift; path = DiaryEntry.swift; sourceTree = "<group>"; };
		019C9F3F258951C000B26392 /* DiaryLocation.swift */ = {isa = PBXFileReference; lastKnownFileType = sourcecode.swift; path = DiaryLocation.swift; sourceTree = "<group>"; };
		01A1B441252DE54600841B63 /* ExposureSubmissionQRScannerViewModelTests.swift */ = {isa = PBXFileReference; lastKnownFileType = sourcecode.swift; path = ExposureSubmissionQRScannerViewModelTests.swift; sourceTree = "<group>"; };
		01A1B449252DFD7700841B63 /* MetadataObject.swift */ = {isa = PBXFileReference; lastKnownFileType = sourcecode.swift; path = MetadataObject.swift; sourceTree = "<group>"; };
		01A1B451252DFD9400841B63 /* FakeMetadataMachineReadableObject.swift */ = {isa = PBXFileReference; lastKnownFileType = sourcecode.swift; path = FakeMetadataMachineReadableObject.swift; sourceTree = "<group>"; };
		01A1B460252E17F900841B63 /* ExposureSubmissionCoordinatorModelTests.swift */ = {isa = PBXFileReference; lastKnownFileType = sourcecode.swift; path = ExposureSubmissionCoordinatorModelTests.swift; sourceTree = "<group>"; };
		01A236792519D1E80043D9F8 /* ExposureSubmissionWarnOthersViewModel.swift */ = {isa = PBXFileReference; lastKnownFileType = sourcecode.swift; path = ExposureSubmissionWarnOthersViewModel.swift; sourceTree = "<group>"; };
		01A23684251A22E90043D9F8 /* ExposureSubmissionQRInfoModelTests.swift */ = {isa = PBXFileReference; lastKnownFileType = sourcecode.swift; path = ExposureSubmissionQRInfoModelTests.swift; sourceTree = "<group>"; };
		01A4DC5625922EB0007D5794 /* HomeShownPositiveTestResultTableViewCell.xib */ = {isa = PBXFileReference; lastKnownFileType = file.xib; path = HomeShownPositiveTestResultTableViewCell.xib; sourceTree = "<group>"; };
		01A4DC5725922EB1007D5794 /* HomeShownPositiveTestResultTableViewCell.swift */ = {isa = PBXFileReference; lastKnownFileType = sourcecode.swift; path = HomeShownPositiveTestResultTableViewCell.swift; sourceTree = "<group>"; };
		01A4DC5925922EB1007D5794 /* HomeRiskTableViewCell.xib */ = {isa = PBXFileReference; lastKnownFileType = file.xib; path = HomeRiskTableViewCell.xib; sourceTree = "<group>"; };
		01A4DC5A25922EB1007D5794 /* HomeThankYouTableViewCell.xib */ = {isa = PBXFileReference; lastKnownFileType = file.xib; path = HomeThankYouTableViewCell.xib; sourceTree = "<group>"; };
		01A4DC5B25922EB1007D5794 /* HomeThankYouTableViewCell.swift */ = {isa = PBXFileReference; lastKnownFileType = sourcecode.swift; path = HomeThankYouTableViewCell.swift; sourceTree = "<group>"; };
		01A4DC5D25922EB2007D5794 /* HomeRiskTableViewCell.swift */ = {isa = PBXFileReference; lastKnownFileType = sourcecode.swift; path = HomeRiskTableViewCell.swift; sourceTree = "<group>"; };
		01A4DC6125922EB2007D5794 /* HomeTextItemView.swift */ = {isa = PBXFileReference; lastKnownFileType = sourcecode.swift; path = HomeTextItemView.swift; sourceTree = "<group>"; };
		01A4DC6225922EB3007D5794 /* HomeTextItemView.xib */ = {isa = PBXFileReference; lastKnownFileType = file.xib; path = HomeTextItemView.xib; sourceTree = "<group>"; };
		01A4DC6325922EB3007D5794 /* HomeImageItemView.xib */ = {isa = PBXFileReference; lastKnownFileType = file.xib; path = HomeImageItemView.xib; sourceTree = "<group>"; };
		01A4DC6425922EB3007D5794 /* HomeListItemView.xib */ = {isa = PBXFileReference; lastKnownFileType = file.xib; path = HomeListItemView.xib; sourceTree = "<group>"; };
		01A4DC6525922EB3007D5794 /* HomeItemView.swift */ = {isa = PBXFileReference; lastKnownFileType = sourcecode.swift; path = HomeItemView.swift; sourceTree = "<group>"; };
		01A4DC6625922EB3007D5794 /* HomeImageItemView.swift */ = {isa = PBXFileReference; lastKnownFileType = sourcecode.swift; path = HomeImageItemView.swift; sourceTree = "<group>"; };
		01A4DC6725922EB3007D5794 /* HomeLoadingItemView.swift */ = {isa = PBXFileReference; lastKnownFileType = sourcecode.swift; path = HomeLoadingItemView.swift; sourceTree = "<group>"; };
		01A4DC6825922EB4007D5794 /* HomeLoadingItemView.xib */ = {isa = PBXFileReference; lastKnownFileType = file.xib; path = HomeLoadingItemView.xib; sourceTree = "<group>"; };
		01A4DC6925922EB4007D5794 /* HomeListItemView.swift */ = {isa = PBXFileReference; lastKnownFileType = sourcecode.swift; path = HomeListItemView.swift; sourceTree = "<group>"; };
		01A4DC7825922EBD007D5794 /* HomeTestResultTableViewCell.xib */ = {isa = PBXFileReference; lastKnownFileType = file.xib; path = HomeTestResultTableViewCell.xib; sourceTree = "<group>"; };
		01A4DC7925922EBD007D5794 /* HomeTestResultTableViewCell.swift */ = {isa = PBXFileReference; lastKnownFileType = sourcecode.swift; path = HomeTestResultTableViewCell.swift; sourceTree = "<group>"; };
		01A4DC8C25922F05007D5794 /* HomeTestResultCellModel.swift */ = {isa = PBXFileReference; lastKnownFileType = sourcecode.swift; path = HomeTestResultCellModel.swift; sourceTree = "<group>"; };
		01A4DCB5259264F9007D5794 /* HomeThankYouCellModel.swift */ = {isa = PBXFileReference; lastKnownFileType = sourcecode.swift; path = HomeThankYouCellModel.swift; sourceTree = "<group>"; };
		01A4DCFD25926A66007D5794 /* HomeImageItemViewModel.swift */ = {isa = PBXFileReference; lastKnownFileType = sourcecode.swift; path = HomeImageItemViewModel.swift; sourceTree = "<group>"; };
		01A4DD0225926A6A007D5794 /* HomeTextItemViewModel.swift */ = {isa = PBXFileReference; lastKnownFileType = sourcecode.swift; path = HomeTextItemViewModel.swift; sourceTree = "<group>"; };
		01A4DD0725926A6E007D5794 /* HomeListItemViewModel.swift */ = {isa = PBXFileReference; lastKnownFileType = sourcecode.swift; path = HomeListItemViewModel.swift; sourceTree = "<group>"; };
		01A4DD0C25926A72007D5794 /* HomeLoadingItemViewModel.swift */ = {isa = PBXFileReference; lastKnownFileType = sourcecode.swift; path = HomeLoadingItemViewModel.swift; sourceTree = "<group>"; };
		01A4DD3725935AC1007D5794 /* CellPositionInSection.swift */ = {isa = PBXFileReference; lastKnownFileType = sourcecode.swift; path = CellPositionInSection.swift; sourceTree = "<group>"; };
		01A4DD4225935D1F007D5794 /* HomeRiskCellModel.swift */ = {isa = PBXFileReference; lastKnownFileType = sourcecode.swift; path = HomeRiskCellModel.swift; sourceTree = "<group>"; };
		01A6EFB4258BD6270001D8C2 /* NotificationSettingsOffTableViewCell.xib */ = {isa = PBXFileReference; lastKnownFileType = file.xib; path = NotificationSettingsOffTableViewCell.xib; sourceTree = "<group>"; };
		01A97DD02506767E00C07C37 /* DatePickerOptionViewModelTests.swift */ = {isa = PBXFileReference; lastKnownFileType = sourcecode.swift; path = DatePickerOptionViewModelTests.swift; sourceTree = "<group>"; };
		01A97DD22506769F00C07C37 /* DatePickerDayViewModelTests.swift */ = {isa = PBXFileReference; lastKnownFileType = sourcecode.swift; path = DatePickerDayViewModelTests.swift; sourceTree = "<group>"; };
		01B605C3258A181C0093DB8E /* DiaryOverviewViewModelTest.swift */ = {isa = PBXFileReference; lastKnownFileType = sourcecode.swift; path = DiaryOverviewViewModelTest.swift; sourceTree = "<group>"; };
		01B605C8258A32930093DB8E /* DiaryDayTest.swift */ = {isa = PBXFileReference; lastKnownFileType = sourcecode.swift; path = DiaryDayTest.swift; sourceTree = "<group>"; };
		01B605CD258A38330093DB8E /* DiaryEntryTest.swift */ = {isa = PBXFileReference; lastKnownFileType = sourcecode.swift; path = DiaryEntryTest.swift; sourceTree = "<group>"; };
		01B605D8258A49E70093DB8E /* DiaryLocationTest.swift */ = {isa = PBXFileReference; lastKnownFileType = sourcecode.swift; path = DiaryLocationTest.swift; sourceTree = "<group>"; };
		01B605E6258A4A980093DB8E /* DiaryContactPersonTest.swift */ = {isa = PBXFileReference; lastKnownFileType = sourcecode.swift; path = DiaryContactPersonTest.swift; sourceTree = "<group>"; };
		01B7232324F812500064C0EB /* DynamicTableViewOptionGroupCell.swift */ = {isa = PBXFileReference; lastKnownFileType = sourcecode.swift; path = DynamicTableViewOptionGroupCell.swift; sourceTree = "<group>"; };
		01B7232624F812BC0064C0EB /* OptionGroupView.swift */ = {isa = PBXFileReference; lastKnownFileType = sourcecode.swift; path = OptionGroupView.swift; sourceTree = "<group>"; };
		01B7232824F812DF0064C0EB /* OptionView.swift */ = {isa = PBXFileReference; lastKnownFileType = sourcecode.swift; path = OptionView.swift; sourceTree = "<group>"; };
		01B7232A24F815B00064C0EB /* MultipleChoiceOptionView.swift */ = {isa = PBXFileReference; lastKnownFileType = sourcecode.swift; path = MultipleChoiceOptionView.swift; sourceTree = "<group>"; };
		01B7232C24F8E0260064C0EB /* MultipleChoiceChoiceView.swift */ = {isa = PBXFileReference; lastKnownFileType = sourcecode.swift; path = MultipleChoiceChoiceView.swift; sourceTree = "<group>"; };
		01B7232E24FE4F080064C0EB /* OptionGroupViewModel.swift */ = {isa = PBXFileReference; lastKnownFileType = sourcecode.swift; path = OptionGroupViewModel.swift; sourceTree = "<group>"; };
		01B72B6425821CD200A3E3BC /* DiaryDayEmptyView.swift */ = {isa = PBXFileReference; lastKnownFileType = sourcecode.swift; path = DiaryDayEmptyView.swift; sourceTree = "<group>"; };
		01B72B6C25821D2800A3E3BC /* DiaryDayEmptyViewModel.swift */ = {isa = PBXFileReference; lastKnownFileType = sourcecode.swift; path = DiaryDayEmptyViewModel.swift; sourceTree = "<group>"; };
		01B72BA5258360CD00A3E3BC /* DiaryDayEmptyViewModelTest.swift */ = {isa = PBXFileReference; lastKnownFileType = sourcecode.swift; path = DiaryDayEmptyViewModelTest.swift; sourceTree = "<group>"; };
		01B72BBF2583875600A3E3BC /* DiaryDayViewModelTest.swift */ = {isa = PBXFileReference; lastKnownFileType = sourcecode.swift; path = DiaryDayViewModelTest.swift; sourceTree = "<group>"; };
		01B72BDC2583AB1400A3E3BC /* DiaryEditEntriesViewController.xib */ = {isa = PBXFileReference; lastKnownFileType = file.xib; path = DiaryEditEntriesViewController.xib; sourceTree = "<group>"; };
		01B72BEE2583B51C00A3E3BC /* DiaryEditEntriesTableViewCell.swift */ = {isa = PBXFileReference; lastKnownFileType = sourcecode.swift; path = DiaryEditEntriesTableViewCell.swift; sourceTree = "<group>"; };
		01B72BF02583B51C00A3E3BC /* DiaryEditEntriesTableViewCell.xib */ = {isa = PBXFileReference; lastKnownFileType = file.xib; path = DiaryEditEntriesTableViewCell.xib; sourceTree = "<group>"; };
		01B72C0A25875BC300A3E3BC /* DiaryDayAddCellModel.swift */ = {isa = PBXFileReference; lastKnownFileType = sourcecode.swift; path = DiaryDayAddCellModel.swift; sourceTree = "<group>"; };
		01C2D440250124E600FB23BF /* OptionGroupViewModelTests.swift */ = {isa = PBXFileReference; lastKnownFileType = sourcecode.swift; path = OptionGroupViewModelTests.swift; sourceTree = "<group>"; };
		01C6ABF32527273D0052814D /* String+Insertion.swift */ = {isa = PBXFileReference; lastKnownFileType = sourcecode.swift; path = "String+Insertion.swift"; sourceTree = "<group>"; };
		01C6AC0D252B1E980052814D /* ExposureSubmissionQRScannerViewModel.swift */ = {isa = PBXFileReference; lastKnownFileType = sourcecode.swift; path = ExposureSubmissionQRScannerViewModel.swift; sourceTree = "<group>"; };
		01C6AC20252B21DF0052814D /* ExposureSubmissionQRScannerViewController.xib */ = {isa = PBXFileReference; lastKnownFileType = file.xib; path = ExposureSubmissionQRScannerViewController.xib; sourceTree = "<group>"; };
		01C6AC25252B23D70052814D /* ExposureSubmissionQRScannerFocusView.swift */ = {isa = PBXFileReference; lastKnownFileType = sourcecode.swift; path = ExposureSubmissionQRScannerFocusView.swift; sourceTree = "<group>"; };
		01C6AC31252B29C00052814D /* QRScannerError.swift */ = {isa = PBXFileReference; lastKnownFileType = sourcecode.swift; path = QRScannerError.swift; sourceTree = "<group>"; };
		01C6AC39252B2A500052814D /* UIImage+Color.swift */ = {isa = PBXFileReference; lastKnownFileType = sourcecode.swift; path = "UIImage+Color.swift"; sourceTree = "<group>"; };
		01C7665D25024A09002C9A5C /* DatePickerOptionView.swift */ = {isa = PBXFileReference; lastKnownFileType = sourcecode.swift; path = DatePickerOptionView.swift; sourceTree = "<group>"; };
		01CF95DC25308346007B72F7 /* CodableExposureDetectionSummary+Helpers.swift */ = {isa = PBXFileReference; lastKnownFileType = sourcecode.swift; path = "CodableExposureDetectionSummary+Helpers.swift"; sourceTree = "<group>"; };
		01D02625258A769200B6389A /* HTTPURLResponse+Header.swift */ = {isa = PBXFileReference; lastKnownFileType = sourcecode.swift; path = "HTTPURLResponse+Header.swift"; sourceTree = "<group>"; };
		01D0262D258A791C00B6389A /* OnboardingInfoViewController.xib */ = {isa = PBXFileReference; lastKnownFileType = file.xib; path = OnboardingInfoViewController.xib; sourceTree = "<group>"; };
		01D02666258B750800B6389A /* ExposureDetectionViewController.xib */ = {isa = PBXFileReference; lastKnownFileType = file.xib; path = ExposureDetectionViewController.xib; sourceTree = "<group>"; };
		01D02687258B9CB200B6389A /* ExposureDetectionHeaderCell.xib */ = {isa = PBXFileReference; lastKnownFileType = file.xib; path = ExposureDetectionHeaderCell.xib; sourceTree = "<group>"; };
		01D0268C258B9CF800B6389A /* ExposureDetectionRiskCell.xib */ = {isa = PBXFileReference; lastKnownFileType = file.xib; path = ExposureDetectionRiskCell.xib; sourceTree = "<group>"; };
		01D02691258BA0AD00B6389A /* ExposureDetectionLongGuideCell.xib */ = {isa = PBXFileReference; lastKnownFileType = file.xib; path = ExposureDetectionLongGuideCell.xib; sourceTree = "<group>"; };
		01D02696258BA0E000B6389A /* ExposureDetectionLoadingCell.xib */ = {isa = PBXFileReference; lastKnownFileType = file.xib; path = ExposureDetectionLoadingCell.xib; sourceTree = "<group>"; };
		01D026A4258BA20E00B6389A /* ExposureDetectionHotlineCell.xib */ = {isa = PBXFileReference; lastKnownFileType = file.xib; path = ExposureDetectionHotlineCell.xib; sourceTree = "<group>"; };
		01D026A9258BA2F600B6389A /* ExposureDetectionRiskRefreshCell.xib */ = {isa = PBXFileReference; lastKnownFileType = file.xib; path = ExposureDetectionRiskRefreshCell.xib; sourceTree = "<group>"; };
		01D026AA258BA2F900B6389A /* ExposureDetectionRiskTextCell.xib */ = {isa = PBXFileReference; lastKnownFileType = file.xib; path = ExposureDetectionRiskTextCell.xib; sourceTree = "<group>"; };
		01D026AB258BA2FA00B6389A /* ExposureDetectionGuideCell.xib */ = {isa = PBXFileReference; lastKnownFileType = file.xib; path = ExposureDetectionGuideCell.xib; sourceTree = "<group>"; };
		01D026AC258BA2FD00B6389A /* ExposureDetectionLinkCell.xib */ = {isa = PBXFileReference; lastKnownFileType = file.xib; path = ExposureDetectionLinkCell.xib; sourceTree = "<group>"; };
		01D026DC258BB6CC00B6389A /* TracingHistoryTableViewCell.xib */ = {isa = PBXFileReference; lastKnownFileType = file.xib; path = TracingHistoryTableViewCell.xib; sourceTree = "<group>"; };
		01D026E3258BB6D800B6389A /* ImageTableViewCell.xib */ = {isa = PBXFileReference; lastKnownFileType = file.xib; path = ImageTableViewCell.xib; sourceTree = "<group>"; };
		01D026E7258BB6DB00B6389A /* ActionDetailTableViewCell.xib */ = {isa = PBXFileReference; lastKnownFileType = file.xib; path = ActionDetailTableViewCell.xib; sourceTree = "<group>"; };
		01D026E8258BB6DD00B6389A /* DescriptionTableViewCell.xib */ = {isa = PBXFileReference; lastKnownFileType = file.xib; path = DescriptionTableViewCell.xib; sourceTree = "<group>"; };
		01D026E9258BB6DF00B6389A /* ActionTableViewCell.xib */ = {isa = PBXFileReference; lastKnownFileType = file.xib; path = ActionTableViewCell.xib; sourceTree = "<group>"; };
		01D026ED258BB70100B6389A /* EuTracingTableViewCell.xib */ = {isa = PBXFileReference; lastKnownFileType = file.xib; path = EuTracingTableViewCell.xib; sourceTree = "<group>"; };
		01D0270F258BC17500B6389A /* InviteFriendsViewController.xib */ = {isa = PBXFileReference; lastKnownFileType = file.xib; path = InviteFriendsViewController.xib; sourceTree = "<group>"; };
		01D0271A258BC78100B6389A /* SettingsCoordinator.swift */ = {isa = PBXFileReference; lastKnownFileType = sourcecode.swift; path = SettingsCoordinator.swift; sourceTree = "<group>"; };
		01D0272D258BD2B100B6389A /* BackgroundAppRefreshViewController.xib */ = {isa = PBXFileReference; lastKnownFileType = file.xib; path = BackgroundAppRefreshViewController.xib; sourceTree = "<group>"; };
		01D02732258BD36800B6389A /* MainSettingsCell.xib */ = {isa = PBXFileReference; lastKnownFileType = file.xib; path = MainSettingsCell.xib; sourceTree = "<group>"; };
		01D0273A258BD38500B6389A /* SettingsLabelCell.xib */ = {isa = PBXFileReference; lastKnownFileType = file.xib; path = SettingsLabelCell.xib; sourceTree = "<group>"; };
		01D0274B258BD42800B6389A /* NotificationSettingsViewController.xib */ = {isa = PBXFileReference; lastKnownFileType = file.xib; path = NotificationSettingsViewController.xib; sourceTree = "<group>"; };
		01D0274C258BD42B00B6389A /* ResetViewController.xib */ = {isa = PBXFileReference; lastKnownFileType = file.xib; path = ResetViewController.xib; sourceTree = "<group>"; };
		01D02765258BD61600B6389A /* NotificationSettingsOnTableViewCell.xib */ = {isa = PBXFileReference; lastKnownFileType = file.xib; path = NotificationSettingsOnTableViewCell.xib; sourceTree = "<group>"; };
		01D16C5D24ED69CA007DB387 /* BackgroundAppRefreshViewModelTests.swift */ = {isa = PBXFileReference; lastKnownFileType = sourcecode.swift; path = BackgroundAppRefreshViewModelTests.swift; sourceTree = "<group>"; };
		01D16C5F24ED6D9A007DB387 /* MockBackgroundRefreshStatusProvider.swift */ = {isa = PBXFileReference; lastKnownFileType = sourcecode.swift; path = MockBackgroundRefreshStatusProvider.swift; sourceTree = "<group>"; };
		01D16C6124ED6DB3007DB387 /* MockLowPowerModeStatusProvider.swift */ = {isa = PBXFileReference; lastKnownFileType = sourcecode.swift; path = MockLowPowerModeStatusProvider.swift; sourceTree = "<group>"; };
		01D307892562B03B00ADB67B /* RiskState.swift */ = {isa = PBXFileReference; lastKnownFileType = sourcecode.swift; path = RiskState.swift; sourceTree = "<group>"; };
		01D3ECFF2490230400551E65 /* StoreTests.swift */ = {isa = PBXFileReference; fileEncoding = 4; lastKnownFileType = sourcecode.swift; lineEnding = 0; path = StoreTests.swift; sourceTree = "<group>"; };
		01D6948A25026EC000B45BEA /* DatePickerOptionViewModel.swift */ = {isa = PBXFileReference; lastKnownFileType = sourcecode.swift; path = DatePickerOptionViewModel.swift; sourceTree = "<group>"; };
		01D6948C2502717F00B45BEA /* DatePickerDayView.swift */ = {isa = PBXFileReference; lastKnownFileType = sourcecode.swift; path = DatePickerDayView.swift; sourceTree = "<group>"; };
		01D6948E2502729000B45BEA /* DatePickerDay.swift */ = {isa = PBXFileReference; lastKnownFileType = sourcecode.swift; path = DatePickerDay.swift; sourceTree = "<group>"; };
		01D69490250272CE00B45BEA /* DatePickerDayViewModel.swift */ = {isa = PBXFileReference; lastKnownFileType = sourcecode.swift; path = DatePickerDayViewModel.swift; sourceTree = "<group>"; };
		01DB708425068167008F7244 /* Calendar+GregorianLocale.swift */ = {isa = PBXFileReference; lastKnownFileType = sourcecode.swift; path = "Calendar+GregorianLocale.swift"; sourceTree = "<group>"; };
		01E25C6F24A3B52F007E33F8 /* Info_Testflight.plist */ = {isa = PBXFileReference; fileEncoding = 4; lastKnownFileType = text.plist.xml; path = Info_Testflight.plist; sourceTree = "<group>"; };
		01E4298F251DCDC90057FCBE /* en */ = {isa = PBXFileReference; lastKnownFileType = text.plist.strings; name = en; path = en.lproj/Localizable.legal.strings; sourceTree = "<group>"; };
		01E42994251DCDCE0057FCBE /* de */ = {isa = PBXFileReference; lastKnownFileType = text.plist.strings; name = de; path = de.lproj/Localizable.legal.strings; sourceTree = "<group>"; };
		01E42995251DCDD10057FCBE /* tr */ = {isa = PBXFileReference; lastKnownFileType = text.plist.strings; name = tr; path = tr.lproj/Localizable.legal.strings; sourceTree = "<group>"; };
		01EA17612590EAAF00E98E02 /* HomeTableViewController.swift */ = {isa = PBXFileReference; lastKnownFileType = sourcecode.swift; path = HomeTableViewController.swift; sourceTree = "<group>"; };
		01EA17692590EF4E00E98E02 /* HomeTableViewModel.swift */ = {isa = PBXFileReference; lastKnownFileType = sourcecode.swift; path = HomeTableViewModel.swift; sourceTree = "<group>"; };
		01EA17712590F03000E98E02 /* HomeCardView.swift */ = {isa = PBXFileReference; lastKnownFileType = sourcecode.swift; path = HomeCardView.swift; sourceTree = "<group>"; };
		01EA17722590F03000E98E02 /* HomeExposureLoggingTableViewCell.swift */ = {isa = PBXFileReference; lastKnownFileType = sourcecode.swift; path = HomeExposureLoggingTableViewCell.swift; sourceTree = "<group>"; };
		01EA17732590F03000E98E02 /* HomeInfoTableViewCell.xib */ = {isa = PBXFileReference; lastKnownFileType = file.xib; path = HomeInfoTableViewCell.xib; sourceTree = "<group>"; };
		01EA17752590F03100E98E02 /* HomeExposureLoggingTableViewCell.xib */ = {isa = PBXFileReference; lastKnownFileType = file.xib; path = HomeExposureLoggingTableViewCell.xib; sourceTree = "<group>"; };
		01EA17762590F03100E98E02 /* HomeInfoTableViewCell.swift */ = {isa = PBXFileReference; lastKnownFileType = sourcecode.swift; path = HomeInfoTableViewCell.swift; sourceTree = "<group>"; };
		01EA17782590F03100E98E02 /* HomeDiaryTableViewCell.xib */ = {isa = PBXFileReference; lastKnownFileType = file.xib; path = HomeDiaryTableViewCell.xib; sourceTree = "<group>"; };
		01EA17792590F03200E98E02 /* HomeDiaryTableViewCell.swift */ = {isa = PBXFileReference; lastKnownFileType = sourcecode.swift; path = HomeDiaryTableViewCell.swift; sourceTree = "<group>"; };
		01EA17C82591353200E98E02 /* HomeExposureLoggingCellModel.swift */ = {isa = PBXFileReference; lastKnownFileType = sourcecode.swift; path = HomeExposureLoggingCellModel.swift; sourceTree = "<group>"; };
		01EA17D02591366200E98E02 /* HomeDiaryCellModel.swift */ = {isa = PBXFileReference; lastKnownFileType = sourcecode.swift; path = HomeDiaryCellModel.swift; sourceTree = "<group>"; };
		01EA17E42591399200E98E02 /* HomeInfoCellModel.swift */ = {isa = PBXFileReference; lastKnownFileType = sourcecode.swift; path = HomeInfoCellModel.swift; sourceTree = "<group>"; };
		01EA17FD259217B100E98E02 /* HomeState.swift */ = {isa = PBXFileReference; lastKnownFileType = sourcecode.swift; path = HomeState.swift; sourceTree = "<group>"; };
		01EBC9A525B6002C0003496F /* HomeStatisticsCardViewModelTests.swift */ = {isa = PBXFileReference; lastKnownFileType = sourcecode.swift; path = HomeStatisticsCardViewModelTests.swift; sourceTree = "<group>"; };
		01EBC9C225B70C310003496F /* SAP_Internal_Stats_Statistics+SupportedIDsTests.swift */ = {isa = PBXFileReference; lastKnownFileType = sourcecode.swift; path = "SAP_Internal_Stats_Statistics+SupportedIDsTests.swift"; sourceTree = "<group>"; };
		01F2A542257FB90200DA96A6 /* CloseBarButtonItem.swift */ = {isa = PBXFileReference; lastKnownFileType = sourcecode.swift; path = CloseBarButtonItem.swift; sourceTree = "<group>"; };
		01F2A561257FC7D200DA96A6 /* DiaryOverviewDayTableViewCell.swift */ = {isa = PBXFileReference; lastKnownFileType = sourcecode.swift; path = DiaryOverviewDayTableViewCell.swift; sourceTree = "<group>"; };
		01F2A562257FC7D200DA96A6 /* DiaryOverviewDayTableViewCell.xib */ = {isa = PBXFileReference; lastKnownFileType = file.xib; path = DiaryOverviewDayTableViewCell.xib; sourceTree = "<group>"; };
		01F2A57F25803AA500DA96A6 /* DiaryOverviewDescriptionTableViewCell.swift */ = {isa = PBXFileReference; lastKnownFileType = sourcecode.swift; path = DiaryOverviewDescriptionTableViewCell.swift; sourceTree = "<group>"; };
		01F2A58025803AA500DA96A6 /* DiaryOverviewDescriptionTableViewCell.xib */ = {isa = PBXFileReference; lastKnownFileType = file.xib; path = DiaryOverviewDescriptionTableViewCell.xib; sourceTree = "<group>"; };
		01F2A5B72581181A00DA96A6 /* DiaryDayAddTableViewCell.swift */ = {isa = PBXFileReference; lastKnownFileType = sourcecode.swift; path = DiaryDayAddTableViewCell.swift; sourceTree = "<group>"; };
		01F2A5B82581181A00DA96A6 /* DiaryDayAddTableViewCell.xib */ = {isa = PBXFileReference; lastKnownFileType = file.xib; path = DiaryDayAddTableViewCell.xib; sourceTree = "<group>"; };
		01F2A5C12581183800DA96A6 /* DiaryDayEntryTableViewCell.swift */ = {isa = PBXFileReference; lastKnownFileType = sourcecode.swift; path = DiaryDayEntryTableViewCell.swift; sourceTree = "<group>"; };
		01F2A5C22581183800DA96A6 /* DiaryDayEntryTableViewCell.xib */ = {isa = PBXFileReference; lastKnownFileType = file.xib; path = DiaryDayEntryTableViewCell.xib; sourceTree = "<group>"; };
		01F2A5D4258208C500DA96A6 /* DiaryDayViewController.xib */ = {isa = PBXFileReference; lastKnownFileType = file.xib; path = DiaryDayViewController.xib; sourceTree = "<group>"; };
		01F2A5DC25820EE700DA96A6 /* DiaryDayViewModel.swift */ = {isa = PBXFileReference; lastKnownFileType = sourcecode.swift; path = DiaryDayViewModel.swift; sourceTree = "<group>"; };
		01F52F892550679600997A26 /* RiskCalculationExposureWindow.swift */ = {isa = PBXFileReference; lastKnownFileType = sourcecode.swift; path = RiskCalculationExposureWindow.swift; sourceTree = "<group>"; };
		01F52F91255067A000997A26 /* RiskCalculationError.swift */ = {isa = PBXFileReference; lastKnownFileType = sourcecode.swift; path = RiskCalculationError.swift; sourceTree = "<group>"; };
		01F52FF32552DB9600997A26 /* DMAppConfigurationViewController.swift */ = {isa = PBXFileReference; lastKnownFileType = sourcecode.swift; path = DMAppConfigurationViewController.swift; sourceTree = "<group>"; };
		01F52FFB2552E6F600997A26 /* ENARangeTest.swift */ = {isa = PBXFileReference; lastKnownFileType = sourcecode.swift; path = ENARangeTest.swift; sourceTree = "<group>"; };
		01F5F7212487B9C000229720 /* AppInformationViewController.swift */ = {isa = PBXFileReference; lastKnownFileType = sourcecode.swift; path = AppInformationViewController.swift; sourceTree = "<group>"; };
		0D5611B3247F852C00B5B094 /* SQLiteKeyValueStore.swift */ = {isa = PBXFileReference; lastKnownFileType = sourcecode.swift; path = SQLiteKeyValueStore.swift; sourceTree = "<group>"; };
		0DD260FE248D549B007C3B2C /* KeychainHelper.swift */ = {isa = PBXFileReference; lastKnownFileType = sourcecode.swift; path = KeychainHelper.swift; sourceTree = "<group>"; };
		0DF6BB96248AD616007E8B0C /* AppUpdateCheckHelper.swift */ = {isa = PBXFileReference; lastKnownFileType = sourcecode.swift; path = AppUpdateCheckHelper.swift; sourceTree = "<group>"; };
		0DF6BB9C248AE232007E8B0C /* AppUpdateCheckerHelperTests.swift */ = {isa = PBXFileReference; lastKnownFileType = sourcecode.swift; path = AppUpdateCheckerHelperTests.swift; sourceTree = "<group>"; };
		0DFCC2692484D7A700E2811D /* ENA-Bridging-Header.h */ = {isa = PBXFileReference; lastKnownFileType = sourcecode.c.h; path = "ENA-Bridging-Header.h"; sourceTree = "<group>"; };
		0DFCC26F2484DC8200E2811D /* ENATests-Bridging-Header.h */ = {isa = PBXFileReference; lastKnownFileType = sourcecode.c.h; path = "ENATests-Bridging-Header.h"; sourceTree = "<group>"; };
		0DFCC2702484DC8400E2811D /* sqlite3.c */ = {isa = PBXFileReference; fileEncoding = 4; lastKnownFileType = sourcecode.c.c; path = sqlite3.c; sourceTree = "<group>"; };
		0DFCC2712484DC8400E2811D /* sqlite3.h */ = {isa = PBXFileReference; fileEncoding = 4; lastKnownFileType = sourcecode.c.h; path = sqlite3.h; sourceTree = "<group>"; };
		1309194E247972C40066E329 /* PrivacyProtectionViewController.swift */ = {isa = PBXFileReference; lastKnownFileType = sourcecode.swift; path = PrivacyProtectionViewController.swift; sourceTree = "<group>"; };
		130CB19B246D92F800ADE602 /* ENAUITestsOnboarding.swift */ = {isa = PBXFileReference; fileEncoding = 4; lastKnownFileType = sourcecode.swift; path = ENAUITestsOnboarding.swift; sourceTree = "<group>"; };
		13156CFE248C19D000AFC472 /* de */ = {isa = PBXFileReference; lastKnownFileType = text.html; name = de; path = de.lproj/usage.html; sourceTree = "<group>"; };
		13156D00248CDECC00AFC472 /* en */ = {isa = PBXFileReference; lastKnownFileType = text.html; name = en; path = en.lproj/usage.html; sourceTree = "<group>"; };
		134F0DB9247578FF00D88934 /* ENAUITestsHome.swift */ = {isa = PBXFileReference; fileEncoding = 4; lastKnownFileType = sourcecode.swift; path = ENAUITestsHome.swift; sourceTree = "<group>"; };
		134F0DBA247578FF00D88934 /* ENAUITests-Extensions.swift */ = {isa = PBXFileReference; fileEncoding = 4; lastKnownFileType = sourcecode.swift; path = "ENAUITests-Extensions.swift"; sourceTree = "<group>"; };
		134F0F2B2475793400D88934 /* SnapshotHelper.swift */ = {isa = PBXFileReference; fileEncoding = 4; lastKnownFileType = sourcecode.swift; name = SnapshotHelper.swift; path = ../../fastlane/SnapshotHelper.swift; sourceTree = "<group>"; };
		13722043247AEEAD00152764 /* UNNotificationCenter+Extension.swift */ = {isa = PBXFileReference; lastKnownFileType = sourcecode.swift; path = "UNNotificationCenter+Extension.swift"; sourceTree = "<group>"; };
		137846482488027500A50AB8 /* OnboardingInfoViewController+Extension.swift */ = {isa = PBXFileReference; lastKnownFileType = sourcecode.swift; path = "OnboardingInfoViewController+Extension.swift"; sourceTree = "<group>"; };
		138910C4247A909000D739F6 /* ENATaskScheduler.swift */ = {isa = PBXFileReference; lastKnownFileType = sourcecode.swift; path = ENATaskScheduler.swift; sourceTree = "<group>"; };
		13E50468248E3CD20086641C /* ENAUITestsAppInformation.swift */ = {isa = PBXFileReference; lastKnownFileType = sourcecode.swift; path = ENAUITestsAppInformation.swift; sourceTree = "<group>"; };
		2E67C3D425BAFFC8008C6C90 /* DiaryExportItem.swift */ = {isa = PBXFileReference; fileEncoding = 4; lastKnownFileType = sourcecode.swift; path = DiaryExportItem.swift; sourceTree = "<group>"; };
		2F26CE2D248B9C4F00BE30EE /* UIViewController+BackButton.swift */ = {isa = PBXFileReference; lastKnownFileType = sourcecode.swift; path = "UIViewController+BackButton.swift"; sourceTree = "<group>"; };
		2F3218CF248063E300A7AC0A /* UIView+Convenience.swift */ = {isa = PBXFileReference; lastKnownFileType = sourcecode.swift; path = "UIView+Convenience.swift"; sourceTree = "<group>"; };
		2F3D95362518BCD1002B2C81 /* EUSettingsViewController.swift */ = {isa = PBXFileReference; lastKnownFileType = sourcecode.swift; path = EUSettingsViewController.swift; sourceTree = "<group>"; };
		2F3D953B2518BCE9002B2C81 /* EUSettingsViewModel.swift */ = {isa = PBXFileReference; lastKnownFileType = sourcecode.swift; path = EUSettingsViewModel.swift; sourceTree = "<group>"; };
		2F80CFDA247EDDB3000F06AF /* ExposureSubmissionHotlineViewController.swift */ = {isa = PBXFileReference; lastKnownFileType = sourcecode.swift; path = ExposureSubmissionHotlineViewController.swift; sourceTree = "<group>"; };
		2F96739A24AB70FA008E3147 /* ExposureSubmissionParsable.swift */ = {isa = PBXFileReference; lastKnownFileType = sourcecode.swift; path = ExposureSubmissionParsable.swift; sourceTree = "<group>"; };
		2FA968CD24D8560B008EE367 /* String+Random.swift */ = {isa = PBXFileReference; lastKnownFileType = sourcecode.swift; path = "String+Random.swift"; sourceTree = "<group>"; };
		2FA9E39224D2F2920030561C /* ExposureSubmission+TestResult.swift */ = {isa = PBXFileReference; lastKnownFileType = sourcecode.swift; path = "ExposureSubmission+TestResult.swift"; sourceTree = "<group>"; };
		2FA9E39424D2F2B00030561C /* ExposureSubmission+DeviceRegistrationKey.swift */ = {isa = PBXFileReference; lastKnownFileType = sourcecode.swift; path = "ExposureSubmission+DeviceRegistrationKey.swift"; sourceTree = "<group>"; };
		2FA9E39624D2F3C60030561C /* ExposureSubmissionError.swift */ = {isa = PBXFileReference; lastKnownFileType = sourcecode.swift; path = ExposureSubmissionError.swift; sourceTree = "<group>"; };
		2FA9E39824D2F4350030561C /* ExposureSubmission+ErrorParsing.swift */ = {isa = PBXFileReference; lastKnownFileType = sourcecode.swift; path = "ExposureSubmission+ErrorParsing.swift"; sourceTree = "<group>"; };
		2FA9E39A24D2F4A10030561C /* ExposureSubmissionService+Protocol.swift */ = {isa = PBXFileReference; lastKnownFileType = sourcecode.swift; path = "ExposureSubmissionService+Protocol.swift"; sourceTree = "<group>"; };
		2FC0356E24B342FA00E234AC /* UIViewcontroller+AlertTest.swift */ = {isa = PBXFileReference; lastKnownFileType = sourcecode.swift; path = "UIViewcontroller+AlertTest.swift"; sourceTree = "<group>"; };
		2FC0357024B5B70700E234AC /* Error+FAQUrl.swift */ = {isa = PBXFileReference; lastKnownFileType = sourcecode.swift; path = "Error+FAQUrl.swift"; sourceTree = "<group>"; };
		2FC951FD24DC23B9008D39F4 /* DMConfigurationCell.swift */ = {isa = PBXFileReference; lastKnownFileType = sourcecode.swift; path = DMConfigurationCell.swift; sourceTree = "<group>"; };
		2FD473BE251E0ECE000DCA40 /* EUSettingsViewControllerTests.swift */ = {isa = PBXFileReference; lastKnownFileType = sourcecode.swift; path = EUSettingsViewControllerTests.swift; sourceTree = "<group>"; };
		2FD881CB2490F65C00BEC8FC /* ExposureSubmissionHotlineViewControllerTest.swift */ = {isa = PBXFileReference; lastKnownFileType = sourcecode.swift; path = ExposureSubmissionHotlineViewControllerTest.swift; sourceTree = "<group>"; };
		2FD881CD249115E700BEC8FC /* ExposureSubmissionNavigationControllerTest.swift */ = {isa = PBXFileReference; lastKnownFileType = sourcecode.swift; path = ExposureSubmissionNavigationControllerTest.swift; sourceTree = "<group>"; };
		2FE15A3B249B8C0B0077BD8D /* AccessibilityIdentifiers.swift */ = {isa = PBXFileReference; lastKnownFileType = sourcecode.swift; path = AccessibilityIdentifiers.swift; sourceTree = "<group>"; };
		2FF1D62D2487850200381FFB /* NSMutableAttributedString+Generation.swift */ = {isa = PBXFileReference; lastKnownFileType = sourcecode.swift; path = "NSMutableAttributedString+Generation.swift"; sourceTree = "<group>"; };
		2FF1D62F24880FCF00381FFB /* DynamicTableViewRoundedCell.swift */ = {isa = PBXFileReference; lastKnownFileType = sourcecode.swift; path = DynamicTableViewRoundedCell.swift; sourceTree = "<group>"; };
		35075C092526378D00DE92F7 /* AllTests.xctestplan */ = {isa = PBXFileReference; fileEncoding = 4; lastKnownFileType = text; name = AllTests.xctestplan; path = TestPlans/AllTests.xctestplan; sourceTree = "<group>"; };
		35075C0E252637C300DE92F7 /* SmokeTests.xctestplan */ = {isa = PBXFileReference; fileEncoding = 4; lastKnownFileType = text; name = SmokeTests.xctestplan; path = TestPlans/SmokeTests.xctestplan; sourceTree = "<group>"; };
		35163D23251CFCCB00D220CA /* CachingHTTPClientMock.swift */ = {isa = PBXFileReference; lastKnownFileType = sourcecode.swift; path = CachingHTTPClientMock.swift; sourceTree = "<group>"; };
		3518DD6425BA2D060090A26B /* NotificationManager.swift */ = {isa = PBXFileReference; lastKnownFileType = sourcecode.swift; path = NotificationManager.swift; sourceTree = "<group>"; };
		351E6305256BEC8D00D89B29 /* LabeledCountriesView.swift */ = {isa = PBXFileReference; lastKnownFileType = sourcecode.swift; path = LabeledCountriesView.swift; sourceTree = "<group>"; };
		351E630A256C5B9C00D89B29 /* LabeledCountriesCell.swift */ = {isa = PBXFileReference; lastKnownFileType = sourcecode.swift; path = LabeledCountriesCell.swift; sourceTree = "<group>"; };
		351E630B256C5B9C00D89B29 /* LabeledCountriesCell.xib */ = {isa = PBXFileReference; lastKnownFileType = file.xib; path = LabeledCountriesCell.xib; sourceTree = "<group>"; };
		3523CA31252DC617002E6DEC /* Screenshots.xctestplan */ = {isa = PBXFileReference; lastKnownFileType = text; name = Screenshots.xctestplan; path = TestPlans/Screenshots.xctestplan; sourceTree = "<group>"; };
		3523F8A72570F819004B0424 /* NSAttributedString+BulletPoint.swift */ = {isa = PBXFileReference; lastKnownFileType = sourcecode.swift; path = "NSAttributedString+BulletPoint.swift"; sourceTree = "<group>"; };
		352DEA6E25B08966006751D1 /* StatisticsProviderTests.swift */ = {isa = PBXFileReference; lastKnownFileType = sourcecode.swift; path = StatisticsProviderTests.swift; sourceTree = "<group>"; };
		352E0F18255D537C00DC3E20 /* AppConfiguration+Validation.swift */ = {isa = PBXFileReference; lastKnownFileType = sourcecode.swift; path = "AppConfiguration+Validation.swift"; sourceTree = "<group>"; };
		352F25A724EFCBDE00ACDFF3 /* ServerEnvironment.swift */ = {isa = PBXFileReference; fileEncoding = 4; lastKnownFileType = sourcecode.swift; path = ServerEnvironment.swift; sourceTree = "<group>"; };
		35327FF5256D4CE600C36A44 /* UIStackView+prune.swift */ = {isa = PBXFileReference; lastKnownFileType = sourcecode.swift; path = "UIStackView+prune.swift"; sourceTree = "<group>"; };
		353412CB2525EE4A0086D15C /* Globals.swift */ = {isa = PBXFileReference; lastKnownFileType = sourcecode.swift; path = Globals.swift; sourceTree = "<group>"; };
		35358DD325A23169004FD0CB /* HTTPClientCertificatePinningTests.swift */ = {isa = PBXFileReference; lastKnownFileType = sourcecode.swift; path = HTTPClientCertificatePinningTests.swift; sourceTree = "<group>"; };
		3539DAD0252B353C00489B1A /* CachedAppConfigurationMock.swift */ = {isa = PBXFileReference; lastKnownFileType = sourcecode.swift; path = CachedAppConfigurationMock.swift; sourceTree = "<group>"; };
		3544182825AF7B5200B11056 /* app_features.pb.swift */ = {isa = PBXFileReference; fileEncoding = 4; lastKnownFileType = sourcecode.swift; name = app_features.pb.swift; path = ../../../gen/output/internal/v2/app_features.pb.swift; sourceTree = "<group>"; };
		354BB49925B07DB000FBCFEE /* StatisticsProviding.swift */ = {isa = PBXFileReference; lastKnownFileType = sourcecode.swift; path = StatisticsProviding.swift; sourceTree = "<group>"; };
		354E305824EFF26E00526C9F /* Country.swift */ = {isa = PBXFileReference; lastKnownFileType = sourcecode.swift; path = Country.swift; sourceTree = "<group>"; };
		356FBF48255EC27A00959346 /* CacheAppConfigMockTests.swift */ = {isa = PBXFileReference; lastKnownFileType = sourcecode.swift; path = CacheAppConfigMockTests.swift; sourceTree = "<group>"; };
		357B1857255A7F5C00584548 /* AppConfig+CacheInvalidation.swift */ = {isa = PBXFileReference; lastKnownFileType = sourcecode.swift; path = "AppConfig+CacheInvalidation.swift"; sourceTree = "<group>"; };
		3598D99924FE280700483F1F /* CountryTests.swift */ = {isa = PBXFileReference; lastKnownFileType = sourcecode.swift; path = CountryTests.swift; sourceTree = "<group>"; };
		35A7F080250A7CF8005E6C33 /* KeychainHelperTests.swift */ = {isa = PBXFileReference; lastKnownFileType = sourcecode.swift; path = KeychainHelperTests.swift; sourceTree = "<group>"; };
		35AA4AF3259B40FC00D32306 /* CryptoFallbackTests.swift */ = {isa = PBXFileReference; lastKnownFileType = sourcecode.swift; path = CryptoFallbackTests.swift; sourceTree = "<group>"; };
		35B2FAA925B9CE8F009ABC8E /* main.swift */ = {isa = PBXFileReference; lastKnownFileType = sourcecode.swift; path = main.swift; sourceTree = "<group>"; };
		35B2FAB925B9D3F3009ABC8E /* ENATaskExecutionDelegate.swift */ = {isa = PBXFileReference; lastKnownFileType = sourcecode.swift; path = ENATaskExecutionDelegate.swift; sourceTree = "<group>"; };
		35BE8597251CE495005C2FD0 /* CachingHTTPClient.swift */ = {isa = PBXFileReference; lastKnownFileType = sourcecode.swift; path = CachingHTTPClient.swift; sourceTree = "<group>"; };
		35C701EB2556BCB9008AEA91 /* Migration1To2.swift */ = {isa = PBXFileReference; lastKnownFileType = sourcecode.swift; path = Migration1To2.swift; sourceTree = "<group>"; };
		35C701F32556C016008AEA91 /* Migration1To2Tests.swift */ = {isa = PBXFileReference; lastKnownFileType = sourcecode.swift; path = Migration1To2Tests.swift; sourceTree = "<group>"; };
		35D16DDC2567FB980069AD1B /* DynamicLegalCell.swift */ = {isa = PBXFileReference; lastKnownFileType = sourcecode.swift; path = DynamicLegalCell.swift; sourceTree = "<group>"; };
		35D16DDD2567FB980069AD1B /* DynamicLegalCell.xib */ = {isa = PBXFileReference; lastKnownFileType = file.xib; path = DynamicLegalCell.xib; sourceTree = "<group>"; };
		35E1219E25B19D8C0098D754 /* sample_stats.bin */ = {isa = PBXFileReference; lastKnownFileType = archive.macbinary; path = sample_stats.bin; sourceTree = "<group>"; };
		35E1219F25B19D8C0098D754 /* sample_stats.sha256 */ = {isa = PBXFileReference; fileEncoding = 4; lastKnownFileType = text; path = sample_stats.sha256; sourceTree = "<group>"; };
		35E121A825B1CFB00098D754 /* StatisticsProvider.swift */ = {isa = PBXFileReference; lastKnownFileType = sourcecode.swift; path = StatisticsProvider.swift; sourceTree = "<group>"; };
		35E121B825B23D060098D754 /* StatisticsMetadata.swift */ = {isa = PBXFileReference; lastKnownFileType = sourcecode.swift; path = StatisticsMetadata.swift; sourceTree = "<group>"; };
		35E121D725B273280098D754 /* card_header.pb.swift */ = {isa = PBXFileReference; fileEncoding = 4; lastKnownFileType = sourcecode.swift; path = card_header.pb.swift; sourceTree = "<group>"; };
		35E121D825B273280098D754 /* statistics.pb.swift */ = {isa = PBXFileReference; fileEncoding = 4; lastKnownFileType = sourcecode.swift; path = statistics.pb.swift; sourceTree = "<group>"; };
		35E121D925B273280098D754 /* key_figure_card.pb.swift */ = {isa = PBXFileReference; fileEncoding = 4; lastKnownFileType = sourcecode.swift; path = key_figure_card.pb.swift; sourceTree = "<group>"; };
		35EA6159258BC8E30062B50A /* CryptoKitFallbacks.swift */ = {isa = PBXFileReference; lastKnownFileType = sourcecode.swift; path = CryptoKitFallbacks.swift; sourceTree = "<group>"; };
		35EA684125553AE300335F73 /* DownloadedPackagesSQLLiteStoreV2.swift */ = {isa = PBXFileReference; lastKnownFileType = sourcecode.swift; path = DownloadedPackagesSQLLiteStoreV2.swift; sourceTree = "<group>"; };
		35EA684925553B5C00335F73 /* DownloadedPackagesStoreV2.swift */ = {isa = PBXFileReference; lastKnownFileType = sourcecode.swift; path = DownloadedPackagesStoreV2.swift; sourceTree = "<group>"; };
		35EA68512555488600335F73 /* SQLiteError.swift */ = {isa = PBXFileReference; lastKnownFileType = sourcecode.swift; path = SQLiteError.swift; sourceTree = "<group>"; };
		4026C2DB24852B7600926FB4 /* AppInformationViewController+LegalModel.swift */ = {isa = PBXFileReference; lastKnownFileType = sourcecode.swift; path = "AppInformationViewController+LegalModel.swift"; sourceTree = "<group>"; };
		4026C2E324854C8D00926FB4 /* AppInformationLegalCell.swift */ = {isa = PBXFileReference; lastKnownFileType = sourcecode.swift; path = AppInformationLegalCell.swift; sourceTree = "<group>"; };
		5021532825C988D80006842D /* OTPResponse.swift */ = {isa = PBXFileReference; lastKnownFileType = sourcecode.swift; path = OTPResponse.swift; sourceTree = "<group>"; };
		50352C8A25C94961007193D2 /* OTPServiceTests.swift */ = {isa = PBXFileReference; lastKnownFileType = sourcecode.swift; path = OTPServiceTests.swift; sourceTree = "<group>"; };
		50352C9725C9665A007193D2 /* HTTPClient+AuthorizationOTPTests.swift */ = {isa = PBXFileReference; lastKnownFileType = sourcecode.swift; path = "HTTPClient+AuthorizationOTPTests.swift"; sourceTree = "<group>"; };
		503DB1A6255D822E00576E57 /* ExposureSubmissionIntroViewController.swift */ = {isa = PBXFileReference; lastKnownFileType = sourcecode.swift; path = ExposureSubmissionIntroViewController.swift; sourceTree = "<group>"; };
		503DB1AB255D826900576E57 /* ExposureSubmissionIntroViewModel.swift */ = {isa = PBXFileReference; lastKnownFileType = sourcecode.swift; path = ExposureSubmissionIntroViewModel.swift; sourceTree = "<group>"; };
		504C9CC825C44C180005875B /* OTPService.swift */ = {isa = PBXFileReference; lastKnownFileType = sourcecode.swift; path = OTPService.swift; sourceTree = "<group>"; };
		505F2E512587738900697CC2 /* AccessibilityLabels.swift */ = {isa = PBXFileReference; lastKnownFileType = sourcecode.swift; path = AccessibilityLabels.swift; sourceTree = "<group>"; };
		505F506925C833A9004920EB /* edus_otp_request_ios.pb.swift */ = {isa = PBXFileReference; fileEncoding = 4; lastKnownFileType = sourcecode.swift; path = edus_otp_request_ios.pb.swift; sourceTree = "<group>"; };
		505F506A25C833A9004920EB /* edus_otp.pb.swift */ = {isa = PBXFileReference; fileEncoding = 4; lastKnownFileType = sourcecode.swift; path = edus_otp.pb.swift; sourceTree = "<group>"; };
		505F506D25C833A9004920EB /* ppac_ios.pb.swift */ = {isa = PBXFileReference; fileEncoding = 4; lastKnownFileType = sourcecode.swift; path = ppac_ios.pb.swift; sourceTree = "<group>"; };
		505F508225C897B3004920EB /* OTPError.swift */ = {isa = PBXFileReference; lastKnownFileType = sourcecode.swift; path = OTPError.swift; sourceTree = "<group>"; };
		509C69FD25B5D920000F2A4C /* ENAUITests-Statistics.swift */ = {isa = PBXFileReference; lastKnownFileType = sourcecode.swift; path = "ENAUITests-Statistics.swift"; sourceTree = "<group>"; };
		50B1D6E62551621C00684C3C /* DayKeyPackageDownloadTests.swift */ = {isa = PBXFileReference; lastKnownFileType = sourcecode.swift; path = DayKeyPackageDownloadTests.swift; sourceTree = "<group>"; };
		50B5057C25CAEF5C00EEA380 /* OTPToken.swift */ = {isa = PBXFileReference; lastKnownFileType = sourcecode.swift; path = OTPToken.swift; sourceTree = "<group>"; };
		50B5058825CAF3EF00EEA380 /* DMOTPServiceViewController.swift */ = {isa = PBXFileReference; lastKnownFileType = sourcecode.swift; path = DMOTPServiceViewController.swift; sourceTree = "<group>"; };
		50B5058D25CAF3FC00EEA380 /* DMOTPServiceViewModel.swift */ = {isa = PBXFileReference; lastKnownFileType = sourcecode.swift; path = DMOTPServiceViewModel.swift; sourceTree = "<group>"; };
		50BD2E6124FE1E8700932566 /* AppInformationModel.swift */ = {isa = PBXFileReference; lastKnownFileType = sourcecode.swift; path = AppInformationModel.swift; sourceTree = "<group>"; };
		50BD2E6324FE232E00932566 /* AppInformationImprintViewModel.swift */ = {isa = PBXFileReference; lastKnownFileType = sourcecode.swift; path = AppInformationImprintViewModel.swift; sourceTree = "<group>"; };
		50BD2E6F24FE26F300932566 /* AppInformationImprintTest.swift */ = {isa = PBXFileReference; fileEncoding = 4; lastKnownFileType = sourcecode.swift; path = AppInformationImprintTest.swift; sourceTree = "<group>"; };
		50C5203F25ADACBB008DF2F4 /* HomeShownPositiveTestResultCellModelTest.swift */ = {isa = PBXFileReference; lastKnownFileType = sourcecode.swift; path = HomeShownPositiveTestResultCellModelTest.swift; sourceTree = "<group>"; };
		50C5C1B425891CC800C4817A /* DynamicLegalExtendedCell.xib */ = {isa = PBXFileReference; lastKnownFileType = file.xib; path = DynamicLegalExtendedCell.xib; sourceTree = "<group>"; };
		50C5C1B9258920AD00C4817A /* DynamicLegalExtendedCell.swift */ = {isa = PBXFileReference; lastKnownFileType = sourcecode.swift; path = DynamicLegalExtendedCell.swift; sourceTree = "<group>"; };
		50DC527824FEB2AE00F6D8EB /* AppInformationDynamicCell.swift */ = {isa = PBXFileReference; lastKnownFileType = sourcecode.swift; path = AppInformationDynamicCell.swift; sourceTree = "<group>"; };
		50DC527A24FEB5CA00F6D8EB /* AppInformationModelTest.swift */ = {isa = PBXFileReference; lastKnownFileType = sourcecode.swift; path = AppInformationModelTest.swift; sourceTree = "<group>"; };
		50E3BE59250127DF0033E2C7 /* AppInformationDynamicAction.swift */ = {isa = PBXFileReference; lastKnownFileType = sourcecode.swift; path = AppInformationDynamicAction.swift; sourceTree = "<group>"; };
		50F9130C253F1D7800DFE683 /* OnboardingPageType.swift */ = {isa = PBXFileReference; lastKnownFileType = sourcecode.swift; path = OnboardingPageType.swift; sourceTree = "<group>"; };
		514C0A09247AEEE200F235F6 /* en */ = {isa = PBXFileReference; lastKnownFileType = text.plist.stringsdict; name = en; path = en.lproj/Localizable.stringsdict; sourceTree = "<group>"; };
		514E81332461B97700636861 /* ExposureManager.swift */ = {isa = PBXFileReference; fileEncoding = 4; lastKnownFileType = sourcecode.swift; path = ExposureManager.swift; sourceTree = "<group>"; };
		514EE998246D4C2E00DE4884 /* UITableViewCell+Identifier.swift */ = {isa = PBXFileReference; lastKnownFileType = sourcecode.swift; path = "UITableViewCell+Identifier.swift"; sourceTree = "<group>"; };
		514EE99A246D4C4C00DE4884 /* UITableView+Dequeue.swift */ = {isa = PBXFileReference; lastKnownFileType = sourcecode.swift; path = "UITableView+Dequeue.swift"; sourceTree = "<group>"; };
		516E430124B89AED0008CC30 /* CoordinatorTests.swift */ = {isa = PBXFileReference; lastKnownFileType = sourcecode.swift; path = CoordinatorTests.swift; sourceTree = "<group>"; };
		51895EDB245E16CD0085DA38 /* ENAColor.swift */ = {isa = PBXFileReference; lastKnownFileType = sourcecode.swift; path = ENAColor.swift; sourceTree = "<group>"; };
		518A69FA24687D5800444E66 /* RiskLevel.swift */ = {isa = PBXFileReference; lastKnownFileType = sourcecode.swift; path = RiskLevel.swift; sourceTree = "<group>"; };
		51C737BC245B349700286105 /* OnboardingInfoViewController.swift */ = {isa = PBXFileReference; lastKnownFileType = sourcecode.swift; path = OnboardingInfoViewController.swift; sourceTree = "<group>"; };
		51C737BE245B3B5D00286105 /* OnboardingInfo.swift */ = {isa = PBXFileReference; lastKnownFileType = sourcecode.swift; path = OnboardingInfo.swift; sourceTree = "<group>"; };
		51D420B624583B7200AD70CA /* NSObject+Identifier.swift */ = {isa = PBXFileReference; lastKnownFileType = sourcecode.swift; path = "NSObject+Identifier.swift"; sourceTree = "<group>"; };
		51D420C324583E3300AD70CA /* SettingsViewController.swift */ = {isa = PBXFileReference; fileEncoding = 4; lastKnownFileType = sourcecode.swift; lineEnding = 0; path = SettingsViewController.swift; sourceTree = "<group>"; };
		51D420D324586DCA00AD70CA /* NotificationName.swift */ = {isa = PBXFileReference; lastKnownFileType = sourcecode.swift; path = NotificationName.swift; sourceTree = "<group>"; };
		5222AA67255ECFE100F338C7 /* ExposureSubmissionTestResultConsentViewController.swift */ = {isa = PBXFileReference; lastKnownFileType = sourcecode.swift; path = ExposureSubmissionTestResultConsentViewController.swift; sourceTree = "<group>"; };
		5222AA6F255ED8E000F338C7 /* ExposureSubmissionTestResultConsentViewModel.swift */ = {isa = PBXFileReference; lastKnownFileType = sourcecode.swift; path = ExposureSubmissionTestResultConsentViewModel.swift; sourceTree = "<group>"; };
		523D5E74256FDFE900EF67EA /* ExposureSubmissionThankYouViewController.swift */ = {isa = PBXFileReference; lastKnownFileType = sourcecode.swift; path = ExposureSubmissionThankYouViewController.swift; sourceTree = "<group>"; };
		523D5E79256FE04000EF67EA /* ExposureSubmissionThankYouViewModel.swift */ = {isa = PBXFileReference; lastKnownFileType = sourcecode.swift; path = ExposureSubmissionThankYouViewModel.swift; sourceTree = "<group>"; };
		524C4291256587B900EBC3B0 /* ExposureSubmissionTestResultConsentViewModelTests.swift */ = {isa = PBXFileReference; lastKnownFileType = sourcecode.swift; path = ExposureSubmissionTestResultConsentViewModelTests.swift; sourceTree = "<group>"; };
		5270E9B7256D20A900B08606 /* NSTextAttachment+ImageHeight.swift */ = {isa = PBXFileReference; lastKnownFileType = sourcecode.swift; path = "NSTextAttachment+ImageHeight.swift"; sourceTree = "<group>"; };
		52CAAC002562B82E00239DCB /* DynamicTableViewConsentCell.swift */ = {isa = PBXFileReference; lastKnownFileType = sourcecode.swift; path = DynamicTableViewConsentCell.swift; sourceTree = "<group>"; };
		710021DB248E44A6001F0B63 /* ENAFont.swift */ = {isa = PBXFileReference; lastKnownFileType = sourcecode.swift; path = ENAFont.swift; sourceTree = "<group>"; };
		710021DD248EAF16001F0B63 /* ExposureSubmissionImageCardCell.xib */ = {isa = PBXFileReference; lastKnownFileType = file.xib; path = ExposureSubmissionImageCardCell.xib; sourceTree = "<group>"; };
		710021DF248EAF9A001F0B63 /* ExposureSubmissionImageCardCell.swift */ = {isa = PBXFileReference; lastKnownFileType = sourcecode.swift; path = ExposureSubmissionImageCardCell.swift; sourceTree = "<group>"; };
		710224ED2490E2FC000C5DEF /* ExposureSubmissionStepCell.xib */ = {isa = PBXFileReference; lastKnownFileType = file.xib; path = ExposureSubmissionStepCell.xib; sourceTree = "<group>"; };
		710224F32490E7A3000C5DEF /* ExposureSubmissionStepCell.swift */ = {isa = PBXFileReference; lastKnownFileType = sourcecode.swift; path = ExposureSubmissionStepCell.swift; sourceTree = "<group>"; };
		710224F524910661000C5DEF /* ExposureSubmissionDynamicCell.swift */ = {isa = PBXFileReference; lastKnownFileType = sourcecode.swift; path = ExposureSubmissionDynamicCell.swift; sourceTree = "<group>"; };
		710ABB1E2475115500948792 /* UITableViewController+Enum.swift */ = {isa = PBXFileReference; lastKnownFileType = sourcecode.swift; path = "UITableViewController+Enum.swift"; sourceTree = "<group>"; };
		710ABB22247513E300948792 /* DynamicTypeTableViewCell.swift */ = {isa = PBXFileReference; lastKnownFileType = sourcecode.swift; path = DynamicTypeTableViewCell.swift; sourceTree = "<group>"; };
		710ABB26247533FA00948792 /* DynamicTableViewController.swift */ = {isa = PBXFileReference; lastKnownFileType = sourcecode.swift; path = DynamicTableViewController.swift; sourceTree = "<group>"; };
		710ABB282475353900948792 /* DynamicTableViewModel.swift */ = {isa = PBXFileReference; lastKnownFileType = sourcecode.swift; path = DynamicTableViewModel.swift; sourceTree = "<group>"; };
		71176E2D24891C02004B0C9F /* ENAColorTests.swift */ = {isa = PBXFileReference; lastKnownFileType = sourcecode.swift; path = ENAColorTests.swift; sourceTree = "<group>"; };
		71176E31248957C3004B0C9F /* AppNavigationController.swift */ = {isa = PBXFileReference; lastKnownFileType = sourcecode.swift; path = AppNavigationController.swift; sourceTree = "<group>"; };
		711EFCC62492EE31005FEF21 /* ENAFooterView.swift */ = {isa = PBXFileReference; lastKnownFileType = sourcecode.swift; path = ENAFooterView.swift; sourceTree = "<group>"; };
		711EFCC824935C79005FEF21 /* ExposureSubmissionTestResultHeaderView.xib */ = {isa = PBXFileReference; lastKnownFileType = file.xib; path = ExposureSubmissionTestResultHeaderView.xib; sourceTree = "<group>"; };
		71330E40248109F600EB10F6 /* DynamicTableViewSection.swift */ = {isa = PBXFileReference; lastKnownFileType = sourcecode.swift; path = DynamicTableViewSection.swift; sourceTree = "<group>"; };
		71330E42248109FD00EB10F6 /* DynamicTableViewCell.swift */ = {isa = PBXFileReference; lastKnownFileType = sourcecode.swift; path = DynamicTableViewCell.swift; sourceTree = "<group>"; };
		71330E4424810A0500EB10F6 /* DynamicTableViewHeader.swift */ = {isa = PBXFileReference; lastKnownFileType = sourcecode.swift; path = DynamicTableViewHeader.swift; sourceTree = "<group>"; };
		71330E4624810A0C00EB10F6 /* DynamicTableViewFooter.swift */ = {isa = PBXFileReference; lastKnownFileType = sourcecode.swift; path = DynamicTableViewFooter.swift; sourceTree = "<group>"; };
		71330E4824810A5A00EB10F6 /* DynamicTableViewAction.swift */ = {isa = PBXFileReference; lastKnownFileType = sourcecode.swift; path = DynamicTableViewAction.swift; sourceTree = "<group>"; };
		713EA25A247818B000AB7EE8 /* DynamicTypeButton.swift */ = {isa = PBXFileReference; lastKnownFileType = sourcecode.swift; path = DynamicTypeButton.swift; sourceTree = "<group>"; };
		713EA25C24798A7000AB7EE8 /* ExposureDetectionRoundedView.swift */ = {isa = PBXFileReference; lastKnownFileType = sourcecode.swift; path = ExposureDetectionRoundedView.swift; sourceTree = "<group>"; };
		713EA25E24798A9100AB7EE8 /* ExposureDetectionRiskCell.swift */ = {isa = PBXFileReference; lastKnownFileType = sourcecode.swift; path = ExposureDetectionRiskCell.swift; sourceTree = "<group>"; };
		713EA26024798AD100AB7EE8 /* ExposureDetectionHotlineCell.swift */ = {isa = PBXFileReference; lastKnownFileType = sourcecode.swift; path = ExposureDetectionHotlineCell.swift; sourceTree = "<group>"; };
		713EA26224798F8500AB7EE8 /* ExposureDetectionHeaderCell.swift */ = {isa = PBXFileReference; lastKnownFileType = sourcecode.swift; path = ExposureDetectionHeaderCell.swift; sourceTree = "<group>"; };
		714194E9247A65C60072A090 /* DynamicTableViewHeaderSeparatorView.swift */ = {isa = PBXFileReference; lastKnownFileType = sourcecode.swift; path = DynamicTableViewHeaderSeparatorView.swift; sourceTree = "<group>"; };
		7154EB49247D21E200A467FF /* ExposureDetectionLongGuideCell.swift */ = {isa = PBXFileReference; lastKnownFileType = sourcecode.swift; path = ExposureDetectionLongGuideCell.swift; sourceTree = "<group>"; };
		7154EB4B247E862100A467FF /* ExposureDetectionLoadingCell.swift */ = {isa = PBXFileReference; lastKnownFileType = sourcecode.swift; path = ExposureDetectionLoadingCell.swift; sourceTree = "<group>"; };
		717D21E8248C022E00D9717E /* DynamicTableViewHtmlCell.swift */ = {isa = PBXFileReference; lastKnownFileType = sourcecode.swift; path = DynamicTableViewHtmlCell.swift; sourceTree = "<group>"; };
		717D21EA248C072300D9717E /* en */ = {isa = PBXFileReference; lastKnownFileType = text.html; name = en; path = "en.lproj/privacy-policy.html"; sourceTree = "<group>"; };
		71AFBD922464251000F91006 /* .swiftlint.yml */ = {isa = PBXFileReference; lastKnownFileType = text.yaml; path = .swiftlint.yml; sourceTree = "<group>"; };
		71B8044424828A6C00D53506 /* .swiftformat */ = {isa = PBXFileReference; lastKnownFileType = text; path = .swiftformat; sourceTree = "<group>"; };
		71B804462484CC0800D53506 /* ENALabel.swift */ = {isa = PBXFileReference; lastKnownFileType = sourcecode.swift; path = ENALabel.swift; sourceTree = "<group>"; };
		71B804482484D37300D53506 /* RiskLegendViewController.swift */ = {isa = PBXFileReference; lastKnownFileType = sourcecode.swift; path = RiskLegendViewController.swift; sourceTree = "<group>"; };
		71B8044E248526B600D53506 /* DynamicTableViewSpaceCell.swift */ = {isa = PBXFileReference; lastKnownFileType = sourcecode.swift; path = DynamicTableViewSpaceCell.swift; sourceTree = "<group>"; };
		71C0BEDC2498DD07009A17A0 /* ENANavigationFooterView.swift */ = {isa = PBXFileReference; lastKnownFileType = sourcecode.swift; path = ENANavigationFooterView.swift; sourceTree = "<group>"; };
		71CAB9D1248AACAD00F516A5 /* PixelPerfectLayoutConstraint.swift */ = {isa = PBXFileReference; lastKnownFileType = sourcecode.swift; path = PixelPerfectLayoutConstraint.swift; sourceTree = "<group>"; };
		71CC3E9C246D5D8000217F2C /* AppInformationViewController+DynamicTableViewModel.swift */ = {isa = PBXFileReference; lastKnownFileType = sourcecode.swift; path = "AppInformationViewController+DynamicTableViewModel.swift"; sourceTree = "<group>"; };
		71CC3E9E246D6B6800217F2C /* AppInformationDetailViewController.swift */ = {isa = PBXFileReference; lastKnownFileType = sourcecode.swift; path = AppInformationDetailViewController.swift; sourceTree = "<group>"; };
		71CC3EA0246D6BBF00217F2C /* DynamicTypeLabel.swift */ = {isa = PBXFileReference; lastKnownFileType = sourcecode.swift; path = DynamicTypeLabel.swift; sourceTree = "<group>"; };
		71CC3EA2246D6C4000217F2C /* UIFont+DynamicType.swift */ = {isa = PBXFileReference; lastKnownFileType = sourcecode.swift; path = "UIFont+DynamicType.swift"; sourceTree = "<group>"; };
		71D3C1992494EFAC00DBABA8 /* ENANavigationControllerWithFooter.swift */ = {isa = PBXFileReference; lastKnownFileType = sourcecode.swift; path = ENANavigationControllerWithFooter.swift; sourceTree = "<group>"; };
		71EF33D82497F3E8007B7E1B /* ENANavigationControllerWithFooterChild.swift */ = {isa = PBXFileReference; lastKnownFileType = sourcecode.swift; path = ENANavigationControllerWithFooterChild.swift; sourceTree = "<group>"; };
		71EF33DA2497F419007B7E1B /* ENANavigationFooterItem.swift */ = {isa = PBXFileReference; lastKnownFileType = sourcecode.swift; path = ENANavigationFooterItem.swift; sourceTree = "<group>"; };
		71F2E57A2487AEFC00694F1A /* ena-colors.xcassets */ = {isa = PBXFileReference; lastKnownFileType = folder.assetcatalog; path = "ena-colors.xcassets"; sourceTree = "<group>"; };
		71F5418B248BEDBE006DB793 /* de */ = {isa = PBXFileReference; lastKnownFileType = text.html; name = de; path = "de.lproj/privacy-policy.html"; sourceTree = "<group>"; };
		71F54190248BF677006DB793 /* HtmlTextView.swift */ = {isa = PBXFileReference; lastKnownFileType = sourcecode.swift; path = HtmlTextView.swift; sourceTree = "<group>"; };
		71FD8861246EB27F00E804D0 /* ExposureDetectionViewController.swift */ = {isa = PBXFileReference; lastKnownFileType = sourcecode.swift; path = ExposureDetectionViewController.swift; sourceTree = "<group>"; };
		71FE1C68247A8FE100851FEB /* DynamicTableViewHeaderFooterView.swift */ = {isa = PBXFileReference; lastKnownFileType = sourcecode.swift; path = DynamicTableViewHeaderFooterView.swift; sourceTree = "<group>"; };
		71FE1C70247AA7B700851FEB /* DynamicTableViewHeaderImageView.swift */ = {isa = PBXFileReference; fileEncoding = 4; lastKnownFileType = sourcecode.swift; path = DynamicTableViewHeaderImageView.swift; sourceTree = "<group>"; };
		71FE1C74247AC2B500851FEB /* ExposureSubmissionQRScannerViewController.swift */ = {isa = PBXFileReference; fileEncoding = 4; lastKnownFileType = sourcecode.swift; path = ExposureSubmissionQRScannerViewController.swift; sourceTree = "<group>"; };
		71FE1C78247AC2B500851FEB /* ExposureSubmissionTestResultViewController.swift */ = {isa = PBXFileReference; fileEncoding = 4; lastKnownFileType = sourcecode.swift; path = ExposureSubmissionTestResultViewController.swift; sourceTree = "<group>"; };
		71FE1C79247AC2B500851FEB /* ExposureSubmissionNavigationController.swift */ = {isa = PBXFileReference; fileEncoding = 4; lastKnownFileType = sourcecode.swift; path = ExposureSubmissionNavigationController.swift; sourceTree = "<group>"; };
		71FE1C84247AC33D00851FEB /* ExposureSubmissionTestResultHeaderView.swift */ = {isa = PBXFileReference; fileEncoding = 4; lastKnownFileType = sourcecode.swift; path = ExposureSubmissionTestResultHeaderView.swift; sourceTree = "<group>"; };
		71FE1C8A247AC79D00851FEB /* DynamicTableViewIconCell.swift */ = {isa = PBXFileReference; fileEncoding = 4; lastKnownFileType = sourcecode.swift; path = DynamicTableViewIconCell.swift; sourceTree = "<group>"; };
		85142500245DA0B3009D2791 /* UIViewController+Alert.swift */ = {isa = PBXFileReference; lastKnownFileType = sourcecode.swift; path = "UIViewController+Alert.swift"; sourceTree = "<group>"; };
		8539874E2467094E00D28B62 /* AppIcon.xcassets */ = {isa = PBXFileReference; lastKnownFileType = folder.assetcatalog; path = AppIcon.xcassets; sourceTree = "<group>"; };
		853D987924694A8700490DBA /* ENAButton.swift */ = {isa = PBXFileReference; lastKnownFileType = sourcecode.swift; path = ENAButton.swift; sourceTree = "<group>"; };
		853D98842469DC8100490DBA /* ExposureNotificationSettingViewController.swift */ = {isa = PBXFileReference; fileEncoding = 4; lastKnownFileType = sourcecode.swift; lineEnding = 0; path = ExposureNotificationSettingViewController.swift; sourceTree = "<group>"; };
		85790F2E245C6B72003D47E1 /* ENA.entitlements */ = {isa = PBXFileReference; fileEncoding = 4; lastKnownFileType = text.plist.entitlements; path = ENA.entitlements; sourceTree = "<group>"; };
		858F6F6D245A103C009FFD33 /* ExposureNotification.framework */ = {isa = PBXFileReference; lastKnownFileType = wrapper.framework; name = ExposureNotification.framework; path = System/Library/Frameworks/ExposureNotification.framework; sourceTree = SDKROOT; };
		8595BF5E246032D90056EA27 /* ENASwitch.swift */ = {isa = PBXFileReference; lastKnownFileType = sourcecode.swift; path = ENASwitch.swift; sourceTree = "<group>"; };
		859DD511248549790073D59F /* MockDiagnosisKeysRetrieval.swift */ = {isa = PBXFileReference; lastKnownFileType = sourcecode.swift; path = MockDiagnosisKeysRetrieval.swift; sourceTree = "<group>"; };
		85D7593B2457048F008175F0 /* ENA.app */ = {isa = PBXFileReference; explicitFileType = wrapper.application; includeInIndex = 0; path = ENA.app; sourceTree = BUILT_PRODUCTS_DIR; };
		85D7593E2457048F008175F0 /* AppDelegate.swift */ = {isa = PBXFileReference; lastKnownFileType = sourcecode.swift; path = AppDelegate.swift; sourceTree = "<group>"; };
		85D7594A24570491008175F0 /* Assets.xcassets */ = {isa = PBXFileReference; lastKnownFileType = folder.assetcatalog; path = Assets.xcassets; sourceTree = "<group>"; };
		85D7594D24570491008175F0 /* Base */ = {isa = PBXFileReference; lastKnownFileType = file.storyboard; name = Base; path = Base.lproj/LaunchScreen.storyboard; sourceTree = "<group>"; };
		85D7594F24570491008175F0 /* Info.plist */ = {isa = PBXFileReference; lastKnownFileType = text.plist.xml; path = Info.plist; sourceTree = "<group>"; };
		85D7595424570491008175F0 /* ENATests.xctest */ = {isa = PBXFileReference; explicitFileType = wrapper.cfbundle; includeInIndex = 0; path = ENATests.xctest; sourceTree = BUILT_PRODUCTS_DIR; };
		85D7595A24570491008175F0 /* Info.plist */ = {isa = PBXFileReference; lastKnownFileType = text.plist.xml; path = Info.plist; sourceTree = "<group>"; };
		85D7595F24570491008175F0 /* ENAUITests.xctest */ = {isa = PBXFileReference; explicitFileType = wrapper.cfbundle; includeInIndex = 0; path = ENAUITests.xctest; sourceTree = BUILT_PRODUCTS_DIR; };
		85D7596324570491008175F0 /* ENAUITests.swift */ = {isa = PBXFileReference; fileEncoding = 4; lastKnownFileType = sourcecode.swift; lineEnding = 0; path = ENAUITests.swift; sourceTree = "<group>"; };
		85D7596524570491008175F0 /* Info.plist */ = {isa = PBXFileReference; lastKnownFileType = text.plist.xml; path = Info.plist; sourceTree = "<group>"; };
		85E33443247EB357006E74EC /* CircularProgressView.swift */ = {isa = PBXFileReference; lastKnownFileType = sourcecode.swift; path = CircularProgressView.swift; sourceTree = "<group>"; };
		8F0A4BAB25C2F6F70085DF13 /* ppdd_ppac_parameters.pb.swift */ = {isa = PBXFileReference; fileEncoding = 4; lastKnownFileType = sourcecode.swift; name = ppdd_ppac_parameters.pb.swift; path = ../../../gen/output/internal/v2/ppdd_ppac_parameters.pb.swift; sourceTree = "<group>"; };
		8F0A4BAC25C2F6F70085DF13 /* ppdd_edus_parameters.pb.swift */ = {isa = PBXFileReference; fileEncoding = 4; lastKnownFileType = sourcecode.swift; name = ppdd_edus_parameters.pb.swift; path = ../../../gen/output/internal/v2/ppdd_edus_parameters.pb.swift; sourceTree = "<group>"; };
		8F27018E259B593700E48CFE /* ContactDiaryStore.swift */ = {isa = PBXFileReference; lastKnownFileType = sourcecode.swift; path = ContactDiaryStore.swift; sourceTree = "<group>"; };
		8F270193259B5BA700E48CFE /* ContactDiaryMigration1To2.swift */ = {isa = PBXFileReference; lastKnownFileType = sourcecode.swift; path = ContactDiaryMigration1To2.swift; sourceTree = "<group>"; };
		8F3D71A925A86AD300D52CCD /* HomeExposureLoggingCellModelTests.swift */ = {isa = PBXFileReference; lastKnownFileType = sourcecode.swift; path = HomeExposureLoggingCellModelTests.swift; sourceTree = "<group>"; };
		8FF3525D25ADAD06008A07BD /* HomeTestResultCellModelTests.swift */ = {isa = PBXFileReference; lastKnownFileType = sourcecode.swift; path = HomeTestResultCellModelTests.swift; sourceTree = "<group>"; };
		8FF9B2B1259B6B030080770D /* ContactDiaryStoreSchemaV2.swift */ = {isa = PBXFileReference; lastKnownFileType = sourcecode.swift; path = ContactDiaryStoreSchemaV2.swift; sourceTree = "<group>"; };
		94092540254BFE6800FE61A2 /* DMWarnOthersNotificationViewController.swift */ = {isa = PBXFileReference; lastKnownFileType = sourcecode.swift; path = DMWarnOthersNotificationViewController.swift; sourceTree = "<group>"; };
		9412FAF92523499D0086E139 /* DeltaOnboardingViewControllerTests.swift */ = {isa = PBXFileReference; lastKnownFileType = sourcecode.swift; path = DeltaOnboardingViewControllerTests.swift; sourceTree = "<group>"; };
		9417BA94252B6B5100AD4053 /* DMSQLiteErrorViewController.swift */ = {isa = PBXFileReference; lastKnownFileType = sourcecode.swift; path = DMSQLiteErrorViewController.swift; sourceTree = "<group>"; };
		941ADDAF2518C2B200E421D9 /* EuTracingTableViewCell.swift */ = {isa = PBXFileReference; lastKnownFileType = sourcecode.swift; path = EuTracingTableViewCell.swift; sourceTree = "<group>"; };
		941ADDB12518C3FB00E421D9 /* ENSettingEuTracingViewModel.swift */ = {isa = PBXFileReference; lastKnownFileType = sourcecode.swift; path = ENSettingEuTracingViewModel.swift; sourceTree = "<group>"; };
		941B689E253EFF2300DC1962 /* Int+Increment.swift */ = {isa = PBXFileReference; lastKnownFileType = sourcecode.swift; path = "Int+Increment.swift"; sourceTree = "<group>"; };
		941F5ECB2518E82100785F06 /* ENSettingEuTracingViewModelTests.swift */ = {isa = PBXFileReference; lastKnownFileType = sourcecode.swift; path = ENSettingEuTracingViewModelTests.swift; sourceTree = "<group>"; };
		94427A4F25502B8900C36BE6 /* WarnOthersNotificationsTimeInterval.swift */ = {isa = PBXFileReference; lastKnownFileType = sourcecode.swift; path = WarnOthersNotificationsTimeInterval.swift; sourceTree = "<group>"; };
		9488C3002521EE8E00504648 /* DeltaOnboardingNavigationController.swift */ = {isa = PBXFileReference; lastKnownFileType = sourcecode.swift; path = DeltaOnboardingNavigationController.swift; sourceTree = "<group>"; };
		948AFE5E2552F6F60019579A /* WarnOthersReminderTests.swift */ = {isa = PBXFileReference; lastKnownFileType = sourcecode.swift; path = WarnOthersReminderTests.swift; sourceTree = "<group>"; };
		948AFE662553DC5B0019579A /* WarnOthersRemindable.swift */ = {isa = PBXFileReference; lastKnownFileType = sourcecode.swift; path = WarnOthersRemindable.swift; sourceTree = "<group>"; };
		948AFE792554377F0019579A /* UNUserNotificationCenter+WarnOthers.swift */ = {isa = PBXFileReference; lastKnownFileType = sourcecode.swift; path = "UNUserNotificationCenter+WarnOthers.swift"; sourceTree = "<group>"; };
		948DCDC2252EFC9A00CDE020 /* ENAUITests_05_ExposureLogging.swift */ = {isa = PBXFileReference; lastKnownFileType = sourcecode.swift; path = ENAUITests_05_ExposureLogging.swift; sourceTree = "<group>"; };
		94ABF76A25B9676F004AB56F /* DeltaOnboardingNewVersionFeaturesControllerTests.swift */ = {isa = PBXFileReference; lastKnownFileType = sourcecode.swift; path = DeltaOnboardingNewVersionFeaturesControllerTests.swift; sourceTree = "<group>"; };
		94B255A52551B7C800649B4C /* WarnOthersReminder.swift */ = {isa = PBXFileReference; lastKnownFileType = sourcecode.swift; path = WarnOthersReminder.swift; sourceTree = "<group>"; };
		94C24B3E25304B4400F8C004 /* ENAUITestsDeltaOnboarding.swift */ = {isa = PBXFileReference; lastKnownFileType = sourcecode.swift; path = ENAUITestsDeltaOnboarding.swift; sourceTree = "<group>"; };
		94EAF86B25B6C84800BE1F40 /* DeltaOnboardingNewVersionFeaturesViewModel.swift */ = {isa = PBXFileReference; lastKnownFileType = sourcecode.swift; path = DeltaOnboardingNewVersionFeaturesViewModel.swift; sourceTree = "<group>"; };
		94EAF86C25B6C84800BE1F40 /* DeltaOnboardingNewVersionFeatures.swift */ = {isa = PBXFileReference; lastKnownFileType = sourcecode.swift; path = DeltaOnboardingNewVersionFeatures.swift; sourceTree = "<group>"; };
		94EAF86D25B6C84900BE1F40 /* DeltaOnboardingNewVersionFeaturesViewController.swift */ = {isa = PBXFileReference; lastKnownFileType = sourcecode.swift; path = DeltaOnboardingNewVersionFeaturesViewController.swift; sourceTree = "<group>"; };
		94EAF89B25B8162200BE1F40 /* NewVersionFeature.swift */ = {isa = PBXFileReference; lastKnownFileType = sourcecode.swift; path = NewVersionFeature.swift; sourceTree = "<group>"; };
		94F594612521CBF50077681B /* DeltaOnboardingV15ViewModel.swift */ = {isa = PBXFileReference; lastKnownFileType = sourcecode.swift; path = DeltaOnboardingV15ViewModel.swift; sourceTree = "<group>"; };
		A124E648249BF4EB00E95F72 /* ExposureDetectionExecutorTests.swift */ = {isa = PBXFileReference; lastKnownFileType = sourcecode.swift; path = ExposureDetectionExecutorTests.swift; sourceTree = "<group>"; };
		A124E64B249C4C9000E95F72 /* SAPDownloadedPackagesStore+Helpers.swift */ = {isa = PBXFileReference; lastKnownFileType = sourcecode.swift; path = "SAPDownloadedPackagesStore+Helpers.swift"; sourceTree = "<group>"; };
		A128F058248B459F00EC7F6C /* PublicKeyStore.swift */ = {isa = PBXFileReference; lastKnownFileType = sourcecode.swift; path = PublicKeyStore.swift; sourceTree = "<group>"; };
		A14BDEBF24A1AD660063E4EC /* MockExposureDetector.swift */ = {isa = PBXFileReference; lastKnownFileType = sourcecode.swift; path = MockExposureDetector.swift; sourceTree = "<group>"; };
		A1654EFD24B41FEF00C0E115 /* DynamicCellTests.swift */ = {isa = PBXFileReference; lastKnownFileType = sourcecode.swift; path = DynamicCellTests.swift; sourceTree = "<group>"; };
		A1654F0024B43E7F00C0E115 /* DynamicTableViewTextViewCellTests.swift */ = {isa = PBXFileReference; lastKnownFileType = sourcecode.swift; path = DynamicTableViewTextViewCellTests.swift; sourceTree = "<group>"; };
		A16714AE248CA1B70031B111 /* Bundle+ReadPlist.swift */ = {isa = PBXFileReference; lastKnownFileType = sourcecode.swift; path = "Bundle+ReadPlist.swift"; sourceTree = "<group>"; };
		A173665124844F29006BE209 /* SQLiteKeyValueStoreTests.swift */ = {isa = PBXFileReference; fileEncoding = 4; lastKnownFileType = sourcecode.swift; path = SQLiteKeyValueStoreTests.swift; sourceTree = "<group>"; };
		A17366542484978A006BE209 /* OnboardingInfoViewControllerUtils.swift */ = {isa = PBXFileReference; lastKnownFileType = sourcecode.swift; path = OnboardingInfoViewControllerUtils.swift; sourceTree = "<group>"; };
		A1877CA9248F247D006FEFC0 /* SAPDownloadedPackageTests.swift */ = {isa = PBXFileReference; lastKnownFileType = sourcecode.swift; path = SAPDownloadedPackageTests.swift; sourceTree = "<group>"; };
		A1BABD0824A57B88000ED515 /* TemporaryExposureKeyMock.swift */ = {isa = PBXFileReference; fileEncoding = 4; lastKnownFileType = sourcecode.swift; path = TemporaryExposureKeyMock.swift; sourceTree = "<group>"; };
		A1BABD0A24A57BA0000ED515 /* ENTemporaryExposureKey+Processing.swift */ = {isa = PBXFileReference; fileEncoding = 4; lastKnownFileType = sourcecode.swift; path = "ENTemporaryExposureKey+Processing.swift"; sourceTree = "<group>"; };
		A1BABD0C24A57BAC000ED515 /* ENTemporaryExposureKey+ProcessingTests.swift */ = {isa = PBXFileReference; fileEncoding = 4; lastKnownFileType = sourcecode.swift; path = "ENTemporaryExposureKey+ProcessingTests.swift"; sourceTree = "<group>"; };
		A1C683F924AEC57400B90D12 /* DynamicTableViewTextViewCell.swift */ = {isa = PBXFileReference; lastKnownFileType = sourcecode.swift; path = DynamicTableViewTextViewCell.swift; sourceTree = "<group>"; };
		A1C683FB24AEC9EE00B90D12 /* DynamicTableViewTextCell.swift */ = {isa = PBXFileReference; lastKnownFileType = sourcecode.swift; path = DynamicTableViewTextCell.swift; sourceTree = "<group>"; };
		A1E41940249410AF0016E52A /* SAPDownloadedPackage+Helpers.swift */ = {isa = PBXFileReference; lastKnownFileType = sourcecode.swift; path = "SAPDownloadedPackage+Helpers.swift"; sourceTree = "<group>"; };
		A1E419442495476C0016E52A /* HTTPClient+MockNetworkStack.swift */ = {isa = PBXFileReference; lastKnownFileType = sourcecode.swift; path = "HTTPClient+MockNetworkStack.swift"; sourceTree = "<group>"; };
		A1E41947249548260016E52A /* HTTPClient+SubmitTests.swift */ = {isa = PBXFileReference; lastKnownFileType = sourcecode.swift; path = "HTTPClient+SubmitTests.swift"; sourceTree = "<group>"; };
		A1E419502495A6EA0016E52A /* HTTPClient+TANForExposureSubmitTests.swift */ = {isa = PBXFileReference; lastKnownFileType = sourcecode.swift; path = "HTTPClient+TANForExposureSubmitTests.swift"; sourceTree = "<group>"; };
		A1E419532495A7850016E52A /* HTTPClient+GetTestResultTests.swift */ = {isa = PBXFileReference; lastKnownFileType = sourcecode.swift; path = "HTTPClient+GetTestResultTests.swift"; sourceTree = "<group>"; };
		A1E419562495A8F50016E52A /* HTTPClient+RegistrationTokenTests.swift */ = {isa = PBXFileReference; lastKnownFileType = sourcecode.swift; path = "HTTPClient+RegistrationTokenTests.swift"; sourceTree = "<group>"; };
		A1E4195B249818020016E52A /* RiskTests.swift */ = {isa = PBXFileReference; lastKnownFileType = sourcecode.swift; path = RiskTests.swift; sourceTree = "<group>"; };
		A1E4195E249824340016E52A /* String+TodayTests.swift */ = {isa = PBXFileReference; lastKnownFileType = sourcecode.swift; path = "String+TodayTests.swift"; sourceTree = "<group>"; };
		A3284256248E7431006B1F09 /* MockExposureSubmissionService.swift */ = {isa = PBXFileReference; lastKnownFileType = sourcecode.swift; path = MockExposureSubmissionService.swift; sourceTree = "<group>"; };
		A328425B248E82B5006B1F09 /* ExposureSubmissionTestResultViewControllerTests.swift */ = {isa = PBXFileReference; lastKnownFileType = sourcecode.swift; path = ExposureSubmissionTestResultViewControllerTests.swift; sourceTree = "<group>"; };
		A32842602490E2AC006B1F09 /* ExposureSubmissionWarnOthersViewControllerTests.swift */ = {isa = PBXFileReference; lastKnownFileType = sourcecode.swift; path = ExposureSubmissionWarnOthersViewControllerTests.swift; sourceTree = "<group>"; };
		A32842642491136E006B1F09 /* ExposureSubmissionUITests.swift */ = {isa = PBXFileReference; lastKnownFileType = sourcecode.swift; path = ExposureSubmissionUITests.swift; sourceTree = "<group>"; };
		A32842662492359E006B1F09 /* MockExposureSubmissionNavigationControllerChild.swift */ = {isa = PBXFileReference; lastKnownFileType = sourcecode.swift; path = MockExposureSubmissionNavigationControllerChild.swift; sourceTree = "<group>"; };
		A32C046424D96348005BEA61 /* HTTPClient+PlausibeDeniabilityTests.swift */ = {isa = PBXFileReference; lastKnownFileType = sourcecode.swift; path = "HTTPClient+PlausibeDeniabilityTests.swift"; sourceTree = "<group>"; };
		A3552CC324DD6E16008C91BE /* PlausibleDeniabilityService.swift */ = {isa = PBXFileReference; lastKnownFileType = sourcecode.swift; path = PlausibleDeniabilityService.swift; sourceTree = "<group>"; };
		A36FACC324C5EA1500DED947 /* ExposureDetectionViewControllerTests.swift */ = {isa = PBXFileReference; lastKnownFileType = sourcecode.swift; path = ExposureDetectionViewControllerTests.swift; sourceTree = "<group>"; };
		A372DA3A24BDA075003248BB /* ExposureSubmissionCoordinator.swift */ = {isa = PBXFileReference; lastKnownFileType = sourcecode.swift; path = ExposureSubmissionCoordinator.swift; sourceTree = "<group>"; };
		A372DA3C24BE01D9003248BB /* MockExposureSubmissionCoordinator.swift */ = {isa = PBXFileReference; lastKnownFileType = sourcecode.swift; path = MockExposureSubmissionCoordinator.swift; sourceTree = "<group>"; };
		A372DA3E24BEF773003248BB /* ExposureSubmissionCoordinatorTests.swift */ = {isa = PBXFileReference; lastKnownFileType = sourcecode.swift; path = ExposureSubmissionCoordinatorTests.swift; sourceTree = "<group>"; };
		A372DA4024BF33F9003248BB /* MockExposureSubmissionCoordinatorDelegate.swift */ = {isa = PBXFileReference; lastKnownFileType = sourcecode.swift; path = MockExposureSubmissionCoordinatorDelegate.swift; sourceTree = "<group>"; };
		A3C4F95F24812CD20047F23E /* ExposureSubmissionWarnOthersViewController.swift */ = {isa = PBXFileReference; lastKnownFileType = sourcecode.swift; path = ExposureSubmissionWarnOthersViewController.swift; sourceTree = "<group>"; };
		A3E851B124ADD09900402485 /* CountdownTimer.swift */ = {isa = PBXFileReference; lastKnownFileType = sourcecode.swift; path = CountdownTimer.swift; sourceTree = "<group>"; };
		A3E851B424ADDAC000402485 /* CountdownTimerTests.swift */ = {isa = PBXFileReference; lastKnownFileType = sourcecode.swift; path = CountdownTimerTests.swift; sourceTree = "<group>"; };
		A3EE6E59249BB7AF00C64B61 /* ExposureSubmissionServiceFactory.swift */ = {isa = PBXFileReference; lastKnownFileType = sourcecode.swift; path = ExposureSubmissionServiceFactory.swift; sourceTree = "<group>"; };
		A3EE6E5B249BB97500C64B61 /* UITestingParameters.swift */ = {isa = PBXFileReference; lastKnownFileType = sourcecode.swift; path = UITestingParameters.swift; sourceTree = "<group>"; };
		A3FF84EB247BFAF00053E947 /* Hasher.swift */ = {isa = PBXFileReference; lastKnownFileType = sourcecode.swift; path = Hasher.swift; sourceTree = "<group>"; };
		AB1011572507C15000D392A2 /* TracingStatusHistory.swift */ = {isa = PBXFileReference; fileEncoding = 4; lastKnownFileType = sourcecode.swift; path = TracingStatusHistory.swift; sourceTree = "<group>"; };
		AB126872254C05A7006E9194 /* ENAFormatter.swift */ = {isa = PBXFileReference; lastKnownFileType = sourcecode.swift; path = ENAFormatter.swift; sourceTree = "<group>"; };
		AB1885D025238DAA00D39BBE /* OnboardingInfoViewControllerTests.swift */ = {isa = PBXFileReference; lastKnownFileType = sourcecode.swift; path = OnboardingInfoViewControllerTests.swift; sourceTree = "<group>"; };
		AB1886C3252DE1AE00D39BBE /* Logging.swift */ = {isa = PBXFileReference; fileEncoding = 4; lastKnownFileType = sourcecode.swift; path = Logging.swift; sourceTree = "<group>"; };
		AB1886D0252DE51E00D39BBE /* Bundle+Identifier.swift */ = {isa = PBXFileReference; lastKnownFileType = sourcecode.swift; path = "Bundle+Identifier.swift"; sourceTree = "<group>"; };
		AB1FCBCC2521FC44005930BA /* ServerEnvironmentTests.swift */ = {isa = PBXFileReference; lastKnownFileType = sourcecode.swift; path = ServerEnvironmentTests.swift; sourceTree = "<group>"; };
		AB1FCBDB2521FCD5005930BA /* TestServerEnvironments.json */ = {isa = PBXFileReference; fileEncoding = 4; lastKnownFileType = text.json; path = TestServerEnvironments.json; sourceTree = "<group>"; };
		AB3560992547167800C3F8E0 /* DeviceTimeCheck.swift */ = {isa = PBXFileReference; lastKnownFileType = sourcecode.swift; path = DeviceTimeCheck.swift; sourceTree = "<group>"; };
		AB35609F2547194C00C3F8E0 /* DeviceTimeCheckTests.swift */ = {isa = PBXFileReference; lastKnownFileType = sourcecode.swift; path = DeviceTimeCheckTests.swift; sourceTree = "<group>"; };
		AB453F5F2534B04400D8339E /* ExposureManagerTests.swift */ = {isa = PBXFileReference; fileEncoding = 4; lastKnownFileType = sourcecode.swift; path = ExposureManagerTests.swift; sourceTree = "<group>"; };
		AB5F84AC24F8F7A1000400D4 /* SerialMigrator.swift */ = {isa = PBXFileReference; lastKnownFileType = sourcecode.swift; path = SerialMigrator.swift; sourceTree = "<group>"; };
		AB5F84AF24F8F7C3000400D4 /* Migration.swift */ = {isa = PBXFileReference; lastKnownFileType = sourcecode.swift; path = Migration.swift; sourceTree = "<group>"; };
		AB5F84B124F8F7E3000400D4 /* Migration0To1.swift */ = {isa = PBXFileReference; lastKnownFileType = sourcecode.swift; path = Migration0To1.swift; sourceTree = "<group>"; };
		AB5F84B324F8FA26000400D4 /* SerialMigratorTests.swift */ = {isa = PBXFileReference; lastKnownFileType = sourcecode.swift; path = SerialMigratorTests.swift; sourceTree = "<group>"; };
		AB5F84B824F92855000400D4 /* DownloadedPackagesSQLLiteStoreV0.swift */ = {isa = PBXFileReference; fileEncoding = 4; lastKnownFileType = sourcecode.swift; path = DownloadedPackagesSQLLiteStoreV0.swift; sourceTree = "<group>"; };
		AB5F84BA24F92876000400D4 /* Migration0To1Tests.swift */ = {isa = PBXFileReference; lastKnownFileType = sourcecode.swift; path = Migration0To1Tests.swift; sourceTree = "<group>"; };
		AB5F84BC24F92E92000400D4 /* SerialMigratorFake.swift */ = {isa = PBXFileReference; lastKnownFileType = sourcecode.swift; path = SerialMigratorFake.swift; sourceTree = "<group>"; };
		AB5F84BF24FE2EB3000400D4 /* DownloadedPackagesStoreV0.swift */ = {isa = PBXFileReference; fileEncoding = 4; lastKnownFileType = sourcecode.swift; path = DownloadedPackagesStoreV0.swift; sourceTree = "<group>"; };
		AB6289CE251BA01400CF61D2 /* Bundle+Version.swift */ = {isa = PBXFileReference; lastKnownFileType = sourcecode.swift; path = "Bundle+Version.swift"; sourceTree = "<group>"; };
		AB6289D3251BA4EC00CF61D2 /* String+Compare.swift */ = {isa = PBXFileReference; fileEncoding = 4; lastKnownFileType = sourcecode.swift; path = "String+Compare.swift"; sourceTree = "<group>"; };
		AB6289D8251C833100CF61D2 /* DMDeltaOnboardingViewController.swift */ = {isa = PBXFileReference; lastKnownFileType = sourcecode.swift; path = DMDeltaOnboardingViewController.swift; sourceTree = "<group>"; };
		AB628A1E251CDADE00CF61D2 /* ServerEnvironments.json */ = {isa = PBXFileReference; lastKnownFileType = text.json; path = ServerEnvironments.json; sourceTree = "<group>"; };
		AB7420AB251B67A8006666AC /* DeltaOnboardingV15.swift */ = {isa = PBXFileReference; lastKnownFileType = sourcecode.swift; path = DeltaOnboardingV15.swift; sourceTree = "<group>"; };
		AB7420B6251B69E2006666AC /* DeltaOnboardingCoordinator.swift */ = {isa = PBXFileReference; lastKnownFileType = sourcecode.swift; path = DeltaOnboardingCoordinator.swift; sourceTree = "<group>"; };
		AB7420C1251B7D59006666AC /* DeltaOnboardingProtocols.swift */ = {isa = PBXFileReference; lastKnownFileType = sourcecode.swift; path = DeltaOnboardingProtocols.swift; sourceTree = "<group>"; };
		AB7420CA251B7D93006666AC /* DeltaOnboardingV15ViewController.swift */ = {isa = PBXFileReference; lastKnownFileType = sourcecode.swift; path = DeltaOnboardingV15ViewController.swift; sourceTree = "<group>"; };
		AB7420DC251B8101006666AC /* DeltaOnboardingCoordinatorTests.swift */ = {isa = PBXFileReference; lastKnownFileType = sourcecode.swift; path = DeltaOnboardingCoordinatorTests.swift; sourceTree = "<group>"; };
		AB7E2A7F255ACC06005C90F6 /* Date+Utils.swift */ = {isa = PBXFileReference; lastKnownFileType = sourcecode.swift; path = "Date+Utils.swift"; sourceTree = "<group>"; };
		AB8B0D3C253053A1009C067B /* de */ = {isa = PBXFileReference; lastKnownFileType = text.plist.strings; name = de; path = de.lproj/Localizable.links.strings; sourceTree = "<group>"; };
		AB8B0D3D253053D5009C067B /* en */ = {isa = PBXFileReference; lastKnownFileType = text.plist.strings; name = en; path = en.lproj/Localizable.links.strings; sourceTree = "<group>"; };
		AB8B0D3E253053DB009C067B /* tr */ = {isa = PBXFileReference; lastKnownFileType = text.plist.strings; name = tr; path = tr.lproj/Localizable.links.strings; sourceTree = "<group>"; };
		AB8B0D3F253053DF009C067B /* pl */ = {isa = PBXFileReference; lastKnownFileType = text.plist.strings; name = pl; path = pl.lproj/Localizable.links.strings; sourceTree = "<group>"; };
		AB8B0D40253053E2009C067B /* ro */ = {isa = PBXFileReference; lastKnownFileType = text.plist.strings; name = ro; path = ro.lproj/Localizable.links.strings; sourceTree = "<group>"; };
		AB8B0D41253053E5009C067B /* bg */ = {isa = PBXFileReference; lastKnownFileType = text.plist.strings; name = bg; path = bg.lproj/Localizable.links.strings; sourceTree = "<group>"; };
		AB8BC3462551B97700F3B5A7 /* DownloadedPackagesStoreErrorStub.swift */ = {isa = PBXFileReference; lastKnownFileType = sourcecode.swift; path = DownloadedPackagesStoreErrorStub.swift; sourceTree = "<group>"; };
		AB8BC34E2551BBE100F3B5A7 /* HourKeyPackagesDownloadTests.swift */ = {isa = PBXFileReference; lastKnownFileType = sourcecode.swift; path = HourKeyPackagesDownloadTests.swift; sourceTree = "<group>"; };
		ABAE0A1B257F77D90030ED47 /* ContactDiaryStoreSchemaV1.swift */ = {isa = PBXFileReference; lastKnownFileType = sourcecode.swift; path = ContactDiaryStoreSchemaV1.swift; sourceTree = "<group>"; };
		ABAE0A36257FA88D0030ED47 /* ContactDiaryStoreSchemaV1Tests.swift */ = {isa = PBXFileReference; lastKnownFileType = sourcecode.swift; path = ContactDiaryStoreSchemaV1Tests.swift; sourceTree = "<group>"; };
		ABAE0A3E257FAC970030ED47 /* ContactDiaryStoreTests.swift */ = {isa = PBXFileReference; lastKnownFileType = sourcecode.swift; path = ContactDiaryStoreTests.swift; sourceTree = "<group>"; };
		ABD2F633254C533200DC1958 /* KeyPackageDownload.swift */ = {isa = PBXFileReference; lastKnownFileType = sourcecode.swift; path = KeyPackageDownload.swift; sourceTree = "<group>"; };
		ABDA2791251CE308006BAE84 /* DMServerEnvironmentViewController.swift */ = {isa = PBXFileReference; lastKnownFileType = sourcecode.swift; path = DMServerEnvironmentViewController.swift; sourceTree = "<group>"; };
		ABFCE989255C32EE0075FF13 /* AppConfigMetadata.swift */ = {isa = PBXFileReference; lastKnownFileType = sourcecode.swift; path = AppConfigMetadata.swift; sourceTree = "<group>"; };
		B102BDC22460410600CD55A2 /* README.md */ = {isa = PBXFileReference; lastKnownFileType = net.daringfireball.markdown; path = README.md; sourceTree = "<group>"; };
		B103193124E18A0A00DD02EF /* DMMenuItem.swift */ = {isa = PBXFileReference; lastKnownFileType = sourcecode.swift; path = DMMenuItem.swift; sourceTree = "<group>"; };
		B10F9B89249961B500C418F4 /* DynamicTypeLabelTests.swift */ = {isa = PBXFileReference; fileEncoding = 4; lastKnownFileType = sourcecode.swift; path = DynamicTypeLabelTests.swift; sourceTree = "<group>"; };
		B10FD5F3246EAC1700E9D7F2 /* AppleFilesWriter.swift */ = {isa = PBXFileReference; lastKnownFileType = sourcecode.swift; path = AppleFilesWriter.swift; sourceTree = "<group>"; };
		B111EE2B2465D9F7001AEBB4 /* String+Localization.swift */ = {isa = PBXFileReference; lastKnownFileType = sourcecode.swift; path = "String+Localization.swift"; sourceTree = "<group>"; };
		B1125459246F2C6500AB5036 /* ENTemporaryExposureKey+Convert.swift */ = {isa = PBXFileReference; lastKnownFileType = sourcecode.swift; path = "ENTemporaryExposureKey+Convert.swift"; sourceTree = "<group>"; };
		B11655922491437600316087 /* RiskProvidingConfigurationTests.swift */ = {isa = PBXFileReference; fileEncoding = 4; lastKnownFileType = sourcecode.swift; path = RiskProvidingConfigurationTests.swift; sourceTree = "<group>"; };
		B1175212248A83AB00C3325C /* Risk.swift */ = {isa = PBXFileReference; lastKnownFileType = sourcecode.swift; path = Risk.swift; sourceTree = "<group>"; };
		B1175215248A9F9600C3325C /* ConvertingKeysTests.swift */ = {isa = PBXFileReference; lastKnownFileType = sourcecode.swift; path = ConvertingKeysTests.swift; sourceTree = "<group>"; };
		B120C7C524AFDAB900F68FF1 /* ActiveTracing.swift */ = {isa = PBXFileReference; lastKnownFileType = sourcecode.swift; path = ActiveTracing.swift; sourceTree = "<group>"; };
		B120C7C824AFE7B800F68FF1 /* ActiveTracingTests.swift */ = {isa = PBXFileReference; lastKnownFileType = sourcecode.swift; path = ActiveTracingTests.swift; sourceTree = "<group>"; };
		B1221BDB2492BCEB00E6C4E4 /* Info_Debug.plist */ = {isa = PBXFileReference; fileEncoding = 4; lastKnownFileType = text.plist.xml; path = Info_Debug.plist; sourceTree = "<group>"; };
		B1221BDF2492ECE800E6C4E4 /* CFDictionary+KeychainQuery.swift */ = {isa = PBXFileReference; lastKnownFileType = sourcecode.swift; path = "CFDictionary+KeychainQuery.swift"; sourceTree = "<group>"; };
		B1221BE12492ED0F00E6C4E4 /* CFDictionary+KeychainQueryTests.swift */ = {isa = PBXFileReference; lastKnownFileType = sourcecode.swift; path = "CFDictionary+KeychainQueryTests.swift"; sourceTree = "<group>"; };
		B12995E8246C344100854AD0 /* HTTPClient+Configuration.swift */ = {isa = PBXFileReference; lastKnownFileType = sourcecode.swift; path = "HTTPClient+Configuration.swift"; sourceTree = "<group>"; };
		B14D0CDA246E968C00D5BEBC /* String+Today.swift */ = {isa = PBXFileReference; lastKnownFileType = sourcecode.swift; path = "String+Today.swift"; sourceTree = "<group>"; };
		B14D0CDC246E972400D5BEBC /* ExposureDetectionDelegate.swift */ = {isa = PBXFileReference; lastKnownFileType = sourcecode.swift; path = ExposureDetectionDelegate.swift; sourceTree = "<group>"; };
		B14D0CDE246E976400D5BEBC /* ExposureDetectionTransaction+DidEndPrematurelyReason.swift */ = {isa = PBXFileReference; lastKnownFileType = sourcecode.swift; path = "ExposureDetectionTransaction+DidEndPrematurelyReason.swift"; sourceTree = "<group>"; };
		B153096924706F1000A4A1BD /* URLSession+Default.swift */ = {isa = PBXFileReference; lastKnownFileType = sourcecode.swift; path = "URLSession+Default.swift"; sourceTree = "<group>"; };
		B153096B24706F2400A4A1BD /* URLSessionConfiguration+Default.swift */ = {isa = PBXFileReference; lastKnownFileType = sourcecode.swift; path = "URLSessionConfiguration+Default.swift"; sourceTree = "<group>"; };
		B15382E3248273DC0010F007 /* MockTestStore.swift */ = {isa = PBXFileReference; lastKnownFileType = sourcecode.swift; path = MockTestStore.swift; sourceTree = "<group>"; };
		B15382E6248290BB0010F007 /* AppleFilesWriterTests.swift */ = {isa = PBXFileReference; lastKnownFileType = sourcecode.swift; path = AppleFilesWriterTests.swift; sourceTree = "<group>"; };
		B15382FD248424F00010F007 /* ExposureDetectionTests.swift */ = {isa = PBXFileReference; lastKnownFileType = sourcecode.swift; path = ExposureDetectionTests.swift; sourceTree = "<group>"; };
		B1569DDE245D70990079FCD7 /* DMViewController.swift */ = {isa = PBXFileReference; lastKnownFileType = sourcecode.swift; path = DMViewController.swift; sourceTree = "<group>"; };
		B16177E724802F9B006E435A /* DownloadedPackagesSQLLiteStoreTests.swift */ = {isa = PBXFileReference; lastKnownFileType = sourcecode.swift; path = DownloadedPackagesSQLLiteStoreTests.swift; sourceTree = "<group>"; };
		B161782424804AC3006E435A /* DownloadedPackagesSQLLiteStoreV1.swift */ = {isa = PBXFileReference; lastKnownFileType = sourcecode.swift; path = DownloadedPackagesSQLLiteStoreV1.swift; sourceTree = "<group>"; };
		B163D10F2499068D001A322C /* SettingsViewModelTests.swift */ = {isa = PBXFileReference; lastKnownFileType = sourcecode.swift; path = SettingsViewModelTests.swift; sourceTree = "<group>"; };
		B163D11424993F64001A322C /* UIFont+DynamicTypeTests.swift */ = {isa = PBXFileReference; lastKnownFileType = sourcecode.swift; path = "UIFont+DynamicTypeTests.swift"; sourceTree = "<group>"; };
		B16457B424DC11EF002879EB /* DMLastSubmissionRequetViewController.swift */ = {isa = PBXFileReference; lastKnownFileType = sourcecode.swift; path = DMLastSubmissionRequetViewController.swift; sourceTree = "<group>"; };
		B16457BA24DC3309002879EB /* DMLogsViewController.swift */ = {isa = PBXFileReference; lastKnownFileType = sourcecode.swift; path = DMLogsViewController.swift; sourceTree = "<group>"; };
		B1741B422461C105006275D9 /* README.md */ = {isa = PBXFileReference; lastKnownFileType = net.daringfireball.markdown; path = README.md; sourceTree = "<group>"; };
		B1741B432461C257006275D9 /* DMDeveloperMenu.swift */ = {isa = PBXFileReference; lastKnownFileType = sourcecode.swift; path = DMDeveloperMenu.swift; sourceTree = "<group>"; };
		B1741B482462C207006275D9 /* Client.swift */ = {isa = PBXFileReference; fileEncoding = 4; lastKnownFileType = sourcecode.swift; path = Client.swift; sourceTree = "<group>"; };
		B17A44A12464906A00CB195E /* KeyTests.swift */ = {isa = PBXFileReference; lastKnownFileType = sourcecode.swift; path = KeyTests.swift; sourceTree = "<group>"; };
		B184A37F248FFCBE007180F6 /* SecureStore.swift */ = {isa = PBXFileReference; fileEncoding = 4; lastKnownFileType = sourcecode.swift; path = SecureStore.swift; sourceTree = "<group>"; };
		B184A382248FFCE2007180F6 /* CodableExposureDetectionSummary.swift */ = {isa = PBXFileReference; lastKnownFileType = sourcecode.swift; path = CodableExposureDetectionSummary.swift; sourceTree = "<group>"; };
		B18755D024DC45CA00A9202E /* DMStoreViewController.swift */ = {isa = PBXFileReference; lastKnownFileType = sourcecode.swift; path = DMStoreViewController.swift; sourceTree = "<group>"; };
		B18C411C246DB30000B8D8CB /* URL+Helper.swift */ = {isa = PBXFileReference; lastKnownFileType = sourcecode.swift; path = "URL+Helper.swift"; sourceTree = "<group>"; };
		B18CADAD24782FA4006F53F0 /* ExposureStateUpdating.swift */ = {isa = PBXFileReference; lastKnownFileType = sourcecode.swift; path = ExposureStateUpdating.swift; sourceTree = "<group>"; };
		B18E852E248C29D400CF4FB8 /* DetectionMode.swift */ = {isa = PBXFileReference; lastKnownFileType = sourcecode.swift; path = DetectionMode.swift; sourceTree = "<group>"; };
		B19FD7102491A07000A9D56A /* String+SemanticVersion.swift */ = {isa = PBXFileReference; lastKnownFileType = sourcecode.swift; path = "String+SemanticVersion.swift"; sourceTree = "<group>"; };
		B19FD7122491A08500A9D56A /* SAP_SemanticVersion+Compare.swift */ = {isa = PBXFileReference; lastKnownFileType = sourcecode.swift; path = "SAP_SemanticVersion+Compare.swift"; sourceTree = "<group>"; };
		B19FD7142491A4A300A9D56A /* SAP_SemanticVersionTests.swift */ = {isa = PBXFileReference; fileEncoding = 4; lastKnownFileType = sourcecode.swift; path = SAP_SemanticVersionTests.swift; sourceTree = "<group>"; };
		B1A31F6824DAE6C000E263DF /* DMKeyCell.swift */ = {isa = PBXFileReference; lastKnownFileType = sourcecode.swift; path = DMKeyCell.swift; sourceTree = "<group>"; };
		B1A9E70D246D73180024CC12 /* ExposureDetection.swift */ = {isa = PBXFileReference; lastKnownFileType = sourcecode.swift; path = ExposureDetection.swift; sourceTree = "<group>"; wrapsLines = 0; };
		B1A9E710246D782F0024CC12 /* SAPDownloadedPackage.swift */ = {isa = PBXFileReference; lastKnownFileType = sourcecode.swift; path = SAPDownloadedPackage.swift; sourceTree = "<group>"; };
		B1AC51D524CED8820087C35B /* DetectionModeTests.swift */ = {isa = PBXFileReference; lastKnownFileType = sourcecode.swift; path = DetectionModeTests.swift; sourceTree = "<group>"; };
		B1C7EE4524938EB700F1F284 /* ExposureDetection_FAQ_URL_Tests.swift */ = {isa = PBXFileReference; lastKnownFileType = sourcecode.swift; path = ExposureDetection_FAQ_URL_Tests.swift; sourceTree = "<group>"; };
		B1C7EE472493D97000F1F284 /* RiskProvidingConfigurationManualTriggerTests.swift */ = {isa = PBXFileReference; lastKnownFileType = sourcecode.swift; path = RiskProvidingConfigurationManualTriggerTests.swift; sourceTree = "<group>"; };
		B1C7EEAD24941A3B00F1F284 /* ManualExposureDetectionState.swift */ = {isa = PBXFileReference; lastKnownFileType = sourcecode.swift; path = ManualExposureDetectionState.swift; sourceTree = "<group>"; };
		B1C7EEAF24941A6B00F1F284 /* RiskConsumer.swift */ = {isa = PBXFileReference; lastKnownFileType = sourcecode.swift; path = RiskConsumer.swift; sourceTree = "<group>"; };
		B1CD333D24865E0000B06E9B /* TracingStatusHistoryTests.swift */ = {isa = PBXFileReference; lastKnownFileType = sourcecode.swift; path = TracingStatusHistoryTests.swift; sourceTree = "<group>"; };
		B1CD33402486AA7100B06E9B /* CoronaWarnURLSessionDelegate.swift */ = {isa = PBXFileReference; lastKnownFileType = sourcecode.swift; path = CoronaWarnURLSessionDelegate.swift; sourceTree = "<group>"; };
		B1D431C7246C69F300E728AD /* HTTPClient+ConfigurationTests.swift */ = {isa = PBXFileReference; lastKnownFileType = sourcecode.swift; path = "HTTPClient+ConfigurationTests.swift"; sourceTree = "<group>"; };
		B1D431CA246C84A400E728AD /* DownloadedPackagesStoreV1.swift */ = {isa = PBXFileReference; lastKnownFileType = sourcecode.swift; path = DownloadedPackagesStoreV1.swift; sourceTree = "<group>"; };
		B1D8CB2524DD4371008C6010 /* DMTracingHistoryViewController.swift */ = {isa = PBXFileReference; lastKnownFileType = sourcecode.swift; path = DMTracingHistoryViewController.swift; sourceTree = "<group>"; };
		B1DDDABB247137B000A07175 /* HTTPClientConfigurationEndpointTests.swift */ = {isa = PBXFileReference; lastKnownFileType = sourcecode.swift; path = HTTPClientConfigurationEndpointTests.swift; sourceTree = "<group>"; };
		B1E23B8524FE4DD3006BCDA6 /* PublicKeyProviderTests.swift */ = {isa = PBXFileReference; lastKnownFileType = sourcecode.swift; path = PublicKeyProviderTests.swift; sourceTree = "<group>"; };
		B1E8C99C2479D4E7006DC678 /* DMSubmissionStateViewController.swift */ = {isa = PBXFileReference; fileEncoding = 4; lastKnownFileType = sourcecode.swift; path = DMSubmissionStateViewController.swift; sourceTree = "<group>"; };
		B1EAEC8A24711884003BE9A2 /* URLSession+Convenience.swift */ = {isa = PBXFileReference; lastKnownFileType = sourcecode.swift; path = "URLSession+Convenience.swift"; sourceTree = "<group>"; };
		B1EAEC8D247118CB003BE9A2 /* URLSession+ConvenienceTests.swift */ = {isa = PBXFileReference; lastKnownFileType = sourcecode.swift; path = "URLSession+ConvenienceTests.swift"; sourceTree = "<group>"; };
		B1EDFD8C248E74D000E7EAFF /* URL+StaticString.swift */ = {isa = PBXFileReference; lastKnownFileType = sourcecode.swift; path = "URL+StaticString.swift"; sourceTree = "<group>"; };
		B1F82DF124718C7300E2E56A /* DMBackendConfigurationViewController.swift */ = {isa = PBXFileReference; lastKnownFileType = sourcecode.swift; path = DMBackendConfigurationViewController.swift; sourceTree = "<group>"; };
		B1F8AE472479B4C30093A588 /* api-response-day-2020-05-16 */ = {isa = PBXFileReference; lastKnownFileType = file; path = "api-response-day-2020-05-16"; sourceTree = "<group>"; };
		B1FC2D1C24D9C87F00083C81 /* DMKeysViewController.swift */ = {isa = PBXFileReference; lastKnownFileType = sourcecode.swift; path = DMKeysViewController.swift; sourceTree = "<group>"; };
		B1FC2D1F24D9C8DF00083C81 /* SAP_TemporaryExposureKey+DeveloperMenu.swift */ = {isa = PBXFileReference; lastKnownFileType = sourcecode.swift; path = "SAP_TemporaryExposureKey+DeveloperMenu.swift"; sourceTree = "<group>"; };
		B1FE13DC248821CB00D012E5 /* RiskProviding.swift */ = {isa = PBXFileReference; lastKnownFileType = sourcecode.swift; path = RiskProviding.swift; sourceTree = "<group>"; };
		B1FE13DE248821E000D012E5 /* RiskProvider.swift */ = {isa = PBXFileReference; lastKnownFileType = sourcecode.swift; path = RiskProvider.swift; sourceTree = "<group>"; };
		B1FE13E1248824E900D012E5 /* RiskProviderTests.swift */ = {isa = PBXFileReference; lastKnownFileType = sourcecode.swift; path = RiskProviderTests.swift; sourceTree = "<group>"; };
		B1FE13E52488255900D012E5 /* RiskProvidingConfiguration.swift */ = {isa = PBXFileReference; lastKnownFileType = sourcecode.swift; path = RiskProvidingConfiguration.swift; sourceTree = "<group>"; };
		B1FE13F824896DDB00D012E5 /* CachedAppConfiguration.swift */ = {isa = PBXFileReference; lastKnownFileType = sourcecode.swift; path = CachedAppConfiguration.swift; sourceTree = "<group>"; };
		B1FE13FA24896E6700D012E5 /* AppConfigurationProviding.swift */ = {isa = PBXFileReference; lastKnownFileType = sourcecode.swift; path = AppConfigurationProviding.swift; sourceTree = "<group>"; };
		B1FE13FD24896EF700D012E5 /* CachedAppConfigurationTests.swift */ = {isa = PBXFileReference; lastKnownFileType = sourcecode.swift; path = CachedAppConfigurationTests.swift; sourceTree = "<group>"; };
		B1FF6B6A2497D0B40041CF02 /* CWASQLite.framework */ = {isa = PBXFileReference; explicitFileType = wrapper.framework; includeInIndex = 0; path = CWASQLite.framework; sourceTree = BUILT_PRODUCTS_DIR; };
		B1FF6B6C2497D0B50041CF02 /* CWASQLite.h */ = {isa = PBXFileReference; lastKnownFileType = sourcecode.c.h; path = CWASQLite.h; sourceTree = "<group>"; };
		B1FF6B6D2497D0B50041CF02 /* Info.plist */ = {isa = PBXFileReference; lastKnownFileType = text.plist.xml; path = Info.plist; sourceTree = "<group>"; };
		BA056F19259B89B50022B0A4 /* RiskLegendDotBodyCell.swift */ = {isa = PBXFileReference; lastKnownFileType = sourcecode.swift; path = RiskLegendDotBodyCell.swift; sourceTree = "<group>"; };
		BA07735B25C2FCB800EAF6B8 /* PPACService.swift */ = {isa = PBXFileReference; lastKnownFileType = sourcecode.swift; path = PPACService.swift; sourceTree = "<group>"; };
		BA0E5C3925B5CF5D00C219DE /* RiskLevelPerDay.swift */ = {isa = PBXFileReference; lastKnownFileType = sourcecode.swift; path = RiskLevelPerDay.swift; sourceTree = "<group>"; };
		BA112DF6255586E9007F5712 /* WifiOnlyHTTPClient.swift */ = {isa = PBXFileReference; fileEncoding = 4; lastKnownFileType = sourcecode.swift; path = WifiOnlyHTTPClient.swift; sourceTree = "<group>"; };
		BA112E0925559CDD007F5712 /* ClientWifiOnly.swift */ = {isa = PBXFileReference; lastKnownFileType = sourcecode.swift; path = ClientWifiOnly.swift; sourceTree = "<group>"; };
		BA11D5B92588D590005DCD6B /* DiaryAddAndEditEntryViewModelTest.swift */ = {isa = PBXFileReference; lastKnownFileType = sourcecode.swift; path = DiaryAddAndEditEntryViewModelTest.swift; sourceTree = "<group>"; };
		BA27993A255995E100C3B64D /* DMWifiClientViewController.swift */ = {isa = PBXFileReference; lastKnownFileType = sourcecode.swift; path = DMWifiClientViewController.swift; sourceTree = "<group>"; };
		BA288AF32582616E0071009A /* DiaryInfoViewModelTest.swift */ = {isa = PBXFileReference; lastKnownFileType = sourcecode.swift; path = DiaryInfoViewModelTest.swift; sourceTree = "<group>"; };
		BA38183325CB104900C1DB6C /* DMConfigureableCell.swift */ = {isa = PBXFileReference; fileEncoding = 4; lastKnownFileType = sourcecode.swift; path = DMConfigureableCell.swift; sourceTree = "<group>"; };
		BA4693AA25C82EC8004B2DBB /* DMPPACViewController.swift */ = {isa = PBXFileReference; lastKnownFileType = sourcecode.swift; path = DMPPACViewController.swift; sourceTree = "<group>"; };
		BA4693B025C82F0A004B2DBB /* DMPPACViewModel.swift */ = {isa = PBXFileReference; lastKnownFileType = sourcecode.swift; path = DMPPACViewModel.swift; sourceTree = "<group>"; };
		BA6C8A8F254D61F4008344F5 /* exposure-windows-risk-calculation.json */ = {isa = PBXFileReference; fileEncoding = 4; lastKnownFileType = text.json; path = "exposure-windows-risk-calculation.json"; sourceTree = "<group>"; };
		BA6C8A95254D62C3008344F5 /* TestCasesWithConfiguration.swift */ = {isa = PBXFileReference; lastKnownFileType = sourcecode.swift; path = TestCasesWithConfiguration.swift; sourceTree = "<group>"; };
		BA6C8A9D254D634E008344F5 /* RiskCalculationConfiguration.swift */ = {isa = PBXFileReference; lastKnownFileType = sourcecode.swift; path = RiskCalculationConfiguration.swift; sourceTree = "<group>"; };
		BA6C8AA5254D63A0008344F5 /* MinutesAtAttenuationFilter.swift */ = {isa = PBXFileReference; lastKnownFileType = sourcecode.swift; path = MinutesAtAttenuationFilter.swift; sourceTree = "<group>"; };
		BA6C8AAD254D6476008344F5 /* ENARange.swift */ = {isa = PBXFileReference; lastKnownFileType = sourcecode.swift; path = ENARange.swift; sourceTree = "<group>"; };
		BA6C8AB8254D64D3008344F5 /* MinutesAtAttenuationWeight.swift */ = {isa = PBXFileReference; lastKnownFileType = sourcecode.swift; path = MinutesAtAttenuationWeight.swift; sourceTree = "<group>"; };
		BA6C8AC3254D650C008344F5 /* NormalizedTimePerEWToRiskLevelMapping.swift */ = {isa = PBXFileReference; lastKnownFileType = sourcecode.swift; path = NormalizedTimePerEWToRiskLevelMapping.swift; sourceTree = "<group>"; };
		BA6C8ACB254D6537008344F5 /* TrlEncoding.swift */ = {isa = PBXFileReference; lastKnownFileType = sourcecode.swift; path = TrlEncoding.swift; sourceTree = "<group>"; };
		BA6C8AD3254D6552008344F5 /* TrlFilter.swift */ = {isa = PBXFileReference; lastKnownFileType = sourcecode.swift; path = TrlFilter.swift; sourceTree = "<group>"; };
		BA6C8AE3254D6598008344F5 /* ExposureWindowTestCase.swift */ = {isa = PBXFileReference; lastKnownFileType = sourcecode.swift; path = ExposureWindowTestCase.swift; sourceTree = "<group>"; };
		BA6C8AEB254D65C4008344F5 /* ExposureWindow.swift */ = {isa = PBXFileReference; lastKnownFileType = sourcecode.swift; path = ExposureWindow.swift; sourceTree = "<group>"; };
		BA6C8AF3254D65E1008344F5 /* ScanInstance.swift */ = {isa = PBXFileReference; lastKnownFileType = sourcecode.swift; path = ScanInstance.swift; sourceTree = "<group>"; };
		BA6C8B04254D6B1F008344F5 /* RiskCalculation.swift */ = {isa = PBXFileReference; lastKnownFileType = sourcecode.swift; path = RiskCalculation.swift; sourceTree = "<group>"; };
		BA6C8B0D254D6BF9008344F5 /* RiskCalculationTest.swift */ = {isa = PBXFileReference; lastKnownFileType = sourcecode.swift; path = RiskCalculationTest.swift; sourceTree = "<group>"; };
		BA6C8B50254D80DF008344F5 /* ExposureWindowTest.swift */ = {isa = PBXFileReference; lastKnownFileType = sourcecode.swift; path = ExposureWindowTest.swift; sourceTree = "<group>"; };
		BA6D1633255AD2AA00ED3492 /* DMWifiClientViewModel.swift */ = {isa = PBXFileReference; lastKnownFileType = sourcecode.swift; path = DMWifiClientViewModel.swift; sourceTree = "<group>"; };
		BA6D1638255AD35900ED3492 /* DMSwitchTableViewCell.swift */ = {isa = PBXFileReference; lastKnownFileType = sourcecode.swift; path = DMSwitchTableViewCell.swift; sourceTree = "<group>"; };
		BA6D1639255AD35900ED3492 /* DMSwitchTableViewCell.xib */ = {isa = PBXFileReference; lastKnownFileType = file.xib; path = DMSwitchTableViewCell.xib; sourceTree = "<group>"; };
		BA6D163F255ADD0400ED3492 /* DMSwitchCellViewModel.swift */ = {isa = PBXFileReference; lastKnownFileType = sourcecode.swift; path = DMSwitchCellViewModel.swift; sourceTree = "<group>"; };
		BA7EABAC25C973FE001AA5FE /* DMKeyValueCellViewModel.swift */ = {isa = PBXFileReference; lastKnownFileType = sourcecode.swift; path = DMKeyValueCellViewModel.swift; sourceTree = "<group>"; };
		BA8BBA07255A90690034D4BC /* WifiHTTPClientTests.swift */ = {isa = PBXFileReference; lastKnownFileType = sourcecode.swift; path = WifiHTTPClientTests.swift; sourceTree = "<group>"; };
		BA904C9D25769D1800692110 /* TanInputView.swift */ = {isa = PBXFileReference; lastKnownFileType = sourcecode.swift; path = TanInputView.swift; sourceTree = "<group>"; };
		BA904CA52576A0B900692110 /* ENAInputLabel.swift */ = {isa = PBXFileReference; lastKnownFileType = sourcecode.swift; path = ENAInputLabel.swift; sourceTree = "<group>"; };
		BA92A45D255163460063B46F /* ExposureSubmissionQRScannerViewModelGuidTests.swift */ = {isa = PBXFileReference; lastKnownFileType = sourcecode.swift; path = ExposureSubmissionQRScannerViewModelGuidTests.swift; sourceTree = "<group>"; };
		BA9BCF6125B0875100DD7974 /* DiaryOverviewDayCellModel.swift */ = {isa = PBXFileReference; lastKnownFileType = sourcecode.swift; path = DiaryOverviewDayCellModel.swift; sourceTree = "<group>"; };
		BA9BCF7625B09B5500DD7974 /* DiaryOverviewDayCellModelTests.swift */ = {isa = PBXFileReference; lastKnownFileType = sourcecode.swift; path = DiaryOverviewDayCellModelTests.swift; sourceTree = "<group>"; };
		BA9DD53E2567BDAC00C326FF /* TestResultAvailableViewModelTest.swift */ = {isa = PBXFileReference; lastKnownFileType = sourcecode.swift; path = TestResultAvailableViewModelTest.swift; sourceTree = "<group>"; };
		BAA8BAE125CAD8B000E29CFE /* DMStaticTextCellViewModel.swift */ = {isa = PBXFileReference; lastKnownFileType = sourcecode.swift; path = DMStaticTextCellViewModel.swift; sourceTree = "<group>"; };
		BAA8BAEC25CAD91700E29CFE /* DMStaticTextTableViewCell.swift */ = {isa = PBXFileReference; lastKnownFileType = sourcecode.swift; path = DMStaticTextTableViewCell.swift; sourceTree = "<group>"; };
		BAB1239B2572A06D00A179FB /* TanInputViewModel.swift */ = {isa = PBXFileReference; lastKnownFileType = sourcecode.swift; path = TanInputViewModel.swift; sourceTree = "<group>"; };
		BAB123A02572A0B700A179FB /* TanInputViewController.swift */ = {isa = PBXFileReference; lastKnownFileType = sourcecode.swift; path = TanInputViewController.swift; sourceTree = "<group>"; };
		BAB6C7EE25C4626100E042FB /* TimestampedToken.swift */ = {isa = PBXFileReference; lastKnownFileType = sourcecode.swift; path = TimestampedToken.swift; sourceTree = "<group>"; };
		BAB6C7F825C462E600E042FB /* PPACToken.swift */ = {isa = PBXFileReference; lastKnownFileType = sourcecode.swift; path = PPACToken.swift; sourceTree = "<group>"; };
		BAB6C7FD25C4630800E042FB /* PPACError.swift */ = {isa = PBXFileReference; lastKnownFileType = sourcecode.swift; path = PPACError.swift; sourceTree = "<group>"; };
		BAB6C80925C4640500E042FB /* TimestampedTokenTests.swift */ = {isa = PBXFileReference; lastKnownFileType = sourcecode.swift; path = TimestampedTokenTests.swift; sourceTree = "<group>"; };
		BAB6C81125C4652D00E042FB /* PPACTokenTests.swift */ = {isa = PBXFileReference; lastKnownFileType = sourcecode.swift; path = PPACTokenTests.swift; sourceTree = "<group>"; };
		BAB6C82225C4666900E042FB /* PPACServiceTest.swift */ = {isa = PBXFileReference; lastKnownFileType = sourcecode.swift; path = PPACServiceTest.swift; sourceTree = "<group>"; };
		BAB953D525B86015007B80C7 /* HistoryExposure.swift */ = {isa = PBXFileReference; lastKnownFileType = sourcecode.swift; path = HistoryExposure.swift; sourceTree = "<group>"; };
		BAC0A4DD25768039002B5361 /* TanInputViewModelTests.swift */ = {isa = PBXFileReference; lastKnownFileType = sourcecode.swift; path = TanInputViewModelTests.swift; sourceTree = "<group>"; };
		BAC42DC32583AF9D001A94C0 /* DiaryEntryTextField.swift */ = {isa = PBXFileReference; lastKnownFileType = sourcecode.swift; path = DiaryEntryTextField.swift; sourceTree = "<group>"; };
		BACCCC7425ADB9FD00195AC3 /* RiskLegendeTest.swift */ = {isa = PBXFileReference; lastKnownFileType = sourcecode.swift; path = RiskLegendeTest.swift; sourceTree = "<group>"; };
		BACD671625B7002F00BAF5D0 /* RiskCalculationResultTests.swift */ = {isa = PBXFileReference; lastKnownFileType = sourcecode.swift; path = RiskCalculationResultTests.swift; sourceTree = "<group>"; };
		BAD962FA25668F4000FAB615 /* TestResultAvailableViewController.swift */ = {isa = PBXFileReference; lastKnownFileType = sourcecode.swift; path = TestResultAvailableViewController.swift; sourceTree = "<group>"; };
		BAD962FF25668F8E00FAB615 /* TestResultAvailableViewModel.swift */ = {isa = PBXFileReference; lastKnownFileType = sourcecode.swift; path = TestResultAvailableViewModel.swift; sourceTree = "<group>"; };
		BAE20FF125C8321300162966 /* DMKeyValueTableViewCell.swift */ = {isa = PBXFileReference; lastKnownFileType = sourcecode.swift; path = DMKeyValueTableViewCell.swift; sourceTree = "<group>"; };
		BAE2100125C83E4400162966 /* PPACDeviceCheck.swift */ = {isa = PBXFileReference; lastKnownFileType = sourcecode.swift; path = PPACDeviceCheck.swift; sourceTree = "<group>"; };
		BAE2101A25C8463400162966 /* PPACDeviceCheckMock.swift */ = {isa = PBXFileReference; lastKnownFileType = sourcecode.swift; path = PPACDeviceCheckMock.swift; sourceTree = "<group>"; };
		BAEC99BF258B705500B98ECA /* ENAUITests_07_ContactJournalUITests.swift */ = {isa = PBXFileReference; lastKnownFileType = sourcecode.swift; path = ENAUITests_07_ContactJournalUITests.swift; sourceTree = "<group>"; };
		BAF2DD5125C9BABA00D7DFB7 /* DMButtonTableViewCell.swift */ = {isa = PBXFileReference; lastKnownFileType = sourcecode.swift; path = DMButtonTableViewCell.swift; sourceTree = "<group>"; };
		BAF2DD5625C9BAF700D7DFB7 /* DMButtonCellViewModel.swift */ = {isa = PBXFileReference; lastKnownFileType = sourcecode.swift; path = DMButtonCellViewModel.swift; sourceTree = "<group>"; };
		BAFBF35625ADD734003F5DC2 /* HomeThankYouCellModelTests.swift */ = {isa = PBXFileReference; lastKnownFileType = sourcecode.swift; path = HomeThankYouCellModelTests.swift; sourceTree = "<group>"; };
		BAFBF35F25ADDE7C003F5DC2 /* HomeDiaryCellModelTests.swift */ = {isa = PBXFileReference; lastKnownFileType = sourcecode.swift; path = HomeDiaryCellModelTests.swift; sourceTree = "<group>"; };
		BAFBF36825ADE0F1003F5DC2 /* HomeInfoCellModelTests.swift */ = {isa = PBXFileReference; lastKnownFileType = sourcecode.swift; path = HomeInfoCellModelTests.swift; sourceTree = "<group>"; };
		CD2EC328247D82EE00C6B3F9 /* NotificationSettingsViewController.swift */ = {isa = PBXFileReference; lastKnownFileType = sourcecode.swift; path = NotificationSettingsViewController.swift; sourceTree = "<group>"; };
		CD678F6A246C43E200B6A0F8 /* MockExposureManager.swift */ = {isa = PBXFileReference; lastKnownFileType = sourcecode.swift; path = MockExposureManager.swift; sourceTree = "<group>"; };
		CD678F6C246C43EE00B6A0F8 /* ClientMock.swift */ = {isa = PBXFileReference; lastKnownFileType = sourcecode.swift; path = ClientMock.swift; sourceTree = "<group>"; };
		CD678F6E246C43FC00B6A0F8 /* MockURLSession.swift */ = {isa = PBXFileReference; lastKnownFileType = sourcecode.swift; path = MockURLSession.swift; sourceTree = "<group>"; };
		CD7F5C732466F6D400D3D03C /* ENATest.entitlements */ = {isa = PBXFileReference; lastKnownFileType = text.plist.entitlements; path = ENATest.entitlements; sourceTree = "<group>"; };
		CD8638522477EBD400A5A07C /* SettingsViewModel.swift */ = {isa = PBXFileReference; lastKnownFileType = sourcecode.swift; path = SettingsViewModel.swift; sourceTree = "<group>"; };
		CD99A3A8245C272400BF12AF /* ExposureSubmissionService.swift */ = {isa = PBXFileReference; lastKnownFileType = sourcecode.swift; path = ExposureSubmissionService.swift; sourceTree = "<group>"; };
		CD99A3C92461A47C00BF12AF /* AppStrings.swift */ = {isa = PBXFileReference; lastKnownFileType = sourcecode.swift; path = AppStrings.swift; sourceTree = "<group>"; };
		CDA262F724AB808800612E15 /* Coordinator.swift */ = {isa = PBXFileReference; lastKnownFileType = sourcecode.swift; path = Coordinator.swift; sourceTree = "<group>"; };
		CDCE11D5247D644100F30825 /* NotificationSettingsViewModel.swift */ = {isa = PBXFileReference; lastKnownFileType = sourcecode.swift; path = NotificationSettingsViewModel.swift; sourceTree = "<group>"; };
		CDCE11D8247D64C600F30825 /* NotificationSettingsOnTableViewCell.swift */ = {isa = PBXFileReference; lastKnownFileType = sourcecode.swift; path = NotificationSettingsOnTableViewCell.swift; sourceTree = "<group>"; };
		CDCE11DA247D64D600F30825 /* NotificationSettingsOffTableViewCell.swift */ = {isa = PBXFileReference; lastKnownFileType = sourcecode.swift; path = NotificationSettingsOffTableViewCell.swift; sourceTree = "<group>"; };
		CDD87C54247556DE007CE6CA /* MainSettingsCell.swift */ = {isa = PBXFileReference; lastKnownFileType = sourcecode.swift; path = MainSettingsCell.swift; sourceTree = "<group>"; };
		CDD87C5C247559E3007CE6CA /* SettingsLabelCell.swift */ = {isa = PBXFileReference; lastKnownFileType = sourcecode.swift; path = SettingsLabelCell.swift; sourceTree = "<group>"; };
		CDF27BD2246ADBA70044D32B /* ExposureSubmissionServiceTests.swift */ = {isa = PBXFileReference; lastKnownFileType = sourcecode.swift; path = ExposureSubmissionServiceTests.swift; sourceTree = "<group>"; };
		CDF27BD4246ADBF30044D32B /* HTTPClient+DaysAndHoursTests.swift */ = {isa = PBXFileReference; lastKnownFileType = sourcecode.swift; path = "HTTPClient+DaysAndHoursTests.swift"; sourceTree = "<group>"; };
		EB08F1702541CE3200D11FA9 /* risk_score_classification.pb.swift */ = {isa = PBXFileReference; fileEncoding = 4; lastKnownFileType = sourcecode.swift; name = risk_score_classification.pb.swift; path = ../../../gen/output/internal/risk_score_classification.pb.swift; sourceTree = "<group>"; };
		EB08F1712541CE3200D11FA9 /* attenuation_duration.pb.swift */ = {isa = PBXFileReference; fileEncoding = 4; lastKnownFileType = sourcecode.swift; name = attenuation_duration.pb.swift; path = ../../../gen/output/internal/attenuation_duration.pb.swift; sourceTree = "<group>"; };
		EB08F1722541CE3200D11FA9 /* risk_level.pb.swift */ = {isa = PBXFileReference; fileEncoding = 4; lastKnownFileType = sourcecode.swift; name = risk_level.pb.swift; path = ../../../gen/output/internal/risk_level.pb.swift; sourceTree = "<group>"; };
		EB08F1742541CE3200D11FA9 /* submission_payload.pb.swift */ = {isa = PBXFileReference; fileEncoding = 4; lastKnownFileType = sourcecode.swift; name = submission_payload.pb.swift; path = ../../../gen/output/internal/submission_payload.pb.swift; sourceTree = "<group>"; };
		EB08F1762541CE3200D11FA9 /* app_version_config.pb.swift */ = {isa = PBXFileReference; fileEncoding = 4; lastKnownFileType = sourcecode.swift; name = app_version_config.pb.swift; path = ../../../gen/output/internal/app_version_config.pb.swift; sourceTree = "<group>"; };
		EB08F1772541CE3200D11FA9 /* risk_score_parameters.pb.swift */ = {isa = PBXFileReference; fileEncoding = 4; lastKnownFileType = sourcecode.swift; name = risk_score_parameters.pb.swift; path = ../../../gen/output/internal/risk_score_parameters.pb.swift; sourceTree = "<group>"; };
		EB08F1832541CE5700D11FA9 /* temporary_exposure_key_export.pb.swift */ = {isa = PBXFileReference; fileEncoding = 4; lastKnownFileType = sourcecode.swift; name = temporary_exposure_key_export.pb.swift; path = ../../../gen/output/external/exposurenotification/temporary_exposure_key_export.pb.swift; sourceTree = "<group>"; };
		EB08F1842541CE5700D11FA9 /* temporary_exposure_key_signature_list.pb.swift */ = {isa = PBXFileReference; fileEncoding = 4; lastKnownFileType = sourcecode.swift; name = temporary_exposure_key_signature_list.pb.swift; path = ../../../gen/output/external/exposurenotification/temporary_exposure_key_signature_list.pb.swift; sourceTree = "<group>"; };
		EB08F1852541CE5700D11FA9 /* diagnosis_key_batch.pb.swift */ = {isa = PBXFileReference; fileEncoding = 4; lastKnownFileType = sourcecode.swift; name = diagnosis_key_batch.pb.swift; path = ../../../gen/output/external/exposurenotification/diagnosis_key_batch.pb.swift; sourceTree = "<group>"; };
		EB11B02924EE7CA500143A95 /* ENAUITestsSettings.swift */ = {isa = PBXFileReference; lastKnownFileType = sourcecode.swift; path = ENAUITestsSettings.swift; sourceTree = "<group>"; };
		EB17144525716EA80088D7A9 /* FileManager+KeyPackageStorage.swift */ = {isa = PBXFileReference; lastKnownFileType = sourcecode.swift; path = "FileManager+KeyPackageStorage.swift"; sourceTree = "<group>"; };
		EB1C221125B7140B00A5CA6E /* ENAUITests_08_UpdateOSUITests.swift */ = {isa = PBXFileReference; lastKnownFileType = sourcecode.swift; path = ENAUITests_08_UpdateOSUITests.swift; sourceTree = "<group>"; };
		EB23949F24E5492900E71225 /* BackgroundAppRefreshViewModel.swift */ = {isa = PBXFileReference; lastKnownFileType = sourcecode.swift; path = BackgroundAppRefreshViewModel.swift; sourceTree = "<group>"; };
		EB3BCA85250799E7003F27C7 /* DynamicTableViewBulletPointCell.swift */ = {isa = PBXFileReference; lastKnownFileType = sourcecode.swift; path = DynamicTableViewBulletPointCell.swift; sourceTree = "<group>"; };
		EB3BCA872507B6C1003F27C7 /* ExposureSubmissionSymptomsOnsetViewController.swift */ = {isa = PBXFileReference; lastKnownFileType = sourcecode.swift; path = ExposureSubmissionSymptomsOnsetViewController.swift; sourceTree = "<group>"; };
		EB3BCA8A2507B8F3003F27C7 /* ExposureSubmissionSymptomsViewControllerTests.swift */ = {isa = PBXFileReference; lastKnownFileType = sourcecode.swift; path = ExposureSubmissionSymptomsViewControllerTests.swift; sourceTree = "<group>"; };
		EB5FE1532599F5DB00797E4E /* ENActivityHandling.swift */ = {isa = PBXFileReference; fileEncoding = 4; lastKnownFileType = sourcecode.swift; path = ENActivityHandling.swift; sourceTree = "<group>"; };
		EB6B5D872539AE9400B0ED57 /* DMNotificationsViewController.swift */ = {isa = PBXFileReference; lastKnownFileType = sourcecode.swift; path = DMNotificationsViewController.swift; sourceTree = "<group>"; };
		EB6B5D8C2539B36100B0ED57 /* DMNotificationCell.swift */ = {isa = PBXFileReference; lastKnownFileType = sourcecode.swift; path = DMNotificationCell.swift; sourceTree = "<group>"; };
		EB7057D624E6BACA002235B4 /* InfoBoxView.xib */ = {isa = PBXFileReference; lastKnownFileType = file.xib; path = InfoBoxView.xib; sourceTree = "<group>"; };
		EB7D205324E6A3320089264C /* InfoBoxView.swift */ = {isa = PBXFileReference; lastKnownFileType = sourcecode.swift; path = InfoBoxView.swift; sourceTree = "<group>"; };
		EB7D205524E6A5930089264C /* InfoBoxViewModel.swift */ = {isa = PBXFileReference; lastKnownFileType = sourcecode.swift; path = InfoBoxViewModel.swift; sourceTree = "<group>"; };
		EB7F8E9424E434E000A3CCC4 /* BackgroundAppRefreshViewController.swift */ = {isa = PBXFileReference; lastKnownFileType = sourcecode.swift; path = BackgroundAppRefreshViewController.swift; sourceTree = "<group>"; };
		EB858D1F24E700D10048A0AA /* UIView+Screenshot.swift */ = {isa = PBXFileReference; lastKnownFileType = sourcecode.swift; path = "UIView+Screenshot.swift"; sourceTree = "<group>"; };
		EB87353F253704D100325C6C /* UNUserNotificationCenter+DeadManSwitch.swift */ = {isa = PBXFileReference; fileEncoding = 4; lastKnownFileType = sourcecode.swift; path = "UNUserNotificationCenter+DeadManSwitch.swift"; sourceTree = "<group>"; };
		EB912888257FBD1E00241D3E /* DiaryInfoViewModel.swift */ = {isa = PBXFileReference; fileEncoding = 4; lastKnownFileType = sourcecode.swift; path = DiaryInfoViewModel.swift; sourceTree = "<group>"; };
		EB912889257FBD1E00241D3E /* DiaryInfoViewController.swift */ = {isa = PBXFileReference; fileEncoding = 4; lastKnownFileType = sourcecode.swift; path = DiaryInfoViewController.swift; sourceTree = "<group>"; };
		EBA403CF2589260D00D1F039 /* ColorCompatibility.swift */ = {isa = PBXFileReference; fileEncoding = 4; lastKnownFileType = sourcecode.swift; path = ColorCompatibility.swift; sourceTree = "<group>"; };
		EBB92C71259E10ED00013B41 /* UpdateOSViewController.swift */ = {isa = PBXFileReference; lastKnownFileType = sourcecode.swift; path = UpdateOSViewController.swift; sourceTree = "<group>"; };
		EBB92C76259E110900013B41 /* UpdateOSViewModel.swift */ = {isa = PBXFileReference; lastKnownFileType = sourcecode.swift; path = UpdateOSViewModel.swift; sourceTree = "<group>"; };
		EBB92C7B259E111A00013B41 /* UpdateOSView.swift */ = {isa = PBXFileReference; lastKnownFileType = sourcecode.swift; path = UpdateOSView.swift; sourceTree = "<group>"; };
		EBBABC46256402A9005B7C07 /* default_app_config_18 */ = {isa = PBXFileReference; lastKnownFileType = file; path = default_app_config_18; sourceTree = "<group>"; };
		EBCD2411250790F400E5574C /* ExposureSubmissionSymptomsViewController.swift */ = {isa = PBXFileReference; lastKnownFileType = sourcecode.swift; path = ExposureSubmissionSymptomsViewController.swift; sourceTree = "<group>"; };
		EBD2D07E25A869B9006E4220 /* HomeTableViewModelTests.swift */ = {isa = PBXFileReference; lastKnownFileType = sourcecode.swift; path = HomeTableViewModelTests.swift; sourceTree = "<group>"; };
		EBD2D09F25A86C2A006E4220 /* MockRiskProvider.swift */ = {isa = PBXFileReference; lastKnownFileType = sourcecode.swift; path = MockRiskProvider.swift; sourceTree = "<group>"; };
		EBDE11B1255EC2C4008C0F51 /* DMDeviceTimeCheckViewController.swift */ = {isa = PBXFileReference; lastKnownFileType = sourcecode.swift; path = DMDeviceTimeCheckViewController.swift; sourceTree = "<group>"; };
		EBDE11BA255EC34C008C0F51 /* DMDeviceTimeCheckViewModel.swift */ = {isa = PBXFileReference; lastKnownFileType = sourcecode.swift; path = DMDeviceTimeCheckViewModel.swift; sourceTree = "<group>"; };
		EE22DB7F247FB409001B0A71 /* ENStateHandler.swift */ = {isa = PBXFileReference; fileEncoding = 4; lastKnownFileType = sourcecode.swift; path = ENStateHandler.swift; sourceTree = "<group>"; };
		EE22DB80247FB409001B0A71 /* ENSettingModel.swift */ = {isa = PBXFileReference; fileEncoding = 4; lastKnownFileType = sourcecode.swift; path = ENSettingModel.swift; sourceTree = "<group>"; };
		EE22DB84247FB43A001B0A71 /* TracingHistoryTableViewCell.swift */ = {isa = PBXFileReference; fileEncoding = 4; lastKnownFileType = sourcecode.swift; path = TracingHistoryTableViewCell.swift; sourceTree = "<group>"; };
		EE22DB85247FB43A001B0A71 /* ImageTableViewCell.swift */ = {isa = PBXFileReference; fileEncoding = 4; lastKnownFileType = sourcecode.swift; path = ImageTableViewCell.swift; sourceTree = "<group>"; };
		EE22DB86247FB43A001B0A71 /* ActionDetailTableViewCell.swift */ = {isa = PBXFileReference; fileEncoding = 4; lastKnownFileType = sourcecode.swift; path = ActionDetailTableViewCell.swift; sourceTree = "<group>"; };
		EE22DB87247FB43A001B0A71 /* DescriptionTableViewCell.swift */ = {isa = PBXFileReference; fileEncoding = 4; lastKnownFileType = sourcecode.swift; path = DescriptionTableViewCell.swift; sourceTree = "<group>"; };
		EE22DB88247FB43A001B0A71 /* ActionTableViewCell.swift */ = {isa = PBXFileReference; fileEncoding = 4; lastKnownFileType = sourcecode.swift; path = ActionTableViewCell.swift; sourceTree = "<group>"; };
		EE22DB8E247FB46C001B0A71 /* ENStateTests.swift */ = {isa = PBXFileReference; fileEncoding = 4; lastKnownFileType = sourcecode.swift; path = ENStateTests.swift; sourceTree = "<group>"; };
		EE22DB90247FB479001B0A71 /* MockStateHandlerObserverDelegate.swift */ = {isa = PBXFileReference; fileEncoding = 4; lastKnownFileType = sourcecode.swift; path = MockStateHandlerObserverDelegate.swift; sourceTree = "<group>"; };
		EE269509248FCB0300BAE234 /* de */ = {isa = PBXFileReference; lastKnownFileType = text.plist.strings; name = de; path = de.lproj/InfoPlist.strings; sourceTree = "<group>"; };
		EE26950B248FCB1600BAE234 /* en */ = {isa = PBXFileReference; lastKnownFileType = text.plist.strings; name = en; path = en.lproj/InfoPlist.strings; sourceTree = "<group>"; };
		EE278B2F245F2C8A008B06F9 /* InviteFriendsViewController.swift */ = {isa = PBXFileReference; lastKnownFileType = sourcecode.swift; path = InviteFriendsViewController.swift; sourceTree = "<group>"; };
		EE70C23B245B09E900AC9B2F /* de */ = {isa = PBXFileReference; lastKnownFileType = text.plist.strings; name = de; path = de.lproj/Localizable.strings; sourceTree = "<group>"; };
		EE70C23C245B09E900AC9B2F /* en */ = {isa = PBXFileReference; lastKnownFileType = text.plist.strings; name = en; path = en.lproj/Localizable.strings; sourceTree = "<group>"; };
		EE92A33F245D96DA006B97B0 /* de */ = {isa = PBXFileReference; lastKnownFileType = text.plist.stringsdict; name = de; path = de.lproj/Localizable.stringsdict; sourceTree = "<group>"; };
		EECF5E5524BDCC3C00332B8F /* pl */ = {isa = PBXFileReference; lastKnownFileType = text.html; name = pl; path = pl.lproj/usage.html; sourceTree = "<group>"; };
		EECF5E5624BDCC3C00332B8F /* pl */ = {isa = PBXFileReference; lastKnownFileType = text.html; name = pl; path = "pl.lproj/privacy-policy.html"; sourceTree = "<group>"; };
		EECF5E5724BDCC3C00332B8F /* pl */ = {isa = PBXFileReference; lastKnownFileType = text.plist.strings; name = pl; path = pl.lproj/Localizable.strings; sourceTree = "<group>"; };
		EECF5E5824BDCC3C00332B8F /* pl */ = {isa = PBXFileReference; lastKnownFileType = text.plist.stringsdict; name = pl; path = pl.lproj/Localizable.stringsdict; sourceTree = "<group>"; };
		EECF5E5924BDCC3C00332B8F /* pl */ = {isa = PBXFileReference; lastKnownFileType = text.plist.strings; name = pl; path = pl.lproj/InfoPlist.strings; sourceTree = "<group>"; };
		EECF5E5A24BDCC4D00332B8F /* ro */ = {isa = PBXFileReference; lastKnownFileType = text.html; name = ro; path = ro.lproj/usage.html; sourceTree = "<group>"; };
		EECF5E5B24BDCC4D00332B8F /* ro */ = {isa = PBXFileReference; lastKnownFileType = text.html; name = ro; path = "ro.lproj/privacy-policy.html"; sourceTree = "<group>"; };
		EECF5E5C24BDCC4D00332B8F /* ro */ = {isa = PBXFileReference; lastKnownFileType = text.plist.strings; name = ro; path = ro.lproj/Localizable.strings; sourceTree = "<group>"; };
		EECF5E5D24BDCC4D00332B8F /* ro */ = {isa = PBXFileReference; lastKnownFileType = text.plist.stringsdict; name = ro; path = ro.lproj/Localizable.stringsdict; sourceTree = "<group>"; };
		EECF5E5E24BDCC4D00332B8F /* ro */ = {isa = PBXFileReference; lastKnownFileType = text.plist.strings; name = ro; path = ro.lproj/InfoPlist.strings; sourceTree = "<group>"; };
		EECF5E5F24BDCC5900332B8F /* bg */ = {isa = PBXFileReference; lastKnownFileType = text.html; name = bg; path = bg.lproj/usage.html; sourceTree = "<group>"; };
		EECF5E6024BDCC5A00332B8F /* bg */ = {isa = PBXFileReference; lastKnownFileType = text.html; name = bg; path = "bg.lproj/privacy-policy.html"; sourceTree = "<group>"; };
		EECF5E6124BDCC5A00332B8F /* bg */ = {isa = PBXFileReference; lastKnownFileType = text.plist.strings; name = bg; path = bg.lproj/Localizable.strings; sourceTree = "<group>"; };
		EECF5E6224BDCC5A00332B8F /* bg */ = {isa = PBXFileReference; lastKnownFileType = text.plist.stringsdict; name = bg; path = bg.lproj/Localizable.stringsdict; sourceTree = "<group>"; };
		EECF5E6324BDCC5A00332B8F /* bg */ = {isa = PBXFileReference; lastKnownFileType = text.plist.strings; name = bg; path = bg.lproj/InfoPlist.strings; sourceTree = "<group>"; };
		EEDD6DF524A4885200BC30D0 /* tr */ = {isa = PBXFileReference; lastKnownFileType = text.html; name = tr; path = tr.lproj/usage.html; sourceTree = "<group>"; };
		EEDD6DF624A4885200BC30D0 /* tr */ = {isa = PBXFileReference; lastKnownFileType = text.html; name = tr; path = "tr.lproj/privacy-policy.html"; sourceTree = "<group>"; };
		EEDD6DF824A4889D00BC30D0 /* tr */ = {isa = PBXFileReference; lastKnownFileType = text.plist.strings; name = tr; path = tr.lproj/InfoPlist.strings; sourceTree = "<group>"; };
		EEDD6DF924A488A500BC30D0 /* tr */ = {isa = PBXFileReference; lastKnownFileType = text.plist.strings; name = tr; path = tr.lproj/Localizable.strings; sourceTree = "<group>"; };
		EEDD6DFA24A488AD00BC30D0 /* tr */ = {isa = PBXFileReference; lastKnownFileType = text.plist.stringsdict; name = tr; path = tr.lproj/Localizable.stringsdict; sourceTree = "<group>"; };
		EEF10679246EBF8B009DFB4E /* ResetViewController.swift */ = {isa = PBXFileReference; fileEncoding = 4; lastKnownFileType = sourcecode.swift; path = ResetViewController.swift; sourceTree = "<group>"; };
		F22C6E242492082B00712A6B /* DynamicTableViewSpaceCellTests.swift */ = {isa = PBXFileReference; lastKnownFileType = sourcecode.swift; path = DynamicTableViewSpaceCellTests.swift; sourceTree = "<group>"; };
		F247572A24838AC8003E1FC5 /* DynamicTableViewControllerRowsTests.swift */ = {isa = PBXFileReference; lastKnownFileType = sourcecode.swift; path = DynamicTableViewControllerRowsTests.swift; sourceTree = "<group>"; };
		F252472E2483955B00C5556B /* DynamicTableViewControllerFake.storyboard */ = {isa = PBXFileReference; lastKnownFileType = file.storyboard; path = DynamicTableViewControllerFake.storyboard; sourceTree = "<group>"; };
		F25247302484456800C5556B /* DynamicTableViewModelTests.swift */ = {isa = PBXFileReference; fileEncoding = 4; lastKnownFileType = sourcecode.swift; lineEnding = 0; path = DynamicTableViewModelTests.swift; sourceTree = "<group>"; };
		F2DC808D248989CE00EDC40A /* DynamicTableViewControllerRegisterCellsTests.swift */ = {isa = PBXFileReference; lastKnownFileType = sourcecode.swift; path = DynamicTableViewControllerRegisterCellsTests.swift; sourceTree = "<group>"; };
		F2DC808F24898A9400EDC40A /* DynamicTableViewControllerNumberOfRowsAndSectionsTests.swift */ = {isa = PBXFileReference; fileEncoding = 4; lastKnownFileType = sourcecode.swift; lineEnding = 0; path = DynamicTableViewControllerNumberOfRowsAndSectionsTests.swift; sourceTree = "<group>"; };
		F2DC809124898B1800EDC40A /* DynamicTableViewControllerHeaderTests.swift */ = {isa = PBXFileReference; lastKnownFileType = sourcecode.swift; path = DynamicTableViewControllerHeaderTests.swift; sourceTree = "<group>"; };
		F2DC809324898CE600EDC40A /* DynamicTableViewControllerFooterTests.swift */ = {isa = PBXFileReference; lastKnownFileType = sourcecode.swift; path = DynamicTableViewControllerFooterTests.swift; sourceTree = "<group>"; };
		FEDCE0116603B6E00FAEE632 /* ExposureDetectionExecutor.swift */ = {isa = PBXFileReference; fileEncoding = 4; lastKnownFileType = sourcecode.swift; path = ExposureDetectionExecutor.swift; sourceTree = "<group>"; };
		FEDCE1600374711EC77FF572 /* RequiresAppDependencies.swift */ = {isa = PBXFileReference; fileEncoding = 4; lastKnownFileType = sourcecode.swift; path = RequiresAppDependencies.swift; sourceTree = "<group>"; };
		FEDCE1B8926528ED74CDE1B2 /* ENStateHandler+State.swift */ = {isa = PBXFileReference; fileEncoding = 4; lastKnownFileType = sourcecode.swift; path = "ENStateHandler+State.swift"; sourceTree = "<group>"; };
		FEDCE4BE82DC5BFE90575663 /* ExposureDetectionViewModel.swift */ = {isa = PBXFileReference; fileEncoding = 4; lastKnownFileType = sourcecode.swift; path = ExposureDetectionViewModel.swift; sourceTree = "<group>"; };
/* End PBXFileReference section */

/* Begin PBXFrameworksBuildPhase section */
		85D759382457048F008175F0 /* Frameworks */ = {
			isa = PBXFrameworksBuildPhase;
			buildActionMask = 2147483647;
			files = (
				015E8C0824C997D200C0A4B3 /* CWASQLite.framework in Frameworks */,
				EB7AF62A2587E98C00D94CA8 /* OpenCombineFoundation in Frameworks */,
				EB7AF62E2587E98C00D94CA8 /* OpenCombineDispatch in Frameworks */,
				B1B5A76024924B3D0029D5D7 /* FMDB in Frameworks */,
				858F6F6E245A103C009FFD33 /* ExposureNotification.framework in Frameworks */,
				B1EDFD88248E741B00E7EAFF /* SwiftProtobuf in Frameworks */,
				EB7AF62C2587E98C00D94CA8 /* OpenCombine in Frameworks */,
				B1EDFD89248E741B00E7EAFF /* ZIPFoundation in Frameworks */,
			);
			runOnlyForDeploymentPostprocessing = 0;
		};
		85D7595124570491008175F0 /* Frameworks */ = {
			isa = PBXFrameworksBuildPhase;
			buildActionMask = 2147483647;
			files = (
			);
			runOnlyForDeploymentPostprocessing = 0;
		};
		85D7595C24570491008175F0 /* Frameworks */ = {
			isa = PBXFrameworksBuildPhase;
			buildActionMask = 2147483647;
			files = (
			);
			runOnlyForDeploymentPostprocessing = 0;
		};
		B1FF6B672497D0B40041CF02 /* Frameworks */ = {
			isa = PBXFrameworksBuildPhase;
			buildActionMask = 2147483647;
			files = (
			);
			runOnlyForDeploymentPostprocessing = 0;
		};
/* End PBXFrameworksBuildPhase section */

/* Begin PBXGroup section */
		0105D88B25B87300007E288B /* HomeStatisticsCardView */ = {
			isa = PBXGroup;
			children = (
				016E260225AF20300077C64C /* HomeStatisticsCardView.swift */,
				016E260725AF20540077C64C /* HomeStatisticsCardView.xib */,
				016E264B25B0327B0077C64C /* HomeStatisticsCardViewModel.swift */,
			);
			path = HomeStatisticsCardView;
			sourceTree = "<group>";
		};
		0105D88F25B8731D007E288B /* Extensions */ = {
			isa = PBXGroup;
			children = (
				0105D8A925B87920007E288B /* SAP_Internal_Stats_KeyFigure+Formatting.swift */,
				0130F68025B186DB00B6BDA3 /* SAP_Internal_Stats_Statistics+SupportedIDs.swift */,
			);
			path = Extensions;
			sourceTree = "<group>";
		};
		010B3D8425ADE5EC00EB44AB /* __tests__ */ = {
			isa = PBXGroup;
			children = (
				010B3D8525ADE5FD00EB44AB /* HomeRiskCellModelTests.swift */,
				50C5203F25ADACBB008DF2F4 /* HomeShownPositiveTestResultCellModelTest.swift */,
			);
			path = __tests__;
			sourceTree = "<group>";
		};
		0123D5962501381900A91838 /* __test__ */ = {
			isa = PBXGroup;
			children = (
				0123D5972501383100A91838 /* ExposureSubmissionErrorTests.swift */,
			);
			path = __test__;
			sourceTree = "<group>";
		};
		014086B52588F8EB00E9E5B2 /* __test__ */ = {
			isa = PBXGroup;
			children = (
				014086C42589040200E9E5B2 /* DiaryEditEntriesCellModelTest.swift */,
				014086B72588F95000E9E5B2 /* DiaryEditEntriesViewModelTest.swift */,
			);
			path = __test__;
			sourceTree = "<group>";
		};
		016E25E825AF138B0077C64C /* Statistics */ = {
			isa = PBXGroup;
			children = (
				01EBC9A425B5FFF40003496F /* __tests__ */,
				016E25F125AF13EA0077C64C /* HomeStatisticsTableViewCell.swift */,
				016E25F225AF13EA0077C64C /* HomeStatisticsTableViewCell.xib */,
				0130F67125B1851000B6BDA3 /* HomeStatisticsCellModel.swift */,
				0130F66625B1813000B6BDA3 /* HomeStatisticsCard.swift */,
				0105D88B25B87300007E288B /* HomeStatisticsCardView */,
				0105D88F25B8731D007E288B /* Extensions */,
			);
			path = Statistics;
			sourceTree = "<group>";
		};
		016E260C25AF43440077C64C /* StatisticsInfo */ = {
			isa = PBXGroup;
			children = (
				016E261325AF43450077C64C /* StatisticsInfoViewController.swift */,
			);
			path = StatisticsInfo;
			sourceTree = "<group>";
		};
		01734B51255D6BEE00E60A8B /* v2 */ = {
			isa = PBXGroup;
			children = (
				3544182825AF7B5200B11056 /* app_features.pb.swift */,
				01734B59255D6C4500E60A8B /* app_config_ios.pb.swift */,
				01734B5A255D6C4500E60A8B /* exposure_detection_parameters.pb.swift */,
				8F0A4BAC25C2F6F70085DF13 /* ppdd_edus_parameters.pb.swift */,
				8F0A4BAB25C2F6F70085DF13 /* ppdd_ppac_parameters.pb.swift */,
				01734B56255D6C4500E60A8B /* key_download_parameters.pb.swift */,
				01734B58255D6C4500E60A8B /* risk_calculation_parameters.pb.swift */,
				01734B57255D6C4500E60A8B /* semantic_version.pb.swift */,
			);
			name = v2;
			sourceTree = "<group>";
		};
		017AD19925A5C74400FA2B3F /* Extensions */ = {
			isa = PBXGroup;
			children = (
				017AD17E25A5A30500FA2B3F /* DynamicHeader+ExposureDetection.swift */,
				017AD18625A5C70700FA2B3F /* DynamicCell+ExposureDetection.swift */,
				017AD18B25A5C70900FA2B3F /* ActiveTracing+ExposureDetection.swift */,
			);
			path = Extensions;
			sourceTree = "<group>";
		};
		0190982A257E5A9D0065D050 /* ContactDiary */ = {
			isa = PBXGroup;
			children = (
				BAEC99BE258B6FFA00B98ECA /* __tests__ */,
				0190982B257E5AF70065D050 /* DiaryCoordinator.swift */,
				0190982C257E5B340065D050 /* Info */,
				0190982D257E5B4F0065D050 /* Overview */,
				0190982E257E5B5E0065D050 /* Day */,
				0190982F257E5B7F0065D050 /* AddAndEditEntry */,
				01909830257E5CCF0065D050 /* EditEntries */,
				019C9F2225894D2A00B26392 /* Model */,
				ABAE0A12257F77A20030ED47 /* Store */,
			);
			path = ContactDiary;
			sourceTree = "<group>";
		};
		0190982C257E5B340065D050 /* Info */ = {
			isa = PBXGroup;
			children = (
				BA288AEF25825D5B0071009A /* __test__ */,
				EB912889257FBD1E00241D3E /* DiaryInfoViewController.swift */,
				EB912888257FBD1E00241D3E /* DiaryInfoViewModel.swift */,
			);
			path = Info;
			sourceTree = "<group>";
		};
		0190982D257E5B4F0065D050 /* Overview */ = {
			isa = PBXGroup;
			children = (
				019C9F5A2589537300B26392 /* __test__ */,
				01F2A560257FC79F00DA96A6 /* Cells */,
				01909845257E61350065D050 /* DiaryOverviewTableViewController.swift */,
				019C9F1D25894CDD00B26392 /* DiaryOverviewViewModel.swift */,
			);
			path = Overview;
			sourceTree = "<group>";
		};
		0190982E257E5B5E0065D050 /* Day */ = {
			isa = PBXGroup;
			children = (
				01B72BA4258360BC00A3E3BC /* __test__ */,
				01909862257E63810065D050 /* DiaryDayViewController.swift */,
				01F2A5D4258208C500DA96A6 /* DiaryDayViewController.xib */,
				01F2A5DC25820EE700DA96A6 /* DiaryDayViewModel.swift */,
				01F2A5B62581177100DA96A6 /* Cells */,
				01B72B6325821C9B00A3E3BC /* Views */,
			);
			path = Day;
			sourceTree = "<group>";
		};
		0190982F257E5B7F0065D050 /* AddAndEditEntry */ = {
			isa = PBXGroup;
			children = (
				BA11D5B82588D576005DCD6B /* __test__ */,
				0190984C257E62C70065D050 /* DiaryAddAndEditEntryViewController.swift */,
				01909851257E62CB0065D050 /* DiaryAddAndEditEntryViewModel.swift */,
				BAC42DC32583AF9D001A94C0 /* DiaryEntryTextField.swift */,
			);
			path = AddAndEditEntry;
			sourceTree = "<group>";
		};
		01909830257E5CCF0065D050 /* EditEntries */ = {
			isa = PBXGroup;
			children = (
				014086B52588F8EB00E9E5B2 /* __test__ */,
				01909834257E606C0065D050 /* DiaryEditEntriesViewController.swift */,
				01B72BDC2583AB1400A3E3BC /* DiaryEditEntriesViewController.xib */,
				0190983C257E60760065D050 /* DiaryEditEntriesViewModel.swift */,
				01B72BEC2583B51B00A3E3BC /* Cells */,
			);
			path = EditEntries;
			sourceTree = "<group>";
		};
		019C9F2225894D2A00B26392 /* Model */ = {
			isa = PBXGroup;
			children = (
				019C9F592589536000B26392 /* __test__ */,
				019C9F33258951BB00B26392 /* DiaryDay.swift */,
				019C9F3A258951BE00B26392 /* DiaryEntry.swift */,
				019C9F38258951BC00B26392 /* DiaryEntryType.swift */,
				01909881257E675D0065D050 /* DiaryContactPerson.swift */,
				019C9F2C258951B700B26392 /* ContactPersonEncounter.swift */,
				019C9F3F258951C000B26392 /* DiaryLocation.swift */,
				019C9F31258951B900B26392 /* LocationVisit.swift */,
				BAB953D525B86015007B80C7 /* HistoryExposure.swift */,
				2E67C3D425BAFFC8008C6C90 /* DiaryExportItem.swift */,
			);
			path = Model;
			sourceTree = "<group>";
		};
		019C9F592589536000B26392 /* __test__ */ = {
			isa = PBXGroup;
			children = (
				01B605C8258A32930093DB8E /* DiaryDayTest.swift */,
				01B605CD258A38330093DB8E /* DiaryEntryTest.swift */,
				01B605E6258A4A980093DB8E /* DiaryContactPersonTest.swift */,
				01B605D8258A49E70093DB8E /* DiaryLocationTest.swift */,
			);
			path = __test__;
			sourceTree = "<group>";
		};
		019C9F5A2589537300B26392 /* __test__ */ = {
			isa = PBXGroup;
			children = (
				01B605C3258A181C0093DB8E /* DiaryOverviewViewModelTest.swift */,
			);
			path = __test__;
			sourceTree = "<group>";
		};
		01A1B440252DE53800841B63 /* QRScanner */ = {
			isa = PBXGroup;
			children = (
				BA92A45D255163460063B46F /* ExposureSubmissionQRScannerViewModelGuidTests.swift */,
				01A1B441252DE54600841B63 /* ExposureSubmissionQRScannerViewModelTests.swift */,
			);
			path = QRScanner;
			sourceTree = "<group>";
		};
		01A4DC5525922EB0007D5794 /* Risk */ = {
			isa = PBXGroup;
			children = (
				010B3D8425ADE5EC00EB44AB /* __tests__ */,
				01A4DC5D25922EB2007D5794 /* HomeRiskTableViewCell.swift */,
				01A4DC5925922EB1007D5794 /* HomeRiskTableViewCell.xib */,
				01A4DD4225935D1F007D5794 /* HomeRiskCellModel.swift */,
				01A4DC5725922EB1007D5794 /* HomeShownPositiveTestResultTableViewCell.swift */,
				01A4DC5625922EB0007D5794 /* HomeShownPositiveTestResultTableViewCell.xib */,
				017AD113259DCD3400FA2B3F /* HomeShownPositiveTestResultCellModel.swift */,
			);
			path = Risk;
			sourceTree = "<group>";
		};
		01A4DC6025922EB2007D5794 /* Views */ = {
			isa = PBXGroup;
			children = (
				01EA17712590F03000E98E02 /* HomeCardView.swift */,
				01A4DC6525922EB3007D5794 /* HomeItemView.swift */,
				01A4DC6625922EB3007D5794 /* HomeImageItemView.swift */,
				01A4DC6325922EB3007D5794 /* HomeImageItemView.xib */,
				01A4DCFD25926A66007D5794 /* HomeImageItemViewModel.swift */,
				01A4DC6725922EB3007D5794 /* HomeLoadingItemView.swift */,
				01A4DC6825922EB4007D5794 /* HomeLoadingItemView.xib */,
				01A4DD0C25926A72007D5794 /* HomeLoadingItemViewModel.swift */,
				01A4DC6125922EB2007D5794 /* HomeTextItemView.swift */,
				01A4DC6225922EB3007D5794 /* HomeTextItemView.xib */,
				01A4DD0225926A6A007D5794 /* HomeTextItemViewModel.swift */,
				01A4DC6925922EB4007D5794 /* HomeListItemView.swift */,
				01A4DC6425922EB3007D5794 /* HomeListItemView.xib */,
				01A4DD0725926A6E007D5794 /* HomeListItemViewModel.swift */,
			);
			path = Views;
			sourceTree = "<group>";
		};
		01A4DC8025922EC3007D5794 /* TestResult */ = {
			isa = PBXGroup;
			children = (
				8FF3525C25ADACEC008A07BD /* __tests__ */,
				01A4DC7925922EBD007D5794 /* HomeTestResultTableViewCell.swift */,
				01A4DC7825922EBD007D5794 /* HomeTestResultTableViewCell.xib */,
				01A4DC8C25922F05007D5794 /* HomeTestResultCellModel.swift */,
			);
			path = TestResult;
			sourceTree = "<group>";
		};
		01A4DCA125924FFE007D5794 /* ThankYou */ = {
			isa = PBXGroup;
			children = (
				BAFBF35525ADD719003F5DC2 /* __tests__ */,
				01A4DC5B25922EB1007D5794 /* HomeThankYouTableViewCell.swift */,
				01A4DC5A25922EB1007D5794 /* HomeThankYouTableViewCell.xib */,
				01A4DCB5259264F9007D5794 /* HomeThankYouCellModel.swift */,
			);
			path = ThankYou;
			sourceTree = "<group>";
		};
		01B7232524F8128B0064C0EB /* OptionGroup */ = {
			isa = PBXGroup;
			children = (
				01C2D43F2501243400FB23BF /* __tests__ */,
				01B7232624F812BC0064C0EB /* OptionGroupView.swift */,
				01B7232E24FE4F080064C0EB /* OptionGroupViewModel.swift */,
				01B7232824F812DF0064C0EB /* OptionView.swift */,
				01B7232A24F815B00064C0EB /* MultipleChoiceOptionView.swift */,
				01B7232C24F8E0260064C0EB /* MultipleChoiceChoiceView.swift */,
				01D69492250272E500B45BEA /* DatePickerOption */,
			);
			path = OptionGroup;
			sourceTree = "<group>";
		};
		01B72B6325821C9B00A3E3BC /* Views */ = {
			isa = PBXGroup;
			children = (
				01B72B6425821CD200A3E3BC /* DiaryDayEmptyView.swift */,
				01B72B6C25821D2800A3E3BC /* DiaryDayEmptyViewModel.swift */,
			);
			path = Views;
			sourceTree = "<group>";
		};
		01B72BA4258360BC00A3E3BC /* __test__ */ = {
			isa = PBXGroup;
			children = (
				01B72BBF2583875600A3E3BC /* DiaryDayViewModelTest.swift */,
				0120ECF22587607600F78944 /* DiaryDayEntryCellModelTest.swift */,
				0120ECFD2587631100F78944 /* DiaryDayAddCellModelTest.swift */,
				01B72BA5258360CD00A3E3BC /* DiaryDayEmptyViewModelTest.swift */,
			);
			path = __test__;
			sourceTree = "<group>";
		};
		01B72BEC2583B51B00A3E3BC /* Cells */ = {
			isa = PBXGroup;
			children = (
				01B72BEE2583B51C00A3E3BC /* DiaryEditEntriesTableViewCell.swift */,
				01B72BF02583B51C00A3E3BC /* DiaryEditEntriesTableViewCell.xib */,
				014086BC2589033A00E9E5B2 /* DiaryEditEntriesCellModel.swift */,
			);
			path = Cells;
			sourceTree = "<group>";
		};
		01C2D43F2501243400FB23BF /* __tests__ */ = {
			isa = PBXGroup;
			children = (
				01C2D440250124E600FB23BF /* OptionGroupViewModelTests.swift */,
			);
			path = __tests__;
			sourceTree = "<group>";
		};
		01C6AC2D252B23FC0052814D /* QRScanner */ = {
			isa = PBXGroup;
			children = (
				71FE1C74247AC2B500851FEB /* ExposureSubmissionQRScannerViewController.swift */,
				01C6AC20252B21DF0052814D /* ExposureSubmissionQRScannerViewController.xib */,
				01C6AC0D252B1E980052814D /* ExposureSubmissionQRScannerViewModel.swift */,
				01C6AC25252B23D70052814D /* ExposureSubmissionQRScannerFocusView.swift */,
				01C6AC31252B29C00052814D /* QRScannerError.swift */,
				01A1B449252DFD7700841B63 /* MetadataObject.swift */,
			);
			path = QRScanner;
			sourceTree = "<group>";
		};
		01D02683258B9C1300B6389A /* Cells */ = {
			isa = PBXGroup;
			children = (
				713EA26224798F8500AB7EE8 /* ExposureDetectionHeaderCell.swift */,
				01D02687258B9CB200B6389A /* ExposureDetectionHeaderCell.xib */,
				713EA25E24798A9100AB7EE8 /* ExposureDetectionRiskCell.swift */,
				01D0268C258B9CF800B6389A /* ExposureDetectionRiskCell.xib */,
				7154EB49247D21E200A467FF /* ExposureDetectionLongGuideCell.swift */,
				01D02691258BA0AD00B6389A /* ExposureDetectionLongGuideCell.xib */,
				7154EB4B247E862100A467FF /* ExposureDetectionLoadingCell.swift */,
				01D02696258BA0E000B6389A /* ExposureDetectionLoadingCell.xib */,
				713EA26024798AD100AB7EE8 /* ExposureDetectionHotlineCell.swift */,
				01D026A4258BA20E00B6389A /* ExposureDetectionHotlineCell.xib */,
				01D026A9258BA2F600B6389A /* ExposureDetectionRiskRefreshCell.xib */,
				01D026AA258BA2F900B6389A /* ExposureDetectionRiskTextCell.xib */,
				01D026AB258BA2FA00B6389A /* ExposureDetectionGuideCell.xib */,
				01D026AC258BA2FD00B6389A /* ExposureDetectionLinkCell.xib */,
			);
			path = Cells;
			sourceTree = "<group>";
		};
		01D026CF258BB65B00B6389A /* Cells */ = {
			isa = PBXGroup;
			children = (
				EE22DB84247FB43A001B0A71 /* TracingHistoryTableViewCell.swift */,
				01D026DC258BB6CC00B6389A /* TracingHistoryTableViewCell.xib */,
				EE22DB85247FB43A001B0A71 /* ImageTableViewCell.swift */,
				01D026E3258BB6D800B6389A /* ImageTableViewCell.xib */,
				EE22DB86247FB43A001B0A71 /* ActionDetailTableViewCell.swift */,
				01D026E7258BB6DB00B6389A /* ActionDetailTableViewCell.xib */,
				EE22DB87247FB43A001B0A71 /* DescriptionTableViewCell.swift */,
				01D026E8258BB6DD00B6389A /* DescriptionTableViewCell.xib */,
				EE22DB88247FB43A001B0A71 /* ActionTableViewCell.swift */,
				01D026E9258BB6DF00B6389A /* ActionTableViewCell.xib */,
				941ADDAF2518C2B200E421D9 /* EuTracingTableViewCell.swift */,
				01D026ED258BB70100B6389A /* EuTracingTableViewCell.xib */,
			);
			path = Cells;
			sourceTree = "<group>";
		};
		01D02722258BD22600B6389A /* Settings */ = {
			isa = PBXGroup;
			children = (
				51D420C324583E3300AD70CA /* SettingsViewController.swift */,
				CD8638522477EBD400A5A07C /* SettingsViewModel.swift */,
				CDD87C6024766163007CE6CA /* Cells */,
			);
			path = Settings;
			sourceTree = "<group>";
		};
		01D02726258BD24400B6389A /* NotificationSettings */ = {
			isa = PBXGroup;
			children = (
				CD2EC328247D82EE00C6B3F9 /* NotificationSettingsViewController.swift */,
				01D0274B258BD42800B6389A /* NotificationSettingsViewController.xib */,
				CDCE11D5247D644100F30825 /* NotificationSettingsViewModel.swift */,
				CDCE11D7247D645800F30825 /* Cells */,
			);
			path = NotificationSettings;
			sourceTree = "<group>";
		};
		01D02744258BD40C00B6389A /* Reset */ = {
			isa = PBXGroup;
			children = (
				EEF10679246EBF8B009DFB4E /* ResetViewController.swift */,
				01D0274C258BD42B00B6389A /* ResetViewController.xib */,
			);
			path = Reset;
			sourceTree = "<group>";
		};
		01D16C5C24ED6981007DB387 /* __tests__ */ = {
			isa = PBXGroup;
			children = (
				01D16C5D24ED69CA007DB387 /* BackgroundAppRefreshViewModelTests.swift */,
				01D16C5F24ED6D9A007DB387 /* MockBackgroundRefreshStatusProvider.swift */,
				01D16C6124ED6DB3007DB387 /* MockLowPowerModeStatusProvider.swift */,
			);
			path = __tests__;
			sourceTree = "<group>";
		};
		01D69492250272E500B45BEA /* DatePickerOption */ = {
			isa = PBXGroup;
			children = (
				01D694932502730700B45BEA /* __tests__ */,
				01C7665D25024A09002C9A5C /* DatePickerOptionView.swift */,
				01D6948A25026EC000B45BEA /* DatePickerOptionViewModel.swift */,
				01D6948C2502717F00B45BEA /* DatePickerDayView.swift */,
				01D69490250272CE00B45BEA /* DatePickerDayViewModel.swift */,
				01D6948E2502729000B45BEA /* DatePickerDay.swift */,
			);
			path = DatePickerOption;
			sourceTree = "<group>";
		};
		01D694932502730700B45BEA /* __tests__ */ = {
			isa = PBXGroup;
			children = (
				01A97DD02506767E00C07C37 /* DatePickerOptionViewModelTests.swift */,
				01A97DD22506769F00C07C37 /* DatePickerDayViewModelTests.swift */,
			);
			path = __tests__;
			sourceTree = "<group>";
		};
		01EA17602590E9B900E98E02 /* Home */ = {
			isa = PBXGroup;
			children = (
				EBD2D07C25A86144006E4220 /* __tests__ */,
				01EA17612590EAAF00E98E02 /* HomeTableViewController.swift */,
				01EA17692590EF4E00E98E02 /* HomeTableViewModel.swift */,
				01EA17FD259217B100E98E02 /* HomeState.swift */,
				01EA176E2590F02F00E98E02 /* Cells */,
				01A4DC6025922EB2007D5794 /* Views */,
			);
			path = Home;
			sourceTree = "<group>";
		};
		01EA176E2590F02F00E98E02 /* Cells */ = {
			isa = PBXGroup;
			children = (
				01EA17BF2591346300E98E02 /* ExposureLogging */,
				01A4DC5525922EB0007D5794 /* Risk */,
				01A4DC8025922EC3007D5794 /* TestResult */,
				01A4DCA125924FFE007D5794 /* ThankYou */,
				016E25E825AF138B0077C64C /* Statistics */,
				01EA17C02591347800E98E02 /* Diary */,
				01EA17C42591348100E98E02 /* Info */,
			);
			path = Cells;
			sourceTree = "<group>";
		};
		01EA17BF2591346300E98E02 /* ExposureLogging */ = {
			isa = PBXGroup;
			children = (
				8F3D71A825A8634700D52CCD /* __tests__ */,
				01EA17722590F03000E98E02 /* HomeExposureLoggingTableViewCell.swift */,
				01EA17752590F03100E98E02 /* HomeExposureLoggingTableViewCell.xib */,
				01EA17C82591353200E98E02 /* HomeExposureLoggingCellModel.swift */,
			);
			path = ExposureLogging;
			sourceTree = "<group>";
		};
		01EA17C02591347800E98E02 /* Diary */ = {
			isa = PBXGroup;
			children = (
				BAFBF35E25ADDE42003F5DC2 /* __tests__ */,
				01EA17792590F03200E98E02 /* HomeDiaryTableViewCell.swift */,
				01EA17782590F03100E98E02 /* HomeDiaryTableViewCell.xib */,
				01EA17D02591366200E98E02 /* HomeDiaryCellModel.swift */,
			);
			path = Diary;
			sourceTree = "<group>";
		};
		01EA17C42591348100E98E02 /* Info */ = {
			isa = PBXGroup;
			children = (
				BAFBF36725ADE0AA003F5DC2 /* __tests__ */,
				01EA17762590F03100E98E02 /* HomeInfoTableViewCell.swift */,
				01EA17732590F03000E98E02 /* HomeInfoTableViewCell.xib */,
				01EA17E42591399200E98E02 /* HomeInfoCellModel.swift */,
				01A4DD3725935AC1007D5794 /* CellPositionInSection.swift */,
			);
			path = Info;
			sourceTree = "<group>";
		};
		01EBC9A425B5FFF40003496F /* __tests__ */ = {
			isa = PBXGroup;
			children = (
				01EBC9C225B70C310003496F /* SAP_Internal_Stats_Statistics+SupportedIDsTests.swift */,
				0185DDDD25B77786001FBEA7 /* HomeStatisticsCellModelTests.swift */,
				01EBC9A525B6002C0003496F /* HomeStatisticsCardViewModelTests.swift */,
			);
			path = __tests__;
			sourceTree = "<group>";
		};
		01F2A560257FC79F00DA96A6 /* Cells */ = {
			isa = PBXGroup;
			children = (
				BA9BCF7525B09B3A00DD7974 /* __tests__ */,
				01F2A57F25803AA500DA96A6 /* DiaryOverviewDescriptionTableViewCell.swift */,
				01F2A58025803AA500DA96A6 /* DiaryOverviewDescriptionTableViewCell.xib */,
				BA9BCF6125B0875100DD7974 /* DiaryOverviewDayCellModel.swift */,
				01F2A561257FC7D200DA96A6 /* DiaryOverviewDayTableViewCell.swift */,
				01F2A562257FC7D200DA96A6 /* DiaryOverviewDayTableViewCell.xib */,
			);
			path = Cells;
			sourceTree = "<group>";
		};
		01F2A5B62581177100DA96A6 /* Cells */ = {
			isa = PBXGroup;
			children = (
				01F2A5B72581181A00DA96A6 /* DiaryDayAddTableViewCell.swift */,
				01F2A5B82581181A00DA96A6 /* DiaryDayAddTableViewCell.xib */,
				01B72C0A25875BC300A3E3BC /* DiaryDayAddCellModel.swift */,
				01F2A5C12581183800DA96A6 /* DiaryDayEntryTableViewCell.swift */,
				01F2A5C22581183800DA96A6 /* DiaryDayEntryTableViewCell.xib */,
				0120ECDC25875D8B00F78944 /* DiaryDayEntryCellModel.swift */,
			);
			path = Cells;
			sourceTree = "<group>";
		};
		13091950247972CF0066E329 /* PrivacyProtectionViewController */ = {
			isa = PBXGroup;
			children = (
				1309194E247972C40066E329 /* PrivacyProtectionViewController.swift */,
			);
			path = PrivacyProtectionViewController;
			sourceTree = "<group>";
		};
		130CB19A246D92F800ADE602 /* Onboarding */ = {
			isa = PBXGroup;
			children = (
				130CB19B246D92F800ADE602 /* ENAUITestsOnboarding.swift */,
			);
			path = Onboarding;
			sourceTree = "<group>";
		};
		134F0DB8247578FF00D88934 /* Home */ = {
			isa = PBXGroup;
			children = (
				134F0DB9247578FF00D88934 /* ENAUITestsHome.swift */,
				509C69FD25B5D920000F2A4C /* ENAUITests-Statistics.swift */,
			);
			path = Home;
			sourceTree = "<group>";
		};
		138910C3247A907500D739F6 /* Task Scheduling */ = {
			isa = PBXGroup;
			children = (
				138910C4247A909000D739F6 /* ENATaskScheduler.swift */,
			);
			path = "Task Scheduling";
			sourceTree = "<group>";
		};
		13E5046A248E3CE60086641C /* AppInformation */ = {
			isa = PBXGroup;
			children = (
				13E50468248E3CD20086641C /* ENAUITestsAppInformation.swift */,
			);
			path = AppInformation;
			sourceTree = "<group>";
		};
		2F3D95352518BCBA002B2C81 /* EUSettings */ = {
			isa = PBXGroup;
			children = (
				2FD473BD251E0E7F000DCA40 /* __tests__ */,
				2F3D95362518BCD1002B2C81 /* EUSettingsViewController.swift */,
				2F3D953B2518BCE9002B2C81 /* EUSettingsViewModel.swift */,
			);
			path = EUSettings;
			sourceTree = "<group>";
		};
		2FA9E39124D2F2620030561C /* Exposure Submission */ = {
			isa = PBXGroup;
			children = (
				0123D5962501381900A91838 /* __test__ */,
				CD99A3A8245C272400BF12AF /* ExposureSubmissionService.swift */,
				A3EE6E59249BB7AF00C64B61 /* ExposureSubmissionServiceFactory.swift */,
				2FA9E39224D2F2920030561C /* ExposureSubmission+TestResult.swift */,
				2FA9E39424D2F2B00030561C /* ExposureSubmission+DeviceRegistrationKey.swift */,
				2FA9E39624D2F3C60030561C /* ExposureSubmissionError.swift */,
				2FA9E39824D2F4350030561C /* ExposureSubmission+ErrorParsing.swift */,
				2FA9E39A24D2F4A10030561C /* ExposureSubmissionService+Protocol.swift */,
			);
			path = "Exposure Submission";
			sourceTree = "<group>";
		};
		2FC951FA24DC2366008D39F4 /* Cells */ = {
			isa = PBXGroup;
			children = (
				2FC951FD24DC23B9008D39F4 /* DMConfigurationCell.swift */,
			);
			path = Cells;
			sourceTree = "<group>";
		};
		2FD473BD251E0E7F000DCA40 /* __tests__ */ = {
			isa = PBXGroup;
			children = (
				2FD473BE251E0ECE000DCA40 /* EUSettingsViewControllerTests.swift */,
			);
			path = __tests__;
			sourceTree = "<group>";
		};
		35075C002526367700DE92F7 /* TestPlans */ = {
			isa = PBXGroup;
			children = (
				35075C092526378D00DE92F7 /* AllTests.xctestplan */,
				35075C0E252637C300DE92F7 /* SmokeTests.xctestplan */,
				3523CA31252DC617002E6DEC /* Screenshots.xctestplan */,
			);
			name = TestPlans;
			sourceTree = "<group>";
		};
		35AA4AF2259B40DF00D32306 /* __tests__ */ = {
			isa = PBXGroup;
			children = (
				35AA4AF3259B40FC00D32306 /* CryptoFallbackTests.swift */,
				35358DD325A23169004FD0CB /* HTTPClientCertificatePinningTests.swift */,
			);
			path = __tests__;
			sourceTree = "<group>";
		};
		35B2FAAE25B9D362009ABC8E /* AppDelegate & Globals */ = {
			isa = PBXGroup;
			children = (
				35B2FAA925B9CE8F009ABC8E /* main.swift */,
				353412CB2525EE4A0086D15C /* Globals.swift */,
				85D7593E2457048F008175F0 /* AppDelegate.swift */,
				A3552CC324DD6E16008C91BE /* PlausibleDeniabilityService.swift */,
				35B2FAB925B9D3F3009ABC8E /* ENATaskExecutionDelegate.swift */,
				3518DD6425BA2D060090A26B /* NotificationManager.swift */,
			);
			path = "AppDelegate & Globals";
			sourceTree = "<group>";
		};
		35E1219D25B19D8C0098D754 /* sample_stats */ = {
			isa = PBXGroup;
			children = (
				35E1219E25B19D8C0098D754 /* sample_stats.bin */,
				35E1219F25B19D8C0098D754 /* sample_stats.sha256 */,
			);
			path = sample_stats;
			sourceTree = "<group>";
		};
		35E121D625B273280098D754 /* stats */ = {
			isa = PBXGroup;
			children = (
				35E121D725B273280098D754 /* card_header.pb.swift */,
				35E121D825B273280098D754 /* statistics.pb.swift */,
				35E121D925B273280098D754 /* key_figure_card.pb.swift */,
			);
			name = stats;
			path = ../../../gen/output/internal/stats;
			sourceTree = "<group>";
		};
		35EA6158258BC88A0062B50A /* iOS 12 Fallback */ = {
			isa = PBXGroup;
			children = (
				35EA6159258BC8E30062B50A /* CryptoKitFallbacks.swift */,
			);
			path = "iOS 12 Fallback";
			sourceTree = "<group>";
		};
		35EA68402554BEB200335F73 /* V2 */ = {
			isa = PBXGroup;
			children = (
				35EA684925553B5C00335F73 /* DownloadedPackagesStoreV2.swift */,
				35EA684125553AE300335F73 /* DownloadedPackagesSQLLiteStoreV2.swift */,
			);
			path = V2;
			sourceTree = "<group>";
		};
		504C9CC725C44BE60005875B /* OTP */ = {
			isa = PBXGroup;
			children = (
				505F509C25C8A0FD004920EB /* __tests__ */,
				505F508125C897A6004920EB /* Model */,
				504C9CC825C44C180005875B /* OTPService.swift */,
			);
			path = OTP;
			sourceTree = "<group>";
		};
		505F506825C833A9004920EB /* ppdd */ = {
			isa = PBXGroup;
			children = (
				505F506925C833A9004920EB /* edus_otp_request_ios.pb.swift */,
				505F506A25C833A9004920EB /* edus_otp.pb.swift */,
				505F506D25C833A9004920EB /* ppac_ios.pb.swift */,
			);
			name = ppdd;
			path = ../../../gen/output/internal/ppdd;
			sourceTree = "<group>";
		};
		505F508125C897A6004920EB /* Model */ = {
			isa = PBXGroup;
			children = (
				505F508225C897B3004920EB /* OTPError.swift */,
				5021532825C988D80006842D /* OTPResponse.swift */,
				50B5057C25CAEF5C00EEA380 /* OTPToken.swift */,
			);
			path = Model;
			sourceTree = "<group>";
		};
		505F509C25C8A0FD004920EB /* __tests__ */ = {
			isa = PBXGroup;
			children = (
				50352C8A25C94961007193D2 /* OTPServiceTests.swift */,
			);
			path = __tests__;
			sourceTree = "<group>";
		};
		50B5058725CAF3C500EEA380 /* DMOTPService */ = {
			isa = PBXGroup;
			children = (
				50B5058825CAF3EF00EEA380 /* DMOTPServiceViewController.swift */,
				50B5058D25CAF3FC00EEA380 /* DMOTPServiceViewModel.swift */,
			);
			path = DMOTPService;
			sourceTree = "<group>";
		};
		50BD2E6724FE26F300932566 /* __test__ */ = {
			isa = PBXGroup;
			children = (
				50BD2E6F24FE26F300932566 /* AppInformationImprintTest.swift */,
				50DC527A24FEB5CA00F6D8EB /* AppInformationModelTest.swift */,
			);
			name = __test__;
			sourceTree = "<group>";
		};
		5107E3D72459B2D60042FC9B /* Frameworks */ = {
			isa = PBXGroup;
			children = (
				858F6F6D245A103C009FFD33 /* ExposureNotification.framework */,
			);
			name = Frameworks;
			sourceTree = "<group>";
		};
		514E81312461946E00636861 /* ExposureDetection */ = {
			isa = PBXGroup;
			children = (
				A36FACC224C5E9FC00DED947 /* __tests__ */,
				71FD8861246EB27F00E804D0 /* ExposureDetectionViewController.swift */,
				01D02666258B750800B6389A /* ExposureDetectionViewController.xib */,
				FEDCE4BE82DC5BFE90575663 /* ExposureDetectionViewModel.swift */,
				01D02683258B9C1300B6389A /* Cells */,
				017AD19925A5C74400FA2B3F /* Extensions */,
				EEF790092466ED410065EBD5 /* Views */,
			);
			path = ExposureDetection;
			sourceTree = "<group>";
		};
		514E81322461B97700636861 /* Exposure */ = {
			isa = PBXGroup;
			children = (
				B15382DD2482707A0010F007 /* __tests__ */,
				ABFCE989255C32EE0075FF13 /* AppConfigMetadata.swift */,
				354E305824EFF26E00526C9F /* Country.swift */,
				EB5FE1532599F5DB00797E4E /* ENActivityHandling.swift */,
				941ADDB12518C3FB00E421D9 /* ENSettingEuTracingViewModel.swift */,
				514E81332461B97700636861 /* ExposureManager.swift */,
				CD678F6A246C43E200B6A0F8 /* MockExposureManager.swift */,
				518A69FA24687D5800444E66 /* RiskLevel.swift */,
				01D307892562B03B00ADB67B /* RiskState.swift */,
				94427A4F25502B8900C36BE6 /* WarnOthersNotificationsTimeInterval.swift */,
				948AFE662553DC5B0019579A /* WarnOthersRemindable.swift */,
				94B255A52551B7C800649B4C /* WarnOthersReminder.swift */,
				35E121B825B23D060098D754 /* StatisticsMetadata.swift */,
			);
			path = Exposure;
			sourceTree = "<group>";
		};
		514EE997246D4BEB00DE4884 /* UITableView */ = {
			isa = PBXGroup;
			children = (
				710ABB1E2475115500948792 /* UITableViewController+Enum.swift */,
				514EE998246D4C2E00DE4884 /* UITableViewCell+Identifier.swift */,
				514EE99A246D4C4C00DE4884 /* UITableView+Dequeue.swift */,
			);
			path = UITableView;
			sourceTree = "<group>";
		};
		516E430324B89AF60008CC30 /* __tests__ */ = {
			isa = PBXGroup;
			children = (
				516E430124B89AED0008CC30 /* CoordinatorTests.swift */,
			);
			path = __tests__;
			sourceTree = "<group>";
		};
		51B5B41A246E059700DC5D3E /* Common */ = {
			isa = PBXGroup;
			children = (
				01F2A542257FB90200DA96A6 /* CloseBarButtonItem.swift */,
				71F54190248BF677006DB793 /* HtmlTextView.swift */,
				351E6305256BEC8D00D89B29 /* LabeledCountriesView.swift */,
			);
			path = Common;
			sourceTree = "<group>";
		};
		51CE1BBB2460B1BA002CF42A /* Protocols */ = {
			isa = PBXGroup;
			children = (
				B18CADAD24782FA4006F53F0 /* ExposureStateUpdating.swift */,
				FEDCE1600374711EC77FF572 /* RequiresAppDependencies.swift */,
			);
			path = Protocols;
			sourceTree = "<group>";
		};
		51D420AF2458308400AD70CA /* Onboarding */ = {
			isa = PBXGroup;
			children = (
				AB7420AA251B678E006666AC /* DeltaOnboarding */,
				AB1885CF25238D9B00D39BBE /* __tests__ */,
				51C737BC245B349700286105 /* OnboardingInfoViewController.swift */,
				01D0262D258A791C00B6389A /* OnboardingInfoViewController.xib */,
				A17366542484978A006BE209 /* OnboardingInfoViewControllerUtils.swift */,
				137846482488027500A50AB8 /* OnboardingInfoViewController+Extension.swift */,
				50F9130C253F1D7800DFE683 /* OnboardingPageType.swift */,
			);
			path = Onboarding;
			sourceTree = "<group>";
		};
		51D420B224583AA400AD70CA /* Workers */ = {
			isa = PBXGroup;
			children = (
				B1221BDD2492E78100E6C4E4 /* Keychain */,
				B19FD70E2491A04800A9D56A /* Update Checker */,
				B184A381248FFCC3007180F6 /* Store */,
				A1C2B2DA24834934004A3BD5 /* __tests__ */,
				AB1886C3252DE1AE00D39BBE /* Logging.swift */,
				B120C7C524AFDAB900F68FF1 /* ActiveTracing.swift */,
				A3FF84EB247BFAF00053E947 /* Hasher.swift */,
				0D5611B3247F852C00B5B094 /* SQLiteKeyValueStore.swift */,
				35EA68512555488600335F73 /* SQLiteError.swift */,
				016146902487A43E00660992 /* LinkHelper.swift */,
				A128F058248B459F00EC7F6C /* PublicKeyStore.swift */,
			);
			path = Workers;
			sourceTree = "<group>";
		};
		51D420B524583B5100AD70CA /* Extensions */ = {
			isa = PBXGroup;
			children = (
				71176E2C24891BCF004B0C9F /* __tests__ */,
				514EE997246D4BEB00DE4884 /* UITableView */,
				AB1886D0252DE51E00D39BBE /* Bundle+Identifier.swift */,
				A16714AE248CA1B70031B111 /* Bundle+ReadPlist.swift */,
				AB6289CE251BA01400CF61D2 /* Bundle+Version.swift */,
				01DB708425068167008F7244 /* Calendar+GregorianLocale.swift */,
				0190B224255C423600CF4244 /* Date+Age.swift */,
				51895EDB245E16CD0085DA38 /* ENAColor.swift */,
				710021DB248E44A6001F0B63 /* ENAFont.swift */,
				01734B6D255D73E400E60A8B /* ENExposureConfiguration+Convenience.swift */,
				A1BABD0A24A57BA0000ED515 /* ENTemporaryExposureKey+Processing.swift */,
				2FC0357024B5B70700E234AC /* Error+FAQUrl.swift */,
				2F96739A24AB70FA008E3147 /* ExposureSubmissionParsable.swift */,
				EB17144525716EA80088D7A9 /* FileManager+KeyPackageStorage.swift */,
				017AD121259DDE6B00FA2B3F /* ISO8601DateFormatter+ContactDiary.swift */,
				51D420D324586DCA00AD70CA /* NotificationName.swift */,
				2FF1D62D2487850200381FFB /* NSMutableAttributedString+Generation.swift */,
				51D420B624583B7200AD70CA /* NSObject+Identifier.swift */,
				AB6289D3251BA4EC00CF61D2 /* String+Compare.swift */,
				01C6ABF32527273D0052814D /* String+Insertion.swift */,
				B111EE2B2465D9F7001AEBB4 /* String+Localization.swift */,
				2FA968CD24D8560B008EE367 /* String+Random.swift */,
				B14D0CDA246E968C00D5BEBC /* String+Today.swift */,
				71CC3EA2246D6C4000217F2C /* UIFont+DynamicType.swift */,
				01C6AC39252B2A500052814D /* UIImage+Color.swift */,
				35327FF5256D4CE600C36A44 /* UIStackView+prune.swift */,
				2F3218CF248063E300A7AC0A /* UIView+Convenience.swift */,
				EB858D1F24E700D10048A0AA /* UIView+Screenshot.swift */,
				85142500245DA0B3009D2791 /* UIViewController+Alert.swift */,
				2F26CE2D248B9C4F00BE30EE /* UIViewController+BackButton.swift */,
				13722043247AEEAD00152764 /* UNNotificationCenter+Extension.swift */,
				EB87353F253704D100325C6C /* UNUserNotificationCenter+DeadManSwitch.swift */,
				948AFE792554377F0019579A /* UNUserNotificationCenter+WarnOthers.swift */,
				B1EDFD8C248E74D000E7EAFF /* URL+StaticString.swift */,
				B153096924706F1000A4A1BD /* URLSession+Default.swift */,
				B153096B24706F2400A4A1BD /* URLSessionConfiguration+Default.swift */,
				AB7E2A7F255ACC06005C90F6 /* Date+Utils.swift */,
				5270E9B7256D20A900B08606 /* NSTextAttachment+ImageHeight.swift */,
				3523F8A72570F819004B0424 /* NSAttributedString+BulletPoint.swift */,
				01D02625258A769200B6389A /* HTTPURLResponse+Header.swift */,
			);
			path = Extensions;
			sourceTree = "<group>";
		};
		51D420C224583D7B00AD70CA /* Settings */ = {
			isa = PBXGroup;
			children = (
				B163D10E24990664001A322C /* __tests__ */,
				01D0271A258BC78100B6389A /* SettingsCoordinator.swift */,
				01D02722258BD22600B6389A /* Settings */,
				EB41DC0624E53D3F0029C6F7 /* BackgroundAppRefresh */,
				01D02726258BD24400B6389A /* NotificationSettings */,
				01D02744258BD40C00B6389A /* Reset */,
			);
			path = Settings;
			sourceTree = "<group>";
		};
		51D420D524598AC200AD70CA /* Source */ = {
			isa = PBXGroup;
			children = (
				516E430324B89AF60008CC30 /* __tests__ */,
				35B2FAAE25B9D362009ABC8E /* AppDelegate & Globals */,
				AB126871254C0598006E9194 /* Utils */,
				AB1FCBCA2521FC21005930BA /* ServerEnvironment */,
				B111EDEC2465B1F4001AEBB4 /* Client */,
				CD99A3C82461A44B00BF12AF /* View Helpers */,
				51CE1BBB2460B1BA002CF42A /* Protocols */,
				8595BF5D246032C40056EA27 /* Views */,
				B1569DD5245D6C790079FCD7 /* Developer Menu */,
				51EE9A6A245C0F7900F2544F /* Models */,
				85D759802459A82D008175F0 /* Services */,
				85D759712457059A008175F0 /* Scenes */,
				51D420B224583AA400AD70CA /* Workers */,
				51D420B524583B5100AD70CA /* Extensions */,
				CDA262F724AB808800612E15 /* Coordinator.swift */,
			);
			path = Source;
			sourceTree = "<group>";
		};
		51EE9A6A245C0F7900F2544F /* Models */ = {
			isa = PBXGroup;
			children = (
				B1AC51D424CED8740087C35B /* __tests__ */,
				138910C3247A907500D739F6 /* Task Scheduling */,
				B1125458246F2C2100AB5036 /* Converting Keys */,
				514E81322461B97700636861 /* Exposure */,
				51EE9A6C245C0FB500F2544F /* Onboarding */,
				B18E852E248C29D400CF4FB8 /* DetectionMode.swift */,
				FEDCE1B8926528ED74CDE1B2 /* ENStateHandler+State.swift */,
				0144BDE0250924CC00B0857C /* SymptomsOnset.swift */,
			);
			path = Models;
			sourceTree = "<group>";
		};
		51EE9A6C245C0FB500F2544F /* Onboarding */ = {
			isa = PBXGroup;
			children = (
				51C737BE245B3B5D00286105 /* OnboardingInfo.swift */,
			);
			path = Onboarding;
			sourceTree = "<group>";
		};
		71176E2C24891BCF004B0C9F /* __tests__ */ = {
			isa = PBXGroup;
			children = (
				71176E2D24891C02004B0C9F /* ENAColorTests.swift */,
				A1BABD0C24A57BAC000ED515 /* ENTemporaryExposureKey+ProcessingTests.swift */,
				B1C7EE4524938EB700F1F284 /* ExposureDetection_FAQ_URL_Tests.swift */,
				B163D11424993F64001A322C /* UIFont+DynamicTypeTests.swift */,
				A1E4195E249824340016E52A /* String+TodayTests.swift */,
				2FC0356E24B342FA00E234AC /* UIViewcontroller+AlertTest.swift */,
			);
			path = __tests__;
			sourceTree = "<group>";
		};
		71176E30248957B1004B0C9F /* App */ = {
			isa = PBXGroup;
			children = (
				71176E31248957C3004B0C9F /* AppNavigationController.swift */,
			);
			path = App;
			sourceTree = "<group>";
		};
		7143D07424990A3100608DDE /* NavigationControllerWithFooter */ = {
			isa = PBXGroup;
			children = (
				71D3C1992494EFAC00DBABA8 /* ENANavigationControllerWithFooter.swift */,
				71EF33D82497F3E8007B7E1B /* ENANavigationControllerWithFooterChild.swift */,
				71EF33DA2497F419007B7E1B /* ENANavigationFooterItem.swift */,
				71C0BEDC2498DD07009A17A0 /* ENANavigationFooterView.swift */,
			);
			path = NavigationControllerWithFooter;
			sourceTree = "<group>";
		};
		71F76D0E24767AF100515A01 /* DynamicTableViewController */ = {
			isa = PBXGroup;
			children = (
				F247572E2483934B003E1FC5 /* __tests__ */,
				71F76D0F24767B2500515A01 /* Views */,
				710ABB26247533FA00948792 /* DynamicTableViewController.swift */,
				710ABB282475353900948792 /* DynamicTableViewModel.swift */,
				71330E40248109F600EB10F6 /* DynamicTableViewSection.swift */,
				71330E4424810A0500EB10F6 /* DynamicTableViewHeader.swift */,
				71330E4624810A0C00EB10F6 /* DynamicTableViewFooter.swift */,
				71330E42248109FD00EB10F6 /* DynamicTableViewCell.swift */,
				A1C683FB24AEC9EE00B90D12 /* DynamicTableViewTextCell.swift */,
				71330E4824810A5A00EB10F6 /* DynamicTableViewAction.swift */,
			);
			path = DynamicTableViewController;
			sourceTree = "<group>";
		};
		71F76D0F24767B2500515A01 /* Views */ = {
			isa = PBXGroup;
			children = (
				71FE1C68247A8FE100851FEB /* DynamicTableViewHeaderFooterView.swift */,
				71FE1C70247AA7B700851FEB /* DynamicTableViewHeaderImageView.swift */,
				714194E9247A65C60072A090 /* DynamicTableViewHeaderSeparatorView.swift */,
				710ABB22247513E300948792 /* DynamicTypeTableViewCell.swift */,
				71FE1C8A247AC79D00851FEB /* DynamicTableViewIconCell.swift */,
				EB3BCA85250799E7003F27C7 /* DynamicTableViewBulletPointCell.swift */,
				71B8044E248526B600D53506 /* DynamicTableViewSpaceCell.swift */,
				2FF1D62F24880FCF00381FFB /* DynamicTableViewRoundedCell.swift */,
				52CAAC002562B82E00239DCB /* DynamicTableViewConsentCell.swift */,
				717D21E8248C022E00D9717E /* DynamicTableViewHtmlCell.swift */,
				A1C683F924AEC57400B90D12 /* DynamicTableViewTextViewCell.swift */,
				01B7232324F812500064C0EB /* DynamicTableViewOptionGroupCell.swift */,
			);
			path = Views;
			sourceTree = "<group>";
		};
		71FE1C83247AC33D00851FEB /* ExposureSubmission */ = {
			isa = PBXGroup;
			children = (
				35D16DDC2567FB980069AD1B /* DynamicLegalCell.swift */,
				35D16DDD2567FB980069AD1B /* DynamicLegalCell.xib */,
				50C5C1B9258920AD00C4817A /* DynamicLegalExtendedCell.swift */,
				50C5C1B425891CC800C4817A /* DynamicLegalExtendedCell.xib */,
				710021DF248EAF9A001F0B63 /* ExposureSubmissionImageCardCell.swift */,
				710021DD248EAF16001F0B63 /* ExposureSubmissionImageCardCell.xib */,
				710224F32490E7A3000C5DEF /* ExposureSubmissionStepCell.swift */,
				710224ED2490E2FC000C5DEF /* ExposureSubmissionStepCell.xib */,
				71FE1C84247AC33D00851FEB /* ExposureSubmissionTestResultHeaderView.swift */,
				711EFCC824935C79005FEF21 /* ExposureSubmissionTestResultHeaderView.xib */,
				351E630A256C5B9C00D89B29 /* LabeledCountriesCell.swift */,
				351E630B256C5B9C00D89B29 /* LabeledCountriesCell.xib */,
			);
			path = ExposureSubmission;
			sourceTree = "<group>";
		};
		853D987824694A1E00490DBA /* BaseElements */ = {
			isa = PBXGroup;
			children = (
				853D987924694A8700490DBA /* ENAButton.swift */,
				8595BF5E246032D90056EA27 /* ENASwitch.swift */,
				BA904CA52576A0B900692110 /* ENAInputLabel.swift */,
				71B804462484CC0800D53506 /* ENALabel.swift */,
				711EFCC62492EE31005FEF21 /* ENAFooterView.swift */,
			);
			path = BaseElements;
			sourceTree = "<group>";
		};
		858F6F71245AEC05009FFD33 /* ENSetting */ = {
			isa = PBXGroup;
			children = (
				2F3D95352518BCBA002B2C81 /* EUSettings */,
				EE22DB80247FB409001B0A71 /* ENSettingModel.swift */,
				EE22DB7F247FB409001B0A71 /* ENStateHandler.swift */,
				853D98842469DC8100490DBA /* ExposureNotificationSettingViewController.swift */,
				01D026CF258BB65B00B6389A /* Cells */,
			);
			path = ENSetting;
			sourceTree = "<group>";
		};
		8595BF5D246032C40056EA27 /* Views */ = {
			isa = PBXGroup;
			children = (
				B10F9B88249961B500C418F4 /* __tests__ */,
				51B5B41A246E059700DC5D3E /* Common */,
				853D987824694A1E00490DBA /* BaseElements */,
				71FE1C83247AC33D00851FEB /* ExposureSubmission */,
				71CC3EA0246D6BBF00217F2C /* DynamicTypeLabel.swift */,
				713EA25A247818B000AB7EE8 /* DynamicTypeButton.swift */,
				85E33443247EB357006E74EC /* CircularProgressView.swift */,
			);
			path = Views;
			sourceTree = "<group>";
		};
		85D759322457048F008175F0 = {
			isa = PBXGroup;
			children = (
				71B8044424828A6C00D53506 /* .swiftformat */,
				71AFBD922464251000F91006 /* .swiftlint.yml */,
				85D7593D2457048F008175F0 /* ENA */,
				85D7595724570491008175F0 /* ENATests */,
				85D7596224570491008175F0 /* ENAUITests */,
				35075C002526367700DE92F7 /* TestPlans */,
				B1FF6B6B2497D0B40041CF02 /* CWASQLite */,
				85D7593C2457048F008175F0 /* Products */,
				5107E3D72459B2D60042FC9B /* Frameworks */,
				0DFCC2692484D7A700E2811D /* ENA-Bridging-Header.h */,
				0DFCC26F2484DC8200E2811D /* ENATests-Bridging-Header.h */,
				BA37538B25AC671A0015C8FC /* Recovered References */,
			);
			sourceTree = "<group>";
			usesTabs = 1;
		};
		85D7593C2457048F008175F0 /* Products */ = {
			isa = PBXGroup;
			children = (
				85D7593B2457048F008175F0 /* ENA.app */,
				85D7595424570491008175F0 /* ENATests.xctest */,
				85D7595F24570491008175F0 /* ENAUITests.xctest */,
				B1FF6B6A2497D0B40041CF02 /* CWASQLite.framework */,
			);
			name = Products;
			sourceTree = "<group>";
		};
		85D7593D2457048F008175F0 /* ENA */ = {
			isa = PBXGroup;
			children = (
				B102BDC12460405F00CD55A2 /* Backend */,
				51D420D524598AC200AD70CA /* Source */,
				85D7597424570615008175F0 /* Resources */,
			);
			path = ENA;
			sourceTree = "<group>";
		};
		85D7595724570491008175F0 /* ENATests */ = {
			isa = PBXGroup;
			children = (
				B18C411A246DB2F000B8D8CB /* Helper */,
				85D7595A24570491008175F0 /* Info.plist */,
			);
			path = ENATests;
			sourceTree = "<group>";
		};
		85D7596224570491008175F0 /* ENAUITests */ = {
			isa = PBXGroup;
			children = (
				13E5046A248E3CE60086641C /* AppInformation */,
				94C24B3D25304AE100F8C004 /* DeltaOnboarding */,
				948DCDC1252EFC4100CDE020 /* ExposureLogging */,
				941B68AD253F005600DC1962 /* Helper */,
				134F0DB8247578FF00D88934 /* Home */,
				130CB19A246D92F800ADE602 /* Onboarding */,
				EB11B02824EE7C7D00143A95 /* Settings */,
				EB1C221625B718FA00A5CA6E /* UpdateOS */,
				85D7596524570491008175F0 /* Info.plist */,
				134F0DBA247578FF00D88934 /* ENAUITests-Extensions.swift */,
				85D7596324570491008175F0 /* ENAUITests.swift */,
				134F0F2B2475793400D88934 /* SnapshotHelper.swift */,
				A3EE6E5B249BB97500C64B61 /* UITestingParameters.swift */,
			);
			path = ENAUITests;
			sourceTree = "<group>";
		};
		85D759712457059A008175F0 /* Scenes */ = {
			isa = PBXGroup;
			children = (
				71176E30248957B1004B0C9F /* App */,
				EBB92C70259E10BD00013B41 /* UpdateOS */,
				EE85998B2462EFD4002E7AE2 /* AppInformation */,
				0190982A257E5A9D0065D050 /* ContactDiary */,
				71F76D0E24767AF100515A01 /* DynamicTableViewController */,
				858F6F71245AEC05009FFD33 /* ENSetting */,
				514E81312461946E00636861 /* ExposureDetection */,
				CD99A398245B229F00BF12AF /* ExposureSubmission */,
				EE278B2E245F2C58008B06F9 /* FriendsInvite */,
				01EA17602590E9B900E98E02 /* Home */,
				7143D07424990A3100608DDE /* NavigationControllerWithFooter */,
				51D420AF2458308400AD70CA /* Onboarding */,
				01B7232524F8128B0064C0EB /* OptionGroup */,
				13091950247972CF0066E329 /* PrivacyProtectionViewController */,
				EE20EA0824699A3A00770683 /* RiskLegend */,
				51D420C224583D7B00AD70CA /* Settings */,
				016E260C25AF43440077C64C /* StatisticsInfo */,
			);
			path = Scenes;
			sourceTree = "<group>";
		};
		85D7597424570615008175F0 /* Resources */ = {
			isa = PBXGroup;
			children = (
				EBBABC46256402A9005B7C07 /* default_app_config_18 */,
				AB628A1D251CDAA700CF61D2 /* ServerEnvironment */,
				014891B224F90D0B002A6F77 /* ENA.plist */,
				011E4B002483A35A002E6412 /* ENACommunity.entitlements */,
				CD7F5C732466F6D400D3D03C /* ENATest.entitlements */,
				85790F2E245C6B72003D47E1 /* ENA.entitlements */,
				EE70C239245B09E900AC9B2F /* Localization */,
				85D7594F24570491008175F0 /* Info.plist */,
				B1221BDB2492BCEB00E6C4E4 /* Info_Debug.plist */,
				01E25C6F24A3B52F007E33F8 /* Info_Testflight.plist */,
				85D75976245706BD008175F0 /* Assets */,
				85D75975245706B0008175F0 /* Storyboards */,
			);
			path = Resources;
			sourceTree = "<group>";
		};
		85D75975245706B0008175F0 /* Storyboards */ = {
			isa = PBXGroup;
			children = (
				85D7594C24570491008175F0 /* LaunchScreen.storyboard */,
			);
			path = Storyboards;
			sourceTree = "<group>";
		};
		85D75976245706BD008175F0 /* Assets */ = {
			isa = PBXGroup;
			children = (
				8539874E2467094E00D28B62 /* AppIcon.xcassets */,
				85D7594A24570491008175F0 /* Assets.xcassets */,
				71F2E57A2487AEFC00694F1A /* ena-colors.xcassets */,
			);
			path = Assets;
			sourceTree = "<group>";
		};
		85D759802459A82D008175F0 /* Services */ = {
			isa = PBXGroup;
			children = (
				B15382DC248270220010F007 /* __tests__ */,
				B1D431C9246C848E00E728AD /* DownloadedPackagesStore */,
				2FA9E39124D2F2620030561C /* Exposure Submission */,
				B14D0CD8246E939600D5BEBC /* Exposure Transaction */,
				AB5F84AB24F8F6EB000400D4 /* Migration */,
				504C9CC725C44BE60005875B /* OTP */,
				BA07735A25C2FC5E00EAF6B8 /* PPAC */,
				B1175211248A837300C3325C /* Risk */,
			);
			path = Services;
			sourceTree = "<group>";
		};
		8F27018D259B58D700E48CFE /* StoreV2 */ = {
			isa = PBXGroup;
			children = (
				8FF9B2B1259B6B030080770D /* ContactDiaryStoreSchemaV2.swift */,
				8F270193259B5BA700E48CFE /* ContactDiaryMigration1To2.swift */,
			);
			path = StoreV2;
			sourceTree = "<group>";
		};
		8F2EDD3025A4B9BB006F6520 /* StoreV1 */ = {
			isa = PBXGroup;
			children = (
				ABAE0A1B257F77D90030ED47 /* ContactDiaryStoreSchemaV1.swift */,
			);
			path = StoreV1;
			sourceTree = "<group>";
		};
		8F3D71A825A8634700D52CCD /* __tests__ */ = {
			isa = PBXGroup;
			children = (
				8F3D71A925A86AD300D52CCD /* HomeExposureLoggingCellModelTests.swift */,
			);
			path = __tests__;
			sourceTree = "<group>";
		};
		8FF3525C25ADACEC008A07BD /* __tests__ */ = {
			isa = PBXGroup;
			children = (
				8FF3525D25ADAD06008A07BD /* HomeTestResultCellModelTests.swift */,
			);
			path = __tests__;
			sourceTree = "<group>";
		};
		941B68AD253F005600DC1962 /* Helper */ = {
			isa = PBXGroup;
			children = (
				941B689E253EFF2300DC1962 /* Int+Increment.swift */,
				505F2E512587738900697CC2 /* AccessibilityLabels.swift */,
			);
			path = Helper;
			sourceTree = "<group>";
		};
		948DCDC1252EFC4100CDE020 /* ExposureLogging */ = {
			isa = PBXGroup;
			children = (
				948DCDC2252EFC9A00CDE020 /* ENAUITests_05_ExposureLogging.swift */,
			);
			path = ExposureLogging;
			sourceTree = "<group>";
		};
		948FB1F225BB067200D1EBCB /* __tests__ */ = {
			isa = PBXGroup;
			children = (
				94ABF76A25B9676F004AB56F /* DeltaOnboardingNewVersionFeaturesControllerTests.swift */,
			);
			path = __tests__;
			sourceTree = "<group>";
		};
		94C24B3D25304AE100F8C004 /* DeltaOnboarding */ = {
			isa = PBXGroup;
			children = (
				94C24B3E25304B4400F8C004 /* ENAUITestsDeltaOnboarding.swift */,
			);
			path = DeltaOnboarding;
			sourceTree = "<group>";
		};
		94EAF85525B6C62D00BE1F40 /* NewVersionFeatures */ = {
			isa = PBXGroup;
			children = (
				948FB1F225BB067200D1EBCB /* __tests__ */,
				94EAF86C25B6C84800BE1F40 /* DeltaOnboardingNewVersionFeatures.swift */,
				94EAF86D25B6C84900BE1F40 /* DeltaOnboardingNewVersionFeaturesViewController.swift */,
				94EAF86B25B6C84800BE1F40 /* DeltaOnboardingNewVersionFeaturesViewModel.swift */,
				94EAF89B25B8162200BE1F40 /* NewVersionFeature.swift */,
			);
			path = NewVersionFeatures;
			sourceTree = "<group>";
		};
		A1C2B2DA24834934004A3BD5 /* __tests__ */ = {
			isa = PBXGroup;
			children = (
				A173665124844F29006BE209 /* SQLiteKeyValueStoreTests.swift */,
				B1E23B8524FE4DD3006BCDA6 /* PublicKeyProviderTests.swift */,
				B1CD333D24865E0000B06E9B /* TracingStatusHistoryTests.swift */,
				B120C7C824AFE7B800F68FF1 /* ActiveTracingTests.swift */,
			);
			path = __tests__;
			sourceTree = "<group>";
		};
		A1E41959249817C70016E52A /* __tests__ */ = {
			isa = PBXGroup;
			children = (
				50B1D6E62551621C00684C3C /* DayKeyPackageDownloadTests.swift */,
				AB8BC34E2551BBE100F3B5A7 /* HourKeyPackagesDownloadTests.swift */,
				A1E4195B249818020016E52A /* RiskTests.swift */,
			);
			path = __tests__;
			sourceTree = "<group>";
		};
		A3284253248E48E0006B1F09 /* __tests__ */ = {
			isa = PBXGroup;
			children = (
				A328425A248E8290006B1F09 /* Mock Objects */,
				01A1B440252DE53800841B63 /* QRScanner */,
				A328425B248E82B5006B1F09 /* ExposureSubmissionTestResultViewControllerTests.swift */,
				016961AF2549630100FF92E3 /* ExposureSubmissionTestResultViewModelTests.swift */,
				2FD881CB2490F65C00BEC8FC /* ExposureSubmissionHotlineViewControllerTest.swift */,
				2FD881CD249115E700BEC8FC /* ExposureSubmissionNavigationControllerTest.swift */,
				015178C12507D2A90074F095 /* ExposureSubmissionSymptomsOnsetViewControllerTests.swift */,
				EB3BCA8A2507B8F3003F27C7 /* ExposureSubmissionSymptomsViewControllerTests.swift */,
				A32842602490E2AC006B1F09 /* ExposureSubmissionWarnOthersViewControllerTests.swift */,
				A32842642491136E006B1F09 /* ExposureSubmissionUITests.swift */,
				A372DA3E24BEF773003248BB /* ExposureSubmissionCoordinatorTests.swift */,
				01A1B460252E17F900841B63 /* ExposureSubmissionCoordinatorModelTests.swift */,
				01A23684251A22E90043D9F8 /* ExposureSubmissionQRInfoModelTests.swift */,
				524C4291256587B900EBC3B0 /* ExposureSubmissionTestResultConsentViewModelTests.swift */,
			);
			path = __tests__;
			sourceTree = "<group>";
		};
		A328425A248E8290006B1F09 /* Mock Objects */ = {
			isa = PBXGroup;
			children = (
				A3284256248E7431006B1F09 /* MockExposureSubmissionService.swift */,
				A32842662492359E006B1F09 /* MockExposureSubmissionNavigationControllerChild.swift */,
				A372DA3C24BE01D9003248BB /* MockExposureSubmissionCoordinator.swift */,
				A372DA4024BF33F9003248BB /* MockExposureSubmissionCoordinatorDelegate.swift */,
				01A1B451252DFD9400841B63 /* FakeMetadataMachineReadableObject.swift */,
			);
			path = "Mock Objects";
			sourceTree = "<group>";
		};
		A36FACC224C5E9FC00DED947 /* __tests__ */ = {
			isa = PBXGroup;
			children = (
				A36FACC324C5EA1500DED947 /* ExposureDetectionViewControllerTests.swift */,
				010B3D3A25A8667C00EB44AB /* ExposureDetectionViewModelTests.swift */,
			);
			path = __tests__;
			sourceTree = "<group>";
		};
		A372DA3724BDA015003248BB /* View */ = {
			isa = PBXGroup;
			children = (
				A372DA3924BDA043003248BB /* Custom */,
				A372DA3824BDA035003248BB /* Controller */,
			);
			path = View;
			sourceTree = "<group>";
		};
		A372DA3824BDA035003248BB /* Controller */ = {
			isa = PBXGroup;
			children = (
				503DB1A6255D822E00576E57 /* ExposureSubmissionIntroViewController.swift */,
				503DB1AB255D826900576E57 /* ExposureSubmissionIntroViewModel.swift */,
				01909886257E7B900065D050 /* ExposureSubmissionQRInfoViewController.swift */,
				01909887257E7B900065D050 /* ExposureSubmissionQRInfoViewModel.swift */,
				5222AA67255ECFE100F338C7 /* ExposureSubmissionTestResultConsentViewController.swift */,
				5222AA6F255ED8E000F338C7 /* ExposureSubmissionTestResultConsentViewModel.swift */,
				71FE1C78247AC2B500851FEB /* ExposureSubmissionTestResultViewController.swift */,
				016961982540574700FF92E3 /* ExposureSubmissionTestResultViewModel.swift */,
				523D5E74256FDFE900EF67EA /* ExposureSubmissionThankYouViewController.swift */,
				523D5E79256FE04000EF67EA /* ExposureSubmissionThankYouViewModel.swift */,
				01C6AC2D252B23FC0052814D /* QRScanner */,
				BAD962F925668E5D00FAB615 /* TestResultAvailable */,
				2F80CFDA247EDDB3000F06AF /* ExposureSubmissionHotlineViewController.swift */,
				EBCD2411250790F400E5574C /* ExposureSubmissionSymptomsViewController.swift */,
				EB3BCA872507B6C1003F27C7 /* ExposureSubmissionSymptomsOnsetViewController.swift */,
				A3C4F95F24812CD20047F23E /* ExposureSubmissionWarnOthersViewController.swift */,
				01A236792519D1E80043D9F8 /* ExposureSubmissionWarnOthersViewModel.swift */,
				BAB1239A25729FEA00A179FB /* TANInputViewController */,
			);
			path = Controller;
			sourceTree = "<group>";
		};
		A372DA3924BDA043003248BB /* Custom */ = {
			isa = PBXGroup;
			children = (
				710224F524910661000C5DEF /* ExposureSubmissionDynamicCell.swift */,
			);
			path = Custom;
			sourceTree = "<group>";
		};
		A3E851B324ADDA9E00402485 /* __tests__ */ = {
			isa = PBXGroup;
			children = (
				A3E851B424ADDAC000402485 /* CountdownTimerTests.swift */,
			);
			path = __tests__;
			sourceTree = "<group>";
		};
		AB1011552507C14F00D392A2 /* Models */ = {
			isa = PBXGroup;
			children = (
				AB1011572507C15000D392A2 /* TracingStatusHistory.swift */,
			);
			path = Models;
			sourceTree = "<group>";
		};
		AB126871254C0598006E9194 /* Utils */ = {
			isa = PBXGroup;
			children = (
				EBA403A82588F72A00D1F039 /* iOS12Support */,
				AB126872254C05A7006E9194 /* ENAFormatter.swift */,
			);
			path = Utils;
			sourceTree = "<group>";
		};
		AB1885CF25238D9B00D39BBE /* __tests__ */ = {
			isa = PBXGroup;
			children = (
				AB1885D025238DAA00D39BBE /* OnboardingInfoViewControllerTests.swift */,
			);
			path = __tests__;
			sourceTree = "<group>";
		};
		AB1FCBCA2521FC21005930BA /* ServerEnvironment */ = {
			isa = PBXGroup;
			children = (
				AB1FCBCB2521FC34005930BA /* __tests__ */,
				352F25A724EFCBDE00ACDFF3 /* ServerEnvironment.swift */,
			);
			path = ServerEnvironment;
			sourceTree = "<group>";
		};
		AB1FCBCB2521FC34005930BA /* __tests__ */ = {
			isa = PBXGroup;
			children = (
				AB1FCBDB2521FCD5005930BA /* TestServerEnvironments.json */,
				AB1FCBCC2521FC44005930BA /* ServerEnvironmentTests.swift */,
			);
			path = __tests__;
			sourceTree = "<group>";
		};
		AB5F84A924F8F6C7000400D4 /* Migration */ = {
			isa = PBXGroup;
			children = (
				AB5F84BA24F92876000400D4 /* Migration0To1Tests.swift */,
				35C701F32556C016008AEA91 /* Migration1To2Tests.swift */,
			);
			path = Migration;
			sourceTree = "<group>";
		};
		AB5F84AB24F8F6EB000400D4 /* Migration */ = {
			isa = PBXGroup;
			children = (
				AB5F84AC24F8F7A1000400D4 /* SerialMigrator.swift */,
				AB5F84AF24F8F7C3000400D4 /* Migration.swift */,
			);
			path = Migration;
			sourceTree = "<group>";
		};
		AB5F84AE24F8F7B8000400D4 /* Migrations */ = {
			isa = PBXGroup;
			children = (
				AB5F84B124F8F7E3000400D4 /* Migration0To1.swift */,
				35C701EB2556BCB9008AEA91 /* Migration1To2.swift */,
			);
			path = Migrations;
			sourceTree = "<group>";
		};
		AB5F84C124FE2EEA000400D4 /* V0 */ = {
			isa = PBXGroup;
			children = (
				AB5F84BF24FE2EB3000400D4 /* DownloadedPackagesStoreV0.swift */,
				AB5F84B824F92855000400D4 /* DownloadedPackagesSQLLiteStoreV0.swift */,
			);
			path = V0;
			sourceTree = "<group>";
		};
		AB5F84C224FE2EF2000400D4 /* V1 */ = {
			isa = PBXGroup;
			children = (
				B1D431CA246C84A400E728AD /* DownloadedPackagesStoreV1.swift */,
				B161782424804AC3006E435A /* DownloadedPackagesSQLLiteStoreV1.swift */,
			);
			path = V1;
			sourceTree = "<group>";
		};
		AB628A1D251CDAA700CF61D2 /* ServerEnvironment */ = {
			isa = PBXGroup;
			children = (
				AB628A1E251CDADE00CF61D2 /* ServerEnvironments.json */,
			);
			path = ServerEnvironment;
			sourceTree = "<group>";
		};
		AB7420AA251B678E006666AC /* DeltaOnboarding */ = {
			isa = PBXGroup;
			children = (
				94EAF85525B6C62D00BE1F40 /* NewVersionFeatures */,
				9488C3002521EE8E00504648 /* DeltaOnboardingNavigationController.swift */,
				AB7420DB251B80EF006666AC /* __tests__ */,
				AB7420C1251B7D59006666AC /* DeltaOnboardingProtocols.swift */,
				AB7420B6251B69E2006666AC /* DeltaOnboardingCoordinator.swift */,
				AB7420C9251B7D79006666AC /* V15 */,
			);
			path = DeltaOnboarding;
			sourceTree = "<group>";
		};
		AB7420C9251B7D79006666AC /* V15 */ = {
			isa = PBXGroup;
			children = (
				AB7420AB251B67A8006666AC /* DeltaOnboardingV15.swift */,
				AB7420CA251B7D93006666AC /* DeltaOnboardingV15ViewController.swift */,
				94F594612521CBF50077681B /* DeltaOnboardingV15ViewModel.swift */,
			);
			path = V15;
			sourceTree = "<group>";
		};
		AB7420DB251B80EF006666AC /* __tests__ */ = {
			isa = PBXGroup;
			children = (
				AB7420DC251B8101006666AC /* DeltaOnboardingCoordinatorTests.swift */,
				9412FAF92523499D0086E139 /* DeltaOnboardingViewControllerTests.swift */,
			);
			path = __tests__;
			sourceTree = "<group>";
		};
		AB8BC3452551B94200F3B5A7 /* Doubles */ = {
			isa = PBXGroup;
			children = (
				AB8BC3462551B97700F3B5A7 /* DownloadedPackagesStoreErrorStub.swift */,
			);
			path = Doubles;
			sourceTree = "<group>";
		};
		ABAE0A12257F77A20030ED47 /* Store */ = {
			isa = PBXGroup;
			children = (
				ABAE0A35257FA85B0030ED47 /* __tests__ */,
				8F27018E259B593700E48CFE /* ContactDiaryStore.swift */,
				019C9EFF25894BAA00B26392 /* DiaryStoringProviding.swift */,
				8F2EDD3025A4B9BB006F6520 /* StoreV1 */,
				8F27018D259B58D700E48CFE /* StoreV2 */,
			);
			path = Store;
			sourceTree = "<group>";
		};
		ABAE0A35257FA85B0030ED47 /* __tests__ */ = {
			isa = PBXGroup;
			children = (
				ABAE0A36257FA88D0030ED47 /* ContactDiaryStoreSchemaV1Tests.swift */,
				ABAE0A3E257FAC970030ED47 /* ContactDiaryStoreTests.swift */,
				019C9F0725894BE900B26392 /* MockDiaryStore.swift */,
				BA0E5C3925B5CF5D00C219DE /* RiskLevelPerDay.swift */,
			);
			path = __tests__;
			sourceTree = "<group>";
		};
		ABD2F632254C531100DC1958 /* KeyPackageDownload */ = {
			isa = PBXGroup;
			children = (
				ABD2F633254C533200DC1958 /* KeyPackageDownload.swift */,
			);
			path = KeyPackageDownload;
			sourceTree = "<group>";
		};
		B102BDC12460405F00CD55A2 /* Backend */ = {
			isa = PBXGroup;
			children = (
				B15382DA24826F7E0010F007 /* __tests__ */,
				EB08F1762541CE3200D11FA9 /* app_version_config.pb.swift */,
				EB08F1712541CE3200D11FA9 /* attenuation_duration.pb.swift */,
				EB08F1852541CE5700D11FA9 /* diagnosis_key_batch.pb.swift */,
				505F506825C833A9004920EB /* ppdd */,
				B102BDC22460410600CD55A2 /* README.md */,
				EB08F1722541CE3200D11FA9 /* risk_level.pb.swift */,
				EB08F1702541CE3200D11FA9 /* risk_score_classification.pb.swift */,
				EB08F1772541CE3200D11FA9 /* risk_score_parameters.pb.swift */,
				35E121D625B273280098D754 /* stats */,
				EB08F1742541CE3200D11FA9 /* submission_payload.pb.swift */,
				EB08F1832541CE5700D11FA9 /* temporary_exposure_key_export.pb.swift */,
				EB08F1842541CE5700D11FA9 /* temporary_exposure_key_signature_list.pb.swift */,
				01734B51255D6BEE00E60A8B /* v2 */,
			);
			path = Backend;
			sourceTree = "<group>";
		};
		B10F9B88249961B500C418F4 /* __tests__ */ = {
			isa = PBXGroup;
			children = (
				B10F9B89249961B500C418F4 /* DynamicTypeLabelTests.swift */,
			);
			path = __tests__;
			sourceTree = "<group>";
		};
		B111EDEC2465B1F4001AEBB4 /* Client */ = {
			isa = PBXGroup;
			children = (
				B1DDDABA2471379900A07175 /* __tests__ */,
				B1741B482462C207006275D9 /* Client.swift */,
				BA112E0925559CDD007F5712 /* ClientWifiOnly.swift */,
				B1125455246F293A00AB5036 /* HTTP Client */,
				B1CD333F2486AA5F00B06E9B /* Security */,
			);
			path = Client;
			sourceTree = "<group>";
		};
		B1125455246F293A00AB5036 /* HTTP Client */ = {
			isa = PBXGroup;
			children = (
				B1EAEC8C24711889003BE9A2 /* __tests__ */,
				35BE8597251CE495005C2FD0 /* CachingHTTPClient.swift */,
				011E13AD24680A4000973467 /* HTTPClient.swift */,
				B12995E8246C344100854AD0 /* HTTPClient+Configuration.swift */,
				B1A9E710246D782F0024CC12 /* SAPDownloadedPackage.swift */,
				B1EAEC8A24711884003BE9A2 /* URLSession+Convenience.swift */,
				BA112DF6255586E9007F5712 /* WifiOnlyHTTPClient.swift */,
			);
			path = "HTTP Client";
			sourceTree = "<group>";
		};
		B1125458246F2C2100AB5036 /* Converting Keys */ = {
			isa = PBXGroup;
			children = (
				B1175214248A9F8300C3325C /* __tests__ */,
				B1125459246F2C6500AB5036 /* ENTemporaryExposureKey+Convert.swift */,
			);
			path = "Converting Keys";
			sourceTree = "<group>";
		};
		B11655912491437600316087 /* __tests__ */ = {
			isa = PBXGroup;
			children = (
				B11655922491437600316087 /* RiskProvidingConfigurationTests.swift */,
				B1C7EE472493D97000F1F284 /* RiskProvidingConfigurationManualTriggerTests.swift */,
			);
			path = __tests__;
			sourceTree = "<group>";
		};
		B1175211248A837300C3325C /* Risk */ = {
			isa = PBXGroup;
			children = (
				ABD2F632254C531100DC1958 /* KeyPackageDownload */,
				A1E41959249817C70016E52A /* __tests__ */,
				BA6C8A8E254D60E0008344F5 /* Calculation */,
				B1FE13D92488216300D012E5 /* Provider */,
				B1175212248A83AB00C3325C /* Risk.swift */,
			);
			path = Risk;
			sourceTree = "<group>";
		};
		B1175214248A9F8300C3325C /* __tests__ */ = {
			isa = PBXGroup;
			children = (
				B1175215248A9F9600C3325C /* ConvertingKeysTests.swift */,
			);
			path = __tests__;
			sourceTree = "<group>";
		};
		B117909724914D6E007FF821 /* __tests__ */ = {
			isa = PBXGroup;
			children = (
				01678E9A249A521F003B048B /* testStore.sqlite */,
				01D3ECFF2490230400551E65 /* StoreTests.swift */,
			);
			path = __tests__;
			sourceTree = "<group>";
		};
		B1221BDD2492E78100E6C4E4 /* Keychain */ = {
			isa = PBXGroup;
			children = (
				B1221BDE2492ECD500E6C4E4 /* __tests__ */,
				0DD260FE248D549B007C3B2C /* KeychainHelper.swift */,
				B1221BDF2492ECE800E6C4E4 /* CFDictionary+KeychainQuery.swift */,
			);
			path = Keychain;
			sourceTree = "<group>";
		};
		B1221BDE2492ECD500E6C4E4 /* __tests__ */ = {
			isa = PBXGroup;
			children = (
				B1221BE12492ED0F00E6C4E4 /* CFDictionary+KeychainQueryTests.swift */,
				35A7F080250A7CF8005E6C33 /* KeychainHelperTests.swift */,
			);
			path = __tests__;
			sourceTree = "<group>";
		};
		B14D0CD8246E939600D5BEBC /* Exposure Transaction */ = {
			isa = PBXGroup;
			children = (
				B161782B248062A0006E435A /* __tests__ */,
				B1A9E70D246D73180024CC12 /* ExposureDetection.swift */,
				B10FD5F3246EAC1700E9D7F2 /* AppleFilesWriter.swift */,
				B14D0CDE246E976400D5BEBC /* ExposureDetectionTransaction+DidEndPrematurelyReason.swift */,
				B14D0CDC246E972400D5BEBC /* ExposureDetectionDelegate.swift */,
				FEDCE0116603B6E00FAEE632 /* ExposureDetectionExecutor.swift */,
			);
			path = "Exposure Transaction";
			sourceTree = "<group>";
		};
		B15382DA24826F7E0010F007 /* __tests__ */ = {
			isa = PBXGroup;
			children = (
				B1F8AE472479B4C30093A588 /* api-response-day-2020-05-16 */,
				01571B79255E9A6F00E4E891 /* config-wru-2020-11-13 */,
				B17A44A12464906A00CB195E /* KeyTests.swift */,
			);
			path = __tests__;
			sourceTree = "<group>";
		};
		B15382DB24826FD70010F007 /* Mocks */ = {
			isa = PBXGroup;
			children = (
				CD678F6C246C43EE00B6A0F8 /* ClientMock.swift */,
				CD678F6E246C43FC00B6A0F8 /* MockURLSession.swift */,
				35163D23251CFCCB00D220CA /* CachingHTTPClientMock.swift */,
			);
			path = Mocks;
			sourceTree = "<group>";
		};
		B15382DC248270220010F007 /* __tests__ */ = {
			isa = PBXGroup;
			children = (
				B15382E0248273A50010F007 /* Mocks */,
				CDF27BD2246ADBA70044D32B /* ExposureSubmissionServiceTests.swift */,
			);
			path = __tests__;
			sourceTree = "<group>";
		};
		B15382DD2482707A0010F007 /* __tests__ */ = {
			isa = PBXGroup;
			children = (
				B15382DE248270B50010F007 /* Mocks */,
				EE22DB8E247FB46C001B0A71 /* ENStateTests.swift */,
				AB453F5F2534B04400D8339E /* ExposureManagerTests.swift */,
				3598D99924FE280700483F1F /* CountryTests.swift */,
				941F5ECB2518E82100785F06 /* ENSettingEuTracingViewModelTests.swift */,
				948AFE5E2552F6F60019579A /* WarnOthersReminderTests.swift */,
			);
			path = __tests__;
			sourceTree = "<group>";
		};
		B15382DE248270B50010F007 /* Mocks */ = {
			isa = PBXGroup;
			children = (
				EE22DB90247FB479001B0A71 /* MockStateHandlerObserverDelegate.swift */,
			);
			path = Mocks;
			sourceTree = "<group>";
		};
		B15382DF248270E90010F007 /* Helper */ = {
			isa = PBXGroup;
			children = (
				A1E419442495476C0016E52A /* HTTPClient+MockNetworkStack.swift */,
			);
			path = Helper;
			sourceTree = "<group>";
		};
		B15382E0248273A50010F007 /* Mocks */ = {
			isa = PBXGroup;
			children = (
				B15382E3248273DC0010F007 /* MockTestStore.swift */,
				859DD511248549790073D59F /* MockDiagnosisKeysRetrieval.swift */,
			);
			path = Mocks;
			sourceTree = "<group>";
		};
		B1569DD5245D6C790079FCD7 /* Developer Menu */ = {
			isa = PBXGroup;
			children = (
				B16457BC24DC3E0E002879EB /* Features */,
				B1FC2D1E24D9C8CB00083C81 /* Helper */,
				2FC951FA24DC2366008D39F4 /* Cells */,
				B1741B432461C257006275D9 /* DMDeveloperMenu.swift */,
				B1569DDE245D70990079FCD7 /* DMViewController.swift */,
				B1741B422461C105006275D9 /* README.md */,
			);
			path = "Developer Menu";
			sourceTree = "<group>";
		};
		B16177E624802F85006E435A /* __tests__ */ = {
			isa = PBXGroup;
			children = (
				AB8BC3452551B94200F3B5A7 /* Doubles */,
				AB5F84A924F8F6C7000400D4 /* Migration */,
				B16177E724802F9B006E435A /* DownloadedPackagesSQLLiteStoreTests.swift */,
				AB5F84B324F8FA26000400D4 /* SerialMigratorTests.swift */,
			);
			path = __tests__;
			sourceTree = "<group>";
		};
		B161782B248062A0006E435A /* __tests__ */ = {
			isa = PBXGroup;
			children = (
				B15382E6248290BB0010F007 /* AppleFilesWriterTests.swift */,
				B15382FD248424F00010F007 /* ExposureDetectionTests.swift */,
				A124E648249BF4EB00E95F72 /* ExposureDetectionExecutorTests.swift */,
			);
			path = __tests__;
			sourceTree = "<group>";
		};
		B163D10E24990664001A322C /* __tests__ */ = {
			isa = PBXGroup;
			children = (
				B163D10F2499068D001A322C /* SettingsViewModelTests.swift */,
			);
			path = __tests__;
			sourceTree = "<group>";
		};
		B16457BC24DC3E0E002879EB /* Features */ = {
			isa = PBXGroup;
			children = (
				BA6D164E255ADDA300ED3492 /* ConfigureAbleCells */,
				01F52FF32552DB9600997A26 /* DMAppConfigurationViewController.swift */,
				013C413C255463A400826C9F /* DMDebugRiskCalculationViewController.swift */,
				B1F82DF124718C7300E2E56A /* DMBackendConfigurationViewController.swift */,
				AB6289D8251C833100CF61D2 /* DMDeltaOnboardingViewController.swift */,
				B1FC2D1C24D9C87F00083C81 /* DMKeysViewController.swift */,
				B16457B424DC11EF002879EB /* DMLastSubmissionRequetViewController.swift */,
				B16457BA24DC3309002879EB /* DMLogsViewController.swift */,
				ABDA2791251CE308006BAE84 /* DMServerEnvironmentViewController.swift */,
				9417BA94252B6B5100AD4053 /* DMSQLiteErrorViewController.swift */,
				EB6B5D872539AE9400B0ED57 /* DMNotificationsViewController.swift */,
				94092540254BFE6800FE61A2 /* DMWarnOthersNotificationViewController.swift */,
				B18755D024DC45CA00A9202E /* DMStoreViewController.swift */,
				B1E8C99C2479D4E7006DC678 /* DMSubmissionStateViewController.swift */,
				B1D8CB2524DD4371008C6010 /* DMTracingHistoryViewController.swift */,
				BA6D164D255ADD8600ED3492 /* DMWifiClient */,
				EBDE11B6255EC2D7008C0F51 /* DMDeviceTimeCheck */,
				BA4693AF25C82ED3004B2DBB /* DMPPACService */,
				50B5058725CAF3C500EEA380 /* DMOTPService */,
			);
			path = Features;
			sourceTree = "<group>";
		};
		B184A381248FFCC3007180F6 /* Store */ = {
			isa = PBXGroup;
			children = (
				B117909724914D6E007FF821 /* __tests__ */,
				AB1011552507C14F00D392A2 /* Models */,
				013DC101245DAC4E00EE58B0 /* Store.swift */,
				B184A37F248FFCBE007180F6 /* SecureStore.swift */,
				B184A382248FFCE2007180F6 /* CodableExposureDetectionSummary.swift */,
			);
			path = Store;
			sourceTree = "<group>";
		};
		B18C411A246DB2F000B8D8CB /* Helper */ = {
			isa = PBXGroup;
			children = (
				A1BABD0824A57B88000ED515 /* TemporaryExposureKeyMock.swift */,
				017AD13525A3235B00FA2B3F /* iOS13TestCase.swift */,
				B18C411C246DB30000B8D8CB /* URL+Helper.swift */,
				A1E41940249410AF0016E52A /* SAPDownloadedPackage+Helpers.swift */,
				A124E64B249C4C9000E95F72 /* SAPDownloadedPackagesStore+Helpers.swift */,
				A14BDEBF24A1AD660063E4EC /* MockExposureDetector.swift */,
				015692E324B48C3F0033F35E /* TimeInterval+Convenience.swift */,
				AB5F84BC24F92E92000400D4 /* SerialMigratorFake.swift */,
				01CF95DC25308346007B72F7 /* CodableExposureDetectionSummary+Helpers.swift */,
			);
			path = Helper;
			sourceTree = "<group>";
		};
		B19FD70E2491A04800A9D56A /* Update Checker */ = {
			isa = PBXGroup;
			children = (
				B19FD70F2491A05800A9D56A /* __tests__ */,
				0DF6BB96248AD616007E8B0C /* AppUpdateCheckHelper.swift */,
				B19FD7102491A07000A9D56A /* String+SemanticVersion.swift */,
				B19FD7122491A08500A9D56A /* SAP_SemanticVersion+Compare.swift */,
			);
			path = "Update Checker";
			sourceTree = "<group>";
		};
		B19FD70F2491A05800A9D56A /* __tests__ */ = {
			isa = PBXGroup;
			children = (
				B19FD7142491A4A300A9D56A /* SAP_SemanticVersionTests.swift */,
				0DF6BB9C248AE232007E8B0C /* AppUpdateCheckerHelperTests.swift */,
			);
			path = __tests__;
			sourceTree = "<group>";
		};
		B1AC51D424CED8740087C35B /* __tests__ */ = {
			isa = PBXGroup;
			children = (
				B1AC51D524CED8820087C35B /* DetectionModeTests.swift */,
				0144BDE22509288B00B0857C /* SymptomsOnsetTests.swift */,
			);
			path = __tests__;
			sourceTree = "<group>";
		};
		B1CD333F2486AA5F00B06E9B /* Security */ = {
			isa = PBXGroup;
			children = (
				35AA4AF2259B40DF00D32306 /* __tests__ */,
				35EA6158258BC88A0062B50A /* iOS 12 Fallback */,
				B1CD33402486AA7100B06E9B /* CoronaWarnURLSessionDelegate.swift */,
			);
			path = Security;
			sourceTree = "<group>";
		};
		B1D431C9246C848E00E728AD /* DownloadedPackagesStore */ = {
			isa = PBXGroup;
			children = (
				35EA68402554BEB200335F73 /* V2 */,
				AB5F84C224FE2EF2000400D4 /* V1 */,
				AB5F84C124FE2EEA000400D4 /* V0 */,
				AB5F84AE24F8F7B8000400D4 /* Migrations */,
				357B1857255A7F5C00584548 /* AppConfig+CacheInvalidation.swift */,
				B16177E624802F85006E435A /* __tests__ */,
			);
			path = DownloadedPackagesStore;
			sourceTree = "<group>";
		};
		B1DDDABA2471379900A07175 /* __tests__ */ = {
			isa = PBXGroup;
			children = (
				B15382DB24826FD70010F007 /* Mocks */,
				B1DDDABB247137B000A07175 /* HTTPClientConfigurationEndpointTests.swift */,
			);
			path = __tests__;
			sourceTree = "<group>";
		};
		B1EAEC8C24711889003BE9A2 /* __tests__ */ = {
			isa = PBXGroup;
			children = (
				B15382DF248270E90010F007 /* Helper */,
				B1D431C7246C69F300E728AD /* HTTPClient+ConfigurationTests.swift */,
				CDF27BD4246ADBF30044D32B /* HTTPClient+DaysAndHoursTests.swift */,
				A1E419532495A7850016E52A /* HTTPClient+GetTestResultTests.swift */,
				A32C046424D96348005BEA61 /* HTTPClient+PlausibeDeniabilityTests.swift */,
				A1E419562495A8F50016E52A /* HTTPClient+RegistrationTokenTests.swift */,
				A1E41947249548260016E52A /* HTTPClient+SubmitTests.swift */,
				A1E419502495A6EA0016E52A /* HTTPClient+TANForExposureSubmitTests.swift */,
				50352C9725C9665A007193D2 /* HTTPClient+AuthorizationOTPTests.swift */,
				A1877CA9248F247D006FEFC0 /* SAPDownloadedPackageTests.swift */,
				B1EAEC8D247118CB003BE9A2 /* URLSession+ConvenienceTests.swift */,
				BA8BBA07255A90690034D4BC /* WifiHTTPClientTests.swift */,
			);
			path = __tests__;
			sourceTree = "<group>";
		};
		B1FC2D1E24D9C8CB00083C81 /* Helper */ = {
			isa = PBXGroup;
			children = (
				B1FC2D1F24D9C8DF00083C81 /* SAP_TemporaryExposureKey+DeveloperMenu.swift */,
				B1A31F6824DAE6C000E263DF /* DMKeyCell.swift */,
				B103193124E18A0A00DD02EF /* DMMenuItem.swift */,
				EB6B5D8C2539B36100B0ED57 /* DMNotificationCell.swift */,
			);
			path = Helper;
			sourceTree = "<group>";
		};
		B1FE13D92488216300D012E5 /* Provider */ = {
			isa = PBXGroup;
			children = (
				B1FE13F724896DC400D012E5 /* Helper */,
				B1FE13E32488253200D012E5 /* Model */,
				B1FE13E0248824D700D012E5 /* __tests__ */,
				B1FE13DC248821CB00D012E5 /* RiskProviding.swift */,
				B1FE13DE248821E000D012E5 /* RiskProvider.swift */,
				EBD2D09F25A86C2A006E4220 /* MockRiskProvider.swift */,
				354BB49925B07DB000FBCFEE /* StatisticsProviding.swift */,
				35E121A825B1CFB00098D754 /* StatisticsProvider.swift */,
			);
			path = Provider;
			sourceTree = "<group>";
		};
		B1FE13E0248824D700D012E5 /* __tests__ */ = {
			isa = PBXGroup;
			children = (
				B1FE13E1248824E900D012E5 /* RiskProviderTests.swift */,
			);
			path = __tests__;
			sourceTree = "<group>";
		};
		B1FE13E32488253200D012E5 /* Model */ = {
			isa = PBXGroup;
			children = (
				B11655912491437600316087 /* __tests__ */,
				B1FE13E52488255900D012E5 /* RiskProvidingConfiguration.swift */,
				B1C7EEAD24941A3B00F1F284 /* ManualExposureDetectionState.swift */,
				B1C7EEAF24941A6B00F1F284 /* RiskConsumer.swift */,
			);
			path = Model;
			sourceTree = "<group>";
		};
		B1FE13F724896DC400D012E5 /* Helper */ = {
			isa = PBXGroup;
			children = (
				B1FE13FC24896EE700D012E5 /* __tests__ */,
				B1FE13F824896DDB00D012E5 /* CachedAppConfiguration.swift */,
				AB3560992547167800C3F8E0 /* DeviceTimeCheck.swift */,
				B1FE13FA24896E6700D012E5 /* AppConfigurationProviding.swift */,
				3539DAD0252B353C00489B1A /* CachedAppConfigurationMock.swift */,
				352E0F18255D537C00DC3E20 /* AppConfiguration+Validation.swift */,
			);
			path = Helper;
			sourceTree = "<group>";
		};
		B1FE13FC24896EE700D012E5 /* __tests__ */ = {
			isa = PBXGroup;
			children = (
				35E1219D25B19D8C0098D754 /* sample_stats */,
				B1FE13FD24896EF700D012E5 /* CachedAppConfigurationTests.swift */,
				AB35609F2547194C00C3F8E0 /* DeviceTimeCheckTests.swift */,
				356FBF48255EC27A00959346 /* CacheAppConfigMockTests.swift */,
				352DEA6E25B08966006751D1 /* StatisticsProviderTests.swift */,
			);
			path = __tests__;
			sourceTree = "<group>";
		};
		B1FF6B6B2497D0B40041CF02 /* CWASQLite */ = {
			isa = PBXGroup;
			children = (
				0DFCC2712484DC8400E2811D /* sqlite3.h */,
				0DFCC2702484DC8400E2811D /* sqlite3.c */,
				B1FF6B6C2497D0B50041CF02 /* CWASQLite.h */,
				B1FF6B6D2497D0B50041CF02 /* Info.plist */,
			);
			path = CWASQLite;
			sourceTree = "<group>";
		};
		BA07735A25C2FC5E00EAF6B8 /* PPAC */ = {
			isa = PBXGroup;
			children = (
				BAB6C80825C463DB00E042FB /* __tests__ */,
				BAB6C7ED25C4624E00E042FB /* Model */,
				BAE2100125C83E4400162966 /* PPACDeviceCheck.swift */,
				BAE2101A25C8463400162966 /* PPACDeviceCheckMock.swift */,
				BA07735B25C2FCB800EAF6B8 /* PPACService.swift */,
			);
			path = PPAC;
			sourceTree = "<group>";
		};
		BA0FC256259C9A6600EF7E6B /* Cell */ = {
			isa = PBXGroup;
			children = (
				BA056F19259B89B50022B0A4 /* RiskLegendDotBodyCell.swift */,
			);
			path = Cell;
			sourceTree = "<group>";
		};
		BA11D5B82588D576005DCD6B /* __test__ */ = {
			isa = PBXGroup;
			children = (
				BA11D5B92588D590005DCD6B /* DiaryAddAndEditEntryViewModelTest.swift */,
			);
			path = __test__;
			sourceTree = "<group>";
		};
		BA288AEF25825D5B0071009A /* __test__ */ = {
			isa = PBXGroup;
			children = (
				BA288AF32582616E0071009A /* DiaryInfoViewModelTest.swift */,
			);
			path = __test__;
			sourceTree = "<group>";
		};
		BA37538B25AC671A0015C8FC /* Recovered References */ = {
			isa = PBXGroup;
			children = (
			);
			name = "Recovered References";
			sourceTree = "<group>";
		};
		BA4693AF25C82ED3004B2DBB /* DMPPACService */ = {
			isa = PBXGroup;
			children = (
				BA4693AA25C82EC8004B2DBB /* DMPPACViewController.swift */,
				BA4693B025C82F0A004B2DBB /* DMPPACViewModel.swift */,
			);
			path = DMPPACService;
			sourceTree = "<group>";
		};
		BA6C8A8E254D60E0008344F5 /* Calculation */ = {
			isa = PBXGroup;
			children = (
				BA6C8B0C254D6BC9008344F5 /* __test__ */,
				BA6C8B04254D6B1F008344F5 /* RiskCalculation.swift */,
				013C412725545C2D00826C9F /* DebugRiskCalculation.swift */,
				01F52F892550679600997A26 /* RiskCalculationExposureWindow.swift */,
				01F52F91255067A000997A26 /* RiskCalculationError.swift */,
				BA6C8A94254D626C008344F5 /* Models */,
			);
			path = Calculation;
			sourceTree = "<group>";
		};
		BA6C8A94254D626C008344F5 /* Models */ = {
			isa = PBXGroup;
			children = (
				BA6C8AAD254D6476008344F5 /* ENARange.swift */,
				0177F48125501111009DD568 /* RiskCalculationResult.swift */,
				BA6C8AEB254D65C4008344F5 /* ExposureWindow.swift */,
				BA6C8AA5254D63A0008344F5 /* MinutesAtAttenuationFilter.swift */,
				BA6C8AB8254D64D3008344F5 /* MinutesAtAttenuationWeight.swift */,
				BA6C8AC3254D650C008344F5 /* NormalizedTimePerEWToRiskLevelMapping.swift */,
				BA6C8A9D254D634E008344F5 /* RiskCalculationConfiguration.swift */,
				BA6C8AF3254D65E1008344F5 /* ScanInstance.swift */,
				BA6C8ACB254D6537008344F5 /* TrlEncoding.swift */,
				BA6C8AD3254D6552008344F5 /* TrlFilter.swift */,
			);
			path = Models;
			sourceTree = "<group>";
		};
		BA6C8B0C254D6BC9008344F5 /* __test__ */ = {
			isa = PBXGroup;
			children = (
				BA6C8B32254D7738008344F5 /* Models */,
				BA6C8A8F254D61F4008344F5 /* exposure-windows-risk-calculation.json */,
				BA6C8B50254D80DF008344F5 /* ExposureWindowTest.swift */,
				BA6C8B0D254D6BF9008344F5 /* RiskCalculationTest.swift */,
				01F52FFB2552E6F600997A26 /* ENARangeTest.swift */,
				0177F4B025503805009DD568 /* ScanInstanceTest.swift */,
			);
			path = __test__;
			sourceTree = "<group>";
		};
		BA6C8B32254D7738008344F5 /* Models */ = {
			isa = PBXGroup;
			children = (
				BA6C8AE3254D6598008344F5 /* ExposureWindowTestCase.swift */,
				BA6C8A95254D62C3008344F5 /* TestCasesWithConfiguration.swift */,
				BACD671625B7002F00BAF5D0 /* RiskCalculationResultTests.swift */,
			);
			path = Models;
			sourceTree = "<group>";
		};
		BA6D164D255ADD8600ED3492 /* DMWifiClient */ = {
			isa = PBXGroup;
			children = (
				BA27993A255995E100C3B64D /* DMWifiClientViewController.swift */,
				BA6D1633255AD2AA00ED3492 /* DMWifiClientViewModel.swift */,
			);
			path = DMWifiClient;
			sourceTree = "<group>";
		};
		BA6D164E255ADDA300ED3492 /* ConfigureAbleCells */ = {
			isa = PBXGroup;
			children = (
				BA38183325CB104900C1DB6C /* DMConfigureableCell.swift */,
				BAA8BB0C25CAEF0000E29CFE /* CellsAndViewModels */,
			);
			path = ConfigureAbleCells;
			sourceTree = "<group>";
		};
		BA9BCF7525B09B3A00DD7974 /* __tests__ */ = {
			isa = PBXGroup;
			children = (
				BA9BCF7625B09B5500DD7974 /* DiaryOverviewDayCellModelTests.swift */,
			);
			path = __tests__;
			sourceTree = "<group>";
		};
		BA9DD53D2567BD9100C326FF /* __tests__ */ = {
			isa = PBXGroup;
			children = (
				BA9DD53E2567BDAC00C326FF /* TestResultAvailableViewModelTest.swift */,
			);
			path = __tests__;
			sourceTree = "<group>";
		};
		BAA8BB0C25CAEF0000E29CFE /* CellsAndViewModels */ = {
			isa = PBXGroup;
			children = (
				BAF2DD5625C9BAF700D7DFB7 /* DMButtonCellViewModel.swift */,
				BAF2DD5125C9BABA00D7DFB7 /* DMButtonTableViewCell.swift */,
				BA7EABAC25C973FE001AA5FE /* DMKeyValueCellViewModel.swift */,
				BAE20FF125C8321300162966 /* DMKeyValueTableViewCell.swift */,
				BAA8BAE125CAD8B000E29CFE /* DMStaticTextCellViewModel.swift */,
				BAA8BAEC25CAD91700E29CFE /* DMStaticTextTableViewCell.swift */,
				BA6D163F255ADD0400ED3492 /* DMSwitchCellViewModel.swift */,
				BA6D1638255AD35900ED3492 /* DMSwitchTableViewCell.swift */,
				BA6D1639255AD35900ED3492 /* DMSwitchTableViewCell.xib */,
			);
			path = CellsAndViewModels;
			sourceTree = "<group>";
		};
		BAB1239A25729FEA00A179FB /* TANInputViewController */ = {
			isa = PBXGroup;
			children = (
				BAC0A4DC25768017002B5361 /* __tests__ */,
				BA904C9D25769D1800692110 /* TanInputView.swift */,
				BAB1239B2572A06D00A179FB /* TanInputViewModel.swift */,
				BAB123A02572A0B700A179FB /* TanInputViewController.swift */,
			);
			path = TANInputViewController;
			sourceTree = "<group>";
		};
		BAB6C7ED25C4624E00E042FB /* Model */ = {
			isa = PBXGroup;
			children = (
				BAB6C7FD25C4630800E042FB /* PPACError.swift */,
				BAB6C7F825C462E600E042FB /* PPACToken.swift */,
				BAB6C7EE25C4626100E042FB /* TimestampedToken.swift */,
			);
			path = Model;
			sourceTree = "<group>";
		};
		BAB6C80825C463DB00E042FB /* __tests__ */ = {
			isa = PBXGroup;
			children = (
				BAB6C82225C4666900E042FB /* PPACServiceTest.swift */,
				BAB6C81125C4652D00E042FB /* PPACTokenTests.swift */,
				BAB6C80925C4640500E042FB /* TimestampedTokenTests.swift */,
			);
			path = __tests__;
			sourceTree = "<group>";
		};
		BAC0A4DC25768017002B5361 /* __tests__ */ = {
			isa = PBXGroup;
			children = (
				BAC0A4DD25768039002B5361 /* TanInputViewModelTests.swift */,
			);
			path = __tests__;
			sourceTree = "<group>";
		};
		BACCCC6325ADB7B400195AC3 /* __test__ */ = {
			isa = PBXGroup;
			children = (
				BACCCC7425ADB9FD00195AC3 /* RiskLegendeTest.swift */,
			);
			path = __test__;
			sourceTree = "<group>";
		};
		BAD962F925668E5D00FAB615 /* TestResultAvailable */ = {
			isa = PBXGroup;
			children = (
				BA9DD53D2567BD9100C326FF /* __tests__ */,
				BAD962FA25668F4000FAB615 /* TestResultAvailableViewController.swift */,
				BAD962FF25668F8E00FAB615 /* TestResultAvailableViewModel.swift */,
			);
			path = TestResultAvailable;
			sourceTree = "<group>";
		};
		BAEC99BE258B6FFA00B98ECA /* __tests__ */ = {
			isa = PBXGroup;
			children = (
				BAEC99BF258B705500B98ECA /* ENAUITests_07_ContactJournalUITests.swift */,
			);
			path = __tests__;
			sourceTree = "<group>";
		};
		BAFBF35525ADD719003F5DC2 /* __tests__ */ = {
			isa = PBXGroup;
			children = (
				BAFBF35625ADD734003F5DC2 /* HomeThankYouCellModelTests.swift */,
			);
			path = __tests__;
			sourceTree = "<group>";
		};
		BAFBF35E25ADDE42003F5DC2 /* __tests__ */ = {
			isa = PBXGroup;
			children = (
				BAFBF35F25ADDE7C003F5DC2 /* HomeDiaryCellModelTests.swift */,
			);
			path = __tests__;
			sourceTree = "<group>";
		};
		BAFBF36725ADE0AA003F5DC2 /* __tests__ */ = {
			isa = PBXGroup;
			children = (
				BAFBF36825ADE0F1003F5DC2 /* HomeInfoCellModelTests.swift */,
			);
			path = __tests__;
			sourceTree = "<group>";
		};
		CD99A398245B229F00BF12AF /* ExposureSubmission */ = {
			isa = PBXGroup;
			children = (
				A3284253248E48E0006B1F09 /* __tests__ */,
				A372DA3724BDA015003248BB /* View */,
				71FE1C79247AC2B500851FEB /* ExposureSubmissionNavigationController.swift */,
				A372DA3A24BDA075003248BB /* ExposureSubmissionCoordinator.swift */,
				0144BDEC250A3E5300B0857C /* ExposureSubmissionCoordinatorModel.swift */,
			);
			path = ExposureSubmission;
			sourceTree = "<group>";
		};
		CD99A3C82461A44B00BF12AF /* View Helpers */ = {
			isa = PBXGroup;
			children = (
				A3E851B324ADDA9E00402485 /* __tests__ */,
				CD99A3C92461A47C00BF12AF /* AppStrings.swift */,
				71CAB9D1248AACAD00F516A5 /* PixelPerfectLayoutConstraint.swift */,
				2FE15A3B249B8C0B0077BD8D /* AccessibilityIdentifiers.swift */,
				A3E851B124ADD09900402485 /* CountdownTimer.swift */,
			);
			path = "View Helpers";
			sourceTree = "<group>";
		};
		CDCE11D7247D645800F30825 /* Cells */ = {
			isa = PBXGroup;
			children = (
				CDCE11D8247D64C600F30825 /* NotificationSettingsOnTableViewCell.swift */,
				01D02765258BD61600B6389A /* NotificationSettingsOnTableViewCell.xib */,
				CDCE11DA247D64D600F30825 /* NotificationSettingsOffTableViewCell.swift */,
				01A6EFB4258BD6270001D8C2 /* NotificationSettingsOffTableViewCell.xib */,
			);
			path = Cells;
			sourceTree = "<group>";
		};
		CDD87C6024766163007CE6CA /* Cells */ = {
			isa = PBXGroup;
			children = (
				CDD87C54247556DE007CE6CA /* MainSettingsCell.swift */,
				01D02732258BD36800B6389A /* MainSettingsCell.xib */,
				CDD87C5C247559E3007CE6CA /* SettingsLabelCell.swift */,
				01D0273A258BD38500B6389A /* SettingsLabelCell.xib */,
			);
			path = Cells;
			sourceTree = "<group>";
		};
		EB11B02824EE7C7D00143A95 /* Settings */ = {
			isa = PBXGroup;
			children = (
				EB11B02924EE7CA500143A95 /* ENAUITestsSettings.swift */,
			);
			path = Settings;
			sourceTree = "<group>";
		};
		EB1C221625B718FA00A5CA6E /* UpdateOS */ = {
			isa = PBXGroup;
			children = (
				EB1C221125B7140B00A5CA6E /* ENAUITests_08_UpdateOSUITests.swift */,
			);
			path = UpdateOS;
			sourceTree = "<group>";
		};
		EB41DC0624E53D3F0029C6F7 /* BackgroundAppRefresh */ = {
			isa = PBXGroup;
			children = (
				01D16C5C24ED6981007DB387 /* __tests__ */,
				EB7F8E9424E434E000A3CCC4 /* BackgroundAppRefreshViewController.swift */,
				01D0272D258BD2B100B6389A /* BackgroundAppRefreshViewController.xib */,
				EB23949F24E5492900E71225 /* BackgroundAppRefreshViewModel.swift */,
				EB7D205324E6A3320089264C /* InfoBoxView.swift */,
				EB7D205524E6A5930089264C /* InfoBoxViewModel.swift */,
				EB7057D624E6BACA002235B4 /* InfoBoxView.xib */,
			);
			path = BackgroundAppRefresh;
			sourceTree = "<group>";
		};
		EBA403A82588F72A00D1F039 /* iOS12Support */ = {
			isa = PBXGroup;
			children = (
				EBA403CD258925C000D1F039 /* ColorCompatibility */,
			);
			path = iOS12Support;
			sourceTree = "<group>";
		};
		EBA403CD258925C000D1F039 /* ColorCompatibility */ = {
			isa = PBXGroup;
			children = (
				EBA403CF2589260D00D1F039 /* ColorCompatibility.swift */,
			);
			path = ColorCompatibility;
			sourceTree = "<group>";
		};
		EBB92C70259E10BD00013B41 /* UpdateOS */ = {
			isa = PBXGroup;
			children = (
				EBB92C7B259E111A00013B41 /* UpdateOSView.swift */,
				EBB92C71259E10ED00013B41 /* UpdateOSViewController.swift */,
				EBB92C76259E110900013B41 /* UpdateOSViewModel.swift */,
			);
			path = UpdateOS;
			sourceTree = "<group>";
		};
		EBD2D07C25A86144006E4220 /* __tests__ */ = {
			isa = PBXGroup;
			children = (
				EBD2D07E25A869B9006E4220 /* HomeTableViewModelTests.swift */,
			);
			path = __tests__;
			sourceTree = "<group>";
		};
		EBDE11B6255EC2D7008C0F51 /* DMDeviceTimeCheck */ = {
			isa = PBXGroup;
			children = (
				EBDE11B1255EC2C4008C0F51 /* DMDeviceTimeCheckViewController.swift */,
				EBDE11BA255EC34C008C0F51 /* DMDeviceTimeCheckViewModel.swift */,
			);
			path = DMDeviceTimeCheck;
			sourceTree = "<group>";
		};
		EE20EA0824699A3A00770683 /* RiskLegend */ = {
			isa = PBXGroup;
			children = (
				BACCCC6325ADB7B400195AC3 /* __test__ */,
				BA0FC256259C9A6600EF7E6B /* Cell */,
				71B804482484D37300D53506 /* RiskLegendViewController.swift */,
			);
			path = RiskLegend;
			sourceTree = "<group>";
		};
		EE278B2E245F2C58008B06F9 /* FriendsInvite */ = {
			isa = PBXGroup;
			children = (
				EE278B2F245F2C8A008B06F9 /* InviteFriendsViewController.swift */,
				01D0270F258BC17500B6389A /* InviteFriendsViewController.xib */,
			);
			path = FriendsInvite;
			sourceTree = "<group>";
		};
		EE70C239245B09E900AC9B2F /* Localization */ = {
			isa = PBXGroup;
			children = (
				13156CFF248C19D000AFC472 /* usage.html */,
				71F5418A248BEDBE006DB793 /* privacy-policy.html */,
				EE70C23A245B09E900AC9B2F /* Localizable.strings */,
				01E42990251DCDC90057FCBE /* Localizable.legal.strings */,
				EE92A340245D96DA006B97B0 /* Localizable.stringsdict */,
				EE26950A248FCB0300BAE234 /* InfoPlist.strings */,
				AB8B0D3425305384009C067B /* Localizable.links.strings */,
			);
			path = Localization;
			sourceTree = "<group>";
		};
		EE85998B2462EFD4002E7AE2 /* AppInformation */ = {
			isa = PBXGroup;
			children = (
				50BD2E6724FE26F300932566 /* __test__ */,
				01F5F7212487B9C000229720 /* AppInformationViewController.swift */,
				71CC3E9C246D5D8000217F2C /* AppInformationViewController+DynamicTableViewModel.swift */,
				0103CED02536D1A100BDAAD1 /* AppInformationCellModel.swift */,
				50BD2E6124FE1E8700932566 /* AppInformationModel.swift */,
				50DC527824FEB2AE00F6D8EB /* AppInformationDynamicCell.swift */,
				50E3BE59250127DF0033E2C7 /* AppInformationDynamicAction.swift */,
				50BD2E6324FE232E00932566 /* AppInformationImprintViewModel.swift */,
				4026C2DB24852B7600926FB4 /* AppInformationViewController+LegalModel.swift */,
				71CC3E9E246D6B6800217F2C /* AppInformationDetailViewController.swift */,
				4026C2E324854C8D00926FB4 /* AppInformationLegalCell.swift */,
			);
			path = AppInformation;
			sourceTree = "<group>";
		};
		EEF790092466ED410065EBD5 /* Views */ = {
			isa = PBXGroup;
			children = (
				713EA25C24798A7000AB7EE8 /* ExposureDetectionRoundedView.swift */,
			);
			path = Views;
			sourceTree = "<group>";
		};
		F247572E2483934B003E1FC5 /* __tests__ */ = {
			isa = PBXGroup;
			children = (
				A1654EFD24B41FEF00C0E115 /* DynamicCellTests.swift */,
				F252472E2483955B00C5556B /* DynamicTableViewControllerFake.storyboard */,
				F2DC809324898CE600EDC40A /* DynamicTableViewControllerFooterTests.swift */,
				F2DC809124898B1800EDC40A /* DynamicTableViewControllerHeaderTests.swift */,
				F2DC808F24898A9400EDC40A /* DynamicTableViewControllerNumberOfRowsAndSectionsTests.swift */,
				F2DC808D248989CE00EDC40A /* DynamicTableViewControllerRegisterCellsTests.swift */,
				F247572A24838AC8003E1FC5 /* DynamicTableViewControllerRowsTests.swift */,
				F25247302484456800C5556B /* DynamicTableViewModelTests.swift */,
				F22C6E242492082B00712A6B /* DynamicTableViewSpaceCellTests.swift */,
				A1654F0024B43E7F00C0E115 /* DynamicTableViewTextViewCellTests.swift */,
			);
			path = __tests__;
			sourceTree = "<group>";
		};
/* End PBXGroup section */

/* Begin PBXHeadersBuildPhase section */
		B1FF6B652497D0B40041CF02 /* Headers */ = {
			isa = PBXHeadersBuildPhase;
			buildActionMask = 2147483647;
			files = (
				B1FF6B6E2497D0B50041CF02 /* CWASQLite.h in Headers */,
				B1FF6B772497D2330041CF02 /* sqlite3.h in Headers */,
			);
			runOnlyForDeploymentPostprocessing = 0;
		};
/* End PBXHeadersBuildPhase section */

/* Begin PBXNativeTarget section */
		85D7593A2457048F008175F0 /* ENA */ = {
			isa = PBXNativeTarget;
			buildConfigurationList = 85D7596824570491008175F0 /* Build configuration list for PBXNativeTarget "ENA" */;
			buildPhases = (
				71AFBD9324642AF500F91006 /* SwiftLint */,
				85D759372457048F008175F0 /* Sources */,
				85D759382457048F008175F0 /* Frameworks */,
				85D759392457048F008175F0 /* Resources */,
				B102BDB924603FD600CD55A2 /* Embed Frameworks */,
				0105D8B925B882E3007E288B /* Copy Sample Stats for Tests */,
			);
			buildRules = (
			);
			dependencies = (
			);
			name = ENA;
			packageProductDependencies = (
				B10FB02F246036F3004CA11E /* SwiftProtobuf */,
				B1E8C9A4247AB869006DC678 /* ZIPFoundation */,
				B1B5A75F24924B3D0029D5D7 /* FMDB */,
				EB7AF6292587E98C00D94CA8 /* OpenCombineFoundation */,
				EB7AF62B2587E98C00D94CA8 /* OpenCombine */,
				EB7AF62D2587E98C00D94CA8 /* OpenCombineDispatch */,
			);
			productName = ENA;
			productReference = 85D7593B2457048F008175F0 /* ENA.app */;
			productType = "com.apple.product-type.application";
		};
		85D7595324570491008175F0 /* ENATests */ = {
			isa = PBXNativeTarget;
			buildConfigurationList = 85D7596B24570491008175F0 /* Build configuration list for PBXNativeTarget "ENATests" */;
			buildPhases = (
				85D7595024570491008175F0 /* Sources */,
				85D7595124570491008175F0 /* Frameworks */,
				85D7595224570491008175F0 /* Resources */,
			);
			buildRules = (
			);
			dependencies = (
				85D7595624570491008175F0 /* PBXTargetDependency */,
			);
			name = ENATests;
			productName = ENATests;
			productReference = 85D7595424570491008175F0 /* ENATests.xctest */;
			productType = "com.apple.product-type.bundle.unit-test";
		};
		85D7595E24570491008175F0 /* ENAUITests */ = {
			isa = PBXNativeTarget;
			buildConfigurationList = 85D7596E24570491008175F0 /* Build configuration list for PBXNativeTarget "ENAUITests" */;
			buildPhases = (
				85D7595B24570491008175F0 /* Sources */,
				85D7595C24570491008175F0 /* Frameworks */,
				85D7595D24570491008175F0 /* Resources */,
			);
			buildRules = (
			);
			dependencies = (
				85D7596124570491008175F0 /* PBXTargetDependency */,
			);
			name = ENAUITests;
			productName = ENAUITests;
			productReference = 85D7595F24570491008175F0 /* ENAUITests.xctest */;
			productType = "com.apple.product-type.bundle.ui-testing";
		};
		B1FF6B692497D0B40041CF02 /* CWASQLite */ = {
			isa = PBXNativeTarget;
			buildConfigurationList = B1FF6B742497D0B50041CF02 /* Build configuration list for PBXNativeTarget "CWASQLite" */;
			buildPhases = (
				B1FF6B652497D0B40041CF02 /* Headers */,
				B1FF6B662497D0B40041CF02 /* Sources */,
				B1FF6B672497D0B40041CF02 /* Frameworks */,
				B1FF6B682497D0B40041CF02 /* Resources */,
			);
			buildRules = (
			);
			dependencies = (
			);
			name = CWASQLite;
			productName = CWASQLite;
			productReference = B1FF6B6A2497D0B40041CF02 /* CWASQLite.framework */;
			productType = "com.apple.product-type.framework";
		};
/* End PBXNativeTarget section */

/* Begin PBXProject section */
		85D759332457048F008175F0 /* Project object */ = {
			isa = PBXProject;
			attributes = {
				LastSwiftUpdateCheck = 1150;
				LastUpgradeCheck = 1230;
				ORGANIZATIONNAME = "SAP SE";
				TargetAttributes = {
					85D7593A2457048F008175F0 = {
						CreatedOnToolsVersion = 11.4.1;
						LastSwiftMigration = 1150;
					};
					85D7595324570491008175F0 = {
						CreatedOnToolsVersion = 11.4.1;
						LastSwiftMigration = 1150;
						TestTargetID = 85D7593A2457048F008175F0;
					};
					85D7595E24570491008175F0 = {
						CreatedOnToolsVersion = 11.4.1;
						TestTargetID = 85D7593A2457048F008175F0;
					};
					B1FF6B692497D0B40041CF02 = {
						CreatedOnToolsVersion = 11.6;
					};
				};
			};
			buildConfigurationList = 85D759362457048F008175F0 /* Build configuration list for PBXProject "ENA" */;
			compatibilityVersion = "Xcode 9.3";
			developmentRegion = en;
			hasScannedForEncodings = 0;
			knownRegions = (
				en,
				Base,
				de,
				tr,
				pl,
				ro,
				bg,
			);
			mainGroup = 85D759322457048F008175F0;
			packageReferences = (
				B10FB02E246036F3004CA11E /* XCRemoteSwiftPackageReference "swift-protobuf" */,
				B1E8C9A3247AB869006DC678 /* XCRemoteSwiftPackageReference "ZIPFoundation" */,
				B1B5A75E24924B3D0029D5D7 /* XCRemoteSwiftPackageReference "fmdb" */,
				EB7AF6282587E98C00D94CA8 /* XCRemoteSwiftPackageReference "OpenCombine" */,
			);
			productRefGroup = 85D7593C2457048F008175F0 /* Products */;
			projectDirPath = "";
			projectRoot = "";
			targets = (
				85D7593A2457048F008175F0 /* ENA */,
				85D7595324570491008175F0 /* ENATests */,
				85D7595E24570491008175F0 /* ENAUITests */,
				B1FF6B692497D0B40041CF02 /* CWASQLite */,
			);
		};
/* End PBXProject section */

/* Begin PBXResourcesBuildPhase section */
		85D759392457048F008175F0 /* Resources */ = {
			isa = PBXResourcesBuildPhase;
			buildActionMask = 2147483647;
			files = (
				01F2A5BA2581181A00DA96A6 /* DiaryDayAddTableViewCell.xib in Resources */,
				01F2A59725803D2600DA96A6 /* DiaryOverviewDescriptionTableViewCell.xib in Resources */,
				01D026C0258BACCE00B6389A /* ExposureDetectionRiskTextCell.xib in Resources */,
				016E260825AF20540077C64C /* HomeStatisticsCardView.xib in Resources */,
				01A4DC9D259247AF007D5794 /* HomeRiskTableViewCell.xib in Resources */,
				13156CFD248C19D000AFC472 /* usage.html in Resources */,
				01F2A5D5258208C500DA96A6 /* DiaryDayViewController.xib in Resources */,
				EE269508248FCB0300BAE234 /* InfoPlist.strings in Resources */,
				85D7594E24570491008175F0 /* LaunchScreen.storyboard in Resources */,
				01D02759258BD55A00B6389A /* NotificationSettingsViewController.xib in Resources */,
				01D026C1258BACCE00B6389A /* ExposureDetectionRiskRefreshCell.xib in Resources */,
				50C5C1B525891CC800C4817A /* DynamicLegalExtendedCell.xib in Resources */,
				017AD0C5259BBD1C00FA2B3F /* HomeTestResultTableViewCell.xib in Resources */,
				01A4DCB125925121007D5794 /* HomeThankYouTableViewCell.xib in Resources */,
				01EA17F325913A5900E98E02 /* HomeDiaryTableViewCell.xib in Resources */,
				EB7057D724E6BACA002235B4 /* InfoBoxView.xib in Resources */,
				01D02706258BBCC700B6389A /* TracingHistoryTableViewCell.xib in Resources */,
				710224EE2490E2FD000C5DEF /* ExposureSubmissionStepCell.xib in Resources */,
				71F2E57B2487AEFC00694F1A /* ena-colors.xcassets in Resources */,
				01EA17BB2591344F00E98E02 /* HomeExposureLoggingTableViewCell.xib in Resources */,
				01B72C032583B71100A3E3BC /* DiaryEditEntriesViewController.xib in Resources */,
				01D026C2258BACCE00B6389A /* ExposureDetectionLinkCell.xib in Resources */,
				01D02692258BA0AD00B6389A /* ExposureDetectionLongGuideCell.xib in Resources */,
				01D026BF258BACCE00B6389A /* ExposureDetectionGuideCell.xib in Resources */,
				01A4DCE225926931007D5794 /* HomeLoadingItemView.xib in Resources */,
				01D0275D258BD56F00B6389A /* SettingsLabelCell.xib in Resources */,
				351E630D256C5B9C00D89B29 /* LabeledCountriesCell.xib in Resources */,
				EE92A33E245D96DA006B97B0 /* Localizable.stringsdict in Resources */,
				01D0268D258B9CF800B6389A /* ExposureDetectionRiskCell.xib in Resources */,
				01A4DCEA25926938007D5794 /* HomeListItemView.xib in Resources */,
				01A4DCDE2592692D007D5794 /* HomeImageItemView.xib in Resources */,
				01B72BFF2583B57300A3E3BC /* DiaryEditEntriesTableViewCell.xib in Resources */,
				01E4298E251DCDC90057FCBE /* Localizable.legal.strings in Resources */,
				01A6EFC7258BE9C20001D8C2 /* NotificationSettingsOnTableViewCell.xib in Resources */,
				01EA17EF259139B900E98E02 /* HomeInfoTableViewCell.xib in Resources */,
				EE70C23D245B09EA00AC9B2F /* Localizable.strings in Resources */,
				016E25F425AF13EA0077C64C /* HomeStatisticsTableViewCell.xib in Resources */,
				01D02704258BBCC700B6389A /* DescriptionTableViewCell.xib in Resources */,
				01D0262E258A791C00B6389A /* OnboardingInfoViewController.xib in Resources */,
				AB628A1F251CDADE00CF61D2 /* ServerEnvironments.json in Resources */,
				014891B324F90D0B002A6F77 /* ENA.plist in Resources */,
				01D0272E258BD2B100B6389A /* BackgroundAppRefreshViewController.xib in Resources */,
				01F2A564257FC7D200DA96A6 /* DiaryOverviewDayTableViewCell.xib in Resources */,
				01C6AC21252B21DF0052814D /* ExposureSubmissionQRScannerViewController.xib in Resources */,
				01D02707258BBCC700B6389A /* ImageTableViewCell.xib in Resources */,
				01D02667258B750800B6389A /* ExposureDetectionViewController.xib in Resources */,
				01D02703258BBCC700B6389A /* ActionTableViewCell.xib in Resources */,
				8539874F2467094E00D28B62 /* AppIcon.xcassets in Resources */,
				017AD105259DC20E00FA2B3F /* HomeShownPositiveTestResultTableViewCell.xib in Resources */,
				01D02733258BD36800B6389A /* MainSettingsCell.xib in Resources */,
				BA6D163B255AD35900ED3492 /* DMSwitchTableViewCell.xib in Resources */,
				85D7594B24570491008175F0 /* Assets.xcassets in Resources */,
				711EFCC924935C79005FEF21 /* ExposureSubmissionTestResultHeaderView.xib in Resources */,
				01A6EFCB258BE9C60001D8C2 /* NotificationSettingsOffTableViewCell.xib in Resources */,
				01D02710258BC17500B6389A /* InviteFriendsViewController.xib in Resources */,
				35D16DDF2567FB980069AD1B /* DynamicLegalCell.xib in Resources */,
				710021DE248EAF16001F0B63 /* ExposureSubmissionImageCardCell.xib in Resources */,
				71F5418E248BEE08006DB793 /* privacy-policy.html in Resources */,
				EBBABC47256402A9005B7C07 /* default_app_config_18 in Resources */,
				01D02697258BA0E000B6389A /* ExposureDetectionLoadingCell.xib in Resources */,
				01D02688258B9CB200B6389A /* ExposureDetectionHeaderCell.xib in Resources */,
				01D026A5258BA20E00B6389A /* ExposureDetectionHotlineCell.xib in Resources */,
				01D02761258BD58600B6389A /* ResetViewController.xib in Resources */,
				01A4DCE625926934007D5794 /* HomeTextItemView.xib in Resources */,
				AB8B0D3225305384009C067B /* Localizable.links.strings in Resources */,
				01D02705258BBCC700B6389A /* EuTracingTableViewCell.xib in Resources */,
				01D02708258BBCC700B6389A /* ActionDetailTableViewCell.xib in Resources */,
				01F2A5C42581183800DA96A6 /* DiaryDayEntryTableViewCell.xib in Resources */,
			);
			runOnlyForDeploymentPostprocessing = 0;
		};
		85D7595224570491008175F0 /* Resources */ = {
			isa = PBXResourcesBuildPhase;
			buildActionMask = 2147483647;
			files = (
				BA6C8B17254D729A008344F5 /* exposure-windows-risk-calculation.json in Resources */,
				B1F8AE482479B4C30093A588 /* api-response-day-2020-05-16 in Resources */,
				01678E9C249A5F08003B048B /* testStore.sqlite in Resources */,
				AB1FCBDC2521FCD5005930BA /* TestServerEnvironments.json in Resources */,
				F252472F2483955B00C5556B /* DynamicTableViewControllerFake.storyboard in Resources */,
				01571B7A255E9A6F00E4E891 /* config-wru-2020-11-13 in Resources */,
			);
			runOnlyForDeploymentPostprocessing = 0;
		};
		85D7595D24570491008175F0 /* Resources */ = {
			isa = PBXResourcesBuildPhase;
			buildActionMask = 2147483647;
			files = (
				13E5046C248E434B0086641C /* Localizable.strings in Resources */,
				13E5046D248E434B0086641C /* Localizable.stringsdict in Resources */,
				AB8B0D4525306089009C067B /* Localizable.links.strings in Resources */,
			);
			runOnlyForDeploymentPostprocessing = 0;
		};
		B1FF6B682497D0B40041CF02 /* Resources */ = {
			isa = PBXResourcesBuildPhase;
			buildActionMask = 2147483647;
			files = (
			);
			runOnlyForDeploymentPostprocessing = 0;
		};
/* End PBXResourcesBuildPhase section */

/* Begin PBXShellScriptBuildPhase section */
		0105D8B925B882E3007E288B /* Copy Sample Stats for Tests */ = {
			isa = PBXShellScriptBuildPhase;
			buildActionMask = 2147483647;
			files = (
			);
			inputFileListPaths = (
			);
			inputPaths = (
			);
			name = "Copy Sample Stats for Tests";
			outputFileListPaths = (
			);
			outputPaths = (
			);
			runOnlyForDeploymentPostprocessing = 0;
			shellPath = /bin/sh;
			shellScript = "# Copy mock statistics data to bundle in Debug configuration\nif [ \"${CONFIGURATION}\" == \"Debug\" ]; then\n    cp -r \"$SRCROOT/ENA/Source/Services/Risk/Provider/Helper/__tests__/sample_stats/\" \"${BUILT_PRODUCTS_DIR}/${FULL_PRODUCT_NAME}\"\nfi\n";
		};
		71AFBD9324642AF500F91006 /* SwiftLint */ = {
			isa = PBXShellScriptBuildPhase;
			buildActionMask = 2147483647;
			files = (
			);
			inputFileListPaths = (
			);
			inputPaths = (
			);
			name = SwiftLint;
			outputFileListPaths = (
			);
			outputPaths = (
			);
			runOnlyForDeploymentPostprocessing = 0;
			shellPath = /bin/sh;
			shellScript = "if which swiftlint >/dev/null; then\n  swiftlint\nelse\n  echo \"error: SwiftLint is not available.\"\n  echo \"Use 'brew install swiftlint' to install SwiftLint or download it manually from https://github.com/realm/SwiftLint.\"\nfi\n\n";
			showEnvVarsInLog = 0;
		};
/* End PBXShellScriptBuildPhase section */

/* Begin PBXSourcesBuildPhase section */
		85D759372457048F008175F0 /* Sources */ = {
			isa = PBXSourcesBuildPhase;
			buildActionMask = 2147483647;
			files = (
				50BD2E6224FE1E8700932566 /* AppInformationModel.swift in Sources */,
				B120C7CA24AFF12D00F68FF1 /* ActiveTracing.swift in Sources */,
				B1A89F3B24819CE800DA1CEC /* SettingsLabelCell.swift in Sources */,
				50B5057D25CAEF5C00EEA380 /* OTPToken.swift in Sources */,
				B1A89F3924819CC200DA1CEC /* ExposureStateUpdating.swift in Sources */,
				01909877257E64BD0065D050 /* DiaryEditEntriesViewController.swift in Sources */,
				AB5F84B024F8F7C3000400D4 /* Migration.swift in Sources */,
				523D5E75256FDFE900EF67EA /* ExposureSubmissionThankYouViewController.swift in Sources */,
				01B72B6525821CD200A3E3BC /* DiaryDayEmptyView.swift in Sources */,
				35B2FAAA25B9CE8F009ABC8E /* main.swift in Sources */,
				71330E43248109FD00EB10F6 /* DynamicTableViewCell.swift in Sources */,
				0130F67C25B1859700B6BDA3 /* HomeStatisticsCard.swift in Sources */,
				B14D0CDD246E972400D5BEBC /* ExposureDetectionDelegate.swift in Sources */,
				0144BDED250A3E5300B0857C /* ExposureSubmissionCoordinatorModel.swift in Sources */,
				B11E619B246EE4B0004A056A /* DynamicTypeLabel.swift in Sources */,
				523D5E7A256FE04000EF67EA /* ExposureSubmissionThankYouViewModel.swift in Sources */,
				01734B60255D6C4500E60A8B /* exposure_detection_parameters.pb.swift in Sources */,
				AB6289CF251BA01400CF61D2 /* Bundle+Version.swift in Sources */,
				AB7420C2251B7D59006666AC /* DeltaOnboardingProtocols.swift in Sources */,
				7187A5582481231C00FCC755 /* DynamicTableViewAction.swift in Sources */,
				354BB49A25B07DB000FBCFEE /* StatisticsProviding.swift in Sources */,
				01909889257E7B900065D050 /* ExposureSubmissionQRInfoViewModel.swift in Sources */,
				B16457B524DC11EF002879EB /* DMLastSubmissionRequetViewController.swift in Sources */,
				A128F059248B459F00EC7F6C /* PublicKeyStore.swift in Sources */,
				01D6948D2502717F00B45BEA /* DatePickerDayView.swift in Sources */,
				017AD0C9259BBD2E00FA2B3F /* HomeTestResultCellModel.swift in Sources */,
				BA112E0A25559CDD007F5712 /* ClientWifiOnly.swift in Sources */,
				35E121DA25B273280098D754 /* card_header.pb.swift in Sources */,
				35E121DB25B273280098D754 /* statistics.pb.swift in Sources */,
				71C0BEDD2498DD07009A17A0 /* ENANavigationFooterView.swift in Sources */,
				2FA9E39524D2F2B00030561C /* ExposureSubmission+DeviceRegistrationKey.swift in Sources */,
				EB08F17E2541CE3300D11FA9 /* app_version_config.pb.swift in Sources */,
				A3FF84EC247BFAF00053E947 /* Hasher.swift in Sources */,
				51895EDC245E16CD0085DA38 /* ENAColor.swift in Sources */,
				50F9130D253F1D7800DFE683 /* OnboardingPageType.swift in Sources */,
				A372DA3B24BDA075003248BB /* ExposureSubmissionCoordinator.swift in Sources */,
				01A4DD3825935AC1007D5794 /* CellPositionInSection.swift in Sources */,
				357B1858255A7F5C00584548 /* AppConfig+CacheInvalidation.swift in Sources */,
				0D5611B4247F852C00B5B094 /* SQLiteKeyValueStore.swift in Sources */,
				0190987D257E64C70065D050 /* DiaryCoordinator.swift in Sources */,
				CD99A3A9245C272400BF12AF /* ExposureSubmissionService.swift in Sources */,
				017AD10F259DC46E00FA2B3F /* HomeShownPositiveTestResultTableViewCell.swift in Sources */,
				AB7420AC251B67A8006666AC /* DeltaOnboardingV15.swift in Sources */,
				71F54191248BF677006DB793 /* HtmlTextView.swift in Sources */,
				BA6C8B05254D6B1F008344F5 /* RiskCalculation.swift in Sources */,
				BA6D1640255ADD0500ED3492 /* DMSwitchCellViewModel.swift in Sources */,
				ABAE0A1C257F77D90030ED47 /* ContactDiaryStoreSchemaV1.swift in Sources */,
				EBB92C77259E110900013B41 /* UpdateOSViewModel.swift in Sources */,
				B1EDFD8D248E74D000E7EAFF /* URL+StaticString.swift in Sources */,
				A3E851B224ADD09900402485 /* CountdownTimer.swift in Sources */,
				EB08F1882541CE5700D11FA9 /* diagnosis_key_batch.pb.swift in Sources */,
				BA7EABAD25C973FE001AA5FE /* DMKeyValueCellViewModel.swift in Sources */,
				50C5C1BA258920AD00C4817A /* DynamicLegalExtendedCell.swift in Sources */,
				EB91288B257FBD1E00241D3E /* DiaryInfoViewController.swift in Sources */,
				011E13AE24680A4000973467 /* HTTPClient.swift in Sources */,
				A1C683FA24AEC57400B90D12 /* DynamicTableViewTextViewCell.swift in Sources */,
				01C6AC3A252B2A500052814D /* UIImage+Color.swift in Sources */,
				BA6C8AA6254D63A0008344F5 /* MinutesAtAttenuationFilter.swift in Sources */,
				35B2FABA25B9D3F3009ABC8E /* ENATaskExecutionDelegate.swift in Sources */,
				853D987A24694A8700490DBA /* ENAButton.swift in Sources */,
				01A4DC6D25922EB4007D5794 /* HomeLoadingItemView.swift in Sources */,
				CD8638532477EBD400A5A07C /* SettingsViewModel.swift in Sources */,
				0105D89325B8768A007E288B /* CachingHTTPClientMock.swift in Sources */,
				35EA684225553AE300335F73 /* DownloadedPackagesSQLLiteStoreV2.swift in Sources */,
				2FC0357124B5B70700E234AC /* Error+FAQUrl.swift in Sources */,
				EBB92C7C259E111A00013B41 /* UpdateOSView.swift in Sources */,
				B17F2D48248CEB4C00CAA38F /* DetectionMode.swift in Sources */,
				01A4DCB6259264F9007D5794 /* HomeThankYouCellModel.swift in Sources */,
				0144BDE1250924CC00B0857C /* SymptomsOnset.swift in Sources */,
				01C6AC26252B23D70052814D /* ExposureSubmissionQRScannerFocusView.swift in Sources */,
				01B7232424F812500064C0EB /* DynamicTableViewOptionGroupCell.swift in Sources */,
				137846492488027600A50AB8 /* OnboardingInfoViewController+Extension.swift in Sources */,
				BAB123A22572A0B700A179FB /* TanInputViewController.swift in Sources */,
				019C9F0025894BAA00B26392 /* DiaryStoringProviding.swift in Sources */,
				ABDA2792251CE308006BAE84 /* DMServerEnvironmentViewController.swift in Sources */,
				85E33444247EB357006E74EC /* CircularProgressView.swift in Sources */,
				AB1886D1252DE51E00D39BBE /* Bundle+Identifier.swift in Sources */,
				71FD8862246EB27F00E804D0 /* ExposureDetectionViewController.swift in Sources */,
				013C413D255463A400826C9F /* DMDebugRiskCalculationViewController.swift in Sources */,
				BAB6C7EF25C4626100E042FB /* TimestampedToken.swift in Sources */,
				2FC951FE24DC23B9008D39F4 /* DMConfigurationCell.swift in Sources */,
				A3552CC424DD6E16008C91BE /* PlausibleDeniabilityService.swift in Sources */,
				2FA9E39924D2F4350030561C /* ExposureSubmission+ErrorParsing.swift in Sources */,
				3523F8A82570F819004B0424 /* NSAttributedString+BulletPoint.swift in Sources */,
				AB5F84AD24F8F7A1000400D4 /* SerialMigrator.swift in Sources */,
				01D3078A2562B03C00ADB67B /* RiskState.swift in Sources */,
				01B72BF22583B51C00A3E3BC /* DiaryEditEntriesTableViewCell.swift in Sources */,
				01F52FF42552DB9600997A26 /* DMAppConfigurationViewController.swift in Sources */,
				B1DDDABE24713BAD00A07175 /* SAPDownloadedPackage.swift in Sources */,
				011E4B032483A92A002E6412 /* MockExposureManager.swift in Sources */,
				2FE15A3C249B8C0B0077BD8D /* AccessibilityIdentifiers.swift in Sources */,
				52CAAC012562B82E00239DCB /* DynamicTableViewConsentCell.swift in Sources */,
				B1175213248A83AB00C3325C /* Risk.swift in Sources */,
				35EA615A258BC8E30062B50A /* CryptoKitFallbacks.swift in Sources */,
				01F2A5DD25820EE700DA96A6 /* DiaryDayViewModel.swift in Sources */,
				2F3D953C2518BCE9002B2C81 /* EUSettingsViewModel.swift in Sources */,
				01734B6E255D73E400E60A8B /* ENExposureConfiguration+Convenience.swift in Sources */,
				01B7232924F812DF0064C0EB /* OptionView.swift in Sources */,
				01909874257E64BD0065D050 /* DiaryDayViewController.swift in Sources */,
				71FE1C7B247AC2B500851FEB /* ExposureSubmissionQRScannerViewController.swift in Sources */,
				B1FC2D2024D9C8DF00083C81 /* SAP_TemporaryExposureKey+DeveloperMenu.swift in Sources */,
				717D21E9248C022E00D9717E /* DynamicTableViewHtmlCell.swift in Sources */,
				BA6C8A9E254D634E008344F5 /* RiskCalculationConfiguration.swift in Sources */,
				7154EB4A247D21E200A467FF /* ExposureDetectionLongGuideCell.swift in Sources */,
				505F507225C833AA004920EB /* ppac_ios.pb.swift in Sources */,
				50DC527924FEB2AE00F6D8EB /* AppInformationDynamicCell.swift in Sources */,
				EB3BCA8C2507C3B0003F27C7 /* DynamicTableViewBulletPointCell.swift in Sources */,
				2F3D95372518BCD1002B2C81 /* EUSettingsViewController.swift in Sources */,
				71B8044F248526B600D53506 /* DynamicTableViewSpaceCell.swift in Sources */,
				EB08F1862541CE5700D11FA9 /* temporary_exposure_key_export.pb.swift in Sources */,
				01A4DD0D25926A73007D5794 /* HomeLoadingItemViewModel.swift in Sources */,
				8595BF5F246032D90056EA27 /* ENASwitch.swift in Sources */,
				B1C7EEAE24941A3B00F1F284 /* ManualExposureDetectionState.swift in Sources */,
				948AFE672553DC5B0019579A /* WarnOthersRemindable.swift in Sources */,
				35C701EC2556BCB9008AEA91 /* Migration1To2.swift in Sources */,
				01EA17E52591399200E98E02 /* HomeInfoCellModel.swift in Sources */,
				016E25F325AF13EA0077C64C /* HomeStatisticsTableViewCell.swift in Sources */,
				0130F68125B186DB00B6BDA3 /* SAP_Internal_Stats_Statistics+SupportedIDs.swift in Sources */,
				710021DC248E44A6001F0B63 /* ENAFont.swift in Sources */,
				B1FE13FF2489708200D012E5 /* CachedAppConfiguration.swift in Sources */,
				EE22DB8B247FB43A001B0A71 /* ActionDetailTableViewCell.swift in Sources */,
				01909875257E64BD0065D050 /* DiaryAddAndEditEntryViewController.swift in Sources */,
				948AFE7A2554377F0019579A /* UNUserNotificationCenter+WarnOthers.swift in Sources */,
				3544182925AF7B5200B11056 /* app_features.pb.swift in Sources */,
				AB1011592507C15000D392A2 /* TracingStatusHistory.swift in Sources */,
				017AD16525A4559300FA2B3F /* UITableView+Dequeue.swift in Sources */,
				71FE1C71247AA7B700851FEB /* DynamicTableViewHeaderImageView.swift in Sources */,
				01D69491250272CE00B45BEA /* DatePickerDayViewModel.swift in Sources */,
				B16457BB24DC3309002879EB /* DMLogsViewController.swift in Sources */,
				01B7232F24FE4F080064C0EB /* OptionGroupViewModel.swift in Sources */,
				013C412825545C2D00826C9F /* DebugRiskCalculation.swift in Sources */,
				51D420B724583B7200AD70CA /* NSObject+Identifier.swift in Sources */,
				CDCE11D6247D644100F30825 /* NotificationSettingsViewModel.swift in Sources */,
				BA6C8AAE254D6476008344F5 /* ENARange.swift in Sources */,
				50BD2E6424FE232E00932566 /* AppInformationImprintViewModel.swift in Sources */,
				71330E4724810A0C00EB10F6 /* DynamicTableViewFooter.swift in Sources */,
				B1D431CB246C84A400E728AD /* DownloadedPackagesStoreV1.swift in Sources */,
				714194EA247A65C60072A090 /* DynamicTableViewHeaderSeparatorView.swift in Sources */,
				35EA684A25553B5C00335F73 /* DownloadedPackagesStoreV2.swift in Sources */,
				BAA8BAED25CAD91700E29CFE /* DMStaticTextTableViewCell.swift in Sources */,
				2F26CE2E248B9C4F00BE30EE /* UIViewController+BackButton.swift in Sources */,
				01D0271B258BC78100B6389A /* SettingsCoordinator.swift in Sources */,
				EB6B5D882539AE9400B0ED57 /* DMNotificationsViewController.swift in Sources */,
				B10FD5F4246EAC1700E9D7F2 /* AppleFilesWriter.swift in Sources */,
				019C9F2D258951B700B26392 /* ContactPersonEncounter.swift in Sources */,
				35E121DC25B273280098D754 /* key_figure_card.pb.swift in Sources */,
				711EFCC72492EE31005FEF21 /* ENAFooterView.swift in Sources */,
				016E264C25B0327B0077C64C /* HomeStatisticsCardViewModel.swift in Sources */,
				8FF9B2B2259B6B030080770D /* ContactDiaryStoreSchemaV2.swift in Sources */,
				B1741B4E2462C21F006275D9 /* DMViewController.swift in Sources */,
				EB2394A024E5492900E71225 /* BackgroundAppRefreshViewModel.swift in Sources */,
				EE22DB8C247FB43A001B0A71 /* DescriptionTableViewCell.swift in Sources */,
				2F3218D0248063E300A7AC0A /* UIView+Convenience.swift in Sources */,
				01734B5F255D6C4500E60A8B /* app_config_ios.pb.swift in Sources */,
				B1741B4C2462C21F006275D9 /* DMDeveloperMenu.swift in Sources */,
				BAD9630025668F8E00FAB615 /* TestResultAvailableViewModel.swift in Sources */,
				01EA17992590F03600E98E02 /* HomeDiaryTableViewCell.swift in Sources */,
				01EA17D12591366200E98E02 /* HomeDiaryCellModel.swift in Sources */,
				EB91288A257FBD1E00241D3E /* DiaryInfoViewModel.swift in Sources */,
				0130F67225B1851000B6BDA3 /* HomeStatisticsCellModel.swift in Sources */,
				710ABB23247513E300948792 /* DynamicTypeTableViewCell.swift in Sources */,
				EE22DB81247FB40A001B0A71 /* ENStateHandler.swift in Sources */,
				BA07735C25C2FCB800EAF6B8 /* PPACService.swift in Sources */,
				A16714AF248CA1B70031B111 /* Bundle+ReadPlist.swift in Sources */,
				2F80CFDB247EDDB3000F06AF /* ExposureSubmissionHotlineViewController.swift in Sources */,
				BA6D163A255AD35900ED3492 /* DMSwitchTableViewCell.swift in Sources */,
				941ADDB02518C2B200E421D9 /* EuTracingTableViewCell.swift in Sources */,
				A3C4F96024812CD20047F23E /* ExposureSubmissionWarnOthersViewController.swift in Sources */,
				01D6948F2502729000B45BEA /* DatePickerDay.swift in Sources */,
				01EA17902590F03600E98E02 /* HomeInfoTableViewCell.swift in Sources */,
				019C9F40258951C000B26392 /* DiaryLocation.swift in Sources */,
				71EF33D92497F3E8007B7E1B /* ENANavigationControllerWithFooterChild.swift in Sources */,
				A3EE6E5A249BB7AF00C64B61 /* ExposureSubmissionServiceFactory.swift in Sources */,
				4026C2E424854C8D00926FB4 /* AppInformationLegalCell.swift in Sources */,
				51C737BF245B3B5D00286105 /* OnboardingInfo.swift in Sources */,
				B1FE13EB24891CFA00D012E5 /* RiskProvider.swift in Sources */,
				B143DBDF2477F292000A29E8 /* ExposureNotificationSettingViewController.swift in Sources */,
				016146912487A43E00660992 /* LinkHelper.swift in Sources */,
				50B5058E25CAF3FC00EEA380 /* DMOTPServiceViewModel.swift in Sources */,
				BA904C9E25769D1800692110 /* TanInputView.swift in Sources */,
				EE22DB8A247FB43A001B0A71 /* ImageTableViewCell.swift in Sources */,
				B11E619C246EE4E9004A056A /* UIFont+DynamicType.swift in Sources */,
				71330E4524810A0500EB10F6 /* DynamicTableViewHeader.swift in Sources */,
				01A4DD0325926A6A007D5794 /* HomeTextItemViewModel.swift in Sources */,
				B1EAEC8B24711884003BE9A2 /* URLSession+Convenience.swift in Sources */,
				3518DD6525BA2D060090A26B /* NotificationManager.swift in Sources */,
				EB5FE15C2599F5E400797E4E /* ENActivityHandling.swift in Sources */,
				BA6C8AB9254D64D3008344F5 /* MinutesAtAttenuationWeight.swift in Sources */,
				7154EB4C247E862100A467FF /* ExposureDetectionLoadingCell.swift in Sources */,
				94EAF87925B6CAA300BE1F40 /* DeltaOnboardingNewVersionFeaturesViewModel.swift in Sources */,
				01A4DD4325935D1F007D5794 /* HomeRiskCellModel.swift in Sources */,
				94EAF87525B6CAA000BE1F40 /* DeltaOnboardingNewVersionFeaturesViewController.swift in Sources */,
				01EA17FE259217B100E98E02 /* HomeState.swift in Sources */,
				2FA9E39B24D2F4A10030561C /* ExposureSubmissionService+Protocol.swift in Sources */,
				A17366552484978A006BE209 /* OnboardingInfoViewControllerUtils.swift in Sources */,
				B153096A24706F1000A4A1BD /* URLSession+Default.swift in Sources */,
				2FF1D62E2487850200381FFB /* NSMutableAttributedString+Generation.swift in Sources */,
				BAF2DD5225C9BABA00D7DFB7 /* DMButtonTableViewCell.swift in Sources */,
				35BE8598251CE495005C2FD0 /* CachingHTTPClient.swift in Sources */,
				01B7232D24F8E0260064C0EB /* MultipleChoiceChoiceView.swift in Sources */,
				BA4693B125C82F0A004B2DBB /* DMPPACViewModel.swift in Sources */,
				35EA68522555488600335F73 /* SQLiteError.swift in Sources */,
				016E260325AF20300077C64C /* HomeStatisticsCardView.swift in Sources */,
				BAD962FB25668F4000FAB615 /* TestResultAvailableViewController.swift in Sources */,
				8F0A4BAE25C2F6F70085DF13 /* ppdd_edus_parameters.pb.swift in Sources */,
				9417BA95252B6B5100AD4053 /* DMSQLiteErrorViewController.swift in Sources */,
				013DC102245DAC4E00EE58B0 /* Store.swift in Sources */,
				5270E9B8256D20A900B08606 /* NSTextAttachment+ImageHeight.swift in Sources */,
				B1FE13EF24891D0C00D012E5 /* RiskProvidingConfiguration.swift in Sources */,
				014086BD2589033A00E9E5B2 /* DiaryEditEntriesCellModel.swift in Sources */,
				B1F82DF224718C7300E2E56A /* DMBackendConfigurationViewController.swift in Sources */,
				35E121B925B23D060098D754 /* StatisticsMetadata.swift in Sources */,
				35E121A925B1CFB00098D754 /* StatisticsProvider.swift in Sources */,
				B1CD33412486AA7100B06E9B /* CoronaWarnURLSessionDelegate.swift in Sources */,
				94427A5025502B8900C36BE6 /* WarnOthersNotificationsTimeInterval.swift in Sources */,
				713EA25D24798A7000AB7EE8 /* ExposureDetectionRoundedView.swift in Sources */,
				AB5F84B224F8F7E3000400D4 /* Migration0To1.swift in Sources */,
				01A4DC7025922EB4007D5794 /* HomeItemView.swift in Sources */,
				01F2A58125803AA500DA96A6 /* DiaryOverviewDescriptionTableViewCell.swift in Sources */,
				A3EE6E5D249BB9B900C64B61 /* UITestingParameters.swift in Sources */,
				EB08F17A2541CE3300D11FA9 /* risk_level.pb.swift in Sources */,
				01F2A563257FC7D200DA96A6 /* DiaryOverviewDayTableViewCell.swift in Sources */,
				01A4DC6F25922EB4007D5794 /* HomeListItemView.swift in Sources */,
				EBDE11B2255EC2C4008C0F51 /* DMDeviceTimeCheckViewController.swift in Sources */,
				B1A31F6924DAE6C000E263DF /* DMKeyCell.swift in Sources */,
				710224F42490E7A3000C5DEF /* ExposureSubmissionStepCell.swift in Sources */,
				01F52F8A2550679600997A26 /* RiskCalculationExposureWindow.swift in Sources */,
				01F2A5C32581183800DA96A6 /* DiaryDayEntryTableViewCell.swift in Sources */,
				AB7420CB251B7D93006666AC /* DeltaOnboardingV15ViewController.swift in Sources */,
				B19FD7132491A08500A9D56A /* SAP_SemanticVersion+Compare.swift in Sources */,
				B1B381432472EF8B0056BEEE /* HTTPClient+Configuration.swift in Sources */,
				017AD14625A4546400FA2B3F /* UITableViewController+Enum.swift in Sources */,
				EBB92C72259E10ED00013B41 /* UpdateOSViewController.swift in Sources */,
				354E305924EFF26E00526C9F /* Country.swift in Sources */,
				01A4DC6A25922EB4007D5794 /* HomeTextItemView.swift in Sources */,
				BA904CA62576A0B900692110 /* ENAInputLabel.swift in Sources */,
				4026C2DC24852B7600926FB4 /* AppInformationViewController+LegalModel.swift in Sources */,
				ABFCE98A255C32EF0075FF13 /* AppConfigMetadata.swift in Sources */,
				01C6ABF42527273E0052814D /* String+Insertion.swift in Sources */,
				EE278B30245F2C8A008B06F9 /* InviteFriendsViewController.swift in Sources */,
				94EAF89C25B8162200BE1F40 /* NewVersionFeature.swift in Sources */,
				0190986A257E64A70065D050 /* DiaryOverviewTableViewController.swift in Sources */,
				710ABB27247533FA00948792 /* DynamicTableViewController.swift in Sources */,
				B184A380248FFCBE007180F6 /* SecureStore.swift in Sources */,
				713EA26124798AD100AB7EE8 /* ExposureDetectionHotlineCell.swift in Sources */,
				B1C6ED00247F23730066138F /* NotificationName.swift in Sources */,
				EE22DB8D247FB43A001B0A71 /* ActionTableViewCell.swift in Sources */,
				019C9F3B258951BE00B26392 /* DiaryEntry.swift in Sources */,
				BAE2101025C8460900162966 /* PPACDeviceCheck.swift in Sources */,
				01A4DC6C25922EB4007D5794 /* HomeRiskTableViewCell.swift in Sources */,
				BA6C8AF4254D65E1008344F5 /* ScanInstance.swift in Sources */,
				BA6D1634255AD2AA00ED3492 /* DMWifiClientViewModel.swift in Sources */,
				71D3C19A2494EFAC00DBABA8 /* ENANavigationControllerWithFooter.swift in Sources */,
				CD2EC329247D82EE00C6B3F9 /* NotificationSettingsViewController.swift in Sources */,
				A1BABD1024A57D03000ED515 /* ENTemporaryExposureKey+Processing.swift in Sources */,
				0120ECDD25875D8B00F78944 /* DiaryDayEntryCellModel.swift in Sources */,
				01A1B44A252DFD7800841B63 /* MetadataObject.swift in Sources */,
				01734B5E255D6C4500E60A8B /* risk_calculation_parameters.pb.swift in Sources */,
				51C737BD245B349700286105 /* OnboardingInfoViewController.swift in Sources */,
				EB08F17F2541CE3300D11FA9 /* risk_score_parameters.pb.swift in Sources */,
				BAB953D625B86015007B80C7 /* HistoryExposure.swift in Sources */,
				B1FE13FB24896E6700D012E5 /* AppConfigurationProviding.swift in Sources */,
				514EE999246D4C2E00DE4884 /* UITableViewCell+Identifier.swift in Sources */,
				13722044247AEEAD00152764 /* UNNotificationCenter+Extension.swift in Sources */,
				B10FD5ED246EAADC00E9D7F2 /* AppInformationDetailViewController.swift in Sources */,
				351E630C256C5B9C00D89B29 /* LabeledCountriesCell.swift in Sources */,
				CDCE11D9247D64C600F30825 /* NotificationSettingsOnTableViewCell.swift in Sources */,
				017AD114259DCD3400FA2B3F /* HomeShownPositiveTestResultCellModel.swift in Sources */,
				0DF6BB97248AD616007E8B0C /* AppUpdateCheckHelper.swift in Sources */,
				0DD260FF248D549B007C3B2C /* KeychainHelper.swift in Sources */,
				352F25A824EFCBDE00ACDFF3 /* ServerEnvironment.swift in Sources */,
				01A4DD0825926A6E007D5794 /* HomeListItemViewModel.swift in Sources */,
				AB5F84BE24FE2DC9000400D4 /* DownloadedPackagesSQLLiteStoreV0.swift in Sources */,
				01909876257E64BD0065D050 /* DiaryAddAndEditEntryViewModel.swift in Sources */,
				BA6C8ACC254D6537008344F5 /* TrlEncoding.swift in Sources */,
				2FA9E39724D2F3C70030561C /* ExposureSubmissionError.swift in Sources */,
				941ADDB22518C3FB00E421D9 /* ENSettingEuTracingViewModel.swift in Sources */,
				01F52F92255067A000997A26 /* RiskCalculationError.swift in Sources */,
				01D6948B25026EC000B45BEA /* DatePickerOptionViewModel.swift in Sources */,
				2FF1D63024880FCF00381FFB /* DynamicTableViewRoundedCell.swift in Sources */,
				8F0A4BAD25C2F6F70085DF13 /* ppdd_ppac_parameters.pb.swift in Sources */,
				85D7593F2457048F008175F0 /* AppDelegate.swift in Sources */,
				505F506F25C833AA004920EB /* edus_otp.pb.swift in Sources */,
				0177F48825501111009DD568 /* RiskCalculationResult.swift in Sources */,
				01EA17972590F03600E98E02 /* HomeCardView.swift in Sources */,
				AB126873254C05A7006E9194 /* ENAFormatter.swift in Sources */,
				CDD87C56247556DE007CE6CA /* MainSettingsCell.swift in Sources */,
				AB6289D4251BA4EC00CF61D2 /* String+Compare.swift in Sources */,
				503DB1A7255D822E00576E57 /* ExposureSubmissionIntroViewController.swift in Sources */,
				B153096C24706F2400A4A1BD /* URLSessionConfiguration+Default.swift in Sources */,
				01EA17C92591353200E98E02 /* HomeExposureLoggingCellModel.swift in Sources */,
				71FE1C80247AC2B500851FEB /* ExposureSubmissionNavigationController.swift in Sources */,
				0105D8AA25B87920007E288B /* SAP_Internal_Stats_KeyFigure+Formatting.swift in Sources */,
				2FA968CE24D8560B008EE367 /* String+Random.swift in Sources */,
				019C9F32258951B900B26392 /* LocationVisit.swift in Sources */,
				AB35609A2547167800C3F8E0 /* DeviceTimeCheck.swift in Sources */,
				019C9F1E25894CDD00B26392 /* DiaryOverviewViewModel.swift in Sources */,
				EB858D2024E700D10048A0AA /* UIView+Screenshot.swift in Sources */,
				01F2A5B92581181A00DA96A6 /* DiaryDayAddTableViewCell.swift in Sources */,
				2F96739B24AB70FA008E3147 /* ExposureSubmissionParsable.swift in Sources */,
				EB7F8E9524E434E000A3CCC4 /* BackgroundAppRefreshViewController.swift in Sources */,
				EB7D205624E6A5930089264C /* InfoBoxViewModel.swift in Sources */,
				859DD512248549790073D59F /* MockDiagnosisKeysRetrieval.swift in Sources */,
				EB6B5D8D2539B36100B0ED57 /* DMNotificationCell.swift in Sources */,
				94EAF87125B6CA9D00BE1F40 /* DeltaOnboardingNewVersionFeatures.swift in Sources */,
				2FA9E39324D2F2920030561C /* ExposureSubmission+TestResult.swift in Sources */,
				BA056F1B259B89B50022B0A4 /* RiskLegendDotBodyCell.swift in Sources */,
				BAE20FF325C8321300162966 /* DMKeyValueTableViewCell.swift in Sources */,
				94092541254BFE6800FE61A2 /* DMWarnOthersNotificationViewController.swift in Sources */,
				EB17144625716EA80088D7A9 /* FileManager+KeyPackageStorage.swift in Sources */,
				BAC42DC42583AF9D001A94C0 /* DiaryEntryTextField.swift in Sources */,
				017AD0C1259BBD1700FA2B3F /* HomeTestResultTableViewCell.swift in Sources */,
				EE22DB89247FB43A001B0A71 /* TracingHistoryTableViewCell.swift in Sources */,
				71B804472484CC0800D53506 /* ENALabel.swift in Sources */,
				BAE2101B25C8463400162966 /* PPACDeviceCheckMock.swift in Sources */,
				01EA176A2590EF4F00E98E02 /* HomeTableViewModel.swift in Sources */,
				71FE1C7F247AC2B500851FEB /* ExposureSubmissionTestResultViewController.swift in Sources */,
				01A4DC7125922EB4007D5794 /* HomeThankYouTableViewCell.swift in Sources */,
				50B5058925CAF3EF00EEA380 /* DMOTPServiceViewController.swift in Sources */,
				EB08F1782541CE3300D11FA9 /* risk_score_classification.pb.swift in Sources */,
				505F506E25C833AA004920EB /* edus_otp_request_ios.pb.swift in Sources */,
				713EA25B247818B000AB7EE8 /* DynamicTypeButton.swift in Sources */,
				CDA262F824AB808800612E15 /* Coordinator.swift in Sources */,
				503DB1AC255D826900576E57 /* ExposureSubmissionIntroViewModel.swift in Sources */,
<<<<<<< HEAD
				BAB6C7FE25C4630800E042FB /* PPACError.swift in Sources */,
				A3552CC624DD6E78008C91BE /* AppDelegate+ENATaskExecutionDelegate.swift in Sources */,
=======
>>>>>>> 2c39e842
				BA27993B255995E100C3B64D /* DMWifiClientViewController.swift in Sources */,
				01734B5C255D6C4500E60A8B /* key_download_parameters.pb.swift in Sources */,
				01B72C0B25875BC300A3E3BC /* DiaryDayAddCellModel.swift in Sources */,
				017AD18C25A5C70900FA2B3F /* ActiveTracing+ExposureDetection.swift in Sources */,
				0103CED12536D1A100BDAAD1 /* AppInformationCellModel.swift in Sources */,
				017AD122259DDED100FA2B3F /* ISO8601DateFormatter+ContactDiary.swift in Sources */,
				504C9CC925C44C180005875B /* OTPService.swift in Sources */,
				138910C5247A909000D739F6 /* ENATaskScheduler.swift in Sources */,
				71B804492484D37300D53506 /* RiskLegendViewController.swift in Sources */,
				01C2D43E2501225100FB23BF /* MockExposureSubmissionService.swift in Sources */,
				01B72B6D25821D2800A3E3BC /* DiaryDayEmptyViewModel.swift in Sources */,
				505F508325C897B3004920EB /* OTPError.swift in Sources */,
				EBDE11BB255EC34C008C0F51 /* DMDeviceTimeCheckViewModel.swift in Sources */,
				5222AA68255ECFE100F338C7 /* ExposureSubmissionTestResultConsentViewController.swift in Sources */,
				713EA25F24798A9100AB7EE8 /* ExposureDetectionRiskCell.swift in Sources */,
				01F5F7222487B9C000229720 /* AppInformationViewController.swift in Sources */,
				01C6AC32252B29C00052814D /* QRScannerError.swift in Sources */,
				01909878257E64BD0065D050 /* DiaryEditEntriesViewModel.swift in Sources */,
				EB7D205424E6A3320089264C /* InfoBoxView.swift in Sources */,
				B10FD5F1246EAB1000E9D7F2 /* AppInformationViewController+DynamicTableViewModel.swift in Sources */,
				71CAB9D2248AACAD00F516A5 /* PixelPerfectLayoutConstraint.swift in Sources */,
				710021E0248EAF9A001F0B63 /* ExposureSubmissionImageCardCell.swift in Sources */,
				B14D0CDF246E976400D5BEBC /* ExposureDetectionTransaction+DidEndPrematurelyReason.swift in Sources */,
				B1D8CB2724DD44C6008C6010 /* DMTracingHistoryViewController.swift in Sources */,
				BA4693AB25C82EC8004B2DBB /* DMPPACViewController.swift in Sources */,
				35D16DDE2567FB980069AD1B /* DynamicLegalCell.swift in Sources */,
				94B255A62551B7C800649B4C /* WarnOthersReminder.swift in Sources */,
				71FE1C69247A8FE100851FEB /* DynamicTableViewHeaderFooterView.swift in Sources */,
				B18755D124DC45CA00A9202E /* DMStoreViewController.swift in Sources */,
				353412CC2525EE4A0086D15C /* Globals.swift in Sources */,
				EB08F1872541CE5700D11FA9 /* temporary_exposure_key_signature_list.pb.swift in Sources */,
				B184A383248FFCE2007180F6 /* CodableExposureDetectionSummary.swift in Sources */,
				B111EE2C2465D9F7001AEBB4 /* String+Localization.swift in Sources */,
				01B7232B24F815B00064C0EB /* MultipleChoiceOptionView.swift in Sources */,
				351E6306256BEC8D00D89B29 /* LabeledCountriesView.swift in Sources */,
				ABD2F634254C533200DC1958 /* KeyPackageDownload.swift in Sources */,
				A1C683FC24AEC9EE00B90D12 /* DynamicTableViewTextCell.swift in Sources */,
				710224F624910661000C5DEF /* ExposureSubmissionDynamicCell.swift in Sources */,
				EEF1067A246EBF8B009DFB4E /* ResetViewController.swift in Sources */,
				01B7232724F812BC0064C0EB /* OptionGroupView.swift in Sources */,
				50E3BE5A250127DF0033E2C7 /* AppInformationDynamicAction.swift in Sources */,
				9488C3012521EE8E00504648 /* DeltaOnboardingNavigationController.swift in Sources */,
				017AD18725A5C70700FA2B3F /* DynamicCell+ExposureDetection.swift in Sources */,
				8F27018F259B593700E48CFE /* ContactDiaryStore.swift in Sources */,
				71FE1C86247AC33D00851FEB /* ExposureSubmissionTestResultHeaderView.swift in Sources */,
				1309194F247972C40066E329 /* PrivacyProtectionViewController.swift in Sources */,
				CDCE11DB247D64D600F30825 /* NotificationSettingsOffTableViewCell.swift in Sources */,
				EB08F17C2541CE3300D11FA9 /* submission_payload.pb.swift in Sources */,
				BA6C8AEC254D65C4008344F5 /* ExposureWindow.swift in Sources */,
				AB6289D9251C833100CF61D2 /* DMDeltaOnboardingViewController.swift in Sources */,
				EBD2D09825A86C1A006E4220 /* RiskProviding.swift in Sources */,
				B112545A246F2C6500AB5036 /* ENTemporaryExposureKey+Convert.swift in Sources */,
				019C9F34258951BB00B26392 /* DiaryDay.swift in Sources */,
				AB1886C4252DE1AF00D39BBE /* Logging.swift in Sources */,
				B1E8C99D2479D4E7006DC678 /* DMSubmissionStateViewController.swift in Sources */,
				2E67C3D525BAFFC8008C6C90 /* DiaryExportItem.swift in Sources */,
				016961992540574700FF92E3 /* ExposureSubmissionTestResultViewModel.swift in Sources */,
				71FE1C8C247AC79D00851FEB /* DynamicTableViewIconCell.swift in Sources */,
				B19FD7112491A07000A9D56A /* String+SemanticVersion.swift in Sources */,
				5222AA70255ED8E000F338C7 /* ExposureSubmissionTestResultConsentViewModel.swift in Sources */,
				AB7E2A80255ACC06005C90F6 /* Date+Utils.swift in Sources */,
				B16457BD24DC3F4E002879EB /* DMKeysViewController.swift in Sources */,
				51D420C424583E3300AD70CA /* SettingsViewController.swift in Sources */,
				01C6AC0E252B1E990052814D /* ExposureSubmissionQRScannerViewModel.swift in Sources */,
				01909882257E675D0065D050 /* DiaryContactPerson.swift in Sources */,
				016E262F25AF45770077C64C /* StatisticsInfoViewController.swift in Sources */,
				017AD17F25A5A30500FA2B3F /* DynamicHeader+ExposureDetection.swift in Sources */,
				B1C7EEB024941A6B00F1F284 /* RiskConsumer.swift in Sources */,
				01DB708525068167008F7244 /* Calendar+GregorianLocale.swift in Sources */,
				71330E41248109F600EB10F6 /* DynamicTableViewSection.swift in Sources */,
				710ABB292475353900948792 /* DynamicTableViewModel.swift in Sources */,
				AB5F84C024FE2EB3000400D4 /* DownloadedPackagesStoreV0.swift in Sources */,
				518A69FB24687D5800444E66 /* RiskLevel.swift in Sources */,
				01734B5D255D6C4500E60A8B /* semantic_version.pb.swift in Sources */,
				EBCD2412250790F400E5574C /* ExposureSubmissionSymptomsViewController.swift in Sources */,
				AB7420B7251B69E2006666AC /* DeltaOnboardingCoordinator.swift in Sources */,
				01A4DCFE25926A66007D5794 /* HomeImageItemViewModel.swift in Sources */,
				01EA17932590F03600E98E02 /* HomeExposureLoggingTableViewCell.swift in Sources */,
				EB873540253704D100325C6C /* UNUserNotificationCenter+DeadManSwitch.swift in Sources */,
				BAF2DD5725C9BAF700D7DFB7 /* DMButtonCellViewModel.swift in Sources */,
				B1741B492462C207006275D9 /* Client.swift in Sources */,
				BAA8BAE225CAD8B000E29CFE /* DMStaticTextCellViewModel.swift in Sources */,
				71EF33DB2497F419007B7E1B /* ENANavigationFooterItem.swift in Sources */,
				01A4DC6E25922EB4007D5794 /* HomeImageItemView.swift in Sources */,
				019C9F39258951BD00B26392 /* DiaryEntryType.swift in Sources */,
				01F2A543257FB90200DA96A6 /* CloseBarButtonItem.swift in Sources */,
				B14D0CDB246E968C00D5BEBC /* String+Today.swift in Sources */,
				85142501245DA0B3009D2791 /* UIViewController+Alert.swift in Sources */,
				B103193224E18A0A00DD02EF /* DMMenuItem.swift in Sources */,
				0190B225255C423600CF4244 /* Date+Age.swift in Sources */,
				352E0F19255D537C00DC3E20 /* AppConfiguration+Validation.swift in Sources */,
				01C7665E25024A09002C9A5C /* DatePickerOptionView.swift in Sources */,
				CD99A3CA2461A47C00BF12AF /* AppStrings.swift in Sources */,
				514E81342461B97800636861 /* ExposureManager.swift in Sources */,
				71176E32248957C3004B0C9F /* AppNavigationController.swift in Sources */,
				BA6C8AC4254D650C008344F5 /* NormalizedTimePerEWToRiskLevelMapping.swift in Sources */,
				BAB6C7F925C462E600E042FB /* PPACToken.swift in Sources */,
				3539DAD1252B353C00489B1A /* CachedAppConfigurationMock.swift in Sources */,
				B14D0CD9246E946E00D5BEBC /* ExposureDetection.swift in Sources */,
				EBA403D12589260D00D1F039 /* ColorCompatibility.swift in Sources */,
				B161782524804AC3006E435A /* DownloadedPackagesSQLLiteStoreV1.swift in Sources */,
				01909888257E7B900065D050 /* ExposureSubmissionQRInfoViewController.swift in Sources */,
				8F270194259B5BA700E48CFE /* ContactDiaryMigration1To2.swift in Sources */,
				BA112DF7255586E9007F5712 /* WifiOnlyHTTPClient.swift in Sources */,
				EE22DB82247FB40A001B0A71 /* ENSettingModel.swift in Sources */,
				713EA26324798F8500AB7EE8 /* ExposureDetectionHeaderCell.swift in Sources */,
				FEDCE09E9F78ABEB4AA9A484 /* ExposureDetectionExecutor.swift in Sources */,
				FEDCE50B4AC5E24D4E11AA52 /* RequiresAppDependencies.swift in Sources */,
				BA6C8AD4254D6552008344F5 /* TrlFilter.swift in Sources */,
				35327FF6256D4CE600C36A44 /* UIStackView+prune.swift in Sources */,
				BA9BCF6225B0875100DD7974 /* DiaryOverviewDayCellModel.swift in Sources */,
				01EA17622590EAAF00E98E02 /* HomeTableViewController.swift in Sources */,
				01A2367A2519D1E80043D9F8 /* ExposureSubmissionWarnOthersViewModel.swift in Sources */,
				BAB1239C2572A06D00A179FB /* TanInputViewModel.swift in Sources */,
				01D02626258A769200B6389A /* HTTPURLResponse+Header.swift in Sources */,
				EB3BCA882507B6C1003F27C7 /* ExposureSubmissionSymptomsOnsetViewController.swift in Sources */,
				FEDCE29E414945F14E7CE576 /* ENStateHandler+State.swift in Sources */,
				FEDCE6E2763B0BABFADF36BA /* ExposureDetectionViewModel.swift in Sources */,
				5021532925C988D80006842D /* OTPResponse.swift in Sources */,
				EB08F1792541CE3300D11FA9 /* attenuation_duration.pb.swift in Sources */,
				BA38183425CB104900C1DB6C /* DMConfigureableCell.swift in Sources */,
				B1221BE02492ECE800E6C4E4 /* CFDictionary+KeychainQuery.swift in Sources */,
				94F594622521CBF50077681B /* DeltaOnboardingV15ViewModel.swift in Sources */,
			);
			runOnlyForDeploymentPostprocessing = 0;
		};
		85D7595024570491008175F0 /* Sources */ = {
			isa = PBXSourcesBuildPhase;
			buildActionMask = 2147483647;
			files = (
				BAFBF36925ADE0F1003F5DC2 /* HomeInfoCellModelTests.swift in Sources */,
				A1BABD0924A57B88000ED515 /* TemporaryExposureKeyMock.swift in Sources */,
				A1E41949249548770016E52A /* HTTPClient+SubmitTests.swift in Sources */,
				A1E41941249410AF0016E52A /* SAPDownloadedPackage+Helpers.swift in Sources */,
				010B3D3B25A8667C00EB44AB /* ExposureDetectionViewModelTests.swift in Sources */,
				016961B32549649900FF92E3 /* ExposureSubmissionTestResultViewModelTests.swift in Sources */,
				015692E424B48C3F0033F35E /* TimeInterval+Convenience.swift in Sources */,
				01A1B467252E19D000841B63 /* ExposureSubmissionCoordinatorModelTests.swift in Sources */,
				B1EAEC8F247118D1003BE9A2 /* URLSession+ConvenienceTests.swift in Sources */,
				A32C046524D96348005BEA61 /* HTTPClient+PlausibeDeniabilityTests.swift in Sources */,
				A372DA4224BF3E29003248BB /* MockExposureSubmissionCoordinator.swift in Sources */,
				BA9BCF7725B09B5500DD7974 /* DiaryOverviewDayCellModelTests.swift in Sources */,
				A1E419582495A8F90016E52A /* HTTPClient+RegistrationTokenTests.swift in Sources */,
				01EBC9C325B70C310003496F /* SAP_Internal_Stats_Statistics+SupportedIDsTests.swift in Sources */,
				017AD13625A3238300FA2B3F /* iOS13TestCase.swift in Sources */,
				A1E419552495A8060016E52A /* HTTPClient+GetTestResultTests.swift in Sources */,
				01D16C5E24ED69CA007DB387 /* BackgroundAppRefreshViewModelTests.swift in Sources */,
				A14BDEC024A1AD660063E4EC /* MockExposureDetector.swift in Sources */,
				35A7F081250A7CF8005E6C33 /* KeychainHelperTests.swift in Sources */,
				014086C52589040200E9E5B2 /* DiaryEditEntriesCellModelTest.swift in Sources */,
				0120ECF32587607600F78944 /* DiaryDayEntryCellModelTest.swift in Sources */,
				B1C7EE482493D97000F1F284 /* RiskProvidingConfigurationManualTriggerTests.swift in Sources */,
				B1221BE22492ED0F00E6C4E4 /* CFDictionary+KeychainQueryTests.swift in Sources */,
				A124E64A249BF4EF00E95F72 /* ExposureDetectionExecutorTests.swift in Sources */,
				AB3560A02547194C00C3F8E0 /* DeviceTimeCheckTests.swift in Sources */,
				01A1B442252DE57000841B63 /* ExposureSubmissionQRScannerViewModelTests.swift in Sources */,
				35C701F82556C01F008AEA91 /* Migration1To2Tests.swift in Sources */,
				BA92A45E255163460063B46F /* ExposureSubmissionQRScannerViewModelGuidTests.swift in Sources */,
				AB1885D825238DD100D39BBE /* OnboardingInfoViewControllerTests.swift in Sources */,
				B16177E824802F9B006E435A /* DownloadedPackagesSQLLiteStoreTests.swift in Sources */,
				B1175216248A9F9600C3325C /* ConvertingKeysTests.swift in Sources */,
				EBD2D0A725A86C68006E4220 /* MockRiskProvider.swift in Sources */,
				B10F9B8B249961BC00C418F4 /* DynamicTypeLabelTests.swift in Sources */,
				BA9E4B0125B5DFCB00F284EF /* RiskLevelPerDay.swift in Sources */,
				CD678F6F246C43FC00B6A0F8 /* MockURLSession.swift in Sources */,
				50C5204025ADACBB008DF2F4 /* HomeShownPositiveTestResultCellModelTest.swift in Sources */,
				A3E851B524ADDAC000402485 /* CountdownTimerTests.swift in Sources */,
				BA9DD53F2567BDAC00C326FF /* TestResultAvailableViewModelTest.swift in Sources */,
				01B605CE258A38330093DB8E /* DiaryEntryTest.swift in Sources */,
				50352C8B25C94961007193D2 /* OTPServiceTests.swift in Sources */,
				BAB6C81225C4652D00E042FB /* PPACTokenTests.swift in Sources */,
				F2DC808E248989CE00EDC40A /* DynamicTableViewControllerRegisterCellsTests.swift in Sources */,
				EE22DB91247FB479001B0A71 /* MockStateHandlerObserverDelegate.swift in Sources */,
				B1C7EE4624938EB700F1F284 /* ExposureDetection_FAQ_URL_Tests.swift in Sources */,
				AB453F602534B04400D8339E /* ExposureManagerTests.swift in Sources */,
				94ABF76B25B9676F004AB56F /* DeltaOnboardingNewVersionFeaturesControllerTests.swift in Sources */,
				B10F9B8C249961CE00C418F4 /* UIFont+DynamicTypeTests.swift in Sources */,
				010B3DA225ADEBFF00EB44AB /* HomeRiskCellModelTests.swift in Sources */,
				01C2D4432501260D00FB23BF /* OptionGroupViewModelTests.swift in Sources */,
				01EBC9BE25B706AF0003496F /* HomeStatisticsCardViewModelTests.swift in Sources */,
				BAFBF36025ADDE7C003F5DC2 /* HomeDiaryCellModelTests.swift in Sources */,
				BA288AF42582616E0071009A /* DiaryInfoViewModelTest.swift in Sources */,
				A173665324844F41006BE209 /* SQLiteKeyValueStoreTests.swift in Sources */,
				8FF3525E25ADAD06008A07BD /* HomeTestResultCellModelTests.swift in Sources */,
				A1877CAB248F2532006FEFC0 /* SAPDownloadedPackageTests.swift in Sources */,
				948AFE5F2552F6F60019579A /* WarnOthersReminderTests.swift in Sources */,
				AB8BC34F2551BBE100F3B5A7 /* HourKeyPackagesDownloadTests.swift in Sources */,
				B1E23B8624FE4DD3006BCDA6 /* PublicKeyProviderTests.swift in Sources */,
				01B605D9258A49E70093DB8E /* DiaryLocationTest.swift in Sources */,
				F2DC809424898CE600EDC40A /* DynamicTableViewControllerFooterTests.swift in Sources */,
				35358DD425A23169004FD0CB /* HTTPClientCertificatePinningTests.swift in Sources */,
				01B72BA6258360FF00A3E3BC /* DiaryDayEmptyViewModelTest.swift in Sources */,
				A32842672492359E006B1F09 /* MockExposureSubmissionNavigationControllerChild.swift in Sources */,
				F25247312484456800C5556B /* DynamicTableViewModelTests.swift in Sources */,
				B15382E7248290BB0010F007 /* AppleFilesWriterTests.swift in Sources */,
				AB1FCBD42521FC47005930BA /* ServerEnvironmentTests.swift in Sources */,
				0123D5992501385200A91838 /* ExposureSubmissionErrorTests.swift in Sources */,
				01A23685251A23740043D9F8 /* ExposureSubmissionQRInfoModelTests.swift in Sources */,
				2FD881CC2490F65C00BEC8FC /* ExposureSubmissionHotlineViewControllerTest.swift in Sources */,
				01A97DD12506768F00C07C37 /* DatePickerOptionViewModelTests.swift in Sources */,
				0177F4B125503805009DD568 /* ScanInstanceTest.swift in Sources */,
				B120C7C924AFE7B800F68FF1 /* ActiveTracingTests.swift in Sources */,
				35AA4AF4259B40FC00D32306 /* CryptoFallbackTests.swift in Sources */,
				516E430224B89AED0008CC30 /* CoordinatorTests.swift in Sources */,
				01B72BC02583875600A3E3BC /* DiaryDayViewModelTest.swift in Sources */,
				01B605C9258A32F00093DB8E /* DiaryDayTest.swift in Sources */,
				9412FAFE252349EA0086E139 /* DeltaOnboardingViewControllerTests.swift in Sources */,
				01B605C4258A30C70093DB8E /* DiaryOverviewViewModelTest.swift in Sources */,
				B11655932491437600316087 /* RiskProvidingConfigurationTests.swift in Sources */,
				BA6C8B24254D76ED008344F5 /* ExposureWindowTestCase.swift in Sources */,
				01A97DD32506769F00C07C37 /* DatePickerDayViewModelTests.swift in Sources */,
				BA11D5BA2588D590005DCD6B /* DiaryAddAndEditEntryViewModelTest.swift in Sources */,
				F2DC809224898B1800EDC40A /* DynamicTableViewControllerHeaderTests.swift in Sources */,
				01EA172D2590C2EC00E98E02 /* MockDiaryStore.swift in Sources */,
				01F52FFC2552E6F600997A26 /* ENARangeTest.swift in Sources */,
				BAC0A4DE25768039002B5361 /* TanInputViewModelTests.swift in Sources */,
				B1D431C8246C69F300E728AD /* HTTPClient+ConfigurationTests.swift in Sources */,
				B15382FE248424F00010F007 /* ExposureDetectionTests.swift in Sources */,
				A372DA3F24BEF773003248BB /* ExposureSubmissionCoordinatorTests.swift in Sources */,
				CDF27BD3246ADBA70044D32B /* ExposureSubmissionServiceTests.swift in Sources */,
				01D16C6024ED6D9A007DB387 /* MockBackgroundRefreshStatusProvider.swift in Sources */,
				0120ECFE2587631200F78944 /* DiaryDayAddCellModelTest.swift in Sources */,
				2FD473BF251E0ECE000DCA40 /* EUSettingsViewControllerTests.swift in Sources */,
				356FBF49255EC27A00959346 /* CacheAppConfigMockTests.swift in Sources */,
				A372DA4124BF33F9003248BB /* MockExposureSubmissionCoordinatorDelegate.swift in Sources */,
				01CF95DD253083B2007B72F7 /* CodableExposureDetectionSummary+Helpers.swift in Sources */,
				01A1B452252DFDC400841B63 /* FakeMetadataMachineReadableObject.swift in Sources */,
				3598D99A24FE280700483F1F /* CountryTests.swift in Sources */,
				B163D1102499068D001A322C /* SettingsViewModelTests.swift in Sources */,
				0185DDDE25B77786001FBEA7 /* HomeStatisticsCellModelTests.swift in Sources */,
				A1654F0224B43E8500C0E115 /* DynamicTableViewTextViewCellTests.swift in Sources */,
				A1E419462495479D0016E52A /* HTTPClient+MockNetworkStack.swift in Sources */,
				B1CD333E24865E0000B06E9B /* TracingStatusHistoryTests.swift in Sources */,
				01EA17472590D3DA00E98E02 /* MockTestStore.swift in Sources */,
				B1FE13ED24891D0400D012E5 /* RiskProviderTests.swift in Sources */,
				AB7420DD251B8101006666AC /* DeltaOnboardingCoordinatorTests.swift in Sources */,
				B1218920248AD79900496210 /* ClientMock.swift in Sources */,
				AB5F84BB24F92876000400D4 /* Migration0To1Tests.swift in Sources */,
				50DC527B24FEB5CA00F6D8EB /* AppInformationModelTest.swift in Sources */,
				BA8BBA08255A90690034D4BC /* WifiHTTPClientTests.swift in Sources */,
				A1BABD0E24A57CFC000ED515 /* ENTemporaryExposureKey+ProcessingTests.swift in Sources */,
				EE22DB8F247FB46C001B0A71 /* ENStateTests.swift in Sources */,
				8F3D71AA25A86AD300D52CCD /* HomeExposureLoggingCellModelTests.swift in Sources */,
				BACCCC7525ADB9FD00195AC3 /* RiskLegendeTest.swift in Sources */,
				B1DDDABC247137B000A07175 /* HTTPClientConfigurationEndpointTests.swift in Sources */,
				2FD881CE249115E700BEC8FC /* ExposureSubmissionNavigationControllerTest.swift in Sources */,
				A1E419522495A6F20016E52A /* HTTPClient+TANForExposureSubmitTests.swift in Sources */,
				015178C22507D2E50074F095 /* ExposureSubmissionSymptomsOnsetViewControllerTests.swift in Sources */,
				A32842612490E2AC006B1F09 /* ExposureSubmissionWarnOthersViewControllerTests.swift in Sources */,
				AB5F84B424F8FA26000400D4 /* SerialMigratorTests.swift in Sources */,
				ABAE0A37257FA88D0030ED47 /* ContactDiaryStoreSchemaV1Tests.swift in Sources */,
				B17A44A22464906A00CB195E /* KeyTests.swift in Sources */,
				B19FD7152491A4A300A9D56A /* SAP_SemanticVersionTests.swift in Sources */,
				941F5ED02518E82800785F06 /* ENSettingEuTracingViewModelTests.swift in Sources */,
				BAFBF35725ADD734003F5DC2 /* HomeThankYouCellModelTests.swift in Sources */,
				01D16C6224ED6DB3007DB387 /* MockLowPowerModeStatusProvider.swift in Sources */,
				A1654EFF24B41FF600C0E115 /* DynamicCellTests.swift in Sources */,
				0144BDE32509288B00B0857C /* SymptomsOnsetTests.swift in Sources */,
				BACD671725B7002F00BAF5D0 /* RiskCalculationResultTests.swift in Sources */,
				A124E64C249C4C9000E95F72 /* SAPDownloadedPackagesStore+Helpers.swift in Sources */,
				ABAE0A3F257FAC970030ED47 /* ContactDiaryStoreTests.swift in Sources */,
				A36FACC424C5EA1500DED947 /* ExposureDetectionViewControllerTests.swift in Sources */,
				71176E2F248922B0004B0C9F /* ENAColorTests.swift in Sources */,
				014086B82588F9FD00E9E5B2 /* DiaryEditEntriesViewModelTest.swift in Sources */,
				0DF6BB9D248AE232007E8B0C /* AppUpdateCheckerHelperTests.swift in Sources */,
				A328425D248E82BC006B1F09 /* ExposureSubmissionTestResultViewControllerTests.swift in Sources */,
				BA6C8B0E254D6BF9008344F5 /* RiskCalculationTest.swift in Sources */,
				F22C6E2324917E3200712A6B /* DynamicTableViewControllerRowsTests.swift in Sources */,
				BAB6C82325C4666900E042FB /* PPACServiceTest.swift in Sources */,
				01B605E7258A4A980093DB8E /* DiaryContactPersonTest.swift in Sources */,
				A1E4195D249818060016E52A /* RiskTests.swift in Sources */,
				B18C411D246DB30000B8D8CB /* URL+Helper.swift in Sources */,
				CDF27BD5246ADBF30044D32B /* HTTPClient+DaysAndHoursTests.swift in Sources */,
				B117909824914D77007FF821 /* StoreTests.swift in Sources */,
				F22C6E252492082B00712A6B /* DynamicTableViewSpaceCellTests.swift in Sources */,
				B1AC51D624CED8820087C35B /* DetectionModeTests.swift in Sources */,
				B1FE13FE24896EF700D012E5 /* CachedAppConfigurationTests.swift in Sources */,
				50352C9F25C96687007193D2 /* HTTPClient+AuthorizationOTPTests.swift in Sources */,
				524C4292256587B900EBC3B0 /* ExposureSubmissionTestResultConsentViewModelTests.swift in Sources */,
				BA6C8B51254D80DF008344F5 /* ExposureWindowTest.swift in Sources */,
				50BD2E7724FE26F400932566 /* AppInformationImprintTest.swift in Sources */,
				EBD2D07F25A869B9006E4220 /* HomeTableViewModelTests.swift in Sources */,
				352DEA6F25B08966006751D1 /* StatisticsProviderTests.swift in Sources */,
				BAB6C80A25C4640500E042FB /* TimestampedTokenTests.swift in Sources */,
				AB8BC3472551B97700F3B5A7 /* DownloadedPackagesStoreErrorStub.swift in Sources */,
				50B1D6E72551621C00684C3C /* DayKeyPackageDownloadTests.swift in Sources */,
				A1E419602498243E0016E52A /* String+TodayTests.swift in Sources */,
				BA6C8B2B254D76F7008344F5 /* TestCasesWithConfiguration.swift in Sources */,
				2FC0356F24B342FA00E234AC /* UIViewcontroller+AlertTest.swift in Sources */,
				F2DC809024898A9400EDC40A /* DynamicTableViewControllerNumberOfRowsAndSectionsTests.swift in Sources */,
				AB5F84BD24F92E92000400D4 /* SerialMigratorFake.swift in Sources */,
			);
			runOnlyForDeploymentPostprocessing = 0;
		};
		85D7595B24570491008175F0 /* Sources */ = {
			isa = PBXSourcesBuildPhase;
			buildActionMask = 2147483647;
			files = (
				BAEC99C7258B714300B98ECA /* ENAUITests_07_ContactJournalUITests.swift in Sources */,
				94C24B3F25304B4400F8C004 /* ENAUITestsDeltaOnboarding.swift in Sources */,
				134F0DBC247578FF00D88934 /* ENAUITestsHome.swift in Sources */,
				EB11B02A24EE7CA500143A95 /* ENAUITestsSettings.swift in Sources */,
				134F0DBD247578FF00D88934 /* ENAUITests-Extensions.swift in Sources */,
				A32842652491136E006B1F09 /* ExposureSubmissionUITests.swift in Sources */,
				948DCDC3252EFC9A00CDE020 /* ENAUITests_05_ExposureLogging.swift in Sources */,
				85D7596424570491008175F0 /* ENAUITests.swift in Sources */,
				EB1C221225B7140B00A5CA6E /* ENAUITests_08_UpdateOSUITests.swift in Sources */,
				356153AD257FA8A300F6CD4D /* AccessibilityIdentifiers.swift in Sources */,
				941B68AE253F007100DC1962 /* Int+Increment.swift in Sources */,
				52EAAB512566BB0500204373 /* ExposureSubmission+TestResult.swift in Sources */,
				13E50469248E3CD20086641C /* ENAUITestsAppInformation.swift in Sources */,
				01A1B45C252E077600841B63 /* TimeInterval+Convenience.swift in Sources */,
				130CB19C246D92F800ADE602 /* ENAUITestsOnboarding.swift in Sources */,
				13E5046B248E3DF30086641C /* AppStrings.swift in Sources */,
				A3EE6E5C249BB97500C64B61 /* UITestingParameters.swift in Sources */,
				134F0F2C2475793400D88934 /* SnapshotHelper.swift in Sources */,
				509C69FE25B5D920000F2A4C /* ENAUITests-Statistics.swift in Sources */,
				505F2E522587738900697CC2 /* AccessibilityLabels.swift in Sources */,
			);
			runOnlyForDeploymentPostprocessing = 0;
		};
		B1FF6B662497D0B40041CF02 /* Sources */ = {
			isa = PBXSourcesBuildPhase;
			buildActionMask = 2147483647;
			files = (
				019BFC6C24C9901A0053973D /* sqlite3.c in Sources */,
			);
			runOnlyForDeploymentPostprocessing = 0;
		};
/* End PBXSourcesBuildPhase section */

/* Begin PBXTargetDependency section */
		85D7595624570491008175F0 /* PBXTargetDependency */ = {
			isa = PBXTargetDependency;
			target = 85D7593A2457048F008175F0 /* ENA */;
			targetProxy = 85D7595524570491008175F0 /* PBXContainerItemProxy */;
		};
		85D7596124570491008175F0 /* PBXTargetDependency */ = {
			isa = PBXTargetDependency;
			target = 85D7593A2457048F008175F0 /* ENA */;
			targetProxy = 85D7596024570491008175F0 /* PBXContainerItemProxy */;
		};
/* End PBXTargetDependency section */

/* Begin PBXVariantGroup section */
		01E42990251DCDC90057FCBE /* Localizable.legal.strings */ = {
			isa = PBXVariantGroup;
			children = (
				01E4298F251DCDC90057FCBE /* en */,
				01E42994251DCDCE0057FCBE /* de */,
				01E42995251DCDD10057FCBE /* tr */,
			);
			name = Localizable.legal.strings;
			sourceTree = "<group>";
		};
		13156CFF248C19D000AFC472 /* usage.html */ = {
			isa = PBXVariantGroup;
			children = (
				13156CFE248C19D000AFC472 /* de */,
				13156D00248CDECC00AFC472 /* en */,
				EEDD6DF524A4885200BC30D0 /* tr */,
				EECF5E5524BDCC3C00332B8F /* pl */,
				EECF5E5A24BDCC4D00332B8F /* ro */,
				EECF5E5F24BDCC5900332B8F /* bg */,
			);
			name = usage.html;
			sourceTree = "<group>";
		};
		71F5418A248BEDBE006DB793 /* privacy-policy.html */ = {
			isa = PBXVariantGroup;
			children = (
				71F5418B248BEDBE006DB793 /* de */,
				717D21EA248C072300D9717E /* en */,
				EEDD6DF624A4885200BC30D0 /* tr */,
				EECF5E5624BDCC3C00332B8F /* pl */,
				EECF5E5B24BDCC4D00332B8F /* ro */,
				EECF5E6024BDCC5A00332B8F /* bg */,
			);
			name = "privacy-policy.html";
			sourceTree = "<group>";
		};
		85D7594C24570491008175F0 /* LaunchScreen.storyboard */ = {
			isa = PBXVariantGroup;
			children = (
				85D7594D24570491008175F0 /* Base */,
			);
			name = LaunchScreen.storyboard;
			sourceTree = "<group>";
		};
		AB8B0D3425305384009C067B /* Localizable.links.strings */ = {
			isa = PBXVariantGroup;
			children = (
				AB8B0D3C253053A1009C067B /* de */,
				AB8B0D3D253053D5009C067B /* en */,
				AB8B0D3E253053DB009C067B /* tr */,
				AB8B0D3F253053DF009C067B /* pl */,
				AB8B0D40253053E2009C067B /* ro */,
				AB8B0D41253053E5009C067B /* bg */,
			);
			name = Localizable.links.strings;
			sourceTree = "<group>";
		};
		EE26950A248FCB0300BAE234 /* InfoPlist.strings */ = {
			isa = PBXVariantGroup;
			children = (
				EE269509248FCB0300BAE234 /* de */,
				EE26950B248FCB1600BAE234 /* en */,
				EEDD6DF824A4889D00BC30D0 /* tr */,
				EECF5E5924BDCC3C00332B8F /* pl */,
				EECF5E5E24BDCC4D00332B8F /* ro */,
				EECF5E6324BDCC5A00332B8F /* bg */,
			);
			name = InfoPlist.strings;
			sourceTree = "<group>";
		};
		EE70C23A245B09E900AC9B2F /* Localizable.strings */ = {
			isa = PBXVariantGroup;
			children = (
				EE70C23B245B09E900AC9B2F /* de */,
				EE70C23C245B09E900AC9B2F /* en */,
				EEDD6DF924A488A500BC30D0 /* tr */,
				EECF5E5724BDCC3C00332B8F /* pl */,
				EECF5E5C24BDCC4D00332B8F /* ro */,
				EECF5E6124BDCC5A00332B8F /* bg */,
			);
			name = Localizable.strings;
			sourceTree = "<group>";
		};
		EE92A340245D96DA006B97B0 /* Localizable.stringsdict */ = {
			isa = PBXVariantGroup;
			children = (
				EE92A33F245D96DA006B97B0 /* de */,
				514C0A09247AEEE200F235F6 /* en */,
				EEDD6DFA24A488AD00BC30D0 /* tr */,
				EECF5E5824BDCC3C00332B8F /* pl */,
				EECF5E5D24BDCC4D00332B8F /* ro */,
				EECF5E6224BDCC5A00332B8F /* bg */,
			);
			name = Localizable.stringsdict;
			sourceTree = "<group>";
		};
/* End PBXVariantGroup section */

/* Begin XCBuildConfiguration section */
		011E4AFC2483A269002E6412 /* Community */ = {
			isa = XCBuildConfiguration;
			buildSettings = {
				ALWAYS_SEARCH_USER_PATHS = NO;
				CLANG_ANALYZER_LOCALIZABILITY_NONLOCALIZED = YES;
				CLANG_ANALYZER_NONNULL = YES;
				CLANG_ANALYZER_NUMBER_OBJECT_CONVERSION = YES_AGGRESSIVE;
				CLANG_CXX_LANGUAGE_STANDARD = "gnu++14";
				CLANG_CXX_LIBRARY = "libc++";
				CLANG_ENABLE_MODULES = YES;
				CLANG_ENABLE_OBJC_ARC = YES;
				CLANG_ENABLE_OBJC_WEAK = YES;
				CLANG_WARN_BLOCK_CAPTURE_AUTORELEASING = YES;
				CLANG_WARN_BOOL_CONVERSION = YES;
				CLANG_WARN_COMMA = YES;
				CLANG_WARN_CONSTANT_CONVERSION = YES;
				CLANG_WARN_DEPRECATED_OBJC_IMPLEMENTATIONS = YES;
				CLANG_WARN_DIRECT_OBJC_ISA_USAGE = YES_ERROR;
				CLANG_WARN_DOCUMENTATION_COMMENTS = YES;
				CLANG_WARN_EMPTY_BODY = YES;
				CLANG_WARN_ENUM_CONVERSION = YES;
				CLANG_WARN_INFINITE_RECURSION = YES;
				CLANG_WARN_INT_CONVERSION = YES;
				CLANG_WARN_NON_LITERAL_NULL_CONVERSION = YES;
				CLANG_WARN_OBJC_IMPLICIT_RETAIN_SELF = YES;
				CLANG_WARN_OBJC_LITERAL_CONVERSION = YES;
				CLANG_WARN_OBJC_ROOT_CLASS = YES_ERROR;
				CLANG_WARN_QUOTED_INCLUDE_IN_FRAMEWORK_HEADER = YES;
				CLANG_WARN_RANGE_LOOP_ANALYSIS = YES;
				CLANG_WARN_STRICT_PROTOTYPES = YES;
				CLANG_WARN_SUSPICIOUS_MOVE = YES;
				CLANG_WARN_UNGUARDED_AVAILABILITY = YES_AGGRESSIVE;
				CLANG_WARN_UNREACHABLE_CODE = YES;
				CLANG_WARN__DUPLICATE_METHOD_MATCH = YES;
				COPY_PHASE_STRIP = NO;
				DEBUG_INFORMATION_FORMAT = dwarf;
				ENABLE_STRICT_OBJC_MSGSEND = YES;
				ENABLE_TESTABILITY = YES;
				GCC_C_LANGUAGE_STANDARD = gnu11;
				GCC_DYNAMIC_NO_PIC = NO;
				GCC_NO_COMMON_BLOCKS = YES;
				GCC_OPTIMIZATION_LEVEL = 0;
				GCC_PREPROCESSOR_DEFINITIONS = (
					"DEBUG=1",
					"$(inherited)",
				);
				GCC_WARN_64_TO_32_BIT_CONVERSION = YES;
				GCC_WARN_ABOUT_RETURN_TYPE = YES_ERROR;
				GCC_WARN_UNDECLARED_SELECTOR = YES;
				GCC_WARN_UNINITIALIZED_AUTOS = YES_AGGRESSIVE;
				GCC_WARN_UNUSED_FUNCTION = YES;
				GCC_WARN_UNUSED_VARIABLE = YES;
				IPHONEOS_DEPLOYMENT_TARGET = 12.5;
				MTL_ENABLE_DEBUG_INFO = INCLUDE_SOURCE;
				MTL_FAST_MATH = YES;
				ONLY_ACTIVE_ARCH = YES;
				SDKROOT = iphoneos;
				SWIFT_ACTIVE_COMPILATION_CONDITIONS = "DEBUG COMMUNITY";
				SWIFT_OPTIMIZATION_LEVEL = "-Onone";
			};
			name = Community;
		};
		011E4AFD2483A269002E6412 /* Community */ = {
			isa = XCBuildConfiguration;
			buildSettings = {
				ASSETCATALOG_COMPILER_APPICON_NAME = AppIcon;
				CLANG_ENABLE_MODULES = YES;
				CODE_SIGN_ENTITLEMENTS = "${PROJECT}/Resources/ENACommunity.entitlements";
				CODE_SIGN_IDENTITY = "Apple Development";
				CODE_SIGN_STYLE = Automatic;
				CURRENT_PROJECT_VERSION = 1;
				DEVELOPMENT_TEAM = $IPHONE_APP_DEV_TEAM;
				GCC_PREPROCESSOR_DEFINITIONS = (
					"DEBUG=1",
					"$(inherited)",
					"SQLITE_HAS_CODEC=1",
					"DISABLE_CERTIFICATE_PINNING=1",
				);
				INFOPLIST_FILE = ENA/Resources/Info_Debug.plist;
				IPHONE_APP_CODE_SIGN_IDENTITY = "iPhone Developer";
				IPHONE_APP_DEV_TEAM = "";
				IPHONE_APP_DIST_PROF_SPECIFIER = "";
				LD_RUNPATH_SEARCH_PATHS = (
					"$(inherited)",
					"@executable_path/Frameworks",
				);
				MARKETING_VERSION = 1.13.0;
				OTHER_CFLAGS = (
					"-DSQLITE_HAS_CODEC",
					"-DSQLITE_TEMP_STORE=3",
					"-DSQLCIPHER_CRYPTO_CC",
					"-DNDEBUG",
				);
				PRODUCT_BUNDLE_IDENTIFIER = de.rki.coronawarnapp;
				PRODUCT_NAME = "$(TARGET_NAME)";
				PROVISIONING_PROFILE_SPECIFIER = "";
				SWIFT_ACTIVE_COMPILATION_CONDITIONS = "${inherited} USE_DEV_PK_FOR_SIG_VERIFICATION DISABLE_CERTIFICATE_PINNING";
				SWIFT_OBJC_BRIDGING_HEADER = "ENA-Bridging-Header.h";
				SWIFT_OPTIMIZATION_LEVEL = "-Onone";
				SWIFT_VERSION = 5.0;
				TARGETED_DEVICE_FAMILY = 1;
			};
			name = Community;
		};
		011E4AFE2483A269002E6412 /* Community */ = {
			isa = XCBuildConfiguration;
			buildSettings = {
				ALWAYS_EMBED_SWIFT_STANDARD_LIBRARIES = YES;
				BUNDLE_LOADER = "$(TEST_HOST)";
				CLANG_ENABLE_MODULES = YES;
				CODE_SIGN_STYLE = Automatic;
				DEVELOPMENT_TEAM = 523TP53AQF;
				GCC_PREPROCESSOR_DEFINITIONS = (
					"$(inherited)",
					"SQLITE_HAS_CODEC=1",
				);
				INFOPLIST_FILE = ENATests/Info.plist;
				LD_RUNPATH_SEARCH_PATHS = (
					"$(inherited)",
					"@executable_path/Frameworks",
					"@loader_path/Frameworks",
				);
				OTHER_CFLAGS = (
					"-DSQLITE_HAS_CODEC",
					"-DSQLITE_TEMP_STORE=3",
					"-DSQLCIPHER_CRYPTO_CC",
					"-DNDEBUG",
				);
				PRODUCT_BUNDLE_IDENTIFIER = com.sap.ux.ENATests;
				PRODUCT_NAME = "$(TARGET_NAME)";
				SWIFT_OBJC_BRIDGING_HEADER = "ENATests-Bridging-Header.h";
				SWIFT_OPTIMIZATION_LEVEL = "-Onone";
				SWIFT_VERSION = 5.0;
				TARGETED_DEVICE_FAMILY = "1,2";
				TEST_HOST = "$(BUILT_PRODUCTS_DIR)/ENA.app/ENA";
			};
			name = Community;
		};
		011E4AFF2483A269002E6412 /* Community */ = {
			isa = XCBuildConfiguration;
			buildSettings = {
				ALWAYS_EMBED_SWIFT_STANDARD_LIBRARIES = YES;
				CODE_SIGN_STYLE = Automatic;
				DEVELOPMENT_TEAM = 523TP53AQF;
				INFOPLIST_FILE = ENAUITests/Info.plist;
				LD_RUNPATH_SEARCH_PATHS = (
					"$(inherited)",
					"@executable_path/Frameworks",
					"@loader_path/Frameworks",
				);
				PRODUCT_BUNDLE_IDENTIFIER = com.sap.ux.ENAUITests;
				PRODUCT_NAME = "$(TARGET_NAME)";
				PROVISIONING_PROFILE_SPECIFIER = "";
				"PROVISIONING_PROFILE_SPECIFIER[sdk=macosx*]" = "";
				SWIFT_ACTIVE_COMPILATION_CONDITIONS = "DEBUG COMMUNITY";
				SWIFT_VERSION = 5.0;
				TARGETED_DEVICE_FAMILY = "1,2";
				TEST_TARGET_NAME = ENA;
			};
			name = Community;
		};
		0140535724A0E077000A5121 /* TestFlight */ = {
			isa = XCBuildConfiguration;
			buildSettings = {
				ALWAYS_SEARCH_USER_PATHS = NO;
				CLANG_ANALYZER_LOCALIZABILITY_NONLOCALIZED = YES;
				CLANG_ANALYZER_NONNULL = YES;
				CLANG_ANALYZER_NUMBER_OBJECT_CONVERSION = YES_AGGRESSIVE;
				CLANG_CXX_LANGUAGE_STANDARD = "gnu++14";
				CLANG_CXX_LIBRARY = "libc++";
				CLANG_ENABLE_MODULES = YES;
				CLANG_ENABLE_OBJC_ARC = YES;
				CLANG_ENABLE_OBJC_WEAK = YES;
				CLANG_WARN_BLOCK_CAPTURE_AUTORELEASING = YES;
				CLANG_WARN_BOOL_CONVERSION = YES;
				CLANG_WARN_COMMA = YES;
				CLANG_WARN_CONSTANT_CONVERSION = YES;
				CLANG_WARN_DEPRECATED_OBJC_IMPLEMENTATIONS = YES;
				CLANG_WARN_DIRECT_OBJC_ISA_USAGE = YES_ERROR;
				CLANG_WARN_DOCUMENTATION_COMMENTS = YES;
				CLANG_WARN_EMPTY_BODY = YES;
				CLANG_WARN_ENUM_CONVERSION = YES;
				CLANG_WARN_INFINITE_RECURSION = YES;
				CLANG_WARN_INT_CONVERSION = YES;
				CLANG_WARN_NON_LITERAL_NULL_CONVERSION = YES;
				CLANG_WARN_OBJC_IMPLICIT_RETAIN_SELF = YES;
				CLANG_WARN_OBJC_LITERAL_CONVERSION = YES;
				CLANG_WARN_OBJC_ROOT_CLASS = YES_ERROR;
				CLANG_WARN_QUOTED_INCLUDE_IN_FRAMEWORK_HEADER = YES;
				CLANG_WARN_RANGE_LOOP_ANALYSIS = YES;
				CLANG_WARN_STRICT_PROTOTYPES = YES;
				CLANG_WARN_SUSPICIOUS_MOVE = YES;
				CLANG_WARN_UNGUARDED_AVAILABILITY = YES_AGGRESSIVE;
				CLANG_WARN_UNREACHABLE_CODE = YES;
				CLANG_WARN__DUPLICATE_METHOD_MATCH = YES;
				COPY_PHASE_STRIP = NO;
				DEBUG_INFORMATION_FORMAT = "dwarf-with-dsym";
				ENABLE_NS_ASSERTIONS = NO;
				ENABLE_STRICT_OBJC_MSGSEND = YES;
				GCC_C_LANGUAGE_STANDARD = gnu11;
				GCC_NO_COMMON_BLOCKS = YES;
				GCC_WARN_64_TO_32_BIT_CONVERSION = YES;
				GCC_WARN_ABOUT_RETURN_TYPE = YES_ERROR;
				GCC_WARN_UNDECLARED_SELECTOR = YES;
				GCC_WARN_UNINITIALIZED_AUTOS = YES_AGGRESSIVE;
				GCC_WARN_UNUSED_FUNCTION = YES;
				GCC_WARN_UNUSED_VARIABLE = YES;
				IPHONEOS_DEPLOYMENT_TARGET = 12.5;
				MTL_ENABLE_DEBUG_INFO = NO;
				MTL_FAST_MATH = YES;
				SDKROOT = iphoneos;
				SWIFT_ACTIVE_COMPILATION_CONDITIONS = "";
				SWIFT_COMPILATION_MODE = wholemodule;
				SWIFT_OPTIMIZATION_LEVEL = "-O";
				VALIDATE_PRODUCT = YES;
			};
			name = TestFlight;
		};
		0140535824A0E077000A5121 /* TestFlight */ = {
			isa = XCBuildConfiguration;
			buildSettings = {
				ASSETCATALOG_COMPILER_APPICON_NAME = AppIcon;
				CLANG_ENABLE_MODULES = YES;
				CODE_SIGN_ENTITLEMENTS = "${PROJECT}/Resources/ENA.entitlements";
				CODE_SIGN_IDENTITY = $IPHONE_APP_CODE_SIGN_IDENTITY;
				CODE_SIGN_STYLE = Manual;
				CURRENT_PROJECT_VERSION = 1;
				DEVELOPMENT_TEAM = 523TP53AQF;
				GCC_PREPROCESSOR_DEFINITIONS = "SQLITE_HAS_CODEC=1";
				INFOPLIST_FILE = ENA/Resources/Info_Testflight.plist;
				IPHONE_APP_CODE_SIGN_IDENTITY = "Apple Distribution";
				IPHONE_APP_DEV_TEAM = 523TP53AQF;
				IPHONE_APP_DIST_PROF_SPECIFIER = "match AppStore de.rki.coronawarnapp-dev";
				LD_RUNPATH_SEARCH_PATHS = (
					"$(inherited)",
					"@executable_path/Frameworks",
				);
				MARKETING_VERSION = 1.13.0;
				OTHER_CFLAGS = (
					"-DSQLITE_HAS_CODEC",
					"-DSQLITE_TEMP_STORE=3",
					"-DSQLCIPHER_CRYPTO_CC",
					"-DNDEBUG",
				);
				PRODUCT_BUNDLE_IDENTIFIER = "de.rki.coronawarnapp-dev";
				PRODUCT_NAME = "$(TARGET_NAME)";
				PROVISIONING_PROFILE_SPECIFIER = $IPHONE_APP_DIST_PROF_SPECIFIER;
				SWIFT_ACTIVE_COMPILATION_CONDITIONS = USE_DEV_PK_FOR_SIG_VERIFICATION;
				SWIFT_OBJC_BRIDGING_HEADER = "ENA-Bridging-Header.h";
				SWIFT_VERSION = 5.0;
				TARGETED_DEVICE_FAMILY = 1;
			};
			name = TestFlight;
		};
		0140535924A0E077000A5121 /* TestFlight */ = {
			isa = XCBuildConfiguration;
			buildSettings = {
				ALWAYS_EMBED_SWIFT_STANDARD_LIBRARIES = YES;
				BUNDLE_LOADER = "$(TEST_HOST)";
				CLANG_ENABLE_MODULES = YES;
				CODE_SIGN_STYLE = Manual;
				DEVELOPMENT_TEAM = 523TP53AQF;
				GCC_PREPROCESSOR_DEFINITIONS = "SQLITE_HAS_CODEC=1";
				INFOPLIST_FILE = ENATests/Info.plist;
				LD_RUNPATH_SEARCH_PATHS = (
					"$(inherited)",
					"@executable_path/Frameworks",
					"@loader_path/Frameworks",
				);
				OTHER_CFLAGS = (
					"-DSQLITE_HAS_CODEC",
					"-DSQLITE_TEMP_STORE=3",
					"-DSQLCIPHER_CRYPTO_CC",
					"-DNDEBUG",
				);
				PRODUCT_BUNDLE_IDENTIFIER = com.sap.ux.ENATests;
				PRODUCT_NAME = "$(TARGET_NAME)";
				SWIFT_OBJC_BRIDGING_HEADER = "ENATests-Bridging-Header.h";
				SWIFT_VERSION = 5.0;
				TARGETED_DEVICE_FAMILY = "1,2";
				TEST_HOST = "$(BUILT_PRODUCTS_DIR)/ENA.app/ENA";
			};
			name = TestFlight;
		};
		0140535A24A0E077000A5121 /* TestFlight */ = {
			isa = XCBuildConfiguration;
			buildSettings = {
				ALWAYS_EMBED_SWIFT_STANDARD_LIBRARIES = YES;
				CODE_SIGN_STYLE = Manual;
				DEVELOPMENT_TEAM = 523TP53AQF;
				INFOPLIST_FILE = ENAUITests/Info.plist;
				LD_RUNPATH_SEARCH_PATHS = (
					"$(inherited)",
					"@executable_path/Frameworks",
					"@loader_path/Frameworks",
				);
				PRODUCT_BUNDLE_IDENTIFIER = com.sap.ux.ENAUITests;
				PRODUCT_NAME = "$(TARGET_NAME)";
				PROVISIONING_PROFILE_SPECIFIER = "";
				"PROVISIONING_PROFILE_SPECIFIER[sdk=macosx*]" = "";
				SWIFT_VERSION = 5.0;
				TARGETED_DEVICE_FAMILY = "1,2";
				TEST_TARGET_NAME = ENA;
			};
			name = TestFlight;
		};
		019BFC6324C988F90053973D /* TestFlight */ = {
			isa = XCBuildConfiguration;
			buildSettings = {
				CODE_SIGNING_ALLOWED = NO;
				CODE_SIGNING_REQUIRED = NO;
				CODE_SIGN_STYLE = Manual;
				DEFINES_MODULE = YES;
				DYLIB_INSTALL_NAME_BASE = "@rpath";
				GCC_PREPROCESSOR_DEFINITIONS = "SQLITE_HAS_CODEC=1";
				INFOPLIST_FILE = CWASQLite/Info.plist;
				LD_RUNPATH_SEARCH_PATHS = (
					"$(inherited)",
					"@executable_path/Frameworks",
					"@loader_path/Frameworks",
				);
				OTHER_CFLAGS = (
					"-DSQLITE_TEMP_STORE=3",
					"-DSQLCIPHER_CRYPTO_CC",
					"-DNDEBUG",
					"-DSQLITE_HAS_CODEC",
				);
				PRODUCT_BUNDLE_IDENTIFIER = de.rki.coronawarnapp.sqlite;
				PRODUCT_NAME = CWASQLite;
				PROVISIONING_PROFILE_SPECIFIER = "";
				SKIP_INSTALL = YES;
				SWIFT_VERSION = 5.0;
				VERSIONING_SYSTEM = "apple-generic";
			};
			name = TestFlight;
		};
		01D1BEB124F7F41200D11B9A /* AdHoc */ = {
			isa = XCBuildConfiguration;
			buildSettings = {
				ALWAYS_SEARCH_USER_PATHS = NO;
				CLANG_ANALYZER_LOCALIZABILITY_NONLOCALIZED = YES;
				CLANG_ANALYZER_NONNULL = YES;
				CLANG_ANALYZER_NUMBER_OBJECT_CONVERSION = YES_AGGRESSIVE;
				CLANG_CXX_LANGUAGE_STANDARD = "gnu++14";
				CLANG_CXX_LIBRARY = "libc++";
				CLANG_ENABLE_MODULES = YES;
				CLANG_ENABLE_OBJC_ARC = YES;
				CLANG_ENABLE_OBJC_WEAK = YES;
				CLANG_WARN_BLOCK_CAPTURE_AUTORELEASING = YES;
				CLANG_WARN_BOOL_CONVERSION = YES;
				CLANG_WARN_COMMA = YES;
				CLANG_WARN_CONSTANT_CONVERSION = YES;
				CLANG_WARN_DEPRECATED_OBJC_IMPLEMENTATIONS = YES;
				CLANG_WARN_DIRECT_OBJC_ISA_USAGE = YES_ERROR;
				CLANG_WARN_DOCUMENTATION_COMMENTS = YES;
				CLANG_WARN_EMPTY_BODY = YES;
				CLANG_WARN_ENUM_CONVERSION = YES;
				CLANG_WARN_INFINITE_RECURSION = YES;
				CLANG_WARN_INT_CONVERSION = YES;
				CLANG_WARN_NON_LITERAL_NULL_CONVERSION = YES;
				CLANG_WARN_OBJC_IMPLICIT_RETAIN_SELF = YES;
				CLANG_WARN_OBJC_LITERAL_CONVERSION = YES;
				CLANG_WARN_OBJC_ROOT_CLASS = YES_ERROR;
				CLANG_WARN_QUOTED_INCLUDE_IN_FRAMEWORK_HEADER = YES;
				CLANG_WARN_RANGE_LOOP_ANALYSIS = YES;
				CLANG_WARN_STRICT_PROTOTYPES = YES;
				CLANG_WARN_SUSPICIOUS_MOVE = YES;
				CLANG_WARN_UNGUARDED_AVAILABILITY = YES_AGGRESSIVE;
				CLANG_WARN_UNREACHABLE_CODE = YES;
				CLANG_WARN__DUPLICATE_METHOD_MATCH = YES;
				COPY_PHASE_STRIP = NO;
				DEBUG_INFORMATION_FORMAT = "dwarf-with-dsym";
				ENABLE_NS_ASSERTIONS = NO;
				ENABLE_STRICT_OBJC_MSGSEND = YES;
				GCC_C_LANGUAGE_STANDARD = gnu11;
				GCC_NO_COMMON_BLOCKS = YES;
				GCC_WARN_64_TO_32_BIT_CONVERSION = YES;
				GCC_WARN_ABOUT_RETURN_TYPE = YES_ERROR;
				GCC_WARN_UNDECLARED_SELECTOR = YES;
				GCC_WARN_UNINITIALIZED_AUTOS = YES_AGGRESSIVE;
				GCC_WARN_UNUSED_FUNCTION = YES;
				GCC_WARN_UNUSED_VARIABLE = YES;
				IPHONEOS_DEPLOYMENT_TARGET = 12.5;
				MTL_ENABLE_DEBUG_INFO = NO;
				MTL_FAST_MATH = YES;
				SDKROOT = iphoneos;
				SWIFT_ACTIVE_COMPILATION_CONDITIONS = ADHOC;
				SWIFT_COMPILATION_MODE = wholemodule;
				SWIFT_OPTIMIZATION_LEVEL = "-O";
				VALIDATE_PRODUCT = YES;
			};
			name = AdHoc;
		};
		01D1BEB224F7F41200D11B9A /* AdHoc */ = {
			isa = XCBuildConfiguration;
			buildSettings = {
				ASSETCATALOG_COMPILER_APPICON_NAME = AppIcon;
				CLANG_ENABLE_MODULES = YES;
				CODE_SIGN_ENTITLEMENTS = "${PROJECT}/Resources/ENA.entitlements";
				CODE_SIGN_IDENTITY = $IPHONE_APP_CODE_SIGN_IDENTITY;
				CODE_SIGN_STYLE = Manual;
				CURRENT_PROJECT_VERSION = 1;
				DEVELOPMENT_TEAM = 523TP53AQF;
				GCC_PREPROCESSOR_DEFINITIONS = "SQLITE_HAS_CODEC=1";
				INFOPLIST_FILE = ENA/Resources/Info_Testflight.plist;
				IPHONE_APP_CODE_SIGN_IDENTITY = "Apple Distribution";
				IPHONE_APP_DEV_TEAM = 523TP53AQF;
				IPHONE_APP_DIST_PROF_SPECIFIER = "match AdHoc de.rki.coronawarnapp-dev";
				LD_RUNPATH_SEARCH_PATHS = (
					"$(inherited)",
					"@executable_path/Frameworks",
				);
				MARKETING_VERSION = 1.13.0;
				OTHER_CFLAGS = (
					"-DSQLITE_HAS_CODEC",
					"-DSQLITE_TEMP_STORE=3",
					"-DSQLCIPHER_CRYPTO_CC",
					"-DNDEBUG",
				);
				PRODUCT_BUNDLE_IDENTIFIER = "de.rki.coronawarnapp-dev";
				PRODUCT_NAME = "$(TARGET_NAME)";
				PROVISIONING_PROFILE_SPECIFIER = $IPHONE_APP_DIST_PROF_SPECIFIER;
				SWIFT_ACTIVE_COMPILATION_CONDITIONS = "APP_STORE USE_DEV_PK_FOR_SIG_VERIFICATION";
				SWIFT_OBJC_BRIDGING_HEADER = "ENA-Bridging-Header.h";
				SWIFT_VERSION = 5.0;
				TARGETED_DEVICE_FAMILY = 1;
			};
			name = AdHoc;
		};
		01D1BEB324F7F41200D11B9A /* AdHoc */ = {
			isa = XCBuildConfiguration;
			buildSettings = {
				ALWAYS_EMBED_SWIFT_STANDARD_LIBRARIES = YES;
				BUNDLE_LOADER = "$(TEST_HOST)";
				CLANG_ENABLE_MODULES = YES;
				CODE_SIGN_STYLE = Manual;
				DEVELOPMENT_TEAM = 523TP53AQF;
				GCC_PREPROCESSOR_DEFINITIONS = "SQLITE_HAS_CODEC=1";
				INFOPLIST_FILE = ENATests/Info.plist;
				LD_RUNPATH_SEARCH_PATHS = (
					"$(inherited)",
					"@executable_path/Frameworks",
					"@loader_path/Frameworks",
				);
				OTHER_CFLAGS = (
					"-DSQLITE_HAS_CODEC",
					"-DSQLITE_TEMP_STORE=3",
					"-DSQLCIPHER_CRYPTO_CC",
					"-DNDEBUG",
				);
				PRODUCT_BUNDLE_IDENTIFIER = com.sap.ux.ENATests;
				PRODUCT_NAME = "$(TARGET_NAME)";
				SWIFT_OBJC_BRIDGING_HEADER = "ENATests-Bridging-Header.h";
				SWIFT_VERSION = 5.0;
				TARGETED_DEVICE_FAMILY = "1,2";
				TEST_HOST = "$(BUILT_PRODUCTS_DIR)/ENA.app/ENA";
			};
			name = AdHoc;
		};
		01D1BEB424F7F41200D11B9A /* AdHoc */ = {
			isa = XCBuildConfiguration;
			buildSettings = {
				ALWAYS_EMBED_SWIFT_STANDARD_LIBRARIES = YES;
				CODE_SIGN_STYLE = Manual;
				DEVELOPMENT_TEAM = 523TP53AQF;
				INFOPLIST_FILE = ENAUITests/Info.plist;
				LD_RUNPATH_SEARCH_PATHS = (
					"$(inherited)",
					"@executable_path/Frameworks",
					"@loader_path/Frameworks",
				);
				PRODUCT_BUNDLE_IDENTIFIER = com.sap.ux.ENAUITests;
				PRODUCT_NAME = "$(TARGET_NAME)";
				PROVISIONING_PROFILE_SPECIFIER = "";
				"PROVISIONING_PROFILE_SPECIFIER[sdk=macosx*]" = "";
				SWIFT_VERSION = 5.0;
				TARGETED_DEVICE_FAMILY = "1,2";
				TEST_TARGET_NAME = ENA;
			};
			name = AdHoc;
		};
		01D1BEB524F7F41200D11B9A /* AdHoc */ = {
			isa = XCBuildConfiguration;
			buildSettings = {
				CODE_SIGNING_ALLOWED = NO;
				CODE_SIGNING_REQUIRED = NO;
				CODE_SIGN_STYLE = Manual;
				DEFINES_MODULE = YES;
				DYLIB_INSTALL_NAME_BASE = "@rpath";
				GCC_PREPROCESSOR_DEFINITIONS = "SQLITE_HAS_CODEC=1";
				INFOPLIST_FILE = CWASQLite/Info.plist;
				LD_RUNPATH_SEARCH_PATHS = (
					"$(inherited)",
					"@executable_path/Frameworks",
					"@loader_path/Frameworks",
				);
				OTHER_CFLAGS = (
					"-DSQLITE_TEMP_STORE=3",
					"-DSQLCIPHER_CRYPTO_CC",
					"-DNDEBUG",
					"-DSQLITE_HAS_CODEC",
				);
				PRODUCT_BUNDLE_IDENTIFIER = de.rki.coronawarnapp.sqlite;
				PRODUCT_NAME = CWASQLite;
				PROVISIONING_PROFILE_SPECIFIER = "";
				SKIP_INSTALL = YES;
				SWIFT_VERSION = 5.0;
				VERSIONING_SYSTEM = "apple-generic";
			};
			name = AdHoc;
		};
		85D7596624570491008175F0 /* Debug */ = {
			isa = XCBuildConfiguration;
			buildSettings = {
				ALWAYS_SEARCH_USER_PATHS = NO;
				CLANG_ANALYZER_LOCALIZABILITY_NONLOCALIZED = YES;
				CLANG_ANALYZER_NONNULL = YES;
				CLANG_ANALYZER_NUMBER_OBJECT_CONVERSION = YES_AGGRESSIVE;
				CLANG_CXX_LANGUAGE_STANDARD = "gnu++14";
				CLANG_CXX_LIBRARY = "libc++";
				CLANG_ENABLE_MODULES = YES;
				CLANG_ENABLE_OBJC_ARC = YES;
				CLANG_ENABLE_OBJC_WEAK = YES;
				CLANG_WARN_BLOCK_CAPTURE_AUTORELEASING = YES;
				CLANG_WARN_BOOL_CONVERSION = YES;
				CLANG_WARN_COMMA = YES;
				CLANG_WARN_CONSTANT_CONVERSION = YES;
				CLANG_WARN_DEPRECATED_OBJC_IMPLEMENTATIONS = YES;
				CLANG_WARN_DIRECT_OBJC_ISA_USAGE = YES_ERROR;
				CLANG_WARN_DOCUMENTATION_COMMENTS = YES;
				CLANG_WARN_EMPTY_BODY = YES;
				CLANG_WARN_ENUM_CONVERSION = YES;
				CLANG_WARN_INFINITE_RECURSION = YES;
				CLANG_WARN_INT_CONVERSION = YES;
				CLANG_WARN_NON_LITERAL_NULL_CONVERSION = YES;
				CLANG_WARN_OBJC_IMPLICIT_RETAIN_SELF = YES;
				CLANG_WARN_OBJC_LITERAL_CONVERSION = YES;
				CLANG_WARN_OBJC_ROOT_CLASS = YES_ERROR;
				CLANG_WARN_QUOTED_INCLUDE_IN_FRAMEWORK_HEADER = YES;
				CLANG_WARN_RANGE_LOOP_ANALYSIS = YES;
				CLANG_WARN_STRICT_PROTOTYPES = YES;
				CLANG_WARN_SUSPICIOUS_MOVE = YES;
				CLANG_WARN_UNGUARDED_AVAILABILITY = YES_AGGRESSIVE;
				CLANG_WARN_UNREACHABLE_CODE = YES;
				CLANG_WARN__DUPLICATE_METHOD_MATCH = YES;
				COPY_PHASE_STRIP = NO;
				DEBUG_INFORMATION_FORMAT = dwarf;
				ENABLE_STRICT_OBJC_MSGSEND = YES;
				ENABLE_TESTABILITY = YES;
				GCC_C_LANGUAGE_STANDARD = gnu11;
				GCC_DYNAMIC_NO_PIC = NO;
				GCC_NO_COMMON_BLOCKS = YES;
				GCC_OPTIMIZATION_LEVEL = 0;
				GCC_PREPROCESSOR_DEFINITIONS = (
					"DEBUG=1",
					"$(inherited)",
				);
				GCC_WARN_64_TO_32_BIT_CONVERSION = YES;
				GCC_WARN_ABOUT_RETURN_TYPE = YES_ERROR;
				GCC_WARN_UNDECLARED_SELECTOR = YES;
				GCC_WARN_UNINITIALIZED_AUTOS = YES_AGGRESSIVE;
				GCC_WARN_UNUSED_FUNCTION = YES;
				GCC_WARN_UNUSED_VARIABLE = YES;
				IPHONEOS_DEPLOYMENT_TARGET = 12.5;
				MTL_ENABLE_DEBUG_INFO = INCLUDE_SOURCE;
				MTL_FAST_MATH = YES;
				ONLY_ACTIVE_ARCH = YES;
				SDKROOT = iphoneos;
				SWIFT_ACTIVE_COMPILATION_CONDITIONS = DEBUG;
				SWIFT_OPTIMIZATION_LEVEL = "-Onone";
			};
			name = Debug;
		};
		85D7596724570491008175F0 /* Release */ = {
			isa = XCBuildConfiguration;
			buildSettings = {
				ALWAYS_SEARCH_USER_PATHS = NO;
				CLANG_ANALYZER_LOCALIZABILITY_NONLOCALIZED = YES;
				CLANG_ANALYZER_NONNULL = YES;
				CLANG_ANALYZER_NUMBER_OBJECT_CONVERSION = YES_AGGRESSIVE;
				CLANG_CXX_LANGUAGE_STANDARD = "gnu++14";
				CLANG_CXX_LIBRARY = "libc++";
				CLANG_ENABLE_MODULES = YES;
				CLANG_ENABLE_OBJC_ARC = YES;
				CLANG_ENABLE_OBJC_WEAK = YES;
				CLANG_WARN_BLOCK_CAPTURE_AUTORELEASING = YES;
				CLANG_WARN_BOOL_CONVERSION = YES;
				CLANG_WARN_COMMA = YES;
				CLANG_WARN_CONSTANT_CONVERSION = YES;
				CLANG_WARN_DEPRECATED_OBJC_IMPLEMENTATIONS = YES;
				CLANG_WARN_DIRECT_OBJC_ISA_USAGE = YES_ERROR;
				CLANG_WARN_DOCUMENTATION_COMMENTS = YES;
				CLANG_WARN_EMPTY_BODY = YES;
				CLANG_WARN_ENUM_CONVERSION = YES;
				CLANG_WARN_INFINITE_RECURSION = YES;
				CLANG_WARN_INT_CONVERSION = YES;
				CLANG_WARN_NON_LITERAL_NULL_CONVERSION = YES;
				CLANG_WARN_OBJC_IMPLICIT_RETAIN_SELF = YES;
				CLANG_WARN_OBJC_LITERAL_CONVERSION = YES;
				CLANG_WARN_OBJC_ROOT_CLASS = YES_ERROR;
				CLANG_WARN_QUOTED_INCLUDE_IN_FRAMEWORK_HEADER = YES;
				CLANG_WARN_RANGE_LOOP_ANALYSIS = YES;
				CLANG_WARN_STRICT_PROTOTYPES = YES;
				CLANG_WARN_SUSPICIOUS_MOVE = YES;
				CLANG_WARN_UNGUARDED_AVAILABILITY = YES_AGGRESSIVE;
				CLANG_WARN_UNREACHABLE_CODE = YES;
				CLANG_WARN__DUPLICATE_METHOD_MATCH = YES;
				COPY_PHASE_STRIP = NO;
				DEBUG_INFORMATION_FORMAT = "dwarf-with-dsym";
				ENABLE_NS_ASSERTIONS = NO;
				ENABLE_STRICT_OBJC_MSGSEND = YES;
				GCC_C_LANGUAGE_STANDARD = gnu11;
				GCC_NO_COMMON_BLOCKS = YES;
				GCC_WARN_64_TO_32_BIT_CONVERSION = YES;
				GCC_WARN_ABOUT_RETURN_TYPE = YES_ERROR;
				GCC_WARN_UNDECLARED_SELECTOR = YES;
				GCC_WARN_UNINITIALIZED_AUTOS = YES_AGGRESSIVE;
				GCC_WARN_UNUSED_FUNCTION = YES;
				GCC_WARN_UNUSED_VARIABLE = YES;
				IPHONEOS_DEPLOYMENT_TARGET = 12.5;
				MTL_ENABLE_DEBUG_INFO = NO;
				MTL_FAST_MATH = YES;
				SDKROOT = iphoneos;
				SWIFT_ACTIVE_COMPILATION_CONDITIONS = RELEASE;
				SWIFT_COMPILATION_MODE = wholemodule;
				SWIFT_OPTIMIZATION_LEVEL = "-O";
				VALIDATE_PRODUCT = YES;
			};
			name = Release;
		};
		85D7596924570491008175F0 /* Debug */ = {
			isa = XCBuildConfiguration;
			buildSettings = {
				ASSETCATALOG_COMPILER_APPICON_NAME = AppIcon;
				CLANG_ENABLE_MODULES = YES;
				CODE_SIGN_ENTITLEMENTS = "${PROJECT}/Resources/ENATest.entitlements";
				CODE_SIGN_IDENTITY = $IPHONE_APP_CODE_SIGN_IDENTITY;
				CODE_SIGN_STYLE = Manual;
				CURRENT_PROJECT_VERSION = 1;
				DEVELOPMENT_TEAM = 523TP53AQF;
				GCC_PREPROCESSOR_DEFINITIONS = (
					"DEBUG=1",
					"$(inherited)",
					"SQLITE_HAS_CODEC=1",
				);
				INFOPLIST_FILE = ENA/Resources/Info_Debug.plist;
				IPHONE_APP_CODE_SIGN_IDENTITY = "iPhone Developer";
				IPHONE_APP_DEV_TEAM = 523TP53AQF;
				IPHONE_APP_DIST_PROF_SPECIFIER = "523TP53AQF/Corona-Warn-App-Dev1";
				LD_RUNPATH_SEARCH_PATHS = (
					"$(inherited)",
					"@executable_path/Frameworks",
				);
				MARKETING_VERSION = 1.13.0;
				OTHER_CFLAGS = (
					"-DSQLITE_HAS_CODEC",
					"-DSQLITE_TEMP_STORE=3",
					"-DSQLCIPHER_CRYPTO_CC",
					"-DNDEBUG",
				);
				PRODUCT_BUNDLE_IDENTIFIER = "de.rki.coronawarnapp-dev";
				PRODUCT_NAME = "$(TARGET_NAME)";
				PROVISIONING_PROFILE_SPECIFIER = $IPHONE_APP_DIST_PROF_SPECIFIER;
				SWIFT_ACTIVE_COMPILATION_CONDITIONS = "$(inherited) USE_DEV_PK_FOR_SIG_VERIFICATION DISABLE_CERTIFICATE_PINNING";
				SWIFT_OBJC_BRIDGING_HEADER = "ENA-Bridging-Header.h";
				SWIFT_OPTIMIZATION_LEVEL = "-Onone";
				SWIFT_VERSION = 5.0;
				TARGETED_DEVICE_FAMILY = 1;
			};
			name = Debug;
		};
		85D7596A24570491008175F0 /* Release */ = {
			isa = XCBuildConfiguration;
			buildSettings = {
				ASSETCATALOG_COMPILER_APPICON_NAME = AppIcon;
				CLANG_ENABLE_MODULES = YES;
				CODE_SIGN_ENTITLEMENTS = "${PROJECT}/Resources/ENA.entitlements";
				CODE_SIGN_IDENTITY = $IPHONE_APP_CODE_SIGN_IDENTITY;
				CODE_SIGN_STYLE = Manual;
				CURRENT_PROJECT_VERSION = 1;
				GCC_PREPROCESSOR_DEFINITIONS = "SQLITE_HAS_CODEC=1";
				INFOPLIST_FILE = ENA/Resources/Info.plist;
				IPHONE_APP_CODE_SIGN_IDENTITY = "iPhone Developer";
				IPHONE_APP_DEV_TEAM = 523TP53AQF;
				IPHONE_APP_DIST_PROF_SPECIFIER = "523TP53AQF/Corona-Warn-App";
				LD_RUNPATH_SEARCH_PATHS = (
					"$(inherited)",
					"@executable_path/Frameworks",
				);
				MARKETING_VERSION = 1.13.0;
				OTHER_CFLAGS = (
					"-DSQLITE_HAS_CODEC",
					"-DSQLITE_TEMP_STORE=3",
					"-DSQLCIPHER_CRYPTO_CC",
					"-DNDEBUG",
				);
				PRODUCT_BUNDLE_IDENTIFIER = de.rki.coronawarnapp;
				PRODUCT_NAME = "$(TARGET_NAME)";
				PROVISIONING_PROFILE_SPECIFIER = $IPHONE_APP_DIST_PROF_SPECIFIER;
				SWIFT_OBJC_BRIDGING_HEADER = "ENA-Bridging-Header.h";
				SWIFT_VERSION = 5.0;
				TARGETED_DEVICE_FAMILY = 1;
			};
			name = Release;
		};
		85D7596C24570491008175F0 /* Debug */ = {
			isa = XCBuildConfiguration;
			buildSettings = {
				ALWAYS_EMBED_SWIFT_STANDARD_LIBRARIES = YES;
				BUNDLE_LOADER = "$(TEST_HOST)";
				CLANG_ENABLE_MODULES = YES;
				CODE_SIGN_STYLE = Automatic;
				DEVELOPMENT_TEAM = 523TP53AQF;
				GCC_PREPROCESSOR_DEFINITIONS = (
					"$(inherited)",
					"SQLITE_HAS_CODEC=1",
				);
				INFOPLIST_FILE = ENATests/Info.plist;
				LD_RUNPATH_SEARCH_PATHS = (
					"$(inherited)",
					"@executable_path/Frameworks",
					"@loader_path/Frameworks",
				);
				OTHER_CFLAGS = (
					"-DSQLITE_HAS_CODEC",
					"-DSQLITE_TEMP_STORE=3",
					"-DSQLCIPHER_CRYPTO_CC",
					"-DNDEBUG",
				);
				PRODUCT_BUNDLE_IDENTIFIER = com.sap.ux.ENATests;
				PRODUCT_NAME = "$(TARGET_NAME)";
				SWIFT_OBJC_BRIDGING_HEADER = "ENATests-Bridging-Header.h";
				SWIFT_OPTIMIZATION_LEVEL = "-Onone";
				SWIFT_VERSION = 5.0;
				TARGETED_DEVICE_FAMILY = "1,2";
				TEST_HOST = "$(BUILT_PRODUCTS_DIR)/ENA.app/ENA";
			};
			name = Debug;
		};
		85D7596D24570491008175F0 /* Release */ = {
			isa = XCBuildConfiguration;
			buildSettings = {
				ALWAYS_EMBED_SWIFT_STANDARD_LIBRARIES = YES;
				BUNDLE_LOADER = "$(TEST_HOST)";
				CLANG_ENABLE_MODULES = YES;
				CODE_SIGN_STYLE = Automatic;
				DEVELOPMENT_TEAM = 523TP53AQF;
				GCC_PREPROCESSOR_DEFINITIONS = "SQLITE_HAS_CODEC=1";
				INFOPLIST_FILE = ENATests/Info.plist;
				LD_RUNPATH_SEARCH_PATHS = (
					"$(inherited)",
					"@executable_path/Frameworks",
					"@loader_path/Frameworks",
				);
				OTHER_CFLAGS = (
					"-DSQLITE_HAS_CODEC",
					"-DSQLITE_TEMP_STORE=3",
					"-DSQLCIPHER_CRYPTO_CC",
					"-DNDEBUG",
				);
				PRODUCT_BUNDLE_IDENTIFIER = com.sap.ux.ENATests;
				PRODUCT_NAME = "$(TARGET_NAME)";
				SWIFT_OBJC_BRIDGING_HEADER = "ENATests-Bridging-Header.h";
				SWIFT_VERSION = 5.0;
				TARGETED_DEVICE_FAMILY = "1,2";
				TEST_HOST = "$(BUILT_PRODUCTS_DIR)/ENA.app/ENA";
			};
			name = Release;
		};
		85D7596F24570491008175F0 /* Debug */ = {
			isa = XCBuildConfiguration;
			buildSettings = {
				ALWAYS_EMBED_SWIFT_STANDARD_LIBRARIES = YES;
				CODE_SIGN_STYLE = Automatic;
				DEVELOPMENT_TEAM = 523TP53AQF;
				INFOPLIST_FILE = ENAUITests/Info.plist;
				LD_RUNPATH_SEARCH_PATHS = (
					"$(inherited)",
					"@executable_path/Frameworks",
					"@loader_path/Frameworks",
				);
				PRODUCT_BUNDLE_IDENTIFIER = com.sap.ux.ENAUITests;
				PRODUCT_NAME = "$(TARGET_NAME)";
				PROVISIONING_PROFILE_SPECIFIER = "";
				"PROVISIONING_PROFILE_SPECIFIER[sdk=macosx*]" = "";
				SWIFT_ACTIVE_COMPILATION_CONDITIONS = DEBUG;
				SWIFT_VERSION = 5.0;
				TARGETED_DEVICE_FAMILY = "1,2";
				TEST_TARGET_NAME = ENA;
			};
			name = Debug;
		};
		85D7597024570491008175F0 /* Release */ = {
			isa = XCBuildConfiguration;
			buildSettings = {
				ALWAYS_EMBED_SWIFT_STANDARD_LIBRARIES = YES;
				CODE_SIGN_STYLE = Automatic;
				DEVELOPMENT_TEAM = 523TP53AQF;
				INFOPLIST_FILE = ENAUITests/Info.plist;
				LD_RUNPATH_SEARCH_PATHS = (
					"$(inherited)",
					"@executable_path/Frameworks",
					"@loader_path/Frameworks",
				);
				PRODUCT_BUNDLE_IDENTIFIER = com.sap.ux.ENAUITests;
				PRODUCT_NAME = "$(TARGET_NAME)";
				PROVISIONING_PROFILE_SPECIFIER = "";
				"PROVISIONING_PROFILE_SPECIFIER[sdk=macosx*]" = "";
				SWIFT_VERSION = 5.0;
				TARGETED_DEVICE_FAMILY = "1,2";
				TEST_TARGET_NAME = ENA;
			};
			name = Release;
		};
		B1FF6B6F2497D0B50041CF02 /* Debug */ = {
			isa = XCBuildConfiguration;
			buildSettings = {
				CODE_SIGNING_ALLOWED = NO;
				CODE_SIGNING_REQUIRED = NO;
				CODE_SIGN_IDENTITY = "";
				"CODE_SIGN_IDENTITY[sdk=macosx*]" = "Apple Development";
				CODE_SIGN_STYLE = Manual;
				CURRENT_PROJECT_VERSION = 1;
				DEFINES_MODULE = YES;
				DEVELOPMENT_TEAM = "";
				DYLIB_COMPATIBILITY_VERSION = 1;
				DYLIB_CURRENT_VERSION = 1;
				DYLIB_INSTALL_NAME_BASE = "@rpath";
				GCC_PREPROCESSOR_DEFINITIONS = (
					"DISABLE_CERTIFICATE_PINNING=1",
					"SQLITE_HAS_CODEC=1",
					"DEBUG=1",
				);
				"GCC_PREPROCESSOR_DEFINITIONS_NOT_USED_IN_PRECOMPS[arch=*]" = "";
				INFOPLIST_FILE = CWASQLite/Info.plist;
				INSTALL_PATH = "$(LOCAL_LIBRARY_DIR)/Frameworks";
				LD_RUNPATH_SEARCH_PATHS = (
					"$(inherited)",
					"@executable_path/Frameworks",
					"@loader_path/Frameworks",
				);
				OTHER_CFLAGS = (
					"-DSQLITE_TEMP_STORE=3",
					"-DSQLCIPHER_CRYPTO_CC",
					"-DNDEBUG",
					"-DSQLITE_HAS_CODEC",
				);
				PRODUCT_BUNDLE_IDENTIFIER = de.rki.coronawarnapp.sqlite;
				PRODUCT_NAME = "$(TARGET_NAME:c99extidentifier)";
				PROVISIONING_PROFILE_SPECIFIER = "";
				"PROVISIONING_PROFILE_SPECIFIER[sdk=macosx*]" = "";
				SKIP_INSTALL = YES;
				SUPPORTS_MACCATALYST = NO;
				SWIFT_VERSION = 5.0;
				TARGETED_DEVICE_FAMILY = 1;
				VERSIONING_SYSTEM = "apple-generic";
				VERSION_INFO_PREFIX = "";
			};
			name = Debug;
		};
		B1FF6B702497D0B50041CF02 /* Community */ = {
			isa = XCBuildConfiguration;
			buildSettings = {
				CODE_SIGNING_ALLOWED = NO;
				CODE_SIGNING_REQUIRED = NO;
				CODE_SIGN_STYLE = Manual;
				CURRENT_PROJECT_VERSION = 1;
				DEFINES_MODULE = YES;
				DEVELOPMENT_TEAM = "";
				DYLIB_COMPATIBILITY_VERSION = 1;
				DYLIB_CURRENT_VERSION = 1;
				DYLIB_INSTALL_NAME_BASE = "@rpath";
				GCC_PREPROCESSOR_DEFINITIONS = (
					"DISABLE_CERTIFICATE_PINNING=1",
					"SQLITE_HAS_CODEC=1",
					"DEBUG=1",
				);
				INFOPLIST_FILE = CWASQLite/Info.plist;
				INSTALL_PATH = "$(LOCAL_LIBRARY_DIR)/Frameworks";
				LD_RUNPATH_SEARCH_PATHS = (
					"$(inherited)",
					"@executable_path/Frameworks",
					"@loader_path/Frameworks",
				);
				OTHER_CFLAGS = (
					"-DSQLITE_TEMP_STORE=3",
					"-DSQLCIPHER_CRYPTO_CC",
					"-DNDEBUG",
					"-DSQLITE_HAS_CODEC",
				);
				PRODUCT_BUNDLE_IDENTIFIER = de.rki.coronawarnapp.sqlite;
				PRODUCT_NAME = "$(TARGET_NAME:c99extidentifier)";
				PROVISIONING_PROFILE_SPECIFIER = "";
				"PROVISIONING_PROFILE_SPECIFIER[sdk=macosx*]" = "";
				SKIP_INSTALL = YES;
				SUPPORTS_MACCATALYST = NO;
				SWIFT_VERSION = 5.0;
				TARGETED_DEVICE_FAMILY = 1;
				VERSIONING_SYSTEM = "apple-generic";
				VERSION_INFO_PREFIX = "";
			};
			name = Community;
		};
		B1FF6B722497D0B50041CF02 /* Release */ = {
			isa = XCBuildConfiguration;
			buildSettings = {
				CODE_SIGNING_ALLOWED = NO;
				CODE_SIGNING_REQUIRED = NO;
				CODE_SIGN_STYLE = Manual;
				CURRENT_PROJECT_VERSION = 1;
				DEFINES_MODULE = YES;
				DEVELOPMENT_TEAM = "";
				DYLIB_COMPATIBILITY_VERSION = 1;
				DYLIB_CURRENT_VERSION = 1;
				DYLIB_INSTALL_NAME_BASE = "@rpath";
				GCC_PREPROCESSOR_DEFINITIONS = "SQLITE_HAS_CODEC=1";
				INFOPLIST_FILE = CWASQLite/Info.plist;
				INSTALL_PATH = "$(LOCAL_LIBRARY_DIR)/Frameworks";
				LD_RUNPATH_SEARCH_PATHS = (
					"$(inherited)",
					"@executable_path/Frameworks",
					"@loader_path/Frameworks",
				);
				OTHER_CFLAGS = (
					"-DSQLITE_TEMP_STORE=3",
					"-DSQLCIPHER_CRYPTO_CC",
					"-DNDEBUG",
					"-DSQLITE_HAS_CODEC",
				);
				PRODUCT_BUNDLE_IDENTIFIER = "de.rki.coronawarnapp-dev.sqlite";
				PRODUCT_NAME = "$(TARGET_NAME:c99extidentifier)";
				PROVISIONING_PROFILE_SPECIFIER = "";
				"PROVISIONING_PROFILE_SPECIFIER[sdk=macosx*]" = "";
				SKIP_INSTALL = YES;
				SUPPORTS_MACCATALYST = NO;
				SWIFT_VERSION = 5.0;
				TARGETED_DEVICE_FAMILY = 1;
				VERSIONING_SYSTEM = "apple-generic";
				VERSION_INFO_PREFIX = "";
			};
			name = Release;
		};
/* End XCBuildConfiguration section */

/* Begin XCConfigurationList section */
		85D759362457048F008175F0 /* Build configuration list for PBXProject "ENA" */ = {
			isa = XCConfigurationList;
			buildConfigurations = (
				85D7596624570491008175F0 /* Debug */,
				011E4AFC2483A269002E6412 /* Community */,
				85D7596724570491008175F0 /* Release */,
				0140535724A0E077000A5121 /* TestFlight */,
				01D1BEB124F7F41200D11B9A /* AdHoc */,
			);
			defaultConfigurationIsVisible = 0;
			defaultConfigurationName = Debug;
		};
		85D7596824570491008175F0 /* Build configuration list for PBXNativeTarget "ENA" */ = {
			isa = XCConfigurationList;
			buildConfigurations = (
				85D7596924570491008175F0 /* Debug */,
				011E4AFD2483A269002E6412 /* Community */,
				85D7596A24570491008175F0 /* Release */,
				0140535824A0E077000A5121 /* TestFlight */,
				01D1BEB224F7F41200D11B9A /* AdHoc */,
			);
			defaultConfigurationIsVisible = 0;
			defaultConfigurationName = Debug;
		};
		85D7596B24570491008175F0 /* Build configuration list for PBXNativeTarget "ENATests" */ = {
			isa = XCConfigurationList;
			buildConfigurations = (
				85D7596C24570491008175F0 /* Debug */,
				011E4AFE2483A269002E6412 /* Community */,
				85D7596D24570491008175F0 /* Release */,
				0140535924A0E077000A5121 /* TestFlight */,
				01D1BEB324F7F41200D11B9A /* AdHoc */,
			);
			defaultConfigurationIsVisible = 0;
			defaultConfigurationName = Debug;
		};
		85D7596E24570491008175F0 /* Build configuration list for PBXNativeTarget "ENAUITests" */ = {
			isa = XCConfigurationList;
			buildConfigurations = (
				85D7596F24570491008175F0 /* Debug */,
				011E4AFF2483A269002E6412 /* Community */,
				85D7597024570491008175F0 /* Release */,
				0140535A24A0E077000A5121 /* TestFlight */,
				01D1BEB424F7F41200D11B9A /* AdHoc */,
			);
			defaultConfigurationIsVisible = 0;
			defaultConfigurationName = Debug;
		};
		B1FF6B742497D0B50041CF02 /* Build configuration list for PBXNativeTarget "CWASQLite" */ = {
			isa = XCConfigurationList;
			buildConfigurations = (
				B1FF6B6F2497D0B50041CF02 /* Debug */,
				B1FF6B702497D0B50041CF02 /* Community */,
				B1FF6B722497D0B50041CF02 /* Release */,
				019BFC6324C988F90053973D /* TestFlight */,
				01D1BEB524F7F41200D11B9A /* AdHoc */,
			);
			defaultConfigurationIsVisible = 0;
			defaultConfigurationName = Debug;
		};
/* End XCConfigurationList section */

/* Begin XCRemoteSwiftPackageReference section */
		B10FB02E246036F3004CA11E /* XCRemoteSwiftPackageReference "swift-protobuf" */ = {
			isa = XCRemoteSwiftPackageReference;
			repositoryURL = "https://github.com/apple/swift-protobuf.git";
			requirement = {
				kind = exactVersion;
				version = 1.12.0;
			};
		};
		B1B5A75E24924B3D0029D5D7 /* XCRemoteSwiftPackageReference "fmdb" */ = {
			isa = XCRemoteSwiftPackageReference;
			repositoryURL = "https://github.com/ccgus/fmdb.git";
			requirement = {
				kind = exactVersion;
				version = 2.7.7;
			};
		};
		B1E8C9A3247AB869006DC678 /* XCRemoteSwiftPackageReference "ZIPFoundation" */ = {
			isa = XCRemoteSwiftPackageReference;
			repositoryURL = "https://github.com/weichsel/ZIPFoundation.git";
			requirement = {
				kind = exactVersion;
				version = 0.9.11;
			};
		};
		EB7AF6282587E98C00D94CA8 /* XCRemoteSwiftPackageReference "OpenCombine" */ = {
			isa = XCRemoteSwiftPackageReference;
			repositoryURL = "https://github.com/OpenCombine/OpenCombine.git";
			requirement = {
				kind = exactVersion;
				version = 0.11.0;
			};
		};
/* End XCRemoteSwiftPackageReference section */

/* Begin XCSwiftPackageProductDependency section */
		B10FB02F246036F3004CA11E /* SwiftProtobuf */ = {
			isa = XCSwiftPackageProductDependency;
			package = B10FB02E246036F3004CA11E /* XCRemoteSwiftPackageReference "swift-protobuf" */;
			productName = SwiftProtobuf;
		};
		B1B5A75F24924B3D0029D5D7 /* FMDB */ = {
			isa = XCSwiftPackageProductDependency;
			package = B1B5A75E24924B3D0029D5D7 /* XCRemoteSwiftPackageReference "fmdb" */;
			productName = FMDB;
		};
		B1E8C9A4247AB869006DC678 /* ZIPFoundation */ = {
			isa = XCSwiftPackageProductDependency;
			package = B1E8C9A3247AB869006DC678 /* XCRemoteSwiftPackageReference "ZIPFoundation" */;
			productName = ZIPFoundation;
		};
		EB7AF6292587E98C00D94CA8 /* OpenCombineFoundation */ = {
			isa = XCSwiftPackageProductDependency;
			package = EB7AF6282587E98C00D94CA8 /* XCRemoteSwiftPackageReference "OpenCombine" */;
			productName = OpenCombineFoundation;
		};
		EB7AF62B2587E98C00D94CA8 /* OpenCombine */ = {
			isa = XCSwiftPackageProductDependency;
			package = EB7AF6282587E98C00D94CA8 /* XCRemoteSwiftPackageReference "OpenCombine" */;
			productName = OpenCombine;
		};
		EB7AF62D2587E98C00D94CA8 /* OpenCombineDispatch */ = {
			isa = XCSwiftPackageProductDependency;
			package = EB7AF6282587E98C00D94CA8 /* XCRemoteSwiftPackageReference "OpenCombine" */;
			productName = OpenCombineDispatch;
		};
/* End XCSwiftPackageProductDependency section */
	};
	rootObject = 85D759332457048F008175F0 /* Project object */;
}<|MERGE_RESOLUTION|>--- conflicted
+++ resolved
@@ -4674,11 +4674,8 @@
 				713EA25B247818B000AB7EE8 /* DynamicTypeButton.swift in Sources */,
 				CDA262F824AB808800612E15 /* Coordinator.swift in Sources */,
 				503DB1AC255D826900576E57 /* ExposureSubmissionIntroViewModel.swift in Sources */,
-<<<<<<< HEAD
 				BAB6C7FE25C4630800E042FB /* PPACError.swift in Sources */,
 				A3552CC624DD6E78008C91BE /* AppDelegate+ENATaskExecutionDelegate.swift in Sources */,
-=======
->>>>>>> 2c39e842
 				BA27993B255995E100C3B64D /* DMWifiClientViewController.swift in Sources */,
 				01734B5C255D6C4500E60A8B /* key_download_parameters.pb.swift in Sources */,
 				01B72C0B25875BC300A3E3BC /* DiaryDayAddCellModel.swift in Sources */,
