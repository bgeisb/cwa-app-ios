/* General */
"Alert_TitleGeneral" = "An error occurred.";

"Alert_ActionOk" = "OK";

"Alert_ActionRetry" = "Repeat";

"Alert_ActionCancel" = "Cancel";

"Alert_ActionRemove" = "Remove";

"Alert_BluetoothOff_Title" = "Turn on Bluetooth";

"Alert_BluetoothOff_Description" = "Activate Bluetooth in your system settings to use this app.";

"Alert_CancelAction_Later" = "Later";

"Alert_DefaultAction_OpenSettings" = "Open Settings";

"General_BackButtonTitle" = "Back";

"Common_ENError5_Description" = "Error 5: Something went wrong. Your level of risk cannot be determined. We are working on a solution of the problem.";

"Common_ENError11_Description" = "Error 11: Something went wrong. Your level of risk cannot be determined. For more information, please see our FAQ page.";

"Common_ENError13_Description" = "Error 13: Your exposure logging for today has already been carried out. Please try again tomorrow.";

"Common_Alert_Action_moreInfo" = "Learn more";

"Common_BackgroundFetch_AlertMessage" = "You have disabled background fetching for the Corona-Warn-App. To use automatic risk detection, you must activate the background fetching. If you do not activate background fetching, you can still start the risk detection manually.

You can switch on background fetching for the app at any time in the device settings.";

"Common_BackgroundFetch_SettingsTitle" = "Open Settings";

"Common_BackgroundFetch_OKTitle" = "Start Risk Detection Manually";

"Common_BackgroundFetch_AlertTitle" = "Background Fetching Disabled";

/* General - Links */

"General_moreInfo_URL" = "https://www.coronawarn.app/de/faq/";

"General_moreInfo_URL_EN5" = "https://www.coronawarn.app/de/faq/#ENError5";

"General_moreInfo_URL_EN11" = "https://www.coronawarn.app/de/faq/#ENError11";

"General_moreInfo_URL_EN13" = "https://www.coronawarn.app/de/faq/#ENError13";

/* Accessibility */
"AccessibilityLabel_Close" = "Close";

"AccessibilityLabel_PhoneNumber" = "Phone number";

/* Exposure Detection */
"ExposureDetection_Off" = "Exposure logging stopped";

"ExposureDetection_Outdated" = "Exposure logging is not possible";

"ExposureDetection_Unknown" = "Unknown Risk";

"ExposureDetection_Low" = "Low Risk";

"ExposureDetection_High" = "Higher Risk";

"ExposureDetection_NumberOfDaysStored" = "%d of 14 days active";

"ExposureDetection_Refreshed" = "Updated: %@";

"ExposureDetection_Refreshed_Never" = "Unknown";

"ExposureDetection_RefreshingIn" = "Update in %02d:%02d\U00A0minutes";

"ExposureDetection_Refresh_24h" = "Updated every 24 hours";

"ExposureDetection_RefreshIn" = "Update in %@";

"ExposureDetection_LastRiskLevel" = "Last exposure logging: %@";

"ExposureDetection_OffText" = "Activate exposure logging to evaluate your risk status today.";

"ExposureDetection_OutdatedText" = "Your exposure logging could not be updated for more than 48 hours.";

"ExposureDetection_UnknownText" = "Since you have not activated exposure logging for long enough, we cannot calculate your risk of infection.";

"ExposureDetection_LoadingText" = "Current data is being downloaded and checked. This can take several minutes.";

"ExposureDetection_Behavior_Title" = "Guidelines";

"ExposureDetection_Behavior_Subtitle" = "This is what you should do";

"ExposureDetection_Guide_Hands" = "Wash your hands regularly.";

"ExposureDetection_Guide_Mask" = "Wear a face mask when you encounter other people.";

"ExposureDetection_Guide_Distance" = "Keep at least 1.5 meters distance from other people.";

"ExposureDetection_Guide_Sneeze" = "Sneeze or cough into your elbow or a tissue. ";

"ExposureDetection_Guide_Home" = "If possible, please go home and stay at home.";

"ExposureDetection_Guide_Hotline1" = "If you have questions about symptoms, testing availability, or self-isolation, please contact one of the following:";

"ExposureDetection_Guide_Hotline2" = "Your general practitioner";

"ExposureDetection_Guide_Hotline3" = "General medical emergency service on telephone number 116117";

"ExposureDetection_Guide_Hotline4" = "Your public health authority";

"ExposureDetection_Explanation_Title" = "Risk of Infection";

"ExposureDetection_Explanation_Subtitle_Active" = "This is how your risk was calculated";

"ExposureDetection_Explanation_Subtitle_Inactive" = "This is how your risk is calculated";

"ExposureDetection_Explanation_Text_Off" = "Your risk of infection is calculated from the exposure logging data (duration and proximity) locally on your device. Your risk of infection cannot be seen by, or passed on to, anyone else.";

"ExposureDetection_Explanation_Text_Outdated" = "Since you have not activated exposure logging for long enough, we cannot calculate your risk of infection.\n\nYour risk of infection is calculated from the exposure logging data (duration and proximity) locally on your device. Your risk of infection cannot be seen by, or passed on to anyone else.";

"ExposureDetection_Explanation_Text_Unknown" = "Since you have not activated exposure logging for long enough, we cannot calculate your risk of infection.\n\nYour risk of infection is calculated from the exposure logging data (duration and proximity) locally on your device. Your risk of infection cannot be seen by, or passed on to anyone else.";

"ExposureDetection_Explanation_Text_Low" = "You have a low risk of infection since no encounter with a person diagnosed with COVID-19 has been logged, or your encounter was restricted to a short time and at a greater distance.\n\nTherefore, your risk of infection has been ranked as low.\n\nThe risk of infection is calculated from the exposure logging data (duration and proximity) locally on your device. Your risk of infection cannot be seen by, or passed on to, anyone else.";

"ExposureDetection_Explanation_Text_High" = "You have an increased risk of infection because you were last exposed two days ago over a longer period of time and at close proximity to at least one person diagnosed with COVID-19.\n\nTherefore, your risk of infection has been ranked as increased.\nYour risk of infection is calculated from the exposure logging data (duration and proximity) locally on your device. Your risk of infection cannot be seen by, or passed on to, anyone else.\nWhen you get home, please also avoid close contact with members of your family or household.";

"ExposureDetection_Button_Enable" = "Activate Exposure Logging";

"ExposureDetection_Button_Refresh" = "Update";

/* Active Tracing Section */
"ExposureDetection_ActiveTracingSection_Title" = "Period logged";
"ExposureDetection_ActiveTracingSection_Subtitle" = "This period is included in the calculation";

/*
 There are two paragraphs in this section. The first one just contains text…
 */
"ExposureDetection_ActiveTracingSection_Text_Paragraph0" = "Your risk of infection can be calculated only for periods during which exposure logging was active. The logging feature should therefore remain active permanently.";

/*
 … the second paragraph contains two columns. On the left there is our active
 tracing indicator. On the right column there is just text that explains what
 the indicator shows.

 Parameters:
 - first: total number of relevant days (usually 14).
 - second: the actual number of days with active tracing.
 */

"ExposureDetection_ActiveTracingSection_Text_Paragraph1" = "Exposure logging covers the last %1$u days. During this time, the logging feature on your device was active for %2$u days. The app automatically deletes older logs, as these are no longer relevant for infection prevention.";

/* Exposure Detection Errors */
"ExposureDetectionError_Alert_Title" = "Error";

"ExposureDetectionError_Alert_Action_Details" = "Details";

"ExposureDetectionError_Alert_Message" = "An error occurred during exposure logging.";


/*
 How Risk Detection Works Alert.
 First introduced due to EXPOSUREAPP-1738.
 The alert only displays a single OK-button. We re-use the localized string
 `Alert_ActionOk` for that.
 */

"How_Risk_Detection_Works_Alert_Title" = "Information about exposure logging functionality";

"How_Risk_Detection_Works_Alert_Message" = "Your risk of infection can be calculated only for periods during which exposure logging was active. The logging feature should therefore remain active permanently.
Exposure logging covers the last %1$u days.
The app automatically deletes older logs, as these are no longer relevant for infection prevention.

For further information, please see our FAQ page.";

/* Settings */
"Settings_StatusActive" = "On";

"Settings_StatusInactive" = "Off";

"Settings_StatusEnable" = "Activate";

"Settings_StatusDisable" = "Deactivate";

"Settings_KontaktProtokollStatusActive" = "Active";

"Settings_KontaktProtokollStatusInactive" = "Stopped";

"Settings_Tracing_Label" = "Exposure Logging";

"Settings_Notification_Label" = "Notifications";

"Settings_Reset_Label" = "Reset App";

"Settings_Tracing_Description" = "Allow COVID-19 random IDs to be generated and shared.";

"Settings_Notification_Description" = "Allow automatic notifications of your COVID-19 risk status.";

"Settings_Reset_Description" = "Delete all your data in the app.";

"Settings_NavTitle" = "Settings";

/* Noticiation Settings */
"NotificationSettings_On_Title" = "Do you want to activate notifications of your COVID-19 risk status?";

"NotificationSettings_On_SectionTitle" = "Setting";

"NotificationSettings_On_RiskChanges" = "Your risk of infection changed";

"NotificationSettings_On_TestsStatus" = "Status of your COVID-19 test";

"NotificationSettings_Off_SectionTitle" = "Setting";

"NotificationSettings_Off_EnableNotifications" = "Notifications";

"NotificationSettings_Off_StatusInactive" = "Off";

"NotificationSettings_Off_InfoTitle" = "Activate Notifications";

"NotificationSettings_Off_InfoDescription" = "To activate notifications, you must allow notifications for the Corona-Warn-App in your device settings.";

"NotificationSettings_Off_OpenSettings" = "Open Settings";

"NotificationSettings_NavTitle" = "Notifications";

"NotificationSettings_onImageDescription" = "A woman receives a notification from her Corona-Warn-App.";

"NotificationSettings_offImageDescription" = "A woman cannot receive notifications from her Corona-Warn-App.";

/* Onboarding */
"Onboarding_LetsGo_actionText" = "Let’s get started";

"Onboarding_Continue_actionText" = "Next";

"Onboarding_EnableLogging_actionText" = "Next";

"Onboarding_Continue_actionTextHint" = "You can skip this screen";

"Onboarding_doNotAllow_actionText" = "Do Not Allow";

"Onboarding_DoNotActivate_actionText" = "Do Not Activate";

"Onboarding_DeactivateExposureConfirmation_title" = "This means the Corona-Warn-App cannot send or receive notifications about your COVID-19 risk status.";

"Onboarding_DeactivateExposureConfirmation_message" = "You can deactivate this feature at any time.";

"OnboardingInfo_togetherAgainstCoronaPage_imageDescription" = "A group of people are all using their devices in town.";

"OnboardingInfo_togetherAgainstCoronaPage_title" = "Let's fight coronavirus together";

"OnboardingInfo_togetherAgainstCoronaPage_boldText" = "More protection for you and for us all. By using the Corona-Warn-App we can break infection chains much quicker.";

"OnboardingInfo_togetherAgainstCoronaPage_normalText" = "Turn your device into a corona warning system. Get an overview of your risk status and find out whether you've had close contact with people diagnosed with COVID-19 in the last 14 days. \n\nThe app logs encounters between individuals by their devices exchanging encrypted random IDs, and without accessing any personal data.";

"OnboardingInfo_privacyPage_imageDescription" = "A woman uses the Corona-Warn-App on her smartphone. An icon showing a padlock on the background of a shield symbolizes encrypted data.";

"OnboardingInfo_privacyPage_title" = "Data Privacy";

"OnboardingInfo_privacyPage_boldText" = "";

"OnboardingInfo_privacyPage_normalText" = "You will remain anonymous.\nYour data is fully encrypted and transmitted under a pseudonym.\n\nResponsible body: GDPR, article 4, para. 7:\n\nRobert Koch-Institute\nNordufer 20\n13353 Berlin\nPlease read our data privacy regulations.\n\nData privacy information:";

"OnboardingInfo_enableLoggingOfContactsPage_imageDescription" = "Three people have activated exposure logging on their devices, which will log their encounters with each other.";

"OnboardingInfo_enableLoggingOfContactsPage_title" = "How to Enable Exposure Logging";

"OnboardingInfo_enableLoggingOfContactsPage_boldText" = "To identify whether you are at risk of infection, you must activate the exposure logging feature.";

"OnboardingInfo_enableLoggingOfContactsPage_normalText" = "Exposure logging works by your device receiving, via Bluetooth, encrypted random IDs of other users and passing your own random ID to their devices. This feature can be deactivated at any time. \n\nEncrypted random IDs only pass information about date, duration, and proximity (calculated using signal strength) to other people. Personal data such as name, address, and location is never recorded. Individuals cannot be identified.";

"OnboardingInfo_enableLoggingOfContactsPage_panelTitle" = "Declaration of Consent";

"OnboardingInfo_enableLoggingOfContactsPage_panelBody" = "To find out whether you have been in contact with an infected person and whether there is a risk that you yourself have been infected, you need to enable the App’s exposure logging feature. By tapping on the “Turn On” button, you agree to the enabling of the App’s exposure logging feature and the associated data processing.\n\n\nIn order to use the App’s exposure logging feature, you will have to enable the COVID-19 Exposure Logging functionality provided by Apple on your iPhone and grant the Corona-Warn-App permission to use this.\n\nWhen exposure logging is enabled, your iPhone continuously generates and transmits random IDs via Bluetooth, which other Apple and Android smartphones in your vicinity can receive if exposure logging is also enabled on them. Your iPhone, in turn, receives the random IDs of the other smartphones. Your own random IDs and those received from other smartphones are recorded in the exposure log and stored there for 14 days.\n\n\nTo identify your risk of infection, the App loads a list – several times a day or on request – of the random IDs of all users who have told the App that they have been infected with the coronavirus. This list is then compared with the random IDs stored in the exposure log. If the App detects that you may have been in contact with an infected user, it will inform you of this and tell you that there is a risk that you are also infected. In this case, the App is also given access to other data stored in your iPhone’s exposure log (date, duration and Bluetooth signal strength of the contact).\n\nThe Bluetooth signal strength is used to derive the physical distance (the stronger the signal, the smaller the distance). The App then analyses this information in order to assess your likelihood of having been infected with the coronavirus and to give you recommendations for what to do next. This analysis is only performed locally on your iPhone. Apart from you, nobody (not even the RKI) will know whether you have been in contact with an infected person and what risk has been identified for you.\n\nTo withdraw your consent to the exposure logging feature, you can disable the feature using the toggle switch in the App or delete the App. If you decide to use the exposure logging feature again, you can toggle the feature back on or reinstall the App. If you disable the exposure logging feature, the App will no longer check whether you have been in contact with an infected user. If you also wish to stop your device sending and receiving random IDs, you will need to disable COVID-19 Exposure Logging in your iPhone settings. Please note that your own random IDs and those received from other smartphones which are stored in the exposure log will not be deleted in the App. You can only permanently delete the data stored in the exposure log in your iPhone settings.\n\n\nThe App’s privacy notice (including an explanation of the data processing carried out for the exposure logging feature) can be found in the menu under “Data Privacy Information”.";

"OnboardingInfo_enableLoggingOfContactsPage_stateHeader" = "Status";

"OnboardingInfo_enableLoggingOfContactsPage_stateTitle" = "Exposure Logging";

"OnboardingInfo_enableLoggingOfContactsPage_stateActive" = "Active";

"OnboardingInfo_enableLoggingOfContactsPage_stateStopped" = "Stopped";

"OnboardingInfo_howDoesDataExchangeWorkPage_imageDescription" = "An encrypted positive test diagnosis is transmitted to the system, which will now warn other users.";

"OnboardingInfo_howDoesDataExchangeWorkPage_title" = "If you are diagnosed with COVID-19 …";

"OnboardingInfo_howDoesDataExchangeWorkPage_boldText" = "… please report this in the Corona-Warn-App. Sharing your test results is voluntary and secure. Please do this for the sake of everyone's health.";

"OnboardingInfo_howDoesDataExchangeWorkPage_normalText" = "Your notification is encrypted securely and processed on a secure server. People whose encrypted random IDs your device has collected, will now receive a warning along with information about what they should now do.";

"OnboardingInfo_alwaysStayInformedPage_imageDescription" = "A woman receives a notification from her Corona-Warn-App.";

"OnboardingInfo_alwaysStayInformedPage_title" = "Receive Warnings and Identify Risks ";

"OnboardingInfo_alwaysStayInformedPage_boldText" = "The app can notify you automatically about your risk status and warn you about new infections of people you have been exposed to. Allow the app now to notify you. ";

"OnboardingInfo_alwaysStayInformedPage_normalText" = "You can then self-isolate to protect others and find out where you can get tested.";

/* Exposure Submission */
"ExposureSubmission_Hotline_Number" = "+498007540002";

"ExposureSubmission_DataPrivacyTitle" = "Data Privacy";

"ExposureSubmission_Continue_actionText" = "Next";

"ExposureSubmission_DataPrivacyDescription" = "By tapping on “Accept”, you consent to the App querying the status of your coronavirus test and displaying it in the App. This feature is available to you if you have received a QR code and have consented to your test result being transmitted to the App’s server system. As soon as the testing lab has stored your test result on the server, you will be able to see the result in the App. If you have enabled notifications, you will also receive a notification outside the App telling you that your test result has been received. However, for privacy reasons, the test result itself will only be displayed in the App. You can withdraw this consent at any time by deleting your test registration in the App. Withdrawing your consent will not affect the lawfulness of processing before its withdrawal. Further information can be found in the menu under “Data Privacy Information”.";

"ExposureSubmissionDataPrivacy_AcceptTitle" = "Accept";

"ExposureSubmissionDataPrivacy_DontAcceptTitle" = "Do Not Accept";

"ExposureSubmission_Submit" = "Enter TAN";

"ExposureSubmissionTanEntry_Title" = "TAN Entry";

"ExposureSubmissionTanEntry_EntryField" = "TAN Entry Field";

"ExposureSubmissionTanEntry_Info" = "Please enter the TAN you were given:";

"ExposureSubmissionTanEntry_Description" = "Please enter the 10-digit TAN that you were given.";

"ExposureSubmissionTanEntry_Submit" = "Next";

"ExposureSubmissionTanEntry_InvalidCharacterError" = "Invalid entry, please check your entry.";

"ExposureSubmissionTanEntry_InvalidError" = "Invalid TAN, please check your entry.";

"ExposureSubmission_NavTitle" = "Send Diagnosis Key";

"ExposureSubmissionConfirmation_Title" = "Positive Diagnosis";

"ExposureSubmission_GeneralErrorTitle" = "Error";

"ExposureSubmission_DispatchTitle" = "Selection";

"ExposureSubmission_DispatchDescription" = "What's here for you?";

"ExposureSubmissionDispatch_QRCodeButtonTitle" = "Document with QR code";

"ExposureSubmissionDispatch_QRCodeButtonDescription" = "Register your test by scanning the QR code of your test document.";

"ExposureSubmissionDispatch_TANButtonTitle" = "TAN";

"ExposureSubmissionDispatch_TANButtonDescription" = "Register your test by entering your TAN manually.";

"ExposureSubmissionDispatch_HotlineButtonTitle" = "Request TAN";

"ExposureSubmissionDispatch_HotlineButtonDescription" = "Please call us if you were tested %@.";

"ExposureSubmissionDispatch_HotlineButtonPositiveWord" = "Positive";

"ExposureSubmissionHotline_Title" = "Request TAN";

"ExposureSubmissionHotline_Description" = "Please keep your test result (if available) and your phone number ready to request a TAN.";

"ExposureSubmissionHotline_SectionTitle" = "How this works";

"ExposureSubmissionHotline_SectionDescription1" = "Call the hotline and request a TAN:";

"ExposureSubmissionHotline_iconAccessibilityLabel1" = "Step 1 of 2";

"ExposureSubmissionHotline_iconAccessibilityLabel2" = "Step 2 of 2";

"ExposureSubmission_PhoneNumber" = "+49 800 7540002";

"ExposureSubmission_PhoneDetailDescription" = "Languages: \nGerman, English, Turkish\n\nBusiness hours:\nMonday to Sunday: 24 hours\n\nThe call is free of charge.";

"ExposureSubmission_SectionDescription2" = "Register the test by entering the TAN in the app.";

"ExposureSubmission_CallButtonTitle" = "Call";

"ExposureSubmission_TANInputButtonTitle" = "Enter TAN";

"ExposureSubmissionHotline_imageDescription" = "Hotline communicates a TAN.";

/* Exposure Submission QR Code Scanner */
"ExposureSubmissionQRScanner_title" = "QR Code Scan";

"ExposureSubmissionQRScanner_instruction" = "Position the frame over the QR code of your document.";

"ExposureSubmissionQRScanner_notFoundAlertTitle" = "Diagnosis cannot be found";

"ExposureSubmissionQRScanner_notFoundAlertText" = "To make it easier to read the QR code, try to align the QR code vertically to the scanner, or turn on the flash.";

"ExposureSubmissionQRScanner_otherError" = "An unknown error occurred.";

"ExposureSubmissionQRScanner_cameraPermissionDenied" = "Allow the app to use the camera to scan the QR code.";

"ExposureSubmissionQRScanner_CameraFlash" = "Camera flash";

"ExposureSubmissionQRScanner_CameraFlash_On" = "Turned On";

"ExposureSubmissionQRScanner_CameraFlash_Off" = "Turned Off";

"ExposureSubmissionQRScanner_CameraFlash_Enable" = "Turn on camera flash";

"ExposureSubmissionQRScanner_CameraFlash_Disable" = "Turn off camera flash";

/* Exposure Submission Success */
"ExposureSubmissionSuccess_Title" = "Thank you!";

"ExposureSubmissionSuccess_AccImageDescription" = "Everyone in the group is cheering because someone has shared their test result.";

"ExposureSubmissionSuccess_Button" = "That’s it!";

"ExposureSubmissionSuccess_Description" = "Thanks to your support, other people can now be warned and respond appropriately.";

"ExposureSubmissionSuccess_subTitle" = "Other information:";

"ExposureSubmissionSuccess_listTitle" = "Please note:";

"ExposureSubmissionSuccess_listItem1" = "The public health authority will contact you within the next few days by telephone or by letter.";

"ExposureSubmissionSuccess_listItem2" = "You are infectious. Isolate yourself from other people.";

"ExposureSubmissionSuccess_listItem2_1" = "Your quarantine period is usually 14 days. Please observe your symptoms and monitor how they develop.";

"ExposureSubmissionSuccess_listItem2_2" = "You will be asked by your public health authority to create a list of people you have had contact with. This should include all people with whom you have had close contact with (less than 2 meters, face-to-face conversation) for over 15 minutes in the two days before you developed symptoms.";

"ExposureSubmissionSuccess_listItem2_3" = "Please particularly consider people who will not be notified directly by the app since they don't own a smartphone, or haven't installed the app.";

"ExposureSubmissionSuccess_listItem2_4" = "Even when you no longer have any symptoms and you feel well again, you could still be infectious. ";

/* Exposure Submission Introduction */
"ExposureSubmissionIntroduction_Title" = "Information";

"ExposureSubmissionIntroduction_SubTitle" = "This is how the Corona-Warn-App works";

"ExposureSubmissionIntroduction_AccImageDescription" = "A device transmits an encrypted positive test diagnosis to the system.";

"ExposureSubmissionIntroduction_Usage01" = "For the app to work well, we rely on the support of persons who were diagnosed with COVID-19.";

"ExposureSubmissionIntroduction_Usage02" = "Since only encrypted random IDs are exchanged, you remain anonymous. You can now proceed as follows:";

"ExposureSubmissionIntroduction_ListItem1" = "If there is a QR code in your test document, you can scan this and register the test. As soon as the result is available, you can view it in the app. ";

"ExposureSubmissionIntroduction_ListItem2" = "If you have been diagnosed with COVID-19, you can notify others.";

"ExposureSubmissionIntroduction_ListItem3" = "If you were given a TAN for a positive diagnosis, you can use this to register the test.";

"ExposureSubmissionIntroduction_ListItem4" = "If you do not have a TAN, you can request one by telephone.";

/* Exposure Submission Result */
"ExposureSubmissionResult_Title" = "Test Result";

"ExposureSubmissionResult_CardSubTitle" = "Your Diagnosis";

"ExposureSubmissionResult_CardTitle" = "SARS-CoV-2";

"ExposureSubmissionResult_CardPositive" = "Positive";

"ExposureSubmissionResult_CardNegative" = "Negative";

"ExposureSubmissionResult_CardInvalid" = "Evaluation not possible";

"ExposureSubmissionResult_CardPending" = "Your result is not yet available";

"ExposureSubmissionResult_Procedure" = "How this works:";

"ExposureSubmissionResult_testAdded" = "Test added successfully";

"ExposureSubmissionResult_testAddedDesc" = "Your test has been stored in the Corona-Warn-App.";

"ExposureSubmissionResult_warnOthers" = "Warning Others";

"ExposureSubmissionResult_warnOthersDesc" = "Share your random IDs of the last 14 days in order to protect others and break the chain of infection.";

"ExposureSubmissionResult_testPositive" = "Positive Diagnosis";

"ExposureSubmissionResult_testPositiveDesc" = "Your test result was verified as positive.";

"ExposureSubmissionResult_testNegative" = "Negative Diagnosis";

"ExposureSubmissionResult_testNegativeDesc" = "The laboratory result indicates no verification that you have coronavirus SARS-CoV-2.";

"ExposureSubmissionResult_testNegative_furtherInfos_title" = "Other information:";

"ExposureSubmissionResult_testNegative_furtherInfos_listItem1" = "Still feeling unwell? If you feel very poorly and/or your symptoms have worsened, please contact your general practitioner.";

"ExposureSubmissionResult_testNegative_furtherInfos_listItem2" = "Remain at home until you feel well again. If you were to get infected with coronavirus (SARS-CoV-2) whilst weakened from another infection, this could lead to a serious illness.";

"ExposureSubmissionResult_testNegative_furtherInfos_listItem3" = "Do not go to work if you feel unwell to ensure you do not put other people at risk.";

"ExposureSubmissionResult_furtherInfos_hint_testAgain" = "If your symptoms worsen, you might need a further SARS-CoV-2 test.";

"ExposureSubmissionResult_testInvalid" = "Test has errors";

"ExposureSubmissionResult_testInvalidDesc" = "There was a problem evaluating your test. Please contact the public health authority to find out how to proceed. ";

"ExposureSubmissionResult_testPending" = "Test result is not yet available";

"ExposureSubmissionResult_testPendingDesc" = "Your test result is not yet available.";

"ExposureSubmissionResult_testRemove" = "Delete test";

"ExposureSubmissionResult_testRemoveDesc" = "Please delete the test from the Corona-Warn-App, so that you can save a new test code here if necessary.";

"ExposureSubmissionResult_continueButton" = "Next";

"ExposureSubmissionResult_deleteButton" = "Delete test";

"ExposureSubmissionResult_refreshButton" = "Update";

"ExposureSubmissionWarnOthers_title" = "Warning Others";

"ExposureSubmissionWarnOthers_AccImageDescription" = "A device transmits an encrypted positive test diagnosis to the system.";

"ExposureSubmissionWarnOthers_continueButton" = "Next";

"ExposureSubmissionWarnOthers_sectionTitle" = "Please help all of us!";

"ExposureSubmissionWarnOthers_description" = "Next, you can make sure that the Corona-Warn-App shares your random IDs of the last 14 days with others. By doing this, you can warn other people and help to break the infection chain.\n\nSince only impersonal random IDs are transmitted, your identity will remain anonymous.";

"ExposureSubmissionWarnOthers_dataPrivacyDescription" = "By tapping on “Accept”, you consent to the App sending your positive test result to the App’s server system along with your random IDs from the last 14 days, so that other App users who have enabled the exposure logging feature can be automatically notified that they may have been exposed to a risk of infection. The random IDs transmitted for this purpose do not contain any information that would allow conclusions to be drawn about your identity or your person.\n\nTransmitting your test result via the App is voluntary. You will not be penalised if you do not transmit your test result. Since it is not possible to trace or check whether and how you use the App, nobody but you will know whether you have transmitted the information that you are infected.\n\nYou can withdraw your consent at any time by deleting the App. This withdrawal of your consent will not affect the lawfulness of the processing carried out on the basis of the consent prior to the withdrawal. Further information can be found in the menu under “Data Privacy Information”.";

"ExposureSubmissionWarnOthers_dataPrivacyTitle" = "Data Privacy";

"ExposureSubmissionResult_RemoveAlert_Title" = "Delete the test?";

"ExposureSubmissionResult_RemoveAlert_Text" = "The test will be permanently deleted from the Corona-Warn-App and cannot be added again. This procedure cannot be undone. ";

"ExposureSubmissionResult_RegistrationDateUnknown" = "Registration date unknown";

"ExposureSubmissionResult_RegistrationDate" = "Registered on ";

/* Exposure Submission */
"ExposureSubmissionError_NoKeys" = "No diagnosis key is available. Please try again tomorrow.";

"ExposureSubmissionError_InvalidTan" = "The generated TAN is invalid for submission. Please contact the technical hotline via App Information -> Technical Hotline.";

"ExposureSubmissionError_EnNotEnabled" = "Exposure logging is not active.";

"ExposureSubmissionError_NoRegistrationToken" = "No registration token could be found on the device.";

"ExposureSubmissionError_InvalidResponse" = "The response cannot be processed.";

"ExposureSubmissionError_NoResponse" = "The response has no content.";

"ExposureSubmissionError_QRAlreadyUsed" = "The QR code has been used already. Please contact the technical hotline via App Information -> Technical Hotline.";

"ExposureSubmissionError_TeleTanAlreadyUsed" = "The TAN is invalid or has been used already. Please try again or contact the technical hotline via App Information -> Technical Hotline.";

"ExposureSubmissionError_RegTokenNotExist" = "A TAN for submission cannot be generated. Please contact the technical hotline via App Information -> Technical Hotline.";

"ExposureSubmissionError_other" = "A connection error occurred. Error code for technical support: ";

"ExposureSubmissionError_otherend" = "Please try again.";

"ExposureSubmissionError_httpError" = "The connection cannot be established.";

"ExposureSubmissionError_declined" = "Please release your random IDs to warn other people.";

"ExposureSubmissionError_unknown" = "Unknown error";

"ExposureSubmissionError_defaultError" = "Error during key transmission";

/* Tracing Enable/Disable Settings */
"ExposureNotificationSetting_TracingSettingTitle" = "Exposure Logging";

"ExposureNotificationSetting_EnableTracing" = "Exposure Logging";

"ExposureNotificationSetting_Tracing_Limited" = "Restricted";

"ExposureNotificationSetting_Tracing_Deactivated" = "Deactivated";

"ExposureNotificationSetting_ActionCell_Header" = "Setting";

"ExposureNotificationSetting_DescriptionTitle_Inactive" = "Activate Exposure Logging";

"ExposureNotificationSetting_DescriptionTitle" = "This is how your exposure logging works";

"ExposureNotificationSetting_DescriptionText1" = "To identify whether you are at risk of infection, you must activate the exposure logging feature.";

"ExposureNotificationSetting_DescriptionText2" = "Exposure logging works by your device receiving, via Bluetooth, encrypted random IDs of other users and passing your own random ID to their devices. This feature can be deactivated at any time.";

"ExposureNotificationSetting_DescriptionText3" = "The encrypted random IDs only pass information about date, duration and proximity (using signal strength) to other people. Personal data such as name, address, or location is never recorded. Individuals cannot be identified.";

"ExposureNotificationSetting_Activate_Bluetooth" = "Turn on Bluetooth";

"ExposureNotificationSetting_Bluetooth_Description" = "Bluetooth must be turned on for exposure logging in order to log encounters. Please turn on Bluetooth in your device settings.";

"ExposureNotificationSetting_Activate_Internet" = "Open Internet connection";

"ExposureNotificationSetting_Internet_Description" = "Exposure logging requires an Internet connection to calculate exposures. Please turn on WIFI or mobile data in your device settings.";

"ExposureNotificationSetting_Detail_Action_Button" = "Open Device Settings";

"ExposureNotificationSetting_Activate_OSENSetting" = "Enable COVID-19 Exposure Logging and Notifications";

"ExposureNotificationSetting_Activate_OSENSetting_Description" = "For exposure logging, COVID-19 exposure logging and notifications must be activated in the system settings so that encounters can be logged. Please enable “COVID-19 Exposure Logging and Notifications” in your system settings.";

"ExposureNotificationSetting_ParentalControls_OSENSetting" = "Enable COVID-19 Exposure Logging and Notifications";

"ExposureNotificationSetting_ParentalControls_OSENSetting_Description" = "For exposure logging, COVID-19 exposure logging and notifications must be activated in the system settings so that encounters can be logged. Please enable “COVID-19 Exposure Logging and Notifications” in your system settings.";

"ExposureNotificationSetting_AuthorizationRequired_OSENSetting" = "Authorization required";

"ExposureNotificationSetting_AuthorizationRequired_OSENSetting_Description" = "Please confirm use of COVID-19 exposure logging.";

"ExposureNotificationSetting_AuthorizationRequired_ActionTitle" = "Authorization";

"ExposureNotificationSetting_AccLabel_Enabled" = "Three people have activated exposure logging on their devices, which will log their encounters with each other.";

"ExposureNotificationSetting_AccLabel_Disabled" = "A person has deactivated exposure logging on their smartphone, so an encounter with two other persons is not logged.";

"ExposureNotificationSetting_AccLabel_BluetoothOff" = "A person has turned off Bluetooth on their smartphone, so an encounter with two other persons is not logged.";

"ExposureNotificationSetting_AccLabel_InternetOff" = "A person has turned off the Internet connection on their smartphone, so it is not possible to identify their last encounters.";

"ExposureNotificationSetting_Activate_Action" = "Accept";

"ExposureNotificationSetting_Dismiss_Action" = "Cancel";

"ExposureNotificationSetting_GeneralError_Title" = "Error";

"ExposureNotificationSetting_GeneralError_LearnMore_Action" = "Find out more";

"ExposureNotificationSetting_GeneralError_LearnMore_URL" = "https://www.coronawarn.app/en/faq/";

"ExposureNotificationSetting_AuthenticationError" = "An error occurred while activating the exposure logging feature. Please check whether you have activated the COVID-19 exposure log in your settings.";

"ExposureNotificationSetting_exposureNotification_Required" = "An error occurred while activating the exposure logging feature. Please check whether the COVID-19 exposure notification feature in your settings is activated for the app.";

"ExposureNotificationSetting_exposureNotification_unavailable" = "An error occurred while activating the exposure logging feature. Please check whether this app is selected as the active app for COVID-19 exposure logging in your settings. For more information, visit our FAQ page.";

"ExposureNotificationSetting_unknownError" = "An unknown error occurred. For more information, visit our FAQ page.";

"ExposureNotificationSetting_apiMisuse" = "An internal error occurred while activating the exposure logging feature. For more information, visit our FAQ page and try again later.";

/* Home Navigation Bar */
"Home_LeftBarButton_description" = "Corona-Warn-App logo";

"Home_RightBarButton_description" = "Information";

/* Home Active card */
"Home_Activate_Card_On_Title" = "Exposure Logging Active";

"Home_Activate_Card_Off_Title" = "Exposure logging stopped";

"Home_Activate_Card_Bluetooth_Off_Title" = "Bluetooth turned off";

"Home_Activate_Card_Internet_Off_Title" = "No Internet connection";

/* Home common card */
"Home_Risk_Date_Item_Title" = "Updated: %@";

"Home_Risk_No_Date_Title" = "Unknown";

"Home_Risk_Period_Update_Title" = "Updated every %@\U00A0hours";

"Home_Risk_Period_Disabled_Button_Title" = "Updated only every %@\U00A0hours";

/* Home Unknown card */
"Home_Risk_Unknown_Title" = "Unknown Risk";

"Home_RiskCard_Unknown_Item_Title" = "Since you have not had exposure logging turned on for long enough, we cannot calculate your risk of infection.";

"Home_RiskCard_Unknown_Button" = "Update";

/* Home Inactive card */
"Home_Risk_Inactive_NoCalculation_Possible_Title" = "Exposure logging stopped";

"Home_Risk_Inactive_Outdated_Results_Title" = "Exposure logging is not possible";

"Home_Risk_Inactive_NoCalculation_Possible_Body" = "Activate exposure logging to evaluate your risk status today.";

"Home_Risk_Inactive_Outdated_Results_Body" = "Your exposure logging could not be updated for more than 24 hours.";

"Home_Risk_Inactive_Activate_Item_Title" = "Last exposure logging: %@";

"Home_Risk_Inactive_Activate_Item_Unknown_Title" = "Unknown Risk";

"Home_Risk_Inactive_Activate_Item_Low_Title" = "Low Risk";

"Home_Risk_Inactive_Activate_Item_High_Title" = "Higher Risk";

"Home_Risk_Inactive_NoCalculation_Possible_Button" = "Activate Exposure Logging";

"Home_Risk_Inactive_Outdated_Results_Button" = "Activate Exposure Logging";

/* Home Low card */
"Home_Risk_Low_Title" = "Low Risk";

<<<<<<< HEAD
"Home_Risk_Low_SaveDays_Item_Title" = "%@ of %@ days active";
=======
"Home_Risk_Low_SaveDays_Item_Title" = "Risk detection was active for %u of %u days";
"Home_Risk_Low_SaveDays_Item_Title__Permanently_Active" = "Risk detection permanently active";
>>>>>>> d1194d20

"Home_Risk_Low_Button" = "Update";

/* Home High card */
"Home_Risk_High_Title" = "Higher Risk";

"Home_Risk_High_Button" = "Update";

/* Home Status Check */
"Home_Risk_Status_Check_Title" = "Check is running …";

"Home_Risk_Status_Check_Body" = "Current data is being downloaded and checked. This can take several minutes.";

"Home_Risk_Status_Check_Button" = "Update";

/* Home Thank you card */
"Home_Thank_You_Card_Title" = "Thank you!";

"Home_Thank_You_Card_Body" = "Thanks to your support, other people can now be warned and respond appropriately.";

"Home_Thank_You_Card_Note_Title" = "Please note:";

"Home_Thank_You_Card_Phone_Item_Title" = "The public health authority will contact you within the next few days by telephone or by letter.";

"Home_Thank_You_Card_Home_Item_Title" = "You are infectious. Isolate yourself from other people.";

"Home_Thank_You_Card_Further_Info_Item_Title" = "Other information:";

"Home_Thank_You_Card_14Days_Item_Title" = "Your quarantine period is usually 14 days. Please observe your symptoms and monitor how they develop.";

"Home_Thank_You_Card_Contacts_Item_Title" = "You will be asked by your public health authority to create a list of people you have had contact with. This should include all people with whom you have had close contact with (less than 2 meters, face-to-face conversation) for over 15 minutes in the two days before you developed symptoms.";

"Home_Thank_You_Card_App_Item_Title" = "Please particularly consider people who will not be notified directly by the app since they don't own a smartphone, or haven't installed the app.";

"Home_Thank_You_Card_NoSymptoms_Item_Title" = "Even when you no longer have any symptoms and you feel well again, you could still be infectious. ";

/* Home Finding positive */
"Home_Finding_Positive_Card_Title" = "Positive Diagnosis";

"Home_Finding_Positive_Card_Status_Title" = "SARS-CoV-2 positive";

"Home_Finding_Positive_Card_Status_Subtitle" = "You have been diagnosed with the SARS-CoV-2 virus.";

"Home_Finding_Positive_Card_Note_Title" = "Please note:";

"Home_Finding_Positive_Card_Phone_Item_Title" = "The public health authority will contact you within the next few days by telephone or by letter.";

"Home_Finding_Positive_Card_Home_Item_Title" = "You are infectious. Isolate yourself from other people.";

"Home_Finding_Positive_Card_Share_Item_Title" = "Share your random IDs so that others can be warned.";

"Home_Finding_Positive_Card_Button" = "Next";

/* Home Submit card */
"Home_SubmitCard_Title" = "Have you been tested?";

"Home_SubmitCard_Body" = "Help to break the infection chain by notifying others.";

"Home_SubmitCard_Button" = "Learn More and Help";

"Home_InfoCard_ShareTitle" = "Share the Corona-Warn-App";

"Home_InfoCard_ShareBody" = "The more people who use the app, the faster we can break the infection chain. Please invite your family and friends to download the app.";

"Home_InfoCard_AboutTitle" = "FAQ";

"Home_InfoCard_AboutBody" = "Here you can find answers to frequently asked questions about the Corona-Warn-App. You will be forwarded to an external website.";

"Home_SettingsCard_Title" = "Settings";

"Home_AppInformationCard_Title" = "App Information";

"Home_AppInformationCard_Version" = "Version";

/* Home Result Card */
"Home_resultCard_ResultAvailableTitle" = "Your result is available";

"Home_resultCard_ResultUnvailableTitle" = "Your result is not yet available";

"Home_resultCard_ShowResultButton" = "Display Test";

"Home_resultCard_LoadingBody" = "Current data is being downloaded.\nThis can take several minutes.";

"Home_resultCard_LoadingTitle" = "Update in progress …";

"Home_resultCard_NegativeTitle" = "Negative Diagnosis";

"Home_resultCard_NegativeDesc" = "You have been diagnosed negative for SARS-CoV-2.";

"Home_resultCard_PendingDesc" = "The evaluation of your test is not yet done.";

"Home_resultCard_InvalidTitle" = "Invalid test";

"Home_resultCard_InvalidDesc" = "Your test cannot be evaluated.";

"Home_resultCard_LoadingErrorTitle" = "Your test result cannot be loaded.";

/* App Information - About */
"App_Information_About_Navigation" = "About the App";

"App_Information_About_ImageDescription" = "";

"App_Information_About_Title" = "Let's fight coronavirus together";

"App_Information_About_Description" = "Robert Koch Institute (RKI) is Germany’s federal public health body. The RKI publishes the Corona-Warn-App in the name of the Federal Government. The app represents the digital extension of public health measures already introduced: social distancing, hygiene, and face masks.";

"App_Information_About_Text" = "Whoever uses the app helps to trace and break chains of infection. The app saves encounters with other people locally on your device. You are notified if you have encountered people who were later diagnosed with COVID-19. Your identity and privacy are always protected.";

/* App Information - FAQ */
"App_Information_FAQ_Navigation" = "FAQ";

/* App Information - Contact */
"App_Information_Contact_Navigation" = "Technical Hotline";

"App_Information_Contact_ImageDescription" = "A man wears a headset while making a phone call.";

"App_Information_Contact_Title" = "How can we help you?";

"App_Information_Contact_Description" = "For technical questions about the Corona-Warn-App, please contact our hotline.";

"App_Information_Contact_Hotline_Title" = "Technical Hotline";

"App_Information_Contact_Hotline_Text" = "+49 800 7540001";

"App_Information_Contact_Hotline_Number" = "+498007540001";

"App_Information_Contact_Hotline_Description" = "Our customer service is here to help.";

"App_Information_Contact_Hotline_Terms" = "Languages: German, English, Turkish\n\nBusiness hours:\nMonday to Saturday: 7am - 10pm\n(except national holidays)\n\nThe call is free of charge.";

/* App Information - Imprint */
"App_Information_Imprint_Navigation" = "Imprint";

"App_Information_Imprint_ImageDescription" = "A hand holds a smartphone displaying a large body of text on the screen. Next to the text is a section symbol representing the imprint.";

"App_Information_Imprint_Section1_Title" = "Published by";

"App_Information_Imprint_Section1_Text" = "(responsible in accordance with § 5, para. 1 TMG, § 55 para. 1 RStV, DS-GVO, BDSG)";

"App_Information_Imprint_Section2_Title" = "Robert Koch Institute";

"App_Information_Imprint_Section2_Text" = "Nordufer 20\n13353 Berlin\nrepresented by its president";

"App_Information_Imprint_Section3_Title" = "Contact";

"App_Information_Imprint_Section3_Text" = "E-Mail: CoronaWarnApp@rki.de\nTelephone: +49 30 18754 5100";

"App_Information_Imprint_Section4_Title" = "VAT identification number";

"App_Information_Imprint_Section4_Text" = "DE 165 893 430";

/* App Information - Legal */
"App_Information_Legal_Navigation" = "Legal Notices";

/* App Information - Privacy */
"App_Information_Privacy_Navigation" = "Data Privacy";

"App_Information_Legal_ImageDescription" = "A hand holds a smartphone displaying a large body of text on the screen. Next to the text is a balance scale that symbolizes legal notices.";

"App_Information_Privacy_Title" = "Data Privacy";

"App_Information_Privacy_Description" = "You will remain anonymous.\nYour data is fully encrypted and transmitted under a pseudonym.";

/* App Information - Terms */
"App_Information_Terms_Navigation" = "Terms of Use";

"App_Information_Terms_ImageDescription" = "A hand holds a smartphone displaying a large body of text on the screen. Next to the text is a tick mark symbolizing that the terms of use have been accepted.";

"App_Information_Terms_Title" = "Terms of Use";

/* Invite Friends */
"InviteFriends_NavTitle" = "Share";

"InviteFriends_Subtitle" = "Share the Corona-Warn-App";

"InviteFriends_Title" = "Let's fight coronavirus together";

"InviteFriends_Description" = "The more people who use the app, the faster we can break the infection chain. Please invite your family and friends to download the app.";

"InviteFriends_Button" = "Send Download Link";

"InviteFriends_ShareTitle" = "Fighting coronavirus together. I'm in on this, you too?";

"InviteFriends_ShareUrl" = "https://www.bundesregierung.de/breg-de/themen/corona-warn-app/corona-warn-app-englisch";

"InviteFriends_Illustration_Label" = "A man shares the Corona-Warn-App with four other persons.";

/* Reset View */
"Reset_NavTitle" = "Reset";

"Reset_Header1" = "Are you sure you want to reset the app?";

"Reset_Descrition1" = "You will no longer be notified of your exposures and you will no longer be able to warn other users.";

"Reset_Button" = "Reset App";

"Reset_Discard" = "Cancel";

"Reset_InfoTitle" = "Delete Exposure Log";

"Reset_InfoDescription" = "The exposure log must be deleted separately in your device settings.";

"Reset_Subtitle" = "Reset App";

"Reset_ImageDescription" = "A hand holds a smartphone displaying a symbol indicating that the app is being reset.";

"Reset_ConfirmDialog_Title" = "Reset App";

"Reset_ConfirmDialog_Description" = "You will no longer be notified of your exposures and you will no longer be able to warn other users. This procedure cannot be undone.";

"Reset_ConfirmDialog_Cancel" = "Cancel";

"Reset_ConfirmDialog_Confirm" = "Reset";

/* Safari */
"safari_corona_website" = "https://www.bundesregierung.de/corona-warn-app-faq-englisch";

/* Local Notifications */
"local_notifications_ignore" = "Ignore";

"local_notifications_detectexposure_title" = "Corona-Warn-App";

"local_notifications_detectexposure_body" = "You have new messages from your Corona-Warn-App.";

"local_notifications_testresults_title" = "Corona-Warn-App";

"local_notifications_testresults_body" = "You have new messages from your Corona-Warn-App.";

/* Risk Legend */
"RiskLegend_Title" = "Overview";

"RiskLegend_Subtitle" = "Important Functions and Concepts";

"RiskLegend_Legend1_Title" = "Exposure Logging";

"RiskLegend_Legend1_Text" = "Exposure logging is one of the three central features of the app. When you activate it, encounters with people's devices are logged. You don't have to do anything else.";

"RiskLegend_Legend2_Title" = "Risk of Infection";

"RiskLegend_Legend2_Text" = "If you have had contact within the last 14 days with a person who was diagnosed with COVID-19, the app calculates your personal risk of infection. It does this by measuring duration and proximity of the exposure.";

"RiskLegend_Legend2_RiskLevels" = "The following risk status can be shown:";

"RiskLegend_Legend2_High" = "Higher Risk";

"RiskLegend_Legend2_High_Color" = "Red";

"RiskLegend_Legend2_Low" = "Low Risk";

"RiskLegend_Legend2_Low_Color" = "Green";

"RiskLegend_Legend2_Unknown" = "Unknown Risk";

"RiskLegend_Legend2_Unknown_Color" = "Grey";

"RiskLegend_Legend3_Title" = "Notifying Other Users";

"RiskLegend_Legend3_Text" = "Another central feature is registering your test and retrieving the result. If you are diagnosed with COVID-19, you can notify others and break the chain of infection.";

"RiskLegend_Definitions_Title" = "Definition of Terms";

"RiskLegend_Store_Title" = "Exposure Log";

"RiskLegend_Store_Text" = "List of received and temporary random IDs saved temporarily in the operating system storage. This list is read when the exposures are checked. All random IDs are automatically deleted after 14 days.";

"RiskLegend_Check_Title" = "Exposure Check";

"RiskLegend_Check_Text" = "Exposure log data is retrieved and synchronized with reported infections of other users. The exposure check is performed automatically approx. every two hours.";

"RiskLegend_Contact_Title" = "Exposures";

"RiskLegend_Contact_Text" = "Encounters over a longer duration and close proximity to people diagnosed with COVID-19.";

"RiskLegend_Notification_Title" = "Exposure Notification";

"RiskLegend_Notification_Text" = "The display of exposures in the Corona-Warn-App.";

"RiskLegend_Random_Title" = "Random IDs";

"RiskLegend_Random_Text" = "Random IDs are combinations of digits and letters generated randomly. They are exchanged between devices in close proximity. Random IDs cannot be traced to a specific person and are automatically deleted after 14 days. Persons diagnosed with COVID-19 can opt to share their random IDs of up to the last 14 days with other app users.";

"RiskLegend_Image1_AccLabel" = "A device is showing different numbered contents.";

/* Update Message */
"Update_Message_Title" = "Update available";

"Update_Message_Text" = "There is an update available for the Corona-Warn-App.";

"Update_Message_Text_Force" = "Please note, you can only use the Corona-Warn-App again once you have installed the latest update.";

"Update_Message_Action_Update" = "Update";

"Update_Message_Action_Later" = "Later";

/* ENATanInput */
"ENATanInput_Empty" = "Empty";

"ENATanInput_InvalidCharacter" = "Invalid Character\n\n%@";

"ENATanInput_CharacterIndex" = "Character %1$u of %2$u";

/*
 Active Tracing Interval Formatting:
 The following two entries are used together. If tracing was not active (almost) 14 days
 during the last 14 days then `Active_Tracing_Interval_Partially_Active` is used – otherwise
 `Active_Tracing_Interval_Partially_Active` will be used.
 */
"Active_Tracing_Interval_Partially_Active" = "Exposure logging was active for %1$u of the last %2$u days.";
"Active_Tracing_Interval_Permanently_Active" = "Exposure logging permanently active";<|MERGE_RESOLUTION|>--- conflicted
+++ resolved
@@ -679,12 +679,8 @@
 /* Home Low card */
 "Home_Risk_Low_Title" = "Low Risk";
 
-<<<<<<< HEAD
-"Home_Risk_Low_SaveDays_Item_Title" = "%@ of %@ days active";
-=======
 "Home_Risk_Low_SaveDays_Item_Title" = "Risk detection was active for %u of %u days";
 "Home_Risk_Low_SaveDays_Item_Title__Permanently_Active" = "Risk detection permanently active";
->>>>>>> d1194d20
 
 "Home_Risk_Low_Button" = "Update";
 
