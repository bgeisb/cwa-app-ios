//
// 🦠 Corona-Warn-App
//

import UIKit
import OpenCombine
import HealthCertificateToolkit
import UserNotifications

// swiftlint:disable:next type_body_length
class HealthCertificateService {

	// MARK: - Init

	init(
		store: HealthCertificateStoring,
		dccSignatureVerifier: DCCSignatureVerifying,
		dscListProvider: DSCListProviding,
		client: Client,
		appConfiguration: AppConfigurationProviding,
		digitalCovidCertificateAccess: DigitalCovidCertificateAccessProtocol = DigitalCovidCertificateAccess(),
		notificationCenter: UserNotificationCenter = UNUserNotificationCenter.current(),
		boosterNotificationsService: BoosterNotificationsServiceProviding
	) {
		#if DEBUG
		if isUITesting {
			let store = MockTestStore()

			self.store = store
			self.dccSignatureVerifier = dccSignatureVerifier
			self.dscListProvider = DSCListProvider(client: CachingHTTPClientMock(), store: store)
			self.client = ClientMock()
			self.appConfiguration = CachedAppConfigurationMock(store: store)
			self.digitalCovidCertificateAccess = digitalCovidCertificateAccess
			self.notificationCenter = notificationCenter
			self.boosterNotificationsService = boosterNotificationsService
			setup()
			configureForLaunchArguments()

			return
		}
		#endif

		self.store = store
		self.dccSignatureVerifier = dccSignatureVerifier
		self.dscListProvider = dscListProvider
		self.client = client
		self.appConfiguration = appConfiguration
		self.digitalCovidCertificateAccess = digitalCovidCertificateAccess
		self.notificationCenter = notificationCenter
		self.boosterNotificationsService = boosterNotificationsService

		setup()
	}

	// MARK: - Internal

	private(set) var healthCertifiedPersons = CurrentValueSubject<[HealthCertifiedPerson], Never>([])
	private(set) var testCertificateRequests = CurrentValueSubject<[TestCertificateRequest], Never>([])
	private(set) var unseenNewsCount = CurrentValueSubject<Int, Never>(0)
	var didRegisterTestCertificate: ((String, TestCertificateRequest) -> Void)?
	
	var nextValidityTimer: Timer?
	var boosterNotificationsService: BoosterNotificationsServiceProviding
	var nextFireDate: Date? {
		let healthCertificates = healthCertifiedPersons.value
			.flatMap { $0.healthCertificates }
		let signingCertificates = dscListProvider.signingCertificates.value

		let allValidUntilDates = validUntilDates(for: healthCertificates, signingCertificates: signingCertificates)
		let allExpirationDates = expirationDates(for: healthCertificates)
		let allDatesToExam = (allValidUntilDates + allExpirationDates)
			.filter { date in
				date.timeIntervalSinceNow.sign == .plus
			}
		return allDatesToExam.min()
	}
	
	/*
	Trigger this on:
		- when the app comes into foreground
		- when the regular background execution runs (e.g. Key Download)
	*/
	
	func checkIfBoosterRulesShouldBeFetched(completion: @escaping(String?) -> Void) {
		if let lastExecutionDate = store.lastBoosterNotificationsExecutionDate,
		   Calendar.utcCalendar.isDateInToday(lastExecutionDate) {
			let errorMessage = "Booster Notifications rules was already Download today, will be skipped..."
			Log.info(errorMessage, log: .vaccination)
			completion(errorMessage)
		} else {
			Log.info("Booster Notifications rules Will Download...", log: .vaccination)
			applyBoosterRulesForHealthCertificates(completion: completion)
		}
	}
	
	private func applyBoosterRulesForHealthCertificates(completion: @escaping(String?) -> Void) {
		healthCertifiedPersons.value.forEach { healthCertifiedPerson in
			applyBoosterRulesForHealthCertificatesOfAPerson(healthCertifiedPerson: healthCertifiedPerson, completion: completion)
		}
	}
	
	@discardableResult
	func registerHealthCertificate(
		base45: Base45,
		checkSignatureUpfront: Bool = true,
		markAsNew: Bool = false
	) -> Result<(HealthCertifiedPerson, HealthCertificate), HealthCertificateServiceError.RegistrationError> {
		Log.info("[HealthCertificateService] Registering health certificate from payload: \(private: base45)", log: .api)

		do {
			let healthCertificate = try HealthCertificate(base45: base45, isNew: markAsNew)

			// check signature
			if checkSignatureUpfront {
				if case .failure(let error) = dccSignatureVerifier.verify(
					certificate: base45,
					with: dscListProvider.signingCertificates.value,
					and: Date()
				) {
					return .failure(.invalidSignature(error))
				}
			}

			let healthCertifiedPerson = healthCertifiedPersons.value
				.first(where: {
					$0.healthCertificates.first?.name.standardizedName == healthCertificate.name.standardizedName &&
					$0.healthCertificates.first?.dateOfBirthDate == healthCertificate.dateOfBirthDate
				}) ?? HealthCertifiedPerson(healthCertificates: [])

			if healthCertificate.hasTooManyEntries {
				Log.error("[HealthCertificateService] Registering health certificate failed: certificate has too many entries", log: .api)
				return .failure(.certificateHasTooManyEntries)
			}

			let isDuplicate = healthCertifiedPerson.healthCertificates
				.contains(where: {
					$0.uniqueCertificateIdentifier == healthCertificate.uniqueCertificateIdentifier
				})
			if isDuplicate {
				Log.error("[HealthCertificateService] Registering health certificate failed: certificate already registered", log: .api)
				return .failure(.certificateAlreadyRegistered(healthCertificate.type))
			}

			healthCertifiedPerson.healthCertificates.append(healthCertificate)
			healthCertifiedPerson.healthCertificates.sort(by: <)

			if !healthCertifiedPersons.value.contains(healthCertifiedPerson) {
				Log.info("[HealthCertificateService] Successfully registered health certificate for a new person", log: .api)
				healthCertifiedPersons.value = (healthCertifiedPersons.value + [healthCertifiedPerson]).sorted()
				updateValidityStatesAndNotifications()
				updateGradients()
			} else {
				Log.info("[HealthCertificateService] Successfully registered health certificate for a person with other existing certificates", log: .api)
			}
			if healthCertificate.type != .test {
				createNotifications(for: healthCertificate)
			}
			return .success((healthCertifiedPerson, healthCertificate))
		} catch let error as CertificateDecodingError {
			Log.error("[HealthCertificateService] Registering health certificate failed with .decodingError: \(error.localizedDescription)", log: .api)
			return .failure(.decodingError(error))
		} catch {
			return .failure(.other(error))
		}
	}

	func removeHealthCertificate(_ healthCertificate: HealthCertificate) {
		for healthCertifiedPerson in healthCertifiedPersons.value {
			if let index = healthCertifiedPerson.healthCertificates.firstIndex(of: healthCertificate) {
				healthCertifiedPerson.healthCertificates.remove(at: index)
				Log.info("[HealthCertificateService] Removed health certificate at index \(index)", log: .api)

				if healthCertifiedPerson.healthCertificates.isEmpty {
					healthCertifiedPersons.value = healthCertifiedPersons.value
						.filter { $0 != healthCertifiedPerson }
						.sorted()
					updateGradients()

					Log.info("[HealthCertificateService] Removed health certified person", log: .api)
				}
				break
			}
		}
		// we do not have to wait here, so we leave the completion empty
		removeAllNotifications(for: healthCertificate, completion: {})
	}

	func registerAndExecuteTestCertificateRequest(
		coronaTestType: CoronaTestType,
		registrationToken: String,
		registrationDate: Date,
		retryExecutionIfCertificateIsPending: Bool,
		labId: String?,
		completion: ((Result<Void, HealthCertificateServiceError.TestCertificateRequestError>) -> Void)? = nil
	) {
		Log.info("[HealthCertificateService] Registering test certificate request: (coronaTestType: \(coronaTestType), registrationToken: \(private: registrationToken), registrationDate: \(registrationDate), retryExecutionIfCertificateIsPending: \(retryExecutionIfCertificateIsPending)", log: .api)

		let testCertificateRequest = TestCertificateRequest(
			coronaTestType: coronaTestType,
			registrationToken: registrationToken,
			registrationDate: registrationDate,
			labId: labId
		)

		testCertificateRequests.value.append(testCertificateRequest)

		executeTestCertificateRequest(
			testCertificateRequest,
			retryIfCertificateIsPending: retryExecutionIfCertificateIsPending,
			completion: completion
		)
	}

	// swiftlint:disable:next cyclomatic_complexity
	func executeTestCertificateRequest(
		_ testCertificateRequest: TestCertificateRequest,
		retryIfCertificateIsPending: Bool,
		completion: ((Result<Void, HealthCertificateServiceError.TestCertificateRequestError>) -> Void)? = nil
	) {
		Log.info("[HealthCertificateService] Executing test certificate request: \(private: testCertificateRequest)", log: .api)

		testCertificateRequest.isLoading = true

		// If we didn't retrieve a labId for a PRC test result, the lab is not supporting test certificates.
		if testCertificateRequest.coronaTestType == .pcr && testCertificateRequest.labId == nil {
			testCertificateRequest.requestExecutionFailed = true
			testCertificateRequest.isLoading = false
			completion?(.failure(.dgcNotSupportedByLab))
			return
		}

		do {
			let rsaKeyPair = try testCertificateRequest.rsaKeyPair ?? DCCRSAKeyPair(registrationToken: testCertificateRequest.registrationToken)
			testCertificateRequest.rsaKeyPair = rsaKeyPair
			let publicKey = try rsaKeyPair.publicKeyForBackend()

			appConfiguration.appConfiguration()
				.sink { [weak self] in
					guard let self = self else { return }

					var waitAfterPublicKeyRegistrationInSeconds = TimeInterval($0.dgcParameters.testCertificateParameters.waitAfterPublicKeyRegistrationInSeconds)

					var waitForRetryInSeconds = TimeInterval($0.dgcParameters.testCertificateParameters.waitForRetryInSeconds)

					// 0 means the value is not set -> setting it to a default waiting time of 10 seconds
					if waitAfterPublicKeyRegistrationInSeconds == 0 {
						waitAfterPublicKeyRegistrationInSeconds = 10
					}

					if waitForRetryInSeconds == 0 {
						waitForRetryInSeconds = 10
					}

					Log.info("[HealthCertificateService] waitAfterPublicKeyRegistrationInSeconds: \(waitAfterPublicKeyRegistrationInSeconds), waitForRetryInSeconds: \(waitForRetryInSeconds)", log: .api)

					if !testCertificateRequest.rsaPublicKeyRegistered {
						Log.info("[HealthCertificateService] Registering public key …", log: .api)

						self.client.dccRegisterPublicKey(
							isFake: false,
							token: testCertificateRequest.registrationToken,
							publicKey: publicKey,
							completion: { result in
								switch result {
								case .success:
									Log.info("[HealthCertificateService] Public key successfully registered", log: .api)

									testCertificateRequest.rsaPublicKeyRegistered = true
									DispatchQueue.global().asyncAfter(deadline: .now() + waitAfterPublicKeyRegistrationInSeconds) {
										self.requestDigitalCovidCertificate(
											for: testCertificateRequest,
											rsaKeyPair: rsaKeyPair,
											retryIfCertificateIsPending: retryIfCertificateIsPending,
											waitForRetryInSeconds: waitForRetryInSeconds,
											completion: completion
										)
									}
								case .failure(let registrationError) where registrationError == .tokenAlreadyAssigned:
									Log.info("[HealthCertificateService] Public key was already registered.", log: .api)

									testCertificateRequest.rsaPublicKeyRegistered = true
									testCertificateRequest.isLoading = false
									self.requestDigitalCovidCertificate(
										for: testCertificateRequest,
										rsaKeyPair: rsaKeyPair,
										retryIfCertificateIsPending: retryIfCertificateIsPending,
										waitForRetryInSeconds: waitForRetryInSeconds,
										completion: completion
									)
								case .failure(let registrationError):
									Log.error("[HealthCertificateService] Public key registration failed: \(registrationError.localizedDescription)", log: .api)

									testCertificateRequest.requestExecutionFailed = true
									testCertificateRequest.isLoading = false
									completion?(.failure(.publicKeyRegistrationFailed(registrationError)))
								}
							}
						)
					} else if let encryptedDEK = testCertificateRequest.encryptedDEK,
							  let encryptedCOSE = testCertificateRequest.encryptedCOSE {
						Log.info("[HealthCertificateService] Encrypted COSE and DEK already exist, immediately assembling certificate.", log: .api)

						self.assembleDigitalCovidCertificate(
							for: testCertificateRequest,
							rsaKeyPair: rsaKeyPair,
							encryptedDEK: encryptedDEK,
							encryptedCOSE: encryptedCOSE,
							completion: completion
						)
					} else {
						Log.info("[HealthCertificateService] Public key already registered, immediately requesting certificate.", log: .api)

						self.requestDigitalCovidCertificate(
							for: testCertificateRequest,
							rsaKeyPair: rsaKeyPair,
							retryIfCertificateIsPending: retryIfCertificateIsPending,
							waitForRetryInSeconds: waitForRetryInSeconds,
							completion: completion
						)
					}
				}
				.store(in: &subscriptions)
		} catch let error as DCCRSAKeyPairError {
			Log.error("[HealthCertificateService] Key pair error occured: \(error.localizedDescription)", log: .api)

			testCertificateRequest.requestExecutionFailed = true
			testCertificateRequest.isLoading = false
			completion?(.failure(.rsaKeyPairGenerationFailed(error)))
		} catch {
			Log.error("[HealthCertificateService] Error occured: \(error.localizedDescription)", log: .api)

			testCertificateRequest.requestExecutionFailed = true
			testCertificateRequest.isLoading = false
			completion?(.failure(.other(error)))
		}
	}

	func remove(testCertificateRequest: TestCertificateRequest) {
		testCertificateRequest.rsaKeyPair?.removeFromKeychain()
		if let index = testCertificateRequests.value.firstIndex(of: testCertificateRequest) {
			testCertificateRequests.value.remove(at: index)
		}
	}

	func updatePublishersFromStore() {
		Log.info("[HealthCertificateService] Updating publishers from store", log: .api)

		healthCertifiedPersons.value = store.healthCertifiedPersons
		testCertificateRequests.value = store.testCertificateRequests
	}

	func updateValidityStatesAndNotificationsWithFreshDSCList(shouldScheduleTimer: Bool = true, completion: () -> Void) {
		// .dropFirst: drops the first callback, which is called with default signing certificates.
		// .first: only executes 1 element and no subsequent elements.
		// This way only the 2. call with freshly fetched signing certificates is executed.
		dscListProvider.signingCertificates
			.dropFirst()
			.first()
			.sink { [weak self] _ in
				self?.updateValidityStatesAndNotifications(shouldScheduleTimer: shouldScheduleTimer)
			}.store(in: &subscriptions)
	}

	func updateValidityStatesAndNotifications(shouldScheduleTimer: Bool = true) {
		let currentAppConfiguration = appConfiguration.currentAppConfig.value
		healthCertifiedPersons.value.forEach { healthCertifiedPerson in
			healthCertifiedPerson.healthCertificates.forEach { healthCertificate in
				let expirationThresholdInDays = currentAppConfiguration.dgcParameters.expirationThresholdInDays
				let expiringSoonDate = Calendar.current.date(
					byAdding: .day,
					value: -Int(expirationThresholdInDays),
					to: healthCertificate.expirationDate
				)

				let signatureVerificationResult = self.dccSignatureVerifier.verify(
					certificate: healthCertificate.base45,
					with: self.dscListProvider.signingCertificates.value,
					and: Date()
				)

				let previousValidityState = healthCertificate.validityState

				switch signatureVerificationResult {
				case .success:
					if Date() >= healthCertificate.expirationDate {
						healthCertificate.validityState = .expired
					} else if let expiringSoonDate = expiringSoonDate, Date() >= expiringSoonDate {
						healthCertificate.validityState = .expiringSoon
					} else {
						healthCertificate.validityState = .valid
					}
				case .failure:
					healthCertificate.validityState = .invalid
				}

				if healthCertificate.validityState != previousValidityState {
					healthCertificate.isValidityStateNew = true
				}

				healthCertifiedPerson.triggerMostRelevantCertificateUpdate()
			}
		}
		if shouldScheduleTimer {
			scheduleTimer()
		}
		
		self.updateNotifications()
	}

	func validUntilDates(for healthCertificates: [HealthCertificate], signingCertificates: [DCCSigningCertificate]) -> [Date] {
		let dccValidation = DCCSignatureVerification()
		return healthCertificates
			.map { certificate in
				dccValidation.validUntilDate(certificate: certificate.base45, with: signingCertificates)
			}
			.compactMap { result -> Date? in
				switch result {
				case let .success(date):
					return date

				case let .failure(error):
					Log.error("Error while validating certificate \(error.localizedDescription)")
					return nil
				}
			}
	}

	func expirationDates(for healthCertificates: [HealthCertificate]) -> [Date] {
		return healthCertificates.map { $0.expirationDate }
	}

	@objc
	func scheduleTimer() {
		invalidateTimer()
		guard let fireDate = nextFireDate,
			fireDate.timeIntervalSinceNow > 0 else {
			Log.info("no next date in the future found - can't schedule timer")
			return
		}

		Log.info("Schedule validity timer in \(fireDate.timeIntervalSinceNow) seconds")
		nextValidityTimer = Timer.scheduledTimer(withTimeInterval: fireDate.timeIntervalSinceNow, repeats: false) { [weak self] _ in
			self?.updateValidityStatesAndNotifications(shouldScheduleTimer: false)
			self?.nextValidityTimer = nil
		}

		// remove old notifications before we subscribe new ones
		NotificationCenter.default.removeObserver(self, name: UIApplication.didEnterBackgroundNotification, object: nil)
		NotificationCenter.default.removeObserver(self, name: UIApplication.didBecomeActiveNotification, object: nil)

		// schedule timer updates
		NotificationCenter.default.addObserver(self, selector: #selector(invalidateTimer), name: UIApplication.didEnterBackgroundNotification, object: nil)
		NotificationCenter.default.addObserver(self, selector: #selector(scheduleTimer), name: UIApplication.didBecomeActiveNotification, object: nil)
	}

	// MARK: - Private

	private let store: HealthCertificateStoring
	private let dccSignatureVerifier: DCCSignatureVerifying
	private let dscListProvider: DSCListProviding
	private let client: Client
	private let appConfiguration: AppConfigurationProviding
	private let digitalCovidCertificateAccess: DigitalCovidCertificateAccessProtocol
	private let notificationCenter: UserNotificationCenter

	private var healthCertifiedPersonSubscriptions = Set<AnyCancellable>()
	private var testCertificateRequestSubscriptions = Set<AnyCancellable>()
	private var subscriptions = Set<AnyCancellable>()

	private func setup() {
		updatePublishersFromStore()

		healthCertifiedPersons
			.sink { [weak self] in
				if $0 != self?.store.healthCertifiedPersons {
					self?.store.healthCertifiedPersons = $0
				}

				let unseenNewsCount = $0.map { $0.unseenNewsCount }.reduce(0, +)
				if self?.unseenNewsCount.value != unseenNewsCount {
					self?.unseenNewsCount.value = unseenNewsCount
				}

				self?.updateHealthCertifiedPersonSubscriptions(for: $0)
			}
			.store(in: &subscriptions)

		testCertificateRequests
			.sink { [weak self] in
				if $0 != self?.store.testCertificateRequests {
					self?.store.testCertificateRequests = $0
				}
				self?.updateTestCertificateRequestSubscriptions(for: $0)
			}
			.store(in: &subscriptions)

		subscribeToNotifications()
		updateGradients()
		
		// Validation Service
		subscribeAppConfigUpdates()
		subscribeDSCListChanges()

		updateValidityStatesAndNotifications()
	}

	private func subscribeAppConfigUpdates() {
		// subscribe app config updates
		appConfiguration.currentAppConfig
			.dropFirst()
			.sink { [weak self] _ in
				self?.updateValidityStatesAndNotifications()
			}
			.store(in: &subscriptions)
	}

	private func subscribeDSCListChanges() {
		// subscribe to changes of dcc certificates list
		dscListProvider.signingCertificates
			.dropFirst()
			.sink { [weak self] _ in
				self?.updateValidityStatesAndNotifications()
			}
			.store(in: &subscriptions)
	}

	@objc
	private func invalidateTimer() {
		Log.info("Invalidate scheduled validity timer")
		nextValidityTimer?.invalidate()
		nextValidityTimer = nil
	}

	#if DEBUG
	// swiftlint:disable:next cyclomatic_complexity
	private func configureForLaunchArguments() {
		var shouldCheckSignatureUpfront = true
		var expirationTime: Date = Calendar.current.date(byAdding: .day, value: 90, to: Date()) ?? Date()

		if LaunchArguments.healthCertificate.isCertificateInvalid.boolValue {
			shouldCheckSignatureUpfront = false
		}

		if LaunchArguments.healthCertificate.isCertificateExpiring.boolValue {
			expirationTime = Calendar.current.date(byAdding: .day, value: 3, to: Date()) ?? Date()
		}

		if LaunchArguments.healthCertificate.hasCertificateExpired.boolValue {
			expirationTime = Calendar.current.date(byAdding: .day, value: -7, to: Date()) ?? Date(timeIntervalSinceReferenceDate: -123456789.0) // Feb 2, 1997, 10:26 AM
		}
		
		if LaunchArguments.healthCertificate.firstHealthCertificate.boolValue {
			registerHealthCertificate(base45: HealthCertificateMocks.firstBase45Mock, checkSignatureUpfront: shouldCheckSignatureUpfront)
		} else if LaunchArguments.healthCertificate.firstAndSecondHealthCertificate.boolValue {

			// We need the specific case of issuer == "DE" to test the printing of health certificate.
			// If the issuer is not "DE", printing is not allowed.
			let issuer = LaunchArguments.healthCertificate.firstAndSecondHealthCertificateIssuerDE.boolValue ? "DE" : "Other"

			let firstDose = DigitalCovidCertificateFake.makeBase45Fake(
				from: DigitalCovidCertificate.fake(
					name: .fake(familyName: "Schneider", givenName: "Andrea", standardizedFamilyName: "SCHNEIDER", standardizedGivenName: "ANDREA"),
					vaccinationEntries: [VaccinationEntry.fake()]
				),
				and: CBORWebTokenHeader.fake(issuer: issuer, expirationTime: expirationTime)
			)
			if case let .success(base45) = firstDose {
				registerHealthCertificate(base45: base45, checkSignatureUpfront: shouldCheckSignatureUpfront)
			}
			
			let secondDose = DigitalCovidCertificateFake.makeBase45Fake(
				from: DigitalCovidCertificate.fake(
					name: .fake(familyName: "Schneider", givenName: "Andrea", standardizedFamilyName: "SCHNEIDER", standardizedGivenName: "ANDREA"),
					vaccinationEntries: [VaccinationEntry.fake(doseNumber: 2, uniqueCertificateIdentifier: "01DE/84503/1119349007/DXSGWLWL40SU8ZFKIYIBK39A3#E")]
				),
				and: CBORWebTokenHeader.fake(issuer: issuer, expirationTime: expirationTime)
			)
			if case let .success(base45) = secondDose {
				registerHealthCertificate(base45: base45, checkSignatureUpfront: shouldCheckSignatureUpfront)
			}
		}

		if LaunchArguments.healthCertificate.familyCertificates.boolValue {
			let testCert1 = DigitalCovidCertificateFake.makeBase45Fake(
				from: DigitalCovidCertificate.fake(
					name: .fake(familyName: "Schneider", givenName: "Andrea", standardizedFamilyName: "SCHNEIDER", standardizedGivenName: "ANDREA"),
					testEntries: [TestEntry.fake(dateTimeOfSampleCollection: "2021-04-12T16:01:00Z")]
				),
				and: CBORWebTokenHeader.fake()
			)
			if case let .success(base45) = testCert1 {
				registerHealthCertificate(base45: base45)
			}
			let testCert2 = DigitalCovidCertificateFake.makeBase45Fake(
				from: DigitalCovidCertificate.fake(
					name: .fake(familyName: "Schneider", givenName: "Toni", standardizedFamilyName: "SCHNEIDER", standardizedGivenName: "TONI"),
					testEntries: [TestEntry.fake(dateTimeOfSampleCollection: "2021-04-12T17:01:00Z")]
				),
				and: CBORWebTokenHeader.fake()
			)
			if case let .success(base45) = testCert2 {
				registerHealthCertificate(base45: base45)
			}
			let testCert3 = DigitalCovidCertificateFake.makeBase45Fake(
				from: DigitalCovidCertificate.fake(
					name: .fake(familyName: "Schneider", givenName: "Victoria", standardizedFamilyName: "SCHNEIDER", standardizedGivenName: "VICTORIA"),
					testEntries: [TestEntry.fake(dateTimeOfSampleCollection: "2021-04-13T18:01:00Z")]
				),
				and: CBORWebTokenHeader.fake()
			)
			if case let .success(base45) = testCert3 {
				registerHealthCertificate(base45: base45)
			}
			let testCert4 = DigitalCovidCertificateFake.makeBase45Fake(
				from: DigitalCovidCertificate.fake(
					name: .fake(familyName: "Schneider", givenName: "Thomas", standardizedFamilyName: "SCHNEIDER", standardizedGivenName: "THOMAS"),
					testEntries: [TestEntry.fake(dateTimeOfSampleCollection: "2021-04-15T12:01:00Z")]
				),
				and: CBORWebTokenHeader.fake()
			)
			if case let .success(base45) = testCert4 {
				registerHealthCertificate(base45: base45)
			}
		}

		if LaunchArguments.healthCertificate.testCertificateRegistered.boolValue {
			let result = DigitalCovidCertificateFake.makeBase45Fake(
				from: DigitalCovidCertificate.fake(
					name: .fake(familyName: "Schneider", givenName: "Andrea", standardizedFamilyName: "SCHNEIDER", standardizedGivenName: "ANDREA"),
					testEntries: [TestEntry.fake(dateTimeOfSampleCollection: "2021-04-12T16:01:00Z")]
				),
				and: CBORWebTokenHeader.fake()
			)
			if case let .success(base45) = result {
				registerHealthCertificate(base45: base45, checkSignatureUpfront: shouldCheckSignatureUpfront)
			}
		}

		if LaunchArguments.healthCertificate.recoveryCertificateRegistered.boolValue {
			let result = DigitalCovidCertificateFake.makeBase45Fake(
				from: DigitalCovidCertificate.fake(
					name: .fake(familyName: "Schneider", givenName: "Andrea", standardizedFamilyName: "SCHNEIDER", standardizedGivenName: "ANDREA"),
					recoveryEntries: [
						RecoveryEntry.fake()
					]
				),
				and: CBORWebTokenHeader.fake(expirationTime: expirationTime)
			)

			if case let .success(base45) = result {
				registerHealthCertificate(base45: base45, checkSignatureUpfront: shouldCheckSignatureUpfront)
			}
		}
	}
	#endif

	private func updateHealthCertifiedPersonSubscriptions(for healthCertifiedPersons: [HealthCertifiedPerson]) {
		healthCertifiedPersonSubscriptions = []

		healthCertifiedPersons.forEach { healthCertifiedPerson in
			healthCertifiedPerson.objectDidChange
				.sink { [weak self] healthCertifiedPerson in
					guard let self = self else { return }

					if healthCertifiedPerson.isPreferredPerson {
						// Set isPreferredPerson = false on all other persons to only have one preferred person
						self.healthCertifiedPersons.value
							.filter { $0 != healthCertifiedPerson }
							.forEach {
								$0.isPreferredPerson = false
							}
					}

					self.healthCertifiedPersons.value = self.healthCertifiedPersons.value.sorted()
					self.updateGradients()
					self.updateValidityStatesAndNotifications()
				}
				.store(in: &healthCertifiedPersonSubscriptions)
		}
	}

	private func updateGradients() {
		let gradientTypes: [GradientView.GradientType] = [.lightBlue(withStars: true), .mediumBlue(withStars: true), .darkBlue(withStars: true)]
		self.healthCertifiedPersons.value
			.enumerated()
			.forEach { index, person in
				let healthCertificate = person.mostRelevantHealthCertificate

				if healthCertificate?.validityState == .valid ||
					healthCertificate?.validityState == .expiringSoon ||
					(healthCertificate?.type == .test && healthCertificate?.validityState == .expired) {
					person.gradientType = gradientTypes[index % 3]
				} else {
					person.gradientType = .solidGrey(withStars: true)
				}
			}
	}
	
	/// This method should be called: At startup, at creation, at removal and at update validity states of HealthCertificates.
	/// First, removes all local notifications and then re-adds all updates or new notifications to the notification center.
	func updateNotifications() {
		healthCertifiedPersons.value.forEach { healthCertifiedPerson in
			healthCertifiedPerson.healthCertificates.forEach { healthCertificate in
				// No notifications for test certificates
				if healthCertificate.type == .recovery || healthCertificate.type == .vaccination {
					removeAllNotifications(for: healthCertificate, completion: { [weak self] in
						self?.createNotifications(for: healthCertificate)
					})
				}
			}
		}
	}

	private func updateTestCertificateRequestSubscriptions(for testCertificateRequests: [TestCertificateRequest]) {
		testCertificateRequestSubscriptions = []

		testCertificateRequests.forEach { testCertificateRequest in
			testCertificateRequest.objectDidChange
				.sink { [weak self] _ in
					guard let self = self else { return }
					// Trigger publisher to inform subscribers and update store
					self.testCertificateRequests.value = self.testCertificateRequests.value
				}
				.store(in: &testCertificateRequestSubscriptions)
		}
	}

	private func subscribeToNotifications() {
		NotificationCenter.default.ocombine
			.publisher(for: UIApplication.didBecomeActiveNotification)
			.sink { [weak self] _ in
				self?.testCertificateRequests.value.forEach {
					self?.executeTestCertificateRequest($0, retryIfCertificateIsPending: false)
				}
				self?.updateValidityStatesAndNotifications()
			}
			.store(in: &subscriptions)
	}

	private func requestDigitalCovidCertificate(
		for testCertificateRequest: TestCertificateRequest,
		rsaKeyPair: DCCRSAKeyPair,
		retryIfCertificateIsPending: Bool,
		waitForRetryInSeconds: TimeInterval,
		completion: ((Result<Void, HealthCertificateServiceError.TestCertificateRequestError>) -> Void)?
	) {
		Log.info("[HealthCertificateService] Requesting certificate…", log: .api)

		client.getDigitalCovid19Certificate(
			registrationToken: testCertificateRequest.registrationToken,
			isFake: false
		) { [weak self] result in
			switch result {
			case .success(let dccResponse):
				Log.info("[HealthCertificateService] Certificate request succeeded", log: .api)

				self?.assembleDigitalCovidCertificate(
					for: testCertificateRequest,
					rsaKeyPair: rsaKeyPair,
					encryptedDEK: dccResponse.dek,
					encryptedCOSE: dccResponse.dcc,
					completion: completion
				)
			case .failure(let error) where error == .dccPending && retryIfCertificateIsPending:
				DispatchQueue.global().asyncAfter(deadline: .now() + waitForRetryInSeconds) {
					Log.info("[HealthCertificateService] Certificate request failed with .dccPending, retrying.", log: .api)

					self?.requestDigitalCovidCertificate(
						for: testCertificateRequest,
						rsaKeyPair: rsaKeyPair,
						retryIfCertificateIsPending: false,
						waitForRetryInSeconds: waitForRetryInSeconds,
						completion: completion
					)
				}
			case .failure(let error):
				Log.error("[HealthCertificateService] Certificate request failed with error \(error.localizedDescription)", log: .api)

				testCertificateRequest.requestExecutionFailed = true
				testCertificateRequest.isLoading = false
				completion?(.failure(.certificateRequestFailed(error)))
			}
		}
	}

	private func assembleDigitalCovidCertificate(
		for testCertificateRequest: TestCertificateRequest,
		rsaKeyPair: DCCRSAKeyPair,
		encryptedDEK: String,
		encryptedCOSE: String,
		completion: ((Result<Void, HealthCertificateServiceError.TestCertificateRequestError>) -> Void)?
	) {
		Log.info("[HealthCertificateService] Assembling certificate…", log: .api)

		guard let encryptedDEKData = Data(base64Encoded: encryptedDEK) else {
			Log.error("[HealthCertificateService] Assembling certificate failed: base64 decoding failed", log: .api)

			testCertificateRequest.requestExecutionFailed = true
			testCertificateRequest.isLoading = false
			completion?(.failure(.base64DecodingFailed))
			return
		}

		do {
			let decodedDEK = try rsaKeyPair.decrypt(encryptedDEKData)
			let result = digitalCovidCertificateAccess.convertToBase45(from: encryptedCOSE, with: decodedDEK)

			switch result {
			case .success(let healthCertificateBase45):
				let registerResult = registerHealthCertificate(
					base45: healthCertificateBase45,
					checkSignatureUpfront: false,
					markAsNew: true
				)

				switch registerResult {
				case .success((_, let healthCertificate)):
					Log.info("[HealthCertificateService] Certificate assembly succeeded", log: .api)
					
					didRegisterTestCertificate?(healthCertificate.uniqueCertificateIdentifier ?? "", testCertificateRequest)
					
					remove(testCertificateRequest: testCertificateRequest)
					completion?(.success(()))
				case .failure(let error):
					Log.error("[HealthCertificateService] Assembling certificate failed: Register failed: \(error.localizedDescription)", log: .api)

					testCertificateRequest.requestExecutionFailed = true
					testCertificateRequest.isLoading = false
					completion?(.failure(.registrationError(error)))
				}
			case .failure(let error):
				Log.error("[HealthCertificateService] Assembling certificate failed: Conversion failed: \(error.localizedDescription)", log: .api)

				testCertificateRequest.requestExecutionFailed = true
				testCertificateRequest.isLoading = false
				completion?(.failure(.assemblyFailed(error)))
			}
		} catch {
			Log.error("[HealthCertificateService] Assembling certificate failed: DEK decryption failed: \(error.localizedDescription)", log: .api)

			testCertificateRequest.requestExecutionFailed = true
			testCertificateRequest.isLoading = false
			completion?(.failure(.decryptionFailed(error)))
		}
	}
	
	private func removeAllNotifications(
		for healthCertificate: HealthCertificate,
		completion: @escaping () -> Void
	) {
		guard let id = healthCertificate.uniqueCertificateIdentifier else {
			Log.error("Could not delete notifications for certificate: \(private: healthCertificate) due to invalid uniqueCertificateIdentifier")
			return
		}
		
		Log.info("Cancel all notifications for certificate with id: \(private: id).", log: .vaccination)
		
		let expiringSoonId = LocalNotificationIdentifier.certificateExpiringSoon.rawValue + "\(id)"
		let expiredId = LocalNotificationIdentifier.certificateExpired.rawValue + "\(id)"

		notificationCenter.getPendingNotificationRequests { [weak self] requests in
			let notificationIds = requests.map {
				$0.identifier
			}.filter {
				$0.contains(expiringSoonId) ||
				$0.contains(expiredId)
			}

			self?.notificationCenter.removePendingNotificationRequests(withIdentifiers: notificationIds)
			completion()
		}
	}
	
	private func createNotifications(for healthCertificate: HealthCertificate) {
		guard let id = healthCertificate.uniqueCertificateIdentifier else {
			Log.error("Could not schedule notifications for certificate: \(private: healthCertificate) due to invalid uniqueCertificateIdentifier")
			return
		}
		
		let expirationThresholdInDays = appConfiguration.currentAppConfig.value.dgcParameters.expirationThresholdInDays
		let expiringSoonDate = Calendar.current.date(
			byAdding: .day,
			value: -Int(expirationThresholdInDays),
			to: healthCertificate.expirationDate
		)
		
		let expirationDate = healthCertificate.expirationDate
		scheduleNotificationForExpiringSoon(id: id, date: expiringSoonDate)
		scheduleNotificationForExpired(id: id, date: expirationDate)

		// Schedule an 'invalid' notification, if it was not scheduled before.
		if healthCertificate.validityState == .invalid && !healthCertificate.didShowInvalidNotification {
			scheduleInvalidNotification(id: id)
			healthCertificate.didShowInvalidNotification = true
		}
	}
	
	private func scheduleNotificationForExpiringSoon(
		id: String,
		date: Date?
	) {
		guard let date = date else {
			Log.error("Could not schedule expiring soon notification for certificate with id: \(private: id) because we have no expiringSoonDate.", log: .vaccination)
			return
		}
		
		Log.info("Schedule expiring soon notification for certificate with id: \(private: id) with expiringSoonDate: \(date)", log: .vaccination)

		let content = UNMutableNotificationContent()
		content.title = AppStrings.LocalNotifications.certificateGenericTitle
		content.body = AppStrings.LocalNotifications.certificateGenericBody
		content.sound = .default

		let expiringSoonDateComponents = Calendar.current.dateComponents(
			[.year, .month, .day, .hour, .minute, .second],
			from: date
		)

		let trigger = UNCalendarNotificationTrigger(dateMatching: expiringSoonDateComponents, repeats: false)

		let request = UNNotificationRequest(
			identifier: LocalNotificationIdentifier.certificateExpiringSoon.rawValue + "\(id)",
			content: content,
			trigger: trigger
		)

		addNotification(request: request)
		
	}
	
	private func scheduleNotificationForExpired(
		id: String,
		date: Date
	) {
		Log.info("Schedule expired notification for certificate with id: \(private: id) with expirationDate: \(date)", log: .vaccination)

		let content = UNMutableNotificationContent()
		content.title = AppStrings.LocalNotifications.certificateGenericTitle
		content.body = AppStrings.LocalNotifications.certificateGenericBody
		content.sound = .default

		let expiredDateComponents = Calendar.current.dateComponents(
			[.year, .month, .day, .hour, .minute, .second],
			from: date
		)

		let trigger = UNCalendarNotificationTrigger(dateMatching: expiredDateComponents, repeats: false)

		let request = UNNotificationRequest(
			identifier: LocalNotificationIdentifier.certificateExpired.rawValue + "\(id)",
			content: content,
			trigger: trigger
		)

		addNotification(request: request)
	}

	private func scheduleInvalidNotification(
		id: String
	) {
		Log.info("Schedule invalid notification for certificate with id: \(private: id)", log: .vaccination)

		let content = UNMutableNotificationContent()
		content.title = AppStrings.LocalNotifications.certificateGenericTitle
		content.body = AppStrings.LocalNotifications.certificateGenericBody
		content.sound = .default

		let request = UNNotificationRequest(
			identifier: LocalNotificationIdentifier.certificateInvalid.rawValue + "\(id)",
			content: content,
			trigger: nil
		)

		addNotification(request: request)
	}
	
	private func addNotification(request: UNNotificationRequest) {
		_ = notificationCenter.getPendingNotificationRequests { [weak self] requests in
			guard !requests.contains(request) else {
				Log.info(
					"Did not schedule notification: \(private: request.identifier) because it is already scheduled.",
					log: .vaccination
				)
				return
			}
			self?.notificationCenter.add(request) { error in
				if error != nil {
					Log.error(
						"Could not schedule notification: \(private: request.identifier)",
						log: .vaccination,
						error: error
					)
				}
			}
		}
	}
	
	private func applyBoosterRulesForHealthCertificatesOfAPerson(healthCertifiedPerson: HealthCertifiedPerson, completion: @escaping(String?) -> Void) {
		Log.info("Applying booster rules for person", log: .vaccination)
		let healthCertificatesWithHeader: [DigitalCovidCertificateWithHeader] = healthCertifiedPerson.healthCertificates.map {
			return DigitalCovidCertificateWithHeader(header: $0.cborWebTokenHeader, certificate: $0.digitalCovidCertificate)
		}
<<<<<<< HEAD
		boosterNotificationsService.applyRulesForCertificates(certificates: healthCertificatesWithHeader, completion: { result, error  in
			guard let result = result else {
				Log.error("HealthCertificateValidationError: \(String(describing: error?.localizedDescription))", log: .vaccination)
				completion(error?.localizedDescription)
				return
			}
=======
		boosterNotificationsService.applyRulesForCertificates(certificates: healthCertificatesWithHeader, completion: { result in
>>>>>>> 3d5e131b
			switch result {
			case .success(let validationResult):
				let previousSavedBoosterRule = healthCertifiedPerson.boosterRule
				healthCertifiedPerson.boosterRule = validationResult.rule
				
				if let currentRule = healthCertifiedPerson.boosterRule, currentRule.identifier != previousSavedBoosterRule?.identifier {
					
					// we need to have an ID for the notification and since the certified person doesn't have this property "unlike the certificates" we will compute it as the hash of the string of the standardizedName + dateOfBirth
					guard let name = healthCertifiedPerson.name?.standardizedName,
						  let dateOfBirth = healthCertifiedPerson.dateOfBirth else {
						let errorMessage = "standardizedName or dateOfBirth is nil, will not trigger notification"
						Log.error(errorMessage, log: .vaccination, error: nil)
						completion(errorMessage)
						return
					}
					let id = ENAHasher.sha256(name + dateOfBirth)
					self.scheduleBoosterNotification(id: id)
					completion(nil)
				} else {
					let errorMessage = "The New booster rule has the same identifier as the old one saved for this person,so we will not trigger the notification"
					Log.debug(errorMessage, log: .vaccination)
					completion(errorMessage)
				}
				
			case .failure(let validationError):
				Log.error(validationError.localizedDescription, log: .vaccination, error: validationError)
				completion(validationError.localizedDescription)
			}
		})
	}
	
	private func scheduleBoosterNotification(id: String) {
		
		Log.info("Schedule booster notification for certificate with id: \(private: id) with trigger date: \(Date())", log: .vaccination)

		let content = UNMutableNotificationContent()
		content.title = AppStrings.LocalNotifications.certificateGenericTitle
		content.body = AppStrings.LocalNotifications.certificateGenericBody
		content.sound = .default

		let request = UNNotificationRequest(
			identifier: LocalNotificationIdentifier.boosterVaccination.rawValue + "\(id)",
			content: content,
			trigger: nil
		)

		addNotification(request: request)
	}
	// swiftlint:disable:next file_length
}<|MERGE_RESOLUTION|>--- conflicted
+++ resolved
@@ -1001,16 +1001,7 @@
 		let healthCertificatesWithHeader: [DigitalCovidCertificateWithHeader] = healthCertifiedPerson.healthCertificates.map {
 			return DigitalCovidCertificateWithHeader(header: $0.cborWebTokenHeader, certificate: $0.digitalCovidCertificate)
 		}
-<<<<<<< HEAD
-		boosterNotificationsService.applyRulesForCertificates(certificates: healthCertificatesWithHeader, completion: { result, error  in
-			guard let result = result else {
-				Log.error("HealthCertificateValidationError: \(String(describing: error?.localizedDescription))", log: .vaccination)
-				completion(error?.localizedDescription)
-				return
-			}
-=======
 		boosterNotificationsService.applyRulesForCertificates(certificates: healthCertificatesWithHeader, completion: { result in
->>>>>>> 3d5e131b
 			switch result {
 			case .success(let validationResult):
 				let previousSavedBoosterRule = healthCertifiedPerson.boosterRule
