--- conflicted
+++ resolved
@@ -966,24 +966,12 @@
 					checkinId: checkinId
 				)
 
-<<<<<<< HEAD
-				// Persisting empty Data to a BLOB field leads to retrieving nil when reading it.
-				// Because of that, we map nil to empty Data. Because "traceLocationId" is defined as NOT NULL, there should never be nil stored.
-				// For more information about that problem, please see the issue opened here: https://github.com/ccgus/fmdb/issues/73
-				let traceLocationId = queryResult.data(forColumn: "traceLocationId") ?? Data()
-
-=======
->>>>>>> 4240f828
 				let location = DiaryLocation(
 					id: Int(queryResult.int(forColumn: "locationId")),
 					name: queryResult.string(forColumn: "name") ?? "",
 					phoneNumber: queryResult.string(forColumn: "phoneNumber") ?? "",
 					emailAddress: queryResult.string(forColumn: "emailAddress") ?? "",
-<<<<<<< HEAD
-					traceLocationId: traceLocationId,
-=======
 					traceLocationId: queryResult.data(forColumn: "traceLocationId"),
->>>>>>> 4240f828
 					visit: locationVisit
 				)
 				locations.append(location)
