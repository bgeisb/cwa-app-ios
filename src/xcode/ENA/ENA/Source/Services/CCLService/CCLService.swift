//
// 🦠 Corona-Warn-App
//

import Foundation
import jsonfunctions
import OpenCombine
import AnyCodable
import CertLogic

enum CLLServiceError: Error {
	case MissingConfiguration
}

enum DCCWalletInfoAccessError: Error {
	case failedFunctionsEvaluation(Error)
}

<<<<<<< HEAD
struct DCCWalletInfo {

}

=======
>>>>>>> fdf3a154
protocol CCLServable {
	
	func updateConfiguration(completion: (Swift.Result<Void, CLLServiceError>) -> Void)
	
	func dccWalletInfo(for certificates: [DCCWalletCertificate]) -> Swift.Result<DCCWalletInfo, DCCWalletInfoAccessError>
	
	func evaluateFunction<T: Decodable>(name: String, parameters: [String: AnyDecodable]) throws -> T
	
	var configurationDidChange: PassthroughSubject<Bool, Never> { get }

}

class CLLService: CCLServable {
	
	// MARK: - Init
	
	init(
		_ restServiceProvider: RestServiceProviding,
		rulesDownloadService: RulesDownloadServiceProviding
	) {
		self.restServiceProvider = restServiceProvider
		self.rulesDownloadService = rulesDownloadService
	}
	
	// MARK: - Protocol CCLServable

	func updateConfiguration(completion: (Swift.Result<Void, CLLServiceError>) -> Void) {
		completion(.success(()))
	}
	
	func dccWalletInfo(for certificates: [DCCWalletCertificate]) -> Swift.Result<DCCWalletInfo, DCCWalletInfoAccessError> {
<<<<<<< HEAD
		let language = Locale.current.languageCodeWithDefault
=======
		let language = Locale.current.languageCode ?? "en"
>>>>>>> fdf3a154
		
		let getWalletInfoInput = GetWalletInfoInput.make(
			language: language,
			certificates: certificates,
			boosterNotificationRules: boosterNotificationRules
		)
		
		do {
			let walletInfo: DCCWalletInfo = try jsonFunctions.evaluateFunction(
				name: "getDCCWalletInfo",
				parameters: getWalletInfoInput
			)
			return .success(walletInfo)
		} catch {
			return .failure(.failedFunctionsEvaluation(error))
		}
	}
	
	func evaluateFunction<T>(name: String, parameters: [String: AnyDecodable]) throws -> T where T: Decodable {
		return try JsonFunctions().evaluateFunction(name: name, parameters: parameters)
	}
	
	var configurationDidChange = PassthroughSubject<Bool, Never>()

	// MARK: - Private
<<<<<<< HEAD

	private let restServiceProvider: RestServiceProviding
	private let rulesDownloadService: RulesDownloadServiceProviding

	private let jsonFunctions: JsonFunctions = JsonFunctions()

	private var boosterNotificationRules: [Rule] = [Rule]()

	private func getLatestConfiguration(completion: @escaping (Swift.Result<Void, CLLServiceError>) -> Void) {
		let resource = CCLConfigurationResource()
		restServiceProvider.load(resource) { [weak self] result in
			switch result {
			case let .success(configuration):
				if !configuration.metaData.loadedFromCache {
					self?.configurationDidChange.send(true)
				}
			case let .failure(error):
				switch error {
				case .fakeResponse:
					completion(.success(()))
				default:
					completion(.failure(.MissingConfiguration))
				}
			}
		}
	}

=======
	
	let jsonFunctions: JsonFunctions = JsonFunctions()
	var boosterNotificationRules: [Rule] = [Rule]()
>>>>>>> fdf3a154
}<|MERGE_RESOLUTION|>--- conflicted
+++ resolved
@@ -16,13 +16,6 @@
 	case failedFunctionsEvaluation(Error)
 }
 
-<<<<<<< HEAD
-struct DCCWalletInfo {
-
-}
-
-=======
->>>>>>> fdf3a154
 protocol CCLServable {
 	
 	func updateConfiguration(completion: (Swift.Result<Void, CLLServiceError>) -> Void)
@@ -54,11 +47,7 @@
 	}
 	
 	func dccWalletInfo(for certificates: [DCCWalletCertificate]) -> Swift.Result<DCCWalletInfo, DCCWalletInfoAccessError> {
-<<<<<<< HEAD
-		let language = Locale.current.languageCodeWithDefault
-=======
 		let language = Locale.current.languageCode ?? "en"
->>>>>>> fdf3a154
 		
 		let getWalletInfoInput = GetWalletInfoInput.make(
 			language: language,
@@ -84,7 +73,6 @@
 	var configurationDidChange = PassthroughSubject<Bool, Never>()
 
 	// MARK: - Private
-<<<<<<< HEAD
 
 	private let restServiceProvider: RestServiceProviding
 	private let rulesDownloadService: RulesDownloadServiceProviding
@@ -112,9 +100,4 @@
 		}
 	}
 
-=======
-	
-	let jsonFunctions: JsonFunctions = JsonFunctions()
-	var boosterNotificationRules: [Rule] = [Rule]()
->>>>>>> fdf3a154
 }