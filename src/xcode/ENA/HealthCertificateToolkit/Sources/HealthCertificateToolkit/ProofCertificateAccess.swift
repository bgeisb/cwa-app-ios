--- conflicted
+++ resolved
@@ -4,23 +4,25 @@
 
 import Foundation
 
+public typealias CBORData = Data
+
 public struct ProofCertificateAccess {
 
     // MARK: - Public
 
-<<<<<<< HEAD
-=======
-    public func extractCBORWebTokenHeader(cbor: Data) -> Result<CBORWebTokenHeader, CertificateDecodingError> {
-        return certificateAccess.extractHeader(from: cbor)
+    public func extractCBORWebTokenHeader(from cborData: CBORData) -> Result<CBORWebTokenHeader, CertificateDecodingError> {
+        return certificateAccess.extractHeader(from: cborData)
     }
 
-    public func extractDigitalGreenCertificate(cbor: Data) -> Result<DigitalGreenCertificate, CertificateDecodingError> {
-        return certificateAccess.extractDigitalGreenCertificate(from: cbor)
+    public func extractDigitalGreenCertificate(from cborData: CBORData) -> Result<DigitalGreenCertificate, CertificateDecodingError> {
+        return certificateAccess.extractDigitalGreenCertificate(from: cborData)
     }
 
->>>>>>> fc8fcf9a
-    public func fetchProofCertificate(for healthCertificates: [String]) -> Result<Data, ProofCertificateFetchingError> {
+    public func fetchProofCertificate(for healthCertificates: [String]) -> Result<CBORData, ProofCertificateFetchingError> {
+        return.success(CBORData())
+    }
 
-        return.success(Data())
-    }
+    // MARK: - Internal
+
+    var certificateAccess = CertificateAccess()
 }