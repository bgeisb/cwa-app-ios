--- conflicted
+++ resolved
@@ -144,7 +144,7 @@
 		UIApplication.coronaWarnDelegate().downloadedPackagesStore.reset()
 		UIApplication.coronaWarnDelegate().downloadedPackagesStore.open()
 		exposureManager.reset {
-			self.exposureManager.resume(observer: self)
+			self.exposureManager.observeExposureNotificationStatus(observer: self)
 			NotificationCenter.default.post(name: .isOnboardedDidChange, object: nil)
 		}
 
@@ -341,71 +341,6 @@
 			self.privacyProtectionWindow = nil
 		}
 	}
-<<<<<<< HEAD
-=======
-}
-
-extension SceneDelegate: ENAExposureManagerObserver {
-	func exposureManager(
-		_: ENAExposureManager,
-		didChangeState newState: ExposureManagerState
-	) {
-		// Add the new state to the history
-		store.tracingStatusHistory = store.tracingStatusHistory.consumingState(newState)
-		riskProvider.exposureManagerState = newState
-
-		let message = """
-		New status of EN framework:
-		Authorized: \(newState.authorized)
-		enabled: \(newState.enabled)
-		status: \(newState.status)
-		authorizationStatus: \(ENManager.authorizationStatus)
-		"""
-		Log.info(message, log: .api)
-
-		state.exposureManager = newState
-		updateExposureState(newState)
-	}
-}
-
-extension SceneDelegate: CoordinatorDelegate {
-	/// Resets all stores and notifies the Onboarding and resets all pending notifications
-	func coordinatorUserDidRequestReset() {
-		do {
-			let newKey = try KeychainHelper().generateDatabaseKey()
-			store.clearAll(key: newKey)
-		} catch {
-			fatalError("Creating new database key failed")
-		}
-		UIApplication.coronaWarnDelegate().downloadedPackagesStore.reset()
-		UIApplication.coronaWarnDelegate().downloadedPackagesStore.open()
-		exposureManager.reset {
-			self.exposureManager.observeExposureNotificationStatus(observer: self)
-			NotificationCenter.default.post(name: .isOnboardedDidChange, object: nil)
-		}
-		
-		// Remove all pending notifications
-		UNUserNotificationCenter.current().removeAllPendingNotificationRequests()
-	}
-}
-
-extension SceneDelegate: UNUserNotificationCenterDelegate {
-	func userNotificationCenter(_: UNUserNotificationCenter, willPresent _: UNNotification, withCompletionHandler completionHandler: @escaping (UNNotificationPresentationOptions) -> Void) {
-		completionHandler([.alert, .badge, .sound])
-	}
-
-	func userNotificationCenter(_: UNUserNotificationCenter, didReceive response: UNNotificationResponse, withCompletionHandler completionHandler: @escaping () -> Void) {
-		switch response.actionIdentifier {
-		case UserNotificationAction.openExposureDetectionResults.rawValue,
-			 UserNotificationAction.openTestResults.rawValue:
-			showHome(animated: true)
-		case UserNotificationAction.ignore.rawValue,
-			 UNNotificationDefaultActionIdentifier,
-			 UNNotificationDismissActionIdentifier:
-			break
-		default: break
-		}
->>>>>>> ee3303d4
 
 }
 
