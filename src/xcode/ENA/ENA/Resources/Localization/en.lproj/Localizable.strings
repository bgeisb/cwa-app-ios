/* General */
"Alert_TitleGeneral" = "An error occurred.";

"Alert_ActionOk" = "OK";

"Alert_ActionYes" = "Yes";

"Alert_ActionNo" = "No";

"Alert_ActionRetry" = "Repeat";

"Alert_ActionCancel" = "Cancel";

"Alert_ActionRemove" = "Delete";

"Alert_BluetoothOff_Title" = "Turn on Bluetooth";

"Alert_BluetoothOff_Description" = "Activate Bluetooth in your system settings to use this app.";

"Alert_CancelAction_Later" = "Later";

"Alert_DefaultAction_OpenSettings" = "Open Settings";

"General_BackButtonTitle" = "Back";

"Common_ENError5_Description" = "Error 5: Something went wrong. Your level of risk cannot be determined. We are working on a solution of the problem.";

"Common_ENError11_Description" = "Error 11: Something went wrong. Your level of risk cannot be determined. Please restart your smartphone and try again tomorrow.";

"Common_ENError13_Description" = "Error 13: Your exposure logging for today has already been carried out. Please try again in 24 hours.";

"Common_Alert_Action_moreInfo" = "Find out more";

"Common_BackgroundFetch_AlertMessage" = "You have deactivated background app refresh for the Corona-Warn-App. Please activate background app refresh to use automatic exposure logging. If you do not activate background app refresh, you can only start exposure logging manually in the app.\n\nYou can activate background app refresh for the app in your device settings.";

"Common_BackgroundFetch_SettingsTitle" = "Open Device Settings";

"Common_BackgroundFetch_OKTitle" = "Start Exposure Logging Manually";

"Common_BackgroundFetch_AlertTitle" = "Background app refresh deactivated";

"Common_Deadman_AlertTitle" = "Your Risk Status";

"Common_Deadman_AlertBody" = "Please remember to open the Corona-Warn-App regularly to check your risk status.";

"Common_Tess_Relay_Description" = "Persons with hearing impairments can use Tess Relay services (interpreting between German written language and sign language) to contact the phone hotline. You can download the software from the App Store.";

/* Accessibility */
"AccessibilityLabel_Close" = "Close";

"AccessibilityLabel_PhoneNumber" = "Phone number";

/* Exposure Detection */
"ExposureDetection_Off" = "Exposure logging stopped";

"ExposureDetection_Unknown" = "Unknown Risk";

"ExposureDetection_Low" = "Low Risk";

"ExposureDetection_Low_Green_Color" = "Green";

"ExposureDetection_High" = "Increased Risk";

"ExposureDetection_High_Red_Color" = "Red";

"ExposureDetection_LastExposure" = "Most recently on %@";

"ExposureDetection_LastExposure_One_Risk_Day" = "On %@";

"ExposureDetection_Refreshed" = "Updated: %@";

"ExposureDetection_Refreshed_Never" = "Unknown";

"ExposureDetection_RefreshingIn" = "Update in %02d:%02d\U00A0minutes";

"ExposureDetection_RefreshIn" = "Update in %@";

"ExposureDetection_LastRiskLevel" = "Last exposure check: %@";

"ExposureDetection_OffText" = "Activate exposure logging to enable calculation of your current risk status.";

"ExposureDetection_OutdatedText" = "Your risk calculation logging has not been updated for more than 48 hours. Please update the calculation.";

"ExposureDetection_UnknownText" = "Since you have not activated exposure logging for long enough, we could not calculate your risk of infection.";

"ExposureDetection_LoadingText" = "Current data is being downloaded and checked. This can take several minutes.";

"ExposureDetection_Contact_Journal_Text" = "You will find more information about your exposures in your contact journal.";

"ExposureDetection_Behavior_Title" = "Guidelines";

"ExposureDetection_Behavior_Subtitle" = "This is what you should do:";

"ExposureDetection_Guide_Hands" = "Wash your hands regularly, with soap, for 20 seconds.";

"ExposureDetection_Guide_Mask" = "Wear a face mask when you encounter other people.";

"ExposureDetection_Guide_Distance" = "Keep at least 1.5 meters distance from other people.";

"ExposureDetection_Guide_Sneeze" = "Sneeze or cough into your elbow or a tissue.";

"ExposureDetection_Guide_Ventilation" = "Air out indoor spaces several times per day. To do so, open the windows as far as possible for several minutes (“shock ventilation”).";

"ExposureDetection_Guide_Home" = "If possible, please go home and stay at home.";

"ExposureDetection_Guide_Hotline1" = "If you have questions about symptoms, testing availability, or quarantine measures, please contact one of the following:";

"ExposureDetection_Guide_Hotline2" = "Your general practitioner";

"ExposureDetection_Guide_Hotline3" = "General medical emergency service on telephone number 116117";

"ExposureDetection_Guide_Hotline4" = "Your public health authority";

/* Placeholder points to `ExposureDetection_LinkText` */
"ExposureDetection_Guide_FAQ" = "If you get tested, you will find additional information about the testing procedure in the %@.";

/* The 'tapable' text containing the link to the faq */
"ExposureDetection_Guide_FAQ_LinkText" = "FAQ on the testing procedure";

"ExposureDetection_Explanation_Title" = "Risk of Infection";

"ExposureDetection_Explanation_Subtitle" = "This is how your risk is calculated.";

"ExposureDetection_Explanation_Text_Off" = "Your risk of infection is calculated from the exposure logging data (duration and proximity) locally on your device. Your risk of infection cannot be seen by, or passed on to, anyone else.";

"ExposureDetection_Explanation_Text_Outdated" = "Your exposure check has not been updated for more than 48 hours. Please update the calculation.";

"ExposureDetection_Explanation_Text_Unknown" = "Since you have not activated exposure logging for long enough, we cannot calculate your risk of infection.\n\nYour risk of infection is calculated from the exposure logging data (duration and proximity) locally on your smartphone. Your risk of infection cannot be seen by, or passed on to anyone else.";

"ExposureDetection_Explanation_Text_Low_No_Encounter" = "You have a low risk of infection because no exposure to people later diagnosed with coronavirus was logged, or because your exposures were only for a short time and at a greater distance.";

"ExposureDetection_Explanation_Text_Low_With_Encounter" = "The risk of infection is calculated locally on your smartphone, using exposure logging data. The calculation also takes into account distance and duration of any exposure to persons diagnosed with coronavirus, as well as their potential infectiousness. Your risk of infection cannot be seen by or passed on to anyone else.";

"ExposureDetection_Explanation_Text_Low_With_Encounter_FAQ" = "For further information, please see our FAQ page.";

"ExposureDetection_Explanation_Text_High_DateOfLastExposure" = "You have an increased risk of infection because you were exposed over a longer period of time and at close proximity to at least one person diagnosed with coronavirus.";

"ExposureDetection_Explanation_Text_High" = "Therefore, your risk of infection has been ranked as increased. \nYour risk of infection is calculated from the exposure logging data (duration and proximity) locally on your smartphone. Your risk of infection cannot be seen by, or passed on to, anyone else. \nWhen you get home, please also avoid close contact with members of your family or household.";

"ExposureDetection_LowRiskExposure_Title" = "Exposures with low risk";

"ExposureDetection_LowRiskExposure_Subtitle" = "Why your risk of infection is low";

"ExposureDetection_LowRiskExposure_Body" = "You encountered a person who was later diagnosed with coronavirus. Nevertheless, based on your exposure logging data, your risk of infection is low. The risk is low if your encounter was brief or occurred at a distance. You do not need to worry and there is no specific need for action. We recommend that you adhere to the prevailing rules regarding distancing and hygiene.";

"ExposureDetection_Button_Enable" = "Activate Exposure Logging";

"ExposureDetection_Button_Refresh" = "Update";

"ExposureDetection_Button_Title_Restart" = "Restart";

"ExposureDetection_Risk_Status_Downloading_Title" = "Data is being downloaded…";

"ExposureDetection_Risk_Status_Detecting_Title" = "Check is running …";

"ExposureDetection_Risk_Status_Downloading_Body" = "This may take several minutes. Thank you for your patience.";

"ExposureDetection_Risk_Status_Detecting_Body" = "Your exposure data is being checked. This may take several minutes. Thank you for your patience.";

"ExposureDetection_Risk_Failed_Title" = "Exposure check failed";

"ExposureDetection_Risk_Failed_Body" = "The synchronization of random IDs with the server failed. You can restart the synchronization manually.";

"ExposureDetection_Risk_Restart_Button_Title" = "Restart";

"ExposureDetection_Survey_Card_Title" = "Survey on Corona-Warn-App";

"ExposureDetection_Survey_Card_Body" = "Help us to improve the app by answering a few simple questions.";

"ExposureDetection_Survey_Card_Button" = "Go To Survey";

/* Survey Errors */
"SurveyConsent_Error_Title" = "Error";

"SurveyConsent_Error_TryAgainLater" = "The survey cannot be retrieved right now. Please try again later (error code %@).";

"SurveyConsent_Error_DeviceNotSupported" = "The survey cannot be retrieved (error code %@).";

"SurveyConsent_Error_ChangeDeviceTime" = "The time on your smartphone does not match the current time. Please correct the time in your smartphone settings (error code %@).";

"SurveyConsent_Error_TryAgainNextMonth" = "The survey cannot be retrieved due to security reasons. You can take the survey again in the next calendar month (error code %@).";

"SurveyConsent_Error_AlreadyParticipated" = "You have already taken the survey. You can only take the survey once per month (error code %@).";

/* Survey Consent Screen */
"SurveyConsent_Title" = "Survey to Assess and Improve the Corona-Warn-App.";

"SurveyConsent_Body1" = "Help us to improve the Corona-Warn-App by taking a survey on your experience with the app. This will help the RKI to assess the effectiveness of the app, improve the app, and understand how warnings delivered through the app affect the behavior of people with an increased risk.";

"SurveyConsent_Body2" = "The survey is intended only for people whose app has indicated an exposure with increased risk. The survey is taken on an RKI website. To forward you to the website, a survey link will be displayed in the next step. Before it is displayed, however, the authenticity of your app must be confirmed. This requires your consent.";

"SurveyConsent_Body3" = "When you tap on the survey link, you will receive additional information about the survey. You will also be asked explicitly to grant your consent again before you start the survey.";

"SurveyConsent_Accept_Button_Title" = "Accept";

/* Survey Consent Legal Details Screen */
"SurveyConsent_Legal_Details_Title" = "Detailed Information on Data Processing Involved in Taking the Survey";

"SurveyConsent_Details_Headline" = "About the RKI Survey";

"SurveyConsent_Details_Body" = "After the authenticity of your app has been verified, the app forwards you to an RKI website, using a custom link to the survey that has been generated for you. This survey link contains a one-time password that is generated by your Corona-Warn-App. When you tap on the survey link and call the website with the survey, the one-time password is stored temporarily in your browser. This screen contains additional information about the survey and handling notes, such as how to start the survey. At the start of the survey, the one-time password is transmitted to the Corona-Warn-App servers, where it is flagged as used. The server then checks whether or not you can take the survey. This ensures that each user can only take the survey once.";

/* Exposure detection wrong device time */
"ExposureDetection_WrongTime_Notification_Title" = "Exposure Check Not Possible";

"ExposureDetection_WrongTime_Notification_Body" = "The time set on your device does not match the current time. As a result, your risk cannot be checked right now. Please set the correct time in your device settings.";

"ExposureDetection_WrongTime_Notification_Popover_Title" = "Exposure Check Not Possible";

"ExposureDetection_WrongTime_Notification_Popover_Body" = "The time set on your device does not match the current time. As a result, your risk cannot be checked right now. Please set the correct time in your device settings.";

/* Active Tracing Section */
"ExposureDetection_ActiveTracingSection_Title" = "Period Logged";

"ExposureDetection_ActiveTracingSection_Subtitle" = "This period is included in the calculation.";

/* There are two paragraphs in this section. The first one just contains text… */
"ExposureDetection_ActiveTracingSection_Text_Paragraph0" = "Your risk of infection can be calculated only for periods during which exposure logging was active. The logging feature should therefore remain active permanently. Exposure logging covers the last 14 days.";

"ExposureDetection_ActiveTracingSection_Text_Paragraph1b" = "If exposure logging was active at times during which you encountered other people, your risk of infection can be calculated for this period.";

/* Exposure Detection Errors */
"ExposureDetectionError_Alert_Message" = "An error occurred during exposure logging.";

"ExposureDetectionError_Alert_FullDiskSpace_Message" = "There is not enough free memory available for the current data.\nPlease free up memory on your smartphone to enable your risk status to be updated.";

/* How Risk Detection Works Alert.\n First introduced due to EXPOSUREAPP-1738.\n The alert only displays a single OK-button. We re-use the localized string\n `Alert_ActionOk` for that. */
"How_Risk_Detection_Works_Alert_Title" = "Information about exposure logging functionality";

"How_Risk_Detection_Works_Alert_Message" = "Your risk of infection can be calculated only for periods during which exposure logging was active. The logging feature should therefore remain active permanently.\nExposure logging covers the past %1$u days.\nThe app automatically deletes older logs, as these are no longer relevant for infection prevention.\n\nFor further information, please see our FAQ page.";

/* Settings */
"Settings_Notification_StatusActive" = "On";

"Settings_Notification_StatusInactive" = "Off";

"Settings_BackgroundAppRefresh_StatusActive" = "On";

"Settings_BackgroundAppRefresh_StatusInactive" = "Off";

"Settings_StatusEnable" = "Activate";

"Settings_StatusDisable" = "Deactivate";

"Settings_KontaktProtokollStatusActive" = "Active";

"Settings_KontaktProtokollStatusInactive" = "Stopped";

"Settings_Tracing_Label" = "Exposure Logging";

"Settings_Notification_Label" = "Notifications";

"Settings_BackgroundAppRefresh_Label" = "Background App Refresh";

"Settings_Reset_Label" = "Reset App";

"Settings_Tracing_Description" = "Allow COVID-19 random IDs to be generated and shared.";

"Settings_Notification_Description" = "Allow automatic notifications of your COVID-19 risk status.";

"Settings_BackgroundAppRefresh_Description" = "Allow automatic updates of your risk status.";

"Settings_Reset_Description" = "Delete all your data in the app.";

"Settings_NavTitle" = "Settings";

"Settings_DaysSinceInstall_Title" = "Period Logged";

"Settings_DaysSinceInstall_SubTitle" = "This period is included in the calculation.";

"Settings_DaysSinceInstall_P1" = "Your risk of infection can be calculated only for periods during which exposure logging was active. The logging feature should therefore remain active permanently. Exposure logging covers the last 14 days.";

"Settings_DaysSinceInstall_P2b" = "If exposure logging was active at times during which you encountered other people, your risk of infection can be calculated for this period.";

"Settings_DataDonation_Label" = "Share Data";

"Settings_DataDonation_Description" = "Allow the transmission of your usage behavior.";

"Settings_DataDonation_StatusActive" = "On";

"Settings_DataDonation_StatusInactive" = "Off";

/* Noticiation Settings */
"NotificationSettings_On_Title" = "Do you want to activate notifications of your COVID-19 risk status?";

"NotificationSettings_On_SectionTitle" = "Setting";

"NotificationSettings_On_RiskChanges" = "Your risk of infection changed";

"NotificationSettings_On_TestsStatus" = "Status of your COVID-19 test";

"NotificationSettings_Off_SectionTitle" = "Setting";

"NotificationSettings_Off_EnableNotifications" = "Notifications";

"NotificationSettings_Off_StatusInactive" = "Off";

"NotificationSettings_Off_InfoTitle" = "Activate Notifications";

"NotificationSettings_Off_InfoDescription" = "To activate notifications, you must allow notifications for the Corona-Warn-App in your device settings.";

"NotificationSettings_Off_OpenSettings" = "Open Settings";

"NotificationSettings_NavTitle" = "Notifications";

"NotificationSettings_onImageDescription" = "A woman receives a notification from her Corona-Warn-App.";

"NotificationSettings_offImageDescription" = "A woman cannot receive notifications from her Corona-Warn-App.";

/* Background App Referesh Settings */
"BackgroundAppRefreshSettings_Title" = "Background App Refresh";

"BackgroundAppRefreshSettings_Image_Description_On" = "A person holds a smartphone in which background app refresh is activated.";

"BackgroundAppRefreshSettings_Image_Description_Off" = "A person holds a smartphone in which background app refresh is deactivated.";

"BackgroundAppRefreshSettings_Subtitle" = "Update Risk Status in the Background";

"BackgroundAppRefreshSettings_Description" = "Once background app refresh is activated, the Corona-Warn-App determines your risk status automatically.\nNo additional costs will be incurred for data transfer over the mobile network.\nIf background app refresh is deactivated, you will have to open the app manually each day to update your risk status.";

"BackgroundAppRefreshSettings_Status_Header" = "Setting";

"BackgroundAppRefreshSettings_Status_Title" = "Background App Refresh";

"BackgroundAppRefreshSettings_Status_On" = "On";

"BackgroundAppRefreshSettings_Status_Off" = "Off";

"BackgroundAppRefreshSettings_InfoBox_Title" = "Activate Background App Refresh";

"BackgroundAppRefreshSettings_InfoBox_Description" = "You have to activate background app refresh in both the general settings of your iPhone and in the settings of the Corona-Warn-App.";

"BackgroundAppRefreshSettings_InfoBox_LowPowerMode_Description" = "Please note that low power mode must be deactivated for you to activate background app refresh.";

"BackgroundAppRefreshSettings_InfoBox_LowPowerModeInstruction_Title" = "Deactivate Low Power Mode";

"BackgroundAppRefreshSettings_InfoBox_LowPowerModeInstruction_Step1" = "Open Settings";

"BackgroundAppRefreshSettings_InfoBox_LowPowerModeInstruction_Step2" = "Open Battery";

"BackgroundAppRefreshSettings_InfoBox_LowPowerModeInstruction_Step3" = "Deactivate Low Power Mode";

"BackgroundAppRefreshSettings_InfoBox_SystemBackgroundRefreshInstruction_Title" = "Activate Background App Refresh in General";

"BackgroundAppRefreshSettings_InfoBox_SystemBackgroundRefreshInstruction_Step1" = "Open Settings";

"BackgroundAppRefreshSettings_InfoBox_SystemBackgroundRefreshInstruction_Step2" = "Open General";

"BackgroundAppRefreshSettings_InfoBox_SystemBackgroundRefreshInstruction_Step3" = "Open Background App Refresh";

"BackgroundAppRefreshSettings_InfoBox_SystemBackgroundRefreshInstruction_Step4" = "Select either Wi-Fi or Wi-Fi & Cellular Data";

"BackgroundAppRefreshSettings_InfoBox_AppBackgroundRefreshInstruction_Title" = "Activate Background App Refresh for the Corona-Warn-App";

"BackgroundAppRefreshSettings_InfoBox_AppBackgroundRefreshInstruction_Step1" = "Open Settings";

"BackgroundAppRefreshSettings_InfoBox_AppBackgroundRefreshInstruction_Step2" = "Open the settings for the Corona-Warn-App";

"BackgroundAppRefreshSettings_InfoBox_AppBackgroundRefreshInstruction_Step3" = "Activate Background App Refresh";

"BackgroundAppRefreshSettings_OpenSettingsButton_Title" = "Open Settings";

"BackgroundAppRefreshSettings_ShareButton_Title" = "Share Instructions";

/* Onboarding */
"Onboarding_LetsGo_actionText" = "Let’s get started";

"Onboarding_Continue_actionText" = "Next";

"Onboarding_EnableLogging_actionText" = "Activate Exposure Logging";

"Onboarding_Continue_actionTextHint" = "You can skip this screen";

"Onboarding_doNotAllow_actionText" = "Do Not Allow";

"Onboarding_DoNotActivate_actionText" = "Do Not Activate";

"Onboarding_DeactivateExposureConfirmation_title" = "If you do not activate exposure logging, the app cannot determine your risk status. This means you will not receive any information about your risk in the app.";

"Onboarding_DeactivateExposureConfirmation_message" = "You can reactivate exposure logging at any time.";

"OnboardingInfo_togetherAgainstCoronaPage_imageDescription" = "A group of persons use their devices around town.";

"OnboardingInfo_togetherAgainstCoronaPage_title" = "Let’s fight coronavirus together";

"OnboardingInfo_togetherAgainstCoronaPage_boldText" = "More protection for you and for us all. By using the Corona-Warn-App we can break chains of infection much quicker.";

"OnboardingInfo_togetherAgainstCoronaPage_normalText" = "Turn your device into a coronavirus warning system. Get an overview of your risk status and find out whether you’ve had close contact with people diagnosed with coronavirus in the last 14 days. \n\nThe app logs encounters between individuals by exchanging encrypted, random IDs between their smartphones, whereby no personal data whatsoever is accessed.\n\nIf you want, you can use the app to prove your personal infection status (a negative rapid test, for example). Please note, however, that you are under no obligation to use the app to prove your infection status. You can also prove your infection status in another manner compliant with the legal regulations at your residence.\n\nYou can also verify your personal vaccination status.\n\nThe app logs encounters between individuals by exchanging encrypted, random IDs between their smartphones, whereby no personal data whatsoever is accessed.";

"OnboardingInfo_togetherAgainstCoronaPage_linkText" = "App Information in Simplified Language and Sign Language";

"OnboardingInfo_privacyPage_imageDescription" = "A woman uses the Corona-Warn-App on her smartphone. An icon showing a padlock on the background of a shield symbolizes encrypted data.";

"OnboardingInfo_privacyPage_title" = "Data Privacy";

"OnboardingInfo_privacyPage_boldText" = "";

"OnboardingInfo_privacyPage_normalText" = "You will remain anonymous.\nYour data is fully encrypted and transmitted under a pseudonym.\n\nResponsible body: GDPR, article 4, para. 7:\n\nRobert Koch-Institute\nNordufer 20\n13353 Berlin\nPlease read our data privacy regulations.\n\nData privacy information:";

"OnboardingInfo_enableLoggingOfContactsPage_imageDescription" = "Three persons have activated exposure logging on their devices, which will log their encounters with each other.";

"OnboardingInfo_enableLoggingOfContactsPage_title" = "How You Make Exposure Logging Possible";

"OnboardingInfo_enableLoggingOfContactsPage_boldText" = "To identify whether you are at risk of infection, you must activate exposure logging.";

"OnboardingInfo_enableLoggingOfContactsPage_normalText" = "Exposure logging works by your iPhone receiving, via Bluetooth, encrypted random IDs of other app users and passing your own random IDs to their devices. This feature can be disabled at any time. \n\nEncrypted random IDs only pass information about the date, duration, and proximity to other persons (calculated by signal strength). Personal data such as name, address, and location is never recorded. Individuals cannot be identified based on the random IDs.";

"OnboardingInfo_enableLoggingOfContactsPage_consentUnderagesTitle" = "Age Limit: 16 and Up";

"OnboardingInfo_enableLoggingOfContactsPage_consentUnderagesText" = "The use of this app is intended for persons who are at least 16 years of age and who reside in Germany.";

"OnboardingInfo_enableLoggingOfContactsPage_stateHeader" = "Status";

"OnboardingInfo_enableLoggingOfContactsPage_stateTitle" = "Exposure Logging";

"OnboardingInfo_enableLoggingOfContactsPage_stateActive" = "Active";

"OnboardingInfo_enableLoggingOfContactsPage_stateStopped" = "Stopped";

"OnboardingInfo_howDoesDataExchangeWorkPage_imageDescription" = "An encrypted positive test diagnosis is transmitted to the system, which will now warn other users.";

"OnboardingInfo_howDoesDataExchangeWorkPage_title" = "If you are diagnosed with coronavirus";

"OnboardingInfo_howDoesDataExchangeWorkPage_boldText" = "If you receive a positive test result, please report this in the app. Sharing your test results is voluntary and secure. Please do this for the sake of everyone’s health.";

"OnboardingInfo_howDoesDataExchangeWorkPage_normalText" = "Your notification is encrypted securely and processed on a secure server. People whose encrypted random IDs your device has collected will now receive a warning along with information about what they should now do.";

"OnboardingInfo_alwaysStayInformedPage_imageDescription" = "A woman receives a notification from her Corona-Warn-App.";

"OnboardingInfo_alwaysStayInformedPage_title" = "Receive warnings and identify risks";

"OnboardingInfo_alwaysStayInformedPage_boldText" = "The app can notify you automatically about your risk status and warn you about new infections of people you have been exposed to. Allow the app now to notify you.";

"OnboardingInfo_alwaysStayInformedPage_normalText" = "You can then self-quarantine to protect others and find out where you can get tested.";

/* Onboarding EU Keys */
"onboardingInfo_enableLoggingOfContactsPage_euTitle" = "Transnational Exposure Logging";

"onboardingInfo_enableLoggingOfContactsPage_euDescription" = "Several countries have teamed up to enable transnational warnings. In other words, your potential exposure to users of the official coronavirus apps in all participating countries can now be taken into account.\n\nWhen a user submits their positive test result (more specifically: their random IDs) to warn others through the exchange server jointly operated by the participating countries, all users of the official coronavirus apps in all these countries can be warned of their potential exposure.\n\nThe daily downloads of lists of random IDs from users who have shared positive test results are usually free of charge for you. Specifically, this means that mobile network operators do not charge you for the data used by the app in this context, nor do they apply roaming charges for this in other EU countries. Please contact your mobile network operator for more information.";

"onboardingInfo_enableLoggingOfContactsPage_participatingCountriesTitle" = "The following countries currently participate:";

"onboardingInfo_enableLoggingOfContactsPage_emptyEuTitle" = "Participating Countries";

"onboardingInfo_enableLoggingOfContactsPage_emptyEuDescription" = "You can view the participating countries in the exposure logging details.";

/* phone number; no spacing allowed */
"ExposureSubmission_Hotline_Number" = "08007540002";

/* phone number; no spacing allowed */
"ExposureSubmission_Hotline_Number_Foreign" = "+493049875402";

"ExposureSubmission_DataPrivacyTitle" = "Consent";

"ExposureSubmission_Continue_actionText" = "Next";

"ExposureSubmission_ConfirmDismissPopUpTitle" = "Do you want to cancel?";

"ExposureSubmission_ConfirmDismissPopUpText" = "Your entries will not be saved.";

"ExposureSubmission_DataPrivacyDescription" = "By tapping “Accept”, you consent to the app querying the status of your coronavirus test and displaying it in the app. This feature is available to you if you have received a QR code and have consented to your test result being transmitted to the app’s server system. As soon as the testing lab has stored your test result on the server, you will be able to see the result in the app. If you have enabled notifications, you will also receive a notification outside the app telling you that your test result has been received. However, for privacy reasons, the test result itself will only be displayed in the app. You can withdraw this consent at any time by deleting your test registration in the app. Withdrawing your consent will not affect the lawfulness of processing before its withdrawal. Further information can be found in the menu under “Data Privacy”.";

"ExposureSubmissionDataPrivacy_AcceptTitle" = "Allow";

"ExposureSubmissionDataPrivacy_DontAcceptTitle" = "Do Not Allow";

"ExposureSubmission_Submit" = "Enter TAN";

"ExposureSubmissionTanEntry_Title" = "Enter TAN";

"ExposureSubmissionTanEntry_EntryField" = "TAN Entry Field";

"ExposureSubmissionTanEntry_Description" = "Enter the 10-digit TAN that you were given.";

"ExposureSubmissionTanEntry_Submit" = "Next";

"ExposureSubmissionTanEntry_InvalidCharacterError" = "Your entry contains invalid characters. Please check your entry.";

"ExposureSubmissionTanEntry_InvalidError" = "Invalid TAN. Please check your entry.";

"ExposureSubmission_NavTitle" = "Send Diagnosis Key";

"ExposureSubmissionConfirmation_Title" = "Positive Diagnosis";

"ExposureSubmission_GeneralErrorTitle" = "Error";

/* Exposure Submission Dispatch */
"ExposureSubmission_DispatchTitle" = "Register your Test";

"ExposureSubmissionIntroduction_AccImageDescription" = "A device transmits an encrypted positive test diagnosis to the system.";

"ExposureSubmission_DispatchDescription" = "Retrieve your test result through the app and then warn others. You’ll protect yourself and help to stop the spread of coronavirus.";

"ExposureSubmission_DispatchSectionHeadline" = "Have you been tested?";

"ExposureSubmission_DispatchSectionHeadline2" = "Was your PCR test positive?";

"ExposureSubmissionDispatch_QRCodeButtonTitle" = "Scan QR Code";

"ExposureSubmissionDispatch_QRCodeButtonDescription" = "Receive your test result in the app and warn others or request your COVID-19 test certificate.";

"ExposureSubmissionDispatch_TANButtonTitle" = "Enter TAN for PCR Test";

"ExposureSubmissionDispatch_TANButtonDescription" = "Do you have a TAN for your PCR test? Tap here to enter your TAN so you can warn others.";

"ExposureSubmissionDispatch_HotlineButtonTitle" = "Request TAN for PCR Test";

"ExposureSubmissionDispatch_HotlineButtonDescription" = "Call us and get a TAN for your PCR test.";

/* Exposure Submission Hotline */
"ExposureSubmissionHotline_Title" = "Request TAN for PCR Test";

"ExposureSubmissionHotline_Description" = "Please keep your test result (if available) and your phone number ready to request a TAN.";

"ExposureSubmissionHotline_SectionTitle" = "How this works:";

"ExposureSubmissionHotline_SectionDescription1" = "Call the hotline and request a TAN:";

"ExposureSubmissionHotline_iconAccessibilityLabel1" = "Step 1 of 2";

"ExposureSubmissionHotline_iconAccessibilityLabel2" = "Step 2 of 2";

/* UI text; spacing allowed */
"ExposureSubmission_PhoneNumberDomestic" = "0800 7540002";

"ExposureSubmission_PhoneDetailsDomestic" = "For calls from within Germany.\nThe call is free of charge.";

"ExposureSubmission_PhoneNumberForeign" = "+49 30 498 75402";

"ExposureSubmission_PhoneDetailsForeign" = "For calls from outside Germany.\nThe fees from your telephone provider will apply.";

"ExposureSubmission_PhoneDetailDescription" = "Our customer service is available in the following languages: \nEnglish, German, Turkish\n\nBusiness hours:\n24/7\n\nIf you have any health-related questions, please contact your general practitioner or the medical emergency service hotline; telephone: 116 117.";

"ExposureSubmission_SectionDescription2" = "Register your PCR test by entering the TAN in the app.";

"ExposureSubmission_CallButtonTitle" = "Call";

"ExposureSubmission_TANInputButtonTitle" = "Enter TAN";

"ExposureSubmissionHotline_imageDescription" = "Hotline communicates a TAN.";

/* Exposure Submission QR Code Info */
"ExposureSubmissionQRInfo_title" = "Your Consent";

"ExposureSubmissionQRInfo_imageDescription" = "A person is holding a smartphone. A QR code on a test symbolizes the code to be scanned.";

"ExposureSubmissionQRInfo_title_description" = "Your consent is needed before you can retrieve your test result and warn others.";

"ExposureSubmissionQRInfo_header_section_1" = "Retrieve Test Result";

"ExposureSubmissionQRInfo_instruction1" = "Now scan the QR code for your test and retrieve your test result.";

"ExposureSubmissionQRInfo_instruction2" = "Each test can only be scanned once. The app can manage a maximum of one rapid test and one PCR test at the same time.";

"ExposureSubmissionQRInfo_instruction2a" = "If your test result is negative, you can confirm this with an official COVID-19 test certificate. To do so, request the test certificate in the following steps.";

"ExposureSubmissionQRInfo_instruction3" = "The app can%@ manage multiple tests at the same time.";

"ExposureSubmissionQRInfo_instruction3_highlightedPhrase" = "not";

"ExposureSubmissionQRInfo_header_section_2" = "Please help others you have encountered by warning them!";

"ExposureSubmissionQRInfo_body_section_2" = "If you have been diagnosed with coronavirus, you can warn others through the app. If you took a rapid test, the warning feature only works in Germany. If you took a PCR test, the warning feature works in the following countries:";

"ExposureSubmissionQRInfo_body_section_3" = "People who were checked in to the same events or places at the same time as you were will also be warned.";

"ExposureSubmissionQRInfo_acknowledgement_3" = "You can retrieve your test result even if you do not choose to share it. But if you share your test result, you will help to protect others against infection.";

"ExposureSubmissionQRInfo_acknowledgement_4" = "Your identity will remain secret. Other users will not find out who has shared a test result.";

"ExposureSubmissionQRInfo_acknowledgement_5" = "Under “My Check-Ins”, you can see the events and places whose checked-in guests will be warned. You can delete individual check-ins from the list to exclude them from the warning process.";

"ExposureSubmissionQRInfo_acknowledgement_6" = "You must be at least 16 years old to grant your consent.";

"ExposureSubmissionQRInfo_acknowledgement_7" = "In the next step, grant your consent to access the random IDs.";

"ExposureSubmissionQRInfo_primaryButtonTitle" = "Accept";

"ExposureSubmissionQRInfo_QRCodeExpired_Alert_Title" = "QR code no longer valid";

"ExposureSubmissionQRInfo_QRCodeExpired_Alert_Text" = "Your test is more than 21 days old and can no longer be registered in the app. If you are tested again in future, please make sure to scan the QR code as soon as you get it.";

"ExposureSubmission_RAT_QR_Invalid_Alert_Title" = "Error";

"ExposureSubmission_RAT_QR_Invalid_Alert_Text" = "The QR code cannot be matched with a rapid test. Please scan a suitable QR code.";

"ExposureSubmission_RAT_QR_Invalid_Alert_Button" = "OK";

/* Exposure Submission QR Code Scanner */
"ExposureSubmissionQRScanner_title" = "QR Code Scan";

"ExposureSubmissionQRScanner_instruction" = "Position the frame over the QR code of your document.";

"ExposureSubmissionQRScanner_otherError" = "An unknown error occurred.";

"ExposureSubmissionQRScanner_cameraPermissionDenied" = "Allow the app to use the camera to scan the QR code.";

"ExposureSubmissionQRScanner_CameraFlash" = "Camera flash";

"ExposureSubmissionQRScanner_CameraFlash_On" = "Turned On";

"ExposureSubmissionQRScanner_CameraFlash_Off" = "Turned Off";

"ExposureSubmissionQRScanner_CameraFlash_Enable" = "Turn on camera flash";

"ExposureSubmissionQRScanner_CameraFlash_Disable" = "Turn off camera flash";

/* Exposure Submission Success */
"ExposureSubmissionSuccess_Title" = "Thank you";

"ExposureSubmissionSuccess_AccImageDescription" = "Everyone in the group is cheering because someone has shared their test result.";

"ExposureSubmissionSuccess_Button" = "That’s it!";

"ExposureSubmissionSuccess_Description" = "Thanks to your support, other people can now be warned and respond appropriately.";

"ExposureSubmissionSuccess_subTitle" = "Other information:";

"ExposureSubmissionSuccess_listTitle" = "Please note:";

"ExposureSubmissionSuccess_listItem0" = "Take a PCR test to verify this test result. ";

"ExposureSubmissionSuccess_listItem1" = "The public health authority may contact you within the next few days.";

"ExposureSubmissionSuccess_listItem2" = "There is a high probability that you are infectious. Isolate yourself from other people.";

"ExposureSubmissionSuccess_listItem2_1" = "Your isolation period is usually 14 days. Please monitor how your symptoms develop closely.";

"ExposureSubmissionSuccess_listItem2_2" = "You will be asked by your public health authority to create a list of people you have had contact with. This should include all people with whom you have had close contact with (less than 2 meters, face-to-face conversation) for over 15 minutes in the two days before you became ill. You can use your contact journal for this: simply export the entries and then print them out or send them via e-mail.";

"ExposureSubmissionSuccess_listItem2_3" = "Please particularly consider people who will not be notified directly by the app since they don’t own a smartphone, or haven’t installed the app.";

"ExposureSubmissionSuccess_listItem2_4" = "Even when you no longer have any symptoms and you feel well again, you could still be infectious, so please follow the designated isolation period.";

/* Exposure Submission Testresult available */
"ExposureSubmissionTestresultAvailable_Title" = "Your test result is available";

"ExposureSubmissionTestresultAvailable_AccImageDescription" = "A woman holds her smartphone in her hand. It is sending a signal to another smartphone.";

"ExposureSubmissionTestresultAvailable_Consent_granted" = "Consent\n“Warn others” granted";

"ExposureSubmissionTestresultAvailable_Consent_not_given" = "Consent\n“Warn others” not granted";

"ExposureSubmissionTestresultAvailable_ListItem1WithConsent" = "Thank you for agreeing to share your test result and helping to warn others as a result.";

"ExposureSubmissionTestresultAvailable_ListItem2WithConsent" = "In the next step, please share your test result by tapping “Share”.";

"ExposureSubmissionTestresultAvailable_ListItem1WithoutConsent" = "You have chosen not to share your test result. Others will not be warned.";

"ExposureSubmissionTestresultAvailable_ListItem2WithoutConsent" = "In the next step, you have the opportunity to change your mind and share your test result after all, to help stop the spread of coronavirus and protect others.";

"ExposureSubmissionTestresultAvailable_primaryButtonTitle" = "Next";

"ExposureSubmissionTestresultAvailable_CloseAlertTitle" = "After you have read your test result, you can notify others if necessary and break the chain of infection.";

"ExposureSubmissionTestresultAvailable_CloseAlertButtonCancel" = "Cancel";

"ExposureSubmissionTestresultAvailable_CloseAlertButtonContinue" = "Display Result";

/* Exposure Submission Result */
"ExposureSubmissionResult_Title" = "Your Test Result";

"ExposureSubmissionResult_Title_Antigen" = "Rapid Test";

"ExposureSubmissionResult_CardSubTitle" = "Your Diagnosis";

"ExposureSubmissionResult_CardSubTitle_Antigen" = "Your rapid test result";

"ExposureSubmissionResult_CardTitle" = "SARS-CoV-2";

"ExposureSubmissionResult_CardPositive" = "Positive";

"ExposureSubmissionResult_CardNegative" = "Negative";

"ExposureSubmissionResult_CardPositive_Antigen" = "Positive";

"ExposureSubmissionResult_CardNegative_Antigen" = "Negative";

"ExposureSubmissionResult_CardInvalid" = "Evaluation not possible";

"ExposureSubmissionResult_CardPending" = "Your result is not yet available";

"ExposureSubmissionResult_Procedure" = "How this works:";

"ExposureSubmissionResult_testAdded" = "Your test has been added.";

"ExposureSubmissionResult_antigenTestAdded" = "Your rapid test was added.";

"ExposureSubmissionResult_antigenTestAddedDesc" = "The test result is displayed here for 48 hours.";

"ExposureSubmissionResult_warnOthers" = "Warn Others";

"ExposureSubmissionResult_warnOthersDesc" = "Please share your random IDs and warn others.\nHelp determine the risk of infection for others more accurately by also indicating when you first noticed any coronavirus symptoms.";

"ExposureSubmissionResult_testNegative" = "Negative Diagnosis";

"ExposureSubmissionResult_testNegativeDesc" = "The laboratory result indicates no verification that you have coronavirus SARS-CoV-2.";

"ExposureSubmissionResult_testNegative_furtherInfos_title" = "Other information:";

"ExposureSubmissionResult_testNegative_furtherInfos_listItem1" = "Still feeling unwell? If you feel very poorly and/or your symptoms have worsened, please contact your general practitioner.";

"ExposureSubmissionResult_testNegative_furtherInfos_listItem2" = "Remain at home until you feel well again. If you were to get infected with coronavirus (SARS-CoV-2) whilst weakened from another infection, this could lead to a serious illness.";

"ExposureSubmissionResult_testNegative_furtherInfos_listItem3" = "Do not go to work if you feel unwell to ensure you do not put other people at risk.";

"ExposureSubmissionResult_furtherInfos_hint_testAgain" = "If your symptoms worsen, you might need another SARS-CoV-2 test.";

"ExposureSubmissionResult_testInvalid" = "Your test cannot be evaluated";

"ExposureSubmissionResult_testInvalidDesc" = "There was a problem evaluating your test. Please contact the test center or laboratory involved to find out how to proceed.";

"ExposureSubmissionResult_testExpired" = "Your test cannot be evaluated";

"ExposureSubmissionResult_testExpiredDesc" = "There was a problem evaluating your test. Your QR code has already expired.";

"ExposureSubmissionResult_testPending" = "Your test result is not available yet.";

"ExposureSubmissionResult_testPendingDesc" = "As soon as your test result becomes available, it will be displayed in the app.\n\nYou will also receive your test result outside of the app. The public health authorities will notify you, should your test be positive.\n\nIf you are notified of a positive test result outside the app, please delete the test currently registered in the app. Call the number shown under “Request TAN” to get a TAN. You can then use this TAN to register your result in the app and warn others.";

"ExposureSubmissionResult_antigenTestPending" = "Your test result is not available yet.";

"ExposureSubmissionResult_antigenTestPendingDesc" = "As soon as your test result becomes available, it will be displayed in the app.";

"ExposureSubmissionResult_antigenTestPendingContactJournal" = "Your test result will be added to your contact journal.";

"ExposureSubmissionResult_antigenTestPendingContactJournalDesc" = "As soon as your test result becomes available, it will be displayed in the app.";

"ExposureSubmissionResult_antigenTestNegativDesc" = "The rapid test provided no evidence that you have coronavirus SARS-CoV-2.";

"ExposureSubmissionResult_WarnOthersConsentGiven" = "Consent “Warn others” granted";

"ExposureSubmissionResult_WarnOthersConsentNotGiven" = "Consent “Warn others” not granted";

"ExposureSubmissionResult_testRemove" = "Delete test";

"ExposureSubmissionResult_testRemoveDesc" = "Please delete the test from the Corona-Warn-App, so that you can save a new test code here if necessary.";

"ExposureSubmissionResult_primaryButtonTitle" = "Enter Symptoms";

"ExposureSubmissionResult_secondaryButtonTitle" = "Don’t Enter Symptoms";

"ExposureSubmissionResult_deleteButton" = "Delete test";

"ExposureSubmissionResult_refreshButton" = "Update";

/* ExposureSubmissionSymptoms */
"ExposureSubmissionSymptoms_Title" = "Symptoms";

"ExposureSubmissionSymptoms_Introduction" = "You can indicate whether and when you noticed any coronavirus symptoms, to allow the app to calculate the risk of infection of other people more accurately. This step is voluntary. If you do not want to provide information about your symptoms, select “No answer”.";

"ExposureSubmissionSymptoms_Description" = "Have you experienced one or more of the following symptoms in the last few days?";

"ExposureSubmissionSymptoms_Symptom0" = "Increased temperature or fever";

"ExposureSubmissionSymptoms_Symptom1" = "Shortness of breath";

"ExposureSubmissionSymptoms_Symptom2" = "Loss of sense of smell/taste";

"ExposureSubmissionSymptoms_Symptom3" = "Cough";

"ExposureSubmissionSymptoms_Symptom4" = "Runny nose";

"ExposureSubmissionSymptoms_Symptom5" = "Sore throat";

"ExposureSubmissionSymptoms_Symptom6" = "Headache and aching limbs";

"ExposureSubmissionSymptoms_Symptom7" = "General weakness and exhaustion";

"ExposureSubmissionSymptoms_AnswerOptionYes" = "Yes";

"ExposureSubmissionSymptoms_AnswerOptionNo" = "No";

"ExposureSubmissionSymptoms_AnswerOptionPreferNotToSay" = "No answer";

"ExposureSubmissionSymptoms_ContinueButton" = "Next";

"ExposureSubmissionSymptoms_DoneButton" = "Done";

/* ExposureSubmissionSymptomsOnset */
"ExposureSubmissionSymptomsOnset_Title" = "Onset of Symptoms";

"ExposureSubmissionSymptomsOnset_Subtitle" = "When did you first notice the symptoms?";

"ExposureSubmissionSymptomsOnset_Description" = "Please specify the date as accurately as possible.";

"ExposureSubmissionSymptomsOnset_DatePickerTitle" = "Date";

"ExposureSubmissionSymptomsOnset_AnswerOptionLastSevenDays" = "In the last 7 days";

"ExposureSubmissionSymptomsOnset_AnswerOptionOneToTwoWeeksAgo" = "1-2 weeks ago";

"ExposureSubmissionSymptomsOnset_AnswerOptionMoreThanTwoWeeksAgo" = "More than 2 weeks ago";

"ExposureSubmissionSymptomsOnset_AnswerOptionPreferNotToSay" = "No answer";

"ExposureSubmissionSymptomsOnset_ContinueButton" = "That’s it!";

/* ExposureSubmissionSymptoms - Cancel alert */
"ExposureSubmissionSymptoms_CancelAlertTitle" = "Do you want to cancel entering your symptoms?";

"ExposureSubmissionSymptoms_CancelAlertMessage" = "If you provide information about your symptoms, you can warn others more exactly.";

"ExposureSubmissionSymptoms_CancelAlertButtonCancel" = "Yes";

"ExposureSubmissionSymptoms_CancelAlertButtonContinue" = "No";

/* ExposureSubmissionWarnOthers */
"ExposureSubmissionWarnOthers_title" = "Warn Others";

"ExposureSubmissionWarnOthers_AccImageDescription" = "A device transmits an encrypted positive test diagnosis to the system.";

"ExposureSubmissionWarnOthers_sectionTitle" = "You can help!";

"ExposureSubmissionWarnOthers_description" = "Because you have been diagnosed with coronavirus, you can warn others through the app. If you took a rapid test, the warning feature only works in Germany. If you took a PCR test, the warning feature works in the following countries:";

"ExposureSubmissionWarnOthers_supportedCountriesTitle" = "The warning feature works in several countries. The following countries are currently participating:";

"ExposureSubmissionWarnOthers_consent_bullet1" = "Your consent is voluntary.";

"ExposureSubmissionWarnOthers_consent_bullet2" = "You can retrieve your test result even if you do not choose to share it. But if you share your test result, you will help to protect others against infection.";

"ExposureSubmissionWarnOthers_consent_bullet3" = "Your identity will remain secret. Other users will not find out who has shared a test result.";

"ExposureSubmissionWarnOthers_consent_bullet4" = "Under “My Check-Ins”, you can see the events and places whose checked-in guests will be warned. You can delete individual check-ins from the list to exclude them from the warning process.";

"ExposureSubmissionWarnOthers_consent_bullet5" = "You must be at least 16 years old to grant your consent.";

"ExposureSubmissionWarnOthers_continueButton" = "Accept";

/* Exposure Submission Result */
"ExposureSubmissionResult_RemoveAlert_Title" = "The test can only be scanned once.";

"ExposureSubmissionResult_RemoveAlert_Text" = "If you delete the test, you can no longer retrieve your test result. You will receive your test result from the test center or laboratory regardless of the validity of the QR code. If you are diagnosed with coronavirus, the public health authority will be notified through the legally prescribed channel and will contact you.";

"ExposureSubmissionResult_RegistrationDateUnknown" = "Registration date unknown";

"ExposureSubmissionResult_RegistrationDate" = "Test added on";

"ExposureSubmissionResult_RegistrationDate_Antigen" = "Date of issue:";

"ExposureSubmissionResult_RegistrationDate_Suffix_Antigen" = ".";

"ExposureSubmissionResult_Person_Birthday_Prefix" = "Born on";

"ExposureSubmissionResult_Abbreviation_Hours" = "hrs";

"ExposureSubmissionResult_Abbreviation_Minutes" = "min.";

"ExposureSubmissionResult_Abbreviation_Seconds" = "sec.";

"ExposureSubmissionResult_Timer_Title" = "Result available since";

"ExposureSubmissionResult_Negative_Antigen_Proof_Title" = " ";

"ExposureSubmissionResult_Negative_Antigen_Proof_Desc" = "Your test result is private, although some laws may require you to share it. When required, you may show it via any of the ways provided.";

<<<<<<< HEAD
"ExposureSubmissionResult_Negative_Antigen_NoProof_Title" = "No Verification Feature";

"ExposureSubmissionResult_Negative_Antigen_NoProof_Desc" = "Because the finding here is anonymized, it cannot be used as proof of a negative rapid test result.";
=======
"ExposureSubmissionResult_Negative_Antigen_NoProof_Title" = " ";

"ExposureSubmissionResult_Negative_Antigen_NoProof_Desc" = "Your test result is private, although some laws may require you to share it. When required, you may show it via any of the ways provided.";
>>>>>>> 257949fa

/* Exposure Submission */
"ExposureSubmissionError_ErrorPrefix" = "A technical error occurred while sending your data. Please contact the technical hotline. You will find the phone number under App Information.";

"ExposureSubmissionError_NoKeys" = "No diagnosis key is available. Please try again tomorrow.";

"ExposureSubmissionError_InvalidTan" = "The generated TAN is invalid for submission. Please contact the technical hotline via App Information -> Technical Hotline.";

"ExposureSubmissionError_EnNotEnabled" = "Exposure logging is not active.";

"ExposureSubmissionError_NoRegistrationToken" = "No registration token could be found on the smartphone.";

"ExposureSubmissionError_InvalidResponse" = "The response cannot be processed.";

"ExposureSubmissionError_NoResponse" = "The response has no content.";

"ExposureSubmissionError_QRAlreadyUsed" = "The QR code is invalid or has been registered on another smartphone already. You will receive your test result from the test center or laboratory regardless of the validity of the QR code. If you are diagnosed with coronavirus the public health authority will be notified through the legally prescribed channel and will contact you.";

"ExposureSubmissionError_QRAlreadyUsed_Title" = "QR code is invalid";

"ExposureSubmissionError_TeleTanAlreadyUsed" = "The TAN is invalid or has already been used. For further information, call the number listed under \"Request TAN\".";

"ExposureSubmissionError_QRNotExist_Title" = "QR code has expired";

"ExposureSubmissionError_QRNotExist" = "Please delete the test from the app.\nYou can then add a new test to the app.";

"ExposureSubmissionError_RegTokenNotExist" = "A TAN for submission cannot be generated. Please contact the technical hotline via App Information -> Technical Hotline.";

"ExposureSubmissionError_other" = "A connection error occurred. Error code for technical support:";

"ExposureSubmissionError_otherend" = "Please try again.";

"ExposureSubmissionError_httpError" = "The connection cannot be established.";

"ExposureSubmissionError_declined" = "Please release your random IDs to warn other people.";

"ExposureSubmissionError_unknown" = "Unknown error";

"ExposureSubmissionError_defaultError" = "Error during key transmission";

"ExposureSubmissionError_noAppConfiguration" = "Your Internet connection was lost. Please check the connection and then reopen the app.";

/* ExposureSubmission OverwriteNotice */
"ExposureSubmission_OverwriteNotice_Title" = "Note";

"ExposureSubmission_OverwriteNotice_PrimaryButton" = "Next";

"ExposureSubmission_OverwriteNotice_Image_Description" = "If you enter a new test, it replaces any previous test.";

"ExposureSubmission_OverwriteNotice_Pcr_Headline" = "You have already registered a PCR test.";

"ExposureSubmission_OverwriteNotice_Pcr_Text" = "You have already registered a PCR test. The app can manage a maximum of one rapid test and one PCR test at the same time. If you register another PCR test, the first PCR test will be deleted from the app.";

"ExposureSubmission_OverwriteNotice_Antigen_Headline" = "You have already registered a rapid test.";

"ExposureSubmission_OverwriteNotice_Antigen_Text" = "You have already registered a rapid test. The app can manage a maximum of one rapid test and one PCR test at the same time. If you register another rapid test, the first rapid test will be deleted from the app.";

/* ExposureSubmission AntigenTest Profile Information */
"ExposureSubmission_Antigen_Profile_Information_Title" = "Rapid Test Profile";

"ExposureSubmission_Antigen_Profile_Information_Image_Description" = "A woman with a smartphone in her hand is standing in front of a building. A QR code symbolizes the rapid test profile to be scanned.";

"ExposureSubmission_Antigen_Profile_Information_Description_Title" = "You can create a profile with your personal data, which you can submit via QR code to every participating testing point.";

"ExposureSubmission_Antigen_Profile_Information_DescriptionSubHeadline" = "When you create a rapid test profile, you will not have to fill out your personal data again before every rapid test.";

"ExposureSubmission_Antigen_Profile_Information_PrimaryButton" = "Continue";

"ExposureSubmission_Antigen_Profile_Information_Dataprivacy_Title" = "For more information, please refer to the privacy notice.";

/* ExposureSubmission AntigenTest Profile */
"ExposureSubmission_Antigen_Profile_Header_Text" = "Rapid Test Profile";

"ExposureSubmission_Antigen_Profile_QRCode_Image_Description" = "A QR code with your rapid test profile";

"ExposureSubmission_Antigen_Profile_Noice_Text" = "Please present this QR code at the testing point so your personal data can be recorded more quickly. Also keep your ID card at hand.";

"ExposureSubmission_Antigen_Profile_DateOfBirth_Format" = "Born %@";

"ExposureSubmission_Antigen_Profile_Primary_Button" = "Continue";

"ExposureSubmission_Antigen_Profile_Secondary_Button" = "Delete Rapid Test Profile";

/* ExposureSubmission AntigenTest */
"ExposureSubmission_Profile_CreateProfileTile_Title" = "Create Rapid Test Profile";

"ExposureSubmission_Profile_CreateProfileTile_Description" = "You can create a profile with your personal data, which you can submit via QR code to every participating testing point.";

"ExposureSubmission_Profile_ProfileTile_Title" = "Rapid Test Profile";

"ExposureSubmission_Profile_ProfileTile_Description" = "Save time and present your rapid test profile at the testing point.";

/* ExposureSubmission TestCertificate */
"ExposureSubmission_TestCertificate_Information_Title" = "COVID Test Certificate";

"ExposureSubmission_TestCertificate_Information_PrimaryButton" = "Request Test Certificate";

"ExposureSubmission_TestCertificate_Information_SecondaryButton" = "No Thank You";

"ExposureSubmission_TestCertificate_Information_ImageDescription" = "A woman with a smartphone is using the Corona-Warn-App. A checkmark on a seal behind her symbolizes a valid certificate.";

"ExposureSubmission_TestCertificate_Information_Section01" = "The test certificate is only issued if your test result is negative.";

"ExposureSubmission_TestCertificate_Information_Section02" = "The test certificate is valid proof of a negative test result within the EU (e.g. for travel).";

"ExposureSubmission_TestCertificate_Information_Subheadline" = "You can use the app to request an official digital test certificate, which is then added in the app.";

"ExposureSubmission_TestCertificate_Information_BirthdayPlaceholder" = "Date of Birth";

"ExposureSubmission_TestCertificate_Information_BirthdayText" = "For security purposes, your test result is protected with your date of birth. The test result can only be issued if you specify the correct date of birth.";

"ExposureSubmission_TestCertificate_Information_Dataprivacy_Title" = "For more detailed information about data processing, please refer to the privacy notice.";

"ExposureSubmission_TestCertificate_Information_Alert_Title" = "Cancel Registration";

"ExposureSubmission_TestCertificate_Information_Alert_Message" = "If you cancel the test registration, you cannot receive your test result in the app.";

"ExposureSubmission_TestCertificate_Information_Alert_ContinueRegistration" = "Continue Registration";

"ExposureSubmission_TestCertificate_Information_Alert_CancelRegistration" = "Cancel Registration";

/* Tracing Enable/Disable Settings */
"ExposureNotificationSetting_TracingSettingTitle" = "Exposure Logging";

"ExposureNotificationSetting_EnableTracing" = "Exposure Logging";

"ExposureNotificationSetting_Tracing_Limited" = "Restricted";

"ExposureNotificationSetting_Tracing_Deactivated" = "Deactivated";

"ExposureNotificationSetting_ActionCell_Header" = "Setting";

"ExposureNotificationSetting_DescriptionTitle_Inactive" = "Activate Exposure Logging";

"ExposureNotificationSetting_DescriptionTitle" = "How exposure logging works";

"ExposureNotificationSetting_DescriptionText1" = "You need to enable the exposure logging feature so that the app can determine whether you are at risk after encountering an infected app user. The exposure logging feature works transnationally, meaning any possible exposure involving users is also detected by other official coronavirus apps.";

"ExposureNotificationSetting_DescriptionText2" = "Exposure logging works by your iPhone receiving, via Bluetooth, encrypted random IDs of other app users and passing your own random ID to their smartphones. Every day, the app downloads lists containing the random IDs – along with any voluntary information about the onset of symptoms – of all users who have tested positive for the virus and voluntarily shared their test results (more specifically: their random IDs) via their app. These lists are then compared with the random IDs of other users that have been recorded by your iPhone, in order to calculate the likelihood that you have also been infected and to warn you if necessary.";

"ExposureNotificationSetting_DescriptionText3" = "You can use the toggle switch to disable exposure logging at any time.";

"ExposureNotificationSetting_DescriptionText4" = "The app never collects personal data such as your name, address or location, nor is this information passed on to other users. It is not possible to use random IDs to draw conclusions about individual persons.";

"ExposureNotificationSetting_Activate_Bluetooth" = "Turn on Bluetooth";

"ExposureNotificationSetting_Bluetooth_Description" = "Bluetooth must be turned on for exposure logging in order to log encounters. Please turn on Bluetooth in your device settings.";

"ExposureNotificationSetting_Activate_Internet" = "Open Internet connection";

"ExposureNotificationSetting_Internet_Description" = "Exposure logging requires an Internet connection to calculate your risk of infection. Please turn on Wi-Fi or mobile data in your device settings.";

"ExposureNotificationSetting_Detail_Action_Button" = "Open Device Settings";

"ExposureNotificationSetting_Activate_OSENSetting" = "Enable Exposure Notifications";

"ExposureNotificationSetting_Activate_OSENSetting_Description" = "Exposure logging requires exposure notifications to be activated in the system settings, so that encounters can be logged. Select \"Open Device Settings\" -> \"Exposure Notifications\" -> \"Share Exposure Information\". Then define the app as active app for exposure notifications by selecting \"Specify as Active Region\".";

"ExposureNotificationSetting_Activate_OSENSetting_Pre13.7" = "Activate COVID-19 Exposure Notifications";

"ExposureNotificationSetting_Activate_OSENSetting_Description_Pre13.7" = "Exposure logging requires COVID-19 Exposure Notifications to be activated in the system settings, so that encounters can be logged. Select \"Open Device Settings\" and activate \"COVID-19 Exposure Notifications\" in the settings.";

"ExposureNotificationSetting_SetActiveApp_OSENSetting" = "Specify Active Region";

"ExposureNotificationSetting_SetActiveApp_OSENSetting_Description_Pre13.7" = "Exposure logging requires the Corona-Warn-App to be defined as active app in the system settings, so that encounters can be logged. Select \"Open Device Settings\" -> \"Settings for COVID-19 Exposure Logging\" and then select the Corona-Warn-App as active app.";

"ExposureNotificationSetting_SetActiveApp_OSENSetting_Description" = "Exposure logging requires the Corona-Warn-App to be defined as active app in the system settings, so that encounters can be logged. Select \"Open Device Settings\" -> \"Exposure Notifications\" -> \"Specify as Active Region\".";

"ExposureNotificationSetting_ParentalControls_OSENSetting" = "Enable COVID-19 Exposure Logging and Notifications";

"ExposureNotificationSetting_ParentalControls_OSENSetting_Description" = "For exposure logging, COVID-19 exposure logging and notifications must be activated in the system settings so that encounters can be logged. Please enable “COVID-19 Exposure Logging and Notifications” in your system settings.";

"ExposureNotificationSetting_AuthorizationRequired_OSENSetting" = "Authorization required";

"ExposureNotificationSetting_AuthorizationRequired_OSENSetting_Description" = "Please confirm use of COVID-19 exposure logging.";

"ExposureNotificationSetting_AuthorizationRequired_ActionTitle" = "Authorization";

"ExposureNotificationSetting_AccLabel_Enabled" = "Three persons have activated exposure logging on their smartphones, which will log their encounters with each other.";

"ExposureNotificationSetting_AccLabel_Disabled" = "A person has deactivated exposure logging on their smartphone, so an encounter with two other persons is not logged.";

"ExposureNotificationSetting_AccLabel_BluetoothOff" = "A person has turned off Bluetooth on their smartphone, so an encounter with two other persons is not logged.";

"ExposureNotificationSetting_AccLabel_InternetOff" = "A person has turned off the Internet connection on their smartphone, so it is not possible to identify their last encounters.";

"ExposureNotificationSetting_Activate_Action" = "Accept";

"ExposureNotificationSetting_Dismiss_Action" = "Cancel";

"ExposureNotificationSetting_GeneralError_Title" = "Error";

"ExposureNotificationSetting_GeneralError_LearnMore_Action" = "Find out more";

"ExposureNotificationSetting_AuthenticationError" = "An error occurred while activating the exposure logging feature. Please check whether you have activated the COVID-19 exposure log in your settings.";

"ExposureNotificationSetting_exposureNotification_Required" = "An error occurred while activating the exposure logging feature. Please check whether the COVID-19 exposure notification feature in your settings is activated for the app.";

"ExposureNotificationSetting_exposureNotification_unavailable" = "An error occurred while activating the exposure logging feature. Please check whether this app is selected as the active app for COVID-19 exposure logging in your settings. For more information, visit our FAQ page.";

"ExposureNotificationSetting_unknownError" = "An unknown error occurred. For more information, visit our FAQ page.";

"ExposureNotificationSetting_apiMisuse" = "An internal error occurred while activating the exposure logging feature. For more information, visit our FAQ page and try again later.";

/* EU Settings */
"ExposureNotificationSetting_EU_Title" = "Transnational Exposure Logging";

"ExposureNotificationSetting_EU_Desc_1" = "Several countries are working together to enable transnational alerts via a joint exchange server. For example, contacts with users of an official coronavirus app from other participating countries can also be taken into account for exposure logging.";

"ExposureNotificationSetting_EU_Desc_2" = "To do this, the app downloads lists, which are updated daily, of the random IDs of all users who have shared their test results to warn others via their own app. This list is then compared with the random IDs recorded by your iPhone. \n\nThe downloads of the lists are usually free of charge for you. Specifically, this means that mobile network operators do not charge you for the data used by the app in this context, nor do they apply roaming charges for this in other EU countries. Please contact your mobile network operator for more information.";

"ExposureNotificationSetting_EU_Desc_3" = "The following countries currently participate in transnational exposure logging:";

"ExposureNotificationSetting_EU_Desc_4" = "The app’s privacy notice (including information about the data processing carried out for the transnational exposure logging feature) can be found in the menu under “App Information” > “Data Privacy”.";

/* EU Tracing Risk decription */
"ExposureNotificationSetting_euTracingRiskDeterminationTitle" = "Transnational Exposure Logging";

"ExposureNotificationSetting_euTracingAllCountriesTitle" = "Participating Countries";

"ExposureNotificationSetting_EU_Empty_Error_Title" = "Countries cannot be displayed now.";

"ExposureNotificationSetting_EU_Empty_Error_Desc" = "Your Internet connection may have been lost. Please ensure that you are connected to the Internet.";

"ExposureNotificationSetting_EU_Empty_Error_Button_Title" = "Open Device Settings";

/* Home Navigation Bar */
"Home_LeftBarButton_description" = "Corona-Warn-App logo";

"Home_RightBarButton_description" = "Information";

/* Home Active card */
"Home_Activate_Card_On_Title" = "Exposure Logging Active";

"Home_Activate_Card_Off_Title" = "Exposure logging stopped";

"Home_Activate_Card_Bluetooth_Off_Title" = "Bluetooth turned off";

/* Home common card */
"Home_Risk_Date_Item_Title" = "Updated: %@";

"Home_Risk_No_Date_Title" = "Unknown";

"Home_Risk_Period_Disabled_Button_Title" = "Updated only every %@\U00A0hours";

"Home_Risk_Last_Contact_Item_Title" = "Most recently on %@";

"Home_Risk_Last_Contact_Item_Title_One_Risk_Day" = "On %@";

"Home_Risk_Last_Activate_Item_Title" = "Last exposure check: %@";

"Home_Risk_Last_Activate_Item_Unknown_Title" = "Unknown Risk";

"Home_Risk_Last_Activate_Item_Low_Title" = "Low Risk";

"Home_Risk_Last_Activate_Item_High_Title" = "Increased Risk";

"Home_RiskCard_Update_Button" = "Update";

/* Home Inactive card */
"Home_Risk_Inactive_NoCalculation_Possible_Title" = "Exposure logging stopped";

"Home_Risk_Inactive_Outdated_Results_Title" = "Exposure logging is not possible";

"Home_Risk_Inactive_NoCalculation_Possible_Body" = "Activate exposure logging to evaluate your risk status today.";

"Home_Risk_Inactive_Outdated_Results_Body" = "Your exposure logging could not be updated for more than 24 hours.";

"Home_Risk_Inactive_NoCalculation_Possible_Button" = "Activate Exposure Logging";

"Home_Risk_Inactive_Outdated_Results_Button" = "Activate Exposure Logging";

/* Home Low card */
"Home_Risk_Low_Title" = "Low Risk";

/* Home High card */
"Home_Risk_High_Title" = "Increased Risk";

/* Home Status Check */
"Home_Risk_Status_Downloading_Title" = "Data is being downloaded…";

"Home_Risk_Status_Detecting_Title" = "Check is running …";

"Home_Risk_Status_Downloading_Body" = "This may take several minutes. Thank you for your patience.";

"Home_Risk_Status_Detecting_Body" = "Your exposure data is being checked. This may take several minutes. Thank you for your patience.";

/* Home exposure detection failed card */
"Home_Risk_Failed_Title" = "Exposure check failed";

"Home_Risk_Failed_Body" = "The synchronization of random IDs with the server failed. You can restart the synchronization manually.";

"Home_Risk_Restart_Button_Title" = "Restart";

/* Home Test Result Card */
"Home_resultCard_PCR_Title" = "PCR Test";

"Home_resultCard_Antigen_Title" = "Rapid Test";

"Home_resultCard_LoadingErrorTitle" = "Your test result cannot be loaded.";

/* - Pending */
"Home_resultCard_ResultUnvailableTitle" = "Your result is not yet available";

"Home_resultCard_Pending_PCR_Desc" = "The evaluation of your PCR test is not done yet.";

"Home_resultCard_Pending_Antigen_Desc" = "The evaluation of your rapid test is not done yet.";

/* - Available */
"Home_resultCard_ResultAvailableTitle" = "Retrieve Test Result";

"Home_resultCard_AvailableDesc" = "If you have tested positive for coronavirus, you can warn others.";

/* - Negative */
"Home_resultCard_NegativeCaption" = "Findings";

"Home_resultCard_NegativeTitle" = "SARS-CoV-2";

"Home_resultCard_NegativeTitleNegative" = "Negative";

"Home_resultCard_NegativeDesc" = "You have not been diagnosed with the SARS-CoV-2 virus.";

"Home_resultCard_NegativeDatePCR" = "Test registered on %@";

"Home_resultCard_NegativeDateAntigen" = "Carried out on %@";

/* - Invalid */
"Home_resultCard_InvalidTitle" = "Invalid test";

"Home_resultCard_InvalidDesc" = "Your test cannot be evaluated.";

/* - Expired */
"Home_resultCard_ExpiredTitle" = "No Longer Valid";

"Home_resultCard_ExpiredDesc" = "Your test is more than 21 days old and is therefore no longer relevant. Please delete the test. You can then add another.";

/* - Outdated */
"Home_resultCard_OutdatedTitle" = "Test No Longer Current";

"Home_resultCard_OutdatedDesc" = "Your rapid test is more than 48 hours old and will no longer be displayed here. ";

/* - Loading */
"Home_resultCard_LoadingTitle" = "Update in progress …";

"Home_resultCard_LoadingBody" = "Current data is being downloaded and checked. This can take several minutes.";

/* - Button */
"Home_resultCard_ShowResultButton" = "Display Test";

"Home_resultCard_RetrieveResultButton" = "Retrieve Test Result";

"Home_resultCard_DeleteTestButton" = "Delete Test";

"Home_resultCard_HideTestButton" = "Don’t Display Again";

/* - Show Positive */
"Home_Finding_Positive_Card_Status_Title" = "SARS-CoV-2 positive";

"Home_Finding_Positive_Card_Status_Subtitle" = "You have been diagnosed with the SARS-CoV-2 virus.";

"Home_Finding_Positive_Card_Status_DatePCR" = "Test registered on %@";

"Home_Finding_Positive_Card_Status_DateAntigen" = "Carried out on %@";

"Home_Finding_Positive_Card_Note_Title" = "Please note:";

"Home_Finding_Positive_Card_Verify_Item_Title" = "Take a PCR test to verify this test result.";

"Home_Finding_Positive_Card_Phone_Item_Title" = "The public health authority may contact you within the next few days.";

"Home_Finding_Positive_Card_Home_Item_Title" = "There is a high probability that you are infectious. Isolate yourself from other people.";

"Home_Finding_Positive_Card_Share_Item_Title" = "Share your random IDs so that others can be warned.";

"Home_Finding_Positive_Card_Button" = "Warn Others";

"Home_Finding_Positive_Card_Button_Remove_Test" = "Remove Test";

"Home_Finding_Positive_Card_Remove_Test_Alert_Title" = "Are you sure you want to remove your test?";

"Home_Finding_Positive_Card_Remove_Test_Alert_Description" = "If you do, others will not be warned.";

"Home_Finding_Positive_Card_Remove_Test_Alert_Description_Delete_Button" = "Remove";

/* Home Test Registration Card */
"Home_TestRegistration_Title" = "Register your Test";

"Home_TestRegistration_Body" = "Use the app to register your tests and retrieve your test results, so you can warn others more quickly, or to request your COVID-19 test certificate.";

"Home_TestRegistration_Button" = "Next Steps";

/* Home Trace Locations Card */
"Home_TraceLocationsCard_Title" = "Planning an event?";

"Home_TraceLocationsCard_Body" = "Are you planning an event or do you run a business? Create a QR code so your guests can check in when they arrive.";

"Home_TraceLocationsCard_Button" = "Create QR Code";

/* Home Info Card */
"Home_InfoCard_ShareTitle" = "Share the Corona-Warn-App";

"Home_InfoCard_ShareBody" = "The more people who use the app, the faster we can break chains of infection. Please invite your family and friends to download the app.";

"Home_InfoCard_AboutTitle" = "FAQ";

"Home_InfoCard_AboutBody" = "Here you can find answers to frequently asked questions about the Corona-Warn-App. You will be forwarded to an external German government website.";

"Home_SettingsCard_Title" = "Settings";

"Home_AppInformationCard_Title" = "App Information";

"Home_AppInformationCard_Version" = "Version";

/* Home Alert Risk Lowered */
"Home_Alert_RiskStatusLowered_Title" = "Change of Your Risk Status";

"Home_Alert_RiskStatusLowered_Message" = "The last exposure that resulted in your increased risk was more than 14 days ago. Therefore, your risk of infection has been ranked as low again.\n\nWhat you should do:\n If you do not have any COVID-19 symptoms, continue to follow the prevailing rules regarding distancing and hygiene.\n If you have COVID-19 symptoms, we recommend that you visit your doctor and get tested.";

"Home_Alert_RiskStatusLowered_PrimaryButtonTitle" = "OK";

/* App Information - About */
"App_Information_About_Navigation" = "About the App";

"App_Information_About_ImageDescription" = "";

"App_Information_About_Title" = "Let’s fight coronavirus together";

"App_Information_About_Description" = "Robert Koch Institute (RKI) is Germany’s federal public health body. The RKI publishes the Corona-Warn-App on behalf of the Federal Government. The app is intended as a digital complement to public health measures already introduced: social distancing, hygiene, and face masks.";

"App_Information_About_Text" = "People who use the app help to trace and break chains of infection. The app saves encounters with other people locally on your device. You are notified if you have encountered people who were later diagnosed with coronavirus. Your identity and privacy are always protected.";

"App_Information_About_LinkText" = "App Information in Simplified Language and Sign Language";

/* App Information - FAQ */
"App_Information_FAQ_Navigation" = "FAQ";

/* App Information - Contact */
"App_Information_Contact_Navigation" = "Technical Hotline";

"App_Information_Contact_ImageDescription" = "A man wears a headset while making a phone call.";

"App_Information_Contact_Title" = "How can we help you?";

"App_Information_Contact_Description" = "For technical questions about the Corona-Warn-App, please contact our nationwide hotline.";

"App_Information_Contact_Hotline_Title" = "Technical hotline:";

"App_Information_Contact_Hotline_Text_Domestic" = "0800 7540001";

"App_Information_Contact_Hotline_Number_Domestic" = "08007540001";

"App_Information_Contact_Hotline_Details_Domestic" = "For calls from within Germany.\nThe call is free of charge.";

"App_Information_Contact_Hotline_Text_Foreign" = "+49 30 498 75401";

"App_Information_Contact_Hotline_Number_Foreign" = "+493049875401";

"App_Information_Contact_Hotline_Details_Foreign" = "For calls from outside Germany.\nThe fees from your telephone provider will apply.";

"App_Information_Contact_Hotline_Terms" = "Our customer service is available in the following languages: \nEnglish, German, Turkish\n\nBusiness hours:\nMo-Sa: 7:00 a.m. - 10:00 p.m. (CET)\n(except national holidays)\n\nIf you have any health-related questions, please contact your general practitioner or the medical emergency service hotline; telephone: 116 117.";

/* App Information - Imprint */
"App_Information_New_Features_Navigation" = "New Features";

"App_Information_Imprint_Navigation" = "Imprint";

"App_Information_Imprint_ImageDescription" = "A hand holds a smartphone displaying a large body of text on the screen. Next to the text is a section symbol representing the imprint.";

"App_Information_Imprint_Section1_Title" = "Published by";

"App_Information_Imprint_Section1_Text" = "(responsible in accordance with § 5 (1) TMG, § 18 (1) MStV)";

"App_Information_Imprint_Section2_Title" = "Robert Koch Institute";

"App_Information_Imprint_Section2_Text" = "Nordufer 20\n13353 Berlin\nrepresented by its president";

"App_Information_Imprint_Section3_Title" = "Contact";

"App_Information_Imprint_Section3_Text" = "E-mail: CoronaWarnApp@rki.de";

"App_Information_Imprint_Section4_Title" = "VAT identification number";

"App_Information_Imprint_Section4_Text" = "DE 165 893 430";

"App_Information_Contact_Form_Title" = "Contact Form";

/* App Information - Legal */
"App_Information_Legal_Navigation" = "Legal Notices";

/* App Information - Privacy */
"App_Information_Privacy_Navigation" = "Data Privacy";

"App_Information_Legal_ImageDescription" = "A hand holds a smartphone displaying a large body of text on the screen. Next to the text is a balance scale that symbolizes legal notices.";

"App_Information_Privacy_Title" = "Data Privacy";

"App_Information_Privacy_Description" = "You will remain anonymous.\nYour data is fully encrypted and transmitted under a pseudonym.";

/* App Information - Terms */
"App_Information_Terms_Navigation" = "Terms of Use";

"App_Information_Terms_ImageDescription" = "A hand holds a smartphone displaying a large body of text on the screen. Next to the text is a tick mark symbolizing that the terms of use have been accepted.";

"App_Information_Terms_Title" = "Terms of Use";

/* App Information - Error Report */
"ErrorReport_PrivacyInformation" = "For more information, please refer to the privacy notice";

"ErrorReport_ActiveStatus_Title" = "Error analysis running";

"ErrorReport_InactiveStatus_Title" = "Inactive";

"ErrorReport_Progress_Description" = "Current size: %@ (uncompressed)";

"ErrorReport_StartButtonTitle" = "Start";

"ErrorReport_StopAndDeleteButtonTitle" = "Stop and Delete";

"ErrorReport_SaveButtonTitle" = "Share and Continue";

"ErrorReport_SendButtonTitle" = "Send Error Report";

"ErrorReport_SendReports_Title" = "Send Error Report";

"ErrorReport_SendReports_Paragraph" = "Your consent is needed before you can send the recorded error report to RKI technical support.\n\nAfter you send the report, you will receive an error report ID. You can specify this ID to provide technical support with further information, for example, and enable its assignment to your error report. If you do not provide the error report ID, the RKI cannot assign the report to you as an individual.";

"ErrorReport_SendReports_Details" = "Detailed Information about This Data Processing and Data Protection Risks in the U.S. and Other Third Countries";

"ErrorReport_SendReports_Button_Title" = "Agree and Send";

/* Invite Friends */
"InviteFriends_NavTitle" = "Recommend Us";

"InviteFriends_Subtitle" = "Recommend the Corona-Warn-App";

"InviteFriends_Title" = "Let’s fight coronavirus together";

"InviteFriends_Description" = "The more people who use the app, the faster we can break chains of infection. Please invite your family and friends to download the app.";

"InviteFriends_Button" = "Send Download Link";

"InviteFriends_ShareTitle" = "Fighting coronavirus together. I’m in on this, you too?";

"InviteFriends_Illustration_Label" = "A man shares the Corona-Warn-App with four other persons.";

/* Reset View */
"Reset_NavTitle" = "Reset";

"Reset_Header1" = "Are you sure you want to reset the app?";

"Reset_Descrition1" = "You will no longer be notified of your exposures and you will no longer be able to warn other users.";

"Reset_Button" = "Reset App";

"Reset_Discard" = "Cancel";

"Reset_InfoTitle" = "Delete Exposure Log";

"Reset_InfoDescription" = "The exposure log must be deleted separately in your device settings.";

"Reset_Subtitle" = "Reset App";

"Reset_ImageDescription" = "A hand holds a smartphone displaying a symbol indicating that the app is being reset.";

"Reset_ConfirmDialog_Title" = "Reset App";

"Reset_ConfirmDialog_Description" = "You will no longer be notified of your exposures and you will no longer be able to warn other users. This procedure cannot be undone.";

"Reset_ConfirmDialog_Cancel" = "Cancel";

"Reset_ConfirmDialog_Confirm" = "Reset";

/* Local Notifications */
"local_notifications_ignore" = "Ignore";

"local_notifications_detectexposure_title" = "Corona-Warn-App";

"local_notifications_detectexposure_body" = "You have new messages from your Corona-Warn-App.";

"local_notifications_testresults_title" = "Corona-Warn-App";

"local_notifications_testresults_body" = "You have new messages from your Corona-Warn-App.";

/* Risk Legend */
"RiskLegend_Title" = "Overview";

"RiskLegend_Subtitle" = "Important Functions and Concepts";

"RiskLegend_Legend1_Title" = "Exposure Logging";

"RiskLegend_Legend1_Text" = "Exposure logging is one of the three central features of the app. When you activate it, encounters with people’s smartphones are logged automatically.";

"RiskLegend_Legend2_Title" = "Risk of Infection";

"RiskLegend_Legend2_Text" = "When exposure logging is active, the app calculates your personal risk of infection. It does this by measuring duration and proximity of your exposure to people who have been diagnosed with coronavirus over the last 14 days.";

"RiskLegend_Legend2_RiskLevels" = "The following risk status can be shown:";

"RiskLegend_Legend2_High" = "Increased Risk";

"RiskLegend_Legend2_Low" = "Low Risk";

"RiskLegend_Legend3_Title" = "Notifying Other Users";

"RiskLegend_Legend3_Text" = "You can register your test and retrieve your test result in the app. If you are diagnosed with coronavirus, you can notify others and break the chain of infection.";

"RiskLegend_Definitions_Title" = "Definition of Terms";

"RiskLegend_Store_Title" = "Exposure Log";

"RiskLegend_Store_Text" = "List of received and temporary random IDs saved temporarily in the operating system storage. This list is read when the exposures are checked. All random IDs are automatically deleted after 14 days.";

"RiskLegend_Check_Title" = "Exposure Check";

"RiskLegend_Check_Text" = "Exposure log data is retrieved and synchronized with risk notifications from other users. Your risk is checked automatically several times per day.";

"RiskLegend_Contact_Title" = "Exposure Risk";

"RiskLegend_Contact_Text" = "Exposure to an infected person who has shared their positive test results with others through the app. An exposure must meet certain criteria with regard to duration, distance, and suspected infectiousness of the other person to be classified as a high-risk exposure.";

"RiskLegend_Notification_Title" = "Exposure Notification";

"RiskLegend_Notification_Text" = "The display of exposures in the Corona-Warn-App.";

"RiskLegend_Random_Title" = "Random ID";

"RiskLegend_Random_Text" = "Random IDs are combinations of digits and letters generated randomly. They are exchanged between devices in close proximity. Random IDs cannot be traced to a specific person and are automatically deleted after 14 days. Persons diagnosed with coronavirus can opt to share their random IDs of up to the last 14 days with other app users.";

"RiskLegend_Image1_AccLabel" = "A device shows various numbered content.";

/* Update Message */
"Update_Message_Title" = "Update available";

"Update_Message_Text" = "There is an update available for the Corona-Warn-App.";

"Update_Message_Text_Force" = "Please note, you can only use the Corona-Warn-App again once you have installed the latest update.";

"Update_Message_Action_Update" = "Update";

"Update_Message_Action_Later" = "Later";

/* ENATanInput */
"ENATanInput_Empty" = "Empty";

"ENATanInput_InvalidCharacter" = "Invalid Character\n\n%@";

"ENATanInput_CharacterIndex" = "Character %1$u of %2$u";

/* Active Tracing Interval Formatting:\n The following two entries are used together. If tracing was not active (almost) 14 days\n during the last 14 days then `Active_Tracing_Interval_Partially_Active` is used – otherwise\n `Active_Tracing_Interval_Partially_Active` will be used. */
"Active_Tracing_Interval_Partially_Active" = "Exposure logging was active for %1$u of the past 14 days";

"Active_Tracing_Interval_Permanently_Active" = "Exposure logging permanently active";

/* Delta Onboarding - New Version Features */
"DeltaOnboarding_NewVersionFeatures_AccessibilityImageLabel" = "New Features in This Version";

"DeltaOnboarding_NewVersionFeatures_Title" = "New Features";

"DeltaOnboarding_NewVersionFeatures_Release" = "Release";

"DeltaOnboarding_NewVersionFeatures_Button_Continue" = "Next";

"DeltaOnboarding_NewVersionFeatures_Description" = "Along with bug fixes, this update also includes new and enhanced features.";

/* New Version Features */
"NewVersionFeatures_Info_about_abb_information" = "Changes in this release can be found in the app information, under “New Features”.";

/* Version 2.4 */
"NewVersionFeature_24_digital_covid_cert_title" = "COVID Test Certificate";

"NewVersionFeature_24_digital_covid_cert_description" = "You can now request an official digital test certificate through the app and then add it in the app. You can use this test certificate (QR code) within the EU to prove a negative test result (for international travel, for example).";

"NewVersionFeature_24_extended_diary_title" = "Contact Journal Enhancement";

"NewVersionFeature_24_extended_diary_title_description" = "As soon as your test result is available, it is now also added to your contact journal.";

/* Delta Onboarding */
"DeltaOnboarding_AccessibilityImageLabel" = "Transnational Exposure Logging";

"DeltaOnboarding_Headline" = "Transnational Exposure Logging";

"DeltaOnboarding_Description" = "The features of the Corona-Warn-App have been enhanced. Many countries have joined up to enable international warnings, based on a jointly-operated exchange server. Exposure to users of official coronavirus apps in other participating countries can now be taken into account when calculating your exposure risk.\n\nTo do this, the app downloads lists, which are updated daily, of the random IDs of all users who have shared their test results to warn others via their own app. This list is then compared with the random IDs recorded by your iPhone.\n\nThe downloads of the lists are usually free of charge for you. Specifically, this means that mobile network operators do not charge you for the data used by the app in this context, nor do they apply roaming charges for this in other EU countries. Please contact your mobile network operator for more information.";

"DeltaOnboarding_ParticipatingCountries" = "The following countries currently participate:";

"DeltaOnboarding_ParticipatingCountriesList_Unavailable" = "You can view the participating countries in the exposure logging details.";

"DeltaOnboarding_ParticipatingCountriesList_Unavailable_Title" = "Participating Countries";

"DeltaOnboarding_PrimaryButton_Continue" = "Next";

"DeltaOnboarding_Terms_Description1" = "The terms of use have also been updated, to reflect the functional enhancements in the app.";

"DeltaOnboarding_Terms_Button" = "Display terms of use";

"DeltaOnboarding_Terms_Description2" = "The terms of use and privacy notice can also be found in the menu under “App Information” and in the app description in your app store. The changes will not affect how you use the app. If you continue to use the app or reopen it, we will assume that you agree to the updated terms of use.";

/* Warn other notifications */
"WarnOthersNotification_Title" = "You can help!";

"WarnOthersNotification_Description" = "Please share your test result and warn others.";

/* Automatic sharing Consent */
"AutomaticSharingConsent_Title" = "Your Consent";

"AutomaticSharingConsent_SwitchTitle" = "Warn Others";

"AutomaticSharingConsent_SwitchTitleDesc" = "You have granted the following consent:";

"AutomaticSharingConsent_DataProcessingDetailInfo" = "Detailed Information on Data Processing and Your Consent";

/* Thank you screen */
"Thank_You_Title" = "Thank you";

"Thank_You_SubTitle" = "Thank you for helping to stop the spread of coronavirus.";

"Thank_You_Description1" = "Others will now be warned.";

"Thank_You_Description2" = "You can now help to improve the accuracy of the warnings. To do so, in the next step, tell us when you first developed symptoms. You can cancel this step at any time.";

"Thank_You_Continue_Button" = "Enter Symptoms";

"Thank_You_Cancel_Button" = "Exit";

"Thank_You_AccImageDescription" = "Several people are looking at their smartphones.";

/* Test result screen (positive test result) */
"TestResultPositive_NoConsent_Title" = "Please help all of us!";

"TestResultPositive_NoConsent_Info1" = "Share your test result and help protect others against infection.";

"TestResultPositive_NoConsent_Info2" = "Your identity will remain secret. Other users will not find out who has shared a test result.";

"TestResultPositive_NoConsent_Info3" = "Please be sure to follow the instructions from your public health authority and stay home, so you don’t infect others.";

"TestResultPositive_NoConsent_PrimaryButton" = "Warn Others";

"TestResultPositive_NoConsent_SecondaryButton" = "Cancel";

"TestResultPositive_NoConsent_AlertNotWarnOthers_Title" = "Don’t you want to send a warning?";

"TestResultPositive_NoConsent_AlertNotWarnOthers_Description" = "You have to share your test result if you want to warn others.";

"TestResultPositive_NoConsent_AlertNotWarnOthers_ButtonOne" = "Do not warn others";

"TestResultPositive_NoConsent_AlertNotWarnOthers_ButtonTwo" = "Warn others";

"TestResultPositive_WithConsent_Title" = "Thank you for helping to stop the spread of coronavirus.";

"TestResultPositive_WithConsent_Info1" = "Others will now be warned.";

"TestResultPositive_WithConsent_Info2" = "You can now help to improve the accuracy of the warnings. To do so, in the next step, tell us when you first developed symptoms. You can cancel this step at any time.";

"TestResultPositive_WithConsent_PrimaryButton" = "Enter Symptoms";

"TestResultPositive_WithConsent_SecondaryButton" = "Exit";

"TestResultPositive_KeysSubmitted_Description" = "Thanks to your support, other people can now be warned and respond appropriately.";

"TestResultPositive_KeysSubmitted_Title1" = "Please note:";

"TestResultPositive_KeysSubmitted_Info1" = "Take a PCR test to verify this test result.";

"TestResultPositive_KeysSubmitted_Info2" = "The public health authority may contact you within the next few days.";

"TestResultPositive_KeysSubmitted_Info3" = "There is a high probability that you are infectious. Isolate yourself from other people.";

"TestResultPositive_KeysSubmitted_Title2" = "Other information:";

"TestResultPositive_KeysSubmitted_FurtherInfo1" = "Your isolation period is usually 14 days. Please monitor how your symptoms develop closely.";

"TestResultPositive_KeysSubmitted_FurtherInfo2" = "You will be asked by your public health authority to create a list of people you have had contact with. This should include all people with whom you have had close contact with (less than 2 meters, face-to-face conversation) for over 15 minutes in the two days before you became ill. You can use your contact journal for this: simply export the entries and then print them out or send them via e-mail.";

"TestResultPositive_KeysSubmitted_FurtherInfo3" = "Please particularly consider people who will not be notified directly by the app since they don’t own a smartphone, or haven’t installed the app.";

"TestResultPositive_KeysSubmitted_FurtherInfo4" = "Even when you no longer have any symptoms and you feel well again, you could still be infectious, so please follow the designated isolation period.";

"TestResultPositive_KeysSubmitted_PrimaryButton" = "Delete Test";

/* Overview */
"ContactDiary_Overview_Button_Title_Menu" = "Menu";

"ContactDiary_Overview_Title" = "Contact Journal";

"ContactDiary_Overview_Description" = "Write down the people you have met and places you have visited. If a risk is displayed for a day, you can warn people you have been with on that day if they do not use the Corona-Warn-App themselves.";

"ContactDiary_Overview_Increased_Risk_Title" = "Increased Risk";

"ContactDiary_Overview_Low_Risk_Title" = "Low Risk";

"ContactDiary_Overview_Risk_Text_StandardCause" = "based on the encounters evaluated by the app.";

"ContactDiary_Overview_Risk_Text_Disclaimer" = "They are not necessarily related to the people and places you have recorded.";

"ContactDiary_Overview_Risk_Text_LowRiskEncountersCause" = "based on multiple exposures with low risk.";

"ContactDiary_Overview_PersonEncounter_Duration_LessThan15Minutes" = "Less than 15 min";

"ContactDiary_Overview_PersonEncounter_Duration_MoreThan15Minutes" = "More than 15 min";

"ContactDiary_Overview_PersonEncounter_MaskSituation_WithMask" = "With mask";

"ContactDiary_Overview_PersonEncounter_MaskSituation_WithoutMask" = "Without mask";

"ContactDiary_Overview_PersonEncounter_Setting_Outside" = "Outdoors";

"ContactDiary_Overview_PersonEncounter_Setting_Inside" = "Indoors";

"ContactDiary_Overview_LocationVisit_Abbreviation_Hours" = "hrs";

"ContactDiary_Overview_Tests_PCR_Registered" = "PCR Test Registered";

"ContactDiary_Overview_Tests_Antigen_Done" = "Rapid Test Performed";

"ContactDiary_Overview_Tests_Negative_Result" = "Negative Diagnosis";

"ContactDiary_Overview_Tests_Positive_Result" = "Positive Diagnosis";

/* ActionSheet */
"ContactDiary_Overview_ActionSheet_InfoActionTitle" = "Information";

"ContactDiary_Overview_ActionSheet_ExportActionTitle" = "Export Entries";

"ContactDiary_Overview_ActionSheet_EditPersonTitle" = "Edit People";

"ContactDiary_Overview_ActionSheet_EditLocationTitle" = "Edit Places";

"ContactDiary_Overview_ActionSheet_ExportActionSubject" = "My Contact Journal";

/* Checkin Risk */
"ContactDiaray_Overview_Checkin_Title_HighRisk" = "Increased Risk";

"ContactDiaray_Overview_Checkin_Title_LowRisk" = "Low Risk";

"ContactDiaray_Overview_Checkin_Title_Subheadline" = "Based to your presence at:";

"ContactDiaray_Overview_Checkin_High_Risk_In_Brackets" = "(increased risk)";

"ContactDiaray_Overview_Checkin_Low_Risk_In_Brackets" = "(low risk)";

/* Day */
"ContactDiary_Day_ContactPersonsSegment" = "People";

"ContactDiary_Day_AddContactPerson" = "Add Person";

"ContactDiary_Day_ContactPersonsEmptyTitle" = "No people defined yet";

"ContactDiary_Day_ContactPersonsEmptyDescription" = "Create a person and add them to your contact journal.";

"ContactDiary_Day_ContactPersonsEmptyImageDescription" = "A silhouette of a woman who is walking across a meadow.";

"ContactDiary_Day_LocationsSegment" = "Places";

"ContactDiary_Day_AddLocation" = "Add Place";

"ContactDiary_Day_LocationsEmptyTitle" = "No places defined yet";

"ContactDiary_Day_LocationsEmptyDescription" = "Create a place and add it to your contact journal.";

"ContactDiary_Day_LocationsEmptyImageDescription" = "A building is marked with a location flag.";

"ContactDiary_Day_Encounter_LessThan15Minutes" = "Less than 15 min";

"ContactDiary_Day_Encounter_MoreThan15Minutes" = "More than 15 min";

"ContactDiary_Day_Encounter_WithMask" = "With mask";

"ContactDiary_Day_Encounter_WithoutMask" = "Without mask";

"ContactDiary_Day_Encounter_Outside" = "Outdoors";

"ContactDiary_Day_Encounter_Inside" = "Indoors";

"ContactDiary_Day_Encounter_Notes_Placeholder" = "Note (e.g. close distance)";

"ContactDiary_Day_Visit_Duration" = "Duration";

"ContactDiary_Day_Visit_Notes_Placeholder" = "Note (e.g. very full, poorly ventilated)";

/* Edit Entries */
"ContactDiary_EditEntries_ContactPersons_Title" = "Edit People";

"ContactDiary_EditEntries_ContactPersons_DeleteAllButtonTitle" = "Remove All";

"ContactDiary_EditEntries_ContactPersons_AlertTitle" = "Do you really want to remove all people?";

"ContactDiary_EditEntries_ContactPersons_AlertMessage" = "If you remove all people, all the entries for all people will be removed from your journal.";

"ContactDiary_EditEntries_ContactPersons_AlertConfirmButtonTitle" = "Yes";

"ContactDiary_EditEntries_ContactPersons_AlertCancelButtonTitle" = "No";

"ContactDiary_EditEntries_ContactPerson_AlertTitle" = "Do you really want to remove this person?";

"ContactDiary_EditEntries_ContactPerson_AlertMessage" = "If you remove a person, all the entries for that person will be removed from your journal.";

"ContactDiary_EditEntries_ContactPerson_AlertConfirmButtonTitle" = "Yes";

"ContactDiary_EditEntries_ContactPerson_AlertCancelButtonTitle" = "No";

"ContactDiary_EditEntries_Locations_Title" = "Edit Places";

"ContactDiary_EditEntries_Locations_DeleteAllButtonTitle" = "Remove All";

"ContactDiary_EditEntries_Locations_AlertTitle" = "Do you really want to remove all places?";

"ContactDiary_EditEntries_Locations_AlertMessage" = "If you remove all places, all the entries for all places will be removed from your journal.";

"ContactDiary_EditEntries_Locations_AlertConfirmButtonTitle" = "Yes";

"ContactDiary_EditEntries_Locations_AlertCancelButtonTitle" = "No";

"ContactDiary_EditEntries_Location_AlertTitle" = "Do you really want to remove this place?";

"ContactDiary_EditEntries_Location_AlertMessage" = "If you remove a place, all the entries for that place will be removed from your journal.";

"ContactDiary_EditEntries_Location_AlertConfirmButtonTitle" = "Yes";

"ContactDiary_EditEntries_Location_AlertCancelButtonTitle" = "No";

/* Information */
"ContactDiary_Information_Title" = "Contact Journal";

"ContactDiary_Information_ImageDescription" = "Several people are outside, looking at their smartphones.";

"ContactDiary_Information_DescriptionTitle" = "Keep track of your contacts.";

"ContactDiary_Information_DescriptionSubHeadline" = "Create an overview of your contacts in the last 14 days, so you’ll have a complete list at hand quickly if needed. Your exposures are also displayed here.";

"ContactDiary_Information_Item_Person_Title" = "Enter the people you have met.";

"ContactDiary_Information_Item_Location_Title" = "Enter the places where you’ve encountered others.";

"ContactDiary_Information_Item_Lock_Title" = "You are the only one who can access your journal entries. Your entries will be saved only on your smartphone.";

"ContactDiary_Information_Item_DeletedAutomatically_Title" = "You can remove entries for people and places from your journal at any time. Journal entries will be deleted automatically after 16 days.";

"ContactDiary_Information_Item_ExportTextFormat_Title" = "You can export your contact journal in plain text format and then print out the entries, edit them, or provide them to your public health office as needed.";

"ContactDiary_Information_Item_ExposureHistory_Title" = "The indicated exposures are not necessarily related to the people and places you have recorded. Please don’t draw any wrong conclusions.";

"ContactDiary_Information_Dataprivacy_Title" = "For more information, please refer to the privacy notice.";

"ContactDiary_Information_PrimaryButton_Title" = "Open Journal";

/* AddEditEntry */
"ContactDiary_AddEditEntry_PrimaryButton_Title" = "Save";

/* - Location */
"ContactDiary_AddEditEntry_LocationTitle" = "Place";

"ContactDiary_AddEditEntry_LocationPlaceholder_Name" = "Description";

"ContactDiary_AddEditEntry_LocationPlaceholder_PhoneNumber" = "Phone";

"ContactDiary_AddEditEntry_LocationPlaceholder_EmailAddress" = "E-mail";

/* - Person */
"ContactDiary_AddEditEntry_PersonTitle" = "Person";

"ContactDiary_AddEditEntry_PersonPlaceholder_Name" = "Name";

"ContactDiary_AddEditEntry_PersonPlaceholder_PhoneNumber" = "Phone";

"ContactDiary_AddEditEntry_PersonPlaceholder_EmailAddress" = "E-mail";

/* - Trend on Cards */
"Statistics_Card_Trend_Increasing" = "Trend: Upwards";

"Statistics_Card_Trend_Decreasing" = "Trend: Downwards";

"Statistics_Card_Trend_Stable" = "Trend: Steady";

"Statistics_Card_TrendSemantic_Negative" = "Negative";

"Statistics_Card_TrendSemantic_Positive" = "Positive";

"Statistics_Card_TrendSemantic_Neutral" = "Neutral";

/* - Number Formatting */
"Statistics_Card_Million" = "%@ Million";

/* - Infections Card */
"Statistics_Card_Infections_Title" = "Confirmed New Infections";

"Statistics_Card_Infections_Today" = "Today";

"Statistics_Card_Infections_Yesterday" = "Yesterday";

"Statistics_Card_Infections_Date" = "%@";

"Statistics_Card_Infections_SecondaryLabelTitle" = "7-day average";

"Statistics_Card_Infections_TertiaryLabelTitle" = "Total";

/* - Incidence Card */
"Statistics_Card_Incidence_Title" = "7-Day Incidence";

"Statistics_Card_Incidence_Today" = "Up to today";

"Statistics_Card_Incidence_Yesterday" = "Up to yesterday";

"Statistics_Card_Incidence_Date" = "Up to %@";

"Statistics_Card_Incidence_SecondaryLabelTitle" = "confirmed new infections per 100,000 residents";

/* - Key Submissions Card */
"Statistics_Card_KeySubmissions_Title" = "Warnings by App Users";

"Statistics_Card_KeySubmissions_Today" = "Today";

"Statistics_Card_KeySubmissions_Yesterday" = "Yesterday";

"Statistics_Card_KeySubmissions_Date" = "%@";

"Statistics_Card_KeySubmissions_SecondaryLabelTitle" = "7-day average";

"Statistics_Card_KeySubmissions_TertiaryLabelTitle" = "Total";

"Statistics_Card_KeySubmissions_Footnote" = "through the Corona-Warn-App";

/* - Reproduction Number Card */
"Statistics_Card_ReproductionNumber_Title" = "7-Day R Value";

"Statistics_Card_ReproductionNumber_Today" = "Currently";

"Statistics_Card_ReproductionNumber_Yesterday" = "Yesterday";

"Statistics_Card_ReproductionNumber_Date" = "Up to %@";

"Statistics_Card_ReproductionNumber_SecondaryLabelTitle" = "average infections by each infected person";

/* Error */
"Statistics_LoadingError" = "The statistics cannot be loaded. Please close the app and try again.";

/* - Info Screen */
"Statistics_Info_Title" = "Key Figures";

"Statistics_Info_Subtitle" = "Explanation of nationwide statistics";

"Statistics_Info_Infections_Title" = "Confirmed New Infections";

"Statistics_Info_Infections_Text" = "Number of persons who have been diagnosed with coronavirus and reported to the RKI";

"Statistics_Info_KeySubmissions_Title" = "Warnings by App Users";

"Statistics_Info_KeySubmissions_Text" = "Number of app users who have been diagnosed with coronavirus and have warned others through the app";

"Statistics_Info_Incidence_Title" = "7-Day Incidence";

"Statistics_Info_Incidence_Text" = "Total number of confirmed new infections in the last 7 days (by reporting date) per 100,000 residents";

"Statistics_Info_ReproductionNumber_Title" = "7-Day R Value";

"Statistics_Info_ReproductionNumber_Text" = "The reproduction figure, R, indicates how many people an average infected person has infected further. The current value takes data up to the last 5 days into account.";

"Statistics_Info_FAQLink_Text" = "For further information, please see our FAQ page:";

"Statistics_Info_FAQLink_Title" = "FAQ for the statistics";

"Statistics_Info_Definitions_Title" = "Legend";

"Statistics_Info_Period_Title" = "Time Period";

"Statistics_Info_Yesterday_Title" = "Yesterday/Up to yesterday";

"Statistics_Info_Yesterday_Text" = "Number for the previous day/up to the previous day. If no figures are available yet for the previous day, the last date for which figures are available is displayed.";

"Statistics_Info_Mean_Title" = "7-Day Average";

"Statistics_Info_Mean_Text" = "Average value from the past 7 days";

"Statistics_Info_Total_Title" = "Total";

"Statistics_Info_Total_Text" = "Total number since the start of the year or launch of the app (June 15, 2020)";

"Statistics_Info_Trend_Title" = "Trend";

"Statistics_Info_Trend_Text" = "The arrow direction indicates whether the trend is increasing, decreasing, or remaining steady – that is, demonstrates a deviation of less than 1% compared to the previous day or 5% compared to the previous week. The color indicates this trend as positive (green), negative (red), or neutral (gray). The trend compares the value from the previous day with the value from two days ago or, for the 7-day trends, the average value from the last 7 days with the average value from the 7 days prior to that.";

"Statistics_Info_Trends_Title" = "The following trends can be shown:";

"Statistics_Info_Trends_Increasing" = "Trend: Upwards";

"Statistics_Info_Trends_Decreasing" = "Trend: Downwards";

"Statistics_Info_Trends_Stable" = "Trend: Steady";

"Statistics_Info_Trends_Footnote" = "The assessment of the trend for warnings by app users changes depending on current infection levels, which is why this trend is always displayed as neutral.";

"Statistics_Info_Image_AccLabel" = "Abstract picture of a smartphone with four placeholders for information";

/* Update OS */
"UpdateOS_title" = "Please update your iOS.";

"UpdateOS_text" = "You need the current iOS version to install the Corona-Warn-App.\nTo do so, open the settings in your iPhone and select General -> Software Update.";

/* Tabbar */
"Tabbar_Home_Title" = "Start Screen";

"Tabbar_Certificates_Title" = "Certificates";

"Tabbar_Diary_Title" = "Journal";

"Tabbar_CheckIn_Title" = "Check In";

/* Data Donation */
"DataDonation_IntroductionText" = "Let us know how you use the app and help us to assess its effectiveness.";

"DataDonation_AccImageDescription" = "A woman holds a smartphone that is sharing her data";

"DataDonation_Headline" = "Share Data";

"DataDonation_Description" = "You can help us to improve the Corona-Warn-App. Share the data about your app usage with the RKI. This will help the RKI assess the app’s effectiveness. Your data will also help to improve the features and usability of the app.";

"DataDonation_SubHead_Settings" = "SETTING";

"DataDonation_SubHead_YourState" = "Your federal state (optional)";

"DataDonation_SubHead_AgeGroup" = "Your age group (optional)";

"DataDonation_State_NoSelection_Text" = "Federal state";

"DataDonation_Region_NoSelection_Text" = "District (county) (optional)";

"DataDonation_AgeGroup_NoSelection_Text" = "Your age";

"DataDonation_DetailedInformation_DataProcessing" = "Detailed Information about This Data Processing and Data Protection Risks in the U.S. and Other Third Countries";

"DataDonation_Button_OK" = "Accept";

"DataDonation_Button_NotOK" = "Reject";

/* Value selection */
"DataDonation_ValueSelection_None" = "No answer";

"DataDonation_ValueSelection_Title_State" = "Your Federal State";

"DataDonation_ValueSelection_Title_Region" = "Your District (County)";

"DataDonation_ValueSelection_Title_Age" = "Your Age Group";

"DataDonation_ValueSelection_Age_Below29" = "Up to 29 years old";

"DataDonation_ValueSelection_Age_Between30And59" = "30-59 years old";

"DataDonation_ValueSelection_Age_Min60OrAbove" = "60+ years old";

/* Detailed Infos Data Donation */
"DetailedInfosDataDonation_Headline" = "Detailed Information about Data Sharing";

"DetailedInfosDataDonation_SubHead_DataProcessing" = "Data Processing in the Data Sharing Process";

"DetailedInfosDataDonation_DataProcessing_Description" = "If you consent to share your data, the app sends various data to the RKI each day. The transmitted data will help us assess the effectiveness of the app and will be analyzed to support the following improvements:";

"DetailedInfosDataDonation_BulletPoint_ImproveddRiskDetermination_BulletTitle" = "Improved exposure logging";

"DetailedInfosDataDonation_BulletPoint_ImproveddRiskDetermination" = "We want to improve the accuracy and reliability of the technical calculation of infection risks. To do so, we will evaluate information about risk exposures and the warnings you see. As a result, we will be able to refine the calculation method.";

"DetailedInfosDataDonation_BulletPoint_ImproveddUserNavigation_BulletTitle" = "Improved user guidance in the app";

"DetailedInfosDataDonation_BulletPoint_ImproveddUserNavigation" = "We want to make the app easier to use. To do so, we will evaluate information about the individual steps that users perform in the app. This will help us make labels and information texts clearer and arrange the control elements to make them easier to find. We will also be able to customize the layouts for different smartphone models.";

"DetailedInfosDataDonation_BulletPoint_AppSupport_BulletTitle" = "Enable information and guidance in the app";

"DetailedInfosDataDonation_BulletPoint_AppSupport" = "We want to be able to tell if problems occur when using the app in connection with certain testing facilities and laboratories or in certain regions. We can identify this, for example, if the shared data indicates that testing results are provided with delays in certain regions. The relevant public health authorities can also be notified specifically of potential technical problems.";

"DetailedInfosDataDonation_BulletPoint_ImprovedStatistics_BulletTitle" = "Improve statistics about the course of the pandemic ";

"DetailedInfosDataDonation_BulletPoint_ImprovedStatistics" = "Your data can help provide insights into how the pandemic is spreading over time and space and help us respond to certain trends more quickly.";

"DetailedInfosDataDonation_SubHead_RKI_DataCollection" = "To this end, the RKI collects the following data:";

"DetailedInfosDataDonation_RKI_DataCollection_BulletPoint_Date" = "The date of data transmission.";

"DetailedInfosDataDonation_RKI_DataCollection_BulletPoint_ChangeOfWarnHistory" = "Changes in the warning history compared to the previous day.";

"DetailedInfosDataDonation_RKI_DataCollection_BulletPoint_InfoAboutRisk" = "Information about which risk was displayed to you at the time of data transmission.";

"DetailedInfosDataDonation_RKI_DataCollection_BulletPoint_RiskStatus_Base" = "Information about the basis for calculating the risk status in the context of an exposure.";

"DetailedInfosDataDonation_SubHead_RetrievedTestResult" = "If you have retrieved a test result through the app:";

"DetailedInfosDataDonation_RetrievedTestResult_BulletPoint_KindOfTestResult" = "Information about whether you received a positive or negative test result through the app.";

"DetailedInfosDataDonation_RetrievedTestResult_BulletPoint_CalculatedRisk" = "Information about the calculated risk at the time the test was registered.";

"DetailedInfosDataDonation_RetrievedTestResult_BulletPoint_PeriodHighRisk" = "Information about the time between your last exposure with increased risk and the test registration.";

"DetailedInfosDataDonation_RetrievedTestResult_BulletPoint_PeriodLastInfoHighRisk" = "Information about the time between the last notification of an increased risk and the test registration.";

"DetailedInfosDataDonation_RetrievedTestResult_BulletPoint_SharedTestResult" = "Information about whether you shared your test result and warned others.";

"DetailedInfosDataDonation_SubHead_WarnOthers" = "If you have warned others about a potential exposure:";

"DetailedInfosDataDonation_WarnOthers_BulletPoint_Canceled" = "Information about whether you canceled the steps for warning others.";

"DetailedInfosDataDonation_WarnOthers_BulletPoint_SymptompsStart" = "Information about whether you provided details about the onset of your symptoms.";

"DetailedInfosDataDonation_WarnOthers_BulletPoint_Consent" = "Information about when you granted your consent to warn others.";

"DetailedInfosDataDonation_WarnOthers_BulletPoint_HowFar" = "Information about the notification you reached in the context of warning others.";

"DetailedInfosDataDonation_WarnOthers_BulletPoint_HoursUntilReceived" = "Information about how many hours it took for you to receive your test result.";

"DetailedInfosDataDonation_WarnOthers_BulletPoint_DaysElapsed" = "Information about how many days have passed since the last notification of an increased risk.";

"DetailedInfosDataDonation_WarnOthers_BulletPoint_HoursSinceRegistration" = "Information about how many hours have passed since the test registration.";

"DetailedInfosDataDonation_Misc_SubHead_MiscInformation" = "Other information:";

"DetailedInfosDataDonation_Misc_SubHead_BulletPoint_AgeGroup" = "Information about the age group you specified.";

"DetailedInfosDataDonation_Misc_SubHead_BulletPoint_Region" = "Information about the region you specified.";

"DetailedInfosDataDonation_Misc_SubHead_BulletPoint_TechSpecs" = "Information about the model and version of your smartphone, the version of your app, and the version of your operating system.";

"DetailedInfosDataDonation_General_Privacy_Infos" = "This information cannot be linked with you personally. Your identity will remain confidential.\nThe information will be analyzed for statistical purposes. It will not be saved for a profile.";

"Contact_Journal_Notes_Description_Title" = "Note";

"Contact_Journal_Notes_Description" = "You can enter notes here that will help you to better estimate your risk of infection.\n\nWrite down additional circumstances of your encounter or stay here that could have an effect on your risk of infection, for example, how close you were to other people and what you did (examples: “sat close together”, “played sports”, “little space”, “we sang”).\n\nThese notes can help you refresh your memory later. If necessary, they will also let you warn the people you have been with at an early stage, as well as help the public health authorities trace potential chains of infection.";

/* Quick Actions a.k.a. shortcuts */
"QuickAction_newContactDiaryEntry" = "Add Journal Entry for Today";

"QuickAction_eventCheckin" = "Check In";

/* Checkins */
"Checkins_QR_Scanner_Title" = "QR Code Scan";

"Checkins_Overview_Title" = "My Check-Ins";

"Checkins_Overview_MenuButtonTitle" = "Menu";

"Checkins_Overview_ScanButtonTitle" = "Scan QR Code";

"Checkins_Overview_EmptyTitle" = "No entries yet";

"Checkins_Overview_EmptyDescription" = "When you scan a QR code to check in to an event or place, an entry is created automatically.";

"Checkins_Overview_EmptyImageDescription" = "A building with a QR code symbol in the background";

"Checkins_Overview_DeleteAllButtonTitle" = "Remove All";

"Checkins_Overview_DurationTitle" = "Duration";

"Checkins_Overview_CheckinDateTemplate" = "On %@";

"Checkins_Overview_CheckinTimeTemplate" = "%@ - check out automatically after %@";

"Checkins_Overview_CheckoutButtonTitle" = "Check Out Now";

"Checkins_Overview_MissingPermissions_Title" = "Allow Camera Access";

"Checkins_Overview_MissingPermissions_Description" = "To use your smartphone camera to scan QR codes, you have to allow access to the camera in the device settings for the app.";

"Checkins_Overview_MissingPermissions_ButtonTitle" = "Open Device Settings";

"Checkins_Overview_DeleteOne_AlertTitle" = "Do you really want to remove this entry?";

"Checkins_Overview_DeleteOne_AlertMessage" = "You will no longer be able to warn people who were checked in to this place or event at the same time, nor will you be warned by them.";

"Checkins_Overview_DeleteOne_AlertConfirmButtonTitle" = "Remove";

"Checkins_Overview_DeleteOne_AlertCancelButtonTitle" = "Cancel";

"Checkins_Overview_DeleteAll_AlertTitle" = "Do you really want to remove all entries?";

"Checkins_Overview_DeleteAll_AlertMessage" = "You will no longer be able to warn people who were checked in to these places or events at the same time, nor will you be warned by them.";

"Checkins_Overview_DeleteAll_AlertConfirmButtonTitle" = "Remove";

"Checkins_Overview_DeleteAll_AlertCancelButtonTitle" = "Cancel";

"Checkins_Overview_ActionSheet_InfoTitle" = "Information";

"Checkins_Overview_ActionSheet_EditTitle" = "Edit";

"Checkins_Overview_QRScanner_Instruction" = "Scan QR Code and Check In";

"Checkins_Overview_Item_Prefix_CheckIn" = "Check-in for %@.";

"Checkins_Overview_Item_Prefix_CheckedOut" = "Checked out for %@.";

"Checkin_QR_Scanner_Checkin_Error_Title" = "Invalid QR Code";

"Checkin_QR_Scanner_Error_InvalidURL" = "The scanned QR code is not valid for check-ins for an event or place. Please scan a suitable QR code (error code INVALID_URL).";

"Checkin_QR_Scanner_Error_InvalidPayload" = "Check-in prevented due to invalid QR code. The responsible party has to generate a new QR code (error code INVALID_PAYLOAD).";

"Checkin_QR_Scanner_Error_InvalidURLVendorData" = "Check-in prevented due to invalid QR code. The responsible party has to generate a new QR code (error code INVALID_VENDOR_DATA).";

"Checkin_QR_Scanner_Error_InvalidDescription" = "Check-in prevented due to invalid QR code. The responsible party has to generate a new QR code (error code INVALID_DESCRIPTION).";

"Checkin_QR_Scanner_Error_InvalidAddress" = "Check-in prevented due to invalid QR code. The responsible party has to generate a new QR code (error code INVALID_ADDRESS).";

"Checkin_QR_Scanner_Error_InvalidCryptographicSeed" = "Check-in prevented due to invalid QR code. The responsible party has to generate a new QR code (error code INVALID_CRYPTO_SEED).";

"Checkin_QR_Scanner_Error_InvalidTimeStamps" = "Check-in prevented due to invalid QR code. The responsible party has to generate a new QR code (error code INVALID_TIMESTAMPS).";

/* TraceLocations */
"TraceLocations_Overview_Title" = "My QR Codes";

"TraceLocations_Overview_MenuButtonTitle" = "Menu";

"TraceLocations_Overview_AddButtonTitle" = "Create QR Code";

"TraceLocations_Overview_EmptyTitle" = "No QR codes created yet";

"TraceLocations_Overview_EmptyDescription" = "All the QR codes you have created for a place or event are displayed here. You can delete QR codes that you no longer intend to use.";

"TraceLocations_Overview_EmptyImageDescription" = "Smartphone with QR code symbol";

"TraceLocations_Overview_DeleteAllButtonTitle" = "Remove All";

"TraceLocations_Overview_SelfCheckinButtonTitle" = "Check In";

"TraceLocations_Overview_DeleteOne_AlertTitle" = "Do you want to delete the QR code?";

"TraceLocations_Overview_DeleteOne_AlertMessage" = "Please consider that if you do, the QR code can no longer be used for check-ins.";

"TraceLocations_Overview_DeleteOne_AlertConfirmButtonTitle" = "Delete";

"TraceLocations_Overview_DeleteOne_AlertCancelButtonTitle" = "Cancel";

"TraceLocations_Overview_DeleteAll_AlertTitle" = "Do you really want to delete all QR codes?";

"TraceLocations_Overview_DeleteAll_AlertMessage" = "Please consider that if you do, these QR codes can no longer be used for check-ins.";

"TraceLocations_Overview_DeleteAll_AlertConfirmButtonTitle" = "Delete";

"TraceLocations_Overview_DeleteAll_AlertCancelButtonTitle" = "Cancel";

"TraceLocations_Overview_ActionSheet_InfoTitle" = "Information";

"TraceLocations_Overview_ActionSheet_EditTitle" = "Edit";

"TraceLocations_Overview_Item_Prefix" = "QR code for %@.";

/* Trace Location Details */
"TraceLocations_Details_PrintVersionButtonTitle" = "Display Print Version";

"TraceLocations_Details_DuplicateButtonTitle" = "Use as Template";

/* Selection of a TraceLocations */
"TraceLocations_TypeSelection_Title" = "Create QR Code";

"TraceLocations_Section_Title_Permanent" = "PLACE";

"TraceLocations_Section_Title_Temporary" = "EVENT";

"TraceLocations_Type_Title_PermanentOther" = "Other place";

"TraceLocations_Type_Title_PermanentRetail" = "Retail";

"TraceLocations_Title_Type_PermanentFoodService" = "Hospitality";

"TraceLocations_Type_Title_PermanentCraft" = "Craft business";

"TraceLocations_Type_Title_PermanentWorkplace" = "Workplace";

"TraceLocations_Type_Title_PermanentEducationalInstitution" = "Education facility";

"TraceLocations_Type_Title_PermanentPublicBuilding" = "Public building";

"TraceLocations_Type_Subtitle_PermanentRetail" = "Store, sales floor";

"TraceLocations_Type_Subtitle_PermanentFoodService" = "Cafe, bar, restaurant, hotel";

"TraceLocations_Type_Subtitle_PermanentCraft" = "Hairdresser, carpenter";

"TraceLocations_Type_Subtitle_PermanentWorkplace" = "Office, conference room, cafeteria";

"TraceLocations_Type_Subtitle_PermanentEducationalInstitution" = "Classroom, lecture hall, library";

"TraceLocations_Type_Subtitle_PermanentPublicBuilding" = "Municipal office, museum";

"TraceLocations_Type_Title_TemporaryOther" = "Other event";

"TraceLocations_Type_Title_TemporaryCulturalEvent" = "Cultural event";

"TraceLocations_Type_Title_TemporaryClubActivity" = "Club activities";

"TraceLocations_Type_Title_TemporaryPrivateEvent" = "Private party";

"TraceLocations_Type_Title_TemporaryWorshipService" = "Religious service";

"TraceLocations_Type_Subtitle_TemporaryCulturalEvent" = "Concert, art exhibit";

"TraceLocations_Type_Subtitle_TemporaryClubActivity" = "Sports training, general meeting";

"TraceLocations_Type_Subtitle_TemporaryPrivateEvent" = "Birthday, family gathering";

/* Trace Location Configuration */
"TraceLocations_Configuration_Title" = "Create QR Code";

"TraceLocations_Configuration_DescriptionPlaceholder" = "Description";

"TraceLocations_Configuration_AddressPlaceholder" = "Place";

"TraceLocations_Configuration_StartDateTitle" = "Start";

"TraceLocations_Configuration_EndDateTitle" = "End";

"TraceLocations_Configuration_DefaultCheckinLengthTitle" = "Typical Stay";

"TraceLocations_Configuration_DefaultCheckinLengthFootnote" = "Specify how long guests usually stay with you.";

"TraceLocations_Configuration_PrimaryButtonTitle" = "Save";

"TraceLocations_Configuration_HoursUnit" = "%@ hrs.";

"TraceLocations_Configuration_SavingErrorMessage" = "The QR code cannot be saved right now. Please try again later (error code %@).";

/* Error Reporting */
"ErrorReport_Title" = "Error Reports";

"ErrorReport_Analysis" = "Error Analysis";

"ErrorReport_Description1" = "To help the app technical support team with error analysis, you can record an error report from the CWA. When you do so, the individual technical steps and results of app processes are recorded. You can then send the error report to technical support and help to identify and correct the error.\n\nFor further information, please see our FAQ page:";

"ErrorReport_FAQ" = "FAQ for error reports";

"ErrorReport_Description2" = "Your consent is needed before you can send the recorded error report to RKI technical support.\n\nAfter you send the report, you will receive an error report ID. You can specify this ID to provide technical support with further information, for example, and enable its assignment to your error report. If you do not provide the error report ID, the RKI cannot assign the report to you as an individual.";

"ErrorReport_DetailedInformation_Title" = "Detailed Information on Sending Error Reports";

"errorReport_DetailedInformation_Headline" = "Verification of Authenticity and Data Transfer to Third Countries";

"errorReport_DetailedInformation_Content1" = "To confirm the authenticity of your app, your smartphone generates a unique identifier that contains information about the version of your smartphone and the app. This is necessary to ensure that only people who actually use the Corona-Warn-App can send data to technical support and rule out manipulated error reports. To do so, the identifier is sent to Apple. In this process, data may be transferred to the U.S. or other third countries, where the level of data privacy may not correspond to European law and you may not be able to enforce your European rights to data privacy. In particular, security services in the third country could access and analyze the data with apple, even if there is no grounds for suspicion, and link this data with other information, for example. This only involves the identifier that is sent to Apple. Apple does not receive the information from your error report, however, Apple may be able to determine your identity based on the identifier and track that the authenticity check was performed on your smartphone.\n\nIf you do not consent to this transfer of your data to a third country, please do not tap on “Accept and Send”. You will still be able to use the app, but you cannot send error reports.";

"ErrorReport_DetailedInformation_Subheadline" = "How the RKI analyzes the error reports";

"ErrorReport_DetailedInformation_Content2" = "After the authenticity of your app has been verified, the error report is sent to the RKI through a secure connection. Error reports will only be used for troubleshooting and error correction within the framework of future app updates. Only technical support employees can access error reports. Error reports contain a variety of status messages and events that are triggered in the app, but do not contain any information that would enable the RKI to determine your identity. Only if you name the error report ID in connection with further messages can a connection be made between the message (and your name contained there, for example) and the information contained in the error report (such as technical messages for calculation as part of exposure logging, information displayed and steps performed in the app, and, where applicable, a retrieved test result and random IDs shared as part of notifying others).";

"ErrorReport_Legal_DetailedInformation_Content2" = "After the authenticity of your app has been verified, the error report is sent to the RKI through a secure connection. Error reports will only be used for troubleshooting and error correction within the framework of future app updates. Only technical support employees can access error reports. Error reports contain a variety of status messages and events that are triggered in the app, but do not contain any information that would enable the RKI to determine your identity. Only if you name the error report ID in connection with further messages can a connection be made between the message (and your name contained there, for example) and the information contained in the error report (such as technical messages for calculation as part of exposure logging, information displayed and steps performed in the app, and, where applicable, a retrieved test result and random IDs shared as part of notifying others).";

"ErrorReport_History_Title" = "ID History";

"ErrorReport_History_Description" = "You see the IDs of your error analysis logs here";

"ErrorReport_History_Cell_ID" = "ID %@";

"ErrorReport_History_Navigation_Subline" = "IDs of the error analyses shared so far";

"ErrorReport_DEVICE_NOT_SUPPORTED" = "The error report cannot be sent (error code %@).";

"ErrorReport_TRY_AGAIN_LATER" = "The error report cannot be sent right now. Please try again later (error code %@).";

/* Checkins */
"Checkin_Information_Title" = "Check In";

"Checkin_Information_ImageDescription" = "Three persons are standing at a high table, two of them are looking at their smartphones.";

"Checkin_Information_DescriptionTitle" = "Interrupt chains of infection quickly and reliably";

"Checkin_Information_DescriptionSubHeadline" = "Scan the QR code for an event or place to check in and record your presence at this event or place on your smartphone.";

"Checkin_Information_Item_RiskStatus_Title" = "Every check-in is also taken into account when calculating your risk status. If someone who checked in to this event or place is diagnosed with coronavirus later, you can be notified if you were in the same room at the same time or up to 30 minutes after the diagnosed person.";

"Checkin_Information_Item_Time_Title" = "Please specify your length of stay as precisely as possible to enable targeted warnings.";

"Checkin_Information_Dataprivacy_Title" = "For more information, please refer to the privacy notice.";

"Checkin_Information_PrimaryButton_Title" = "Accept";

/* CheckIn edit */
"Checkins_Edit_PrimaryButton_Title" = "Save";

"Checkins_Edit_Section_Title" = "Change length of stay for:";

"Checkins_Edit_CheckedIn" = "Checked In";

"Checkins_Edit_CheckedOut" = "Checked Out";

"Checkins_Edit_Notice" = "The length of stay will not be adjusted automatically in your contact journal.";

/* Trace Location */
"TraceLocation_Information_Title" = "Create QR Code";

"TraceLocation_Information_ImageDescription" = "One person points to a flip chart, while two people are sitting adjacent and looking at the flip chart.";

"TraceLocation_Information_DescriptionTitle" = "Increased Safety for You and Your Guests";

"TraceLocation_Information_DescriptionSubHeadline" = "Create a QR code that your guests can scan when they arrive. This will enable them to warn other guests or be warned by them if necessary.";

"TraceLocation_Information_Item_RiskStatus" = "Every check-in is also taken into account when calculating the risk status. If someone who checked in to this event or place is diagnosed with coronavirus later, the guests can be notified if they were in the same room at the same time or up to 30 minutes after the diagnosed person.";

"TraceLocation_Information_Item_Checkin" = "You can provide the QR code to your guests on your smartphone or as a printed form.";

"TraceLocation_Information_Item_RenewQRCode" = "If you want to use a QR code for the long term, you should generate it again each day, outside of your operating hours.";

"TraceLocation_Information_PrimaryButton_Title" = "Next";

/* Checkout */
"Checkout_Notification_Title" = "You were checked out automatically.";

"Checkout_Notification_Body" = "Please adjust the length of your stay if needed.";

"Checkin_Details_HoursShortVersion" = "%@ hrs.";

"Checkin_Details_CheckinFor" = "Check in for:";

"Checkin_Details_SaveToDiary" = "Record in my contact journal after check-out?";

"Checkin_Details_SaveSwitch" = "Toggle Switch";

"Checkin_Details_SaveSwitch_On" = "On";

"Checkin_Details_SaveSwitch_Off" = "Off";

"Checkin_Details_AutomaticCheckout" = "Check out automatically after";

"Checkin_Details_EventNotStartedYet" = "This event doesn’t start until %@ on %@. Do you want to check in already?";

"Checkin_Details_EventEnded" = "This event is already over. Do you want to check in retroactively?";

"Checkin_Details_CheckIn_Button" = "Check In";

/* Submission Check-in */
"Submission_Checkins_Title" = "Share Check-Ins?";

"Submission_Checkins_Description" = "Warn others who checked in with you. Your personal data will not be shared.";

"Submission_Checkins_SelectAll" = "Select all";

"Submission_Checkins_Continue" = "Submit";

"Submission_Checkins_Skip" = "Skip";

"Submission_Checkins_Alert_Title" = "Are you sure you don’t want to share your check-ins?";

"Submission_Checkins_Alert_Message" = "Skipping will not warn any contacts who checked in with you.";

"Submission_Checkins_Alert_Share" = "Share";

"Submission_Checkins_Alert_DontShare" = "Don’t Share";

/* Create Antigen Profile */
"AntigenProfile_Create_Title" = "Rapid Test Profile";

"AntigenProfile_Create_Description" = "You can create a profile with your personal data, which you can submit via QR code to every participating testing point.";

"AntigenProfile_Create_FirstNamePlaceholder" = "First Name";

"AntigenProfile_Create_LastNamePlaceholder" = "Last Name";

"AntigenProfile_Create_BirthDatePlaceholder" = "Date of Birth";

"AntigenProfile_Create_StreetPlaceholder" = "Street and House Number";

"AntigenProfile_Create_PostalCodePlaceholder" = "Postal Code";

"AntigenProfile_Create_CityPlaceholder" = "City";

"AntigenProfile_Create_PhoneNumberPlaceholder" = "Phone Number";

"AntigenProfile_Create_EmailAddressPlaceholder" = "E-Mail Address";

"AntigenProfile_Create_Save_Button_Title" = "Save";

/* Antigen Profile */
"AntigenProfile_Delete_Alert_Title" = "Do you want to remove the rapid test profile?";

"AntigenProfile_Delete_Alert_Description" = "Please consider that if you do, the QR code can no longer be used for registration.";

"AntigenProfile_Delete_Alert_Delete_Button_Title" = "Remove";

/* Health Certificate Overview */
"HealthCertificate_Overview_title" = "Certificates";

"HealthCertificate_Overview_description" = "Your digital vaccination certificates and test certificates are displayed here.";

/* - Vaccination Certificate Registration */
"VaccinationCertificate_Registration_title" = "Add **Digital\nProof of Vaccination**";

"VaccinationCertificate_Registration_description" = "Add your vaccination certificates in the app so you always have them with you. To do so, scan the QR code on your document.";

/* - Vaccination Certificate */
"VaccinationCertificate_title" = "Digital **Proof\nof Vaccination**";

"VaccinationCertificate_partiallyVaccinated" = "Vaccination incomplete";

"VaccinationCertificate_vaccinationValidUntil" = "Valid through %@";

/* - Test Certificate Info */
"TestCertificate_Info_title" = "Digital\n**COVID Test Certificate**";

"TestCertificate_Info_description" = "Register a test on the home screen and agree to receive a digital test certificate. As soon as the certificate is available, it is displayed here.";

/* Health Certificate Information */
"HealthCertificate_Info_Title" = "Add Vaccination Certificate";

"HealthCertificate_Info_imageDescription" = "An immunized person is looking at their smartphone";

"HealthCertificate_Info_description" = "Add your digital proof of vaccination in the app. As soon as your vaccination protection is complete, you can present the QR code in your app as proof of your vaccination.";

"HealthCertificate_Info_section01" = "To add a vaccination certificate in the app, scan the QR code that you received during your vaccination.";

"HealthCertificate_Info_section02" = "The app reads the information from the QR code and saves it in a secure area on your smartphone.";

"HealthCertificate_Info_section03" = "The data will remain on the smartphone. It will only be transmitted to others if you present your vaccination certificate for verification.";

"HealthCertificate_Info_primaryButton" = "Continue";

/* QR Scanner */
"HealthCertificate_QRScanner_title" = "QR Code Scan";

"HealthCertificate_QRScanner_instruction" = "Scan QR Code and Register";

/* Health Certified Person Screen */
"HealthCertifiedPerson_title" = "Digital Proof of Vaccination";

"HealthCertifiedPerson_subtitle" = "SARS-CoV-2 Vaccination Protection";

"HealthCertifiedPerson_dateOfBirth" = "Born %@";

"HealthCertifiedPerson_vaccinationCount" = "Vaccination %i of %i";

"HealthCertifiedPerson_vaccinationDate" = "Performed on %@";

"HealthCertifiedPerson_QRCode_Image_Description" = "A QR code with the status of your vaccination";

"HealthCertifiedPerson_primaryButton" = "Register Another Vaccination";

/* Health Certificate Details */
"HealthCertificate_Details_vaccinationCount" = "Vaccination %i of %i";

"HealthCertificate_Details_certificate" = "Vaccination Certificate";

"HealthCertificate_Details_QRCode_Image_Description" = "A QR code with your vaccination certificate %i of %i";

"HealthCertificate_Details_certificateCount" = "Vaccination Certificate %i of %i";

"HealthCertificate_Details_validity" = "Vaccinated %@ - Valid to %@";

"HealthCertificate_Details_dateOfBirth" = "Born %@";

"HealthCertificate_Details_dateOfVaccination" = "Vaccination Date";

"HealthCertificate_Details_vaccine" = "Vaccine";

"HealthCertificate_Details_vaccineType" = "Vaccine Type";

"HealthCertificate_Details_manufacture" = "Manufacturer";

"HealthCertificate_Details_issuer" = "Issuer";

"HealthCertificate_Details_country" = "Country";

"HealthCertificate_Details_identifier" = "Certification Number";

"HealthCertificate_Details_primaryButton" = "Delete Vaccination Certificate";

/* Health Certificate Alert delete */
"HealthCertificate_Alert_title" = "Do you want to delete the vaccination certificate?";

"HealthCertificate_Alert_message" = "If you delete the vaccination certificate, the app can no longer use the vaccination for the verification of your vaccination status.";

"HealthCertificate_Alert_deleteButton" = "Delete";

"HealthCertificate_Alert_cancelButton" = "Cancel";

/* Health Certificate Errors */
"HealthCertificate_Error_Title" = "Error";

"HealthCertificate_Error_PC_TRY_AGAIN_LATER" = "The vaccination certificate cannot be verified right now. Please try again later.";

"HealthCertificate_Error_VC_ALREADY_REGISTERED" = "The vaccination certificate is already registered in your app.";

"HealthCertificate_Error_VC_DIFFERENT_PERSON" = "The personal information of this vaccination certificate does not match that of the certificates already registered. You can only register certificates for one person in the app.";

"HealthCertificate_Error_VC_INVALID" = "This QR code is not a valid vaccination certificate.";

"HealthCertificate_Error_VC_NOT_YET_SUPPORTED" = "This vaccination certificate is not supported in your app version yet. Please update your app or contact the technical hotline under “App Information”.";

"HealthCertificate_Error_VC_SCAN_AGAIN" = "The vaccination certificate could not be saved on your smartphone. Please try again later or contact the technical hotline under “App Information”.";
<|MERGE_RESOLUTION|>--- conflicted
+++ resolved
@@ -855,15 +855,9 @@
 
 "ExposureSubmissionResult_Negative_Antigen_Proof_Desc" = "Your test result is private, although some laws may require you to share it. When required, you may show it via any of the ways provided.";
 
-<<<<<<< HEAD
-"ExposureSubmissionResult_Negative_Antigen_NoProof_Title" = "No Verification Feature";
-
-"ExposureSubmissionResult_Negative_Antigen_NoProof_Desc" = "Because the finding here is anonymized, it cannot be used as proof of a negative rapid test result.";
-=======
 "ExposureSubmissionResult_Negative_Antigen_NoProof_Title" = " ";
 
 "ExposureSubmissionResult_Negative_Antigen_NoProof_Desc" = "Your test result is private, although some laws may require you to share it. When required, you may show it via any of the ways provided.";
->>>>>>> 257949fa
 
 /* Exposure Submission */
 "ExposureSubmissionError_ErrorPrefix" = "A technical error occurred while sending your data. Please contact the technical hotline. You will find the phone number under App Information.";
