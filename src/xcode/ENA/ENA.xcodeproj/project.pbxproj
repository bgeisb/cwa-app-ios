// !$*UTF8*$!
{
	archiveVersion = 1;
	classes = {
	};
	objectVersion = 52;
	objects = {

/* Begin PBXBuildFile section */
		0103CED12536D1A100BDAAD1 /* AppInformationCellModel.swift in Sources */ = {isa = PBXBuildFile; fileRef = 0103CED02536D1A100BDAAD1 /* AppInformationCellModel.swift */; };
		011E13AE24680A4000973467 /* HTTPClient.swift in Sources */ = {isa = PBXBuildFile; fileRef = 011E13AD24680A4000973467 /* HTTPClient.swift */; };
		011E4B032483A92A002E6412 /* MockExposureManager.swift in Sources */ = {isa = PBXBuildFile; fileRef = CD678F6A246C43E200B6A0F8 /* MockExposureManager.swift */; };
		0123D5992501385200A91838 /* ExposureSubmissionErrorTests.swift in Sources */ = {isa = PBXBuildFile; fileRef = 0123D5972501383100A91838 /* ExposureSubmissionErrorTests.swift */; };
		013C412825545C2D00826C9F /* DebugRiskCalculation.swift in Sources */ = {isa = PBXBuildFile; fileRef = 013C412725545C2D00826C9F /* DebugRiskCalculation.swift */; };
		013C413D255463A400826C9F /* DMDebugRiskCalculationViewController.swift in Sources */ = {isa = PBXBuildFile; fileRef = 013C413C255463A400826C9F /* DMDebugRiskCalculationViewController.swift */; };
		013DC102245DAC4E00EE58B0 /* Store.swift in Sources */ = {isa = PBXBuildFile; fileRef = 013DC101245DAC4E00EE58B0 /* Store.swift */; };
		0144BDE1250924CC00B0857C /* SymptomsOnset.swift in Sources */ = {isa = PBXBuildFile; fileRef = 0144BDE0250924CC00B0857C /* SymptomsOnset.swift */; };
		0144BDE32509288B00B0857C /* SymptomsOnsetTests.swift in Sources */ = {isa = PBXBuildFile; fileRef = 0144BDE22509288B00B0857C /* SymptomsOnsetTests.swift */; };
		0144BDED250A3E5300B0857C /* ExposureSubmissionCoordinatorModel.swift in Sources */ = {isa = PBXBuildFile; fileRef = 0144BDEC250A3E5300B0857C /* ExposureSubmissionCoordinatorModel.swift */; };
		014891B324F90D0B002A6F77 /* ENA.plist in Resources */ = {isa = PBXBuildFile; fileRef = 014891B224F90D0B002A6F77 /* ENA.plist */; };
		015178C22507D2E50074F095 /* ExposureSubmissionSymptomsOnsetViewControllerTests.swift in Sources */ = {isa = PBXBuildFile; fileRef = 015178C12507D2A90074F095 /* ExposureSubmissionSymptomsOnsetViewControllerTests.swift */; };
		015692E424B48C3F0033F35E /* TimeInterval+Convenience.swift in Sources */ = {isa = PBXBuildFile; fileRef = 015692E324B48C3F0033F35E /* TimeInterval+Convenience.swift */; };
		01571B7A255E9A6F00E4E891 /* config-wru-2020-11-13 in Resources */ = {isa = PBXBuildFile; fileRef = 01571B79255E9A6F00E4E891 /* config-wru-2020-11-13 */; };
		015E8C0824C997D200C0A4B3 /* CWASQLite.framework in Frameworks */ = {isa = PBXBuildFile; fileRef = B1FF6B6A2497D0B40041CF02 /* CWASQLite.framework */; };
		015E8C0924C9983600C0A4B3 /* CWASQLite.framework in Embed Frameworks */ = {isa = PBXBuildFile; fileRef = B1FF6B6A2497D0B40041CF02 /* CWASQLite.framework */; settings = {ATTRIBUTES = (CodeSignOnCopy, RemoveHeadersOnCopy, ); }; };
		016146912487A43E00660992 /* LinkHelper.swift in Sources */ = {isa = PBXBuildFile; fileRef = 016146902487A43E00660992 /* LinkHelper.swift */; };
		01678E9C249A5F08003B048B /* testStore.sqlite in Resources */ = {isa = PBXBuildFile; fileRef = 01678E9A249A521F003B048B /* testStore.sqlite */; };
		016961992540574700FF92E3 /* ExposureSubmissionTestResultViewModel.swift in Sources */ = {isa = PBXBuildFile; fileRef = 016961982540574700FF92E3 /* ExposureSubmissionTestResultViewModel.swift */; };
		016961B32549649900FF92E3 /* ExposureSubmissionTestResultViewModelTests.swift in Sources */ = {isa = PBXBuildFile; fileRef = 016961AF2549630100FF92E3 /* ExposureSubmissionTestResultViewModelTests.swift */; };
		01734B5B255D6C4500E60A8B /* app_features_v2.pb.swift in Sources */ = {isa = PBXBuildFile; fileRef = 01734B55255D6C4500E60A8B /* app_features_v2.pb.swift */; };
		01734B5C255D6C4500E60A8B /* key_download_parameters.pb.swift in Sources */ = {isa = PBXBuildFile; fileRef = 01734B56255D6C4500E60A8B /* key_download_parameters.pb.swift */; };
		01734B5D255D6C4500E60A8B /* semantic_version.pb.swift in Sources */ = {isa = PBXBuildFile; fileRef = 01734B57255D6C4500E60A8B /* semantic_version.pb.swift */; };
		01734B5E255D6C4500E60A8B /* risk_calculation_parameters.pb.swift in Sources */ = {isa = PBXBuildFile; fileRef = 01734B58255D6C4500E60A8B /* risk_calculation_parameters.pb.swift */; };
		01734B5F255D6C4500E60A8B /* app_config_ios.pb.swift in Sources */ = {isa = PBXBuildFile; fileRef = 01734B59255D6C4500E60A8B /* app_config_ios.pb.swift */; };
		01734B60255D6C4500E60A8B /* exposure_detection_parameters.pb.swift in Sources */ = {isa = PBXBuildFile; fileRef = 01734B5A255D6C4500E60A8B /* exposure_detection_parameters.pb.swift */; };
		01734B6E255D73E400E60A8B /* ENExposureConfiguration+Convenience.swift in Sources */ = {isa = PBXBuildFile; fileRef = 01734B6D255D73E400E60A8B /* ENExposureConfiguration+Convenience.swift */; };
		0177F48825501111009DD568 /* RiskCalculationResult.swift in Sources */ = {isa = PBXBuildFile; fileRef = 0177F48125501111009DD568 /* RiskCalculationResult.swift */; };
		0177F4B125503805009DD568 /* ScanInstanceTest.swift in Sources */ = {isa = PBXBuildFile; fileRef = 0177F4B025503805009DD568 /* ScanInstanceTest.swift */; };
		0190B225255C423600CF4244 /* Date+Age.swift in Sources */ = {isa = PBXBuildFile; fileRef = 0190B224255C423600CF4244 /* Date+Age.swift */; };
		019357182525FAD00038F615 /* ExposureSubmissionQRInfoViewController.swift in Sources */ = {isa = PBXBuildFile; fileRef = 019357162525FAD00038F615 /* ExposureSubmissionQRInfoViewController.swift */; };
		019357192525FAD00038F615 /* ExposureSubmissionQRInfoViewModel.swift in Sources */ = {isa = PBXBuildFile; fileRef = 019357172525FAD00038F615 /* ExposureSubmissionQRInfoViewModel.swift */; };
		019BFC6C24C9901A0053973D /* sqlite3.c in Sources */ = {isa = PBXBuildFile; fileRef = 0DFCC2702484DC8400E2811D /* sqlite3.c */; settings = {COMPILER_FLAGS = "-w"; }; };
		01A1B442252DE57000841B63 /* ExposureSubmissionQRScannerViewModelTests.swift in Sources */ = {isa = PBXBuildFile; fileRef = 01A1B441252DE54600841B63 /* ExposureSubmissionQRScannerViewModelTests.swift */; };
		01A1B44A252DFD7800841B63 /* MetadataObject.swift in Sources */ = {isa = PBXBuildFile; fileRef = 01A1B449252DFD7700841B63 /* MetadataObject.swift */; };
		01A1B452252DFDC400841B63 /* FakeMetadataMachineReadableObject.swift in Sources */ = {isa = PBXBuildFile; fileRef = 01A1B451252DFD9400841B63 /* FakeMetadataMachineReadableObject.swift */; };
		01A1B45C252E077600841B63 /* TimeInterval+Convenience.swift in Sources */ = {isa = PBXBuildFile; fileRef = 015692E324B48C3F0033F35E /* TimeInterval+Convenience.swift */; };
		01A1B467252E19D000841B63 /* ExposureSubmissionCoordinatorModelTests.swift in Sources */ = {isa = PBXBuildFile; fileRef = 01A1B460252E17F900841B63 /* ExposureSubmissionCoordinatorModelTests.swift */; };
		01A2367A2519D1E80043D9F8 /* ExposureSubmissionWarnOthersViewModel.swift in Sources */ = {isa = PBXBuildFile; fileRef = 01A236792519D1E80043D9F8 /* ExposureSubmissionWarnOthersViewModel.swift */; };
		01A23685251A23740043D9F8 /* ExposureSubmissionQRInfoModelTests.swift in Sources */ = {isa = PBXBuildFile; fileRef = 01A23684251A22E90043D9F8 /* ExposureSubmissionQRInfoModelTests.swift */; };
		01A97DD12506768F00C07C37 /* DatePickerOptionViewModelTests.swift in Sources */ = {isa = PBXBuildFile; fileRef = 01A97DD02506767E00C07C37 /* DatePickerOptionViewModelTests.swift */; };
		01A97DD32506769F00C07C37 /* DatePickerDayViewModelTests.swift in Sources */ = {isa = PBXBuildFile; fileRef = 01A97DD22506769F00C07C37 /* DatePickerDayViewModelTests.swift */; };
		01B7232424F812500064C0EB /* DynamicTableViewOptionGroupCell.swift in Sources */ = {isa = PBXBuildFile; fileRef = 01B7232324F812500064C0EB /* DynamicTableViewOptionGroupCell.swift */; };
		01B7232724F812BC0064C0EB /* OptionGroupView.swift in Sources */ = {isa = PBXBuildFile; fileRef = 01B7232624F812BC0064C0EB /* OptionGroupView.swift */; };
		01B7232924F812DF0064C0EB /* OptionView.swift in Sources */ = {isa = PBXBuildFile; fileRef = 01B7232824F812DF0064C0EB /* OptionView.swift */; };
		01B7232B24F815B00064C0EB /* MultipleChoiceOptionView.swift in Sources */ = {isa = PBXBuildFile; fileRef = 01B7232A24F815B00064C0EB /* MultipleChoiceOptionView.swift */; };
		01B7232D24F8E0260064C0EB /* MultipleChoiceChoiceView.swift in Sources */ = {isa = PBXBuildFile; fileRef = 01B7232C24F8E0260064C0EB /* MultipleChoiceChoiceView.swift */; };
		01B7232F24FE4F080064C0EB /* OptionGroupViewModel.swift in Sources */ = {isa = PBXBuildFile; fileRef = 01B7232E24FE4F080064C0EB /* OptionGroupViewModel.swift */; };
		01C2D43E2501225100FB23BF /* MockExposureSubmissionService.swift in Sources */ = {isa = PBXBuildFile; fileRef = A3284256248E7431006B1F09 /* MockExposureSubmissionService.swift */; };
		01C2D4432501260D00FB23BF /* OptionGroupViewModelTests.swift in Sources */ = {isa = PBXBuildFile; fileRef = 01C2D440250124E600FB23BF /* OptionGroupViewModelTests.swift */; };
		01C6ABF42527273E0052814D /* String+Insertion.swift in Sources */ = {isa = PBXBuildFile; fileRef = 01C6ABF32527273D0052814D /* String+Insertion.swift */; };
		01C6AC0E252B1E990052814D /* ExposureSubmissionQRScannerViewModel.swift in Sources */ = {isa = PBXBuildFile; fileRef = 01C6AC0D252B1E980052814D /* ExposureSubmissionQRScannerViewModel.swift */; };
		01C6AC21252B21DF0052814D /* ExposureSubmissionQRScannerViewController.xib in Resources */ = {isa = PBXBuildFile; fileRef = 01C6AC20252B21DF0052814D /* ExposureSubmissionQRScannerViewController.xib */; };
		01C6AC26252B23D70052814D /* ExposureSubmissionQRScannerFocusView.swift in Sources */ = {isa = PBXBuildFile; fileRef = 01C6AC25252B23D70052814D /* ExposureSubmissionQRScannerFocusView.swift */; };
		01C6AC32252B29C00052814D /* QRScannerError.swift in Sources */ = {isa = PBXBuildFile; fileRef = 01C6AC31252B29C00052814D /* QRScannerError.swift */; };
		01C6AC3A252B2A500052814D /* UIImage+Color.swift in Sources */ = {isa = PBXBuildFile; fileRef = 01C6AC39252B2A500052814D /* UIImage+Color.swift */; };
		01C7665E25024A09002C9A5C /* DatePickerOptionView.swift in Sources */ = {isa = PBXBuildFile; fileRef = 01C7665D25024A09002C9A5C /* DatePickerOptionView.swift */; };
		01CF95DD253083B2007B72F7 /* CodableExposureDetectionSummary+Helpers.swift in Sources */ = {isa = PBXBuildFile; fileRef = 01CF95DC25308346007B72F7 /* CodableExposureDetectionSummary+Helpers.swift */; };
		01D16C5E24ED69CA007DB387 /* BackgroundAppRefreshViewModelTests.swift in Sources */ = {isa = PBXBuildFile; fileRef = 01D16C5D24ED69CA007DB387 /* BackgroundAppRefreshViewModelTests.swift */; };
		01D16C6024ED6D9A007DB387 /* MockBackgroundRefreshStatusProvider.swift in Sources */ = {isa = PBXBuildFile; fileRef = 01D16C5F24ED6D9A007DB387 /* MockBackgroundRefreshStatusProvider.swift */; };
		01D16C6224ED6DB3007DB387 /* MockLowPowerModeStatusProvider.swift in Sources */ = {isa = PBXBuildFile; fileRef = 01D16C6124ED6DB3007DB387 /* MockLowPowerModeStatusProvider.swift */; };
		01D3078A2562B03C00ADB67B /* RiskState.swift in Sources */ = {isa = PBXBuildFile; fileRef = 01D307892562B03B00ADB67B /* RiskState.swift */; };
		01D6948B25026EC000B45BEA /* DatePickerOptionViewModel.swift in Sources */ = {isa = PBXBuildFile; fileRef = 01D6948A25026EC000B45BEA /* DatePickerOptionViewModel.swift */; };
		01D6948D2502717F00B45BEA /* DatePickerDayView.swift in Sources */ = {isa = PBXBuildFile; fileRef = 01D6948C2502717F00B45BEA /* DatePickerDayView.swift */; };
		01D6948F2502729000B45BEA /* DatePickerDay.swift in Sources */ = {isa = PBXBuildFile; fileRef = 01D6948E2502729000B45BEA /* DatePickerDay.swift */; };
		01D69491250272CE00B45BEA /* DatePickerDayViewModel.swift in Sources */ = {isa = PBXBuildFile; fileRef = 01D69490250272CE00B45BEA /* DatePickerDayViewModel.swift */; };
		01DB708525068167008F7244 /* Calendar+GregorianLocale.swift in Sources */ = {isa = PBXBuildFile; fileRef = 01DB708425068167008F7244 /* Calendar+GregorianLocale.swift */; };
		01DC23252462DFD0001B727C /* ExposureSubmission.storyboard in Resources */ = {isa = PBXBuildFile; fileRef = CD99A39C245B22EE00BF12AF /* ExposureSubmission.storyboard */; };
		01E4298E251DCDC90057FCBE /* Localizable.legal.strings in Resources */ = {isa = PBXBuildFile; fileRef = 01E42990251DCDC90057FCBE /* Localizable.legal.strings */; };
		01F52F8A2550679600997A26 /* RiskCalculationExposureWindow.swift in Sources */ = {isa = PBXBuildFile; fileRef = 01F52F892550679600997A26 /* RiskCalculationExposureWindow.swift */; };
		01F52F92255067A000997A26 /* RiskCalculationError.swift in Sources */ = {isa = PBXBuildFile; fileRef = 01F52F91255067A000997A26 /* RiskCalculationError.swift */; };
		01F52FF42552DB9600997A26 /* DMAppConfigurationViewController.swift in Sources */ = {isa = PBXBuildFile; fileRef = 01F52FF32552DB9600997A26 /* DMAppConfigurationViewController.swift */; };
		01F52FFC2552E6F600997A26 /* ENARangeTest.swift in Sources */ = {isa = PBXBuildFile; fileRef = 01F52FFB2552E6F600997A26 /* ENARangeTest.swift */; };
		01F5F7222487B9C000229720 /* AppInformationViewController.swift in Sources */ = {isa = PBXBuildFile; fileRef = 01F5F7212487B9C000229720 /* AppInformationViewController.swift */; };
		0D5611B4247F852C00B5B094 /* SQLiteKeyValueStore.swift in Sources */ = {isa = PBXBuildFile; fileRef = 0D5611B3247F852C00B5B094 /* SQLiteKeyValueStore.swift */; };
		0DD260FF248D549B007C3B2C /* KeychainHelper.swift in Sources */ = {isa = PBXBuildFile; fileRef = 0DD260FE248D549B007C3B2C /* KeychainHelper.swift */; };
		0DF6BB97248AD616007E8B0C /* AppUpdateCheckHelper.swift in Sources */ = {isa = PBXBuildFile; fileRef = 0DF6BB96248AD616007E8B0C /* AppUpdateCheckHelper.swift */; };
		0DF6BB9D248AE232007E8B0C /* AppUpdateCheckerHelperTests.swift in Sources */ = {isa = PBXBuildFile; fileRef = 0DF6BB9C248AE232007E8B0C /* AppUpdateCheckerHelperTests.swift */; };
		1309194F247972C40066E329 /* PrivacyProtectionViewController.swift in Sources */ = {isa = PBXBuildFile; fileRef = 1309194E247972C40066E329 /* PrivacyProtectionViewController.swift */; };
		130CB19C246D92F800ADE602 /* ENAUITestsOnboarding.swift in Sources */ = {isa = PBXBuildFile; fileRef = 130CB19B246D92F800ADE602 /* ENAUITestsOnboarding.swift */; };
		13156CFD248C19D000AFC472 /* usage.html in Resources */ = {isa = PBXBuildFile; fileRef = 13156CFF248C19D000AFC472 /* usage.html */; };
		134F0DBC247578FF00D88934 /* ENAUITestsHome.swift in Sources */ = {isa = PBXBuildFile; fileRef = 134F0DB9247578FF00D88934 /* ENAUITestsHome.swift */; };
		134F0DBD247578FF00D88934 /* ENAUITests-Extensions.swift in Sources */ = {isa = PBXBuildFile; fileRef = 134F0DBA247578FF00D88934 /* ENAUITests-Extensions.swift */; };
		134F0F2C2475793400D88934 /* SnapshotHelper.swift in Sources */ = {isa = PBXBuildFile; fileRef = 134F0F2B2475793400D88934 /* SnapshotHelper.swift */; };
		13722044247AEEAD00152764 /* UNNotificationCenter+Extension.swift in Sources */ = {isa = PBXBuildFile; fileRef = 13722043247AEEAD00152764 /* UNNotificationCenter+Extension.swift */; };
		137846492488027600A50AB8 /* OnboardingInfoViewController+Extension.swift in Sources */ = {isa = PBXBuildFile; fileRef = 137846482488027500A50AB8 /* OnboardingInfoViewController+Extension.swift */; };
		138910C5247A909000D739F6 /* ENATaskScheduler.swift in Sources */ = {isa = PBXBuildFile; fileRef = 138910C4247A909000D739F6 /* ENATaskScheduler.swift */; };
		13BAE9B12472FB1E00CEE58A /* CellConfiguratorIndexPosition.swift in Sources */ = {isa = PBXBuildFile; fileRef = 13BAE9B02472FB1E00CEE58A /* CellConfiguratorIndexPosition.swift */; };
		13E50469248E3CD20086641C /* ENAUITestsAppInformation.swift in Sources */ = {isa = PBXBuildFile; fileRef = 13E50468248E3CD20086641C /* ENAUITestsAppInformation.swift */; };
		13E5046B248E3DF30086641C /* AppStrings.swift in Sources */ = {isa = PBXBuildFile; fileRef = CD99A3C92461A47C00BF12AF /* AppStrings.swift */; };
		13E5046C248E434B0086641C /* Localizable.strings in Resources */ = {isa = PBXBuildFile; fileRef = EE70C23A245B09E900AC9B2F /* Localizable.strings */; };
		13E5046D248E434B0086641C /* Localizable.stringsdict in Resources */ = {isa = PBXBuildFile; fileRef = EE92A340245D96DA006B97B0 /* Localizable.stringsdict */; };
		2F26CE2E248B9C4F00BE30EE /* UIViewController+BackButton.swift in Sources */ = {isa = PBXBuildFile; fileRef = 2F26CE2D248B9C4F00BE30EE /* UIViewController+BackButton.swift */; };
		2F3218D0248063E300A7AC0A /* UIView+Convenience.swift in Sources */ = {isa = PBXBuildFile; fileRef = 2F3218CF248063E300A7AC0A /* UIView+Convenience.swift */; };
		2F3D95372518BCD1002B2C81 /* EUSettingsViewController.swift in Sources */ = {isa = PBXBuildFile; fileRef = 2F3D95362518BCD1002B2C81 /* EUSettingsViewController.swift */; };
		2F3D953C2518BCE9002B2C81 /* EUSettingsViewModel.swift in Sources */ = {isa = PBXBuildFile; fileRef = 2F3D953B2518BCE9002B2C81 /* EUSettingsViewModel.swift */; };
		2F785752248506BD00323A9C /* HomeTestResultCollectionViewCell.xib in Resources */ = {isa = PBXBuildFile; fileRef = 2F78574F248506BD00323A9C /* HomeTestResultCollectionViewCell.xib */; };
		2F80CFDB247EDDB3000F06AF /* ExposureSubmissionHotlineViewController.swift in Sources */ = {isa = PBXBuildFile; fileRef = 2F80CFDA247EDDB3000F06AF /* ExposureSubmissionHotlineViewController.swift */; };
		2F96739B24AB70FA008E3147 /* ExposureSubmissionParsable.swift in Sources */ = {isa = PBXBuildFile; fileRef = 2F96739A24AB70FA008E3147 /* ExposureSubmissionParsable.swift */; };
		2FA968CE24D8560B008EE367 /* String+Random.swift in Sources */ = {isa = PBXBuildFile; fileRef = 2FA968CD24D8560B008EE367 /* String+Random.swift */; };
		2FA9E39324D2F2920030561C /* ExposureSubmission+TestResult.swift in Sources */ = {isa = PBXBuildFile; fileRef = 2FA9E39224D2F2920030561C /* ExposureSubmission+TestResult.swift */; };
		2FA9E39524D2F2B00030561C /* ExposureSubmission+DeviceRegistrationKey.swift in Sources */ = {isa = PBXBuildFile; fileRef = 2FA9E39424D2F2B00030561C /* ExposureSubmission+DeviceRegistrationKey.swift */; };
		2FA9E39724D2F3C70030561C /* ExposureSubmissionError.swift in Sources */ = {isa = PBXBuildFile; fileRef = 2FA9E39624D2F3C60030561C /* ExposureSubmissionError.swift */; };
		2FA9E39924D2F4350030561C /* ExposureSubmission+ErrorParsing.swift in Sources */ = {isa = PBXBuildFile; fileRef = 2FA9E39824D2F4350030561C /* ExposureSubmission+ErrorParsing.swift */; };
		2FA9E39B24D2F4A10030561C /* ExposureSubmissionService+Protocol.swift in Sources */ = {isa = PBXBuildFile; fileRef = 2FA9E39A24D2F4A10030561C /* ExposureSubmissionService+Protocol.swift */; };
		2FC0356F24B342FA00E234AC /* UIViewcontroller+AlertTest.swift in Sources */ = {isa = PBXBuildFile; fileRef = 2FC0356E24B342FA00E234AC /* UIViewcontroller+AlertTest.swift */; };
		2FC0357124B5B70700E234AC /* Error+FAQUrl.swift in Sources */ = {isa = PBXBuildFile; fileRef = 2FC0357024B5B70700E234AC /* Error+FAQUrl.swift */; };
		2FC951FE24DC23B9008D39F4 /* DMConfigurationCell.swift in Sources */ = {isa = PBXBuildFile; fileRef = 2FC951FD24DC23B9008D39F4 /* DMConfigurationCell.swift */; };
		2FD473BF251E0ECE000DCA40 /* EUSettingsViewControllerTests.swift in Sources */ = {isa = PBXBuildFile; fileRef = 2FD473BE251E0ECE000DCA40 /* EUSettingsViewControllerTests.swift */; };
		2FD881CC2490F65C00BEC8FC /* ExposureSubmissionHotlineViewControllerTest.swift in Sources */ = {isa = PBXBuildFile; fileRef = 2FD881CB2490F65C00BEC8FC /* ExposureSubmissionHotlineViewControllerTest.swift */; };
		2FD881CE249115E700BEC8FC /* ExposureSubmissionNavigationControllerTest.swift in Sources */ = {isa = PBXBuildFile; fileRef = 2FD881CD249115E700BEC8FC /* ExposureSubmissionNavigationControllerTest.swift */; };
		2FE15A3C249B8C0B0077BD8D /* AccessibilityIdentifiers.swift in Sources */ = {isa = PBXBuildFile; fileRef = 2FE15A3B249B8C0B0077BD8D /* AccessibilityIdentifiers.swift */; };
		2FF1D62E2487850200381FFB /* NSMutableAttributedString+Generation.swift in Sources */ = {isa = PBXBuildFile; fileRef = 2FF1D62D2487850200381FFB /* NSMutableAttributedString+Generation.swift */; };
		2FF1D63024880FCF00381FFB /* DynamicTableViewRoundedCell.swift in Sources */ = {isa = PBXBuildFile; fileRef = 2FF1D62F24880FCF00381FFB /* DynamicTableViewRoundedCell.swift */; };
		351E6306256BEC8D00D89B29 /* LabeledCountriesView.swift in Sources */ = {isa = PBXBuildFile; fileRef = 351E6305256BEC8D00D89B29 /* LabeledCountriesView.swift */; };
		351E630C256C5B9C00D89B29 /* LabeledCountriesCell.swift in Sources */ = {isa = PBXBuildFile; fileRef = 351E630A256C5B9C00D89B29 /* LabeledCountriesCell.swift */; };
		351E630D256C5B9C00D89B29 /* LabeledCountriesCell.xib in Resources */ = {isa = PBXBuildFile; fileRef = 351E630B256C5B9C00D89B29 /* LabeledCountriesCell.xib */; };
		3523F8A82570F819004B0424 /* NSAttributedString+BulletPoint.swift in Sources */ = {isa = PBXBuildFile; fileRef = 3523F8A72570F819004B0424 /* NSAttributedString+BulletPoint.swift */; };
		352E0F19255D537C00DC3E20 /* AppConfiguration+Validation.swift in Sources */ = {isa = PBXBuildFile; fileRef = 352E0F18255D537C00DC3E20 /* AppConfiguration+Validation.swift */; };
		352F25A824EFCBDE00ACDFF3 /* ServerEnvironment.swift in Sources */ = {isa = PBXBuildFile; fileRef = 352F25A724EFCBDE00ACDFF3 /* ServerEnvironment.swift */; };
		35327FF6256D4CE600C36A44 /* UIStackView+prune.swift in Sources */ = {isa = PBXBuildFile; fileRef = 35327FF5256D4CE600C36A44 /* UIStackView+prune.swift */; };
		353412CC2525EE4A0086D15C /* Globals.swift in Sources */ = {isa = PBXBuildFile; fileRef = 353412CB2525EE4A0086D15C /* Globals.swift */; };
		3539DAD1252B353C00489B1A /* CachedAppConfigurationMock.swift in Sources */ = {isa = PBXBuildFile; fileRef = 3539DAD0252B353C00489B1A /* CachedAppConfigurationMock.swift */; };
		354E305924EFF26E00526C9F /* Country.swift in Sources */ = {isa = PBXBuildFile; fileRef = 354E305824EFF26E00526C9F /* Country.swift */; };
		356FBF49255EC27A00959346 /* CacheAppConfigMockTests.swift in Sources */ = {isa = PBXBuildFile; fileRef = 356FBF48255EC27A00959346 /* CacheAppConfigMockTests.swift */; };
		357B1858255A7F5C00584548 /* AppConfig+CacheInvalidation.swift in Sources */ = {isa = PBXBuildFile; fileRef = 357B1857255A7F5C00584548 /* AppConfig+CacheInvalidation.swift */; };
		35853E22251DED0F008FE983 /* CachingHTTPClientMock.swift in Sources */ = {isa = PBXBuildFile; fileRef = 35163D23251CFCCB00D220CA /* CachingHTTPClientMock.swift */; };
		3598D99A24FE280700483F1F /* CountryTests.swift in Sources */ = {isa = PBXBuildFile; fileRef = 3598D99924FE280700483F1F /* CountryTests.swift */; };
		35A7F081250A7CF8005E6C33 /* KeychainHelperTests.swift in Sources */ = {isa = PBXBuildFile; fileRef = 35A7F080250A7CF8005E6C33 /* KeychainHelperTests.swift */; };
		35BE8598251CE495005C2FD0 /* CachingHTTPClient.swift in Sources */ = {isa = PBXBuildFile; fileRef = 35BE8597251CE495005C2FD0 /* CachingHTTPClient.swift */; };
		35C701EC2556BCB9008AEA91 /* Migration1To2.swift in Sources */ = {isa = PBXBuildFile; fileRef = 35C701EB2556BCB9008AEA91 /* Migration1To2.swift */; };
		35C701F82556C01F008AEA91 /* Migration1To2Tests.swift in Sources */ = {isa = PBXBuildFile; fileRef = 35C701F32556C016008AEA91 /* Migration1To2Tests.swift */; };
		35D16DDE2567FB980069AD1B /* DynamicLegalCell.swift in Sources */ = {isa = PBXBuildFile; fileRef = 35D16DDC2567FB980069AD1B /* DynamicLegalCell.swift */; };
		35D16DDF2567FB980069AD1B /* DynamicLegalCell.xib in Resources */ = {isa = PBXBuildFile; fileRef = 35D16DDD2567FB980069AD1B /* DynamicLegalCell.xib */; };
		35EA684225553AE300335F73 /* DownloadedPackagesSQLLiteStoreV2.swift in Sources */ = {isa = PBXBuildFile; fileRef = 35EA684125553AE300335F73 /* DownloadedPackagesSQLLiteStoreV2.swift */; };
		35EA684A25553B5C00335F73 /* DownloadedPackagesStoreV2.swift in Sources */ = {isa = PBXBuildFile; fileRef = 35EA684925553B5C00335F73 /* DownloadedPackagesStoreV2.swift */; };
		35EA68522555488600335F73 /* SQLiteError.swift in Sources */ = {isa = PBXBuildFile; fileRef = 35EA68512555488600335F73 /* SQLiteError.swift */; };
		4026C2DC24852B7600926FB4 /* AppInformationViewController+LegalModel.swift in Sources */ = {isa = PBXBuildFile; fileRef = 4026C2DB24852B7600926FB4 /* AppInformationViewController+LegalModel.swift */; };
		4026C2E424854C8D00926FB4 /* AppInformationLegalCell.swift in Sources */ = {isa = PBXBuildFile; fileRef = 4026C2E324854C8D00926FB4 /* AppInformationLegalCell.swift */; };
		503DB1A7255D822E00576E57 /* ExposureSubmissionIntroViewController.swift in Sources */ = {isa = PBXBuildFile; fileRef = 503DB1A6255D822E00576E57 /* ExposureSubmissionIntroViewController.swift */; };
		503DB1AC255D826900576E57 /* ExposureSubmissionIntroViewModel.swift in Sources */ = {isa = PBXBuildFile; fileRef = 503DB1AB255D826900576E57 /* ExposureSubmissionIntroViewModel.swift */; };
		50B1D6E72551621C00684C3C /* DayKeyPackageDownloadTests.swift in Sources */ = {isa = PBXBuildFile; fileRef = 50B1D6E62551621C00684C3C /* DayKeyPackageDownloadTests.swift */; };
		50BD2E6224FE1E8700932566 /* AppInformationModel.swift in Sources */ = {isa = PBXBuildFile; fileRef = 50BD2E6124FE1E8700932566 /* AppInformationModel.swift */; };
		50BD2E6424FE232E00932566 /* AppInformationImprintViewModel.swift in Sources */ = {isa = PBXBuildFile; fileRef = 50BD2E6324FE232E00932566 /* AppInformationImprintViewModel.swift */; };
		50BD2E7724FE26F400932566 /* AppInformationImprintTest.swift in Sources */ = {isa = PBXBuildFile; fileRef = 50BD2E6F24FE26F300932566 /* AppInformationImprintTest.swift */; };
		50DC527924FEB2AE00F6D8EB /* AppInformationDynamicCell.swift in Sources */ = {isa = PBXBuildFile; fileRef = 50DC527824FEB2AE00F6D8EB /* AppInformationDynamicCell.swift */; };
		50DC527B24FEB5CA00F6D8EB /* AppInformationModelTest.swift in Sources */ = {isa = PBXBuildFile; fileRef = 50DC527A24FEB5CA00F6D8EB /* AppInformationModelTest.swift */; };
		50E3BE5A250127DF0033E2C7 /* AppInformationDynamicAction.swift in Sources */ = {isa = PBXBuildFile; fileRef = 50E3BE59250127DF0033E2C7 /* AppInformationDynamicAction.swift */; };
		50F9130D253F1D7800DFE683 /* OnboardingPageType.swift in Sources */ = {isa = PBXBuildFile; fileRef = 50F9130C253F1D7800DFE683 /* OnboardingPageType.swift */; };
		51486D9F2484FC0200FCE216 /* HomeRiskLevelCellConfigurator.swift in Sources */ = {isa = PBXBuildFile; fileRef = 51486D9E2484FC0200FCE216 /* HomeRiskLevelCellConfigurator.swift */; };
		51486DA22485101500FCE216 /* RiskInactiveCollectionViewCell.swift in Sources */ = {isa = PBXBuildFile; fileRef = 51486DA02485101500FCE216 /* RiskInactiveCollectionViewCell.swift */; };
		51486DA32485101500FCE216 /* RiskInactiveCollectionViewCell.xib in Resources */ = {isa = PBXBuildFile; fileRef = 51486DA12485101500FCE216 /* RiskInactiveCollectionViewCell.xib */; };
		51486DA62485237200FCE216 /* RiskThankYouCollectionViewCell.swift in Sources */ = {isa = PBXBuildFile; fileRef = 51486DA42485237200FCE216 /* RiskThankYouCollectionViewCell.swift */; };
		51486DA72485237200FCE216 /* RiskThankYouCollectionViewCell.xib in Resources */ = {isa = PBXBuildFile; fileRef = 51486DA52485237200FCE216 /* RiskThankYouCollectionViewCell.xib */; };
		514C0A0624772F3400F235F6 /* HomeRiskViewConfigurator.swift in Sources */ = {isa = PBXBuildFile; fileRef = 514C0A0524772F3400F235F6 /* HomeRiskViewConfigurator.swift */; };
		514C0A0824772F5E00F235F6 /* RiskItemView.swift in Sources */ = {isa = PBXBuildFile; fileRef = 514C0A0724772F5E00F235F6 /* RiskItemView.swift */; };
		514C0A0B247AF9F700F235F6 /* RiskTextItemView.xib in Resources */ = {isa = PBXBuildFile; fileRef = 514C0A0A247AF9F700F235F6 /* RiskTextItemView.xib */; };
		514C0A0D247AFB0200F235F6 /* RiskTextItemView.swift in Sources */ = {isa = PBXBuildFile; fileRef = 514C0A0C247AFB0200F235F6 /* RiskTextItemView.swift */; };
		514C0A0F247AFEC500F235F6 /* HomeRiskTextItemViewConfigurator.swift in Sources */ = {isa = PBXBuildFile; fileRef = 514C0A0E247AFEC500F235F6 /* HomeRiskTextItemViewConfigurator.swift */; };
		514C0A14247C163800F235F6 /* HomeLowRiskCellConfigurator.swift in Sources */ = {isa = PBXBuildFile; fileRef = 514C0A13247C163800F235F6 /* HomeLowRiskCellConfigurator.swift */; };
		514C0A16247C164700F235F6 /* HomeHighRiskCellConfigurator.swift in Sources */ = {isa = PBXBuildFile; fileRef = 514C0A15247C164700F235F6 /* HomeHighRiskCellConfigurator.swift */; };
		514C0A1A247C16D600F235F6 /* HomeInactiveRiskCellConfigurator.swift in Sources */ = {isa = PBXBuildFile; fileRef = 514C0A19247C16D600F235F6 /* HomeInactiveRiskCellConfigurator.swift */; };
		514E813024618E3D00636861 /* ExposureDetection.storyboard in Resources */ = {isa = PBXBuildFile; fileRef = 514E812F24618E3D00636861 /* ExposureDetection.storyboard */; };
		514E81342461B97800636861 /* ExposureManager.swift in Sources */ = {isa = PBXBuildFile; fileRef = 514E81332461B97700636861 /* ExposureManager.swift */; };
		514EE999246D4C2E00DE4884 /* UITableViewCell+Identifier.swift in Sources */ = {isa = PBXBuildFile; fileRef = 514EE998246D4C2E00DE4884 /* UITableViewCell+Identifier.swift */; };
		514EE99B246D4C4C00DE4884 /* UITableView+Dequeue.swift in Sources */ = {isa = PBXBuildFile; fileRef = 514EE99A246D4C4C00DE4884 /* UITableView+Dequeue.swift */; };
		514EE99D246D4CFB00DE4884 /* TableViewCellConfigurator.swift in Sources */ = {isa = PBXBuildFile; fileRef = 514EE99C246D4CFB00DE4884 /* TableViewCellConfigurator.swift */; };
		515BBDEB2484F8E500CDB674 /* HomeThankYouRiskCellConfigurator.swift in Sources */ = {isa = PBXBuildFile; fileRef = 515BBDEA2484F8E500CDB674 /* HomeThankYouRiskCellConfigurator.swift */; };
		516E42CB24B760F50008CC30 /* HomeRiskLevelCellConfiguratorTests.swift in Sources */ = {isa = PBXBuildFile; fileRef = 516E42C924B760EC0008CC30 /* HomeRiskLevelCellConfiguratorTests.swift */; };
		516E42FE24B7773E0008CC30 /* HomeLowRiskCellConfiguratorTests.swift in Sources */ = {isa = PBXBuildFile; fileRef = 516E42FC24B776A90008CC30 /* HomeLowRiskCellConfiguratorTests.swift */; };
		516E430024B777B20008CC30 /* HomeHighRiskCellConfiguratorTests.swift in Sources */ = {isa = PBXBuildFile; fileRef = 516E42FF24B777B20008CC30 /* HomeHighRiskCellConfiguratorTests.swift */; };
		516E430224B89AED0008CC30 /* CoordinatorTests.swift in Sources */ = {isa = PBXBuildFile; fileRef = 516E430124B89AED0008CC30 /* CoordinatorTests.swift */; };
		51895EDC245E16CD0085DA38 /* ENAColor.swift in Sources */ = {isa = PBXBuildFile; fileRef = 51895EDB245E16CD0085DA38 /* ENAColor.swift */; };
		518A69FB24687D5800444E66 /* RiskLevel.swift in Sources */ = {isa = PBXBuildFile; fileRef = 518A69FA24687D5800444E66 /* RiskLevel.swift */; };
		51B5B414246DF07300DC5D3E /* RiskImageItemView.xib in Resources */ = {isa = PBXBuildFile; fileRef = 51B5B413246DF07300DC5D3E /* RiskImageItemView.xib */; };
		51B5B41C246EC8B800DC5D3E /* HomeCardCollectionViewCell.swift in Sources */ = {isa = PBXBuildFile; fileRef = 51B5B41B246EC8B800DC5D3E /* HomeCardCollectionViewCell.swift */; };
		51C737BD245B349700286105 /* OnboardingInfoViewController.swift in Sources */ = {isa = PBXBuildFile; fileRef = 51C737BC245B349700286105 /* OnboardingInfoViewController.swift */; };
		51C737BF245B3B5D00286105 /* OnboardingInfo.swift in Sources */ = {isa = PBXBuildFile; fileRef = 51C737BE245B3B5D00286105 /* OnboardingInfo.swift */; };
		51C7790C24867F16004582F8 /* RiskListItemView.xib in Resources */ = {isa = PBXBuildFile; fileRef = 51C7790B24867F16004582F8 /* RiskListItemView.xib */; };
		51C7790E24867F22004582F8 /* RiskListItemView.swift in Sources */ = {isa = PBXBuildFile; fileRef = 51C7790D24867F22004582F8 /* RiskListItemView.swift */; };
		51C77910248684F5004582F8 /* HomeRiskListItemViewConfigurator.swift in Sources */ = {isa = PBXBuildFile; fileRef = 51C7790F248684F5004582F8 /* HomeRiskListItemViewConfigurator.swift */; };
		51C779122486E549004582F8 /* HomeFindingPositiveRiskCellConfigurator.swift in Sources */ = {isa = PBXBuildFile; fileRef = 51C779112486E549004582F8 /* HomeFindingPositiveRiskCellConfigurator.swift */; };
		51C779142486E5AB004582F8 /* RiskFindingPositiveCollectionViewCell.xib in Resources */ = {isa = PBXBuildFile; fileRef = 51C779132486E5AB004582F8 /* RiskFindingPositiveCollectionViewCell.xib */; };
		51C779162486E5BA004582F8 /* RiskFindingPositiveCollectionViewCell.swift in Sources */ = {isa = PBXBuildFile; fileRef = 51C779152486E5BA004582F8 /* RiskFindingPositiveCollectionViewCell.swift */; };
		51CE1B4A246016B0002CF42A /* UICollectionViewCell+Identifier.swift in Sources */ = {isa = PBXBuildFile; fileRef = 51CE1B49246016B0002CF42A /* UICollectionViewCell+Identifier.swift */; };
		51CE1B4C246016D1002CF42A /* UICollectionReusableView+Identifier.swift in Sources */ = {isa = PBXBuildFile; fileRef = 51CE1B4B246016D1002CF42A /* UICollectionReusableView+Identifier.swift */; };
		51CE1B5524604DD2002CF42A /* HomeLayout.swift in Sources */ = {isa = PBXBuildFile; fileRef = 51CE1B5424604DD2002CF42A /* HomeLayout.swift */; };
		51CE1B85246078B6002CF42A /* ActivateCollectionViewCell.xib in Resources */ = {isa = PBXBuildFile; fileRef = 51CE1B76246078B6002CF42A /* ActivateCollectionViewCell.xib */; };
		51CE1B87246078B6002CF42A /* ActivateCollectionViewCell.swift in Sources */ = {isa = PBXBuildFile; fileRef = 51CE1B78246078B6002CF42A /* ActivateCollectionViewCell.swift */; };
		51CE1B88246078B6002CF42A /* RiskLevelCollectionViewCell.xib in Resources */ = {isa = PBXBuildFile; fileRef = 51CE1B79246078B6002CF42A /* RiskLevelCollectionViewCell.xib */; };
		51CE1B89246078B6002CF42A /* RiskLevelCollectionViewCell.swift in Sources */ = {isa = PBXBuildFile; fileRef = 51CE1B7A246078B6002CF42A /* RiskLevelCollectionViewCell.swift */; };
		51CE1B8A246078B6002CF42A /* InfoCollectionViewCell.xib in Resources */ = {isa = PBXBuildFile; fileRef = 51CE1B7B246078B6002CF42A /* InfoCollectionViewCell.xib */; };
		51CE1B8B246078B6002CF42A /* InfoCollectionViewCell.swift in Sources */ = {isa = PBXBuildFile; fileRef = 51CE1B7C246078B6002CF42A /* InfoCollectionViewCell.swift */; };
		51CE1B91246078B6002CF42A /* SectionSystemBackgroundDecorationView.swift in Sources */ = {isa = PBXBuildFile; fileRef = 51CE1B84246078B6002CF42A /* SectionSystemBackgroundDecorationView.swift */; };
		51CE1BB52460AC83002CF42A /* UICollectionView+Dequeue.swift in Sources */ = {isa = PBXBuildFile; fileRef = 51CE1BB42460AC82002CF42A /* UICollectionView+Dequeue.swift */; };
		51CE1BBA2460AFD8002CF42A /* HomeActivateCellConfigurator.swift in Sources */ = {isa = PBXBuildFile; fileRef = 51CE1BB92460AFD8002CF42A /* HomeActivateCellConfigurator.swift */; };
		51CE1BBD2460B1CB002CF42A /* CollectionViewCellConfigurator.swift in Sources */ = {isa = PBXBuildFile; fileRef = 51CE1BBC2460B1CB002CF42A /* CollectionViewCellConfigurator.swift */; };
		51CE1BBF2460B222002CF42A /* HomeRiskCellConfigurator.swift in Sources */ = {isa = PBXBuildFile; fileRef = 51CE1BBE2460B222002CF42A /* HomeRiskCellConfigurator.swift */; };
		51CE1BC32460B28D002CF42A /* HomeInfoCellConfigurator.swift in Sources */ = {isa = PBXBuildFile; fileRef = 51CE1BC22460B28D002CF42A /* HomeInfoCellConfigurator.swift */; };
		51D420B12458397300AD70CA /* Onboarding.storyboard in Resources */ = {isa = PBXBuildFile; fileRef = 51D420B02458397300AD70CA /* Onboarding.storyboard */; };
		51D420B424583ABB00AD70CA /* AppStoryboard.swift in Sources */ = {isa = PBXBuildFile; fileRef = 51D420B324583ABB00AD70CA /* AppStoryboard.swift */; };
		51D420B724583B7200AD70CA /* NSObject+Identifier.swift in Sources */ = {isa = PBXBuildFile; fileRef = 51D420B624583B7200AD70CA /* NSObject+Identifier.swift */; };
		51D420B924583B8300AD70CA /* UIViewController+AppStoryboard.swift in Sources */ = {isa = PBXBuildFile; fileRef = 51D420B824583B8300AD70CA /* UIViewController+AppStoryboard.swift */; };
		51D420C424583E3300AD70CA /* SettingsViewController.swift in Sources */ = {isa = PBXBuildFile; fileRef = 51D420C324583E3300AD70CA /* SettingsViewController.swift */; };
		51D420CE245869C800AD70CA /* Home.storyboard in Resources */ = {isa = PBXBuildFile; fileRef = 51D420CD245869C800AD70CA /* Home.storyboard */; };
		51D420D024586AB300AD70CA /* Settings.storyboard in Resources */ = {isa = PBXBuildFile; fileRef = 51D420CF24586AB300AD70CA /* Settings.storyboard */; };
		51FE277B2475340300BB8144 /* HomeRiskLoadingItemViewConfigurator.swift in Sources */ = {isa = PBXBuildFile; fileRef = 51FE277A2475340300BB8144 /* HomeRiskLoadingItemViewConfigurator.swift */; };
		51FE277D247535C400BB8144 /* RiskLoadingItemView.xib in Resources */ = {isa = PBXBuildFile; fileRef = 51FE277C247535C400BB8144 /* RiskLoadingItemView.xib */; };
		51FE277F247535E300BB8144 /* RiskLoadingItemView.swift in Sources */ = {isa = PBXBuildFile; fileRef = 51FE277E247535E300BB8144 /* RiskLoadingItemView.swift */; };
		5222AA68255ECFE100F338C7 /* ExposureSubmissionTestResultConsentViewController.swift in Sources */ = {isa = PBXBuildFile; fileRef = 5222AA67255ECFE100F338C7 /* ExposureSubmissionTestResultConsentViewController.swift */; };
		5222AA70255ED8E000F338C7 /* ExposureSubmissionTestResultConsentViewModel.swift in Sources */ = {isa = PBXBuildFile; fileRef = 5222AA6F255ED8E000F338C7 /* ExposureSubmissionTestResultConsentViewModel.swift */; };
		523D5E75256FDFE900EF67EA /* ExposureSubmissionThankYouViewController.swift in Sources */ = {isa = PBXBuildFile; fileRef = 523D5E74256FDFE900EF67EA /* ExposureSubmissionThankYouViewController.swift */; };
		523D5E7A256FE04000EF67EA /* ExposureSubmissionThankYouViewModel.swift in Sources */ = {isa = PBXBuildFile; fileRef = 523D5E79256FE04000EF67EA /* ExposureSubmissionThankYouViewModel.swift */; };
		524C4292256587B900EBC3B0 /* ExposureSubmissionTestResultConsentViewModelTests.swift in Sources */ = {isa = PBXBuildFile; fileRef = 524C4291256587B900EBC3B0 /* ExposureSubmissionTestResultConsentViewModelTests.swift */; };
		5270E9B8256D20A900B08606 /* NSTextAttachment+ImageHeight.swift in Sources */ = {isa = PBXBuildFile; fileRef = 5270E9B7256D20A900B08606 /* NSTextAttachment+ImageHeight.swift */; };
		52CAAC012562B82E00239DCB /* DynamicTableViewConsentCell.swift in Sources */ = {isa = PBXBuildFile; fileRef = 52CAAC002562B82E00239DCB /* DynamicTableViewConsentCell.swift */; };
		52EAAB512566BB0500204373 /* ExposureSubmission+TestResult.swift in Sources */ = {isa = PBXBuildFile; fileRef = 2FA9E39224D2F2920030561C /* ExposureSubmission+TestResult.swift */; };
		710021DC248E44A6001F0B63 /* ENAFont.swift in Sources */ = {isa = PBXBuildFile; fileRef = 710021DB248E44A6001F0B63 /* ENAFont.swift */; };
		710021DE248EAF16001F0B63 /* ExposureSubmissionImageCardCell.xib in Resources */ = {isa = PBXBuildFile; fileRef = 710021DD248EAF16001F0B63 /* ExposureSubmissionImageCardCell.xib */; };
		710021E0248EAF9A001F0B63 /* ExposureSubmissionImageCardCell.swift in Sources */ = {isa = PBXBuildFile; fileRef = 710021DF248EAF9A001F0B63 /* ExposureSubmissionImageCardCell.swift */; };
		710224EA248FA67F000C5DEF /* HomeTestResultCollectionViewCell.swift in Sources */ = {isa = PBXBuildFile; fileRef = 710224E9248FA67F000C5DEF /* HomeTestResultCollectionViewCell.swift */; };
		710224EC248FC150000C5DEF /* HomeTestResultCellConfigurator.swift in Sources */ = {isa = PBXBuildFile; fileRef = 710224EB248FC150000C5DEF /* HomeTestResultCellConfigurator.swift */; };
		710224EE2490E2FD000C5DEF /* ExposureSubmissionStepCell.xib in Resources */ = {isa = PBXBuildFile; fileRef = 710224ED2490E2FC000C5DEF /* ExposureSubmissionStepCell.xib */; };
		710224F42490E7A3000C5DEF /* ExposureSubmissionStepCell.swift in Sources */ = {isa = PBXBuildFile; fileRef = 710224F32490E7A3000C5DEF /* ExposureSubmissionStepCell.swift */; };
		710224F624910661000C5DEF /* ExposureSubmissionDynamicCell.swift in Sources */ = {isa = PBXBuildFile; fileRef = 710224F524910661000C5DEF /* ExposureSubmissionDynamicCell.swift */; };
		710ABB1F2475115500948792 /* UITableViewController+Enum.swift in Sources */ = {isa = PBXBuildFile; fileRef = 710ABB1E2475115500948792 /* UITableViewController+Enum.swift */; };
		710ABB23247513E300948792 /* DynamicTypeTableViewCell.swift in Sources */ = {isa = PBXBuildFile; fileRef = 710ABB22247513E300948792 /* DynamicTypeTableViewCell.swift */; };
		710ABB25247514BD00948792 /* UIViewController+Segue.swift in Sources */ = {isa = PBXBuildFile; fileRef = 710ABB24247514BD00948792 /* UIViewController+Segue.swift */; };
		710ABB27247533FA00948792 /* DynamicTableViewController.swift in Sources */ = {isa = PBXBuildFile; fileRef = 710ABB26247533FA00948792 /* DynamicTableViewController.swift */; };
		710ABB292475353900948792 /* DynamicTableViewModel.swift in Sources */ = {isa = PBXBuildFile; fileRef = 710ABB282475353900948792 /* DynamicTableViewModel.swift */; };
		71176E2F248922B0004B0C9F /* ENAColorTests.swift in Sources */ = {isa = PBXBuildFile; fileRef = 71176E2D24891C02004B0C9F /* ENAColorTests.swift */; };
		71176E32248957C3004B0C9F /* AppNavigationController.swift in Sources */ = {isa = PBXBuildFile; fileRef = 71176E31248957C3004B0C9F /* AppNavigationController.swift */; };
		711EFCC72492EE31005FEF21 /* ENAFooterView.swift in Sources */ = {isa = PBXBuildFile; fileRef = 711EFCC62492EE31005FEF21 /* ENAFooterView.swift */; };
		711EFCC924935C79005FEF21 /* ExposureSubmissionTestResultHeaderView.xib in Resources */ = {isa = PBXBuildFile; fileRef = 711EFCC824935C79005FEF21 /* ExposureSubmissionTestResultHeaderView.xib */; };
		71330E41248109F600EB10F6 /* DynamicTableViewSection.swift in Sources */ = {isa = PBXBuildFile; fileRef = 71330E40248109F600EB10F6 /* DynamicTableViewSection.swift */; };
		71330E43248109FD00EB10F6 /* DynamicTableViewCell.swift in Sources */ = {isa = PBXBuildFile; fileRef = 71330E42248109FD00EB10F6 /* DynamicTableViewCell.swift */; };
		71330E4524810A0500EB10F6 /* DynamicTableViewHeader.swift in Sources */ = {isa = PBXBuildFile; fileRef = 71330E4424810A0500EB10F6 /* DynamicTableViewHeader.swift */; };
		71330E4724810A0C00EB10F6 /* DynamicTableViewFooter.swift in Sources */ = {isa = PBXBuildFile; fileRef = 71330E4624810A0C00EB10F6 /* DynamicTableViewFooter.swift */; };
		713EA25B247818B000AB7EE8 /* DynamicTypeButton.swift in Sources */ = {isa = PBXBuildFile; fileRef = 713EA25A247818B000AB7EE8 /* DynamicTypeButton.swift */; };
		713EA25D24798A7000AB7EE8 /* ExposureDetectionRoundedView.swift in Sources */ = {isa = PBXBuildFile; fileRef = 713EA25C24798A7000AB7EE8 /* ExposureDetectionRoundedView.swift */; };
		713EA25F24798A9100AB7EE8 /* ExposureDetectionRiskCell.swift in Sources */ = {isa = PBXBuildFile; fileRef = 713EA25E24798A9100AB7EE8 /* ExposureDetectionRiskCell.swift */; };
		713EA26124798AD100AB7EE8 /* InsetTableViewCell.swift in Sources */ = {isa = PBXBuildFile; fileRef = 713EA26024798AD100AB7EE8 /* InsetTableViewCell.swift */; };
		713EA26324798F8500AB7EE8 /* ExposureDetectionHeaderCell.swift in Sources */ = {isa = PBXBuildFile; fileRef = 713EA26224798F8500AB7EE8 /* ExposureDetectionHeaderCell.swift */; };
		714194EA247A65C60072A090 /* DynamicTableViewHeaderSeparatorView.swift in Sources */ = {isa = PBXBuildFile; fileRef = 714194E9247A65C60072A090 /* DynamicTableViewHeaderSeparatorView.swift */; };
		7154EB4A247D21E200A467FF /* ExposureDetectionLongGuideCell.swift in Sources */ = {isa = PBXBuildFile; fileRef = 7154EB49247D21E200A467FF /* ExposureDetectionLongGuideCell.swift */; };
		7154EB4C247E862100A467FF /* ExposureDetectionLoadingCell.swift in Sources */ = {isa = PBXBuildFile; fileRef = 7154EB4B247E862100A467FF /* ExposureDetectionLoadingCell.swift */; };
		717D21E9248C022E00D9717E /* DynamicTableViewHtmlCell.swift in Sources */ = {isa = PBXBuildFile; fileRef = 717D21E8248C022E00D9717E /* DynamicTableViewHtmlCell.swift */; };
		7187A5582481231C00FCC755 /* DynamicTableViewAction.swift in Sources */ = {isa = PBXBuildFile; fileRef = 71330E4824810A5A00EB10F6 /* DynamicTableViewAction.swift */; };
		71B804472484CC0800D53506 /* ENALabel.swift in Sources */ = {isa = PBXBuildFile; fileRef = 71B804462484CC0800D53506 /* ENALabel.swift */; };
		71B804492484D37300D53506 /* RiskLegendViewController.swift in Sources */ = {isa = PBXBuildFile; fileRef = 71B804482484D37300D53506 /* RiskLegendViewController.swift */; };
		71B8044D248525CD00D53506 /* RiskLegendViewController+DynamicTableViewModel.swift in Sources */ = {isa = PBXBuildFile; fileRef = 71B8044C248525CD00D53506 /* RiskLegendViewController+DynamicTableViewModel.swift */; };
		71B8044F248526B600D53506 /* DynamicTableViewSpaceCell.swift in Sources */ = {isa = PBXBuildFile; fileRef = 71B8044E248526B600D53506 /* DynamicTableViewSpaceCell.swift */; };
		71B804542485273C00D53506 /* RiskLegendDotBodyCell.swift in Sources */ = {isa = PBXBuildFile; fileRef = 71B804532485273C00D53506 /* RiskLegendDotBodyCell.swift */; };
		71C0BEDD2498DD07009A17A0 /* ENANavigationFooterView.swift in Sources */ = {isa = PBXBuildFile; fileRef = 71C0BEDC2498DD07009A17A0 /* ENANavigationFooterView.swift */; };
		71CAB9D2248AACAD00F516A5 /* PixelPerfectLayoutConstraint.swift in Sources */ = {isa = PBXBuildFile; fileRef = 71CAB9D1248AACAD00F516A5 /* PixelPerfectLayoutConstraint.swift */; };
		71CAB9D4248AB33500F516A5 /* DynamicTypeSymbolImageView.swift in Sources */ = {isa = PBXBuildFile; fileRef = 71CAB9D3248AB33500F516A5 /* DynamicTypeSymbolImageView.swift */; };
		71D3C19A2494EFAC00DBABA8 /* ENANavigationControllerWithFooter.swift in Sources */ = {isa = PBXBuildFile; fileRef = 71D3C1992494EFAC00DBABA8 /* ENANavigationControllerWithFooter.swift */; };
		71EF33D92497F3E8007B7E1B /* ENANavigationControllerWithFooterChild.swift in Sources */ = {isa = PBXBuildFile; fileRef = 71EF33D82497F3E8007B7E1B /* ENANavigationControllerWithFooterChild.swift */; };
		71EF33DB2497F419007B7E1B /* ENANavigationFooterItem.swift in Sources */ = {isa = PBXBuildFile; fileRef = 71EF33DA2497F419007B7E1B /* ENANavigationFooterItem.swift */; };
		71F2E57B2487AEFC00694F1A /* ena-colors.xcassets in Resources */ = {isa = PBXBuildFile; fileRef = 71F2E57A2487AEFC00694F1A /* ena-colors.xcassets */; };
		71F5418E248BEE08006DB793 /* privacy-policy.html in Resources */ = {isa = PBXBuildFile; fileRef = 71F5418A248BEDBE006DB793 /* privacy-policy.html */; };
		71F54191248BF677006DB793 /* HtmlTextView.swift in Sources */ = {isa = PBXBuildFile; fileRef = 71F54190248BF677006DB793 /* HtmlTextView.swift */; };
		71FD8862246EB27F00E804D0 /* ExposureDetectionViewController.swift in Sources */ = {isa = PBXBuildFile; fileRef = 71FD8861246EB27F00E804D0 /* ExposureDetectionViewController.swift */; };
		71FE1C69247A8FE100851FEB /* DynamicTableViewHeaderFooterView.swift in Sources */ = {isa = PBXBuildFile; fileRef = 71FE1C68247A8FE100851FEB /* DynamicTableViewHeaderFooterView.swift */; };
		71FE1C71247AA7B700851FEB /* DynamicTableViewHeaderImageView.swift in Sources */ = {isa = PBXBuildFile; fileRef = 71FE1C70247AA7B700851FEB /* DynamicTableViewHeaderImageView.swift */; };
		71FE1C7B247AC2B500851FEB /* ExposureSubmissionQRScannerViewController.swift in Sources */ = {isa = PBXBuildFile; fileRef = 71FE1C74247AC2B500851FEB /* ExposureSubmissionQRScannerViewController.swift */; };
		71FE1C7F247AC2B500851FEB /* ExposureSubmissionTestResultViewController.swift in Sources */ = {isa = PBXBuildFile; fileRef = 71FE1C78247AC2B500851FEB /* ExposureSubmissionTestResultViewController.swift */; };
		71FE1C80247AC2B500851FEB /* ExposureSubmissionNavigationController.swift in Sources */ = {isa = PBXBuildFile; fileRef = 71FE1C79247AC2B500851FEB /* ExposureSubmissionNavigationController.swift */; };
		71FE1C82247AC30300851FEB /* ENATanInput.swift in Sources */ = {isa = PBXBuildFile; fileRef = 71FE1C81247AC30300851FEB /* ENATanInput.swift */; };
		71FE1C86247AC33D00851FEB /* ExposureSubmissionTestResultHeaderView.swift in Sources */ = {isa = PBXBuildFile; fileRef = 71FE1C84247AC33D00851FEB /* ExposureSubmissionTestResultHeaderView.swift */; };
		71FE1C8C247AC79D00851FEB /* DynamicTableViewIconCell.swift in Sources */ = {isa = PBXBuildFile; fileRef = 71FE1C8A247AC79D00851FEB /* DynamicTableViewIconCell.swift */; };
		71FE1C8D247AC79D00851FEB /* DynamicTableViewIconCell.xib in Resources */ = {isa = PBXBuildFile; fileRef = 71FE1C8B247AC79D00851FEB /* DynamicTableViewIconCell.xib */; };
		85142501245DA0B3009D2791 /* UIViewController+Alert.swift in Sources */ = {isa = PBXBuildFile; fileRef = 85142500245DA0B3009D2791 /* UIViewController+Alert.swift */; };
		8539874F2467094E00D28B62 /* AppIcon.xcassets in Resources */ = {isa = PBXBuildFile; fileRef = 8539874E2467094E00D28B62 /* AppIcon.xcassets */; };
		853D987A24694A8700490DBA /* ENAButton.swift in Sources */ = {isa = PBXBuildFile; fileRef = 853D987924694A8700490DBA /* ENAButton.swift */; };
		853D98832469DC5000490DBA /* ExposureNotificationSetting.storyboard in Resources */ = {isa = PBXBuildFile; fileRef = 853D98822469DC5000490DBA /* ExposureNotificationSetting.storyboard */; };
		858F6F6E245A103C009FFD33 /* ExposureNotification.framework in Frameworks */ = {isa = PBXBuildFile; fileRef = 858F6F6D245A103C009FFD33 /* ExposureNotification.framework */; };
		8595BF5F246032D90056EA27 /* ENASwitch.swift in Sources */ = {isa = PBXBuildFile; fileRef = 8595BF5E246032D90056EA27 /* ENASwitch.swift */; };
		859DD512248549790073D59F /* MockDiagnosisKeysRetrieval.swift in Sources */ = {isa = PBXBuildFile; fileRef = 859DD511248549790073D59F /* MockDiagnosisKeysRetrieval.swift */; };
		85D7593F2457048F008175F0 /* AppDelegate.swift in Sources */ = {isa = PBXBuildFile; fileRef = 85D7593E2457048F008175F0 /* AppDelegate.swift */; };
		85D759412457048F008175F0 /* SceneDelegate.swift in Sources */ = {isa = PBXBuildFile; fileRef = 85D759402457048F008175F0 /* SceneDelegate.swift */; };
		85D7594B24570491008175F0 /* Assets.xcassets in Resources */ = {isa = PBXBuildFile; fileRef = 85D7594A24570491008175F0 /* Assets.xcassets */; };
		85D7594E24570491008175F0 /* LaunchScreen.storyboard in Resources */ = {isa = PBXBuildFile; fileRef = 85D7594C24570491008175F0 /* LaunchScreen.storyboard */; };
		85D7596424570491008175F0 /* ENAUITests.swift in Sources */ = {isa = PBXBuildFile; fileRef = 85D7596324570491008175F0 /* ENAUITests.swift */; };
		85E33444247EB357006E74EC /* CircularProgressView.swift in Sources */ = {isa = PBXBuildFile; fileRef = 85E33443247EB357006E74EC /* CircularProgressView.swift */; };
		94092541254BFE6800FE61A2 /* DMWarnOthersNotificationViewController.swift in Sources */ = {isa = PBXBuildFile; fileRef = 94092540254BFE6800FE61A2 /* DMWarnOthersNotificationViewController.swift */; };
		9412FAFE252349EA0086E139 /* DeltaOnboardingViewControllerTests.swift in Sources */ = {isa = PBXBuildFile; fileRef = 9412FAF92523499D0086E139 /* DeltaOnboardingViewControllerTests.swift */; };
		9417BA95252B6B5100AD4053 /* DMSQLiteErrorViewController.swift in Sources */ = {isa = PBXBuildFile; fileRef = 9417BA94252B6B5100AD4053 /* DMSQLiteErrorViewController.swift */; };
		941ADDB02518C2B200E421D9 /* EuTracingTableViewCell.swift in Sources */ = {isa = PBXBuildFile; fileRef = 941ADDAF2518C2B200E421D9 /* EuTracingTableViewCell.swift */; };
		941ADDB22518C3FB00E421D9 /* ENSettingEuTracingViewModel.swift in Sources */ = {isa = PBXBuildFile; fileRef = 941ADDB12518C3FB00E421D9 /* ENSettingEuTracingViewModel.swift */; };
		941B68AE253F007100DC1962 /* Int+Increment.swift in Sources */ = {isa = PBXBuildFile; fileRef = 941B689E253EFF2300DC1962 /* Int+Increment.swift */; };
		941F5ED02518E82800785F06 /* ENSettingEuTracingViewModelTests.swift in Sources */ = {isa = PBXBuildFile; fileRef = 941F5ECB2518E82100785F06 /* ENSettingEuTracingViewModelTests.swift */; };
		94427A5025502B8900C36BE6 /* WarnOthersNotificationsTimeInterval.swift in Sources */ = {isa = PBXBuildFile; fileRef = 94427A4F25502B8900C36BE6 /* WarnOthersNotificationsTimeInterval.swift */; };
		9488C3012521EE8E00504648 /* DeltaOnboardingNavigationController.swift in Sources */ = {isa = PBXBuildFile; fileRef = 9488C3002521EE8E00504648 /* DeltaOnboardingNavigationController.swift */; };
		948AFE5F2552F6F60019579A /* WarnOthersReminderTests.swift in Sources */ = {isa = PBXBuildFile; fileRef = 948AFE5E2552F6F60019579A /* WarnOthersReminderTests.swift */; };
		948AFE672553DC5B0019579A /* WarnOthersRemindable.swift in Sources */ = {isa = PBXBuildFile; fileRef = 948AFE662553DC5B0019579A /* WarnOthersRemindable.swift */; };
		948AFE7A2554377F0019579A /* UNUserNotificationCenter+WarnOthers.swift in Sources */ = {isa = PBXBuildFile; fileRef = 948AFE792554377F0019579A /* UNUserNotificationCenter+WarnOthers.swift */; };
		948DCDC3252EFC9A00CDE020 /* ENAUITests_05_ExposureLogging.swift in Sources */ = {isa = PBXBuildFile; fileRef = 948DCDC2252EFC9A00CDE020 /* ENAUITests_05_ExposureLogging.swift */; };
		94B255A62551B7C800649B4C /* WarnOthersReminder.swift in Sources */ = {isa = PBXBuildFile; fileRef = 94B255A52551B7C800649B4C /* WarnOthersReminder.swift */; };
		94C24B3F25304B4400F8C004 /* ENAUITestsDeltaOnboarding.swift in Sources */ = {isa = PBXBuildFile; fileRef = 94C24B3E25304B4400F8C004 /* ENAUITestsDeltaOnboarding.swift */; };
		94F594622521CBF50077681B /* DeltaOnboardingV15ViewModel.swift in Sources */ = {isa = PBXBuildFile; fileRef = 94F594612521CBF50077681B /* DeltaOnboardingV15ViewModel.swift */; };
		A124E64A249BF4EF00E95F72 /* ExposureDetectionExecutorTests.swift in Sources */ = {isa = PBXBuildFile; fileRef = A124E648249BF4EB00E95F72 /* ExposureDetectionExecutorTests.swift */; };
		A124E64C249C4C9000E95F72 /* SAPDownloadedPackagesStore+Helpers.swift in Sources */ = {isa = PBXBuildFile; fileRef = A124E64B249C4C9000E95F72 /* SAPDownloadedPackagesStore+Helpers.swift */; };
		A128F059248B459F00EC7F6C /* PublicKeyStore.swift in Sources */ = {isa = PBXBuildFile; fileRef = A128F058248B459F00EC7F6C /* PublicKeyStore.swift */; };
		A14BDEC024A1AD660063E4EC /* MockExposureDetector.swift in Sources */ = {isa = PBXBuildFile; fileRef = A14BDEBF24A1AD660063E4EC /* MockExposureDetector.swift */; };
		A1654EFF24B41FF600C0E115 /* DynamicCellTests.swift in Sources */ = {isa = PBXBuildFile; fileRef = A1654EFD24B41FEF00C0E115 /* DynamicCellTests.swift */; };
		A1654F0224B43E8500C0E115 /* DynamicTableViewTextViewCellTests.swift in Sources */ = {isa = PBXBuildFile; fileRef = A1654F0024B43E7F00C0E115 /* DynamicTableViewTextViewCellTests.swift */; };
		A16714AF248CA1B70031B111 /* Bundle+ReadPlist.swift in Sources */ = {isa = PBXBuildFile; fileRef = A16714AE248CA1B70031B111 /* Bundle+ReadPlist.swift */; };
		A173665324844F41006BE209 /* SQLiteKeyValueStoreTests.swift in Sources */ = {isa = PBXBuildFile; fileRef = A173665124844F29006BE209 /* SQLiteKeyValueStoreTests.swift */; };
		A17366552484978A006BE209 /* OnboardingInfoViewControllerUtils.swift in Sources */ = {isa = PBXBuildFile; fileRef = A17366542484978A006BE209 /* OnboardingInfoViewControllerUtils.swift */; };
		A1877CAB248F2532006FEFC0 /* SAPDownloadedPackageTests.swift in Sources */ = {isa = PBXBuildFile; fileRef = A1877CA9248F247D006FEFC0 /* SAPDownloadedPackageTests.swift */; };
		A1BABD0924A57B88000ED515 /* TemporaryExposureKeyMock.swift in Sources */ = {isa = PBXBuildFile; fileRef = A1BABD0824A57B88000ED515 /* TemporaryExposureKeyMock.swift */; };
		A1BABD0E24A57CFC000ED515 /* ENTemporaryExposureKey+ProcessingTests.swift in Sources */ = {isa = PBXBuildFile; fileRef = A1BABD0C24A57BAC000ED515 /* ENTemporaryExposureKey+ProcessingTests.swift */; };
		A1BABD1024A57D03000ED515 /* ENTemporaryExposureKey+Processing.swift in Sources */ = {isa = PBXBuildFile; fileRef = A1BABD0A24A57BA0000ED515 /* ENTemporaryExposureKey+Processing.swift */; };
		A1C683FA24AEC57400B90D12 /* DynamicTableViewTextViewCell.swift in Sources */ = {isa = PBXBuildFile; fileRef = A1C683F924AEC57400B90D12 /* DynamicTableViewTextViewCell.swift */; };
		A1C683FC24AEC9EE00B90D12 /* DynamicTableViewTextCell.swift in Sources */ = {isa = PBXBuildFile; fileRef = A1C683FB24AEC9EE00B90D12 /* DynamicTableViewTextCell.swift */; };
		A1E41941249410AF0016E52A /* SAPDownloadedPackage+Helpers.swift in Sources */ = {isa = PBXBuildFile; fileRef = A1E41940249410AF0016E52A /* SAPDownloadedPackage+Helpers.swift */; };
		A1E419462495479D0016E52A /* HTTPClient+MockNetworkStack.swift in Sources */ = {isa = PBXBuildFile; fileRef = A1E419442495476C0016E52A /* HTTPClient+MockNetworkStack.swift */; };
		A1E41949249548770016E52A /* HTTPClient+SubmitTests.swift in Sources */ = {isa = PBXBuildFile; fileRef = A1E41947249548260016E52A /* HTTPClient+SubmitTests.swift */; };
		A1E419522495A6F20016E52A /* HTTPClient+TANForExposureSubmitTests.swift in Sources */ = {isa = PBXBuildFile; fileRef = A1E419502495A6EA0016E52A /* HTTPClient+TANForExposureSubmitTests.swift */; };
		A1E419552495A8060016E52A /* HTTPClient+GetTestResultTests.swift in Sources */ = {isa = PBXBuildFile; fileRef = A1E419532495A7850016E52A /* HTTPClient+GetTestResultTests.swift */; };
		A1E419582495A8F90016E52A /* HTTPClient+RegistrationTokenTests.swift in Sources */ = {isa = PBXBuildFile; fileRef = A1E419562495A8F50016E52A /* HTTPClient+RegistrationTokenTests.swift */; };
		A1E4195D249818060016E52A /* RiskTests.swift in Sources */ = {isa = PBXBuildFile; fileRef = A1E4195B249818020016E52A /* RiskTests.swift */; };
		A1E419602498243E0016E52A /* String+TodayTests.swift in Sources */ = {isa = PBXBuildFile; fileRef = A1E4195E249824340016E52A /* String+TodayTests.swift */; };
		A328424D248B91E0006B1F09 /* HomeTestResultLoadingCell.xib in Resources */ = {isa = PBXBuildFile; fileRef = A328424B248B91E0006B1F09 /* HomeTestResultLoadingCell.xib */; };
		A328424E248B91E0006B1F09 /* HomeTestResultLoadingCell.swift in Sources */ = {isa = PBXBuildFile; fileRef = A328424C248B91E0006B1F09 /* HomeTestResultLoadingCell.swift */; };
		A3284250248B9269006B1F09 /* HomeTestResultLoadingCellConfigurator.swift in Sources */ = {isa = PBXBuildFile; fileRef = A328424F248B9269006B1F09 /* HomeTestResultLoadingCellConfigurator.swift */; };
		A328425D248E82BC006B1F09 /* ExposureSubmissionTestResultViewControllerTests.swift in Sources */ = {isa = PBXBuildFile; fileRef = A328425B248E82B5006B1F09 /* ExposureSubmissionTestResultViewControllerTests.swift */; };
		A328425F248E943D006B1F09 /* TanInputViewControllerTests.swift in Sources */ = {isa = PBXBuildFile; fileRef = A328425E248E943D006B1F09 /* TanInputViewControllerTests.swift */; };
		A32842612490E2AC006B1F09 /* ExposureSubmissionWarnOthersViewControllerTests.swift in Sources */ = {isa = PBXBuildFile; fileRef = A32842602490E2AC006B1F09 /* ExposureSubmissionWarnOthersViewControllerTests.swift */; };
		A32842652491136E006B1F09 /* ExposureSubmissionUITests.swift in Sources */ = {isa = PBXBuildFile; fileRef = A32842642491136E006B1F09 /* ExposureSubmissionUITests.swift */; };
		A32842672492359E006B1F09 /* MockExposureSubmissionNavigationControllerChild.swift in Sources */ = {isa = PBXBuildFile; fileRef = A32842662492359E006B1F09 /* MockExposureSubmissionNavigationControllerChild.swift */; };
		A32C046524D96348005BEA61 /* HTTPClient+PlausibeDeniabilityTests.swift in Sources */ = {isa = PBXBuildFile; fileRef = A32C046424D96348005BEA61 /* HTTPClient+PlausibeDeniabilityTests.swift */; };
		A32CA72F24B6F2E300B1A994 /* HomeRiskCellConfiguratorTests.swift in Sources */ = {isa = PBXBuildFile; fileRef = A32CA72E24B6F2E300B1A994 /* HomeRiskCellConfiguratorTests.swift */; };
		A3483B0B24C5EFA40037855F /* MockExposureDetectionViewControllerDelegate.swift in Sources */ = {isa = PBXBuildFile; fileRef = A3483B0A24C5EFA40037855F /* MockExposureDetectionViewControllerDelegate.swift */; };
		A3552CC424DD6E16008C91BE /* AppDelegate+PlausibleDeniability.swift in Sources */ = {isa = PBXBuildFile; fileRef = A3552CC324DD6E16008C91BE /* AppDelegate+PlausibleDeniability.swift */; };
		A3552CC624DD6E78008C91BE /* AppDelegate+ENATaskExecutionDelegate.swift in Sources */ = {isa = PBXBuildFile; fileRef = A3552CC524DD6E78008C91BE /* AppDelegate+ENATaskExecutionDelegate.swift */; };
		A36D07B92486D61C00E46F96 /* HomeCardCellButtonDelegate.swift in Sources */ = {isa = PBXBuildFile; fileRef = A36D07B82486D61C00E46F96 /* HomeCardCellButtonDelegate.swift */; };
		A36FACC424C5EA1500DED947 /* ExposureDetectionViewControllerTests.swift in Sources */ = {isa = PBXBuildFile; fileRef = A36FACC324C5EA1500DED947 /* ExposureDetectionViewControllerTests.swift */; };
		A372DA3B24BDA075003248BB /* ExposureSubmissionCoordinator.swift in Sources */ = {isa = PBXBuildFile; fileRef = A372DA3A24BDA075003248BB /* ExposureSubmissionCoordinator.swift */; };
		A372DA3F24BEF773003248BB /* ExposureSubmissionCoordinatorTests.swift in Sources */ = {isa = PBXBuildFile; fileRef = A372DA3E24BEF773003248BB /* ExposureSubmissionCoordinatorTests.swift */; };
		A372DA4124BF33F9003248BB /* MockExposureSubmissionCoordinatorDelegate.swift in Sources */ = {isa = PBXBuildFile; fileRef = A372DA4024BF33F9003248BB /* MockExposureSubmissionCoordinatorDelegate.swift */; };
		A372DA4224BF3E29003248BB /* MockExposureSubmissionCoordinator.swift in Sources */ = {isa = PBXBuildFile; fileRef = A372DA3C24BE01D9003248BB /* MockExposureSubmissionCoordinator.swift */; };
		A3C4F96024812CD20047F23E /* ExposureSubmissionWarnOthersViewController.swift in Sources */ = {isa = PBXBuildFile; fileRef = A3C4F95F24812CD20047F23E /* ExposureSubmissionWarnOthersViewController.swift */; };
		A3E851B224ADD09900402485 /* CountdownTimer.swift in Sources */ = {isa = PBXBuildFile; fileRef = A3E851B124ADD09900402485 /* CountdownTimer.swift */; };
		A3E851B524ADDAC000402485 /* CountdownTimerTests.swift in Sources */ = {isa = PBXBuildFile; fileRef = A3E851B424ADDAC000402485 /* CountdownTimerTests.swift */; };
		A3EE6E5A249BB7AF00C64B61 /* ExposureSubmissionServiceFactory.swift in Sources */ = {isa = PBXBuildFile; fileRef = A3EE6E59249BB7AF00C64B61 /* ExposureSubmissionServiceFactory.swift */; };
		A3EE6E5C249BB97500C64B61 /* UITestingParameters.swift in Sources */ = {isa = PBXBuildFile; fileRef = A3EE6E5B249BB97500C64B61 /* UITestingParameters.swift */; };
		A3EE6E5D249BB9B900C64B61 /* UITestingParameters.swift in Sources */ = {isa = PBXBuildFile; fileRef = A3EE6E5B249BB97500C64B61 /* UITestingParameters.swift */; };
		A3FF84EC247BFAF00053E947 /* Hasher.swift in Sources */ = {isa = PBXBuildFile; fileRef = A3FF84EB247BFAF00053E947 /* Hasher.swift */; };
		AB010CFE253ECB6B00DF1F61 /* HomeFailedCellConfigurator.swift in Sources */ = {isa = PBXBuildFile; fileRef = AB010CFD253ECB6A00DF1F61 /* HomeFailedCellConfigurator.swift */; };
		AB010D04253ECC9200DF1F61 /* RiskFailedCollectionViewCell.swift in Sources */ = {isa = PBXBuildFile; fileRef = AB010D02253ECC9200DF1F61 /* RiskFailedCollectionViewCell.swift */; };
		AB010D05253ECC9200DF1F61 /* RiskFailedCollectionViewCell.xib in Resources */ = {isa = PBXBuildFile; fileRef = AB010D03253ECC9200DF1F61 /* RiskFailedCollectionViewCell.xib */; };
		AB039E9B2574E2080035039A /* HomeInteractorTests.swift in Sources */ = {isa = PBXBuildFile; fileRef = AB039E9A2574E2080035039A /* HomeInteractorTests.swift */; };
		AB1011592507C15000D392A2 /* TracingStatusHistory.swift in Sources */ = {isa = PBXBuildFile; fileRef = AB1011572507C15000D392A2 /* TracingStatusHistory.swift */; };
		AB126873254C05A7006E9194 /* ENAFormatter.swift in Sources */ = {isa = PBXBuildFile; fileRef = AB126872254C05A7006E9194 /* ENAFormatter.swift */; };
		AB1885D825238DD100D39BBE /* OnboardingInfoViewControllerTests.swift in Sources */ = {isa = PBXBuildFile; fileRef = AB1885D025238DAA00D39BBE /* OnboardingInfoViewControllerTests.swift */; };
		AB1886C4252DE1AF00D39BBE /* Logging.swift in Sources */ = {isa = PBXBuildFile; fileRef = AB1886C3252DE1AE00D39BBE /* Logging.swift */; };
		AB1886D1252DE51E00D39BBE /* Bundle+Identifier.swift in Sources */ = {isa = PBXBuildFile; fileRef = AB1886D0252DE51E00D39BBE /* Bundle+Identifier.swift */; };
		AB1FCBD42521FC47005930BA /* ServerEnvironmentTests.swift in Sources */ = {isa = PBXBuildFile; fileRef = AB1FCBCC2521FC44005930BA /* ServerEnvironmentTests.swift */; };
		AB1FCBDC2521FCD5005930BA /* TestServerEnvironments.json in Resources */ = {isa = PBXBuildFile; fileRef = AB1FCBDB2521FCD5005930BA /* TestServerEnvironments.json */; };
		AB35609A2547167800C3F8E0 /* DeviceTimeCheck.swift in Sources */ = {isa = PBXBuildFile; fileRef = AB3560992547167800C3F8E0 /* DeviceTimeCheck.swift */; };
		AB3560A02547194C00C3F8E0 /* DeviceTimeCheckTests.swift in Sources */ = {isa = PBXBuildFile; fileRef = AB35609F2547194C00C3F8E0 /* DeviceTimeCheckTests.swift */; };
		AB453F602534B04400D8339E /* ExposureManagerTests.swift in Sources */ = {isa = PBXBuildFile; fileRef = AB453F5F2534B04400D8339E /* ExposureManagerTests.swift */; };
		AB5F84AD24F8F7A1000400D4 /* SerialMigrator.swift in Sources */ = {isa = PBXBuildFile; fileRef = AB5F84AC24F8F7A1000400D4 /* SerialMigrator.swift */; };
		AB5F84B024F8F7C3000400D4 /* Migration.swift in Sources */ = {isa = PBXBuildFile; fileRef = AB5F84AF24F8F7C3000400D4 /* Migration.swift */; };
		AB5F84B224F8F7E3000400D4 /* Migration0To1.swift in Sources */ = {isa = PBXBuildFile; fileRef = AB5F84B124F8F7E3000400D4 /* Migration0To1.swift */; };
		AB5F84B424F8FA26000400D4 /* SerialMigratorTests.swift in Sources */ = {isa = PBXBuildFile; fileRef = AB5F84B324F8FA26000400D4 /* SerialMigratorTests.swift */; };
		AB5F84BB24F92876000400D4 /* Migration0To1Tests.swift in Sources */ = {isa = PBXBuildFile; fileRef = AB5F84BA24F92876000400D4 /* Migration0To1Tests.swift */; };
		AB5F84BD24F92E92000400D4 /* SerialMigratorFake.swift in Sources */ = {isa = PBXBuildFile; fileRef = AB5F84BC24F92E92000400D4 /* SerialMigratorFake.swift */; };
		AB5F84BE24FE2DC9000400D4 /* DownloadedPackagesSQLLiteStoreV0.swift in Sources */ = {isa = PBXBuildFile; fileRef = AB5F84B824F92855000400D4 /* DownloadedPackagesSQLLiteStoreV0.swift */; };
		AB5F84C024FE2EB3000400D4 /* DownloadedPackagesStoreV0.swift in Sources */ = {isa = PBXBuildFile; fileRef = AB5F84BF24FE2EB3000400D4 /* DownloadedPackagesStoreV0.swift */; };
		AB6289CF251BA01400CF61D2 /* Bundle+Version.swift in Sources */ = {isa = PBXBuildFile; fileRef = AB6289CE251BA01400CF61D2 /* Bundle+Version.swift */; };
		AB6289D4251BA4EC00CF61D2 /* String+Compare.swift in Sources */ = {isa = PBXBuildFile; fileRef = AB6289D3251BA4EC00CF61D2 /* String+Compare.swift */; };
		AB6289D9251C833100CF61D2 /* DMDeltaOnboardingViewController.swift in Sources */ = {isa = PBXBuildFile; fileRef = AB6289D8251C833100CF61D2 /* DMDeltaOnboardingViewController.swift */; };
		AB628A1F251CDADE00CF61D2 /* ServerEnvironments.json in Resources */ = {isa = PBXBuildFile; fileRef = AB628A1E251CDADE00CF61D2 /* ServerEnvironments.json */; };
		AB7420AC251B67A8006666AC /* DeltaOnboardingV15.swift in Sources */ = {isa = PBXBuildFile; fileRef = AB7420AB251B67A8006666AC /* DeltaOnboardingV15.swift */; };
		AB7420B7251B69E2006666AC /* DeltaOnboardingCoordinator.swift in Sources */ = {isa = PBXBuildFile; fileRef = AB7420B6251B69E2006666AC /* DeltaOnboardingCoordinator.swift */; };
		AB7420C2251B7D59006666AC /* DeltaOnboardingProtocols.swift in Sources */ = {isa = PBXBuildFile; fileRef = AB7420C1251B7D59006666AC /* DeltaOnboardingProtocols.swift */; };
		AB7420CB251B7D93006666AC /* DeltaOnboardingV15ViewController.swift in Sources */ = {isa = PBXBuildFile; fileRef = AB7420CA251B7D93006666AC /* DeltaOnboardingV15ViewController.swift */; };
		AB7420DD251B8101006666AC /* DeltaOnboardingCoordinatorTests.swift in Sources */ = {isa = PBXBuildFile; fileRef = AB7420DC251B8101006666AC /* DeltaOnboardingCoordinatorTests.swift */; };
		AB7E2A80255ACC06005C90F6 /* Date+Utils.swift in Sources */ = {isa = PBXBuildFile; fileRef = AB7E2A7F255ACC06005C90F6 /* Date+Utils.swift */; };
		AB8B0D3225305384009C067B /* Localizable.links.strings in Resources */ = {isa = PBXBuildFile; fileRef = AB8B0D3425305384009C067B /* Localizable.links.strings */; };
		AB8B0D4525306089009C067B /* Localizable.links.strings in Resources */ = {isa = PBXBuildFile; fileRef = AB8B0D3425305384009C067B /* Localizable.links.strings */; };
		AB8BC3472551B97700F3B5A7 /* DownloadedPackagesStoreErrorStub.swift in Sources */ = {isa = PBXBuildFile; fileRef = AB8BC3462551B97700F3B5A7 /* DownloadedPackagesStoreErrorStub.swift */; };
		AB8BC34F2551BBE100F3B5A7 /* HourKeyPackagesDownloadTests.swift in Sources */ = {isa = PBXBuildFile; fileRef = AB8BC34E2551BBE100F3B5A7 /* HourKeyPackagesDownloadTests.swift */; };
		ABD2F634254C533200DC1958 /* KeyPackageDownload.swift in Sources */ = {isa = PBXBuildFile; fileRef = ABD2F633254C533200DC1958 /* KeyPackageDownload.swift */; };
		ABDA2792251CE308006BAE84 /* DMServerEnvironmentViewController.swift in Sources */ = {isa = PBXBuildFile; fileRef = ABDA2791251CE308006BAE84 /* DMServerEnvironmentViewController.swift */; };
		ABFCE98A255C32EF0075FF13 /* AppConfigMetadata.swift in Sources */ = {isa = PBXBuildFile; fileRef = ABFCE989255C32EE0075FF13 /* AppConfigMetadata.swift */; };
		B103193224E18A0A00DD02EF /* DMMenuItem.swift in Sources */ = {isa = PBXBuildFile; fileRef = B103193124E18A0A00DD02EF /* DMMenuItem.swift */; };
		B10F9B8B249961BC00C418F4 /* DynamicTypeLabelTests.swift in Sources */ = {isa = PBXBuildFile; fileRef = B10F9B89249961B500C418F4 /* DynamicTypeLabelTests.swift */; };
		B10F9B8C249961CE00C418F4 /* UIFont+DynamicTypeTests.swift in Sources */ = {isa = PBXBuildFile; fileRef = B163D11424993F64001A322C /* UIFont+DynamicTypeTests.swift */; };
		B10FD5ED246EAADC00E9D7F2 /* AppInformationDetailViewController.swift in Sources */ = {isa = PBXBuildFile; fileRef = 71CC3E9E246D6B6800217F2C /* AppInformationDetailViewController.swift */; };
		B10FD5F1246EAB1000E9D7F2 /* AppInformationViewController+DynamicTableViewModel.swift in Sources */ = {isa = PBXBuildFile; fileRef = 71CC3E9C246D5D8000217F2C /* AppInformationViewController+DynamicTableViewModel.swift */; };
		B10FD5F4246EAC1700E9D7F2 /* AppleFilesWriter.swift in Sources */ = {isa = PBXBuildFile; fileRef = B10FD5F3246EAC1700E9D7F2 /* AppleFilesWriter.swift */; };
		B111EE2C2465D9F7001AEBB4 /* String+Localization.swift in Sources */ = {isa = PBXBuildFile; fileRef = B111EE2B2465D9F7001AEBB4 /* String+Localization.swift */; };
		B112545A246F2C6500AB5036 /* ENTemporaryExposureKey+Convert.swift in Sources */ = {isa = PBXBuildFile; fileRef = B1125459246F2C6500AB5036 /* ENTemporaryExposureKey+Convert.swift */; };
		B11655932491437600316087 /* RiskProvidingConfigurationTests.swift in Sources */ = {isa = PBXBuildFile; fileRef = B11655922491437600316087 /* RiskProvidingConfigurationTests.swift */; };
		B1175213248A83AB00C3325C /* Risk.swift in Sources */ = {isa = PBXBuildFile; fileRef = B1175212248A83AB00C3325C /* Risk.swift */; };
		B1175216248A9F9600C3325C /* ConvertingKeysTests.swift in Sources */ = {isa = PBXBuildFile; fileRef = B1175215248A9F9600C3325C /* ConvertingKeysTests.swift */; };
		B117909824914D77007FF821 /* StoreTests.swift in Sources */ = {isa = PBXBuildFile; fileRef = 01D3ECFF2490230400551E65 /* StoreTests.swift */; };
		B11E619B246EE4B0004A056A /* DynamicTypeLabel.swift in Sources */ = {isa = PBXBuildFile; fileRef = 71CC3EA0246D6BBF00217F2C /* DynamicTypeLabel.swift */; };
		B11E619C246EE4E9004A056A /* UIFont+DynamicType.swift in Sources */ = {isa = PBXBuildFile; fileRef = 71CC3EA2246D6C4000217F2C /* UIFont+DynamicType.swift */; };
		B120C7C924AFE7B800F68FF1 /* ActiveTracingTests.swift in Sources */ = {isa = PBXBuildFile; fileRef = B120C7C824AFE7B800F68FF1 /* ActiveTracingTests.swift */; };
		B120C7CA24AFF12D00F68FF1 /* ActiveTracing.swift in Sources */ = {isa = PBXBuildFile; fileRef = B120C7C524AFDAB900F68FF1 /* ActiveTracing.swift */; };
		B1218920248AD79900496210 /* ClientMock.swift in Sources */ = {isa = PBXBuildFile; fileRef = CD678F6C246C43EE00B6A0F8 /* ClientMock.swift */; };
		B1221BE02492ECE800E6C4E4 /* CFDictionary+KeychainQuery.swift in Sources */ = {isa = PBXBuildFile; fileRef = B1221BDF2492ECE800E6C4E4 /* CFDictionary+KeychainQuery.swift */; };
		B1221BE22492ED0F00E6C4E4 /* CFDictionary+KeychainQueryTests.swift in Sources */ = {isa = PBXBuildFile; fileRef = B1221BE12492ED0F00E6C4E4 /* CFDictionary+KeychainQueryTests.swift */; };
		B143DBDF2477F292000A29E8 /* ExposureNotificationSettingViewController.swift in Sources */ = {isa = PBXBuildFile; fileRef = 853D98842469DC8100490DBA /* ExposureNotificationSettingViewController.swift */; };
		B14D0CD9246E946E00D5BEBC /* ExposureDetection.swift in Sources */ = {isa = PBXBuildFile; fileRef = B1A9E70D246D73180024CC12 /* ExposureDetection.swift */; };
		B14D0CDB246E968C00D5BEBC /* String+Today.swift in Sources */ = {isa = PBXBuildFile; fileRef = B14D0CDA246E968C00D5BEBC /* String+Today.swift */; };
		B14D0CDD246E972400D5BEBC /* ExposureDetectionDelegate.swift in Sources */ = {isa = PBXBuildFile; fileRef = B14D0CDC246E972400D5BEBC /* ExposureDetectionDelegate.swift */; };
		B14D0CDF246E976400D5BEBC /* ExposureDetectionTransaction+DidEndPrematurelyReason.swift in Sources */ = {isa = PBXBuildFile; fileRef = B14D0CDE246E976400D5BEBC /* ExposureDetectionTransaction+DidEndPrematurelyReason.swift */; };
		B153096A24706F1000A4A1BD /* URLSession+Default.swift in Sources */ = {isa = PBXBuildFile; fileRef = B153096924706F1000A4A1BD /* URLSession+Default.swift */; };
		B153096C24706F2400A4A1BD /* URLSessionConfiguration+Default.swift in Sources */ = {isa = PBXBuildFile; fileRef = B153096B24706F2400A4A1BD /* URLSessionConfiguration+Default.swift */; };
		B15382E5248273F30010F007 /* MockTestStore.swift in Sources */ = {isa = PBXBuildFile; fileRef = B15382E3248273DC0010F007 /* MockTestStore.swift */; };
		B15382E7248290BB0010F007 /* AppleFilesWriterTests.swift in Sources */ = {isa = PBXBuildFile; fileRef = B15382E6248290BB0010F007 /* AppleFilesWriterTests.swift */; };
		B15382FE248424F00010F007 /* ExposureDetectionTests.swift in Sources */ = {isa = PBXBuildFile; fileRef = B15382FD248424F00010F007 /* ExposureDetectionTests.swift */; };
		B16177E824802F9B006E435A /* DownloadedPackagesSQLLiteStoreTests.swift in Sources */ = {isa = PBXBuildFile; fileRef = B16177E724802F9B006E435A /* DownloadedPackagesSQLLiteStoreTests.swift */; };
		B161782524804AC3006E435A /* DownloadedPackagesSQLLiteStoreV1.swift in Sources */ = {isa = PBXBuildFile; fileRef = B161782424804AC3006E435A /* DownloadedPackagesSQLLiteStoreV1.swift */; };
		B163D1102499068D001A322C /* SettingsViewModelTests.swift in Sources */ = {isa = PBXBuildFile; fileRef = B163D10F2499068D001A322C /* SettingsViewModelTests.swift */; };
		B16457B524DC11EF002879EB /* DMLastSubmissionRequetViewController.swift in Sources */ = {isa = PBXBuildFile; fileRef = B16457B424DC11EF002879EB /* DMLastSubmissionRequetViewController.swift */; };
		B16457BB24DC3309002879EB /* DMLogsViewController.swift in Sources */ = {isa = PBXBuildFile; fileRef = B16457BA24DC3309002879EB /* DMLogsViewController.swift */; };
		B16457BD24DC3F4E002879EB /* DMKeysViewController.swift in Sources */ = {isa = PBXBuildFile; fileRef = B1FC2D1C24D9C87F00083C81 /* DMKeysViewController.swift */; };
		B1741B492462C207006275D9 /* Client.swift in Sources */ = {isa = PBXBuildFile; fileRef = B1741B482462C207006275D9 /* Client.swift */; };
		B1741B4C2462C21F006275D9 /* DMDeveloperMenu.swift in Sources */ = {isa = PBXBuildFile; fileRef = B1741B432461C257006275D9 /* DMDeveloperMenu.swift */; };
		B1741B4E2462C21F006275D9 /* DMViewController.swift in Sources */ = {isa = PBXBuildFile; fileRef = B1569DDE245D70990079FCD7 /* DMViewController.swift */; };
		B1741B582462EBDB006275D9 /* HomeViewController.swift in Sources */ = {isa = PBXBuildFile; fileRef = 51CE1B2E245F5CFC002CF42A /* HomeViewController.swift */; };
		B17A44A22464906A00CB195E /* KeyTests.swift in Sources */ = {isa = PBXBuildFile; fileRef = B17A44A12464906A00CB195E /* KeyTests.swift */; };
		B17F2D48248CEB4C00CAA38F /* DetectionMode.swift in Sources */ = {isa = PBXBuildFile; fileRef = B18E852E248C29D400CF4FB8 /* DetectionMode.swift */; };
		B184A380248FFCBE007180F6 /* SecureStore.swift in Sources */ = {isa = PBXBuildFile; fileRef = B184A37F248FFCBE007180F6 /* SecureStore.swift */; };
		B184A383248FFCE2007180F6 /* CodableExposureDetectionSummary.swift in Sources */ = {isa = PBXBuildFile; fileRef = B184A382248FFCE2007180F6 /* CodableExposureDetectionSummary.swift */; };
		B18755D124DC45CA00A9202E /* DMStoreViewController.swift in Sources */ = {isa = PBXBuildFile; fileRef = B18755D024DC45CA00A9202E /* DMStoreViewController.swift */; };
		B18C411D246DB30000B8D8CB /* URL+Helper.swift in Sources */ = {isa = PBXBuildFile; fileRef = B18C411C246DB30000B8D8CB /* URL+Helper.swift */; };
		B19FD7112491A07000A9D56A /* String+SemanticVersion.swift in Sources */ = {isa = PBXBuildFile; fileRef = B19FD7102491A07000A9D56A /* String+SemanticVersion.swift */; };
		B19FD7132491A08500A9D56A /* SAP_SemanticVersion+Compare.swift in Sources */ = {isa = PBXBuildFile; fileRef = B19FD7122491A08500A9D56A /* SAP_SemanticVersion+Compare.swift */; };
		B19FD7152491A4A300A9D56A /* SAP_SemanticVersionTests.swift in Sources */ = {isa = PBXBuildFile; fileRef = B19FD7142491A4A300A9D56A /* SAP_SemanticVersionTests.swift */; };
		B1A31F6924DAE6C000E263DF /* DMKeyCell.swift in Sources */ = {isa = PBXBuildFile; fileRef = B1A31F6824DAE6C000E263DF /* DMKeyCell.swift */; };
		B1A89F3824819C2B00DA1CEC /* HomeInteractor.swift in Sources */ = {isa = PBXBuildFile; fileRef = 5111E7622460BB1500ED6498 /* HomeInteractor.swift */; };
		B1A89F3924819CC200DA1CEC /* ExposureStateUpdating.swift in Sources */ = {isa = PBXBuildFile; fileRef = B18CADAD24782FA4006F53F0 /* ExposureStateUpdating.swift */; };
		B1A89F3A24819CD300DA1CEC /* HomeRiskImageItemViewConfigurator.swift in Sources */ = {isa = PBXBuildFile; fileRef = 514EE99F246D4DF800DE4884 /* HomeRiskImageItemViewConfigurator.swift */; };
		B1A89F3B24819CE800DA1CEC /* LabelTableViewCell.swift in Sources */ = {isa = PBXBuildFile; fileRef = CDD87C5C247559E3007CE6CA /* LabelTableViewCell.swift */; };
		B1AC51D624CED8820087C35B /* DetectionModeTests.swift in Sources */ = {isa = PBXBuildFile; fileRef = B1AC51D524CED8820087C35B /* DetectionModeTests.swift */; };
		B1B381432472EF8B0056BEEE /* HTTPClient+Configuration.swift in Sources */ = {isa = PBXBuildFile; fileRef = B12995E8246C344100854AD0 /* HTTPClient+Configuration.swift */; };
		B1B5A76024924B3D0029D5D7 /* FMDB in Frameworks */ = {isa = PBXBuildFile; productRef = B1B5A75F24924B3D0029D5D7 /* FMDB */; };
		B1BD9E7E24898A2300BD3930 /* ExposureDetectionViewController+DynamicTableViewModel.swift in Sources */ = {isa = PBXBuildFile; fileRef = 714CD8662472885900F56450 /* ExposureDetectionViewController+DynamicTableViewModel.swift */; };
		B1BFE27224BDE1D500C1181D /* HomeViewController+HowRiskDetectionWorks.swift in Sources */ = {isa = PBXBuildFile; fileRef = B1BFE27124BDE1D500C1181D /* HomeViewController+HowRiskDetectionWorks.swift */; };
		B1C6ECFF247F089E0066138F /* RiskImageItemView.swift in Sources */ = {isa = PBXBuildFile; fileRef = 51B5B415246DF13D00DC5D3E /* RiskImageItemView.swift */; };
		B1C6ED00247F23730066138F /* NotificationName.swift in Sources */ = {isa = PBXBuildFile; fileRef = 51D420D324586DCA00AD70CA /* NotificationName.swift */; };
		B1C7EE4424938E9E00F1F284 /* ExposureDetection_DidEndPrematurelyReason+ErrorHandling.swift in Sources */ = {isa = PBXBuildFile; fileRef = B1C7EE4324938E9E00F1F284 /* ExposureDetection_DidEndPrematurelyReason+ErrorHandling.swift */; };
		B1C7EE4624938EB700F1F284 /* ExposureDetection_DidEndPrematurelyReason+ErrorHandlingTests.swift in Sources */ = {isa = PBXBuildFile; fileRef = B1C7EE4524938EB700F1F284 /* ExposureDetection_DidEndPrematurelyReason+ErrorHandlingTests.swift */; };
		B1C7EE482493D97000F1F284 /* RiskProvidingConfigurationManualTriggerTests.swift in Sources */ = {isa = PBXBuildFile; fileRef = B1C7EE472493D97000F1F284 /* RiskProvidingConfigurationManualTriggerTests.swift */; };
		B1C7EEAE24941A3B00F1F284 /* ManualExposureDetectionState.swift in Sources */ = {isa = PBXBuildFile; fileRef = B1C7EEAD24941A3B00F1F284 /* ManualExposureDetectionState.swift */; };
		B1C7EEB024941A6B00F1F284 /* RiskConsumer.swift in Sources */ = {isa = PBXBuildFile; fileRef = B1C7EEAF24941A6B00F1F284 /* RiskConsumer.swift */; };
		B1CD333E24865E0000B06E9B /* TracingStatusHistoryTests.swift in Sources */ = {isa = PBXBuildFile; fileRef = B1CD333D24865E0000B06E9B /* TracingStatusHistoryTests.swift */; };
		B1CD33412486AA7100B06E9B /* CoronaWarnURLSessionDelegate.swift in Sources */ = {isa = PBXBuildFile; fileRef = B1CD33402486AA7100B06E9B /* CoronaWarnURLSessionDelegate.swift */; };
		B1D431C8246C69F300E728AD /* HTTPClient+ConfigurationTests.swift in Sources */ = {isa = PBXBuildFile; fileRef = B1D431C7246C69F300E728AD /* HTTPClient+ConfigurationTests.swift */; };
		B1D431CB246C84A400E728AD /* DownloadedPackagesStoreV1.swift in Sources */ = {isa = PBXBuildFile; fileRef = B1D431CA246C84A400E728AD /* DownloadedPackagesStoreV1.swift */; };
		B1D6B002247DA0320079DDD3 /* ExposureDetectionViewControllerDelegate.swift in Sources */ = {isa = PBXBuildFile; fileRef = B1D6B001247DA0320079DDD3 /* ExposureDetectionViewControllerDelegate.swift */; };
		B1D6B004247DA4920079DDD3 /* UIApplication+CoronaWarn.swift in Sources */ = {isa = PBXBuildFile; fileRef = B1D6B003247DA4920079DDD3 /* UIApplication+CoronaWarn.swift */; };
		B1D8CB2724DD44C6008C6010 /* DMTracingHistoryViewController.swift in Sources */ = {isa = PBXBuildFile; fileRef = B1D8CB2524DD4371008C6010 /* DMTracingHistoryViewController.swift */; };
		B1DDDABC247137B000A07175 /* HTTPClientConfigurationEndpointTests.swift in Sources */ = {isa = PBXBuildFile; fileRef = B1DDDABB247137B000A07175 /* HTTPClientConfigurationEndpointTests.swift */; };
		B1DDDABE24713BAD00A07175 /* SAPDownloadedPackage.swift in Sources */ = {isa = PBXBuildFile; fileRef = B1A9E710246D782F0024CC12 /* SAPDownloadedPackage.swift */; };
		B1E23B8624FE4DD3006BCDA6 /* PublicKeyProviderTests.swift in Sources */ = {isa = PBXBuildFile; fileRef = B1E23B8524FE4DD3006BCDA6 /* PublicKeyProviderTests.swift */; };
		B1E8C99D2479D4E7006DC678 /* DMSubmissionStateViewController.swift in Sources */ = {isa = PBXBuildFile; fileRef = B1E8C99C2479D4E7006DC678 /* DMSubmissionStateViewController.swift */; };
		B1EAEC8B24711884003BE9A2 /* URLSession+Convenience.swift in Sources */ = {isa = PBXBuildFile; fileRef = B1EAEC8A24711884003BE9A2 /* URLSession+Convenience.swift */; };
		B1EAEC8F247118D1003BE9A2 /* URLSession+ConvenienceTests.swift in Sources */ = {isa = PBXBuildFile; fileRef = B1EAEC8D247118CB003BE9A2 /* URLSession+ConvenienceTests.swift */; };
		B1EDFD88248E741B00E7EAFF /* SwiftProtobuf in Frameworks */ = {isa = PBXBuildFile; productRef = B10FB02F246036F3004CA11E /* SwiftProtobuf */; };
		B1EDFD89248E741B00E7EAFF /* ZIPFoundation in Frameworks */ = {isa = PBXBuildFile; productRef = B1E8C9A4247AB869006DC678 /* ZIPFoundation */; };
		B1EDFD8D248E74D000E7EAFF /* URL+StaticString.swift in Sources */ = {isa = PBXBuildFile; fileRef = B1EDFD8C248E74D000E7EAFF /* URL+StaticString.swift */; };
		B1F82DF224718C7300E2E56A /* DMBackendConfigurationViewController.swift in Sources */ = {isa = PBXBuildFile; fileRef = B1F82DF124718C7300E2E56A /* DMBackendConfigurationViewController.swift */; };
		B1F8AE482479B4C30093A588 /* api-response-day-2020-05-16 in Resources */ = {isa = PBXBuildFile; fileRef = B1F8AE472479B4C30093A588 /* api-response-day-2020-05-16 */; };
		B1FC2D2024D9C8DF00083C81 /* SAP_TemporaryExposureKey+DeveloperMenu.swift in Sources */ = {isa = PBXBuildFile; fileRef = B1FC2D1F24D9C8DF00083C81 /* SAP_TemporaryExposureKey+DeveloperMenu.swift */; };
		B1FE13EB24891CFA00D012E5 /* RiskProvider.swift in Sources */ = {isa = PBXBuildFile; fileRef = B1FE13DE248821E000D012E5 /* RiskProvider.swift */; };
		B1FE13EC24891CFE00D012E5 /* RiskProviding.swift in Sources */ = {isa = PBXBuildFile; fileRef = B1FE13DC248821CB00D012E5 /* RiskProviding.swift */; };
		B1FE13ED24891D0400D012E5 /* RiskProviderTests.swift in Sources */ = {isa = PBXBuildFile; fileRef = B1FE13E1248824E900D012E5 /* RiskProviderTests.swift */; };
		B1FE13EF24891D0C00D012E5 /* RiskProvidingConfiguration.swift in Sources */ = {isa = PBXBuildFile; fileRef = B1FE13E52488255900D012E5 /* RiskProvidingConfiguration.swift */; };
		B1FE13FB24896E6700D012E5 /* AppConfigurationProviding.swift in Sources */ = {isa = PBXBuildFile; fileRef = B1FE13FA24896E6700D012E5 /* AppConfigurationProviding.swift */; };
		B1FE13FE24896EF700D012E5 /* CachedAppConfigurationTests.swift in Sources */ = {isa = PBXBuildFile; fileRef = B1FE13FD24896EF700D012E5 /* CachedAppConfigurationTests.swift */; };
		B1FE13FF2489708200D012E5 /* CachedAppConfiguration.swift in Sources */ = {isa = PBXBuildFile; fileRef = B1FE13F824896DDB00D012E5 /* CachedAppConfiguration.swift */; };
		B1FF6B6E2497D0B50041CF02 /* CWASQLite.h in Headers */ = {isa = PBXBuildFile; fileRef = B1FF6B6C2497D0B50041CF02 /* CWASQLite.h */; settings = {ATTRIBUTES = (Public, ); }; };
		B1FF6B772497D2330041CF02 /* sqlite3.h in Headers */ = {isa = PBXBuildFile; fileRef = 0DFCC2712484DC8400E2811D /* sqlite3.h */; settings = {ATTRIBUTES = (Public, ); }; };
		BA112DF7255586E9007F5712 /* WifiOnlyHTTPClient.swift in Sources */ = {isa = PBXBuildFile; fileRef = BA112DF6255586E9007F5712 /* WifiOnlyHTTPClient.swift */; };
		BA112E0A25559CDD007F5712 /* ClientWifiOnly.swift in Sources */ = {isa = PBXBuildFile; fileRef = BA112E0925559CDD007F5712 /* ClientWifiOnly.swift */; };
		BA27993B255995E100C3B64D /* DMWifiClientViewController.swift in Sources */ = {isa = PBXBuildFile; fileRef = BA27993A255995E100C3B64D /* DMWifiClientViewController.swift */; };
		BA6C8A9E254D634E008344F5 /* RiskCalculationConfiguration.swift in Sources */ = {isa = PBXBuildFile; fileRef = BA6C8A9D254D634E008344F5 /* RiskCalculationConfiguration.swift */; };
		BA6C8AA6254D63A0008344F5 /* MinutesAtAttenuationFilter.swift in Sources */ = {isa = PBXBuildFile; fileRef = BA6C8AA5254D63A0008344F5 /* MinutesAtAttenuationFilter.swift */; };
		BA6C8AAE254D6476008344F5 /* ENARange.swift in Sources */ = {isa = PBXBuildFile; fileRef = BA6C8AAD254D6476008344F5 /* ENARange.swift */; };
		BA6C8AB9254D64D3008344F5 /* MinutesAtAttenuationWeight.swift in Sources */ = {isa = PBXBuildFile; fileRef = BA6C8AB8254D64D3008344F5 /* MinutesAtAttenuationWeight.swift */; };
		BA6C8AC4254D650C008344F5 /* NormalizedTimePerEWToRiskLevelMapping.swift in Sources */ = {isa = PBXBuildFile; fileRef = BA6C8AC3254D650C008344F5 /* NormalizedTimePerEWToRiskLevelMapping.swift */; };
		BA6C8ACC254D6537008344F5 /* TrlEncoding.swift in Sources */ = {isa = PBXBuildFile; fileRef = BA6C8ACB254D6537008344F5 /* TrlEncoding.swift */; };
		BA6C8AD4254D6552008344F5 /* TrlFilter.swift in Sources */ = {isa = PBXBuildFile; fileRef = BA6C8AD3254D6552008344F5 /* TrlFilter.swift */; };
		BA6C8AEC254D65C4008344F5 /* ExposureWindow.swift in Sources */ = {isa = PBXBuildFile; fileRef = BA6C8AEB254D65C4008344F5 /* ExposureWindow.swift */; };
		BA6C8AF4254D65E1008344F5 /* ScanInstance.swift in Sources */ = {isa = PBXBuildFile; fileRef = BA6C8AF3254D65E1008344F5 /* ScanInstance.swift */; };
		BA6C8B05254D6B1F008344F5 /* RiskCalculation.swift in Sources */ = {isa = PBXBuildFile; fileRef = BA6C8B04254D6B1F008344F5 /* RiskCalculation.swift */; };
		BA6C8B0E254D6BF9008344F5 /* RiskCalculationTest.swift in Sources */ = {isa = PBXBuildFile; fileRef = BA6C8B0D254D6BF9008344F5 /* RiskCalculationTest.swift */; };
		BA6C8B17254D729A008344F5 /* exposure-windows-risk-calculation.json in Resources */ = {isa = PBXBuildFile; fileRef = BA6C8A8F254D61F4008344F5 /* exposure-windows-risk-calculation.json */; };
		BA6C8B24254D76ED008344F5 /* ExposureWindowTestCase.swift in Sources */ = {isa = PBXBuildFile; fileRef = BA6C8AE3254D6598008344F5 /* ExposureWindowTestCase.swift */; };
		BA6C8B2B254D76F7008344F5 /* TestCasesWithConfiguration.swift in Sources */ = {isa = PBXBuildFile; fileRef = BA6C8A95254D62C3008344F5 /* TestCasesWithConfiguration.swift */; };
		BA6C8B51254D80DF008344F5 /* ExposureWindowTest.swift in Sources */ = {isa = PBXBuildFile; fileRef = BA6C8B50254D80DF008344F5 /* ExposureWindowTest.swift */; };
		BA6D1634255AD2AA00ED3492 /* DMWifiClientViewModel.swift in Sources */ = {isa = PBXBuildFile; fileRef = BA6D1633255AD2AA00ED3492 /* DMWifiClientViewModel.swift */; };
		BA6D163A255AD35900ED3492 /* DMSwitchTableViewCell.swift in Sources */ = {isa = PBXBuildFile; fileRef = BA6D1638255AD35900ED3492 /* DMSwitchTableViewCell.swift */; };
		BA6D163B255AD35900ED3492 /* DMSwitchTableViewCell.xib in Resources */ = {isa = PBXBuildFile; fileRef = BA6D1639255AD35900ED3492 /* DMSwitchTableViewCell.xib */; };
		BA6D1640255ADD0500ED3492 /* DMSwitchCellViewModel.swift in Sources */ = {isa = PBXBuildFile; fileRef = BA6D163F255ADD0400ED3492 /* DMSwitchCellViewModel.swift */; };
		BA8BBA08255A90690034D4BC /* WifiHTTPClientTests.swift in Sources */ = {isa = PBXBuildFile; fileRef = BA8BBA07255A90690034D4BC /* WifiHTTPClientTests.swift */; };
		BA904C9E25769D1800692110 /* TanInputView.swift in Sources */ = {isa = PBXBuildFile; fileRef = BA904C9D25769D1800692110 /* TanInputView.swift */; };
		BA904CA62576A0B900692110 /* ENAInputLabel.swift in Sources */ = {isa = PBXBuildFile; fileRef = BA904CA52576A0B900692110 /* ENAInputLabel.swift */; };
		BA92A45E255163460063B46F /* ExposureSubmissionQRScannerViewModelGuidTests.swift in Sources */ = {isa = PBXBuildFile; fileRef = BA92A45D255163460063B46F /* ExposureSubmissionQRScannerViewModelGuidTests.swift */; };
		BA9DD53F2567BDAC00C326FF /* TestResultAvailableViewModelTest.swift in Sources */ = {isa = PBXBuildFile; fileRef = BA9DD53E2567BDAC00C326FF /* TestResultAvailableViewModelTest.swift */; };
		BAB1239C2572A06D00A179FB /* TanInputViewModel.swift in Sources */ = {isa = PBXBuildFile; fileRef = BAB1239B2572A06D00A179FB /* TanInputViewModel.swift */; };
		BAB123A22572A0B700A179FB /* TanInputViewController.swift in Sources */ = {isa = PBXBuildFile; fileRef = BAB123A02572A0B700A179FB /* TanInputViewController.swift */; };
		BAC0A4DE25768039002B5361 /* TanInputViewModelTests.swift in Sources */ = {isa = PBXBuildFile; fileRef = BAC0A4DD25768039002B5361 /* TanInputViewModelTests.swift */; };
		BAD962FB25668F4000FAB615 /* TestResultAvailableViewController.swift in Sources */ = {isa = PBXBuildFile; fileRef = BAD962FA25668F4000FAB615 /* TestResultAvailableViewController.swift */; };
		BAD9630025668F8E00FAB615 /* TestResultAvailableViewModel.swift in Sources */ = {isa = PBXBuildFile; fileRef = BAD962FF25668F8E00FAB615 /* TestResultAvailableViewModel.swift */; };
		CD2EC329247D82EE00C6B3F9 /* NotificationSettingsViewController.swift in Sources */ = {isa = PBXBuildFile; fileRef = CD2EC328247D82EE00C6B3F9 /* NotificationSettingsViewController.swift */; };
		CD678F6F246C43FC00B6A0F8 /* MockURLSession.swift in Sources */ = {isa = PBXBuildFile; fileRef = CD678F6E246C43FC00B6A0F8 /* MockURLSession.swift */; };
		CD8638532477EBD400A5A07C /* SettingsViewModel.swift in Sources */ = {isa = PBXBuildFile; fileRef = CD8638522477EBD400A5A07C /* SettingsViewModel.swift */; };
		CD99A3A9245C272400BF12AF /* ExposureSubmissionService.swift in Sources */ = {isa = PBXBuildFile; fileRef = CD99A3A8245C272400BF12AF /* ExposureSubmissionService.swift */; };
		CD99A3CA2461A47C00BF12AF /* AppStrings.swift in Sources */ = {isa = PBXBuildFile; fileRef = CD99A3C92461A47C00BF12AF /* AppStrings.swift */; };
		CDA262F824AB808800612E15 /* Coordinator.swift in Sources */ = {isa = PBXBuildFile; fileRef = CDA262F724AB808800612E15 /* Coordinator.swift */; };
		CDCE11D6247D644100F30825 /* NotificationSettingsViewModel.swift in Sources */ = {isa = PBXBuildFile; fileRef = CDCE11D5247D644100F30825 /* NotificationSettingsViewModel.swift */; };
		CDCE11D9247D64C600F30825 /* NotificationSettingsOnTableViewCell.swift in Sources */ = {isa = PBXBuildFile; fileRef = CDCE11D8247D64C600F30825 /* NotificationSettingsOnTableViewCell.swift */; };
		CDCE11DB247D64D600F30825 /* NotificationSettingsOffTableViewCell.swift in Sources */ = {isa = PBXBuildFile; fileRef = CDCE11DA247D64D600F30825 /* NotificationSettingsOffTableViewCell.swift */; };
		CDD87C56247556DE007CE6CA /* MainSettingsTableViewCell.swift in Sources */ = {isa = PBXBuildFile; fileRef = CDD87C54247556DE007CE6CA /* MainSettingsTableViewCell.swift */; };
		CDF27BD3246ADBA70044D32B /* ExposureSubmissionServiceTests.swift in Sources */ = {isa = PBXBuildFile; fileRef = CDF27BD2246ADBA70044D32B /* ExposureSubmissionServiceTests.swift */; };
		CDF27BD5246ADBF30044D32B /* HTTPClient+DaysAndHoursTests.swift in Sources */ = {isa = PBXBuildFile; fileRef = CDF27BD4246ADBF30044D32B /* HTTPClient+DaysAndHoursTests.swift */; };
		EB08F1782541CE3300D11FA9 /* risk_score_classification.pb.swift in Sources */ = {isa = PBXBuildFile; fileRef = EB08F1702541CE3200D11FA9 /* risk_score_classification.pb.swift */; };
		EB08F1792541CE3300D11FA9 /* attenuation_duration.pb.swift in Sources */ = {isa = PBXBuildFile; fileRef = EB08F1712541CE3200D11FA9 /* attenuation_duration.pb.swift */; };
		EB08F17A2541CE3300D11FA9 /* risk_level.pb.swift in Sources */ = {isa = PBXBuildFile; fileRef = EB08F1722541CE3200D11FA9 /* risk_level.pb.swift */; };
		EB08F17B2541CE3300D11FA9 /* app_features.pb.swift in Sources */ = {isa = PBXBuildFile; fileRef = EB08F1732541CE3200D11FA9 /* app_features.pb.swift */; };
		EB08F17C2541CE3300D11FA9 /* submission_payload.pb.swift in Sources */ = {isa = PBXBuildFile; fileRef = EB08F1742541CE3200D11FA9 /* submission_payload.pb.swift */; };
		EB08F17E2541CE3300D11FA9 /* app_version_config.pb.swift in Sources */ = {isa = PBXBuildFile; fileRef = EB08F1762541CE3200D11FA9 /* app_version_config.pb.swift */; };
		EB08F17F2541CE3300D11FA9 /* risk_score_parameters.pb.swift in Sources */ = {isa = PBXBuildFile; fileRef = EB08F1772541CE3200D11FA9 /* risk_score_parameters.pb.swift */; };
		EB08F1862541CE5700D11FA9 /* temporary_exposure_key_export.pb.swift in Sources */ = {isa = PBXBuildFile; fileRef = EB08F1832541CE5700D11FA9 /* temporary_exposure_key_export.pb.swift */; };
		EB08F1872541CE5700D11FA9 /* temporary_exposure_key_signature_list.pb.swift in Sources */ = {isa = PBXBuildFile; fileRef = EB08F1842541CE5700D11FA9 /* temporary_exposure_key_signature_list.pb.swift */; };
		EB08F1882541CE5700D11FA9 /* diagnosis_key_batch.pb.swift in Sources */ = {isa = PBXBuildFile; fileRef = EB08F1852541CE5700D11FA9 /* diagnosis_key_batch.pb.swift */; };
		EB11B02A24EE7CA500143A95 /* ENAUITestsSettings.swift in Sources */ = {isa = PBXBuildFile; fileRef = EB11B02924EE7CA500143A95 /* ENAUITestsSettings.swift */; };
		EB17144625716EA80088D7A9 /* FileManager+KeyPackageStorage.swift in Sources */ = {isa = PBXBuildFile; fileRef = EB17144525716EA80088D7A9 /* FileManager+KeyPackageStorage.swift */; };
		EB2394A024E5492900E71225 /* BackgroundAppRefreshViewModel.swift in Sources */ = {isa = PBXBuildFile; fileRef = EB23949F24E5492900E71225 /* BackgroundAppRefreshViewModel.swift */; };
		EB3BCA882507B6C1003F27C7 /* ExposureSubmissionSymptomsOnsetViewController.swift in Sources */ = {isa = PBXBuildFile; fileRef = EB3BCA872507B6C1003F27C7 /* ExposureSubmissionSymptomsOnsetViewController.swift */; };
		EB3BCA8C2507C3B0003F27C7 /* DynamicTableViewBulletPointCell.swift in Sources */ = {isa = PBXBuildFile; fileRef = EB3BCA85250799E7003F27C7 /* DynamicTableViewBulletPointCell.swift */; };
		EB6B5D882539AE9400B0ED57 /* DMNotificationsViewController.swift in Sources */ = {isa = PBXBuildFile; fileRef = EB6B5D872539AE9400B0ED57 /* DMNotificationsViewController.swift */; };
		EB6B5D8D2539B36100B0ED57 /* DMNotificationCell.swift in Sources */ = {isa = PBXBuildFile; fileRef = EB6B5D8C2539B36100B0ED57 /* DMNotificationCell.swift */; };
		EB7057D724E6BACA002235B4 /* InfoBoxView.xib in Resources */ = {isa = PBXBuildFile; fileRef = EB7057D624E6BACA002235B4 /* InfoBoxView.xib */; };
		EB7D205424E6A3320089264C /* InfoBoxView.swift in Sources */ = {isa = PBXBuildFile; fileRef = EB7D205324E6A3320089264C /* InfoBoxView.swift */; };
		EB7D205624E6A5930089264C /* InfoBoxViewModel.swift in Sources */ = {isa = PBXBuildFile; fileRef = EB7D205524E6A5930089264C /* InfoBoxViewModel.swift */; };
		EB7F8E9524E434E000A3CCC4 /* BackgroundAppRefreshViewController.swift in Sources */ = {isa = PBXBuildFile; fileRef = EB7F8E9424E434E000A3CCC4 /* BackgroundAppRefreshViewController.swift */; };
		EB858D2024E700D10048A0AA /* UIView+Screenshot.swift in Sources */ = {isa = PBXBuildFile; fileRef = EB858D1F24E700D10048A0AA /* UIView+Screenshot.swift */; };
		EB873540253704D100325C6C /* UNUserNotificationCenter+DeadManSwitch.swift in Sources */ = {isa = PBXBuildFile; fileRef = EB87353F253704D100325C6C /* UNUserNotificationCenter+DeadManSwitch.swift */; };
		EBBABC47256402A9005B7C07 /* default_app_config_18 in Resources */ = {isa = PBXBuildFile; fileRef = EBBABC46256402A9005B7C07 /* default_app_config_18 */; };
		EBCD2412250790F400E5574C /* ExposureSubmissionSymptomsViewController.swift in Sources */ = {isa = PBXBuildFile; fileRef = EBCD2411250790F400E5574C /* ExposureSubmissionSymptomsViewController.swift */; };
		EBDE11B2255EC2C4008C0F51 /* DMDeviceTimeCheckViewController.swift in Sources */ = {isa = PBXBuildFile; fileRef = EBDE11B1255EC2C4008C0F51 /* DMDeviceTimeCheckViewController.swift */; };
		EBDE11BB255EC34C008C0F51 /* DMDeviceTimeCheckViewModel.swift in Sources */ = {isa = PBXBuildFile; fileRef = EBDE11BA255EC34C008C0F51 /* DMDeviceTimeCheckViewModel.swift */; };
		EE20EA072469883900770683 /* RiskLegend.storyboard in Resources */ = {isa = PBXBuildFile; fileRef = EE20EA062469883900770683 /* RiskLegend.storyboard */; };
		EE22DB81247FB40A001B0A71 /* ENStateHandler.swift in Sources */ = {isa = PBXBuildFile; fileRef = EE22DB7F247FB409001B0A71 /* ENStateHandler.swift */; };
		EE22DB82247FB40A001B0A71 /* ENSettingModel.swift in Sources */ = {isa = PBXBuildFile; fileRef = EE22DB80247FB409001B0A71 /* ENSettingModel.swift */; };
		EE22DB89247FB43A001B0A71 /* TracingHistoryTableViewCell.swift in Sources */ = {isa = PBXBuildFile; fileRef = EE22DB84247FB43A001B0A71 /* TracingHistoryTableViewCell.swift */; };
		EE22DB8A247FB43A001B0A71 /* ImageTableViewCell.swift in Sources */ = {isa = PBXBuildFile; fileRef = EE22DB85247FB43A001B0A71 /* ImageTableViewCell.swift */; };
		EE22DB8B247FB43A001B0A71 /* ActionDetailTableViewCell.swift in Sources */ = {isa = PBXBuildFile; fileRef = EE22DB86247FB43A001B0A71 /* ActionDetailTableViewCell.swift */; };
		EE22DB8C247FB43A001B0A71 /* DescriptionTableViewCell.swift in Sources */ = {isa = PBXBuildFile; fileRef = EE22DB87247FB43A001B0A71 /* DescriptionTableViewCell.swift */; };
		EE22DB8D247FB43A001B0A71 /* ActionTableViewCell.swift in Sources */ = {isa = PBXBuildFile; fileRef = EE22DB88247FB43A001B0A71 /* ActionTableViewCell.swift */; };
		EE22DB8F247FB46C001B0A71 /* ENStateTests.swift in Sources */ = {isa = PBXBuildFile; fileRef = EE22DB8E247FB46C001B0A71 /* ENStateTests.swift */; };
		EE22DB91247FB479001B0A71 /* MockStateHandlerObserverDelegate.swift in Sources */ = {isa = PBXBuildFile; fileRef = EE22DB90247FB479001B0A71 /* MockStateHandlerObserverDelegate.swift */; };
		EE269508248FCB0300BAE234 /* InfoPlist.strings in Resources */ = {isa = PBXBuildFile; fileRef = EE26950A248FCB0300BAE234 /* InfoPlist.strings */; };
		EE278B2D245F2BBB008B06F9 /* InviteFriends.storyboard in Resources */ = {isa = PBXBuildFile; fileRef = EE278B2C245F2BBB008B06F9 /* InviteFriends.storyboard */; };
		EE278B30245F2C8A008B06F9 /* FriendsInviteController.swift in Sources */ = {isa = PBXBuildFile; fileRef = EE278B2F245F2C8A008B06F9 /* FriendsInviteController.swift */; };
		EE70C23D245B09EA00AC9B2F /* Localizable.strings in Resources */ = {isa = PBXBuildFile; fileRef = EE70C23A245B09E900AC9B2F /* Localizable.strings */; };
		EE92A33E245D96DA006B97B0 /* Localizable.stringsdict in Resources */ = {isa = PBXBuildFile; fileRef = EE92A340245D96DA006B97B0 /* Localizable.stringsdict */; };
		EEF1067A246EBF8B009DFB4E /* ResetViewController.swift in Sources */ = {isa = PBXBuildFile; fileRef = EEF10679246EBF8B009DFB4E /* ResetViewController.swift */; };
		F22C6E2324917E3200712A6B /* DynamicTableViewControllerRowsTests.swift in Sources */ = {isa = PBXBuildFile; fileRef = F247572A24838AC8003E1FC5 /* DynamicTableViewControllerRowsTests.swift */; };
		F22C6E252492082B00712A6B /* DynamicTableViewSpaceCellTests.swift in Sources */ = {isa = PBXBuildFile; fileRef = F22C6E242492082B00712A6B /* DynamicTableViewSpaceCellTests.swift */; };
		F252472F2483955B00C5556B /* DynamicTableViewControllerFake.storyboard in Resources */ = {isa = PBXBuildFile; fileRef = F252472E2483955B00C5556B /* DynamicTableViewControllerFake.storyboard */; };
		F25247312484456800C5556B /* DynamicTableViewModelTests.swift in Sources */ = {isa = PBXBuildFile; fileRef = F25247302484456800C5556B /* DynamicTableViewModelTests.swift */; };
		F2DC808E248989CE00EDC40A /* DynamicTableViewControllerRegisterCellsTests.swift in Sources */ = {isa = PBXBuildFile; fileRef = F2DC808D248989CE00EDC40A /* DynamicTableViewControllerRegisterCellsTests.swift */; };
		F2DC809024898A9400EDC40A /* DynamicTableViewControllerNumberOfRowsAndSectionsTests.swift in Sources */ = {isa = PBXBuildFile; fileRef = F2DC808F24898A9400EDC40A /* DynamicTableViewControllerNumberOfRowsAndSectionsTests.swift */; };
		F2DC809224898B1800EDC40A /* DynamicTableViewControllerHeaderTests.swift in Sources */ = {isa = PBXBuildFile; fileRef = F2DC809124898B1800EDC40A /* DynamicTableViewControllerHeaderTests.swift */; };
		F2DC809424898CE600EDC40A /* DynamicTableViewControllerFooterTests.swift in Sources */ = {isa = PBXBuildFile; fileRef = F2DC809324898CE600EDC40A /* DynamicTableViewControllerFooterTests.swift */; };
		FEDCE09E9F78ABEB4AA9A484 /* ExposureDetectionExecutor.swift in Sources */ = {isa = PBXBuildFile; fileRef = FEDCE0116603B6E00FAEE632 /* ExposureDetectionExecutor.swift */; };
		FEDCE29E414945F14E7CE576 /* ENStateHandler+State.swift in Sources */ = {isa = PBXBuildFile; fileRef = FEDCE1B8926528ED74CDE1B2 /* ENStateHandler+State.swift */; };
		FEDCE50B4AC5E24D4E11AA52 /* RequiresAppDependencies.swift in Sources */ = {isa = PBXBuildFile; fileRef = FEDCE1600374711EC77FF572 /* RequiresAppDependencies.swift */; };
		FEDCE6E2763B0BABFADF36BA /* ExposureDetectionViewController+State.swift in Sources */ = {isa = PBXBuildFile; fileRef = FEDCE4BE82DC5BFE90575663 /* ExposureDetectionViewController+State.swift */; };
		FEDCECC1B2111AB537AEF7E5 /* HomeInteractor+State.swift in Sources */ = {isa = PBXBuildFile; fileRef = FEDCEC452596E54A041BBCE9 /* HomeInteractor+State.swift */; };
/* End PBXBuildFile section */

/* Begin PBXContainerItemProxy section */
		85D7595524570491008175F0 /* PBXContainerItemProxy */ = {
			isa = PBXContainerItemProxy;
			containerPortal = 85D759332457048F008175F0 /* Project object */;
			proxyType = 1;
			remoteGlobalIDString = 85D7593A2457048F008175F0;
			remoteInfo = ENA;
		};
		85D7596024570491008175F0 /* PBXContainerItemProxy */ = {
			isa = PBXContainerItemProxy;
			containerPortal = 85D759332457048F008175F0 /* Project object */;
			proxyType = 1;
			remoteGlobalIDString = 85D7593A2457048F008175F0;
			remoteInfo = ENA;
		};
/* End PBXContainerItemProxy section */

/* Begin PBXCopyFilesBuildPhase section */
		B102BDB924603FD600CD55A2 /* Embed Frameworks */ = {
			isa = PBXCopyFilesBuildPhase;
			buildActionMask = 12;
			dstPath = "";
			dstSubfolderSpec = 10;
			files = (
				015E8C0924C9983600C0A4B3 /* CWASQLite.framework in Embed Frameworks */,
			);
			name = "Embed Frameworks";
			runOnlyForDeploymentPostprocessing = 0;
		};
/* End PBXCopyFilesBuildPhase section */

/* Begin PBXFileReference section */
		0103CED02536D1A100BDAAD1 /* AppInformationCellModel.swift */ = {isa = PBXFileReference; lastKnownFileType = sourcecode.swift; path = AppInformationCellModel.swift; sourceTree = "<group>"; };
		011E13AD24680A4000973467 /* HTTPClient.swift */ = {isa = PBXFileReference; lastKnownFileType = sourcecode.swift; path = HTTPClient.swift; sourceTree = "<group>"; };
		011E4B002483A35A002E6412 /* ENACommunity.entitlements */ = {isa = PBXFileReference; fileEncoding = 4; lastKnownFileType = text.plist.entitlements; path = ENACommunity.entitlements; sourceTree = "<group>"; };
		0123D5972501383100A91838 /* ExposureSubmissionErrorTests.swift */ = {isa = PBXFileReference; lastKnownFileType = sourcecode.swift; path = ExposureSubmissionErrorTests.swift; sourceTree = "<group>"; };
		013C412725545C2D00826C9F /* DebugRiskCalculation.swift */ = {isa = PBXFileReference; lastKnownFileType = sourcecode.swift; path = DebugRiskCalculation.swift; sourceTree = "<group>"; };
		013C413C255463A400826C9F /* DMDebugRiskCalculationViewController.swift */ = {isa = PBXFileReference; lastKnownFileType = sourcecode.swift; path = DMDebugRiskCalculationViewController.swift; sourceTree = "<group>"; };
		013DC101245DAC4E00EE58B0 /* Store.swift */ = {isa = PBXFileReference; lastKnownFileType = sourcecode.swift; path = Store.swift; sourceTree = "<group>"; };
		0144BDE0250924CC00B0857C /* SymptomsOnset.swift */ = {isa = PBXFileReference; lastKnownFileType = sourcecode.swift; path = SymptomsOnset.swift; sourceTree = "<group>"; };
		0144BDE22509288B00B0857C /* SymptomsOnsetTests.swift */ = {isa = PBXFileReference; lastKnownFileType = sourcecode.swift; path = SymptomsOnsetTests.swift; sourceTree = "<group>"; };
		0144BDEC250A3E5300B0857C /* ExposureSubmissionCoordinatorModel.swift */ = {isa = PBXFileReference; lastKnownFileType = sourcecode.swift; path = ExposureSubmissionCoordinatorModel.swift; sourceTree = "<group>"; };
		014891B224F90D0B002A6F77 /* ENA.plist */ = {isa = PBXFileReference; fileEncoding = 4; lastKnownFileType = text.plist.xml; name = ENA.plist; path = ../../../ENA.plist; sourceTree = "<group>"; };
		015178C12507D2A90074F095 /* ExposureSubmissionSymptomsOnsetViewControllerTests.swift */ = {isa = PBXFileReference; lastKnownFileType = sourcecode.swift; path = ExposureSubmissionSymptomsOnsetViewControllerTests.swift; sourceTree = "<group>"; };
		015692E324B48C3F0033F35E /* TimeInterval+Convenience.swift */ = {isa = PBXFileReference; fileEncoding = 4; lastKnownFileType = sourcecode.swift; lineEnding = 0; path = "TimeInterval+Convenience.swift"; sourceTree = "<group>"; };
		01571B79255E9A6F00E4E891 /* config-wru-2020-11-13 */ = {isa = PBXFileReference; lastKnownFileType = file; path = "config-wru-2020-11-13"; sourceTree = "<group>"; };
		016146902487A43E00660992 /* LinkHelper.swift */ = {isa = PBXFileReference; lastKnownFileType = sourcecode.swift; path = LinkHelper.swift; sourceTree = "<group>"; };
		01678E9A249A521F003B048B /* testStore.sqlite */ = {isa = PBXFileReference; lastKnownFileType = file; path = testStore.sqlite; sourceTree = "<group>"; };
		016961982540574700FF92E3 /* ExposureSubmissionTestResultViewModel.swift */ = {isa = PBXFileReference; lastKnownFileType = sourcecode.swift; path = ExposureSubmissionTestResultViewModel.swift; sourceTree = "<group>"; };
		016961AF2549630100FF92E3 /* ExposureSubmissionTestResultViewModelTests.swift */ = {isa = PBXFileReference; lastKnownFileType = sourcecode.swift; path = ExposureSubmissionTestResultViewModelTests.swift; sourceTree = "<group>"; };
		01734B55255D6C4500E60A8B /* app_features_v2.pb.swift */ = {isa = PBXFileReference; fileEncoding = 4; lastKnownFileType = sourcecode.swift; name = app_features_v2.pb.swift; path = ../../../gen/output/internal/v2/app_features_v2.pb.swift; sourceTree = "<group>"; };
		01734B56255D6C4500E60A8B /* key_download_parameters.pb.swift */ = {isa = PBXFileReference; fileEncoding = 4; lastKnownFileType = sourcecode.swift; name = key_download_parameters.pb.swift; path = ../../../gen/output/internal/v2/key_download_parameters.pb.swift; sourceTree = "<group>"; };
		01734B57255D6C4500E60A8B /* semantic_version.pb.swift */ = {isa = PBXFileReference; fileEncoding = 4; lastKnownFileType = sourcecode.swift; name = semantic_version.pb.swift; path = ../../../gen/output/internal/v2/semantic_version.pb.swift; sourceTree = "<group>"; };
		01734B58255D6C4500E60A8B /* risk_calculation_parameters.pb.swift */ = {isa = PBXFileReference; fileEncoding = 4; lastKnownFileType = sourcecode.swift; name = risk_calculation_parameters.pb.swift; path = ../../../gen/output/internal/v2/risk_calculation_parameters.pb.swift; sourceTree = "<group>"; };
		01734B59255D6C4500E60A8B /* app_config_ios.pb.swift */ = {isa = PBXFileReference; fileEncoding = 4; lastKnownFileType = sourcecode.swift; name = app_config_ios.pb.swift; path = ../../../gen/output/internal/v2/app_config_ios.pb.swift; sourceTree = "<group>"; };
		01734B5A255D6C4500E60A8B /* exposure_detection_parameters.pb.swift */ = {isa = PBXFileReference; fileEncoding = 4; lastKnownFileType = sourcecode.swift; name = exposure_detection_parameters.pb.swift; path = ../../../gen/output/internal/v2/exposure_detection_parameters.pb.swift; sourceTree = "<group>"; };
		01734B6D255D73E400E60A8B /* ENExposureConfiguration+Convenience.swift */ = {isa = PBXFileReference; lastKnownFileType = sourcecode.swift; path = "ENExposureConfiguration+Convenience.swift"; sourceTree = "<group>"; };
		0177F48125501111009DD568 /* RiskCalculationResult.swift */ = {isa = PBXFileReference; fileEncoding = 4; lastKnownFileType = sourcecode.swift; path = RiskCalculationResult.swift; sourceTree = "<group>"; };
		0177F4B025503805009DD568 /* ScanInstanceTest.swift */ = {isa = PBXFileReference; lastKnownFileType = sourcecode.swift; path = ScanInstanceTest.swift; sourceTree = "<group>"; };
		0190B224255C423600CF4244 /* Date+Age.swift */ = {isa = PBXFileReference; lastKnownFileType = sourcecode.swift; path = "Date+Age.swift"; sourceTree = "<group>"; };
		019357162525FAD00038F615 /* ExposureSubmissionQRInfoViewController.swift */ = {isa = PBXFileReference; lastKnownFileType = sourcecode.swift; path = ExposureSubmissionQRInfoViewController.swift; sourceTree = "<group>"; };
		019357172525FAD00038F615 /* ExposureSubmissionQRInfoViewModel.swift */ = {isa = PBXFileReference; lastKnownFileType = sourcecode.swift; path = ExposureSubmissionQRInfoViewModel.swift; sourceTree = "<group>"; };
		01A1B441252DE54600841B63 /* ExposureSubmissionQRScannerViewModelTests.swift */ = {isa = PBXFileReference; lastKnownFileType = sourcecode.swift; path = ExposureSubmissionQRScannerViewModelTests.swift; sourceTree = "<group>"; };
		01A1B449252DFD7700841B63 /* MetadataObject.swift */ = {isa = PBXFileReference; lastKnownFileType = sourcecode.swift; path = MetadataObject.swift; sourceTree = "<group>"; };
		01A1B451252DFD9400841B63 /* FakeMetadataMachineReadableObject.swift */ = {isa = PBXFileReference; lastKnownFileType = sourcecode.swift; path = FakeMetadataMachineReadableObject.swift; sourceTree = "<group>"; };
		01A1B460252E17F900841B63 /* ExposureSubmissionCoordinatorModelTests.swift */ = {isa = PBXFileReference; lastKnownFileType = sourcecode.swift; path = ExposureSubmissionCoordinatorModelTests.swift; sourceTree = "<group>"; };
		01A236792519D1E80043D9F8 /* ExposureSubmissionWarnOthersViewModel.swift */ = {isa = PBXFileReference; lastKnownFileType = sourcecode.swift; path = ExposureSubmissionWarnOthersViewModel.swift; sourceTree = "<group>"; };
		01A23684251A22E90043D9F8 /* ExposureSubmissionQRInfoModelTests.swift */ = {isa = PBXFileReference; lastKnownFileType = sourcecode.swift; path = ExposureSubmissionQRInfoModelTests.swift; sourceTree = "<group>"; };
		01A97DD02506767E00C07C37 /* DatePickerOptionViewModelTests.swift */ = {isa = PBXFileReference; lastKnownFileType = sourcecode.swift; path = DatePickerOptionViewModelTests.swift; sourceTree = "<group>"; };
		01A97DD22506769F00C07C37 /* DatePickerDayViewModelTests.swift */ = {isa = PBXFileReference; lastKnownFileType = sourcecode.swift; path = DatePickerDayViewModelTests.swift; sourceTree = "<group>"; };
		01B7232324F812500064C0EB /* DynamicTableViewOptionGroupCell.swift */ = {isa = PBXFileReference; lastKnownFileType = sourcecode.swift; path = DynamicTableViewOptionGroupCell.swift; sourceTree = "<group>"; };
		01B7232624F812BC0064C0EB /* OptionGroupView.swift */ = {isa = PBXFileReference; lastKnownFileType = sourcecode.swift; path = OptionGroupView.swift; sourceTree = "<group>"; };
		01B7232824F812DF0064C0EB /* OptionView.swift */ = {isa = PBXFileReference; lastKnownFileType = sourcecode.swift; path = OptionView.swift; sourceTree = "<group>"; };
		01B7232A24F815B00064C0EB /* MultipleChoiceOptionView.swift */ = {isa = PBXFileReference; lastKnownFileType = sourcecode.swift; path = MultipleChoiceOptionView.swift; sourceTree = "<group>"; };
		01B7232C24F8E0260064C0EB /* MultipleChoiceChoiceView.swift */ = {isa = PBXFileReference; lastKnownFileType = sourcecode.swift; path = MultipleChoiceChoiceView.swift; sourceTree = "<group>"; };
		01B7232E24FE4F080064C0EB /* OptionGroupViewModel.swift */ = {isa = PBXFileReference; lastKnownFileType = sourcecode.swift; path = OptionGroupViewModel.swift; sourceTree = "<group>"; };
		01C2D440250124E600FB23BF /* OptionGroupViewModelTests.swift */ = {isa = PBXFileReference; lastKnownFileType = sourcecode.swift; path = OptionGroupViewModelTests.swift; sourceTree = "<group>"; };
		01C6ABF32527273D0052814D /* String+Insertion.swift */ = {isa = PBXFileReference; lastKnownFileType = sourcecode.swift; path = "String+Insertion.swift"; sourceTree = "<group>"; };
		01C6AC0D252B1E980052814D /* ExposureSubmissionQRScannerViewModel.swift */ = {isa = PBXFileReference; lastKnownFileType = sourcecode.swift; path = ExposureSubmissionQRScannerViewModel.swift; sourceTree = "<group>"; };
		01C6AC20252B21DF0052814D /* ExposureSubmissionQRScannerViewController.xib */ = {isa = PBXFileReference; lastKnownFileType = file.xib; path = ExposureSubmissionQRScannerViewController.xib; sourceTree = "<group>"; };
		01C6AC25252B23D70052814D /* ExposureSubmissionQRScannerFocusView.swift */ = {isa = PBXFileReference; lastKnownFileType = sourcecode.swift; path = ExposureSubmissionQRScannerFocusView.swift; sourceTree = "<group>"; };
		01C6AC31252B29C00052814D /* QRScannerError.swift */ = {isa = PBXFileReference; lastKnownFileType = sourcecode.swift; path = QRScannerError.swift; sourceTree = "<group>"; };
		01C6AC39252B2A500052814D /* UIImage+Color.swift */ = {isa = PBXFileReference; lastKnownFileType = sourcecode.swift; path = "UIImage+Color.swift"; sourceTree = "<group>"; };
		01C7665D25024A09002C9A5C /* DatePickerOptionView.swift */ = {isa = PBXFileReference; lastKnownFileType = sourcecode.swift; path = DatePickerOptionView.swift; sourceTree = "<group>"; };
		01CF95DC25308346007B72F7 /* CodableExposureDetectionSummary+Helpers.swift */ = {isa = PBXFileReference; lastKnownFileType = sourcecode.swift; path = "CodableExposureDetectionSummary+Helpers.swift"; sourceTree = "<group>"; };
		01D16C5D24ED69CA007DB387 /* BackgroundAppRefreshViewModelTests.swift */ = {isa = PBXFileReference; lastKnownFileType = sourcecode.swift; path = BackgroundAppRefreshViewModelTests.swift; sourceTree = "<group>"; };
		01D16C5F24ED6D9A007DB387 /* MockBackgroundRefreshStatusProvider.swift */ = {isa = PBXFileReference; lastKnownFileType = sourcecode.swift; path = MockBackgroundRefreshStatusProvider.swift; sourceTree = "<group>"; };
		01D16C6124ED6DB3007DB387 /* MockLowPowerModeStatusProvider.swift */ = {isa = PBXFileReference; lastKnownFileType = sourcecode.swift; path = MockLowPowerModeStatusProvider.swift; sourceTree = "<group>"; };
		01D307892562B03B00ADB67B /* RiskState.swift */ = {isa = PBXFileReference; lastKnownFileType = sourcecode.swift; path = RiskState.swift; sourceTree = "<group>"; };
		01D3ECFF2490230400551E65 /* StoreTests.swift */ = {isa = PBXFileReference; fileEncoding = 4; lastKnownFileType = sourcecode.swift; lineEnding = 0; path = StoreTests.swift; sourceTree = "<group>"; };
		01D6948A25026EC000B45BEA /* DatePickerOptionViewModel.swift */ = {isa = PBXFileReference; lastKnownFileType = sourcecode.swift; path = DatePickerOptionViewModel.swift; sourceTree = "<group>"; };
		01D6948C2502717F00B45BEA /* DatePickerDayView.swift */ = {isa = PBXFileReference; lastKnownFileType = sourcecode.swift; path = DatePickerDayView.swift; sourceTree = "<group>"; };
		01D6948E2502729000B45BEA /* DatePickerDay.swift */ = {isa = PBXFileReference; lastKnownFileType = sourcecode.swift; path = DatePickerDay.swift; sourceTree = "<group>"; };
		01D69490250272CE00B45BEA /* DatePickerDayViewModel.swift */ = {isa = PBXFileReference; lastKnownFileType = sourcecode.swift; path = DatePickerDayViewModel.swift; sourceTree = "<group>"; };
		01DB708425068167008F7244 /* Calendar+GregorianLocale.swift */ = {isa = PBXFileReference; lastKnownFileType = sourcecode.swift; path = "Calendar+GregorianLocale.swift"; sourceTree = "<group>"; };
		01E25C6F24A3B52F007E33F8 /* Info_Testflight.plist */ = {isa = PBXFileReference; fileEncoding = 4; lastKnownFileType = text.plist.xml; path = Info_Testflight.plist; sourceTree = "<group>"; };
		01E4298F251DCDC90057FCBE /* en */ = {isa = PBXFileReference; lastKnownFileType = text.plist.strings; name = en; path = en.lproj/Localizable.legal.strings; sourceTree = "<group>"; };
		01E42994251DCDCE0057FCBE /* de */ = {isa = PBXFileReference; lastKnownFileType = text.plist.strings; name = de; path = de.lproj/Localizable.legal.strings; sourceTree = "<group>"; };
		01E42995251DCDD10057FCBE /* tr */ = {isa = PBXFileReference; lastKnownFileType = text.plist.strings; name = tr; path = tr.lproj/Localizable.legal.strings; sourceTree = "<group>"; };
		01F52F892550679600997A26 /* RiskCalculationExposureWindow.swift */ = {isa = PBXFileReference; lastKnownFileType = sourcecode.swift; path = RiskCalculationExposureWindow.swift; sourceTree = "<group>"; };
		01F52F91255067A000997A26 /* RiskCalculationError.swift */ = {isa = PBXFileReference; lastKnownFileType = sourcecode.swift; path = RiskCalculationError.swift; sourceTree = "<group>"; };
		01F52FF32552DB9600997A26 /* DMAppConfigurationViewController.swift */ = {isa = PBXFileReference; lastKnownFileType = sourcecode.swift; path = DMAppConfigurationViewController.swift; sourceTree = "<group>"; };
		01F52FFB2552E6F600997A26 /* ENARangeTest.swift */ = {isa = PBXFileReference; lastKnownFileType = sourcecode.swift; path = ENARangeTest.swift; sourceTree = "<group>"; };
		01F5F7212487B9C000229720 /* AppInformationViewController.swift */ = {isa = PBXFileReference; lastKnownFileType = sourcecode.swift; path = AppInformationViewController.swift; sourceTree = "<group>"; };
		0D5611B3247F852C00B5B094 /* SQLiteKeyValueStore.swift */ = {isa = PBXFileReference; lastKnownFileType = sourcecode.swift; path = SQLiteKeyValueStore.swift; sourceTree = "<group>"; };
		0DD260FE248D549B007C3B2C /* KeychainHelper.swift */ = {isa = PBXFileReference; lastKnownFileType = sourcecode.swift; path = KeychainHelper.swift; sourceTree = "<group>"; };
		0DF6BB96248AD616007E8B0C /* AppUpdateCheckHelper.swift */ = {isa = PBXFileReference; lastKnownFileType = sourcecode.swift; path = AppUpdateCheckHelper.swift; sourceTree = "<group>"; };
		0DF6BB9C248AE232007E8B0C /* AppUpdateCheckerHelperTests.swift */ = {isa = PBXFileReference; lastKnownFileType = sourcecode.swift; path = AppUpdateCheckerHelperTests.swift; sourceTree = "<group>"; };
		0DFCC2692484D7A700E2811D /* ENA-Bridging-Header.h */ = {isa = PBXFileReference; lastKnownFileType = sourcecode.c.h; path = "ENA-Bridging-Header.h"; sourceTree = "<group>"; };
		0DFCC26F2484DC8200E2811D /* ENATests-Bridging-Header.h */ = {isa = PBXFileReference; lastKnownFileType = sourcecode.c.h; path = "ENATests-Bridging-Header.h"; sourceTree = "<group>"; };
		0DFCC2702484DC8400E2811D /* sqlite3.c */ = {isa = PBXFileReference; fileEncoding = 4; lastKnownFileType = sourcecode.c.c; path = sqlite3.c; sourceTree = "<group>"; };
		0DFCC2712484DC8400E2811D /* sqlite3.h */ = {isa = PBXFileReference; fileEncoding = 4; lastKnownFileType = sourcecode.c.h; path = sqlite3.h; sourceTree = "<group>"; };
		1309194E247972C40066E329 /* PrivacyProtectionViewController.swift */ = {isa = PBXFileReference; lastKnownFileType = sourcecode.swift; path = PrivacyProtectionViewController.swift; sourceTree = "<group>"; };
		130CB19B246D92F800ADE602 /* ENAUITestsOnboarding.swift */ = {isa = PBXFileReference; fileEncoding = 4; lastKnownFileType = sourcecode.swift; path = ENAUITestsOnboarding.swift; sourceTree = "<group>"; };
		13156CFE248C19D000AFC472 /* de */ = {isa = PBXFileReference; lastKnownFileType = text.html; name = de; path = de.lproj/usage.html; sourceTree = "<group>"; };
		13156D00248CDECC00AFC472 /* en */ = {isa = PBXFileReference; lastKnownFileType = text.html; name = en; path = en.lproj/usage.html; sourceTree = "<group>"; };
		134F0DB9247578FF00D88934 /* ENAUITestsHome.swift */ = {isa = PBXFileReference; fileEncoding = 4; lastKnownFileType = sourcecode.swift; path = ENAUITestsHome.swift; sourceTree = "<group>"; };
		134F0DBA247578FF00D88934 /* ENAUITests-Extensions.swift */ = {isa = PBXFileReference; fileEncoding = 4; lastKnownFileType = sourcecode.swift; path = "ENAUITests-Extensions.swift"; sourceTree = "<group>"; };
		134F0F2B2475793400D88934 /* SnapshotHelper.swift */ = {isa = PBXFileReference; fileEncoding = 4; lastKnownFileType = sourcecode.swift; name = SnapshotHelper.swift; path = ../../fastlane/SnapshotHelper.swift; sourceTree = "<group>"; };
		13722043247AEEAD00152764 /* UNNotificationCenter+Extension.swift */ = {isa = PBXFileReference; lastKnownFileType = sourcecode.swift; path = "UNNotificationCenter+Extension.swift"; sourceTree = "<group>"; };
		137846482488027500A50AB8 /* OnboardingInfoViewController+Extension.swift */ = {isa = PBXFileReference; lastKnownFileType = sourcecode.swift; path = "OnboardingInfoViewController+Extension.swift"; sourceTree = "<group>"; };
		138910C4247A909000D739F6 /* ENATaskScheduler.swift */ = {isa = PBXFileReference; lastKnownFileType = sourcecode.swift; path = ENATaskScheduler.swift; sourceTree = "<group>"; };
		13BAE9B02472FB1E00CEE58A /* CellConfiguratorIndexPosition.swift */ = {isa = PBXFileReference; lastKnownFileType = sourcecode.swift; path = CellConfiguratorIndexPosition.swift; sourceTree = "<group>"; };
		13E50468248E3CD20086641C /* ENAUITestsAppInformation.swift */ = {isa = PBXFileReference; lastKnownFileType = sourcecode.swift; path = ENAUITestsAppInformation.swift; sourceTree = "<group>"; };
		2F26CE2D248B9C4F00BE30EE /* UIViewController+BackButton.swift */ = {isa = PBXFileReference; lastKnownFileType = sourcecode.swift; path = "UIViewController+BackButton.swift"; sourceTree = "<group>"; };
		2F3218CF248063E300A7AC0A /* UIView+Convenience.swift */ = {isa = PBXFileReference; lastKnownFileType = sourcecode.swift; path = "UIView+Convenience.swift"; sourceTree = "<group>"; };
		2F3D95362518BCD1002B2C81 /* EUSettingsViewController.swift */ = {isa = PBXFileReference; lastKnownFileType = sourcecode.swift; path = EUSettingsViewController.swift; sourceTree = "<group>"; };
		2F3D953B2518BCE9002B2C81 /* EUSettingsViewModel.swift */ = {isa = PBXFileReference; lastKnownFileType = sourcecode.swift; path = EUSettingsViewModel.swift; sourceTree = "<group>"; };
		2F78574F248506BD00323A9C /* HomeTestResultCollectionViewCell.xib */ = {isa = PBXFileReference; fileEncoding = 4; lastKnownFileType = file.xib; path = HomeTestResultCollectionViewCell.xib; sourceTree = "<group>"; };
		2F80CFDA247EDDB3000F06AF /* ExposureSubmissionHotlineViewController.swift */ = {isa = PBXFileReference; lastKnownFileType = sourcecode.swift; path = ExposureSubmissionHotlineViewController.swift; sourceTree = "<group>"; };
		2F96739A24AB70FA008E3147 /* ExposureSubmissionParsable.swift */ = {isa = PBXFileReference; lastKnownFileType = sourcecode.swift; path = ExposureSubmissionParsable.swift; sourceTree = "<group>"; };
		2FA968CD24D8560B008EE367 /* String+Random.swift */ = {isa = PBXFileReference; lastKnownFileType = sourcecode.swift; path = "String+Random.swift"; sourceTree = "<group>"; };
		2FA9E39224D2F2920030561C /* ExposureSubmission+TestResult.swift */ = {isa = PBXFileReference; lastKnownFileType = sourcecode.swift; path = "ExposureSubmission+TestResult.swift"; sourceTree = "<group>"; };
		2FA9E39424D2F2B00030561C /* ExposureSubmission+DeviceRegistrationKey.swift */ = {isa = PBXFileReference; lastKnownFileType = sourcecode.swift; path = "ExposureSubmission+DeviceRegistrationKey.swift"; sourceTree = "<group>"; };
		2FA9E39624D2F3C60030561C /* ExposureSubmissionError.swift */ = {isa = PBXFileReference; lastKnownFileType = sourcecode.swift; path = ExposureSubmissionError.swift; sourceTree = "<group>"; };
		2FA9E39824D2F4350030561C /* ExposureSubmission+ErrorParsing.swift */ = {isa = PBXFileReference; lastKnownFileType = sourcecode.swift; path = "ExposureSubmission+ErrorParsing.swift"; sourceTree = "<group>"; };
		2FA9E39A24D2F4A10030561C /* ExposureSubmissionService+Protocol.swift */ = {isa = PBXFileReference; lastKnownFileType = sourcecode.swift; path = "ExposureSubmissionService+Protocol.swift"; sourceTree = "<group>"; };
		2FC0356E24B342FA00E234AC /* UIViewcontroller+AlertTest.swift */ = {isa = PBXFileReference; lastKnownFileType = sourcecode.swift; path = "UIViewcontroller+AlertTest.swift"; sourceTree = "<group>"; };
		2FC0357024B5B70700E234AC /* Error+FAQUrl.swift */ = {isa = PBXFileReference; lastKnownFileType = sourcecode.swift; path = "Error+FAQUrl.swift"; sourceTree = "<group>"; };
		2FC951FD24DC23B9008D39F4 /* DMConfigurationCell.swift */ = {isa = PBXFileReference; lastKnownFileType = sourcecode.swift; path = DMConfigurationCell.swift; sourceTree = "<group>"; };
		2FD473BE251E0ECE000DCA40 /* EUSettingsViewControllerTests.swift */ = {isa = PBXFileReference; lastKnownFileType = sourcecode.swift; path = EUSettingsViewControllerTests.swift; sourceTree = "<group>"; };
		2FD881CB2490F65C00BEC8FC /* ExposureSubmissionHotlineViewControllerTest.swift */ = {isa = PBXFileReference; lastKnownFileType = sourcecode.swift; path = ExposureSubmissionHotlineViewControllerTest.swift; sourceTree = "<group>"; };
		2FD881CD249115E700BEC8FC /* ExposureSubmissionNavigationControllerTest.swift */ = {isa = PBXFileReference; lastKnownFileType = sourcecode.swift; path = ExposureSubmissionNavigationControllerTest.swift; sourceTree = "<group>"; };
		2FE15A3B249B8C0B0077BD8D /* AccessibilityIdentifiers.swift */ = {isa = PBXFileReference; lastKnownFileType = sourcecode.swift; path = AccessibilityIdentifiers.swift; sourceTree = "<group>"; };
		2FF1D62D2487850200381FFB /* NSMutableAttributedString+Generation.swift */ = {isa = PBXFileReference; lastKnownFileType = sourcecode.swift; path = "NSMutableAttributedString+Generation.swift"; sourceTree = "<group>"; };
		2FF1D62F24880FCF00381FFB /* DynamicTableViewRoundedCell.swift */ = {isa = PBXFileReference; lastKnownFileType = sourcecode.swift; path = DynamicTableViewRoundedCell.swift; sourceTree = "<group>"; };
		35075C092526378D00DE92F7 /* AllTests.xctestplan */ = {isa = PBXFileReference; fileEncoding = 4; lastKnownFileType = text; name = AllTests.xctestplan; path = TestPlans/AllTests.xctestplan; sourceTree = "<group>"; };
		35075C0E252637C300DE92F7 /* SmokeTests.xctestplan */ = {isa = PBXFileReference; fileEncoding = 4; lastKnownFileType = text; name = SmokeTests.xctestplan; path = TestPlans/SmokeTests.xctestplan; sourceTree = "<group>"; };
		35163D23251CFCCB00D220CA /* CachingHTTPClientMock.swift */ = {isa = PBXFileReference; lastKnownFileType = sourcecode.swift; path = CachingHTTPClientMock.swift; sourceTree = "<group>"; };
		351E6305256BEC8D00D89B29 /* LabeledCountriesView.swift */ = {isa = PBXFileReference; lastKnownFileType = sourcecode.swift; path = LabeledCountriesView.swift; sourceTree = "<group>"; };
		351E630A256C5B9C00D89B29 /* LabeledCountriesCell.swift */ = {isa = PBXFileReference; lastKnownFileType = sourcecode.swift; path = LabeledCountriesCell.swift; sourceTree = "<group>"; };
		351E630B256C5B9C00D89B29 /* LabeledCountriesCell.xib */ = {isa = PBXFileReference; lastKnownFileType = file.xib; path = LabeledCountriesCell.xib; sourceTree = "<group>"; };
		3523CA31252DC617002E6DEC /* Screenshots.xctestplan */ = {isa = PBXFileReference; lastKnownFileType = text; name = Screenshots.xctestplan; path = TestPlans/Screenshots.xctestplan; sourceTree = "<group>"; };
		3523F8A72570F819004B0424 /* NSAttributedString+BulletPoint.swift */ = {isa = PBXFileReference; lastKnownFileType = sourcecode.swift; path = "NSAttributedString+BulletPoint.swift"; sourceTree = "<group>"; };
		352E0F18255D537C00DC3E20 /* AppConfiguration+Validation.swift */ = {isa = PBXFileReference; lastKnownFileType = sourcecode.swift; path = "AppConfiguration+Validation.swift"; sourceTree = "<group>"; };
		352F25A724EFCBDE00ACDFF3 /* ServerEnvironment.swift */ = {isa = PBXFileReference; fileEncoding = 4; lastKnownFileType = sourcecode.swift; path = ServerEnvironment.swift; sourceTree = "<group>"; };
		35327FF5256D4CE600C36A44 /* UIStackView+prune.swift */ = {isa = PBXFileReference; lastKnownFileType = sourcecode.swift; path = "UIStackView+prune.swift"; sourceTree = "<group>"; };
		353412CB2525EE4A0086D15C /* Globals.swift */ = {isa = PBXFileReference; lastKnownFileType = sourcecode.swift; path = Globals.swift; sourceTree = "<group>"; };
		3539DAD0252B353C00489B1A /* CachedAppConfigurationMock.swift */ = {isa = PBXFileReference; lastKnownFileType = sourcecode.swift; path = CachedAppConfigurationMock.swift; sourceTree = "<group>"; };
		354E305824EFF26E00526C9F /* Country.swift */ = {isa = PBXFileReference; lastKnownFileType = sourcecode.swift; path = Country.swift; sourceTree = "<group>"; };
		356FBF48255EC27A00959346 /* CacheAppConfigMockTests.swift */ = {isa = PBXFileReference; lastKnownFileType = sourcecode.swift; path = CacheAppConfigMockTests.swift; sourceTree = "<group>"; };
		357B1857255A7F5C00584548 /* AppConfig+CacheInvalidation.swift */ = {isa = PBXFileReference; lastKnownFileType = sourcecode.swift; path = "AppConfig+CacheInvalidation.swift"; sourceTree = "<group>"; };
		3598D99924FE280700483F1F /* CountryTests.swift */ = {isa = PBXFileReference; lastKnownFileType = sourcecode.swift; path = CountryTests.swift; sourceTree = "<group>"; };
		35A7F080250A7CF8005E6C33 /* KeychainHelperTests.swift */ = {isa = PBXFileReference; lastKnownFileType = sourcecode.swift; path = KeychainHelperTests.swift; sourceTree = "<group>"; };
		35BE8597251CE495005C2FD0 /* CachingHTTPClient.swift */ = {isa = PBXFileReference; lastKnownFileType = sourcecode.swift; path = CachingHTTPClient.swift; sourceTree = "<group>"; };
		35C701EB2556BCB9008AEA91 /* Migration1To2.swift */ = {isa = PBXFileReference; lastKnownFileType = sourcecode.swift; path = Migration1To2.swift; sourceTree = "<group>"; };
		35C701F32556C016008AEA91 /* Migration1To2Tests.swift */ = {isa = PBXFileReference; lastKnownFileType = sourcecode.swift; path = Migration1To2Tests.swift; sourceTree = "<group>"; };
		35D16DDC2567FB980069AD1B /* DynamicLegalCell.swift */ = {isa = PBXFileReference; lastKnownFileType = sourcecode.swift; path = DynamicLegalCell.swift; sourceTree = "<group>"; };
		35D16DDD2567FB980069AD1B /* DynamicLegalCell.xib */ = {isa = PBXFileReference; lastKnownFileType = file.xib; path = DynamicLegalCell.xib; sourceTree = "<group>"; };
		35EA684125553AE300335F73 /* DownloadedPackagesSQLLiteStoreV2.swift */ = {isa = PBXFileReference; lastKnownFileType = sourcecode.swift; path = DownloadedPackagesSQLLiteStoreV2.swift; sourceTree = "<group>"; };
		35EA684925553B5C00335F73 /* DownloadedPackagesStoreV2.swift */ = {isa = PBXFileReference; lastKnownFileType = sourcecode.swift; path = DownloadedPackagesStoreV2.swift; sourceTree = "<group>"; };
		35EA68512555488600335F73 /* SQLiteError.swift */ = {isa = PBXFileReference; lastKnownFileType = sourcecode.swift; path = SQLiteError.swift; sourceTree = "<group>"; };
		4026C2DB24852B7600926FB4 /* AppInformationViewController+LegalModel.swift */ = {isa = PBXFileReference; lastKnownFileType = sourcecode.swift; path = "AppInformationViewController+LegalModel.swift"; sourceTree = "<group>"; };
		4026C2E324854C8D00926FB4 /* AppInformationLegalCell.swift */ = {isa = PBXFileReference; lastKnownFileType = sourcecode.swift; path = AppInformationLegalCell.swift; sourceTree = "<group>"; };
		503DB1A6255D822E00576E57 /* ExposureSubmissionIntroViewController.swift */ = {isa = PBXFileReference; lastKnownFileType = sourcecode.swift; path = ExposureSubmissionIntroViewController.swift; sourceTree = "<group>"; };
		503DB1AB255D826900576E57 /* ExposureSubmissionIntroViewModel.swift */ = {isa = PBXFileReference; lastKnownFileType = sourcecode.swift; path = ExposureSubmissionIntroViewModel.swift; sourceTree = "<group>"; };
		50B1D6E62551621C00684C3C /* DayKeyPackageDownloadTests.swift */ = {isa = PBXFileReference; lastKnownFileType = sourcecode.swift; path = DayKeyPackageDownloadTests.swift; sourceTree = "<group>"; };
		50BD2E6124FE1E8700932566 /* AppInformationModel.swift */ = {isa = PBXFileReference; lastKnownFileType = sourcecode.swift; path = AppInformationModel.swift; sourceTree = "<group>"; };
		50BD2E6324FE232E00932566 /* AppInformationImprintViewModel.swift */ = {isa = PBXFileReference; lastKnownFileType = sourcecode.swift; path = AppInformationImprintViewModel.swift; sourceTree = "<group>"; };
		50BD2E6F24FE26F300932566 /* AppInformationImprintTest.swift */ = {isa = PBXFileReference; fileEncoding = 4; lastKnownFileType = sourcecode.swift; path = AppInformationImprintTest.swift; sourceTree = "<group>"; };
		50DC527824FEB2AE00F6D8EB /* AppInformationDynamicCell.swift */ = {isa = PBXFileReference; lastKnownFileType = sourcecode.swift; path = AppInformationDynamicCell.swift; sourceTree = "<group>"; };
		50DC527A24FEB5CA00F6D8EB /* AppInformationModelTest.swift */ = {isa = PBXFileReference; lastKnownFileType = sourcecode.swift; path = AppInformationModelTest.swift; sourceTree = "<group>"; };
		50E3BE59250127DF0033E2C7 /* AppInformationDynamicAction.swift */ = {isa = PBXFileReference; lastKnownFileType = sourcecode.swift; path = AppInformationDynamicAction.swift; sourceTree = "<group>"; };
		50F9130C253F1D7800DFE683 /* OnboardingPageType.swift */ = {isa = PBXFileReference; lastKnownFileType = sourcecode.swift; path = OnboardingPageType.swift; sourceTree = "<group>"; };
		5111E7622460BB1500ED6498 /* HomeInteractor.swift */ = {isa = PBXFileReference; lastKnownFileType = sourcecode.swift; path = HomeInteractor.swift; sourceTree = "<group>"; };
		51486D9E2484FC0200FCE216 /* HomeRiskLevelCellConfigurator.swift */ = {isa = PBXFileReference; lastKnownFileType = sourcecode.swift; path = HomeRiskLevelCellConfigurator.swift; sourceTree = "<group>"; };
		51486DA02485101500FCE216 /* RiskInactiveCollectionViewCell.swift */ = {isa = PBXFileReference; lastKnownFileType = sourcecode.swift; path = RiskInactiveCollectionViewCell.swift; sourceTree = "<group>"; };
		51486DA12485101500FCE216 /* RiskInactiveCollectionViewCell.xib */ = {isa = PBXFileReference; lastKnownFileType = file.xib; path = RiskInactiveCollectionViewCell.xib; sourceTree = "<group>"; };
		51486DA42485237200FCE216 /* RiskThankYouCollectionViewCell.swift */ = {isa = PBXFileReference; lastKnownFileType = sourcecode.swift; path = RiskThankYouCollectionViewCell.swift; sourceTree = "<group>"; };
		51486DA52485237200FCE216 /* RiskThankYouCollectionViewCell.xib */ = {isa = PBXFileReference; lastKnownFileType = file.xib; path = RiskThankYouCollectionViewCell.xib; sourceTree = "<group>"; };
		514C0A0524772F3400F235F6 /* HomeRiskViewConfigurator.swift */ = {isa = PBXFileReference; lastKnownFileType = sourcecode.swift; path = HomeRiskViewConfigurator.swift; sourceTree = "<group>"; };
		514C0A0724772F5E00F235F6 /* RiskItemView.swift */ = {isa = PBXFileReference; lastKnownFileType = sourcecode.swift; path = RiskItemView.swift; sourceTree = "<group>"; };
		514C0A09247AEEE200F235F6 /* en */ = {isa = PBXFileReference; lastKnownFileType = text.plist.stringsdict; name = en; path = en.lproj/Localizable.stringsdict; sourceTree = "<group>"; };
		514C0A0A247AF9F700F235F6 /* RiskTextItemView.xib */ = {isa = PBXFileReference; lastKnownFileType = file.xib; path = RiskTextItemView.xib; sourceTree = "<group>"; };
		514C0A0C247AFB0200F235F6 /* RiskTextItemView.swift */ = {isa = PBXFileReference; lastKnownFileType = sourcecode.swift; path = RiskTextItemView.swift; sourceTree = "<group>"; };
		514C0A0E247AFEC500F235F6 /* HomeRiskTextItemViewConfigurator.swift */ = {isa = PBXFileReference; lastKnownFileType = sourcecode.swift; path = HomeRiskTextItemViewConfigurator.swift; sourceTree = "<group>"; };
		514C0A13247C163800F235F6 /* HomeLowRiskCellConfigurator.swift */ = {isa = PBXFileReference; lastKnownFileType = sourcecode.swift; path = HomeLowRiskCellConfigurator.swift; sourceTree = "<group>"; };
		514C0A15247C164700F235F6 /* HomeHighRiskCellConfigurator.swift */ = {isa = PBXFileReference; lastKnownFileType = sourcecode.swift; path = HomeHighRiskCellConfigurator.swift; sourceTree = "<group>"; };
		514C0A19247C16D600F235F6 /* HomeInactiveRiskCellConfigurator.swift */ = {isa = PBXFileReference; lastKnownFileType = sourcecode.swift; path = HomeInactiveRiskCellConfigurator.swift; sourceTree = "<group>"; };
		514E812F24618E3D00636861 /* ExposureDetection.storyboard */ = {isa = PBXFileReference; lastKnownFileType = file.storyboard; path = ExposureDetection.storyboard; sourceTree = "<group>"; };
		514E81332461B97700636861 /* ExposureManager.swift */ = {isa = PBXFileReference; fileEncoding = 4; lastKnownFileType = sourcecode.swift; path = ExposureManager.swift; sourceTree = "<group>"; };
		514EE998246D4C2E00DE4884 /* UITableViewCell+Identifier.swift */ = {isa = PBXFileReference; lastKnownFileType = sourcecode.swift; path = "UITableViewCell+Identifier.swift"; sourceTree = "<group>"; };
		514EE99A246D4C4C00DE4884 /* UITableView+Dequeue.swift */ = {isa = PBXFileReference; lastKnownFileType = sourcecode.swift; path = "UITableView+Dequeue.swift"; sourceTree = "<group>"; };
		514EE99C246D4CFB00DE4884 /* TableViewCellConfigurator.swift */ = {isa = PBXFileReference; lastKnownFileType = sourcecode.swift; path = TableViewCellConfigurator.swift; sourceTree = "<group>"; };
		514EE99F246D4DF800DE4884 /* HomeRiskImageItemViewConfigurator.swift */ = {isa = PBXFileReference; lastKnownFileType = sourcecode.swift; path = HomeRiskImageItemViewConfigurator.swift; sourceTree = "<group>"; };
		515BBDEA2484F8E500CDB674 /* HomeThankYouRiskCellConfigurator.swift */ = {isa = PBXFileReference; lastKnownFileType = sourcecode.swift; path = HomeThankYouRiskCellConfigurator.swift; sourceTree = "<group>"; };
		516E42C924B760EC0008CC30 /* HomeRiskLevelCellConfiguratorTests.swift */ = {isa = PBXFileReference; lastKnownFileType = sourcecode.swift; path = HomeRiskLevelCellConfiguratorTests.swift; sourceTree = "<group>"; };
		516E42FC24B776A90008CC30 /* HomeLowRiskCellConfiguratorTests.swift */ = {isa = PBXFileReference; lastKnownFileType = sourcecode.swift; path = HomeLowRiskCellConfiguratorTests.swift; sourceTree = "<group>"; };
		516E42FF24B777B20008CC30 /* HomeHighRiskCellConfiguratorTests.swift */ = {isa = PBXFileReference; lastKnownFileType = sourcecode.swift; path = HomeHighRiskCellConfiguratorTests.swift; sourceTree = "<group>"; };
		516E430124B89AED0008CC30 /* CoordinatorTests.swift */ = {isa = PBXFileReference; lastKnownFileType = sourcecode.swift; path = CoordinatorTests.swift; sourceTree = "<group>"; };
		51895EDB245E16CD0085DA38 /* ENAColor.swift */ = {isa = PBXFileReference; lastKnownFileType = sourcecode.swift; path = ENAColor.swift; sourceTree = "<group>"; };
		518A69FA24687D5800444E66 /* RiskLevel.swift */ = {isa = PBXFileReference; lastKnownFileType = sourcecode.swift; path = RiskLevel.swift; sourceTree = "<group>"; };
		51B5B413246DF07300DC5D3E /* RiskImageItemView.xib */ = {isa = PBXFileReference; lastKnownFileType = file.xib; path = RiskImageItemView.xib; sourceTree = "<group>"; };
		51B5B415246DF13D00DC5D3E /* RiskImageItemView.swift */ = {isa = PBXFileReference; lastKnownFileType = sourcecode.swift; path = RiskImageItemView.swift; sourceTree = "<group>"; };
		51B5B41B246EC8B800DC5D3E /* HomeCardCollectionViewCell.swift */ = {isa = PBXFileReference; lastKnownFileType = sourcecode.swift; path = HomeCardCollectionViewCell.swift; sourceTree = "<group>"; };
		51C737BC245B349700286105 /* OnboardingInfoViewController.swift */ = {isa = PBXFileReference; lastKnownFileType = sourcecode.swift; path = OnboardingInfoViewController.swift; sourceTree = "<group>"; };
		51C737BE245B3B5D00286105 /* OnboardingInfo.swift */ = {isa = PBXFileReference; lastKnownFileType = sourcecode.swift; path = OnboardingInfo.swift; sourceTree = "<group>"; };
		51C7790B24867F16004582F8 /* RiskListItemView.xib */ = {isa = PBXFileReference; lastKnownFileType = file.xib; path = RiskListItemView.xib; sourceTree = "<group>"; };
		51C7790D24867F22004582F8 /* RiskListItemView.swift */ = {isa = PBXFileReference; lastKnownFileType = sourcecode.swift; path = RiskListItemView.swift; sourceTree = "<group>"; };
		51C7790F248684F5004582F8 /* HomeRiskListItemViewConfigurator.swift */ = {isa = PBXFileReference; lastKnownFileType = sourcecode.swift; path = HomeRiskListItemViewConfigurator.swift; sourceTree = "<group>"; };
		51C779112486E549004582F8 /* HomeFindingPositiveRiskCellConfigurator.swift */ = {isa = PBXFileReference; lastKnownFileType = sourcecode.swift; path = HomeFindingPositiveRiskCellConfigurator.swift; sourceTree = "<group>"; };
		51C779132486E5AB004582F8 /* RiskFindingPositiveCollectionViewCell.xib */ = {isa = PBXFileReference; lastKnownFileType = file.xib; path = RiskFindingPositiveCollectionViewCell.xib; sourceTree = "<group>"; };
		51C779152486E5BA004582F8 /* RiskFindingPositiveCollectionViewCell.swift */ = {isa = PBXFileReference; lastKnownFileType = sourcecode.swift; path = RiskFindingPositiveCollectionViewCell.swift; sourceTree = "<group>"; };
		51CE1B2E245F5CFC002CF42A /* HomeViewController.swift */ = {isa = PBXFileReference; lastKnownFileType = sourcecode.swift; path = HomeViewController.swift; sourceTree = "<group>"; };
		51CE1B49246016B0002CF42A /* UICollectionViewCell+Identifier.swift */ = {isa = PBXFileReference; lastKnownFileType = sourcecode.swift; path = "UICollectionViewCell+Identifier.swift"; sourceTree = "<group>"; };
		51CE1B4B246016D1002CF42A /* UICollectionReusableView+Identifier.swift */ = {isa = PBXFileReference; lastKnownFileType = sourcecode.swift; path = "UICollectionReusableView+Identifier.swift"; sourceTree = "<group>"; };
		51CE1B5424604DD2002CF42A /* HomeLayout.swift */ = {isa = PBXFileReference; lastKnownFileType = sourcecode.swift; path = HomeLayout.swift; sourceTree = "<group>"; };
		51CE1B76246078B6002CF42A /* ActivateCollectionViewCell.xib */ = {isa = PBXFileReference; fileEncoding = 4; lastKnownFileType = file.xib; path = ActivateCollectionViewCell.xib; sourceTree = "<group>"; };
		51CE1B78246078B6002CF42A /* ActivateCollectionViewCell.swift */ = {isa = PBXFileReference; fileEncoding = 4; lastKnownFileType = sourcecode.swift; path = ActivateCollectionViewCell.swift; sourceTree = "<group>"; };
		51CE1B79246078B6002CF42A /* RiskLevelCollectionViewCell.xib */ = {isa = PBXFileReference; fileEncoding = 4; lastKnownFileType = file.xib; path = RiskLevelCollectionViewCell.xib; sourceTree = "<group>"; };
		51CE1B7A246078B6002CF42A /* RiskLevelCollectionViewCell.swift */ = {isa = PBXFileReference; fileEncoding = 4; lastKnownFileType = sourcecode.swift; path = RiskLevelCollectionViewCell.swift; sourceTree = "<group>"; };
		51CE1B7B246078B6002CF42A /* InfoCollectionViewCell.xib */ = {isa = PBXFileReference; fileEncoding = 4; lastKnownFileType = file.xib; path = InfoCollectionViewCell.xib; sourceTree = "<group>"; };
		51CE1B7C246078B6002CF42A /* InfoCollectionViewCell.swift */ = {isa = PBXFileReference; fileEncoding = 4; lastKnownFileType = sourcecode.swift; path = InfoCollectionViewCell.swift; sourceTree = "<group>"; };
		51CE1B84246078B6002CF42A /* SectionSystemBackgroundDecorationView.swift */ = {isa = PBXFileReference; fileEncoding = 4; lastKnownFileType = sourcecode.swift; path = SectionSystemBackgroundDecorationView.swift; sourceTree = "<group>"; };
		51CE1BB42460AC82002CF42A /* UICollectionView+Dequeue.swift */ = {isa = PBXFileReference; lastKnownFileType = sourcecode.swift; path = "UICollectionView+Dequeue.swift"; sourceTree = "<group>"; };
		51CE1BB92460AFD8002CF42A /* HomeActivateCellConfigurator.swift */ = {isa = PBXFileReference; lastKnownFileType = sourcecode.swift; path = HomeActivateCellConfigurator.swift; sourceTree = "<group>"; };
		51CE1BBC2460B1CB002CF42A /* CollectionViewCellConfigurator.swift */ = {isa = PBXFileReference; fileEncoding = 4; lastKnownFileType = sourcecode.swift; path = CollectionViewCellConfigurator.swift; sourceTree = "<group>"; };
		51CE1BBE2460B222002CF42A /* HomeRiskCellConfigurator.swift */ = {isa = PBXFileReference; lastKnownFileType = sourcecode.swift; path = HomeRiskCellConfigurator.swift; sourceTree = "<group>"; };
		51CE1BC22460B28D002CF42A /* HomeInfoCellConfigurator.swift */ = {isa = PBXFileReference; lastKnownFileType = sourcecode.swift; path = HomeInfoCellConfigurator.swift; sourceTree = "<group>"; };
		51D420B02458397300AD70CA /* Onboarding.storyboard */ = {isa = PBXFileReference; lastKnownFileType = file.storyboard; path = Onboarding.storyboard; sourceTree = "<group>"; };
		51D420B324583ABB00AD70CA /* AppStoryboard.swift */ = {isa = PBXFileReference; lastKnownFileType = sourcecode.swift; path = AppStoryboard.swift; sourceTree = "<group>"; };
		51D420B624583B7200AD70CA /* NSObject+Identifier.swift */ = {isa = PBXFileReference; lastKnownFileType = sourcecode.swift; path = "NSObject+Identifier.swift"; sourceTree = "<group>"; };
		51D420B824583B8300AD70CA /* UIViewController+AppStoryboard.swift */ = {isa = PBXFileReference; lastKnownFileType = sourcecode.swift; path = "UIViewController+AppStoryboard.swift"; sourceTree = "<group>"; };
		51D420C324583E3300AD70CA /* SettingsViewController.swift */ = {isa = PBXFileReference; fileEncoding = 4; lastKnownFileType = sourcecode.swift; lineEnding = 0; path = SettingsViewController.swift; sourceTree = "<group>"; };
		51D420CD245869C800AD70CA /* Home.storyboard */ = {isa = PBXFileReference; lastKnownFileType = file.storyboard; path = Home.storyboard; sourceTree = "<group>"; };
		51D420CF24586AB300AD70CA /* Settings.storyboard */ = {isa = PBXFileReference; lastKnownFileType = file.storyboard; path = Settings.storyboard; sourceTree = "<group>"; };
		51D420D324586DCA00AD70CA /* NotificationName.swift */ = {isa = PBXFileReference; lastKnownFileType = sourcecode.swift; path = NotificationName.swift; sourceTree = "<group>"; };
		51FE277A2475340300BB8144 /* HomeRiskLoadingItemViewConfigurator.swift */ = {isa = PBXFileReference; lastKnownFileType = sourcecode.swift; path = HomeRiskLoadingItemViewConfigurator.swift; sourceTree = "<group>"; };
		51FE277C247535C400BB8144 /* RiskLoadingItemView.xib */ = {isa = PBXFileReference; lastKnownFileType = file.xib; path = RiskLoadingItemView.xib; sourceTree = "<group>"; };
		51FE277E247535E300BB8144 /* RiskLoadingItemView.swift */ = {isa = PBXFileReference; lastKnownFileType = sourcecode.swift; path = RiskLoadingItemView.swift; sourceTree = "<group>"; };
		5222AA67255ECFE100F338C7 /* ExposureSubmissionTestResultConsentViewController.swift */ = {isa = PBXFileReference; lastKnownFileType = sourcecode.swift; path = ExposureSubmissionTestResultConsentViewController.swift; sourceTree = "<group>"; };
		5222AA6F255ED8E000F338C7 /* ExposureSubmissionTestResultConsentViewModel.swift */ = {isa = PBXFileReference; lastKnownFileType = sourcecode.swift; path = ExposureSubmissionTestResultConsentViewModel.swift; sourceTree = "<group>"; };
		523D5E74256FDFE900EF67EA /* ExposureSubmissionThankYouViewController.swift */ = {isa = PBXFileReference; lastKnownFileType = sourcecode.swift; path = ExposureSubmissionThankYouViewController.swift; sourceTree = "<group>"; };
		523D5E79256FE04000EF67EA /* ExposureSubmissionThankYouViewModel.swift */ = {isa = PBXFileReference; lastKnownFileType = sourcecode.swift; path = ExposureSubmissionThankYouViewModel.swift; sourceTree = "<group>"; };
		524C4291256587B900EBC3B0 /* ExposureSubmissionTestResultConsentViewModelTests.swift */ = {isa = PBXFileReference; lastKnownFileType = sourcecode.swift; path = ExposureSubmissionTestResultConsentViewModelTests.swift; sourceTree = "<group>"; };
		5270E9B7256D20A900B08606 /* NSTextAttachment+ImageHeight.swift */ = {isa = PBXFileReference; lastKnownFileType = sourcecode.swift; path = "NSTextAttachment+ImageHeight.swift"; sourceTree = "<group>"; };
		52CAAC002562B82E00239DCB /* DynamicTableViewConsentCell.swift */ = {isa = PBXFileReference; lastKnownFileType = sourcecode.swift; path = DynamicTableViewConsentCell.swift; sourceTree = "<group>"; };
		710021DB248E44A6001F0B63 /* ENAFont.swift */ = {isa = PBXFileReference; lastKnownFileType = sourcecode.swift; path = ENAFont.swift; sourceTree = "<group>"; };
		710021DD248EAF16001F0B63 /* ExposureSubmissionImageCardCell.xib */ = {isa = PBXFileReference; lastKnownFileType = file.xib; path = ExposureSubmissionImageCardCell.xib; sourceTree = "<group>"; };
		710021DF248EAF9A001F0B63 /* ExposureSubmissionImageCardCell.swift */ = {isa = PBXFileReference; lastKnownFileType = sourcecode.swift; path = ExposureSubmissionImageCardCell.swift; sourceTree = "<group>"; };
		710224E9248FA67F000C5DEF /* HomeTestResultCollectionViewCell.swift */ = {isa = PBXFileReference; lastKnownFileType = sourcecode.swift; path = HomeTestResultCollectionViewCell.swift; sourceTree = "<group>"; };
		710224EB248FC150000C5DEF /* HomeTestResultCellConfigurator.swift */ = {isa = PBXFileReference; lastKnownFileType = sourcecode.swift; path = HomeTestResultCellConfigurator.swift; sourceTree = "<group>"; };
		710224ED2490E2FC000C5DEF /* ExposureSubmissionStepCell.xib */ = {isa = PBXFileReference; lastKnownFileType = file.xib; path = ExposureSubmissionStepCell.xib; sourceTree = "<group>"; };
		710224F32490E7A3000C5DEF /* ExposureSubmissionStepCell.swift */ = {isa = PBXFileReference; lastKnownFileType = sourcecode.swift; path = ExposureSubmissionStepCell.swift; sourceTree = "<group>"; };
		710224F524910661000C5DEF /* ExposureSubmissionDynamicCell.swift */ = {isa = PBXFileReference; lastKnownFileType = sourcecode.swift; path = ExposureSubmissionDynamicCell.swift; sourceTree = "<group>"; };
		710ABB1E2475115500948792 /* UITableViewController+Enum.swift */ = {isa = PBXFileReference; lastKnownFileType = sourcecode.swift; path = "UITableViewController+Enum.swift"; sourceTree = "<group>"; };
		710ABB22247513E300948792 /* DynamicTypeTableViewCell.swift */ = {isa = PBXFileReference; lastKnownFileType = sourcecode.swift; path = DynamicTypeTableViewCell.swift; sourceTree = "<group>"; };
		710ABB24247514BD00948792 /* UIViewController+Segue.swift */ = {isa = PBXFileReference; lastKnownFileType = sourcecode.swift; path = "UIViewController+Segue.swift"; sourceTree = "<group>"; };
		710ABB26247533FA00948792 /* DynamicTableViewController.swift */ = {isa = PBXFileReference; lastKnownFileType = sourcecode.swift; path = DynamicTableViewController.swift; sourceTree = "<group>"; };
		710ABB282475353900948792 /* DynamicTableViewModel.swift */ = {isa = PBXFileReference; lastKnownFileType = sourcecode.swift; path = DynamicTableViewModel.swift; sourceTree = "<group>"; };
		71176E2D24891C02004B0C9F /* ENAColorTests.swift */ = {isa = PBXFileReference; lastKnownFileType = sourcecode.swift; path = ENAColorTests.swift; sourceTree = "<group>"; };
		71176E31248957C3004B0C9F /* AppNavigationController.swift */ = {isa = PBXFileReference; lastKnownFileType = sourcecode.swift; path = AppNavigationController.swift; sourceTree = "<group>"; };
		711EFCC62492EE31005FEF21 /* ENAFooterView.swift */ = {isa = PBXFileReference; lastKnownFileType = sourcecode.swift; path = ENAFooterView.swift; sourceTree = "<group>"; };
		711EFCC824935C79005FEF21 /* ExposureSubmissionTestResultHeaderView.xib */ = {isa = PBXFileReference; lastKnownFileType = file.xib; path = ExposureSubmissionTestResultHeaderView.xib; sourceTree = "<group>"; };
		71330E40248109F600EB10F6 /* DynamicTableViewSection.swift */ = {isa = PBXFileReference; lastKnownFileType = sourcecode.swift; path = DynamicTableViewSection.swift; sourceTree = "<group>"; };
		71330E42248109FD00EB10F6 /* DynamicTableViewCell.swift */ = {isa = PBXFileReference; lastKnownFileType = sourcecode.swift; path = DynamicTableViewCell.swift; sourceTree = "<group>"; };
		71330E4424810A0500EB10F6 /* DynamicTableViewHeader.swift */ = {isa = PBXFileReference; lastKnownFileType = sourcecode.swift; path = DynamicTableViewHeader.swift; sourceTree = "<group>"; };
		71330E4624810A0C00EB10F6 /* DynamicTableViewFooter.swift */ = {isa = PBXFileReference; lastKnownFileType = sourcecode.swift; path = DynamicTableViewFooter.swift; sourceTree = "<group>"; };
		71330E4824810A5A00EB10F6 /* DynamicTableViewAction.swift */ = {isa = PBXFileReference; lastKnownFileType = sourcecode.swift; path = DynamicTableViewAction.swift; sourceTree = "<group>"; };
		713EA25A247818B000AB7EE8 /* DynamicTypeButton.swift */ = {isa = PBXFileReference; lastKnownFileType = sourcecode.swift; path = DynamicTypeButton.swift; sourceTree = "<group>"; };
		713EA25C24798A7000AB7EE8 /* ExposureDetectionRoundedView.swift */ = {isa = PBXFileReference; lastKnownFileType = sourcecode.swift; path = ExposureDetectionRoundedView.swift; sourceTree = "<group>"; };
		713EA25E24798A9100AB7EE8 /* ExposureDetectionRiskCell.swift */ = {isa = PBXFileReference; lastKnownFileType = sourcecode.swift; path = ExposureDetectionRiskCell.swift; sourceTree = "<group>"; };
		713EA26024798AD100AB7EE8 /* InsetTableViewCell.swift */ = {isa = PBXFileReference; lastKnownFileType = sourcecode.swift; path = InsetTableViewCell.swift; sourceTree = "<group>"; };
		713EA26224798F8500AB7EE8 /* ExposureDetectionHeaderCell.swift */ = {isa = PBXFileReference; lastKnownFileType = sourcecode.swift; path = ExposureDetectionHeaderCell.swift; sourceTree = "<group>"; };
		714194E9247A65C60072A090 /* DynamicTableViewHeaderSeparatorView.swift */ = {isa = PBXFileReference; lastKnownFileType = sourcecode.swift; path = DynamicTableViewHeaderSeparatorView.swift; sourceTree = "<group>"; };
		714CD8662472885900F56450 /* ExposureDetectionViewController+DynamicTableViewModel.swift */ = {isa = PBXFileReference; fileEncoding = 4; lastKnownFileType = sourcecode.swift; lineEnding = 0; path = "ExposureDetectionViewController+DynamicTableViewModel.swift"; sourceTree = "<group>"; };
		7154EB49247D21E200A467FF /* ExposureDetectionLongGuideCell.swift */ = {isa = PBXFileReference; lastKnownFileType = sourcecode.swift; path = ExposureDetectionLongGuideCell.swift; sourceTree = "<group>"; };
		7154EB4B247E862100A467FF /* ExposureDetectionLoadingCell.swift */ = {isa = PBXFileReference; lastKnownFileType = sourcecode.swift; path = ExposureDetectionLoadingCell.swift; sourceTree = "<group>"; };
		717D21E8248C022E00D9717E /* DynamicTableViewHtmlCell.swift */ = {isa = PBXFileReference; lastKnownFileType = sourcecode.swift; path = DynamicTableViewHtmlCell.swift; sourceTree = "<group>"; };
		717D21EA248C072300D9717E /* en */ = {isa = PBXFileReference; lastKnownFileType = text.html; name = en; path = "en.lproj/privacy-policy.html"; sourceTree = "<group>"; };
		71AFBD922464251000F91006 /* .swiftlint.yml */ = {isa = PBXFileReference; lastKnownFileType = text.yaml; path = .swiftlint.yml; sourceTree = "<group>"; };
		71B8044424828A6C00D53506 /* .swiftformat */ = {isa = PBXFileReference; lastKnownFileType = text; path = .swiftformat; sourceTree = "<group>"; };
		71B804462484CC0800D53506 /* ENALabel.swift */ = {isa = PBXFileReference; lastKnownFileType = sourcecode.swift; path = ENALabel.swift; sourceTree = "<group>"; };
		71B804482484D37300D53506 /* RiskLegendViewController.swift */ = {isa = PBXFileReference; lastKnownFileType = sourcecode.swift; path = RiskLegendViewController.swift; sourceTree = "<group>"; };
		71B8044C248525CD00D53506 /* RiskLegendViewController+DynamicTableViewModel.swift */ = {isa = PBXFileReference; lastKnownFileType = sourcecode.swift; path = "RiskLegendViewController+DynamicTableViewModel.swift"; sourceTree = "<group>"; };
		71B8044E248526B600D53506 /* DynamicTableViewSpaceCell.swift */ = {isa = PBXFileReference; lastKnownFileType = sourcecode.swift; path = DynamicTableViewSpaceCell.swift; sourceTree = "<group>"; };
		71B804532485273C00D53506 /* RiskLegendDotBodyCell.swift */ = {isa = PBXFileReference; lastKnownFileType = sourcecode.swift; path = RiskLegendDotBodyCell.swift; sourceTree = "<group>"; };
		71C0BEDC2498DD07009A17A0 /* ENANavigationFooterView.swift */ = {isa = PBXFileReference; lastKnownFileType = sourcecode.swift; path = ENANavigationFooterView.swift; sourceTree = "<group>"; };
		71CAB9D1248AACAD00F516A5 /* PixelPerfectLayoutConstraint.swift */ = {isa = PBXFileReference; lastKnownFileType = sourcecode.swift; path = PixelPerfectLayoutConstraint.swift; sourceTree = "<group>"; };
		71CAB9D3248AB33500F516A5 /* DynamicTypeSymbolImageView.swift */ = {isa = PBXFileReference; lastKnownFileType = sourcecode.swift; path = DynamicTypeSymbolImageView.swift; sourceTree = "<group>"; };
		71CC3E9C246D5D8000217F2C /* AppInformationViewController+DynamicTableViewModel.swift */ = {isa = PBXFileReference; lastKnownFileType = sourcecode.swift; path = "AppInformationViewController+DynamicTableViewModel.swift"; sourceTree = "<group>"; };
		71CC3E9E246D6B6800217F2C /* AppInformationDetailViewController.swift */ = {isa = PBXFileReference; lastKnownFileType = sourcecode.swift; path = AppInformationDetailViewController.swift; sourceTree = "<group>"; };
		71CC3EA0246D6BBF00217F2C /* DynamicTypeLabel.swift */ = {isa = PBXFileReference; lastKnownFileType = sourcecode.swift; path = DynamicTypeLabel.swift; sourceTree = "<group>"; };
		71CC3EA2246D6C4000217F2C /* UIFont+DynamicType.swift */ = {isa = PBXFileReference; lastKnownFileType = sourcecode.swift; path = "UIFont+DynamicType.swift"; sourceTree = "<group>"; };
		71D3C1992494EFAC00DBABA8 /* ENANavigationControllerWithFooter.swift */ = {isa = PBXFileReference; lastKnownFileType = sourcecode.swift; path = ENANavigationControllerWithFooter.swift; sourceTree = "<group>"; };
		71EF33D82497F3E8007B7E1B /* ENANavigationControllerWithFooterChild.swift */ = {isa = PBXFileReference; lastKnownFileType = sourcecode.swift; path = ENANavigationControllerWithFooterChild.swift; sourceTree = "<group>"; };
		71EF33DA2497F419007B7E1B /* ENANavigationFooterItem.swift */ = {isa = PBXFileReference; lastKnownFileType = sourcecode.swift; path = ENANavigationFooterItem.swift; sourceTree = "<group>"; };
		71F2E57A2487AEFC00694F1A /* ena-colors.xcassets */ = {isa = PBXFileReference; lastKnownFileType = folder.assetcatalog; path = "ena-colors.xcassets"; sourceTree = "<group>"; };
		71F5418B248BEDBE006DB793 /* de */ = {isa = PBXFileReference; lastKnownFileType = text.html; name = de; path = "de.lproj/privacy-policy.html"; sourceTree = "<group>"; };
		71F54190248BF677006DB793 /* HtmlTextView.swift */ = {isa = PBXFileReference; lastKnownFileType = sourcecode.swift; path = HtmlTextView.swift; sourceTree = "<group>"; };
		71FD8861246EB27F00E804D0 /* ExposureDetectionViewController.swift */ = {isa = PBXFileReference; lastKnownFileType = sourcecode.swift; path = ExposureDetectionViewController.swift; sourceTree = "<group>"; };
		71FE1C68247A8FE100851FEB /* DynamicTableViewHeaderFooterView.swift */ = {isa = PBXFileReference; lastKnownFileType = sourcecode.swift; path = DynamicTableViewHeaderFooterView.swift; sourceTree = "<group>"; };
		71FE1C70247AA7B700851FEB /* DynamicTableViewHeaderImageView.swift */ = {isa = PBXFileReference; fileEncoding = 4; lastKnownFileType = sourcecode.swift; path = DynamicTableViewHeaderImageView.swift; sourceTree = "<group>"; };
		71FE1C74247AC2B500851FEB /* ExposureSubmissionQRScannerViewController.swift */ = {isa = PBXFileReference; fileEncoding = 4; lastKnownFileType = sourcecode.swift; path = ExposureSubmissionQRScannerViewController.swift; sourceTree = "<group>"; };
		71FE1C78247AC2B500851FEB /* ExposureSubmissionTestResultViewController.swift */ = {isa = PBXFileReference; fileEncoding = 4; lastKnownFileType = sourcecode.swift; path = ExposureSubmissionTestResultViewController.swift; sourceTree = "<group>"; };
		71FE1C79247AC2B500851FEB /* ExposureSubmissionNavigationController.swift */ = {isa = PBXFileReference; fileEncoding = 4; lastKnownFileType = sourcecode.swift; path = ExposureSubmissionNavigationController.swift; sourceTree = "<group>"; };
		71FE1C81247AC30300851FEB /* ENATanInput.swift */ = {isa = PBXFileReference; fileEncoding = 4; lastKnownFileType = sourcecode.swift; path = ENATanInput.swift; sourceTree = "<group>"; };
		71FE1C84247AC33D00851FEB /* ExposureSubmissionTestResultHeaderView.swift */ = {isa = PBXFileReference; fileEncoding = 4; lastKnownFileType = sourcecode.swift; path = ExposureSubmissionTestResultHeaderView.swift; sourceTree = "<group>"; };
		71FE1C8A247AC79D00851FEB /* DynamicTableViewIconCell.swift */ = {isa = PBXFileReference; fileEncoding = 4; lastKnownFileType = sourcecode.swift; path = DynamicTableViewIconCell.swift; sourceTree = "<group>"; };
		71FE1C8B247AC79D00851FEB /* DynamicTableViewIconCell.xib */ = {isa = PBXFileReference; fileEncoding = 4; lastKnownFileType = file.xib; path = DynamicTableViewIconCell.xib; sourceTree = "<group>"; };
		85142500245DA0B3009D2791 /* UIViewController+Alert.swift */ = {isa = PBXFileReference; lastKnownFileType = sourcecode.swift; path = "UIViewController+Alert.swift"; sourceTree = "<group>"; };
		8539874E2467094E00D28B62 /* AppIcon.xcassets */ = {isa = PBXFileReference; lastKnownFileType = folder.assetcatalog; path = AppIcon.xcassets; sourceTree = "<group>"; };
		853D987924694A8700490DBA /* ENAButton.swift */ = {isa = PBXFileReference; lastKnownFileType = sourcecode.swift; path = ENAButton.swift; sourceTree = "<group>"; };
		853D98822469DC5000490DBA /* ExposureNotificationSetting.storyboard */ = {isa = PBXFileReference; lastKnownFileType = file.storyboard; path = ExposureNotificationSetting.storyboard; sourceTree = "<group>"; };
		853D98842469DC8100490DBA /* ExposureNotificationSettingViewController.swift */ = {isa = PBXFileReference; fileEncoding = 4; lastKnownFileType = sourcecode.swift; lineEnding = 0; path = ExposureNotificationSettingViewController.swift; sourceTree = "<group>"; };
		85790F2E245C6B72003D47E1 /* ENA.entitlements */ = {isa = PBXFileReference; fileEncoding = 4; lastKnownFileType = text.plist.entitlements; path = ENA.entitlements; sourceTree = "<group>"; };
		858F6F6D245A103C009FFD33 /* ExposureNotification.framework */ = {isa = PBXFileReference; lastKnownFileType = wrapper.framework; name = ExposureNotification.framework; path = System/Library/Frameworks/ExposureNotification.framework; sourceTree = SDKROOT; };
		8595BF5E246032D90056EA27 /* ENASwitch.swift */ = {isa = PBXFileReference; lastKnownFileType = sourcecode.swift; path = ENASwitch.swift; sourceTree = "<group>"; };
		859DD511248549790073D59F /* MockDiagnosisKeysRetrieval.swift */ = {isa = PBXFileReference; lastKnownFileType = sourcecode.swift; path = MockDiagnosisKeysRetrieval.swift; sourceTree = "<group>"; };
		85D7593B2457048F008175F0 /* ENA.app */ = {isa = PBXFileReference; explicitFileType = wrapper.application; includeInIndex = 0; path = ENA.app; sourceTree = BUILT_PRODUCTS_DIR; };
		85D7593E2457048F008175F0 /* AppDelegate.swift */ = {isa = PBXFileReference; lastKnownFileType = sourcecode.swift; path = AppDelegate.swift; sourceTree = "<group>"; };
		85D759402457048F008175F0 /* SceneDelegate.swift */ = {isa = PBXFileReference; lastKnownFileType = sourcecode.swift; path = SceneDelegate.swift; sourceTree = "<group>"; };
		85D7594A24570491008175F0 /* Assets.xcassets */ = {isa = PBXFileReference; lastKnownFileType = folder.assetcatalog; path = Assets.xcassets; sourceTree = "<group>"; };
		85D7594D24570491008175F0 /* Base */ = {isa = PBXFileReference; lastKnownFileType = file.storyboard; name = Base; path = Base.lproj/LaunchScreen.storyboard; sourceTree = "<group>"; };
		85D7594F24570491008175F0 /* Info.plist */ = {isa = PBXFileReference; lastKnownFileType = text.plist.xml; path = Info.plist; sourceTree = "<group>"; };
		85D7595424570491008175F0 /* ENATests.xctest */ = {isa = PBXFileReference; explicitFileType = wrapper.cfbundle; includeInIndex = 0; path = ENATests.xctest; sourceTree = BUILT_PRODUCTS_DIR; };
		85D7595A24570491008175F0 /* Info.plist */ = {isa = PBXFileReference; lastKnownFileType = text.plist.xml; path = Info.plist; sourceTree = "<group>"; };
		85D7595F24570491008175F0 /* ENAUITests.xctest */ = {isa = PBXFileReference; explicitFileType = wrapper.cfbundle; includeInIndex = 0; path = ENAUITests.xctest; sourceTree = BUILT_PRODUCTS_DIR; };
		85D7596324570491008175F0 /* ENAUITests.swift */ = {isa = PBXFileReference; fileEncoding = 4; lastKnownFileType = sourcecode.swift; lineEnding = 0; path = ENAUITests.swift; sourceTree = "<group>"; };
		85D7596524570491008175F0 /* Info.plist */ = {isa = PBXFileReference; lastKnownFileType = text.plist.xml; path = Info.plist; sourceTree = "<group>"; };
		85E33443247EB357006E74EC /* CircularProgressView.swift */ = {isa = PBXFileReference; lastKnownFileType = sourcecode.swift; path = CircularProgressView.swift; sourceTree = "<group>"; };
		94092540254BFE6800FE61A2 /* DMWarnOthersNotificationViewController.swift */ = {isa = PBXFileReference; lastKnownFileType = sourcecode.swift; path = DMWarnOthersNotificationViewController.swift; sourceTree = "<group>"; };
		9412FAF92523499D0086E139 /* DeltaOnboardingViewControllerTests.swift */ = {isa = PBXFileReference; lastKnownFileType = sourcecode.swift; path = DeltaOnboardingViewControllerTests.swift; sourceTree = "<group>"; };
		9417BA94252B6B5100AD4053 /* DMSQLiteErrorViewController.swift */ = {isa = PBXFileReference; lastKnownFileType = sourcecode.swift; path = DMSQLiteErrorViewController.swift; sourceTree = "<group>"; };
		941ADDAF2518C2B200E421D9 /* EuTracingTableViewCell.swift */ = {isa = PBXFileReference; lastKnownFileType = sourcecode.swift; path = EuTracingTableViewCell.swift; sourceTree = "<group>"; };
		941ADDB12518C3FB00E421D9 /* ENSettingEuTracingViewModel.swift */ = {isa = PBXFileReference; lastKnownFileType = sourcecode.swift; path = ENSettingEuTracingViewModel.swift; sourceTree = "<group>"; };
		941B689E253EFF2300DC1962 /* Int+Increment.swift */ = {isa = PBXFileReference; lastKnownFileType = sourcecode.swift; path = "Int+Increment.swift"; sourceTree = "<group>"; };
		941F5ECB2518E82100785F06 /* ENSettingEuTracingViewModelTests.swift */ = {isa = PBXFileReference; lastKnownFileType = sourcecode.swift; path = ENSettingEuTracingViewModelTests.swift; sourceTree = "<group>"; };
		94427A4F25502B8900C36BE6 /* WarnOthersNotificationsTimeInterval.swift */ = {isa = PBXFileReference; lastKnownFileType = sourcecode.swift; path = WarnOthersNotificationsTimeInterval.swift; sourceTree = "<group>"; };
		9488C3002521EE8E00504648 /* DeltaOnboardingNavigationController.swift */ = {isa = PBXFileReference; lastKnownFileType = sourcecode.swift; path = DeltaOnboardingNavigationController.swift; sourceTree = "<group>"; };
		948AFE5E2552F6F60019579A /* WarnOthersReminderTests.swift */ = {isa = PBXFileReference; lastKnownFileType = sourcecode.swift; path = WarnOthersReminderTests.swift; sourceTree = "<group>"; };
		948AFE662553DC5B0019579A /* WarnOthersRemindable.swift */ = {isa = PBXFileReference; lastKnownFileType = sourcecode.swift; path = WarnOthersRemindable.swift; sourceTree = "<group>"; };
		948AFE792554377F0019579A /* UNUserNotificationCenter+WarnOthers.swift */ = {isa = PBXFileReference; lastKnownFileType = sourcecode.swift; path = "UNUserNotificationCenter+WarnOthers.swift"; sourceTree = "<group>"; };
		948DCDC2252EFC9A00CDE020 /* ENAUITests_05_ExposureLogging.swift */ = {isa = PBXFileReference; lastKnownFileType = sourcecode.swift; path = ENAUITests_05_ExposureLogging.swift; sourceTree = "<group>"; };
		94B255A52551B7C800649B4C /* WarnOthersReminder.swift */ = {isa = PBXFileReference; lastKnownFileType = sourcecode.swift; path = WarnOthersReminder.swift; sourceTree = "<group>"; };
		94C24B3E25304B4400F8C004 /* ENAUITestsDeltaOnboarding.swift */ = {isa = PBXFileReference; lastKnownFileType = sourcecode.swift; path = ENAUITestsDeltaOnboarding.swift; sourceTree = "<group>"; };
		94F594612521CBF50077681B /* DeltaOnboardingV15ViewModel.swift */ = {isa = PBXFileReference; lastKnownFileType = sourcecode.swift; path = DeltaOnboardingV15ViewModel.swift; sourceTree = "<group>"; };
		A124E648249BF4EB00E95F72 /* ExposureDetectionExecutorTests.swift */ = {isa = PBXFileReference; lastKnownFileType = sourcecode.swift; path = ExposureDetectionExecutorTests.swift; sourceTree = "<group>"; };
		A124E64B249C4C9000E95F72 /* SAPDownloadedPackagesStore+Helpers.swift */ = {isa = PBXFileReference; lastKnownFileType = sourcecode.swift; path = "SAPDownloadedPackagesStore+Helpers.swift"; sourceTree = "<group>"; };
		A128F058248B459F00EC7F6C /* PublicKeyStore.swift */ = {isa = PBXFileReference; lastKnownFileType = sourcecode.swift; path = PublicKeyStore.swift; sourceTree = "<group>"; };
		A14BDEBF24A1AD660063E4EC /* MockExposureDetector.swift */ = {isa = PBXFileReference; lastKnownFileType = sourcecode.swift; path = MockExposureDetector.swift; sourceTree = "<group>"; };
		A1654EFD24B41FEF00C0E115 /* DynamicCellTests.swift */ = {isa = PBXFileReference; lastKnownFileType = sourcecode.swift; path = DynamicCellTests.swift; sourceTree = "<group>"; };
		A1654F0024B43E7F00C0E115 /* DynamicTableViewTextViewCellTests.swift */ = {isa = PBXFileReference; lastKnownFileType = sourcecode.swift; path = DynamicTableViewTextViewCellTests.swift; sourceTree = "<group>"; };
		A16714AE248CA1B70031B111 /* Bundle+ReadPlist.swift */ = {isa = PBXFileReference; lastKnownFileType = sourcecode.swift; path = "Bundle+ReadPlist.swift"; sourceTree = "<group>"; };
		A173665124844F29006BE209 /* SQLiteKeyValueStoreTests.swift */ = {isa = PBXFileReference; fileEncoding = 4; lastKnownFileType = sourcecode.swift; path = SQLiteKeyValueStoreTests.swift; sourceTree = "<group>"; };
		A17366542484978A006BE209 /* OnboardingInfoViewControllerUtils.swift */ = {isa = PBXFileReference; lastKnownFileType = sourcecode.swift; path = OnboardingInfoViewControllerUtils.swift; sourceTree = "<group>"; };
		A1877CA9248F247D006FEFC0 /* SAPDownloadedPackageTests.swift */ = {isa = PBXFileReference; lastKnownFileType = sourcecode.swift; path = SAPDownloadedPackageTests.swift; sourceTree = "<group>"; };
		A1BABD0824A57B88000ED515 /* TemporaryExposureKeyMock.swift */ = {isa = PBXFileReference; fileEncoding = 4; lastKnownFileType = sourcecode.swift; path = TemporaryExposureKeyMock.swift; sourceTree = "<group>"; };
		A1BABD0A24A57BA0000ED515 /* ENTemporaryExposureKey+Processing.swift */ = {isa = PBXFileReference; fileEncoding = 4; lastKnownFileType = sourcecode.swift; path = "ENTemporaryExposureKey+Processing.swift"; sourceTree = "<group>"; };
		A1BABD0C24A57BAC000ED515 /* ENTemporaryExposureKey+ProcessingTests.swift */ = {isa = PBXFileReference; fileEncoding = 4; lastKnownFileType = sourcecode.swift; path = "ENTemporaryExposureKey+ProcessingTests.swift"; sourceTree = "<group>"; };
		A1C683F924AEC57400B90D12 /* DynamicTableViewTextViewCell.swift */ = {isa = PBXFileReference; lastKnownFileType = sourcecode.swift; path = DynamicTableViewTextViewCell.swift; sourceTree = "<group>"; };
		A1C683FB24AEC9EE00B90D12 /* DynamicTableViewTextCell.swift */ = {isa = PBXFileReference; lastKnownFileType = sourcecode.swift; path = DynamicTableViewTextCell.swift; sourceTree = "<group>"; };
		A1E41940249410AF0016E52A /* SAPDownloadedPackage+Helpers.swift */ = {isa = PBXFileReference; lastKnownFileType = sourcecode.swift; path = "SAPDownloadedPackage+Helpers.swift"; sourceTree = "<group>"; };
		A1E419442495476C0016E52A /* HTTPClient+MockNetworkStack.swift */ = {isa = PBXFileReference; lastKnownFileType = sourcecode.swift; path = "HTTPClient+MockNetworkStack.swift"; sourceTree = "<group>"; };
		A1E41947249548260016E52A /* HTTPClient+SubmitTests.swift */ = {isa = PBXFileReference; lastKnownFileType = sourcecode.swift; path = "HTTPClient+SubmitTests.swift"; sourceTree = "<group>"; };
		A1E419502495A6EA0016E52A /* HTTPClient+TANForExposureSubmitTests.swift */ = {isa = PBXFileReference; lastKnownFileType = sourcecode.swift; path = "HTTPClient+TANForExposureSubmitTests.swift"; sourceTree = "<group>"; };
		A1E419532495A7850016E52A /* HTTPClient+GetTestResultTests.swift */ = {isa = PBXFileReference; lastKnownFileType = sourcecode.swift; path = "HTTPClient+GetTestResultTests.swift"; sourceTree = "<group>"; };
		A1E419562495A8F50016E52A /* HTTPClient+RegistrationTokenTests.swift */ = {isa = PBXFileReference; lastKnownFileType = sourcecode.swift; path = "HTTPClient+RegistrationTokenTests.swift"; sourceTree = "<group>"; };
		A1E4195B249818020016E52A /* RiskTests.swift */ = {isa = PBXFileReference; lastKnownFileType = sourcecode.swift; path = RiskTests.swift; sourceTree = "<group>"; };
		A1E4195E249824340016E52A /* String+TodayTests.swift */ = {isa = PBXFileReference; lastKnownFileType = sourcecode.swift; path = "String+TodayTests.swift"; sourceTree = "<group>"; };
		A328424B248B91E0006B1F09 /* HomeTestResultLoadingCell.xib */ = {isa = PBXFileReference; fileEncoding = 4; lastKnownFileType = file.xib; path = HomeTestResultLoadingCell.xib; sourceTree = "<group>"; };
		A328424C248B91E0006B1F09 /* HomeTestResultLoadingCell.swift */ = {isa = PBXFileReference; fileEncoding = 4; lastKnownFileType = sourcecode.swift; path = HomeTestResultLoadingCell.swift; sourceTree = "<group>"; };
		A328424F248B9269006B1F09 /* HomeTestResultLoadingCellConfigurator.swift */ = {isa = PBXFileReference; lastKnownFileType = sourcecode.swift; path = HomeTestResultLoadingCellConfigurator.swift; sourceTree = "<group>"; };
		A3284256248E7431006B1F09 /* MockExposureSubmissionService.swift */ = {isa = PBXFileReference; lastKnownFileType = sourcecode.swift; path = MockExposureSubmissionService.swift; sourceTree = "<group>"; };
		A328425B248E82B5006B1F09 /* ExposureSubmissionTestResultViewControllerTests.swift */ = {isa = PBXFileReference; lastKnownFileType = sourcecode.swift; path = ExposureSubmissionTestResultViewControllerTests.swift; sourceTree = "<group>"; };
		A328425E248E943D006B1F09 /* TanInputViewControllerTests.swift */ = {isa = PBXFileReference; lastKnownFileType = sourcecode.swift; path = TanInputViewControllerTests.swift; sourceTree = "<group>"; };
		A32842602490E2AC006B1F09 /* ExposureSubmissionWarnOthersViewControllerTests.swift */ = {isa = PBXFileReference; lastKnownFileType = sourcecode.swift; path = ExposureSubmissionWarnOthersViewControllerTests.swift; sourceTree = "<group>"; };
		A32842642491136E006B1F09 /* ExposureSubmissionUITests.swift */ = {isa = PBXFileReference; lastKnownFileType = sourcecode.swift; path = ExposureSubmissionUITests.swift; sourceTree = "<group>"; };
		A32842662492359E006B1F09 /* MockExposureSubmissionNavigationControllerChild.swift */ = {isa = PBXFileReference; lastKnownFileType = sourcecode.swift; path = MockExposureSubmissionNavigationControllerChild.swift; sourceTree = "<group>"; };
		A32C046424D96348005BEA61 /* HTTPClient+PlausibeDeniabilityTests.swift */ = {isa = PBXFileReference; lastKnownFileType = sourcecode.swift; path = "HTTPClient+PlausibeDeniabilityTests.swift"; sourceTree = "<group>"; };
		A32CA72E24B6F2E300B1A994 /* HomeRiskCellConfiguratorTests.swift */ = {isa = PBXFileReference; lastKnownFileType = sourcecode.swift; path = HomeRiskCellConfiguratorTests.swift; sourceTree = "<group>"; };
		A3483B0A24C5EFA40037855F /* MockExposureDetectionViewControllerDelegate.swift */ = {isa = PBXFileReference; lastKnownFileType = sourcecode.swift; path = MockExposureDetectionViewControllerDelegate.swift; sourceTree = "<group>"; };
		A3552CC324DD6E16008C91BE /* AppDelegate+PlausibleDeniability.swift */ = {isa = PBXFileReference; lastKnownFileType = sourcecode.swift; path = "AppDelegate+PlausibleDeniability.swift"; sourceTree = "<group>"; };
		A3552CC524DD6E78008C91BE /* AppDelegate+ENATaskExecutionDelegate.swift */ = {isa = PBXFileReference; lastKnownFileType = sourcecode.swift; path = "AppDelegate+ENATaskExecutionDelegate.swift"; sourceTree = "<group>"; };
		A36D07B82486D61C00E46F96 /* HomeCardCellButtonDelegate.swift */ = {isa = PBXFileReference; lastKnownFileType = sourcecode.swift; path = HomeCardCellButtonDelegate.swift; sourceTree = "<group>"; };
		A36FACC324C5EA1500DED947 /* ExposureDetectionViewControllerTests.swift */ = {isa = PBXFileReference; lastKnownFileType = sourcecode.swift; path = ExposureDetectionViewControllerTests.swift; sourceTree = "<group>"; };
		A372DA3A24BDA075003248BB /* ExposureSubmissionCoordinator.swift */ = {isa = PBXFileReference; lastKnownFileType = sourcecode.swift; path = ExposureSubmissionCoordinator.swift; sourceTree = "<group>"; };
		A372DA3C24BE01D9003248BB /* MockExposureSubmissionCoordinator.swift */ = {isa = PBXFileReference; lastKnownFileType = sourcecode.swift; path = MockExposureSubmissionCoordinator.swift; sourceTree = "<group>"; };
		A372DA3E24BEF773003248BB /* ExposureSubmissionCoordinatorTests.swift */ = {isa = PBXFileReference; lastKnownFileType = sourcecode.swift; path = ExposureSubmissionCoordinatorTests.swift; sourceTree = "<group>"; };
		A372DA4024BF33F9003248BB /* MockExposureSubmissionCoordinatorDelegate.swift */ = {isa = PBXFileReference; lastKnownFileType = sourcecode.swift; path = MockExposureSubmissionCoordinatorDelegate.swift; sourceTree = "<group>"; };
		A3C4F95F24812CD20047F23E /* ExposureSubmissionWarnOthersViewController.swift */ = {isa = PBXFileReference; lastKnownFileType = sourcecode.swift; path = ExposureSubmissionWarnOthersViewController.swift; sourceTree = "<group>"; };
		A3E851B124ADD09900402485 /* CountdownTimer.swift */ = {isa = PBXFileReference; lastKnownFileType = sourcecode.swift; path = CountdownTimer.swift; sourceTree = "<group>"; };
		A3E851B424ADDAC000402485 /* CountdownTimerTests.swift */ = {isa = PBXFileReference; lastKnownFileType = sourcecode.swift; path = CountdownTimerTests.swift; sourceTree = "<group>"; };
		A3EE6E59249BB7AF00C64B61 /* ExposureSubmissionServiceFactory.swift */ = {isa = PBXFileReference; lastKnownFileType = sourcecode.swift; path = ExposureSubmissionServiceFactory.swift; sourceTree = "<group>"; };
		A3EE6E5B249BB97500C64B61 /* UITestingParameters.swift */ = {isa = PBXFileReference; lastKnownFileType = sourcecode.swift; path = UITestingParameters.swift; sourceTree = "<group>"; };
		A3FF84EB247BFAF00053E947 /* Hasher.swift */ = {isa = PBXFileReference; lastKnownFileType = sourcecode.swift; path = Hasher.swift; sourceTree = "<group>"; };
		AB010CFD253ECB6A00DF1F61 /* HomeFailedCellConfigurator.swift */ = {isa = PBXFileReference; fileEncoding = 4; lastKnownFileType = sourcecode.swift; path = HomeFailedCellConfigurator.swift; sourceTree = "<group>"; };
		AB010D02253ECC9200DF1F61 /* RiskFailedCollectionViewCell.swift */ = {isa = PBXFileReference; fileEncoding = 4; lastKnownFileType = sourcecode.swift; path = RiskFailedCollectionViewCell.swift; sourceTree = "<group>"; };
		AB010D03253ECC9200DF1F61 /* RiskFailedCollectionViewCell.xib */ = {isa = PBXFileReference; fileEncoding = 4; lastKnownFileType = file.xib; path = RiskFailedCollectionViewCell.xib; sourceTree = "<group>"; };
		AB039E9A2574E2080035039A /* HomeInteractorTests.swift */ = {isa = PBXFileReference; fileEncoding = 4; lastKnownFileType = sourcecode.swift; path = HomeInteractorTests.swift; sourceTree = "<group>"; };
		AB1011572507C15000D392A2 /* TracingStatusHistory.swift */ = {isa = PBXFileReference; fileEncoding = 4; lastKnownFileType = sourcecode.swift; path = TracingStatusHistory.swift; sourceTree = "<group>"; };
		AB126872254C05A7006E9194 /* ENAFormatter.swift */ = {isa = PBXFileReference; lastKnownFileType = sourcecode.swift; path = ENAFormatter.swift; sourceTree = "<group>"; };
		AB1885D025238DAA00D39BBE /* OnboardingInfoViewControllerTests.swift */ = {isa = PBXFileReference; lastKnownFileType = sourcecode.swift; path = OnboardingInfoViewControllerTests.swift; sourceTree = "<group>"; };
		AB1886C3252DE1AE00D39BBE /* Logging.swift */ = {isa = PBXFileReference; fileEncoding = 4; lastKnownFileType = sourcecode.swift; path = Logging.swift; sourceTree = "<group>"; };
		AB1886D0252DE51E00D39BBE /* Bundle+Identifier.swift */ = {isa = PBXFileReference; lastKnownFileType = sourcecode.swift; path = "Bundle+Identifier.swift"; sourceTree = "<group>"; };
		AB1FCBCC2521FC44005930BA /* ServerEnvironmentTests.swift */ = {isa = PBXFileReference; lastKnownFileType = sourcecode.swift; path = ServerEnvironmentTests.swift; sourceTree = "<group>"; };
		AB1FCBDB2521FCD5005930BA /* TestServerEnvironments.json */ = {isa = PBXFileReference; fileEncoding = 4; lastKnownFileType = text.json; path = TestServerEnvironments.json; sourceTree = "<group>"; };
		AB3560992547167800C3F8E0 /* DeviceTimeCheck.swift */ = {isa = PBXFileReference; lastKnownFileType = sourcecode.swift; path = DeviceTimeCheck.swift; sourceTree = "<group>"; };
		AB35609F2547194C00C3F8E0 /* DeviceTimeCheckTests.swift */ = {isa = PBXFileReference; lastKnownFileType = sourcecode.swift; path = DeviceTimeCheckTests.swift; sourceTree = "<group>"; };
		AB453F5F2534B04400D8339E /* ExposureManagerTests.swift */ = {isa = PBXFileReference; fileEncoding = 4; lastKnownFileType = sourcecode.swift; path = ExposureManagerTests.swift; sourceTree = "<group>"; };
		AB5F84AC24F8F7A1000400D4 /* SerialMigrator.swift */ = {isa = PBXFileReference; lastKnownFileType = sourcecode.swift; path = SerialMigrator.swift; sourceTree = "<group>"; };
		AB5F84AF24F8F7C3000400D4 /* Migration.swift */ = {isa = PBXFileReference; lastKnownFileType = sourcecode.swift; path = Migration.swift; sourceTree = "<group>"; };
		AB5F84B124F8F7E3000400D4 /* Migration0To1.swift */ = {isa = PBXFileReference; lastKnownFileType = sourcecode.swift; path = Migration0To1.swift; sourceTree = "<group>"; };
		AB5F84B324F8FA26000400D4 /* SerialMigratorTests.swift */ = {isa = PBXFileReference; lastKnownFileType = sourcecode.swift; path = SerialMigratorTests.swift; sourceTree = "<group>"; };
		AB5F84B824F92855000400D4 /* DownloadedPackagesSQLLiteStoreV0.swift */ = {isa = PBXFileReference; fileEncoding = 4; lastKnownFileType = sourcecode.swift; path = DownloadedPackagesSQLLiteStoreV0.swift; sourceTree = "<group>"; };
		AB5F84BA24F92876000400D4 /* Migration0To1Tests.swift */ = {isa = PBXFileReference; lastKnownFileType = sourcecode.swift; path = Migration0To1Tests.swift; sourceTree = "<group>"; };
		AB5F84BC24F92E92000400D4 /* SerialMigratorFake.swift */ = {isa = PBXFileReference; lastKnownFileType = sourcecode.swift; path = SerialMigratorFake.swift; sourceTree = "<group>"; };
		AB5F84BF24FE2EB3000400D4 /* DownloadedPackagesStoreV0.swift */ = {isa = PBXFileReference; fileEncoding = 4; lastKnownFileType = sourcecode.swift; path = DownloadedPackagesStoreV0.swift; sourceTree = "<group>"; };
		AB6289CE251BA01400CF61D2 /* Bundle+Version.swift */ = {isa = PBXFileReference; lastKnownFileType = sourcecode.swift; path = "Bundle+Version.swift"; sourceTree = "<group>"; };
		AB6289D3251BA4EC00CF61D2 /* String+Compare.swift */ = {isa = PBXFileReference; fileEncoding = 4; lastKnownFileType = sourcecode.swift; path = "String+Compare.swift"; sourceTree = "<group>"; };
		AB6289D8251C833100CF61D2 /* DMDeltaOnboardingViewController.swift */ = {isa = PBXFileReference; lastKnownFileType = sourcecode.swift; path = DMDeltaOnboardingViewController.swift; sourceTree = "<group>"; };
		AB628A1E251CDADE00CF61D2 /* ServerEnvironments.json */ = {isa = PBXFileReference; lastKnownFileType = text.json; path = ServerEnvironments.json; sourceTree = "<group>"; };
		AB7420AB251B67A8006666AC /* DeltaOnboardingV15.swift */ = {isa = PBXFileReference; lastKnownFileType = sourcecode.swift; path = DeltaOnboardingV15.swift; sourceTree = "<group>"; };
		AB7420B6251B69E2006666AC /* DeltaOnboardingCoordinator.swift */ = {isa = PBXFileReference; lastKnownFileType = sourcecode.swift; path = DeltaOnboardingCoordinator.swift; sourceTree = "<group>"; };
		AB7420C1251B7D59006666AC /* DeltaOnboardingProtocols.swift */ = {isa = PBXFileReference; lastKnownFileType = sourcecode.swift; path = DeltaOnboardingProtocols.swift; sourceTree = "<group>"; };
		AB7420CA251B7D93006666AC /* DeltaOnboardingV15ViewController.swift */ = {isa = PBXFileReference; lastKnownFileType = sourcecode.swift; path = DeltaOnboardingV15ViewController.swift; sourceTree = "<group>"; };
		AB7420DC251B8101006666AC /* DeltaOnboardingCoordinatorTests.swift */ = {isa = PBXFileReference; lastKnownFileType = sourcecode.swift; path = DeltaOnboardingCoordinatorTests.swift; sourceTree = "<group>"; };
		AB7E2A7F255ACC06005C90F6 /* Date+Utils.swift */ = {isa = PBXFileReference; lastKnownFileType = sourcecode.swift; path = "Date+Utils.swift"; sourceTree = "<group>"; };
		AB8B0D3C253053A1009C067B /* de */ = {isa = PBXFileReference; lastKnownFileType = text.plist.strings; name = de; path = de.lproj/Localizable.links.strings; sourceTree = "<group>"; };
		AB8B0D3D253053D5009C067B /* en */ = {isa = PBXFileReference; lastKnownFileType = text.plist.strings; name = en; path = en.lproj/Localizable.links.strings; sourceTree = "<group>"; };
		AB8B0D3E253053DB009C067B /* tr */ = {isa = PBXFileReference; lastKnownFileType = text.plist.strings; name = tr; path = tr.lproj/Localizable.links.strings; sourceTree = "<group>"; };
		AB8B0D3F253053DF009C067B /* pl */ = {isa = PBXFileReference; lastKnownFileType = text.plist.strings; name = pl; path = pl.lproj/Localizable.links.strings; sourceTree = "<group>"; };
		AB8B0D40253053E2009C067B /* ro */ = {isa = PBXFileReference; lastKnownFileType = text.plist.strings; name = ro; path = ro.lproj/Localizable.links.strings; sourceTree = "<group>"; };
		AB8B0D41253053E5009C067B /* bg */ = {isa = PBXFileReference; lastKnownFileType = text.plist.strings; name = bg; path = bg.lproj/Localizable.links.strings; sourceTree = "<group>"; };
		AB8BC3462551B97700F3B5A7 /* DownloadedPackagesStoreErrorStub.swift */ = {isa = PBXFileReference; lastKnownFileType = sourcecode.swift; path = DownloadedPackagesStoreErrorStub.swift; sourceTree = "<group>"; };
		AB8BC34E2551BBE100F3B5A7 /* HourKeyPackagesDownloadTests.swift */ = {isa = PBXFileReference; lastKnownFileType = sourcecode.swift; path = HourKeyPackagesDownloadTests.swift; sourceTree = "<group>"; };
		ABD2F633254C533200DC1958 /* KeyPackageDownload.swift */ = {isa = PBXFileReference; lastKnownFileType = sourcecode.swift; path = KeyPackageDownload.swift; sourceTree = "<group>"; };
		ABDA2791251CE308006BAE84 /* DMServerEnvironmentViewController.swift */ = {isa = PBXFileReference; lastKnownFileType = sourcecode.swift; path = DMServerEnvironmentViewController.swift; sourceTree = "<group>"; };
		ABFCE989255C32EE0075FF13 /* AppConfigMetadata.swift */ = {isa = PBXFileReference; lastKnownFileType = sourcecode.swift; path = AppConfigMetadata.swift; sourceTree = "<group>"; };
		B102BDC22460410600CD55A2 /* README.md */ = {isa = PBXFileReference; lastKnownFileType = net.daringfireball.markdown; path = README.md; sourceTree = "<group>"; };
		B103193124E18A0A00DD02EF /* DMMenuItem.swift */ = {isa = PBXFileReference; lastKnownFileType = sourcecode.swift; path = DMMenuItem.swift; sourceTree = "<group>"; };
		B10F9B89249961B500C418F4 /* DynamicTypeLabelTests.swift */ = {isa = PBXFileReference; fileEncoding = 4; lastKnownFileType = sourcecode.swift; path = DynamicTypeLabelTests.swift; sourceTree = "<group>"; };
		B10FD5F3246EAC1700E9D7F2 /* AppleFilesWriter.swift */ = {isa = PBXFileReference; lastKnownFileType = sourcecode.swift; path = AppleFilesWriter.swift; sourceTree = "<group>"; };
		B111EE2B2465D9F7001AEBB4 /* String+Localization.swift */ = {isa = PBXFileReference; lastKnownFileType = sourcecode.swift; path = "String+Localization.swift"; sourceTree = "<group>"; };
		B1125459246F2C6500AB5036 /* ENTemporaryExposureKey+Convert.swift */ = {isa = PBXFileReference; lastKnownFileType = sourcecode.swift; path = "ENTemporaryExposureKey+Convert.swift"; sourceTree = "<group>"; };
		B11655922491437600316087 /* RiskProvidingConfigurationTests.swift */ = {isa = PBXFileReference; fileEncoding = 4; lastKnownFileType = sourcecode.swift; path = RiskProvidingConfigurationTests.swift; sourceTree = "<group>"; };
		B1175212248A83AB00C3325C /* Risk.swift */ = {isa = PBXFileReference; lastKnownFileType = sourcecode.swift; path = Risk.swift; sourceTree = "<group>"; };
		B1175215248A9F9600C3325C /* ConvertingKeysTests.swift */ = {isa = PBXFileReference; lastKnownFileType = sourcecode.swift; path = ConvertingKeysTests.swift; sourceTree = "<group>"; };
		B120C7C524AFDAB900F68FF1 /* ActiveTracing.swift */ = {isa = PBXFileReference; lastKnownFileType = sourcecode.swift; path = ActiveTracing.swift; sourceTree = "<group>"; };
		B120C7C824AFE7B800F68FF1 /* ActiveTracingTests.swift */ = {isa = PBXFileReference; lastKnownFileType = sourcecode.swift; path = ActiveTracingTests.swift; sourceTree = "<group>"; };
		B1221BDB2492BCEB00E6C4E4 /* Info_Debug.plist */ = {isa = PBXFileReference; fileEncoding = 4; lastKnownFileType = text.plist.xml; path = Info_Debug.plist; sourceTree = "<group>"; };
		B1221BDF2492ECE800E6C4E4 /* CFDictionary+KeychainQuery.swift */ = {isa = PBXFileReference; lastKnownFileType = sourcecode.swift; path = "CFDictionary+KeychainQuery.swift"; sourceTree = "<group>"; };
		B1221BE12492ED0F00E6C4E4 /* CFDictionary+KeychainQueryTests.swift */ = {isa = PBXFileReference; lastKnownFileType = sourcecode.swift; path = "CFDictionary+KeychainQueryTests.swift"; sourceTree = "<group>"; };
		B12995E8246C344100854AD0 /* HTTPClient+Configuration.swift */ = {isa = PBXFileReference; lastKnownFileType = sourcecode.swift; path = "HTTPClient+Configuration.swift"; sourceTree = "<group>"; };
		B14D0CDA246E968C00D5BEBC /* String+Today.swift */ = {isa = PBXFileReference; lastKnownFileType = sourcecode.swift; path = "String+Today.swift"; sourceTree = "<group>"; };
		B14D0CDC246E972400D5BEBC /* ExposureDetectionDelegate.swift */ = {isa = PBXFileReference; lastKnownFileType = sourcecode.swift; path = ExposureDetectionDelegate.swift; sourceTree = "<group>"; };
		B14D0CDE246E976400D5BEBC /* ExposureDetectionTransaction+DidEndPrematurelyReason.swift */ = {isa = PBXFileReference; lastKnownFileType = sourcecode.swift; path = "ExposureDetectionTransaction+DidEndPrematurelyReason.swift"; sourceTree = "<group>"; };
		B153096924706F1000A4A1BD /* URLSession+Default.swift */ = {isa = PBXFileReference; lastKnownFileType = sourcecode.swift; path = "URLSession+Default.swift"; sourceTree = "<group>"; };
		B153096B24706F2400A4A1BD /* URLSessionConfiguration+Default.swift */ = {isa = PBXFileReference; lastKnownFileType = sourcecode.swift; path = "URLSessionConfiguration+Default.swift"; sourceTree = "<group>"; };
		B15382E3248273DC0010F007 /* MockTestStore.swift */ = {isa = PBXFileReference; lastKnownFileType = sourcecode.swift; path = MockTestStore.swift; sourceTree = "<group>"; };
		B15382E6248290BB0010F007 /* AppleFilesWriterTests.swift */ = {isa = PBXFileReference; lastKnownFileType = sourcecode.swift; path = AppleFilesWriterTests.swift; sourceTree = "<group>"; };
		B15382FD248424F00010F007 /* ExposureDetectionTests.swift */ = {isa = PBXFileReference; lastKnownFileType = sourcecode.swift; path = ExposureDetectionTests.swift; sourceTree = "<group>"; };
		B1569DDE245D70990079FCD7 /* DMViewController.swift */ = {isa = PBXFileReference; lastKnownFileType = sourcecode.swift; path = DMViewController.swift; sourceTree = "<group>"; };
		B16177E724802F9B006E435A /* DownloadedPackagesSQLLiteStoreTests.swift */ = {isa = PBXFileReference; lastKnownFileType = sourcecode.swift; path = DownloadedPackagesSQLLiteStoreTests.swift; sourceTree = "<group>"; };
		B161782424804AC3006E435A /* DownloadedPackagesSQLLiteStoreV1.swift */ = {isa = PBXFileReference; lastKnownFileType = sourcecode.swift; path = DownloadedPackagesSQLLiteStoreV1.swift; sourceTree = "<group>"; };
		B163D10F2499068D001A322C /* SettingsViewModelTests.swift */ = {isa = PBXFileReference; lastKnownFileType = sourcecode.swift; path = SettingsViewModelTests.swift; sourceTree = "<group>"; };
		B163D11424993F64001A322C /* UIFont+DynamicTypeTests.swift */ = {isa = PBXFileReference; lastKnownFileType = sourcecode.swift; path = "UIFont+DynamicTypeTests.swift"; sourceTree = "<group>"; };
		B16457B424DC11EF002879EB /* DMLastSubmissionRequetViewController.swift */ = {isa = PBXFileReference; lastKnownFileType = sourcecode.swift; path = DMLastSubmissionRequetViewController.swift; sourceTree = "<group>"; };
		B16457BA24DC3309002879EB /* DMLogsViewController.swift */ = {isa = PBXFileReference; lastKnownFileType = sourcecode.swift; path = DMLogsViewController.swift; sourceTree = "<group>"; };
		B1741B422461C105006275D9 /* README.md */ = {isa = PBXFileReference; lastKnownFileType = net.daringfireball.markdown; path = README.md; sourceTree = "<group>"; };
		B1741B432461C257006275D9 /* DMDeveloperMenu.swift */ = {isa = PBXFileReference; lastKnownFileType = sourcecode.swift; path = DMDeveloperMenu.swift; sourceTree = "<group>"; };
		B1741B482462C207006275D9 /* Client.swift */ = {isa = PBXFileReference; fileEncoding = 4; lastKnownFileType = sourcecode.swift; path = Client.swift; sourceTree = "<group>"; };
		B17A44A12464906A00CB195E /* KeyTests.swift */ = {isa = PBXFileReference; lastKnownFileType = sourcecode.swift; path = KeyTests.swift; sourceTree = "<group>"; };
		B184A37F248FFCBE007180F6 /* SecureStore.swift */ = {isa = PBXFileReference; fileEncoding = 4; lastKnownFileType = sourcecode.swift; path = SecureStore.swift; sourceTree = "<group>"; };
		B184A382248FFCE2007180F6 /* CodableExposureDetectionSummary.swift */ = {isa = PBXFileReference; lastKnownFileType = sourcecode.swift; path = CodableExposureDetectionSummary.swift; sourceTree = "<group>"; };
		B18755D024DC45CA00A9202E /* DMStoreViewController.swift */ = {isa = PBXFileReference; lastKnownFileType = sourcecode.swift; path = DMStoreViewController.swift; sourceTree = "<group>"; };
		B18C411C246DB30000B8D8CB /* URL+Helper.swift */ = {isa = PBXFileReference; lastKnownFileType = sourcecode.swift; path = "URL+Helper.swift"; sourceTree = "<group>"; };
		B18CADAD24782FA4006F53F0 /* ExposureStateUpdating.swift */ = {isa = PBXFileReference; lastKnownFileType = sourcecode.swift; path = ExposureStateUpdating.swift; sourceTree = "<group>"; };
		B18E852E248C29D400CF4FB8 /* DetectionMode.swift */ = {isa = PBXFileReference; lastKnownFileType = sourcecode.swift; path = DetectionMode.swift; sourceTree = "<group>"; };
		B19FD7102491A07000A9D56A /* String+SemanticVersion.swift */ = {isa = PBXFileReference; lastKnownFileType = sourcecode.swift; path = "String+SemanticVersion.swift"; sourceTree = "<group>"; };
		B19FD7122491A08500A9D56A /* SAP_SemanticVersion+Compare.swift */ = {isa = PBXFileReference; lastKnownFileType = sourcecode.swift; path = "SAP_SemanticVersion+Compare.swift"; sourceTree = "<group>"; };
		B19FD7142491A4A300A9D56A /* SAP_SemanticVersionTests.swift */ = {isa = PBXFileReference; fileEncoding = 4; lastKnownFileType = sourcecode.swift; path = SAP_SemanticVersionTests.swift; sourceTree = "<group>"; };
		B1A31F6824DAE6C000E263DF /* DMKeyCell.swift */ = {isa = PBXFileReference; lastKnownFileType = sourcecode.swift; path = DMKeyCell.swift; sourceTree = "<group>"; };
		B1A9E70D246D73180024CC12 /* ExposureDetection.swift */ = {isa = PBXFileReference; lastKnownFileType = sourcecode.swift; path = ExposureDetection.swift; sourceTree = "<group>"; wrapsLines = 0; };
		B1A9E710246D782F0024CC12 /* SAPDownloadedPackage.swift */ = {isa = PBXFileReference; lastKnownFileType = sourcecode.swift; path = SAPDownloadedPackage.swift; sourceTree = "<group>"; };
		B1AC51D524CED8820087C35B /* DetectionModeTests.swift */ = {isa = PBXFileReference; lastKnownFileType = sourcecode.swift; path = DetectionModeTests.swift; sourceTree = "<group>"; };
		B1BFE27124BDE1D500C1181D /* HomeViewController+HowRiskDetectionWorks.swift */ = {isa = PBXFileReference; lastKnownFileType = sourcecode.swift; path = "HomeViewController+HowRiskDetectionWorks.swift"; sourceTree = "<group>"; };
		B1C7EE4324938E9E00F1F284 /* ExposureDetection_DidEndPrematurelyReason+ErrorHandling.swift */ = {isa = PBXFileReference; lastKnownFileType = sourcecode.swift; path = "ExposureDetection_DidEndPrematurelyReason+ErrorHandling.swift"; sourceTree = "<group>"; };
		B1C7EE4524938EB700F1F284 /* ExposureDetection_DidEndPrematurelyReason+ErrorHandlingTests.swift */ = {isa = PBXFileReference; lastKnownFileType = sourcecode.swift; path = "ExposureDetection_DidEndPrematurelyReason+ErrorHandlingTests.swift"; sourceTree = "<group>"; };
		B1C7EE472493D97000F1F284 /* RiskProvidingConfigurationManualTriggerTests.swift */ = {isa = PBXFileReference; lastKnownFileType = sourcecode.swift; path = RiskProvidingConfigurationManualTriggerTests.swift; sourceTree = "<group>"; };
		B1C7EEAD24941A3B00F1F284 /* ManualExposureDetectionState.swift */ = {isa = PBXFileReference; lastKnownFileType = sourcecode.swift; path = ManualExposureDetectionState.swift; sourceTree = "<group>"; };
		B1C7EEAF24941A6B00F1F284 /* RiskConsumer.swift */ = {isa = PBXFileReference; lastKnownFileType = sourcecode.swift; path = RiskConsumer.swift; sourceTree = "<group>"; };
		B1CD333D24865E0000B06E9B /* TracingStatusHistoryTests.swift */ = {isa = PBXFileReference; lastKnownFileType = sourcecode.swift; path = TracingStatusHistoryTests.swift; sourceTree = "<group>"; };
		B1CD33402486AA7100B06E9B /* CoronaWarnURLSessionDelegate.swift */ = {isa = PBXFileReference; lastKnownFileType = sourcecode.swift; path = CoronaWarnURLSessionDelegate.swift; sourceTree = "<group>"; };
		B1D431C7246C69F300E728AD /* HTTPClient+ConfigurationTests.swift */ = {isa = PBXFileReference; lastKnownFileType = sourcecode.swift; path = "HTTPClient+ConfigurationTests.swift"; sourceTree = "<group>"; };
		B1D431CA246C84A400E728AD /* DownloadedPackagesStoreV1.swift */ = {isa = PBXFileReference; lastKnownFileType = sourcecode.swift; path = DownloadedPackagesStoreV1.swift; sourceTree = "<group>"; };
		B1D6B001247DA0320079DDD3 /* ExposureDetectionViewControllerDelegate.swift */ = {isa = PBXFileReference; lastKnownFileType = sourcecode.swift; path = ExposureDetectionViewControllerDelegate.swift; sourceTree = "<group>"; };
		B1D6B003247DA4920079DDD3 /* UIApplication+CoronaWarn.swift */ = {isa = PBXFileReference; lastKnownFileType = sourcecode.swift; path = "UIApplication+CoronaWarn.swift"; sourceTree = "<group>"; };
		B1D8CB2524DD4371008C6010 /* DMTracingHistoryViewController.swift */ = {isa = PBXFileReference; lastKnownFileType = sourcecode.swift; path = DMTracingHistoryViewController.swift; sourceTree = "<group>"; };
		B1DDDABB247137B000A07175 /* HTTPClientConfigurationEndpointTests.swift */ = {isa = PBXFileReference; lastKnownFileType = sourcecode.swift; path = HTTPClientConfigurationEndpointTests.swift; sourceTree = "<group>"; };
		B1E23B8524FE4DD3006BCDA6 /* PublicKeyProviderTests.swift */ = {isa = PBXFileReference; lastKnownFileType = sourcecode.swift; path = PublicKeyProviderTests.swift; sourceTree = "<group>"; };
		B1E8C99C2479D4E7006DC678 /* DMSubmissionStateViewController.swift */ = {isa = PBXFileReference; fileEncoding = 4; lastKnownFileType = sourcecode.swift; path = DMSubmissionStateViewController.swift; sourceTree = "<group>"; };
		B1EAEC8A24711884003BE9A2 /* URLSession+Convenience.swift */ = {isa = PBXFileReference; lastKnownFileType = sourcecode.swift; path = "URLSession+Convenience.swift"; sourceTree = "<group>"; };
		B1EAEC8D247118CB003BE9A2 /* URLSession+ConvenienceTests.swift */ = {isa = PBXFileReference; lastKnownFileType = sourcecode.swift; path = "URLSession+ConvenienceTests.swift"; sourceTree = "<group>"; };
		B1EDFD8C248E74D000E7EAFF /* URL+StaticString.swift */ = {isa = PBXFileReference; lastKnownFileType = sourcecode.swift; path = "URL+StaticString.swift"; sourceTree = "<group>"; };
		B1F82DF124718C7300E2E56A /* DMBackendConfigurationViewController.swift */ = {isa = PBXFileReference; lastKnownFileType = sourcecode.swift; path = DMBackendConfigurationViewController.swift; sourceTree = "<group>"; };
		B1F8AE472479B4C30093A588 /* api-response-day-2020-05-16 */ = {isa = PBXFileReference; lastKnownFileType = file; path = "api-response-day-2020-05-16"; sourceTree = "<group>"; };
		B1FC2D1C24D9C87F00083C81 /* DMKeysViewController.swift */ = {isa = PBXFileReference; lastKnownFileType = sourcecode.swift; path = DMKeysViewController.swift; sourceTree = "<group>"; };
		B1FC2D1F24D9C8DF00083C81 /* SAP_TemporaryExposureKey+DeveloperMenu.swift */ = {isa = PBXFileReference; lastKnownFileType = sourcecode.swift; path = "SAP_TemporaryExposureKey+DeveloperMenu.swift"; sourceTree = "<group>"; };
		B1FE13DC248821CB00D012E5 /* RiskProviding.swift */ = {isa = PBXFileReference; lastKnownFileType = sourcecode.swift; path = RiskProviding.swift; sourceTree = "<group>"; };
		B1FE13DE248821E000D012E5 /* RiskProvider.swift */ = {isa = PBXFileReference; lastKnownFileType = sourcecode.swift; path = RiskProvider.swift; sourceTree = "<group>"; };
		B1FE13E1248824E900D012E5 /* RiskProviderTests.swift */ = {isa = PBXFileReference; lastKnownFileType = sourcecode.swift; path = RiskProviderTests.swift; sourceTree = "<group>"; };
		B1FE13E52488255900D012E5 /* RiskProvidingConfiguration.swift */ = {isa = PBXFileReference; lastKnownFileType = sourcecode.swift; path = RiskProvidingConfiguration.swift; sourceTree = "<group>"; };
		B1FE13F824896DDB00D012E5 /* CachedAppConfiguration.swift */ = {isa = PBXFileReference; lastKnownFileType = sourcecode.swift; path = CachedAppConfiguration.swift; sourceTree = "<group>"; };
		B1FE13FA24896E6700D012E5 /* AppConfigurationProviding.swift */ = {isa = PBXFileReference; lastKnownFileType = sourcecode.swift; path = AppConfigurationProviding.swift; sourceTree = "<group>"; };
		B1FE13FD24896EF700D012E5 /* CachedAppConfigurationTests.swift */ = {isa = PBXFileReference; lastKnownFileType = sourcecode.swift; path = CachedAppConfigurationTests.swift; sourceTree = "<group>"; };
		B1FF6B6A2497D0B40041CF02 /* CWASQLite.framework */ = {isa = PBXFileReference; explicitFileType = wrapper.framework; includeInIndex = 0; path = CWASQLite.framework; sourceTree = BUILT_PRODUCTS_DIR; };
		B1FF6B6C2497D0B50041CF02 /* CWASQLite.h */ = {isa = PBXFileReference; lastKnownFileType = sourcecode.c.h; path = CWASQLite.h; sourceTree = "<group>"; };
		B1FF6B6D2497D0B50041CF02 /* Info.plist */ = {isa = PBXFileReference; lastKnownFileType = text.plist.xml; path = Info.plist; sourceTree = "<group>"; };
		BA112DF6255586E9007F5712 /* WifiOnlyHTTPClient.swift */ = {isa = PBXFileReference; fileEncoding = 4; lastKnownFileType = sourcecode.swift; path = WifiOnlyHTTPClient.swift; sourceTree = "<group>"; };
		BA112E0925559CDD007F5712 /* ClientWifiOnly.swift */ = {isa = PBXFileReference; lastKnownFileType = sourcecode.swift; path = ClientWifiOnly.swift; sourceTree = "<group>"; };
		BA27993A255995E100C3B64D /* DMWifiClientViewController.swift */ = {isa = PBXFileReference; lastKnownFileType = sourcecode.swift; path = DMWifiClientViewController.swift; sourceTree = "<group>"; };
		BA423ECC25754BBA005498BC /* ExposureSubmissionTanInputViewController.swift */ = {isa = PBXFileReference; fileEncoding = 4; lastKnownFileType = sourcecode.swift; path = ExposureSubmissionTanInputViewController.swift; sourceTree = "<group>"; };
		BA6C8A8F254D61F4008344F5 /* exposure-windows-risk-calculation.json */ = {isa = PBXFileReference; fileEncoding = 4; lastKnownFileType = text.json; path = "exposure-windows-risk-calculation.json"; sourceTree = "<group>"; };
		BA6C8A95254D62C3008344F5 /* TestCasesWithConfiguration.swift */ = {isa = PBXFileReference; lastKnownFileType = sourcecode.swift; path = TestCasesWithConfiguration.swift; sourceTree = "<group>"; };
		BA6C8A9D254D634E008344F5 /* RiskCalculationConfiguration.swift */ = {isa = PBXFileReference; lastKnownFileType = sourcecode.swift; path = RiskCalculationConfiguration.swift; sourceTree = "<group>"; };
		BA6C8AA5254D63A0008344F5 /* MinutesAtAttenuationFilter.swift */ = {isa = PBXFileReference; lastKnownFileType = sourcecode.swift; path = MinutesAtAttenuationFilter.swift; sourceTree = "<group>"; };
		BA6C8AAD254D6476008344F5 /* ENARange.swift */ = {isa = PBXFileReference; lastKnownFileType = sourcecode.swift; path = ENARange.swift; sourceTree = "<group>"; };
		BA6C8AB8254D64D3008344F5 /* MinutesAtAttenuationWeight.swift */ = {isa = PBXFileReference; lastKnownFileType = sourcecode.swift; path = MinutesAtAttenuationWeight.swift; sourceTree = "<group>"; };
		BA6C8AC3254D650C008344F5 /* NormalizedTimePerEWToRiskLevelMapping.swift */ = {isa = PBXFileReference; lastKnownFileType = sourcecode.swift; path = NormalizedTimePerEWToRiskLevelMapping.swift; sourceTree = "<group>"; };
		BA6C8ACB254D6537008344F5 /* TrlEncoding.swift */ = {isa = PBXFileReference; lastKnownFileType = sourcecode.swift; path = TrlEncoding.swift; sourceTree = "<group>"; };
		BA6C8AD3254D6552008344F5 /* TrlFilter.swift */ = {isa = PBXFileReference; lastKnownFileType = sourcecode.swift; path = TrlFilter.swift; sourceTree = "<group>"; };
		BA6C8AE3254D6598008344F5 /* ExposureWindowTestCase.swift */ = {isa = PBXFileReference; lastKnownFileType = sourcecode.swift; path = ExposureWindowTestCase.swift; sourceTree = "<group>"; };
		BA6C8AEB254D65C4008344F5 /* ExposureWindow.swift */ = {isa = PBXFileReference; lastKnownFileType = sourcecode.swift; path = ExposureWindow.swift; sourceTree = "<group>"; };
		BA6C8AF3254D65E1008344F5 /* ScanInstance.swift */ = {isa = PBXFileReference; lastKnownFileType = sourcecode.swift; path = ScanInstance.swift; sourceTree = "<group>"; };
		BA6C8B04254D6B1F008344F5 /* RiskCalculation.swift */ = {isa = PBXFileReference; lastKnownFileType = sourcecode.swift; path = RiskCalculation.swift; sourceTree = "<group>"; };
		BA6C8B0D254D6BF9008344F5 /* RiskCalculationTest.swift */ = {isa = PBXFileReference; lastKnownFileType = sourcecode.swift; path = RiskCalculationTest.swift; sourceTree = "<group>"; };
		BA6C8B50254D80DF008344F5 /* ExposureWindowTest.swift */ = {isa = PBXFileReference; lastKnownFileType = sourcecode.swift; path = ExposureWindowTest.swift; sourceTree = "<group>"; };
		BA6D1633255AD2AA00ED3492 /* DMWifiClientViewModel.swift */ = {isa = PBXFileReference; lastKnownFileType = sourcecode.swift; path = DMWifiClientViewModel.swift; sourceTree = "<group>"; };
		BA6D1638255AD35900ED3492 /* DMSwitchTableViewCell.swift */ = {isa = PBXFileReference; lastKnownFileType = sourcecode.swift; path = DMSwitchTableViewCell.swift; sourceTree = "<group>"; };
		BA6D1639255AD35900ED3492 /* DMSwitchTableViewCell.xib */ = {isa = PBXFileReference; lastKnownFileType = file.xib; path = DMSwitchTableViewCell.xib; sourceTree = "<group>"; };
		BA6D163F255ADD0400ED3492 /* DMSwitchCellViewModel.swift */ = {isa = PBXFileReference; lastKnownFileType = sourcecode.swift; path = DMSwitchCellViewModel.swift; sourceTree = "<group>"; };
		BA8BBA07255A90690034D4BC /* WifiHTTPClientTests.swift */ = {isa = PBXFileReference; lastKnownFileType = sourcecode.swift; path = WifiHTTPClientTests.swift; sourceTree = "<group>"; };
		BA904C9D25769D1800692110 /* TanInputView.swift */ = {isa = PBXFileReference; lastKnownFileType = sourcecode.swift; path = TanInputView.swift; sourceTree = "<group>"; };
		BA904CA52576A0B900692110 /* ENAInputLabel.swift */ = {isa = PBXFileReference; lastKnownFileType = sourcecode.swift; path = ENAInputLabel.swift; sourceTree = "<group>"; };
		BA92A45D255163460063B46F /* ExposureSubmissionQRScannerViewModelGuidTests.swift */ = {isa = PBXFileReference; lastKnownFileType = sourcecode.swift; path = ExposureSubmissionQRScannerViewModelGuidTests.swift; sourceTree = "<group>"; };
		BA9DD53E2567BDAC00C326FF /* TestResultAvailableViewModelTest.swift */ = {isa = PBXFileReference; lastKnownFileType = sourcecode.swift; path = TestResultAvailableViewModelTest.swift; sourceTree = "<group>"; };
		BAB1239B2572A06D00A179FB /* TanInputViewModel.swift */ = {isa = PBXFileReference; lastKnownFileType = sourcecode.swift; path = TanInputViewModel.swift; sourceTree = "<group>"; };
		BAB123A02572A0B700A179FB /* TanInputViewController.swift */ = {isa = PBXFileReference; lastKnownFileType = sourcecode.swift; path = TanInputViewController.swift; sourceTree = "<group>"; };
		BAC0A4DD25768039002B5361 /* TanInputViewModelTests.swift */ = {isa = PBXFileReference; lastKnownFileType = sourcecode.swift; path = TanInputViewModelTests.swift; sourceTree = "<group>"; };
		BAD962FA25668F4000FAB615 /* TestResultAvailableViewController.swift */ = {isa = PBXFileReference; lastKnownFileType = sourcecode.swift; path = TestResultAvailableViewController.swift; sourceTree = "<group>"; };
		BAD962FF25668F8E00FAB615 /* TestResultAvailableViewModel.swift */ = {isa = PBXFileReference; lastKnownFileType = sourcecode.swift; path = TestResultAvailableViewModel.swift; sourceTree = "<group>"; };
		CD2EC328247D82EE00C6B3F9 /* NotificationSettingsViewController.swift */ = {isa = PBXFileReference; lastKnownFileType = sourcecode.swift; path = NotificationSettingsViewController.swift; sourceTree = "<group>"; };
		CD678F6A246C43E200B6A0F8 /* MockExposureManager.swift */ = {isa = PBXFileReference; lastKnownFileType = sourcecode.swift; path = MockExposureManager.swift; sourceTree = "<group>"; };
		CD678F6C246C43EE00B6A0F8 /* ClientMock.swift */ = {isa = PBXFileReference; lastKnownFileType = sourcecode.swift; path = ClientMock.swift; sourceTree = "<group>"; };
		CD678F6E246C43FC00B6A0F8 /* MockURLSession.swift */ = {isa = PBXFileReference; lastKnownFileType = sourcecode.swift; path = MockURLSession.swift; sourceTree = "<group>"; };
		CD7F5C732466F6D400D3D03C /* ENATest.entitlements */ = {isa = PBXFileReference; lastKnownFileType = text.plist.entitlements; path = ENATest.entitlements; sourceTree = "<group>"; };
		CD8638522477EBD400A5A07C /* SettingsViewModel.swift */ = {isa = PBXFileReference; lastKnownFileType = sourcecode.swift; path = SettingsViewModel.swift; sourceTree = "<group>"; };
		CD99A39C245B22EE00BF12AF /* ExposureSubmission.storyboard */ = {isa = PBXFileReference; fileEncoding = 4; lastKnownFileType = file.storyboard; path = ExposureSubmission.storyboard; sourceTree = "<group>"; };
		CD99A3A8245C272400BF12AF /* ExposureSubmissionService.swift */ = {isa = PBXFileReference; lastKnownFileType = sourcecode.swift; path = ExposureSubmissionService.swift; sourceTree = "<group>"; };
		CD99A3C92461A47C00BF12AF /* AppStrings.swift */ = {isa = PBXFileReference; lastKnownFileType = sourcecode.swift; path = AppStrings.swift; sourceTree = "<group>"; };
		CDA262F724AB808800612E15 /* Coordinator.swift */ = {isa = PBXFileReference; lastKnownFileType = sourcecode.swift; path = Coordinator.swift; sourceTree = "<group>"; };
		CDCE11D5247D644100F30825 /* NotificationSettingsViewModel.swift */ = {isa = PBXFileReference; lastKnownFileType = sourcecode.swift; path = NotificationSettingsViewModel.swift; sourceTree = "<group>"; };
		CDCE11D8247D64C600F30825 /* NotificationSettingsOnTableViewCell.swift */ = {isa = PBXFileReference; lastKnownFileType = sourcecode.swift; path = NotificationSettingsOnTableViewCell.swift; sourceTree = "<group>"; };
		CDCE11DA247D64D600F30825 /* NotificationSettingsOffTableViewCell.swift */ = {isa = PBXFileReference; lastKnownFileType = sourcecode.swift; path = NotificationSettingsOffTableViewCell.swift; sourceTree = "<group>"; };
		CDD87C54247556DE007CE6CA /* MainSettingsTableViewCell.swift */ = {isa = PBXFileReference; lastKnownFileType = sourcecode.swift; path = MainSettingsTableViewCell.swift; sourceTree = "<group>"; };
		CDD87C5C247559E3007CE6CA /* LabelTableViewCell.swift */ = {isa = PBXFileReference; lastKnownFileType = sourcecode.swift; path = LabelTableViewCell.swift; sourceTree = "<group>"; };
		CDF27BD2246ADBA70044D32B /* ExposureSubmissionServiceTests.swift */ = {isa = PBXFileReference; lastKnownFileType = sourcecode.swift; path = ExposureSubmissionServiceTests.swift; sourceTree = "<group>"; };
		CDF27BD4246ADBF30044D32B /* HTTPClient+DaysAndHoursTests.swift */ = {isa = PBXFileReference; lastKnownFileType = sourcecode.swift; path = "HTTPClient+DaysAndHoursTests.swift"; sourceTree = "<group>"; };
		EB08F1702541CE3200D11FA9 /* risk_score_classification.pb.swift */ = {isa = PBXFileReference; fileEncoding = 4; lastKnownFileType = sourcecode.swift; name = risk_score_classification.pb.swift; path = ../../../gen/output/internal/risk_score_classification.pb.swift; sourceTree = "<group>"; };
		EB08F1712541CE3200D11FA9 /* attenuation_duration.pb.swift */ = {isa = PBXFileReference; fileEncoding = 4; lastKnownFileType = sourcecode.swift; name = attenuation_duration.pb.swift; path = ../../../gen/output/internal/attenuation_duration.pb.swift; sourceTree = "<group>"; };
		EB08F1722541CE3200D11FA9 /* risk_level.pb.swift */ = {isa = PBXFileReference; fileEncoding = 4; lastKnownFileType = sourcecode.swift; name = risk_level.pb.swift; path = ../../../gen/output/internal/risk_level.pb.swift; sourceTree = "<group>"; };
		EB08F1732541CE3200D11FA9 /* app_features.pb.swift */ = {isa = PBXFileReference; fileEncoding = 4; lastKnownFileType = sourcecode.swift; name = app_features.pb.swift; path = ../../../gen/output/internal/app_features.pb.swift; sourceTree = "<group>"; };
		EB08F1742541CE3200D11FA9 /* submission_payload.pb.swift */ = {isa = PBXFileReference; fileEncoding = 4; lastKnownFileType = sourcecode.swift; name = submission_payload.pb.swift; path = ../../../gen/output/internal/submission_payload.pb.swift; sourceTree = "<group>"; };
		EB08F1762541CE3200D11FA9 /* app_version_config.pb.swift */ = {isa = PBXFileReference; fileEncoding = 4; lastKnownFileType = sourcecode.swift; name = app_version_config.pb.swift; path = ../../../gen/output/internal/app_version_config.pb.swift; sourceTree = "<group>"; };
		EB08F1772541CE3200D11FA9 /* risk_score_parameters.pb.swift */ = {isa = PBXFileReference; fileEncoding = 4; lastKnownFileType = sourcecode.swift; name = risk_score_parameters.pb.swift; path = ../../../gen/output/internal/risk_score_parameters.pb.swift; sourceTree = "<group>"; };
		EB08F1832541CE5700D11FA9 /* temporary_exposure_key_export.pb.swift */ = {isa = PBXFileReference; fileEncoding = 4; lastKnownFileType = sourcecode.swift; name = temporary_exposure_key_export.pb.swift; path = ../../../gen/output/external/exposurenotification/temporary_exposure_key_export.pb.swift; sourceTree = "<group>"; };
		EB08F1842541CE5700D11FA9 /* temporary_exposure_key_signature_list.pb.swift */ = {isa = PBXFileReference; fileEncoding = 4; lastKnownFileType = sourcecode.swift; name = temporary_exposure_key_signature_list.pb.swift; path = ../../../gen/output/external/exposurenotification/temporary_exposure_key_signature_list.pb.swift; sourceTree = "<group>"; };
		EB08F1852541CE5700D11FA9 /* diagnosis_key_batch.pb.swift */ = {isa = PBXFileReference; fileEncoding = 4; lastKnownFileType = sourcecode.swift; name = diagnosis_key_batch.pb.swift; path = ../../../gen/output/external/exposurenotification/diagnosis_key_batch.pb.swift; sourceTree = "<group>"; };
		EB11B02924EE7CA500143A95 /* ENAUITestsSettings.swift */ = {isa = PBXFileReference; lastKnownFileType = sourcecode.swift; path = ENAUITestsSettings.swift; sourceTree = "<group>"; };
		EB17144525716EA80088D7A9 /* FileManager+KeyPackageStorage.swift */ = {isa = PBXFileReference; lastKnownFileType = sourcecode.swift; path = "FileManager+KeyPackageStorage.swift"; sourceTree = "<group>"; };
		EB23949F24E5492900E71225 /* BackgroundAppRefreshViewModel.swift */ = {isa = PBXFileReference; lastKnownFileType = sourcecode.swift; path = BackgroundAppRefreshViewModel.swift; sourceTree = "<group>"; };
		EB3BCA85250799E7003F27C7 /* DynamicTableViewBulletPointCell.swift */ = {isa = PBXFileReference; lastKnownFileType = sourcecode.swift; path = DynamicTableViewBulletPointCell.swift; sourceTree = "<group>"; };
		EB3BCA872507B6C1003F27C7 /* ExposureSubmissionSymptomsOnsetViewController.swift */ = {isa = PBXFileReference; lastKnownFileType = sourcecode.swift; path = ExposureSubmissionSymptomsOnsetViewController.swift; sourceTree = "<group>"; };
		EB3BCA8A2507B8F3003F27C7 /* ExposureSubmissionSymptomsViewControllerTests.swift */ = {isa = PBXFileReference; lastKnownFileType = sourcecode.swift; path = ExposureSubmissionSymptomsViewControllerTests.swift; sourceTree = "<group>"; };
		EB6B5D872539AE9400B0ED57 /* DMNotificationsViewController.swift */ = {isa = PBXFileReference; lastKnownFileType = sourcecode.swift; path = DMNotificationsViewController.swift; sourceTree = "<group>"; };
		EB6B5D8C2539B36100B0ED57 /* DMNotificationCell.swift */ = {isa = PBXFileReference; lastKnownFileType = sourcecode.swift; path = DMNotificationCell.swift; sourceTree = "<group>"; };
		EB7057D624E6BACA002235B4 /* InfoBoxView.xib */ = {isa = PBXFileReference; lastKnownFileType = file.xib; path = InfoBoxView.xib; sourceTree = "<group>"; };
		EB7D205324E6A3320089264C /* InfoBoxView.swift */ = {isa = PBXFileReference; lastKnownFileType = sourcecode.swift; path = InfoBoxView.swift; sourceTree = "<group>"; };
		EB7D205524E6A5930089264C /* InfoBoxViewModel.swift */ = {isa = PBXFileReference; lastKnownFileType = sourcecode.swift; path = InfoBoxViewModel.swift; sourceTree = "<group>"; };
		EB7F8E9424E434E000A3CCC4 /* BackgroundAppRefreshViewController.swift */ = {isa = PBXFileReference; lastKnownFileType = sourcecode.swift; path = BackgroundAppRefreshViewController.swift; sourceTree = "<group>"; };
		EB858D1F24E700D10048A0AA /* UIView+Screenshot.swift */ = {isa = PBXFileReference; lastKnownFileType = sourcecode.swift; path = "UIView+Screenshot.swift"; sourceTree = "<group>"; };
		EB87353F253704D100325C6C /* UNUserNotificationCenter+DeadManSwitch.swift */ = {isa = PBXFileReference; fileEncoding = 4; lastKnownFileType = sourcecode.swift; path = "UNUserNotificationCenter+DeadManSwitch.swift"; sourceTree = "<group>"; };
		EBBABC46256402A9005B7C07 /* default_app_config_18 */ = {isa = PBXFileReference; lastKnownFileType = file; path = default_app_config_18; sourceTree = "<group>"; };
		EBCD2411250790F400E5574C /* ExposureSubmissionSymptomsViewController.swift */ = {isa = PBXFileReference; lastKnownFileType = sourcecode.swift; path = ExposureSubmissionSymptomsViewController.swift; sourceTree = "<group>"; };
		EBDE11B1255EC2C4008C0F51 /* DMDeviceTimeCheckViewController.swift */ = {isa = PBXFileReference; lastKnownFileType = sourcecode.swift; path = DMDeviceTimeCheckViewController.swift; sourceTree = "<group>"; };
		EBDE11BA255EC34C008C0F51 /* DMDeviceTimeCheckViewModel.swift */ = {isa = PBXFileReference; lastKnownFileType = sourcecode.swift; path = DMDeviceTimeCheckViewModel.swift; sourceTree = "<group>"; };
		EE20EA062469883900770683 /* RiskLegend.storyboard */ = {isa = PBXFileReference; lastKnownFileType = file.storyboard; path = RiskLegend.storyboard; sourceTree = "<group>"; };
		EE22DB7F247FB409001B0A71 /* ENStateHandler.swift */ = {isa = PBXFileReference; fileEncoding = 4; lastKnownFileType = sourcecode.swift; path = ENStateHandler.swift; sourceTree = "<group>"; };
		EE22DB80247FB409001B0A71 /* ENSettingModel.swift */ = {isa = PBXFileReference; fileEncoding = 4; lastKnownFileType = sourcecode.swift; path = ENSettingModel.swift; sourceTree = "<group>"; };
		EE22DB84247FB43A001B0A71 /* TracingHistoryTableViewCell.swift */ = {isa = PBXFileReference; fileEncoding = 4; lastKnownFileType = sourcecode.swift; path = TracingHistoryTableViewCell.swift; sourceTree = "<group>"; };
		EE22DB85247FB43A001B0A71 /* ImageTableViewCell.swift */ = {isa = PBXFileReference; fileEncoding = 4; lastKnownFileType = sourcecode.swift; path = ImageTableViewCell.swift; sourceTree = "<group>"; };
		EE22DB86247FB43A001B0A71 /* ActionDetailTableViewCell.swift */ = {isa = PBXFileReference; fileEncoding = 4; lastKnownFileType = sourcecode.swift; path = ActionDetailTableViewCell.swift; sourceTree = "<group>"; };
		EE22DB87247FB43A001B0A71 /* DescriptionTableViewCell.swift */ = {isa = PBXFileReference; fileEncoding = 4; lastKnownFileType = sourcecode.swift; path = DescriptionTableViewCell.swift; sourceTree = "<group>"; };
		EE22DB88247FB43A001B0A71 /* ActionTableViewCell.swift */ = {isa = PBXFileReference; fileEncoding = 4; lastKnownFileType = sourcecode.swift; path = ActionTableViewCell.swift; sourceTree = "<group>"; };
		EE22DB8E247FB46C001B0A71 /* ENStateTests.swift */ = {isa = PBXFileReference; fileEncoding = 4; lastKnownFileType = sourcecode.swift; path = ENStateTests.swift; sourceTree = "<group>"; };
		EE22DB90247FB479001B0A71 /* MockStateHandlerObserverDelegate.swift */ = {isa = PBXFileReference; fileEncoding = 4; lastKnownFileType = sourcecode.swift; path = MockStateHandlerObserverDelegate.swift; sourceTree = "<group>"; };
		EE269509248FCB0300BAE234 /* de */ = {isa = PBXFileReference; lastKnownFileType = text.plist.strings; name = de; path = de.lproj/InfoPlist.strings; sourceTree = "<group>"; };
		EE26950B248FCB1600BAE234 /* en */ = {isa = PBXFileReference; lastKnownFileType = text.plist.strings; name = en; path = en.lproj/InfoPlist.strings; sourceTree = "<group>"; };
		EE278B2C245F2BBB008B06F9 /* InviteFriends.storyboard */ = {isa = PBXFileReference; lastKnownFileType = file.storyboard; path = InviteFriends.storyboard; sourceTree = "<group>"; };
		EE278B2F245F2C8A008B06F9 /* FriendsInviteController.swift */ = {isa = PBXFileReference; lastKnownFileType = sourcecode.swift; path = FriendsInviteController.swift; sourceTree = "<group>"; };
		EE70C23B245B09E900AC9B2F /* de */ = {isa = PBXFileReference; lastKnownFileType = text.plist.strings; name = de; path = de.lproj/Localizable.strings; sourceTree = "<group>"; };
		EE70C23C245B09E900AC9B2F /* en */ = {isa = PBXFileReference; lastKnownFileType = text.plist.strings; name = en; path = en.lproj/Localizable.strings; sourceTree = "<group>"; };
		EE92A33F245D96DA006B97B0 /* de */ = {isa = PBXFileReference; lastKnownFileType = text.plist.stringsdict; name = de; path = de.lproj/Localizable.stringsdict; sourceTree = "<group>"; };
		EECF5E5524BDCC3C00332B8F /* pl */ = {isa = PBXFileReference; lastKnownFileType = text.html; name = pl; path = pl.lproj/usage.html; sourceTree = "<group>"; };
		EECF5E5624BDCC3C00332B8F /* pl */ = {isa = PBXFileReference; lastKnownFileType = text.html; name = pl; path = "pl.lproj/privacy-policy.html"; sourceTree = "<group>"; };
		EECF5E5724BDCC3C00332B8F /* pl */ = {isa = PBXFileReference; lastKnownFileType = text.plist.strings; name = pl; path = pl.lproj/Localizable.strings; sourceTree = "<group>"; };
		EECF5E5824BDCC3C00332B8F /* pl */ = {isa = PBXFileReference; lastKnownFileType = text.plist.stringsdict; name = pl; path = pl.lproj/Localizable.stringsdict; sourceTree = "<group>"; };
		EECF5E5924BDCC3C00332B8F /* pl */ = {isa = PBXFileReference; lastKnownFileType = text.plist.strings; name = pl; path = pl.lproj/InfoPlist.strings; sourceTree = "<group>"; };
		EECF5E5A24BDCC4D00332B8F /* ro */ = {isa = PBXFileReference; lastKnownFileType = text.html; name = ro; path = ro.lproj/usage.html; sourceTree = "<group>"; };
		EECF5E5B24BDCC4D00332B8F /* ro */ = {isa = PBXFileReference; lastKnownFileType = text.html; name = ro; path = "ro.lproj/privacy-policy.html"; sourceTree = "<group>"; };
		EECF5E5C24BDCC4D00332B8F /* ro */ = {isa = PBXFileReference; lastKnownFileType = text.plist.strings; name = ro; path = ro.lproj/Localizable.strings; sourceTree = "<group>"; };
		EECF5E5D24BDCC4D00332B8F /* ro */ = {isa = PBXFileReference; lastKnownFileType = text.plist.stringsdict; name = ro; path = ro.lproj/Localizable.stringsdict; sourceTree = "<group>"; };
		EECF5E5E24BDCC4D00332B8F /* ro */ = {isa = PBXFileReference; lastKnownFileType = text.plist.strings; name = ro; path = ro.lproj/InfoPlist.strings; sourceTree = "<group>"; };
		EECF5E5F24BDCC5900332B8F /* bg */ = {isa = PBXFileReference; lastKnownFileType = text.html; name = bg; path = bg.lproj/usage.html; sourceTree = "<group>"; };
		EECF5E6024BDCC5A00332B8F /* bg */ = {isa = PBXFileReference; lastKnownFileType = text.html; name = bg; path = "bg.lproj/privacy-policy.html"; sourceTree = "<group>"; };
		EECF5E6124BDCC5A00332B8F /* bg */ = {isa = PBXFileReference; lastKnownFileType = text.plist.strings; name = bg; path = bg.lproj/Localizable.strings; sourceTree = "<group>"; };
		EECF5E6224BDCC5A00332B8F /* bg */ = {isa = PBXFileReference; lastKnownFileType = text.plist.stringsdict; name = bg; path = bg.lproj/Localizable.stringsdict; sourceTree = "<group>"; };
		EECF5E6324BDCC5A00332B8F /* bg */ = {isa = PBXFileReference; lastKnownFileType = text.plist.strings; name = bg; path = bg.lproj/InfoPlist.strings; sourceTree = "<group>"; };
		EEDD6DF524A4885200BC30D0 /* tr */ = {isa = PBXFileReference; lastKnownFileType = text.html; name = tr; path = tr.lproj/usage.html; sourceTree = "<group>"; };
		EEDD6DF624A4885200BC30D0 /* tr */ = {isa = PBXFileReference; lastKnownFileType = text.html; name = tr; path = "tr.lproj/privacy-policy.html"; sourceTree = "<group>"; };
		EEDD6DF724A4885D00BC30D0 /* tr */ = {isa = PBXFileReference; lastKnownFileType = text.plist.strings; name = tr; path = tr.lproj/LaunchScreen.strings; sourceTree = "<group>"; };
		EEDD6DF824A4889D00BC30D0 /* tr */ = {isa = PBXFileReference; lastKnownFileType = text.plist.strings; name = tr; path = tr.lproj/InfoPlist.strings; sourceTree = "<group>"; };
		EEDD6DF924A488A500BC30D0 /* tr */ = {isa = PBXFileReference; lastKnownFileType = text.plist.strings; name = tr; path = tr.lproj/Localizable.strings; sourceTree = "<group>"; };
		EEDD6DFA24A488AD00BC30D0 /* tr */ = {isa = PBXFileReference; lastKnownFileType = text.plist.stringsdict; name = tr; path = tr.lproj/Localizable.stringsdict; sourceTree = "<group>"; };
		EEF10679246EBF8B009DFB4E /* ResetViewController.swift */ = {isa = PBXFileReference; fileEncoding = 4; lastKnownFileType = sourcecode.swift; path = ResetViewController.swift; sourceTree = "<group>"; };
		F22C6E242492082B00712A6B /* DynamicTableViewSpaceCellTests.swift */ = {isa = PBXFileReference; lastKnownFileType = sourcecode.swift; path = DynamicTableViewSpaceCellTests.swift; sourceTree = "<group>"; };
		F247572A24838AC8003E1FC5 /* DynamicTableViewControllerRowsTests.swift */ = {isa = PBXFileReference; lastKnownFileType = sourcecode.swift; path = DynamicTableViewControllerRowsTests.swift; sourceTree = "<group>"; };
		F252472E2483955B00C5556B /* DynamicTableViewControllerFake.storyboard */ = {isa = PBXFileReference; lastKnownFileType = file.storyboard; path = DynamicTableViewControllerFake.storyboard; sourceTree = "<group>"; };
		F25247302484456800C5556B /* DynamicTableViewModelTests.swift */ = {isa = PBXFileReference; fileEncoding = 4; lastKnownFileType = sourcecode.swift; lineEnding = 0; path = DynamicTableViewModelTests.swift; sourceTree = "<group>"; };
		F2DC808D248989CE00EDC40A /* DynamicTableViewControllerRegisterCellsTests.swift */ = {isa = PBXFileReference; lastKnownFileType = sourcecode.swift; path = DynamicTableViewControllerRegisterCellsTests.swift; sourceTree = "<group>"; };
		F2DC808F24898A9400EDC40A /* DynamicTableViewControllerNumberOfRowsAndSectionsTests.swift */ = {isa = PBXFileReference; fileEncoding = 4; lastKnownFileType = sourcecode.swift; lineEnding = 0; path = DynamicTableViewControllerNumberOfRowsAndSectionsTests.swift; sourceTree = "<group>"; };
		F2DC809124898B1800EDC40A /* DynamicTableViewControllerHeaderTests.swift */ = {isa = PBXFileReference; lastKnownFileType = sourcecode.swift; path = DynamicTableViewControllerHeaderTests.swift; sourceTree = "<group>"; };
		F2DC809324898CE600EDC40A /* DynamicTableViewControllerFooterTests.swift */ = {isa = PBXFileReference; lastKnownFileType = sourcecode.swift; path = DynamicTableViewControllerFooterTests.swift; sourceTree = "<group>"; };
		FEDCE0116603B6E00FAEE632 /* ExposureDetectionExecutor.swift */ = {isa = PBXFileReference; fileEncoding = 4; lastKnownFileType = sourcecode.swift; path = ExposureDetectionExecutor.swift; sourceTree = "<group>"; };
		FEDCE1600374711EC77FF572 /* RequiresAppDependencies.swift */ = {isa = PBXFileReference; fileEncoding = 4; lastKnownFileType = sourcecode.swift; path = RequiresAppDependencies.swift; sourceTree = "<group>"; };
		FEDCE1B8926528ED74CDE1B2 /* ENStateHandler+State.swift */ = {isa = PBXFileReference; fileEncoding = 4; lastKnownFileType = sourcecode.swift; path = "ENStateHandler+State.swift"; sourceTree = "<group>"; };
		FEDCE4BE82DC5BFE90575663 /* ExposureDetectionViewController+State.swift */ = {isa = PBXFileReference; fileEncoding = 4; lastKnownFileType = sourcecode.swift; path = "ExposureDetectionViewController+State.swift"; sourceTree = "<group>"; };
		FEDCEC452596E54A041BBCE9 /* HomeInteractor+State.swift */ = {isa = PBXFileReference; fileEncoding = 4; lastKnownFileType = sourcecode.swift; path = "HomeInteractor+State.swift"; sourceTree = "<group>"; };
/* End PBXFileReference section */

/* Begin PBXFrameworksBuildPhase section */
		85D759382457048F008175F0 /* Frameworks */ = {
			isa = PBXFrameworksBuildPhase;
			buildActionMask = 2147483647;
			files = (
				015E8C0824C997D200C0A4B3 /* CWASQLite.framework in Frameworks */,
				B1B5A76024924B3D0029D5D7 /* FMDB in Frameworks */,
				858F6F6E245A103C009FFD33 /* ExposureNotification.framework in Frameworks */,
				B1EDFD88248E741B00E7EAFF /* SwiftProtobuf in Frameworks */,
				B1EDFD89248E741B00E7EAFF /* ZIPFoundation in Frameworks */,
			);
			runOnlyForDeploymentPostprocessing = 0;
		};
		85D7595124570491008175F0 /* Frameworks */ = {
			isa = PBXFrameworksBuildPhase;
			buildActionMask = 2147483647;
			files = (
			);
			runOnlyForDeploymentPostprocessing = 0;
		};
		85D7595C24570491008175F0 /* Frameworks */ = {
			isa = PBXFrameworksBuildPhase;
			buildActionMask = 2147483647;
			files = (
			);
			runOnlyForDeploymentPostprocessing = 0;
		};
		B1FF6B672497D0B40041CF02 /* Frameworks */ = {
			isa = PBXFrameworksBuildPhase;
			buildActionMask = 2147483647;
			files = (
			);
			runOnlyForDeploymentPostprocessing = 0;
		};
/* End PBXFrameworksBuildPhase section */

/* Begin PBXGroup section */
		0123D5962501381900A91838 /* __test__ */ = {
			isa = PBXGroup;
			children = (
				0123D5972501383100A91838 /* ExposureSubmissionErrorTests.swift */,
			);
			path = __test__;
			sourceTree = "<group>";
		};
		01734B51255D6BEE00E60A8B /* v2 */ = {
			isa = PBXGroup;
			children = (
				01734B59255D6C4500E60A8B /* app_config_ios.pb.swift */,
				01734B55255D6C4500E60A8B /* app_features_v2.pb.swift */,
				01734B5A255D6C4500E60A8B /* exposure_detection_parameters.pb.swift */,
				01734B56255D6C4500E60A8B /* key_download_parameters.pb.swift */,
				01734B58255D6C4500E60A8B /* risk_calculation_parameters.pb.swift */,
				01734B57255D6C4500E60A8B /* semantic_version.pb.swift */,
			);
			name = v2;
			sourceTree = "<group>";
		};
		01A1B440252DE53800841B63 /* QRScanner */ = {
			isa = PBXGroup;
			children = (
				BA92A45D255163460063B46F /* ExposureSubmissionQRScannerViewModelGuidTests.swift */,
				01A1B441252DE54600841B63 /* ExposureSubmissionQRScannerViewModelTests.swift */,
			);
			path = QRScanner;
			sourceTree = "<group>";
		};
		01B7232524F8128B0064C0EB /* OptionGroup */ = {
			isa = PBXGroup;
			children = (
				01C2D43F2501243400FB23BF /* __tests__ */,
				01B7232624F812BC0064C0EB /* OptionGroupView.swift */,
				01B7232E24FE4F080064C0EB /* OptionGroupViewModel.swift */,
				01B7232824F812DF0064C0EB /* OptionView.swift */,
				01B7232A24F815B00064C0EB /* MultipleChoiceOptionView.swift */,
				01B7232C24F8E0260064C0EB /* MultipleChoiceChoiceView.swift */,
				01D69492250272E500B45BEA /* DatePickerOption */,
			);
			path = OptionGroup;
			sourceTree = "<group>";
		};
		01C2D43F2501243400FB23BF /* __tests__ */ = {
			isa = PBXGroup;
			children = (
				01C2D440250124E600FB23BF /* OptionGroupViewModelTests.swift */,
			);
			path = __tests__;
			sourceTree = "<group>";
		};
		01C6AC2D252B23FC0052814D /* QRScanner */ = {
			isa = PBXGroup;
			children = (
				71FE1C74247AC2B500851FEB /* ExposureSubmissionQRScannerViewController.swift */,
				01C6AC20252B21DF0052814D /* ExposureSubmissionQRScannerViewController.xib */,
				01C6AC0D252B1E980052814D /* ExposureSubmissionQRScannerViewModel.swift */,
				01C6AC25252B23D70052814D /* ExposureSubmissionQRScannerFocusView.swift */,
				01C6AC31252B29C00052814D /* QRScannerError.swift */,
				01A1B449252DFD7700841B63 /* MetadataObject.swift */,
			);
			path = QRScanner;
			sourceTree = "<group>";
		};
		01D16C5C24ED6981007DB387 /* __tests__ */ = {
			isa = PBXGroup;
			children = (
				01D16C5D24ED69CA007DB387 /* BackgroundAppRefreshViewModelTests.swift */,
				01D16C5F24ED6D9A007DB387 /* MockBackgroundRefreshStatusProvider.swift */,
				01D16C6124ED6DB3007DB387 /* MockLowPowerModeStatusProvider.swift */,
			);
			path = __tests__;
			sourceTree = "<group>";
		};
		01D69492250272E500B45BEA /* DatePickerOption */ = {
			isa = PBXGroup;
			children = (
				01D694932502730700B45BEA /* __tests__ */,
				01C7665D25024A09002C9A5C /* DatePickerOptionView.swift */,
				01D6948A25026EC000B45BEA /* DatePickerOptionViewModel.swift */,
				01D6948C2502717F00B45BEA /* DatePickerDayView.swift */,
				01D69490250272CE00B45BEA /* DatePickerDayViewModel.swift */,
				01D6948E2502729000B45BEA /* DatePickerDay.swift */,
			);
			path = DatePickerOption;
			sourceTree = "<group>";
		};
		01D694932502730700B45BEA /* __tests__ */ = {
			isa = PBXGroup;
			children = (
				01A97DD02506767E00C07C37 /* DatePickerOptionViewModelTests.swift */,
				01A97DD22506769F00C07C37 /* DatePickerDayViewModelTests.swift */,
			);
			path = __tests__;
			sourceTree = "<group>";
		};
		13091950247972CF0066E329 /* PrivacyProtectionViewController */ = {
			isa = PBXGroup;
			children = (
				1309194E247972C40066E329 /* PrivacyProtectionViewController.swift */,
			);
			path = PrivacyProtectionViewController;
			sourceTree = "<group>";
		};
		130CB19A246D92F800ADE602 /* Onboarding */ = {
			isa = PBXGroup;
			children = (
				130CB19B246D92F800ADE602 /* ENAUITestsOnboarding.swift */,
			);
			path = Onboarding;
			sourceTree = "<group>";
		};
		134F0DB8247578FF00D88934 /* Home */ = {
			isa = PBXGroup;
			children = (
				134F0DB9247578FF00D88934 /* ENAUITestsHome.swift */,
			);
			path = Home;
			sourceTree = "<group>";
		};
		138910C3247A907500D739F6 /* Task Scheduling */ = {
			isa = PBXGroup;
			children = (
				138910C4247A909000D739F6 /* ENATaskScheduler.swift */,
			);
			path = "Task Scheduling";
			sourceTree = "<group>";
		};
		13E5046A248E3CE60086641C /* AppInformation */ = {
			isa = PBXGroup;
			children = (
				13E50468248E3CD20086641C /* ENAUITestsAppInformation.swift */,
			);
			path = AppInformation;
			sourceTree = "<group>";
		};
		2F3D95352518BCBA002B2C81 /* EUSettings */ = {
			isa = PBXGroup;
			children = (
				2FD473BD251E0E7F000DCA40 /* __tests__ */,
				2F3D95362518BCD1002B2C81 /* EUSettingsViewController.swift */,
				2F3D953B2518BCE9002B2C81 /* EUSettingsViewModel.swift */,
			);
			path = EUSettings;
			sourceTree = "<group>";
		};
		2FA9E39124D2F2620030561C /* Exposure Submission */ = {
			isa = PBXGroup;
			children = (
				0123D5962501381900A91838 /* __test__ */,
				CD99A3A8245C272400BF12AF /* ExposureSubmissionService.swift */,
				A3EE6E59249BB7AF00C64B61 /* ExposureSubmissionServiceFactory.swift */,
				2FA9E39224D2F2920030561C /* ExposureSubmission+TestResult.swift */,
				2FA9E39424D2F2B00030561C /* ExposureSubmission+DeviceRegistrationKey.swift */,
				2FA9E39624D2F3C60030561C /* ExposureSubmissionError.swift */,
				2FA9E39824D2F4350030561C /* ExposureSubmission+ErrorParsing.swift */,
				2FA9E39A24D2F4A10030561C /* ExposureSubmissionService+Protocol.swift */,
			);
			path = "Exposure Submission";
			sourceTree = "<group>";
		};
		2FC951FA24DC2366008D39F4 /* Cells */ = {
			isa = PBXGroup;
			children = (
				2FC951FD24DC23B9008D39F4 /* DMConfigurationCell.swift */,
			);
			path = Cells;
			sourceTree = "<group>";
		};
		2FD473BD251E0E7F000DCA40 /* __tests__ */ = {
			isa = PBXGroup;
			children = (
				2FD473BE251E0ECE000DCA40 /* EUSettingsViewControllerTests.swift */,
			);
			path = __tests__;
			sourceTree = "<group>";
		};
		35075C002526367700DE92F7 /* TestPlans */ = {
			isa = PBXGroup;
			children = (
				35075C092526378D00DE92F7 /* AllTests.xctestplan */,
				35075C0E252637C300DE92F7 /* SmokeTests.xctestplan */,
				3523CA31252DC617002E6DEC /* Screenshots.xctestplan */,
			);
			name = TestPlans;
			sourceTree = "<group>";
		};
		35EA68402554BEB200335F73 /* V2 */ = {
			isa = PBXGroup;
			children = (
				35EA684925553B5C00335F73 /* DownloadedPackagesStoreV2.swift */,
				35EA684125553AE300335F73 /* DownloadedPackagesSQLLiteStoreV2.swift */,
			);
			path = V2;
			sourceTree = "<group>";
		};
		50BD2E6724FE26F300932566 /* __test__ */ = {
			isa = PBXGroup;
			children = (
				50BD2E6F24FE26F300932566 /* AppInformationImprintTest.swift */,
				50DC527A24FEB5CA00F6D8EB /* AppInformationModelTest.swift */,
			);
			name = __test__;
			sourceTree = "<group>";
		};
		5107E3D72459B2D60042FC9B /* Frameworks */ = {
			isa = PBXGroup;
			children = (
				858F6F6D245A103C009FFD33 /* ExposureNotification.framework */,
			);
			name = Frameworks;
			sourceTree = "<group>";
		};
		514C0A12247C15F000F235F6 /* HomeRiskCellConfigurators */ = {
			isa = PBXGroup;
			children = (
				A32CA72D24B6F28700B1A994 /* __tests__ */,
				51CE1BBE2460B222002CF42A /* HomeRiskCellConfigurator.swift */,
				51486D9E2484FC0200FCE216 /* HomeRiskLevelCellConfigurator.swift */,
				514C0A13247C163800F235F6 /* HomeLowRiskCellConfigurator.swift */,
				514C0A15247C164700F235F6 /* HomeHighRiskCellConfigurator.swift */,
				514C0A19247C16D600F235F6 /* HomeInactiveRiskCellConfigurator.swift */,
				AB010CFD253ECB6A00DF1F61 /* HomeFailedCellConfigurator.swift */,
				515BBDEA2484F8E500CDB674 /* HomeThankYouRiskCellConfigurator.swift */,
				51C779112486E549004582F8 /* HomeFindingPositiveRiskCellConfigurator.swift */,
			);
			path = HomeRiskCellConfigurators;
			sourceTree = "<group>";
		};
		514E81312461946E00636861 /* ExposureDetection */ = {
			isa = PBXGroup;
			children = (
				A36FACC224C5E9FC00DED947 /* __tests__ */,
				71FD8861246EB27F00E804D0 /* ExposureDetectionViewController.swift */,
				B1D6B001247DA0320079DDD3 /* ExposureDetectionViewControllerDelegate.swift */,
				714CD8662472885900F56450 /* ExposureDetectionViewController+DynamicTableViewModel.swift */,
			);
			path = ExposureDetection;
			sourceTree = "<group>";
		};
		514E81322461B97700636861 /* Exposure */ = {
			isa = PBXGroup;
			children = (
				B15382DD2482707A0010F007 /* __tests__ */,
				514E81332461B97700636861 /* ExposureManager.swift */,
				CD678F6A246C43E200B6A0F8 /* MockExposureManager.swift */,
				518A69FA24687D5800444E66 /* RiskLevel.swift */,
				01D307892562B03B00ADB67B /* RiskState.swift */,
				354E305824EFF26E00526C9F /* Country.swift */,
				941ADDB12518C3FB00E421D9 /* ENSettingEuTracingViewModel.swift */,
				ABFCE989255C32EE0075FF13 /* AppConfigMetadata.swift */,
				94B255A52551B7C800649B4C /* WarnOthersReminder.swift */,
				94427A4F25502B8900C36BE6 /* WarnOthersNotificationsTimeInterval.swift */,
				948AFE662553DC5B0019579A /* WarnOthersRemindable.swift */,
			);
			path = Exposure;
			sourceTree = "<group>";
		};
		514EE991246D4A1600DE4884 /* Risk Items */ = {
			isa = PBXGroup;
			children = (
				514C0A0724772F5E00F235F6 /* RiskItemView.swift */,
				51B5B415246DF13D00DC5D3E /* RiskImageItemView.swift */,
				51B5B413246DF07300DC5D3E /* RiskImageItemView.xib */,
				51FE277E247535E300BB8144 /* RiskLoadingItemView.swift */,
				51FE277C247535C400BB8144 /* RiskLoadingItemView.xib */,
				514C0A0C247AFB0200F235F6 /* RiskTextItemView.swift */,
				514C0A0A247AF9F700F235F6 /* RiskTextItemView.xib */,
				51C7790D24867F22004582F8 /* RiskListItemView.swift */,
				51C7790B24867F16004582F8 /* RiskListItemView.xib */,
			);
			path = "Risk Items";
			sourceTree = "<group>";
		};
		514EE996246D4BDD00DE4884 /* UICollectionView */ = {
			isa = PBXGroup;
			children = (
				51CE1B49246016B0002CF42A /* UICollectionViewCell+Identifier.swift */,
				51CE1B4B246016D1002CF42A /* UICollectionReusableView+Identifier.swift */,
				51CE1BB42460AC82002CF42A /* UICollectionView+Dequeue.swift */,
			);
			path = UICollectionView;
			sourceTree = "<group>";
		};
		514EE997246D4BEB00DE4884 /* UITableView */ = {
			isa = PBXGroup;
			children = (
				710ABB24247514BD00948792 /* UIViewController+Segue.swift */,
				710ABB1E2475115500948792 /* UITableViewController+Enum.swift */,
				514EE998246D4C2E00DE4884 /* UITableViewCell+Identifier.swift */,
				514EE99A246D4C4C00DE4884 /* UITableView+Dequeue.swift */,
			);
			path = UITableView;
			sourceTree = "<group>";
		};
		515BBDE92484F77300CDB674 /* HomeRiskViewConfigurators */ = {
			isa = PBXGroup;
			children = (
				514C0A0524772F3400F235F6 /* HomeRiskViewConfigurator.swift */,
				514EE99F246D4DF800DE4884 /* HomeRiskImageItemViewConfigurator.swift */,
				514C0A0E247AFEC500F235F6 /* HomeRiskTextItemViewConfigurator.swift */,
				51C7790F248684F5004582F8 /* HomeRiskListItemViewConfigurator.swift */,
				51FE277A2475340300BB8144 /* HomeRiskLoadingItemViewConfigurator.swift */,
			);
			path = HomeRiskViewConfigurators;
			sourceTree = "<group>";
		};
		516E430324B89AF60008CC30 /* __tests__ */ = {
			isa = PBXGroup;
			children = (
				516E430124B89AED0008CC30 /* CoordinatorTests.swift */,
			);
			path = __tests__;
			sourceTree = "<group>";
		};
		518A6A1C246A9F6600444E66 /* HomeRiskCellConfigurator */ = {
			isa = PBXGroup;
			children = (
				515BBDE92484F77300CDB674 /* HomeRiskViewConfigurators */,
				514C0A12247C15F000F235F6 /* HomeRiskCellConfigurators */,
			);
			path = HomeRiskCellConfigurator;
			sourceTree = "<group>";
		};
		51B5B419246E058100DC5D3E /* Risk */ = {
			isa = PBXGroup;
			children = (
				51CE1B7A246078B6002CF42A /* RiskLevelCollectionViewCell.swift */,
				51CE1B79246078B6002CF42A /* RiskLevelCollectionViewCell.xib */,
				AB010D02253ECC9200DF1F61 /* RiskFailedCollectionViewCell.swift */,
				AB010D03253ECC9200DF1F61 /* RiskFailedCollectionViewCell.xib */,
				51486DA02485101500FCE216 /* RiskInactiveCollectionViewCell.swift */,
				51486DA12485101500FCE216 /* RiskInactiveCollectionViewCell.xib */,
				51486DA42485237200FCE216 /* RiskThankYouCollectionViewCell.swift */,
				51486DA52485237200FCE216 /* RiskThankYouCollectionViewCell.xib */,
				51C779152486E5BA004582F8 /* RiskFindingPositiveCollectionViewCell.swift */,
				51C779132486E5AB004582F8 /* RiskFindingPositiveCollectionViewCell.xib */,
				514EE991246D4A1600DE4884 /* Risk Items */,
			);
			path = Risk;
			sourceTree = "<group>";
		};
		51B5B41A246E059700DC5D3E /* Common */ = {
			isa = PBXGroup;
			children = (
				713EA26024798AD100AB7EE8 /* InsetTableViewCell.swift */,
				71F54190248BF677006DB793 /* HtmlTextView.swift */,
				351E6305256BEC8D00D89B29 /* LabeledCountriesView.swift */,
			);
			path = Common;
			sourceTree = "<group>";
		};
		51CE1B74246078B6002CF42A /* Home Screen */ = {
			isa = PBXGroup;
			children = (
				51CE1B75246078B6002CF42A /* Cells */,
				51CE1B83246078B6002CF42A /* Decorations */,
			);
			path = "Home Screen";
			sourceTree = "<group>";
		};
		51CE1B75246078B6002CF42A /* Cells */ = {
			isa = PBXGroup;
			children = (
				51B5B419246E058100DC5D3E /* Risk */,
				A328424C248B91E0006B1F09 /* HomeTestResultLoadingCell.swift */,
				A328424B248B91E0006B1F09 /* HomeTestResultLoadingCell.xib */,
				710224E9248FA67F000C5DEF /* HomeTestResultCollectionViewCell.swift */,
				2F78574F248506BD00323A9C /* HomeTestResultCollectionViewCell.xib */,
				51B5B41B246EC8B800DC5D3E /* HomeCardCollectionViewCell.swift */,
				51CE1B78246078B6002CF42A /* ActivateCollectionViewCell.swift */,
				51CE1B76246078B6002CF42A /* ActivateCollectionViewCell.xib */,
				51CE1B7C246078B6002CF42A /* InfoCollectionViewCell.swift */,
				51CE1B7B246078B6002CF42A /* InfoCollectionViewCell.xib */,
			);
			path = Cells;
			sourceTree = "<group>";
		};
		51CE1B83246078B6002CF42A /* Decorations */ = {
			isa = PBXGroup;
			children = (
				51CE1B84246078B6002CF42A /* SectionSystemBackgroundDecorationView.swift */,
			);
			path = Decorations;
			sourceTree = "<group>";
		};
		51CE1BB82460AE69002CF42A /* Home */ = {
			isa = PBXGroup;
			children = (
				51CE1BB92460AFD8002CF42A /* HomeActivateCellConfigurator.swift */,
				518A6A1C246A9F6600444E66 /* HomeRiskCellConfigurator */,
				51CE1BC22460B28D002CF42A /* HomeInfoCellConfigurator.swift */,
				13BAE9B02472FB1E00CEE58A /* CellConfiguratorIndexPosition.swift */,
				A328424F248B9269006B1F09 /* HomeTestResultLoadingCellConfigurator.swift */,
				710224EB248FC150000C5DEF /* HomeTestResultCellConfigurator.swift */,
			);
			path = Home;
			sourceTree = "<group>";
		};
		51CE1BBB2460B1BA002CF42A /* Protocols */ = {
			isa = PBXGroup;
			children = (
				B18CADAD24782FA4006F53F0 /* ExposureStateUpdating.swift */,
				51CE1BBC2460B1CB002CF42A /* CollectionViewCellConfigurator.swift */,
				514EE99C246D4CFB00DE4884 /* TableViewCellConfigurator.swift */,
				A36D07B82486D61C00E46F96 /* HomeCardCellButtonDelegate.swift */,
				FEDCE1600374711EC77FF572 /* RequiresAppDependencies.swift */,
			);
			path = Protocols;
			sourceTree = "<group>";
		};
		51D420AF2458308400AD70CA /* Onboarding */ = {
			isa = PBXGroup;
			children = (
				AB7420AA251B678E006666AC /* DeltaOnboarding */,
				AB1885CF25238D9B00D39BBE /* __tests__ */,
				51C737BC245B349700286105 /* OnboardingInfoViewController.swift */,
				A17366542484978A006BE209 /* OnboardingInfoViewControllerUtils.swift */,
				137846482488027500A50AB8 /* OnboardingInfoViewController+Extension.swift */,
				50F9130C253F1D7800DFE683 /* OnboardingPageType.swift */,
			);
			path = Onboarding;
			sourceTree = "<group>";
		};
		51D420B224583AA400AD70CA /* Workers */ = {
			isa = PBXGroup;
			children = (
				B1221BDD2492E78100E6C4E4 /* Keychain */,
				B19FD70E2491A04800A9D56A /* Update Checker */,
				B184A381248FFCC3007180F6 /* Store */,
				A1C2B2DA24834934004A3BD5 /* __tests__ */,
				AB1886C3252DE1AE00D39BBE /* Logging.swift */,
				B120C7C524AFDAB900F68FF1 /* ActiveTracing.swift */,
				A3FF84EB247BFAF00053E947 /* Hasher.swift */,
				0D5611B3247F852C00B5B094 /* SQLiteKeyValueStore.swift */,
				35EA68512555488600335F73 /* SQLiteError.swift */,
				016146902487A43E00660992 /* LinkHelper.swift */,
				A128F058248B459F00EC7F6C /* PublicKeyStore.swift */,
			);
			path = Workers;
			sourceTree = "<group>";
		};
		51D420B524583B5100AD70CA /* Extensions */ = {
			isa = PBXGroup;
			children = (
				71176E2C24891BCF004B0C9F /* __tests__ */,
				514EE996246D4BDD00DE4884 /* UICollectionView */,
				514EE997246D4BEB00DE4884 /* UITableView */,
				AB1886D0252DE51E00D39BBE /* Bundle+Identifier.swift */,
				A16714AE248CA1B70031B111 /* Bundle+ReadPlist.swift */,
				AB6289CE251BA01400CF61D2 /* Bundle+Version.swift */,
				01DB708425068167008F7244 /* Calendar+GregorianLocale.swift */,
				0190B224255C423600CF4244 /* Date+Age.swift */,
				51895EDB245E16CD0085DA38 /* ENAColor.swift */,
				710021DB248E44A6001F0B63 /* ENAFont.swift */,
				01734B6D255D73E400E60A8B /* ENExposureConfiguration+Convenience.swift */,
				A1BABD0A24A57BA0000ED515 /* ENTemporaryExposureKey+Processing.swift */,
				2FC0357024B5B70700E234AC /* Error+FAQUrl.swift */,
				B1C7EE4324938E9E00F1F284 /* ExposureDetection_DidEndPrematurelyReason+ErrorHandling.swift */,
				2F96739A24AB70FA008E3147 /* ExposureSubmissionParsable.swift */,
				EB17144525716EA80088D7A9 /* FileManager+KeyPackageStorage.swift */,
				51D420D324586DCA00AD70CA /* NotificationName.swift */,
				2FF1D62D2487850200381FFB /* NSMutableAttributedString+Generation.swift */,
				51D420B624583B7200AD70CA /* NSObject+Identifier.swift */,
				AB6289D3251BA4EC00CF61D2 /* String+Compare.swift */,
				01C6ABF32527273D0052814D /* String+Insertion.swift */,
				B111EE2B2465D9F7001AEBB4 /* String+Localization.swift */,
				2FA968CD24D8560B008EE367 /* String+Random.swift */,
				B14D0CDA246E968C00D5BEBC /* String+Today.swift */,
				B1D6B003247DA4920079DDD3 /* UIApplication+CoronaWarn.swift */,
				71CC3EA2246D6C4000217F2C /* UIFont+DynamicType.swift */,
				01C6AC39252B2A500052814D /* UIImage+Color.swift */,
				35327FF5256D4CE600C36A44 /* UIStackView+prune.swift */,
				2F3218CF248063E300A7AC0A /* UIView+Convenience.swift */,
				EB858D1F24E700D10048A0AA /* UIView+Screenshot.swift */,
				85142500245DA0B3009D2791 /* UIViewController+Alert.swift */,
				51D420B824583B8300AD70CA /* UIViewController+AppStoryboard.swift */,
				2F26CE2D248B9C4F00BE30EE /* UIViewController+BackButton.swift */,
				13722043247AEEAD00152764 /* UNNotificationCenter+Extension.swift */,
				EB87353F253704D100325C6C /* UNUserNotificationCenter+DeadManSwitch.swift */,
				948AFE792554377F0019579A /* UNUserNotificationCenter+WarnOthers.swift */,
				B1EDFD8C248E74D000E7EAFF /* URL+StaticString.swift */,
				B153096924706F1000A4A1BD /* URLSession+Default.swift */,
				B153096B24706F2400A4A1BD /* URLSessionConfiguration+Default.swift */,
				AB7E2A7F255ACC06005C90F6 /* Date+Utils.swift */,
				5270E9B7256D20A900B08606 /* NSTextAttachment+ImageHeight.swift */,
				3523F8A72570F819004B0424 /* NSAttributedString+BulletPoint.swift */,
			);
			path = Extensions;
			sourceTree = "<group>";
		};
		51D420C124583D3100AD70CA /* Home */ = {
			isa = PBXGroup;
			children = (
				AB039E992574E1E60035039A /* __tests__ */,
				51CE1B2E245F5CFC002CF42A /* HomeViewController.swift */,
				5111E7622460BB1500ED6498 /* HomeInteractor.swift */,
				51CE1B5424604DD2002CF42A /* HomeLayout.swift */,
				B1BFE27124BDE1D500C1181D /* HomeViewController+HowRiskDetectionWorks.swift */,
			);
			path = Home;
			sourceTree = "<group>";
		};
		51D420C224583D7B00AD70CA /* Settings */ = {
			isa = PBXGroup;
			children = (
				EB41DC0624E53D3F0029C6F7 /* BackgroundAppRefresh */,
				CDD87C6024766163007CE6CA /* Cells */,
				51D420C324583E3300AD70CA /* SettingsViewController.swift */,
				EEF10679246EBF8B009DFB4E /* ResetViewController.swift */,
				CD2EC328247D82EE00C6B3F9 /* NotificationSettingsViewController.swift */,
			);
			path = Settings;
			sourceTree = "<group>";
		};
		51D420D524598AC200AD70CA /* Source */ = {
			isa = PBXGroup;
			children = (
				AB126871254C0598006E9194 /* Utils */,
				353412CB2525EE4A0086D15C /* Globals.swift */,
				AB1FCBCA2521FC21005930BA /* ServerEnvironment */,
				B111EDEC2465B1F4001AEBB4 /* Client */,
				CD99A3C82461A44B00BF12AF /* View Helpers */,
				51CE1BBB2460B1BA002CF42A /* Protocols */,
				8595BF5D246032C40056EA27 /* Views */,
				B1569DD5245D6C790079FCD7 /* Developer Menu */,
				51EE9A6A245C0F7900F2544F /* Models */,
				85D759802459A82D008175F0 /* Services */,
				85D759712457059A008175F0 /* Scenes */,
				51D420B224583AA400AD70CA /* Workers */,
				51D420B524583B5100AD70CA /* Extensions */,
				85D7593E2457048F008175F0 /* AppDelegate.swift */,
				A3552CC524DD6E78008C91BE /* AppDelegate+ENATaskExecutionDelegate.swift */,
				A3552CC324DD6E16008C91BE /* AppDelegate+PlausibleDeniability.swift */,
				85D759402457048F008175F0 /* SceneDelegate.swift */,
				CDA262F724AB808800612E15 /* Coordinator.swift */,
				516E430324B89AF60008CC30 /* __tests__ */,
			);
			path = Source;
			sourceTree = "<group>";
		};
		51EE9A6A245C0F7900F2544F /* Models */ = {
			isa = PBXGroup;
			children = (
				B1AC51D424CED8740087C35B /* __tests__ */,
				138910C3247A907500D739F6 /* Task Scheduling */,
				CD8638512477EBAA00A5A07C /* Settings */,
				B1125458246F2C2100AB5036 /* Converting Keys */,
				514E81322461B97700636861 /* Exposure */,
				51CE1BB82460AE69002CF42A /* Home */,
				51EE9A6C245C0FB500F2544F /* Onboarding */,
				B18E852E248C29D400CF4FB8 /* DetectionMode.swift */,
				FEDCE21C117BF675C80F5989 /* States */,
				0144BDE0250924CC00B0857C /* SymptomsOnset.swift */,
			);
			path = Models;
			sourceTree = "<group>";
		};
		51EE9A6C245C0FB500F2544F /* Onboarding */ = {
			isa = PBXGroup;
			children = (
				51C737BE245B3B5D00286105 /* OnboardingInfo.swift */,
			);
			path = Onboarding;
			sourceTree = "<group>";
		};
		71176E2C24891BCF004B0C9F /* __tests__ */ = {
			isa = PBXGroup;
			children = (
				71176E2D24891C02004B0C9F /* ENAColorTests.swift */,
				A1BABD0C24A57BAC000ED515 /* ENTemporaryExposureKey+ProcessingTests.swift */,
				B1C7EE4524938EB700F1F284 /* ExposureDetection_DidEndPrematurelyReason+ErrorHandlingTests.swift */,
				B163D11424993F64001A322C /* UIFont+DynamicTypeTests.swift */,
				A1E4195E249824340016E52A /* String+TodayTests.swift */,
				2FC0356E24B342FA00E234AC /* UIViewcontroller+AlertTest.swift */,
			);
			path = __tests__;
			sourceTree = "<group>";
		};
		71176E30248957B1004B0C9F /* App */ = {
			isa = PBXGroup;
			children = (
				71176E31248957C3004B0C9F /* AppNavigationController.swift */,
			);
			path = App;
			sourceTree = "<group>";
		};
		7143D07424990A3100608DDE /* NavigationControllerWithFooter */ = {
			isa = PBXGroup;
			children = (
				71D3C1992494EFAC00DBABA8 /* ENANavigationControllerWithFooter.swift */,
				71EF33D82497F3E8007B7E1B /* ENANavigationControllerWithFooterChild.swift */,
				71EF33DA2497F419007B7E1B /* ENANavigationFooterItem.swift */,
				71C0BEDC2498DD07009A17A0 /* ENANavigationFooterView.swift */,
			);
			path = NavigationControllerWithFooter;
			sourceTree = "<group>";
		};
		71B804502485272200D53506 /* RiskLegend */ = {
			isa = PBXGroup;
			children = (
				71B804532485273C00D53506 /* RiskLegendDotBodyCell.swift */,
			);
			path = RiskLegend;
			sourceTree = "<group>";
		};
		71F76D0E24767AF100515A01 /* DynamicTableViewController */ = {
			isa = PBXGroup;
			children = (
				F247572E2483934B003E1FC5 /* __tests__ */,
				71F76D0F24767B2500515A01 /* Views */,
				710ABB26247533FA00948792 /* DynamicTableViewController.swift */,
				710ABB282475353900948792 /* DynamicTableViewModel.swift */,
				71330E40248109F600EB10F6 /* DynamicTableViewSection.swift */,
				71330E4424810A0500EB10F6 /* DynamicTableViewHeader.swift */,
				71330E4624810A0C00EB10F6 /* DynamicTableViewFooter.swift */,
				71330E42248109FD00EB10F6 /* DynamicTableViewCell.swift */,
				A1C683FB24AEC9EE00B90D12 /* DynamicTableViewTextCell.swift */,
				71330E4824810A5A00EB10F6 /* DynamicTableViewAction.swift */,
			);
			path = DynamicTableViewController;
			sourceTree = "<group>";
		};
		71F76D0F24767B2500515A01 /* Views */ = {
			isa = PBXGroup;
			children = (
				71FE1C68247A8FE100851FEB /* DynamicTableViewHeaderFooterView.swift */,
				71FE1C70247AA7B700851FEB /* DynamicTableViewHeaderImageView.swift */,
				714194E9247A65C60072A090 /* DynamicTableViewHeaderSeparatorView.swift */,
				710ABB22247513E300948792 /* DynamicTypeTableViewCell.swift */,
				71FE1C8A247AC79D00851FEB /* DynamicTableViewIconCell.swift */,
				71FE1C8B247AC79D00851FEB /* DynamicTableViewIconCell.xib */,
				EB3BCA85250799E7003F27C7 /* DynamicTableViewBulletPointCell.swift */,
				71B8044E248526B600D53506 /* DynamicTableViewSpaceCell.swift */,
				2FF1D62F24880FCF00381FFB /* DynamicTableViewRoundedCell.swift */,
				52CAAC002562B82E00239DCB /* DynamicTableViewConsentCell.swift */,
				717D21E8248C022E00D9717E /* DynamicTableViewHtmlCell.swift */,
				A1C683F924AEC57400B90D12 /* DynamicTableViewTextViewCell.swift */,
				01B7232324F812500064C0EB /* DynamicTableViewOptionGroupCell.swift */,
			);
			path = Views;
			sourceTree = "<group>";
		};
		71FE1C83247AC33D00851FEB /* ExposureSubmission */ = {
			isa = PBXGroup;
			children = (
				71FE1C84247AC33D00851FEB /* ExposureSubmissionTestResultHeaderView.swift */,
				711EFCC824935C79005FEF21 /* ExposureSubmissionTestResultHeaderView.xib */,
				710021DF248EAF9A001F0B63 /* ExposureSubmissionImageCardCell.swift */,
				710021DD248EAF16001F0B63 /* ExposureSubmissionImageCardCell.xib */,
				710224F32490E7A3000C5DEF /* ExposureSubmissionStepCell.swift */,
				710224ED2490E2FC000C5DEF /* ExposureSubmissionStepCell.xib */,
				35D16DDC2567FB980069AD1B /* DynamicLegalCell.swift */,
				35D16DDD2567FB980069AD1B /* DynamicLegalCell.xib */,
				351E630A256C5B9C00D89B29 /* LabeledCountriesCell.swift */,
				351E630B256C5B9C00D89B29 /* LabeledCountriesCell.xib */,
			);
			path = ExposureSubmission;
			sourceTree = "<group>";
		};
		853D987824694A1E00490DBA /* BaseElements */ = {
			isa = PBXGroup;
			children = (
				853D987924694A8700490DBA /* ENAButton.swift */,
				8595BF5E246032D90056EA27 /* ENASwitch.swift */,
				71FE1C81247AC30300851FEB /* ENATanInput.swift */,
				BA904CA52576A0B900692110 /* ENAInputLabel.swift */,
				71B804462484CC0800D53506 /* ENALabel.swift */,
				711EFCC62492EE31005FEF21 /* ENAFooterView.swift */,
			);
			path = BaseElements;
			sourceTree = "<group>";
		};
		858F6F71245AEC05009FFD33 /* ENSetting */ = {
			isa = PBXGroup;
			children = (
				2F3D95352518BCBA002B2C81 /* EUSettings */,
				EE22DB80247FB409001B0A71 /* ENSettingModel.swift */,
				EE22DB7F247FB409001B0A71 /* ENStateHandler.swift */,
				853D98842469DC8100490DBA /* ExposureNotificationSettingViewController.swift */,
			);
			path = ENSetting;
			sourceTree = "<group>";
		};
		8595BF5D246032C40056EA27 /* Views */ = {
			isa = PBXGroup;
			children = (
				B10F9B88249961B500C418F4 /* __tests__ */,
				EE22DB83247FB43A001B0A71 /* ENSetting */,
				51B5B41A246E059700DC5D3E /* Common */,
				853D987824694A1E00490DBA /* BaseElements */,
				EEF790092466ED410065EBD5 /* ExposureDetection */,
				71FE1C83247AC33D00851FEB /* ExposureSubmission */,
				51CE1B74246078B6002CF42A /* Home Screen */,
				71B804502485272200D53506 /* RiskLegend */,
				71CC3EA0246D6BBF00217F2C /* DynamicTypeLabel.swift */,
				713EA25A247818B000AB7EE8 /* DynamicTypeButton.swift */,
				85E33443247EB357006E74EC /* CircularProgressView.swift */,
				71CAB9D3248AB33500F516A5 /* DynamicTypeSymbolImageView.swift */,
			);
			path = Views;
			sourceTree = "<group>";
		};
		85D759322457048F008175F0 = {
			isa = PBXGroup;
			children = (
				71B8044424828A6C00D53506 /* .swiftformat */,
				71AFBD922464251000F91006 /* .swiftlint.yml */,
				85D7593D2457048F008175F0 /* ENA */,
				85D7595724570491008175F0 /* ENATests */,
				85D7596224570491008175F0 /* ENAUITests */,
				35075C002526367700DE92F7 /* TestPlans */,
				B1FF6B6B2497D0B40041CF02 /* CWASQLite */,
				85D7593C2457048F008175F0 /* Products */,
				5107E3D72459B2D60042FC9B /* Frameworks */,
				0DFCC2692484D7A700E2811D /* ENA-Bridging-Header.h */,
				0DFCC26F2484DC8200E2811D /* ENATests-Bridging-Header.h */,
			);
			sourceTree = "<group>";
			usesTabs = 1;
		};
		85D7593C2457048F008175F0 /* Products */ = {
			isa = PBXGroup;
			children = (
				85D7593B2457048F008175F0 /* ENA.app */,
				85D7595424570491008175F0 /* ENATests.xctest */,
				85D7595F24570491008175F0 /* ENAUITests.xctest */,
				B1FF6B6A2497D0B40041CF02 /* CWASQLite.framework */,
			);
			name = Products;
			sourceTree = "<group>";
		};
		85D7593D2457048F008175F0 /* ENA */ = {
			isa = PBXGroup;
			children = (
				B102BDC12460405F00CD55A2 /* Backend */,
				51D420D524598AC200AD70CA /* Source */,
				85D7597424570615008175F0 /* Resources */,
			);
			path = ENA;
			sourceTree = "<group>";
		};
		85D7595724570491008175F0 /* ENATests */ = {
			isa = PBXGroup;
			children = (
				B18C411A246DB2F000B8D8CB /* Helper */,
				85D7595A24570491008175F0 /* Info.plist */,
			);
			path = ENATests;
			sourceTree = "<group>";
		};
		85D7596224570491008175F0 /* ENAUITests */ = {
			isa = PBXGroup;
			children = (
				941B68AD253F005600DC1962 /* Helper */,
				94C24B3D25304AE100F8C004 /* DeltaOnboarding */,
				948DCDC1252EFC4100CDE020 /* ExposureLogging */,
				134F0DBA247578FF00D88934 /* ENAUITests-Extensions.swift */,
				130CB19A246D92F800ADE602 /* Onboarding */,
				134F0DB8247578FF00D88934 /* Home */,
				13E5046A248E3CE60086641C /* AppInformation */,
				EB11B02824EE7C7D00143A95 /* Settings */,
				85D7596324570491008175F0 /* ENAUITests.swift */,
				134F0F2B2475793400D88934 /* SnapshotHelper.swift */,
				A3EE6E5B249BB97500C64B61 /* UITestingParameters.swift */,
				85D7596524570491008175F0 /* Info.plist */,
			);
			path = ENAUITests;
			sourceTree = "<group>";
		};
		85D759712457059A008175F0 /* Scenes */ = {
			isa = PBXGroup;
			children = (
				71176E30248957B1004B0C9F /* App */,
				EE85998B2462EFD4002E7AE2 /* AppInformation */,
				71F76D0E24767AF100515A01 /* DynamicTableViewController */,
				858F6F71245AEC05009FFD33 /* ENSetting */,
				514E81312461946E00636861 /* ExposureDetection */,
				CD99A398245B229F00BF12AF /* ExposureSubmission */,
				EE278B2E245F2C58008B06F9 /* FriendsInvite */,
				51D420C124583D3100AD70CA /* Home */,
				7143D07424990A3100608DDE /* NavigationControllerWithFooter */,
				51D420AF2458308400AD70CA /* Onboarding */,
				01B7232524F8128B0064C0EB /* OptionGroup */,
				13091950247972CF0066E329 /* PrivacyProtectionViewController */,
				EE20EA0824699A3A00770683 /* RiskLegend */,
				51D420C224583D7B00AD70CA /* Settings */,
			);
			path = Scenes;
			sourceTree = "<group>";
		};
		85D7597424570615008175F0 /* Resources */ = {
			isa = PBXGroup;
			children = (
				EBBABC46256402A9005B7C07 /* default_app_config_18 */,
				AB628A1D251CDAA700CF61D2 /* ServerEnvironment */,
				014891B224F90D0B002A6F77 /* ENA.plist */,
				011E4B002483A35A002E6412 /* ENACommunity.entitlements */,
				CD7F5C732466F6D400D3D03C /* ENATest.entitlements */,
				85790F2E245C6B72003D47E1 /* ENA.entitlements */,
				EE70C239245B09E900AC9B2F /* Localization */,
				85D7594F24570491008175F0 /* Info.plist */,
				B1221BDB2492BCEB00E6C4E4 /* Info_Debug.plist */,
				01E25C6F24A3B52F007E33F8 /* Info_Testflight.plist */,
				85D75976245706BD008175F0 /* Assets */,
				85D75975245706B0008175F0 /* Storyboards */,
			);
			path = Resources;
			sourceTree = "<group>";
		};
		85D75975245706B0008175F0 /* Storyboards */ = {
			isa = PBXGroup;
			children = (
				CD99A39C245B22EE00BF12AF /* ExposureSubmission.storyboard */,
				85D7594C24570491008175F0 /* LaunchScreen.storyboard */,
				51D420B02458397300AD70CA /* Onboarding.storyboard */,
				51D420CD245869C800AD70CA /* Home.storyboard */,
				514E812F24618E3D00636861 /* ExposureDetection.storyboard */,
				51D420CF24586AB300AD70CA /* Settings.storyboard */,
				EE278B2C245F2BBB008B06F9 /* InviteFriends.storyboard */,
				853D98822469DC5000490DBA /* ExposureNotificationSetting.storyboard */,
				EE20EA062469883900770683 /* RiskLegend.storyboard */,
			);
			path = Storyboards;
			sourceTree = "<group>";
		};
		85D75976245706BD008175F0 /* Assets */ = {
			isa = PBXGroup;
			children = (
				8539874E2467094E00D28B62 /* AppIcon.xcassets */,
				85D7594A24570491008175F0 /* Assets.xcassets */,
				71F2E57A2487AEFC00694F1A /* ena-colors.xcassets */,
			);
			path = Assets;
			sourceTree = "<group>";
		};
		85D759802459A82D008175F0 /* Services */ = {
			isa = PBXGroup;
			children = (
				B15382DC248270220010F007 /* __tests__ */,
				2FA9E39124D2F2620030561C /* Exposure Submission */,
				B1175211248A837300C3325C /* Risk */,
				B14D0CD8246E939600D5BEBC /* Exposure Transaction */,
				B1D431C9246C848E00E728AD /* DownloadedPackagesStore */,
			);
			path = Services;
			sourceTree = "<group>";
		};
		941B68AD253F005600DC1962 /* Helper */ = {
			isa = PBXGroup;
			children = (
				941B689E253EFF2300DC1962 /* Int+Increment.swift */,
			);
			path = Helper;
			sourceTree = "<group>";
		};
		948DCDC1252EFC4100CDE020 /* ExposureLogging */ = {
			isa = PBXGroup;
			children = (
				948DCDC2252EFC9A00CDE020 /* ENAUITests_05_ExposureLogging.swift */,
			);
			path = ExposureLogging;
			sourceTree = "<group>";
		};
		94C24B3D25304AE100F8C004 /* DeltaOnboarding */ = {
			isa = PBXGroup;
			children = (
				94C24B3E25304B4400F8C004 /* ENAUITestsDeltaOnboarding.swift */,
			);
			path = DeltaOnboarding;
			sourceTree = "<group>";
		};
		A1C2B2DA24834934004A3BD5 /* __tests__ */ = {
			isa = PBXGroup;
			children = (
				A173665124844F29006BE209 /* SQLiteKeyValueStoreTests.swift */,
				B1E23B8524FE4DD3006BCDA6 /* PublicKeyProviderTests.swift */,
				B1CD333D24865E0000B06E9B /* TracingStatusHistoryTests.swift */,
				B120C7C824AFE7B800F68FF1 /* ActiveTracingTests.swift */,
			);
			path = __tests__;
			sourceTree = "<group>";
		};
		A1E41959249817C70016E52A /* __tests__ */ = {
			isa = PBXGroup;
			children = (
				50B1D6E62551621C00684C3C /* DayKeyPackageDownloadTests.swift */,
				AB8BC34E2551BBE100F3B5A7 /* HourKeyPackagesDownloadTests.swift */,
				A1E4195B249818020016E52A /* RiskTests.swift */,
			);
			path = __tests__;
			sourceTree = "<group>";
		};
		A3284253248E48E0006B1F09 /* __tests__ */ = {
			isa = PBXGroup;
			children = (
				A328425A248E8290006B1F09 /* Mock Objects */,
				01A1B440252DE53800841B63 /* QRScanner */,
				A328425B248E82B5006B1F09 /* ExposureSubmissionTestResultViewControllerTests.swift */,
				016961AF2549630100FF92E3 /* ExposureSubmissionTestResultViewModelTests.swift */,
				A328425E248E943D006B1F09 /* TanInputViewControllerTests.swift */,
				2FD881CB2490F65C00BEC8FC /* ExposureSubmissionHotlineViewControllerTest.swift */,
				2FD881CD249115E700BEC8FC /* ExposureSubmissionNavigationControllerTest.swift */,
				015178C12507D2A90074F095 /* ExposureSubmissionSymptomsOnsetViewControllerTests.swift */,
				EB3BCA8A2507B8F3003F27C7 /* ExposureSubmissionSymptomsViewControllerTests.swift */,
				A32842602490E2AC006B1F09 /* ExposureSubmissionWarnOthersViewControllerTests.swift */,
				A32842642491136E006B1F09 /* ExposureSubmissionUITests.swift */,
				A372DA3E24BEF773003248BB /* ExposureSubmissionCoordinatorTests.swift */,
				01A1B460252E17F900841B63 /* ExposureSubmissionCoordinatorModelTests.swift */,
				01A23684251A22E90043D9F8 /* ExposureSubmissionQRInfoModelTests.swift */,
				524C4291256587B900EBC3B0 /* ExposureSubmissionTestResultConsentViewModelTests.swift */,
			);
			path = __tests__;
			sourceTree = "<group>";
		};
		A328425A248E8290006B1F09 /* Mock Objects */ = {
			isa = PBXGroup;
			children = (
				A3284256248E7431006B1F09 /* MockExposureSubmissionService.swift */,
				A32842662492359E006B1F09 /* MockExposureSubmissionNavigationControllerChild.swift */,
				A372DA3C24BE01D9003248BB /* MockExposureSubmissionCoordinator.swift */,
				A372DA4024BF33F9003248BB /* MockExposureSubmissionCoordinatorDelegate.swift */,
				01A1B451252DFD9400841B63 /* FakeMetadataMachineReadableObject.swift */,
			);
			path = "Mock Objects";
			sourceTree = "<group>";
		};
		A32CA72D24B6F28700B1A994 /* __tests__ */ = {
			isa = PBXGroup;
			children = (
				A32CA72E24B6F2E300B1A994 /* HomeRiskCellConfiguratorTests.swift */,
				516E42C924B760EC0008CC30 /* HomeRiskLevelCellConfiguratorTests.swift */,
				516E42FC24B776A90008CC30 /* HomeLowRiskCellConfiguratorTests.swift */,
				516E42FF24B777B20008CC30 /* HomeHighRiskCellConfiguratorTests.swift */,
			);
			path = __tests__;
			sourceTree = "<group>";
		};
		A36FACC224C5E9FC00DED947 /* __tests__ */ = {
			isa = PBXGroup;
			children = (
				A36FACC324C5EA1500DED947 /* ExposureDetectionViewControllerTests.swift */,
				A3483B0A24C5EFA40037855F /* MockExposureDetectionViewControllerDelegate.swift */,
			);
			path = __tests__;
			sourceTree = "<group>";
		};
		A372DA3724BDA015003248BB /* View */ = {
			isa = PBXGroup;
			children = (
				A372DA3924BDA043003248BB /* Custom */,
				A372DA3824BDA035003248BB /* Controller */,
			);
			path = View;
			sourceTree = "<group>";
		};
		A372DA3824BDA035003248BB /* Controller */ = {
			isa = PBXGroup;
			children = (
				2F80CFDA247EDDB3000F06AF /* ExposureSubmissionHotlineViewController.swift */,
				503DB1A6255D822E00576E57 /* ExposureSubmissionIntroViewController.swift */,
				503DB1AB255D826900576E57 /* ExposureSubmissionIntroViewModel.swift */,
				019357162525FAD00038F615 /* ExposureSubmissionQRInfoViewController.swift */,
				019357172525FAD00038F615 /* ExposureSubmissionQRInfoViewModel.swift */,
				71FE1C73247AC2B500851FEB /* ExposureSubmissionSuccessViewController.swift */,
				EB3BCA872507B6C1003F27C7 /* ExposureSubmissionSymptomsOnsetViewController.swift */,
				EBCD2411250790F400E5574C /* ExposureSubmissionSymptomsViewController.swift */,
				5222AA67255ECFE100F338C7 /* ExposureSubmissionTestResultConsentViewController.swift */,
				5222AA6F255ED8E000F338C7 /* ExposureSubmissionTestResultConsentViewModel.swift */,
				71FE1C78247AC2B500851FEB /* ExposureSubmissionTestResultViewController.swift */,
				016961982540574700FF92E3 /* ExposureSubmissionTestResultViewModel.swift */,
				523D5E74256FDFE900EF67EA /* ExposureSubmissionThankYouViewController.swift */,
				523D5E79256FE04000EF67EA /* ExposureSubmissionThankYouViewModel.swift */,
<<<<<<< HEAD
				A3C4F95F24812CD20047F23E /* ExposureSubmissionWarnOthersViewController.swift */,
				01A236792519D1E80043D9F8 /* ExposureSubmissionWarnOthersViewModel.swift */,
				01C6AC2D252B23FC0052814D /* QRScanner */,
				BAB1239A25729FEA00A179FB /* TANInputViewController */,
=======
				01C6AC2D252B23FC0052814D /* QRScanner */,
				BAD962F925668E5D00FAB615 /* TestResultAvailable */,
				2F80CFDA247EDDB3000F06AF /* ExposureSubmissionHotlineViewController.swift */,
				EBCD2411250790F400E5574C /* ExposureSubmissionSymptomsViewController.swift */,
				EB3BCA872507B6C1003F27C7 /* ExposureSubmissionSymptomsOnsetViewController.swift */,
				A3C4F95F24812CD20047F23E /* ExposureSubmissionWarnOthersViewController.swift */,
				01A236792519D1E80043D9F8 /* ExposureSubmissionWarnOthersViewModel.swift */,
>>>>>>> ed1c4b64
			);
			path = Controller;
			sourceTree = "<group>";
		};
		A372DA3924BDA043003248BB /* Custom */ = {
			isa = PBXGroup;
			children = (
				710224F524910661000C5DEF /* ExposureSubmissionDynamicCell.swift */,
			);
			path = Custom;
			sourceTree = "<group>";
		};
		A3E851B324ADDA9E00402485 /* __tests__ */ = {
			isa = PBXGroup;
			children = (
				A3E851B424ADDAC000402485 /* CountdownTimerTests.swift */,
			);
			path = __tests__;
			sourceTree = "<group>";
		};
		AB039E992574E1E60035039A /* __tests__ */ = {
			isa = PBXGroup;
			children = (
				AB039E9A2574E2080035039A /* HomeInteractorTests.swift */,
			);
			path = __tests__;
			sourceTree = "<group>";
		};
		AB1011552507C14F00D392A2 /* Models */ = {
			isa = PBXGroup;
			children = (
				AB1011572507C15000D392A2 /* TracingStatusHistory.swift */,
			);
			path = Models;
			sourceTree = "<group>";
		};
		AB126871254C0598006E9194 /* Utils */ = {
			isa = PBXGroup;
			children = (
				AB126872254C05A7006E9194 /* ENAFormatter.swift */,
			);
			path = Utils;
			sourceTree = "<group>";
		};
		AB1885CF25238D9B00D39BBE /* __tests__ */ = {
			isa = PBXGroup;
			children = (
				AB1885D025238DAA00D39BBE /* OnboardingInfoViewControllerTests.swift */,
			);
			path = __tests__;
			sourceTree = "<group>";
		};
		AB1FCBCA2521FC21005930BA /* ServerEnvironment */ = {
			isa = PBXGroup;
			children = (
				AB1FCBCB2521FC34005930BA /* __tests__ */,
				352F25A724EFCBDE00ACDFF3 /* ServerEnvironment.swift */,
			);
			path = ServerEnvironment;
			sourceTree = "<group>";
		};
		AB1FCBCB2521FC34005930BA /* __tests__ */ = {
			isa = PBXGroup;
			children = (
				AB1FCBDB2521FCD5005930BA /* TestServerEnvironments.json */,
				AB1FCBCC2521FC44005930BA /* ServerEnvironmentTests.swift */,
			);
			path = __tests__;
			sourceTree = "<group>";
		};
		AB5F84A924F8F6C7000400D4 /* Migration */ = {
			isa = PBXGroup;
			children = (
				AB5F84BA24F92876000400D4 /* Migration0To1Tests.swift */,
				35C701F32556C016008AEA91 /* Migration1To2Tests.swift */,
			);
			path = Migration;
			sourceTree = "<group>";
		};
		AB5F84AB24F8F6EB000400D4 /* Migration */ = {
			isa = PBXGroup;
			children = (
				AB5F84AC24F8F7A1000400D4 /* SerialMigrator.swift */,
				AB5F84AF24F8F7C3000400D4 /* Migration.swift */,
				AB5F84AE24F8F7B8000400D4 /* Migrations */,
			);
			path = Migration;
			sourceTree = "<group>";
		};
		AB5F84AE24F8F7B8000400D4 /* Migrations */ = {
			isa = PBXGroup;
			children = (
				AB5F84B124F8F7E3000400D4 /* Migration0To1.swift */,
				35C701EB2556BCB9008AEA91 /* Migration1To2.swift */,
			);
			path = Migrations;
			sourceTree = "<group>";
		};
		AB5F84C124FE2EEA000400D4 /* V0 */ = {
			isa = PBXGroup;
			children = (
				AB5F84BF24FE2EB3000400D4 /* DownloadedPackagesStoreV0.swift */,
				AB5F84B824F92855000400D4 /* DownloadedPackagesSQLLiteStoreV0.swift */,
			);
			path = V0;
			sourceTree = "<group>";
		};
		AB5F84C224FE2EF2000400D4 /* V1 */ = {
			isa = PBXGroup;
			children = (
				B1D431CA246C84A400E728AD /* DownloadedPackagesStoreV1.swift */,
				B161782424804AC3006E435A /* DownloadedPackagesSQLLiteStoreV1.swift */,
			);
			path = V1;
			sourceTree = "<group>";
		};
		AB628A1D251CDAA700CF61D2 /* ServerEnvironment */ = {
			isa = PBXGroup;
			children = (
				AB628A1E251CDADE00CF61D2 /* ServerEnvironments.json */,
			);
			path = ServerEnvironment;
			sourceTree = "<group>";
		};
		AB7420AA251B678E006666AC /* DeltaOnboarding */ = {
			isa = PBXGroup;
			children = (
				9488C3002521EE8E00504648 /* DeltaOnboardingNavigationController.swift */,
				AB7420DB251B80EF006666AC /* __tests__ */,
				AB7420C1251B7D59006666AC /* DeltaOnboardingProtocols.swift */,
				AB7420B6251B69E2006666AC /* DeltaOnboardingCoordinator.swift */,
				AB7420C9251B7D79006666AC /* V15 */,
			);
			path = DeltaOnboarding;
			sourceTree = "<group>";
		};
		AB7420C9251B7D79006666AC /* V15 */ = {
			isa = PBXGroup;
			children = (
				AB7420AB251B67A8006666AC /* DeltaOnboardingV15.swift */,
				AB7420CA251B7D93006666AC /* DeltaOnboardingV15ViewController.swift */,
				94F594612521CBF50077681B /* DeltaOnboardingV15ViewModel.swift */,
			);
			path = V15;
			sourceTree = "<group>";
		};
		AB7420DB251B80EF006666AC /* __tests__ */ = {
			isa = PBXGroup;
			children = (
				AB7420DC251B8101006666AC /* DeltaOnboardingCoordinatorTests.swift */,
				9412FAF92523499D0086E139 /* DeltaOnboardingViewControllerTests.swift */,
			);
			path = __tests__;
			sourceTree = "<group>";
		};
		AB8BC3452551B94200F3B5A7 /* Doubles */ = {
			isa = PBXGroup;
			children = (
				AB8BC3462551B97700F3B5A7 /* DownloadedPackagesStoreErrorStub.swift */,
			);
			path = Doubles;
			sourceTree = "<group>";
		};
		ABD2F632254C531100DC1958 /* KeyPackageDownload */ = {
			isa = PBXGroup;
			children = (
				ABD2F633254C533200DC1958 /* KeyPackageDownload.swift */,
			);
			path = KeyPackageDownload;
			sourceTree = "<group>";
		};
		B102BDC12460405F00CD55A2 /* Backend */ = {
			isa = PBXGroup;
			children = (
				01734B51255D6BEE00E60A8B /* v2 */,
				EB08F1852541CE5700D11FA9 /* diagnosis_key_batch.pb.swift */,
				EB08F1832541CE5700D11FA9 /* temporary_exposure_key_export.pb.swift */,
				EB08F1842541CE5700D11FA9 /* temporary_exposure_key_signature_list.pb.swift */,
				EB08F1732541CE3200D11FA9 /* app_features.pb.swift */,
				EB08F1762541CE3200D11FA9 /* app_version_config.pb.swift */,
				EB08F1712541CE3200D11FA9 /* attenuation_duration.pb.swift */,
				EB08F1722541CE3200D11FA9 /* risk_level.pb.swift */,
				EB08F1702541CE3200D11FA9 /* risk_score_classification.pb.swift */,
				EB08F1772541CE3200D11FA9 /* risk_score_parameters.pb.swift */,
				EB08F1742541CE3200D11FA9 /* submission_payload.pb.swift */,
				B15382DA24826F7E0010F007 /* __tests__ */,
				B102BDC22460410600CD55A2 /* README.md */,
			);
			path = Backend;
			sourceTree = "<group>";
		};
		B10F9B88249961B500C418F4 /* __tests__ */ = {
			isa = PBXGroup;
			children = (
				B10F9B89249961B500C418F4 /* DynamicTypeLabelTests.swift */,
			);
			path = __tests__;
			sourceTree = "<group>";
		};
		B111EDEC2465B1F4001AEBB4 /* Client */ = {
			isa = PBXGroup;
			children = (
				B1DDDABA2471379900A07175 /* __tests__ */,
				B1741B482462C207006275D9 /* Client.swift */,
				BA112E0925559CDD007F5712 /* ClientWifiOnly.swift */,
				B1125455246F293A00AB5036 /* HTTP Client */,
				B1CD333F2486AA5F00B06E9B /* Security */,
			);
			path = Client;
			sourceTree = "<group>";
		};
		B1125455246F293A00AB5036 /* HTTP Client */ = {
			isa = PBXGroup;
			children = (
				B1EAEC8C24711889003BE9A2 /* __tests__ */,
				35BE8597251CE495005C2FD0 /* CachingHTTPClient.swift */,
				011E13AD24680A4000973467 /* HTTPClient.swift */,
				B12995E8246C344100854AD0 /* HTTPClient+Configuration.swift */,
				B1A9E710246D782F0024CC12 /* SAPDownloadedPackage.swift */,
				B1EAEC8A24711884003BE9A2 /* URLSession+Convenience.swift */,
				BA112DF6255586E9007F5712 /* WifiOnlyHTTPClient.swift */,
			);
			path = "HTTP Client";
			sourceTree = "<group>";
		};
		B1125458246F2C2100AB5036 /* Converting Keys */ = {
			isa = PBXGroup;
			children = (
				B1175214248A9F8300C3325C /* __tests__ */,
				B1125459246F2C6500AB5036 /* ENTemporaryExposureKey+Convert.swift */,
			);
			path = "Converting Keys";
			sourceTree = "<group>";
		};
		B11655912491437600316087 /* __tests__ */ = {
			isa = PBXGroup;
			children = (
				B11655922491437600316087 /* RiskProvidingConfigurationTests.swift */,
				B1C7EE472493D97000F1F284 /* RiskProvidingConfigurationManualTriggerTests.swift */,
			);
			path = __tests__;
			sourceTree = "<group>";
		};
		B1175211248A837300C3325C /* Risk */ = {
			isa = PBXGroup;
			children = (
				ABD2F632254C531100DC1958 /* KeyPackageDownload */,
				A1E41959249817C70016E52A /* __tests__ */,
				BA6C8A8E254D60E0008344F5 /* Calculation */,
				B1FE13D92488216300D012E5 /* Provider */,
				B1175212248A83AB00C3325C /* Risk.swift */,
			);
			path = Risk;
			sourceTree = "<group>";
		};
		B1175214248A9F8300C3325C /* __tests__ */ = {
			isa = PBXGroup;
			children = (
				B1175215248A9F9600C3325C /* ConvertingKeysTests.swift */,
			);
			path = __tests__;
			sourceTree = "<group>";
		};
		B117909724914D6E007FF821 /* __tests__ */ = {
			isa = PBXGroup;
			children = (
				01678E9A249A521F003B048B /* testStore.sqlite */,
				01D3ECFF2490230400551E65 /* StoreTests.swift */,
			);
			path = __tests__;
			sourceTree = "<group>";
		};
		B1221BDD2492E78100E6C4E4 /* Keychain */ = {
			isa = PBXGroup;
			children = (
				B1221BDE2492ECD500E6C4E4 /* __tests__ */,
				0DD260FE248D549B007C3B2C /* KeychainHelper.swift */,
				B1221BDF2492ECE800E6C4E4 /* CFDictionary+KeychainQuery.swift */,
			);
			path = Keychain;
			sourceTree = "<group>";
		};
		B1221BDE2492ECD500E6C4E4 /* __tests__ */ = {
			isa = PBXGroup;
			children = (
				B1221BE12492ED0F00E6C4E4 /* CFDictionary+KeychainQueryTests.swift */,
				35A7F080250A7CF8005E6C33 /* KeychainHelperTests.swift */,
			);
			path = __tests__;
			sourceTree = "<group>";
		};
		B14D0CD8246E939600D5BEBC /* Exposure Transaction */ = {
			isa = PBXGroup;
			children = (
				B161782B248062A0006E435A /* __tests__ */,
				B1A9E70D246D73180024CC12 /* ExposureDetection.swift */,
				B10FD5F3246EAC1700E9D7F2 /* AppleFilesWriter.swift */,
				B14D0CDE246E976400D5BEBC /* ExposureDetectionTransaction+DidEndPrematurelyReason.swift */,
				B14D0CDC246E972400D5BEBC /* ExposureDetectionDelegate.swift */,
				FEDCE0116603B6E00FAEE632 /* ExposureDetectionExecutor.swift */,
			);
			path = "Exposure Transaction";
			sourceTree = "<group>";
		};
		B15382DA24826F7E0010F007 /* __tests__ */ = {
			isa = PBXGroup;
			children = (
				B1F8AE472479B4C30093A588 /* api-response-day-2020-05-16 */,
				01571B79255E9A6F00E4E891 /* config-wru-2020-11-13 */,
				B17A44A12464906A00CB195E /* KeyTests.swift */,
			);
			path = __tests__;
			sourceTree = "<group>";
		};
		B15382DB24826FD70010F007 /* Mocks */ = {
			isa = PBXGroup;
			children = (
				CD678F6C246C43EE00B6A0F8 /* ClientMock.swift */,
				CD678F6E246C43FC00B6A0F8 /* MockURLSession.swift */,
				35163D23251CFCCB00D220CA /* CachingHTTPClientMock.swift */,
			);
			path = Mocks;
			sourceTree = "<group>";
		};
		B15382DC248270220010F007 /* __tests__ */ = {
			isa = PBXGroup;
			children = (
				B15382E0248273A50010F007 /* Mocks */,
				CDF27BD2246ADBA70044D32B /* ExposureSubmissionServiceTests.swift */,
			);
			path = __tests__;
			sourceTree = "<group>";
		};
		B15382DD2482707A0010F007 /* __tests__ */ = {
			isa = PBXGroup;
			children = (
				B15382DE248270B50010F007 /* Mocks */,
				EE22DB8E247FB46C001B0A71 /* ENStateTests.swift */,
				AB453F5F2534B04400D8339E /* ExposureManagerTests.swift */,
				3598D99924FE280700483F1F /* CountryTests.swift */,
				941F5ECB2518E82100785F06 /* ENSettingEuTracingViewModelTests.swift */,
				948AFE5E2552F6F60019579A /* WarnOthersReminderTests.swift */,
			);
			path = __tests__;
			sourceTree = "<group>";
		};
		B15382DE248270B50010F007 /* Mocks */ = {
			isa = PBXGroup;
			children = (
				EE22DB90247FB479001B0A71 /* MockStateHandlerObserverDelegate.swift */,
			);
			path = Mocks;
			sourceTree = "<group>";
		};
		B15382DF248270E90010F007 /* Helper */ = {
			isa = PBXGroup;
			children = (
				A1E419442495476C0016E52A /* HTTPClient+MockNetworkStack.swift */,
			);
			path = Helper;
			sourceTree = "<group>";
		};
		B15382E0248273A50010F007 /* Mocks */ = {
			isa = PBXGroup;
			children = (
				B15382E3248273DC0010F007 /* MockTestStore.swift */,
				859DD511248549790073D59F /* MockDiagnosisKeysRetrieval.swift */,
			);
			path = Mocks;
			sourceTree = "<group>";
		};
		B1569DD5245D6C790079FCD7 /* Developer Menu */ = {
			isa = PBXGroup;
			children = (
				B16457BC24DC3E0E002879EB /* Features */,
				B1FC2D1E24D9C8CB00083C81 /* Helper */,
				2FC951FA24DC2366008D39F4 /* Cells */,
				B1741B432461C257006275D9 /* DMDeveloperMenu.swift */,
				B1569DDE245D70990079FCD7 /* DMViewController.swift */,
				B1741B422461C105006275D9 /* README.md */,
			);
			path = "Developer Menu";
			sourceTree = "<group>";
		};
		B16177E624802F85006E435A /* __tests__ */ = {
			isa = PBXGroup;
			children = (
				AB8BC3452551B94200F3B5A7 /* Doubles */,
				AB5F84A924F8F6C7000400D4 /* Migration */,
				B16177E724802F9B006E435A /* DownloadedPackagesSQLLiteStoreTests.swift */,
				AB5F84B324F8FA26000400D4 /* SerialMigratorTests.swift */,
			);
			path = __tests__;
			sourceTree = "<group>";
		};
		B161782B248062A0006E435A /* __tests__ */ = {
			isa = PBXGroup;
			children = (
				B15382E6248290BB0010F007 /* AppleFilesWriterTests.swift */,
				B15382FD248424F00010F007 /* ExposureDetectionTests.swift */,
				A124E648249BF4EB00E95F72 /* ExposureDetectionExecutorTests.swift */,
			);
			path = __tests__;
			sourceTree = "<group>";
		};
		B163D10E24990664001A322C /* __tests__ */ = {
			isa = PBXGroup;
			children = (
				B163D10F2499068D001A322C /* SettingsViewModelTests.swift */,
			);
			path = __tests__;
			sourceTree = "<group>";
		};
		B16457BC24DC3E0E002879EB /* Features */ = {
			isa = PBXGroup;
			children = (
				01F52FF32552DB9600997A26 /* DMAppConfigurationViewController.swift */,
				013C413C255463A400826C9F /* DMDebugRiskCalculationViewController.swift */,
				B1F82DF124718C7300E2E56A /* DMBackendConfigurationViewController.swift */,
				AB6289D8251C833100CF61D2 /* DMDeltaOnboardingViewController.swift */,
				B1FC2D1C24D9C87F00083C81 /* DMKeysViewController.swift */,
				B16457B424DC11EF002879EB /* DMLastSubmissionRequetViewController.swift */,
				B16457BA24DC3309002879EB /* DMLogsViewController.swift */,
				ABDA2791251CE308006BAE84 /* DMServerEnvironmentViewController.swift */,
				9417BA94252B6B5100AD4053 /* DMSQLiteErrorViewController.swift */,
				EB6B5D872539AE9400B0ED57 /* DMNotificationsViewController.swift */,
				94092540254BFE6800FE61A2 /* DMWarnOthersNotificationViewController.swift */,
				B18755D024DC45CA00A9202E /* DMStoreViewController.swift */,
				B1E8C99C2479D4E7006DC678 /* DMSubmissionStateViewController.swift */,
				B1D8CB2524DD4371008C6010 /* DMTracingHistoryViewController.swift */,
				BA6D164D255ADD8600ED3492 /* DMWifiClient */,
				EBDE11B6255EC2D7008C0F51 /* DMDeviceTimeCheck */,
			);
			path = Features;
			sourceTree = "<group>";
		};
		B184A381248FFCC3007180F6 /* Store */ = {
			isa = PBXGroup;
			children = (
				B117909724914D6E007FF821 /* __tests__ */,
				AB1011552507C14F00D392A2 /* Models */,
				013DC101245DAC4E00EE58B0 /* Store.swift */,
				B184A37F248FFCBE007180F6 /* SecureStore.swift */,
				B184A382248FFCE2007180F6 /* CodableExposureDetectionSummary.swift */,
			);
			path = Store;
			sourceTree = "<group>";
		};
		B18C411A246DB2F000B8D8CB /* Helper */ = {
			isa = PBXGroup;
			children = (
				A1BABD0824A57B88000ED515 /* TemporaryExposureKeyMock.swift */,
				B18C411C246DB30000B8D8CB /* URL+Helper.swift */,
				A1E41940249410AF0016E52A /* SAPDownloadedPackage+Helpers.swift */,
				A124E64B249C4C9000E95F72 /* SAPDownloadedPackagesStore+Helpers.swift */,
				A14BDEBF24A1AD660063E4EC /* MockExposureDetector.swift */,
				015692E324B48C3F0033F35E /* TimeInterval+Convenience.swift */,
				AB5F84BC24F92E92000400D4 /* SerialMigratorFake.swift */,
				01CF95DC25308346007B72F7 /* CodableExposureDetectionSummary+Helpers.swift */,
			);
			path = Helper;
			sourceTree = "<group>";
		};
		B19FD70E2491A04800A9D56A /* Update Checker */ = {
			isa = PBXGroup;
			children = (
				B19FD70F2491A05800A9D56A /* __tests__ */,
				0DF6BB96248AD616007E8B0C /* AppUpdateCheckHelper.swift */,
				B19FD7102491A07000A9D56A /* String+SemanticVersion.swift */,
				B19FD7122491A08500A9D56A /* SAP_SemanticVersion+Compare.swift */,
			);
			path = "Update Checker";
			sourceTree = "<group>";
		};
		B19FD70F2491A05800A9D56A /* __tests__ */ = {
			isa = PBXGroup;
			children = (
				B19FD7142491A4A300A9D56A /* SAP_SemanticVersionTests.swift */,
				0DF6BB9C248AE232007E8B0C /* AppUpdateCheckerHelperTests.swift */,
			);
			path = __tests__;
			sourceTree = "<group>";
		};
		B1AC51D424CED8740087C35B /* __tests__ */ = {
			isa = PBXGroup;
			children = (
				B1AC51D524CED8820087C35B /* DetectionModeTests.swift */,
				0144BDE22509288B00B0857C /* SymptomsOnsetTests.swift */,
			);
			path = __tests__;
			sourceTree = "<group>";
		};
		B1CD333F2486AA5F00B06E9B /* Security */ = {
			isa = PBXGroup;
			children = (
				B1CD33402486AA7100B06E9B /* CoronaWarnURLSessionDelegate.swift */,
			);
			path = Security;
			sourceTree = "<group>";
		};
		B1D431C9246C848E00E728AD /* DownloadedPackagesStore */ = {
			isa = PBXGroup;
			children = (
				35EA68402554BEB200335F73 /* V2 */,
				AB5F84C224FE2EF2000400D4 /* V1 */,
				AB5F84C124FE2EEA000400D4 /* V0 */,
				AB5F84AB24F8F6EB000400D4 /* Migration */,
				357B1857255A7F5C00584548 /* AppConfig+CacheInvalidation.swift */,
				B16177E624802F85006E435A /* __tests__ */,
			);
			path = DownloadedPackagesStore;
			sourceTree = "<group>";
		};
		B1DDDABA2471379900A07175 /* __tests__ */ = {
			isa = PBXGroup;
			children = (
				B15382DB24826FD70010F007 /* Mocks */,
				B1DDDABB247137B000A07175 /* HTTPClientConfigurationEndpointTests.swift */,
			);
			path = __tests__;
			sourceTree = "<group>";
		};
		B1EAEC8C24711889003BE9A2 /* __tests__ */ = {
			isa = PBXGroup;
			children = (
				B15382DF248270E90010F007 /* Helper */,
				B1D431C7246C69F300E728AD /* HTTPClient+ConfigurationTests.swift */,
				CDF27BD4246ADBF30044D32B /* HTTPClient+DaysAndHoursTests.swift */,
				A1E419532495A7850016E52A /* HTTPClient+GetTestResultTests.swift */,
				A32C046424D96348005BEA61 /* HTTPClient+PlausibeDeniabilityTests.swift */,
				A1E419562495A8F50016E52A /* HTTPClient+RegistrationTokenTests.swift */,
				A1E41947249548260016E52A /* HTTPClient+SubmitTests.swift */,
				A1E419502495A6EA0016E52A /* HTTPClient+TANForExposureSubmitTests.swift */,
				A1877CA9248F247D006FEFC0 /* SAPDownloadedPackageTests.swift */,
				B1EAEC8D247118CB003BE9A2 /* URLSession+ConvenienceTests.swift */,
				BA8BBA07255A90690034D4BC /* WifiHTTPClientTests.swift */,
			);
			path = __tests__;
			sourceTree = "<group>";
		};
		B1FC2D1E24D9C8CB00083C81 /* Helper */ = {
			isa = PBXGroup;
			children = (
				B1FC2D1F24D9C8DF00083C81 /* SAP_TemporaryExposureKey+DeveloperMenu.swift */,
				B1A31F6824DAE6C000E263DF /* DMKeyCell.swift */,
				B103193124E18A0A00DD02EF /* DMMenuItem.swift */,
				EB6B5D8C2539B36100B0ED57 /* DMNotificationCell.swift */,
			);
			path = Helper;
			sourceTree = "<group>";
		};
		B1FE13D92488216300D012E5 /* Provider */ = {
			isa = PBXGroup;
			children = (
				B1FE13F724896DC400D012E5 /* Helper */,
				B1FE13E32488253200D012E5 /* Model */,
				B1FE13E0248824D700D012E5 /* __tests__ */,
				B1FE13DC248821CB00D012E5 /* RiskProviding.swift */,
				B1FE13DE248821E000D012E5 /* RiskProvider.swift */,
			);
			path = Provider;
			sourceTree = "<group>";
		};
		B1FE13E0248824D700D012E5 /* __tests__ */ = {
			isa = PBXGroup;
			children = (
				B1FE13E1248824E900D012E5 /* RiskProviderTests.swift */,
			);
			path = __tests__;
			sourceTree = "<group>";
		};
		B1FE13E32488253200D012E5 /* Model */ = {
			isa = PBXGroup;
			children = (
				B11655912491437600316087 /* __tests__ */,
				B1FE13E52488255900D012E5 /* RiskProvidingConfiguration.swift */,
				B1C7EEAD24941A3B00F1F284 /* ManualExposureDetectionState.swift */,
				B1C7EEAF24941A6B00F1F284 /* RiskConsumer.swift */,
			);
			path = Model;
			sourceTree = "<group>";
		};
		B1FE13F724896DC400D012E5 /* Helper */ = {
			isa = PBXGroup;
			children = (
				B1FE13FC24896EE700D012E5 /* __tests__ */,
				B1FE13F824896DDB00D012E5 /* CachedAppConfiguration.swift */,
				AB3560992547167800C3F8E0 /* DeviceTimeCheck.swift */,
				B1FE13FA24896E6700D012E5 /* AppConfigurationProviding.swift */,
				3539DAD0252B353C00489B1A /* CachedAppConfigurationMock.swift */,
				352E0F18255D537C00DC3E20 /* AppConfiguration+Validation.swift */,
			);
			path = Helper;
			sourceTree = "<group>";
		};
		B1FE13FC24896EE700D012E5 /* __tests__ */ = {
			isa = PBXGroup;
			children = (
				B1FE13FD24896EF700D012E5 /* CachedAppConfigurationTests.swift */,
				AB35609F2547194C00C3F8E0 /* DeviceTimeCheckTests.swift */,
				356FBF48255EC27A00959346 /* CacheAppConfigMockTests.swift */,
			);
			path = __tests__;
			sourceTree = "<group>";
		};
		B1FF6B6B2497D0B40041CF02 /* CWASQLite */ = {
			isa = PBXGroup;
			children = (
				0DFCC2712484DC8400E2811D /* sqlite3.h */,
				0DFCC2702484DC8400E2811D /* sqlite3.c */,
				B1FF6B6C2497D0B50041CF02 /* CWASQLite.h */,
				B1FF6B6D2497D0B50041CF02 /* Info.plist */,
			);
			path = CWASQLite;
			sourceTree = "<group>";
		};
		BA6C8A8E254D60E0008344F5 /* Calculation */ = {
			isa = PBXGroup;
			children = (
				BA6C8B0C254D6BC9008344F5 /* __test__ */,
				BA6C8B04254D6B1F008344F5 /* RiskCalculation.swift */,
				013C412725545C2D00826C9F /* DebugRiskCalculation.swift */,
				01F52F892550679600997A26 /* RiskCalculationExposureWindow.swift */,
				01F52F91255067A000997A26 /* RiskCalculationError.swift */,
				BA6C8A94254D626C008344F5 /* Models */,
			);
			path = Calculation;
			sourceTree = "<group>";
		};
		BA6C8A94254D626C008344F5 /* Models */ = {
			isa = PBXGroup;
			children = (
				BA6C8AAD254D6476008344F5 /* ENARange.swift */,
				0177F48125501111009DD568 /* RiskCalculationResult.swift */,
				BA6C8AEB254D65C4008344F5 /* ExposureWindow.swift */,
				BA6C8AA5254D63A0008344F5 /* MinutesAtAttenuationFilter.swift */,
				BA6C8AB8254D64D3008344F5 /* MinutesAtAttenuationWeight.swift */,
				BA6C8AC3254D650C008344F5 /* NormalizedTimePerEWToRiskLevelMapping.swift */,
				BA6C8A9D254D634E008344F5 /* RiskCalculationConfiguration.swift */,
				BA6C8AF3254D65E1008344F5 /* ScanInstance.swift */,
				BA6C8ACB254D6537008344F5 /* TrlEncoding.swift */,
				BA6C8AD3254D6552008344F5 /* TrlFilter.swift */,
			);
			path = Models;
			sourceTree = "<group>";
		};
		BA6C8B0C254D6BC9008344F5 /* __test__ */ = {
			isa = PBXGroup;
			children = (
				BA6C8B32254D7738008344F5 /* Models */,
				BA6C8A8F254D61F4008344F5 /* exposure-windows-risk-calculation.json */,
				BA6C8B50254D80DF008344F5 /* ExposureWindowTest.swift */,
				BA6C8B0D254D6BF9008344F5 /* RiskCalculationTest.swift */,
				01F52FFB2552E6F600997A26 /* ENARangeTest.swift */,
				0177F4B025503805009DD568 /* ScanInstanceTest.swift */,
			);
			path = __test__;
			sourceTree = "<group>";
		};
		BA6C8B32254D7738008344F5 /* Models */ = {
			isa = PBXGroup;
			children = (
				BA6C8AE3254D6598008344F5 /* ExposureWindowTestCase.swift */,
				BA6C8A95254D62C3008344F5 /* TestCasesWithConfiguration.swift */,
			);
			path = Models;
			sourceTree = "<group>";
		};
		BA6D164D255ADD8600ED3492 /* DMWifiClient */ = {
			isa = PBXGroup;
			children = (
				BA6D164E255ADDA300ED3492 /* Cell */,
				BA27993A255995E100C3B64D /* DMWifiClientViewController.swift */,
				BA6D1633255AD2AA00ED3492 /* DMWifiClientViewModel.swift */,
			);
			path = DMWifiClient;
			sourceTree = "<group>";
		};
		BA6D164E255ADDA300ED3492 /* Cell */ = {
			isa = PBXGroup;
			children = (
				BA6D163F255ADD0400ED3492 /* DMSwitchCellViewModel.swift */,
				BA6D1638255AD35900ED3492 /* DMSwitchTableViewCell.swift */,
				BA6D1639255AD35900ED3492 /* DMSwitchTableViewCell.xib */,
			);
			path = Cell;
			sourceTree = "<group>";
		};
		BA9DD53D2567BD9100C326FF /* __tests__ */ = {
			isa = PBXGroup;
			children = (
				BA9DD53E2567BDAC00C326FF /* TestResultAvailableViewModelTest.swift */,
			);
			path = __tests__;
			sourceTree = "<group>";
		};
		BAB1239A25729FEA00A179FB /* TANInputViewController */ = {
			isa = PBXGroup;
			children = (
				BAC0A4DC25768017002B5361 /* __tests__ */,
				BA423ECC25754BBA005498BC /* ExposureSubmissionTanInputViewController.swift */,
				BA904C9D25769D1800692110 /* TanInputView.swift */,
				BAB1239B2572A06D00A179FB /* TanInputViewModel.swift */,
				BAB123A02572A0B700A179FB /* TanInputViewController.swift */,
			);
			path = TANInputViewController;
			sourceTree = "<group>";
		};
		BAC0A4DC25768017002B5361 /* __tests__ */ = {
			isa = PBXGroup;
			children = (
				BAC0A4DD25768039002B5361 /* TanInputViewModelTests.swift */,
			);
			path = __tests__;
			sourceTree = "<group>";
		};
		BAD962F925668E5D00FAB615 /* TestResultAvailable */ = {
			isa = PBXGroup;
			children = (
				BA9DD53D2567BD9100C326FF /* __tests__ */,
				BAD962FA25668F4000FAB615 /* TestResultAvailableViewController.swift */,
				BAD962FF25668F8E00FAB615 /* TestResultAvailableViewModel.swift */,
			);
			path = TestResultAvailable;
			sourceTree = "<group>";
		};
		CD8638512477EBAA00A5A07C /* Settings */ = {
			isa = PBXGroup;
			children = (
				B163D10E24990664001A322C /* __tests__ */,
				CD8638522477EBD400A5A07C /* SettingsViewModel.swift */,
				CDCE11D5247D644100F30825 /* NotificationSettingsViewModel.swift */,
			);
			path = Settings;
			sourceTree = "<group>";
		};
		CD99A398245B229F00BF12AF /* ExposureSubmission */ = {
			isa = PBXGroup;
			children = (
				A3284253248E48E0006B1F09 /* __tests__ */,
				A372DA3724BDA015003248BB /* View */,
				71FE1C79247AC2B500851FEB /* ExposureSubmissionNavigationController.swift */,
				A372DA3A24BDA075003248BB /* ExposureSubmissionCoordinator.swift */,
				0144BDEC250A3E5300B0857C /* ExposureSubmissionCoordinatorModel.swift */,
			);
			path = ExposureSubmission;
			sourceTree = "<group>";
		};
		CD99A3C82461A44B00BF12AF /* View Helpers */ = {
			isa = PBXGroup;
			children = (
				A3E851B324ADDA9E00402485 /* __tests__ */,
				51D420B324583ABB00AD70CA /* AppStoryboard.swift */,
				CD99A3C92461A47C00BF12AF /* AppStrings.swift */,
				71CAB9D1248AACAD00F516A5 /* PixelPerfectLayoutConstraint.swift */,
				2FE15A3B249B8C0B0077BD8D /* AccessibilityIdentifiers.swift */,
				A3E851B124ADD09900402485 /* CountdownTimer.swift */,
			);
			path = "View Helpers";
			sourceTree = "<group>";
		};
		CDCE11D7247D645800F30825 /* Notifications */ = {
			isa = PBXGroup;
			children = (
				CDCE11D8247D64C600F30825 /* NotificationSettingsOnTableViewCell.swift */,
				CDCE11DA247D64D600F30825 /* NotificationSettingsOffTableViewCell.swift */,
			);
			path = Notifications;
			sourceTree = "<group>";
		};
		CDD87C6024766163007CE6CA /* Cells */ = {
			isa = PBXGroup;
			children = (
				CDCE11D7247D645800F30825 /* Notifications */,
				CDD87C54247556DE007CE6CA /* MainSettingsTableViewCell.swift */,
				CDD87C5C247559E3007CE6CA /* LabelTableViewCell.swift */,
			);
			path = Cells;
			sourceTree = "<group>";
		};
		EB11B02824EE7C7D00143A95 /* Settings */ = {
			isa = PBXGroup;
			children = (
				EB11B02924EE7CA500143A95 /* ENAUITestsSettings.swift */,
			);
			path = Settings;
			sourceTree = "<group>";
		};
		EB41DC0624E53D3F0029C6F7 /* BackgroundAppRefresh */ = {
			isa = PBXGroup;
			children = (
				01D16C5C24ED6981007DB387 /* __tests__ */,
				EB7F8E9424E434E000A3CCC4 /* BackgroundAppRefreshViewController.swift */,
				EB23949F24E5492900E71225 /* BackgroundAppRefreshViewModel.swift */,
				EB7D205324E6A3320089264C /* InfoBoxView.swift */,
				EB7D205524E6A5930089264C /* InfoBoxViewModel.swift */,
				EB7057D624E6BACA002235B4 /* InfoBoxView.xib */,
			);
			path = BackgroundAppRefresh;
			sourceTree = "<group>";
		};
		EBDE11B6255EC2D7008C0F51 /* DMDeviceTimeCheck */ = {
			isa = PBXGroup;
			children = (
				EBDE11B1255EC2C4008C0F51 /* DMDeviceTimeCheckViewController.swift */,
				EBDE11BA255EC34C008C0F51 /* DMDeviceTimeCheckViewModel.swift */,
			);
			path = DMDeviceTimeCheck;
			sourceTree = "<group>";
		};
		EE20EA0824699A3A00770683 /* RiskLegend */ = {
			isa = PBXGroup;
			children = (
				71B804482484D37300D53506 /* RiskLegendViewController.swift */,
				71B8044C248525CD00D53506 /* RiskLegendViewController+DynamicTableViewModel.swift */,
			);
			path = RiskLegend;
			sourceTree = "<group>";
		};
		EE22DB83247FB43A001B0A71 /* ENSetting */ = {
			isa = PBXGroup;
			children = (
				EE22DB84247FB43A001B0A71 /* TracingHistoryTableViewCell.swift */,
				EE22DB85247FB43A001B0A71 /* ImageTableViewCell.swift */,
				EE22DB86247FB43A001B0A71 /* ActionDetailTableViewCell.swift */,
				EE22DB87247FB43A001B0A71 /* DescriptionTableViewCell.swift */,
				EE22DB88247FB43A001B0A71 /* ActionTableViewCell.swift */,
				941ADDAF2518C2B200E421D9 /* EuTracingTableViewCell.swift */,
			);
			path = ENSetting;
			sourceTree = "<group>";
		};
		EE278B2E245F2C58008B06F9 /* FriendsInvite */ = {
			isa = PBXGroup;
			children = (
				EE278B2F245F2C8A008B06F9 /* FriendsInviteController.swift */,
			);
			path = FriendsInvite;
			sourceTree = "<group>";
		};
		EE70C239245B09E900AC9B2F /* Localization */ = {
			isa = PBXGroup;
			children = (
				13156CFF248C19D000AFC472 /* usage.html */,
				71F5418A248BEDBE006DB793 /* privacy-policy.html */,
				EE70C23A245B09E900AC9B2F /* Localizable.strings */,
				01E42990251DCDC90057FCBE /* Localizable.legal.strings */,
				EE92A340245D96DA006B97B0 /* Localizable.stringsdict */,
				EE26950A248FCB0300BAE234 /* InfoPlist.strings */,
				AB8B0D3425305384009C067B /* Localizable.links.strings */,
			);
			path = Localization;
			sourceTree = "<group>";
		};
		EE85998B2462EFD4002E7AE2 /* AppInformation */ = {
			isa = PBXGroup;
			children = (
				50BD2E6724FE26F300932566 /* __test__ */,
				01F5F7212487B9C000229720 /* AppInformationViewController.swift */,
				71CC3E9C246D5D8000217F2C /* AppInformationViewController+DynamicTableViewModel.swift */,
				0103CED02536D1A100BDAAD1 /* AppInformationCellModel.swift */,
				50BD2E6124FE1E8700932566 /* AppInformationModel.swift */,
				50DC527824FEB2AE00F6D8EB /* AppInformationDynamicCell.swift */,
				50E3BE59250127DF0033E2C7 /* AppInformationDynamicAction.swift */,
				50BD2E6324FE232E00932566 /* AppInformationImprintViewModel.swift */,
				4026C2DB24852B7600926FB4 /* AppInformationViewController+LegalModel.swift */,
				71CC3E9E246D6B6800217F2C /* AppInformationDetailViewController.swift */,
				4026C2E324854C8D00926FB4 /* AppInformationLegalCell.swift */,
			);
			path = AppInformation;
			sourceTree = "<group>";
		};
		EEF790092466ED410065EBD5 /* ExposureDetection */ = {
			isa = PBXGroup;
			children = (
				713EA26224798F8500AB7EE8 /* ExposureDetectionHeaderCell.swift */,
				713EA25E24798A9100AB7EE8 /* ExposureDetectionRiskCell.swift */,
				713EA25C24798A7000AB7EE8 /* ExposureDetectionRoundedView.swift */,
				7154EB49247D21E200A467FF /* ExposureDetectionLongGuideCell.swift */,
				7154EB4B247E862100A467FF /* ExposureDetectionLoadingCell.swift */,
			);
			path = ExposureDetection;
			sourceTree = "<group>";
		};
		F247572E2483934B003E1FC5 /* __tests__ */ = {
			isa = PBXGroup;
			children = (
				A1654EFD24B41FEF00C0E115 /* DynamicCellTests.swift */,
				F252472E2483955B00C5556B /* DynamicTableViewControllerFake.storyboard */,
				F2DC809324898CE600EDC40A /* DynamicTableViewControllerFooterTests.swift */,
				F2DC809124898B1800EDC40A /* DynamicTableViewControllerHeaderTests.swift */,
				F2DC808F24898A9400EDC40A /* DynamicTableViewControllerNumberOfRowsAndSectionsTests.swift */,
				F2DC808D248989CE00EDC40A /* DynamicTableViewControllerRegisterCellsTests.swift */,
				F247572A24838AC8003E1FC5 /* DynamicTableViewControllerRowsTests.swift */,
				F25247302484456800C5556B /* DynamicTableViewModelTests.swift */,
				F22C6E242492082B00712A6B /* DynamicTableViewSpaceCellTests.swift */,
				A1654F0024B43E7F00C0E115 /* DynamicTableViewTextViewCellTests.swift */,
			);
			path = __tests__;
			sourceTree = "<group>";
		};
		FEDCE21C117BF675C80F5989 /* States */ = {
			isa = PBXGroup;
			children = (
				FEDCE1B8926528ED74CDE1B2 /* ENStateHandler+State.swift */,
				FEDCE4BE82DC5BFE90575663 /* ExposureDetectionViewController+State.swift */,
				FEDCEC452596E54A041BBCE9 /* HomeInteractor+State.swift */,
			);
			path = States;
			sourceTree = "<group>";
		};
/* End PBXGroup section */

/* Begin PBXHeadersBuildPhase section */
		B1FF6B652497D0B40041CF02 /* Headers */ = {
			isa = PBXHeadersBuildPhase;
			buildActionMask = 2147483647;
			files = (
				B1FF6B6E2497D0B50041CF02 /* CWASQLite.h in Headers */,
				B1FF6B772497D2330041CF02 /* sqlite3.h in Headers */,
			);
			runOnlyForDeploymentPostprocessing = 0;
		};
/* End PBXHeadersBuildPhase section */

/* Begin PBXNativeTarget section */
		85D7593A2457048F008175F0 /* ENA */ = {
			isa = PBXNativeTarget;
			buildConfigurationList = 85D7596824570491008175F0 /* Build configuration list for PBXNativeTarget "ENA" */;
			buildPhases = (
				71AFBD9324642AF500F91006 /* SwiftLint */,
				85D759372457048F008175F0 /* Sources */,
				85D759382457048F008175F0 /* Frameworks */,
				85D759392457048F008175F0 /* Resources */,
				B102BDB924603FD600CD55A2 /* Embed Frameworks */,
			);
			buildRules = (
			);
			dependencies = (
			);
			name = ENA;
			packageProductDependencies = (
				B10FB02F246036F3004CA11E /* SwiftProtobuf */,
				B1E8C9A4247AB869006DC678 /* ZIPFoundation */,
				B1B5A75F24924B3D0029D5D7 /* FMDB */,
			);
			productName = ENA;
			productReference = 85D7593B2457048F008175F0 /* ENA.app */;
			productType = "com.apple.product-type.application";
		};
		85D7595324570491008175F0 /* ENATests */ = {
			isa = PBXNativeTarget;
			buildConfigurationList = 85D7596B24570491008175F0 /* Build configuration list for PBXNativeTarget "ENATests" */;
			buildPhases = (
				85D7595024570491008175F0 /* Sources */,
				85D7595124570491008175F0 /* Frameworks */,
				85D7595224570491008175F0 /* Resources */,
			);
			buildRules = (
			);
			dependencies = (
				85D7595624570491008175F0 /* PBXTargetDependency */,
			);
			name = ENATests;
			productName = ENATests;
			productReference = 85D7595424570491008175F0 /* ENATests.xctest */;
			productType = "com.apple.product-type.bundle.unit-test";
		};
		85D7595E24570491008175F0 /* ENAUITests */ = {
			isa = PBXNativeTarget;
			buildConfigurationList = 85D7596E24570491008175F0 /* Build configuration list for PBXNativeTarget "ENAUITests" */;
			buildPhases = (
				85D7595B24570491008175F0 /* Sources */,
				85D7595C24570491008175F0 /* Frameworks */,
				85D7595D24570491008175F0 /* Resources */,
			);
			buildRules = (
			);
			dependencies = (
				85D7596124570491008175F0 /* PBXTargetDependency */,
			);
			name = ENAUITests;
			productName = ENAUITests;
			productReference = 85D7595F24570491008175F0 /* ENAUITests.xctest */;
			productType = "com.apple.product-type.bundle.ui-testing";
		};
		B1FF6B692497D0B40041CF02 /* CWASQLite */ = {
			isa = PBXNativeTarget;
			buildConfigurationList = B1FF6B742497D0B50041CF02 /* Build configuration list for PBXNativeTarget "CWASQLite" */;
			buildPhases = (
				B1FF6B652497D0B40041CF02 /* Headers */,
				B1FF6B662497D0B40041CF02 /* Sources */,
				B1FF6B672497D0B40041CF02 /* Frameworks */,
				B1FF6B682497D0B40041CF02 /* Resources */,
			);
			buildRules = (
			);
			dependencies = (
			);
			name = CWASQLite;
			productName = CWASQLite;
			productReference = B1FF6B6A2497D0B40041CF02 /* CWASQLite.framework */;
			productType = "com.apple.product-type.framework";
		};
/* End PBXNativeTarget section */

/* Begin PBXProject section */
		85D759332457048F008175F0 /* Project object */ = {
			isa = PBXProject;
			attributes = {
				LastSwiftUpdateCheck = 1150;
				LastUpgradeCheck = 1200;
				ORGANIZATIONNAME = "SAP SE";
				TargetAttributes = {
					85D7593A2457048F008175F0 = {
						CreatedOnToolsVersion = 11.4.1;
						LastSwiftMigration = 1150;
					};
					85D7595324570491008175F0 = {
						CreatedOnToolsVersion = 11.4.1;
						LastSwiftMigration = 1150;
						TestTargetID = 85D7593A2457048F008175F0;
					};
					85D7595E24570491008175F0 = {
						CreatedOnToolsVersion = 11.4.1;
						TestTargetID = 85D7593A2457048F008175F0;
					};
					B1FF6B692497D0B40041CF02 = {
						CreatedOnToolsVersion = 11.6;
					};
				};
			};
			buildConfigurationList = 85D759362457048F008175F0 /* Build configuration list for PBXProject "ENA" */;
			compatibilityVersion = "Xcode 9.3";
			developmentRegion = en;
			hasScannedForEncodings = 0;
			knownRegions = (
				en,
				Base,
				de,
				tr,
				pl,
				ro,
				bg,
			);
			mainGroup = 85D759322457048F008175F0;
			packageReferences = (
				B10FB02E246036F3004CA11E /* XCRemoteSwiftPackageReference "swift-protobuf" */,
				B1E8C9A3247AB869006DC678 /* XCRemoteSwiftPackageReference "ZIPFoundation" */,
				B1B5A75E24924B3D0029D5D7 /* XCRemoteSwiftPackageReference "fmdb" */,
			);
			productRefGroup = 85D7593C2457048F008175F0 /* Products */;
			projectDirPath = "";
			projectRoot = "";
			targets = (
				85D7593A2457048F008175F0 /* ENA */,
				85D7595324570491008175F0 /* ENATests */,
				85D7595E24570491008175F0 /* ENAUITests */,
				B1FF6B692497D0B40041CF02 /* CWASQLite */,
			);
		};
/* End PBXProject section */

/* Begin PBXResourcesBuildPhase section */
		85D759392457048F008175F0 /* Resources */ = {
			isa = PBXResourcesBuildPhase;
			buildActionMask = 2147483647;
			files = (
				514E813024618E3D00636861 /* ExposureDetection.storyboard in Resources */,
				51486DA32485101500FCE216 /* RiskInactiveCollectionViewCell.xib in Resources */,
				13156CFD248C19D000AFC472 /* usage.html in Resources */,
				51486DA72485237200FCE216 /* RiskThankYouCollectionViewCell.xib in Resources */,
				2F785752248506BD00323A9C /* HomeTestResultCollectionViewCell.xib in Resources */,
				EE269508248FCB0300BAE234 /* InfoPlist.strings in Resources */,
				85D7594E24570491008175F0 /* LaunchScreen.storyboard in Resources */,
				EB7057D724E6BACA002235B4 /* InfoBoxView.xib in Resources */,
				710224EE2490E2FD000C5DEF /* ExposureSubmissionStepCell.xib in Resources */,
				EE20EA072469883900770683 /* RiskLegend.storyboard in Resources */,
				71FE1C8D247AC79D00851FEB /* DynamicTableViewIconCell.xib in Resources */,
				71F2E57B2487AEFC00694F1A /* ena-colors.xcassets in Resources */,
				AB010D05253ECC9200DF1F61 /* RiskFailedCollectionViewCell.xib in Resources */,
				51C7790C24867F16004582F8 /* RiskListItemView.xib in Resources */,
				351E630D256C5B9C00D89B29 /* LabeledCountriesCell.xib in Resources */,
				EE92A33E245D96DA006B97B0 /* Localizable.stringsdict in Resources */,
				01E4298E251DCDC90057FCBE /* Localizable.legal.strings in Resources */,
				A328424D248B91E0006B1F09 /* HomeTestResultLoadingCell.xib in Resources */,
				EE278B2D245F2BBB008B06F9 /* InviteFriends.storyboard in Resources */,
				EE70C23D245B09EA00AC9B2F /* Localizable.strings in Resources */,
				51CE1B85246078B6002CF42A /* ActivateCollectionViewCell.xib in Resources */,
				AB628A1F251CDADE00CF61D2 /* ServerEnvironments.json in Resources */,
				014891B324F90D0B002A6F77 /* ENA.plist in Resources */,
				01C6AC21252B21DF0052814D /* ExposureSubmissionQRScannerViewController.xib in Resources */,
				51C779142486E5AB004582F8 /* RiskFindingPositiveCollectionViewCell.xib in Resources */,
				51D420CE245869C800AD70CA /* Home.storyboard in Resources */,
				8539874F2467094E00D28B62 /* AppIcon.xcassets in Resources */,
				514C0A0B247AF9F700F235F6 /* RiskTextItemView.xib in Resources */,
				BA6D163B255AD35900ED3492 /* DMSwitchTableViewCell.xib in Resources */,
				51B5B414246DF07300DC5D3E /* RiskImageItemView.xib in Resources */,
				85D7594B24570491008175F0 /* Assets.xcassets in Resources */,
				711EFCC924935C79005FEF21 /* ExposureSubmissionTestResultHeaderView.xib in Resources */,
				35D16DDF2567FB980069AD1B /* DynamicLegalCell.xib in Resources */,
				51CE1B88246078B6002CF42A /* RiskLevelCollectionViewCell.xib in Resources */,
				710021DE248EAF16001F0B63 /* ExposureSubmissionImageCardCell.xib in Resources */,
				51D420D024586AB300AD70CA /* Settings.storyboard in Resources */,
				71F5418E248BEE08006DB793 /* privacy-policy.html in Resources */,
				EBBABC47256402A9005B7C07 /* default_app_config_18 in Resources */,
				01DC23252462DFD0001B727C /* ExposureSubmission.storyboard in Resources */,
				51CE1B8A246078B6002CF42A /* InfoCollectionViewCell.xib in Resources */,
				51FE277D247535C400BB8144 /* RiskLoadingItemView.xib in Resources */,
				853D98832469DC5000490DBA /* ExposureNotificationSetting.storyboard in Resources */,
				AB8B0D3225305384009C067B /* Localizable.links.strings in Resources */,
				51D420B12458397300AD70CA /* Onboarding.storyboard in Resources */,
			);
			runOnlyForDeploymentPostprocessing = 0;
		};
		85D7595224570491008175F0 /* Resources */ = {
			isa = PBXResourcesBuildPhase;
			buildActionMask = 2147483647;
			files = (
				BA6C8B17254D729A008344F5 /* exposure-windows-risk-calculation.json in Resources */,
				B1F8AE482479B4C30093A588 /* api-response-day-2020-05-16 in Resources */,
				01678E9C249A5F08003B048B /* testStore.sqlite in Resources */,
				AB1FCBDC2521FCD5005930BA /* TestServerEnvironments.json in Resources */,
				F252472F2483955B00C5556B /* DynamicTableViewControllerFake.storyboard in Resources */,
				01571B7A255E9A6F00E4E891 /* config-wru-2020-11-13 in Resources */,
			);
			runOnlyForDeploymentPostprocessing = 0;
		};
		85D7595D24570491008175F0 /* Resources */ = {
			isa = PBXResourcesBuildPhase;
			buildActionMask = 2147483647;
			files = (
				13E5046C248E434B0086641C /* Localizable.strings in Resources */,
				13E5046D248E434B0086641C /* Localizable.stringsdict in Resources */,
				AB8B0D4525306089009C067B /* Localizable.links.strings in Resources */,
			);
			runOnlyForDeploymentPostprocessing = 0;
		};
		B1FF6B682497D0B40041CF02 /* Resources */ = {
			isa = PBXResourcesBuildPhase;
			buildActionMask = 2147483647;
			files = (
			);
			runOnlyForDeploymentPostprocessing = 0;
		};
/* End PBXResourcesBuildPhase section */

/* Begin PBXShellScriptBuildPhase section */
		71AFBD9324642AF500F91006 /* SwiftLint */ = {
			isa = PBXShellScriptBuildPhase;
			buildActionMask = 2147483647;
			files = (
			);
			inputFileListPaths = (
			);
			inputPaths = (
			);
			name = SwiftLint;
			outputFileListPaths = (
			);
			outputPaths = (
			);
			runOnlyForDeploymentPostprocessing = 0;
			shellPath = /bin/sh;
			shellScript = "if which swiftlint >/dev/null; then\n  swiftlint\nelse\n  echo \"error: SwiftLint is not available.\"\n  echo \"Use 'brew install swiftlint' to install SwiftLint or download it manually from https://github.com/realm/SwiftLint.\"\nfi\n\n";
			showEnvVarsInLog = 0;
		};
/* End PBXShellScriptBuildPhase section */

/* Begin PBXSourcesBuildPhase section */
		85D759372457048F008175F0 /* Sources */ = {
			isa = PBXSourcesBuildPhase;
			buildActionMask = 2147483647;
			files = (
				50BD2E6224FE1E8700932566 /* AppInformationModel.swift in Sources */,
				B120C7CA24AFF12D00F68FF1 /* ActiveTracing.swift in Sources */,
				B1A89F3B24819CE800DA1CEC /* LabelTableViewCell.swift in Sources */,
				B1C7EE4424938E9E00F1F284 /* ExposureDetection_DidEndPrematurelyReason+ErrorHandling.swift in Sources */,
				B1A89F3A24819CD300DA1CEC /* HomeRiskImageItemViewConfigurator.swift in Sources */,
				B1A89F3924819CC200DA1CEC /* ExposureStateUpdating.swift in Sources */,
				AB5F84B024F8F7C3000400D4 /* Migration.swift in Sources */,
				523D5E75256FDFE900EF67EA /* ExposureSubmissionThankYouViewController.swift in Sources */,
				B1C6ECFF247F089E0066138F /* RiskImageItemView.swift in Sources */,
				51486DA62485237200FCE216 /* RiskThankYouCollectionViewCell.swift in Sources */,
				71330E43248109FD00EB10F6 /* DynamicTableViewCell.swift in Sources */,
				B14D0CDD246E972400D5BEBC /* ExposureDetectionDelegate.swift in Sources */,
				0144BDED250A3E5300B0857C /* ExposureSubmissionCoordinatorModel.swift in Sources */,
				B11E619B246EE4B0004A056A /* DynamicTypeLabel.swift in Sources */,
				523D5E7A256FE04000EF67EA /* ExposureSubmissionThankYouViewModel.swift in Sources */,
				01734B60255D6C4500E60A8B /* exposure_detection_parameters.pb.swift in Sources */,
				AB6289CF251BA01400CF61D2 /* Bundle+Version.swift in Sources */,
				AB7420C2251B7D59006666AC /* DeltaOnboardingProtocols.swift in Sources */,
				7187A5582481231C00FCC755 /* DynamicTableViewAction.swift in Sources */,
				B16457B524DC11EF002879EB /* DMLastSubmissionRequetViewController.swift in Sources */,
				A128F059248B459F00EC7F6C /* PublicKeyStore.swift in Sources */,
				01D6948D2502717F00B45BEA /* DatePickerDayView.swift in Sources */,
				BA112E0A25559CDD007F5712 /* ClientWifiOnly.swift in Sources */,
				71C0BEDD2498DD07009A17A0 /* ENANavigationFooterView.swift in Sources */,
				2FA9E39524D2F2B00030561C /* ExposureSubmission+DeviceRegistrationKey.swift in Sources */,
				EB08F17E2541CE3300D11FA9 /* app_version_config.pb.swift in Sources */,
				A3FF84EC247BFAF00053E947 /* Hasher.swift in Sources */,
				51895EDC245E16CD0085DA38 /* ENAColor.swift in Sources */,
				50F9130D253F1D7800DFE683 /* OnboardingPageType.swift in Sources */,
				A372DA3B24BDA075003248BB /* ExposureSubmissionCoordinator.swift in Sources */,
				357B1858255A7F5C00584548 /* AppConfig+CacheInvalidation.swift in Sources */,
				51FE277B2475340300BB8144 /* HomeRiskLoadingItemViewConfigurator.swift in Sources */,
				0D5611B4247F852C00B5B094 /* SQLiteKeyValueStore.swift in Sources */,
				13BAE9B12472FB1E00CEE58A /* CellConfiguratorIndexPosition.swift in Sources */,
				515BBDEB2484F8E500CDB674 /* HomeThankYouRiskCellConfigurator.swift in Sources */,
				514C0A0D247AFB0200F235F6 /* RiskTextItemView.swift in Sources */,
				CD99A3A9245C272400BF12AF /* ExposureSubmissionService.swift in Sources */,
				AB7420AC251B67A8006666AC /* DeltaOnboardingV15.swift in Sources */,
				71F54191248BF677006DB793 /* HtmlTextView.swift in Sources */,
				BA6C8B05254D6B1F008344F5 /* RiskCalculation.swift in Sources */,
				BA6D1640255ADD0500ED3492 /* DMSwitchCellViewModel.swift in Sources */,
				51B5B41C246EC8B800DC5D3E /* HomeCardCollectionViewCell.swift in Sources */,
				B1EDFD8D248E74D000E7EAFF /* URL+StaticString.swift in Sources */,
				A3E851B224ADD09900402485 /* CountdownTimer.swift in Sources */,
				EB08F1882541CE5700D11FA9 /* diagnosis_key_batch.pb.swift in Sources */,
				011E13AE24680A4000973467 /* HTTPClient.swift in Sources */,
				A1C683FA24AEC57400B90D12 /* DynamicTableViewTextViewCell.swift in Sources */,
				01C6AC3A252B2A500052814D /* UIImage+Color.swift in Sources */,
				BA6C8AA6254D63A0008344F5 /* MinutesAtAttenuationFilter.swift in Sources */,
				853D987A24694A8700490DBA /* ENAButton.swift in Sources */,
				CD8638532477EBD400A5A07C /* SettingsViewModel.swift in Sources */,
				35EA684225553AE300335F73 /* DownloadedPackagesSQLLiteStoreV2.swift in Sources */,
				2FC0357124B5B70700E234AC /* Error+FAQUrl.swift in Sources */,
				51CE1BB52460AC83002CF42A /* UICollectionView+Dequeue.swift in Sources */,
				B17F2D48248CEB4C00CAA38F /* DetectionMode.swift in Sources */,
				0144BDE1250924CC00B0857C /* SymptomsOnset.swift in Sources */,
				01C6AC26252B23D70052814D /* ExposureSubmissionQRScannerFocusView.swift in Sources */,
				01B7232424F812500064C0EB /* DynamicTableViewOptionGroupCell.swift in Sources */,
				137846492488027600A50AB8 /* OnboardingInfoViewController+Extension.swift in Sources */,
				BAB123A22572A0B700A179FB /* TanInputViewController.swift in Sources */,
				ABDA2792251CE308006BAE84 /* DMServerEnvironmentViewController.swift in Sources */,
				85E33444247EB357006E74EC /* CircularProgressView.swift in Sources */,
				AB1886D1252DE51E00D39BBE /* Bundle+Identifier.swift in Sources */,
				71FD8862246EB27F00E804D0 /* ExposureDetectionViewController.swift in Sources */,
				013C413D255463A400826C9F /* DMDebugRiskCalculationViewController.swift in Sources */,
				2FC951FE24DC23B9008D39F4 /* DMConfigurationCell.swift in Sources */,
				A3552CC424DD6E16008C91BE /* AppDelegate+PlausibleDeniability.swift in Sources */,
				2FA9E39924D2F4350030561C /* ExposureSubmission+ErrorParsing.swift in Sources */,
				514EE99D246D4CFB00DE4884 /* TableViewCellConfigurator.swift in Sources */,
				3523F8A82570F819004B0424 /* NSAttributedString+BulletPoint.swift in Sources */,
				AB5F84AD24F8F7A1000400D4 /* SerialMigrator.swift in Sources */,
				01D3078A2562B03C00ADB67B /* RiskState.swift in Sources */,
				01F52FF42552DB9600997A26 /* DMAppConfigurationViewController.swift in Sources */,
				B1DDDABE24713BAD00A07175 /* SAPDownloadedPackage.swift in Sources */,
				B1FE13EC24891CFE00D012E5 /* RiskProviding.swift in Sources */,
				011E4B032483A92A002E6412 /* MockExposureManager.swift in Sources */,
				2FE15A3C249B8C0B0077BD8D /* AccessibilityIdentifiers.swift in Sources */,
				51FE277F247535E300BB8144 /* RiskLoadingItemView.swift in Sources */,
				52CAAC012562B82E00239DCB /* DynamicTableViewConsentCell.swift in Sources */,
				514C0A0824772F5E00F235F6 /* RiskItemView.swift in Sources */,
				B1175213248A83AB00C3325C /* Risk.swift in Sources */,
				A36D07B92486D61C00E46F96 /* HomeCardCellButtonDelegate.swift in Sources */,
				B1A89F3824819C2B00DA1CEC /* HomeInteractor.swift in Sources */,
				2F3D953C2518BCE9002B2C81 /* EUSettingsViewModel.swift in Sources */,
				01734B6E255D73E400E60A8B /* ENExposureConfiguration+Convenience.swift in Sources */,
				01B7232924F812DF0064C0EB /* OptionView.swift in Sources */,
				514C0A16247C164700F235F6 /* HomeHighRiskCellConfigurator.swift in Sources */,
				71FE1C7B247AC2B500851FEB /* ExposureSubmissionQRScannerViewController.swift in Sources */,
				B1FC2D2024D9C8DF00083C81 /* SAP_TemporaryExposureKey+DeveloperMenu.swift in Sources */,
				717D21E9248C022E00D9717E /* DynamicTableViewHtmlCell.swift in Sources */,
				BA6C8A9E254D634E008344F5 /* RiskCalculationConfiguration.swift in Sources */,
				71FE1C82247AC30300851FEB /* ENATanInput.swift in Sources */,
				7154EB4A247D21E200A467FF /* ExposureDetectionLongGuideCell.swift in Sources */,
				51CE1B4A246016B0002CF42A /* UICollectionViewCell+Identifier.swift in Sources */,
				50DC527924FEB2AE00F6D8EB /* AppInformationDynamicCell.swift in Sources */,
				EB3BCA8C2507C3B0003F27C7 /* DynamicTableViewBulletPointCell.swift in Sources */,
				2F3D95372518BCD1002B2C81 /* EUSettingsViewController.swift in Sources */,
				71B8044F248526B600D53506 /* DynamicTableViewSpaceCell.swift in Sources */,
				EB08F1862541CE5700D11FA9 /* temporary_exposure_key_export.pb.swift in Sources */,
				8595BF5F246032D90056EA27 /* ENASwitch.swift in Sources */,
				B1C7EEAE24941A3B00F1F284 /* ManualExposureDetectionState.swift in Sources */,
				948AFE672553DC5B0019579A /* WarnOthersRemindable.swift in Sources */,
				51486DA22485101500FCE216 /* RiskInactiveCollectionViewCell.swift in Sources */,
				35C701EC2556BCB9008AEA91 /* Migration1To2.swift in Sources */,
				710021DC248E44A6001F0B63 /* ENAFont.swift in Sources */,
				B1FE13FF2489708200D012E5 /* CachedAppConfiguration.swift in Sources */,
				EE22DB8B247FB43A001B0A71 /* ActionDetailTableViewCell.swift in Sources */,
				948AFE7A2554377F0019579A /* UNUserNotificationCenter+WarnOthers.swift in Sources */,
				AB1011592507C15000D392A2 /* TracingStatusHistory.swift in Sources */,
				71FE1C71247AA7B700851FEB /* DynamicTableViewHeaderImageView.swift in Sources */,
				01D69491250272CE00B45BEA /* DatePickerDayViewModel.swift in Sources */,
				B16457BB24DC3309002879EB /* DMLogsViewController.swift in Sources */,
				01B7232F24FE4F080064C0EB /* OptionGroupViewModel.swift in Sources */,
				013C412825545C2D00826C9F /* DebugRiskCalculation.swift in Sources */,
				51D420B724583B7200AD70CA /* NSObject+Identifier.swift in Sources */,
				CDCE11D6247D644100F30825 /* NotificationSettingsViewModel.swift in Sources */,
				BA6C8AAE254D6476008344F5 /* ENARange.swift in Sources */,
				50BD2E6424FE232E00932566 /* AppInformationImprintViewModel.swift in Sources */,
				710224EC248FC150000C5DEF /* HomeTestResultCellConfigurator.swift in Sources */,
				71330E4724810A0C00EB10F6 /* DynamicTableViewFooter.swift in Sources */,
				B1D431CB246C84A400E728AD /* DownloadedPackagesStoreV1.swift in Sources */,
				714194EA247A65C60072A090 /* DynamicTableViewHeaderSeparatorView.swift in Sources */,
				35EA684A25553B5C00335F73 /* DownloadedPackagesStoreV2.swift in Sources */,
				2F26CE2E248B9C4F00BE30EE /* UIViewController+BackButton.swift in Sources */,
				51C779162486E5BA004582F8 /* RiskFindingPositiveCollectionViewCell.swift in Sources */,
				EB6B5D882539AE9400B0ED57 /* DMNotificationsViewController.swift in Sources */,
				B10FD5F4246EAC1700E9D7F2 /* AppleFilesWriter.swift in Sources */,
				711EFCC72492EE31005FEF21 /* ENAFooterView.swift in Sources */,
				514C0A14247C163800F235F6 /* HomeLowRiskCellConfigurator.swift in Sources */,
				51C779122486E549004582F8 /* HomeFindingPositiveRiskCellConfigurator.swift in Sources */,
				B1741B4E2462C21F006275D9 /* DMViewController.swift in Sources */,
				EB2394A024E5492900E71225 /* BackgroundAppRefreshViewModel.swift in Sources */,
				71CAB9D4248AB33500F516A5 /* DynamicTypeSymbolImageView.swift in Sources */,
				019357182525FAD00038F615 /* ExposureSubmissionQRInfoViewController.swift in Sources */,
				EE22DB8C247FB43A001B0A71 /* DescriptionTableViewCell.swift in Sources */,
				2F3218D0248063E300A7AC0A /* UIView+Convenience.swift in Sources */,
				01734B5F255D6C4500E60A8B /* app_config_ios.pb.swift in Sources */,
				B1741B4C2462C21F006275D9 /* DMDeveloperMenu.swift in Sources */,
				BAD9630025668F8E00FAB615 /* TestResultAvailableViewModel.swift in Sources */,
				AB010CFE253ECB6B00DF1F61 /* HomeFailedCellConfigurator.swift in Sources */,
				710ABB23247513E300948792 /* DynamicTypeTableViewCell.swift in Sources */,
				EE22DB81247FB40A001B0A71 /* ENStateHandler.swift in Sources */,
				A16714AF248CA1B70031B111 /* Bundle+ReadPlist.swift in Sources */,
				2F80CFDB247EDDB3000F06AF /* ExposureSubmissionHotlineViewController.swift in Sources */,
				BA6D163A255AD35900ED3492 /* DMSwitchTableViewCell.swift in Sources */,
				941ADDB02518C2B200E421D9 /* EuTracingTableViewCell.swift in Sources */,
				A3C4F96024812CD20047F23E /* ExposureSubmissionWarnOthersViewController.swift in Sources */,
				01D6948F2502729000B45BEA /* DatePickerDay.swift in Sources */,
				B1741B582462EBDB006275D9 /* HomeViewController.swift in Sources */,
				71EF33D92497F3E8007B7E1B /* ENANavigationControllerWithFooterChild.swift in Sources */,
				A3EE6E5A249BB7AF00C64B61 /* ExposureSubmissionServiceFactory.swift in Sources */,
				4026C2E424854C8D00926FB4 /* AppInformationLegalCell.swift in Sources */,
				51C737BF245B3B5D00286105 /* OnboardingInfo.swift in Sources */,
				B1FE13EB24891CFA00D012E5 /* RiskProvider.swift in Sources */,
				B143DBDF2477F292000A29E8 /* ExposureNotificationSettingViewController.swift in Sources */,
				016146912487A43E00660992 /* LinkHelper.swift in Sources */,
				51D420B924583B8300AD70CA /* UIViewController+AppStoryboard.swift in Sources */,
				BA904C9E25769D1800692110 /* TanInputView.swift in Sources */,
				71B804542485273C00D53506 /* RiskLegendDotBodyCell.swift in Sources */,
				EE22DB8A247FB43A001B0A71 /* ImageTableViewCell.swift in Sources */,
				B11E619C246EE4E9004A056A /* UIFont+DynamicType.swift in Sources */,
				71330E4524810A0500EB10F6 /* DynamicTableViewHeader.swift in Sources */,
				B1BFE27224BDE1D500C1181D /* HomeViewController+HowRiskDetectionWorks.swift in Sources */,
				B1EAEC8B24711884003BE9A2 /* URLSession+Convenience.swift in Sources */,
				BA6C8AB9254D64D3008344F5 /* MinutesAtAttenuationWeight.swift in Sources */,
				7154EB4C247E862100A467FF /* ExposureDetectionLoadingCell.swift in Sources */,
				2FA9E39B24D2F4A10030561C /* ExposureSubmissionService+Protocol.swift in Sources */,
				A17366552484978A006BE209 /* OnboardingInfoViewControllerUtils.swift in Sources */,
				B153096A24706F1000A4A1BD /* URLSession+Default.swift in Sources */,
				2FF1D62E2487850200381FFB /* NSMutableAttributedString+Generation.swift in Sources */,
				35BE8598251CE495005C2FD0 /* CachingHTTPClient.swift in Sources */,
				51CE1B4C246016D1002CF42A /* UICollectionReusableView+Identifier.swift in Sources */,
				01B7232D24F8E0260064C0EB /* MultipleChoiceChoiceView.swift in Sources */,
				35EA68522555488600335F73 /* SQLiteError.swift in Sources */,
				710224EA248FA67F000C5DEF /* HomeTestResultCollectionViewCell.swift in Sources */,
				BAD962FB25668F4000FAB615 /* TestResultAvailableViewController.swift in Sources */,
				9417BA95252B6B5100AD4053 /* DMSQLiteErrorViewController.swift in Sources */,
				013DC102245DAC4E00EE58B0 /* Store.swift in Sources */,
				5270E9B8256D20A900B08606 /* NSTextAttachment+ImageHeight.swift in Sources */,
				B1FE13EF24891D0C00D012E5 /* RiskProvidingConfiguration.swift in Sources */,
				51CE1B89246078B6002CF42A /* RiskLevelCollectionViewCell.swift in Sources */,
				B1F82DF224718C7300E2E56A /* DMBackendConfigurationViewController.swift in Sources */,
				B1CD33412486AA7100B06E9B /* CoronaWarnURLSessionDelegate.swift in Sources */,
				94427A5025502B8900C36BE6 /* WarnOthersNotificationsTimeInterval.swift in Sources */,
				514C0A0F247AFEC500F235F6 /* HomeRiskTextItemViewConfigurator.swift in Sources */,
				A3284250248B9269006B1F09 /* HomeTestResultLoadingCellConfigurator.swift in Sources */,
				713EA25D24798A7000AB7EE8 /* ExposureDetectionRoundedView.swift in Sources */,
				AB5F84B224F8F7E3000400D4 /* Migration0To1.swift in Sources */,
				01734B5B255D6C4500E60A8B /* app_features_v2.pb.swift in Sources */,
				A3EE6E5D249BB9B900C64B61 /* UITestingParameters.swift in Sources */,
				EB08F17A2541CE3300D11FA9 /* risk_level.pb.swift in Sources */,
				EBDE11B2255EC2C4008C0F51 /* DMDeviceTimeCheckViewController.swift in Sources */,
				B1A31F6924DAE6C000E263DF /* DMKeyCell.swift in Sources */,
				710224F42490E7A3000C5DEF /* ExposureSubmissionStepCell.swift in Sources */,
				01F52F8A2550679600997A26 /* RiskCalculationExposureWindow.swift in Sources */,
				AB7420CB251B7D93006666AC /* DeltaOnboardingV15ViewController.swift in Sources */,
				B19FD7132491A08500A9D56A /* SAP_SemanticVersion+Compare.swift in Sources */,
				B1B381432472EF8B0056BEEE /* HTTPClient+Configuration.swift in Sources */,
				354E305924EFF26E00526C9F /* Country.swift in Sources */,
				BA904CA62576A0B900692110 /* ENAInputLabel.swift in Sources */,
				A328424E248B91E0006B1F09 /* HomeTestResultLoadingCell.swift in Sources */,
				51D420B424583ABB00AD70CA /* AppStoryboard.swift in Sources */,
				4026C2DC24852B7600926FB4 /* AppInformationViewController+LegalModel.swift in Sources */,
				ABFCE98A255C32EF0075FF13 /* AppConfigMetadata.swift in Sources */,
				01C6ABF42527273E0052814D /* String+Insertion.swift in Sources */,
				EE278B30245F2C8A008B06F9 /* FriendsInviteController.swift in Sources */,
				710ABB27247533FA00948792 /* DynamicTableViewController.swift in Sources */,
				B184A380248FFCBE007180F6 /* SecureStore.swift in Sources */,
				713EA26124798AD100AB7EE8 /* InsetTableViewCell.swift in Sources */,
				51CE1B87246078B6002CF42A /* ActivateCollectionViewCell.swift in Sources */,
				B1C6ED00247F23730066138F /* NotificationName.swift in Sources */,
				EE22DB8D247FB43A001B0A71 /* ActionTableViewCell.swift in Sources */,
				51CE1BBD2460B1CB002CF42A /* CollectionViewCellConfigurator.swift in Sources */,
				BA6C8AF4254D65E1008344F5 /* ScanInstance.swift in Sources */,
				BA6D1634255AD2AA00ED3492 /* DMWifiClientViewModel.swift in Sources */,
				71D3C19A2494EFAC00DBABA8 /* ENANavigationControllerWithFooter.swift in Sources */,
				CD2EC329247D82EE00C6B3F9 /* NotificationSettingsViewController.swift in Sources */,
				A1BABD1024A57D03000ED515 /* ENTemporaryExposureKey+Processing.swift in Sources */,
				01A1B44A252DFD7800841B63 /* MetadataObject.swift in Sources */,
				01734B5E255D6C4500E60A8B /* risk_calculation_parameters.pb.swift in Sources */,
				51C737BD245B349700286105 /* OnboardingInfoViewController.swift in Sources */,
				EB08F17F2541CE3300D11FA9 /* risk_score_parameters.pb.swift in Sources */,
				B1FE13FB24896E6700D012E5 /* AppConfigurationProviding.swift in Sources */,
				514EE999246D4C2E00DE4884 /* UITableViewCell+Identifier.swift in Sources */,
				13722044247AEEAD00152764 /* UNNotificationCenter+Extension.swift in Sources */,
				B10FD5ED246EAADC00E9D7F2 /* AppInformationDetailViewController.swift in Sources */,
				351E630C256C5B9C00D89B29 /* LabeledCountriesCell.swift in Sources */,
				CDCE11D9247D64C600F30825 /* NotificationSettingsOnTableViewCell.swift in Sources */,
				0DF6BB97248AD616007E8B0C /* AppUpdateCheckHelper.swift in Sources */,
				0DD260FF248D549B007C3B2C /* KeychainHelper.swift in Sources */,
				352F25A824EFCBDE00ACDFF3 /* ServerEnvironment.swift in Sources */,
				AB5F84BE24FE2DC9000400D4 /* DownloadedPackagesSQLLiteStoreV0.swift in Sources */,
				BA6C8ACC254D6537008344F5 /* TrlEncoding.swift in Sources */,
				2FA9E39724D2F3C70030561C /* ExposureSubmissionError.swift in Sources */,
				941ADDB22518C3FB00E421D9 /* ENSettingEuTracingViewModel.swift in Sources */,
				01F52F92255067A000997A26 /* RiskCalculationError.swift in Sources */,
				01D6948B25026EC000B45BEA /* DatePickerOptionViewModel.swift in Sources */,
				2FF1D63024880FCF00381FFB /* DynamicTableViewRoundedCell.swift in Sources */,
				85D7593F2457048F008175F0 /* AppDelegate.swift in Sources */,
				0177F48825501111009DD568 /* RiskCalculationResult.swift in Sources */,
				AB126873254C05A7006E9194 /* ENAFormatter.swift in Sources */,
				CDD87C56247556DE007CE6CA /* MainSettingsTableViewCell.swift in Sources */,
				AB6289D4251BA4EC00CF61D2 /* String+Compare.swift in Sources */,
				503DB1A7255D822E00576E57 /* ExposureSubmissionIntroViewController.swift in Sources */,
				B153096C24706F2400A4A1BD /* URLSessionConfiguration+Default.swift in Sources */,
				B1BD9E7E24898A2300BD3930 /* ExposureDetectionViewController+DynamicTableViewModel.swift in Sources */,
				AB010D04253ECC9200DF1F61 /* RiskFailedCollectionViewCell.swift in Sources */,
				71FE1C80247AC2B500851FEB /* ExposureSubmissionNavigationController.swift in Sources */,
				2FA968CE24D8560B008EE367 /* String+Random.swift in Sources */,
				AB35609A2547167800C3F8E0 /* DeviceTimeCheck.swift in Sources */,
				EB858D2024E700D10048A0AA /* UIView+Screenshot.swift in Sources */,
				2F96739B24AB70FA008E3147 /* ExposureSubmissionParsable.swift in Sources */,
				EB7F8E9524E434E000A3CCC4 /* BackgroundAppRefreshViewController.swift in Sources */,
				85D759412457048F008175F0 /* SceneDelegate.swift in Sources */,
				71B8044D248525CD00D53506 /* RiskLegendViewController+DynamicTableViewModel.swift in Sources */,
				EB7D205624E6A5930089264C /* InfoBoxViewModel.swift in Sources */,
				859DD512248549790073D59F /* MockDiagnosisKeysRetrieval.swift in Sources */,
				EB6B5D8D2539B36100B0ED57 /* DMNotificationCell.swift in Sources */,
				2FA9E39324D2F2920030561C /* ExposureSubmission+TestResult.swift in Sources */,
				94092541254BFE6800FE61A2 /* DMWarnOthersNotificationViewController.swift in Sources */,
				EB17144625716EA80088D7A9 /* FileManager+KeyPackageStorage.swift in Sources */,
				EE22DB89247FB43A001B0A71 /* TracingHistoryTableViewCell.swift in Sources */,
				71B804472484CC0800D53506 /* ENALabel.swift in Sources */,
				71FE1C7F247AC2B500851FEB /* ExposureSubmissionTestResultViewController.swift in Sources */,
				B1D6B002247DA0320079DDD3 /* ExposureDetectionViewControllerDelegate.swift in Sources */,
				EB08F1782541CE3300D11FA9 /* risk_score_classification.pb.swift in Sources */,
				713EA25B247818B000AB7EE8 /* DynamicTypeButton.swift in Sources */,
				CDA262F824AB808800612E15 /* Coordinator.swift in Sources */,
				503DB1AC255D826900576E57 /* ExposureSubmissionIntroViewModel.swift in Sources */,
				A3552CC624DD6E78008C91BE /* AppDelegate+ENATaskExecutionDelegate.swift in Sources */,
				BA27993B255995E100C3B64D /* DMWifiClientViewController.swift in Sources */,
				01734B5C255D6C4500E60A8B /* key_download_parameters.pb.swift in Sources */,
				0103CED12536D1A100BDAAD1 /* AppInformationCellModel.swift in Sources */,
				51C77910248684F5004582F8 /* HomeRiskListItemViewConfigurator.swift in Sources */,
				B1D6B004247DA4920079DDD3 /* UIApplication+CoronaWarn.swift in Sources */,
				51CE1BC32460B28D002CF42A /* HomeInfoCellConfigurator.swift in Sources */,
				138910C5247A909000D739F6 /* ENATaskScheduler.swift in Sources */,
				71B804492484D37300D53506 /* RiskLegendViewController.swift in Sources */,
				01C2D43E2501225100FB23BF /* MockExposureSubmissionService.swift in Sources */,
				514EE99B246D4C4C00DE4884 /* UITableView+Dequeue.swift in Sources */,
				EBDE11BB255EC34C008C0F51 /* DMDeviceTimeCheckViewModel.swift in Sources */,
				5222AA68255ECFE100F338C7 /* ExposureSubmissionTestResultConsentViewController.swift in Sources */,
				713EA25F24798A9100AB7EE8 /* ExposureDetectionRiskCell.swift in Sources */,
				01F5F7222487B9C000229720 /* AppInformationViewController.swift in Sources */,
				01C6AC32252B29C00052814D /* QRScannerError.swift in Sources */,
				EB7D205424E6A3320089264C /* InfoBoxView.swift in Sources */,
				B10FD5F1246EAB1000E9D7F2 /* AppInformationViewController+DynamicTableViewModel.swift in Sources */,
				51C7790E24867F22004582F8 /* RiskListItemView.swift in Sources */,
				71CAB9D2248AACAD00F516A5 /* PixelPerfectLayoutConstraint.swift in Sources */,
				710021E0248EAF9A001F0B63 /* ExposureSubmissionImageCardCell.swift in Sources */,
				B14D0CDF246E976400D5BEBC /* ExposureDetectionTransaction+DidEndPrematurelyReason.swift in Sources */,
				B1D8CB2724DD44C6008C6010 /* DMTracingHistoryViewController.swift in Sources */,
				35D16DDE2567FB980069AD1B /* DynamicLegalCell.swift in Sources */,
				94B255A62551B7C800649B4C /* WarnOthersReminder.swift in Sources */,
				71FE1C69247A8FE100851FEB /* DynamicTableViewHeaderFooterView.swift in Sources */,
				B18755D124DC45CA00A9202E /* DMStoreViewController.swift in Sources */,
				353412CC2525EE4A0086D15C /* Globals.swift in Sources */,
				EB08F1872541CE5700D11FA9 /* temporary_exposure_key_signature_list.pb.swift in Sources */,
				B184A383248FFCE2007180F6 /* CodableExposureDetectionSummary.swift in Sources */,
				B111EE2C2465D9F7001AEBB4 /* String+Localization.swift in Sources */,
				01B7232B24F815B00064C0EB /* MultipleChoiceOptionView.swift in Sources */,
				351E6306256BEC8D00D89B29 /* LabeledCountriesView.swift in Sources */,
				ABD2F634254C533200DC1958 /* KeyPackageDownload.swift in Sources */,
				A1C683FC24AEC9EE00B90D12 /* DynamicTableViewTextCell.swift in Sources */,
				710224F624910661000C5DEF /* ExposureSubmissionDynamicCell.swift in Sources */,
				EEF1067A246EBF8B009DFB4E /* ResetViewController.swift in Sources */,
				01B7232724F812BC0064C0EB /* OptionGroupView.swift in Sources */,
				51CE1BBA2460AFD8002CF42A /* HomeActivateCellConfigurator.swift in Sources */,
				50E3BE5A250127DF0033E2C7 /* AppInformationDynamicAction.swift in Sources */,
				9488C3012521EE8E00504648 /* DeltaOnboardingNavigationController.swift in Sources */,
				71FE1C86247AC33D00851FEB /* ExposureSubmissionTestResultHeaderView.swift in Sources */,
				1309194F247972C40066E329 /* PrivacyProtectionViewController.swift in Sources */,
				CDCE11DB247D64D600F30825 /* NotificationSettingsOffTableViewCell.swift in Sources */,
				EB08F17C2541CE3300D11FA9 /* submission_payload.pb.swift in Sources */,
				BA6C8AEC254D65C4008344F5 /* ExposureWindow.swift in Sources */,
				51CE1B91246078B6002CF42A /* SectionSystemBackgroundDecorationView.swift in Sources */,
				AB6289D9251C833100CF61D2 /* DMDeltaOnboardingViewController.swift in Sources */,
				B112545A246F2C6500AB5036 /* ENTemporaryExposureKey+Convert.swift in Sources */,
				AB1886C4252DE1AF00D39BBE /* Logging.swift in Sources */,
				51486D9F2484FC0200FCE216 /* HomeRiskLevelCellConfigurator.swift in Sources */,
				B1E8C99D2479D4E7006DC678 /* DMSubmissionStateViewController.swift in Sources */,
				016961992540574700FF92E3 /* ExposureSubmissionTestResultViewModel.swift in Sources */,
				71FE1C8C247AC79D00851FEB /* DynamicTableViewIconCell.swift in Sources */,
				B19FD7112491A07000A9D56A /* String+SemanticVersion.swift in Sources */,
				710ABB25247514BD00948792 /* UIViewController+Segue.swift in Sources */,
				5222AA70255ED8E000F338C7 /* ExposureSubmissionTestResultConsentViewModel.swift in Sources */,
				51CE1B5524604DD2002CF42A /* HomeLayout.swift in Sources */,
				AB7E2A80255ACC06005C90F6 /* Date+Utils.swift in Sources */,
				B16457BD24DC3F4E002879EB /* DMKeysViewController.swift in Sources */,
				51D420C424583E3300AD70CA /* SettingsViewController.swift in Sources */,
				01C6AC0E252B1E990052814D /* ExposureSubmissionQRScannerViewModel.swift in Sources */,
				B1C7EEB024941A6B00F1F284 /* RiskConsumer.swift in Sources */,
				514C0A1A247C16D600F235F6 /* HomeInactiveRiskCellConfigurator.swift in Sources */,
				01DB708525068167008F7244 /* Calendar+GregorianLocale.swift in Sources */,
				71330E41248109F600EB10F6 /* DynamicTableViewSection.swift in Sources */,
				710ABB292475353900948792 /* DynamicTableViewModel.swift in Sources */,
				AB5F84C024FE2EB3000400D4 /* DownloadedPackagesStoreV0.swift in Sources */,
				518A69FB24687D5800444E66 /* RiskLevel.swift in Sources */,
				01734B5D255D6C4500E60A8B /* semantic_version.pb.swift in Sources */,
				EBCD2412250790F400E5574C /* ExposureSubmissionSymptomsViewController.swift in Sources */,
				AB7420B7251B69E2006666AC /* DeltaOnboardingCoordinator.swift in Sources */,
				EB873540253704D100325C6C /* UNUserNotificationCenter+DeadManSwitch.swift in Sources */,
				B1741B492462C207006275D9 /* Client.swift in Sources */,
				514C0A0624772F3400F235F6 /* HomeRiskViewConfigurator.swift in Sources */,
				71EF33DB2497F419007B7E1B /* ENANavigationFooterItem.swift in Sources */,
				710ABB1F2475115500948792 /* UITableViewController+Enum.swift in Sources */,
				51CE1B8B246078B6002CF42A /* InfoCollectionViewCell.swift in Sources */,
				B14D0CDB246E968C00D5BEBC /* String+Today.swift in Sources */,
				EB08F17B2541CE3300D11FA9 /* app_features.pb.swift in Sources */,
				85142501245DA0B3009D2791 /* UIViewController+Alert.swift in Sources */,
				B103193224E18A0A00DD02EF /* DMMenuItem.swift in Sources */,
				0190B225255C423600CF4244 /* Date+Age.swift in Sources */,
				352E0F19255D537C00DC3E20 /* AppConfiguration+Validation.swift in Sources */,
				01C7665E25024A09002C9A5C /* DatePickerOptionView.swift in Sources */,
				CD99A3CA2461A47C00BF12AF /* AppStrings.swift in Sources */,
				514E81342461B97800636861 /* ExposureManager.swift in Sources */,
				71176E32248957C3004B0C9F /* AppNavigationController.swift in Sources */,
				BA6C8AC4254D650C008344F5 /* NormalizedTimePerEWToRiskLevelMapping.swift in Sources */,
				3539DAD1252B353C00489B1A /* CachedAppConfigurationMock.swift in Sources */,
				B14D0CD9246E946E00D5BEBC /* ExposureDetection.swift in Sources */,
				B161782524804AC3006E435A /* DownloadedPackagesSQLLiteStoreV1.swift in Sources */,
				51CE1BBF2460B222002CF42A /* HomeRiskCellConfigurator.swift in Sources */,
				BA112DF7255586E9007F5712 /* WifiOnlyHTTPClient.swift in Sources */,
				EE22DB82247FB40A001B0A71 /* ENSettingModel.swift in Sources */,
				713EA26324798F8500AB7EE8 /* ExposureDetectionHeaderCell.swift in Sources */,
				FEDCE09E9F78ABEB4AA9A484 /* ExposureDetectionExecutor.swift in Sources */,
				FEDCE50B4AC5E24D4E11AA52 /* RequiresAppDependencies.swift in Sources */,
				BA6C8AD4254D6552008344F5 /* TrlFilter.swift in Sources */,
				35327FF6256D4CE600C36A44 /* UIStackView+prune.swift in Sources */,
				01A2367A2519D1E80043D9F8 /* ExposureSubmissionWarnOthersViewModel.swift in Sources */,
				BAB1239C2572A06D00A179FB /* TanInputViewModel.swift in Sources */,
				EB3BCA882507B6C1003F27C7 /* ExposureSubmissionSymptomsOnsetViewController.swift in Sources */,
				FEDCE29E414945F14E7CE576 /* ENStateHandler+State.swift in Sources */,
				FEDCE6E2763B0BABFADF36BA /* ExposureDetectionViewController+State.swift in Sources */,
				FEDCECC1B2111AB537AEF7E5 /* HomeInteractor+State.swift in Sources */,
				EB08F1792541CE3300D11FA9 /* attenuation_duration.pb.swift in Sources */,
				B1221BE02492ECE800E6C4E4 /* CFDictionary+KeychainQuery.swift in Sources */,
				94F594622521CBF50077681B /* DeltaOnboardingV15ViewModel.swift in Sources */,
				019357192525FAD00038F615 /* ExposureSubmissionQRInfoViewModel.swift in Sources */,
			);
			runOnlyForDeploymentPostprocessing = 0;
		};
		85D7595024570491008175F0 /* Sources */ = {
			isa = PBXSourcesBuildPhase;
			buildActionMask = 2147483647;
			files = (
				A1BABD0924A57B88000ED515 /* TemporaryExposureKeyMock.swift in Sources */,
				A1E41949249548770016E52A /* HTTPClient+SubmitTests.swift in Sources */,
				A1E41941249410AF0016E52A /* SAPDownloadedPackage+Helpers.swift in Sources */,
				016961B32549649900FF92E3 /* ExposureSubmissionTestResultViewModelTests.swift in Sources */,
				015692E424B48C3F0033F35E /* TimeInterval+Convenience.swift in Sources */,
				516E42FE24B7773E0008CC30 /* HomeLowRiskCellConfiguratorTests.swift in Sources */,
				01A1B467252E19D000841B63 /* ExposureSubmissionCoordinatorModelTests.swift in Sources */,
				B1EAEC8F247118D1003BE9A2 /* URLSession+ConvenienceTests.swift in Sources */,
				A32C046524D96348005BEA61 /* HTTPClient+PlausibeDeniabilityTests.swift in Sources */,
				A372DA4224BF3E29003248BB /* MockExposureSubmissionCoordinator.swift in Sources */,
				A1E419582495A8F90016E52A /* HTTPClient+RegistrationTokenTests.swift in Sources */,
				A1E419552495A8060016E52A /* HTTPClient+GetTestResultTests.swift in Sources */,
				01D16C5E24ED69CA007DB387 /* BackgroundAppRefreshViewModelTests.swift in Sources */,
				A328425F248E943D006B1F09 /* TanInputViewControllerTests.swift in Sources */,
				A14BDEC024A1AD660063E4EC /* MockExposureDetector.swift in Sources */,
				35A7F081250A7CF8005E6C33 /* KeychainHelperTests.swift in Sources */,
				A3483B0B24C5EFA40037855F /* MockExposureDetectionViewControllerDelegate.swift in Sources */,
				B1C7EE482493D97000F1F284 /* RiskProvidingConfigurationManualTriggerTests.swift in Sources */,
				B1221BE22492ED0F00E6C4E4 /* CFDictionary+KeychainQueryTests.swift in Sources */,
				A124E64A249BF4EF00E95F72 /* ExposureDetectionExecutorTests.swift in Sources */,
				AB3560A02547194C00C3F8E0 /* DeviceTimeCheckTests.swift in Sources */,
				01A1B442252DE57000841B63 /* ExposureSubmissionQRScannerViewModelTests.swift in Sources */,
				35C701F82556C01F008AEA91 /* Migration1To2Tests.swift in Sources */,
				BA92A45E255163460063B46F /* ExposureSubmissionQRScannerViewModelGuidTests.swift in Sources */,
				AB1885D825238DD100D39BBE /* OnboardingInfoViewControllerTests.swift in Sources */,
				B16177E824802F9B006E435A /* DownloadedPackagesSQLLiteStoreTests.swift in Sources */,
				B1175216248A9F9600C3325C /* ConvertingKeysTests.swift in Sources */,
				B10F9B8B249961BC00C418F4 /* DynamicTypeLabelTests.swift in Sources */,
				CD678F6F246C43FC00B6A0F8 /* MockURLSession.swift in Sources */,
				A3E851B524ADDAC000402485 /* CountdownTimerTests.swift in Sources */,
				BA9DD53F2567BDAC00C326FF /* TestResultAvailableViewModelTest.swift in Sources */,
				F2DC808E248989CE00EDC40A /* DynamicTableViewControllerRegisterCellsTests.swift in Sources */,
				EE22DB91247FB479001B0A71 /* MockStateHandlerObserverDelegate.swift in Sources */,
				B1C7EE4624938EB700F1F284 /* ExposureDetection_DidEndPrematurelyReason+ErrorHandlingTests.swift in Sources */,
				AB453F602534B04400D8339E /* ExposureManagerTests.swift in Sources */,
				B10F9B8C249961CE00C418F4 /* UIFont+DynamicTypeTests.swift in Sources */,
				01C2D4432501260D00FB23BF /* OptionGroupViewModelTests.swift in Sources */,
				A173665324844F41006BE209 /* SQLiteKeyValueStoreTests.swift in Sources */,
				A1877CAB248F2532006FEFC0 /* SAPDownloadedPackageTests.swift in Sources */,
				948AFE5F2552F6F60019579A /* WarnOthersReminderTests.swift in Sources */,
				AB8BC34F2551BBE100F3B5A7 /* HourKeyPackagesDownloadTests.swift in Sources */,
				B1E23B8624FE4DD3006BCDA6 /* PublicKeyProviderTests.swift in Sources */,
				F2DC809424898CE600EDC40A /* DynamicTableViewControllerFooterTests.swift in Sources */,
				B15382E5248273F30010F007 /* MockTestStore.swift in Sources */,
				A32842672492359E006B1F09 /* MockExposureSubmissionNavigationControllerChild.swift in Sources */,
				F25247312484456800C5556B /* DynamicTableViewModelTests.swift in Sources */,
				B15382E7248290BB0010F007 /* AppleFilesWriterTests.swift in Sources */,
				AB1FCBD42521FC47005930BA /* ServerEnvironmentTests.swift in Sources */,
				AB039E9B2574E2080035039A /* HomeInteractorTests.swift in Sources */,
				0123D5992501385200A91838 /* ExposureSubmissionErrorTests.swift in Sources */,
				01A23685251A23740043D9F8 /* ExposureSubmissionQRInfoModelTests.swift in Sources */,
				2FD881CC2490F65C00BEC8FC /* ExposureSubmissionHotlineViewControllerTest.swift in Sources */,
				01A97DD12506768F00C07C37 /* DatePickerOptionViewModelTests.swift in Sources */,
				0177F4B125503805009DD568 /* ScanInstanceTest.swift in Sources */,
				A32CA72F24B6F2E300B1A994 /* HomeRiskCellConfiguratorTests.swift in Sources */,
				B120C7C924AFE7B800F68FF1 /* ActiveTracingTests.swift in Sources */,
				516E430224B89AED0008CC30 /* CoordinatorTests.swift in Sources */,
				9412FAFE252349EA0086E139 /* DeltaOnboardingViewControllerTests.swift in Sources */,
				B11655932491437600316087 /* RiskProvidingConfigurationTests.swift in Sources */,
				BA6C8B24254D76ED008344F5 /* ExposureWindowTestCase.swift in Sources */,
				01A97DD32506769F00C07C37 /* DatePickerDayViewModelTests.swift in Sources */,
				516E430024B777B20008CC30 /* HomeHighRiskCellConfiguratorTests.swift in Sources */,
				F2DC809224898B1800EDC40A /* DynamicTableViewControllerHeaderTests.swift in Sources */,
				01F52FFC2552E6F600997A26 /* ENARangeTest.swift in Sources */,
				BAC0A4DE25768039002B5361 /* TanInputViewModelTests.swift in Sources */,
				B1D431C8246C69F300E728AD /* HTTPClient+ConfigurationTests.swift in Sources */,
				B15382FE248424F00010F007 /* ExposureDetectionTests.swift in Sources */,
				A372DA3F24BEF773003248BB /* ExposureSubmissionCoordinatorTests.swift in Sources */,
				CDF27BD3246ADBA70044D32B /* ExposureSubmissionServiceTests.swift in Sources */,
				01D16C6024ED6D9A007DB387 /* MockBackgroundRefreshStatusProvider.swift in Sources */,
				2FD473BF251E0ECE000DCA40 /* EUSettingsViewControllerTests.swift in Sources */,
				356FBF49255EC27A00959346 /* CacheAppConfigMockTests.swift in Sources */,
				A372DA4124BF33F9003248BB /* MockExposureSubmissionCoordinatorDelegate.swift in Sources */,
				01CF95DD253083B2007B72F7 /* CodableExposureDetectionSummary+Helpers.swift in Sources */,
				01A1B452252DFDC400841B63 /* FakeMetadataMachineReadableObject.swift in Sources */,
				3598D99A24FE280700483F1F /* CountryTests.swift in Sources */,
				B163D1102499068D001A322C /* SettingsViewModelTests.swift in Sources */,
				A1654F0224B43E8500C0E115 /* DynamicTableViewTextViewCellTests.swift in Sources */,
				A1E419462495479D0016E52A /* HTTPClient+MockNetworkStack.swift in Sources */,
				B1CD333E24865E0000B06E9B /* TracingStatusHistoryTests.swift in Sources */,
				B1FE13ED24891D0400D012E5 /* RiskProviderTests.swift in Sources */,
				AB7420DD251B8101006666AC /* DeltaOnboardingCoordinatorTests.swift in Sources */,
				B1218920248AD79900496210 /* ClientMock.swift in Sources */,
				AB5F84BB24F92876000400D4 /* Migration0To1Tests.swift in Sources */,
				50DC527B24FEB5CA00F6D8EB /* AppInformationModelTest.swift in Sources */,
				BA8BBA08255A90690034D4BC /* WifiHTTPClientTests.swift in Sources */,
				A1BABD0E24A57CFC000ED515 /* ENTemporaryExposureKey+ProcessingTests.swift in Sources */,
				EE22DB8F247FB46C001B0A71 /* ENStateTests.swift in Sources */,
				B1DDDABC247137B000A07175 /* HTTPClientConfigurationEndpointTests.swift in Sources */,
				2FD881CE249115E700BEC8FC /* ExposureSubmissionNavigationControllerTest.swift in Sources */,
				A1E419522495A6F20016E52A /* HTTPClient+TANForExposureSubmitTests.swift in Sources */,
				015178C22507D2E50074F095 /* ExposureSubmissionSymptomsOnsetViewControllerTests.swift in Sources */,
				516E42CB24B760F50008CC30 /* HomeRiskLevelCellConfiguratorTests.swift in Sources */,
				A32842612490E2AC006B1F09 /* ExposureSubmissionWarnOthersViewControllerTests.swift in Sources */,
				AB5F84B424F8FA26000400D4 /* SerialMigratorTests.swift in Sources */,
				B17A44A22464906A00CB195E /* KeyTests.swift in Sources */,
				B19FD7152491A4A300A9D56A /* SAP_SemanticVersionTests.swift in Sources */,
				941F5ED02518E82800785F06 /* ENSettingEuTracingViewModelTests.swift in Sources */,
				01D16C6224ED6DB3007DB387 /* MockLowPowerModeStatusProvider.swift in Sources */,
				A1654EFF24B41FF600C0E115 /* DynamicCellTests.swift in Sources */,
				0144BDE32509288B00B0857C /* SymptomsOnsetTests.swift in Sources */,
				A124E64C249C4C9000E95F72 /* SAPDownloadedPackagesStore+Helpers.swift in Sources */,
				A36FACC424C5EA1500DED947 /* ExposureDetectionViewControllerTests.swift in Sources */,
				71176E2F248922B0004B0C9F /* ENAColorTests.swift in Sources */,
				0DF6BB9D248AE232007E8B0C /* AppUpdateCheckerHelperTests.swift in Sources */,
				A328425D248E82BC006B1F09 /* ExposureSubmissionTestResultViewControllerTests.swift in Sources */,
				BA6C8B0E254D6BF9008344F5 /* RiskCalculationTest.swift in Sources */,
				F22C6E2324917E3200712A6B /* DynamicTableViewControllerRowsTests.swift in Sources */,
				A1E4195D249818060016E52A /* RiskTests.swift in Sources */,
				B18C411D246DB30000B8D8CB /* URL+Helper.swift in Sources */,
				CDF27BD5246ADBF30044D32B /* HTTPClient+DaysAndHoursTests.swift in Sources */,
				B117909824914D77007FF821 /* StoreTests.swift in Sources */,
				F22C6E252492082B00712A6B /* DynamicTableViewSpaceCellTests.swift in Sources */,
				B1AC51D624CED8820087C35B /* DetectionModeTests.swift in Sources */,
				B1FE13FE24896EF700D012E5 /* CachedAppConfigurationTests.swift in Sources */,
				524C4292256587B900EBC3B0 /* ExposureSubmissionTestResultConsentViewModelTests.swift in Sources */,
				BA6C8B51254D80DF008344F5 /* ExposureWindowTest.swift in Sources */,
				50BD2E7724FE26F400932566 /* AppInformationImprintTest.swift in Sources */,
				AB8BC3472551B97700F3B5A7 /* DownloadedPackagesStoreErrorStub.swift in Sources */,
				50B1D6E72551621C00684C3C /* DayKeyPackageDownloadTests.swift in Sources */,
				A1E419602498243E0016E52A /* String+TodayTests.swift in Sources */,
				35853E22251DED0F008FE983 /* CachingHTTPClientMock.swift in Sources */,
				BA6C8B2B254D76F7008344F5 /* TestCasesWithConfiguration.swift in Sources */,
				2FC0356F24B342FA00E234AC /* UIViewcontroller+AlertTest.swift in Sources */,
				F2DC809024898A9400EDC40A /* DynamicTableViewControllerNumberOfRowsAndSectionsTests.swift in Sources */,
				AB5F84BD24F92E92000400D4 /* SerialMigratorFake.swift in Sources */,
			);
			runOnlyForDeploymentPostprocessing = 0;
		};
		85D7595B24570491008175F0 /* Sources */ = {
			isa = PBXSourcesBuildPhase;
			buildActionMask = 2147483647;
			files = (
				94C24B3F25304B4400F8C004 /* ENAUITestsDeltaOnboarding.swift in Sources */,
				134F0DBC247578FF00D88934 /* ENAUITestsHome.swift in Sources */,
				EB11B02A24EE7CA500143A95 /* ENAUITestsSettings.swift in Sources */,
				134F0DBD247578FF00D88934 /* ENAUITests-Extensions.swift in Sources */,
				A32842652491136E006B1F09 /* ExposureSubmissionUITests.swift in Sources */,
				948DCDC3252EFC9A00CDE020 /* ENAUITests_05_ExposureLogging.swift in Sources */,
				85D7596424570491008175F0 /* ENAUITests.swift in Sources */,
				941B68AE253F007100DC1962 /* Int+Increment.swift in Sources */,
				52EAAB512566BB0500204373 /* ExposureSubmission+TestResult.swift in Sources */,
				13E50469248E3CD20086641C /* ENAUITestsAppInformation.swift in Sources */,
				01A1B45C252E077600841B63 /* TimeInterval+Convenience.swift in Sources */,
				130CB19C246D92F800ADE602 /* ENAUITestsOnboarding.swift in Sources */,
				13E5046B248E3DF30086641C /* AppStrings.swift in Sources */,
				A3EE6E5C249BB97500C64B61 /* UITestingParameters.swift in Sources */,
				134F0F2C2475793400D88934 /* SnapshotHelper.swift in Sources */,
			);
			runOnlyForDeploymentPostprocessing = 0;
		};
		B1FF6B662497D0B40041CF02 /* Sources */ = {
			isa = PBXSourcesBuildPhase;
			buildActionMask = 2147483647;
			files = (
				019BFC6C24C9901A0053973D /* sqlite3.c in Sources */,
			);
			runOnlyForDeploymentPostprocessing = 0;
		};
/* End PBXSourcesBuildPhase section */

/* Begin PBXTargetDependency section */
		85D7595624570491008175F0 /* PBXTargetDependency */ = {
			isa = PBXTargetDependency;
			target = 85D7593A2457048F008175F0 /* ENA */;
			targetProxy = 85D7595524570491008175F0 /* PBXContainerItemProxy */;
		};
		85D7596124570491008175F0 /* PBXTargetDependency */ = {
			isa = PBXTargetDependency;
			target = 85D7593A2457048F008175F0 /* ENA */;
			targetProxy = 85D7596024570491008175F0 /* PBXContainerItemProxy */;
		};
/* End PBXTargetDependency section */

/* Begin PBXVariantGroup section */
		01E42990251DCDC90057FCBE /* Localizable.legal.strings */ = {
			isa = PBXVariantGroup;
			children = (
				01E4298F251DCDC90057FCBE /* en */,
				01E42994251DCDCE0057FCBE /* de */,
				01E42995251DCDD10057FCBE /* tr */,
			);
			name = Localizable.legal.strings;
			sourceTree = "<group>";
		};
		13156CFF248C19D000AFC472 /* usage.html */ = {
			isa = PBXVariantGroup;
			children = (
				13156CFE248C19D000AFC472 /* de */,
				13156D00248CDECC00AFC472 /* en */,
				EEDD6DF524A4885200BC30D0 /* tr */,
				EECF5E5524BDCC3C00332B8F /* pl */,
				EECF5E5A24BDCC4D00332B8F /* ro */,
				EECF5E5F24BDCC5900332B8F /* bg */,
			);
			name = usage.html;
			sourceTree = "<group>";
		};
		71F5418A248BEDBE006DB793 /* privacy-policy.html */ = {
			isa = PBXVariantGroup;
			children = (
				71F5418B248BEDBE006DB793 /* de */,
				717D21EA248C072300D9717E /* en */,
				EEDD6DF624A4885200BC30D0 /* tr */,
				EECF5E5624BDCC3C00332B8F /* pl */,
				EECF5E5B24BDCC4D00332B8F /* ro */,
				EECF5E6024BDCC5A00332B8F /* bg */,
			);
			name = "privacy-policy.html";
			sourceTree = "<group>";
		};
		85D7594C24570491008175F0 /* LaunchScreen.storyboard */ = {
			isa = PBXVariantGroup;
			children = (
				85D7594D24570491008175F0 /* Base */,
				EEDD6DF724A4885D00BC30D0 /* tr */,
			);
			name = LaunchScreen.storyboard;
			sourceTree = "<group>";
		};
		AB8B0D3425305384009C067B /* Localizable.links.strings */ = {
			isa = PBXVariantGroup;
			children = (
				AB8B0D3C253053A1009C067B /* de */,
				AB8B0D3D253053D5009C067B /* en */,
				AB8B0D3E253053DB009C067B /* tr */,
				AB8B0D3F253053DF009C067B /* pl */,
				AB8B0D40253053E2009C067B /* ro */,
				AB8B0D41253053E5009C067B /* bg */,
			);
			name = Localizable.links.strings;
			sourceTree = "<group>";
		};
		EE26950A248FCB0300BAE234 /* InfoPlist.strings */ = {
			isa = PBXVariantGroup;
			children = (
				EE269509248FCB0300BAE234 /* de */,
				EE26950B248FCB1600BAE234 /* en */,
				EEDD6DF824A4889D00BC30D0 /* tr */,
				EECF5E5924BDCC3C00332B8F /* pl */,
				EECF5E5E24BDCC4D00332B8F /* ro */,
				EECF5E6324BDCC5A00332B8F /* bg */,
			);
			name = InfoPlist.strings;
			sourceTree = "<group>";
		};
		EE70C23A245B09E900AC9B2F /* Localizable.strings */ = {
			isa = PBXVariantGroup;
			children = (
				EE70C23B245B09E900AC9B2F /* de */,
				EE70C23C245B09E900AC9B2F /* en */,
				EEDD6DF924A488A500BC30D0 /* tr */,
				EECF5E5724BDCC3C00332B8F /* pl */,
				EECF5E5C24BDCC4D00332B8F /* ro */,
				EECF5E6124BDCC5A00332B8F /* bg */,
			);
			name = Localizable.strings;
			sourceTree = "<group>";
		};
		EE92A340245D96DA006B97B0 /* Localizable.stringsdict */ = {
			isa = PBXVariantGroup;
			children = (
				EE92A33F245D96DA006B97B0 /* de */,
				514C0A09247AEEE200F235F6 /* en */,
				EEDD6DFA24A488AD00BC30D0 /* tr */,
				EECF5E5824BDCC3C00332B8F /* pl */,
				EECF5E5D24BDCC4D00332B8F /* ro */,
				EECF5E6224BDCC5A00332B8F /* bg */,
			);
			name = Localizable.stringsdict;
			sourceTree = "<group>";
		};
/* End PBXVariantGroup section */

/* Begin XCBuildConfiguration section */
		011E4AFC2483A269002E6412 /* Community */ = {
			isa = XCBuildConfiguration;
			buildSettings = {
				ALWAYS_SEARCH_USER_PATHS = NO;
				CLANG_ANALYZER_LOCALIZABILITY_NONLOCALIZED = YES;
				CLANG_ANALYZER_NONNULL = YES;
				CLANG_ANALYZER_NUMBER_OBJECT_CONVERSION = YES_AGGRESSIVE;
				CLANG_CXX_LANGUAGE_STANDARD = "gnu++14";
				CLANG_CXX_LIBRARY = "libc++";
				CLANG_ENABLE_MODULES = YES;
				CLANG_ENABLE_OBJC_ARC = YES;
				CLANG_ENABLE_OBJC_WEAK = YES;
				CLANG_WARN_BLOCK_CAPTURE_AUTORELEASING = YES;
				CLANG_WARN_BOOL_CONVERSION = YES;
				CLANG_WARN_COMMA = YES;
				CLANG_WARN_CONSTANT_CONVERSION = YES;
				CLANG_WARN_DEPRECATED_OBJC_IMPLEMENTATIONS = YES;
				CLANG_WARN_DIRECT_OBJC_ISA_USAGE = YES_ERROR;
				CLANG_WARN_DOCUMENTATION_COMMENTS = YES;
				CLANG_WARN_EMPTY_BODY = YES;
				CLANG_WARN_ENUM_CONVERSION = YES;
				CLANG_WARN_INFINITE_RECURSION = YES;
				CLANG_WARN_INT_CONVERSION = YES;
				CLANG_WARN_NON_LITERAL_NULL_CONVERSION = YES;
				CLANG_WARN_OBJC_IMPLICIT_RETAIN_SELF = YES;
				CLANG_WARN_OBJC_LITERAL_CONVERSION = YES;
				CLANG_WARN_OBJC_ROOT_CLASS = YES_ERROR;
				CLANG_WARN_QUOTED_INCLUDE_IN_FRAMEWORK_HEADER = YES;
				CLANG_WARN_RANGE_LOOP_ANALYSIS = YES;
				CLANG_WARN_STRICT_PROTOTYPES = YES;
				CLANG_WARN_SUSPICIOUS_MOVE = YES;
				CLANG_WARN_UNGUARDED_AVAILABILITY = YES_AGGRESSIVE;
				CLANG_WARN_UNREACHABLE_CODE = YES;
				CLANG_WARN__DUPLICATE_METHOD_MATCH = YES;
				COPY_PHASE_STRIP = NO;
				DEBUG_INFORMATION_FORMAT = dwarf;
				ENABLE_STRICT_OBJC_MSGSEND = YES;
				ENABLE_TESTABILITY = YES;
				GCC_C_LANGUAGE_STANDARD = gnu11;
				GCC_DYNAMIC_NO_PIC = NO;
				GCC_NO_COMMON_BLOCKS = YES;
				GCC_OPTIMIZATION_LEVEL = 0;
				GCC_PREPROCESSOR_DEFINITIONS = (
					"DEBUG=1",
					"$(inherited)",
				);
				GCC_WARN_64_TO_32_BIT_CONVERSION = YES;
				GCC_WARN_ABOUT_RETURN_TYPE = YES_ERROR;
				GCC_WARN_UNDECLARED_SELECTOR = YES;
				GCC_WARN_UNINITIALIZED_AUTOS = YES_AGGRESSIVE;
				GCC_WARN_UNUSED_FUNCTION = YES;
				GCC_WARN_UNUSED_VARIABLE = YES;
				IPHONEOS_DEPLOYMENT_TARGET = 13.7;
				MTL_ENABLE_DEBUG_INFO = INCLUDE_SOURCE;
				MTL_FAST_MATH = YES;
				ONLY_ACTIVE_ARCH = YES;
				SDKROOT = iphoneos;
				SWIFT_ACTIVE_COMPILATION_CONDITIONS = "DEBUG COMMUNITY";
				SWIFT_OPTIMIZATION_LEVEL = "-Onone";
			};
			name = Community;
		};
		011E4AFD2483A269002E6412 /* Community */ = {
			isa = XCBuildConfiguration;
			buildSettings = {
				ASSETCATALOG_COMPILER_APPICON_NAME = AppIcon;
				CLANG_ENABLE_MODULES = YES;
				CODE_SIGN_ENTITLEMENTS = "${PROJECT}/Resources/ENACommunity.entitlements";
				CODE_SIGN_IDENTITY = "Apple Development";
				CODE_SIGN_STYLE = Automatic;
				CURRENT_PROJECT_VERSION = 1;
				DEVELOPMENT_TEAM = $IPHONE_APP_DEV_TEAM;
				GCC_PREPROCESSOR_DEFINITIONS = (
					"DEBUG=1",
					"$(inherited)",
					"SQLITE_HAS_CODEC=1",
					"DISABLE_CERTIFICATE_PINNING=1",
				);
				INFOPLIST_FILE = ENA/Resources/Info_Debug.plist;
				IPHONE_APP_CODE_SIGN_IDENTITY = "iPhone Developer";
				IPHONE_APP_DEV_TEAM = "";
				IPHONE_APP_DIST_PROF_SPECIFIER = "";
				LD_RUNPATH_SEARCH_PATHS = (
					"$(inherited)",
					"@executable_path/Frameworks",
				);
				MARKETING_VERSION = 1.9.0;
				OTHER_CFLAGS = (
					"-DSQLITE_HAS_CODEC",
					"-DSQLITE_TEMP_STORE=3",
					"-DSQLCIPHER_CRYPTO_CC",
					"-DNDEBUG",
				);
				PRODUCT_BUNDLE_IDENTIFIER = de.rki.coronawarnapp;
				PRODUCT_NAME = "$(TARGET_NAME)";
				PROVISIONING_PROFILE_SPECIFIER = "";
				SWIFT_ACTIVE_COMPILATION_CONDITIONS = COMMUNITY;
				SWIFT_OBJC_BRIDGING_HEADER = "ENA-Bridging-Header.h";
				SWIFT_OPTIMIZATION_LEVEL = "-Onone";
				SWIFT_VERSION = 5.0;
				TARGETED_DEVICE_FAMILY = 1;
			};
			name = Community;
		};
		011E4AFE2483A269002E6412 /* Community */ = {
			isa = XCBuildConfiguration;
			buildSettings = {
				ALWAYS_EMBED_SWIFT_STANDARD_LIBRARIES = YES;
				BUNDLE_LOADER = "$(TEST_HOST)";
				CLANG_ENABLE_MODULES = YES;
				CODE_SIGN_STYLE = Automatic;
				DEVELOPMENT_TEAM = 523TP53AQF;
				GCC_PREPROCESSOR_DEFINITIONS = (
					"$(inherited)",
					"SQLITE_HAS_CODEC=1",
				);
				INFOPLIST_FILE = ENATests/Info.plist;
				LD_RUNPATH_SEARCH_PATHS = (
					"$(inherited)",
					"@executable_path/Frameworks",
					"@loader_path/Frameworks",
				);
				OTHER_CFLAGS = (
					"-DSQLITE_HAS_CODEC",
					"-DSQLITE_TEMP_STORE=3",
					"-DSQLCIPHER_CRYPTO_CC",
					"-DNDEBUG",
				);
				PRODUCT_BUNDLE_IDENTIFIER = com.sap.ux.ENATests;
				PRODUCT_NAME = "$(TARGET_NAME)";
				SWIFT_OBJC_BRIDGING_HEADER = "ENATests-Bridging-Header.h";
				SWIFT_OPTIMIZATION_LEVEL = "-Onone";
				SWIFT_VERSION = 5.0;
				TARGETED_DEVICE_FAMILY = "1,2";
				TEST_HOST = "$(BUILT_PRODUCTS_DIR)/ENA.app/ENA";
			};
			name = Community;
		};
		011E4AFF2483A269002E6412 /* Community */ = {
			isa = XCBuildConfiguration;
			buildSettings = {
				ALWAYS_EMBED_SWIFT_STANDARD_LIBRARIES = YES;
				CODE_SIGN_STYLE = Automatic;
				DEVELOPMENT_TEAM = 523TP53AQF;
				INFOPLIST_FILE = ENAUITests/Info.plist;
				LD_RUNPATH_SEARCH_PATHS = (
					"$(inherited)",
					"@executable_path/Frameworks",
					"@loader_path/Frameworks",
				);
				PRODUCT_BUNDLE_IDENTIFIER = com.sap.ux.ENAUITests;
				PRODUCT_NAME = "$(TARGET_NAME)";
				PROVISIONING_PROFILE_SPECIFIER = "";
				"PROVISIONING_PROFILE_SPECIFIER[sdk=macosx*]" = "";
				SWIFT_ACTIVE_COMPILATION_CONDITIONS = "DEBUG COMMUNITY";
				SWIFT_VERSION = 5.0;
				TARGETED_DEVICE_FAMILY = "1,2";
				TEST_TARGET_NAME = ENA;
			};
			name = Community;
		};
		0140535724A0E077000A5121 /* TestFlight */ = {
			isa = XCBuildConfiguration;
			buildSettings = {
				ALWAYS_SEARCH_USER_PATHS = NO;
				CLANG_ANALYZER_LOCALIZABILITY_NONLOCALIZED = YES;
				CLANG_ANALYZER_NONNULL = YES;
				CLANG_ANALYZER_NUMBER_OBJECT_CONVERSION = YES_AGGRESSIVE;
				CLANG_CXX_LANGUAGE_STANDARD = "gnu++14";
				CLANG_CXX_LIBRARY = "libc++";
				CLANG_ENABLE_MODULES = YES;
				CLANG_ENABLE_OBJC_ARC = YES;
				CLANG_ENABLE_OBJC_WEAK = YES;
				CLANG_WARN_BLOCK_CAPTURE_AUTORELEASING = YES;
				CLANG_WARN_BOOL_CONVERSION = YES;
				CLANG_WARN_COMMA = YES;
				CLANG_WARN_CONSTANT_CONVERSION = YES;
				CLANG_WARN_DEPRECATED_OBJC_IMPLEMENTATIONS = YES;
				CLANG_WARN_DIRECT_OBJC_ISA_USAGE = YES_ERROR;
				CLANG_WARN_DOCUMENTATION_COMMENTS = YES;
				CLANG_WARN_EMPTY_BODY = YES;
				CLANG_WARN_ENUM_CONVERSION = YES;
				CLANG_WARN_INFINITE_RECURSION = YES;
				CLANG_WARN_INT_CONVERSION = YES;
				CLANG_WARN_NON_LITERAL_NULL_CONVERSION = YES;
				CLANG_WARN_OBJC_IMPLICIT_RETAIN_SELF = YES;
				CLANG_WARN_OBJC_LITERAL_CONVERSION = YES;
				CLANG_WARN_OBJC_ROOT_CLASS = YES_ERROR;
				CLANG_WARN_QUOTED_INCLUDE_IN_FRAMEWORK_HEADER = YES;
				CLANG_WARN_RANGE_LOOP_ANALYSIS = YES;
				CLANG_WARN_STRICT_PROTOTYPES = YES;
				CLANG_WARN_SUSPICIOUS_MOVE = YES;
				CLANG_WARN_UNGUARDED_AVAILABILITY = YES_AGGRESSIVE;
				CLANG_WARN_UNREACHABLE_CODE = YES;
				CLANG_WARN__DUPLICATE_METHOD_MATCH = YES;
				COPY_PHASE_STRIP = NO;
				DEBUG_INFORMATION_FORMAT = "dwarf-with-dsym";
				ENABLE_NS_ASSERTIONS = NO;
				ENABLE_STRICT_OBJC_MSGSEND = YES;
				GCC_C_LANGUAGE_STANDARD = gnu11;
				GCC_NO_COMMON_BLOCKS = YES;
				GCC_WARN_64_TO_32_BIT_CONVERSION = YES;
				GCC_WARN_ABOUT_RETURN_TYPE = YES_ERROR;
				GCC_WARN_UNDECLARED_SELECTOR = YES;
				GCC_WARN_UNINITIALIZED_AUTOS = YES_AGGRESSIVE;
				GCC_WARN_UNUSED_FUNCTION = YES;
				GCC_WARN_UNUSED_VARIABLE = YES;
				IPHONEOS_DEPLOYMENT_TARGET = 13.7;
				MTL_ENABLE_DEBUG_INFO = NO;
				MTL_FAST_MATH = YES;
				SDKROOT = iphoneos;
				SWIFT_ACTIVE_COMPILATION_CONDITIONS = "";
				SWIFT_COMPILATION_MODE = wholemodule;
				SWIFT_OPTIMIZATION_LEVEL = "-O";
				VALIDATE_PRODUCT = YES;
			};
			name = TestFlight;
		};
		0140535824A0E077000A5121 /* TestFlight */ = {
			isa = XCBuildConfiguration;
			buildSettings = {
				ASSETCATALOG_COMPILER_APPICON_NAME = AppIcon;
				CLANG_ENABLE_MODULES = YES;
				CODE_SIGN_ENTITLEMENTS = "${PROJECT}/Resources/ENA.entitlements";
				CODE_SIGN_IDENTITY = $IPHONE_APP_CODE_SIGN_IDENTITY;
				CODE_SIGN_STYLE = Manual;
				CURRENT_PROJECT_VERSION = 1;
				DEVELOPMENT_TEAM = 523TP53AQF;
				GCC_PREPROCESSOR_DEFINITIONS = "SQLITE_HAS_CODEC=1";
				INFOPLIST_FILE = ENA/Resources/Info_Testflight.plist;
				IPHONE_APP_CODE_SIGN_IDENTITY = "Apple Distribution";
				IPHONE_APP_DEV_TEAM = 523TP53AQF;
				IPHONE_APP_DIST_PROF_SPECIFIER = "match AppStore de.rki.coronawarnapp-dev";
				LD_RUNPATH_SEARCH_PATHS = (
					"$(inherited)",
					"@executable_path/Frameworks",
				);
				MARKETING_VERSION = 1.9.0;
				OTHER_CFLAGS = (
					"-DSQLITE_HAS_CODEC",
					"-DSQLITE_TEMP_STORE=3",
					"-DSQLCIPHER_CRYPTO_CC",
					"-DNDEBUG",
				);
				PRODUCT_BUNDLE_IDENTIFIER = "de.rki.coronawarnapp-dev";
				PRODUCT_NAME = "$(TARGET_NAME)";
				PROVISIONING_PROFILE_SPECIFIER = $IPHONE_APP_DIST_PROF_SPECIFIER;
				SWIFT_ACTIVE_COMPILATION_CONDITIONS = USE_DEV_PK_FOR_SIG_VERIFICATION;
				SWIFT_OBJC_BRIDGING_HEADER = "ENA-Bridging-Header.h";
				SWIFT_VERSION = 5.0;
				TARGETED_DEVICE_FAMILY = 1;
			};
			name = TestFlight;
		};
		0140535924A0E077000A5121 /* TestFlight */ = {
			isa = XCBuildConfiguration;
			buildSettings = {
				ALWAYS_EMBED_SWIFT_STANDARD_LIBRARIES = YES;
				BUNDLE_LOADER = "$(TEST_HOST)";
				CLANG_ENABLE_MODULES = YES;
				CODE_SIGN_STYLE = Manual;
				DEVELOPMENT_TEAM = 523TP53AQF;
				GCC_PREPROCESSOR_DEFINITIONS = "SQLITE_HAS_CODEC=1";
				INFOPLIST_FILE = ENATests/Info.plist;
				LD_RUNPATH_SEARCH_PATHS = (
					"$(inherited)",
					"@executable_path/Frameworks",
					"@loader_path/Frameworks",
				);
				OTHER_CFLAGS = (
					"-DSQLITE_HAS_CODEC",
					"-DSQLITE_TEMP_STORE=3",
					"-DSQLCIPHER_CRYPTO_CC",
					"-DNDEBUG",
				);
				PRODUCT_BUNDLE_IDENTIFIER = com.sap.ux.ENATests;
				PRODUCT_NAME = "$(TARGET_NAME)";
				SWIFT_OBJC_BRIDGING_HEADER = "ENATests-Bridging-Header.h";
				SWIFT_VERSION = 5.0;
				TARGETED_DEVICE_FAMILY = "1,2";
				TEST_HOST = "$(BUILT_PRODUCTS_DIR)/ENA.app/ENA";
			};
			name = TestFlight;
		};
		0140535A24A0E077000A5121 /* TestFlight */ = {
			isa = XCBuildConfiguration;
			buildSettings = {
				ALWAYS_EMBED_SWIFT_STANDARD_LIBRARIES = YES;
				CODE_SIGN_STYLE = Manual;
				DEVELOPMENT_TEAM = 523TP53AQF;
				INFOPLIST_FILE = ENAUITests/Info.plist;
				LD_RUNPATH_SEARCH_PATHS = (
					"$(inherited)",
					"@executable_path/Frameworks",
					"@loader_path/Frameworks",
				);
				PRODUCT_BUNDLE_IDENTIFIER = com.sap.ux.ENAUITests;
				PRODUCT_NAME = "$(TARGET_NAME)";
				PROVISIONING_PROFILE_SPECIFIER = "";
				"PROVISIONING_PROFILE_SPECIFIER[sdk=macosx*]" = "";
				SWIFT_VERSION = 5.0;
				TARGETED_DEVICE_FAMILY = "1,2";
				TEST_TARGET_NAME = ENA;
			};
			name = TestFlight;
		};
		019BFC6324C988F90053973D /* TestFlight */ = {
			isa = XCBuildConfiguration;
			buildSettings = {
				CODE_SIGNING_ALLOWED = NO;
				CODE_SIGNING_REQUIRED = NO;
				CODE_SIGN_STYLE = Manual;
				DEFINES_MODULE = YES;
				DYLIB_INSTALL_NAME_BASE = "@rpath";
				GCC_PREPROCESSOR_DEFINITIONS = "SQLITE_HAS_CODEC=1";
				INFOPLIST_FILE = CWASQLite/Info.plist;
				LD_RUNPATH_SEARCH_PATHS = (
					"$(inherited)",
					"@executable_path/Frameworks",
					"@loader_path/Frameworks",
				);
				OTHER_CFLAGS = (
					"-DSQLITE_TEMP_STORE=3",
					"-DSQLCIPHER_CRYPTO_CC",
					"-DNDEBUG",
					"-DSQLITE_HAS_CODEC",
				);
				PRODUCT_BUNDLE_IDENTIFIER = de.rki.coronawarnapp.sqlite;
				PRODUCT_NAME = CWASQLite;
				PROVISIONING_PROFILE_SPECIFIER = "";
				SKIP_INSTALL = YES;
				SWIFT_VERSION = 5.0;
				VERSIONING_SYSTEM = "apple-generic";
			};
			name = TestFlight;
		};
		01D1BEB124F7F41200D11B9A /* AdHoc */ = {
			isa = XCBuildConfiguration;
			buildSettings = {
				ALWAYS_SEARCH_USER_PATHS = NO;
				CLANG_ANALYZER_LOCALIZABILITY_NONLOCALIZED = YES;
				CLANG_ANALYZER_NONNULL = YES;
				CLANG_ANALYZER_NUMBER_OBJECT_CONVERSION = YES_AGGRESSIVE;
				CLANG_CXX_LANGUAGE_STANDARD = "gnu++14";
				CLANG_CXX_LIBRARY = "libc++";
				CLANG_ENABLE_MODULES = YES;
				CLANG_ENABLE_OBJC_ARC = YES;
				CLANG_ENABLE_OBJC_WEAK = YES;
				CLANG_WARN_BLOCK_CAPTURE_AUTORELEASING = YES;
				CLANG_WARN_BOOL_CONVERSION = YES;
				CLANG_WARN_COMMA = YES;
				CLANG_WARN_CONSTANT_CONVERSION = YES;
				CLANG_WARN_DEPRECATED_OBJC_IMPLEMENTATIONS = YES;
				CLANG_WARN_DIRECT_OBJC_ISA_USAGE = YES_ERROR;
				CLANG_WARN_DOCUMENTATION_COMMENTS = YES;
				CLANG_WARN_EMPTY_BODY = YES;
				CLANG_WARN_ENUM_CONVERSION = YES;
				CLANG_WARN_INFINITE_RECURSION = YES;
				CLANG_WARN_INT_CONVERSION = YES;
				CLANG_WARN_NON_LITERAL_NULL_CONVERSION = YES;
				CLANG_WARN_OBJC_IMPLICIT_RETAIN_SELF = YES;
				CLANG_WARN_OBJC_LITERAL_CONVERSION = YES;
				CLANG_WARN_OBJC_ROOT_CLASS = YES_ERROR;
				CLANG_WARN_QUOTED_INCLUDE_IN_FRAMEWORK_HEADER = YES;
				CLANG_WARN_RANGE_LOOP_ANALYSIS = YES;
				CLANG_WARN_STRICT_PROTOTYPES = YES;
				CLANG_WARN_SUSPICIOUS_MOVE = YES;
				CLANG_WARN_UNGUARDED_AVAILABILITY = YES_AGGRESSIVE;
				CLANG_WARN_UNREACHABLE_CODE = YES;
				CLANG_WARN__DUPLICATE_METHOD_MATCH = YES;
				COPY_PHASE_STRIP = NO;
				DEBUG_INFORMATION_FORMAT = "dwarf-with-dsym";
				ENABLE_NS_ASSERTIONS = NO;
				ENABLE_STRICT_OBJC_MSGSEND = YES;
				GCC_C_LANGUAGE_STANDARD = gnu11;
				GCC_NO_COMMON_BLOCKS = YES;
				GCC_WARN_64_TO_32_BIT_CONVERSION = YES;
				GCC_WARN_ABOUT_RETURN_TYPE = YES_ERROR;
				GCC_WARN_UNDECLARED_SELECTOR = YES;
				GCC_WARN_UNINITIALIZED_AUTOS = YES_AGGRESSIVE;
				GCC_WARN_UNUSED_FUNCTION = YES;
				GCC_WARN_UNUSED_VARIABLE = YES;
				IPHONEOS_DEPLOYMENT_TARGET = 13.7;
				MTL_ENABLE_DEBUG_INFO = NO;
				MTL_FAST_MATH = YES;
				SDKROOT = iphoneos;
				SWIFT_ACTIVE_COMPILATION_CONDITIONS = ADHOC;
				SWIFT_COMPILATION_MODE = wholemodule;
				SWIFT_OPTIMIZATION_LEVEL = "-O";
				VALIDATE_PRODUCT = YES;
			};
			name = AdHoc;
		};
		01D1BEB224F7F41200D11B9A /* AdHoc */ = {
			isa = XCBuildConfiguration;
			buildSettings = {
				ASSETCATALOG_COMPILER_APPICON_NAME = AppIcon;
				CLANG_ENABLE_MODULES = YES;
				CODE_SIGN_ENTITLEMENTS = "${PROJECT}/Resources/ENA.entitlements";
				CODE_SIGN_IDENTITY = $IPHONE_APP_CODE_SIGN_IDENTITY;
				CODE_SIGN_STYLE = Manual;
				CURRENT_PROJECT_VERSION = 1;
				DEVELOPMENT_TEAM = 523TP53AQF;
				GCC_PREPROCESSOR_DEFINITIONS = "SQLITE_HAS_CODEC=1";
				INFOPLIST_FILE = ENA/Resources/Info_Testflight.plist;
				IPHONE_APP_CODE_SIGN_IDENTITY = "Apple Distribution";
				IPHONE_APP_DEV_TEAM = 523TP53AQF;
				IPHONE_APP_DIST_PROF_SPECIFIER = "match AdHoc de.rki.coronawarnapp-dev";
				LD_RUNPATH_SEARCH_PATHS = (
					"$(inherited)",
					"@executable_path/Frameworks",
				);
				MARKETING_VERSION = 1.9.0;
				OTHER_CFLAGS = (
					"-DSQLITE_HAS_CODEC",
					"-DSQLITE_TEMP_STORE=3",
					"-DSQLCIPHER_CRYPTO_CC",
					"-DNDEBUG",
				);
				PRODUCT_BUNDLE_IDENTIFIER = "de.rki.coronawarnapp-dev";
				PRODUCT_NAME = "$(TARGET_NAME)";
				PROVISIONING_PROFILE_SPECIFIER = $IPHONE_APP_DIST_PROF_SPECIFIER;
				SWIFT_ACTIVE_COMPILATION_CONDITIONS = "APP_STORE USE_DEV_PK_FOR_SIG_VERIFICATION";
				SWIFT_OBJC_BRIDGING_HEADER = "ENA-Bridging-Header.h";
				SWIFT_VERSION = 5.0;
				TARGETED_DEVICE_FAMILY = 1;
			};
			name = AdHoc;
		};
		01D1BEB324F7F41200D11B9A /* AdHoc */ = {
			isa = XCBuildConfiguration;
			buildSettings = {
				ALWAYS_EMBED_SWIFT_STANDARD_LIBRARIES = YES;
				BUNDLE_LOADER = "$(TEST_HOST)";
				CLANG_ENABLE_MODULES = YES;
				CODE_SIGN_STYLE = Manual;
				DEVELOPMENT_TEAM = 523TP53AQF;
				GCC_PREPROCESSOR_DEFINITIONS = "SQLITE_HAS_CODEC=1";
				INFOPLIST_FILE = ENATests/Info.plist;
				LD_RUNPATH_SEARCH_PATHS = (
					"$(inherited)",
					"@executable_path/Frameworks",
					"@loader_path/Frameworks",
				);
				OTHER_CFLAGS = (
					"-DSQLITE_HAS_CODEC",
					"-DSQLITE_TEMP_STORE=3",
					"-DSQLCIPHER_CRYPTO_CC",
					"-DNDEBUG",
				);
				PRODUCT_BUNDLE_IDENTIFIER = com.sap.ux.ENATests;
				PRODUCT_NAME = "$(TARGET_NAME)";
				SWIFT_OBJC_BRIDGING_HEADER = "ENATests-Bridging-Header.h";
				SWIFT_VERSION = 5.0;
				TARGETED_DEVICE_FAMILY = "1,2";
				TEST_HOST = "$(BUILT_PRODUCTS_DIR)/ENA.app/ENA";
			};
			name = AdHoc;
		};
		01D1BEB424F7F41200D11B9A /* AdHoc */ = {
			isa = XCBuildConfiguration;
			buildSettings = {
				ALWAYS_EMBED_SWIFT_STANDARD_LIBRARIES = YES;
				CODE_SIGN_STYLE = Manual;
				DEVELOPMENT_TEAM = 523TP53AQF;
				INFOPLIST_FILE = ENAUITests/Info.plist;
				LD_RUNPATH_SEARCH_PATHS = (
					"$(inherited)",
					"@executable_path/Frameworks",
					"@loader_path/Frameworks",
				);
				PRODUCT_BUNDLE_IDENTIFIER = com.sap.ux.ENAUITests;
				PRODUCT_NAME = "$(TARGET_NAME)";
				PROVISIONING_PROFILE_SPECIFIER = "";
				"PROVISIONING_PROFILE_SPECIFIER[sdk=macosx*]" = "";
				SWIFT_VERSION = 5.0;
				TARGETED_DEVICE_FAMILY = "1,2";
				TEST_TARGET_NAME = ENA;
			};
			name = AdHoc;
		};
		01D1BEB524F7F41200D11B9A /* AdHoc */ = {
			isa = XCBuildConfiguration;
			buildSettings = {
				CODE_SIGNING_ALLOWED = NO;
				CODE_SIGNING_REQUIRED = NO;
				CODE_SIGN_STYLE = Manual;
				DEFINES_MODULE = YES;
				DYLIB_INSTALL_NAME_BASE = "@rpath";
				GCC_PREPROCESSOR_DEFINITIONS = "SQLITE_HAS_CODEC=1";
				INFOPLIST_FILE = CWASQLite/Info.plist;
				LD_RUNPATH_SEARCH_PATHS = (
					"$(inherited)",
					"@executable_path/Frameworks",
					"@loader_path/Frameworks",
				);
				OTHER_CFLAGS = (
					"-DSQLITE_TEMP_STORE=3",
					"-DSQLCIPHER_CRYPTO_CC",
					"-DNDEBUG",
					"-DSQLITE_HAS_CODEC",
				);
				PRODUCT_BUNDLE_IDENTIFIER = de.rki.coronawarnapp.sqlite;
				PRODUCT_NAME = CWASQLite;
				PROVISIONING_PROFILE_SPECIFIER = "";
				SKIP_INSTALL = YES;
				SWIFT_VERSION = 5.0;
				VERSIONING_SYSTEM = "apple-generic";
			};
			name = AdHoc;
		};
		85D7596624570491008175F0 /* Debug */ = {
			isa = XCBuildConfiguration;
			buildSettings = {
				ALWAYS_SEARCH_USER_PATHS = NO;
				CLANG_ANALYZER_LOCALIZABILITY_NONLOCALIZED = YES;
				CLANG_ANALYZER_NONNULL = YES;
				CLANG_ANALYZER_NUMBER_OBJECT_CONVERSION = YES_AGGRESSIVE;
				CLANG_CXX_LANGUAGE_STANDARD = "gnu++14";
				CLANG_CXX_LIBRARY = "libc++";
				CLANG_ENABLE_MODULES = YES;
				CLANG_ENABLE_OBJC_ARC = YES;
				CLANG_ENABLE_OBJC_WEAK = YES;
				CLANG_WARN_BLOCK_CAPTURE_AUTORELEASING = YES;
				CLANG_WARN_BOOL_CONVERSION = YES;
				CLANG_WARN_COMMA = YES;
				CLANG_WARN_CONSTANT_CONVERSION = YES;
				CLANG_WARN_DEPRECATED_OBJC_IMPLEMENTATIONS = YES;
				CLANG_WARN_DIRECT_OBJC_ISA_USAGE = YES_ERROR;
				CLANG_WARN_DOCUMENTATION_COMMENTS = YES;
				CLANG_WARN_EMPTY_BODY = YES;
				CLANG_WARN_ENUM_CONVERSION = YES;
				CLANG_WARN_INFINITE_RECURSION = YES;
				CLANG_WARN_INT_CONVERSION = YES;
				CLANG_WARN_NON_LITERAL_NULL_CONVERSION = YES;
				CLANG_WARN_OBJC_IMPLICIT_RETAIN_SELF = YES;
				CLANG_WARN_OBJC_LITERAL_CONVERSION = YES;
				CLANG_WARN_OBJC_ROOT_CLASS = YES_ERROR;
				CLANG_WARN_QUOTED_INCLUDE_IN_FRAMEWORK_HEADER = YES;
				CLANG_WARN_RANGE_LOOP_ANALYSIS = YES;
				CLANG_WARN_STRICT_PROTOTYPES = YES;
				CLANG_WARN_SUSPICIOUS_MOVE = YES;
				CLANG_WARN_UNGUARDED_AVAILABILITY = YES_AGGRESSIVE;
				CLANG_WARN_UNREACHABLE_CODE = YES;
				CLANG_WARN__DUPLICATE_METHOD_MATCH = YES;
				COPY_PHASE_STRIP = NO;
				DEBUG_INFORMATION_FORMAT = dwarf;
				ENABLE_STRICT_OBJC_MSGSEND = YES;
				ENABLE_TESTABILITY = YES;
				GCC_C_LANGUAGE_STANDARD = gnu11;
				GCC_DYNAMIC_NO_PIC = NO;
				GCC_NO_COMMON_BLOCKS = YES;
				GCC_OPTIMIZATION_LEVEL = 0;
				GCC_PREPROCESSOR_DEFINITIONS = (
					"DEBUG=1",
					"$(inherited)",
				);
				GCC_WARN_64_TO_32_BIT_CONVERSION = YES;
				GCC_WARN_ABOUT_RETURN_TYPE = YES_ERROR;
				GCC_WARN_UNDECLARED_SELECTOR = YES;
				GCC_WARN_UNINITIALIZED_AUTOS = YES_AGGRESSIVE;
				GCC_WARN_UNUSED_FUNCTION = YES;
				GCC_WARN_UNUSED_VARIABLE = YES;
				IPHONEOS_DEPLOYMENT_TARGET = 13.7;
				MTL_ENABLE_DEBUG_INFO = INCLUDE_SOURCE;
				MTL_FAST_MATH = YES;
				ONLY_ACTIVE_ARCH = YES;
				SDKROOT = iphoneos;
				SWIFT_ACTIVE_COMPILATION_CONDITIONS = DEBUG;
				SWIFT_OPTIMIZATION_LEVEL = "-Onone";
			};
			name = Debug;
		};
		85D7596724570491008175F0 /* Release */ = {
			isa = XCBuildConfiguration;
			buildSettings = {
				ALWAYS_SEARCH_USER_PATHS = NO;
				CLANG_ANALYZER_LOCALIZABILITY_NONLOCALIZED = YES;
				CLANG_ANALYZER_NONNULL = YES;
				CLANG_ANALYZER_NUMBER_OBJECT_CONVERSION = YES_AGGRESSIVE;
				CLANG_CXX_LANGUAGE_STANDARD = "gnu++14";
				CLANG_CXX_LIBRARY = "libc++";
				CLANG_ENABLE_MODULES = YES;
				CLANG_ENABLE_OBJC_ARC = YES;
				CLANG_ENABLE_OBJC_WEAK = YES;
				CLANG_WARN_BLOCK_CAPTURE_AUTORELEASING = YES;
				CLANG_WARN_BOOL_CONVERSION = YES;
				CLANG_WARN_COMMA = YES;
				CLANG_WARN_CONSTANT_CONVERSION = YES;
				CLANG_WARN_DEPRECATED_OBJC_IMPLEMENTATIONS = YES;
				CLANG_WARN_DIRECT_OBJC_ISA_USAGE = YES_ERROR;
				CLANG_WARN_DOCUMENTATION_COMMENTS = YES;
				CLANG_WARN_EMPTY_BODY = YES;
				CLANG_WARN_ENUM_CONVERSION = YES;
				CLANG_WARN_INFINITE_RECURSION = YES;
				CLANG_WARN_INT_CONVERSION = YES;
				CLANG_WARN_NON_LITERAL_NULL_CONVERSION = YES;
				CLANG_WARN_OBJC_IMPLICIT_RETAIN_SELF = YES;
				CLANG_WARN_OBJC_LITERAL_CONVERSION = YES;
				CLANG_WARN_OBJC_ROOT_CLASS = YES_ERROR;
				CLANG_WARN_QUOTED_INCLUDE_IN_FRAMEWORK_HEADER = YES;
				CLANG_WARN_RANGE_LOOP_ANALYSIS = YES;
				CLANG_WARN_STRICT_PROTOTYPES = YES;
				CLANG_WARN_SUSPICIOUS_MOVE = YES;
				CLANG_WARN_UNGUARDED_AVAILABILITY = YES_AGGRESSIVE;
				CLANG_WARN_UNREACHABLE_CODE = YES;
				CLANG_WARN__DUPLICATE_METHOD_MATCH = YES;
				COPY_PHASE_STRIP = NO;
				DEBUG_INFORMATION_FORMAT = "dwarf-with-dsym";
				ENABLE_NS_ASSERTIONS = NO;
				ENABLE_STRICT_OBJC_MSGSEND = YES;
				GCC_C_LANGUAGE_STANDARD = gnu11;
				GCC_NO_COMMON_BLOCKS = YES;
				GCC_WARN_64_TO_32_BIT_CONVERSION = YES;
				GCC_WARN_ABOUT_RETURN_TYPE = YES_ERROR;
				GCC_WARN_UNDECLARED_SELECTOR = YES;
				GCC_WARN_UNINITIALIZED_AUTOS = YES_AGGRESSIVE;
				GCC_WARN_UNUSED_FUNCTION = YES;
				GCC_WARN_UNUSED_VARIABLE = YES;
				IPHONEOS_DEPLOYMENT_TARGET = 13.7;
				MTL_ENABLE_DEBUG_INFO = NO;
				MTL_FAST_MATH = YES;
				SDKROOT = iphoneos;
				SWIFT_ACTIVE_COMPILATION_CONDITIONS = RELEASE;
				SWIFT_COMPILATION_MODE = wholemodule;
				SWIFT_OPTIMIZATION_LEVEL = "-O";
				VALIDATE_PRODUCT = YES;
			};
			name = Release;
		};
		85D7596924570491008175F0 /* Debug */ = {
			isa = XCBuildConfiguration;
			buildSettings = {
				ASSETCATALOG_COMPILER_APPICON_NAME = AppIcon;
				CLANG_ENABLE_MODULES = YES;
				CODE_SIGN_ENTITLEMENTS = "${PROJECT}/Resources/ENATest.entitlements";
				CODE_SIGN_IDENTITY = $IPHONE_APP_CODE_SIGN_IDENTITY;
				CODE_SIGN_STYLE = Manual;
				CURRENT_PROJECT_VERSION = 1;
				DEVELOPMENT_TEAM = 523TP53AQF;
				GCC_PREPROCESSOR_DEFINITIONS = (
					"DEBUG=1",
					"$(inherited)",
					"SQLITE_HAS_CODEC=1",
				);
				INFOPLIST_FILE = ENA/Resources/Info_Debug.plist;
				IPHONE_APP_CODE_SIGN_IDENTITY = "iPhone Developer";
				IPHONE_APP_DEV_TEAM = 523TP53AQF;
				IPHONE_APP_DIST_PROF_SPECIFIER = "523TP53AQF/Corona-Warn-App-Dev1";
				LD_RUNPATH_SEARCH_PATHS = (
					"$(inherited)",
					"@executable_path/Frameworks",
				);
				MARKETING_VERSION = 1.9.0;
				OTHER_CFLAGS = (
					"-DSQLITE_HAS_CODEC",
					"-DSQLITE_TEMP_STORE=3",
					"-DSQLCIPHER_CRYPTO_CC",
					"-DNDEBUG",
				);
				PRODUCT_BUNDLE_IDENTIFIER = "de.rki.coronawarnapp-dev";
				PRODUCT_NAME = "$(TARGET_NAME)";
				PROVISIONING_PROFILE_SPECIFIER = $IPHONE_APP_DIST_PROF_SPECIFIER;
				SWIFT_ACTIVE_COMPILATION_CONDITIONS = "$(inherited) USE_DEV_PK_FOR_SIG_VERIFICATION DISABLE_CERTIFICATE_PINNING";
				SWIFT_OBJC_BRIDGING_HEADER = "ENA-Bridging-Header.h";
				SWIFT_OPTIMIZATION_LEVEL = "-Onone";
				SWIFT_VERSION = 5.0;
				TARGETED_DEVICE_FAMILY = 1;
			};
			name = Debug;
		};
		85D7596A24570491008175F0 /* Release */ = {
			isa = XCBuildConfiguration;
			buildSettings = {
				ASSETCATALOG_COMPILER_APPICON_NAME = AppIcon;
				CLANG_ENABLE_MODULES = YES;
				CODE_SIGN_ENTITLEMENTS = "${PROJECT}/Resources/ENA.entitlements";
				CODE_SIGN_IDENTITY = $IPHONE_APP_CODE_SIGN_IDENTITY;
				CODE_SIGN_STYLE = Manual;
				CURRENT_PROJECT_VERSION = 1;
				GCC_PREPROCESSOR_DEFINITIONS = "SQLITE_HAS_CODEC=1";
				INFOPLIST_FILE = ENA/Resources/Info.plist;
				IPHONE_APP_CODE_SIGN_IDENTITY = "iPhone Developer";
				IPHONE_APP_DEV_TEAM = 523TP53AQF;
				IPHONE_APP_DIST_PROF_SPECIFIER = "523TP53AQF/Corona-Warn-App";
				LD_RUNPATH_SEARCH_PATHS = (
					"$(inherited)",
					"@executable_path/Frameworks",
				);
				MARKETING_VERSION = 1.9.0;
				OTHER_CFLAGS = (
					"-DSQLITE_HAS_CODEC",
					"-DSQLITE_TEMP_STORE=3",
					"-DSQLCIPHER_CRYPTO_CC",
					"-DNDEBUG",
				);
				PRODUCT_BUNDLE_IDENTIFIER = de.rki.coronawarnapp;
				PRODUCT_NAME = "$(TARGET_NAME)";
				PROVISIONING_PROFILE_SPECIFIER = $IPHONE_APP_DIST_PROF_SPECIFIER;
				SWIFT_OBJC_BRIDGING_HEADER = "ENA-Bridging-Header.h";
				SWIFT_VERSION = 5.0;
				TARGETED_DEVICE_FAMILY = 1;
			};
			name = Release;
		};
		85D7596C24570491008175F0 /* Debug */ = {
			isa = XCBuildConfiguration;
			buildSettings = {
				ALWAYS_EMBED_SWIFT_STANDARD_LIBRARIES = YES;
				BUNDLE_LOADER = "$(TEST_HOST)";
				CLANG_ENABLE_MODULES = YES;
				CODE_SIGN_STYLE = Automatic;
				DEVELOPMENT_TEAM = 523TP53AQF;
				GCC_PREPROCESSOR_DEFINITIONS = (
					"$(inherited)",
					"SQLITE_HAS_CODEC=1",
				);
				INFOPLIST_FILE = ENATests/Info.plist;
				LD_RUNPATH_SEARCH_PATHS = (
					"$(inherited)",
					"@executable_path/Frameworks",
					"@loader_path/Frameworks",
				);
				OTHER_CFLAGS = (
					"-DSQLITE_HAS_CODEC",
					"-DSQLITE_TEMP_STORE=3",
					"-DSQLCIPHER_CRYPTO_CC",
					"-DNDEBUG",
				);
				PRODUCT_BUNDLE_IDENTIFIER = com.sap.ux.ENATests;
				PRODUCT_NAME = "$(TARGET_NAME)";
				SWIFT_OBJC_BRIDGING_HEADER = "ENATests-Bridging-Header.h";
				SWIFT_OPTIMIZATION_LEVEL = "-Onone";
				SWIFT_VERSION = 5.0;
				TARGETED_DEVICE_FAMILY = "1,2";
				TEST_HOST = "$(BUILT_PRODUCTS_DIR)/ENA.app/ENA";
			};
			name = Debug;
		};
		85D7596D24570491008175F0 /* Release */ = {
			isa = XCBuildConfiguration;
			buildSettings = {
				ALWAYS_EMBED_SWIFT_STANDARD_LIBRARIES = YES;
				BUNDLE_LOADER = "$(TEST_HOST)";
				CLANG_ENABLE_MODULES = YES;
				CODE_SIGN_STYLE = Automatic;
				DEVELOPMENT_TEAM = 523TP53AQF;
				GCC_PREPROCESSOR_DEFINITIONS = "SQLITE_HAS_CODEC=1";
				INFOPLIST_FILE = ENATests/Info.plist;
				LD_RUNPATH_SEARCH_PATHS = (
					"$(inherited)",
					"@executable_path/Frameworks",
					"@loader_path/Frameworks",
				);
				OTHER_CFLAGS = (
					"-DSQLITE_HAS_CODEC",
					"-DSQLITE_TEMP_STORE=3",
					"-DSQLCIPHER_CRYPTO_CC",
					"-DNDEBUG",
				);
				PRODUCT_BUNDLE_IDENTIFIER = com.sap.ux.ENATests;
				PRODUCT_NAME = "$(TARGET_NAME)";
				SWIFT_OBJC_BRIDGING_HEADER = "ENATests-Bridging-Header.h";
				SWIFT_VERSION = 5.0;
				TARGETED_DEVICE_FAMILY = "1,2";
				TEST_HOST = "$(BUILT_PRODUCTS_DIR)/ENA.app/ENA";
			};
			name = Release;
		};
		85D7596F24570491008175F0 /* Debug */ = {
			isa = XCBuildConfiguration;
			buildSettings = {
				ALWAYS_EMBED_SWIFT_STANDARD_LIBRARIES = YES;
				CODE_SIGN_STYLE = Automatic;
				DEVELOPMENT_TEAM = 523TP53AQF;
				INFOPLIST_FILE = ENAUITests/Info.plist;
				LD_RUNPATH_SEARCH_PATHS = (
					"$(inherited)",
					"@executable_path/Frameworks",
					"@loader_path/Frameworks",
				);
				PRODUCT_BUNDLE_IDENTIFIER = com.sap.ux.ENAUITests;
				PRODUCT_NAME = "$(TARGET_NAME)";
				PROVISIONING_PROFILE_SPECIFIER = "";
				"PROVISIONING_PROFILE_SPECIFIER[sdk=macosx*]" = "";
				SWIFT_ACTIVE_COMPILATION_CONDITIONS = DEBUG;
				SWIFT_VERSION = 5.0;
				TARGETED_DEVICE_FAMILY = "1,2";
				TEST_TARGET_NAME = ENA;
			};
			name = Debug;
		};
		85D7597024570491008175F0 /* Release */ = {
			isa = XCBuildConfiguration;
			buildSettings = {
				ALWAYS_EMBED_SWIFT_STANDARD_LIBRARIES = YES;
				CODE_SIGN_STYLE = Automatic;
				DEVELOPMENT_TEAM = 523TP53AQF;
				INFOPLIST_FILE = ENAUITests/Info.plist;
				LD_RUNPATH_SEARCH_PATHS = (
					"$(inherited)",
					"@executable_path/Frameworks",
					"@loader_path/Frameworks",
				);
				PRODUCT_BUNDLE_IDENTIFIER = com.sap.ux.ENAUITests;
				PRODUCT_NAME = "$(TARGET_NAME)";
				PROVISIONING_PROFILE_SPECIFIER = "";
				"PROVISIONING_PROFILE_SPECIFIER[sdk=macosx*]" = "";
				SWIFT_VERSION = 5.0;
				TARGETED_DEVICE_FAMILY = "1,2";
				TEST_TARGET_NAME = ENA;
			};
			name = Release;
		};
		B1FF6B6F2497D0B50041CF02 /* Debug */ = {
			isa = XCBuildConfiguration;
			buildSettings = {
				CODE_SIGNING_ALLOWED = NO;
				CODE_SIGNING_REQUIRED = NO;
				CODE_SIGN_IDENTITY = "";
				"CODE_SIGN_IDENTITY[sdk=macosx*]" = "Apple Development";
				CODE_SIGN_STYLE = Manual;
				CURRENT_PROJECT_VERSION = 1;
				DEFINES_MODULE = YES;
				DEVELOPMENT_TEAM = "";
				DYLIB_COMPATIBILITY_VERSION = 1;
				DYLIB_CURRENT_VERSION = 1;
				DYLIB_INSTALL_NAME_BASE = "@rpath";
				GCC_PREPROCESSOR_DEFINITIONS = (
					"DISABLE_CERTIFICATE_PINNING=1",
					"SQLITE_HAS_CODEC=1",
					"DEBUG=1",
				);
				"GCC_PREPROCESSOR_DEFINITIONS_NOT_USED_IN_PRECOMPS[arch=*]" = "";
				INFOPLIST_FILE = CWASQLite/Info.plist;
				INSTALL_PATH = "$(LOCAL_LIBRARY_DIR)/Frameworks";
				LD_RUNPATH_SEARCH_PATHS = (
					"$(inherited)",
					"@executable_path/Frameworks",
					"@loader_path/Frameworks",
				);
				OTHER_CFLAGS = (
					"-DSQLITE_TEMP_STORE=3",
					"-DSQLCIPHER_CRYPTO_CC",
					"-DNDEBUG",
					"-DSQLITE_HAS_CODEC",
				);
				PRODUCT_BUNDLE_IDENTIFIER = de.rki.coronawarnapp.sqlite;
				PRODUCT_NAME = "$(TARGET_NAME:c99extidentifier)";
				PROVISIONING_PROFILE_SPECIFIER = "";
				"PROVISIONING_PROFILE_SPECIFIER[sdk=macosx*]" = "";
				SKIP_INSTALL = YES;
				SUPPORTS_MACCATALYST = NO;
				SWIFT_VERSION = 5.0;
				TARGETED_DEVICE_FAMILY = 1;
				VERSIONING_SYSTEM = "apple-generic";
				VERSION_INFO_PREFIX = "";
			};
			name = Debug;
		};
		B1FF6B702497D0B50041CF02 /* Community */ = {
			isa = XCBuildConfiguration;
			buildSettings = {
				CODE_SIGNING_ALLOWED = NO;
				CODE_SIGNING_REQUIRED = NO;
				CODE_SIGN_STYLE = Manual;
				CURRENT_PROJECT_VERSION = 1;
				DEFINES_MODULE = YES;
				DEVELOPMENT_TEAM = "";
				DYLIB_COMPATIBILITY_VERSION = 1;
				DYLIB_CURRENT_VERSION = 1;
				DYLIB_INSTALL_NAME_BASE = "@rpath";
				GCC_PREPROCESSOR_DEFINITIONS = (
					"DISABLE_CERTIFICATE_PINNING=1",
					"SQLITE_HAS_CODEC=1",
					"DEBUG=1",
				);
				INFOPLIST_FILE = CWASQLite/Info.plist;
				INSTALL_PATH = "$(LOCAL_LIBRARY_DIR)/Frameworks";
				LD_RUNPATH_SEARCH_PATHS = (
					"$(inherited)",
					"@executable_path/Frameworks",
					"@loader_path/Frameworks",
				);
				OTHER_CFLAGS = (
					"-DSQLITE_TEMP_STORE=3",
					"-DSQLCIPHER_CRYPTO_CC",
					"-DNDEBUG",
					"-DSQLITE_HAS_CODEC",
				);
				PRODUCT_BUNDLE_IDENTIFIER = de.rki.coronawarnapp.sqlite;
				PRODUCT_NAME = "$(TARGET_NAME:c99extidentifier)";
				PROVISIONING_PROFILE_SPECIFIER = "";
				"PROVISIONING_PROFILE_SPECIFIER[sdk=macosx*]" = "";
				SKIP_INSTALL = YES;
				SUPPORTS_MACCATALYST = NO;
				SWIFT_VERSION = 5.0;
				TARGETED_DEVICE_FAMILY = 1;
				VERSIONING_SYSTEM = "apple-generic";
				VERSION_INFO_PREFIX = "";
			};
			name = Community;
		};
		B1FF6B722497D0B50041CF02 /* Release */ = {
			isa = XCBuildConfiguration;
			buildSettings = {
				CODE_SIGNING_ALLOWED = NO;
				CODE_SIGNING_REQUIRED = NO;
				CODE_SIGN_STYLE = Manual;
				CURRENT_PROJECT_VERSION = 1;
				DEFINES_MODULE = YES;
				DEVELOPMENT_TEAM = "";
				DYLIB_COMPATIBILITY_VERSION = 1;
				DYLIB_CURRENT_VERSION = 1;
				DYLIB_INSTALL_NAME_BASE = "@rpath";
				GCC_PREPROCESSOR_DEFINITIONS = "SQLITE_HAS_CODEC=1";
				INFOPLIST_FILE = CWASQLite/Info.plist;
				INSTALL_PATH = "$(LOCAL_LIBRARY_DIR)/Frameworks";
				LD_RUNPATH_SEARCH_PATHS = (
					"$(inherited)",
					"@executable_path/Frameworks",
					"@loader_path/Frameworks",
				);
				OTHER_CFLAGS = (
					"-DSQLITE_TEMP_STORE=3",
					"-DSQLCIPHER_CRYPTO_CC",
					"-DNDEBUG",
					"-DSQLITE_HAS_CODEC",
				);
				PRODUCT_BUNDLE_IDENTIFIER = "de.rki.coronawarnapp-dev.sqlite";
				PRODUCT_NAME = "$(TARGET_NAME:c99extidentifier)";
				PROVISIONING_PROFILE_SPECIFIER = "";
				"PROVISIONING_PROFILE_SPECIFIER[sdk=macosx*]" = "";
				SKIP_INSTALL = YES;
				SUPPORTS_MACCATALYST = NO;
				SWIFT_VERSION = 5.0;
				TARGETED_DEVICE_FAMILY = 1;
				VERSIONING_SYSTEM = "apple-generic";
				VERSION_INFO_PREFIX = "";
			};
			name = Release;
		};
/* End XCBuildConfiguration section */

/* Begin XCConfigurationList section */
		85D759362457048F008175F0 /* Build configuration list for PBXProject "ENA" */ = {
			isa = XCConfigurationList;
			buildConfigurations = (
				85D7596624570491008175F0 /* Debug */,
				011E4AFC2483A269002E6412 /* Community */,
				85D7596724570491008175F0 /* Release */,
				0140535724A0E077000A5121 /* TestFlight */,
				01D1BEB124F7F41200D11B9A /* AdHoc */,
			);
			defaultConfigurationIsVisible = 0;
			defaultConfigurationName = Debug;
		};
		85D7596824570491008175F0 /* Build configuration list for PBXNativeTarget "ENA" */ = {
			isa = XCConfigurationList;
			buildConfigurations = (
				85D7596924570491008175F0 /* Debug */,
				011E4AFD2483A269002E6412 /* Community */,
				85D7596A24570491008175F0 /* Release */,
				0140535824A0E077000A5121 /* TestFlight */,
				01D1BEB224F7F41200D11B9A /* AdHoc */,
			);
			defaultConfigurationIsVisible = 0;
			defaultConfigurationName = Debug;
		};
		85D7596B24570491008175F0 /* Build configuration list for PBXNativeTarget "ENATests" */ = {
			isa = XCConfigurationList;
			buildConfigurations = (
				85D7596C24570491008175F0 /* Debug */,
				011E4AFE2483A269002E6412 /* Community */,
				85D7596D24570491008175F0 /* Release */,
				0140535924A0E077000A5121 /* TestFlight */,
				01D1BEB324F7F41200D11B9A /* AdHoc */,
			);
			defaultConfigurationIsVisible = 0;
			defaultConfigurationName = Debug;
		};
		85D7596E24570491008175F0 /* Build configuration list for PBXNativeTarget "ENAUITests" */ = {
			isa = XCConfigurationList;
			buildConfigurations = (
				85D7596F24570491008175F0 /* Debug */,
				011E4AFF2483A269002E6412 /* Community */,
				85D7597024570491008175F0 /* Release */,
				0140535A24A0E077000A5121 /* TestFlight */,
				01D1BEB424F7F41200D11B9A /* AdHoc */,
			);
			defaultConfigurationIsVisible = 0;
			defaultConfigurationName = Debug;
		};
		B1FF6B742497D0B50041CF02 /* Build configuration list for PBXNativeTarget "CWASQLite" */ = {
			isa = XCConfigurationList;
			buildConfigurations = (
				B1FF6B6F2497D0B50041CF02 /* Debug */,
				B1FF6B702497D0B50041CF02 /* Community */,
				B1FF6B722497D0B50041CF02 /* Release */,
				019BFC6324C988F90053973D /* TestFlight */,
				01D1BEB524F7F41200D11B9A /* AdHoc */,
			);
			defaultConfigurationIsVisible = 0;
			defaultConfigurationName = Debug;
		};
/* End XCConfigurationList section */

/* Begin XCRemoteSwiftPackageReference section */
		B10FB02E246036F3004CA11E /* XCRemoteSwiftPackageReference "swift-protobuf" */ = {
			isa = XCRemoteSwiftPackageReference;
			repositoryURL = "https://github.com/apple/swift-protobuf.git";
			requirement = {
				kind = exactVersion;
				version = 1.12.0;
			};
		};
		B1B5A75E24924B3D0029D5D7 /* XCRemoteSwiftPackageReference "fmdb" */ = {
			isa = XCRemoteSwiftPackageReference;
			repositoryURL = "https://github.com/ccgus/fmdb.git";
			requirement = {
				kind = exactVersion;
				version = 2.7.7;
			};
		};
		B1E8C9A3247AB869006DC678 /* XCRemoteSwiftPackageReference "ZIPFoundation" */ = {
			isa = XCRemoteSwiftPackageReference;
			repositoryURL = "https://github.com/weichsel/ZIPFoundation.git";
			requirement = {
				kind = exactVersion;
				version = 0.9.11;
			};
		};
/* End XCRemoteSwiftPackageReference section */

/* Begin XCSwiftPackageProductDependency section */
		B10FB02F246036F3004CA11E /* SwiftProtobuf */ = {
			isa = XCSwiftPackageProductDependency;
			package = B10FB02E246036F3004CA11E /* XCRemoteSwiftPackageReference "swift-protobuf" */;
			productName = SwiftProtobuf;
		};
		B1B5A75F24924B3D0029D5D7 /* FMDB */ = {
			isa = XCSwiftPackageProductDependency;
			package = B1B5A75E24924B3D0029D5D7 /* XCRemoteSwiftPackageReference "fmdb" */;
			productName = FMDB;
		};
		B1E8C9A4247AB869006DC678 /* ZIPFoundation */ = {
			isa = XCSwiftPackageProductDependency;
			package = B1E8C9A3247AB869006DC678 /* XCRemoteSwiftPackageReference "ZIPFoundation" */;
			productName = ZIPFoundation;
		};
/* End XCSwiftPackageProductDependency section */
	};
	rootObject = 85D759332457048F008175F0 /* Project object */;
}<|MERGE_RESOLUTION|>--- conflicted
+++ resolved
@@ -2263,12 +2263,6 @@
 				016961982540574700FF92E3 /* ExposureSubmissionTestResultViewModel.swift */,
 				523D5E74256FDFE900EF67EA /* ExposureSubmissionThankYouViewController.swift */,
 				523D5E79256FE04000EF67EA /* ExposureSubmissionThankYouViewModel.swift */,
-<<<<<<< HEAD
-				A3C4F95F24812CD20047F23E /* ExposureSubmissionWarnOthersViewController.swift */,
-				01A236792519D1E80043D9F8 /* ExposureSubmissionWarnOthersViewModel.swift */,
-				01C6AC2D252B23FC0052814D /* QRScanner */,
-				BAB1239A25729FEA00A179FB /* TANInputViewController */,
-=======
 				01C6AC2D252B23FC0052814D /* QRScanner */,
 				BAD962F925668E5D00FAB615 /* TestResultAvailable */,
 				2F80CFDA247EDDB3000F06AF /* ExposureSubmissionHotlineViewController.swift */,
@@ -2276,7 +2270,7 @@
 				EB3BCA872507B6C1003F27C7 /* ExposureSubmissionSymptomsOnsetViewController.swift */,
 				A3C4F95F24812CD20047F23E /* ExposureSubmissionWarnOthersViewController.swift */,
 				01A236792519D1E80043D9F8 /* ExposureSubmissionWarnOthersViewModel.swift */,
->>>>>>> ed1c4b64
+                BAB1239A25729FEA00A179FB /* TANInputViewController */,
 			);
 			path = Controller;
 			sourceTree = "<group>";
