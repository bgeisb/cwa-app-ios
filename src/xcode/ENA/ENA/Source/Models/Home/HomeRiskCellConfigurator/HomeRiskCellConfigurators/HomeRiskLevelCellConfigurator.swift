--- conflicted
+++ resolved
@@ -110,7 +110,6 @@
 		cell.detectionIntervalLabel.accessibilityIdentifier = AccessibilityIdentifiers.RiskCollectionViewCell.detectionIntervalLabel
 		cell.updateButton.accessibilityIdentifier = AccessibilityIdentifiers.RiskCollectionViewCell.updateButton
 	}
-<<<<<<< HEAD
 
 	// MARK: Hashable
 
@@ -128,13 +127,12 @@
 		lhs.isButtonHidden == rhs.isButtonHidden &&
 		lhs.detectionIntervalLabelHidden == rhs.detectionIntervalLabelHidden &&
 		lhs.lastUpdateDate == rhs.lastUpdateDate
-=======
+	}
 
 	/// Convenience method that can be overwritten to configure the button without running the full configure(_:) method.
 	/// This is handy when very frequent updates such as the update countdown are applied to the button.
 	func configureButton(for cell: RiskLevelCollectionViewCell) {
 		// Intentionally left blank.
->>>>>>> 0b982162
 	}
 }
 
