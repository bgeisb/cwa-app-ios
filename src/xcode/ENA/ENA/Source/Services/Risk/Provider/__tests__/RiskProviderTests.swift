//
// 🦠 Corona-Warn-App
//

import XCTest
import ExposureNotification
@testable import ENA

// swiftlint:disable file_length
// swiftlint:disable:next type_body_length
final class RiskProviderTests: XCTestCase {
	
	func testGIVEN_RiskCalculation_WHEN_ENFRiskHighAndCheckinRiskLow_THEN_RiskConsumerReturnsRiskHigh() {
		// GIVEN
		let store = MockTestStore()
		let client = ClientMock()
		
		let duration = DateComponents(day: 1)

		store.riskCalculationResult = nil

		let config = RiskProvidingConfiguration(
			exposureDetectionValidityDuration: duration,
			exposureDetectionInterval: duration
		)
		let exposureDetectionDelegateStub = ExposureDetectionDelegateStub(result: .success([MutableENExposureWindow()]))
		
		let appConfig = CachedAppConfigurationMock(with: SAP_Internal_V2_ApplicationConfigurationIOS())

		let eventStore = MockEventStore()
		let traceWarningPackageDownload = TraceWarningPackageDownload(
		   client: client,
		   store: store,
		   eventStore: eventStore
	   )
		let today = Calendar.utcCalendar.startOfDay(for: Date())
		let riskLevelPerDateENF = [today: RiskLevel.high]
		let riskLevelPerDateCheckin = [today: RiskLevel.low]
		
		let riskProvider = RiskProvider(
			configuration: config,
			store: store,
			appConfigurationProvider: appConfig,
			exposureManagerState: .init(authorized: true, enabled: true, status: .active),
			riskCalculation: RiskCalculationFake(riskLevelPerDate: riskLevelPerDateENF),
			checkinRiskCalculation: CheckinRiskCalculationFake(riskLevelPerDate: riskLevelPerDateCheckin),
			keyPackageDownload: makeKeyPackageDownloadMock(with: store),
			traceWarningPackageDownload: traceWarningPackageDownload,
			exposureDetectionExecutor: exposureDetectionDelegateStub
		)
		
		let consumer = RiskConsumer()
		
		let didCalculateRiskExpectation = expectation(description: "expect didCalculateRisk to be called")

		let didFailCalculateRiskExpectation = expectation(description: "expect didFailCalculateRisk not to be called")
		didFailCalculateRiskExpectation.isInverted = true

		let didChangeActivityStateExpectation = expectation(description: "expect didChangeActivityState to be called 3 times")
		didChangeActivityStateExpectation.expectedFulfillmentCount = 3

		var risk: Risk?
		consumer.didCalculateRisk = { calculatedRisk in
			risk = calculatedRisk
			didCalculateRiskExpectation.fulfill()
		}
		consumer.didFailCalculateRisk = { _ in
			didFailCalculateRiskExpectation.fulfill()
		}
		consumer.didChangeActivityState = { _ in
			didChangeActivityStateExpectation.fulfill()
		}
	
		riskProvider.observeRisk(consumer)
		
		// WHEN
		
		riskProvider.requestRisk(userInitiated: true)

		// THEN
	
		waitForExpectations(timeout: .long)
		XCTAssertEqual(risk?.level, .high)
	
	}
	
	func testGIVEN_RiskCalculation_WHEN_ENFRiskLowAndCheckinRiskHigh_THEN_RiskConsumerReturnsRiskHigh() {
		// GIVEN
		let store = MockTestStore()
		let client = ClientMock()
		
		let duration = DateComponents(day: 1)

		store.riskCalculationResult = nil

		let config = RiskProvidingConfiguration(
			exposureDetectionValidityDuration: duration,
			exposureDetectionInterval: duration
		)
		let exposureDetectionDelegateStub = ExposureDetectionDelegateStub(result: .success([MutableENExposureWindow()]))
		
		let appConfig = CachedAppConfigurationMock(with: SAP_Internal_V2_ApplicationConfigurationIOS())

		let eventStore = MockEventStore()
		let traceWarningPackageDownload = TraceWarningPackageDownload(
		   client: client,
		   store: store,
		   eventStore: eventStore
	   )
		let today = Calendar.utcCalendar.startOfDay(for: Date())
		let riskLevelPerDateENF = [today: RiskLevel.low]
		let riskLevelPerDateCheckin = [today: RiskLevel.high]
		
		let riskProvider = RiskProvider(
			configuration: config,
			store: store,
			appConfigurationProvider: appConfig,
			exposureManagerState: .init(authorized: true, enabled: true, status: .active),
			riskCalculation: RiskCalculationFake(riskLevelPerDate: riskLevelPerDateENF),
			checkinRiskCalculation: CheckinRiskCalculationFake(riskLevelPerDate: riskLevelPerDateCheckin),
			keyPackageDownload: makeKeyPackageDownloadMock(with: store),
			traceWarningPackageDownload: traceWarningPackageDownload,
			exposureDetectionExecutor: exposureDetectionDelegateStub
		)
		
		let consumer = RiskConsumer()
		
		let didCalculateRiskExpectation = expectation(description: "expect didCalculateRisk to be called")

		let didFailCalculateRiskExpectation = expectation(description: "expect didFailCalculateRisk not to be called")
		didFailCalculateRiskExpectation.isInverted = true

		let didChangeActivityStateExpectation = expectation(description: "expect didChangeActivityState to be called 3 times")
		didChangeActivityStateExpectation.expectedFulfillmentCount = 3

		var risk: Risk?
		consumer.didCalculateRisk = { calculatedRisk in
			risk = calculatedRisk
			didCalculateRiskExpectation.fulfill()
		}
		consumer.didFailCalculateRisk = { _ in
			didFailCalculateRiskExpectation.fulfill()
		}
		consumer.didChangeActivityState = { _ in
			didChangeActivityStateExpectation.fulfill()
		}
	
		riskProvider.observeRisk(consumer)
		
		// WHEN
		
		riskProvider.requestRisk(userInitiated: true)

		// THEN
	
		waitForExpectations(timeout: .long)
		XCTAssertEqual(risk?.level, .high)
	
	}
	
	func testGIVEN_RiskCalculation_WHEN_ENFRiskLowAndCheckinRiskLow_THEN_RiskConsumerReturnsRiskLow() {
		// GIVEN
		let store = MockTestStore()
		let client = ClientMock()
		
		let duration = DateComponents(day: 1)

		store.riskCalculationResult = nil

		let config = RiskProvidingConfiguration(
			exposureDetectionValidityDuration: duration,
			exposureDetectionInterval: duration
		)
		let exposureDetectionDelegateStub = ExposureDetectionDelegateStub(result: .success([MutableENExposureWindow()]))
		
		let appConfig = CachedAppConfigurationMock(with: SAP_Internal_V2_ApplicationConfigurationIOS())

		let eventStore = MockEventStore()
		let traceWarningPackageDownload = TraceWarningPackageDownload(
		   client: client,
		   store: store,
		   eventStore: eventStore
	   )
		let today = Calendar.utcCalendar.startOfDay(for: Date())
		let riskLevelPerDateENF = [today: RiskLevel.low]
		let riskLevelPerDateCheckin = [today: RiskLevel.low]
		
		let riskProvider = RiskProvider(
			configuration: config,
			store: store,
			appConfigurationProvider: appConfig,
			exposureManagerState: .init(authorized: true, enabled: true, status: .active),
			riskCalculation: RiskCalculationFake(riskLevelPerDate: riskLevelPerDateENF),
			checkinRiskCalculation: CheckinRiskCalculationFake(riskLevelPerDate: riskLevelPerDateCheckin),
			keyPackageDownload: makeKeyPackageDownloadMock(with: store),
			traceWarningPackageDownload: traceWarningPackageDownload,
			exposureDetectionExecutor: exposureDetectionDelegateStub
		)
		
		let consumer = RiskConsumer()
		
		let didCalculateRiskExpectation = expectation(description: "expect didCalculateRisk to be called")

		let didFailCalculateRiskExpectation = expectation(description: "expect didFailCalculateRisk not to be called")
		didFailCalculateRiskExpectation.isInverted = true

		let didChangeActivityStateExpectation = expectation(description: "expect didChangeActivityState to be called 3 times")
		didChangeActivityStateExpectation.expectedFulfillmentCount = 3

		var risk: Risk?
		consumer.didCalculateRisk = { calculatedRisk in
			risk = calculatedRisk
			didCalculateRiskExpectation.fulfill()
		}
		consumer.didFailCalculateRisk = { _ in
			didFailCalculateRiskExpectation.fulfill()
		}
		consumer.didChangeActivityState = { _ in
			didChangeActivityStateExpectation.fulfill()
		}
	
		riskProvider.observeRisk(consumer)
		
		// WHEN
		
		riskProvider.requestRisk(userInitiated: true)

		// THEN
	
		waitForExpectations(timeout: .long)
		XCTAssertEqual(risk?.level, .low)
	
	}

	func testGIVEN_RiskProvider_WHEN_requestRisk_THEN_TimeoutWillTrigger() {
		// GIVEN
		let duration = DateComponents(day: 1)

		let store = MockTestStore()
		store.enfRiskCalculationResult = nil

		let config = RiskProvidingConfiguration(
			exposureDetectionValidityDuration: duration,
			exposureDetectionInterval: duration
		)

		let exposureDetectionDelegateStub = ExposureDetectionDelegateStub(result: .success([MutableENExposureWindow()]))

		let appConfig = CachedAppConfigurationMock(with: SAP_Internal_V2_ApplicationConfigurationIOS())
		let riskProvider = RiskProvider(
			configuration: config,
			store: store,
			appConfigurationProvider: appConfig,
			exposureManagerState: .init(authorized: true, enabled: true, status: .active),
			enfRiskCalculation: ENFRiskCalculationFake(),
			checkinRiskCalculation: CheckinRiskCalculationFake(),
			keyPackageDownload: makeKeyPackageDownloadMock(with: store),
			traceWarningPackageDownload: makeTraceWarningPackageDownloadMock(with: store, appConfig: appConfig),
			exposureDetectionExecutor: exposureDetectionDelegateStub
		)

		let didCalculateRiskCalled = expectation(description: "expect didCalculateRisk to be called once")
		// this callback was unexpected - calculation doesn't gets canceled after download timeout triggered
		didCalculateRiskCalled.expectedFulfillmentCount = 1

		let didFailCalculateRiskCalled = expectation(description: "expect didFailCalculateRisk to be called")

		let consumer = RiskConsumer()
		consumer.didCalculateRisk = { _ in
			didCalculateRiskCalled.fulfill()
		}
		consumer.didFailCalculateRisk = { _ in
			didFailCalculateRiskCalled.fulfill()
		}

		riskProvider.observeRisk(consumer)

		// WHEN
		// use an timeout interval of -1 secounds to set timeout limit in the past
		riskProvider.requestRisk(userInitiated: true, timeoutInterval: TimeInterval(-1.0))

		// THEN
		waitForExpectations(timeout: .medium)
	}

	func testGIVEN_RiskProvider_WHEN_addingAndRemovingConsumer_THEN_noCallback() throws {
		let duration = DateComponents(day: 1)

		let store = MockTestStore()
		store.enfRiskCalculationResult = nil

		let config = RiskProvidingConfiguration(
			exposureDetectionValidityDuration: duration,
			exposureDetectionInterval: duration
		)

		let exposureDetectionDelegateStub = ExposureDetectionDelegateStub(result: .success([MutableENExposureWindow()]))
		let cachedAppConfig = CachedAppConfigurationMock(with: SAP_Internal_V2_ApplicationConfigurationIOS())
		let riskProvider = RiskProvider(
			configuration: config,
			store: store,
			appConfigurationProvider: cachedAppConfig,
			exposureManagerState: .init(authorized: true, enabled: true, status: .active),
			enfRiskCalculation: ENFRiskCalculationFake(),
			checkinRiskCalculation: CheckinRiskCalculationFake(),
			keyPackageDownload: makeKeyPackageDownloadMock(with: store),
			traceWarningPackageDownload: makeTraceWarningPackageDownloadMock(with: store, appConfig: cachedAppConfig),
			exposureDetectionExecutor: exposureDetectionDelegateStub
		)

		let didCalculateRiskCalled = expectation(description: "expect didCalculateRisk to be called")
		didCalculateRiskCalled.isInverted = true

		let consumer = RiskConsumer()
		consumer.didCalculateRisk = { _ in
			XCTFail("Unexpected call")
		}
		consumer.didFailCalculateRisk = { _ in
			XCTFail("didFailCalculateRisk should not be called.")
		}

		riskProvider.observeRisk(consumer)
		riskProvider.removeRisk(consumer)
		riskProvider.requestRisk(userInitiated: true)

		waitForExpectations(timeout: .medium)
	}

	func testExposureDetectionIsExecutedIfLastDetectionIsTooOldAndModeIsAutomatic() throws {
		let duration = DateComponents(day: 1)

		let calendar = Calendar.current

		let lastExposureDetectionDate = try XCTUnwrap(calendar.date(
			byAdding: .day,
			value: -3,
			to: Date(),
			wrappingComponents: false
		))

		let store = MockTestStore()
		store.enfRiskCalculationResult = ENFRiskCalculationResult(
			riskLevel: .low,
			minimumDistinctEncountersWithLowRisk: 0,
			minimumDistinctEncountersWithHighRisk: 0,
			mostRecentDateWithLowRisk: nil,
			mostRecentDateWithHighRisk: nil,
			numberOfDaysWithLowRisk: 0,
			numberOfDaysWithHighRisk: 0,
			calculationDate: lastExposureDetectionDate,
			riskLevelPerDate: [:],
			minimumDistinctEncountersWithHighRiskPerDate: [:]
		)
		store.checkinRiskCalculationResult = CheckinRiskCalculationResult(
			calculationDate: Date(),
			checkinIdsWithRiskPerDate: [:],
			riskLevelPerDate: [:]
		)

		let config = RiskProvidingConfiguration(
			exposureDetectionValidityDuration: duration,
			exposureDetectionInterval: duration,
			detectionMode: .automatic
		)

		let exposureDetectionDelegateStub = ExposureDetectionDelegateStub(result: .success([MutableENExposureWindow()]))


		var appConfig = SAP_Internal_V2_ApplicationConfigurationIOS()
		var parameters = SAP_Internal_V2_ExposureDetectionParametersIOS()
		parameters.maxExposureDetectionsPerInterval = 1
		appConfig.exposureDetectionParameters = parameters
		
		let cachedAppConfig = CachedAppConfigurationMock(with: appConfig)
		let riskProvider = RiskProvider(
			configuration: config,
			store: store,
			appConfigurationProvider: cachedAppConfig,
			exposureManagerState: .init(authorized: true, enabled: true, status: .active),
			enfRiskCalculation: ENFRiskCalculationFake(),
			checkinRiskCalculation: CheckinRiskCalculationFake(),
			keyPackageDownload: makeKeyPackageDownloadMock(with: store),
			traceWarningPackageDownload: makeTraceWarningPackageDownloadMock(with: store, appConfig: cachedAppConfig),
			exposureDetectionExecutor: exposureDetectionDelegateStub
		)

		let requestRiskExpectation = expectation(description: "")
		
		let consumer = RiskConsumer()
		riskProvider.observeRisk(consumer)
		
		consumer.didCalculateRisk = { _ in
			XCTAssertTrue(exposureDetectionDelegateStub.exposureWindowsWereDetected)
			requestRiskExpectation.fulfill()
		}
		
		riskProvider.requestRisk(userInitiated: false)

		waitForExpectations(timeout: .medium)
	}

	func testThatDetectionIsRequested() throws {
		let duration = DateComponents(day: 1)

		let store = MockTestStore()
		store.enfRiskCalculationResult = nil
		store.positiveTestResultWasShown = false
		store.lastSuccessfulSubmitDiagnosisKeyTimestamp = nil

		let config = RiskProvidingConfiguration(
			exposureDetectionValidityDuration: duration,
			exposureDetectionInterval: duration
		)

		let exposureDetectionDelegateStub = ExposureDetectionDelegateStub(result: .success([MutableENExposureWindow()]))
		let appConfig = CachedAppConfigurationMock(with: SAP_Internal_V2_ApplicationConfigurationIOS())
		let riskProvider = RiskProvider(
			configuration: config,
			store: store,
			appConfigurationProvider: appConfig,
			exposureManagerState: .init(authorized: true, enabled: true, status: .active),
			enfRiskCalculation: ENFRiskCalculationFake(),
			checkinRiskCalculation: CheckinRiskCalculationFake(),
			keyPackageDownload: makeKeyPackageDownloadMock(with: store),
			traceWarningPackageDownload: makeTraceWarningPackageDownloadMock(with: store, appConfig: appConfig),
			exposureDetectionExecutor: exposureDetectionDelegateStub
		)

		let consumer = RiskConsumer()

		let didCalculateRiskExpectation = expectation(description: "expect didCalculateRisk to be called")

		let didFailCalculateRiskExpectation = expectation(description: "expect didFailCalculateRisk not to be called")
		didFailCalculateRiskExpectation.isInverted = true

		let didChangeActivityStateExpectation = expectation(description: "expect didChangeActivityState to be called 3 times")
		didChangeActivityStateExpectation.expectedFulfillmentCount = 3

		consumer.didCalculateRisk = { _ in
			didCalculateRiskExpectation.fulfill()
		}
		consumer.didFailCalculateRisk = { _ in
			didFailCalculateRiskExpectation.fulfill()
		}
		consumer.didChangeActivityState = { _ in
			didChangeActivityStateExpectation.fulfill()
		}

		riskProvider.observeRisk(consumer)
		riskProvider.requestRisk(userInitiated: true)

		waitForExpectations(timeout: .medium)
	}

	func testThatDetectionFails() throws {
		let duration = DateComponents(day: 1)

		let store = MockTestStore()
		store.enfRiskCalculationResult = nil
		store.positiveTestResultWasShown = false
		store.lastSuccessfulSubmitDiagnosisKeyTimestamp = nil

		let config = RiskProvidingConfiguration(
			exposureDetectionValidityDuration: duration,
			exposureDetectionInterval: duration
		)

		let exposureDetectionDelegateStub = ExposureDetectionDelegateStub(result: .failure(DummyError()))
		let appConfig = CachedAppConfigurationMock(with: SAP_Internal_V2_ApplicationConfigurationIOS())

		let sut = RiskProvider(
			configuration: config,
			store: store,
			appConfigurationProvider: appConfig,
			exposureManagerState: .init(authorized: true, enabled: true, status: .active),
			enfRiskCalculation: ENFRiskCalculationFake(),
			checkinRiskCalculation: CheckinRiskCalculationFake(),
			keyPackageDownload: makeKeyPackageDownloadMock(with: store),
			traceWarningPackageDownload: makeTraceWarningPackageDownloadMock(with: store, appConfig: appConfig),
			exposureDetectionExecutor: exposureDetectionDelegateStub
		)

		let consumer = RiskConsumer()

		let didCalculateRiskExpectation = expectation(description: "expect didCalculateRisk to be called")
		didCalculateRiskExpectation.isInverted = true

		let didFailCalculateRiskExpectation = expectation(description: "expect didFailCalculateRisk not to be called")

		let didChangeActivityStateExpectation = expectation(description: "expect didChangeActivityState to be called 3 times")
		didChangeActivityStateExpectation.expectedFulfillmentCount = 3

		consumer.didCalculateRisk = { _ in
			didCalculateRiskExpectation.fulfill()
		}
		consumer.didFailCalculateRisk = { _ in
			didFailCalculateRiskExpectation.fulfill()
		}
		consumer.didChangeActivityState = { _ in
			didChangeActivityStateExpectation.fulfill()
		}

		sut.observeRisk(consumer)
		sut.requestRisk(userInitiated: true)
		
		waitForExpectations(timeout: .medium)
	}

	func testThatDetectionIsNotRequestedIfPositiveTestResultWasShown() throws {
		let duration = DateComponents(day: 1)

		let store = MockTestStore()

		store.enfRiskCalculationResult = nil
		store.positiveTestResultWasShown = true

		let config = RiskProvidingConfiguration(
			exposureDetectionValidityDuration: duration,
			exposureDetectionInterval: duration
		)

		let exposureDetectionDelegateStub = ExposureDetectionDelegateStub(result: .success([MutableENExposureWindow()]))
		let appConfig = CachedAppConfigurationMock(with: SAP_Internal_V2_ApplicationConfigurationIOS())

		let riskProvider = RiskProvider(
			configuration: config,
			store: store,
			appConfigurationProvider: appConfig,
			exposureManagerState: .init(authorized: true, enabled: true, status: .active),
			enfRiskCalculation: ENFRiskCalculationFake(),
			checkinRiskCalculation: CheckinRiskCalculationFake(),
			keyPackageDownload: makeKeyPackageDownloadMock(with: store),
			traceWarningPackageDownload: makeTraceWarningPackageDownloadMock(with: store, appConfig: appConfig),
			exposureDetectionExecutor: exposureDetectionDelegateStub
		)

		let consumer = RiskConsumer()

		let didCalculateRiskExpectation = expectation(description: "expect didCalculateRisk not to be called")
		didCalculateRiskExpectation.isInverted = true

		let didFailCalculateRiskExpectation = expectation(description: "expect didFailCalculateRisk not to be called")
		didFailCalculateRiskExpectation.isInverted = true

		let didChangeActivityStateExpectation = expectation(description: "expect didChangeActivityState to be called")
		didChangeActivityStateExpectation.expectedFulfillmentCount = 2

		consumer.didCalculateRisk = { _ in
			didCalculateRiskExpectation.fulfill()
		}
		consumer.didFailCalculateRisk = { _ in
			didFailCalculateRiskExpectation.fulfill()
		}
		consumer.didChangeActivityState = { _ in
			didChangeActivityStateExpectation.fulfill()
		}

		riskProvider.observeRisk(consumer)
		riskProvider.requestRisk(userInitiated: true)

		waitForExpectations(timeout: .medium)
	}

	func testThatDetectionIsNotRequestedIfKeysWereSubmitted() throws {
		let duration = DateComponents(day: 1)

		let store = MockTestStore()
		store.enfRiskCalculationResult = nil
		store.lastSuccessfulSubmitDiagnosisKeyTimestamp = Int64(Date().timeIntervalSince1970)

		let config = RiskProvidingConfiguration(
			exposureDetectionValidityDuration: duration,
			exposureDetectionInterval: duration
		)

		let exposureDetectionDelegateStub = ExposureDetectionDelegateStub(result: .success([MutableENExposureWindow()]))
		let appConfig = CachedAppConfigurationMock(with: SAP_Internal_V2_ApplicationConfigurationIOS())

		let riskProvider = RiskProvider(
			configuration: config,
			store: store,
			appConfigurationProvider: appConfig,
			exposureManagerState: .init(authorized: true, enabled: true, status: .active),
			enfRiskCalculation: ENFRiskCalculationFake(),
			checkinRiskCalculation: CheckinRiskCalculationFake(),
			keyPackageDownload: makeKeyPackageDownloadMock(with: store),
			traceWarningPackageDownload: makeTraceWarningPackageDownloadMock(with: store, appConfig: appConfig),
			exposureDetectionExecutor: exposureDetectionDelegateStub
		)

		let consumer = RiskConsumer()

		let didCalculateRiskExpectation = expectation(description: "expect didCalculateRisk not to be called")
		didCalculateRiskExpectation.isInverted = true

		let didFailCalculateRiskExpectation = expectation(description: "expect didFailCalculateRisk not to be called")
		didFailCalculateRiskExpectation.isInverted = true

		let didChangeActivityStateExpectation = expectation(description: "expect didChangeActivityState to be called")
		didChangeActivityStateExpectation.expectedFulfillmentCount = 2

		consumer.didCalculateRisk = { _ in
			didCalculateRiskExpectation.fulfill()
		}
		consumer.didFailCalculateRisk = { _ in
			didFailCalculateRiskExpectation.fulfill()
		}
		consumer.didChangeActivityState = { _ in
			didChangeActivityStateExpectation.fulfill()
		}

		riskProvider.observeRisk(consumer)
		riskProvider.requestRisk(userInitiated: true)

		waitForExpectations(timeout: .medium)
	}

	func testShouldShowRiskStatusLoweredAlertIntitiallyFalseIsSetToTrueWhenRiskStatusLowers() throws {
		let store = MockTestStore()
		store.shouldShowRiskStatusLoweredAlert = false

		let riskProvider = try riskProviderChangingRiskLevel(from: .high, to: .low, store: store)

		let consumer = RiskConsumer()
		riskProvider.observeRisk(consumer)

		riskProvider.requestRisk(userInitiated: false)

		let didCalculateRiskExpectation = expectation(description: "didCalculateRisk called")
		consumer.didCalculateRisk = { _ in
			didCalculateRiskExpectation.fulfill()
		}

		waitForExpectations(timeout: .long)
		XCTAssertTrue(store.shouldShowRiskStatusLoweredAlert)
	}

	func testShouldShowRiskStatusLoweredAlertIntitiallyTrueIsSetToTrueWhenRiskStatusLowers() throws {
		let store = MockTestStore()
		store.shouldShowRiskStatusLoweredAlert = true

		let riskProvider = try riskProviderChangingRiskLevel(from: .high, to: .low, store: store)

		let consumer = RiskConsumer()
		riskProvider.observeRisk(consumer)

		riskProvider.requestRisk(userInitiated: false)

		let didCalculateRiskExpectation = expectation(description: "didCalculateRisk called")
		consumer.didCalculateRisk = { _ in
			didCalculateRiskExpectation.fulfill()
		}

		waitForExpectations(timeout: .long)
		XCTAssertTrue(store.shouldShowRiskStatusLoweredAlert)
	}

	func testShouldShowRiskStatusLoweredAlertInitiallyFalseKeepsValueWhenRiskStatusRises() throws {
		let store = MockTestStore()
		store.shouldShowRiskStatusLoweredAlert = false

		let riskProvider = try riskProviderChangingRiskLevel(from: .low, to: .high, store: store)

		let consumer = RiskConsumer()
		riskProvider.observeRisk(consumer)

		riskProvider.requestRisk(userInitiated: false)

		let didCalculateRiskExpectation = expectation(description: "didCalculateRisk called")
		consumer.didCalculateRisk = { _ in
			didCalculateRiskExpectation.fulfill()
		}

		waitForExpectations(timeout: .long)
		XCTAssertFalse(store.shouldShowRiskStatusLoweredAlert)
	}

	func testShouldShowRiskStatusLoweredAlertInitiallyTrueIsSetToFalseWhenRiskStatusRises() throws {
		let store = MockTestStore()
		store.shouldShowRiskStatusLoweredAlert = true

		let riskProvider = try riskProviderChangingRiskLevel(from: .low, to: .high, store: store)

		let consumer = RiskConsumer()
		riskProvider.observeRisk(consumer)

		riskProvider.requestRisk(userInitiated: false)

		let didCalculateRiskExpectation = expectation(description: "didCalculateRisk called")
		consumer.didCalculateRisk = { risk in
			XCTAssertTrue(risk.riskLevelHasChanged)
			XCTAssertEqual(risk.level, .high)
			didCalculateRiskExpectation.fulfill()
		}

		waitForExpectations(timeout: .long)
		XCTAssertFalse(store.shouldShowRiskStatusLoweredAlert)
	}

	func testShouldShowRiskStatusLoweredAlertInitiallyTrueKeepsValueWhenRiskStatusStaysLow() throws {
		let store = MockTestStore()
		store.shouldShowRiskStatusLoweredAlert = true

		let riskProvider = try riskProviderChangingRiskLevel(from: .low, to: .low, store: store)

		let consumer = RiskConsumer()
		riskProvider.observeRisk(consumer)

		riskProvider.requestRisk(userInitiated: false)

		let didCalculateRiskExpectation = expectation(description: "didCalculateRisk called")
		consumer.didCalculateRisk = { _ in
			didCalculateRiskExpectation.fulfill()
		}

		waitForExpectations(timeout: .long)
		XCTAssertTrue(store.shouldShowRiskStatusLoweredAlert)
	}

	func testShouldShowRiskStatusLoweredAlertInitiallyFalseKeepsValueWhenRiskStatusStaysLow() throws {
		let store = MockTestStore()
		store.shouldShowRiskStatusLoweredAlert = false

		let riskProvider = try riskProviderChangingRiskLevel(from: .low, to: .low, store: store)

		let consumer = RiskConsumer()
		riskProvider.observeRisk(consumer)

		riskProvider.requestRisk(userInitiated: false)

		let didCalculateRiskExpectation = expectation(description: "didCalculateRisk called")
		consumer.didCalculateRisk = { _ in
			didCalculateRiskExpectation.fulfill()
		}

		waitForExpectations(timeout: .long)
		XCTAssertFalse(store.shouldShowRiskStatusLoweredAlert)
	}

	func testShouldShowRiskStatusLoweredAlertInitiallyTrueKeepsValueWhenRiskStatusStaysHigh() throws {
		let store = MockTestStore()
		store.shouldShowRiskStatusLoweredAlert = true

		let riskProvider = try riskProviderChangingRiskLevel(from: .high, to: .high, store: store)

		let consumer = RiskConsumer()
		riskProvider.observeRisk(consumer)

		riskProvider.requestRisk(userInitiated: false)

		let didCalculateRiskExpectation = expectation(description: "didCalculateRisk called")
		consumer.didCalculateRisk = { _ in
			didCalculateRiskExpectation.fulfill()
		}

		waitForExpectations(timeout: .long)
		XCTAssertTrue(store.shouldShowRiskStatusLoweredAlert)
	}

	func testShouldShowRiskStatusLoweredAlertInitiallyFalseKeepsValueWhenRiskStatusStaysHigh() throws {
		let store = MockTestStore()
		store.shouldShowRiskStatusLoweredAlert = false

		let riskProvider = try riskProviderChangingRiskLevel(from: .high, to: .high, store: store)

		let consumer = RiskConsumer()
		riskProvider.observeRisk(consumer)

		riskProvider.requestRisk(userInitiated: false)

		let didCalculateRiskExpectation = expectation(description: "didCalculateRisk called")
		consumer.didCalculateRisk = { risk in
			XCTAssertFalse(risk.riskLevelHasChanged)
			XCTAssertEqual(risk.level, .high)
			didCalculateRiskExpectation.fulfill()
		}

		waitForExpectations(timeout: .long)
		XCTAssertFalse(store.shouldShowRiskStatusLoweredAlert)
	}

	// MARK: - RiskProvider stress test
	func test_When_RequestRiskIsCalledFromDifferentThreads_Then_ItReturnsWithAlreadyRunningErrorOrCalculatedRisk() {

		let numberOfRequestRiskCalls = 30
		let numberOfExecuteENABackgroundTask = 10

		let riskProvider = makeSomeRiskProvider()
		let riskConsumer = RiskConsumer()
		riskProvider.observeRisk(riskConsumer)

		let didCallbackExpectation = expectation(description: "Called didCalculateRisk or didFailCalculateRisk.")
		didCallbackExpectation.expectedFulfillmentCount = numberOfRequestRiskCalls + numberOfExecuteENABackgroundTask
		riskConsumer.didCalculateRisk = { _ in
			didCallbackExpectation.fulfill()
		}

		riskConsumer.didFailCalculateRisk = { error in
			didCallbackExpectation.fulfill()

			if error.isAlreadyRunningError {
				return
			}

			XCTFail("Error besides of isAlreadyRunningError should not happen.")
		}

		let concurrentQueue = DispatchQueue(label: "RiskProviderStressTest", attributes: .concurrent)
		for _ in 0...numberOfRequestRiskCalls - 1 {
			concurrentQueue.async {
				riskProvider.requestRisk(userInitiated: false)
			}
		}

		let appDelegate = AppDelegate()
		appDelegate.riskProvider = riskProvider

		for _ in 0...numberOfExecuteENABackgroundTask - 1 {
			appDelegate.taskExecutionDelegate.executeENABackgroundTask { _ in }
		}

		waitForExpectations(timeout: .extraLong)
	}


	// MARK: - Private

	private func makeSomeRiskProvider() -> RiskProvider {
		let duration = DateComponents(day: 1)

		let store = MockTestStore()
		store.enfRiskCalculationResult = nil

		let config = RiskProvidingConfiguration(
			exposureDetectionValidityDuration: duration,
			exposureDetectionInterval: duration
		)

		let exposureDetectionDelegateStub = ExposureDetectionDelegateStub(result: .success([MutableENExposureWindow()]))

		let downloadedPackagesStore: DownloadedPackagesStore = DownloadedPackagesSQLLiteStore.inMemory()
		downloadedPackagesStore.open()
		
		let appConfig = CachedAppConfigurationMock(with: SAP_Internal_V2_ApplicationConfigurationIOS())

		return RiskProvider(
			configuration: config,
			store: store,
			appConfigurationProvider: appConfig,
			exposureManagerState: .init(authorized: true, enabled: true, status: .active),
			enfRiskCalculation: ENFRiskCalculationFake(),
			checkinRiskCalculation: CheckinRiskCalculationFake(),
			keyPackageDownload: makeKeyPackageDownloadMock(with: store),
			traceWarningPackageDownload: makeTraceWarningPackageDownloadMock(with: store, appConfig: appConfig),
			exposureDetectionExecutor: exposureDetectionDelegateStub
		)

	}

	private func makeKeyPackageDownloadMock(with store: Store) -> KeyPackageDownload {
		let downloadedPackagesStore: DownloadedPackagesStore = DownloadedPackagesSQLLiteStore.inMemory()
		downloadedPackagesStore.open()

		let client = ClientMock()
		return KeyPackageDownload(
			downloadedPackagesStore: downloadedPackagesStore,
			client: client,
			wifiClient: client,
			store: store
		)
	}
	
	private func makeTraceWarningPackageDownloadMock(with store: Store, appConfig: CachedAppConfigurationMock) -> TraceWarningPackageDownload {
		let mockEventStore = MockEventStore()
		let client = ClientMock()
		return TraceWarningPackageDownload(
			client: client,
			store: store,
			eventStore: mockEventStore
		)
	}

	private func riskProviderChangingRiskLevel(from previousRiskLevel: RiskLevel, to newRiskLevel: RiskLevel, store: MockTestStore) throws -> RiskProvider {
		let duration = DateComponents(day: 2)

		let lastExposureDetectionDate = try XCTUnwrap(
			Calendar.current.date(byAdding: .day, value: -1, to: Date(), wrappingComponents: false)
		)

<<<<<<< HEAD
		let today = Calendar.utcCalendar.startOfDay(for: Date())
		let previousRiskLevelPerDate = [today: previousRiskLevel]
		
		store.riskCalculationResult = RiskCalculationResult(
=======
		store.enfRiskCalculationResult = ENFRiskCalculationResult(
>>>>>>> cc91d350
			riskLevel: previousRiskLevel,
			minimumDistinctEncountersWithLowRisk: 0,
			minimumDistinctEncountersWithHighRisk: 0,
			mostRecentDateWithLowRisk: nil,
			mostRecentDateWithHighRisk: nil,
			numberOfDaysWithLowRisk: 0,
			numberOfDaysWithHighRisk: 0,
			calculationDate: lastExposureDetectionDate,
			riskLevelPerDate: previousRiskLevelPerDate,
			minimumDistinctEncountersWithHighRiskPerDate: [:]
		)

		store.checkinRiskCalculationResult = CheckinRiskCalculationResult(
			calculationDate: Date(),
			checkinIdsWithRiskPerDate: [:],
			riskLevelPerDate: previousRiskLevelPerDate
		)

		let config = RiskProvidingConfiguration(
			exposureDetectionValidityDuration: duration,
			exposureDetectionInterval: duration,
			detectionMode: .automatic
		)

		let exposureDetectionDelegateStub = ExposureDetectionDelegateStub(result: .success([MutableENExposureWindow()]))

		let appConfigurationProvider = CachedAppConfigurationMock()

		let downloadedPackagesStore: DownloadedPackagesStore = DownloadedPackagesSQLLiteStore .inMemory()
		downloadedPackagesStore.open()
		let client = ClientMock()
		let keyPackageDownload = KeyPackageDownload(
			downloadedPackagesStore: downloadedPackagesStore,
			client: client,
			wifiClient: client,
			store: store
		)
		
		let riskLevelPerDate = [today: newRiskLevel]

		return RiskProvider(
			configuration: config,
			store: store,
			appConfigurationProvider: appConfigurationProvider,
			exposureManagerState: .init(authorized: true, enabled: true, status: .active),
<<<<<<< HEAD
			riskCalculation: RiskCalculationFake(riskLevelPerDate: riskLevelPerDate),
			checkinRiskCalculation: CheckinRiskCalculationFake(riskLevelPerDate: riskLevelPerDate),
=======
			enfRiskCalculation: ENFRiskCalculationFake(riskLevel: newRiskLevel),
			checkinRiskCalculation: CheckinRiskCalculationFake(riskLevel: newRiskLevel),
>>>>>>> cc91d350
			keyPackageDownload: keyPackageDownload,
			traceWarningPackageDownload: makeTraceWarningPackageDownloadMock(with: store, appConfig: appConfigurationProvider),
			exposureDetectionExecutor: exposureDetectionDelegateStub
		)
	}

	// MARK: - KeyPackage download

	func test_When_didNotDownloadNewPackages_And_LastDetectionIsLessThen24HoursAgo_Then_NoDetectionIsExecuted() throws {

		let calendar = Calendar.current

		let lastExposureDetectionDate = try XCTUnwrap(calendar.date(
			byAdding: .hour,
			value: -12,
			to: Date(),
			wrappingComponents: false
		))

		let store = MockTestStore()
		store.enfRiskCalculationResult = ENFRiskCalculationResult(
			riskLevel: .low,
			minimumDistinctEncountersWithLowRisk: 0,
			minimumDistinctEncountersWithHighRisk: 0,
			mostRecentDateWithLowRisk: nil,
			mostRecentDateWithHighRisk: nil,
			numberOfDaysWithLowRisk: 0,
			numberOfDaysWithHighRisk: 0,
			calculationDate: lastExposureDetectionDate,
			riskLevelPerDate: [:],
			minimumDistinctEncountersWithHighRiskPerDate: [:]
		)
		store.checkinRiskCalculationResult = CheckinRiskCalculationResult(
			calculationDate: Date(),
			checkinIdsWithRiskPerDate: [:],
			riskLevelPerDate: [:]
		)

		store.lastKeyPackageDownloadDate = .distantPast

		let exposureDetectionsInterval = 6
		let config = RiskProvidingConfiguration(
			exposureDetectionValidityDuration: DateComponents(day: 1),
			exposureDetectionInterval: DateComponents(hour: 24 / exposureDetectionsInterval),
			detectionMode: .automatic
		)

		let exposureDetectionDelegateStub = ExposureDetectionDelegateStub(result: .success([MutableENExposureWindow()]))

		let downloadedPackagesStore: DownloadedPackagesStore = DownloadedPackagesSQLLiteStore .inMemory()
		downloadedPackagesStore.open()

		let client = ClientMock()
		client.fetchPackageRequestFailure = Client.Failure.noResponse

		let keyPackageDownload = KeyPackageDownload(
			downloadedPackagesStore: downloadedPackagesStore,
			client: client,
			wifiClient: client,
			store: store
		)

		var appConfig = SAP_Internal_V2_ApplicationConfigurationIOS()
		var parameters = SAP_Internal_V2_ExposureDetectionParametersIOS()
		parameters.maxExposureDetectionsPerInterval = 6
		appConfig.exposureDetectionParameters = parameters
		let cachedAppConfig = CachedAppConfigurationMock(with: appConfig)

		let riskProvider = RiskProvider(
			configuration: config,
			store: store,
			appConfigurationProvider: cachedAppConfig,
			exposureManagerState: .init(authorized: true, enabled: true, status: .active),
			enfRiskCalculation: ENFRiskCalculationFake(),
			checkinRiskCalculation: CheckinRiskCalculationFake(),
			keyPackageDownload: keyPackageDownload,
			traceWarningPackageDownload: makeTraceWarningPackageDownloadMock(with: store, appConfig: cachedAppConfig),
			exposureDetectionExecutor: exposureDetectionDelegateStub
		)

		let requestRiskExpectation = expectation(description: "")

		let consumer = RiskConsumer()
		riskProvider.observeRisk(consumer)

		consumer.didCalculateRisk = { _ in
			XCTAssertFalse(exposureDetectionDelegateStub.exposureWindowsWereDetected)
			requestRiskExpectation.fulfill()
		}

		riskProvider.requestRisk(userInitiated: false)

		waitForExpectations(timeout: .medium)
	}

	func test_When_didDownloadNewPackages_And_LastDetectionIsLessThen24HoursAgo_Then_DetectionIsExecuted() throws {

		let calendar = Calendar.current

		let lastExposureDetectionDate = try XCTUnwrap(calendar.date(
			byAdding: .hour,
			value: -12,
			to: Date(),
			wrappingComponents: false
		))

		let store = MockTestStore()
		store.enfRiskCalculationResult = ENFRiskCalculationResult(
			riskLevel: .low,
			minimumDistinctEncountersWithLowRisk: 0,
			minimumDistinctEncountersWithHighRisk: 0,
			mostRecentDateWithLowRisk: nil,
			mostRecentDateWithHighRisk: nil,
			numberOfDaysWithLowRisk: 0,
			numberOfDaysWithHighRisk: 0,
			calculationDate: lastExposureDetectionDate,
			riskLevelPerDate: [:],
			minimumDistinctEncountersWithHighRiskPerDate: [:]
		)
		store.checkinRiskCalculationResult = CheckinRiskCalculationResult(
			calculationDate: Date(),
			checkinIdsWithRiskPerDate: [:],
			riskLevelPerDate: [:]
		)

		let exposureDetectionsInterval = 6
		let config = RiskProvidingConfiguration(
			exposureDetectionValidityDuration: DateComponents(day: 1),
			exposureDetectionInterval: DateComponents(hour: 24 / exposureDetectionsInterval),
			detectionMode: .automatic
		)

		let exposureDetectionDelegateStub = ExposureDetectionDelegateStub(result: .success([MutableENExposureWindow()]))

		let downloadedPackagesStore: DownloadedPackagesStore = DownloadedPackagesSQLLiteStore .inMemory()
		downloadedPackagesStore.open()

		let client = ClientMock()
		client.availableDaysAndHours = DaysAndHours(days: ["2020-10-02", "2020-10-01", "2020-10-03", "2020-10-04"], hours: [1, 2])

		let keyPackageDownload = KeyPackageDownload(
			downloadedPackagesStore: downloadedPackagesStore,
			client: client,
			wifiClient: client,
			store: store
		)

		var appConfig = SAP_Internal_V2_ApplicationConfigurationIOS()
		var parameters = SAP_Internal_V2_ExposureDetectionParametersIOS()
		parameters.maxExposureDetectionsPerInterval = 6
		appConfig.exposureDetectionParameters = parameters
		let cachedAppConfig = CachedAppConfigurationMock(with: appConfig)
		
		let riskProvider = RiskProvider(
			configuration: config,
			store: store,
			appConfigurationProvider: cachedAppConfig,
			exposureManagerState: .init(authorized: true, enabled: true, status: .active),
			enfRiskCalculation: ENFRiskCalculationFake(),
			checkinRiskCalculation: CheckinRiskCalculationFake(),
			keyPackageDownload: keyPackageDownload,
			traceWarningPackageDownload: makeTraceWarningPackageDownloadMock(with: store, appConfig: cachedAppConfig),
			exposureDetectionExecutor: exposureDetectionDelegateStub
		)

		let requestRiskExpectation = expectation(description: "")

		let consumer = RiskConsumer()
		riskProvider.observeRisk(consumer)

		consumer.didCalculateRisk = { _ in
			XCTAssertTrue(exposureDetectionDelegateStub.exposureWindowsWereDetected)
			requestRiskExpectation.fulfill()
		}

		riskProvider.requestRisk(userInitiated: false)

		waitForExpectations(timeout: .medium)
	}

	func test_When_didNotDownloadNewPackages_And_LastDetectionIsMoreThen24HoursAgo_Then_DetectionIsExecuted() throws {

		let calendar = Calendar.current

		let lastExposureDetectionDate = try XCTUnwrap(calendar.date(
			byAdding: .hour,
			value: -25,
			to: Date(),
			wrappingComponents: false
		))

		let store = MockTestStore()
		store.enfRiskCalculationResult = ENFRiskCalculationResult(
			riskLevel: .low,
			minimumDistinctEncountersWithLowRisk: 0,
			minimumDistinctEncountersWithHighRisk: 0,
			mostRecentDateWithLowRisk: nil,
			mostRecentDateWithHighRisk: nil,
			numberOfDaysWithLowRisk: 0,
			numberOfDaysWithHighRisk: 0,
			calculationDate: lastExposureDetectionDate,
			riskLevelPerDate: [:],
			minimumDistinctEncountersWithHighRiskPerDate: [:]
		)
		store.checkinRiskCalculationResult = CheckinRiskCalculationResult(
			calculationDate: Date(),
			checkinIdsWithRiskPerDate: [:],
			riskLevelPerDate: [:]
		)

		store.lastKeyPackageDownloadDate = .distantPast

		let exposureDetectionsInterval = 6
		let config = RiskProvidingConfiguration(
			exposureDetectionValidityDuration: DateComponents(day: 1),
			exposureDetectionInterval: DateComponents(hour: 24 / exposureDetectionsInterval),
			detectionMode: .automatic
		)

		let exposureDetectionDelegateStub = ExposureDetectionDelegateStub(result: .success([MutableENExposureWindow()]))

		let downloadedPackagesStore: DownloadedPackagesStore = DownloadedPackagesSQLLiteStore .inMemory()
		downloadedPackagesStore.open()

		let client = ClientMock()
		client.fetchPackageRequestFailure = Client.Failure.noResponse

		let keyPackageDownload = KeyPackageDownload(
			downloadedPackagesStore: downloadedPackagesStore,
			client: client,
			wifiClient: client,
			store: store
		)

		var appConfig = SAP_Internal_V2_ApplicationConfigurationIOS()
		var parameters = SAP_Internal_V2_ExposureDetectionParametersIOS()
		parameters.maxExposureDetectionsPerInterval = 6
		appConfig.exposureDetectionParameters = parameters
		let cachedAppConfig = CachedAppConfigurationMock(with: appConfig)
		
		let riskProvider = RiskProvider(
			configuration: config,
			store: store,
			appConfigurationProvider: cachedAppConfig,
			exposureManagerState: .init(authorized: true, enabled: true, status: .active),
			enfRiskCalculation: ENFRiskCalculationFake(),
			checkinRiskCalculation: CheckinRiskCalculationFake(),
			keyPackageDownload: keyPackageDownload,
			traceWarningPackageDownload: makeTraceWarningPackageDownloadMock(with: store, appConfig: cachedAppConfig),
			exposureDetectionExecutor: exposureDetectionDelegateStub
		)

		let requestRiskExpectation = expectation(description: "")

		let consumer = RiskConsumer()
		riskProvider.observeRisk(consumer)

		consumer.didCalculateRisk = { _ in
			XCTAssertTrue(exposureDetectionDelegateStub.exposureWindowsWereDetected)
			requestRiskExpectation.fulfill()
		}

		riskProvider.requestRisk(userInitiated: false)

		waitForExpectations(timeout: .medium)
	}

	func test_When_didDownloadNewPackages_And_LastDetectionIsMoreThen24HoursAgo_Then_DetectionIsExecuted() throws {

		let calendar = Calendar.current

		let lastExposureDetectionDate = try XCTUnwrap(calendar.date(
			byAdding: .hour,
			value: -25,
			to: Date(),
			wrappingComponents: false
		))

		let store = MockTestStore()
		store.enfRiskCalculationResult = ENFRiskCalculationResult(
			riskLevel: .low,
			minimumDistinctEncountersWithLowRisk: 0,
			minimumDistinctEncountersWithHighRisk: 0,
			mostRecentDateWithLowRisk: nil,
			mostRecentDateWithHighRisk: nil,
			numberOfDaysWithLowRisk: 0,
			numberOfDaysWithHighRisk: 0,
			calculationDate: lastExposureDetectionDate,
			riskLevelPerDate: [:],
			minimumDistinctEncountersWithHighRiskPerDate: [:]
		)
		store.checkinRiskCalculationResult = CheckinRiskCalculationResult(
			calculationDate: Date(),
			checkinIdsWithRiskPerDate: [:],
			riskLevelPerDate: [:]
		)

		let exposureDetectionsInterval = 6
		let config = RiskProvidingConfiguration(
			exposureDetectionValidityDuration: DateComponents(day: 1),
			exposureDetectionInterval: DateComponents(hour: 24 / exposureDetectionsInterval),
			detectionMode: .automatic
		)

		let exposureDetectionDelegateStub = ExposureDetectionDelegateStub(result: .success([MutableENExposureWindow()]))

		let downloadedPackagesStore: DownloadedPackagesStore = DownloadedPackagesSQLLiteStore .inMemory()
		downloadedPackagesStore.open()

		let client = ClientMock()
		client.availableDaysAndHours = DaysAndHours(days: ["2020-10-02", "2020-10-01", "2020-10-03", "2020-10-04"], hours: [1, 2])

		let keyPackageDownload = KeyPackageDownload(
			downloadedPackagesStore: downloadedPackagesStore,
			client: client,
			wifiClient: client,
			store: store
		)

		var appConfig = SAP_Internal_V2_ApplicationConfigurationIOS()
		var parameters = SAP_Internal_V2_ExposureDetectionParametersIOS()
		parameters.maxExposureDetectionsPerInterval = 6
		appConfig.exposureDetectionParameters = parameters
		let cachedAppConfig = CachedAppConfigurationMock(with: appConfig)

		let riskProvider = RiskProvider(
			configuration: config,
			store: store,
			appConfigurationProvider: cachedAppConfig,
			exposureManagerState: .init(authorized: true, enabled: true, status: .active),
			enfRiskCalculation: ENFRiskCalculationFake(),
			checkinRiskCalculation: CheckinRiskCalculationFake(),
			keyPackageDownload: keyPackageDownload,
			traceWarningPackageDownload: makeTraceWarningPackageDownloadMock(with: store, appConfig: cachedAppConfig),
			exposureDetectionExecutor: exposureDetectionDelegateStub
		)

		let requestRiskExpectation = expectation(description: "")

		let consumer = RiskConsumer()
		riskProvider.observeRisk(consumer)

		consumer.didCalculateRisk = { _ in
			XCTAssertTrue(exposureDetectionDelegateStub.exposureWindowsWereDetected)
			requestRiskExpectation.fulfill()
		}

		riskProvider.requestRisk(userInitiated: false)

		waitForExpectations(timeout: .medium)
	}

	func test_WhenExposureWindowsRetievalIsSuccessful_TheyShouldBeAddedToTheMetadata() throws {
		let store = MockTestStore()
		Analytics.setupMock(store: store)
		store.isPrivacyPreservingAnalyticsConsentGiven = true
		XCTAssertNil(store.exposureWindowsMetadata, "The exposureWindowsMetadata should be initially nil")
		
		let riskProvider = try riskProviderChangingRiskLevel(from: .high, to: .high, store: store)

		let consumer = RiskConsumer()
		riskProvider.observeRisk(consumer)
		riskProvider.requestRisk(userInitiated: false)

		let didCalculateRiskExpectation = expectation(description: "didCalculateRisk called")
		consumer.didCalculateRisk = { _ in
			guard let newWindowsMetadata = store.exposureWindowsMetadata else {
				XCTFail("Windows metadata should be initialized")
				return
			}
			XCTAssertFalse(newWindowsMetadata.newExposureWindowsQueue.isEmpty, "newExposureWindowsQueue should be populated")
			XCTAssertFalse(newWindowsMetadata.reportedExposureWindowsQueue.isEmpty, "reportedExposureWindowsQueue should be populated")
			didCalculateRiskExpectation.fulfill()
		}

		waitForExpectations(timeout: .long)
	}
}

private class ENFRiskCalculationFake: ENFRiskCalculationProtocol {
	
	init(
		riskLevelPerDate: [Date: RiskLevel]? = nil
	) {
		if let riskLevelPerDate = riskLevelPerDate {
			self.riskLevelPerDate = riskLevelPerDate
			guard let riskLevel = riskLevelPerDate.first?.value else {
				XCTFail("Could not retrieve first value for risklevel")
				self.riskLevel = .low
				return
			}
			self.riskLevel = riskLevel
		} else {
			let today = Calendar.utcCalendar.startOfDay(for: Date())
			self.riskLevel = RiskLevel.low
			self.riskLevelPerDate = [today: riskLevel]
		}
	}

	let riskLevel: RiskLevel
	let riskLevelPerDate: [Date: RiskLevel]

	func calculateRisk(
		exposureWindows: [ExposureWindow],
		configuration: RiskCalculationConfiguration
	) -> ENFRiskCalculationResult {
		mappedExposureWindows = exposureWindows.map({ RiskCalculationExposureWindow(exposureWindow: $0, configuration: configuration) })

		return ENFRiskCalculationResult(
			riskLevel: riskLevel,
			minimumDistinctEncountersWithLowRisk: 0,
			minimumDistinctEncountersWithHighRisk: 0,
			mostRecentDateWithLowRisk: nil,
			mostRecentDateWithHighRisk: nil,
			numberOfDaysWithLowRisk: 0,
			numberOfDaysWithHighRisk: 0,
			calculationDate: Date(),
			riskLevelPerDate: riskLevelPerDate,
			minimumDistinctEncountersWithHighRiskPerDate: [:]
		)
	}
	
	var mappedExposureWindows: [RiskCalculationExposureWindow] = []
}

private class CheckinRiskCalculationFake: CheckinRiskCalculationProtocol {

	init(
		riskLevelPerDate: [Date: RiskLevel] = [Date(): .low]
	) {
		self.riskLevelPerDate = riskLevelPerDate
	}

	let riskLevelPerDate: [Date: RiskLevel]

	func calculateRisk(with config: SAP_Internal_V2_ApplicationConfigurationIOS) -> CheckinRiskCalculationResult {
<<<<<<< HEAD
		return CheckinRiskCalculationResult(checkinIdsWithRiskPerDate: [Date: [CheckinIdWithRisk]](), riskLevelPerDate: riskLevelPerDate)
=======
		return CheckinRiskCalculationResult(calculationDate: Date(), checkinIdsWithRiskPerDate: [Date: [CheckinIdWithRisk]](), riskLevelPerDate: [Date(): riskLevel])
>>>>>>> cc91d350
	}
}

final class ExposureDetectionDelegateStub: ExposureDetectionDelegate {

	private let result: Result<[ENExposureWindow], Error>
	private let keyPackagesToWrite: WrittenPackages

	var exposureWindowsWereDetected = false

	init(
		result: Result<[ENExposureWindow], Error>,
		keyPackagesToWrite: WrittenPackages = ExposureDetectionDelegateStub.defaultKeyPackages) {
		self.result = result
		self.keyPackagesToWrite = keyPackagesToWrite
	}

	func exposureDetectionWriteDownloadedPackages(country: Country.ID) -> WrittenPackages? {
		return keyPackagesToWrite
	}

	func detectExposureWindows(_ detection: ExposureDetection, detectSummaryWithConfiguration configuration: ENExposureConfiguration, writtenPackages: WrittenPackages, completion: @escaping (Result<[ENExposureWindow], Error>) -> Void) -> Progress {
		exposureWindowsWereDetected = true
		completion(result)
		return Progress()
	}

	static var defaultKeyPackages: WrittenPackages {
		guard let rootDir = try? ExposureDetectionDelegateStub.createRootDirectory() else {
			fatalError("Could not create root directory.")
		}
		let writer = AppleFilesWriter(rootDir: rootDir)

		let dummyPackage = SAPDownloadedPackage(keysBin: Data(), signature: Data())
		_ = writer.writePackage(dummyPackage)
		return writer.writtenPackages
	}

	static func createRootDirectory() throws -> URL {
		let fm = FileManager()
		let tempDir = fm.temporaryDirectory.appendingPathComponent(UUID().uuidString, isDirectory: true)

		try fm.createDirectory(
			atPath: tempDir.path,
			withIntermediateDirectories: true,
			attributes: nil
		)
		return tempDir
	}
}

struct DummyError: Error { }<|MERGE_RESOLUTION|>--- conflicted
+++ resolved
@@ -17,7 +17,7 @@
 		
 		let duration = DateComponents(day: 1)
 
-		store.riskCalculationResult = nil
+		store.enfRiskCalculationResult = nil
 
 		let config = RiskProvidingConfiguration(
 			exposureDetectionValidityDuration: duration,
@@ -42,7 +42,7 @@
 			store: store,
 			appConfigurationProvider: appConfig,
 			exposureManagerState: .init(authorized: true, enabled: true, status: .active),
-			riskCalculation: RiskCalculationFake(riskLevelPerDate: riskLevelPerDateENF),
+			enfRiskCalculation: ENFRiskCalculationFake(riskLevelPerDate: riskLevelPerDateENF),
 			checkinRiskCalculation: CheckinRiskCalculationFake(riskLevelPerDate: riskLevelPerDateCheckin),
 			keyPackageDownload: makeKeyPackageDownloadMock(with: store),
 			traceWarningPackageDownload: traceWarningPackageDownload,
@@ -91,7 +91,7 @@
 		
 		let duration = DateComponents(day: 1)
 
-		store.riskCalculationResult = nil
+		store.enfRiskCalculationResult = nil
 
 		let config = RiskProvidingConfiguration(
 			exposureDetectionValidityDuration: duration,
@@ -116,7 +116,7 @@
 			store: store,
 			appConfigurationProvider: appConfig,
 			exposureManagerState: .init(authorized: true, enabled: true, status: .active),
-			riskCalculation: RiskCalculationFake(riskLevelPerDate: riskLevelPerDateENF),
+			enfRiskCalculation: ENFRiskCalculationFake(riskLevelPerDate: riskLevelPerDateENF),
 			checkinRiskCalculation: CheckinRiskCalculationFake(riskLevelPerDate: riskLevelPerDateCheckin),
 			keyPackageDownload: makeKeyPackageDownloadMock(with: store),
 			traceWarningPackageDownload: traceWarningPackageDownload,
@@ -165,7 +165,7 @@
 		
 		let duration = DateComponents(day: 1)
 
-		store.riskCalculationResult = nil
+		store.enfRiskCalculationResult = nil
 
 		let config = RiskProvidingConfiguration(
 			exposureDetectionValidityDuration: duration,
@@ -190,7 +190,7 @@
 			store: store,
 			appConfigurationProvider: appConfig,
 			exposureManagerState: .init(authorized: true, enabled: true, status: .active),
-			riskCalculation: RiskCalculationFake(riskLevelPerDate: riskLevelPerDateENF),
+			enfRiskCalculation: ENFRiskCalculationFake(riskLevelPerDate: riskLevelPerDateENF),
 			checkinRiskCalculation: CheckinRiskCalculationFake(riskLevelPerDate: riskLevelPerDateCheckin),
 			keyPackageDownload: makeKeyPackageDownloadMock(with: store),
 			traceWarningPackageDownload: traceWarningPackageDownload,
@@ -887,14 +887,10 @@
 			Calendar.current.date(byAdding: .day, value: -1, to: Date(), wrappingComponents: false)
 		)
 
-<<<<<<< HEAD
 		let today = Calendar.utcCalendar.startOfDay(for: Date())
 		let previousRiskLevelPerDate = [today: previousRiskLevel]
 		
-		store.riskCalculationResult = RiskCalculationResult(
-=======
 		store.enfRiskCalculationResult = ENFRiskCalculationResult(
->>>>>>> cc91d350
 			riskLevel: previousRiskLevel,
 			minimumDistinctEncountersWithLowRisk: 0,
 			minimumDistinctEncountersWithHighRisk: 0,
@@ -940,13 +936,8 @@
 			store: store,
 			appConfigurationProvider: appConfigurationProvider,
 			exposureManagerState: .init(authorized: true, enabled: true, status: .active),
-<<<<<<< HEAD
-			riskCalculation: RiskCalculationFake(riskLevelPerDate: riskLevelPerDate),
+			enfRiskCalculation: ENFRiskCalculationFake(riskLevelPerDate: riskLevelPerDate),
 			checkinRiskCalculation: CheckinRiskCalculationFake(riskLevelPerDate: riskLevelPerDate),
-=======
-			enfRiskCalculation: ENFRiskCalculationFake(riskLevel: newRiskLevel),
-			checkinRiskCalculation: CheckinRiskCalculationFake(riskLevel: newRiskLevel),
->>>>>>> cc91d350
 			keyPackageDownload: keyPackageDownload,
 			traceWarningPackageDownload: makeTraceWarningPackageDownloadMock(with: store, appConfig: appConfigurationProvider),
 			exposureDetectionExecutor: exposureDetectionDelegateStub
@@ -1383,11 +1374,7 @@
 	let riskLevelPerDate: [Date: RiskLevel]
 
 	func calculateRisk(with config: SAP_Internal_V2_ApplicationConfigurationIOS) -> CheckinRiskCalculationResult {
-<<<<<<< HEAD
-		return CheckinRiskCalculationResult(checkinIdsWithRiskPerDate: [Date: [CheckinIdWithRisk]](), riskLevelPerDate: riskLevelPerDate)
-=======
-		return CheckinRiskCalculationResult(calculationDate: Date(), checkinIdsWithRiskPerDate: [Date: [CheckinIdWithRisk]](), riskLevelPerDate: [Date(): riskLevel])
->>>>>>> cc91d350
+		return CheckinRiskCalculationResult(calculationDate: Date(), checkinIdsWithRiskPerDate: [Date: [CheckinIdWithRisk]](), riskLevelPerDate: riskLevelPerDate)
 	}
 }
 
