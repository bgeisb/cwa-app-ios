--- conflicted
+++ resolved
@@ -71,26 +71,6 @@
 		}
 	}
 
-<<<<<<< HEAD
-=======
-	func exposureConfiguration(
-		completion: @escaping ExposureConfigurationCompletionHandler
-	) {
-		log(message: "Fetching exposureConfiguration from: \(configuration.configurationURL)")
-		appConfiguration { config in
-			guard let config = config else {
-				completion(nil)
-				return
-			}
-			guard config.hasExposureConfig else {
-				completion(nil)
-				return
-			}
-			completion(try? ENExposureConfiguration(from: config.exposureConfig, minRiskScore: config.minRiskScore))
-		}
-	}
-
->>>>>>> 506a19dc
 	func supportedCountries(completion: @escaping CountryFetchCompletion) {
 		appConfiguration { config in
 			guard let config = config else {
@@ -152,7 +132,7 @@
 				completion(nil)
 				return
 			}
-			completion(try? ENExposureConfiguration(from: config.exposureConfig))
+			completion(try? ENExposureConfiguration(from: config.exposureConfig, minRiskScore: config.minRiskScore))
 		}
 	}
 
@@ -253,7 +233,7 @@
 				completion(nil)
 				return
 			}
-			completion(try? ENExposureConfiguration(from: config.exposureConfig))
+			completion(try? ENExposureConfiguration(from: config.exposureConfig, minRiskScore: config.minRiskScore))
 		}
 	}
 
