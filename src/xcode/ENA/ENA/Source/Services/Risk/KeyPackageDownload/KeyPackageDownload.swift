--- conflicted
+++ resolved
@@ -101,14 +101,9 @@
 		}
 	}
 
-<<<<<<< HEAD
+	// MARK: - Private
+
 	private func startProcessingPackages(countryIds: [Country.ID], downloadMode: DownloadMode, completion: @escaping (Result<Void, KeyPackageDownloadError>) -> Void) {
-=======
-	// MARK: - Private
-	
-	private func startProcessingPackages(countryIds: [Country.ID], downloadMode: DownloadMode, completion: @escaping (Result<Void, KeyPackageDownloadError>) -> Void) {
-		Log.info("KeyPackageDownload: Start downloading hour packages to cache.", log: .riskDetection)
->>>>>>> a0917e4f
 
 		let dispatchGroup = DispatchGroup()
 		var errors = [KeyPackageDownloadError]()
