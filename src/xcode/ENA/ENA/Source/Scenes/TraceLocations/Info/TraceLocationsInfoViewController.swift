--- conflicted
+++ resolved
@@ -39,15 +39,15 @@
 			)
 		}
 
-<<<<<<< HEAD
-		navigationController?.navigationBar.prefersLargeTitles = true
-		footerView?.primaryButton?.accessibilityIdentifier = AccessibilityIdentifiers.TraceLocation.primaryButton
-	}
-
-	override var navigationItem: UINavigationItem {
-		navigationFooterItem
-=======
->>>>>>> 1ee2eb34
+// <<<<<<< HEAD
+//		navigationController?.navigationBar.prefersLargeTitles = true
+//		footerView?.primaryButton?.accessibilityIdentifier = AccessibilityIdentifiers.TraceLocation.primaryButton
+//	}
+//
+//	override var navigationItem: UINavigationItem {
+//		navigationFooterItem
+// =======
+// >>>>>>> origin/release/2.0.x
 	}
 
 	// MARK: - Protocol ENANavigationControllerWithFooterChild
