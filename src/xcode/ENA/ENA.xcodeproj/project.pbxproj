// !$*UTF8*$!
{
	archiveVersion = 1;
	classes = {
	};
	objectVersion = 52;
	objects = {

/* Begin PBXBuildFile section */
		011E13AE24680A4000973467 /* HTTPClient.swift in Sources */ = {isa = PBXBuildFile; fileRef = 011E13AD24680A4000973467 /* HTTPClient.swift */; };
		011E4B032483A92A002E6412 /* MockExposureManager.swift in Sources */ = {isa = PBXBuildFile; fileRef = CD678F6A246C43E200B6A0F8 /* MockExposureManager.swift */; };
		013DC102245DAC4E00EE58B0 /* Store.swift in Sources */ = {isa = PBXBuildFile; fileRef = 013DC101245DAC4E00EE58B0 /* Store.swift */; };
		0159E6C1247829BA00894A89 /* temporary_exposure_key_export.pb.swift in Sources */ = {isa = PBXBuildFile; fileRef = 0159E6BF247829BA00894A89 /* temporary_exposure_key_export.pb.swift */; };
		0159E6C2247829BA00894A89 /* temporary_exposure_key_signature_list.pb.swift in Sources */ = {isa = PBXBuildFile; fileRef = 0159E6C0247829BA00894A89 /* temporary_exposure_key_signature_list.pb.swift */; };
		01990E12247A8DAB00096D25 /* FMDB in Frameworks */ = {isa = PBXBuildFile; productRef = 01990E11247A8DAB00096D25 /* FMDB */; };
		01DC23252462DFD0001B727C /* ExposureSubmission.storyboard in Resources */ = {isa = PBXBuildFile; fileRef = CD99A39C245B22EE00BF12AF /* ExposureSubmission.storyboard */; };
		0D5611B4247F852C00B5B094 /* SQLiteKeyValueStore.swift in Sources */ = {isa = PBXBuildFile; fileRef = 0D5611B3247F852C00B5B094 /* SQLiteKeyValueStore.swift */; };
		0DFCC2722484DC8400E2811D /* sqlite3.c in Sources */ = {isa = PBXBuildFile; fileRef = 0DFCC2702484DC8400E2811D /* sqlite3.c */; settings = {COMPILER_FLAGS = "-w"; }; };
		0DFCC2732484DC8400E2811D /* sqlite3.c in Sources */ = {isa = PBXBuildFile; fileRef = 0DFCC2702484DC8400E2811D /* sqlite3.c */; };
		1309194F247972C40066E329 /* PrivacyProtectionViewController.swift in Sources */ = {isa = PBXBuildFile; fileRef = 1309194E247972C40066E329 /* PrivacyProtectionViewController.swift */; };
		130CB19C246D92F800ADE602 /* ENAUITestsOnboarding.swift in Sources */ = {isa = PBXBuildFile; fileRef = 130CB19B246D92F800ADE602 /* ENAUITestsOnboarding.swift */; };
		134F0DBC247578FF00D88934 /* ENAUITestsHome.swift in Sources */ = {isa = PBXBuildFile; fileRef = 134F0DB9247578FF00D88934 /* ENAUITestsHome.swift */; };
		134F0DBD247578FF00D88934 /* ENAUITests-Extensions.swift in Sources */ = {isa = PBXBuildFile; fileRef = 134F0DBA247578FF00D88934 /* ENAUITests-Extensions.swift */; };
		134F0F2C2475793400D88934 /* SnapshotHelper.swift in Sources */ = {isa = PBXBuildFile; fileRef = 134F0F2B2475793400D88934 /* SnapshotHelper.swift */; };
		134F0F2D2475794900D88934 /* Accessibility.swift in Sources */ = {isa = PBXBuildFile; fileRef = 134FFA0F247466BD00D82D14 /* Accessibility.swift */; };
		134FFA11247466BD00D82D14 /* Accessibility.swift in Sources */ = {isa = PBXBuildFile; fileRef = 134FFA0F247466BD00D82D14 /* Accessibility.swift */; };
		13722044247AEEAD00152764 /* LocalNotificationManager.swift in Sources */ = {isa = PBXBuildFile; fileRef = 13722043247AEEAD00152764 /* LocalNotificationManager.swift */; };
		138910C5247A909000D739F6 /* ENATaskScheduler.swift in Sources */ = {isa = PBXBuildFile; fileRef = 138910C4247A909000D739F6 /* ENATaskScheduler.swift */; };
		13BAE9B12472FB1E00CEE58A /* CellConfiguratorIndexPosition.swift in Sources */ = {isa = PBXBuildFile; fileRef = 13BAE9B02472FB1E00CEE58A /* CellConfiguratorIndexPosition.swift */; };
		13FD1DE62473EE6C00A7C7AB /* AppInformation.storyboard in Resources */ = {isa = PBXBuildFile; fileRef = EE8599922462EFFD002E7AE2 /* AppInformation.storyboard */; };
		26374AF4248138EF00C10110 /* exposure-submission.xcassets in Resources */ = {isa = PBXBuildFile; fileRef = 26374AF3248138EF00C10110 /* exposure-submission.xcassets */; };
		2F3218CE24800F6500A7AC0A /* DynamicTableViewStepCell.swift in Sources */ = {isa = PBXBuildFile; fileRef = 2F3218CD24800F6500A7AC0A /* DynamicTableViewStepCell.swift */; };
		2F3218D0248063E300A7AC0A /* UIView+Convenience.swift in Sources */ = {isa = PBXBuildFile; fileRef = 2F3218CF248063E300A7AC0A /* UIView+Convenience.swift */; };
		2F785751248506BD00323A9C /* ExposureSubmissionCell.xib in Resources */ = {isa = PBXBuildFile; fileRef = 2F78574E248506BD00323A9C /* ExposureSubmissionCell.xib */; };
		2F785752248506BD00323A9C /* HomeTestResultCell.xib in Resources */ = {isa = PBXBuildFile; fileRef = 2F78574F248506BD00323A9C /* HomeTestResultCell.xib */; };
		2F785753248506BD00323A9C /* HomeTestResultCell.swift in Sources */ = {isa = PBXBuildFile; fileRef = 2F785750248506BD00323A9C /* HomeTestResultCell.swift */; };
		2F80CFD9247ED988000F06AF /* ExposureSubmissionIntroViewController.swift in Sources */ = {isa = PBXBuildFile; fileRef = 2F80CFD8247ED988000F06AF /* ExposureSubmissionIntroViewController.swift */; };
		2F80CFDB247EDDB3000F06AF /* ExposureSubmissionHotlineViewController.swift in Sources */ = {isa = PBXBuildFile; fileRef = 2F80CFDA247EDDB3000F06AF /* ExposureSubmissionHotlineViewController.swift */; };
		2F80CFDD247EEB88000F06AF /* DynamicTableViewImageCardCell.swift in Sources */ = {isa = PBXBuildFile; fileRef = 2F80CFDC247EEB88000F06AF /* DynamicTableViewImageCardCell.swift */; };
		2FF1D62E2487850200381FFB /* NSMutableAttributedString+Generation.swift in Sources */ = {isa = PBXBuildFile; fileRef = 2FF1D62D2487850200381FFB /* NSMutableAttributedString+Generation.swift */; };
<<<<<<< HEAD
=======
		3DD767462483D4DE002DD2B3 /* ReachabilityService.swift in Sources */ = {isa = PBXBuildFile; fileRef = 3DD767452483D4DE002DD2B3 /* ReachabilityService.swift */; };
>>>>>>> ab2ed025
		3DD767492483D6B5002DD2B3 /* Connectivity in Frameworks */ = {isa = PBXBuildFile; productRef = 3DD767482483D6B5002DD2B3 /* Connectivity */; };
		3DD7674B2483D6C1002DD2B3 /* ConnectivityReachabilityService.swift in Sources */ = {isa = PBXBuildFile; fileRef = 3DD7674A2483D6C1002DD2B3 /* ConnectivityReachabilityService.swift */; };
		51486D9F2484FC0200FCE216 /* HomeRiskLevelCellConfigurator.swift in Sources */ = {isa = PBXBuildFile; fileRef = 51486D9E2484FC0200FCE216 /* HomeRiskLevelCellConfigurator.swift */; };
		51486DA22485101500FCE216 /* RiskInactiveCollectionViewCell.swift in Sources */ = {isa = PBXBuildFile; fileRef = 51486DA02485101500FCE216 /* RiskInactiveCollectionViewCell.swift */; };
		51486DA32485101500FCE216 /* RiskInactiveCollectionViewCell.xib in Resources */ = {isa = PBXBuildFile; fileRef = 51486DA12485101500FCE216 /* RiskInactiveCollectionViewCell.xib */; };
		51486DA62485237200FCE216 /* RiskThankYouCollectionViewCell.swift in Sources */ = {isa = PBXBuildFile; fileRef = 51486DA42485237200FCE216 /* RiskThankYouCollectionViewCell.swift */; };
		51486DA72485237200FCE216 /* RiskThankYouCollectionViewCell.xib in Resources */ = {isa = PBXBuildFile; fileRef = 51486DA52485237200FCE216 /* RiskThankYouCollectionViewCell.xib */; };
		514C0A0624772F3400F235F6 /* HomeRiskViewConfigurator.swift in Sources */ = {isa = PBXBuildFile; fileRef = 514C0A0524772F3400F235F6 /* HomeRiskViewConfigurator.swift */; };
		514C0A0824772F5E00F235F6 /* RiskItemView.swift in Sources */ = {isa = PBXBuildFile; fileRef = 514C0A0724772F5E00F235F6 /* RiskItemView.swift */; };
		514C0A0B247AF9F700F235F6 /* RiskTextItemView.xib in Resources */ = {isa = PBXBuildFile; fileRef = 514C0A0A247AF9F700F235F6 /* RiskTextItemView.xib */; };
		514C0A0D247AFB0200F235F6 /* RiskTextItemView.swift in Sources */ = {isa = PBXBuildFile; fileRef = 514C0A0C247AFB0200F235F6 /* RiskTextItemView.swift */; };
		514C0A0F247AFEC500F235F6 /* HomeRiskTextItemViewConfigurator.swift in Sources */ = {isa = PBXBuildFile; fileRef = 514C0A0E247AFEC500F235F6 /* HomeRiskTextItemViewConfigurator.swift */; };
		514C0A11247C15EC00F235F6 /* HomeUnknownRiskCellConfigurator.swift in Sources */ = {isa = PBXBuildFile; fileRef = 514C0A10247C15EC00F235F6 /* HomeUnknownRiskCellConfigurator.swift */; };
		514C0A14247C163800F235F6 /* HomeLowRiskCellConfigurator.swift in Sources */ = {isa = PBXBuildFile; fileRef = 514C0A13247C163800F235F6 /* HomeLowRiskCellConfigurator.swift */; };
		514C0A16247C164700F235F6 /* HomeHighRiskCellConfigurator.swift in Sources */ = {isa = PBXBuildFile; fileRef = 514C0A15247C164700F235F6 /* HomeHighRiskCellConfigurator.swift */; };
		514C0A1A247C16D600F235F6 /* HomeInactiveRiskCellConfigurator.swift in Sources */ = {isa = PBXBuildFile; fileRef = 514C0A19247C16D600F235F6 /* HomeInactiveRiskCellConfigurator.swift */; };
		514E813024618E3D00636861 /* ExposureDetection.storyboard in Resources */ = {isa = PBXBuildFile; fileRef = 514E812F24618E3D00636861 /* ExposureDetection.storyboard */; };
		514E81342461B97800636861 /* ExposureManager.swift in Sources */ = {isa = PBXBuildFile; fileRef = 514E81332461B97700636861 /* ExposureManager.swift */; };
		514EE999246D4C2E00DE4884 /* UITableViewCell+Identifier.swift in Sources */ = {isa = PBXBuildFile; fileRef = 514EE998246D4C2E00DE4884 /* UITableViewCell+Identifier.swift */; };
		514EE99B246D4C4C00DE4884 /* UITableView+Dequeue.swift in Sources */ = {isa = PBXBuildFile; fileRef = 514EE99A246D4C4C00DE4884 /* UITableView+Dequeue.swift */; };
		514EE99D246D4CFB00DE4884 /* TableViewCellConfigurator.swift in Sources */ = {isa = PBXBuildFile; fileRef = 514EE99C246D4CFB00DE4884 /* TableViewCellConfigurator.swift */; };
		515BBDEB2484F8E500CDB674 /* HomeThankYouRiskCellConfigurator.swift in Sources */ = {isa = PBXBuildFile; fileRef = 515BBDEA2484F8E500CDB674 /* HomeThankYouRiskCellConfigurator.swift */; };
		51895EDC245E16CD0085DA38 /* UIColor+ColorStyle.swift in Sources */ = {isa = PBXBuildFile; fileRef = 51895EDB245E16CD0085DA38 /* UIColor+ColorStyle.swift */; };
		518A69FB24687D5800444E66 /* RiskLevel.swift in Sources */ = {isa = PBXBuildFile; fileRef = 518A69FA24687D5800444E66 /* RiskLevel.swift */; };
		51B5B414246DF07300DC5D3E /* RiskImageItemView.xib in Resources */ = {isa = PBXBuildFile; fileRef = 51B5B413246DF07300DC5D3E /* RiskImageItemView.xib */; };
		51B5B41C246EC8B800DC5D3E /* HomeCardCollectionViewCell.swift in Sources */ = {isa = PBXBuildFile; fileRef = 51B5B41B246EC8B800DC5D3E /* HomeCardCollectionViewCell.swift */; };
		51C737BD245B349700286105 /* OnboardingInfoViewController.swift in Sources */ = {isa = PBXBuildFile; fileRef = 51C737BC245B349700286105 /* OnboardingInfoViewController.swift */; };
		51C737BF245B3B5D00286105 /* OnboardingInfo.swift in Sources */ = {isa = PBXBuildFile; fileRef = 51C737BE245B3B5D00286105 /* OnboardingInfo.swift */; };
		51C7790C24867F16004582F8 /* RiskListItemView.xib in Resources */ = {isa = PBXBuildFile; fileRef = 51C7790B24867F16004582F8 /* RiskListItemView.xib */; };
		51C7790E24867F22004582F8 /* RiskListItemView.swift in Sources */ = {isa = PBXBuildFile; fileRef = 51C7790D24867F22004582F8 /* RiskListItemView.swift */; };
		51C77910248684F5004582F8 /* HomeRiskListItemViewConfigurator.swift in Sources */ = {isa = PBXBuildFile; fileRef = 51C7790F248684F5004582F8 /* HomeRiskListItemViewConfigurator.swift */; };
		51C779122486E549004582F8 /* HomeFindingPositiveRiskCellConfigurator.swift in Sources */ = {isa = PBXBuildFile; fileRef = 51C779112486E549004582F8 /* HomeFindingPositiveRiskCellConfigurator.swift */; };
		51C779142486E5AB004582F8 /* RiskFindingPositiveCollectionViewCell.xib in Resources */ = {isa = PBXBuildFile; fileRef = 51C779132486E5AB004582F8 /* RiskFindingPositiveCollectionViewCell.xib */; };
		51C779162486E5BA004582F8 /* RiskFindingPositiveCollectionViewCell.swift in Sources */ = {isa = PBXBuildFile; fileRef = 51C779152486E5BA004582F8 /* RiskFindingPositiveCollectionViewCell.swift */; };
		51CE1B4A246016B0002CF42A /* UICollectionViewCell+Identifier.swift in Sources */ = {isa = PBXBuildFile; fileRef = 51CE1B49246016B0002CF42A /* UICollectionViewCell+Identifier.swift */; };
		51CE1B4C246016D1002CF42A /* UICollectionReusableView+Identifier.swift in Sources */ = {isa = PBXBuildFile; fileRef = 51CE1B4B246016D1002CF42A /* UICollectionReusableView+Identifier.swift */; };
		51CE1B5524604DD2002CF42A /* HomeLayout.swift in Sources */ = {isa = PBXBuildFile; fileRef = 51CE1B5424604DD2002CF42A /* HomeLayout.swift */; };
		51CE1B85246078B6002CF42A /* ActivateCollectionViewCell.xib in Resources */ = {isa = PBXBuildFile; fileRef = 51CE1B76246078B6002CF42A /* ActivateCollectionViewCell.xib */; };
		51CE1B86246078B6002CF42A /* SubmitCollectionViewCell.swift in Sources */ = {isa = PBXBuildFile; fileRef = 51CE1B77246078B6002CF42A /* SubmitCollectionViewCell.swift */; };
		51CE1B87246078B6002CF42A /* ActivateCollectionViewCell.swift in Sources */ = {isa = PBXBuildFile; fileRef = 51CE1B78246078B6002CF42A /* ActivateCollectionViewCell.swift */; };
		51CE1B88246078B6002CF42A /* RiskLevelCollectionViewCell.xib in Resources */ = {isa = PBXBuildFile; fileRef = 51CE1B79246078B6002CF42A /* RiskLevelCollectionViewCell.xib */; };
		51CE1B89246078B6002CF42A /* RiskLevelCollectionViewCell.swift in Sources */ = {isa = PBXBuildFile; fileRef = 51CE1B7A246078B6002CF42A /* RiskLevelCollectionViewCell.swift */; };
		51CE1B8A246078B6002CF42A /* InfoCollectionViewCell.xib in Resources */ = {isa = PBXBuildFile; fileRef = 51CE1B7B246078B6002CF42A /* InfoCollectionViewCell.xib */; };
		51CE1B8B246078B6002CF42A /* InfoCollectionViewCell.swift in Sources */ = {isa = PBXBuildFile; fileRef = 51CE1B7C246078B6002CF42A /* InfoCollectionViewCell.swift */; };
		51CE1B8D246078B6002CF42A /* SubmitCollectionViewCell.xib in Resources */ = {isa = PBXBuildFile; fileRef = 51CE1B7E246078B6002CF42A /* SubmitCollectionViewCell.xib */; };
		51CE1B8F246078B6002CF42A /* HomeFooterSupplementaryView.xib in Resources */ = {isa = PBXBuildFile; fileRef = 51CE1B81246078B6002CF42A /* HomeFooterSupplementaryView.xib */; };
		51CE1B90246078B6002CF42A /* HomeFooterSupplementaryView.swift in Sources */ = {isa = PBXBuildFile; fileRef = 51CE1B82246078B6002CF42A /* HomeFooterSupplementaryView.swift */; };
		51CE1B91246078B6002CF42A /* SectionSystemBackgroundDecorationView.swift in Sources */ = {isa = PBXBuildFile; fileRef = 51CE1B84246078B6002CF42A /* SectionSystemBackgroundDecorationView.swift */; };
		51CE1BB52460AC83002CF42A /* UICollectionView+Dequeue.swift in Sources */ = {isa = PBXBuildFile; fileRef = 51CE1BB42460AC82002CF42A /* UICollectionView+Dequeue.swift */; };
		51CE1BBA2460AFD8002CF42A /* HomeActivateCellConfigurator.swift in Sources */ = {isa = PBXBuildFile; fileRef = 51CE1BB92460AFD8002CF42A /* HomeActivateCellConfigurator.swift */; };
		51CE1BBD2460B1CB002CF42A /* CollectionViewCellConfigurator.swift in Sources */ = {isa = PBXBuildFile; fileRef = 51CE1BBC2460B1CB002CF42A /* CollectionViewCellConfigurator.swift */; };
		51CE1BBF2460B222002CF42A /* HomeRiskCellConfigurator.swift in Sources */ = {isa = PBXBuildFile; fileRef = 51CE1BBE2460B222002CF42A /* HomeRiskCellConfigurator.swift */; };
		51CE1BC12460B256002CF42A /* HomeSubmitCellConfigurator.swift in Sources */ = {isa = PBXBuildFile; fileRef = 51CE1BC02460B256002CF42A /* HomeSubmitCellConfigurator.swift */; };
		51CE1BC32460B28D002CF42A /* HomeInfoCellConfigurator.swift in Sources */ = {isa = PBXBuildFile; fileRef = 51CE1BC22460B28D002CF42A /* HomeInfoCellConfigurator.swift */; };
		51D420B12458397300AD70CA /* Onboarding.storyboard in Resources */ = {isa = PBXBuildFile; fileRef = 51D420B02458397300AD70CA /* Onboarding.storyboard */; };
		51D420B424583ABB00AD70CA /* AppStoryboard.swift in Sources */ = {isa = PBXBuildFile; fileRef = 51D420B324583ABB00AD70CA /* AppStoryboard.swift */; };
		51D420B724583B7200AD70CA /* NSObject+Identifier.swift in Sources */ = {isa = PBXBuildFile; fileRef = 51D420B624583B7200AD70CA /* NSObject+Identifier.swift */; };
		51D420B924583B8300AD70CA /* UIViewController+AppStoryboard.swift in Sources */ = {isa = PBXBuildFile; fileRef = 51D420B824583B8300AD70CA /* UIViewController+AppStoryboard.swift */; };
		51D420C424583E3300AD70CA /* SettingsViewController.swift in Sources */ = {isa = PBXBuildFile; fileRef = 51D420C324583E3300AD70CA /* SettingsViewController.swift */; };
		51D420CE245869C800AD70CA /* Home.storyboard in Resources */ = {isa = PBXBuildFile; fileRef = 51D420CD245869C800AD70CA /* Home.storyboard */; };
		51D420D024586AB300AD70CA /* Settings.storyboard in Resources */ = {isa = PBXBuildFile; fileRef = 51D420CF24586AB300AD70CA /* Settings.storyboard */; };
		51FE277B2475340300BB8144 /* HomeRiskLoadingItemViewConfigurator.swift in Sources */ = {isa = PBXBuildFile; fileRef = 51FE277A2475340300BB8144 /* HomeRiskLoadingItemViewConfigurator.swift */; };
		51FE277D247535C400BB8144 /* RiskLoadingItemView.xib in Resources */ = {isa = PBXBuildFile; fileRef = 51FE277C247535C400BB8144 /* RiskLoadingItemView.xib */; };
		51FE277F247535E300BB8144 /* RiskLoadingItemView.swift in Sources */ = {isa = PBXBuildFile; fileRef = 51FE277E247535E300BB8144 /* RiskLoadingItemView.swift */; };
		710ABB1F2475115500948792 /* UITableViewController+Enum.swift in Sources */ = {isa = PBXBuildFile; fileRef = 710ABB1E2475115500948792 /* UITableViewController+Enum.swift */; };
		710ABB23247513E300948792 /* DynamicTypeTableViewCell.swift in Sources */ = {isa = PBXBuildFile; fileRef = 710ABB22247513E300948792 /* DynamicTypeTableViewCell.swift */; };
		710ABB25247514BD00948792 /* UIViewController+Segue.swift in Sources */ = {isa = PBXBuildFile; fileRef = 710ABB24247514BD00948792 /* UIViewController+Segue.swift */; };
		710ABB27247533FA00948792 /* DynamicTableViewController.swift in Sources */ = {isa = PBXBuildFile; fileRef = 710ABB26247533FA00948792 /* DynamicTableViewController.swift */; };
		710ABB292475353900948792 /* DynamicTableViewModel.swift in Sources */ = {isa = PBXBuildFile; fileRef = 710ABB282475353900948792 /* DynamicTableViewModel.swift */; };
		710ABB2C2475531700948792 /* app-information-assets.xcassets in Resources */ = {isa = PBXBuildFile; fileRef = 71CC3E7C246D308000217F2C /* app-information-assets.xcassets */; };
		7132F2822477F9C700628648 /* exposure-detection.xcassets in Resources */ = {isa = PBXBuildFile; fileRef = 7132F2812477F9C700628648 /* exposure-detection.xcassets */; };
		71330E3F248109F000EB10F6 /* DynamicTableViewIcon.swift in Sources */ = {isa = PBXBuildFile; fileRef = 71330E3E248109F000EB10F6 /* DynamicTableViewIcon.swift */; };
		71330E41248109F600EB10F6 /* DynamicTableViewSection.swift in Sources */ = {isa = PBXBuildFile; fileRef = 71330E40248109F600EB10F6 /* DynamicTableViewSection.swift */; };
		71330E43248109FD00EB10F6 /* DynamicTableViewCell.swift in Sources */ = {isa = PBXBuildFile; fileRef = 71330E42248109FD00EB10F6 /* DynamicTableViewCell.swift */; };
		71330E4524810A0500EB10F6 /* DynamicTableViewHeader.swift in Sources */ = {isa = PBXBuildFile; fileRef = 71330E4424810A0500EB10F6 /* DynamicTableViewHeader.swift */; };
		71330E4724810A0C00EB10F6 /* DynamicTableViewFooter.swift in Sources */ = {isa = PBXBuildFile; fileRef = 71330E4624810A0C00EB10F6 /* DynamicTableViewFooter.swift */; };
		713EA25B247818B000AB7EE8 /* DynamicTypeButton.swift in Sources */ = {isa = PBXBuildFile; fileRef = 713EA25A247818B000AB7EE8 /* DynamicTypeButton.swift */; };
		713EA25D24798A7000AB7EE8 /* ExposureDetectionRoundedView.swift in Sources */ = {isa = PBXBuildFile; fileRef = 713EA25C24798A7000AB7EE8 /* ExposureDetectionRoundedView.swift */; };
		713EA25F24798A9100AB7EE8 /* ExposureDetectionRiskCell.swift in Sources */ = {isa = PBXBuildFile; fileRef = 713EA25E24798A9100AB7EE8 /* ExposureDetectionRiskCell.swift */; };
		713EA26124798AD100AB7EE8 /* InsetTableViewCell.swift in Sources */ = {isa = PBXBuildFile; fileRef = 713EA26024798AD100AB7EE8 /* InsetTableViewCell.swift */; };
		713EA26324798F8500AB7EE8 /* ExposureDetectionHeaderCell.swift in Sources */ = {isa = PBXBuildFile; fileRef = 713EA26224798F8500AB7EE8 /* ExposureDetectionHeaderCell.swift */; };
		713FD5672482811A00C1F6DD /* colors.xcassets in Resources */ = {isa = PBXBuildFile; fileRef = 713FD5662482811900C1F6DD /* colors.xcassets */; };
		714194EA247A65C60072A090 /* DynamicTableViewHeaderSeparatorView.swift in Sources */ = {isa = PBXBuildFile; fileRef = 714194E9247A65C60072A090 /* DynamicTableViewHeaderSeparatorView.swift */; };
		714CD8672472885900F56450 /* ExposureDetectionViewController+DynamicTableViewModel.swift in Sources */ = {isa = PBXBuildFile; fileRef = 714CD8662472885900F56450 /* ExposureDetectionViewController+DynamicTableViewModel.swift */; };
		714CD869247297F800F56450 /* NibLoadable.swift in Sources */ = {isa = PBXBuildFile; fileRef = 714CD868247297F800F56450 /* NibLoadable.swift */; };
		7154EB4A247D21E200A467FF /* ExposureDetectionLongGuideCell.swift in Sources */ = {isa = PBXBuildFile; fileRef = 7154EB49247D21E200A467FF /* ExposureDetectionLongGuideCell.swift */; };
		7154EB4C247E862100A467FF /* ExposureDetectionLoadingCell.swift in Sources */ = {isa = PBXBuildFile; fileRef = 7154EB4B247E862100A467FF /* ExposureDetectionLoadingCell.swift */; };
		7187A5582481231C00FCC755 /* DynamicTableViewAction.swift in Sources */ = {isa = PBXBuildFile; fileRef = 71330E4824810A5A00EB10F6 /* DynamicTableViewAction.swift */; };
		71B8044524828A6C00D53506 /* .swiftformat in Resources */ = {isa = PBXBuildFile; fileRef = 71B8044424828A6C00D53506 /* .swiftformat */; };
		71B804472484CC0800D53506 /* ENALabel.swift in Sources */ = {isa = PBXBuildFile; fileRef = 71B804462484CC0800D53506 /* ENALabel.swift */; };
		71B804492484D37300D53506 /* RiskLegendViewController.swift in Sources */ = {isa = PBXBuildFile; fileRef = 71B804482484D37300D53506 /* RiskLegendViewController.swift */; };
		71B8044B2485190800D53506 /* risk-legend.xcassets in Resources */ = {isa = PBXBuildFile; fileRef = 71B8044A2485190800D53506 /* risk-legend.xcassets */; };
		71B8044D248525CD00D53506 /* RiskLegendViewController+DynamicTableViewModel.swift in Sources */ = {isa = PBXBuildFile; fileRef = 71B8044C248525CD00D53506 /* RiskLegendViewController+DynamicTableViewModel.swift */; };
		71B8044F248526B600D53506 /* DynamicTableViewSpaceCell.swift in Sources */ = {isa = PBXBuildFile; fileRef = 71B8044E248526B600D53506 /* DynamicTableViewSpaceCell.swift */; };
		71B804522485272F00D53506 /* RiskLegendNumberedTitleCell.swift in Sources */ = {isa = PBXBuildFile; fileRef = 71B804512485272F00D53506 /* RiskLegendNumberedTitleCell.swift */; };
		71B804542485273C00D53506 /* RiskLegendDotBodyCell.swift in Sources */ = {isa = PBXBuildFile; fileRef = 71B804532485273C00D53506 /* RiskLegendDotBodyCell.swift */; };
		71F2E57B2487AEFC00694F1A /* ena-colors.xcassets in Resources */ = {isa = PBXBuildFile; fileRef = 71F2E57A2487AEFC00694F1A /* ena-colors.xcassets */; };
		71FD8862246EB27F00E804D0 /* ExposureDetectionViewController.swift in Sources */ = {isa = PBXBuildFile; fileRef = 71FD8861246EB27F00E804D0 /* ExposureDetectionViewController.swift */; };
		71FE1C69247A8FE100851FEB /* DynamicTableViewHeaderFooterView.swift in Sources */ = {isa = PBXBuildFile; fileRef = 71FE1C68247A8FE100851FEB /* DynamicTableViewHeaderFooterView.swift */; };
		71FE1C6B247AA3F100851FEB /* ExposureDetectionViewController+State.swift in Sources */ = {isa = PBXBuildFile; fileRef = 71FE1C6A247AA3F100851FEB /* ExposureDetectionViewController+State.swift */; };
		71FE1C6D247AA43400851FEB /* ExposureDetectionViewController+Summary.swift in Sources */ = {isa = PBXBuildFile; fileRef = 71FE1C6C247AA43400851FEB /* ExposureDetectionViewController+Summary.swift */; };
		71FE1C71247AA7B700851FEB /* DynamicTableViewHeaderImageView.swift in Sources */ = {isa = PBXBuildFile; fileRef = 71FE1C70247AA7B700851FEB /* DynamicTableViewHeaderImageView.swift */; };
		71FE1C7A247AC2B500851FEB /* ExposureSubmissionSuccessViewController.swift in Sources */ = {isa = PBXBuildFile; fileRef = 71FE1C73247AC2B500851FEB /* ExposureSubmissionSuccessViewController.swift */; };
		71FE1C7B247AC2B500851FEB /* ExposureSubmissionQRScannerViewController.swift in Sources */ = {isa = PBXBuildFile; fileRef = 71FE1C74247AC2B500851FEB /* ExposureSubmissionQRScannerViewController.swift */; };
		71FE1C7C247AC2B500851FEB /* ExposureSubmissionOverviewViewController.swift in Sources */ = {isa = PBXBuildFile; fileRef = 71FE1C75247AC2B500851FEB /* ExposureSubmissionOverviewViewController.swift */; };
		71FE1C7D247AC2B500851FEB /* ExposureSubmissionTanInputViewController.swift in Sources */ = {isa = PBXBuildFile; fileRef = 71FE1C76247AC2B500851FEB /* ExposureSubmissionTanInputViewController.swift */; };
		71FE1C7F247AC2B500851FEB /* ExposureSubmissionTestResultViewController.swift in Sources */ = {isa = PBXBuildFile; fileRef = 71FE1C78247AC2B500851FEB /* ExposureSubmissionTestResultViewController.swift */; };
		71FE1C80247AC2B500851FEB /* ExposureSubmissionNavigationController.swift in Sources */ = {isa = PBXBuildFile; fileRef = 71FE1C79247AC2B500851FEB /* ExposureSubmissionNavigationController.swift */; };
		71FE1C82247AC30300851FEB /* ENATanInput.swift in Sources */ = {isa = PBXBuildFile; fileRef = 71FE1C81247AC30300851FEB /* ENATanInput.swift */; };
		71FE1C86247AC33D00851FEB /* ExposureSubmissionTestResultHeaderView.swift in Sources */ = {isa = PBXBuildFile; fileRef = 71FE1C84247AC33D00851FEB /* ExposureSubmissionTestResultHeaderView.swift */; };
		71FE1C87247AC33D00851FEB /* ExposureSubmissionTestResultHeaderView.xib in Resources */ = {isa = PBXBuildFile; fileRef = 71FE1C85247AC33D00851FEB /* ExposureSubmissionTestResultHeaderView.xib */; };
		71FE1C8C247AC79D00851FEB /* DynamicTableViewIconCell.swift in Sources */ = {isa = PBXBuildFile; fileRef = 71FE1C8A247AC79D00851FEB /* DynamicTableViewIconCell.swift */; };
		71FE1C8D247AC79D00851FEB /* DynamicTableViewIconCell.xib in Resources */ = {isa = PBXBuildFile; fileRef = 71FE1C8B247AC79D00851FEB /* DynamicTableViewIconCell.xib */; };
		85142501245DA0B3009D2791 /* UIViewController+Alert.swift in Sources */ = {isa = PBXBuildFile; fileRef = 85142500245DA0B3009D2791 /* UIViewController+Alert.swift */; };
		8539874F2467094E00D28B62 /* AppIcon.xcassets in Resources */ = {isa = PBXBuildFile; fileRef = 8539874E2467094E00D28B62 /* AppIcon.xcassets */; };
		853D987A24694A8700490DBA /* ENAButton.swift in Sources */ = {isa = PBXBuildFile; fileRef = 853D987924694A8700490DBA /* ENAButton.swift */; };
		853D98832469DC5000490DBA /* ExposureNotificationSetting.storyboard in Resources */ = {isa = PBXBuildFile; fileRef = 853D98822469DC5000490DBA /* ExposureNotificationSetting.storyboard */; };
		858F6F6E245A103C009FFD33 /* ExposureNotification.framework in Frameworks */ = {isa = PBXBuildFile; fileRef = 858F6F6D245A103C009FFD33 /* ExposureNotification.framework */; };
		8595BF5F246032D90056EA27 /* ENASwitch.swift in Sources */ = {isa = PBXBuildFile; fileRef = 8595BF5E246032D90056EA27 /* ENASwitch.swift */; };
		859DD512248549790073D59F /* MockDiagnosisKeysRetrieval.swift in Sources */ = {isa = PBXBuildFile; fileRef = 859DD511248549790073D59F /* MockDiagnosisKeysRetrieval.swift */; };
		85D7593F2457048F008175F0 /* AppDelegate.swift in Sources */ = {isa = PBXBuildFile; fileRef = 85D7593E2457048F008175F0 /* AppDelegate.swift */; };
		85D759412457048F008175F0 /* SceneDelegate.swift in Sources */ = {isa = PBXBuildFile; fileRef = 85D759402457048F008175F0 /* SceneDelegate.swift */; };
		85D7594B24570491008175F0 /* Assets.xcassets in Resources */ = {isa = PBXBuildFile; fileRef = 85D7594A24570491008175F0 /* Assets.xcassets */; };
		85D7594E24570491008175F0 /* LaunchScreen.storyboard in Resources */ = {isa = PBXBuildFile; fileRef = 85D7594C24570491008175F0 /* LaunchScreen.storyboard */; };
		85D7596424570491008175F0 /* ENAUITests.swift in Sources */ = {isa = PBXBuildFile; fileRef = 85D7596324570491008175F0 /* ENAUITests.swift */; };
		85E33444247EB357006E74EC /* CircularProgressView.swift in Sources */ = {isa = PBXBuildFile; fileRef = 85E33443247EB357006E74EC /* CircularProgressView.swift */; };
		A173665324844F41006BE209 /* SQLiteKeyValueStoreTests.swift in Sources */ = {isa = PBXBuildFile; fileRef = A173665124844F29006BE209 /* SQLiteKeyValueStoreTests.swift */; };
		A17366552484978A006BE209 /* OnboardingInfoViewControllerUtils.swift in Sources */ = {isa = PBXBuildFile; fileRef = A17366542484978A006BE209 /* OnboardingInfoViewControllerUtils.swift */; };
		A17DA5E32486D8EF006F310F /* RiskLevelTests.swift in Sources */ = {isa = PBXBuildFile; fileRef = A17DA5E12486D8E7006F310F /* RiskLevelTests.swift */; };
		A36D07AD2483B43800E46F96 /* (null) in Resources */ = {isa = PBXBuildFile; };
		A36D07AF2483F6CF00E46F96 /* (null) in Sources */ = {isa = PBXBuildFile; };
		A36D07B12483F78500E46F96 /* (null) in Resources */ = {isa = PBXBuildFile; };
		A36D07B32485649F00E46F96 /* HomeExposureSubmissionStateCellConfigurator.swift in Sources */ = {isa = PBXBuildFile; fileRef = A36D07B22485649F00E46F96 /* HomeExposureSubmissionStateCellConfigurator.swift */; };
		A36D07B52485652500E46F96 /* ExposureSubmissionCell.swift in Sources */ = {isa = PBXBuildFile; fileRef = A36D07B42485652500E46F96 /* ExposureSubmissionCell.swift */; };
		A3C4F96024812CD20047F23E /* ExposureSubmissionWarnOthersViewController.swift in Sources */ = {isa = PBXBuildFile; fileRef = A3C4F95F24812CD20047F23E /* ExposureSubmissionWarnOthersViewController.swift */; };
		A3E5E71A247D4FFB00237116 /* ExposureSubmissionViewUtils.swift in Sources */ = {isa = PBXBuildFile; fileRef = A3E5E719247D4FFB00237116 /* ExposureSubmissionViewUtils.swift */; };
		A3E5E71E247E6F7A00237116 /* SpinnerInjectable.swift in Sources */ = {isa = PBXBuildFile; fileRef = A3E5E71D247E6F7A00237116 /* SpinnerInjectable.swift */; };
		A3FF84EC247BFAF00053E947 /* Hasher.swift in Sources */ = {isa = PBXBuildFile; fileRef = A3FF84EB247BFAF00053E947 /* Hasher.swift */; };
		B10FB030246036F3004CA11E /* SwiftProtobuf in Frameworks */ = {isa = PBXBuildFile; productRef = B10FB02F246036F3004CA11E /* SwiftProtobuf */; };
		B10FD5EC246EAAD900E9D7F2 /* AppInformationViewController.swift in Sources */ = {isa = PBXBuildFile; fileRef = 71CC3E97246D358E00217F2C /* AppInformationViewController.swift */; };
		B10FD5ED246EAADC00E9D7F2 /* AppInformationDetailViewController.swift in Sources */ = {isa = PBXBuildFile; fileRef = 71CC3E9E246D6B6800217F2C /* AppInformationDetailViewController.swift */; };
		B10FD5EE246EAADF00E9D7F2 /* AppInformationHelpViewController.swift in Sources */ = {isa = PBXBuildFile; fileRef = 71CC3EA4246D74E800217F2C /* AppInformationHelpViewController.swift */; };
		B10FD5EF246EAB0100E9D7F2 /* AppInformationHelpModel.swift in Sources */ = {isa = PBXBuildFile; fileRef = 71FD885D246D7E1500E804D0 /* AppInformationHelpModel.swift */; };
		B10FD5F0246EAB0400E9D7F2 /* AppInformationHelpModelData.swift in Sources */ = {isa = PBXBuildFile; fileRef = 71FD885F246D7E3100E804D0 /* AppInformationHelpModelData.swift */; };
		B10FD5F1246EAB1000E9D7F2 /* AppInformationDetailModelData.swift in Sources */ = {isa = PBXBuildFile; fileRef = 71CC3E9C246D5D8000217F2C /* AppInformationDetailModelData.swift */; };
		B10FD5F2246EAB1600E9D7F2 /* AppInformationDetailModel.swift in Sources */ = {isa = PBXBuildFile; fileRef = 71CC3E9A246D5D6C00217F2C /* AppInformationDetailModel.swift */; };
		B10FD5F4246EAC1700E9D7F2 /* AppleFilesWriter.swift in Sources */ = {isa = PBXBuildFile; fileRef = B10FD5F3246EAC1700E9D7F2 /* AppleFilesWriter.swift */; };
		B111EE2C2465D9F7001AEBB4 /* String+Localization.swift in Sources */ = {isa = PBXBuildFile; fileRef = B111EE2B2465D9F7001AEBB4 /* String+Localization.swift */; };
		B112545A246F2C6500AB5036 /* ENTemporaryExposureKey+Convert.swift in Sources */ = {isa = PBXBuildFile; fileRef = B1125459246F2C6500AB5036 /* ENTemporaryExposureKey+Convert.swift */; };
		B11E619B246EE4B0004A056A /* DynamicTypeLabel.swift in Sources */ = {isa = PBXBuildFile; fileRef = 71CC3EA0246D6BBF00217F2C /* DynamicTypeLabel.swift */; };
		B11E619C246EE4E9004A056A /* UIFont+DynamicType.swift in Sources */ = {isa = PBXBuildFile; fileRef = 71CC3EA2246D6C4000217F2C /* UIFont+DynamicType.swift */; };
		B13FF409247EC67F00535F37 /* HomeViewController+State.swift in Sources */ = {isa = PBXBuildFile; fileRef = B13FF408247EC67F00535F37 /* HomeViewController+State.swift */; };
		B143DBDF2477F292000A29E8 /* ExposureNotificationSettingViewController.swift in Sources */ = {isa = PBXBuildFile; fileRef = 853D98842469DC8100490DBA /* ExposureNotificationSettingViewController.swift */; };
		B14D0CD9246E946E00D5BEBC /* ExposureDetection.swift in Sources */ = {isa = PBXBuildFile; fileRef = B1A9E70D246D73180024CC12 /* ExposureDetection.swift */; };
		B14D0CDB246E968C00D5BEBC /* String+Today.swift in Sources */ = {isa = PBXBuildFile; fileRef = B14D0CDA246E968C00D5BEBC /* String+Today.swift */; };
		B14D0CDD246E972400D5BEBC /* ExposureDetectionDelegate.swift in Sources */ = {isa = PBXBuildFile; fileRef = B14D0CDC246E972400D5BEBC /* ExposureDetectionDelegate.swift */; };
		B14D0CDF246E976400D5BEBC /* ExposureDetectionTransaction+DidEndPrematurelyReason.swift in Sources */ = {isa = PBXBuildFile; fileRef = B14D0CDE246E976400D5BEBC /* ExposureDetectionTransaction+DidEndPrematurelyReason.swift */; };
		B153096A24706F1000A4A1BD /* URLSession+Default.swift in Sources */ = {isa = PBXBuildFile; fileRef = B153096924706F1000A4A1BD /* URLSession+Default.swift */; };
		B153096C24706F2400A4A1BD /* URLSessionConfiguration+Default.swift in Sources */ = {isa = PBXBuildFile; fileRef = B153096B24706F2400A4A1BD /* URLSessionConfiguration+Default.swift */; };
		B15382E5248273F30010F007 /* MockTestStore.swift in Sources */ = {isa = PBXBuildFile; fileRef = B15382E3248273DC0010F007 /* MockTestStore.swift */; };
		B15382E7248290BB0010F007 /* AppleFilesWriterTests.swift in Sources */ = {isa = PBXBuildFile; fileRef = B15382E6248290BB0010F007 /* AppleFilesWriterTests.swift */; };
		B15382FE248424F00010F007 /* ExposureDetectionTests.swift in Sources */ = {isa = PBXBuildFile; fileRef = B15382FD248424F00010F007 /* ExposureDetectionTests.swift */; };
		B154F59B246DD5CF003E891E /* Client+Convenience.swift in Sources */ = {isa = PBXBuildFile; fileRef = B154F59A246DD5CF003E891E /* Client+Convenience.swift */; };
		B16177E824802F9B006E435A /* DownloadedPackagesSQLLiteStoreTests.swift in Sources */ = {isa = PBXBuildFile; fileRef = B16177E724802F9B006E435A /* DownloadedPackagesSQLLiteStoreTests.swift */; };
		B161782524804AC3006E435A /* DownloadedPackagesSQLLiteStore.swift in Sources */ = {isa = PBXBuildFile; fileRef = B161782424804AC3006E435A /* DownloadedPackagesSQLLiteStore.swift */; };
		B161782724804AF3006E435A /* DownloadedPackagesInMemoryStore.swift in Sources */ = {isa = PBXBuildFile; fileRef = B161782624804AF3006E435A /* DownloadedPackagesInMemoryStore.swift */; };
		B161782D248062CE006E435A /* DeltaCalculationResultTests.swift in Sources */ = {isa = PBXBuildFile; fileRef = B161782C248062CE006E435A /* DeltaCalculationResultTests.swift */; };
		B161782E2480658F006E435A /* DeltaCalculationResult.swift in Sources */ = {isa = PBXBuildFile; fileRef = B161782924805784006E435A /* DeltaCalculationResult.swift */; };
		B1741B492462C207006275D9 /* Client.swift in Sources */ = {isa = PBXBuildFile; fileRef = B1741B482462C207006275D9 /* Client.swift */; };
		B1741B4B2462C21C006275D9 /* DMQRCodeScanViewController.swift in Sources */ = {isa = PBXBuildFile; fileRef = B1741B402461A511006275D9 /* DMQRCodeScanViewController.swift */; };
		B1741B4C2462C21F006275D9 /* DMDeveloperMenu.swift in Sources */ = {isa = PBXBuildFile; fileRef = B1741B432461C257006275D9 /* DMDeveloperMenu.swift */; };
		B1741B4D2462C21F006275D9 /* DMQRCodeViewController.swift in Sources */ = {isa = PBXBuildFile; fileRef = B1741B3D24619179006275D9 /* DMQRCodeViewController.swift */; };
		B1741B4E2462C21F006275D9 /* DMViewController.swift in Sources */ = {isa = PBXBuildFile; fileRef = B1569DDE245D70990079FCD7 /* DMViewController.swift */; };
		B1741B582462EBDB006275D9 /* HomeViewController.swift in Sources */ = {isa = PBXBuildFile; fileRef = 51CE1B2E245F5CFC002CF42A /* HomeViewController.swift */; };
		B17A44A22464906A00CB195E /* KeyTests.swift in Sources */ = {isa = PBXBuildFile; fileRef = B17A44A12464906A00CB195E /* KeyTests.swift */; };
		B180E609247C1F6100240CED /* FMDB in Frameworks */ = {isa = PBXBuildFile; productRef = B180E608247C1F6100240CED /* FMDB */; };
		B18C411D246DB30000B8D8CB /* URL+Helper.swift in Sources */ = {isa = PBXBuildFile; fileRef = B18C411C246DB30000B8D8CB /* URL+Helper.swift */; };
		B1A76E9F24714AC700EA5208 /* HTTPClient+Configuration.swift in Sources */ = {isa = PBXBuildFile; fileRef = B1A76E9E24714AC700EA5208 /* HTTPClient+Configuration.swift */; };
		B1A76EA224714F7900EA5208 /* ClientModeTests.swift in Sources */ = {isa = PBXBuildFile; fileRef = B1CF8D0F246C1F4100DBE135 /* ClientModeTests.swift */; };
		B1A89F372481814E00DA1CEC /* PersistedAndPublished.swift in Sources */ = {isa = PBXBuildFile; fileRef = 0D5611B7247FD36F00B5B094 /* PersistedAndPublished.swift */; };
		B1A89F3824819C2B00DA1CEC /* HomeInteractor.swift in Sources */ = {isa = PBXBuildFile; fileRef = 5111E7622460BB1500ED6498 /* HomeInteractor.swift */; };
		B1A89F3924819CC200DA1CEC /* ExposureStateUpdating.swift in Sources */ = {isa = PBXBuildFile; fileRef = B18CADAD24782FA4006F53F0 /* ExposureStateUpdating.swift */; };
		B1A89F3A24819CD300DA1CEC /* HomeRiskImageItemViewConfigurator.swift in Sources */ = {isa = PBXBuildFile; fileRef = 514EE99F246D4DF800DE4884 /* HomeRiskImageItemViewConfigurator.swift */; };
		B1A89F3B24819CE800DA1CEC /* LabelTableViewCell.swift in Sources */ = {isa = PBXBuildFile; fileRef = CDD87C5C247559E3007CE6CA /* LabelTableViewCell.swift */; };
		B1B381432472EF8B0056BEEE /* HTTPClient+Configuration.swift in Sources */ = {isa = PBXBuildFile; fileRef = B12995E8246C344100854AD0 /* HTTPClient+Configuration.swift */; };
		B1B9CF1F246ED2E8008F04F5 /* Sap_FilebucketTests.swift in Sources */ = {isa = PBXBuildFile; fileRef = B1B9CF1E246ED2E8008F04F5 /* Sap_FilebucketTests.swift */; };
		B1C6ECFF247F089E0066138F /* RiskImageItemView.swift in Sources */ = {isa = PBXBuildFile; fileRef = 51B5B415246DF13D00DC5D3E /* RiskImageItemView.swift */; };
		B1C6ED00247F23730066138F /* NotificationName.swift in Sources */ = {isa = PBXBuildFile; fileRef = 51D420D324586DCA00AD70CA /* NotificationName.swift */; };
		B1CD333C24865A7D00B06E9B /* TracingStatusHistory.swift in Sources */ = {isa = PBXBuildFile; fileRef = B1CD333B24865A7D00B06E9B /* TracingStatusHistory.swift */; };
		B1CD333E24865E0000B06E9B /* TracingStatusHistoryTests.swift in Sources */ = {isa = PBXBuildFile; fileRef = B1CD333D24865E0000B06E9B /* TracingStatusHistoryTests.swift */; };
		B1D431C8246C69F300E728AD /* HTTPClient+ConfigurationTests.swift in Sources */ = {isa = PBXBuildFile; fileRef = B1D431C7246C69F300E728AD /* HTTPClient+ConfigurationTests.swift */; };
		B1D431CB246C84A400E728AD /* DownloadedPackagesStore.swift in Sources */ = {isa = PBXBuildFile; fileRef = B1D431CA246C84A400E728AD /* DownloadedPackagesStore.swift */; };
		B1D431CE246C84F200E728AD /* KeyPackagesStoreTests.swift in Sources */ = {isa = PBXBuildFile; fileRef = B1D431CC246C84ED00E728AD /* KeyPackagesStoreTests.swift */; };
		B1D6B002247DA0320079DDD3 /* ExposureDetectionViewControllerDelegate.swift in Sources */ = {isa = PBXBuildFile; fileRef = B1D6B001247DA0320079DDD3 /* ExposureDetectionViewControllerDelegate.swift */; };
		B1D6B004247DA4920079DDD3 /* UIApplication+CoronaWarn.swift in Sources */ = {isa = PBXBuildFile; fileRef = B1D6B003247DA4920079DDD3 /* UIApplication+CoronaWarn.swift */; };
		B1D7D68C24766D2100E4DA5D /* risk_score_parameters.pb.swift in Sources */ = {isa = PBXBuildFile; fileRef = B1D7D68424766D2100E4DA5D /* risk_score_parameters.pb.swift */; };
		B1D7D68E24766D2100E4DA5D /* submission_payload.pb.swift in Sources */ = {isa = PBXBuildFile; fileRef = B1D7D68624766D2100E4DA5D /* submission_payload.pb.swift */; };
		B1D7D69124766D2100E4DA5D /* risk_level.pb.swift in Sources */ = {isa = PBXBuildFile; fileRef = B1D7D68924766D2100E4DA5D /* risk_level.pb.swift */; };
		B1D7D69224766D2100E4DA5D /* apple_export.pb.swift in Sources */ = {isa = PBXBuildFile; fileRef = B1D7D68A24766D2100E4DA5D /* apple_export.pb.swift */; };
		B1DDDABC247137B000A07175 /* HTTPClientConfigurationEndpointTests.swift in Sources */ = {isa = PBXBuildFile; fileRef = B1DDDABB247137B000A07175 /* HTTPClientConfigurationEndpointTests.swift */; };
		B1DDDABE24713BAD00A07175 /* SAPDownloadedPackage.swift in Sources */ = {isa = PBXBuildFile; fileRef = B1A9E710246D782F0024CC12 /* SAPDownloadedPackage.swift */; };
		B1E8C99D2479D4E7006DC678 /* DMSubmissionStateViewController.swift in Sources */ = {isa = PBXBuildFile; fileRef = B1E8C99C2479D4E7006DC678 /* DMSubmissionStateViewController.swift */; };
		B1E8C9A5247AB869006DC678 /* ZIPFoundation in Frameworks */ = {isa = PBXBuildFile; productRef = B1E8C9A4247AB869006DC678 /* ZIPFoundation */; };
		B1EAEC8B24711884003BE9A2 /* URLSession+Convenience.swift in Sources */ = {isa = PBXBuildFile; fileRef = B1EAEC8A24711884003BE9A2 /* URLSession+Convenience.swift */; };
		B1EAEC8F247118D1003BE9A2 /* URLSession+ConvenienceTests.swift in Sources */ = {isa = PBXBuildFile; fileRef = B1EAEC8D247118CB003BE9A2 /* URLSession+ConvenienceTests.swift */; };
		B1EAEC91247128ED003BE9A2 /* ClientMode.swift in Sources */ = {isa = PBXBuildFile; fileRef = B1EAEC90247128ED003BE9A2 /* ClientMode.swift */; };
		B1F82DF224718C7300E2E56A /* DMConfigurationViewController.swift in Sources */ = {isa = PBXBuildFile; fileRef = B1F82DF124718C7300E2E56A /* DMConfigurationViewController.swift */; };
		B1F8AE482479B4C30093A588 /* api-response-day-2020-05-16 in Resources */ = {isa = PBXBuildFile; fileRef = B1F8AE472479B4C30093A588 /* api-response-day-2020-05-16 */; };
		B1F8AE4C2479C1C20093A588 /* de-config in Resources */ = {isa = PBXBuildFile; fileRef = B1F8AE4B2479C1C20093A588 /* de-config */; };
		B1FE13D82487DEED00D012E5 /* RiskExposureCalculation.swift in Sources */ = {isa = PBXBuildFile; fileRef = B1FE13D72487DEED00D012E5 /* RiskExposureCalculation.swift */; };
		B1FE13DB2488217300D012E5 /* RiskLevelProvidingConfigurationUpdateMode.swift in Sources */ = {isa = PBXBuildFile; fileRef = B1FE13DA2488217300D012E5 /* RiskLevelProvidingConfigurationUpdateMode.swift */; };
		B1FE13DD248821CB00D012E5 /* RiskLevelProviding.swift in Sources */ = {isa = PBXBuildFile; fileRef = B1FE13DC248821CB00D012E5 /* RiskLevelProviding.swift */; };
		B1FE13DF248821E000D012E5 /* RiskLevelProvider.swift in Sources */ = {isa = PBXBuildFile; fileRef = B1FE13DE248821E000D012E5 /* RiskLevelProvider.swift */; };
		B1FE13E2248824E900D012E5 /* RiskLevelProviderTests.swift in Sources */ = {isa = PBXBuildFile; fileRef = B1FE13E1248824E900D012E5 /* RiskLevelProviderTests.swift */; };
		B1FE13E62488255900D012E5 /* RiskLevelProvidingConfiguration.swift in Sources */ = {isa = PBXBuildFile; fileRef = B1FE13E52488255900D012E5 /* RiskLevelProvidingConfiguration.swift */; };
<<<<<<< HEAD
		B1FE13E72488345500D012E5 /* ReachabilityService.swift in Sources */ = {isa = PBXBuildFile; fileRef = 3DD767452483D4DE002DD2B3 /* ReachabilityService.swift */; };
		B1FE13E82488345900D012E5 /* MockReachabilityService.swift in Sources */ = {isa = PBXBuildFile; fileRef = 3DD7674C2483DDAC002DD2B3 /* MockReachabilityService.swift */; };
=======
>>>>>>> ab2ed025
		CD2EC329247D82EE00C6B3F9 /* NotificationSettingsViewController.swift in Sources */ = {isa = PBXBuildFile; fileRef = CD2EC328247D82EE00C6B3F9 /* NotificationSettingsViewController.swift */; };
		CD678F6D246C43EE00B6A0F8 /* MockTestClient.swift in Sources */ = {isa = PBXBuildFile; fileRef = CD678F6C246C43EE00B6A0F8 /* MockTestClient.swift */; };
		CD678F6F246C43FC00B6A0F8 /* MockURLSession.swift in Sources */ = {isa = PBXBuildFile; fileRef = CD678F6E246C43FC00B6A0F8 /* MockURLSession.swift */; };
		CD8638532477EBD400A5A07C /* SettingsViewModel.swift in Sources */ = {isa = PBXBuildFile; fileRef = CD8638522477EBD400A5A07C /* SettingsViewModel.swift */; };
		CD99A3A9245C272400BF12AF /* ExposureSubmissionService.swift in Sources */ = {isa = PBXBuildFile; fileRef = CD99A3A8245C272400BF12AF /* ExposureSubmissionService.swift */; };
		CD99A3C7246155C300BF12AF /* Logger.swift in Sources */ = {isa = PBXBuildFile; fileRef = CD99A3C6246155C300BF12AF /* Logger.swift */; };
		CD99A3CA2461A47C00BF12AF /* AppStrings.swift in Sources */ = {isa = PBXBuildFile; fileRef = CD99A3C92461A47C00BF12AF /* AppStrings.swift */; };
		CDCE11D6247D644100F30825 /* NotificationSettingsViewModel.swift in Sources */ = {isa = PBXBuildFile; fileRef = CDCE11D5247D644100F30825 /* NotificationSettingsViewModel.swift */; };
		CDCE11D9247D64C600F30825 /* NotificationSettingsOnTableViewCell.swift in Sources */ = {isa = PBXBuildFile; fileRef = CDCE11D8247D64C600F30825 /* NotificationSettingsOnTableViewCell.swift */; };
		CDCE11DB247D64D600F30825 /* NotificationSettingsOffTableViewCell.swift in Sources */ = {isa = PBXBuildFile; fileRef = CDCE11DA247D64D600F30825 /* NotificationSettingsOffTableViewCell.swift */; };
		CDD87C56247556DE007CE6CA /* MainSettingsTableViewCell.swift in Sources */ = {isa = PBXBuildFile; fileRef = CDD87C54247556DE007CE6CA /* MainSettingsTableViewCell.swift */; };
		CDF27BD3246ADBA70044D32B /* ExposureSubmissionServiceTests.swift in Sources */ = {isa = PBXBuildFile; fileRef = CDF27BD2246ADBA70044D32B /* ExposureSubmissionServiceTests.swift */; };
		CDF27BD5246ADBF30044D32B /* HTTPClientTests.swift in Sources */ = {isa = PBXBuildFile; fileRef = CDF27BD4246ADBF30044D32B /* HTTPClientTests.swift */; };
		EE20EA072469883900770683 /* RiskLegend.storyboard in Resources */ = {isa = PBXBuildFile; fileRef = EE20EA062469883900770683 /* RiskLegend.storyboard */; };
		EE22DB81247FB40A001B0A71 /* ENStateHandler.swift in Sources */ = {isa = PBXBuildFile; fileRef = EE22DB7F247FB409001B0A71 /* ENStateHandler.swift */; };
		EE22DB82247FB40A001B0A71 /* ENSettingModel.swift in Sources */ = {isa = PBXBuildFile; fileRef = EE22DB80247FB409001B0A71 /* ENSettingModel.swift */; };
		EE22DB89247FB43A001B0A71 /* TracingHistoryTableViewCell.swift in Sources */ = {isa = PBXBuildFile; fileRef = EE22DB84247FB43A001B0A71 /* TracingHistoryTableViewCell.swift */; };
		EE22DB8A247FB43A001B0A71 /* ImageTableViewCell.swift in Sources */ = {isa = PBXBuildFile; fileRef = EE22DB85247FB43A001B0A71 /* ImageTableViewCell.swift */; };
		EE22DB8B247FB43A001B0A71 /* ActionDetailTableViewCell.swift in Sources */ = {isa = PBXBuildFile; fileRef = EE22DB86247FB43A001B0A71 /* ActionDetailTableViewCell.swift */; };
		EE22DB8C247FB43A001B0A71 /* DescriptionTableViewCell.swift in Sources */ = {isa = PBXBuildFile; fileRef = EE22DB87247FB43A001B0A71 /* DescriptionTableViewCell.swift */; };
		EE22DB8D247FB43A001B0A71 /* ActionTableViewCell.swift in Sources */ = {isa = PBXBuildFile; fileRef = EE22DB88247FB43A001B0A71 /* ActionTableViewCell.swift */; };
		EE22DB8F247FB46C001B0A71 /* ENStateTests.swift in Sources */ = {isa = PBXBuildFile; fileRef = EE22DB8E247FB46C001B0A71 /* ENStateTests.swift */; };
		EE22DB91247FB479001B0A71 /* MockStateHandlerObserverDelegate.swift in Sources */ = {isa = PBXBuildFile; fileRef = EE22DB90247FB479001B0A71 /* MockStateHandlerObserverDelegate.swift */; };
		EE278B2D245F2BBB008B06F9 /* InviteFriends.storyboard in Resources */ = {isa = PBXBuildFile; fileRef = EE278B2C245F2BBB008B06F9 /* InviteFriends.storyboard */; };
		EE278B30245F2C8A008B06F9 /* FriendsInviteController.swift in Sources */ = {isa = PBXBuildFile; fileRef = EE278B2F245F2C8A008B06F9 /* FriendsInviteController.swift */; };
		EE46E5D82466AEA50057627F /* UIView.swift in Sources */ = {isa = PBXBuildFile; fileRef = EE46E5D72466AEA50057627F /* UIView.swift */; };
		EE70C23D245B09EA00AC9B2F /* Localizable.strings in Resources */ = {isa = PBXBuildFile; fileRef = EE70C23A245B09E900AC9B2F /* Localizable.strings */; };
		EE92A33E245D96DA006B97B0 /* Localizable.stringsdict in Resources */ = {isa = PBXBuildFile; fileRef = EE92A340245D96DA006B97B0 /* Localizable.stringsdict */; };
		EEF1067A246EBF8B009DFB4E /* ResetViewController.swift in Sources */ = {isa = PBXBuildFile; fileRef = EEF10679246EBF8B009DFB4E /* ResetViewController.swift */; };
		F247572B24838AC8003E1FC5 /* DynamicTableViewControllerTests.swift in Sources */ = {isa = PBXBuildFile; fileRef = F247572A24838AC8003E1FC5 /* DynamicTableViewControllerTests.swift */; };
		F252472F2483955B00C5556B /* DynamicTableViewControllerFake.storyboard in Resources */ = {isa = PBXBuildFile; fileRef = F252472E2483955B00C5556B /* DynamicTableViewControllerFake.storyboard */; };
		F25247312484456800C5556B /* DynamicTableViewModelTests.swift in Sources */ = {isa = PBXBuildFile; fileRef = F25247302484456800C5556B /* DynamicTableViewModelTests.swift */; };
/* End PBXBuildFile section */

/* Begin PBXContainerItemProxy section */
		85D7595524570491008175F0 /* PBXContainerItemProxy */ = {
			isa = PBXContainerItemProxy;
			containerPortal = 85D759332457048F008175F0 /* Project object */;
			proxyType = 1;
			remoteGlobalIDString = 85D7593A2457048F008175F0;
			remoteInfo = ENA;
		};
		85D7596024570491008175F0 /* PBXContainerItemProxy */ = {
			isa = PBXContainerItemProxy;
			containerPortal = 85D759332457048F008175F0 /* Project object */;
			proxyType = 1;
			remoteGlobalIDString = 85D7593A2457048F008175F0;
			remoteInfo = ENA;
		};
/* End PBXContainerItemProxy section */

/* Begin PBXCopyFilesBuildPhase section */
		B102BDB924603FD600CD55A2 /* Embed Frameworks */ = {
			isa = PBXCopyFilesBuildPhase;
			buildActionMask = 2147483647;
			dstPath = "";
			dstSubfolderSpec = 10;
			files = (
			);
			name = "Embed Frameworks";
			runOnlyForDeploymentPostprocessing = 0;
		};
/* End PBXCopyFilesBuildPhase section */

/* Begin PBXFileReference section */
		011E13AD24680A4000973467 /* HTTPClient.swift */ = {isa = PBXFileReference; lastKnownFileType = sourcecode.swift; path = HTTPClient.swift; sourceTree = "<group>"; };
		011E4B002483A35A002E6412 /* ENACommunity.entitlements */ = {isa = PBXFileReference; fileEncoding = 4; lastKnownFileType = text.plist.entitlements; path = ENACommunity.entitlements; sourceTree = "<group>"; };
		013DC101245DAC4E00EE58B0 /* Store.swift */ = {isa = PBXFileReference; lastKnownFileType = sourcecode.swift; path = Store.swift; sourceTree = "<group>"; };
		0159E6BF247829BA00894A89 /* temporary_exposure_key_export.pb.swift */ = {isa = PBXFileReference; fileEncoding = 4; lastKnownFileType = sourcecode.swift; name = temporary_exposure_key_export.pb.swift; path = ../../../gen/output/temporary_exposure_key_export.pb.swift; sourceTree = "<group>"; };
		0159E6C0247829BA00894A89 /* temporary_exposure_key_signature_list.pb.swift */ = {isa = PBXFileReference; fileEncoding = 4; lastKnownFileType = sourcecode.swift; name = temporary_exposure_key_signature_list.pb.swift; path = ../../../gen/output/temporary_exposure_key_signature_list.pb.swift; sourceTree = "<group>"; };
		0D5611B3247F852C00B5B094 /* SQLiteKeyValueStore.swift */ = {isa = PBXFileReference; lastKnownFileType = sourcecode.swift; path = SQLiteKeyValueStore.swift; sourceTree = "<group>"; };
		0D5611B7247FD36F00B5B094 /* PersistedAndPublished.swift */ = {isa = PBXFileReference; fileEncoding = 4; lastKnownFileType = sourcecode.swift; path = PersistedAndPublished.swift; sourceTree = "<group>"; };
		0DFCC2692484D7A700E2811D /* ENA-Bridging-Header.h */ = {isa = PBXFileReference; lastKnownFileType = sourcecode.c.h; path = "ENA-Bridging-Header.h"; sourceTree = "<group>"; };
		0DFCC26F2484DC8200E2811D /* ENATests-Bridging-Header.h */ = {isa = PBXFileReference; lastKnownFileType = sourcecode.c.h; path = "ENATests-Bridging-Header.h"; sourceTree = "<group>"; };
		0DFCC2702484DC8400E2811D /* sqlite3.c */ = {isa = PBXFileReference; fileEncoding = 4; lastKnownFileType = sourcecode.c.c; path = sqlite3.c; sourceTree = "<group>"; };
		0DFCC2712484DC8400E2811D /* sqlite3.h */ = {isa = PBXFileReference; fileEncoding = 4; lastKnownFileType = sourcecode.c.h; path = sqlite3.h; sourceTree = "<group>"; };
		1309194E247972C40066E329 /* PrivacyProtectionViewController.swift */ = {isa = PBXFileReference; lastKnownFileType = sourcecode.swift; path = PrivacyProtectionViewController.swift; sourceTree = "<group>"; };
		130CB19B246D92F800ADE602 /* ENAUITestsOnboarding.swift */ = {isa = PBXFileReference; fileEncoding = 4; lastKnownFileType = sourcecode.swift; path = ENAUITestsOnboarding.swift; sourceTree = "<group>"; };
		134F0DB9247578FF00D88934 /* ENAUITestsHome.swift */ = {isa = PBXFileReference; fileEncoding = 4; lastKnownFileType = sourcecode.swift; path = ENAUITestsHome.swift; sourceTree = "<group>"; };
		134F0DBA247578FF00D88934 /* ENAUITests-Extensions.swift */ = {isa = PBXFileReference; fileEncoding = 4; lastKnownFileType = sourcecode.swift; path = "ENAUITests-Extensions.swift"; sourceTree = "<group>"; };
		134F0F2B2475793400D88934 /* SnapshotHelper.swift */ = {isa = PBXFileReference; fileEncoding = 4; lastKnownFileType = sourcecode.swift; name = SnapshotHelper.swift; path = ../../fastlane/SnapshotHelper.swift; sourceTree = "<group>"; };
		134FFA0F247466BD00D82D14 /* Accessibility.swift */ = {isa = PBXFileReference; fileEncoding = 4; lastKnownFileType = sourcecode.swift; path = Accessibility.swift; sourceTree = "<group>"; };
		13722043247AEEAD00152764 /* LocalNotificationManager.swift */ = {isa = PBXFileReference; lastKnownFileType = sourcecode.swift; path = LocalNotificationManager.swift; sourceTree = "<group>"; };
		138910C4247A909000D739F6 /* ENATaskScheduler.swift */ = {isa = PBXFileReference; lastKnownFileType = sourcecode.swift; path = ENATaskScheduler.swift; sourceTree = "<group>"; };
		13BAE9B02472FB1E00CEE58A /* CellConfiguratorIndexPosition.swift */ = {isa = PBXFileReference; lastKnownFileType = sourcecode.swift; path = CellConfiguratorIndexPosition.swift; sourceTree = "<group>"; };
		26374AF3248138EF00C10110 /* exposure-submission.xcassets */ = {isa = PBXFileReference; lastKnownFileType = folder.assetcatalog; path = "exposure-submission.xcassets"; sourceTree = "<group>"; };
		2F3218CD24800F6500A7AC0A /* DynamicTableViewStepCell.swift */ = {isa = PBXFileReference; lastKnownFileType = sourcecode.swift; path = DynamicTableViewStepCell.swift; sourceTree = "<group>"; };
		2F3218CF248063E300A7AC0A /* UIView+Convenience.swift */ = {isa = PBXFileReference; lastKnownFileType = sourcecode.swift; path = "UIView+Convenience.swift"; sourceTree = "<group>"; };
		2F78574E248506BD00323A9C /* ExposureSubmissionCell.xib */ = {isa = PBXFileReference; fileEncoding = 4; lastKnownFileType = file.xib; path = ExposureSubmissionCell.xib; sourceTree = "<group>"; };
		2F78574F248506BD00323A9C /* HomeTestResultCell.xib */ = {isa = PBXFileReference; fileEncoding = 4; lastKnownFileType = file.xib; path = HomeTestResultCell.xib; sourceTree = "<group>"; };
		2F785750248506BD00323A9C /* HomeTestResultCell.swift */ = {isa = PBXFileReference; fileEncoding = 4; lastKnownFileType = sourcecode.swift; path = HomeTestResultCell.swift; sourceTree = "<group>"; };
		2F80CFD8247ED988000F06AF /* ExposureSubmissionIntroViewController.swift */ = {isa = PBXFileReference; lastKnownFileType = sourcecode.swift; path = ExposureSubmissionIntroViewController.swift; sourceTree = "<group>"; };
		2F80CFDA247EDDB3000F06AF /* ExposureSubmissionHotlineViewController.swift */ = {isa = PBXFileReference; lastKnownFileType = sourcecode.swift; path = ExposureSubmissionHotlineViewController.swift; sourceTree = "<group>"; };
		2F80CFDC247EEB88000F06AF /* DynamicTableViewImageCardCell.swift */ = {isa = PBXFileReference; lastKnownFileType = sourcecode.swift; path = DynamicTableViewImageCardCell.swift; sourceTree = "<group>"; };
		2FF1D62D2487850200381FFB /* NSMutableAttributedString+Generation.swift */ = {isa = PBXFileReference; lastKnownFileType = sourcecode.swift; path = "NSMutableAttributedString+Generation.swift"; sourceTree = "<group>"; };
		3DD767452483D4DE002DD2B3 /* ReachabilityService.swift */ = {isa = PBXFileReference; lastKnownFileType = sourcecode.swift; path = ReachabilityService.swift; sourceTree = "<group>"; };
		3DD7674A2483D6C1002DD2B3 /* ConnectivityReachabilityService.swift */ = {isa = PBXFileReference; lastKnownFileType = sourcecode.swift; path = ConnectivityReachabilityService.swift; sourceTree = "<group>"; };
		3DD7674C2483DDAC002DD2B3 /* MockReachabilityService.swift */ = {isa = PBXFileReference; lastKnownFileType = sourcecode.swift; path = MockReachabilityService.swift; sourceTree = "<group>"; };
		5111E7622460BB1500ED6498 /* HomeInteractor.swift */ = {isa = PBXFileReference; lastKnownFileType = sourcecode.swift; path = HomeInteractor.swift; sourceTree = "<group>"; };
		51486D9E2484FC0200FCE216 /* HomeRiskLevelCellConfigurator.swift */ = {isa = PBXFileReference; lastKnownFileType = sourcecode.swift; path = HomeRiskLevelCellConfigurator.swift; sourceTree = "<group>"; };
		51486DA02485101500FCE216 /* RiskInactiveCollectionViewCell.swift */ = {isa = PBXFileReference; lastKnownFileType = sourcecode.swift; path = RiskInactiveCollectionViewCell.swift; sourceTree = "<group>"; };
		51486DA12485101500FCE216 /* RiskInactiveCollectionViewCell.xib */ = {isa = PBXFileReference; lastKnownFileType = file.xib; path = RiskInactiveCollectionViewCell.xib; sourceTree = "<group>"; };
		51486DA42485237200FCE216 /* RiskThankYouCollectionViewCell.swift */ = {isa = PBXFileReference; lastKnownFileType = sourcecode.swift; path = RiskThankYouCollectionViewCell.swift; sourceTree = "<group>"; };
		51486DA52485237200FCE216 /* RiskThankYouCollectionViewCell.xib */ = {isa = PBXFileReference; lastKnownFileType = file.xib; path = RiskThankYouCollectionViewCell.xib; sourceTree = "<group>"; };
		514C0A0524772F3400F235F6 /* HomeRiskViewConfigurator.swift */ = {isa = PBXFileReference; lastKnownFileType = sourcecode.swift; path = HomeRiskViewConfigurator.swift; sourceTree = "<group>"; };
		514C0A0724772F5E00F235F6 /* RiskItemView.swift */ = {isa = PBXFileReference; lastKnownFileType = sourcecode.swift; path = RiskItemView.swift; sourceTree = "<group>"; };
		514C0A09247AEEE200F235F6 /* en */ = {isa = PBXFileReference; lastKnownFileType = text.plist.stringsdict; name = en; path = en.lproj/Localizable.stringsdict; sourceTree = "<group>"; };
		514C0A0A247AF9F700F235F6 /* RiskTextItemView.xib */ = {isa = PBXFileReference; lastKnownFileType = file.xib; path = RiskTextItemView.xib; sourceTree = "<group>"; };
		514C0A0C247AFB0200F235F6 /* RiskTextItemView.swift */ = {isa = PBXFileReference; lastKnownFileType = sourcecode.swift; path = RiskTextItemView.swift; sourceTree = "<group>"; };
		514C0A0E247AFEC500F235F6 /* HomeRiskTextItemViewConfigurator.swift */ = {isa = PBXFileReference; lastKnownFileType = sourcecode.swift; path = HomeRiskTextItemViewConfigurator.swift; sourceTree = "<group>"; };
		514C0A10247C15EC00F235F6 /* HomeUnknownRiskCellConfigurator.swift */ = {isa = PBXFileReference; lastKnownFileType = sourcecode.swift; path = HomeUnknownRiskCellConfigurator.swift; sourceTree = "<group>"; };
		514C0A13247C163800F235F6 /* HomeLowRiskCellConfigurator.swift */ = {isa = PBXFileReference; lastKnownFileType = sourcecode.swift; path = HomeLowRiskCellConfigurator.swift; sourceTree = "<group>"; };
		514C0A15247C164700F235F6 /* HomeHighRiskCellConfigurator.swift */ = {isa = PBXFileReference; lastKnownFileType = sourcecode.swift; path = HomeHighRiskCellConfigurator.swift; sourceTree = "<group>"; };
		514C0A19247C16D600F235F6 /* HomeInactiveRiskCellConfigurator.swift */ = {isa = PBXFileReference; lastKnownFileType = sourcecode.swift; path = HomeInactiveRiskCellConfigurator.swift; sourceTree = "<group>"; };
		514E812F24618E3D00636861 /* ExposureDetection.storyboard */ = {isa = PBXFileReference; lastKnownFileType = file.storyboard; path = ExposureDetection.storyboard; sourceTree = "<group>"; };
		514E81332461B97700636861 /* ExposureManager.swift */ = {isa = PBXFileReference; fileEncoding = 4; lastKnownFileType = sourcecode.swift; path = ExposureManager.swift; sourceTree = "<group>"; };
		514EE998246D4C2E00DE4884 /* UITableViewCell+Identifier.swift */ = {isa = PBXFileReference; lastKnownFileType = sourcecode.swift; path = "UITableViewCell+Identifier.swift"; sourceTree = "<group>"; };
		514EE99A246D4C4C00DE4884 /* UITableView+Dequeue.swift */ = {isa = PBXFileReference; lastKnownFileType = sourcecode.swift; path = "UITableView+Dequeue.swift"; sourceTree = "<group>"; };
		514EE99C246D4CFB00DE4884 /* TableViewCellConfigurator.swift */ = {isa = PBXFileReference; lastKnownFileType = sourcecode.swift; path = TableViewCellConfigurator.swift; sourceTree = "<group>"; };
		514EE99F246D4DF800DE4884 /* HomeRiskImageItemViewConfigurator.swift */ = {isa = PBXFileReference; lastKnownFileType = sourcecode.swift; path = HomeRiskImageItemViewConfigurator.swift; sourceTree = "<group>"; };
		515BBDEA2484F8E500CDB674 /* HomeThankYouRiskCellConfigurator.swift */ = {isa = PBXFileReference; lastKnownFileType = sourcecode.swift; path = HomeThankYouRiskCellConfigurator.swift; sourceTree = "<group>"; };
		51895EDB245E16CD0085DA38 /* UIColor+ColorStyle.swift */ = {isa = PBXFileReference; lastKnownFileType = sourcecode.swift; path = "UIColor+ColorStyle.swift"; sourceTree = "<group>"; };
		518A69FA24687D5800444E66 /* RiskLevel.swift */ = {isa = PBXFileReference; lastKnownFileType = sourcecode.swift; path = RiskLevel.swift; sourceTree = "<group>"; };
		51B5B413246DF07300DC5D3E /* RiskImageItemView.xib */ = {isa = PBXFileReference; lastKnownFileType = file.xib; path = RiskImageItemView.xib; sourceTree = "<group>"; };
		51B5B415246DF13D00DC5D3E /* RiskImageItemView.swift */ = {isa = PBXFileReference; lastKnownFileType = sourcecode.swift; path = RiskImageItemView.swift; sourceTree = "<group>"; };
		51B5B41B246EC8B800DC5D3E /* HomeCardCollectionViewCell.swift */ = {isa = PBXFileReference; lastKnownFileType = sourcecode.swift; path = HomeCardCollectionViewCell.swift; sourceTree = "<group>"; };
		51C737BC245B349700286105 /* OnboardingInfoViewController.swift */ = {isa = PBXFileReference; lastKnownFileType = sourcecode.swift; path = OnboardingInfoViewController.swift; sourceTree = "<group>"; };
		51C737BE245B3B5D00286105 /* OnboardingInfo.swift */ = {isa = PBXFileReference; lastKnownFileType = sourcecode.swift; path = OnboardingInfo.swift; sourceTree = "<group>"; };
		51C7790B24867F16004582F8 /* RiskListItemView.xib */ = {isa = PBXFileReference; lastKnownFileType = file.xib; path = RiskListItemView.xib; sourceTree = "<group>"; };
		51C7790D24867F22004582F8 /* RiskListItemView.swift */ = {isa = PBXFileReference; lastKnownFileType = sourcecode.swift; path = RiskListItemView.swift; sourceTree = "<group>"; };
		51C7790F248684F5004582F8 /* HomeRiskListItemViewConfigurator.swift */ = {isa = PBXFileReference; lastKnownFileType = sourcecode.swift; path = HomeRiskListItemViewConfigurator.swift; sourceTree = "<group>"; };
		51C779112486E549004582F8 /* HomeFindingPositiveRiskCellConfigurator.swift */ = {isa = PBXFileReference; lastKnownFileType = sourcecode.swift; path = HomeFindingPositiveRiskCellConfigurator.swift; sourceTree = "<group>"; };
		51C779132486E5AB004582F8 /* RiskFindingPositiveCollectionViewCell.xib */ = {isa = PBXFileReference; lastKnownFileType = file.xib; path = RiskFindingPositiveCollectionViewCell.xib; sourceTree = "<group>"; };
		51C779152486E5BA004582F8 /* RiskFindingPositiveCollectionViewCell.swift */ = {isa = PBXFileReference; lastKnownFileType = sourcecode.swift; path = RiskFindingPositiveCollectionViewCell.swift; sourceTree = "<group>"; };
		51CE1B2E245F5CFC002CF42A /* HomeViewController.swift */ = {isa = PBXFileReference; lastKnownFileType = sourcecode.swift; path = HomeViewController.swift; sourceTree = "<group>"; };
		51CE1B49246016B0002CF42A /* UICollectionViewCell+Identifier.swift */ = {isa = PBXFileReference; lastKnownFileType = sourcecode.swift; path = "UICollectionViewCell+Identifier.swift"; sourceTree = "<group>"; };
		51CE1B4B246016D1002CF42A /* UICollectionReusableView+Identifier.swift */ = {isa = PBXFileReference; lastKnownFileType = sourcecode.swift; path = "UICollectionReusableView+Identifier.swift"; sourceTree = "<group>"; };
		51CE1B5424604DD2002CF42A /* HomeLayout.swift */ = {isa = PBXFileReference; lastKnownFileType = sourcecode.swift; path = HomeLayout.swift; sourceTree = "<group>"; };
		51CE1B76246078B6002CF42A /* ActivateCollectionViewCell.xib */ = {isa = PBXFileReference; fileEncoding = 4; lastKnownFileType = file.xib; path = ActivateCollectionViewCell.xib; sourceTree = "<group>"; };
		51CE1B77246078B6002CF42A /* SubmitCollectionViewCell.swift */ = {isa = PBXFileReference; fileEncoding = 4; lastKnownFileType = sourcecode.swift; path = SubmitCollectionViewCell.swift; sourceTree = "<group>"; };
		51CE1B78246078B6002CF42A /* ActivateCollectionViewCell.swift */ = {isa = PBXFileReference; fileEncoding = 4; lastKnownFileType = sourcecode.swift; path = ActivateCollectionViewCell.swift; sourceTree = "<group>"; };
		51CE1B79246078B6002CF42A /* RiskLevelCollectionViewCell.xib */ = {isa = PBXFileReference; fileEncoding = 4; lastKnownFileType = file.xib; path = RiskLevelCollectionViewCell.xib; sourceTree = "<group>"; };
		51CE1B7A246078B6002CF42A /* RiskLevelCollectionViewCell.swift */ = {isa = PBXFileReference; fileEncoding = 4; lastKnownFileType = sourcecode.swift; path = RiskLevelCollectionViewCell.swift; sourceTree = "<group>"; };
		51CE1B7B246078B6002CF42A /* InfoCollectionViewCell.xib */ = {isa = PBXFileReference; fileEncoding = 4; lastKnownFileType = file.xib; path = InfoCollectionViewCell.xib; sourceTree = "<group>"; };
		51CE1B7C246078B6002CF42A /* InfoCollectionViewCell.swift */ = {isa = PBXFileReference; fileEncoding = 4; lastKnownFileType = sourcecode.swift; path = InfoCollectionViewCell.swift; sourceTree = "<group>"; };
		51CE1B7E246078B6002CF42A /* SubmitCollectionViewCell.xib */ = {isa = PBXFileReference; fileEncoding = 4; lastKnownFileType = file.xib; path = SubmitCollectionViewCell.xib; sourceTree = "<group>"; };
		51CE1B81246078B6002CF42A /* HomeFooterSupplementaryView.xib */ = {isa = PBXFileReference; fileEncoding = 4; lastKnownFileType = file.xib; path = HomeFooterSupplementaryView.xib; sourceTree = "<group>"; };
		51CE1B82246078B6002CF42A /* HomeFooterSupplementaryView.swift */ = {isa = PBXFileReference; fileEncoding = 4; lastKnownFileType = sourcecode.swift; path = HomeFooterSupplementaryView.swift; sourceTree = "<group>"; };
		51CE1B84246078B6002CF42A /* SectionSystemBackgroundDecorationView.swift */ = {isa = PBXFileReference; fileEncoding = 4; lastKnownFileType = sourcecode.swift; path = SectionSystemBackgroundDecorationView.swift; sourceTree = "<group>"; };
		51CE1BB42460AC82002CF42A /* UICollectionView+Dequeue.swift */ = {isa = PBXFileReference; lastKnownFileType = sourcecode.swift; path = "UICollectionView+Dequeue.swift"; sourceTree = "<group>"; };
		51CE1BB92460AFD8002CF42A /* HomeActivateCellConfigurator.swift */ = {isa = PBXFileReference; lastKnownFileType = sourcecode.swift; path = HomeActivateCellConfigurator.swift; sourceTree = "<group>"; };
		51CE1BBC2460B1CB002CF42A /* CollectionViewCellConfigurator.swift */ = {isa = PBXFileReference; fileEncoding = 4; lastKnownFileType = sourcecode.swift; path = CollectionViewCellConfigurator.swift; sourceTree = "<group>"; };
		51CE1BBE2460B222002CF42A /* HomeRiskCellConfigurator.swift */ = {isa = PBXFileReference; lastKnownFileType = sourcecode.swift; path = HomeRiskCellConfigurator.swift; sourceTree = "<group>"; };
		51CE1BC02460B256002CF42A /* HomeSubmitCellConfigurator.swift */ = {isa = PBXFileReference; lastKnownFileType = sourcecode.swift; path = HomeSubmitCellConfigurator.swift; sourceTree = "<group>"; };
		51CE1BC22460B28D002CF42A /* HomeInfoCellConfigurator.swift */ = {isa = PBXFileReference; lastKnownFileType = sourcecode.swift; path = HomeInfoCellConfigurator.swift; sourceTree = "<group>"; };
		51D420B02458397300AD70CA /* Onboarding.storyboard */ = {isa = PBXFileReference; lastKnownFileType = file.storyboard; path = Onboarding.storyboard; sourceTree = "<group>"; };
		51D420B324583ABB00AD70CA /* AppStoryboard.swift */ = {isa = PBXFileReference; lastKnownFileType = sourcecode.swift; path = AppStoryboard.swift; sourceTree = "<group>"; };
		51D420B624583B7200AD70CA /* NSObject+Identifier.swift */ = {isa = PBXFileReference; lastKnownFileType = sourcecode.swift; path = "NSObject+Identifier.swift"; sourceTree = "<group>"; };
		51D420B824583B8300AD70CA /* UIViewController+AppStoryboard.swift */ = {isa = PBXFileReference; lastKnownFileType = sourcecode.swift; path = "UIViewController+AppStoryboard.swift"; sourceTree = "<group>"; };
		51D420C324583E3300AD70CA /* SettingsViewController.swift */ = {isa = PBXFileReference; lastKnownFileType = sourcecode.swift; path = SettingsViewController.swift; sourceTree = "<group>"; };
		51D420CD245869C800AD70CA /* Home.storyboard */ = {isa = PBXFileReference; lastKnownFileType = file.storyboard; path = Home.storyboard; sourceTree = "<group>"; };
		51D420CF24586AB300AD70CA /* Settings.storyboard */ = {isa = PBXFileReference; lastKnownFileType = file.storyboard; path = Settings.storyboard; sourceTree = "<group>"; };
		51D420D324586DCA00AD70CA /* NotificationName.swift */ = {isa = PBXFileReference; lastKnownFileType = sourcecode.swift; path = NotificationName.swift; sourceTree = "<group>"; };
		51FE277A2475340300BB8144 /* HomeRiskLoadingItemViewConfigurator.swift */ = {isa = PBXFileReference; lastKnownFileType = sourcecode.swift; path = HomeRiskLoadingItemViewConfigurator.swift; sourceTree = "<group>"; };
		51FE277C247535C400BB8144 /* RiskLoadingItemView.xib */ = {isa = PBXFileReference; lastKnownFileType = file.xib; path = RiskLoadingItemView.xib; sourceTree = "<group>"; };
		51FE277E247535E300BB8144 /* RiskLoadingItemView.swift */ = {isa = PBXFileReference; lastKnownFileType = sourcecode.swift; path = RiskLoadingItemView.swift; sourceTree = "<group>"; };
		710ABB1E2475115500948792 /* UITableViewController+Enum.swift */ = {isa = PBXFileReference; lastKnownFileType = sourcecode.swift; path = "UITableViewController+Enum.swift"; sourceTree = "<group>"; };
		710ABB22247513E300948792 /* DynamicTypeTableViewCell.swift */ = {isa = PBXFileReference; lastKnownFileType = sourcecode.swift; path = DynamicTypeTableViewCell.swift; sourceTree = "<group>"; };
		710ABB24247514BD00948792 /* UIViewController+Segue.swift */ = {isa = PBXFileReference; lastKnownFileType = sourcecode.swift; path = "UIViewController+Segue.swift"; sourceTree = "<group>"; };
		710ABB26247533FA00948792 /* DynamicTableViewController.swift */ = {isa = PBXFileReference; lastKnownFileType = sourcecode.swift; path = DynamicTableViewController.swift; sourceTree = "<group>"; };
		710ABB282475353900948792 /* DynamicTableViewModel.swift */ = {isa = PBXFileReference; lastKnownFileType = sourcecode.swift; path = DynamicTableViewModel.swift; sourceTree = "<group>"; };
		7132F2812477F9C700628648 /* exposure-detection.xcassets */ = {isa = PBXFileReference; lastKnownFileType = folder.assetcatalog; path = "exposure-detection.xcassets"; sourceTree = "<group>"; };
		71330E3E248109F000EB10F6 /* DynamicTableViewIcon.swift */ = {isa = PBXFileReference; lastKnownFileType = sourcecode.swift; path = DynamicTableViewIcon.swift; sourceTree = "<group>"; };
		71330E40248109F600EB10F6 /* DynamicTableViewSection.swift */ = {isa = PBXFileReference; lastKnownFileType = sourcecode.swift; path = DynamicTableViewSection.swift; sourceTree = "<group>"; };
		71330E42248109FD00EB10F6 /* DynamicTableViewCell.swift */ = {isa = PBXFileReference; lastKnownFileType = sourcecode.swift; path = DynamicTableViewCell.swift; sourceTree = "<group>"; };
		71330E4424810A0500EB10F6 /* DynamicTableViewHeader.swift */ = {isa = PBXFileReference; lastKnownFileType = sourcecode.swift; path = DynamicTableViewHeader.swift; sourceTree = "<group>"; };
		71330E4624810A0C00EB10F6 /* DynamicTableViewFooter.swift */ = {isa = PBXFileReference; lastKnownFileType = sourcecode.swift; path = DynamicTableViewFooter.swift; sourceTree = "<group>"; };
		71330E4824810A5A00EB10F6 /* DynamicTableViewAction.swift */ = {isa = PBXFileReference; lastKnownFileType = sourcecode.swift; path = DynamicTableViewAction.swift; sourceTree = "<group>"; };
		713EA25A247818B000AB7EE8 /* DynamicTypeButton.swift */ = {isa = PBXFileReference; lastKnownFileType = sourcecode.swift; path = DynamicTypeButton.swift; sourceTree = "<group>"; };
		713EA25C24798A7000AB7EE8 /* ExposureDetectionRoundedView.swift */ = {isa = PBXFileReference; lastKnownFileType = sourcecode.swift; path = ExposureDetectionRoundedView.swift; sourceTree = "<group>"; };
		713EA25E24798A9100AB7EE8 /* ExposureDetectionRiskCell.swift */ = {isa = PBXFileReference; lastKnownFileType = sourcecode.swift; path = ExposureDetectionRiskCell.swift; sourceTree = "<group>"; };
		713EA26024798AD100AB7EE8 /* InsetTableViewCell.swift */ = {isa = PBXFileReference; lastKnownFileType = sourcecode.swift; path = InsetTableViewCell.swift; sourceTree = "<group>"; };
		713EA26224798F8500AB7EE8 /* ExposureDetectionHeaderCell.swift */ = {isa = PBXFileReference; lastKnownFileType = sourcecode.swift; path = ExposureDetectionHeaderCell.swift; sourceTree = "<group>"; };
		713FD5662482811900C1F6DD /* colors.xcassets */ = {isa = PBXFileReference; lastKnownFileType = folder.assetcatalog; path = colors.xcassets; sourceTree = "<group>"; };
		714194E9247A65C60072A090 /* DynamicTableViewHeaderSeparatorView.swift */ = {isa = PBXFileReference; lastKnownFileType = sourcecode.swift; path = DynamicTableViewHeaderSeparatorView.swift; sourceTree = "<group>"; };
		714CD8662472885900F56450 /* ExposureDetectionViewController+DynamicTableViewModel.swift */ = {isa = PBXFileReference; lastKnownFileType = sourcecode.swift; path = "ExposureDetectionViewController+DynamicTableViewModel.swift"; sourceTree = "<group>"; };
		714CD868247297F800F56450 /* NibLoadable.swift */ = {isa = PBXFileReference; lastKnownFileType = sourcecode.swift; path = NibLoadable.swift; sourceTree = "<group>"; };
		7154EB49247D21E200A467FF /* ExposureDetectionLongGuideCell.swift */ = {isa = PBXFileReference; lastKnownFileType = sourcecode.swift; path = ExposureDetectionLongGuideCell.swift; sourceTree = "<group>"; };
		7154EB4B247E862100A467FF /* ExposureDetectionLoadingCell.swift */ = {isa = PBXFileReference; lastKnownFileType = sourcecode.swift; path = ExposureDetectionLoadingCell.swift; sourceTree = "<group>"; };
		71AFBD922464251000F91006 /* .swiftlint.yml */ = {isa = PBXFileReference; lastKnownFileType = text.yaml; path = .swiftlint.yml; sourceTree = "<group>"; };
		71B8044424828A6C00D53506 /* .swiftformat */ = {isa = PBXFileReference; lastKnownFileType = text; path = .swiftformat; sourceTree = "<group>"; };
		71B804462484CC0800D53506 /* ENALabel.swift */ = {isa = PBXFileReference; lastKnownFileType = sourcecode.swift; path = ENALabel.swift; sourceTree = "<group>"; };
		71B804482484D37300D53506 /* RiskLegendViewController.swift */ = {isa = PBXFileReference; lastKnownFileType = sourcecode.swift; path = RiskLegendViewController.swift; sourceTree = "<group>"; };
		71B8044A2485190800D53506 /* risk-legend.xcassets */ = {isa = PBXFileReference; lastKnownFileType = folder.assetcatalog; path = "risk-legend.xcassets"; sourceTree = "<group>"; };
		71B8044C248525CD00D53506 /* RiskLegendViewController+DynamicTableViewModel.swift */ = {isa = PBXFileReference; lastKnownFileType = sourcecode.swift; path = "RiskLegendViewController+DynamicTableViewModel.swift"; sourceTree = "<group>"; };
		71B8044E248526B600D53506 /* DynamicTableViewSpaceCell.swift */ = {isa = PBXFileReference; lastKnownFileType = sourcecode.swift; path = DynamicTableViewSpaceCell.swift; sourceTree = "<group>"; };
		71B804512485272F00D53506 /* RiskLegendNumberedTitleCell.swift */ = {isa = PBXFileReference; lastKnownFileType = sourcecode.swift; path = RiskLegendNumberedTitleCell.swift; sourceTree = "<group>"; };
		71B804532485273C00D53506 /* RiskLegendDotBodyCell.swift */ = {isa = PBXFileReference; lastKnownFileType = sourcecode.swift; path = RiskLegendDotBodyCell.swift; sourceTree = "<group>"; };
		71CC3E7C246D308000217F2C /* app-information-assets.xcassets */ = {isa = PBXFileReference; lastKnownFileType = folder.assetcatalog; path = "app-information-assets.xcassets"; sourceTree = "<group>"; };
		71CC3E97246D358E00217F2C /* AppInformationViewController.swift */ = {isa = PBXFileReference; lastKnownFileType = sourcecode.swift; path = AppInformationViewController.swift; sourceTree = "<group>"; };
		71CC3E9A246D5D6C00217F2C /* AppInformationDetailModel.swift */ = {isa = PBXFileReference; lastKnownFileType = sourcecode.swift; path = AppInformationDetailModel.swift; sourceTree = "<group>"; };
		71CC3E9C246D5D8000217F2C /* AppInformationDetailModelData.swift */ = {isa = PBXFileReference; lastKnownFileType = sourcecode.swift; path = AppInformationDetailModelData.swift; sourceTree = "<group>"; };
		71CC3E9E246D6B6800217F2C /* AppInformationDetailViewController.swift */ = {isa = PBXFileReference; lastKnownFileType = sourcecode.swift; path = AppInformationDetailViewController.swift; sourceTree = "<group>"; };
		71CC3EA0246D6BBF00217F2C /* DynamicTypeLabel.swift */ = {isa = PBXFileReference; lastKnownFileType = sourcecode.swift; path = DynamicTypeLabel.swift; sourceTree = "<group>"; };
		71CC3EA2246D6C4000217F2C /* UIFont+DynamicType.swift */ = {isa = PBXFileReference; lastKnownFileType = sourcecode.swift; path = "UIFont+DynamicType.swift"; sourceTree = "<group>"; };
		71CC3EA4246D74E800217F2C /* AppInformationHelpViewController.swift */ = {isa = PBXFileReference; lastKnownFileType = sourcecode.swift; path = AppInformationHelpViewController.swift; sourceTree = "<group>"; };
		71F2E57A2487AEFC00694F1A /* ena-colors.xcassets */ = {isa = PBXFileReference; lastKnownFileType = folder.assetcatalog; path = "ena-colors.xcassets"; sourceTree = "<group>"; };
		71FD885D246D7E1500E804D0 /* AppInformationHelpModel.swift */ = {isa = PBXFileReference; lastKnownFileType = sourcecode.swift; path = AppInformationHelpModel.swift; sourceTree = "<group>"; };
		71FD885F246D7E3100E804D0 /* AppInformationHelpModelData.swift */ = {isa = PBXFileReference; lastKnownFileType = sourcecode.swift; path = AppInformationHelpModelData.swift; sourceTree = "<group>"; };
		71FD8861246EB27F00E804D0 /* ExposureDetectionViewController.swift */ = {isa = PBXFileReference; lastKnownFileType = sourcecode.swift; path = ExposureDetectionViewController.swift; sourceTree = "<group>"; };
		71FE1C68247A8FE100851FEB /* DynamicTableViewHeaderFooterView.swift */ = {isa = PBXFileReference; lastKnownFileType = sourcecode.swift; path = DynamicTableViewHeaderFooterView.swift; sourceTree = "<group>"; };
		71FE1C6A247AA3F100851FEB /* ExposureDetectionViewController+State.swift */ = {isa = PBXFileReference; lastKnownFileType = sourcecode.swift; path = "ExposureDetectionViewController+State.swift"; sourceTree = "<group>"; };
		71FE1C6C247AA43400851FEB /* ExposureDetectionViewController+Summary.swift */ = {isa = PBXFileReference; lastKnownFileType = sourcecode.swift; path = "ExposureDetectionViewController+Summary.swift"; sourceTree = "<group>"; };
		71FE1C70247AA7B700851FEB /* DynamicTableViewHeaderImageView.swift */ = {isa = PBXFileReference; fileEncoding = 4; lastKnownFileType = sourcecode.swift; path = DynamicTableViewHeaderImageView.swift; sourceTree = "<group>"; };
		71FE1C73247AC2B500851FEB /* ExposureSubmissionSuccessViewController.swift */ = {isa = PBXFileReference; fileEncoding = 4; lastKnownFileType = sourcecode.swift; path = ExposureSubmissionSuccessViewController.swift; sourceTree = "<group>"; };
		71FE1C74247AC2B500851FEB /* ExposureSubmissionQRScannerViewController.swift */ = {isa = PBXFileReference; fileEncoding = 4; lastKnownFileType = sourcecode.swift; path = ExposureSubmissionQRScannerViewController.swift; sourceTree = "<group>"; };
		71FE1C75247AC2B500851FEB /* ExposureSubmissionOverviewViewController.swift */ = {isa = PBXFileReference; fileEncoding = 4; lastKnownFileType = sourcecode.swift; path = ExposureSubmissionOverviewViewController.swift; sourceTree = "<group>"; };
		71FE1C76247AC2B500851FEB /* ExposureSubmissionTanInputViewController.swift */ = {isa = PBXFileReference; fileEncoding = 4; lastKnownFileType = sourcecode.swift; path = ExposureSubmissionTanInputViewController.swift; sourceTree = "<group>"; };
		71FE1C78247AC2B500851FEB /* ExposureSubmissionTestResultViewController.swift */ = {isa = PBXFileReference; fileEncoding = 4; lastKnownFileType = sourcecode.swift; path = ExposureSubmissionTestResultViewController.swift; sourceTree = "<group>"; };
		71FE1C79247AC2B500851FEB /* ExposureSubmissionNavigationController.swift */ = {isa = PBXFileReference; fileEncoding = 4; lastKnownFileType = sourcecode.swift; path = ExposureSubmissionNavigationController.swift; sourceTree = "<group>"; };
		71FE1C81247AC30300851FEB /* ENATanInput.swift */ = {isa = PBXFileReference; fileEncoding = 4; lastKnownFileType = sourcecode.swift; path = ENATanInput.swift; sourceTree = "<group>"; };
		71FE1C84247AC33D00851FEB /* ExposureSubmissionTestResultHeaderView.swift */ = {isa = PBXFileReference; fileEncoding = 4; lastKnownFileType = sourcecode.swift; path = ExposureSubmissionTestResultHeaderView.swift; sourceTree = "<group>"; };
		71FE1C85247AC33D00851FEB /* ExposureSubmissionTestResultHeaderView.xib */ = {isa = PBXFileReference; fileEncoding = 4; lastKnownFileType = file.xib; path = ExposureSubmissionTestResultHeaderView.xib; sourceTree = "<group>"; };
		71FE1C8A247AC79D00851FEB /* DynamicTableViewIconCell.swift */ = {isa = PBXFileReference; fileEncoding = 4; lastKnownFileType = sourcecode.swift; path = DynamicTableViewIconCell.swift; sourceTree = "<group>"; };
		71FE1C8B247AC79D00851FEB /* DynamicTableViewIconCell.xib */ = {isa = PBXFileReference; fileEncoding = 4; lastKnownFileType = file.xib; path = DynamicTableViewIconCell.xib; sourceTree = "<group>"; };
		85142500245DA0B3009D2791 /* UIViewController+Alert.swift */ = {isa = PBXFileReference; lastKnownFileType = sourcecode.swift; path = "UIViewController+Alert.swift"; sourceTree = "<group>"; };
		8539874E2467094E00D28B62 /* AppIcon.xcassets */ = {isa = PBXFileReference; lastKnownFileType = folder.assetcatalog; path = AppIcon.xcassets; sourceTree = "<group>"; };
		853D987924694A8700490DBA /* ENAButton.swift */ = {isa = PBXFileReference; lastKnownFileType = sourcecode.swift; path = ENAButton.swift; sourceTree = "<group>"; };
		853D98822469DC5000490DBA /* ExposureNotificationSetting.storyboard */ = {isa = PBXFileReference; lastKnownFileType = file.storyboard; path = ExposureNotificationSetting.storyboard; sourceTree = "<group>"; };
		853D98842469DC8100490DBA /* ExposureNotificationSettingViewController.swift */ = {isa = PBXFileReference; lastKnownFileType = sourcecode.swift; path = ExposureNotificationSettingViewController.swift; sourceTree = "<group>"; };
		85790F2E245C6B72003D47E1 /* ENA.entitlements */ = {isa = PBXFileReference; fileEncoding = 4; lastKnownFileType = text.plist.entitlements; path = ENA.entitlements; sourceTree = "<group>"; };
		858F6F6D245A103C009FFD33 /* ExposureNotification.framework */ = {isa = PBXFileReference; lastKnownFileType = wrapper.framework; name = ExposureNotification.framework; path = System/Library/Frameworks/ExposureNotification.framework; sourceTree = SDKROOT; };
		8595BF5E246032D90056EA27 /* ENASwitch.swift */ = {isa = PBXFileReference; lastKnownFileType = sourcecode.swift; path = ENASwitch.swift; sourceTree = "<group>"; };
		859DD511248549790073D59F /* MockDiagnosisKeysRetrieval.swift */ = {isa = PBXFileReference; lastKnownFileType = sourcecode.swift; path = MockDiagnosisKeysRetrieval.swift; sourceTree = "<group>"; };
		85D7593B2457048F008175F0 /* ENA.app */ = {isa = PBXFileReference; explicitFileType = wrapper.application; includeInIndex = 0; path = ENA.app; sourceTree = BUILT_PRODUCTS_DIR; };
		85D7593E2457048F008175F0 /* AppDelegate.swift */ = {isa = PBXFileReference; lastKnownFileType = sourcecode.swift; path = AppDelegate.swift; sourceTree = "<group>"; };
		85D759402457048F008175F0 /* SceneDelegate.swift */ = {isa = PBXFileReference; lastKnownFileType = sourcecode.swift; path = SceneDelegate.swift; sourceTree = "<group>"; };
		85D7594A24570491008175F0 /* Assets.xcassets */ = {isa = PBXFileReference; lastKnownFileType = folder.assetcatalog; path = Assets.xcassets; sourceTree = "<group>"; };
		85D7594D24570491008175F0 /* Base */ = {isa = PBXFileReference; lastKnownFileType = file.storyboard; name = Base; path = Base.lproj/LaunchScreen.storyboard; sourceTree = "<group>"; };
		85D7594F24570491008175F0 /* Info.plist */ = {isa = PBXFileReference; lastKnownFileType = text.plist.xml; path = Info.plist; sourceTree = "<group>"; };
		85D7595424570491008175F0 /* ENATests.xctest */ = {isa = PBXFileReference; explicitFileType = wrapper.cfbundle; includeInIndex = 0; path = ENATests.xctest; sourceTree = BUILT_PRODUCTS_DIR; };
		85D7595A24570491008175F0 /* Info.plist */ = {isa = PBXFileReference; lastKnownFileType = text.plist.xml; path = Info.plist; sourceTree = "<group>"; };
		85D7595F24570491008175F0 /* ENAUITests.xctest */ = {isa = PBXFileReference; explicitFileType = wrapper.cfbundle; includeInIndex = 0; path = ENAUITests.xctest; sourceTree = BUILT_PRODUCTS_DIR; };
		85D7596324570491008175F0 /* ENAUITests.swift */ = {isa = PBXFileReference; lastKnownFileType = sourcecode.swift; path = ENAUITests.swift; sourceTree = "<group>"; };
		85D7596524570491008175F0 /* Info.plist */ = {isa = PBXFileReference; lastKnownFileType = text.plist.xml; path = Info.plist; sourceTree = "<group>"; };
		85E33443247EB357006E74EC /* CircularProgressView.swift */ = {isa = PBXFileReference; lastKnownFileType = sourcecode.swift; path = CircularProgressView.swift; sourceTree = "<group>"; };
		A173665124844F29006BE209 /* SQLiteKeyValueStoreTests.swift */ = {isa = PBXFileReference; fileEncoding = 4; lastKnownFileType = sourcecode.swift; path = SQLiteKeyValueStoreTests.swift; sourceTree = "<group>"; };
		A17366542484978A006BE209 /* OnboardingInfoViewControllerUtils.swift */ = {isa = PBXFileReference; lastKnownFileType = sourcecode.swift; path = OnboardingInfoViewControllerUtils.swift; sourceTree = "<group>"; };
		A17DA5E12486D8E7006F310F /* RiskLevelTests.swift */ = {isa = PBXFileReference; lastKnownFileType = sourcecode.swift; path = RiskLevelTests.swift; sourceTree = "<group>"; };
		A36D07B22485649F00E46F96 /* HomeExposureSubmissionStateCellConfigurator.swift */ = {isa = PBXFileReference; lastKnownFileType = sourcecode.swift; path = HomeExposureSubmissionStateCellConfigurator.swift; sourceTree = "<group>"; };
		A36D07B42485652500E46F96 /* ExposureSubmissionCell.swift */ = {isa = PBXFileReference; lastKnownFileType = sourcecode.swift; path = ExposureSubmissionCell.swift; sourceTree = "<group>"; };
		A3C4F95F24812CD20047F23E /* ExposureSubmissionWarnOthersViewController.swift */ = {isa = PBXFileReference; lastKnownFileType = sourcecode.swift; path = ExposureSubmissionWarnOthersViewController.swift; sourceTree = "<group>"; };
		A3E5E719247D4FFB00237116 /* ExposureSubmissionViewUtils.swift */ = {isa = PBXFileReference; lastKnownFileType = sourcecode.swift; path = ExposureSubmissionViewUtils.swift; sourceTree = "<group>"; };
		A3E5E71D247E6F7A00237116 /* SpinnerInjectable.swift */ = {isa = PBXFileReference; lastKnownFileType = sourcecode.swift; path = SpinnerInjectable.swift; sourceTree = "<group>"; };
		A3FF84EB247BFAF00053E947 /* Hasher.swift */ = {isa = PBXFileReference; lastKnownFileType = sourcecode.swift; path = Hasher.swift; sourceTree = "<group>"; };
		B102BDC22460410600CD55A2 /* README.md */ = {isa = PBXFileReference; lastKnownFileType = net.daringfireball.markdown; path = README.md; sourceTree = "<group>"; };
		B10FD5F3246EAC1700E9D7F2 /* AppleFilesWriter.swift */ = {isa = PBXFileReference; lastKnownFileType = sourcecode.swift; path = AppleFilesWriter.swift; sourceTree = "<group>"; };
		B111EE2B2465D9F7001AEBB4 /* String+Localization.swift */ = {isa = PBXFileReference; lastKnownFileType = sourcecode.swift; path = "String+Localization.swift"; sourceTree = "<group>"; };
		B1125459246F2C6500AB5036 /* ENTemporaryExposureKey+Convert.swift */ = {isa = PBXFileReference; lastKnownFileType = sourcecode.swift; path = "ENTemporaryExposureKey+Convert.swift"; sourceTree = "<group>"; };
		B12995E8246C344100854AD0 /* HTTPClient+Configuration.swift */ = {isa = PBXFileReference; lastKnownFileType = sourcecode.swift; path = "HTTPClient+Configuration.swift"; sourceTree = "<group>"; };
		B13FF408247EC67F00535F37 /* HomeViewController+State.swift */ = {isa = PBXFileReference; lastKnownFileType = sourcecode.swift; path = "HomeViewController+State.swift"; sourceTree = "<group>"; };
		B14D0CDA246E968C00D5BEBC /* String+Today.swift */ = {isa = PBXFileReference; lastKnownFileType = sourcecode.swift; path = "String+Today.swift"; sourceTree = "<group>"; };
		B14D0CDC246E972400D5BEBC /* ExposureDetectionDelegate.swift */ = {isa = PBXFileReference; lastKnownFileType = sourcecode.swift; path = ExposureDetectionDelegate.swift; sourceTree = "<group>"; };
		B14D0CDE246E976400D5BEBC /* ExposureDetectionTransaction+DidEndPrematurelyReason.swift */ = {isa = PBXFileReference; lastKnownFileType = sourcecode.swift; path = "ExposureDetectionTransaction+DidEndPrematurelyReason.swift"; sourceTree = "<group>"; };
		B153096924706F1000A4A1BD /* URLSession+Default.swift */ = {isa = PBXFileReference; lastKnownFileType = sourcecode.swift; path = "URLSession+Default.swift"; sourceTree = "<group>"; };
		B153096B24706F2400A4A1BD /* URLSessionConfiguration+Default.swift */ = {isa = PBXFileReference; lastKnownFileType = sourcecode.swift; path = "URLSessionConfiguration+Default.swift"; sourceTree = "<group>"; };
		B15382E3248273DC0010F007 /* MockTestStore.swift */ = {isa = PBXFileReference; lastKnownFileType = sourcecode.swift; path = MockTestStore.swift; sourceTree = "<group>"; };
		B15382E6248290BB0010F007 /* AppleFilesWriterTests.swift */ = {isa = PBXFileReference; lastKnownFileType = sourcecode.swift; path = AppleFilesWriterTests.swift; sourceTree = "<group>"; };
		B15382FD248424F00010F007 /* ExposureDetectionTests.swift */ = {isa = PBXFileReference; lastKnownFileType = sourcecode.swift; path = ExposureDetectionTests.swift; sourceTree = "<group>"; };
		B154F59A246DD5CF003E891E /* Client+Convenience.swift */ = {isa = PBXFileReference; lastKnownFileType = sourcecode.swift; path = "Client+Convenience.swift"; sourceTree = "<group>"; };
		B1569DDE245D70990079FCD7 /* DMViewController.swift */ = {isa = PBXFileReference; lastKnownFileType = sourcecode.swift; path = DMViewController.swift; sourceTree = "<group>"; };
		B16177E724802F9B006E435A /* DownloadedPackagesSQLLiteStoreTests.swift */ = {isa = PBXFileReference; lastKnownFileType = sourcecode.swift; path = DownloadedPackagesSQLLiteStoreTests.swift; sourceTree = "<group>"; };
		B161782424804AC3006E435A /* DownloadedPackagesSQLLiteStore.swift */ = {isa = PBXFileReference; lastKnownFileType = sourcecode.swift; path = DownloadedPackagesSQLLiteStore.swift; sourceTree = "<group>"; };
		B161782624804AF3006E435A /* DownloadedPackagesInMemoryStore.swift */ = {isa = PBXFileReference; lastKnownFileType = sourcecode.swift; path = DownloadedPackagesInMemoryStore.swift; sourceTree = "<group>"; };
		B161782924805784006E435A /* DeltaCalculationResult.swift */ = {isa = PBXFileReference; lastKnownFileType = sourcecode.swift; path = DeltaCalculationResult.swift; sourceTree = "<group>"; };
		B161782C248062CE006E435A /* DeltaCalculationResultTests.swift */ = {isa = PBXFileReference; lastKnownFileType = sourcecode.swift; path = DeltaCalculationResultTests.swift; sourceTree = "<group>"; };
		B1741B3D24619179006275D9 /* DMQRCodeViewController.swift */ = {isa = PBXFileReference; lastKnownFileType = sourcecode.swift; path = DMQRCodeViewController.swift; sourceTree = "<group>"; };
		B1741B402461A511006275D9 /* DMQRCodeScanViewController.swift */ = {isa = PBXFileReference; lastKnownFileType = sourcecode.swift; path = DMQRCodeScanViewController.swift; sourceTree = "<group>"; };
		B1741B422461C105006275D9 /* README.md */ = {isa = PBXFileReference; lastKnownFileType = net.daringfireball.markdown; path = README.md; sourceTree = "<group>"; };
		B1741B432461C257006275D9 /* DMDeveloperMenu.swift */ = {isa = PBXFileReference; lastKnownFileType = sourcecode.swift; path = DMDeveloperMenu.swift; sourceTree = "<group>"; };
		B1741B482462C207006275D9 /* Client.swift */ = {isa = PBXFileReference; fileEncoding = 4; lastKnownFileType = sourcecode.swift; path = Client.swift; sourceTree = "<group>"; };
		B17A44A12464906A00CB195E /* KeyTests.swift */ = {isa = PBXFileReference; lastKnownFileType = sourcecode.swift; path = KeyTests.swift; sourceTree = "<group>"; };
		B18C411C246DB30000B8D8CB /* URL+Helper.swift */ = {isa = PBXFileReference; lastKnownFileType = sourcecode.swift; path = "URL+Helper.swift"; sourceTree = "<group>"; };
		B18CADAD24782FA4006F53F0 /* ExposureStateUpdating.swift */ = {isa = PBXFileReference; lastKnownFileType = sourcecode.swift; path = ExposureStateUpdating.swift; sourceTree = "<group>"; };
		B1A76E9E24714AC700EA5208 /* HTTPClient+Configuration.swift */ = {isa = PBXFileReference; lastKnownFileType = sourcecode.swift; path = "HTTPClient+Configuration.swift"; sourceTree = "<group>"; };
		B1A9E70D246D73180024CC12 /* ExposureDetection.swift */ = {isa = PBXFileReference; lastKnownFileType = sourcecode.swift; path = ExposureDetection.swift; sourceTree = "<group>"; };
		B1A9E710246D782F0024CC12 /* SAPDownloadedPackage.swift */ = {isa = PBXFileReference; lastKnownFileType = sourcecode.swift; path = SAPDownloadedPackage.swift; sourceTree = "<group>"; };
		B1B9CF1E246ED2E8008F04F5 /* Sap_FilebucketTests.swift */ = {isa = PBXFileReference; lastKnownFileType = sourcecode.swift; path = Sap_FilebucketTests.swift; sourceTree = "<group>"; };
		B1CD333B24865A7D00B06E9B /* TracingStatusHistory.swift */ = {isa = PBXFileReference; lastKnownFileType = sourcecode.swift; path = TracingStatusHistory.swift; sourceTree = "<group>"; };
		B1CD333D24865E0000B06E9B /* TracingStatusHistoryTests.swift */ = {isa = PBXFileReference; lastKnownFileType = sourcecode.swift; path = TracingStatusHistoryTests.swift; sourceTree = "<group>"; };
		B1CF8D0F246C1F4100DBE135 /* ClientModeTests.swift */ = {isa = PBXFileReference; lastKnownFileType = sourcecode.swift; path = ClientModeTests.swift; sourceTree = "<group>"; };
		B1D431C7246C69F300E728AD /* HTTPClient+ConfigurationTests.swift */ = {isa = PBXFileReference; lastKnownFileType = sourcecode.swift; path = "HTTPClient+ConfigurationTests.swift"; sourceTree = "<group>"; };
		B1D431CA246C84A400E728AD /* DownloadedPackagesStore.swift */ = {isa = PBXFileReference; lastKnownFileType = sourcecode.swift; path = DownloadedPackagesStore.swift; sourceTree = "<group>"; };
		B1D431CC246C84ED00E728AD /* KeyPackagesStoreTests.swift */ = {isa = PBXFileReference; lastKnownFileType = sourcecode.swift; path = KeyPackagesStoreTests.swift; sourceTree = "<group>"; };
		B1D6B001247DA0320079DDD3 /* ExposureDetectionViewControllerDelegate.swift */ = {isa = PBXFileReference; lastKnownFileType = sourcecode.swift; path = ExposureDetectionViewControllerDelegate.swift; sourceTree = "<group>"; };
		B1D6B003247DA4920079DDD3 /* UIApplication+CoronaWarn.swift */ = {isa = PBXFileReference; lastKnownFileType = sourcecode.swift; path = "UIApplication+CoronaWarn.swift"; sourceTree = "<group>"; };
		B1D7D68424766D2100E4DA5D /* risk_score_parameters.pb.swift */ = {isa = PBXFileReference; fileEncoding = 4; lastKnownFileType = sourcecode.swift; name = risk_score_parameters.pb.swift; path = ../../../gen/output/risk_score_parameters.pb.swift; sourceTree = "<group>"; };
		B1D7D68624766D2100E4DA5D /* submission_payload.pb.swift */ = {isa = PBXFileReference; fileEncoding = 4; lastKnownFileType = sourcecode.swift; name = submission_payload.pb.swift; path = ../../../gen/output/submission_payload.pb.swift; sourceTree = "<group>"; };
		B1D7D68924766D2100E4DA5D /* risk_level.pb.swift */ = {isa = PBXFileReference; fileEncoding = 4; lastKnownFileType = sourcecode.swift; name = risk_level.pb.swift; path = ../../../gen/output/risk_level.pb.swift; sourceTree = "<group>"; };
		B1D7D68A24766D2100E4DA5D /* apple_export.pb.swift */ = {isa = PBXFileReference; fileEncoding = 4; lastKnownFileType = sourcecode.swift; name = apple_export.pb.swift; path = ../../../gen/output/apple_export.pb.swift; sourceTree = "<group>"; };
		B1DDDABB247137B000A07175 /* HTTPClientConfigurationEndpointTests.swift */ = {isa = PBXFileReference; lastKnownFileType = sourcecode.swift; path = HTTPClientConfigurationEndpointTests.swift; sourceTree = "<group>"; };
		B1E8C99A2479D239006DC678 /* Info_AppStore.plist */ = {isa = PBXFileReference; fileEncoding = 4; lastKnownFileType = text.plist.xml; path = Info_AppStore.plist; sourceTree = "<group>"; };
		B1E8C99C2479D4E7006DC678 /* DMSubmissionStateViewController.swift */ = {isa = PBXFileReference; fileEncoding = 4; lastKnownFileType = sourcecode.swift; path = DMSubmissionStateViewController.swift; sourceTree = "<group>"; };
		B1EAEC8A24711884003BE9A2 /* URLSession+Convenience.swift */ = {isa = PBXFileReference; lastKnownFileType = sourcecode.swift; path = "URLSession+Convenience.swift"; sourceTree = "<group>"; };
		B1EAEC8D247118CB003BE9A2 /* URLSession+ConvenienceTests.swift */ = {isa = PBXFileReference; lastKnownFileType = sourcecode.swift; path = "URLSession+ConvenienceTests.swift"; sourceTree = "<group>"; };
		B1EAEC90247128ED003BE9A2 /* ClientMode.swift */ = {isa = PBXFileReference; lastKnownFileType = sourcecode.swift; path = ClientMode.swift; sourceTree = "<group>"; };
		B1F82DF124718C7300E2E56A /* DMConfigurationViewController.swift */ = {isa = PBXFileReference; lastKnownFileType = sourcecode.swift; path = DMConfigurationViewController.swift; sourceTree = "<group>"; };
		B1F8AE472479B4C30093A588 /* api-response-day-2020-05-16 */ = {isa = PBXFileReference; lastKnownFileType = file; path = "api-response-day-2020-05-16"; sourceTree = "<group>"; };
		B1F8AE4B2479C1C20093A588 /* de-config */ = {isa = PBXFileReference; lastKnownFileType = file; path = "de-config"; sourceTree = "<group>"; };
		B1FE13D72487DEED00D012E5 /* RiskExposureCalculation.swift */ = {isa = PBXFileReference; lastKnownFileType = sourcecode.swift; path = RiskExposureCalculation.swift; sourceTree = "<group>"; };
		B1FE13DA2488217300D012E5 /* RiskLevelProvidingConfigurationUpdateMode.swift */ = {isa = PBXFileReference; lastKnownFileType = sourcecode.swift; path = RiskLevelProvidingConfigurationUpdateMode.swift; sourceTree = "<group>"; };
		B1FE13DC248821CB00D012E5 /* RiskLevelProviding.swift */ = {isa = PBXFileReference; lastKnownFileType = sourcecode.swift; path = RiskLevelProviding.swift; sourceTree = "<group>"; };
		B1FE13DE248821E000D012E5 /* RiskLevelProvider.swift */ = {isa = PBXFileReference; lastKnownFileType = sourcecode.swift; path = RiskLevelProvider.swift; sourceTree = "<group>"; };
		B1FE13E1248824E900D012E5 /* RiskLevelProviderTests.swift */ = {isa = PBXFileReference; lastKnownFileType = sourcecode.swift; path = RiskLevelProviderTests.swift; sourceTree = "<group>"; };
		B1FE13E52488255900D012E5 /* RiskLevelProvidingConfiguration.swift */ = {isa = PBXFileReference; lastKnownFileType = sourcecode.swift; path = RiskLevelProvidingConfiguration.swift; sourceTree = "<group>"; };
		CD2EC328247D82EE00C6B3F9 /* NotificationSettingsViewController.swift */ = {isa = PBXFileReference; lastKnownFileType = sourcecode.swift; path = NotificationSettingsViewController.swift; sourceTree = "<group>"; };
		CD678F6A246C43E200B6A0F8 /* MockExposureManager.swift */ = {isa = PBXFileReference; lastKnownFileType = sourcecode.swift; path = MockExposureManager.swift; sourceTree = "<group>"; };
		CD678F6C246C43EE00B6A0F8 /* MockTestClient.swift */ = {isa = PBXFileReference; lastKnownFileType = sourcecode.swift; path = MockTestClient.swift; sourceTree = "<group>"; };
		CD678F6E246C43FC00B6A0F8 /* MockURLSession.swift */ = {isa = PBXFileReference; lastKnownFileType = sourcecode.swift; path = MockURLSession.swift; sourceTree = "<group>"; };
		CD7F5C732466F6D400D3D03C /* ENATest.entitlements */ = {isa = PBXFileReference; lastKnownFileType = text.plist.entitlements; path = ENATest.entitlements; sourceTree = "<group>"; };
		CD8638522477EBD400A5A07C /* SettingsViewModel.swift */ = {isa = PBXFileReference; lastKnownFileType = sourcecode.swift; path = SettingsViewModel.swift; sourceTree = "<group>"; };
		CD99A39C245B22EE00BF12AF /* ExposureSubmission.storyboard */ = {isa = PBXFileReference; fileEncoding = 4; lastKnownFileType = file.storyboard; path = ExposureSubmission.storyboard; sourceTree = "<group>"; };
		CD99A3A8245C272400BF12AF /* ExposureSubmissionService.swift */ = {isa = PBXFileReference; lastKnownFileType = sourcecode.swift; path = ExposureSubmissionService.swift; sourceTree = "<group>"; };
		CD99A3C6246155C300BF12AF /* Logger.swift */ = {isa = PBXFileReference; fileEncoding = 4; lastKnownFileType = sourcecode.swift; path = Logger.swift; sourceTree = "<group>"; };
		CD99A3C92461A47C00BF12AF /* AppStrings.swift */ = {isa = PBXFileReference; lastKnownFileType = sourcecode.swift; path = AppStrings.swift; sourceTree = "<group>"; };
		CDCE11D5247D644100F30825 /* NotificationSettingsViewModel.swift */ = {isa = PBXFileReference; lastKnownFileType = sourcecode.swift; path = NotificationSettingsViewModel.swift; sourceTree = "<group>"; };
		CDCE11D8247D64C600F30825 /* NotificationSettingsOnTableViewCell.swift */ = {isa = PBXFileReference; lastKnownFileType = sourcecode.swift; path = NotificationSettingsOnTableViewCell.swift; sourceTree = "<group>"; };
		CDCE11DA247D64D600F30825 /* NotificationSettingsOffTableViewCell.swift */ = {isa = PBXFileReference; lastKnownFileType = sourcecode.swift; path = NotificationSettingsOffTableViewCell.swift; sourceTree = "<group>"; };
		CDD87C54247556DE007CE6CA /* MainSettingsTableViewCell.swift */ = {isa = PBXFileReference; lastKnownFileType = sourcecode.swift; path = MainSettingsTableViewCell.swift; sourceTree = "<group>"; };
		CDD87C5C247559E3007CE6CA /* LabelTableViewCell.swift */ = {isa = PBXFileReference; lastKnownFileType = sourcecode.swift; path = LabelTableViewCell.swift; sourceTree = "<group>"; };
		CDF27BD2246ADBA70044D32B /* ExposureSubmissionServiceTests.swift */ = {isa = PBXFileReference; lastKnownFileType = sourcecode.swift; path = ExposureSubmissionServiceTests.swift; sourceTree = "<group>"; };
		CDF27BD4246ADBF30044D32B /* HTTPClientTests.swift */ = {isa = PBXFileReference; lastKnownFileType = sourcecode.swift; path = HTTPClientTests.swift; sourceTree = "<group>"; };
		EE20EA062469883900770683 /* RiskLegend.storyboard */ = {isa = PBXFileReference; lastKnownFileType = file.storyboard; path = RiskLegend.storyboard; sourceTree = "<group>"; };
		EE22DB7F247FB409001B0A71 /* ENStateHandler.swift */ = {isa = PBXFileReference; fileEncoding = 4; lastKnownFileType = sourcecode.swift; path = ENStateHandler.swift; sourceTree = "<group>"; };
		EE22DB80247FB409001B0A71 /* ENSettingModel.swift */ = {isa = PBXFileReference; fileEncoding = 4; lastKnownFileType = sourcecode.swift; path = ENSettingModel.swift; sourceTree = "<group>"; };
		EE22DB84247FB43A001B0A71 /* TracingHistoryTableViewCell.swift */ = {isa = PBXFileReference; fileEncoding = 4; lastKnownFileType = sourcecode.swift; path = TracingHistoryTableViewCell.swift; sourceTree = "<group>"; };
		EE22DB85247FB43A001B0A71 /* ImageTableViewCell.swift */ = {isa = PBXFileReference; fileEncoding = 4; lastKnownFileType = sourcecode.swift; path = ImageTableViewCell.swift; sourceTree = "<group>"; };
		EE22DB86247FB43A001B0A71 /* ActionDetailTableViewCell.swift */ = {isa = PBXFileReference; fileEncoding = 4; lastKnownFileType = sourcecode.swift; path = ActionDetailTableViewCell.swift; sourceTree = "<group>"; };
		EE22DB87247FB43A001B0A71 /* DescriptionTableViewCell.swift */ = {isa = PBXFileReference; fileEncoding = 4; lastKnownFileType = sourcecode.swift; path = DescriptionTableViewCell.swift; sourceTree = "<group>"; };
		EE22DB88247FB43A001B0A71 /* ActionTableViewCell.swift */ = {isa = PBXFileReference; fileEncoding = 4; lastKnownFileType = sourcecode.swift; path = ActionTableViewCell.swift; sourceTree = "<group>"; };
		EE22DB8E247FB46C001B0A71 /* ENStateTests.swift */ = {isa = PBXFileReference; fileEncoding = 4; lastKnownFileType = sourcecode.swift; path = ENStateTests.swift; sourceTree = "<group>"; };
		EE22DB90247FB479001B0A71 /* MockStateHandlerObserverDelegate.swift */ = {isa = PBXFileReference; fileEncoding = 4; lastKnownFileType = sourcecode.swift; path = MockStateHandlerObserverDelegate.swift; sourceTree = "<group>"; };
		EE278B2C245F2BBB008B06F9 /* InviteFriends.storyboard */ = {isa = PBXFileReference; lastKnownFileType = file.storyboard; path = InviteFriends.storyboard; sourceTree = "<group>"; };
		EE278B2F245F2C8A008B06F9 /* FriendsInviteController.swift */ = {isa = PBXFileReference; lastKnownFileType = sourcecode.swift; path = FriendsInviteController.swift; sourceTree = "<group>"; };
		EE46E5D72466AEA50057627F /* UIView.swift */ = {isa = PBXFileReference; fileEncoding = 4; lastKnownFileType = sourcecode.swift; path = UIView.swift; sourceTree = "<group>"; };
		EE70C23B245B09E900AC9B2F /* de */ = {isa = PBXFileReference; lastKnownFileType = text.plist.strings; name = de; path = de.lproj/Localizable.strings; sourceTree = "<group>"; };
		EE70C23C245B09E900AC9B2F /* en */ = {isa = PBXFileReference; lastKnownFileType = text.plist.strings; name = en; path = en.lproj/Localizable.strings; sourceTree = "<group>"; };
		EE8599922462EFFD002E7AE2 /* AppInformation.storyboard */ = {isa = PBXFileReference; fileEncoding = 4; lastKnownFileType = file.storyboard; path = AppInformation.storyboard; sourceTree = "<group>"; };
		EE92A33F245D96DA006B97B0 /* de */ = {isa = PBXFileReference; lastKnownFileType = text.plist.stringsdict; name = de; path = de.lproj/Localizable.stringsdict; sourceTree = "<group>"; };
		EEF10679246EBF8B009DFB4E /* ResetViewController.swift */ = {isa = PBXFileReference; fileEncoding = 4; lastKnownFileType = sourcecode.swift; path = ResetViewController.swift; sourceTree = "<group>"; };
		F247572A24838AC8003E1FC5 /* DynamicTableViewControllerTests.swift */ = {isa = PBXFileReference; lastKnownFileType = sourcecode.swift; path = DynamicTableViewControllerTests.swift; sourceTree = "<group>"; };
		F252472E2483955B00C5556B /* DynamicTableViewControllerFake.storyboard */ = {isa = PBXFileReference; lastKnownFileType = file.storyboard; path = DynamicTableViewControllerFake.storyboard; sourceTree = "<group>"; };
		F25247302484456800C5556B /* DynamicTableViewModelTests.swift */ = {isa = PBXFileReference; lastKnownFileType = sourcecode.swift; path = DynamicTableViewModelTests.swift; sourceTree = "<group>"; };
/* End PBXFileReference section */

/* Begin PBXFrameworksBuildPhase section */
		85D759382457048F008175F0 /* Frameworks */ = {
			isa = PBXFrameworksBuildPhase;
			buildActionMask = 2147483647;
			files = (
				B180E609247C1F6100240CED /* FMDB in Frameworks */,
				858F6F6E245A103C009FFD33 /* ExposureNotification.framework in Frameworks */,
				01990E12247A8DAB00096D25 /* FMDB in Frameworks */,
				3DD767492483D6B5002DD2B3 /* Connectivity in Frameworks */,
				B10FB030246036F3004CA11E /* SwiftProtobuf in Frameworks */,
				B1E8C9A5247AB869006DC678 /* ZIPFoundation in Frameworks */,
			);
			runOnlyForDeploymentPostprocessing = 0;
		};
		85D7595124570491008175F0 /* Frameworks */ = {
			isa = PBXFrameworksBuildPhase;
			buildActionMask = 2147483647;
			files = (
			);
			runOnlyForDeploymentPostprocessing = 0;
		};
		85D7595C24570491008175F0 /* Frameworks */ = {
			isa = PBXFrameworksBuildPhase;
			buildActionMask = 2147483647;
			files = (
			);
			runOnlyForDeploymentPostprocessing = 0;
		};
/* End PBXFrameworksBuildPhase section */

/* Begin PBXGroup section */
		13091950247972CF0066E329 /* PrivacyProtectionViewController */ = {
			isa = PBXGroup;
			children = (
				1309194E247972C40066E329 /* PrivacyProtectionViewController.swift */,
			);
			path = PrivacyProtectionViewController;
			sourceTree = "<group>";
		};
		130CB19A246D92F800ADE602 /* Onboarding */ = {
			isa = PBXGroup;
			children = (
				130CB19B246D92F800ADE602 /* ENAUITestsOnboarding.swift */,
			);
			path = Onboarding;
			sourceTree = "<group>";
		};
		134F0DB8247578FF00D88934 /* Home */ = {
			isa = PBXGroup;
			children = (
				134F0DB9247578FF00D88934 /* ENAUITestsHome.swift */,
			);
			path = Home;
			sourceTree = "<group>";
		};
		138910C3247A907500D739F6 /* Task Scheduling */ = {
			isa = PBXGroup;
			children = (
				138910C4247A909000D739F6 /* ENATaskScheduler.swift */,
				13722043247AEEAD00152764 /* LocalNotificationManager.swift */,
			);
			path = "Task Scheduling";
			sourceTree = "<group>";
		};
		3DD767442483D3E2002DD2B3 /* ReachabilityService */ = {
			isa = PBXGroup;
			children = (
				3DD767452483D4DE002DD2B3 /* ReachabilityService.swift */,
				3DD7674A2483D6C1002DD2B3 /* ConnectivityReachabilityService.swift */,
			);
			path = ReachabilityService;
			sourceTree = "<group>";
		};
		5107E3D72459B2D60042FC9B /* Frameworks */ = {
			isa = PBXGroup;
			children = (
				858F6F6D245A103C009FFD33 /* ExposureNotification.framework */,
			);
			name = Frameworks;
			sourceTree = "<group>";
		};
		514C0A12247C15F000F235F6 /* HomeRiskCellConfigurators */ = {
			isa = PBXGroup;
			children = (
				51CE1BBE2460B222002CF42A /* HomeRiskCellConfigurator.swift */,
				51486D9E2484FC0200FCE216 /* HomeRiskLevelCellConfigurator.swift */,
				514C0A10247C15EC00F235F6 /* HomeUnknownRiskCellConfigurator.swift */,
				514C0A13247C163800F235F6 /* HomeLowRiskCellConfigurator.swift */,
				514C0A15247C164700F235F6 /* HomeHighRiskCellConfigurator.swift */,
				514C0A19247C16D600F235F6 /* HomeInactiveRiskCellConfigurator.swift */,
				515BBDEA2484F8E500CDB674 /* HomeThankYouRiskCellConfigurator.swift */,
				51C779112486E549004582F8 /* HomeFindingPositiveRiskCellConfigurator.swift */,
			);
			path = HomeRiskCellConfigurators;
			sourceTree = "<group>";
		};
		514E81312461946E00636861 /* ExposureDetection */ = {
			isa = PBXGroup;
			children = (
				71FE1C6A247AA3F100851FEB /* ExposureDetectionViewController+State.swift */,
				71FE1C6C247AA43400851FEB /* ExposureDetectionViewController+Summary.swift */,
				71FD8861246EB27F00E804D0 /* ExposureDetectionViewController.swift */,
				B1D6B001247DA0320079DDD3 /* ExposureDetectionViewControllerDelegate.swift */,
				714CD8662472885900F56450 /* ExposureDetectionViewController+DynamicTableViewModel.swift */,
			);
			path = ExposureDetection;
			sourceTree = "<group>";
		};
		514E81322461B97700636861 /* Exposure */ = {
			isa = PBXGroup;
			children = (
				B15382DD2482707A0010F007 /* __tests__ */,
				514E81332461B97700636861 /* ExposureManager.swift */,
				CD678F6A246C43E200B6A0F8 /* MockExposureManager.swift */,
				518A69FA24687D5800444E66 /* RiskLevel.swift */,
			);
			path = Exposure;
			sourceTree = "<group>";
		};
		514EE991246D4A1600DE4884 /* Risk Items */ = {
			isa = PBXGroup;
			children = (
				514C0A0724772F5E00F235F6 /* RiskItemView.swift */,
				51B5B415246DF13D00DC5D3E /* RiskImageItemView.swift */,
				51B5B413246DF07300DC5D3E /* RiskImageItemView.xib */,
				51FE277E247535E300BB8144 /* RiskLoadingItemView.swift */,
				51FE277C247535C400BB8144 /* RiskLoadingItemView.xib */,
				514C0A0C247AFB0200F235F6 /* RiskTextItemView.swift */,
				514C0A0A247AF9F700F235F6 /* RiskTextItemView.xib */,
				51C7790D24867F22004582F8 /* RiskListItemView.swift */,
				51C7790B24867F16004582F8 /* RiskListItemView.xib */,
			);
			path = "Risk Items";
			sourceTree = "<group>";
		};
		514EE996246D4BDD00DE4884 /* UICollectionView */ = {
			isa = PBXGroup;
			children = (
				51CE1B49246016B0002CF42A /* UICollectionViewCell+Identifier.swift */,
				51CE1B4B246016D1002CF42A /* UICollectionReusableView+Identifier.swift */,
				51CE1BB42460AC82002CF42A /* UICollectionView+Dequeue.swift */,
			);
			path = UICollectionView;
			sourceTree = "<group>";
		};
		514EE997246D4BEB00DE4884 /* UITableView */ = {
			isa = PBXGroup;
			children = (
				710ABB24247514BD00948792 /* UIViewController+Segue.swift */,
				710ABB1E2475115500948792 /* UITableViewController+Enum.swift */,
				514EE998246D4C2E00DE4884 /* UITableViewCell+Identifier.swift */,
				514EE99A246D4C4C00DE4884 /* UITableView+Dequeue.swift */,
			);
			path = UITableView;
			sourceTree = "<group>";
		};
		515BBDE92484F77300CDB674 /* HomeRiskViewConfigurators */ = {
			isa = PBXGroup;
			children = (
				514C0A0524772F3400F235F6 /* HomeRiskViewConfigurator.swift */,
				514EE99F246D4DF800DE4884 /* HomeRiskImageItemViewConfigurator.swift */,
				514C0A0E247AFEC500F235F6 /* HomeRiskTextItemViewConfigurator.swift */,
				51C7790F248684F5004582F8 /* HomeRiskListItemViewConfigurator.swift */,
				51FE277A2475340300BB8144 /* HomeRiskLoadingItemViewConfigurator.swift */,
			);
			path = HomeRiskViewConfigurators;
			sourceTree = "<group>";
		};
		518A6A1C246A9F6600444E66 /* HomeRiskCellConfigurator */ = {
			isa = PBXGroup;
			children = (
				515BBDE92484F77300CDB674 /* HomeRiskViewConfigurators */,
				514C0A12247C15F000F235F6 /* HomeRiskCellConfigurators */,
			);
			path = HomeRiskCellConfigurator;
			sourceTree = "<group>";
		};
		51B5B419246E058100DC5D3E /* Risk */ = {
			isa = PBXGroup;
			children = (
				51CE1B7A246078B6002CF42A /* RiskLevelCollectionViewCell.swift */,
				51CE1B79246078B6002CF42A /* RiskLevelCollectionViewCell.xib */,
				51486DA02485101500FCE216 /* RiskInactiveCollectionViewCell.swift */,
				51486DA12485101500FCE216 /* RiskInactiveCollectionViewCell.xib */,
				51486DA42485237200FCE216 /* RiskThankYouCollectionViewCell.swift */,
				51486DA52485237200FCE216 /* RiskThankYouCollectionViewCell.xib */,
				51C779152486E5BA004582F8 /* RiskFindingPositiveCollectionViewCell.swift */,
				51C779132486E5AB004582F8 /* RiskFindingPositiveCollectionViewCell.xib */,
				514EE991246D4A1600DE4884 /* Risk Items */,
			);
			path = Risk;
			sourceTree = "<group>";
		};
		51B5B41A246E059700DC5D3E /* Common */ = {
			isa = PBXGroup;
			children = (
				713EA26024798AD100AB7EE8 /* InsetTableViewCell.swift */,
			);
			path = Common;
			sourceTree = "<group>";
		};
		51CE1B74246078B6002CF42A /* Home Screen */ = {
			isa = PBXGroup;
			children = (
				51CE1B75246078B6002CF42A /* Cells */,
				51CE1B80246078B6002CF42A /* Footers */,
				51CE1B83246078B6002CF42A /* Decorations */,
			);
			path = "Home Screen";
			sourceTree = "<group>";
		};
		51CE1B75246078B6002CF42A /* Cells */ = {
			isa = PBXGroup;
			children = (
				2F78574E248506BD00323A9C /* ExposureSubmissionCell.xib */,
				A36D07B42485652500E46F96 /* ExposureSubmissionCell.swift */,
				2F785750248506BD00323A9C /* HomeTestResultCell.swift */,
				2F78574F248506BD00323A9C /* HomeTestResultCell.xib */,
				51B5B41B246EC8B800DC5D3E /* HomeCardCollectionViewCell.swift */,
				51CE1B78246078B6002CF42A /* ActivateCollectionViewCell.swift */,
				51CE1B76246078B6002CF42A /* ActivateCollectionViewCell.xib */,
				51B5B419246E058100DC5D3E /* Risk */,
				51CE1B77246078B6002CF42A /* SubmitCollectionViewCell.swift */,
				51CE1B7E246078B6002CF42A /* SubmitCollectionViewCell.xib */,
				51CE1B7C246078B6002CF42A /* InfoCollectionViewCell.swift */,
				51CE1B7B246078B6002CF42A /* InfoCollectionViewCell.xib */,
			);
			path = Cells;
			sourceTree = "<group>";
		};
		51CE1B80246078B6002CF42A /* Footers */ = {
			isa = PBXGroup;
			children = (
				51CE1B81246078B6002CF42A /* HomeFooterSupplementaryView.xib */,
				51CE1B82246078B6002CF42A /* HomeFooterSupplementaryView.swift */,
			);
			path = Footers;
			sourceTree = "<group>";
		};
		51CE1B83246078B6002CF42A /* Decorations */ = {
			isa = PBXGroup;
			children = (
				51CE1B84246078B6002CF42A /* SectionSystemBackgroundDecorationView.swift */,
			);
			path = Decorations;
			sourceTree = "<group>";
		};
		51CE1BB82460AE69002CF42A /* Home */ = {
			isa = PBXGroup;
			children = (
				51CE1BB92460AFD8002CF42A /* HomeActivateCellConfigurator.swift */,
				518A6A1C246A9F6600444E66 /* HomeRiskCellConfigurator */,
				51CE1BC02460B256002CF42A /* HomeSubmitCellConfigurator.swift */,
				51CE1BC22460B28D002CF42A /* HomeInfoCellConfigurator.swift */,
				13BAE9B02472FB1E00CEE58A /* CellConfiguratorIndexPosition.swift */,
				A36D07B22485649F00E46F96 /* HomeExposureSubmissionStateCellConfigurator.swift */,
			);
			path = Home;
			sourceTree = "<group>";
		};
		51CE1BBB2460B1BA002CF42A /* Protocols */ = {
			isa = PBXGroup;
			children = (
				B18CADAD24782FA4006F53F0 /* ExposureStateUpdating.swift */,
				51CE1BBC2460B1CB002CF42A /* CollectionViewCellConfigurator.swift */,
				514EE99C246D4CFB00DE4884 /* TableViewCellConfigurator.swift */,
				A3E5E71D247E6F7A00237116 /* SpinnerInjectable.swift */,
			);
			path = Protocols;
			sourceTree = "<group>";
		};
		51D420AF2458308400AD70CA /* Onboarding */ = {
			isa = PBXGroup;
			children = (
				51C737BC245B349700286105 /* OnboardingInfoViewController.swift */,
				A17366542484978A006BE209 /* OnboardingInfoViewControllerUtils.swift */,
			);
			path = Onboarding;
			sourceTree = "<group>";
		};
		51D420B224583AA400AD70CA /* Workers */ = {
			isa = PBXGroup;
			children = (
				A1C2B2DA24834934004A3BD5 /* __tests__ */,
				0D5611B7247FD36F00B5B094 /* PersistedAndPublished.swift */,
				CD99A3C6246155C300BF12AF /* Logger.swift */,
				013DC101245DAC4E00EE58B0 /* Store.swift */,
				B1CD333B24865A7D00B06E9B /* TracingStatusHistory.swift */,
				A3FF84EB247BFAF00053E947 /* Hasher.swift */,
				0D5611B3247F852C00B5B094 /* SQLiteKeyValueStore.swift */,
			);
			path = Workers;
			sourceTree = "<group>";
		};
		51D420B524583B5100AD70CA /* Extensions */ = {
			isa = PBXGroup;
			children = (
				514EE996246D4BDD00DE4884 /* UICollectionView */,
				514EE997246D4BEB00DE4884 /* UITableView */,
				51D420B624583B7200AD70CA /* NSObject+Identifier.swift */,
				51D420B824583B8300AD70CA /* UIViewController+AppStoryboard.swift */,
				51D420D324586DCA00AD70CA /* NotificationName.swift */,
				85142500245DA0B3009D2791 /* UIViewController+Alert.swift */,
				51895EDB245E16CD0085DA38 /* UIColor+ColorStyle.swift */,
				EE46E5D72466AEA50057627F /* UIView.swift */,
				B111EE2B2465D9F7001AEBB4 /* String+Localization.swift */,
				71CC3EA2246D6C4000217F2C /* UIFont+DynamicType.swift */,
				B14D0CDA246E968C00D5BEBC /* String+Today.swift */,
				B153096924706F1000A4A1BD /* URLSession+Default.swift */,
				B153096B24706F2400A4A1BD /* URLSessionConfiguration+Default.swift */,
				B1D6B003247DA4920079DDD3 /* UIApplication+CoronaWarn.swift */,
				2F3218CF248063E300A7AC0A /* UIView+Convenience.swift */,
				2FF1D62D2487850200381FFB /* NSMutableAttributedString+Generation.swift */,
			);
			path = Extensions;
			sourceTree = "<group>";
		};
		51D420C124583D3100AD70CA /* Home */ = {
			isa = PBXGroup;
			children = (
				51CE1B2E245F5CFC002CF42A /* HomeViewController.swift */,
				5111E7622460BB1500ED6498 /* HomeInteractor.swift */,
				51CE1B5424604DD2002CF42A /* HomeLayout.swift */,
				B13FF407247EC66500535F37 /* Model */,
			);
			path = Home;
			sourceTree = "<group>";
		};
		51D420C224583D7B00AD70CA /* Settings */ = {
			isa = PBXGroup;
			children = (
				CDD87C6024766163007CE6CA /* Cells */,
				51D420C324583E3300AD70CA /* SettingsViewController.swift */,
				EEF10679246EBF8B009DFB4E /* ResetViewController.swift */,
				CD2EC328247D82EE00C6B3F9 /* NotificationSettingsViewController.swift */,
			);
			path = Settings;
			sourceTree = "<group>";
		};
		51D420D524598AC200AD70CA /* Source */ = {
			isa = PBXGroup;
			children = (
				B111EDEC2465B1F4001AEBB4 /* Client */,
				CD99A3C82461A44B00BF12AF /* View Helpers */,
				51CE1BBB2460B1BA002CF42A /* Protocols */,
				8595BF5D246032C40056EA27 /* Views */,
				B1569DD5245D6C790079FCD7 /* Developer Menu */,
				51EE9A6A245C0F7900F2544F /* Models */,
				85D759802459A82D008175F0 /* Services */,
				85D759712457059A008175F0 /* Scenes */,
				51D420B224583AA400AD70CA /* Workers */,
				51D420B524583B5100AD70CA /* Extensions */,
				85D7593E2457048F008175F0 /* AppDelegate.swift */,
				85D759402457048F008175F0 /* SceneDelegate.swift */,
			);
			path = Source;
			sourceTree = "<group>";
		};
		51EE9A6A245C0F7900F2544F /* Models */ = {
			isa = PBXGroup;
			children = (
				138910C3247A907500D739F6 /* Task Scheduling */,
				CD8638512477EBAA00A5A07C /* Settings */,
				B1125458246F2C2100AB5036 /* Converting Keys */,
				71CC3E99246D5D5800217F2C /* AppInformation */,
				514E81322461B97700636861 /* Exposure */,
				51CE1BB82460AE69002CF42A /* Home */,
				51EE9A6C245C0FB500F2544F /* Onboarding */,
			);
			path = Models;
			sourceTree = "<group>";
		};
		51EE9A6C245C0FB500F2544F /* Onboarding */ = {
			isa = PBXGroup;
			children = (
				51C737BE245B3B5D00286105 /* OnboardingInfo.swift */,
			);
			path = Onboarding;
			sourceTree = "<group>";
		};
		71B804502485272200D53506 /* RiskLegend */ = {
			isa = PBXGroup;
			children = (
				71B804512485272F00D53506 /* RiskLegendNumberedTitleCell.swift */,
				71B804532485273C00D53506 /* RiskLegendDotBodyCell.swift */,
			);
			path = RiskLegend;
			sourceTree = "<group>";
		};
		71CC3E99246D5D5800217F2C /* AppInformation */ = {
			isa = PBXGroup;
			children = (
				71CC3E9A246D5D6C00217F2C /* AppInformationDetailModel.swift */,
				71CC3E9C246D5D8000217F2C /* AppInformationDetailModelData.swift */,
				71FD885D246D7E1500E804D0 /* AppInformationHelpModel.swift */,
				71FD885F246D7E3100E804D0 /* AppInformationHelpModelData.swift */,
			);
			path = AppInformation;
			sourceTree = "<group>";
		};
		71F76D0E24767AF100515A01 /* DynamicTableViewController */ = {
			isa = PBXGroup;
			children = (
				F247572E2483934B003E1FC5 /* __tests__ */,
				71F76D0F24767B2500515A01 /* Views */,
				710ABB26247533FA00948792 /* DynamicTableViewController.swift */,
				710ABB282475353900948792 /* DynamicTableViewModel.swift */,
				71330E40248109F600EB10F6 /* DynamicTableViewSection.swift */,
				71330E4424810A0500EB10F6 /* DynamicTableViewHeader.swift */,
				71330E4624810A0C00EB10F6 /* DynamicTableViewFooter.swift */,
				71330E42248109FD00EB10F6 /* DynamicTableViewCell.swift */,
				71330E4824810A5A00EB10F6 /* DynamicTableViewAction.swift */,
				71330E3E248109F000EB10F6 /* DynamicTableViewIcon.swift */,
			);
			path = DynamicTableViewController;
			sourceTree = "<group>";
		};
		71F76D0F24767B2500515A01 /* Views */ = {
			isa = PBXGroup;
			children = (
				71FE1C68247A8FE100851FEB /* DynamicTableViewHeaderFooterView.swift */,
				71FE1C70247AA7B700851FEB /* DynamicTableViewHeaderImageView.swift */,
				714194E9247A65C60072A090 /* DynamicTableViewHeaderSeparatorView.swift */,
				710ABB22247513E300948792 /* DynamicTypeTableViewCell.swift */,
				71FE1C8A247AC79D00851FEB /* DynamicTableViewIconCell.swift */,
				71FE1C8B247AC79D00851FEB /* DynamicTableViewIconCell.xib */,
				2F80CFDC247EEB88000F06AF /* DynamicTableViewImageCardCell.swift */,
				2F3218CD24800F6500A7AC0A /* DynamicTableViewStepCell.swift */,
				71B8044E248526B600D53506 /* DynamicTableViewSpaceCell.swift */,
			);
			path = Views;
			sourceTree = "<group>";
		};
		71FE1C83247AC33D00851FEB /* ExposureSubmission */ = {
			isa = PBXGroup;
			children = (
				71FE1C84247AC33D00851FEB /* ExposureSubmissionTestResultHeaderView.swift */,
				71FE1C85247AC33D00851FEB /* ExposureSubmissionTestResultHeaderView.xib */,
			);
			path = ExposureSubmission;
			sourceTree = "<group>";
		};
		853D987824694A1E00490DBA /* BaseElements */ = {
			isa = PBXGroup;
			children = (
				853D987924694A8700490DBA /* ENAButton.swift */,
				8595BF5E246032D90056EA27 /* ENASwitch.swift */,
				71FE1C81247AC30300851FEB /* ENATanInput.swift */,
				71B804462484CC0800D53506 /* ENALabel.swift */,
			);
			path = BaseElements;
			sourceTree = "<group>";
		};
		858F6F71245AEC05009FFD33 /* ENSetting */ = {
			isa = PBXGroup;
			children = (
				EE22DB80247FB409001B0A71 /* ENSettingModel.swift */,
				EE22DB7F247FB409001B0A71 /* ENStateHandler.swift */,
				853D98842469DC8100490DBA /* ExposureNotificationSettingViewController.swift */,
			);
			path = ENSetting;
			sourceTree = "<group>";
		};
		8595BF5D246032C40056EA27 /* Views */ = {
			isa = PBXGroup;
			children = (
				EE22DB83247FB43A001B0A71 /* ENSetting */,
				51B5B41A246E059700DC5D3E /* Common */,
				853D987824694A1E00490DBA /* BaseElements */,
				EEF790092466ED410065EBD5 /* ExposureDetection */,
				71FE1C83247AC33D00851FEB /* ExposureSubmission */,
				51CE1B74246078B6002CF42A /* Home Screen */,
				71B804502485272200D53506 /* RiskLegend */,
				71CC3EA0246D6BBF00217F2C /* DynamicTypeLabel.swift */,
				713EA25A247818B000AB7EE8 /* DynamicTypeButton.swift */,
				85E33443247EB357006E74EC /* CircularProgressView.swift */,
			);
			path = Views;
			sourceTree = "<group>";
		};
		85D759322457048F008175F0 = {
			isa = PBXGroup;
			children = (
				0DFCC2702484DC8400E2811D /* sqlite3.c */,
				0DFCC2712484DC8400E2811D /* sqlite3.h */,
				71B8044424828A6C00D53506 /* .swiftformat */,
				71AFBD922464251000F91006 /* .swiftlint.yml */,
				85D7593D2457048F008175F0 /* ENA */,
				85D7595724570491008175F0 /* ENATests */,
				85D7596224570491008175F0 /* ENAUITests */,
				85D7593C2457048F008175F0 /* Products */,
				5107E3D72459B2D60042FC9B /* Frameworks */,
				B1741B572462EB26006275D9 /* Recovered References */,
				0DFCC2692484D7A700E2811D /* ENA-Bridging-Header.h */,
				0DFCC26F2484DC8200E2811D /* ENATests-Bridging-Header.h */,
			);
			sourceTree = "<group>";
			usesTabs = 1;
		};
		85D7593C2457048F008175F0 /* Products */ = {
			isa = PBXGroup;
			children = (
				85D7593B2457048F008175F0 /* ENA.app */,
				85D7595424570491008175F0 /* ENATests.xctest */,
				85D7595F24570491008175F0 /* ENAUITests.xctest */,
			);
			name = Products;
			sourceTree = "<group>";
		};
		85D7593D2457048F008175F0 /* ENA */ = {
			isa = PBXGroup;
			children = (
				B102BDC12460405F00CD55A2 /* Backend */,
				51D420D524598AC200AD70CA /* Source */,
				85D7597424570615008175F0 /* Resources */,
			);
			path = ENA;
			sourceTree = "<group>";
		};
		85D7595724570491008175F0 /* ENATests */ = {
			isa = PBXGroup;
			children = (
				B18C411A246DB2F000B8D8CB /* Helper */,
				85D7595A24570491008175F0 /* Info.plist */,
			);
			path = ENATests;
			sourceTree = "<group>";
		};
		85D7596224570491008175F0 /* ENAUITests */ = {
			isa = PBXGroup;
			children = (
				134F0DBA247578FF00D88934 /* ENAUITests-Extensions.swift */,
				134F0DB8247578FF00D88934 /* Home */,
				130CB19A246D92F800ADE602 /* Onboarding */,
				85D7596324570491008175F0 /* ENAUITests.swift */,
				134F0F2B2475793400D88934 /* SnapshotHelper.swift */,
				85D7596524570491008175F0 /* Info.plist */,
			);
			path = ENAUITests;
			sourceTree = "<group>";
		};
		85D759712457059A008175F0 /* Scenes */ = {
			isa = PBXGroup;
			children = (
				71F76D0E24767AF100515A01 /* DynamicTableViewController */,
				EE20EA0824699A3A00770683 /* RiskLegend */,
				EE85998B2462EFD4002E7AE2 /* AppInformation */,
				51D420AF2458308400AD70CA /* Onboarding */,
				51D420C124583D3100AD70CA /* Home */,
				514E81312461946E00636861 /* ExposureDetection */,
				EE278B2E245F2C58008B06F9 /* FriendsInvite */,
				CD99A398245B229F00BF12AF /* ExposureSubmission */,
				858F6F71245AEC05009FFD33 /* ENSetting */,
				51D420C224583D7B00AD70CA /* Settings */,
				13091950247972CF0066E329 /* PrivacyProtectionViewController */,
			);
			path = Scenes;
			sourceTree = "<group>";
		};
		85D7597424570615008175F0 /* Resources */ = {
			isa = PBXGroup;
			children = (
				011E4B002483A35A002E6412 /* ENACommunity.entitlements */,
				CD7F5C732466F6D400D3D03C /* ENATest.entitlements */,
				85790F2E245C6B72003D47E1 /* ENA.entitlements */,
				EE70C239245B09E900AC9B2F /* Localization */,
				85D7594F24570491008175F0 /* Info.plist */,
				B1E8C99A2479D239006DC678 /* Info_AppStore.plist */,
				85D75976245706BD008175F0 /* Assets */,
				85D75975245706B0008175F0 /* Storyboards */,
			);
			path = Resources;
			sourceTree = "<group>";
		};
		85D75975245706B0008175F0 /* Storyboards */ = {
			isa = PBXGroup;
			children = (
				EE8599922462EFFD002E7AE2 /* AppInformation.storyboard */,
				CD99A39C245B22EE00BF12AF /* ExposureSubmission.storyboard */,
				85D7594C24570491008175F0 /* LaunchScreen.storyboard */,
				51D420B02458397300AD70CA /* Onboarding.storyboard */,
				51D420CD245869C800AD70CA /* Home.storyboard */,
				514E812F24618E3D00636861 /* ExposureDetection.storyboard */,
				51D420CF24586AB300AD70CA /* Settings.storyboard */,
				EE278B2C245F2BBB008B06F9 /* InviteFriends.storyboard */,
				853D98822469DC5000490DBA /* ExposureNotificationSetting.storyboard */,
				EE20EA062469883900770683 /* RiskLegend.storyboard */,
			);
			path = Storyboards;
			sourceTree = "<group>";
		};
		85D75976245706BD008175F0 /* Assets */ = {
			isa = PBXGroup;
			children = (
				8539874E2467094E00D28B62 /* AppIcon.xcassets */,
				85D7594A24570491008175F0 /* Assets.xcassets */,
				71CC3E7C246D308000217F2C /* app-information-assets.xcassets */,
				713FD5662482811900C1F6DD /* colors.xcassets */,
				71F2E57A2487AEFC00694F1A /* ena-colors.xcassets */,
				7132F2812477F9C700628648 /* exposure-detection.xcassets */,
				26374AF3248138EF00C10110 /* exposure-submission.xcassets */,
				71B8044A2485190800D53506 /* risk-legend.xcassets */,
			);
			path = Assets;
			sourceTree = "<group>";
		};
		85D759802459A82D008175F0 /* Services */ = {
			isa = PBXGroup;
			children = (
				B1FE13D92488216300D012E5 /* Risk Level Provider */,
				B1FE13D62487DEDD00D012E5 /* Risk Level Calculation */,
				B15382DC248270220010F007 /* __tests__ */,
				3DD767442483D3E2002DD2B3 /* ReachabilityService */,
				B14D0CD8246E939600D5BEBC /* Exposure Transaction */,
				B1D431C9246C848E00E728AD /* DownloadedPackagesStore */,
				CD99A3A8245C272400BF12AF /* ExposureSubmissionService.swift */,
			);
			path = Services;
			sourceTree = "<group>";
		};
		A1C2B2DA24834934004A3BD5 /* __tests__ */ = {
			isa = PBXGroup;
			children = (
				A173665124844F29006BE209 /* SQLiteKeyValueStoreTests.swift */,
				B1CD333D24865E0000B06E9B /* TracingStatusHistoryTests.swift */,
			);
			path = __tests__;
			sourceTree = "<group>";
		};
		B102BDC12460405F00CD55A2 /* Backend */ = {
			isa = PBXGroup;
			children = (
				B15382DA24826F7E0010F007 /* __tests__ */,
				0159E6BF247829BA00894A89 /* temporary_exposure_key_export.pb.swift */,
				0159E6C0247829BA00894A89 /* temporary_exposure_key_signature_list.pb.swift */,
				B1D7D68A24766D2100E4DA5D /* apple_export.pb.swift */,
				B1D7D68924766D2100E4DA5D /* risk_level.pb.swift */,
				B1D7D68424766D2100E4DA5D /* risk_score_parameters.pb.swift */,
				B1D7D68624766D2100E4DA5D /* submission_payload.pb.swift */,
				B102BDC22460410600CD55A2 /* README.md */,
			);
			path = Backend;
			sourceTree = "<group>";
		};
		B111EDEC2465B1F4001AEBB4 /* Client */ = {
			isa = PBXGroup;
			children = (
				B1741B482462C207006275D9 /* Client.swift */,
				B154F59A246DD5CF003E891E /* Client+Convenience.swift */,
				B1DDDABA2471379900A07175 /* __tests__ */,
				B1125455246F293A00AB5036 /* HTTP Client */,
				B1DDDABD24713B6000A07175 /* Model */,
			);
			path = Client;
			sourceTree = "<group>";
		};
		B1125455246F293A00AB5036 /* HTTP Client */ = {
			isa = PBXGroup;
			children = (
				B1EAEC8C24711889003BE9A2 /* __tests__ */,
				011E13AD24680A4000973467 /* HTTPClient.swift */,
				B12995E8246C344100854AD0 /* HTTPClient+Configuration.swift */,
				B1EAEC8A24711884003BE9A2 /* URLSession+Convenience.swift */,
				B1A9E710246D782F0024CC12 /* SAPDownloadedPackage.swift */,
			);
			path = "HTTP Client";
			sourceTree = "<group>";
		};
		B1125458246F2C2100AB5036 /* Converting Keys */ = {
			isa = PBXGroup;
			children = (
				B1125459246F2C6500AB5036 /* ENTemporaryExposureKey+Convert.swift */,
			);
			path = "Converting Keys";
			sourceTree = "<group>";
		};
		B13FF407247EC66500535F37 /* Model */ = {
			isa = PBXGroup;
			children = (
				B13FF408247EC67F00535F37 /* HomeViewController+State.swift */,
			);
			path = Model;
			sourceTree = "<group>";
		};
		B14D0CD8246E939600D5BEBC /* Exposure Transaction */ = {
			isa = PBXGroup;
			children = (
				B161782B248062A0006E435A /* __tests__ */,
				B161782924805784006E435A /* DeltaCalculationResult.swift */,
				B1A9E70D246D73180024CC12 /* ExposureDetection.swift */,
				B10FD5F3246EAC1700E9D7F2 /* AppleFilesWriter.swift */,
				B14D0CDE246E976400D5BEBC /* ExposureDetectionTransaction+DidEndPrematurelyReason.swift */,
				B14D0CDC246E972400D5BEBC /* ExposureDetectionDelegate.swift */,
			);
			path = "Exposure Transaction";
			sourceTree = "<group>";
		};
		B15382DA24826F7E0010F007 /* __tests__ */ = {
			isa = PBXGroup;
			children = (
				B1F8AE472479B4C30093A588 /* api-response-day-2020-05-16 */,
				B1F8AE4B2479C1C20093A588 /* de-config */,
				B17A44A12464906A00CB195E /* KeyTests.swift */,
				B1B9CF1E246ED2E8008F04F5 /* Sap_FilebucketTests.swift */,
			);
			path = __tests__;
			sourceTree = "<group>";
		};
		B15382DB24826FD70010F007 /* Mocks */ = {
			isa = PBXGroup;
			children = (
				CD678F6C246C43EE00B6A0F8 /* MockTestClient.swift */,
				CD678F6E246C43FC00B6A0F8 /* MockURLSession.swift */,
			);
			path = Mocks;
			sourceTree = "<group>";
		};
		B15382DC248270220010F007 /* __tests__ */ = {
			isa = PBXGroup;
			children = (
				B15382E0248273A50010F007 /* Mocks */,
				CDF27BD2246ADBA70044D32B /* ExposureSubmissionServiceTests.swift */,
			);
			path = __tests__;
			sourceTree = "<group>";
		};
		B15382DD2482707A0010F007 /* __tests__ */ = {
			isa = PBXGroup;
			children = (
				B15382DE248270B50010F007 /* Mocks */,
				EE22DB8E247FB46C001B0A71 /* ENStateTests.swift */,
				A17DA5E12486D8E7006F310F /* RiskLevelTests.swift */,
			);
			path = __tests__;
			sourceTree = "<group>";
		};
		B15382DE248270B50010F007 /* Mocks */ = {
			isa = PBXGroup;
			children = (
				EE22DB90247FB479001B0A71 /* MockStateHandlerObserverDelegate.swift */,
				3DD7674C2483DDAC002DD2B3 /* MockReachabilityService.swift */,
			);
			path = Mocks;
			sourceTree = "<group>";
		};
		B15382DF248270E90010F007 /* Helper */ = {
			isa = PBXGroup;
			children = (
				B1A76E9E24714AC700EA5208 /* HTTPClient+Configuration.swift */,
			);
			path = Helper;
			sourceTree = "<group>";
		};
		B15382E0248273A50010F007 /* Mocks */ = {
			isa = PBXGroup;
			children = (
				B15382E3248273DC0010F007 /* MockTestStore.swift */,
				859DD511248549790073D59F /* MockDiagnosisKeysRetrieval.swift */,
			);
			path = Mocks;
			sourceTree = "<group>";
		};
		B1569DD5245D6C790079FCD7 /* Developer Menu */ = {
			isa = PBXGroup;
			children = (
				B1741B432461C257006275D9 /* DMDeveloperMenu.swift */,
				B1E8C99C2479D4E7006DC678 /* DMSubmissionStateViewController.swift */,
				B1741B402461A511006275D9 /* DMQRCodeScanViewController.swift */,
				B1741B3D24619179006275D9 /* DMQRCodeViewController.swift */,
				B1569DDE245D70990079FCD7 /* DMViewController.swift */,
				B1F82DF124718C7300E2E56A /* DMConfigurationViewController.swift */,
				B1741B422461C105006275D9 /* README.md */,
			);
			path = "Developer Menu";
			sourceTree = "<group>";
		};
		B16177E624802F85006E435A /* __tests__ */ = {
			isa = PBXGroup;
			children = (
				B16177E724802F9B006E435A /* DownloadedPackagesSQLLiteStoreTests.swift */,
			);
			path = __tests__;
			sourceTree = "<group>";
		};
		B161782B248062A0006E435A /* __tests__ */ = {
			isa = PBXGroup;
			children = (
				B161782C248062CE006E435A /* DeltaCalculationResultTests.swift */,
				B15382E6248290BB0010F007 /* AppleFilesWriterTests.swift */,
				B15382FD248424F00010F007 /* ExposureDetectionTests.swift */,
			);
			path = __tests__;
			sourceTree = "<group>";
		};
		B1741B572462EB26006275D9 /* Recovered References */ = {
			isa = PBXGroup;
			children = (
			);
			name = "Recovered References";
			sourceTree = "<group>";
		};
		B18C411A246DB2F000B8D8CB /* Helper */ = {
			isa = PBXGroup;
			children = (
				B18C411C246DB30000B8D8CB /* URL+Helper.swift */,
			);
			path = Helper;
			sourceTree = "<group>";
		};
		B1A76EA124714F2900EA5208 /* __tests__ */ = {
			isa = PBXGroup;
			children = (
				B1CF8D0F246C1F4100DBE135 /* ClientModeTests.swift */,
			);
			path = __tests__;
			sourceTree = "<group>";
		};
		B1D431C9246C848E00E728AD /* DownloadedPackagesStore */ = {
			isa = PBXGroup;
			children = (
				B1D431CA246C84A400E728AD /* DownloadedPackagesStore.swift */,
				B161782624804AF3006E435A /* DownloadedPackagesInMemoryStore.swift */,
				B161782424804AC3006E435A /* DownloadedPackagesSQLLiteStore.swift */,
				B16177E624802F85006E435A /* __tests__ */,
				B1D431CC246C84ED00E728AD /* KeyPackagesStoreTests.swift */,
			);
			path = DownloadedPackagesStore;
			sourceTree = "<group>";
		};
		B1DDDABA2471379900A07175 /* __tests__ */ = {
			isa = PBXGroup;
			children = (
				B15382DB24826FD70010F007 /* Mocks */,
				B1DDDABB247137B000A07175 /* HTTPClientConfigurationEndpointTests.swift */,
			);
			path = __tests__;
			sourceTree = "<group>";
		};
		B1DDDABD24713B6000A07175 /* Model */ = {
			isa = PBXGroup;
			children = (
				B1A76EA124714F2900EA5208 /* __tests__ */,
				B1EAEC90247128ED003BE9A2 /* ClientMode.swift */,
			);
			path = Model;
			sourceTree = "<group>";
		};
		B1EAEC8C24711889003BE9A2 /* __tests__ */ = {
			isa = PBXGroup;
			children = (
				B15382DF248270E90010F007 /* Helper */,
				B1EAEC8D247118CB003BE9A2 /* URLSession+ConvenienceTests.swift */,
				B1D431C7246C69F300E728AD /* HTTPClient+ConfigurationTests.swift */,
				CDF27BD4246ADBF30044D32B /* HTTPClientTests.swift */,
			);
			path = __tests__;
			sourceTree = "<group>";
		};
		B1FE13D62487DEDD00D012E5 /* Risk Level Calculation */ = {
			isa = PBXGroup;
			children = (
				B1FE13D72487DEED00D012E5 /* RiskExposureCalculation.swift */,
			);
			path = "Risk Level Calculation";
			sourceTree = "<group>";
		};
		B1FE13D92488216300D012E5 /* Risk Level Provider */ = {
			isa = PBXGroup;
			children = (
				B1FE13E32488253200D012E5 /* Model */,
				B1FE13E0248824D700D012E5 /* __tests__ */,
				B1FE13DC248821CB00D012E5 /* RiskLevelProviding.swift */,
				B1FE13DE248821E000D012E5 /* RiskLevelProvider.swift */,
			);
			path = "Risk Level Provider";
			sourceTree = "<group>";
		};
		B1FE13E0248824D700D012E5 /* __tests__ */ = {
			isa = PBXGroup;
			children = (
				B1FE13E1248824E900D012E5 /* RiskLevelProviderTests.swift */,
			);
			path = __tests__;
			sourceTree = "<group>";
		};
		B1FE13E32488253200D012E5 /* Model */ = {
			isa = PBXGroup;
			children = (
				B1FE13DA2488217300D012E5 /* RiskLevelProvidingConfigurationUpdateMode.swift */,
				B1FE13E52488255900D012E5 /* RiskLevelProvidingConfiguration.swift */,
			);
			path = Model;
			sourceTree = "<group>";
		};
		CD8638512477EBAA00A5A07C /* Settings */ = {
			isa = PBXGroup;
			children = (
				CD8638522477EBD400A5A07C /* SettingsViewModel.swift */,
				CDCE11D5247D644100F30825 /* NotificationSettingsViewModel.swift */,
			);
			path = Settings;
			sourceTree = "<group>";
		};
		CD99A398245B229F00BF12AF /* ExposureSubmission */ = {
			isa = PBXGroup;
			children = (
				71FE1C79247AC2B500851FEB /* ExposureSubmissionNavigationController.swift */,
				71FE1C75247AC2B500851FEB /* ExposureSubmissionOverviewViewController.swift */,
				71FE1C76247AC2B500851FEB /* ExposureSubmissionTanInputViewController.swift */,
				71FE1C78247AC2B500851FEB /* ExposureSubmissionTestResultViewController.swift */,
				71FE1C73247AC2B500851FEB /* ExposureSubmissionSuccessViewController.swift */,
				71FE1C74247AC2B500851FEB /* ExposureSubmissionQRScannerViewController.swift */,
				A3E5E719247D4FFB00237116 /* ExposureSubmissionViewUtils.swift */,
				2F80CFD8247ED988000F06AF /* ExposureSubmissionIntroViewController.swift */,
				2F80CFDA247EDDB3000F06AF /* ExposureSubmissionHotlineViewController.swift */,
				A3C4F95F24812CD20047F23E /* ExposureSubmissionWarnOthersViewController.swift */,
			);
			path = ExposureSubmission;
			sourceTree = "<group>";
		};
		CD99A3C82461A44B00BF12AF /* View Helpers */ = {
			isa = PBXGroup;
			children = (
				51D420B324583ABB00AD70CA /* AppStoryboard.swift */,
				CD99A3C92461A47C00BF12AF /* AppStrings.swift */,
				134FFA0F247466BD00D82D14 /* Accessibility.swift */,
				714CD868247297F800F56450 /* NibLoadable.swift */,
			);
			path = "View Helpers";
			sourceTree = "<group>";
		};
		CDCE11D7247D645800F30825 /* Notifications */ = {
			isa = PBXGroup;
			children = (
				CDCE11D8247D64C600F30825 /* NotificationSettingsOnTableViewCell.swift */,
				CDCE11DA247D64D600F30825 /* NotificationSettingsOffTableViewCell.swift */,
			);
			path = Notifications;
			sourceTree = "<group>";
		};
		CDD87C6024766163007CE6CA /* Cells */ = {
			isa = PBXGroup;
			children = (
				CDCE11D7247D645800F30825 /* Notifications */,
				CDD87C54247556DE007CE6CA /* MainSettingsTableViewCell.swift */,
				CDD87C5C247559E3007CE6CA /* LabelTableViewCell.swift */,
			);
			path = Cells;
			sourceTree = "<group>";
		};
		EE20EA0824699A3A00770683 /* RiskLegend */ = {
			isa = PBXGroup;
			children = (
				71B804482484D37300D53506 /* RiskLegendViewController.swift */,
				71B8044C248525CD00D53506 /* RiskLegendViewController+DynamicTableViewModel.swift */,
			);
			path = RiskLegend;
			sourceTree = "<group>";
		};
		EE22DB83247FB43A001B0A71 /* ENSetting */ = {
			isa = PBXGroup;
			children = (
				EE22DB84247FB43A001B0A71 /* TracingHistoryTableViewCell.swift */,
				EE22DB85247FB43A001B0A71 /* ImageTableViewCell.swift */,
				EE22DB86247FB43A001B0A71 /* ActionDetailTableViewCell.swift */,
				EE22DB87247FB43A001B0A71 /* DescriptionTableViewCell.swift */,
				EE22DB88247FB43A001B0A71 /* ActionTableViewCell.swift */,
			);
			path = ENSetting;
			sourceTree = "<group>";
		};
		EE278B2E245F2C58008B06F9 /* FriendsInvite */ = {
			isa = PBXGroup;
			children = (
				EE278B2F245F2C8A008B06F9 /* FriendsInviteController.swift */,
			);
			path = FriendsInvite;
			sourceTree = "<group>";
		};
		EE70C239245B09E900AC9B2F /* Localization */ = {
			isa = PBXGroup;
			children = (
				EE70C23A245B09E900AC9B2F /* Localizable.strings */,
				EE92A340245D96DA006B97B0 /* Localizable.stringsdict */,
			);
			path = Localization;
			sourceTree = "<group>";
		};
		EE85998B2462EFD4002E7AE2 /* AppInformation */ = {
			isa = PBXGroup;
			children = (
				71CC3E97246D358E00217F2C /* AppInformationViewController.swift */,
				71CC3E9E246D6B6800217F2C /* AppInformationDetailViewController.swift */,
				71CC3EA4246D74E800217F2C /* AppInformationHelpViewController.swift */,
			);
			path = AppInformation;
			sourceTree = "<group>";
		};
		EEF790092466ED410065EBD5 /* ExposureDetection */ = {
			isa = PBXGroup;
			children = (
				713EA26224798F8500AB7EE8 /* ExposureDetectionHeaderCell.swift */,
				713EA25E24798A9100AB7EE8 /* ExposureDetectionRiskCell.swift */,
				713EA25C24798A7000AB7EE8 /* ExposureDetectionRoundedView.swift */,
				7154EB49247D21E200A467FF /* ExposureDetectionLongGuideCell.swift */,
				7154EB4B247E862100A467FF /* ExposureDetectionLoadingCell.swift */,
			);
			path = ExposureDetection;
			sourceTree = "<group>";
		};
		F247572E2483934B003E1FC5 /* __tests__ */ = {
			isa = PBXGroup;
			children = (
				F247572A24838AC8003E1FC5 /* DynamicTableViewControllerTests.swift */,
				F252472E2483955B00C5556B /* DynamicTableViewControllerFake.storyboard */,
				F25247302484456800C5556B /* DynamicTableViewModelTests.swift */,
			);
			path = __tests__;
			sourceTree = "<group>";
		};
/* End PBXGroup section */

/* Begin PBXNativeTarget section */
		85D7593A2457048F008175F0 /* ENA */ = {
			isa = PBXNativeTarget;
			buildConfigurationList = 85D7596824570491008175F0 /* Build configuration list for PBXNativeTarget "ENA" */;
			buildPhases = (
				71AFBD9324642AF500F91006 /* SwiftLint */,
				85D759372457048F008175F0 /* Sources */,
				85D759382457048F008175F0 /* Frameworks */,
				85D759392457048F008175F0 /* Resources */,
				B102BDB924603FD600CD55A2 /* Embed Frameworks */,
			);
			buildRules = (
			);
			dependencies = (
			);
			name = ENA;
			packageProductDependencies = (
				B10FB02F246036F3004CA11E /* SwiftProtobuf */,
				B1E8C9A4247AB869006DC678 /* ZIPFoundation */,
				B180E608247C1F6100240CED /* FMDB */,
				3DD767482483D6B5002DD2B3 /* Connectivity */,
			);
			productName = ENA;
			productReference = 85D7593B2457048F008175F0 /* ENA.app */;
			productType = "com.apple.product-type.application";
		};
		85D7595324570491008175F0 /* ENATests */ = {
			isa = PBXNativeTarget;
			buildConfigurationList = 85D7596B24570491008175F0 /* Build configuration list for PBXNativeTarget "ENATests" */;
			buildPhases = (
				85D7595024570491008175F0 /* Sources */,
				85D7595124570491008175F0 /* Frameworks */,
				85D7595224570491008175F0 /* Resources */,
			);
			buildRules = (
			);
			dependencies = (
				85D7595624570491008175F0 /* PBXTargetDependency */,
			);
			name = ENATests;
			productName = ENATests;
			productReference = 85D7595424570491008175F0 /* ENATests.xctest */;
			productType = "com.apple.product-type.bundle.unit-test";
		};
		85D7595E24570491008175F0 /* ENAUITests */ = {
			isa = PBXNativeTarget;
			buildConfigurationList = 85D7596E24570491008175F0 /* Build configuration list for PBXNativeTarget "ENAUITests" */;
			buildPhases = (
				85D7595B24570491008175F0 /* Sources */,
				85D7595C24570491008175F0 /* Frameworks */,
				85D7595D24570491008175F0 /* Resources */,
			);
			buildRules = (
			);
			dependencies = (
				85D7596124570491008175F0 /* PBXTargetDependency */,
			);
			name = ENAUITests;
			productName = ENAUITests;
			productReference = 85D7595F24570491008175F0 /* ENAUITests.xctest */;
			productType = "com.apple.product-type.bundle.ui-testing";
		};
/* End PBXNativeTarget section */

/* Begin PBXProject section */
		85D759332457048F008175F0 /* Project object */ = {
			isa = PBXProject;
			attributes = {
				LastSwiftUpdateCheck = 1150;
				LastUpgradeCheck = 1150;
				ORGANIZATIONNAME = "SAP SE";
				TargetAttributes = {
					85D7593A2457048F008175F0 = {
						CreatedOnToolsVersion = 11.4.1;
						LastSwiftMigration = 1150;
					};
					85D7595324570491008175F0 = {
						CreatedOnToolsVersion = 11.4.1;
						LastSwiftMigration = 1150;
						TestTargetID = 85D7593A2457048F008175F0;
					};
					85D7595E24570491008175F0 = {
						CreatedOnToolsVersion = 11.4.1;
						TestTargetID = 85D7593A2457048F008175F0;
					};
				};
			};
			buildConfigurationList = 85D759362457048F008175F0 /* Build configuration list for PBXProject "ENA" */;
			compatibilityVersion = "Xcode 9.3";
			developmentRegion = en;
			hasScannedForEncodings = 0;
			knownRegions = (
				en,
				Base,
				de,
			);
			mainGroup = 85D759322457048F008175F0;
			packageReferences = (
				B10FB02E246036F3004CA11E /* XCRemoteSwiftPackageReference "swift-protobuf" */,
				B1E8C9A3247AB869006DC678 /* XCRemoteSwiftPackageReference "ZIPFoundation" */,
				B180E607247C1F6100240CED /* XCRemoteSwiftPackageReference "fmdb" */,
				3DD767472483D6B5002DD2B3 /* XCRemoteSwiftPackageReference "Connectivity" */,
			);
			productRefGroup = 85D7593C2457048F008175F0 /* Products */;
			projectDirPath = "";
			projectRoot = "";
			targets = (
				85D7593A2457048F008175F0 /* ENA */,
				85D7595324570491008175F0 /* ENATests */,
				85D7595E24570491008175F0 /* ENAUITests */,
			);
		};
/* End PBXProject section */

/* Begin PBXResourcesBuildPhase section */
		85D759392457048F008175F0 /* Resources */ = {
			isa = PBXResourcesBuildPhase;
			buildActionMask = 2147483647;
			files = (
				A36D07AD2483B43800E46F96 /* (null) in Resources */,
				13FD1DE62473EE6C00A7C7AB /* AppInformation.storyboard in Resources */,
				514E813024618E3D00636861 /* ExposureDetection.storyboard in Resources */,
				710ABB2C2475531700948792 /* app-information-assets.xcassets in Resources */,
				71B8044524828A6C00D53506 /* .swiftformat in Resources */,
				51486DA32485101500FCE216 /* RiskInactiveCollectionViewCell.xib in Resources */,
				51486DA72485237200FCE216 /* RiskThankYouCollectionViewCell.xib in Resources */,
				2F785752248506BD00323A9C /* HomeTestResultCell.xib in Resources */,
				51CE1B8F246078B6002CF42A /* HomeFooterSupplementaryView.xib in Resources */,
				71B8044B2485190800D53506 /* risk-legend.xcassets in Resources */,
				85D7594E24570491008175F0 /* LaunchScreen.storyboard in Resources */,
				A36D07B12483F78500E46F96 /* (null) in Resources */,
				713FD5672482811A00C1F6DD /* colors.xcassets in Resources */,
				EE20EA072469883900770683 /* RiskLegend.storyboard in Resources */,
				71FE1C8D247AC79D00851FEB /* DynamicTableViewIconCell.xib in Resources */,
				51CE1B8D246078B6002CF42A /* SubmitCollectionViewCell.xib in Resources */,
				71F2E57B2487AEFC00694F1A /* ena-colors.xcassets in Resources */,
				71FE1C87247AC33D00851FEB /* ExposureSubmissionTestResultHeaderView.xib in Resources */,
				51C7790C24867F16004582F8 /* RiskListItemView.xib in Resources */,
				EE92A33E245D96DA006B97B0 /* Localizable.stringsdict in Resources */,
				EE278B2D245F2BBB008B06F9 /* InviteFriends.storyboard in Resources */,
				EE70C23D245B09EA00AC9B2F /* Localizable.strings in Resources */,
				51CE1B85246078B6002CF42A /* ActivateCollectionViewCell.xib in Resources */,
				7132F2822477F9C700628648 /* exposure-detection.xcassets in Resources */,
				2F785751248506BD00323A9C /* ExposureSubmissionCell.xib in Resources */,
				51C779142486E5AB004582F8 /* RiskFindingPositiveCollectionViewCell.xib in Resources */,
				51D420CE245869C800AD70CA /* Home.storyboard in Resources */,
				8539874F2467094E00D28B62 /* AppIcon.xcassets in Resources */,
				514C0A0B247AF9F700F235F6 /* RiskTextItemView.xib in Resources */,
				51B5B414246DF07300DC5D3E /* RiskImageItemView.xib in Resources */,
				85D7594B24570491008175F0 /* Assets.xcassets in Resources */,
				51CE1B88246078B6002CF42A /* RiskLevelCollectionViewCell.xib in Resources */,
				51D420D024586AB300AD70CA /* Settings.storyboard in Resources */,
				01DC23252462DFD0001B727C /* ExposureSubmission.storyboard in Resources */,
				51CE1B8A246078B6002CF42A /* InfoCollectionViewCell.xib in Resources */,
				51FE277D247535C400BB8144 /* RiskLoadingItemView.xib in Resources */,
				853D98832469DC5000490DBA /* ExposureNotificationSetting.storyboard in Resources */,
				26374AF4248138EF00C10110 /* exposure-submission.xcassets in Resources */,
				51D420B12458397300AD70CA /* Onboarding.storyboard in Resources */,
			);
			runOnlyForDeploymentPostprocessing = 0;
		};
		85D7595224570491008175F0 /* Resources */ = {
			isa = PBXResourcesBuildPhase;
			buildActionMask = 2147483647;
			files = (
				B1F8AE482479B4C30093A588 /* api-response-day-2020-05-16 in Resources */,
				F252472F2483955B00C5556B /* DynamicTableViewControllerFake.storyboard in Resources */,
				B1F8AE4C2479C1C20093A588 /* de-config in Resources */,
			);
			runOnlyForDeploymentPostprocessing = 0;
		};
		85D7595D24570491008175F0 /* Resources */ = {
			isa = PBXResourcesBuildPhase;
			buildActionMask = 2147483647;
			files = (
			);
			runOnlyForDeploymentPostprocessing = 0;
		};
/* End PBXResourcesBuildPhase section */

/* Begin PBXShellScriptBuildPhase section */
		71AFBD9324642AF500F91006 /* SwiftLint */ = {
			isa = PBXShellScriptBuildPhase;
			buildActionMask = 2147483647;
			files = (
			);
			inputFileListPaths = (
			);
			inputPaths = (
			);
			name = SwiftLint;
			outputFileListPaths = (
			);
			outputPaths = (
			);
			runOnlyForDeploymentPostprocessing = 0;
			shellPath = /bin/sh;
			shellScript = "if which swiftlint >/dev/null; then\n  swiftlint\nelse\n  echo \"warning: SwiftLint is not available.\"\n  echo \"Use 'brew install swiftlint' to install SwiftLint or download it manually from https://github.com/realm/SwiftLint.\"\nfi\n\n";
			showEnvVarsInLog = 0;
		};
/* End PBXShellScriptBuildPhase section */

/* Begin PBXSourcesBuildPhase section */
		85D759372457048F008175F0 /* Sources */ = {
			isa = PBXSourcesBuildPhase;
			buildActionMask = 2147483647;
			files = (
				B1A89F3B24819CE800DA1CEC /* LabelTableViewCell.swift in Sources */,
				B1A89F3A24819CD300DA1CEC /* HomeRiskImageItemViewConfigurator.swift in Sources */,
				B1A89F3924819CC200DA1CEC /* ExposureStateUpdating.swift in Sources */,
				B1C6ECFF247F089E0066138F /* RiskImageItemView.swift in Sources */,
				51486DA62485237200FCE216 /* RiskThankYouCollectionViewCell.swift in Sources */,
				71330E43248109FD00EB10F6 /* DynamicTableViewCell.swift in Sources */,
				714CD8672472885900F56450 /* ExposureDetectionViewController+DynamicTableViewModel.swift in Sources */,
				B14D0CDD246E972400D5BEBC /* ExposureDetectionDelegate.swift in Sources */,
				B161782E2480658F006E435A /* DeltaCalculationResult.swift in Sources */,
				B11E619B246EE4B0004A056A /* DynamicTypeLabel.swift in Sources */,
				B1D7D69224766D2100E4DA5D /* apple_export.pb.swift in Sources */,
				7187A5582481231C00FCC755 /* DynamicTableViewAction.swift in Sources */,
				A3FF84EC247BFAF00053E947 /* Hasher.swift in Sources */,
				71330E3F248109F000EB10F6 /* DynamicTableViewIcon.swift in Sources */,
				51895EDC245E16CD0085DA38 /* UIColor+ColorStyle.swift in Sources */,
				51FE277B2475340300BB8144 /* HomeRiskLoadingItemViewConfigurator.swift in Sources */,
				0D5611B4247F852C00B5B094 /* SQLiteKeyValueStore.swift in Sources */,
				A36D07B32485649F00E46F96 /* HomeExposureSubmissionStateCellConfigurator.swift in Sources */,
				13BAE9B12472FB1E00CEE58A /* CellConfiguratorIndexPosition.swift in Sources */,
				515BBDEB2484F8E500CDB674 /* HomeThankYouRiskCellConfigurator.swift in Sources */,
				514C0A0D247AFB0200F235F6 /* RiskTextItemView.swift in Sources */,
				CD99A3A9245C272400BF12AF /* ExposureSubmissionService.swift in Sources */,
				51B5B41C246EC8B800DC5D3E /* HomeCardCollectionViewCell.swift in Sources */,
				011E13AE24680A4000973467 /* HTTPClient.swift in Sources */,
				A3E5E71A247D4FFB00237116 /* ExposureSubmissionViewUtils.swift in Sources */,
				134FFA11247466BD00D82D14 /* Accessibility.swift in Sources */,
				853D987A24694A8700490DBA /* ENAButton.swift in Sources */,
				CD8638532477EBD400A5A07C /* SettingsViewModel.swift in Sources */,
				51CE1BB52460AC83002CF42A /* UICollectionView+Dequeue.swift in Sources */,
				85E33444247EB357006E74EC /* CircularProgressView.swift in Sources */,
				71FD8862246EB27F00E804D0 /* ExposureDetectionViewController.swift in Sources */,
				514EE99D246D4CFB00DE4884 /* TableViewCellConfigurator.swift in Sources */,
				B1741B4D2462C21F006275D9 /* DMQRCodeViewController.swift in Sources */,
				B1741B4B2462C21C006275D9 /* DMQRCodeScanViewController.swift in Sources */,
				B1DDDABE24713BAD00A07175 /* SAPDownloadedPackage.swift in Sources */,
				71FE1C7C247AC2B500851FEB /* ExposureSubmissionOverviewViewController.swift in Sources */,
				011E4B032483A92A002E6412 /* MockExposureManager.swift in Sources */,
				51FE277F247535E300BB8144 /* RiskLoadingItemView.swift in Sources */,
				514C0A0824772F5E00F235F6 /* RiskItemView.swift in Sources */,
				B1A89F3824819C2B00DA1CEC /* HomeInteractor.swift in Sources */,
				B10FD5EF246EAB0100E9D7F2 /* AppInformationHelpModel.swift in Sources */,
				514C0A16247C164700F235F6 /* HomeHighRiskCellConfigurator.swift in Sources */,
				71FE1C7B247AC2B500851FEB /* ExposureSubmissionQRScannerViewController.swift in Sources */,
				71FE1C82247AC30300851FEB /* ENATanInput.swift in Sources */,
				7154EB4A247D21E200A467FF /* ExposureDetectionLongGuideCell.swift in Sources */,
				51CE1B4A246016B0002CF42A /* UICollectionViewCell+Identifier.swift in Sources */,
				71B8044F248526B600D53506 /* DynamicTableViewSpaceCell.swift in Sources */,
				B1EAEC91247128ED003BE9A2 /* ClientMode.swift in Sources */,
				B161782724804AF3006E435A /* DownloadedPackagesInMemoryStore.swift in Sources */,
				B1D7D69124766D2100E4DA5D /* risk_level.pb.swift in Sources */,
				B1FE13DD248821CB00D012E5 /* RiskLevelProviding.swift in Sources */,
				8595BF5F246032D90056EA27 /* ENASwitch.swift in Sources */,
				71FE1C7A247AC2B500851FEB /* ExposureSubmissionSuccessViewController.swift in Sources */,
				51486DA22485101500FCE216 /* RiskInactiveCollectionViewCell.swift in Sources */,
				71B804522485272F00D53506 /* RiskLegendNumberedTitleCell.swift in Sources */,
				EE22DB8B247FB43A001B0A71 /* ActionDetailTableViewCell.swift in Sources */,
				71FE1C71247AA7B700851FEB /* DynamicTableViewHeaderImageView.swift in Sources */,
				0159E6C2247829BA00894A89 /* temporary_exposure_key_signature_list.pb.swift in Sources */,
				B1CD333C24865A7D00B06E9B /* TracingStatusHistory.swift in Sources */,
				51D420B724583B7200AD70CA /* NSObject+Identifier.swift in Sources */,
				CDCE11D6247D644100F30825 /* NotificationSettingsViewModel.swift in Sources */,
				51CE1B86246078B6002CF42A /* SubmitCollectionViewCell.swift in Sources */,
				71330E4724810A0C00EB10F6 /* DynamicTableViewFooter.swift in Sources */,
				B1D431CB246C84A400E728AD /* DownloadedPackagesStore.swift in Sources */,
				714194EA247A65C60072A090 /* DynamicTableViewHeaderSeparatorView.swift in Sources */,
				71FE1C6D247AA43400851FEB /* ExposureDetectionViewController+Summary.swift in Sources */,
				51C779162486E5BA004582F8 /* RiskFindingPositiveCollectionViewCell.swift in Sources */,
				B10FD5F2246EAB1600E9D7F2 /* AppInformationDetailModel.swift in Sources */,
				B10FD5F4246EAC1700E9D7F2 /* AppleFilesWriter.swift in Sources */,
				514C0A14247C163800F235F6 /* HomeLowRiskCellConfigurator.swift in Sources */,
				51C779122486E549004582F8 /* HomeFindingPositiveRiskCellConfigurator.swift in Sources */,
				B1741B4E2462C21F006275D9 /* DMViewController.swift in Sources */,
				EE22DB8C247FB43A001B0A71 /* DescriptionTableViewCell.swift in Sources */,
				2F3218D0248063E300A7AC0A /* UIView+Convenience.swift in Sources */,
				B1741B4C2462C21F006275D9 /* DMDeveloperMenu.swift in Sources */,
				514C0A11247C15EC00F235F6 /* HomeUnknownRiskCellConfigurator.swift in Sources */,
				B1FE13E62488255900D012E5 /* RiskLevelProvidingConfiguration.swift in Sources */,
				710ABB23247513E300948792 /* DynamicTypeTableViewCell.swift in Sources */,
				71FE1C7D247AC2B500851FEB /* ExposureSubmissionTanInputViewController.swift in Sources */,
				EE22DB81247FB40A001B0A71 /* ENStateHandler.swift in Sources */,
				714CD869247297F800F56450 /* NibLoadable.swift in Sources */,
				A36D07AF2483F6CF00E46F96 /* (null) in Sources */,
				2F80CFDB247EDDB3000F06AF /* ExposureSubmissionHotlineViewController.swift in Sources */,
				2F80CFD9247ED988000F06AF /* ExposureSubmissionIntroViewController.swift in Sources */,
				51CE1BC12460B256002CF42A /* HomeSubmitCellConfigurator.swift in Sources */,
				B10FD5F0246EAB0400E9D7F2 /* AppInformationHelpModelData.swift in Sources */,
				B1FE13E72488345500D012E5 /* ReachabilityService.swift in Sources */,
				A3C4F96024812CD20047F23E /* ExposureSubmissionWarnOthersViewController.swift in Sources */,
				B1741B582462EBDB006275D9 /* HomeViewController.swift in Sources */,
				B10FD5EC246EAAD900E9D7F2 /* AppInformationViewController.swift in Sources */,
				51C737BF245B3B5D00286105 /* OnboardingInfo.swift in Sources */,
				B143DBDF2477F292000A29E8 /* ExposureNotificationSettingViewController.swift in Sources */,
				51D420B924583B8300AD70CA /* UIViewController+AppStoryboard.swift in Sources */,
				71B804542485273C00D53506 /* RiskLegendDotBodyCell.swift in Sources */,
				EE22DB8A247FB43A001B0A71 /* ImageTableViewCell.swift in Sources */,
				B11E619C246EE4E9004A056A /* UIFont+DynamicType.swift in Sources */,
				71330E4524810A0500EB10F6 /* DynamicTableViewHeader.swift in Sources */,
				B1EAEC8B24711884003BE9A2 /* URLSession+Convenience.swift in Sources */,
				7154EB4C247E862100A467FF /* ExposureDetectionLoadingCell.swift in Sources */,
				A17366552484978A006BE209 /* OnboardingInfoViewControllerUtils.swift in Sources */,
				B153096A24706F1000A4A1BD /* URLSession+Default.swift in Sources */,
				2FF1D62E2487850200381FFB /* NSMutableAttributedString+Generation.swift in Sources */,
				B13FF409247EC67F00535F37 /* HomeViewController+State.swift in Sources */,
				51CE1B4C246016D1002CF42A /* UICollectionReusableView+Identifier.swift in Sources */,
				013DC102245DAC4E00EE58B0 /* Store.swift in Sources */,
				51CE1B89246078B6002CF42A /* RiskLevelCollectionViewCell.swift in Sources */,
				B1F82DF224718C7300E2E56A /* DMConfigurationViewController.swift in Sources */,
				514C0A0F247AFEC500F235F6 /* HomeRiskTextItemViewConfigurator.swift in Sources */,
				713EA25D24798A7000AB7EE8 /* ExposureDetectionRoundedView.swift in Sources */,
				3DD7674B2483D6C1002DD2B3 /* ConnectivityReachabilityService.swift in Sources */,
				B1D7D68E24766D2100E4DA5D /* submission_payload.pb.swift in Sources */,
				A36D07B52485652500E46F96 /* ExposureSubmissionCell.swift in Sources */,
				B1B381432472EF8B0056BEEE /* HTTPClient+Configuration.swift in Sources */,
				B1A89F372481814E00DA1CEC /* PersistedAndPublished.swift in Sources */,
				51D420B424583ABB00AD70CA /* AppStoryboard.swift in Sources */,
				EE278B30245F2C8A008B06F9 /* FriendsInviteController.swift in Sources */,
				710ABB27247533FA00948792 /* DynamicTableViewController.swift in Sources */,
				713EA26124798AD100AB7EE8 /* InsetTableViewCell.swift in Sources */,
				51CE1B87246078B6002CF42A /* ActivateCollectionViewCell.swift in Sources */,
				B1C6ED00247F23730066138F /* NotificationName.swift in Sources */,
				EE22DB8D247FB43A001B0A71 /* ActionTableViewCell.swift in Sources */,
				51CE1BBD2460B1CB002CF42A /* CollectionViewCellConfigurator.swift in Sources */,
				CD2EC329247D82EE00C6B3F9 /* NotificationSettingsViewController.swift in Sources */,
				51C737BD245B349700286105 /* OnboardingInfoViewController.swift in Sources */,
				514EE999246D4C2E00DE4884 /* UITableViewCell+Identifier.swift in Sources */,
				2F785753248506BD00323A9C /* HomeTestResultCell.swift in Sources */,
				13722044247AEEAD00152764 /* LocalNotificationManager.swift in Sources */,
				B10FD5ED246EAADC00E9D7F2 /* AppInformationDetailViewController.swift in Sources */,
				CDCE11D9247D64C600F30825 /* NotificationSettingsOnTableViewCell.swift in Sources */,
				85D7593F2457048F008175F0 /* AppDelegate.swift in Sources */,
				CDD87C56247556DE007CE6CA /* MainSettingsTableViewCell.swift in Sources */,
				B153096C24706F2400A4A1BD /* URLSessionConfiguration+Default.swift in Sources */,
				0159E6C1247829BA00894A89 /* temporary_exposure_key_export.pb.swift in Sources */,
				51CE1B90246078B6002CF42A /* HomeFooterSupplementaryView.swift in Sources */,
				71FE1C80247AC2B500851FEB /* ExposureSubmissionNavigationController.swift in Sources */,
				CD99A3C7246155C300BF12AF /* Logger.swift in Sources */,
				85D759412457048F008175F0 /* SceneDelegate.swift in Sources */,
				B1D7D68C24766D2100E4DA5D /* risk_score_parameters.pb.swift in Sources */,
				71B8044D248525CD00D53506 /* RiskLegendViewController+DynamicTableViewModel.swift in Sources */,
				859DD512248549790073D59F /* MockDiagnosisKeysRetrieval.swift in Sources */,
				EE22DB89247FB43A001B0A71 /* TracingHistoryTableViewCell.swift in Sources */,
				71B804472484CC0800D53506 /* ENALabel.swift in Sources */,
				71FE1C7F247AC2B500851FEB /* ExposureSubmissionTestResultViewController.swift in Sources */,
				B1D6B002247DA0320079DDD3 /* ExposureDetectionViewControllerDelegate.swift in Sources */,
				713EA25B247818B000AB7EE8 /* DynamicTypeButton.swift in Sources */,
				2F3218CE24800F6500A7AC0A /* DynamicTableViewStepCell.swift in Sources */,
				51C77910248684F5004582F8 /* HomeRiskListItemViewConfigurator.swift in Sources */,
				B1D6B004247DA4920079DDD3 /* UIApplication+CoronaWarn.swift in Sources */,
				51CE1BC32460B28D002CF42A /* HomeInfoCellConfigurator.swift in Sources */,
				2F80CFDD247EEB88000F06AF /* DynamicTableViewImageCardCell.swift in Sources */,
				138910C5247A909000D739F6 /* ENATaskScheduler.swift in Sources */,
				71B804492484D37300D53506 /* RiskLegendViewController.swift in Sources */,
				B1FE13DB2488217300D012E5 /* RiskLevelProvidingConfigurationUpdateMode.swift in Sources */,
				514EE99B246D4C4C00DE4884 /* UITableView+Dequeue.swift in Sources */,
				713EA25F24798A9100AB7EE8 /* ExposureDetectionRiskCell.swift in Sources */,
				B10FD5F1246EAB1000E9D7F2 /* AppInformationDetailModelData.swift in Sources */,
				51C7790E24867F22004582F8 /* RiskListItemView.swift in Sources */,
				B14D0CDF246E976400D5BEBC /* ExposureDetectionTransaction+DidEndPrematurelyReason.swift in Sources */,
				71FE1C69247A8FE100851FEB /* DynamicTableViewHeaderFooterView.swift in Sources */,
				B10FD5EE246EAADF00E9D7F2 /* AppInformationHelpViewController.swift in Sources */,
				B111EE2C2465D9F7001AEBB4 /* String+Localization.swift in Sources */,
				B1FE13D82487DEED00D012E5 /* RiskExposureCalculation.swift in Sources */,
				EEF1067A246EBF8B009DFB4E /* ResetViewController.swift in Sources */,
				51CE1BBA2460AFD8002CF42A /* HomeActivateCellConfigurator.swift in Sources */,
				71FE1C86247AC33D00851FEB /* ExposureSubmissionTestResultHeaderView.swift in Sources */,
				1309194F247972C40066E329 /* PrivacyProtectionViewController.swift in Sources */,
				CDCE11DB247D64D600F30825 /* NotificationSettingsOffTableViewCell.swift in Sources */,
				EE46E5D82466AEA50057627F /* UIView.swift in Sources */,
				71FE1C6B247AA3F100851FEB /* ExposureDetectionViewController+State.swift in Sources */,
				51CE1B91246078B6002CF42A /* SectionSystemBackgroundDecorationView.swift in Sources */,
				B112545A246F2C6500AB5036 /* ENTemporaryExposureKey+Convert.swift in Sources */,
				51486D9F2484FC0200FCE216 /* HomeRiskLevelCellConfigurator.swift in Sources */,
				B1E8C99D2479D4E7006DC678 /* DMSubmissionStateViewController.swift in Sources */,
				71FE1C8C247AC79D00851FEB /* DynamicTableViewIconCell.swift in Sources */,
				710ABB25247514BD00948792 /* UIViewController+Segue.swift in Sources */,
				51CE1B5524604DD2002CF42A /* HomeLayout.swift in Sources */,
				51D420C424583E3300AD70CA /* SettingsViewController.swift in Sources */,
				514C0A1A247C16D600F235F6 /* HomeInactiveRiskCellConfigurator.swift in Sources */,
				71330E41248109F600EB10F6 /* DynamicTableViewSection.swift in Sources */,
				710ABB292475353900948792 /* DynamicTableViewModel.swift in Sources */,
				A3E5E71E247E6F7A00237116 /* SpinnerInjectable.swift in Sources */,
				518A69FB24687D5800444E66 /* RiskLevel.swift in Sources */,
				0DFCC2722484DC8400E2811D /* sqlite3.c in Sources */,
				B1741B492462C207006275D9 /* Client.swift in Sources */,
				514C0A0624772F3400F235F6 /* HomeRiskViewConfigurator.swift in Sources */,
				710ABB1F2475115500948792 /* UITableViewController+Enum.swift in Sources */,
				51CE1B8B246078B6002CF42A /* InfoCollectionViewCell.swift in Sources */,
				B14D0CDB246E968C00D5BEBC /* String+Today.swift in Sources */,
				85142501245DA0B3009D2791 /* UIViewController+Alert.swift in Sources */,
				CD99A3CA2461A47C00BF12AF /* AppStrings.swift in Sources */,
				514E81342461B97800636861 /* ExposureManager.swift in Sources */,
				B14D0CD9246E946E00D5BEBC /* ExposureDetection.swift in Sources */,
				B154F59B246DD5CF003E891E /* Client+Convenience.swift in Sources */,
				B161782524804AC3006E435A /* DownloadedPackagesSQLLiteStore.swift in Sources */,
				51CE1BBF2460B222002CF42A /* HomeRiskCellConfigurator.swift in Sources */,
				EE22DB82247FB40A001B0A71 /* ENSettingModel.swift in Sources */,
				713EA26324798F8500AB7EE8 /* ExposureDetectionHeaderCell.swift in Sources */,
				B1FE13DF248821E000D012E5 /* RiskLevelProvider.swift in Sources */,
			);
			runOnlyForDeploymentPostprocessing = 0;
		};
		85D7595024570491008175F0 /* Sources */ = {
			isa = PBXSourcesBuildPhase;
			buildActionMask = 2147483647;
			files = (
				B1EAEC8F247118D1003BE9A2 /* URLSession+ConvenienceTests.swift in Sources */,
				B1A76EA224714F7900EA5208 /* ClientModeTests.swift in Sources */,
				B16177E824802F9B006E435A /* DownloadedPackagesSQLLiteStoreTests.swift in Sources */,
				CD678F6F246C43FC00B6A0F8 /* MockURLSession.swift in Sources */,
				EE22DB91247FB479001B0A71 /* MockStateHandlerObserverDelegate.swift in Sources */,
				A173665324844F41006BE209 /* SQLiteKeyValueStoreTests.swift in Sources */,
				B15382E5248273F30010F007 /* MockTestStore.swift in Sources */,
				F25247312484456800C5556B /* DynamicTableViewModelTests.swift in Sources */,
				B15382E7248290BB0010F007 /* AppleFilesWriterTests.swift in Sources */,
				B1A76E9F24714AC700EA5208 /* HTTPClient+Configuration.swift in Sources */,
				B1D431C8246C69F300E728AD /* HTTPClient+ConfigurationTests.swift in Sources */,
				B15382FE248424F00010F007 /* ExposureDetectionTests.swift in Sources */,
				CDF27BD3246ADBA70044D32B /* ExposureSubmissionServiceTests.swift in Sources */,
				B1CD333E24865E0000B06E9B /* TracingStatusHistoryTests.swift in Sources */,
				EE22DB8F247FB46C001B0A71 /* ENStateTests.swift in Sources */,
				B1FE13E2248824E900D012E5 /* RiskLevelProviderTests.swift in Sources */,
<<<<<<< HEAD
				B1FE13E82488345900D012E5 /* MockReachabilityService.swift in Sources */,
=======
>>>>>>> ab2ed025
				B1DDDABC247137B000A07175 /* HTTPClientConfigurationEndpointTests.swift in Sources */,
				B1B9CF1F246ED2E8008F04F5 /* Sap_FilebucketTests.swift in Sources */,
				B17A44A22464906A00CB195E /* KeyTests.swift in Sources */,
				B161782D248062CE006E435A /* DeltaCalculationResultTests.swift in Sources */,
				B18C411D246DB30000B8D8CB /* URL+Helper.swift in Sources */,
				CDF27BD5246ADBF30044D32B /* HTTPClientTests.swift in Sources */,
				A17DA5E32486D8EF006F310F /* RiskLevelTests.swift in Sources */,
				F247572B24838AC8003E1FC5 /* DynamicTableViewControllerTests.swift in Sources */,
				CD678F6D246C43EE00B6A0F8 /* MockTestClient.swift in Sources */,
				0DFCC2732484DC8400E2811D /* sqlite3.c in Sources */,
				B1D431CE246C84F200E728AD /* KeyPackagesStoreTests.swift in Sources */,
			);
			runOnlyForDeploymentPostprocessing = 0;
		};
		85D7595B24570491008175F0 /* Sources */ = {
			isa = PBXSourcesBuildPhase;
			buildActionMask = 2147483647;
			files = (
				134F0DBC247578FF00D88934 /* ENAUITestsHome.swift in Sources */,
				134F0F2D2475794900D88934 /* Accessibility.swift in Sources */,
				134F0DBD247578FF00D88934 /* ENAUITests-Extensions.swift in Sources */,
				85D7596424570491008175F0 /* ENAUITests.swift in Sources */,
				130CB19C246D92F800ADE602 /* ENAUITestsOnboarding.swift in Sources */,
				134F0F2C2475793400D88934 /* SnapshotHelper.swift in Sources */,
			);
			runOnlyForDeploymentPostprocessing = 0;
		};
/* End PBXSourcesBuildPhase section */

/* Begin PBXTargetDependency section */
		85D7595624570491008175F0 /* PBXTargetDependency */ = {
			isa = PBXTargetDependency;
			target = 85D7593A2457048F008175F0 /* ENA */;
			targetProxy = 85D7595524570491008175F0 /* PBXContainerItemProxy */;
		};
		85D7596124570491008175F0 /* PBXTargetDependency */ = {
			isa = PBXTargetDependency;
			target = 85D7593A2457048F008175F0 /* ENA */;
			targetProxy = 85D7596024570491008175F0 /* PBXContainerItemProxy */;
		};
/* End PBXTargetDependency section */

/* Begin PBXVariantGroup section */
		85D7594C24570491008175F0 /* LaunchScreen.storyboard */ = {
			isa = PBXVariantGroup;
			children = (
				85D7594D24570491008175F0 /* Base */,
			);
			name = LaunchScreen.storyboard;
			sourceTree = "<group>";
		};
		EE70C23A245B09E900AC9B2F /* Localizable.strings */ = {
			isa = PBXVariantGroup;
			children = (
				EE70C23B245B09E900AC9B2F /* de */,
				EE70C23C245B09E900AC9B2F /* en */,
			);
			name = Localizable.strings;
			sourceTree = "<group>";
		};
		EE92A340245D96DA006B97B0 /* Localizable.stringsdict */ = {
			isa = PBXVariantGroup;
			children = (
				EE92A33F245D96DA006B97B0 /* de */,
				514C0A09247AEEE200F235F6 /* en */,
			);
			name = Localizable.stringsdict;
			sourceTree = "<group>";
		};
/* End PBXVariantGroup section */

/* Begin XCBuildConfiguration section */
		011E4AFC2483A269002E6412 /* Community */ = {
			isa = XCBuildConfiguration;
			buildSettings = {
				ALWAYS_SEARCH_USER_PATHS = NO;
				CLANG_ANALYZER_LOCALIZABILITY_NONLOCALIZED = YES;
				CLANG_ANALYZER_NONNULL = YES;
				CLANG_ANALYZER_NUMBER_OBJECT_CONVERSION = YES_AGGRESSIVE;
				CLANG_CXX_LANGUAGE_STANDARD = "gnu++14";
				CLANG_CXX_LIBRARY = "libc++";
				CLANG_ENABLE_MODULES = YES;
				CLANG_ENABLE_OBJC_ARC = YES;
				CLANG_ENABLE_OBJC_WEAK = YES;
				CLANG_WARN_BLOCK_CAPTURE_AUTORELEASING = YES;
				CLANG_WARN_BOOL_CONVERSION = YES;
				CLANG_WARN_COMMA = YES;
				CLANG_WARN_CONSTANT_CONVERSION = YES;
				CLANG_WARN_DEPRECATED_OBJC_IMPLEMENTATIONS = YES;
				CLANG_WARN_DIRECT_OBJC_ISA_USAGE = YES_ERROR;
				CLANG_WARN_DOCUMENTATION_COMMENTS = YES;
				CLANG_WARN_EMPTY_BODY = YES;
				CLANG_WARN_ENUM_CONVERSION = YES;
				CLANG_WARN_INFINITE_RECURSION = YES;
				CLANG_WARN_INT_CONVERSION = YES;
				CLANG_WARN_NON_LITERAL_NULL_CONVERSION = YES;
				CLANG_WARN_OBJC_IMPLICIT_RETAIN_SELF = YES;
				CLANG_WARN_OBJC_LITERAL_CONVERSION = YES;
				CLANG_WARN_OBJC_ROOT_CLASS = YES_ERROR;
				CLANG_WARN_RANGE_LOOP_ANALYSIS = YES;
				CLANG_WARN_STRICT_PROTOTYPES = YES;
				CLANG_WARN_SUSPICIOUS_MOVE = YES;
				CLANG_WARN_UNGUARDED_AVAILABILITY = YES_AGGRESSIVE;
				CLANG_WARN_UNREACHABLE_CODE = YES;
				CLANG_WARN__DUPLICATE_METHOD_MATCH = YES;
				COPY_PHASE_STRIP = NO;
				DEBUG_INFORMATION_FORMAT = dwarf;
				ENABLE_STRICT_OBJC_MSGSEND = YES;
				ENABLE_TESTABILITY = YES;
				GCC_C_LANGUAGE_STANDARD = gnu11;
				GCC_DYNAMIC_NO_PIC = NO;
				GCC_NO_COMMON_BLOCKS = YES;
				GCC_OPTIMIZATION_LEVEL = 0;
				GCC_PREPROCESSOR_DEFINITIONS = (
					"DEBUG=1",
					"$(inherited)",
				);
				GCC_WARN_64_TO_32_BIT_CONVERSION = YES;
				GCC_WARN_ABOUT_RETURN_TYPE = YES_ERROR;
				GCC_WARN_UNDECLARED_SELECTOR = YES;
				GCC_WARN_UNINITIALIZED_AUTOS = YES_AGGRESSIVE;
				GCC_WARN_UNUSED_FUNCTION = YES;
				GCC_WARN_UNUSED_VARIABLE = YES;
				IPHONEOS_DEPLOYMENT_TARGET = 13.5;
				MTL_ENABLE_DEBUG_INFO = INCLUDE_SOURCE;
				MTL_FAST_MATH = YES;
				ONLY_ACTIVE_ARCH = YES;
				SDKROOT = iphoneos;
				SWIFT_ACTIVE_COMPILATION_CONDITIONS = DEBUG;
				SWIFT_OPTIMIZATION_LEVEL = "-Onone";
			};
			name = Community;
		};
		011E4AFD2483A269002E6412 /* Community */ = {
			isa = XCBuildConfiguration;
			buildSettings = {
				ASSETCATALOG_COMPILER_APPICON_NAME = AppIcon;
				CLANG_ENABLE_MODULES = YES;
				CODE_SIGN_ENTITLEMENTS = "${PROJECT}/Resources/ENACommunity.entitlements";
				CODE_SIGN_IDENTITY = "Apple Development";
				CODE_SIGN_STYLE = Automatic;
				CURRENT_PROJECT_VERSION = 530;
				DEVELOPMENT_TEAM = $IPHONE_APP_DEV_TEAM;
				GCC_PREPROCESSOR_DEFINITIONS = (
					"DEBUG=1",
					"$(inherited)",
					"SQLITE_HAS_CODEC=1",
				);
				INFOPLIST_FILE = ENA/Resources/Info.plist;
				IPHONE_APP_CODE_SIGN_IDENTITY = "iPhone Developer";
				IPHONE_APP_DEV_TEAM = "";
				IPHONE_APP_DIST_PROF_SPECIFIER = "523TP53AQF/Corona-Warn-App-Dev";
				LD_RUNPATH_SEARCH_PATHS = (
					"$(inherited)",
					"@executable_path/Frameworks",
				);
				MARKETING_VERSION = 0.8.1;
				OTHER_CFLAGS = (
					"-DSQLITE_HAS_CODEC",
					"-DSQLITE_TEMP_STORE=3",
					"-DSQLCIPHER_CRYPTO_CC",
					"-DNDEBUG",
				);
				PRODUCT_BUNDLE_IDENTIFIER = "de.rki.coronawarnapp-dev";
				PRODUCT_NAME = "$(TARGET_NAME)";
				PROVISIONING_PROFILE_SPECIFIER = "";
				SWIFT_ACTIVE_COMPILATION_CONDITIONS = COMMUNITY;
				SWIFT_OBJC_BRIDGING_HEADER = "ENA-Bridging-Header.h";
				SWIFT_OPTIMIZATION_LEVEL = "-Onone";
				SWIFT_VERSION = 5.0;
				TARGETED_DEVICE_FAMILY = 1;
			};
			name = Community;
		};
		011E4AFE2483A269002E6412 /* Community */ = {
			isa = XCBuildConfiguration;
			buildSettings = {
				ALWAYS_EMBED_SWIFT_STANDARD_LIBRARIES = YES;
				BUNDLE_LOADER = "$(TEST_HOST)";
				CLANG_ENABLE_MODULES = YES;
				CODE_SIGN_STYLE = Automatic;
				DEVELOPMENT_TEAM = 523TP53AQF;
				GCC_PREPROCESSOR_DEFINITIONS = (
					"DEBUG=1",
					"$(inherited)",
					"SQLITE_HAS_CODEC=1",
				);
				INFOPLIST_FILE = ENATests/Info.plist;
				IPHONEOS_DEPLOYMENT_TARGET = 13.5;
				LD_RUNPATH_SEARCH_PATHS = (
					"$(inherited)",
					"@executable_path/Frameworks",
					"@loader_path/Frameworks",
				);
				OTHER_CFLAGS = (
					"-DSQLITE_HAS_CODEC",
					"-DSQLITE_TEMP_STORE=3",
					"-DSQLCIPHER_CRYPTO_CC",
					"-DNDEBUG",
				);
				PRODUCT_BUNDLE_IDENTIFIER = com.sap.ux.ENATests;
				PRODUCT_NAME = "$(TARGET_NAME)";
				SWIFT_OBJC_BRIDGING_HEADER = "ENATests-Bridging-Header.h";
				SWIFT_OPTIMIZATION_LEVEL = "-Onone";
				SWIFT_VERSION = 5.0;
				TARGETED_DEVICE_FAMILY = "1,2";
				TEST_HOST = "$(BUILT_PRODUCTS_DIR)/ENA.app/ENA";
			};
			name = Community;
		};
		011E4AFF2483A269002E6412 /* Community */ = {
			isa = XCBuildConfiguration;
			buildSettings = {
				ALWAYS_EMBED_SWIFT_STANDARD_LIBRARIES = YES;
				CODE_SIGN_STYLE = Automatic;
				DEVELOPMENT_TEAM = 523TP53AQF;
				INFOPLIST_FILE = ENAUITests/Info.plist;
				LD_RUNPATH_SEARCH_PATHS = (
					"$(inherited)",
					"@executable_path/Frameworks",
					"@loader_path/Frameworks",
				);
				PRODUCT_BUNDLE_IDENTIFIER = com.sap.ux.ENAUITests;
				PRODUCT_NAME = "$(TARGET_NAME)";
				PROVISIONING_PROFILE_SPECIFIER = "";
				"PROVISIONING_PROFILE_SPECIFIER[sdk=macosx*]" = "";
				SWIFT_VERSION = 5.0;
				TARGETED_DEVICE_FAMILY = "1,2";
				TEST_TARGET_NAME = ENA;
			};
			name = Community;
		};
		85D7596624570491008175F0 /* Debug */ = {
			isa = XCBuildConfiguration;
			buildSettings = {
				ALWAYS_SEARCH_USER_PATHS = NO;
				CLANG_ANALYZER_LOCALIZABILITY_NONLOCALIZED = YES;
				CLANG_ANALYZER_NONNULL = YES;
				CLANG_ANALYZER_NUMBER_OBJECT_CONVERSION = YES_AGGRESSIVE;
				CLANG_CXX_LANGUAGE_STANDARD = "gnu++14";
				CLANG_CXX_LIBRARY = "libc++";
				CLANG_ENABLE_MODULES = YES;
				CLANG_ENABLE_OBJC_ARC = YES;
				CLANG_ENABLE_OBJC_WEAK = YES;
				CLANG_WARN_BLOCK_CAPTURE_AUTORELEASING = YES;
				CLANG_WARN_BOOL_CONVERSION = YES;
				CLANG_WARN_COMMA = YES;
				CLANG_WARN_CONSTANT_CONVERSION = YES;
				CLANG_WARN_DEPRECATED_OBJC_IMPLEMENTATIONS = YES;
				CLANG_WARN_DIRECT_OBJC_ISA_USAGE = YES_ERROR;
				CLANG_WARN_DOCUMENTATION_COMMENTS = YES;
				CLANG_WARN_EMPTY_BODY = YES;
				CLANG_WARN_ENUM_CONVERSION = YES;
				CLANG_WARN_INFINITE_RECURSION = YES;
				CLANG_WARN_INT_CONVERSION = YES;
				CLANG_WARN_NON_LITERAL_NULL_CONVERSION = YES;
				CLANG_WARN_OBJC_IMPLICIT_RETAIN_SELF = YES;
				CLANG_WARN_OBJC_LITERAL_CONVERSION = YES;
				CLANG_WARN_OBJC_ROOT_CLASS = YES_ERROR;
				CLANG_WARN_RANGE_LOOP_ANALYSIS = YES;
				CLANG_WARN_STRICT_PROTOTYPES = YES;
				CLANG_WARN_SUSPICIOUS_MOVE = YES;
				CLANG_WARN_UNGUARDED_AVAILABILITY = YES_AGGRESSIVE;
				CLANG_WARN_UNREACHABLE_CODE = YES;
				CLANG_WARN__DUPLICATE_METHOD_MATCH = YES;
				COPY_PHASE_STRIP = NO;
				DEBUG_INFORMATION_FORMAT = dwarf;
				ENABLE_STRICT_OBJC_MSGSEND = YES;
				ENABLE_TESTABILITY = YES;
				GCC_C_LANGUAGE_STANDARD = gnu11;
				GCC_DYNAMIC_NO_PIC = NO;
				GCC_NO_COMMON_BLOCKS = YES;
				GCC_OPTIMIZATION_LEVEL = 0;
				GCC_PREPROCESSOR_DEFINITIONS = (
					"DEBUG=1",
					"$(inherited)",
				);
				GCC_WARN_64_TO_32_BIT_CONVERSION = YES;
				GCC_WARN_ABOUT_RETURN_TYPE = YES_ERROR;
				GCC_WARN_UNDECLARED_SELECTOR = YES;
				GCC_WARN_UNINITIALIZED_AUTOS = YES_AGGRESSIVE;
				GCC_WARN_UNUSED_FUNCTION = YES;
				GCC_WARN_UNUSED_VARIABLE = YES;
				IPHONEOS_DEPLOYMENT_TARGET = 13.5;
				MTL_ENABLE_DEBUG_INFO = INCLUDE_SOURCE;
				MTL_FAST_MATH = YES;
				ONLY_ACTIVE_ARCH = YES;
				SDKROOT = iphoneos;
				SWIFT_ACTIVE_COMPILATION_CONDITIONS = DEBUG;
				SWIFT_OPTIMIZATION_LEVEL = "-Onone";
			};
			name = Debug;
		};
		85D7596724570491008175F0 /* Release */ = {
			isa = XCBuildConfiguration;
			buildSettings = {
				ALWAYS_SEARCH_USER_PATHS = NO;
				CLANG_ANALYZER_LOCALIZABILITY_NONLOCALIZED = YES;
				CLANG_ANALYZER_NONNULL = YES;
				CLANG_ANALYZER_NUMBER_OBJECT_CONVERSION = YES_AGGRESSIVE;
				CLANG_CXX_LANGUAGE_STANDARD = "gnu++14";
				CLANG_CXX_LIBRARY = "libc++";
				CLANG_ENABLE_MODULES = YES;
				CLANG_ENABLE_OBJC_ARC = YES;
				CLANG_ENABLE_OBJC_WEAK = YES;
				CLANG_WARN_BLOCK_CAPTURE_AUTORELEASING = YES;
				CLANG_WARN_BOOL_CONVERSION = YES;
				CLANG_WARN_COMMA = YES;
				CLANG_WARN_CONSTANT_CONVERSION = YES;
				CLANG_WARN_DEPRECATED_OBJC_IMPLEMENTATIONS = YES;
				CLANG_WARN_DIRECT_OBJC_ISA_USAGE = YES_ERROR;
				CLANG_WARN_DOCUMENTATION_COMMENTS = YES;
				CLANG_WARN_EMPTY_BODY = YES;
				CLANG_WARN_ENUM_CONVERSION = YES;
				CLANG_WARN_INFINITE_RECURSION = YES;
				CLANG_WARN_INT_CONVERSION = YES;
				CLANG_WARN_NON_LITERAL_NULL_CONVERSION = YES;
				CLANG_WARN_OBJC_IMPLICIT_RETAIN_SELF = YES;
				CLANG_WARN_OBJC_LITERAL_CONVERSION = YES;
				CLANG_WARN_OBJC_ROOT_CLASS = YES_ERROR;
				CLANG_WARN_RANGE_LOOP_ANALYSIS = YES;
				CLANG_WARN_STRICT_PROTOTYPES = YES;
				CLANG_WARN_SUSPICIOUS_MOVE = YES;
				CLANG_WARN_UNGUARDED_AVAILABILITY = YES_AGGRESSIVE;
				CLANG_WARN_UNREACHABLE_CODE = YES;
				CLANG_WARN__DUPLICATE_METHOD_MATCH = YES;
				COPY_PHASE_STRIP = NO;
				DEBUG_INFORMATION_FORMAT = "dwarf-with-dsym";
				ENABLE_NS_ASSERTIONS = NO;
				ENABLE_STRICT_OBJC_MSGSEND = YES;
				GCC_C_LANGUAGE_STANDARD = gnu11;
				GCC_NO_COMMON_BLOCKS = YES;
				GCC_WARN_64_TO_32_BIT_CONVERSION = YES;
				GCC_WARN_ABOUT_RETURN_TYPE = YES_ERROR;
				GCC_WARN_UNDECLARED_SELECTOR = YES;
				GCC_WARN_UNINITIALIZED_AUTOS = YES_AGGRESSIVE;
				GCC_WARN_UNUSED_FUNCTION = YES;
				GCC_WARN_UNUSED_VARIABLE = YES;
				IPHONEOS_DEPLOYMENT_TARGET = 13.5;
				MTL_ENABLE_DEBUG_INFO = NO;
				MTL_FAST_MATH = YES;
				SDKROOT = iphoneos;
				SWIFT_COMPILATION_MODE = wholemodule;
				SWIFT_OPTIMIZATION_LEVEL = "-O";
				VALIDATE_PRODUCT = YES;
			};
			name = Release;
		};
		85D7596924570491008175F0 /* Debug */ = {
			isa = XCBuildConfiguration;
			buildSettings = {
				ASSETCATALOG_COMPILER_APPICON_NAME = AppIcon;
				CLANG_ENABLE_MODULES = YES;
				CODE_SIGN_ENTITLEMENTS = "${PROJECT}/Resources/ENATest.entitlements";
				CODE_SIGN_IDENTITY = $IPHONE_APP_CODE_SIGN_IDENTITY;
				CODE_SIGN_STYLE = Manual;
				CURRENT_PROJECT_VERSION = 530;
				GCC_PREPROCESSOR_DEFINITIONS = (
					"DEBUG=1",
					"$(inherited)",
					"SQLITE_HAS_CODEC=1",
				);
				INFOPLIST_FILE = ENA/Resources/Info.plist;
				IPHONE_APP_CODE_SIGN_IDENTITY = "iPhone Developer";
				IPHONE_APP_DEV_TEAM = 523TP53AQF;
				IPHONE_APP_DIST_PROF_SPECIFIER = "523TP53AQF/Corona-Warn-App-Dev";
				LD_RUNPATH_SEARCH_PATHS = (
					"$(inherited)",
					"@executable_path/Frameworks",
				);
				MARKETING_VERSION = 0.8.1;
				OTHER_CFLAGS = (
					"-DSQLITE_HAS_CODEC",
					"-DSQLITE_TEMP_STORE=3",
					"-DSQLCIPHER_CRYPTO_CC",
					"-DNDEBUG",
				);
				PRODUCT_BUNDLE_IDENTIFIER = "de.rki.coronawarnapp-dev";
				PRODUCT_NAME = "$(TARGET_NAME)";
				PROVISIONING_PROFILE_SPECIFIER = $IPHONE_APP_DIST_PROF_SPECIFIER;
				SWIFT_OBJC_BRIDGING_HEADER = "ENA-Bridging-Header.h";
				SWIFT_OPTIMIZATION_LEVEL = "-Onone";
				SWIFT_VERSION = 5.0;
				TARGETED_DEVICE_FAMILY = 1;
			};
			name = Debug;
		};
		85D7596A24570491008175F0 /* Release */ = {
			isa = XCBuildConfiguration;
			buildSettings = {
				ASSETCATALOG_COMPILER_APPICON_NAME = AppIcon;
				CLANG_ENABLE_MODULES = YES;
				CODE_SIGN_ENTITLEMENTS = "${PROJECT}/Resources/ENA.entitlements";
				CODE_SIGN_IDENTITY = $IPHONE_APP_CODE_SIGN_IDENTITY;
				CODE_SIGN_STYLE = Manual;
				CURRENT_PROJECT_VERSION = 530;
				GCC_PREPROCESSOR_DEFINITIONS = "SQLITE_HAS_CODEC=1";
				INFOPLIST_FILE = ENA/Resources/Info.plist;
				IPHONE_APP_CODE_SIGN_IDENTITY = "iPhone Developer";
				IPHONE_APP_DEV_TEAM = 523TP53AQF;
				IPHONE_APP_DIST_PROF_SPECIFIER = "523TP53AQF/Corona-Warn-App-Dev";
				LD_RUNPATH_SEARCH_PATHS = (
					"$(inherited)",
					"@executable_path/Frameworks",
				);
				MARKETING_VERSION = 0.8.1;
				OTHER_CFLAGS = (
					"-DSQLITE_HAS_CODEC",
					"-DSQLITE_TEMP_STORE=3",
					"-DSQLCIPHER_CRYPTO_CC",
					"-DNDEBUG",
				);
				PRODUCT_BUNDLE_IDENTIFIER = "de.rki.coronawarnapp-dev";
				PRODUCT_NAME = "$(TARGET_NAME)";
				PROVISIONING_PROFILE_SPECIFIER = $IPHONE_APP_DIST_PROF_SPECIFIER;
				SWIFT_OBJC_BRIDGING_HEADER = "ENA-Bridging-Header.h";
				SWIFT_VERSION = 5.0;
				TARGETED_DEVICE_FAMILY = 1;
			};
			name = Release;
		};
		85D7596C24570491008175F0 /* Debug */ = {
			isa = XCBuildConfiguration;
			buildSettings = {
				ALWAYS_EMBED_SWIFT_STANDARD_LIBRARIES = YES;
				BUNDLE_LOADER = "$(TEST_HOST)";
				CLANG_ENABLE_MODULES = YES;
				CODE_SIGN_STYLE = Automatic;
				DEVELOPMENT_TEAM = 523TP53AQF;
				GCC_PREPROCESSOR_DEFINITIONS = (
					"DEBUG=1",
					"$(inherited)",
					"SQLITE_HAS_CODEC=1",
				);
				INFOPLIST_FILE = ENATests/Info.plist;
				IPHONEOS_DEPLOYMENT_TARGET = 13.5;
				LD_RUNPATH_SEARCH_PATHS = (
					"$(inherited)",
					"@executable_path/Frameworks",
					"@loader_path/Frameworks",
				);
				OTHER_CFLAGS = (
					"-DSQLITE_HAS_CODEC",
					"-DSQLITE_TEMP_STORE=3",
					"-DSQLCIPHER_CRYPTO_CC",
					"-DNDEBUG",
				);
				PRODUCT_BUNDLE_IDENTIFIER = com.sap.ux.ENATests;
				PRODUCT_NAME = "$(TARGET_NAME)";
				SWIFT_OBJC_BRIDGING_HEADER = "ENATests-Bridging-Header.h";
				SWIFT_OPTIMIZATION_LEVEL = "-Onone";
				SWIFT_VERSION = 5.0;
				TARGETED_DEVICE_FAMILY = "1,2";
				TEST_HOST = "$(BUILT_PRODUCTS_DIR)/ENA.app/ENA";
			};
			name = Debug;
		};
		85D7596D24570491008175F0 /* Release */ = {
			isa = XCBuildConfiguration;
			buildSettings = {
				ALWAYS_EMBED_SWIFT_STANDARD_LIBRARIES = YES;
				BUNDLE_LOADER = "$(TEST_HOST)";
				CLANG_ENABLE_MODULES = YES;
				CODE_SIGN_STYLE = Automatic;
				DEVELOPMENT_TEAM = 523TP53AQF;
				GCC_PREPROCESSOR_DEFINITIONS = "SQLITE_HAS_CODEC=1";
				INFOPLIST_FILE = ENATests/Info.plist;
				IPHONEOS_DEPLOYMENT_TARGET = 13.5;
				LD_RUNPATH_SEARCH_PATHS = (
					"$(inherited)",
					"@executable_path/Frameworks",
					"@loader_path/Frameworks",
				);
				OTHER_CFLAGS = (
					"-DSQLITE_HAS_CODEC",
					"-DSQLITE_TEMP_STORE=3",
					"-DSQLCIPHER_CRYPTO_CC",
					"-DNDEBUG",
				);
				PRODUCT_BUNDLE_IDENTIFIER = com.sap.ux.ENATests;
				PRODUCT_NAME = "$(TARGET_NAME)";
				SWIFT_OBJC_BRIDGING_HEADER = "ENATests-Bridging-Header.h";
				SWIFT_VERSION = 5.0;
				TARGETED_DEVICE_FAMILY = "1,2";
				TEST_HOST = "$(BUILT_PRODUCTS_DIR)/ENA.app/ENA";
			};
			name = Release;
		};
		85D7596F24570491008175F0 /* Debug */ = {
			isa = XCBuildConfiguration;
			buildSettings = {
				ALWAYS_EMBED_SWIFT_STANDARD_LIBRARIES = YES;
				CODE_SIGN_STYLE = Automatic;
				DEVELOPMENT_TEAM = 523TP53AQF;
				INFOPLIST_FILE = ENAUITests/Info.plist;
				LD_RUNPATH_SEARCH_PATHS = (
					"$(inherited)",
					"@executable_path/Frameworks",
					"@loader_path/Frameworks",
				);
				PRODUCT_BUNDLE_IDENTIFIER = com.sap.ux.ENAUITests;
				PRODUCT_NAME = "$(TARGET_NAME)";
				PROVISIONING_PROFILE_SPECIFIER = "";
				"PROVISIONING_PROFILE_SPECIFIER[sdk=macosx*]" = "";
				SWIFT_VERSION = 5.0;
				TARGETED_DEVICE_FAMILY = "1,2";
				TEST_TARGET_NAME = ENA;
			};
			name = Debug;
		};
		85D7597024570491008175F0 /* Release */ = {
			isa = XCBuildConfiguration;
			buildSettings = {
				ALWAYS_EMBED_SWIFT_STANDARD_LIBRARIES = YES;
				CODE_SIGN_STYLE = Automatic;
				DEVELOPMENT_TEAM = 523TP53AQF;
				INFOPLIST_FILE = ENAUITests/Info.plist;
				LD_RUNPATH_SEARCH_PATHS = (
					"$(inherited)",
					"@executable_path/Frameworks",
					"@loader_path/Frameworks",
				);
				PRODUCT_BUNDLE_IDENTIFIER = com.sap.ux.ENAUITests;
				PRODUCT_NAME = "$(TARGET_NAME)";
				PROVISIONING_PROFILE_SPECIFIER = "";
				"PROVISIONING_PROFILE_SPECIFIER[sdk=macosx*]" = "";
				SWIFT_VERSION = 5.0;
				TARGETED_DEVICE_FAMILY = "1,2";
				TEST_TARGET_NAME = ENA;
			};
			name = Release;
		};
		CD7F5C6E2466ED8F00D3D03C /* ReleaseAppStore */ = {
			isa = XCBuildConfiguration;
			buildSettings = {
				ALWAYS_SEARCH_USER_PATHS = NO;
				CLANG_ANALYZER_LOCALIZABILITY_NONLOCALIZED = YES;
				CLANG_ANALYZER_NONNULL = YES;
				CLANG_ANALYZER_NUMBER_OBJECT_CONVERSION = YES_AGGRESSIVE;
				CLANG_CXX_LANGUAGE_STANDARD = "gnu++14";
				CLANG_CXX_LIBRARY = "libc++";
				CLANG_ENABLE_MODULES = YES;
				CLANG_ENABLE_OBJC_ARC = YES;
				CLANG_ENABLE_OBJC_WEAK = YES;
				CLANG_WARN_BLOCK_CAPTURE_AUTORELEASING = YES;
				CLANG_WARN_BOOL_CONVERSION = YES;
				CLANG_WARN_COMMA = YES;
				CLANG_WARN_CONSTANT_CONVERSION = YES;
				CLANG_WARN_DEPRECATED_OBJC_IMPLEMENTATIONS = YES;
				CLANG_WARN_DIRECT_OBJC_ISA_USAGE = YES_ERROR;
				CLANG_WARN_DOCUMENTATION_COMMENTS = YES;
				CLANG_WARN_EMPTY_BODY = YES;
				CLANG_WARN_ENUM_CONVERSION = YES;
				CLANG_WARN_INFINITE_RECURSION = YES;
				CLANG_WARN_INT_CONVERSION = YES;
				CLANG_WARN_NON_LITERAL_NULL_CONVERSION = YES;
				CLANG_WARN_OBJC_IMPLICIT_RETAIN_SELF = YES;
				CLANG_WARN_OBJC_LITERAL_CONVERSION = YES;
				CLANG_WARN_OBJC_ROOT_CLASS = YES_ERROR;
				CLANG_WARN_RANGE_LOOP_ANALYSIS = YES;
				CLANG_WARN_STRICT_PROTOTYPES = YES;
				CLANG_WARN_SUSPICIOUS_MOVE = YES;
				CLANG_WARN_UNGUARDED_AVAILABILITY = YES_AGGRESSIVE;
				CLANG_WARN_UNREACHABLE_CODE = YES;
				CLANG_WARN__DUPLICATE_METHOD_MATCH = YES;
				COPY_PHASE_STRIP = NO;
				DEBUG_INFORMATION_FORMAT = "dwarf-with-dsym";
				ENABLE_NS_ASSERTIONS = NO;
				ENABLE_STRICT_OBJC_MSGSEND = YES;
				GCC_C_LANGUAGE_STANDARD = gnu11;
				GCC_NO_COMMON_BLOCKS = YES;
				GCC_WARN_64_TO_32_BIT_CONVERSION = YES;
				GCC_WARN_ABOUT_RETURN_TYPE = YES_ERROR;
				GCC_WARN_UNDECLARED_SELECTOR = YES;
				GCC_WARN_UNINITIALIZED_AUTOS = YES_AGGRESSIVE;
				GCC_WARN_UNUSED_FUNCTION = YES;
				GCC_WARN_UNUSED_VARIABLE = YES;
				IPHONEOS_DEPLOYMENT_TARGET = 13.5;
				MTL_ENABLE_DEBUG_INFO = NO;
				MTL_FAST_MATH = YES;
				SDKROOT = iphoneos;
				SWIFT_ACTIVE_COMPILATION_CONDITIONS = APP_STORE;
				SWIFT_COMPILATION_MODE = wholemodule;
				SWIFT_OPTIMIZATION_LEVEL = "-O";
				VALIDATE_PRODUCT = YES;
			};
			name = ReleaseAppStore;
		};
		CD7F5C6F2466ED8F00D3D03C /* ReleaseAppStore */ = {
			isa = XCBuildConfiguration;
			buildSettings = {
				ASSETCATALOG_COMPILER_APPICON_NAME = AppIcon;
				CLANG_ENABLE_MODULES = YES;
				CODE_SIGN_ENTITLEMENTS = "${PROJECT}/Resources/ENA.entitlements";
				CODE_SIGN_IDENTITY = $IPHONE_APP_CODE_SIGN_IDENTITY;
				CODE_SIGN_STYLE = Manual;
				CURRENT_PROJECT_VERSION = 530;
				GCC_PREPROCESSOR_DEFINITIONS = "SQLITE_HAS_CODEC=1";
				INFOPLIST_FILE = ENA/Resources/Info.plist;
				IPHONE_APP_CODE_SIGN_IDENTITY = "iPhone Developer";
				IPHONE_APP_DEV_TEAM = 523TP53AQF;
				IPHONE_APP_DIST_PROF_SPECIFIER = "523TP53AQF/Corona-Warn-App-Dev";
				LD_RUNPATH_SEARCH_PATHS = (
					"$(inherited)",
					"@executable_path/Frameworks",
				);
				MARKETING_VERSION = 0.8.1;
				OTHER_CFLAGS = (
					"-DSQLITE_HAS_CODEC",
					"-DSQLITE_TEMP_STORE=3",
					"-DSQLCIPHER_CRYPTO_CC",
					"-DNDEBUG",
				);
				PRODUCT_BUNDLE_IDENTIFIER = "de.rki.coronawarnapp-dev";
				PRODUCT_NAME = "$(TARGET_NAME)";
				PROVISIONING_PROFILE_SPECIFIER = $IPHONE_APP_DIST_PROF_SPECIFIER;
				SWIFT_OBJC_BRIDGING_HEADER = "ENA-Bridging-Header.h";
				SWIFT_VERSION = 5.0;
				TARGETED_DEVICE_FAMILY = 1;
			};
			name = ReleaseAppStore;
		};
		CD7F5C702466ED8F00D3D03C /* ReleaseAppStore */ = {
			isa = XCBuildConfiguration;
			buildSettings = {
				ALWAYS_EMBED_SWIFT_STANDARD_LIBRARIES = YES;
				BUNDLE_LOADER = "$(TEST_HOST)";
				CLANG_ENABLE_MODULES = YES;
				CODE_SIGN_STYLE = Automatic;
				DEVELOPMENT_TEAM = 523TP53AQF;
				GCC_PREPROCESSOR_DEFINITIONS = "SQLITE_HAS_CODEC=1";
				INFOPLIST_FILE = ENATests/Info.plist;
				IPHONEOS_DEPLOYMENT_TARGET = 13.5;
				LD_RUNPATH_SEARCH_PATHS = (
					"$(inherited)",
					"@executable_path/Frameworks",
					"@loader_path/Frameworks",
				);
				OTHER_CFLAGS = (
					"-DSQLITE_HAS_CODEC",
					"-DSQLITE_TEMP_STORE=3",
					"-DSQLCIPHER_CRYPTO_CC",
					"-DNDEBUG",
				);
				PRODUCT_BUNDLE_IDENTIFIER = com.sap.ux.ENATests;
				PRODUCT_NAME = "$(TARGET_NAME)";
				SWIFT_OBJC_BRIDGING_HEADER = "ENATests-Bridging-Header.h";
				SWIFT_VERSION = 5.0;
				TARGETED_DEVICE_FAMILY = "1,2";
				TEST_HOST = "$(BUILT_PRODUCTS_DIR)/ENA.app/ENA";
			};
			name = ReleaseAppStore;
		};
		CD7F5C712466ED8F00D3D03C /* ReleaseAppStore */ = {
			isa = XCBuildConfiguration;
			buildSettings = {
				ALWAYS_EMBED_SWIFT_STANDARD_LIBRARIES = YES;
				CODE_SIGN_STYLE = Automatic;
				DEVELOPMENT_TEAM = 523TP53AQF;
				INFOPLIST_FILE = ENAUITests/Info.plist;
				LD_RUNPATH_SEARCH_PATHS = (
					"$(inherited)",
					"@executable_path/Frameworks",
					"@loader_path/Frameworks",
				);
				PRODUCT_BUNDLE_IDENTIFIER = com.sap.ux.ENAUITests;
				PRODUCT_NAME = "$(TARGET_NAME)";
				PROVISIONING_PROFILE_SPECIFIER = "";
				"PROVISIONING_PROFILE_SPECIFIER[sdk=macosx*]" = "";
				SWIFT_VERSION = 5.0;
				TARGETED_DEVICE_FAMILY = "1,2";
				TEST_TARGET_NAME = ENA;
			};
			name = ReleaseAppStore;
		};
/* End XCBuildConfiguration section */

/* Begin XCConfigurationList section */
		85D759362457048F008175F0 /* Build configuration list for PBXProject "ENA" */ = {
			isa = XCConfigurationList;
			buildConfigurations = (
				85D7596624570491008175F0 /* Debug */,
				011E4AFC2483A269002E6412 /* Community */,
				85D7596724570491008175F0 /* Release */,
				CD7F5C6E2466ED8F00D3D03C /* ReleaseAppStore */,
			);
			defaultConfigurationIsVisible = 0;
			defaultConfigurationName = Release;
		};
		85D7596824570491008175F0 /* Build configuration list for PBXNativeTarget "ENA" */ = {
			isa = XCConfigurationList;
			buildConfigurations = (
				85D7596924570491008175F0 /* Debug */,
				011E4AFD2483A269002E6412 /* Community */,
				85D7596A24570491008175F0 /* Release */,
				CD7F5C6F2466ED8F00D3D03C /* ReleaseAppStore */,
			);
			defaultConfigurationIsVisible = 0;
			defaultConfigurationName = Release;
		};
		85D7596B24570491008175F0 /* Build configuration list for PBXNativeTarget "ENATests" */ = {
			isa = XCConfigurationList;
			buildConfigurations = (
				85D7596C24570491008175F0 /* Debug */,
				011E4AFE2483A269002E6412 /* Community */,
				85D7596D24570491008175F0 /* Release */,
				CD7F5C702466ED8F00D3D03C /* ReleaseAppStore */,
			);
			defaultConfigurationIsVisible = 0;
			defaultConfigurationName = Release;
		};
		85D7596E24570491008175F0 /* Build configuration list for PBXNativeTarget "ENAUITests" */ = {
			isa = XCConfigurationList;
			buildConfigurations = (
				85D7596F24570491008175F0 /* Debug */,
				011E4AFF2483A269002E6412 /* Community */,
				85D7597024570491008175F0 /* Release */,
				CD7F5C712466ED8F00D3D03C /* ReleaseAppStore */,
			);
			defaultConfigurationIsVisible = 0;
			defaultConfigurationName = Release;
		};
/* End XCConfigurationList section */

/* Begin XCRemoteSwiftPackageReference section */
		01990E10247A8DAB00096D25 /* XCRemoteSwiftPackageReference "fmdb" */ = {
			isa = XCRemoteSwiftPackageReference;
			repositoryURL = "https://github.com/ccgus/fmdb.git";
			requirement = {
				kind = upToNextMajorVersion;
				minimumVersion = 2.7.7;
			};
		};
		3DD767472483D6B5002DD2B3 /* XCRemoteSwiftPackageReference "Connectivity" */ = {
			isa = XCRemoteSwiftPackageReference;
			repositoryURL = "https://github.com/rwbutler/Connectivity";
			requirement = {
				kind = exactVersion;
				version = 3.3.4;
			};
		};
		B10FB02E246036F3004CA11E /* XCRemoteSwiftPackageReference "swift-protobuf" */ = {
			isa = XCRemoteSwiftPackageReference;
			repositoryURL = "https://github.com/apple/swift-protobuf.git";
			requirement = {
				kind = exactVersion;
				version = 1.9.0;
			};
		};
		B180E607247C1F6100240CED /* XCRemoteSwiftPackageReference "fmdb" */ = {
			isa = XCRemoteSwiftPackageReference;
			repositoryURL = "https://github.com/ccgus/fmdb.git";
			requirement = {
				kind = exactVersion;
				version = 2.7.7;
			};
		};
		B1E8C9A3247AB869006DC678 /* XCRemoteSwiftPackageReference "ZIPFoundation" */ = {
			isa = XCRemoteSwiftPackageReference;
			repositoryURL = "https://github.com/weichsel/ZIPFoundation.git";
			requirement = {
				kind = exactVersion;
				version = 0.9.11;
			};
		};
/* End XCRemoteSwiftPackageReference section */

/* Begin XCSwiftPackageProductDependency section */
		01990E11247A8DAB00096D25 /* FMDB */ = {
			isa = XCSwiftPackageProductDependency;
			package = 01990E10247A8DAB00096D25 /* XCRemoteSwiftPackageReference "fmdb" */;
			productName = FMDB;
		};
		3DD767482483D6B5002DD2B3 /* Connectivity */ = {
			isa = XCSwiftPackageProductDependency;
			package = 3DD767472483D6B5002DD2B3 /* XCRemoteSwiftPackageReference "Connectivity" */;
			productName = Connectivity;
		};
		B10FB02F246036F3004CA11E /* SwiftProtobuf */ = {
			isa = XCSwiftPackageProductDependency;
			package = B10FB02E246036F3004CA11E /* XCRemoteSwiftPackageReference "swift-protobuf" */;
			productName = SwiftProtobuf;
		};
		B180E608247C1F6100240CED /* FMDB */ = {
			isa = XCSwiftPackageProductDependency;
			package = B180E607247C1F6100240CED /* XCRemoteSwiftPackageReference "fmdb" */;
			productName = FMDB;
		};
		B1E8C9A4247AB869006DC678 /* ZIPFoundation */ = {
			isa = XCSwiftPackageProductDependency;
			package = B1E8C9A3247AB869006DC678 /* XCRemoteSwiftPackageReference "ZIPFoundation" */;
			productName = ZIPFoundation;
		};
/* End XCSwiftPackageProductDependency section */
	};
	rootObject = 85D759332457048F008175F0 /* Project object */;
}<|MERGE_RESOLUTION|>--- conflicted
+++ resolved
@@ -38,12 +38,10 @@
 		2F80CFDB247EDDB3000F06AF /* ExposureSubmissionHotlineViewController.swift in Sources */ = {isa = PBXBuildFile; fileRef = 2F80CFDA247EDDB3000F06AF /* ExposureSubmissionHotlineViewController.swift */; };
 		2F80CFDD247EEB88000F06AF /* DynamicTableViewImageCardCell.swift in Sources */ = {isa = PBXBuildFile; fileRef = 2F80CFDC247EEB88000F06AF /* DynamicTableViewImageCardCell.swift */; };
 		2FF1D62E2487850200381FFB /* NSMutableAttributedString+Generation.swift in Sources */ = {isa = PBXBuildFile; fileRef = 2FF1D62D2487850200381FFB /* NSMutableAttributedString+Generation.swift */; };
-<<<<<<< HEAD
-=======
 		3DD767462483D4DE002DD2B3 /* ReachabilityService.swift in Sources */ = {isa = PBXBuildFile; fileRef = 3DD767452483D4DE002DD2B3 /* ReachabilityService.swift */; };
->>>>>>> ab2ed025
 		3DD767492483D6B5002DD2B3 /* Connectivity in Frameworks */ = {isa = PBXBuildFile; productRef = 3DD767482483D6B5002DD2B3 /* Connectivity */; };
 		3DD7674B2483D6C1002DD2B3 /* ConnectivityReachabilityService.swift in Sources */ = {isa = PBXBuildFile; fileRef = 3DD7674A2483D6C1002DD2B3 /* ConnectivityReachabilityService.swift */; };
+		3DD7674E2483DE18002DD2B3 /* MockReachabilityService.swift in Sources */ = {isa = PBXBuildFile; fileRef = 3DD7674C2483DDAC002DD2B3 /* MockReachabilityService.swift */; };
 		51486D9F2484FC0200FCE216 /* HomeRiskLevelCellConfigurator.swift in Sources */ = {isa = PBXBuildFile; fileRef = 51486D9E2484FC0200FCE216 /* HomeRiskLevelCellConfigurator.swift */; };
 		51486DA22485101500FCE216 /* RiskInactiveCollectionViewCell.swift in Sources */ = {isa = PBXBuildFile; fileRef = 51486DA02485101500FCE216 /* RiskInactiveCollectionViewCell.swift */; };
 		51486DA32485101500FCE216 /* RiskInactiveCollectionViewCell.xib in Resources */ = {isa = PBXBuildFile; fileRef = 51486DA12485101500FCE216 /* RiskInactiveCollectionViewCell.xib */; };
@@ -257,11 +255,8 @@
 		B1FE13DF248821E000D012E5 /* RiskLevelProvider.swift in Sources */ = {isa = PBXBuildFile; fileRef = B1FE13DE248821E000D012E5 /* RiskLevelProvider.swift */; };
 		B1FE13E2248824E900D012E5 /* RiskLevelProviderTests.swift in Sources */ = {isa = PBXBuildFile; fileRef = B1FE13E1248824E900D012E5 /* RiskLevelProviderTests.swift */; };
 		B1FE13E62488255900D012E5 /* RiskLevelProvidingConfiguration.swift in Sources */ = {isa = PBXBuildFile; fileRef = B1FE13E52488255900D012E5 /* RiskLevelProvidingConfiguration.swift */; };
-<<<<<<< HEAD
 		B1FE13E72488345500D012E5 /* ReachabilityService.swift in Sources */ = {isa = PBXBuildFile; fileRef = 3DD767452483D4DE002DD2B3 /* ReachabilityService.swift */; };
 		B1FE13E82488345900D012E5 /* MockReachabilityService.swift in Sources */ = {isa = PBXBuildFile; fileRef = 3DD7674C2483DDAC002DD2B3 /* MockReachabilityService.swift */; };
-=======
->>>>>>> ab2ed025
 		CD2EC329247D82EE00C6B3F9 /* NotificationSettingsViewController.swift in Sources */ = {isa = PBXBuildFile; fileRef = CD2EC328247D82EE00C6B3F9 /* NotificationSettingsViewController.swift */; };
 		CD678F6D246C43EE00B6A0F8 /* MockTestClient.swift in Sources */ = {isa = PBXBuildFile; fileRef = CD678F6C246C43EE00B6A0F8 /* MockTestClient.swift */; };
 		CD678F6F246C43FC00B6A0F8 /* MockURLSession.swift in Sources */ = {isa = PBXBuildFile; fileRef = CD678F6E246C43FC00B6A0F8 /* MockURLSession.swift */; };
@@ -2067,10 +2062,7 @@
 				B1CD333E24865E0000B06E9B /* TracingStatusHistoryTests.swift in Sources */,
 				EE22DB8F247FB46C001B0A71 /* ENStateTests.swift in Sources */,
 				B1FE13E2248824E900D012E5 /* RiskLevelProviderTests.swift in Sources */,
-<<<<<<< HEAD
 				B1FE13E82488345900D012E5 /* MockReachabilityService.swift in Sources */,
-=======
->>>>>>> ab2ed025
 				B1DDDABC247137B000A07175 /* HTTPClientConfigurationEndpointTests.swift in Sources */,
 				B1B9CF1F246ED2E8008F04F5 /* Sap_FilebucketTests.swift in Sources */,
 				B17A44A22464906A00CB195E /* KeyTests.swift in Sources */,
