// Corona-Warn-App
//
// SAP SE and all other contributors
// copyright owners license this file to you under the Apache
// License, Version 2.0 (the "License"); you may not use this
// file except in compliance with the License.
// You may obtain a copy of the License at
//
// http://www.apache.org/licenses/LICENSE-2.0
//
// Unless required by applicable law or agreed to in writing,
// software distributed under the License is distributed on an
// "AS IS" BASIS, WITHOUT WARRANTIES OR CONDITIONS OF ANY
// KIND, either express or implied.  See the License for the
// specific language governing permissions and limitations
// under the License.

import ExposureNotification
import Foundation

enum DeviceRegistrationKey {
	case teleTan(String)
	case guid(String)
}

enum TestResult: Int {
	case pending = 0
	case negative = 1
	case positive = 2
	case invalid = 3
}

protocol ExposureSubmissionService {
	typealias ExposureSubmissionHandler = (_ error: ExposureSubmissionError?) -> Void
	typealias RegistrationHandler = (Result<String, ExposureSubmissionError>) -> Void
	typealias TestResultHandler = (Result<TestResult, ExposureSubmissionError>) -> Void
	typealias TANHandler = (Result<String, ExposureSubmissionError>) -> Void

	func submitExposure(with: String, completionHandler: @escaping ExposureSubmissionHandler)
	func getRegistrationToken(
		forKey deviceRegistrationKey: DeviceRegistrationKey,
		completion completeWith: @escaping RegistrationHandler
	)
	func getTANForExposureSubmit(
		hasConsent: Bool,
		completion completeWith: @escaping TANHandler
	)
	func getTestResult(_ completeWith: @escaping TestResultHandler)
	func hasRegistrationToken() -> Bool
	func deleteTest()
	var devicePairingConsentAccept: Bool { get set }
	var devicePairingConsentAcceptTimestamp: Int64? { get set }
}

class ENAExposureSubmissionService: ExposureSubmissionService {


	let diagnosiskeyRetrieval: DiagnosisKeysRetrieval
	let client: Client
	let store: Store
	
	var devicePairingConsentAccept: Bool {
		get { self.store.devicePairingConsentAccept }
		set { self.store.devicePairingConsentAccept = newValue }
	}

	var devicePairingConsentAcceptTimestamp: Int64? {
		get { self.store.devicePairingConsentAcceptTimestamp }
		set { self.store.devicePairingConsentAcceptTimestamp = newValue }
	}

	init(diagnosiskeyRetrieval: DiagnosisKeysRetrieval, client: Client, store: Store) {
		self.diagnosiskeyRetrieval = diagnosiskeyRetrieval
		self.client = client
		self.store = store
	}

	func hasRegistrationToken() -> Bool {
		guard let token = store.registrationToken, !token.isEmpty else {
			return false
		}
		return true
	}

	func deleteTest() {
		store.registrationToken = nil
<<<<<<< HEAD
=======
		store.testResultReceivedTimeStamp = nil
>>>>>>> bf537fdb
		store.devicePairingConsentAccept = false
		store.devicePairingSuccessfulTimestamp = nil
		store.devicePairingConsentAcceptTimestamp = nil
		store.isAllowedToSubmitDiagnosisKeys = false
	}


	/// This method gets the test result based on the registrationToken that was previously
	/// received, either from the TAN or QR Code flow. After successful completion,
	/// the timestamp of the last received test is updated.
	func getTestResult(_ completeWith: @escaping TestResultHandler) {
		guard let registrationToken = store.registrationToken else {
			completeWith(.failure(.noRegistrationToken))
			return
		}

		client.getTestResult(forDevice: registrationToken) { result in
			switch result {
			case let .failure(error):
				completeWith(.failure(self.parseError(error)))
			case let .success(testResult):
				guard let testResult = TestResult(rawValue: testResult) else {
					completeWith(.failure(.other("Failed to parse TestResult")))
					return
				}

				completeWith(.success(testResult))
				if testResult != .pending {
					self.store.testResultReceivedTimeStamp = Int64(Date().timeIntervalSince1970)
				}
			}
		}
	}

	/// Stores the provided key, retrieves the registration token and deletes the key.
	func getRegistrationToken(
		forKey deviceRegistrationKey: DeviceRegistrationKey,
		completion completeWith: @escaping RegistrationHandler
	) {
		let (key, type) = getKeyAndType(for: deviceRegistrationKey)
		client.getRegistrationToken(forKey: key, withType: type) { result in
			switch result {
			case let .failure(error):
				completeWith(.failure(self.parseError(error)))
			case let .success(registrationToken):
				self.store.registrationToken = registrationToken
				self.store.testResultReceivedTimeStamp = nil
				self.store.devicePairingSuccessfulTimestamp = Int64(Date().timeIntervalSince1970)
				self.store.devicePairingConsentAccept = true
				completeWith(.success(registrationToken))
			}
		}
	}

	func getTANForExposureSubmit(
		hasConsent: Bool,
		completion completeWith: @escaping TANHandler
	) {
		// alert+ store consent+ clientrequest
		store.devicePairingConsentAccept = hasConsent

		if !store.devicePairingConsentAccept {
			completeWith(.failure(.noConsent))
			return
		}

		guard let token = store.registrationToken else {
			completeWith(.failure(.noRegistrationToken))
			return
		}

		client.getTANForExposureSubmit(forDevice: token) { result in
			switch result {
			case let .failure(error):
				completeWith(.failure(self.parseError(error)))
			case let .success(tan):
				self.store.tan = tan
				completeWith(.success(tan))
			}
		}
	}

	private func getKeyAndType(for key: DeviceRegistrationKey) -> (String, String) {
		switch key {
		case let .guid(guid):
			return (Hasher.sha256(guid), "GUID")
		case let .teleTan(teleTan):
			// teleTAN should NOT be hashed, is for short time
			// usage only.
			return (teleTan, "TELETAN")
		}
	}

	/// This method submits the exposure keys. Additionally, after successful completion,
	/// the timestamp of the key submission is updated.
	func submitExposure(with tan: String, completionHandler: @escaping ExposureSubmissionHandler) {
		log(message: "Started exposure submission...")

		diagnosiskeyRetrieval.accessDiagnosisKeys { keys, error in
			if let error = error {
				logError(message: "Error while retrieving diagnosis keys: \(error.localizedDescription)")
				completionHandler(self.parseError(error))
				return
			}

			guard let keys = keys, !keys.isEmpty else {
				completionHandler(.noKeys)
				return
			}

			self.client.submit(keys: keys, tan: tan) { error in
				if let error = error {
					logError(message: "Error while submiting diagnosis keys: \(error.localizedDescription)")
					completionHandler(self.parseError(error))
					return
				}
				log(message: "Successfully completed exposure sumbission.")
				self.submitExposureCleanup()
				completionHandler(nil)
			}
		}
	}

	// This method removes all left over persisted objects part of the
	// `submitExposure` flow. Removes the registrationToken,
	// and isAllowedToSubmitDiagnosisKeys.
	private func submitExposureCleanup() {
		store.registrationToken = nil
		store.isAllowedToSubmitDiagnosisKeys = false
		store.lastSuccessfulSubmitDiagnosisKeyTimestamp = Int64(Date().timeIntervalSince1970)
	}

	/// This method attempts to parse all different types of incoming errors, regardless
	/// whether internal or external, and transform them to an `ExposureSubmissionError`
	/// used for interpretation in the frontend.
	// swiftlint:disable:next cyclomatic_complexity
	private func parseError(_ error: Error) -> ExposureSubmissionError {
		if let enError = error as? ENError {
			switch enError.code {
			default:
				return .enNotEnabled
			}
		}

		if let exposureNotificationError = error as? ExposureNotificationError {
			switch exposureNotificationError {
			case .exposureNotificationRequired, .exposureNotificationAuthorization, .exposureNotificationUnavailable:
				return .enNotEnabled
			case .apiMisuse:
				return .other("ENErrorCodeAPIMisuse")
			}
		}

		if let submissionError = error as? SubmissionError {
			switch submissionError {
			case .invalidTan:
				return .invalidTan
			case let .serverError(code):
				return .serverError(code)
			default:
				return .other(submissionError.localizedDescription)
			}
		}

		if let urlFailure = error as? URLSession.Response.Failure {
			switch urlFailure {
			case let .httpError(wrapped):
				return .httpError(wrapped.localizedDescription)
			case .invalidResponse:
				return .invalidResponse
			case .qRTeleTanAlreadyUsed:
				return .qRTeleTanAlreadyUsed
			case .regTokenNotExist:
				return .regTokenNotExist
			case .noResponse:
				return .noResponse
			case let .serverError(code):
				return .serverError(code)
			}
		}

		return .unknown
	}
}

enum ExposureSubmissionError: Error, Equatable {
	case other(String)
	case noRegistrationToken
	case enNotEnabled
	case noKeys
	case noConsent
	case invalidTan
	case invalidResponse
	case noResponse
	case qRTeleTanAlreadyUsed
	case regTokenNotExist
	case serverError(Int)
	case unknown
	case httpError(String)
}

extension ExposureSubmissionError: LocalizedError {
	var errorDescription: String? {
		switch self {
		case let .serverError(code):
			return "Error \(code): \(HTTPURLResponse.localizedString(forStatusCode: code))"
		case let .httpError(desc):
			return desc
		case .invalidTan:
			return "Invalid Tan"
		case .enNotEnabled:
			return "Exposure Notification disabled"
		case .noRegistrationToken:
			return "No registration token"
		case .invalidResponse:
			return "Invalid response"
		case .noResponse:
			return "No response was received"
		case .qRTeleTanAlreadyUsed:
			return "QR Code or TeleTAN already used."
		case .regTokenNotExist:
			return "Reg Token does not exist."
		case .noKeys:
			return "No diagnoses keys available. Please try tomorrow again."
		case let .other(desc):
			return "Other Error: \(desc)"
		case .unknown:
			return "An unknown error occured"
		default:
			logError(message: "\(self)")
			return "Default Exposure Submission Error"
		}
	}
}<|MERGE_RESOLUTION|>--- conflicted
+++ resolved
@@ -84,10 +84,7 @@
 
 	func deleteTest() {
 		store.registrationToken = nil
-<<<<<<< HEAD
-=======
 		store.testResultReceivedTimeStamp = nil
->>>>>>> bf537fdb
 		store.devicePairingConsentAccept = false
 		store.devicePairingSuccessfulTimestamp = nil
 		store.devicePairingConsentAcceptTimestamp = nil
