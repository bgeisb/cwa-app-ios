version: 2.1

jobs:
  build:
    macos:
      xcode: 11.6.0
    shell: zsh

    steps:
      - checkout
      - run:
          name: Install dependencies
          command: cd src/xcode && bundle install
      - run:
          name: Build
          command: cd src/xcode && bundle exec fastlane build
  test:
    macos:
      xcode: 11.6.0
    shell: zsh
    steps:
      - run:
          name: Skip this job for non-PRs and when not on development
          command: |
            testedBranches=(staging develop)
            [[ ${testedBranches[(r)$CIRCLE_BRANCH]} == $CIRCLE_BRANCH || -v CIRCLE_PULL_REQUEST ]] && true || circleci step halt
      - checkout
      - run:
          name: Install dependencies
          command: brew install swiftlint && cd src/xcode && bundle install
      - run:
          name: Tests
          command: cd src/xcode && bundle exec fastlane test
      - restore_cache:
          key: sonar-cloud-v2
      - run:
          name: Convert coverage information to SonarCloud format
          command: |
            ./scripts/xcov_to_sonar.sh src/xcode/fastlane/test_output/action_0.xccovarchive/ $CIRCLE_WORKING_DIRECTORY/ src/xcode/fastlane/test_output/coverage.xml
      - run:
          name: Fix SwiftLint output for SonarCloud
          command: |
            ./scripts/fix_swiftlint_output.sh src/xcode/swiftlint.result.json
      - store_test_results:
          path: src/xcode/fastlane/test_output
      - store_artifacts:
          path: src/xcode/fastlane/test_output
      - store_artifacts:
          path: src/xcode/swiftlint.result.json
      - run:
          name: Skip SonarCloud for external Pull Requests
          command: '[[ -v CIRCLE_PR_REPONAME ]] && circleci-agent step halt || true'
      - run:
          name: Install and run sonar-scanner
          command: |
            SCANNER=sonar-scanner-cli-4.3.0.2102-macosx
            SCANNERDIR=~/sonar/sonar-scanner-4.3.0.2102-macosx
            if [[ ! -x "$SCANNERDIR/bin/sonar-scanner" ]]; then
              curl -Ol https://binaries.sonarsource.com/Distribution/sonar-scanner-cli/$SCANNER.zip
              unzip -qq -o $SCANNER.zip -d ~/sonar/
            fi
            chmod +x $SCANNERDIR/bin/sonar-scanner
            chmod +x $SCANNERDIR/jre/bin/java
            $SCANNERDIR/bin/sonar-scanner
          environment:
            SONARQUBE_SCANNER_PARAMS: '{"sonar.host.url":"https://sonarcloud.io"}'
      - save_cache:
          key: sonar-cloud-v2
          paths:
            - ~/sonar/

  grab-screenshots:
    macos:
      xcode: 11.6.0
    steps:
      - checkout
      - run: cd src/xcode && bundle install
      - run:
          name: Snapshots
          command: cd src/xcode && bundle exec fastlane snapshot
      - store_artifacts:
          path: src/xcode/screenshots
  testflight-release:
    macos:
      xcode: 11.6.0
    shell: zsh
    steps:
      - checkout
      - run:
          name: Install dependencies
          command: cd src/xcode && bundle install
      - run: ./scripts/switch_to_dev_env.sh
      - run:
          name: fastlane testflight
          command: cd src/xcode && bundle exec fastlane betaRelease --env TestFlight
<<<<<<< HEAD
      - run:
          name: fastlane appcenter
          command: cd src/xcode && bundle exec fastlane adHocDistribution
=======
  update-docs:
    macos:
      xcode: 11.6.0
    shell: zsh
    steps:
      - checkout
      - run:
          name: Install dependencies
          command: cd src/xcode && bundle install
      - add_ssh_keys:
          fingerprints:
            - "2c:ea:55:72:82:d9:8a:35:02:ac:25:a6:39:3c:e4:23"
      - run:
          name: Run lane for doc update
          command: cd src/xcode && bundle exec fastlane updateDocs
>>>>>>> 7e699cf0

workflows:
    test-and-scan:
      jobs:
        - test
    build:
      jobs:
        - build
        - update-docs:
            filters:
              branches:
                only:
                  - develop
        - grab-screenshots:
            filters:
              branches:
                only:
                  - master
    betaRelease:
      jobs:
        - testflight-release:
            filters:
              branches:
                only:
                  - /rc\/.*/<|MERGE_RESOLUTION|>--- conflicted
+++ resolved
@@ -93,11 +93,9 @@
       - run:
           name: fastlane testflight
           command: cd src/xcode && bundle exec fastlane betaRelease --env TestFlight
-<<<<<<< HEAD
       - run:
           name: fastlane appcenter
           command: cd src/xcode && bundle exec fastlane adHocDistribution
-=======
   update-docs:
     macos:
       xcode: 11.6.0
@@ -113,7 +111,6 @@
       - run:
           name: Run lane for doc update
           command: cd src/xcode && bundle exec fastlane updateDocs
->>>>>>> 7e699cf0
 
 workflows:
     test-and-scan:
