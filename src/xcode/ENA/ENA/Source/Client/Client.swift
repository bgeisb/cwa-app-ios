--- conflicted
+++ resolved
@@ -23,12 +23,9 @@
 	typealias PPAnalyticsSubmitionCompletionHandler = (Result<Void, PPASError>) -> Void
 	typealias TraceWarningPackageDiscoveryCompletionHandler = (Result<TraceWarningDiscovery, TraceWarningError>) -> Void
 	typealias TraceWarningPackageDownloadCompletionHandler = (Result<PackageDownloadResponse, TraceWarningError>) -> Void
-<<<<<<< HEAD
-	typealias TestResultRegistrationCompletionHandler = (Result<Void, DGCErrors.RegistrationError>) -> Void
-	typealias DigitalCovid19CertificateCompletionHandler = (Result<DCCResponse, DGCErrors.DigitalCovid19CertificateError>) -> Void
-=======
+	typealias TestResultRegistrationCompletionHandler = (Result<Void, DCCErrors.RegistrationError>) -> Void
+	typealias DigitalCovid19CertificateCompletionHandler = (Result<DCCResponse, DCCErrors.DigitalCovid19CertificateError>) -> Void
 	typealias DCCRegistrationCompletionHandler = (Result<Void, DCCErrors.RegistrationError>) -> Void
->>>>>>> 91a2fef0
 	
 	// MARK: Interacting with a Client
 
@@ -192,21 +189,17 @@
 		publicKey: Data,
 		completion: @escaping DCCRegistrationCompletionHandler
 	)
-<<<<<<< HEAD
-	
+
 	/// POST call to get the digital covid19 certificate. Expects the registration token and returns an object, that contains the data encyption key and the cretificate as cose-object. Both are of type bas64 encoded String and have to be transformed further.
 	/// - Parameters:
 	///   - registrationToken: The registration token
 	///   - isFake: Flag to indicate a fake request
-	///   - completion: The completion handler of the call, which contains a DCCResponse or a DGCError.DigitalCovid19CertificateError
+	///   - completion: The completion handler of the call, which contains a DCCResponse or a DCCErrors.DigitalCovid19CertificateError
 	func getDigitalCovid19Certificate(
 		registrationToken token: String,
 		isFake: Bool,
 		completion: @escaping DigitalCovid19CertificateCompletionHandler
 	)
-
-=======
->>>>>>> 91a2fef0
 }
 
 enum SubmissionError: Error {
