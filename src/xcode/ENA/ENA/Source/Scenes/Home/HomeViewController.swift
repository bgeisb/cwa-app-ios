--- conflicted
+++ resolved
@@ -130,7 +130,6 @@
 	}
 
 	private func showDeltaOnboarding() {
-<<<<<<< HEAD
 		appConfigurationProvider.appConfiguration { [weak self] applicationConfiguration in
 			guard let self = self else { return }
 
@@ -148,18 +147,6 @@
 			DispatchQueue.main.asyncAfter(deadline: .now() + 0.5) {
 				self.deltaOnboardingCoordinator?.startOnboarding()
 			}
-=======
-		let onboardings: [DeltaOnboarding] = [
-			DeltaOnboardingV15(store: store)
-		]
-		deltaOnboardingCoordinator = DeltaOnboardingCoordinator(rootViewController: self, onboardings: onboardings)
-		deltaOnboardingCoordinator?.finished = { [weak self] in
-			self?.deltaOnboardingCoordinator = nil
-		}
-
-		DispatchQueue.main.asyncAfter(deadline: .now() + 0.5) {
-			self.deltaOnboardingCoordinator?.startOnboarding()
->>>>>>> 08345970
 		}
 	}
 
