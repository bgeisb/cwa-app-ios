////
// 🦠 Corona-Warn-App
//

import UIKit
import OpenCombine

class DiaryDayViewController: UIViewController, UITableViewDataSource, UITableViewDelegate {

	// MARK: - Init

	init(
		viewModel: DiaryDayViewModel
	) {
		self.viewModel = viewModel

		super.init(nibName: nil, bundle: nil)
	}

	@available(*, unavailable)
	required init?(coder: NSCoder) {
		fatalError("init(coder:) has not been implemented")
	}

	// MARK: - Overrides

	override func viewDidLoad() {
		super.viewDidLoad()

		navigationItem.largeTitleDisplayMode = .always
		navigationItem.title = viewModel.day.formattedDate

		view.backgroundColor = .enaColor(for: .darkBackground)

		setupSegmentedControl()
		setupTableView()

		viewModel.$day
			.receive(on: RunLoop.main.ocombine)
			.sink { [weak self] _ in
				self?.updateForSelectedEntryType()
			}
			.store(in: &subscriptions)

		viewModel.$selectedEntryType
<<<<<<< HEAD
			.receive(on: RunLoop.main.ocombine)
=======
>>>>>>> 84bfee43
			.sink { [weak self] _ in
				// DispatchQueue triggers immediately while .receive(on:) would wait until the main runloop is free, which lead to a crash if the switch happend while scrolling.
				// In that case cells were dequeued for the old model (entriesOfSelectedType) that was not available anymore.
				DispatchQueue.main.async {
					// Scrolling to top prevents table view from flickering while reloading
					self?.tableView.setContentOffset(.zero, animated: false)
					self?.updateForSelectedEntryType()
				}
			}
			.store(in: &subscriptions)
	}

	// MARK: - Protocol UITableViewDataSource

	func numberOfSections(in tableView: UITableView) -> Int {
		return viewModel.numberOfSections
	}

	func tableView(_ tableView: UITableView, numberOfRowsInSection section: Int) -> Int {
		return viewModel.numberOfRows(in: section)
	}

	func tableView(_ tableView: UITableView, cellForRowAt indexPath: IndexPath) -> UITableViewCell {
		switch DiaryDayViewModel.Section(rawValue: indexPath.section) {
		case .add:
			return entryAddCell(forRowAt: indexPath)
		case .entries:
			return entryCell(forRowAt: indexPath)
		case .none:
			fatalError("Invalid section")
		}
	}

	// MARK: - Protocol UITableViewDelegate

	func tableView(_ tableView: UITableView, didSelectRowAt indexPath: IndexPath) {
		switch DiaryDayViewModel.Section(rawValue: indexPath.section) {
		case .add:
			viewModel.didTapAddEntryCell()
		case .entries:
			viewModel.toggleSelection(at: indexPath)
		case .none:
			fatalError("Invalid section")
		}
	}

	// MARK: - Private

	private let viewModel: DiaryDayViewModel

	private var subscriptions = [AnyCancellable]()

	@IBOutlet weak var segmentedControl: UISegmentedControl!
	@IBOutlet weak var tableView: UITableView!

	private func setupSegmentedControl() {
		segmentedControl.setTitleTextAttributes([NSAttributedString.Key.font: UIFont.enaFont(for: .subheadline)], for: .normal)
		segmentedControl.setTitleTextAttributes([NSAttributedString.Key.font: UIFont.enaFont(for: .subheadline, weight: .bold)], for: .selected)

		segmentedControl.setTitle(AppStrings.ContactDiary.Day.contactPersonsSegment, forSegmentAt: 0)
		segmentedControl.setTitle(AppStrings.ContactDiary.Day.locationsSegment, forSegmentAt: 1)
	}

	private func setupTableView() {
		tableView.register(
			UINib(nibName: String(describing: DiaryDayAddTableViewCell.self), bundle: nil),
			forCellReuseIdentifier: String(describing: DiaryDayAddTableViewCell.self)
		)

		tableView.register(
			UINib(nibName: String(describing: DiaryDayEntryTableViewCell.self), bundle: nil),
			forCellReuseIdentifier: String(describing: DiaryDayEntryTableViewCell.self)
		)

		tableView.delegate = self
		tableView.dataSource = self

		tableView.separatorStyle = .none
		tableView.rowHeight = UITableView.automaticDimension
		tableView.estimatedRowHeight = 60
	}

	private func entryAddCell(forRowAt indexPath: IndexPath) -> UITableViewCell {
		guard let cell = tableView.dequeueReusableCell(withIdentifier: String(describing: DiaryDayAddTableViewCell.self), for: indexPath) as? DiaryDayAddTableViewCell else {
			fatalError("Could not dequeue DiaryDayAddTableViewCell")
		}

		let cellModel = DiaryDayAddCellModel(entryType: viewModel.selectedEntryType)
		cell.configure(cellModel: cellModel)

		return cell
	}

	private func entryCell(forRowAt indexPath: IndexPath) -> UITableViewCell {
		guard let cell = tableView.dequeueReusableCell(withIdentifier: String(describing: DiaryDayEntryTableViewCell.self), for: indexPath) as? DiaryDayEntryTableViewCell else {
			fatalError("Could not dequeue DiaryDayEntryTableViewCell")
		}

		let cellModel = DiaryDayEntryCellModel(entry: viewModel.entriesOfSelectedType[indexPath.row])
		cell.configure(cellModel: cellModel)

		return cell
	}

	private func updateForSelectedEntryType() {
		tableView.reloadData()

		tableView.backgroundView = viewModel.entriesOfSelectedType.isEmpty ? DiaryDayEmptyView(entryType: viewModel.selectedEntryType) : nil
	}

	@IBAction func segmentedControlValueChanged(_ sender: UISegmentedControl) {
		switch sender.selectedSegmentIndex {
		case 0:
			viewModel.selectedEntryType = .contactPerson
		default:
			viewModel.selectedEntryType = .location
		}
	}

}<|MERGE_RESOLUTION|>--- conflicted
+++ resolved
@@ -43,10 +43,6 @@
 			.store(in: &subscriptions)
 
 		viewModel.$selectedEntryType
-<<<<<<< HEAD
-			.receive(on: RunLoop.main.ocombine)
-=======
->>>>>>> 84bfee43
 			.sink { [weak self] _ in
 				// DispatchQueue triggers immediately while .receive(on:) would wait until the main runloop is free, which lead to a crash if the switch happend while scrolling.
 				// In that case cells were dequeued for the old model (entriesOfSelectedType) that was not available anymore.
