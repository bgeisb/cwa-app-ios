//
// Corona-Warn-App
//
// SAP SE and all other contributors
// copyright owners license this file to you under the Apache
// License, Version 2.0 (the "License"); you may not use this
// file except in compliance with the License.
// You may obtain a copy of the License at
//
// http://www.apache.org/licenses/LICENSE-2.0
//
// Unless required by applicable law or agreed to in writing,
// software distributed under the License is distributed on an
// "AS IS" BASIS, WITHOUT WARRANTIES OR CONDITIONS OF ANY
// KIND, either express or implied.  See the License for the
// specific language governing permissions and limitations
// under the License.
//

import XCTest
@testable import ENA

final class CachedAppConfigurationTests: XCTestCase {

	func testCachedRequests() {

		let fetchedFromClientExpectation = expectation(description: "configuration fetched from client")
		// we trigger a config fetch twice but expect only one http request (plus one cached result)
		fetchedFromClientExpectation.expectedFulfillmentCount = 1
		fetchedFromClientExpectation.assertForOverFulfill = true

		let store = MockTestStore()
		XCTAssertNil(store.appConfig)
		XCTAssertNil(store.lastAppConfigETag)

		let client = CachingHTTPClientMock(store: store)
		let expectedConfig = SAP_Internal_ApplicationConfiguration()
		client.onFetchAppConfiguration = { _, completeWith in
			let config = AppConfigurationFetchingResponse(expectedConfig, "etag")
			completeWith((.success(config), nil))
			fetchedFromClientExpectation.fulfill()
		}

		let configurationDidChangeExpectation = expectation(description: "Configuration did change")
		configurationDidChangeExpectation.expectedFulfillmentCount = 1
		configurationDidChangeExpectation.assertForOverFulfill = true

		let cache = CachedAppConfiguration(client: client, store: store, configurationDidChange: {
			configurationDidChangeExpectation.fulfill()
		})

		let completionExpectation = expectation(description: "app configuration completion called")
		completionExpectation.expectedFulfillmentCount = 2
		cache.appConfiguration { response in
			switch response {
			case .success(let config):
				XCTAssertEqual(config, expectedConfig)
			case .failure(let error):
				XCTFail(error.localizedDescription)
			}
			completionExpectation.fulfill()
		}

		XCTAssertNotNil(store.appConfig)
		XCTAssertNotNil(store.lastAppConfigETag)

		// Should not trigger another call (expectation) to the actual client or a new risk calculation
		// Remember: `expectedFulfillmentCount = 1`
		cache.appConfiguration { response in
			switch response {
			case .success(let config):
				XCTAssertEqual(config, expectedConfig)
				XCTAssertEqual(config, store.appConfig)
			case .failure(let error):
				XCTFail(error.localizedDescription)
			}
			completionExpectation.fulfill()
		}

		waitForExpectations(timeout: .medium)
	}

	func testCacheDecay() throws {
		let outdatedConfig = SAP_Internal_ApplicationConfiguration()
		let updatedConfig = CachingHTTPClientMock.staticAppConfig

		let store = MockTestStore()
		store.appConfig = outdatedConfig
		store.lastAppConfigFetch = 297.secondsAgo // close to the assumed 300 seconds default decay

		let client = CachingHTTPClientMock(store: store)

		let lastFetch = try XCTUnwrap(store.lastAppConfigFetch)
		XCTAssertLessThan(Date().timeIntervalSince(lastFetch), 300)

		let fetchedFromClientExpectation = expectation(description: "configuration fetched from client")
		fetchedFromClientExpectation.expectedFulfillmentCount = 1
		fetchedFromClientExpectation.assertForOverFulfill = true

		client.onFetchAppConfiguration = { _, completeWith in
			store.appConfig = updatedConfig

			let config = AppConfigurationFetchingResponse(updatedConfig, "etag")
			completeWith((.success(config), nil))
			fetchedFromClientExpectation.fulfill()
		}

		let completionExpectation = expectation(description: "app configuration completion called")
		completionExpectation.expectedFulfillmentCount = 2

		let configurationDidChangeExpectation = expectation(description: "Configuration did change")
		configurationDidChangeExpectation.expectedFulfillmentCount = 1
		configurationDidChangeExpectation.assertForOverFulfill = true

		let cache = CachedAppConfiguration(client: client, store: store, configurationDidChange: {
			configurationDidChangeExpectation.fulfill()
		})

		cache.appConfiguration { response in
			switch response {
			case .success(let config):
				XCTAssertEqual(config, outdatedConfig)
			case .failure(let error):
				XCTFail(error.localizedDescription)
			}
			completionExpectation.fulfill()
		}

		XCTAssertEqual(store.appConfig, outdatedConfig)

		// ensure cache decay
		sleep(5)
		XCTAssertGreaterThanOrEqual(Date().timeIntervalSince(lastFetch), 300)

		// second fetch – expected decayed cache and updated config
		cache.appConfiguration { response in
			switch response {
			case .success(let config):
				XCTAssertEqual(config, updatedConfig)
				XCTAssertEqual(config, store.appConfig)
			case .failure(let error):
				XCTFail(error.localizedDescription)
			}
			completionExpectation.fulfill()
		}

		waitForExpectations(timeout: 10)
	}

	func testFetch_nothingCached() throws {
		let store = MockTestStore()
		store.appConfig = nil
		store.lastAppConfigETag = nil

		let client = CachingHTTPClientMock(store: store)

		let completionExpectation = expectation(description: "app configuration completion called")

		let configurationDidChangeExpectation = expectation(description: "Configuration did change")
		configurationDidChangeExpectation.expectedFulfillmentCount = 1
		configurationDidChangeExpectation.assertForOverFulfill = true

		let cache = CachedAppConfiguration(client: client, store: store, configurationDidChange: {
			configurationDidChangeExpectation.fulfill()
		})

		cache.appConfiguration { response in
			XCTAssertNotNil(store.appConfig)
			XCTAssertNotNil(store.lastAppConfigETag)

			switch response {
			case .success(let config):
				XCTAssertTrue(config.isInitialized)
			case .failure(let error):
				XCTFail("Expected no error, got: \(error)")
			}
			completionExpectation.fulfill()
		}

		waitForExpectations(timeout: .medium)
	}

	func testCacheNotModfied_invalidCache() throws {
		let fetchedFromClientExpectation = expectation(description: "configuration fetched from client")
		fetchedFromClientExpectation.expectedFulfillmentCount = 1

		let store = MockTestStore()
		store.lastAppConfigETag = "etag"
		store.appConfig = nil

		let client = CachingHTTPClientMock(store: store)
		client.onFetchAppConfiguration = { etag, completeWith in
			XCTAssertNil(etag, "ETag should be reset!")

			let config = CachingHTTPClientMock.staticAppConfig
			let response = AppConfigurationFetchingResponse(config, "etag_2")
			completeWith(.success(response))
			fetchedFromClientExpectation.fulfill()
		}

		let completionExpectation = expectation(description: "app configuration completion called")

		let configurationDidChangeExpectation = expectation(description: "Configuration did not change")

		let cache = CachedAppConfiguration(client: client, store: store, configurationDidChange: {
			configurationDidChangeExpectation.fulfill()
		})

		cache.appConfiguration { response in
			switch response {
			case .success(let config):
				XCTAssertEqual(config, store.appConfig)
				XCTAssertEqual("etag_2", store.lastAppConfigETag)
			case .failure(let error):
				XCTFail("Expected no error, got: \(error)")
			}
			completionExpectation.fulfill()
		}

		waitForExpectations(timeout: .medium)
	}

	func testCacheNotModfied_useCache() throws {
		let fetchedFromClientExpectation = expectation(description: "configuration fetched from client")
		fetchedFromClientExpectation.expectedFulfillmentCount = 1

		let store = MockTestStore()
		store.lastAppConfigETag = "etag"
		store.appConfig = SAP_Internal_ApplicationConfiguration()

		let client = CachingHTTPClientMock(store: store)
		client.onFetchAppConfiguration = { _, completeWith in
<<<<<<< HEAD
			XCTAssertEqual(store.lastAppConfigETag, "etag")
			completeWith(.failure(CachedAppConfiguration.CacheError.notModified))
=======
			completeWith((.failure(CachedAppConfiguration.CacheError.notModified), nil))
>>>>>>> 2af3764c
			fetchedFromClientExpectation.fulfill()
		}

		let completionExpectation = expectation(description: "app configuration completion called")

		let configurationDidChangeExpectation = expectation(description: "Configuration did not change")
		configurationDidChangeExpectation.isInverted = true

		let cache = CachedAppConfiguration(client: client, store: store, configurationDidChange: {
			configurationDidChangeExpectation.fulfill()
		})

		cache.appConfiguration { response in
			switch response {
			case .success(let config):
				XCTAssertEqual(config, store.appConfig)
			case .failure(let error):
				XCTFail("Expected no error, got: \(error)")
			}
			completionExpectation.fulfill()
		}

		waitForExpectations(timeout: .medium)
	}

	func testCacheNotModfied_nothingCached() throws {
		let fetchedFromClientExpectation = expectation(description: "configuration fetched from client")
		// 1. on init
		// 2. on `cache.appConfiguration` because of no config in store
		fetchedFromClientExpectation.expectedFulfillmentCount = 2

		let store = MockTestStore()
		XCTAssertNil(store.appConfig)
		XCTAssertNil(store.lastAppConfigETag)
		
		let client = CachingHTTPClientMock(store: store)
		client.onFetchAppConfiguration = { _, completeWith in
			XCTAssertNil(store.appConfig)
			XCTAssertNil(store.lastAppConfigETag)

			completeWith((.failure(CachedAppConfiguration.CacheError.notModified), nil))
			fetchedFromClientExpectation.fulfill()
		}

		let completionExpectation = expectation(description: "app configuration completion called")

		let configurationDidChangeExpectation = expectation(description: "Configuration did not change")
		configurationDidChangeExpectation.isInverted = true

		let cache = CachedAppConfiguration(client: client, store: store, configurationDidChange: {
			configurationDidChangeExpectation.fulfill()
		})

		cache.appConfiguration { response in
			XCTAssertNil(store.appConfig)
			XCTAssertNil(store.lastAppConfigETag)

			switch response {
			case .success:
				XCTFail("expected to fail")
			case .failure(let error):
				let err = error as? CachedAppConfiguration.CacheError
				if case .notModified = err {
					XCTAssert(true)
					// we exprect the .notModified error
					// Tip: you should remove the `lastETag` from the store in this case
				} else {
					XCTFail("wrong error type; got: \(error)")
				}
			}
			completionExpectation.fulfill()
		}

		waitForExpectations(timeout: .medium)
	}

}

private extension Int {

	/// A date n seconds ago
	var secondsAgo: Date? {
		let components = DateComponents(second: -(self))
		return Calendar.autoupdatingCurrent.date(byAdding: components, to: Date())
	}

}<|MERGE_RESOLUTION|>--- conflicted
+++ resolved
@@ -230,12 +230,7 @@
 
 		let client = CachingHTTPClientMock(store: store)
 		client.onFetchAppConfiguration = { _, completeWith in
-<<<<<<< HEAD
-			XCTAssertEqual(store.lastAppConfigETag, "etag")
-			completeWith(.failure(CachedAppConfiguration.CacheError.notModified))
-=======
 			completeWith((.failure(CachedAppConfiguration.CacheError.notModified), nil))
->>>>>>> 2af3764c
 			fetchedFromClientExpectation.fulfill()
 		}
 
