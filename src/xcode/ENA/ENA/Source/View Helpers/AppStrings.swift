//
// 🦠 Corona-Warn-App
//

import UIKit

// swiftlint:disable:next type_body_length
enum AppStrings {
	enum Common {
		static let alertTitleGeneral = NSLocalizedString("Alert_TitleGeneral", comment: "")
		static let alertActionOk = NSLocalizedString("Alert_ActionOk", comment: "")
		static let alertActionYes = NSLocalizedString("Alert_ActionYes", comment: "")
		static let alertActionNo = NSLocalizedString("Alert_ActionNo", comment: "")
		static let alertActionRetry = NSLocalizedString("Alert_ActionRetry", comment: "")
		static let alertActionCancel = NSLocalizedString("Alert_ActionCancel", comment: "")
		static let alertActionRemove = NSLocalizedString("Alert_ActionRemove", comment: "")

		static let alertTitleBluetoothOff = NSLocalizedString("Alert_BluetoothOff_Title", comment: "")
		static let alertDescriptionBluetoothOff = NSLocalizedString("Alert_BluetoothOff_Description", comment: "")
		static let alertActionLater = NSLocalizedString("Alert_CancelAction_Later", comment: "")
		static let alertActionOpenSettings = NSLocalizedString("Alert_DefaultAction_OpenSettings", comment: "")
		static let general_BackButtonTitle = NSLocalizedString("General_BackButtonTitle", comment: "")

		static let errorAlertActionMoreInfo = NSLocalizedString("Common_Alert_Action_moreInfo", comment: "")
		static let enError5Description = NSLocalizedString("Common_ENError5_Description", comment: "")
		static let enError11Description = NSLocalizedString("Common_ENError11_Description", comment: "")
		static let enError13Description = NSLocalizedString("Common_ENError13_Description", comment: "")
		static let backgroundFetch_AlertMessage = NSLocalizedString("Common_BackgroundFetch_AlertMessage", comment: "")
		static let backgroundFetch_OKTitle = NSLocalizedString("Common_BackgroundFetch_OKTitle", comment: "")
		static let backgroundFetch_SettingsTitle = NSLocalizedString("Common_BackgroundFetch_SettingsTitle", comment: "")
		static let backgroundFetch_AlertTitle = NSLocalizedString("Common_BackgroundFetch_AlertTitle", comment: "")
		static let deadmanAlertTitle = NSLocalizedString("Common_Deadman_AlertTitle", comment: "")
		static let deadmanAlertBody = NSLocalizedString("Common_Deadman_AlertBody", comment: "")
		static let tessRelayDescription = NSLocalizedString("Common_Tess_Relay_Description", comment: "")
	}

	enum Links {
		static let appFaq = NSLocalizedString("General_moreInfo_URL", tableName: "Localizable.links", comment: "")
		static let appFaqENError5 = NSLocalizedString("General_moreInfo_URL_EN5", tableName: "Localizable.links", comment: "")
		static let appFaqENError11 = NSLocalizedString("General_moreInfo_URL_EN11", tableName: "Localizable.links", comment: "")
		static let appFaqENError13 = NSLocalizedString("General_moreInfo_URL_EN13", tableName: "Localizable.links", comment: "")
		static let exposureDetectionFAQ = NSLocalizedString("ExposureDetection_high_faq_URL", tableName: "Localizable.links", comment: "")
		static let healthCertificateFAQ = NSLocalizedString("HealthCertificate_Info_register_FAQLink", tableName: "Localizable.links", comment: "")
		static let healthCertificateErrorFAQ = NSLocalizedString("HealthCertificate_Error_FAQ_Link", tableName: "Localizable.links", comment: "")
		static let testCertificateErrorFAQ = NSLocalizedString("TestCertificate_Error_FAQ_Link", tableName: "Localizable.links", comment: "")
	}

	enum QuickActions {
		static let contactDiaryNewEntry = NSLocalizedString("QuickAction_newContactDiaryEntry", comment: "")
		static let eventCheckin = NSLocalizedString("QuickAction_eventCheckin", comment: "")
	}

	enum AccessibilityLabel {
		static let close = NSLocalizedString("AccessibilityLabel_Close", comment: "")
		static let phoneNumber = NSLocalizedString("AccessibilityLabel_PhoneNumber", comment: "")
	}

	enum ExposureSubmission {
		static let generalErrorTitle = NSLocalizedString("ExposureSubmission_GeneralErrorTitle", comment: "")
		static let dataPrivacyTitle = NSLocalizedString("ExposureSubmission_DataPrivacyTitle", comment: "")
		static let dataPrivacyDisclaimer = NSLocalizedString("ExposureSubmission_DataPrivacyDescription", comment: "")
		static let dataPrivacyAcceptTitle = NSLocalizedString("ExposureSubmissionDataPrivacy_AcceptTitle", comment: "")
		static let dataPrivacyDontAcceptTitle = NSLocalizedString("ExposureSubmissionDataPrivacy_DontAcceptTitle", comment: "")
		static let continueText = NSLocalizedString("ExposureSubmission_Continue_actionText", comment: "")
		static let primaryButton = NSLocalizedString("ExposureSubmission_Continue_actionText", comment: "")
		static let confirmDismissPopUpTitle = NSLocalizedString("ExposureSubmission_ConfirmDismissPopUpTitle", comment: "")
		static let confirmDismissPopUpText = NSLocalizedString("ExposureSubmission_ConfirmDismissPopUpText", comment: "")
		static let hotlineNumber = NSLocalizedString("ExposureSubmission_Hotline_Number", comment: "")
		static let hotlineNumberForeign = NSLocalizedString("ExposureSubmission_Hotline_Number_Foreign", comment: "")
		static let qrCodeExpiredTitle = NSLocalizedString("ExposureSubmissionQRInfo_QRCodeExpired_Alert_Title", comment: "")
		static let qrCodeExpiredAlertText = NSLocalizedString("ExposureSubmissionQRInfo_QRCodeExpired_Alert_Text", comment: "")

		static let ratQRCodeInvalidAlertTitle = NSLocalizedString("ExposureSubmission_RAT_QR_Invalid_Alert_Title", comment: "")
		static let ratQRCodeInvalidAlertText = NSLocalizedString("ExposureSubmission_RAT_QR_Invalid_Alert_Text", comment: "")
		static let ratQRCodeInvalidAlertButton = NSLocalizedString("ExposureSubmission_RAT_QR_Invalid_Alert_Button", comment: "")

		enum OverwriteNotice {
			static let title = NSLocalizedString("ExposureSubmission_OverwriteNotice_Title", comment: "")
			static let primaryButton = NSLocalizedString("ExposureSubmission_OverwriteNotice_PrimaryButton", comment: "")
			static let imageDescription = NSLocalizedString("ExposureSubmission_OverwriteNotice_Image_Description", comment: "")

			enum Pcr {
				static let headline = NSLocalizedString("ExposureSubmission_OverwriteNotice_Pcr_Headline", comment: "")
				static let text = NSLocalizedString("ExposureSubmission_OverwriteNotice_Pcr_Text", comment: "")
			}

			enum Antigen {
				static let headline = NSLocalizedString("ExposureSubmission_OverwriteNotice_Antigen_Headline", comment: "")
				static let text = NSLocalizedString("ExposureSubmission_OverwriteNotice_Antigen_Text", comment: "")
			}
		}

		enum AntigenTest {

			enum Information {
				static let title = NSLocalizedString("ExposureSubmission_Antigen_Profile_Information_Title", comment: "")
				static let imageDescription = NSLocalizedString("ExposureSubmission_Antigen_Profile_Information_Image_Description", comment: "")
				static let descriptionTitle = NSLocalizedString("ExposureSubmission_Antigen_Profile_Information_Description_Title", comment: "")
				static let descriptionSubHeadline = NSLocalizedString("ExposureSubmission_Antigen_Profile_Information_DescriptionSubHeadline", comment: "")
				static let primaryButton = NSLocalizedString("ExposureSubmission_Antigen_Profile_Information_PrimaryButton", comment: "")

				enum legal {
					static let title = NSLocalizedString("ExposureSubmission_Antigen_Profile_Legal_Headline", tableName: "Localizable.legal", comment: "")
					static let text01 = NSLocalizedString("ExposureSubmission_Antigen_Profile_Legal_Text01", tableName: "Localizable.legal", comment: "")
					static let text02 = NSLocalizedString("ExposureSubmission_Antigen_Profile_Legal_Text02", tableName: "Localizable.legal", comment: "")
					static let text03 = NSLocalizedString("ExposureSubmission_Antigen_Profile_Legal_Text03", tableName: "Localizable.legal", comment: "")
					static let text04 = NSLocalizedString("ExposureSubmission_Antigen_Profile_Legal_Text04", tableName: "Localizable.legal", comment: "")
					static let text05 = NSLocalizedString("ExposureSubmission_Antigen_Profile_Legal_Text05", tableName: "Localizable.legal", comment: "")
					static let text06 = NSLocalizedString("ExposureSubmission_Antigen_Profile_Legal_Text06", tableName: "Localizable.legal", comment: "")
					static let text07 = NSLocalizedString("ExposureSubmission_Antigen_Profile_Legal_Text07", tableName: "Localizable.legal", comment: "")
				}
				static let dataPrivacyTitle = NSLocalizedString("ExposureSubmission_Antigen_Profile_Information_Dataprivacy_Title", comment: "")
			}

			enum Profile {
				static let headerText = NSLocalizedString("ExposureSubmission_Antigen_Profile_Header_Text", comment: "")
				static let QRCodeImageDescription = NSLocalizedString("ExposureSubmission_Antigen_Profile_QRCode_Image_Description", comment: "")
				static let noticeText = NSLocalizedString("ExposureSubmission_Antigen_Profile_Noice_Text", comment: "")
				static let dateOfBirthFormatText = NSLocalizedString("ExposureSubmission_Antigen_Profile_DateOfBirth_Format", comment: "")
				static let primaryButton = NSLocalizedString("ExposureSubmission_Antigen_Profile_Primary_Button", comment: "")
				static let secondaryButton = NSLocalizedString("ExposureSubmission_Antigen_Profile_Secondary_Button", comment: "")

				static let createProfileTile_Title = NSLocalizedString("ExposureSubmission_Profile_CreateProfileTile_Title", comment: "")
				static let createProfileTile_Description = NSLocalizedString("ExposureSubmission_Profile_CreateProfileTile_Description", comment: "")
				static let profileTile_Title = NSLocalizedString("ExposureSubmission_Profile_ProfileTile_Title", comment: "")
				static let profileTile_Description = NSLocalizedString("ExposureSubmission_Profile_ProfileTile_Description", comment: "")
			}
		}

		enum TestCertificate {
			enum Info {
				static let title = NSLocalizedString("ExposureSubmission_TestCertificate_Information_Title", comment: "")
				static let primaryButton = NSLocalizedString("ExposureSubmission_TestCertificate_Information_PrimaryButton", comment: "")
				static let secondaryButton = NSLocalizedString("ExposureSubmission_TestCertificate_Information_SecondaryButton", comment: "")
				static let imageDescription = NSLocalizedString("ExposureSubmission_TestCertificate_Information_ImageDescription", comment: "")
				static let body = NSLocalizedString("ExposureSubmission_TestCertificate_Information_Subheadline", comment: "")
				static let birthdayPlaceholder = NSLocalizedString("ExposureSubmission_TestCertificate_Information_BirthdayPlaceholder", comment: "")
				static let birthdayText = NSLocalizedString("ExposureSubmission_TestCertificate_Information_BirthdayText", comment: "")
				static let section_1 = NSLocalizedString("ExposureSubmission_TestCertificate_Information_Section01", comment: "")
				static let section_2 = NSLocalizedString("ExposureSubmission_TestCertificate_Information_Section02", comment: "")

				static let legalHeadline_1 = NSLocalizedString("ExposureSubmission_TestCertificate_Information_Legal_Headline", tableName: "Localizable.legal", comment: "")
				static let legalText_1 = NSLocalizedString("ExposureSubmission_TestCertificate_Information_Legal_Text_1", tableName: "Localizable.legal", comment: "")
				static let legalText_2 = NSLocalizedString("ExposureSubmission_TestCertificate_Information_Legal_Text_2", tableName: "Localizable.legal", comment: "")
				static let legalText_3 = NSLocalizedString("ExposureSubmission_TestCertificate_Information_Legal_Text_3", tableName: "Localizable.legal", comment: "")
				static let legalText_4 = NSLocalizedString("ExposureSubmission_TestCertificate_Information_Legal_Text_4", tableName: "Localizable.legal", comment: "")
				static let legalText_5 = NSLocalizedString("ExposureSubmission_TestCertificate_Information_Legal_Text_5", tableName: "Localizable.legal", comment: "")
				static let dataPrivacyTitle = NSLocalizedString("ExposureSubmission_TestCertificate_Information_Dataprivacy_Title", comment: "")

				enum Alert {
					static let title = NSLocalizedString("ExposureSubmission_TestCertificate_Information_Alert_Title", comment: "")
					static let message = NSLocalizedString("ExposureSubmission_TestCertificate_Information_Alert_Message", comment: "")
					static let continueRegistration = NSLocalizedString("ExposureSubmission_TestCertificate_Information_Alert_ContinueRegistration", comment: "")
					static let cancelRegistration = NSLocalizedString("ExposureSubmission_TestCertificate_Information_Alert_CancelRegistration", comment: "")
				}

			}
		}
	}

	enum ExposureSubmissionTanEntry {
		static let title = NSLocalizedString("ExposureSubmissionTanEntry_Title", comment: "")
		static let textField = NSLocalizedString("ExposureSubmissionTanEntry_EntryField", comment: "")
		static let description = NSLocalizedString("ExposureSubmissionTanEntry_Description", comment: "")
		static let submit = NSLocalizedString("ExposureSubmissionTanEntry_Submit", comment: "")
		static let invalidCharacterError = NSLocalizedString("ExposureSubmissionTanEntry_InvalidCharacterError", comment: "")
		static let invalidError = NSLocalizedString("ExposureSubmissionTanEntry_InvalidError", comment: "")
	}
	
	enum ExposureSubmissionCheckins {
		static let title = NSLocalizedString("Submission_Checkins_Title", comment: "")
		static let description = NSLocalizedString("Submission_Checkins_Description", comment: "")
		static let selectAll = NSLocalizedString("Submission_Checkins_SelectAll", comment: "")
		static let continueButton = NSLocalizedString("Submission_Checkins_Continue", comment: "")
		static let skipButton = NSLocalizedString("Submission_Checkins_Skip", comment: "")
		static let alertTitle = NSLocalizedString("Submission_Checkins_Alert_Title", comment: "")
		static let alertMessage = NSLocalizedString("Submission_Checkins_Alert_Message", comment: "")
		static let alertShare = NSLocalizedString("Submission_Checkins_Alert_Share", comment: "")
		static let alertDontShare = NSLocalizedString("Submission_Checkins_Alert_DontShare", comment: "")
	}

	enum ExposureSubmissionTestResultAvailable {
		static let title = NSLocalizedString("ExposureSubmissionTestresultAvailable_Title", comment: "")
		static let accImageDescription = NSLocalizedString("ExposureSubmissionTestresultAvailable_AccImageDescription", comment: "")
		static let consentGranted = NSLocalizedString("ExposureSubmissionTestresultAvailable_Consent_granted", comment: "")
		static let consentNotGranted = NSLocalizedString("ExposureSubmissionTestresultAvailable_Consent_not_given", comment: "")
		static let listItem1WithConsent = NSLocalizedString("ExposureSubmissionTestresultAvailable_ListItem1WithConsent", comment: "")
		static let listItem2WithConsent = NSLocalizedString("ExposureSubmissionTestresultAvailable_ListItem2WithConsent", comment: "")
		static let listItem1WithoutConsent = NSLocalizedString("ExposureSubmissionTestresultAvailable_ListItem1WithoutConsent", comment: "")
		static let listItem2WithoutConsent = NSLocalizedString("ExposureSubmissionTestresultAvailable_ListItem2WithoutConsent", comment: "")
		static let primaryButtonTitle = NSLocalizedString("ExposureSubmissionTestresultAvailable_primaryButtonTitle", comment: "")
		static let closeAlertTitle = NSLocalizedString("ExposureSubmissionTestresultAvailable_CloseAlertTitle", comment: "")
		static let closeAlertButtonClose = NSLocalizedString("ExposureSubmissionTestresultAvailable_CloseAlertButtonCancel", comment: "")
		static let closeAlertButtonContinue = NSLocalizedString("ExposureSubmissionTestresultAvailable_CloseAlertButtonContinue", comment: "")
	}

	enum ExposureSubmissionResult {

		enum PCR {
			static let title = NSLocalizedString("ExposureSubmissionResult_Title", comment: "")
			static let card_positive = NSLocalizedString("ExposureSubmissionResult_CardPositive", comment: "")
			static let card_negative = NSLocalizedString("ExposureSubmissionResult_CardNegative", comment: "")
			static let card_subtitle = NSLocalizedString("ExposureSubmissionResult_CardSubTitle", comment: "")
			static let testPending = NSLocalizedString("ExposureSubmissionResult_testPending", comment: "")
			static let testPendingDesc = NSLocalizedString("ExposureSubmissionResult_testPendingDesc", comment: "")
			static let testAdded = NSLocalizedString("ExposureSubmissionResult_testAdded", comment: "")
			static let registrationDate = NSLocalizedString("ExposureSubmissionResult_RegistrationDate", comment: "")
			static let testPendingContactJournal = NSLocalizedString("ExposureSubmissionResult_pcrTestPendingContactJournal", comment: "")
			static let testPendingContactJournalDesc = NSLocalizedString("ExposureSubmissionResult_pcrTestPendingContactJournalDesc", comment: "")

		}
		
		enum Antigen {
			static let title = NSLocalizedString("ExposureSubmissionResult_Title_Antigen", comment: "")
			static let card_positive = NSLocalizedString("ExposureSubmissionResult_CardPositive_Antigen", comment: "")
			static let card_negative = NSLocalizedString("ExposureSubmissionResult_CardNegative_Antigen", comment: "")
			static let card_subtitle = NSLocalizedString("ExposureSubmissionResult_CardSubTitle_Antigen", comment: "")
			static let testPending = NSLocalizedString("ExposureSubmissionResult_antigenTestPending", comment: "")
			static let testPendingDesc = NSLocalizedString("ExposureSubmissionResult_antigenTestPendingDesc", comment: "")
			static let testPendingContactJournal = NSLocalizedString("ExposureSubmissionResult_antigenTestPendingContactJournal", comment: "")
			static let testPendingContactJournalDesc = NSLocalizedString("ExposureSubmissionResult_antigenTestPendingContactJournalDesc", comment: "")
			static let testNegativeDesc = NSLocalizedString("ExposureSubmissionResult_antigenTestNegativDesc", comment: "")
			static let testAdded = NSLocalizedString("ExposureSubmissionResult_antigenTestAdded", comment: "")
			static let testAddedDesc = NSLocalizedString("ExposureSubmissionResult_antigenTestAddedDesc", comment: "")
			static let personBirthdayPrefix = NSLocalizedString("ExposureSubmissionResult_Person_Birthday_Prefix", comment: "")
			static let registrationDate = NSLocalizedString("ExposureSubmissionResult_RegistrationDate_Antigen", comment: "")
			static let registrationDateSuffix = NSLocalizedString("ExposureSubmissionResult_RegistrationDate_Suffix_Antigen", comment: "")
			static let hoursAbbreviation = NSLocalizedString("ExposureSubmissionResult_Abbreviation_Hours", comment: "")
			static let minutesAbbreviation = NSLocalizedString("ExposureSubmissionResult_Abbreviation_Minutes", comment: "")
			static let secondsAbbreviation = NSLocalizedString("ExposureSubmissionResult_Abbreviation_Seconds", comment: "")
			static let timerTitle = NSLocalizedString("ExposureSubmissionResult_Timer_Title", comment: "")
			static let proofTitle = NSLocalizedString("ExposureSubmissionResult_Negative_Antigen_Proof_Title", comment: "")
			static let proofDesc = NSLocalizedString("ExposureSubmissionResult_Negative_Antigen_Proof_Desc", comment: "")
			static let noProofTitle = NSLocalizedString("ExposureSubmissionResult_Negative_Antigen_NoProof_Title", comment: "")
			static let noProofDesc = NSLocalizedString("ExposureSubmissionResult_Negative_Antigen_NoProof_Desc", comment: "")
			static let testCenterNotSupportedTitle = NSLocalizedString("ExposureSubmissionResult_testCertificate_testCenterNotSupported", comment: "")
		}
		static let testCertificatePending = NSLocalizedString("ExposureSubmissionResult_testCertificate_Pending", comment: "")
		static let testCertificateNotRequested = NSLocalizedString("ExposureSubmissionResult_testCertificate_NotRequested", comment: "")
		static let testCertificateAvailableInTheTab = NSLocalizedString("ExposureSubmissionResult_testCertificate_AvailableInTab", comment: "")

		static let testCertificateTitle = NSLocalizedString("ExposureSubmissionResult_testCertificate_title", comment: "")

		static let card_title = NSLocalizedString("ExposureSubmissionResult_CardTitle", comment: "")
		static let card_invalid = NSLocalizedString("ExposureSubmissionResult_CardInvalid", comment: "")
		static let card_pending = NSLocalizedString("ExposureSubmissionResult_CardPending", comment: "")
		static let procedure = NSLocalizedString("ExposureSubmissionResult_Procedure", comment: "")
		static let warnOthers = NSLocalizedString("ExposureSubmissionResult_warnOthers", comment: "")
		static let testNegative = NSLocalizedString("ExposureSubmissionResult_testNegative", comment: "")
		static let testNegativeDesc = NSLocalizedString("ExposureSubmissionResult_testNegativeDesc", comment: "")
		static let testInvalid = NSLocalizedString("ExposureSubmissionResult_testInvalid", comment: "")
		static let testInvalidDesc = NSLocalizedString("ExposureSubmissionResult_testInvalidDesc", comment: "")
		static let testExpired = NSLocalizedString("ExposureSubmissionResult_testExpired", comment: "")
		static let testExpiredDesc = NSLocalizedString("ExposureSubmissionResult_testExpiredDesc", comment: "")
		static let warnOthersConsentGiven = NSLocalizedString("ExposureSubmissionResult_WarnOthersConsentGiven", comment: "")
		static let warnOthersConsentNotGiven = NSLocalizedString("ExposureSubmissionResult_WarnOthersConsentNotGiven", comment: "")
		static let testRemove = NSLocalizedString("ExposureSubmissionResult_testRemove", comment: "")
		static let testRemoveDesc = NSLocalizedString("ExposureSubmissionResult_testRemoveDesc", comment: "")
		static let warnOthersDesc = NSLocalizedString("ExposureSubmissionResult_warnOthersDesc", comment: "")
		static let primaryButtonTitle = NSLocalizedString("ExposureSubmissionResult_primaryButtonTitle", comment: "")
		static let secondaryButtonTitle = NSLocalizedString("ExposureSubmissionResult_secondaryButtonTitle", comment: "")
		static let deleteButton = NSLocalizedString("ExposureSubmissionResult_deleteButton", comment: "")
		static let refreshButton = NSLocalizedString("ExposureSubmissionResult_refreshButton", comment: "")
		static let furtherInfos_Title = NSLocalizedString("ExposureSubmissionResult_testNegative_furtherInfos_title", comment: "")
		static let furtherInfos_ListItem1 = NSLocalizedString("ExposureSubmissionResult_testNegative_furtherInfos_listItem1", comment: "")
		static let furtherInfos_ListItem2 = NSLocalizedString("ExposureSubmissionResult_testNegative_furtherInfos_listItem2", comment: "")
		static let furtherInfos_ListItem3 = NSLocalizedString("ExposureSubmissionResult_testNegative_furtherInfos_listItem3", comment: "")
		static let furtherInfos_TestAgain = NSLocalizedString("ExposureSubmissionResult_furtherInfos_hint_testAgain", comment: "")
		static let removeAlert_Title = NSLocalizedString("ExposureSubmissionResult_RemoveAlert_Title", comment: "")
		static let removeAlert_Text = NSLocalizedString("ExposureSubmissionResult_RemoveAlert_Text", comment: "")
		static let registrationDateUnknown = NSLocalizedString("ExposureSubmissionResult_RegistrationDateUnknown", comment: "")
	}

	enum ExposureSubmissionDispatch {
		static let title = NSLocalizedString("ExposureSubmission_DispatchTitle", comment: "")
		static let accImageDescription = NSLocalizedString("ExposureSubmissionIntroduction_AccImageDescription", comment: "")
		static let description = NSLocalizedString("ExposureSubmission_DispatchDescription", comment: "")
		static let sectionHeadline = NSLocalizedString("ExposureSubmission_DispatchSectionHeadline", comment: "")
		static let sectionHeadline2 = NSLocalizedString("ExposureSubmission_DispatchSectionHeadline2", comment: "")
		static let qrCodeButtonTitle = NSLocalizedString("ExposureSubmissionDispatch_QRCodeButtonTitle", comment: "")
		static let qrCodeButtonDescription = NSLocalizedString("ExposureSubmissionDispatch_QRCodeButtonDescription", comment: "")
		static let tanButtonTitle = NSLocalizedString("ExposureSubmissionDispatch_TANButtonTitle", comment: "")
		static let tanButtonDescription = NSLocalizedString("ExposureSubmissionDispatch_TANButtonDescription", comment: "")
		static let hotlineButtonTitle = NSLocalizedString("ExposureSubmissionDispatch_HotlineButtonTitle", comment: "")
		static let hotlineButtonDescription = NSLocalizedString("ExposureSubmissionDispatch_HotlineButtonDescription", comment: "")
	}

	enum ExposureSubmissionQRInfo {
		static let title = NSLocalizedString("ExposureSubmissionQRInfo_title", comment: "")
		static let imageDescription = NSLocalizedString("ExposureSubmissionQRInfo_imageDescription", comment: "")
		static let titleDescription = NSLocalizedString("ExposureSubmissionQRInfo_title_description", comment: "")
		static let headerSection1 = NSLocalizedString("ExposureSubmissionQRInfo_header_section_1", comment: "")
		static let instruction1 = NSLocalizedString("ExposureSubmissionQRInfo_instruction1", comment: "")
		static let instruction2 = NSLocalizedString("ExposureSubmissionQRInfo_instruction2", comment: "")
		static let instruction2a = NSLocalizedString("ExposureSubmissionQRInfo_instruction2a", comment: "")
		static let instruction3 = NSLocalizedString("ExposureSubmissionQRInfo_instruction3", comment: "")
		static let instruction3HighlightedPhrase = NSLocalizedString("ExposureSubmissionQRInfo_instruction3_highlightedPhrase", comment: "")
		static let headerSection2 = NSLocalizedString("ExposureSubmissionQRInfo_header_section_2", comment: "")
		static let bodySection2 = NSLocalizedString("ExposureSubmissionQRInfo_body_section_2", comment: "")
		static let bodySection3 = NSLocalizedString("ExposureSubmissionQRInfo_body_section_3", comment: "")
		static let acknowledgementTitle = NSLocalizedString("ExposureSubmissionQRInfo_acknowledgement_legal_title", tableName: "Localizable.legal", comment: "")
		static let acknowledgementBody = NSLocalizedString("ExposureSubmissionQRInfo_acknowledgement_legal_body", tableName: "Localizable.legal", comment: "")
		static let acknowledgementBullet1_1 = NSLocalizedString("ExposureSubmissionQRInfo_acknowledgement_legal_Bullet1_1", tableName: "Localizable.legal", comment: "")
		static let acknowledgementBullet1_2 = NSLocalizedString("ExposureSubmissionQRInfo_acknowledgement_legal_Bullet1_2", tableName: "Localizable.legal", comment: "")
		static let acknowledgementBullet2 = NSLocalizedString("ExposureSubmissionQRInfo_acknowledgement_legal_Bullet2", tableName: "Localizable.legal", comment: "")
		static let acknowledgementBullet3 = NSLocalizedString("ExposureSubmissionQRInfo_acknowledgement_legal_Bullet3", tableName: "Localizable.legal", comment: "")
		static let acknowledgementWithdrawConsent = NSLocalizedString("ExposureSubmissionQRInfo_acknowledgement_legal_WithdrawConsent", tableName: "Localizable.legal", comment: "")
		
		
		static let acknowledgement3 = NSLocalizedString("ExposureSubmissionQRInfo_acknowledgement_3", comment: "")
		static let acknowledgement4 = NSLocalizedString("ExposureSubmissionQRInfo_acknowledgement_4", comment: "")
		static let acknowledgement5 = NSLocalizedString("ExposureSubmissionQRInfo_acknowledgement_5", comment: "")
		static let acknowledgement6 = NSLocalizedString("ExposureSubmissionQRInfo_acknowledgement_6", comment: "")
		static let acknowledgement7 = NSLocalizedString("ExposureSubmissionQRInfo_acknowledgement_7", comment: "")
		static let primaryButtonTitle = NSLocalizedString("ExposureSubmissionQRInfo_primaryButtonTitle", comment: "")
	}

	enum ExposureSubmissionQRScanner {
		static let title = NSLocalizedString("ExposureSubmissionQRScanner_title", comment: "")
		static let instruction = NSLocalizedString("ExposureSubmissionQRScanner_instruction", comment: "")
		static let otherError = NSLocalizedString("ExposureSubmissionQRScanner_otherError", comment: "")
		static let cameraPermissionDenied = NSLocalizedString("ExposureSubmissionQRScanner_cameraPermissionDenied", comment: "")
		static let flashButtonAccessibilityLabel = NSLocalizedString("ExposureSubmissionQRScanner_CameraFlash", comment: "")
		static let flashButtonAccessibilityOnValue = NSLocalizedString("ExposureSubmissionQRScanner_CameraFlash_On", comment: "")
		static let flashButtonAccessibilityOffValue = NSLocalizedString("ExposureSubmissionQRScanner_CameraFlash_Off", comment: "")
		static let flashButtonAccessibilityEnableAction = NSLocalizedString("ExposureSubmissionQRScanner_CameraFlash_Enable", comment: "")
		static let flashButtonAccessibilityDisableAction = NSLocalizedString("ExposureSubmissionQRScanner_CameraFlash_Disable", comment: "")
	}

	enum ExposureSubmissionHotline {
		static let title = NSLocalizedString("ExposureSubmissionHotline_Title", comment: "")
		static let description = NSLocalizedString("ExposureSubmissionHotline_Description", comment: "")
		static let sectionTitle = NSLocalizedString("ExposureSubmissionHotline_SectionTitle", comment: "")
		static let sectionDescription1 = NSLocalizedString("ExposureSubmissionHotline_SectionDescription1", comment: "")
		static let iconAccessibilityLabel1 = NSLocalizedString("ExposureSubmissionHotline_iconAccessibilityLabel1", comment: "")
		static let iconAccessibilityLabel2 = NSLocalizedString("ExposureSubmissionHotline_iconAccessibilityLabel2", comment: "")
		static let sectionDescription2 = NSLocalizedString("ExposureSubmission_SectionDescription2", comment: "")
		static let callButtonTitle = NSLocalizedString("ExposureSubmission_CallButtonTitle", comment: "")
		static let tanInputButtonTitle = NSLocalizedString("ExposureSubmission_TANInputButtonTitle", comment: "")
		static let phoneNumberDomestic = NSLocalizedString("ExposureSubmission_PhoneNumberDomestic", comment: "")
		static let phoneDetailsDomestic = NSLocalizedString("ExposureSubmission_PhoneDetailsDomestic", comment: "")
		static let phoneNumberForeign = NSLocalizedString("ExposureSubmission_PhoneNumberForeign", comment: "")
		static let phoneDetailsForeign = NSLocalizedString("ExposureSubmission_PhoneDetailsForeign", comment: "")
		static let hotlineDetailDescription = NSLocalizedString("ExposureSubmission_PhoneDetailDescription", comment: "")
		static let imageDescription = NSLocalizedString("ExposureSubmissionHotline_imageDescription", comment: "")
	}
	
	enum ExposureSubmissionPositiveTestResult {
		static let noConsentTitle = NSLocalizedString("TestResultPositive_NoConsent_Title", comment: "")
		static let noConsentInfo1 = NSLocalizedString("TestResultPositive_NoConsent_Info1", comment: "")
		static let noConsentInfo2 = NSLocalizedString("TestResultPositive_NoConsent_Info2", comment: "")
		static let noConsentInfo3 = NSLocalizedString("TestResultPositive_NoConsent_Info3", comment: "")
		static let noConsentPrimaryButtonTitle = NSLocalizedString("TestResultPositive_NoConsent_PrimaryButton", comment: "")
		static let noConsentSecondaryButtonTitle = NSLocalizedString("TestResultPositive_NoConsent_SecondaryButton", comment: "")

		static let noConsentAlertTitle = NSLocalizedString("TestResultPositive_NoConsent_AlertNotWarnOthers_Title", comment: "")
		static let noConsentAlertDescription = NSLocalizedString("TestResultPositive_NoConsent_AlertNotWarnOthers_Description", comment: "")
		static let noConsentAlertButtonDontWarn = NSLocalizedString("TestResultPositive_NoConsent_AlertNotWarnOthers_ButtonOne", comment: "")
		static let noConsentAlertButtonWarn = NSLocalizedString("TestResultPositive_NoConsent_AlertNotWarnOthers_ButtonTwo", comment: "")

		static let withConsentTitle = NSLocalizedString("TestResultPositive_WithConsent_Title", comment: "")
		static let withConsentInfo1 = NSLocalizedString("TestResultPositive_WithConsent_Info1", comment: "")
		static let withConsentInfo2 = NSLocalizedString("TestResultPositive_WithConsent_Info2", comment: "")
		static let withConsentPrimaryButtonTitle = NSLocalizedString("TestResultPositive_WithConsent_PrimaryButton", comment: "")
		static let withConsentSecondaryButtonTitle = NSLocalizedString("TestResultPositive_WithConsent_SecondaryButton", comment: "")

		static let keysSubmittedDescription = NSLocalizedString("TestResultPositive_KeysSubmitted_Description", comment: "")
		static let keysSubmittedTitle1 = NSLocalizedString("TestResultPositive_KeysSubmitted_Title1", comment: "")
		static let keysSubmittedInfo1 = NSLocalizedString("TestResultPositive_KeysSubmitted_Info1", comment: "")
		static let keysSubmittedInfo2 = NSLocalizedString("TestResultPositive_KeysSubmitted_Info2", comment: "")
		static let keysSubmittedInfo3 = NSLocalizedString("TestResultPositive_KeysSubmitted_Info3", comment: "")
		static let keysSubmittedTitle2 = NSLocalizedString("TestResultPositive_KeysSubmitted_Title2", comment: "")
		static let keysSubmittedFurtherInfo1 = NSLocalizedString("TestResultPositive_KeysSubmitted_FurtherInfo1", comment: "")
		static let keysSubmittedFurtherInfo2 = NSLocalizedString("TestResultPositive_KeysSubmitted_FurtherInfo2", comment: "")
		static let keysSubmittedFurtherInfo3 = NSLocalizedString("TestResultPositive_KeysSubmitted_FurtherInfo3", comment: "")
		static let keysSubmittedFurtherInfo4 = NSLocalizedString("TestResultPositive_KeysSubmitted_FurtherInfo4", comment: "")
		static let keysSubmittedPrimaryButtonTitle = NSLocalizedString("TestResultPositive_KeysSubmitted_PrimaryButton", comment: "")
	}

	enum ExposureSubmissionSymptoms {
		static let title = NSLocalizedString("ExposureSubmissionSymptoms_Title", comment: "")
		static let introduction = NSLocalizedString("ExposureSubmissionSymptoms_Introduction", comment: "")
		static let description = NSLocalizedString("ExposureSubmissionSymptoms_Description", comment: "")
		static let symptoms = [
			NSLocalizedString("ExposureSubmissionSymptoms_Symptom0", comment: ""),
			NSLocalizedString("ExposureSubmissionSymptoms_Symptom1", comment: ""),
			NSLocalizedString("ExposureSubmissionSymptoms_Symptom2", comment: ""),
			NSLocalizedString("ExposureSubmissionSymptoms_Symptom3", comment: ""),
			NSLocalizedString("ExposureSubmissionSymptoms_Symptom4", comment: ""),
			NSLocalizedString("ExposureSubmissionSymptoms_Symptom5", comment: ""),
			NSLocalizedString("ExposureSubmissionSymptoms_Symptom6", comment: ""),
			NSLocalizedString("ExposureSubmissionSymptoms_Symptom7", comment: "")
		]
		static let answerOptionYes = NSLocalizedString("ExposureSubmissionSymptoms_AnswerOptionYes", comment: "")
		static let answerOptionNo = NSLocalizedString("ExposureSubmissionSymptoms_AnswerOptionNo", comment: "")
		static let answerOptionPreferNotToSay = NSLocalizedString("ExposureSubmissionSymptoms_AnswerOptionPreferNotToSay", comment: "")
		static let continueButton = NSLocalizedString("ExposureSubmissionSymptoms_ContinueButton", comment: "")
		static let doneButton = NSLocalizedString("ExposureSubmissionSymptoms_DoneButton", comment: "")

	}
	
	enum ExposureSubmissionSymptomsOnset {
		static let title = NSLocalizedString("ExposureSubmissionSymptomsOnset_Title", comment: "")
		static let subtitle = NSLocalizedString("ExposureSubmissionSymptomsOnset_Subtitle", comment: "")
		static let description = NSLocalizedString("ExposureSubmissionSymptomsOnset_Description", comment: "")
		static let datePickerTitle = NSLocalizedString("ExposureSubmissionSymptomsOnset_DatePickerTitle", comment: "")
		static let answerOptionLastSevenDays = NSLocalizedString("ExposureSubmissionSymptomsOnset_AnswerOptionLastSevenDays", comment: "")
		static let answerOptionOneToTwoWeeksAgo = NSLocalizedString("ExposureSubmissionSymptomsOnset_AnswerOptionOneToTwoWeeksAgo", comment: "")
		static let answerOptionMoreThanTwoWeeksAgo = NSLocalizedString("ExposureSubmissionSymptomsOnset_AnswerOptionMoreThanTwoWeeksAgo", comment: "")
		static let answerOptionPreferNotToSay = NSLocalizedString("ExposureSubmissionSymptomsOnset_AnswerOptionPreferNotToSay", comment: "")
		static let continueButton = NSLocalizedString("ExposureSubmissionSymptomsOnset_ContinueButton", comment: "")
	}
	
	enum ExposureSubmissionSymptomsCancelAlert {
		static let title = NSLocalizedString("ExposureSubmissionSymptoms_CancelAlertTitle", comment: "")
		static let message = NSLocalizedString("ExposureSubmissionSymptoms_CancelAlertMessage", comment: "")
		static let cancelButton = NSLocalizedString("ExposureSubmissionSymptoms_CancelAlertButtonCancel", comment: "")
		static let continueButton = NSLocalizedString("ExposureSubmissionSymptoms_CancelAlertButtonContinue", comment: "")
	}
	
	enum ExposureSubmissionWarnOthers {
		static let title = NSLocalizedString("ExposureSubmissionWarnOthers_title", comment: "")
		static let accImageDescription = NSLocalizedString("ExposureSubmissionWarnOthers_AccImageDescription", comment: "")
		static let continueButton = NSLocalizedString("ExposureSubmissionWarnOthers_continueButton", comment: "")
		static let sectionTitle = NSLocalizedString("ExposureSubmissionWarnOthers_sectionTitle", comment: "")
		static let description = NSLocalizedString("ExposureSubmissionWarnOthers_description", comment: "")
		static let supportedCountriesTitle = NSLocalizedString("ExposureSubmissionWarnOthers_supportedCountriesTitle", comment: "")
		
		static let acknowledgementTitle = NSLocalizedString("ExposureSubmissionWarnOthers_acknowledgementTitle", tableName: "Localizable.legal", comment: "")
		static let acknowledgementBody = NSLocalizedString("ExposureSubmissionWarnOthers_acknowledgementBody", tableName: "Localizable.legal", comment: "")
		static let acknowledgement_1_1 = NSLocalizedString("ExposureSubmissionWarnOthers_acknowledgement_1_1", tableName: "Localizable.legal", comment: "")
		static let acknowledgement_1_2 = NSLocalizedString("ExposureSubmissionWarnOthers_acknowledgement_1_2", tableName: "Localizable.legal", comment: "")
		static let acknowledgement_footer = NSLocalizedString("ExposureSubmissionWarnOthers_acknowledgement_footer", tableName: "Localizable.legal", comment: "")
		
		static let consent_bullet1 = NSLocalizedString("ExposureSubmissionWarnOthers_consent_bullet1", comment: "")
		static let consent_bullet2 = NSLocalizedString("ExposureSubmissionWarnOthers_consent_bullet2", comment: "")
		static let consent_bullet3 = NSLocalizedString("ExposureSubmissionWarnOthers_consent_bullet3", comment: "")
		static let consent_bullet4 = NSLocalizedString("ExposureSubmissionWarnOthers_consent_bullet4", comment: "")
		static let consent_bullet5 = NSLocalizedString("ExposureSubmissionWarnOthers_consent_bullet5", comment: "")
	}

	enum ExposureSubmissionSuccess {
		static let title = NSLocalizedString("ExposureSubmissionSuccess_Title", comment: "")
		static let accImageDescription = NSLocalizedString("ExposureSubmissionSuccess_AccImageDescription", comment: "")
		static let button = NSLocalizedString("ExposureSubmissionSuccess_Button", comment: "")
		static let description = NSLocalizedString("ExposureSubmissionSuccess_Description", comment: "")
		static let listTitle = NSLocalizedString("ExposureSubmissionSuccess_listTitle", comment: "")
		static let listItem0 = NSLocalizedString("ExposureSubmissionSuccess_listItem0", comment: "")
		static let listItem1 = NSLocalizedString("ExposureSubmissionSuccess_listItem1", comment: "")
		static let listItem2 = NSLocalizedString("ExposureSubmissionSuccess_listItem2", comment: "")
		static let subTitle = NSLocalizedString("ExposureSubmissionSuccess_subTitle", comment: "")
		static let listItem2_1 = NSLocalizedString("ExposureSubmissionSuccess_listItem2_1", comment: "")
		static let listItem2_2 = NSLocalizedString("ExposureSubmissionSuccess_listItem2_2", comment: "")
		static let listItem2_3 = NSLocalizedString("ExposureSubmissionSuccess_listItem2_3", comment: "")
		static let listItem2_4 = NSLocalizedString("ExposureSubmissionSuccess_listItem2_4", comment: "")
	}

	enum ExposureSubmissionError {
		static let noKeysCollected = NSLocalizedString("ExposureSubmissionError_NoKeys", comment: "")
		static let invalidTan = NSLocalizedString("ExposureSubmissionError_InvalidTan", comment: "")
		static let enNotEnabled = NSLocalizedString("ExposureSubmissionError_EnNotEnabled", comment: "")
		static let noRegistrationToken = NSLocalizedString("ExposureSubmissionError_NoRegistrationToken", comment: "")
		static let invalidResponse = NSLocalizedString("ExposureSubmissionError_InvalidResponse", comment: "")
		static let noResponse = NSLocalizedString("ExposureSubmissionError_NoResponse", comment: "")
		static let noNetworkConnection = NSLocalizedString("ExposureNotificationSetting_EU_Empty_Error_Desc", comment: "")
		static let teleTanAlreadyUsed = NSLocalizedString("ExposureSubmissionError_TeleTanAlreadyUsed", comment: "")
		static let qrAlreadyUsed = NSLocalizedString("ExposureSubmissionError_QRAlreadyUsed", comment: "")
		static let qrAlreadyUsedTitle = NSLocalizedString("ExposureSubmissionError_QRAlreadyUsed_Title", comment: "")
		static let qrNotExist = NSLocalizedString("ExposureSubmissionError_QRNotExist", comment: "")
		static let qrNotExistTitle = NSLocalizedString("ExposureSubmissionError_QRNotExist_Title", comment: "")
		static let regTokenNotExist = NSLocalizedString("ExposureSubmissionError_RegTokenNotExist", comment: "")
		static let other = NSLocalizedString("ExposureSubmissionError_other", comment: "")
		static let otherend = NSLocalizedString("ExposureSubmissionError_otherend", comment: "")
		static let httpError = NSLocalizedString("ExposureSubmissionError_httpError", comment: "")
		static let notAuthorized = NSLocalizedString("ExposureSubmissionError_declined", comment: "")
		static let unknown = NSLocalizedString("ExposureSubmissionError_unknown", comment: "")
		static let defaultError = NSLocalizedString("ExposureSubmissionError_defaultError", comment: "")
		static let noAppConfiguration = NSLocalizedString("ExposureSubmissionError_noAppConfiguration", comment: "")
		static let errorPrefix = NSLocalizedString("ExposureSubmissionError_ErrorPrefix", comment: "")
	}

	enum ExposureDetection {
		static let off = NSLocalizedString("ExposureDetection_Off", comment: "")
		static let unknown = NSLocalizedString("ExposureDetection_Unknown", comment: "")
		static let low = NSLocalizedString("ExposureDetection_Low", comment: "")
		static let lowColorName = NSLocalizedString("ExposureDetection_Low_Green_Color", comment: "")
		static let high = NSLocalizedString("ExposureDetection_High", comment: "")
		static let highColorName = NSLocalizedString("ExposureDetection_High_Red_Color", comment: "")
		static let daysSinceInstallation = NSLocalizedString("Home_Risk_Days_Since_Installation_Title", comment: "")
		
		static let lastExposure = NSLocalizedString("ExposureDetection_LastExposure", comment: "")
		static let lastExposureOneRiskDay = NSLocalizedString("ExposureDetection_LastExposure_One_Risk_Day", comment: "")
		static let refreshed = NSLocalizedString("ExposureDetection_Refreshed", comment: "")
		static let refreshedNever = NSLocalizedString("ExposureDetection_Refreshed_Never", comment: "")
		static let refreshingIn = NSLocalizedString("ExposureDetection_RefreshingIn", comment: "")
		static let refreshIn = NSLocalizedString("ExposureDetection_RefreshIn", comment: "")
		static let lastRiskLevel = NSLocalizedString("ExposureDetection_LastRiskLevel", comment: "")
		static let offText = NSLocalizedString("ExposureDetection_OffText", comment: "")
		static let outdatedText = NSLocalizedString("ExposureDetection_OutdatedText", comment: "")
		static let unknownText = NSLocalizedString("ExposureDetection_UnknownText", comment: "")
		static let loadingText = NSLocalizedString("ExposureDetection_LoadingText", comment: "")
		
		static let contactJournalText = NSLocalizedString("ExposureDetection_Contact_Journal_Text", comment: "")

		static let behaviorTitle = NSLocalizedString("ExposureDetection_Behavior_Title", comment: "")
		static let behaviorSubtitle = NSLocalizedString("ExposureDetection_Behavior_Subtitle", comment: "")

		static let guideHands = NSLocalizedString("ExposureDetection_Guide_Hands", comment: "")
		static let guideMask = NSLocalizedString("ExposureDetection_Guide_Mask", comment: "")
		static let guideDistance = NSLocalizedString("ExposureDetection_Guide_Distance", comment: "")
		static let guideSneeze = NSLocalizedString("ExposureDetection_Guide_Sneeze", comment: "")
		static let guideVentilation = NSLocalizedString("ExposureDetection_Guide_Ventilation", comment: "")
		static let guideHome = NSLocalizedString("ExposureDetection_Guide_Home", comment: "")
		static let guideHotline1 = NSLocalizedString("ExposureDetection_Guide_Hotline1", comment: "")
		static let guideHotline2 = NSLocalizedString("ExposureDetection_Guide_Hotline2", comment: "")
		static let guideHotline3 = NSLocalizedString("ExposureDetection_Guide_Hotline3", comment: "")
		static let guideHotline4 = NSLocalizedString("ExposureDetection_Guide_Hotline4", comment: "")
		static let guideFAQ = NSLocalizedString("ExposureDetection_Guide_FAQ", comment: "Placeholder points to `ExposureDetection_LinkText`")
		static let guideFAQLinkText = NSLocalizedString("ExposureDetection_Guide_FAQ_LinkText", comment: "The 'tapable' text containing the link to the faq")

		static let tracingTitle = NSLocalizedString("ExposureDetection_ActiveTracingSection_Title", comment: "")
		static let tracingSubTitle = NSLocalizedString("ExposureDetection_ActiveTracingSection_Subtitle", comment: "")
		static let tracingParagraph0 = NSLocalizedString("ExposureDetection_ActiveTracingSection_Text_Paragraph0", comment: "")
		static let tracingParagraph1a = NSLocalizedString("ExposureDetection_ActiveTracingSection_Text_Paragraph1a", comment: "")
		static let tracingParagraph1b = NSLocalizedString("ExposureDetection_ActiveTracingSection_Text_Paragraph1b", comment: "")
		
		static let explanationTitle = NSLocalizedString("ExposureDetection_Explanation_Title", comment: "")
		static let explanationSubtitle = NSLocalizedString("ExposureDetection_Explanation_Subtitle", comment: "")
		static let explanationTextOff = NSLocalizedString("ExposureDetection_Explanation_Text_Off", comment: "")
		static let explanationTextOutdated = NSLocalizedString("ExposureDetection_Explanation_Text_Outdated", comment: "")
		static let explanationTextUnknown = NSLocalizedString("ExposureDetection_Explanation_Text_Unknown", comment: "")
		static let explanationTextLowNoEncounter = NSLocalizedString("ExposureDetection_Explanation_Text_Low_No_Encounter", comment: "")
		static let explanationTextLowWithEncounter = NSLocalizedString("ExposureDetection_Explanation_Text_Low_With_Encounter", comment: "")
		static let explanationTextLowWithEncounterFAQ = NSLocalizedString("ExposureDetection_Explanation_Text_Low_With_Encounter_FAQ", comment: "")
		static let explanationTextHigh = NSLocalizedString("ExposureDetection_Explanation_Text_High", comment: "")
		static let explanationTextHighDateOfLastExposure = NSLocalizedString("ExposureDetection_Explanation_Text_High_DateOfLastExposure", comment: "")
		static let lowRiskExposureTitle = NSLocalizedString("ExposureDetection_LowRiskExposure_Title", comment: "")
		static let lowRiskExposureSubtitle = NSLocalizedString("ExposureDetection_LowRiskExposure_Subtitle", comment: "")
		static let lowRiskExposureBody = NSLocalizedString("ExposureDetection_LowRiskExposure_Body", comment: "")

		static let buttonEnable = NSLocalizedString("ExposureDetection_Button_Enable", comment: "")
		static let buttonRefresh = NSLocalizedString("ExposureDetection_Button_Refresh", comment: "")
		static let buttonTitleRestart = NSLocalizedString("ExposureDetection_Button_Title_Restart", comment: "")

		static let riskCardStatusDownloadingTitle = NSLocalizedString("ExposureDetection_Risk_Status_Downloading_Title", comment: "")
		static let riskCardStatusDownloadingBody = NSLocalizedString("ExposureDetection_Risk_Status_Downloading_Body", comment: "")
		static let riskCardStatusDetectingTitle = NSLocalizedString("ExposureDetection_Risk_Status_Detecting_Title", comment: "")
		static let riskCardStatusDetectingBody = NSLocalizedString("ExposureDetection_Risk_Status_Detecting_Body", comment: "")

		static let riskCardFailedCalculationTitle = NSLocalizedString("ExposureDetection_Risk_Failed_Title", comment: "")
		static let riskCardFailedCalculationBody = NSLocalizedString("ExposureDetection_Risk_Failed_Body", comment: "")
		static let riskCardFailedCalculationRestartButtonTitle = NSLocalizedString("ExposureDetection_Risk_Restart_Button_Title", comment: "")

		static let surveyCardTitle = NSLocalizedString("ExposureDetection_Survey_Card_Title", comment: "")
		static let surveyCardBody = NSLocalizedString("ExposureDetection_Survey_Card_Body", comment: "")
		static let surveyCardButton = NSLocalizedString("ExposureDetection_Survey_Card_Button", comment: "")
	}

	enum SurveyConsent {
		static let imageDescription = NSLocalizedString("SurveyConsent_Image_Description", comment: "")
		static let title = NSLocalizedString("SurveyConsent_Title", comment: "")
		static let body1 = NSLocalizedString("SurveyConsent_Body1", comment: "")
		static let body2 = NSLocalizedString("SurveyConsent_Body2", comment: "")
		static let body3 = NSLocalizedString("SurveyConsent_Body3", comment: "")
		static let legalTitle = NSLocalizedString("SurveyConsent_LegalTitle_BoldText", tableName: "Localizable.legal", comment: "")
		static let legalBody1 = NSLocalizedString("SurveyConsent_LegalBody1", tableName: "Localizable.legal", comment: "")
		static let legalBody2 = NSLocalizedString("SurveyConsent_LegalBody2", tableName: "Localizable.legal", comment: "")
		static let legalBullet1 = NSLocalizedString("SurveyConsent_Legal_Bullet1", tableName: "Localizable.legal", comment: "")
		static let legalBullet2 = NSLocalizedString("SurveyConsent_Legal_Bullet2", tableName: "Localizable.legal", comment: "")
		static let legalBullet3 = NSLocalizedString("SurveyConsent_Legal_Bullet3", tableName: "Localizable.legal", comment: "")

		static let acceptButtonTitle = NSLocalizedString("SurveyConsent_Accept_Button_Title", comment: "")
		static let legalDetailsButtonTitle = NSLocalizedString("SurveyConsent_Legal_Details_Button_Title", tableName: "Localizable.legal", comment: "")
		
		// Errors
		static let errorTitle = NSLocalizedString("SurveyConsent_Error_Title", comment: "")
		static let errorTryAgainLater = NSLocalizedString("SurveyConsent_Error_TryAgainLater", comment: "")
		static let errorDeviceNotSupported = NSLocalizedString("SurveyConsent_Error_DeviceNotSupported", comment: "")
		static let errorChangeDeviceTime = NSLocalizedString("SurveyConsent_Error_ChangeDeviceTime", comment: "")
		static let errorTryAgainNextMonth = NSLocalizedString("SurveyConsent_Error_TryAgainNextMonth", comment: "")
		static let errorAlreadyParticipated = NSLocalizedString("SurveyConsent_Error_AlreadyParticipated", comment: "")

		static let surveyDetailsTitle = NSLocalizedString("SurveyConsent_Legal_Details_Title", comment: "")

		static let surveyDetailsLegalHeader = NSLocalizedString("SurveyConsent_Legal_Details_Headline", tableName: "Localizable.legal", comment: "")
		static let surveyDetailsLegalBody1 = NSLocalizedString("SurveyConsent_Details_Legal_Body1", tableName: "Localizable.legal", comment: "")
		static let surveyDetailsLegalBody2 = NSLocalizedString("SurveyConsent_Details_Legal_Body2", tableName: "Localizable.legal", comment: "")

		static let surveyDetailsHeader = NSLocalizedString("SurveyConsent_Details_Headline", comment: "")
		static let surveyDetailsBody = NSLocalizedString("SurveyConsent_Details_Body", comment: "")

	}

	enum ExposureDetectionError {
		static let errorAlertMessage = NSLocalizedString("ExposureDetectionError_Alert_Message", comment: "")
		static let errorAlertFullDistSpaceMessage = NSLocalizedString("ExposureDetectionError_Alert_FullDiskSpace_Message", comment: "")
		static let errorAlertWrongDeviceTime = NSLocalizedString("ExposureDetection_WrongTime_Notification_Popover_Body", comment: "")
	}

	enum Settings {
		static let trackingStatusActive = NSLocalizedString("Settings_KontaktProtokollStatusActive", comment: "")
		static let trackingStatusInactive = NSLocalizedString("Settings_KontaktProtokollStatusInactive", comment: "")

		static let statusEnable = NSLocalizedString("Settings_StatusEnable", comment: "")
		static let statusDisable = NSLocalizedString("Settings_StatusDisable", comment: "")

		static let notificationStatusActive = NSLocalizedString("Settings_Notification_StatusActive", comment: "")
		static let notificationStatusInactive = NSLocalizedString("Settings_Notification_StatusInactive", comment: "")
		
		static let backgroundAppRefreshStatusActive = NSLocalizedString("Settings_BackgroundAppRefresh_StatusActive", comment: "")
		static let backgroundAppRefreshStatusInactive = NSLocalizedString("Settings_BackgroundAppRefresh_StatusInactive", comment: "")

		static let tracingLabel = NSLocalizedString("Settings_Tracing_Label", comment: "")
		static let notificationLabel = NSLocalizedString("Settings_Notification_Label", comment: "")
		static let backgroundAppRefreshLabel = NSLocalizedString("Settings_BackgroundAppRefresh_Label", comment: "")
		static let resetLabel = NSLocalizedString("Settings_Reset_Label", comment: "")

		static let tracingDescription = NSLocalizedString("Settings_Tracing_Description", comment: "")
		static let notificationDescription = NSLocalizedString("Settings_Notification_Description", comment: "")
		static let backgroundAppRefreshDescription = NSLocalizedString("Settings_BackgroundAppRefresh_Description", comment: "")
		static let resetDescription = NSLocalizedString("Settings_Reset_Description", comment: "")

		static let navigationBarTitle = NSLocalizedString("Settings_NavTitle", comment: "")

		static let daysSinceInstallTitle = NSLocalizedString("Settings_DaysSinceInstall_Title", comment: "")
		static let daysSinceInstallSubTitle = NSLocalizedString("Settings_DaysSinceInstall_SubTitle", comment: "")
		static let daysSinceInstallP1 = NSLocalizedString("Settings_DaysSinceInstall_P1", comment: "")
		static let daysSinceInstallP2a = NSLocalizedString("Settings_DaysSinceInstall_P2a", comment: "")
		static let daysSinceInstallP2b = NSLocalizedString("Settings_DaysSinceInstall_P2b", comment: "")

		enum Datadonation {
			static let label = NSLocalizedString("Settings_DataDonation_Label", comment: "")
			static let description = NSLocalizedString("Settings_DataDonation_Description", comment: "")
			static let statusActive = NSLocalizedString("Settings_DataDonation_StatusActive", comment: "")
			static let statusInactive = NSLocalizedString("Settings_DataDonation_StatusInactive", comment: "")
		}

	}

	enum NotificationSettings {
		static let onTitle = NSLocalizedString("NotificationSettings_On_Title", comment: "")
		static let onSectionTitle = NSLocalizedString("NotificationSettings_On_SectionTitle", comment: "")
		static let riskChanges = NSLocalizedString("NotificationSettings_On_RiskChanges", comment: "")
		static let testsStatus = NSLocalizedString("NotificationSettings_On_TestsStatus", comment: "")

		static let offSectionTitle = NSLocalizedString("NotificationSettings_Off_SectionTitle", comment: "")
		static let enableNotifications = NSLocalizedString("NotificationSettings_Off_EnableNotifications", comment: "")
		static let statusInactive = NSLocalizedString("NotificationSettings_Off_StatusInactive", comment: "")
		static let infoTitle = NSLocalizedString("NotificationSettings_Off_InfoTitle", comment: "")
		static let infoDescription = NSLocalizedString("NotificationSettings_Off_InfoDescription", comment: "")
		static let openSettings = NSLocalizedString("NotificationSettings_Off_OpenSettings", comment: "")

		static let navigationBarTitle = NSLocalizedString("NotificationSettings_NavTitle", comment: "")

		static let onImageDescription = NSLocalizedString("NotificationSettings_onImageDescription", comment: "")
		static let offImageDescription = NSLocalizedString("NotificationSettings_offImageDescription", comment: "")
	}

	enum BackgroundAppRefreshSettings {
		static let title = NSLocalizedString("BackgroundAppRefreshSettings_Title", comment: "")
		static let subtitle = NSLocalizedString("BackgroundAppRefreshSettings_Subtitle", comment: "")
		static let description = NSLocalizedString("BackgroundAppRefreshSettings_Description", comment: "")
		static let onImageDescription = NSLocalizedString("BackgroundAppRefreshSettings_Image_Description_On", comment: "")
		static let offImageDescription = NSLocalizedString("BackgroundAppRefreshSettings_Image_Description_Off", comment: "")
		
		enum Status {
			static let header = NSLocalizedString("BackgroundAppRefreshSettings_Status_Header", comment: "")
			static let title = NSLocalizedString("BackgroundAppRefreshSettings_Status_Title", comment: "")
			static let on = NSLocalizedString("BackgroundAppRefreshSettings_Status_On", comment: "")
			static let off = NSLocalizedString("BackgroundAppRefreshSettings_Status_Off", comment: "")
		}

		enum InfoBox {
			static let title = NSLocalizedString("BackgroundAppRefreshSettings_InfoBox_Title", comment: "")
			static let description = NSLocalizedString("BackgroundAppRefreshSettings_InfoBox_Description", comment: "")
			static let lowPowerModeDescription = NSLocalizedString("BackgroundAppRefreshSettings_InfoBox_LowPowerMode_Description", comment: "")

			enum LowPowerModeInstruction {
				static let title = NSLocalizedString("BackgroundAppRefreshSettings_InfoBox_LowPowerModeInstruction_Title", comment: "")
				static let step1 = NSLocalizedString("BackgroundAppRefreshSettings_InfoBox_LowPowerModeInstruction_Step1", comment: "")
				static let step2 = NSLocalizedString("BackgroundAppRefreshSettings_InfoBox_LowPowerModeInstruction_Step2", comment: "")
				static let step3 = NSLocalizedString("BackgroundAppRefreshSettings_InfoBox_LowPowerModeInstruction_Step3", comment: "")
			}

			enum SystemBackgroundRefreshInstruction {
				static let title = NSLocalizedString("BackgroundAppRefreshSettings_InfoBox_SystemBackgroundRefreshInstruction_Title", comment: "")
				static let step1 = NSLocalizedString("BackgroundAppRefreshSettings_InfoBox_SystemBackgroundRefreshInstruction_Step1", comment: "")
				static let step2 = NSLocalizedString("BackgroundAppRefreshSettings_InfoBox_SystemBackgroundRefreshInstruction_Step2", comment: "")
				static let step3 = NSLocalizedString("BackgroundAppRefreshSettings_InfoBox_SystemBackgroundRefreshInstruction_Step3", comment: "")
				static let step4 = NSLocalizedString("BackgroundAppRefreshSettings_InfoBox_SystemBackgroundRefreshInstruction_Step4", comment: "")
			}

			enum AppBackgroundRefreshInstruction {
				static let title = NSLocalizedString("BackgroundAppRefreshSettings_InfoBox_AppBackgroundRefreshInstruction_Title", comment: "")
				static let step1 = NSLocalizedString("BackgroundAppRefreshSettings_InfoBox_AppBackgroundRefreshInstruction_Step1", comment: "")
				static let step2 = NSLocalizedString("BackgroundAppRefreshSettings_InfoBox_AppBackgroundRefreshInstruction_Step2", comment: "")
				static let step3 = NSLocalizedString("BackgroundAppRefreshSettings_InfoBox_AppBackgroundRefreshInstruction_Step3", comment: "")
			}
		}

		static let openSettingsButtonTitle = NSLocalizedString("BackgroundAppRefreshSettings_OpenSettingsButton_Title", comment: "")
		static let shareButtonTitle = NSLocalizedString("BackgroundAppRefreshSettings_ShareButton_Title", comment: "")
	}

	enum Onboarding {
		static let onboardingLetsGo = NSLocalizedString("Onboarding_LetsGo_actionText", comment: "")
		static let onboardingContinue = NSLocalizedString("Onboarding_Continue_actionText", comment: "")
		static let onboardingContinueDescription = NSLocalizedString("Onboarding_Continue_actionTextHint", comment: "")
		static let onboardingDoNotActivate = NSLocalizedString("Onboarding_DoNotActivate_actionText", comment: "")
		static let onboardingDoNotAllow = NSLocalizedString("Onboarding_doNotAllow_actionText", comment: "")
		static let onboarding_deactivate_exposure_notif_confirmation_title = NSLocalizedString("Onboarding_DeactivateExposureConfirmation_title", comment: "")
		static let onboarding_deactivate_exposure_notif_confirmation_message = NSLocalizedString("Onboarding_DeactivateExposureConfirmation_message", comment: "")

		static let onboardingInfo_togetherAgainstCoronaPage_imageDescription = NSLocalizedString("OnboardingInfo_togetherAgainstCoronaPage_imageDescription", comment: "")
		static let onboardingInfo_togetherAgainstCoronaPage_title = NSLocalizedString("OnboardingInfo_togetherAgainstCoronaPage_title", comment: "")
		static let onboardingInfo_togetherAgainstCoronaPage_boldText = NSLocalizedString("OnboardingInfo_togetherAgainstCoronaPage_boldText", comment: "")
		static let onboardingInfo_togetherAgainstCoronaPage_normalText = NSLocalizedString("OnboardingInfo_togetherAgainstCoronaPage_normalText", comment: "")
		static let onboardingInfo_togetherAgainstCoronaPage_link = NSLocalizedString("OnboardingInfo_togetherAgainstCoronaPage_link", tableName: "Localizable.links", comment: "URL")
		static let onboardingInfo_togetherAgainstCoronaPage_linkText = NSLocalizedString("OnboardingInfo_togetherAgainstCoronaPage_linkText", comment: "")
		static let onboardingInfo_privacyPage_imageDescription = NSLocalizedString("OnboardingInfo_privacyPage_imageDescription", comment: "")
		static let onboardingInfo_privacyPage_title = NSLocalizedString("OnboardingInfo_privacyPage_title", comment: "")
		static let onboardingInfo_privacyPage_boldText = NSLocalizedString("OnboardingInfo_privacyPage_boldText", comment: "")
		static let onboardingInfo_privacyPage_normalText = NSLocalizedString("OnboardingInfo_privacyPage_normalText", comment: "")
		static let onboardingInfo_enableLoggingOfContactsPage_imageDescription = NSLocalizedString("OnboardingInfo_enableLoggingOfContactsPage_imageDescription", comment: "")
		static let onboardingInfo_enableLoggingOfContactsPage_title = NSLocalizedString("OnboardingInfo_enableLoggingOfContactsPage_title", comment: "")
		static let onboardingInfo_enableLoggingOfContactsPage_boldText = NSLocalizedString("OnboardingInfo_enableLoggingOfContactsPage_boldText", comment: "")
		static let onboardingInfo_enableLoggingOfContactsPage_normalText = NSLocalizedString("OnboardingInfo_enableLoggingOfContactsPage_normalText", comment: "")
		static let onboardingInfo_enableLoggingOfContactsPage_panelTitle = NSLocalizedString("OnboardingInfo_enableLoggingOfContactsPage_panelTitle", tableName: "Localizable.legal", comment: "")
		static let onboardingInfo_enableLoggingOfContactsPage_consentUnderagesTitle = NSLocalizedString("OnboardingInfo_enableLoggingOfContactsPage_consentUnderagesTitle", comment: "")
		static let onboardingInfo_enableLoggingOfContactsPage_consentUnderagesText = NSLocalizedString("OnboardingInfo_enableLoggingOfContactsPage_consentUnderagesText", comment: "")
		static let onboardingInfo_enableLoggingOfContactsPage_panelBody = NSLocalizedString("OnboardingInfo_enableLoggingOfContactsPage_panelBody", tableName: "Localizable.legal", comment: "")
		static let onboardingInfo_howDoesDataExchangeWorkPage_imageDescription = NSLocalizedString("OnboardingInfo_howDoesDataExchangeWorkPage_imageDescription", comment: "")
		static let onboardingInfo_enableLoggingOfContactsPage_button = NSLocalizedString("Onboarding_EnableLogging_actionText", comment: "")
		static let onboardingInfo_howDoesDataExchangeWorkPage_title = NSLocalizedString("OnboardingInfo_howDoesDataExchangeWorkPage_title", comment: "")
		static let onboardingInfo_howDoesDataExchangeWorkPage_boldText = NSLocalizedString("OnboardingInfo_howDoesDataExchangeWorkPage_boldText", comment: "")
		static let onboardingInfo_howDoesDataExchangeWorkPage_normalText = NSLocalizedString("OnboardingInfo_howDoesDataExchangeWorkPage_normalText", comment: "")
		static let onboardingInfo_alwaysStayInformedPage_imageDescription = NSLocalizedString("OnboardingInfo_alwaysStayInformedPage_imageDescription", comment: "")
		static let onboardingInfo_alwaysStayInformedPage_title = NSLocalizedString("OnboardingInfo_alwaysStayInformedPage_title", comment: "")
		static let onboardingInfo_alwaysStayInformedPage_boldText = NSLocalizedString("OnboardingInfo_alwaysStayInformedPage_boldText", comment: "")
		static let onboardingInfo_alwaysStayInformedPage_normalText = NSLocalizedString("OnboardingInfo_alwaysStayInformedPage_normalText", comment: "")
		static let onboardingInfo_alwaysStayInformedPage_stateHeader = NSLocalizedString("OnboardingInfo_enableLoggingOfContactsPage_stateHeader", comment: "")
		static let onboardingInfo_alwaysStayInformedPage_stateTitle = NSLocalizedString("OnboardingInfo_enableLoggingOfContactsPage_stateTitle", comment: "")
		static let onboardingInfo_alwaysStayInformedPage_stateActivated = NSLocalizedString("OnboardingInfo_enableLoggingOfContactsPage_stateActive", comment: "")
		static let onboardingInfo_alwaysStayInformedPage_stateDeactivated = NSLocalizedString("OnboardingInfo_enableLoggingOfContactsPage_stateStopped", comment: "")

		// Onbarding Intro EU Texts
		
		static let onboardingInfo_ParticipatingCountries_Title = NSLocalizedString("onboardingInfo_enableLoggingOfContactsPage_participatingCountriesTitle", comment: "")
		static let onboardingInfo_enableLoggingOfContactsPage_euTitle = NSLocalizedString("onboardingInfo_enableLoggingOfContactsPage_euTitle", comment: "")
		static let onboardingInfo_enableLoggingOfContactsPage_euDescription = NSLocalizedString("onboardingInfo_enableLoggingOfContactsPage_euDescription", comment: "")
		static let onboardingInfo_enableLoggingOfContactsPage_emptyEuTitle = NSLocalizedString("onboardingInfo_enableLoggingOfContactsPage_emptyEuTitle", comment: "")
		static let onboardingInfo_enableLoggingOfContactsPage_emptyEuDescription = NSLocalizedString("onboardingInfo_enableLoggingOfContactsPage_emptyEuDescription", comment: "")
	}

	enum ExposureNotificationSetting {
		static let title = NSLocalizedString("ExposureNotificationSetting_TracingSettingTitle", comment: "The title of the view")
		static let enableTracing = NSLocalizedString("ExposureNotificationSetting_EnableTracing", comment: "The enable tracing")
		static let limitedTracing = NSLocalizedString("ExposureNotificationSetting_Tracing_Limited", comment: "")
		static let deactivatedTracing = NSLocalizedString("ExposureNotificationSetting_Tracing_Deactivated", comment: "")
		static let descriptionTitle = NSLocalizedString("ExposureNotificationSetting_DescriptionTitle", comment: "The introduction label")
		static let descriptionTitleInactive = NSLocalizedString("ExposureNotificationSetting_DescriptionTitle_Inactive", comment: "The introduction label when tracing is not active")
		static let descriptionText1 = NSLocalizedString("ExposureNotificationSetting_DescriptionText1", comment: "")
		static let descriptionText2 = NSLocalizedString("ExposureNotificationSetting_DescriptionText2", comment: "")
		static let descriptionText3 = NSLocalizedString("ExposureNotificationSetting_DescriptionText3", comment: "")
		static let descriptionText4 = NSLocalizedString("ExposureNotificationSetting_DescriptionText4", comment: "")
		static let actionCellHeader = NSLocalizedString("ExposureNotificationSetting_ActionCell_Header", comment: "")
		static let activateBluetooth = NSLocalizedString("ExposureNotificationSetting_Activate_Bluetooth", comment: "")
		static let activateInternet = NSLocalizedString("ExposureNotificationSetting_Activate_Internet", comment: "")
		static let bluetoothDescription = NSLocalizedString("ExposureNotificationSetting_Bluetooth_Description", comment: "")
		static let internetDescription = NSLocalizedString("ExposureNotificationSetting_Internet_Description", comment: "")
		static let detailActionButtonTitle = NSLocalizedString("ExposureNotificationSetting_Detail_Action_Button", comment: "")
		static let tracingHistoryDescription = NSLocalizedString("ENSetting_Tracing_History", comment: "")
		static let activateOldOSENSetting = NSLocalizedString("ExposureNotificationSetting_Activate_OSENSetting_Pre13.7", comment: "")
		static let activateOldOSENSettingDescription = NSLocalizedString("ExposureNotificationSetting_Activate_OSENSetting_Description_Pre13.7", comment: "")
		static let activateOSENSetting = NSLocalizedString("ExposureNotificationSetting_Activate_OSENSetting", comment: "")
		static let activateOSENSettingDescription = NSLocalizedString("ExposureNotificationSetting_Activate_OSENSetting_Description", comment: "")
		static let activateAppOSENSetting = NSLocalizedString("ExposureNotificationSetting_SetActiveApp_OSENSetting", comment: "")
		static let activateAppOSENSettingDescription = NSLocalizedString("ExposureNotificationSetting_SetActiveApp_OSENSetting_Description", comment: "")
		static let activateOldAppOSENSettingDescription = NSLocalizedString("ExposureNotificationSetting_SetActiveApp_OSENSetting_Description_Pre13.7", comment: "")
		static let activateParentalControlENSetting = NSLocalizedString("ExposureNotificationSetting_ParentalControls_OSENSetting", comment: "")
		static let activateParentalControlENSettingDescription = NSLocalizedString("ExposureNotificationSetting_ParentalControls_OSENSetting_Description", comment: "")
		static let authorizationRequiredENSetting = NSLocalizedString("ExposureNotificationSetting_AuthorizationRequired_OSENSetting", comment: "")
		static let authorizationRequiredENSettingDescription = NSLocalizedString("ExposureNotificationSetting_AuthorizationRequired_OSENSetting_Description", comment: "")
		static let authorizationButtonTitle = NSLocalizedString("ExposureNotificationSetting_AuthorizationRequired_ActionTitle", comment: "")
		static let privacyConsentActivateAction = NSLocalizedString("ExposureNotificationSetting_Activate_Action", comment: "")
		static let privacyConsentDismissAction = NSLocalizedString("ExposureNotificationSetting_Dismiss_Action", comment: "")
		static let accLabelEnabled = NSLocalizedString("ExposureNotificationSetting_AccLabel_Enabled", comment: "")
		static let accLabelDisabled = NSLocalizedString("ExposureNotificationSetting_AccLabel_Disabled", comment: "")
		static let accLabelBluetoothOff = NSLocalizedString("ExposureNotificationSetting_AccLabel_BluetoothOff", comment: "")
		static let accLabelInternetOff = NSLocalizedString("ExposureNotificationSetting_AccLabel_InternetOff", comment: "")

		// EU Settings
		
		static let euTracingRiskDeterminationTitle = NSLocalizedString("ExposureNotificationSetting_euTracingRiskDeterminationTitle", comment: "")
		static let euTracingAllCountriesTitle = NSLocalizedString("ExposureNotificationSetting_euTracingAllCountriesTitle", comment: "")
		static let euTitle = NSLocalizedString("ExposureNotificationSetting_EU_Title", comment: "")
		static let euDescription1 = NSLocalizedString("ExposureNotificationSetting_EU_Desc_1", comment: "")
		static let euDescription2 = NSLocalizedString("ExposureNotificationSetting_EU_Desc_2", comment: "")
		static let euDescription3 = NSLocalizedString("ExposureNotificationSetting_EU_Desc_3", comment: "")
		static let euDescription4 = NSLocalizedString("ExposureNotificationSetting_EU_Desc_4", comment: "")
		static let euEmptyErrorTitle = NSLocalizedString("ExposureNotificationSetting_EU_Empty_Error_Title", comment: "")
		static let euEmptyErrorDescription = NSLocalizedString("ExposureNotificationSetting_EU_Empty_Error_Desc", comment: "")
		static let euEmptyErrorButtonTitle = NSLocalizedString("ExposureNotificationSetting_EU_Empty_Error_Button_Title", comment: "")

	}

	enum ExposureNotificationError {

		static let generalErrorTitle = NSLocalizedString("ExposureNotificationSetting_GeneralError_Title", comment: "")

		static let learnMoreActionTitle = NSLocalizedString("ExposureNotificationSetting_GeneralError_LearnMore_Action", comment: "")

		static let learnMoreURL = NSLocalizedString("ExposureNotificationSetting_GeneralError_LearnMore_URL", tableName: "Localizable.links", comment: "")

		static let enAuthorizationError = NSLocalizedString("ExposureNotificationSetting_AuthenticationError", comment: "")

		static let enActivationRequiredError = NSLocalizedString("ExposureNotificationSetting_exposureNotification_Required", comment: "")

		static let enUnavailableError = NSLocalizedString("ExposureNotificationSetting_exposureNotification_unavailable", comment: "")

		static let enUnknownError = NSLocalizedString("ExposureNotificationSetting_unknownError", comment: "")

		static let apiMisuse = NSLocalizedString("ExposureNotificationSetting_apiMisuse", comment: "")
	}

	enum Home {
		// Home Navigation
		static let leftBarButtonDescription = NSLocalizedString("Home_LeftBarButton_description", comment: "")
		static let rightBarButtonDescription = NSLocalizedString("Home_RightBarButton_description", comment: "")

		// Activate Card
		static let activateCardOnTitle = NSLocalizedString("Home_Activate_Card_On_Title", comment: "")
		static let activateCardOffTitle = NSLocalizedString("Home_Activate_Card_Off_Title", comment: "")
		static let activateCardBluetoothOffTitle = NSLocalizedString("Home_Activate_Card_Bluetooth_Off_Title", comment: "")
		
		// Inactive Card
		static let riskCardInactiveNoCalculationPossibleTitle = NSLocalizedString("Home_Risk_Inactive_NoCalculation_Possible_Title", comment: "")
		static let riskCardInactiveOutdatedResultsTitle = NSLocalizedString("Home_Risk_Inactive_Outdated_Results_Title", comment: "")
		static let riskCardInactiveNoCalculationPossibleBody = NSLocalizedString("Home_Risk_Inactive_NoCalculation_Possible_Body", comment: "")
		static let riskCardInactiveOutdatedResultsBody = NSLocalizedString("Home_Risk_Inactive_Outdated_Results_Body", comment: "")
		static let riskCardInactiveNoCalculationPossibleButton = NSLocalizedString("Home_Risk_Inactive_NoCalculation_Possible_Button", comment: "")
		static let riskCardInactiveOutdatedResultsButton = NSLocalizedString("Home_Risk_Inactive_Outdated_Results_Button", comment: "")

		// Failed Card
		static let riskCardFailedCalculationTitle = NSLocalizedString("Home_Risk_Failed_Title", comment: "")
		static let riskCardFailedCalculationBody = NSLocalizedString("Home_Risk_Failed_Body", comment: "")
		static let riskCardFailedCalculationRestartButtonTitle = NSLocalizedString("Home_Risk_Restart_Button_Title", comment: "")

		// Common
		static let riskCardDateItemTitle = NSLocalizedString("Home_Risk_Date_Item_Title", comment: "")
		static let riskCardNoDateTitle = NSLocalizedString("Home_Risk_No_Date_Title", comment: "")
		static let riskCardIntervalDisabledButtonTitle = NSLocalizedString("Home_Risk_Period_Disabled_Button_Title", comment: "")
		static let riskCardLastContactItemTitle = NSLocalizedString("Home_Risk_Last_Contact_Item_Title", comment: "")
		static let riskCardLastContactItemTitleOneRiskDay = NSLocalizedString("Home_Risk_Last_Contact_Item_Title_One_Risk_Day", comment: "")
		static let riskCardLastActiveItemTitle = NSLocalizedString("Home_Risk_Last_Activate_Item_Title", comment: "")
		static let riskCardLastActiveItemUnknownTitle = NSLocalizedString("Home_Risk_Last_Activate_Item_Unknown_Title", comment: "")
		static let riskCardLastActiveItemLowTitle = NSLocalizedString("Home_Risk_Last_Activate_Item_Low_Title", comment: "")
		static let riskCardLastActiveItemHighTitle = NSLocalizedString("Home_Risk_Last_Activate_Item_High_Title", comment: "")
		static let riskCardUpdateButton = NSLocalizedString("Home_RiskCard_Update_Button", comment: "")

		// Low Card
		static let riskCardLowTitle = NSLocalizedString("Home_Risk_Low_Title", comment: "")
		static let riskCardLowTitleColorName = NSLocalizedString("Home_Risk_Low_Color", comment: "")
		static let riskCardLowNumberContactsItemTitle = NSLocalizedString("Home_Risk_Low_Number_Contacts_Item_Title", comment: "")
		static let daysSinceInstallation = NSLocalizedString("Home_Risk_Days_Since_Installation_Title", comment: "")
		static let riskEncounterLowFAQLink = NSLocalizedString("Risk_Encounter_Low_FAQ_URL", tableName: "Localizable.links", comment: "")

		// High Card
		static let riskCardHighTitle = NSLocalizedString("Home_Risk_High_Title", comment: "")
		static let riskCardHighNumberContactsItemTitle = NSLocalizedString("Home_Risk_High_Number_Contacts_Item_Title", comment: "")
		static let riskCardStatusDownloadingTitle = NSLocalizedString("Home_Risk_Status_Downloading_Title", comment: "")
		static let riskCardStatusDownloadingBody = NSLocalizedString("Home_Risk_Status_Downloading_Body", comment: "")
		static let riskCardStatusDetectingTitle = NSLocalizedString("Home_Risk_Status_Detecting_Title", comment: "")
		static let riskCardStatusDetectingBody = NSLocalizedString("Home_Risk_Status_Detecting_Body", comment: "")

		// Test Result States
		enum TestResult {
			static let pcrTitle = NSLocalizedString("Home_resultCard_PCR_Title", comment: "")
			static let antigenTitle = NSLocalizedString("Home_resultCard_Antigen_Title", comment: "")

			static let resultCardLoadingErrorTitle = NSLocalizedString("Home_resultCard_LoadingErrorTitle", comment: "")

			enum Pending {
				static let title = NSLocalizedString("Home_resultCard_ResultUnvailableTitle", comment: "")
				static let pcrDescription = NSLocalizedString("Home_resultCard_Pending_PCR_Desc", comment: "")
				static let antigenDescription = NSLocalizedString("Home_resultCard_Pending_Antigen_Desc", comment: "")
			}

			enum Available {
				static let title = NSLocalizedString("Home_resultCard_ResultAvailableTitle", comment: "")
				static let description = NSLocalizedString("Home_resultCard_AvailableDesc", comment: "")
			}

			enum Negative {
				static let caption = NSLocalizedString("Home_resultCard_NegativeCaption", comment: "")
				static let title = NSLocalizedString("Home_resultCard_NegativeTitle", comment: "")
				static let titleNegative = NSLocalizedString("Home_resultCard_NegativeTitleNegative", comment: "")
				static let description = NSLocalizedString("Home_resultCard_NegativeDesc", comment: "")
				static let datePCR = NSLocalizedString("Home_resultCard_NegativeDatePCR", comment: "")
				static let dateAntigen = NSLocalizedString("Home_resultCard_NegativeDateAntigen", comment: "")
			}

			enum Invalid {
				static let title = NSLocalizedString("Home_resultCard_InvalidTitle", comment: "")
				static let description = NSLocalizedString("Home_resultCard_InvalidDesc", comment: "")
			}

			enum Expired {
				static let title = NSLocalizedString("Home_resultCard_ExpiredTitle", comment: "")
				static let description = NSLocalizedString("Home_resultCard_ExpiredDesc", comment: "")
			}

			enum Outdated {
				static let title = NSLocalizedString("Home_resultCard_OutdatedTitle", comment: "")
				static let description = NSLocalizedString("Home_resultCard_OutdatedDesc", comment: "")
			}

			enum Loading {
				static let title = NSLocalizedString("Home_resultCard_LoadingTitle", comment: "")
				static let description = NSLocalizedString("Home_resultCard_LoadingBody", comment: "")
			}

			enum Button {
				static let showResult = NSLocalizedString("Home_resultCard_ShowResultButton", comment: "")
				static let retrieveResult = NSLocalizedString("Home_resultCard_RetrieveResultButton", comment: "")
				static let deleteTest = NSLocalizedString("Home_resultCard_DeleteTestButton", comment: "")
				static let hideTest = NSLocalizedString("Home_resultCard_HideTestButton", comment: "")
			}

			enum ShownPositive {
				static let statusTitle = NSLocalizedString("Home_Finding_Positive_Card_Status_Title", comment: "")
				static let statusSubtitle = NSLocalizedString("Home_Finding_Positive_Card_Status_Subtitle", comment: "")
				static let statusDatePCR = NSLocalizedString("Home_Finding_Positive_Card_Status_DatePCR", comment: "")
				static let statusDateAntigen = NSLocalizedString("Home_Finding_Positive_Card_Status_DateAntigen", comment: "")
				static let noteTitle = NSLocalizedString("Home_Finding_Positive_Card_Note_Title", comment: "")
				static let verifyItemTitle = NSLocalizedString("Home_Finding_Positive_Card_Verify_Item_Title", comment: "")
				static let phoneItemTitle = NSLocalizedString("Home_Finding_Positive_Card_Phone_Item_Title", comment: "")
				static let homeItemTitle = NSLocalizedString("Home_Finding_Positive_Card_Home_Item_Title", comment: "")
				static let shareItemTitle = NSLocalizedString("Home_Finding_Positive_Card_Share_Item_Title", comment: "")
				static let button = NSLocalizedString("Home_Finding_Positive_Card_Button", comment: "")
				static let removeTestButton = NSLocalizedString("Home_Finding_Positive_Card_Button_Remove_Test", comment: "")
				static let deleteAlertTitle = NSLocalizedString("Home_Finding_Positive_Card_Remove_Test_Alert_Title", comment: "")
				static let deleteAlertDescription =
					NSLocalizedString("Home_Finding_Positive_Card_Remove_Test_Alert_Description", comment: "")
				static let deleteAlertDeleteButtonTitle = NSLocalizedString("Home_Finding_Positive_Card_Remove_Test_Alert_Description_Delete_Button", comment: "")
			}
		}

		enum TestRegistration {
			static let title = NSLocalizedString("Home_TestRegistration_Title", comment: "")
			static let description = NSLocalizedString("Home_TestRegistration_Body", comment: "")
			static let button = NSLocalizedString("Home_TestRegistration_Button", comment: "")
		}

		// Trace Locations Card
		static let traceLocationsCardTitle = NSLocalizedString("Home_TraceLocationsCard_Title", comment: "")
		static let traceLocationsCardBody = NSLocalizedString("Home_TraceLocationsCard_Body", comment: "")
		static let traceLocationsCardButton = NSLocalizedString("Home_TraceLocationsCard_Button", comment: "")

		// Settings
		static let settingsCardTitle = NSLocalizedString("Home_SettingsCard_Title", comment: "")
		static let appInformationCardTitle = NSLocalizedString("Home_AppInformationCard_Title", comment: "")
		static let appInformationVersion = NSLocalizedString("Home_AppInformationCard_Version", comment: "")

		// Info
		static let infoCardShareTitle = NSLocalizedString("Home_InfoCard_ShareTitle", comment: "")
		static let infoCardShareBody = NSLocalizedString("Home_InfoCard_ShareBody", comment: "")
		static let infoCardAboutTitle = NSLocalizedString("Home_InfoCard_AboutTitle", comment: "")
		static let infoCardAboutBody = NSLocalizedString("Home_InfoCard_AboutBody", comment: "")

		// Risk Detection HowTo Alert

		static let riskDetectionHowToAlertTitle = NSLocalizedString("How_Risk_Detection_Works_Alert_Title", comment: "")
		static let riskDetectionHowToAlertMessage = NSLocalizedString("How_Risk_Detection_Works_Alert_Message", comment: "")

		static let riskStatusLoweredAlertTitle = NSLocalizedString("Home_Alert_RiskStatusLowered_Title", comment: "")
		static let riskStatusLoweredAlertMessage = NSLocalizedString("Home_Alert_RiskStatusLowered_Message", comment: "")
		static let riskStatusLoweredAlertPrimaryButtonTitle = NSLocalizedString("Home_Alert_RiskStatusLowered_PrimaryButtonTitle", comment: "")
	}

	enum InviteFriends {
		static let title = NSLocalizedString("InviteFriends_Title", comment: "")
		static let description = NSLocalizedString("InviteFriends_Description", comment: "")
		static let submit = NSLocalizedString("InviteFriends_Button", comment: "")
		static let navigationBarTitle = NSLocalizedString("InviteFriends_NavTitle", comment: "")
		static let shareTitle = NSLocalizedString("InviteFriends_ShareTitle", comment: "")
		static let shareUrl = NSLocalizedString("InviteFriends_ShareUrl", tableName: "Localizable.links", comment: "")
		static let subtitle = NSLocalizedString("InviteFriends_Subtitle", comment: "")
		static let imageAccessLabel = NSLocalizedString("InviteFriends_Illustration_Label", comment: "")
	}

	enum Reset {
		static let navigationBarTitle = NSLocalizedString("Reset_NavTitle", comment: "")
		static let header1 = NSLocalizedString("Reset_Header1", comment: "")
		static let description1 = NSLocalizedString("Reset_Descrition1", comment: "")
		static let resetButton = NSLocalizedString("Reset_Button", comment: "")
		static let discardButton = NSLocalizedString("Reset_Discard", comment: "")
		static let infoTitle = NSLocalizedString("Reset_InfoTitle", comment: "")
		static let infoDescription = NSLocalizedString("Reset_InfoDescription", comment: "")
		static let subtitle = NSLocalizedString("Reset_Subtitle", comment: "")
		static let imageDescription = NSLocalizedString("Reset_ImageDescription", comment: "")

		static let confirmDialogTitle = NSLocalizedString("Reset_ConfirmDialog_Title", comment: "")
		static let confirmDialogDescription = NSLocalizedString("Reset_ConfirmDialog_Description", comment: "")
		static let confirmDialogCancel = NSLocalizedString("Reset_ConfirmDialog_Cancel", comment: "")
		static let confirmDialogConfirm = NSLocalizedString("Reset_ConfirmDialog_Confirm", comment: "")
	}

	enum SafariView {
		static let targetURL = NSLocalizedString("safari_corona_website", tableName: "Localizable.links", comment: "")
	}

	enum LocalNotifications {
		static let ignore = NSLocalizedString("local_notifications_ignore", comment: "")
		static let detectExposureTitle = NSLocalizedString("local_notifications_detectexposure_title", comment: "")
		static let detectExposureBody = NSLocalizedString("local_notifications_detectexposure_body", comment: "")
		static let testResultsTitle = NSLocalizedString("local_notifications_testresults_title", comment: "")
		static let testResultsBody = NSLocalizedString("local_notifications_testresults_body", comment: "")
	}

	enum RiskLegend {
		static let title = NSLocalizedString("RiskLegend_Title", comment: "")
		static let subtitle = NSLocalizedString("RiskLegend_Subtitle", comment: "")
		static let legend1Title = NSLocalizedString("RiskLegend_Legend1_Title", comment: "")
		static let legend1Text = NSLocalizedString("RiskLegend_Legend1_Text", comment: "")
		static let legend2Title = NSLocalizedString("RiskLegend_Legend2_Title", comment: "")
		static let legend2Text = NSLocalizedString("RiskLegend_Legend2_Text", comment: "")
		static let legend2RiskLevels = NSLocalizedString("RiskLegend_Legend2_RiskLevels", comment: "")
		static let legend2High = NSLocalizedString("RiskLegend_Legend2_High", comment: "")
		static let legend2Low = NSLocalizedString("RiskLegend_Legend2_Low", comment: "")
		static let legend3Title = NSLocalizedString("RiskLegend_Legend3_Title", comment: "")
		static let legend3Text = NSLocalizedString("RiskLegend_Legend3_Text", comment: "")
		static let definitionsTitle = NSLocalizedString("RiskLegend_Definitions_Title", comment: "")
		static let storeTitle = NSLocalizedString("RiskLegend_Store_Title", comment: "")
		static let storeText = NSLocalizedString("RiskLegend_Store_Text", comment: "")
		static let checkTitle = NSLocalizedString("RiskLegend_Check_Title", comment: "")
		static let checkText = NSLocalizedString("RiskLegend_Check_Text", comment: "")
		static let contactTitle = NSLocalizedString("RiskLegend_Contact_Title", comment: "")
		static let contactText = NSLocalizedString("RiskLegend_Contact_Text", comment: "")
		static let notificationTitle = NSLocalizedString("RiskLegend_Notification_Title", comment: "")
		static let notificationText = NSLocalizedString("RiskLegend_Notification_Text", comment: "")
		static let randomTitle = NSLocalizedString("RiskLegend_Random_Title", comment: "")
		static let randomText = NSLocalizedString("RiskLegend_Random_Text", comment: "")
		static let titleImageAccLabel = NSLocalizedString("RiskLegend_Image1_AccLabel", comment: "")
	}

	enum UpdateMessage {
		static let title = NSLocalizedString("Update_Message_Title", comment: "")
		static let text = NSLocalizedString("Update_Message_Text", comment: "")
		static let textForce = NSLocalizedString("Update_Message_Text_Force", comment: "")
		static let actionUpdate = NSLocalizedString("Update_Message_Action_Update", comment: "")
		static let actionLater = NSLocalizedString("Update_Message_Action_Later", comment: "")
	}

	enum AppInformation {
		static let newFeaturesNavigation = NSLocalizedString("App_Information_New_Features_Navigation", comment: "")
		static let aboutNavigation = NSLocalizedString("App_Information_About_Navigation", comment: "")
		static let aboutImageDescription = NSLocalizedString("App_Information_About_ImageDescription", comment: "")
		static let aboutTitle = NSLocalizedString("App_Information_About_Title", comment: "")
		static let aboutDescription = NSLocalizedString("App_Information_About_Description", comment: "")
		static let aboutText = NSLocalizedString("App_Information_About_Text", comment: "")
		static let aboutLink = NSLocalizedString("App_Information_About_Link", tableName: "Localizable.links", comment: "")
		static let aboutLinkText = NSLocalizedString("App_Information_About_LinkText", comment: "")

		static let faqNavigation = NSLocalizedString("App_Information_FAQ_Navigation", comment: "")

		static let contactNavigation = NSLocalizedString("App_Information_Contact_Navigation", comment: "")
		static let contactImageDescription = NSLocalizedString("App_Information_Contact_ImageDescription", comment: "")
		static let contactTitle = NSLocalizedString("App_Information_Contact_Title", comment: "")
		static let contactDescription = NSLocalizedString("App_Information_Contact_Description", comment: "")
		static let contactHotlineTitle = NSLocalizedString("App_Information_Contact_Hotline_Title", comment: "")
		static let contactHotlineDomesticText = NSLocalizedString("App_Information_Contact_Hotline_Text_Domestic", comment: "")
		static let contactHotlineDomesticNumber = NSLocalizedString("App_Information_Contact_Hotline_Number_Domestic", comment: "")
		static let contactHotlineDomesticDetails = NSLocalizedString("App_Information_Contact_Hotline_Details_Domestic", comment: "")
		static let contactHotlineForeignText = NSLocalizedString("App_Information_Contact_Hotline_Text_Foreign", comment: "")
		static let contactHotlineForeignNumber = NSLocalizedString("App_Information_Contact_Hotline_Number_Foreign", comment: "")
		static let contactHotlineForeignDetails = NSLocalizedString("App_Information_Contact_Hotline_Details_Foreign", comment: "")
		static let contactHotlineTerms = NSLocalizedString("App_Information_Contact_Hotline_Terms", comment: "")

		static let imprintNavigation = NSLocalizedString("App_Information_Imprint_Navigation", comment: "")
		static let imprintImageDescription = NSLocalizedString("App_Information_Imprint_ImageDescription", comment: "")
		static let imprintSection1Title = NSLocalizedString("App_Information_Imprint_Section1_Title", comment: "")
		static let imprintSection1Text = NSLocalizedString("App_Information_Imprint_Section1_Text", comment: "")
		static let imprintSection2Title = NSLocalizedString("App_Information_Imprint_Section2_Title", comment: "")
		static let imprintSection2Text = NSLocalizedString("App_Information_Imprint_Section2_Text", comment: "")
		static let imprintSection3Title = NSLocalizedString("App_Information_Imprint_Section3_Title", comment: "")
		static let imprintSection3Text = NSLocalizedString("App_Information_Imprint_Section3_Text", comment: "")
		static let imprintSection4Title = NSLocalizedString("App_Information_Imprint_Section4_Title", comment: "")
		static let imprintSection4Text = NSLocalizedString("App_Information_Imprint_Section4_Text", comment: "")
		static let imprintSectionContactFormTitle = NSLocalizedString("App_Information_Contact_Form_Title", comment: "")
		static let imprintSectionContactFormLink = NSLocalizedString("App_Information_Contact_Form_Link", tableName: "Localizable.links", comment: "")

		static let legalNavigation = NSLocalizedString("App_Information_Legal_Navigation", comment: "")
		static let legalImageDescription = NSLocalizedString("App_Information_Legal_ImageDescription", comment: "")

		static let privacyNavigation = NSLocalizedString("App_Information_Privacy_Navigation", comment: "")
		static let privacyImageDescription = NSLocalizedString("App_Information_Privacy_ImageDescription", comment: "")
		static let privacyTitle = NSLocalizedString("App_Information_Privacy_Title", comment: "")

		static let termsNavigation = NSLocalizedString("App_Information_Terms_Navigation", comment: "")
		static let termsImageDescription = NSLocalizedString("App_Information_Terms_ImageDescription", comment: "")
		static let termsTitle = NSLocalizedString("App_Information_Terms_Title", comment: "")
	}

	enum ENATanInput {
		static let empty = NSLocalizedString("ENATanInput_Empty", comment: "")
		static let invalidCharacter = NSLocalizedString("ENATanInput_InvalidCharacter", comment: "")
		static let characterIndex = NSLocalizedString("ENATanInput_CharacterIndex", comment: "")
	}
	
	enum NewVersionFeatures {
		static let accImageLabel = NSLocalizedString("DeltaOnboarding_NewVersionFeatures_AccessibilityImageLabel", comment: "")
		
		static let title = NSLocalizedString("DeltaOnboarding_NewVersionFeatures_Title", comment: "")
		
		static let release = NSLocalizedString("DeltaOnboarding_NewVersionFeatures_Release", comment: "")
		
		static let buttonContinue = NSLocalizedString("DeltaOnboarding_NewVersionFeatures_Button_Continue", comment: "")
		
		static let generalDescription = NSLocalizedString("DeltaOnboarding_NewVersionFeatures_Description", comment: "")
		
		static let aboutAppInformation = NSLocalizedString("NewVersionFeatures_Info_about_abb_information", comment: "")
		
		/* Version 2.4 */
		
		static let feature24digitalCovidCertTitle = NSLocalizedString("NewVersionFeature_24_digital_covid_cert_title", comment: "")
		
		static let feature24digitalCovidCertDescription = NSLocalizedString("NewVersionFeature_24_digital_covid_cert_description", comment: "")
		
		static let feature24ExtendedDiaryTitle = NSLocalizedString("NewVersionFeature_24_extended_diary_title", comment: "")
		
		static let feature24ExtendedDiaryDescription = NSLocalizedString("NewVersionFeature_24_extended_diary_title_description", comment: "")

	}
	
	enum DeltaOnboarding {
		static let accImageLabel = NSLocalizedString("DeltaOnboarding_AccessibilityImageLabel", comment: "")
		
		static let title = NSLocalizedString("DeltaOnboarding_Headline", comment: "")
		
		static let description = NSLocalizedString("DeltaOnboarding_Description", comment: "")
		static let participatingCountries = NSLocalizedString("DeltaOnboarding_ParticipatingCountries", comment: "")
		
		static let participatingCountriesListUnavailableTitle = NSLocalizedString("DeltaOnboarding_ParticipatingCountriesList_Unavailable_Title", comment: "")
		static let participatingCountriesListUnavailable = NSLocalizedString("DeltaOnboarding_ParticipatingCountriesList_Unavailable", comment: "")
		
		static let primaryButton = NSLocalizedString("DeltaOnboarding_PrimaryButton_Continue", comment: "")
		
		static let legalDataProcessingInfoTitle = NSLocalizedString("DeltaOnboarding_DataProcessing_Info_title", tableName: "Localizable.legal", comment: "")
		
		static let legalDataProcessingInfoContent = NSLocalizedString("DeltaOnboarding_DataProcessing_Info_content", tableName: "Localizable.legal", comment: "")

		static let termsDescription1 = NSLocalizedString("DeltaOnboarding_Terms_Description1", comment: "")
		static let termsButtonTitle = NSLocalizedString("DeltaOnboarding_Terms_Button", comment: "")
		static let termsDescription2 = NSLocalizedString("DeltaOnboarding_Terms_Description2", comment: "")
	}

	enum WarnOthersNotification {
		static let title = NSLocalizedString("WarnOthersNotification_Title", comment: "")
		static let description = NSLocalizedString("WarnOthersNotification_Description", comment: "")
	}

	enum WrongDeviceTime {
		static let errorPushNotificationTitle = NSLocalizedString("ExposureDetection_WrongTime_Notification_Title", comment: "")
		static let errorPushNotificationText = NSLocalizedString("ExposureDetection_WrongTime_Notification_Body", comment: "")
	}
	
	enum AutomaticSharingConsent {
		static let consentTitle = NSLocalizedString("AutomaticSharingConsent_Title", comment: "")
		static let switchTitle = NSLocalizedString("AutomaticSharingConsent_SwitchTitle", comment: "")
		static let switchTitleDescription = NSLocalizedString("AutomaticSharingConsent_SwitchTitleDesc", comment: "")
		static let consentSubTitle = NSLocalizedString("AutomaticSharingConsent_Subtitle", tableName: "Localizable.legal", comment: "")
		static let consentDescriptionPart1 = NSLocalizedString("AutomaticSharingConsent_DescriptionPart1", tableName: "Localizable.legal", comment: "")
		static let consentDescriptionPart2 = NSLocalizedString("AutomaticSharingConsent_DescriptionPart2", tableName: "Localizable.legal", comment: "")
		static let consentDescriptionPart3 = NSLocalizedString("AutomaticSharingConsent_DescriptionPart3", tableName: "Localizable.legal", comment: "")
		static let consentDescriptionPart4 = NSLocalizedString("AutomaticSharingConsent_DescriptionPart4", tableName: "Localizable.legal", comment: "")
		static let consentDescriptionPart5 = NSLocalizedString("AutomaticSharingConsent_DescriptionPart5", tableName: "Localizable.legal", comment: "")
		static let dataProcessingDetailInfo = NSLocalizedString("AutomaticSharingConsent_DataProcessingDetailInfo", comment: "")
	}

	enum ThankYouScreen {
		static let title = NSLocalizedString("Thank_You_Title", comment: "")
		static let subTitle = NSLocalizedString("Thank_You_SubTitle", comment: "")
		static let description1 = NSLocalizedString("Thank_You_Description1", comment: "")
		static let description2 = NSLocalizedString("Thank_You_Description2", comment: "")
		static let continueButton = NSLocalizedString("Thank_You_Continue_Button", comment: "")
		static let cancelButton = NSLocalizedString("Thank_You_Cancel_Button", comment: "")
		static let accImageDescription = NSLocalizedString("Thank_You_AccImageDescription", comment: "")
	}
	
	enum ContactDiary {

		enum Overview {
			static let menuButtonTitle = NSLocalizedString("ContactDiary_Overview_Button_Title_Menu", comment: "")
			static let title = NSLocalizedString("ContactDiary_Overview_Title", comment: "")
			static let description = NSLocalizedString("ContactDiary_Overview_Description", comment: "")
			static let increasedRiskTitle = NSLocalizedString("ContactDiary_Overview_Increased_Risk_Title", comment: "")
			static let lowRiskTitle = NSLocalizedString("ContactDiary_Overview_Low_Risk_Title", comment: "")
			static let riskTextStandardCause = NSLocalizedString("ContactDiary_Overview_Risk_Text_StandardCause", comment: "")
			static let riskTextLowRiskEncountersCause = NSLocalizedString("ContactDiary_Overview_Risk_Text_LowRiskEncountersCause", comment: "")
			static let riskTextDisclaimer = NSLocalizedString("ContactDiary_Overview_Risk_Text_Disclaimer", comment: "")

			enum Tests {
				static let pcrRegistered = NSLocalizedString("ContactDiary_Overview_Tests_PCR_Registered", comment: "")
				static let antigenDone = NSLocalizedString("ContactDiary_Overview_Tests_Antigen_Done", comment: "")
				static let negativeResult = NSLocalizedString("ContactDiary_Overview_Tests_Negative_Result", comment: "")
				static let positiveResult = NSLocalizedString("ContactDiary_Overview_Tests_Positive_Result", comment: "")
			}

			enum ActionSheet {
				static let infoActionTitle = NSLocalizedString("ContactDiary_Overview_ActionSheet_InfoActionTitle", comment: "")
				static let exportActionTitle = NSLocalizedString("ContactDiary_Overview_ActionSheet_ExportActionTitle", comment: "")
				static let exportActionSubject = NSLocalizedString("ContactDiary_Overview_ActionSheet_ExportActionSubject", comment: "")
				static let editPersonTitle = NSLocalizedString("ContactDiary_Overview_ActionSheet_EditPersonTitle", comment: "")
				static let editLocationTitle = NSLocalizedString("ContactDiary_Overview_ActionSheet_EditLocationTitle", comment: "")
			}

			enum PersonEncounter {
				static let durationLessThan15Minutes = NSLocalizedString("ContactDiary_Overview_PersonEncounter_Duration_LessThan15Minutes", comment: "")
				static let durationMoreThan15Minutes = NSLocalizedString("ContactDiary_Overview_PersonEncounter_Duration_MoreThan15Minutes", comment: "")

				static let maskSituationWithMask = NSLocalizedString("ContactDiary_Overview_PersonEncounter_MaskSituation_WithMask", comment: "")
				static let maskSituationWithoutMask = NSLocalizedString("ContactDiary_Overview_PersonEncounter_MaskSituation_WithoutMask", comment: "")

				static let settingOutside = NSLocalizedString("ContactDiary_Overview_PersonEncounter_Setting_Outside", comment: "")
				static let settingInside = NSLocalizedString("ContactDiary_Overview_PersonEncounter_Setting_Inside", comment: "")
			}

			enum LocationVisit {
				static let abbreviationHours = NSLocalizedString("ContactDiary_Overview_LocationVisit_Abbreviation_Hours", comment: "")
			}
			
			enum CheckinEncounter {
				static let titleHighRisk = NSLocalizedString("ContactDiaray_Overview_Checkin_Title_HighRisk", comment: "")
				static let titleLowRisk = NSLocalizedString("ContactDiaray_Overview_Checkin_Title_LowRisk", comment: "")
				static let titleSubheadline = NSLocalizedString("ContactDiaray_Overview_Checkin_Title_Subheadline", comment: "")
				static let highRisk = NSLocalizedString("ContactDiaray_Overview_Checkin_High_Risk_In_Brackets", comment: "")
				static let lowRisk = NSLocalizedString("ContactDiaray_Overview_Checkin_Low_Risk_In_Brackets", comment: "")
			}
		}

		enum Day {
			static let contactPersonsSegment = NSLocalizedString("ContactDiary_Day_ContactPersonsSegment", comment: "")
			static let addContactPerson = NSLocalizedString("ContactDiary_Day_AddContactPerson", comment: "")
			static let contactPersonsEmptyTitle = NSLocalizedString("ContactDiary_Day_ContactPersonsEmptyTitle", comment: "")
			static let contactPersonsEmptyDescription = NSLocalizedString("ContactDiary_Day_ContactPersonsEmptyDescription", comment: "")
			static let contactPersonsEmptyImageDescription = NSLocalizedString("ContactDiary_Day_ContactPersonsEmptyImageDescription", comment: "")
			static let locationsSegment = NSLocalizedString("ContactDiary_Day_LocationsSegment", comment: "")
			static let addLocation = NSLocalizedString("ContactDiary_Day_AddLocation", comment: "")
			static let locationsEmptyTitle = NSLocalizedString("ContactDiary_Day_LocationsEmptyTitle", comment: "")
			static let locationsEmptyDescription = NSLocalizedString("ContactDiary_Day_LocationsEmptyDescription", comment: "")
			static let locationsEmptyImageDescription = NSLocalizedString("ContactDiary_Day_LocationsEmptyImageDescription", comment: "")

			enum Encounter {
				static let lessThan15Minutes = NSLocalizedString("ContactDiary_Day_Encounter_LessThan15Minutes", comment: "")
				static let moreThan15Minutes = NSLocalizedString("ContactDiary_Day_Encounter_MoreThan15Minutes", comment: "")
				static let withMask = NSLocalizedString("ContactDiary_Day_Encounter_WithMask", comment: "")
				static let withoutMask = NSLocalizedString("ContactDiary_Day_Encounter_WithoutMask", comment: "")
				static let outside = NSLocalizedString("ContactDiary_Day_Encounter_Outside", comment: "")
				static let inside = NSLocalizedString("ContactDiary_Day_Encounter_Inside", comment: "")
				static let notesPlaceholder = NSLocalizedString("ContactDiary_Day_Encounter_Notes_Placeholder", comment: "")
			}

			enum Visit {
				static let duration = NSLocalizedString("ContactDiary_Day_Visit_Duration", comment: "")
				static let notesPlaceholder = NSLocalizedString("ContactDiary_Day_Visit_Notes_Placeholder", comment: "")
			}
		}

		enum EditEntries {
			enum ContactPersons {
				static let title = NSLocalizedString("ContactDiary_EditEntries_ContactPersons_Title", comment: "")
				static let deleteAllButtonTitle = NSLocalizedString("ContactDiary_EditEntries_ContactPersons_DeleteAllButtonTitle", comment: "")

				enum DeleteOneAlert {
					static let title = NSLocalizedString("ContactDiary_EditEntries_ContactPerson_AlertTitle", comment: "")
					static let message = NSLocalizedString("ContactDiary_EditEntries_ContactPerson_AlertMessage", comment: "")
					static let confirmButtonTitle = NSLocalizedString("ContactDiary_EditEntries_ContactPerson_AlertConfirmButtonTitle", comment: "")
					static let cancelButtonTitle = NSLocalizedString("ContactDiary_EditEntries_ContactPerson_AlertCancelButtonTitle", comment: "")
				}

				enum DeleteAllAlert {
					static let title = NSLocalizedString("ContactDiary_EditEntries_ContactPersons_AlertTitle", comment: "")
					static let message = NSLocalizedString("ContactDiary_EditEntries_ContactPersons_AlertMessage", comment: "")
					static let confirmButtonTitle = NSLocalizedString("ContactDiary_EditEntries_ContactPersons_AlertConfirmButtonTitle", comment: "")
					static let cancelButtonTitle = NSLocalizedString("ContactDiary_EditEntries_ContactPersons_AlertCancelButtonTitle", comment: "")
				}
			}

			enum Locations {
				static let title = NSLocalizedString("ContactDiary_EditEntries_Locations_Title", comment: "")
				static let deleteAllButtonTitle = NSLocalizedString("ContactDiary_EditEntries_Locations_DeleteAllButtonTitle", comment: "")

				enum DeleteOneAlert {
					static let title = NSLocalizedString("ContactDiary_EditEntries_Location_AlertTitle", comment: "")
					static let message = NSLocalizedString("ContactDiary_EditEntries_Location_AlertMessage", comment: "")
					static let confirmButtonTitle = NSLocalizedString("ContactDiary_EditEntries_Location_AlertConfirmButtonTitle", comment: "")
					static let cancelButtonTitle = NSLocalizedString("ContactDiary_EditEntries_Location_AlertCancelButtonTitle", comment: "")
				}

				enum DeleteAllAlert {
					static let title = NSLocalizedString("ContactDiary_EditEntries_Locations_AlertTitle", comment: "")
					static let message = NSLocalizedString("ContactDiary_EditEntries_Locations_AlertMessage", comment: "")
					static let confirmButtonTitle = NSLocalizedString("ContactDiary_EditEntries_Locations_AlertConfirmButtonTitle", comment: "")
					static let cancelButtonTitle = NSLocalizedString("ContactDiary_EditEntries_Locations_AlertCancelButtonTitle", comment: "")
				}
			}
		}

		enum Information {
			static let title = NSLocalizedString("ContactDiary_Information_Title", comment: "")
			static let imageDescription = NSLocalizedString("ContactDiary_Information_ImageDescription", comment: "")
			static let descriptionTitle = NSLocalizedString("ContactDiary_Information_DescriptionTitle", comment: "")
			static let descriptionSubHeadline = NSLocalizedString("ContactDiary_Information_DescriptionSubHeadline", comment: "")
			static let itemPersonTitle = NSLocalizedString("ContactDiary_Information_Item_Person_Title", comment: "")
			static let itemContactTitle = NSLocalizedString("ContactDiary_Information_Item_Location_Title", comment: "")
			static let itemLockTitle = NSLocalizedString("ContactDiary_Information_Item_Lock_Title", comment: "")
			static let deletedAutomatically = NSLocalizedString("ContactDiary_Information_Item_DeletedAutomatically_Title", comment: "")
			static let exportTextformat = NSLocalizedString("ContactDiary_Information_Item_ExportTextFormat_Title", comment: "")
			static let exposureHistory = NSLocalizedString("ContactDiary_Information_Item_ExposureHistory_Title", comment: "")
			static let legalHeadline_1 = NSLocalizedString("ContactDiary_Information_Legal_Headline_1", tableName: "Localizable.legal", comment: "")
			static let legalSubHeadline_1 = NSLocalizedString("ContactDiary_Information_Legal_SubHeadline_1", tableName: "Localizable.legal", comment: "")
			static let legalSubHeadline_2 = NSLocalizedString("ContactDiary_Information_Legal_SubHeadline_2", tableName: "Localizable.legal", comment: "")
			static let legalText_1 = NSLocalizedString("ContactDiary_Information_Legal_Text_1", tableName: "Localizable.legal", comment: "")
			static let legalText_2 = NSLocalizedString("ContactDiary_Information_Legal_Text_2", tableName: "Localizable.legal", comment: "")
			static let legalText_3 = NSLocalizedString("ContactDiary_Information_Legal_Text_3", tableName: "Localizable.legal", comment: "")
			static let legalText_4 = NSLocalizedString("ContactDiary_Information_Legal_Text_4", tableName: "Localizable.legal", comment: "")
			static let dataPrivacyTitle = NSLocalizedString("ContactDiary_Information_Dataprivacy_Title", comment: "")
			static let primaryButtonTitle = NSLocalizedString("ContactDiary_Information_PrimaryButton_Title", comment: "")
		}

		enum AddEditEntry {
			static let primaryButtonTitle = NSLocalizedString("ContactDiary_AddEditEntry_PrimaryButton_Title", comment: "")

			enum location {
				static let title = NSLocalizedString("ContactDiary_AddEditEntry_LocationTitle", comment: "")
				enum placeholders {
					static let name = NSLocalizedString("ContactDiary_AddEditEntry_LocationPlaceholder_Name", comment: "")
					static let phoneNumber = NSLocalizedString("ContactDiary_AddEditEntry_LocationPlaceholder_PhoneNumber", comment: "")
					static let email = NSLocalizedString("ContactDiary_AddEditEntry_LocationPlaceholder_EmailAddress", comment: "")
				}
			}

			enum person {
				static let title = NSLocalizedString("ContactDiary_AddEditEntry_PersonTitle", comment: "")
				enum placeholders {
					static let name = NSLocalizedString("ContactDiary_AddEditEntry_PersonPlaceholder_Name", comment: "")
					static let phoneNumber = NSLocalizedString("ContactDiary_AddEditEntry_PersonPlaceholder_PhoneNumber", comment: "")
					static let email = NSLocalizedString("ContactDiary_AddEditEntry_PersonPlaceholder_EmailAddress", comment: "")
				}
			}
		}
		
		enum NotesInformation {
			static let title = NSLocalizedString("Contact_Journal_Notes_Description_Title", comment: "")
			static let description = NSLocalizedString("Contact_Journal_Notes_Description", comment: "")
		}
	}

	enum Statistics {
		static let error = NSLocalizedString("Statistics_LoadingError", comment: "")
		
		enum Card {
			static let fromNationWide = NSLocalizedString("Statistics_Card_From_Nationwide", comment: "")
			static let fromCWA = NSLocalizedString("Statistics_Card_From_CWA", comment: "")

			enum Infections {
				static let title = NSLocalizedString("Statistics_Card_Infections_Title", comment: "")
				static let today = NSLocalizedString("Statistics_Card_Infections_Today", comment: "")
				static let yesterday = NSLocalizedString("Statistics_Card_Infections_Yesterday", comment: "")
				static let date = NSLocalizedString("Statistics_Card_Infections_Date", comment: "")
				static let secondaryLabelTitle = NSLocalizedString("Statistics_Card_Infections_SecondaryLabelTitle", comment: "")
				static let tertiaryLabelTitle = NSLocalizedString("Statistics_Card_Infections_TertiaryLabelTitle", comment: "")
			}

			enum Incidence {
				static let title = NSLocalizedString("Statistics_Card_Incidence_Title", comment: "")
				static let today = NSLocalizedString("Statistics_Card_Incidence_Today", comment: "")
				static let yesterday = NSLocalizedString("Statistics_Card_Incidence_Yesterday", comment: "")
				static let date = NSLocalizedString("Statistics_Card_Incidence_Date", comment: "")
				static let secondaryLabelTitle = NSLocalizedString("Statistics_Card_Incidence_SecondaryLabelTitle", comment: "")
			}

			enum KeySubmissions {
				static let title = NSLocalizedString("Statistics_Card_KeySubmissions_Title", comment: "")
				static let today = NSLocalizedString("Statistics_Card_KeySubmissions_Today", comment: "")
				static let yesterday = NSLocalizedString("Statistics_Card_KeySubmissions_Yesterday", comment: "")
				static let date = NSLocalizedString("Statistics_Card_KeySubmissions_Date", comment: "")
				static let secondaryLabelTitle = NSLocalizedString("Statistics_Card_KeySubmissions_SecondaryLabelTitle", comment: "")
				static let tertiaryLabelTitle = NSLocalizedString("Statistics_Card_KeySubmissions_TertiaryLabelTitle", comment: "")
				static let footnote = NSLocalizedString("Statistics_Card_KeySubmissions_Footnote", comment: "")
			}

			enum ReproductionNumber {
				static let title = NSLocalizedString("Statistics_Card_ReproductionNumber_Title", comment: "")
				static let today = NSLocalizedString("Statistics_Card_ReproductionNumber_Today", comment: "")
				static let yesterday = NSLocalizedString("Statistics_Card_ReproductionNumber_Yesterday", comment: "")
				static let date = NSLocalizedString("Statistics_Card_ReproductionNumber_Date", comment: "")
				static let secondaryLabelTitle = NSLocalizedString("Statistics_Card_ReproductionNumber_SecondaryLabelTitle", comment: "")
			}

			enum AtleastOneVaccinated {
				static let title = NSLocalizedString("Statistics_Card_AtLeastOneVaccinated_Title", comment: "")
				static let today = NSLocalizedString("Statistics_Card_AtLeastOneVaccinated_Today", comment: "")
				static let yesterday = NSLocalizedString("Statistics_Card_AtLeastOneVaccinated_Yesterday", comment: "")
				static let date = NSLocalizedString("Statistics_Card_AtLeastOneVaccinated_Date", comment: "")
				static let secondaryLabelTitle = NSLocalizedString("Statistics_Card_AtLeastOneVaccinated_SecondaryLabelTitle", comment: "")
				static let primarySubtitle = NSLocalizedString("Statistics_Card_AtLeastOneVaccinated_SecondarySubtitleLabel", comment: "")
				static let tertiaryLabelTitle = NSLocalizedString("Statistics_Card_AtLeastOneVaccinated_TertiaryLabelTitle", comment: "")

			}
			
			enum FullyVaccinated {
				static let title = NSLocalizedString("Statistics_Card_FullyVaccinated_Title", comment: "")
				static let today = NSLocalizedString("Statistics_Card_FullyVaccinated_Today", comment: "")
				static let yesterday = NSLocalizedString("Statistics_Card_ReproductionNumber_Yesterday", comment: "")
				static let date = NSLocalizedString("Statistics_Card_FullyVaccinated_Date", comment: "")
				static let secondaryLabelTitle = NSLocalizedString("Statistics_Card_FullyVaccinated_SecondaryLabelTitle", comment: "")
				static let tertiaryLabelTitle = NSLocalizedString("Statistics_Card_FullyVaccinated_TertiaryLabelTitle", comment: "")
				static let primarySubtitle = NSLocalizedString("Statistics_Card_FullyVaccinated_SecondarySubtitleLabel", comment: "")
				static let percent = NSLocalizedString("Statistics_Card_FullyVaccinated_Percent", comment: "")
			}
			
			enum DoseRates {
				static let title = NSLocalizedString("Statistics_Card_AppliedDoseRates_Title", comment: "")
				static let today = NSLocalizedString("Statistics_Card_AppliedDoseRates_Today", comment: "")
				static let yesterday = NSLocalizedString("Statistics_Card_AppliedDoseRates_Yesterday", comment: "")
				static let date = NSLocalizedString("Statistics_Card_AppliedDoseRates_Date", comment: "")
				static let secondaryLabelTitle = NSLocalizedString("Statistics_Card_AppliedDoseRates_SecondaryLabelTitle", comment: "")
				static let tertiaryLabelTitle = NSLocalizedString("Statistics_Card_AppliedDoseRates_TertiaryLabelTitle", comment: "")
			}

			static let trendIncreasing = NSLocalizedString("Statistics_Card_Trend_Increasing", comment: "")
			static let trendDecreasing = NSLocalizedString("Statistics_Card_Trend_Decreasing", comment: "")
			static let trendStable = NSLocalizedString("Statistics_Card_Trend_Stable", comment: "")

			static let trendSemanticNegative = NSLocalizedString("Statistics_Card_TrendSemantic_Negative", comment: "")
			static let trendSemanticPositive = NSLocalizedString("Statistics_Card_TrendSemantic_Positive", comment: "")
			static let trendSemanticNeutral = NSLocalizedString("Statistics_Card_TrendSemantic_Neutral", comment: "")

			static let million = NSLocalizedString("Statistics_Card_Million", comment: "")

		}

		enum Info {
			static let title = NSLocalizedString("Statistics_Info_Title", comment: "")
			static let subtitle = NSLocalizedString("Statistics_Info_Subtitle", comment: "")
			static let local7DaysTitle = NSLocalizedString("Statistics_Info_Local7Days_Title", comment: "")
			static let local7DaysText = NSLocalizedString("Statistics_Info_Local7Days_Text", comment: "")
			static let incidenceTitle = NSLocalizedString("Statistics_Info_Incidence_Title", comment: "")
			static let incidenceText = NSLocalizedString("Statistics_Info_Incidence_Text", comment: "")
			static let infectionsTitle = NSLocalizedString("Statistics_Info_Infections_Title", comment: "")
			static let infectionsText = NSLocalizedString("Statistics_Info_Infections_Text", comment: "")
			static let keySubmissionsTitle = NSLocalizedString("Statistics_Info_KeySubmissions_Title", comment: "")
			static let keySubmissionsText = NSLocalizedString("Statistics_Info_KeySubmissions_Text", comment: "")
			static let reproductionNumberTitle = NSLocalizedString("Statistics_Info_ReproductionNumber_Title", comment: "")
			static let reproductionNumberText = NSLocalizedString("Statistics_Info_ReproductionNumber_Text", comment: "")
			static let vaccinatedAtLeastOnceTitle = NSLocalizedString("Statistics_Info_AtLeastOnce_Title", comment: "")
			static let vaccinatedAtLeastOnceText = NSLocalizedString("Statistics_Info_AtLeastOnce_Text", comment: "")
			static let fullyVaccinatedTitle = NSLocalizedString("Statistics_Info_FullyVaccinated_Title", comment: "")
			static let fullyVaccinatedText = NSLocalizedString("Statistics_Info_FullyVaccinated_Text", comment: "")
			static let dosesAdministeredTitle = NSLocalizedString("Statistics_Info_DosesAdministered_Title", comment: "")
			static let dosesAdministeredText = NSLocalizedString("Statistics_Info_DosesAdministered_Text", comment: "")
			static let faqLinkText = NSLocalizedString("Statistics_Info_FAQLink_Text", comment: "")
			static let faqLinkTitle = NSLocalizedString("Statistics_Info_FAQLink_Title", comment: "")
			static let faqLink = NSLocalizedString("Statistics_Info_FAQ_URL", tableName: "Localizable.links", comment: "")
			static let definitionsTitle = NSLocalizedString("Statistics_Info_Definitions_Title", comment: "")
			static let periodTitle = NSLocalizedString("Statistics_Info_Period_Title", comment: "")
			static let yesterdayTitle = NSLocalizedString("Statistics_Info_Yesterday_Title", comment: "")
			static let yesterdayText = NSLocalizedString("Statistics_Info_Yesterday_Text", comment: "")
			static let meanTitle = NSLocalizedString("Statistics_Info_Mean_Title", comment: "")
			static let meanText = NSLocalizedString("Statistics_Info_Mean_Text", comment: "")
			static let totalTitle = NSLocalizedString("Statistics_Info_Total_Title", comment: "")
			static let totalText = NSLocalizedString("Statistics_Info_Total_Text", comment: "")
			static let trendTitle = NSLocalizedString("Statistics_Info_Trend_Title", comment: "")
			static let trendText = NSLocalizedString("Statistics_Info_Trend_Text", comment: "")
			static let trendsTitle = NSLocalizedString("Statistics_Info_Trends_Title", comment: "")
			static let trendsIncreasing = NSLocalizedString("Statistics_Info_Trends_Increasing", comment: "")
			static let trendsDecreasing = NSLocalizedString("Statistics_Info_Trends_Decreasing", comment: "")
			static let trendsStable = NSLocalizedString("Statistics_Info_Trends_Stable", comment: "")
			static let trendsFootnote = NSLocalizedString("Statistics_Info_Trends_Footnote", comment: "")
			static let titleImageAccLabel = NSLocalizedString("Statistics_Info_Image_AccLabel", comment: "")
		}

	}
	
	enum UpdateOS {
		static let title = NSLocalizedString("UpdateOS_title", comment: "")
		static let text = NSLocalizedString("UpdateOS_text", comment: "")
	}
	
	enum Tabbar {
		static let homeTitle = NSLocalizedString("Tabbar_Home_Title", comment: "")
		static let certificatesTitle = NSLocalizedString("Tabbar_Certificates_Title", comment: "")
		static let checkInTitle = NSLocalizedString("Tabbar_CheckIn_Title", comment: "")
		static let diaryTitle = NSLocalizedString("Tabbar_Diary_Title", comment: "")
	}
	
	enum DataDonation {
		enum ValueSelection {
			static let noValue = NSLocalizedString("DataDonation_ValueSelection_None", comment: "")
			enum Title {
				static let FederalState = NSLocalizedString("DataDonation_ValueSelection_Title_State", comment: "")
				static let Region = NSLocalizedString("DataDonation_ValueSelection_Title_Region", comment: "")
				static let Age = NSLocalizedString("DataDonation_ValueSelection_Title_Age", comment: "")
			}
			enum Ages {
				static let Below29 = NSLocalizedString("DataDonation_ValueSelection_Age_Below29", comment: "")
				static let Between30And59 = NSLocalizedString("DataDonation_ValueSelection_Age_Between30And59", comment: "")
				static let Min60OrAbove = NSLocalizedString("DataDonation_ValueSelection_Age_Min60OrAbove", comment: "")
			}
		}

		enum Info {
			static let introductionText = NSLocalizedString("DataDonation_IntroductionText", comment: "")
			static let settingsSubHeadline = NSLocalizedString("DataDonation_SubHead_Settings", comment: "")
			static let accImageDescription = NSLocalizedString("DataDonation_AccImageDescription", comment: "")
			static let title = NSLocalizedString("DataDonation_Headline", comment: "")
			static let description = NSLocalizedString("DataDonation_Description", comment: "")
			static let subHeadState = NSLocalizedString("DataDonation_SubHead_YourState", comment: "")
			static let subHeadAgeGroup = NSLocalizedString("DataDonation_SubHead_AgeGroup", comment: "")
			static let noSelectionState = NSLocalizedString("DataDonation_State_NoSelection_Text", comment: "")
			static let noSelectionRegion = NSLocalizedString("DataDonation_Region_NoSelection_Text", comment: "")
			static let noSelectionAgeGroup = NSLocalizedString("DataDonation_AgeGroup_NoSelection_Text", comment: "")
			static let dataProcessingDetails = NSLocalizedString("DataDonation_DetailedInformation_DataProcessing", comment: "")
			static let buttonOK = NSLocalizedString("DataDonation_Button_OK", comment: "")
			static let buttonNOK = NSLocalizedString("DataDonation_Button_NotOK", comment: "")
			
			static let legalTitle = NSLocalizedString("DataDonation_Acknowledgement_Title", tableName: "Localizable.legal", comment: "")
			static let legalAcknowledgementContent = NSLocalizedString("DataDonation_Acknowledgement_Content", tableName: "Localizable.legal", comment: "")
			static let legalAcknowledgementBulletPoint1 = NSLocalizedString("DataDonation_Acknowledgement_BulletPoint_1", tableName: "Localizable.legal", comment: "")
			static let legalAcknowledgementBulletPoint2 = NSLocalizedString("DataDonation_Acknowledgement_BulletPoint_2", tableName: "Localizable.legal", comment: "")
			static let legalAcknowledgementBulletPoint3 = NSLocalizedString("DataDonation_Acknowledgement_BulletPoint_3", tableName: "Localizable.legal", comment: "")
			
		}

		enum DetailedInfo {
			static let title = NSLocalizedString("DetailedInfosDataDonation_Headline", comment: "")
			
			static let legalHeadline = NSLocalizedString("DataDonation_DetailedInformation_Headline", tableName: "Localizable.legal", comment: "")
			static let legalParagraph = NSLocalizedString("DataDonation_DetailedInformation_Text", tableName: "Localizable.legal", comment: "")
			
			static let headline = NSLocalizedString("DetailedInfosDataDonation_SubHead_DataProcessing", comment: "")
			static let paragraph1 = NSLocalizedString("DetailedInfosDataDonation_DataProcessing_Description", comment: "")
			static let paragraph2 = NSLocalizedString("DetailedInfosDataDonation_SubHead_RKI_DataCollection", comment: "")
			static let paragraph3 = NSLocalizedString("DetailedInfosDataDonation_SubHead_RetrievedTestResult", comment: "")
			static let paragraph4 = NSLocalizedString("DetailedInfosDataDonation_SubHead_WarnOthers", comment: "")
			static let paragraph5 = NSLocalizedString("DetailedInfosDataDonation_Misc_SubHead_MiscInformation", comment: "")
			static let paragraph6 = NSLocalizedString("DetailedInfosDataDonation_General_Privacy_Infos", comment: "")
			
			static let bullet01_title = NSLocalizedString("DetailedInfosDataDonation_BulletPoint_ImproveddRiskDetermination_BulletTitle", comment: "")
			static let bullet01_text = NSLocalizedString("DetailedInfosDataDonation_BulletPoint_ImproveddRiskDetermination", comment: "")

			static let bullet02_title = NSLocalizedString("DetailedInfosDataDonation_BulletPoint_ImproveddUserNavigation_BulletTitle", comment: "")
			static let bullet02_text = NSLocalizedString("DetailedInfosDataDonation_BulletPoint_ImproveddUserNavigation", comment: "")

			static let bullet03_title = NSLocalizedString("DetailedInfosDataDonation_BulletPoint_AppSupport_BulletTitle", comment: "")
			static let bullet03_text = NSLocalizedString("DetailedInfosDataDonation_BulletPoint_AppSupport", comment: "")

			static let bullet04_title = NSLocalizedString("DetailedInfosDataDonation_BulletPoint_ImprovedStatistics_BulletTitle", comment: "")
			static let bullet04_text = NSLocalizedString("DetailedInfosDataDonation_BulletPoint_ImprovedStatistics", comment: "")
			
			static let bullet05_text = NSLocalizedString("DetailedInfosDataDonation_RKI_DataCollection_BulletPoint_Date", comment: "")
			static let bullet06_text = NSLocalizedString("DetailedInfosDataDonation_RKI_DataCollection_BulletPoint_ChangeOfWarnHistory", comment: "")
			static let bullet07_text = NSLocalizedString("DetailedInfosDataDonation_RKI_DataCollection_BulletPoint_InfoAboutRisk", comment: "")
			static let bullet08_text = NSLocalizedString("DetailedInfosDataDonation_RKI_DataCollection_BulletPoint_RiskStatus_Base", comment: "")
			static let bullet09_text = NSLocalizedString("DetailedInfosDataDonation_RetrievedTestResult_BulletPoint_KindOfTestResult", comment: "")
			static let bullet10_text = NSLocalizedString("DetailedInfosDataDonation_RetrievedTestResult_BulletPoint_CalculatedRisk", comment: "")
			static let bullet11_text = NSLocalizedString("DetailedInfosDataDonation_RetrievedTestResult_BulletPoint_PeriodHighRisk", comment: "")
			static let bullet12_text = NSLocalizedString("DetailedInfosDataDonation_RetrievedTestResult_BulletPoint_PeriodLastInfoHighRisk", comment: "")
			static let bullet13_text = NSLocalizedString("DetailedInfosDataDonation_RetrievedTestResult_BulletPoint_SharedTestResult", comment: "")
			static let bullet14_text = NSLocalizedString("DetailedInfosDataDonation_WarnOthers_BulletPoint_Canceled", comment: "")
			static let bullet15_text = NSLocalizedString("DetailedInfosDataDonation_WarnOthers_BulletPoint_SymptompsStart", comment: "")
			static let bullet16_text = NSLocalizedString("DetailedInfosDataDonation_WarnOthers_BulletPoint_Consent", comment: "")
			static let bullet17_text = NSLocalizedString("DetailedInfosDataDonation_WarnOthers_BulletPoint_HowFar", comment: "")
			static let bullet18_text = NSLocalizedString("DetailedInfosDataDonation_WarnOthers_BulletPoint_HoursUntilReceived", comment: "")
			static let bullet19_text = NSLocalizedString("DetailedInfosDataDonation_WarnOthers_BulletPoint_DaysElapsed", comment: "")
			static let bullet20_text = NSLocalizedString("DetailedInfosDataDonation_WarnOthers_BulletPoint_HoursSinceRegistration", comment: "")
			static let bullet21_text = NSLocalizedString("DetailedInfosDataDonation_Misc_SubHead_BulletPoint_AgeGroup", comment: "")
			static let bullet22_text = NSLocalizedString("DetailedInfosDataDonation_Misc_SubHead_BulletPoint_Region", comment: "")
			static let bullet23_text = NSLocalizedString("DetailedInfosDataDonation_Misc_SubHead_BulletPoint_TechSpecs", comment: "")
		}
		
		enum AppSettings {
			static let ppaSettingsPrivacyInformationBody = NSLocalizedString("ppa_settings_privacy_information_body", tableName: "Localizable.legal", comment: "")
		}
	}

	enum ErrorReport {
		
		// Top ViewController UI
		static let title = NSLocalizedString("ErrorReport_Title", comment: "")
		static let description1 = NSLocalizedString("ErrorReport_Description1", comment: "")
		static let faq = NSLocalizedString("ErrorReport_FAQ", comment: "")
		static let faqURL = NSLocalizedString("errorReport_FAQ_URL", tableName: "Localizable.links", comment: "")
		static let privacyInformation = NSLocalizedString("ErrorReport_PrivacyInformation", comment: "")
		static let detailedInformationTitle = NSLocalizedString("ErrorReport_DetailedInformation_Title", comment: "")
		
		// Bottom ViewController UI
		static let analysisTitle = NSLocalizedString("ErrorReport_Analysis", comment: "")
		static let activeStatusTitle = NSLocalizedString("ErrorReport_ActiveStatus_Title", comment: "")
		static let inactiveStatusTitle = NSLocalizedString("ErrorReport_InactiveStatus_Title", comment: "")
		static let statusProgress = NSLocalizedString("ErrorReport_Progress_Description", comment: "")
		static let startButtonTitle = NSLocalizedString("ErrorReport_StartButtonTitle", comment: "")
		static let stopAndDeleteButtonTitle = NSLocalizedString("ErrorReport_StopAndDeleteButtonTitle", comment: "")
		static let saveButtonTitle = NSLocalizedString("ErrorReport_SaveButtonTitle", comment: "")
		static let sendButtontitle = NSLocalizedString("ErrorReport_SendButtonTitle", comment: "")
		
		// Confirm and Send Reports screen
		static let sendReportsTitle = NSLocalizedString("ErrorReport_SendReports_Title", comment: "")
		static let sendReportsParagraph = NSLocalizedString("ErrorReport_SendReports_Paragraph", comment: "")
		static let sendReportsDetails = NSLocalizedString("ErrorReport_SendReports_Details", comment: "")
		static let sendReportsButtonTitle = NSLocalizedString("ErrorReport_SendReports_Button_Title", comment: "")

		// History ViewController UI
		static let historyTitle = NSLocalizedString("ErrorReport_History_Title", comment: "")
		static let historyDescription = NSLocalizedString("ErrorReport_History_Description", comment: "")
		static let historyCellID = NSLocalizedString("ErrorReport_History_Cell_ID", comment: "")
		static let historyNavigationSubline = NSLocalizedString("ErrorReport_History_Navigation_Subline", comment: "")

		enum Legal {
			static let dataPrivacy_Headline = NSLocalizedString("errorReport_Legal_DataPrivacy_Headline", tableName: "Localizable.legal", comment: "")
			static let dataPrivacy_Bullet1 = NSLocalizedString("errorReport_Legal_DataPrivacy_Bullet1", tableName: "Localizable.legal", comment: "")
			static let dataPrivacy_Bullet2 = NSLocalizedString("errorReport_Legal_DataPrivacy_Bullet2", tableName: "Localizable.legal", comment: "")
			static let dataPrivacy_Bullet3 = NSLocalizedString("errorReport_Legal_DataPrivacy_Bullet3", tableName: "Localizable.legal", comment: "")
			static let dataPrivacy_Bullet4 = NSLocalizedString("errorReport_Legal_DataPrivacy_Bullet4", tableName: "Localizable.legal", comment: "")
			static let dataPrivacy_Bullet5 = NSLocalizedString("errorReport_Legal_DataPrivacy_Bullet5", tableName: "Localizable.legal", comment: "")
			
			static let consent_Headline = NSLocalizedString("errorReport_Legal_Consent_Headline", tableName: "Localizable.legal", comment: "")
			static let consent_Intro = NSLocalizedString("errorReport_Legal_Consent_Intro", tableName: "Localizable.legal", comment: "")
			static let consent_Bullet1_Header = NSLocalizedString("errorReport_Legal_Consent_Bullet1_Header", tableName: "Localizable.legal", comment: "")
			static let consent_Bullet1_Paragraph = NSLocalizedString("errorReport_Legal_Consent_Bullet1_Paragraph", tableName: "Localizable.legal", comment: "")
			static let consent_Bullet2 = NSLocalizedString("errorReport_Legal_Consent_Bullet2", tableName: "Localizable.legal", comment: "")
			static let consent_Last_Paragraph = NSLocalizedString("errorReport_Legal_Consent_LastParagraph", tableName: "Localizable.legal", comment: "")
			
			static let sendReports_Headline = NSLocalizedString("errorReport_Legal_SendReports_Headline", tableName: "Localizable.legal", comment: "")
			static let sendReports_Subline = NSLocalizedString("errorReport_Legal_SendReports_Subline", tableName: "Localizable.legal", comment: "")
			static let sendReports_Bullet1_Part1 = NSLocalizedString("errorReport_Legal_SendReports_Bullet1_Part1", tableName: "Localizable.legal", comment: "")
			static let sendReports_Bullet1_Part2 = NSLocalizedString("errorReport_Legal_SendReports_Bullet1_Part2", tableName: "Localizable.legal", comment: "")
			static let sendReports_Bullet2 = NSLocalizedString("errorReport_Legal_SendReports_Bullet2", tableName: "Localizable.legal", comment: "")
			static let sendReports_Paragraph = NSLocalizedString("errorReport_Legal_SendReports_Paragraph", tableName: "Localizable.legal", comment: "")
		}
		
		static let detailedInfo_Headline = NSLocalizedString("errorReport_DetailedInformation_Headline", comment: "")
		static let detailedInfo_Content1 = NSLocalizedString("errorReport_DetailedInformation_Content1", comment: "")
		static let detailedInfo_Subheadline = NSLocalizedString("ErrorReport_DetailedInformation_Subheadline", comment: "")
		static let detailedInfo_Content2 = NSLocalizedString("ErrorReport_DetailedInformation_Content2", comment: "")
	}
	enum Checkins {

		enum Edit {
			static let primaryButtonTitle = NSLocalizedString("Checkins_Edit_PrimaryButton_Title", comment: "")
			static let sectionHeaderTitle = NSLocalizedString("Checkins_Edit_Section_Title", comment: "")
			static let checkedIn = NSLocalizedString("Checkins_Edit_CheckedIn", comment: "")
			static let checkedOut = NSLocalizedString("Checkins_Edit_CheckedOut", comment: "")
			static let notice = NSLocalizedString("Checkins_Edit_Notice", comment: "")
		}

		enum QRScanner {
			static let title = NSLocalizedString("Checkins_QR_Scanner_Title", comment: "")
			static let checkinsButton = NSLocalizedString("Checkin_Qr_Scanner_Button_CheckIns", comment: "")
			static let instruction = NSLocalizedString("Checkins_Overview_QRScanner_Instruction", comment: "")

			enum Error {
				static let title = NSLocalizedString("Checkin_QR_Scanner_Checkin_Error_Title", comment: "")
				static let invalidURL = NSLocalizedString("Checkin_QR_Scanner_Error_InvalidURL", comment: "")
				static let invalidPayload = NSLocalizedString("Checkin_QR_Scanner_Error_InvalidPayload", comment: "")
				static let invalidVendorData = NSLocalizedString("Checkin_QR_Scanner_Error_InvalidURLVendorData", comment: "")
				static let invalidDescription = NSLocalizedString("Checkin_QR_Scanner_Error_InvalidDescription", comment: "")
				static let invalidAddress = NSLocalizedString("Checkin_QR_Scanner_Error_InvalidAddress", comment: "")
				static let invalidCryptographicSeed = NSLocalizedString("Checkin_QR_Scanner_Error_InvalidCryptographicSeed", comment: "")
				static let invalidTimeStamps = NSLocalizedString("Checkin_QR_Scanner_Error_InvalidTimeStamps", comment: "")
			}
		}

		enum Overview {
			static let title = NSLocalizedString("Checkins_Overview_Title", comment: "")
			static let menuButtonTitle = NSLocalizedString("Checkins_Overview_MenuButtonTitle", comment: "")
			static let scanButtonTitle = NSLocalizedString("Checkins_Overview_ScanButtonTitle", comment: "")
			static let emptyTitle = NSLocalizedString("Checkins_Overview_EmptyTitle", comment: "")
			static let emptyDescription = NSLocalizedString("Checkins_Overview_EmptyDescription", comment: "")
			static let emptyImageDescription = NSLocalizedString("Checkins_Overview_EmptyImageDescription", comment: "")
			static let deleteAllButtonTitle = NSLocalizedString("Checkins_Overview_DeleteAllButtonTitle", comment: "")
			static let itemPrefixCheckIn = NSLocalizedString("Checkins_Overview_Item_Prefix_CheckIn", comment: "")
			static let itemPrefixCheckedOut = NSLocalizedString("Checkins_Overview_Item_Prefix_CheckedOut", comment: "")
			
			static let durationTitle = NSLocalizedString("Checkins_Overview_DurationTitle", comment: "")
			static let checkinTimeTemplate = NSLocalizedString("Checkins_Overview_CheckinTimeTemplate", comment: "")
			static let checkinDateTemplate = NSLocalizedString("Checkins_Overview_CheckinDateTemplate", comment: "")
			static let checkoutButtonTitle = NSLocalizedString("Checkins_Overview_CheckoutButtonTitle", comment: "")

			enum MissingPermissions {
				static let title = NSLocalizedString("Checkins_Overview_MissingPermissions_Title", comment: "")
				static let description = NSLocalizedString("Checkins_Overview_MissingPermissions_Description", comment: "")
				static let buttonTitle = NSLocalizedString("Checkins_Overview_MissingPermissions_ButtonTitle", comment: "")
			}

			enum DeleteOneAlert {
				static let title = NSLocalizedString("Checkins_Overview_DeleteOne_AlertTitle", comment: "")
				static let message = NSLocalizedString("Checkins_Overview_DeleteOne_AlertMessage", comment: "")
				static let confirmButtonTitle = NSLocalizedString("Checkins_Overview_DeleteOne_AlertConfirmButtonTitle", comment: "")
				static let cancelButtonTitle = NSLocalizedString("Checkins_Overview_DeleteOne_AlertCancelButtonTitle", comment: "")
			}

			enum DeleteAllAlert {
				static let title = NSLocalizedString("Checkins_Overview_DeleteAll_AlertTitle", comment: "")
				static let message = NSLocalizedString("Checkins_Overview_DeleteAll_AlertMessage", comment: "")
				static let confirmButtonTitle = NSLocalizedString("Checkins_Overview_DeleteAll_AlertConfirmButtonTitle", comment: "")
				static let cancelButtonTitle = NSLocalizedString("Checkins_Overview_DeleteAll_AlertCancelButtonTitle", comment: "")
			}

			enum ActionSheet {
				static let infoTitle = NSLocalizedString("Checkins_Overview_ActionSheet_InfoTitle", comment: "")
				static let editTitle = NSLocalizedString("Checkins_Overview_ActionSheet_EditTitle", comment: "")
			}
		}
		
		enum Information {
			static let title = NSLocalizedString("Checkin_Information_Title", comment: "")
			static let imageDescription = NSLocalizedString("Checkin_Information_ImageDescription", comment: "")
			static let descriptionTitle = NSLocalizedString("Checkin_Information_DescriptionTitle", comment: "")
			static let descriptionSubHeadline = NSLocalizedString("Checkin_Information_DescriptionSubHeadline", comment: "")
			static let itemRiskStatusTitle = NSLocalizedString("Checkin_Information_Item_RiskStatus_Title", comment: "")
			static let itemTimeTitle = NSLocalizedString("Checkin_Information_Item_Time_Title", comment: "")

			static let legalHeadline01 = NSLocalizedString("Checkin_Information_Legal_Headline_1", tableName: "Localizable.legal", comment: "")
			static let legalSubHeadline01 = NSLocalizedString("Checkin_Information_Legal_SubHeadline_1", tableName: "Localizable.legal", comment: "")
			static let legalSubHeadline02 = NSLocalizedString("Checkin_Information_Legal_SubHeadline_2", tableName: "Localizable.legal", comment: "")
			static let legalText01bold = NSLocalizedString("Checkin_Information_Legal_Text_1_bold", tableName: "Localizable.legal", comment: "")
			static let legalText01normal = NSLocalizedString("Checkin_Information_Legal_Text_1_normal", tableName: "Localizable.legal", comment: "")
			static let legalText02 = NSLocalizedString("Checkin_Information_Legal_Text_2", tableName: "Localizable.legal", comment: "")
			static let legalText03 = NSLocalizedString("Checkin_Information_Legal_Text_3", tableName: "Localizable.legal", comment: "")
			static let dataPrivacyTitle = NSLocalizedString("Checkin_Information_Dataprivacy_Title", comment: "")
			static let primaryButtonTitle = NSLocalizedString("Checkin_Information_PrimaryButton_Title", comment: "")
		}
		
		enum Details {
			static let checkInButton = NSLocalizedString("Checkin_Details_CheckIn_Button", comment: "")
			static let hoursShortVersion = NSLocalizedString("Checkin_Details_HoursShortVersion", comment: "")
			static let checkinFor = NSLocalizedString("Checkin_Details_CheckinFor", comment: "")
			static let saveToDiary = NSLocalizedString("Checkin_Details_SaveToDiary", comment: "")
			static let saveSwitch = NSLocalizedString("Checkin_Details_SaveSwitch", comment: "")
			static let saveSwitchOn = NSLocalizedString("Checkin_Details_SaveSwitch_On", comment: "")
			static let saveSwitchOff = NSLocalizedString("Checkin_Details_SaveSwitch_Off", comment: "")
			static let automaticCheckout = NSLocalizedString("Checkin_Details_AutomaticCheckout", comment: "")
			static let eventNotStartedYet = NSLocalizedString("Checkin_Details_EventNotStartedYet", comment: "")
			static let eventEnded = NSLocalizedString("Checkin_Details_EventEnded", comment: "")
		}
	}

	enum Checkout {
		static let notificationTitle = NSLocalizedString("Checkout_Notification_Title", comment: "")
		static let notificationBody = NSLocalizedString("Checkout_Notification_Body", comment: "")
	}

	enum TraceLocations {

		enum unspecified {
			static let title = NSLocalizedString("TraceLocations_Type_Title_Unspecified", comment: "")
		}

		enum permanent {
			static let name = NSLocalizedString("TraceLocations_Section_Title_Permanent", comment: "")

			enum title {
				static let other = NSLocalizedString("TraceLocations_Type_Title_PermanentOther", comment: "")
				static let retail = NSLocalizedString("TraceLocations_Type_Title_PermanentRetail", comment: "")
				static let foodService = NSLocalizedString("TraceLocations_Title_Type_PermanentFoodService", comment: "")
				static let craft = NSLocalizedString("TraceLocations_Type_Title_PermanentCraft", comment: "")
				static let workplace = NSLocalizedString("TraceLocations_Type_Title_PermanentWorkplace", comment: "")
				static let educationalInstitution = NSLocalizedString("TraceLocations_Type_Title_PermanentEducationalInstitution", comment: "")
				static let publicBuilding = NSLocalizedString("TraceLocations_Type_Title_PermanentPublicBuilding", comment: "")
			}

			enum subtitle {
				static let retail = NSLocalizedString("TraceLocations_Type_Subtitle_PermanentRetail", comment: "")
				static let foodService = NSLocalizedString("TraceLocations_Type_Subtitle_PermanentFoodService", comment: "")
				static let craft = NSLocalizedString("TraceLocations_Type_Subtitle_PermanentCraft", comment: "")
				static let workplace = NSLocalizedString("TraceLocations_Type_Subtitle_PermanentWorkplace", comment: "")
				static let educationalInstitution = NSLocalizedString("TraceLocations_Type_Subtitle_PermanentEducationalInstitution", comment: "")
				static let publicBuilding = NSLocalizedString("TraceLocations_Type_Subtitle_PermanentPublicBuilding", comment: "")
			}
		}

		enum temporary {
			static let name = NSLocalizedString("TraceLocations_Section_Title_Temporary", comment: "")

			enum title {
				static let other = NSLocalizedString("TraceLocations_Type_Title_TemporaryOther", comment: "")
				static let culturalEvent = NSLocalizedString("TraceLocations_Type_Title_TemporaryCulturalEvent", comment: "")
				static let clubActivity = NSLocalizedString("TraceLocations_Type_Title_TemporaryClubActivity", comment: "")
				static let privateEvent = NSLocalizedString("TraceLocations_Type_Title_TemporaryPrivateEvent", comment: "")
				static let worshipService = NSLocalizedString("TraceLocations_Type_Title_TemporaryWorshipService", comment: "")
			}
			enum subtitle {
				static let culturalEvent = NSLocalizedString("TraceLocations_Type_Subtitle_TemporaryCulturalEvent", comment: "")
				static let clubActivity = NSLocalizedString("TraceLocations_Type_Subtitle_TemporaryClubActivity", comment: "")
				static let privateEvent = NSLocalizedString("TraceLocations_Type_Subtitle_TemporaryPrivateEvent", comment: "")
			}
		}

		enum Information {
			static let title = NSLocalizedString("TraceLocation_Information_Title", comment: "")
			static let imageDescription = NSLocalizedString("TraceLocation_Information_ImageDescription", comment: "")
			static let descriptionTitle = NSLocalizedString("TraceLocation_Information_DescriptionTitle", comment: "")
			static let descriptionSubHeadline = NSLocalizedString("TraceLocation_Information_DescriptionSubHeadline", comment: "")
			static let itemCheckinRiskStatus = NSLocalizedString("TraceLocation_Information_Item_RiskStatus", comment: "")
			static let itemCheckinTitle = NSLocalizedString("TraceLocation_Information_Item_Checkin", comment: "")
			static let itemContactTitle = NSLocalizedString("TraceLocation_Information_Item_RenewQRCode", comment: "")
			static let legalHeadline = NSLocalizedString("TraceLocation_Information_Legal_Headline_1", tableName: "Localizable.legal", comment: "")

			static let legalText01 = NSLocalizedString("TraceLocation_Information_Legal_Text_1", tableName: "Localizable.legal", comment: "")
			static let legalText02bold = NSLocalizedString("TraceLocation_Information_Legal_Text_2_bold", tableName: "Localizable.legal", comment: "")
			static let legalText02 = NSLocalizedString("TraceLocation_Information_Legal_Text_2", tableName: "Localizable.legal", comment: "")
			static let legalText03bold = NSLocalizedString("TraceLocation_Information_Legal_Text_3_bold", tableName: "Localizable.legal", comment: "")
			static let legalText03 = NSLocalizedString("TraceLocation_Information_Legal_Text_3", tableName: "Localizable.legal", comment: "")
			static let legalText04 = NSLocalizedString("TraceLocation_Information_Legal_Text_4", tableName: "Localizable.legal", comment: "")
			static let legalText05 = NSLocalizedString("TraceLocation_Information_Legal_Text_5", tableName: "Localizable.legal", comment: "")
			static let dataPrivacyTitle = NSLocalizedString("Checkin_Information_Dataprivacy_Title", comment: "")
			static let primaryButtonTitle = NSLocalizedString("TraceLocation_Information_PrimaryButton_Title", comment: "")
		}

		enum Overview {
			static let title = NSLocalizedString("TraceLocations_Overview_Title", comment: "")
			static let menuButtonTitle = NSLocalizedString("TraceLocations_Overview_MenuButtonTitle", comment: "")
			static let addButtonTitle = NSLocalizedString("TraceLocations_Overview_AddButtonTitle", comment: "")
			static let emptyTitle = NSLocalizedString("TraceLocations_Overview_EmptyTitle", comment: "")
			static let emptyDescription = NSLocalizedString("TraceLocations_Overview_EmptyDescription", comment: "")
			static let emptyImageDescription = NSLocalizedString("TraceLocations_Overview_EmptyImageDescription", comment: "")
			static let deleteAllButtonTitle = NSLocalizedString("TraceLocations_Overview_DeleteAllButtonTitle", comment: "")
			static let itemPrefix = NSLocalizedString("TraceLocations_Overview_Item_Prefix", comment: "")

			static let selfCheckinButtonTitle = NSLocalizedString("TraceLocations_Overview_SelfCheckinButtonTitle", comment: "")

			enum DeleteOneAlert {
				static let title = NSLocalizedString("TraceLocations_Overview_DeleteOne_AlertTitle", comment: "")
				static let message = NSLocalizedString("TraceLocations_Overview_DeleteOne_AlertMessage", comment: "")
				static let confirmButtonTitle = NSLocalizedString("TraceLocations_Overview_DeleteOne_AlertConfirmButtonTitle", comment: "")
				static let cancelButtonTitle = NSLocalizedString("TraceLocations_Overview_DeleteOne_AlertCancelButtonTitle", comment: "")
			}

			enum DeleteAllAlert {
				static let title = NSLocalizedString("TraceLocations_Overview_DeleteAll_AlertTitle", comment: "")
				static let message = NSLocalizedString("TraceLocations_Overview_DeleteAll_AlertMessage", comment: "")
				static let confirmButtonTitle = NSLocalizedString("TraceLocations_Overview_DeleteAll_AlertConfirmButtonTitle", comment: "")
				static let cancelButtonTitle = NSLocalizedString("TraceLocations_Overview_DeleteAll_AlertCancelButtonTitle", comment: "")
			}

			enum ActionSheet {
				static let infoTitle = NSLocalizedString("TraceLocations_Overview_ActionSheet_InfoTitle", comment: "")
				static let editTitle = NSLocalizedString("TraceLocations_Overview_ActionSheet_EditTitle", comment: "")
			}
		}

		enum Details {
			static let printVersionButtonTitle = NSLocalizedString("TraceLocations_Details_PrintVersionButtonTitle", comment: "")
			static let duplicateButtonTitle = NSLocalizedString("TraceLocations_Details_DuplicateButtonTitle", comment: "")
		}


		enum TypeSelection {
			static let title = NSLocalizedString("TraceLocations_TypeSelection_Title", comment: "")

			static let otherLocationTitle = NSLocalizedString("TraceLocations_TypeSelection_OtherLocation_Title", comment: "")
			static let otherEventTitle = NSLocalizedString("TraceLocations_TypeSelection_OtherEvent_Title", comment: "")
		}

		enum Configuration {
			static let title = NSLocalizedString("TraceLocations_Configuration_Title", comment: "")
			static let descriptionPlaceholder = NSLocalizedString("TraceLocations_Configuration_DescriptionPlaceholder", comment: "")
			static let addressPlaceholder = NSLocalizedString("TraceLocations_Configuration_AddressPlaceholder", comment: "")
			static let startDateTitle = NSLocalizedString("TraceLocations_Configuration_StartDateTitle", comment: "")
			static let endDateTitle = NSLocalizedString("TraceLocations_Configuration_EndDateTitle", comment: "")
			static let defaultCheckinLengthTitle = NSLocalizedString("TraceLocations_Configuration_DefaultCheckinLengthTitle", comment: "")
			static let defaultCheckinLengthFootnote = NSLocalizedString("TraceLocations_Configuration_DefaultCheckinLengthFootnote", comment: "")
			static let primaryButtonTitle = NSLocalizedString("TraceLocations_Configuration_PrimaryButtonTitle", comment: "")
			static let hoursUnit = NSLocalizedString("TraceLocations_Configuration_HoursUnit", comment: "")
			static let savingErrorMessage = NSLocalizedString("TraceLocations_Configuration_SavingErrorMessage", comment: "")
		}
	}

	enum AntigenProfile {
		
		enum Create {
			static let title = NSLocalizedString("AntigenProfile_Create_Title", comment: "")
			static let description = NSLocalizedString("AntigenProfile_Create_Description", comment: "")
			static let firstNameTextFieldPlaceholder = NSLocalizedString("AntigenProfile_Create_FirstNamePlaceholder", comment: "")
			static let lastNameTextFieldPlaceholder = NSLocalizedString("AntigenProfile_Create_LastNamePlaceholder", comment: "")
			static let birthDateTextFieldPlaceholder = NSLocalizedString("AntigenProfile_Create_BirthDatePlaceholder", comment: "")
			static let streetTextFieldPlaceholder = NSLocalizedString("AntigenProfile_Create_StreetPlaceholder", comment: "")
			static let postalCodeTextFieldPlaceholder = NSLocalizedString("AntigenProfile_Create_PostalCodePlaceholder", comment: "")
			static let cityTextFieldPlaceholder = NSLocalizedString("AntigenProfile_Create_CityPlaceholder", comment: "")
			static let phoneNumberTextFieldPlaceholder = NSLocalizedString("AntigenProfile_Create_PhoneNumberPlaceholder", comment: "")
			static let emailAddressTextFieldPlaceholder = NSLocalizedString("AntigenProfile_Create_EmailAddressPlaceholder", comment: "")
			static let saveButtonTitle = NSLocalizedString("AntigenProfile_Create_Save_Button_Title", comment: "")
		}
		
		enum Profile {
			static let deleteAlertTitle = NSLocalizedString("AntigenProfile_Delete_Alert_Title", comment: "")
			static let deleteAlertDescription = NSLocalizedString("AntigenProfile_Delete_Alert_Description", comment: "")
			static let deleteAlertDeleteButtonTitle = NSLocalizedString("AntigenProfile_Delete_Alert_Delete_Button_Title", comment: "")
		}
	}

	enum HealthCertificate {
		enum Overview {
			static let title = NSLocalizedString("HealthCertificate_Overview_title", comment: "")
			static let addCertificate = NSLocalizedString("HealthCertificate_Overview_add", comment: "")
<<<<<<< HEAD
			static let emptyTitle = NSLocalizedString("Checkins_Overview_EmptyTitle", comment: "")
			static let emptyDescription = NSLocalizedString("Checkins_Overview_EmptyDescription", comment: "")
			static let emptyImageDescription = NSLocalizedString("Checkins_Overview_EmptyImageDescription", comment: "")
=======
			static let emptyTitle = NSLocalizedString("HealthCertificate_Overview_EmptyTitle", comment: "")
			static let emptyDescription = NSLocalizedString("HealthCertificate_Overview_EmptyDescription", comment: "")
			static let emptyImageDescription = NSLocalizedString("HealthCertificate_Overview_EmptyImageDescription", comment: "")
>>>>>>> 9c0d6096

			enum VaccinationCertificate {
				static let title = NSLocalizedString("VaccinationCertificate_title", comment: "")
				static let partiallyVaccinated = NSLocalizedString("VaccinationCertificate_partiallyVaccinated", comment: "")
				static let daysUntilCompleteProtection = NSLocalizedString("VaccinationCertificate_daysUntilCompleteProtection", comment: "")
				static let vaccinationValidUntil = NSLocalizedString("VaccinationCertificate_vaccinationValidUntil", comment: "")
			}

			enum TestCertificateInfo {
				static let title = NSLocalizedString("TestCertificate_Info_title", comment: "")
				static let description = NSLocalizedString("TestCertificate_Info_description", comment: "")
			}

			enum TestCertificate {
				static let title = NSLocalizedString("TestCertificate_title", comment: "")
				static let testDate = NSLocalizedString("TestCertificate_testDate", comment: "")
			}

			enum TestCertificateRequest {
				static let title = NSLocalizedString("TestCertificateRequest_title", comment: "")
				static let loadingSubtitle = NSLocalizedString("TestCertificateRequest_loadingSubtitle", comment: "")
				static let errorSubtitle = NSLocalizedString("TestCertificateRequest_errorSubtitle", comment: "")
				static let registrationDate = NSLocalizedString("TestCertificateRequest_registrationDate", comment: "")
				static let loadingStateDescription = NSLocalizedString("TestCertificateRequest_loadingStateDescription", comment: "")
				static let tryAgainButtonTitle = NSLocalizedString("TestCertificateRequest_tryAgainButtonTitle", comment: "")
				static let removeButtonTitle = NSLocalizedString("TestCertificateRequest_removeButtonTitle", comment: "")

				enum ErrorAlert {
					static let title = NSLocalizedString("TestCertificateRequest_ErrorAlert_title", comment: "")
					static let buttonTitle = NSLocalizedString("TestCertificateRequest_ErrorAlert_Button_title", comment: "")
				}

				enum DeleteAlert {
					static let title = NSLocalizedString("TestCertificateRequest_RemoveAlert_title", comment: "")
					static let message = NSLocalizedString("TestCertificateRequest_RemoveAlert_message", comment: "")
					static let cancelButtonTitle = NSLocalizedString("TestCertificateRequest_RemoveAlert_CancelButton_title", comment: "")
					static let deleteButtonTitle = NSLocalizedString("TestCertificateRequest_RemoveAlert_DeleteButton_title", comment: "")
				}

				enum Error {
					static let clientErrorCallHotline = NSLocalizedString("TestCertificateRequest_Error_CLIENT_ERROR_CALL_HOTLINE", comment: "")
					static let dccExpired = NSLocalizedString("TestCertificateRequest_Error_DCC_EXPIRED", comment: "")
					static let dccNotSupportedByLab = NSLocalizedString("TestCertificateRequest_Error_DCC_NOT_SUPPORTED_BY_LAB", comment: "")
					static let e2eErrorCallHotline = NSLocalizedString("TestCertificateRequest_Error_E2E_ERROR_CALL_HOTLINE", comment: "")
					static let noNetwork = NSLocalizedString("TestCertificateRequest_Error_NO_NETWORK", comment: "")
					static let tryAgain = NSLocalizedString("TestCertificateRequest_Error_TRY_AGAIN", comment: "")
					static let tryAgainDCCNotAvailableYet = NSLocalizedString("TestCertificateRequest_Error_TRY_AGAIN_DCC_NOT_AVAILABLE_YET", comment: "")
					static let dgcNotSupportedByLab = NSLocalizedString("TestCertificateRequest_Error_DGC_NOT_SUPPORTED_BY_LAB", comment: "")
					static let faqDescription = NSLocalizedString("TestCertificate_Error_FAQ_Description", comment: "")
					static let faqButtonTitle = NSLocalizedString("TestCertificate_Error_FAQ_Button_Title", comment: "")
				}
			}
		}

		enum Info {
			static let title = NSLocalizedString("HealthCertificate_Info_Title", comment: "")
			static let imageDescription = NSLocalizedString("HealthCertificate_Info_imageDescription", comment: "")
			static let description = NSLocalizedString("HealthCertificate_Info_description", comment: "")
			static let section01 = NSLocalizedString("HealthCertificate_Info_section01", comment: "")
			static let section02 = NSLocalizedString("HealthCertificate_Info_section02", comment: "")
			static let section03 = NSLocalizedString("HealthCertificate_Info_section03", comment: "")

			enum Legal {
				static let headline = NSLocalizedString("HealthCertificate_Info_Legal_headline", tableName: "Localizable.legal", comment: "")
				static let section01 = NSLocalizedString("HealthCertificate_Info_Legal_section01", tableName: "Localizable.legal", comment: "")
				static let section02 = NSLocalizedString("HealthCertificate_Info_Legal_section02", tableName: "Localizable.legal", comment: "")
				static let section03 = NSLocalizedString("HealthCertificate_Info_Legal_section03", tableName: "Localizable.legal", comment: "")
				static let section04 = NSLocalizedString("HealthCertificate_Info_Legal_section04", tableName: "Localizable.legal", comment: "")
			}

			static let disclaimer = NSLocalizedString("HealthCertificate_Info_disclaimer", tableName: "Localizable.legal", comment: "")
			static let primaryButton = NSLocalizedString("HealthCertificate_Info_primaryButton", comment: "")
		}

		enum QRScanner {
			static let title = NSLocalizedString("HealthCertificate_QRScanner_title", comment: "")
			static let instruction = NSLocalizedString("HealthCertificate_QRScanner_instruction", comment: "")
		}

		enum Person {
			static let title = NSLocalizedString("HealthCertifiedPerson_title", comment: "")
			static let subtitle = NSLocalizedString("HealthCertifiedPerson_subtitle", comment: "")
			static let daysUntilCompleteProtection = NSLocalizedString("HealthCertifiedPerson_daysUntilCompleteProtection", comment: "")
			static let dateOfBirth = NSLocalizedString("HealthCertifiedPerson_dateOfBirth", comment: "")
			static let vaccinationCount = NSLocalizedString("HealthCertifiedPerson_vaccinationCount", comment: "")
			static let vaccinationDate = NSLocalizedString("HealthCertifiedPerson_vaccinationDate", comment: "")
			static let QRCodeImageDescription = NSLocalizedString("HealthCertifiedPerson_QRCode_Image_Description", comment: "")
		}

		enum Details {
			static let vaccinationCount = NSLocalizedString("HealthCertificate_Details_vaccinationCount", comment: "")
			static let vaccinationCertificate = NSLocalizedString("HealthCertificate_Details_certificate", comment: "")
			static let euCovidCertificate =
				NSLocalizedString("HealthCertificate_Details_EU_Covid_Certificate", comment: "")
			static let QRCodeImageDescription = NSLocalizedString("HealthCertificate_Details_QRCode_Image_Description", comment: "")
			static let certificateCount = NSLocalizedString("HealthCertificate_Details_certificateCount", comment: "")
			static let validity = NSLocalizedString("HealthCertificate_Details_validity", comment: "")
			static let dateOfBirth = NSLocalizedString("HealthCertificate_Details_dateOfBirth", comment: "")
			static let dateOfVaccination = NSLocalizedString("HealthCertificate_Details_dateOfVaccination", comment: "")
			static let vaccine = NSLocalizedString("HealthCertificate_Details_vaccine", comment: "")
			static let vaccineType = NSLocalizedString("HealthCertificate_Details_vaccineType", comment: "")
			static let manufacture = NSLocalizedString("HealthCertificate_Details_manufacture", comment: "")
			static let issuer = NSLocalizedString("HealthCertificate_Details_issuer", comment: "")
			static let country = NSLocalizedString("HealthCertificate_Details_country", comment: "")
			static let identifier = NSLocalizedString("HealthCertificate_Details_identifier", comment: "")
			static let primaryButton = NSLocalizedString("HealthCertificate_Details_primaryButton", comment: "")

			enum TestCertificate {
				static let title = NSLocalizedString("TestCertificate_Details_title", comment: "")
				static let subtitle = NSLocalizedString("TestCertificate_Details_subtitle", comment: "")
				static let primaryButton = NSLocalizedString("TestCertificate_Details_primaryButton", comment: "")
			}

			enum RecoveryCertificate {
				static let title = NSLocalizedString("RecoveryCertificate_Details_title", comment: "")
				static let subtitle = NSLocalizedString("RecoveryCertificate_Details_subtitle", comment: "")
				static let primaryButton = NSLocalizedString("RecoveryCertificate_Details_primaryButton", comment: "")
			}
		}

		enum Alert {
			static let title = NSLocalizedString("HealthCertificate_Alert_title", comment: "")
			static let message = NSLocalizedString("HealthCertificate_Alert_message", comment: "")
			static let deleteButton = NSLocalizedString("HealthCertificate_Alert_deleteButton", comment: "")
			static let cancelButton = NSLocalizedString("HealthCertificate_Alert_cancelButton", comment: "")

			enum TestCertificate {
				static let title = NSLocalizedString("TestCertificate_Alert_title", comment: "")
				static let message = NSLocalizedString("TestCertificate_Alert_message", comment: "")
				static let deleteButton = NSLocalizedString("TestCertificate_Alert_deleteButton", comment: "")
				static let cancelButton = NSLocalizedString("TestCertificate_Alert_cancelButton", comment: "")
			}

			enum RecoveryCertificate {
				static let title = NSLocalizedString("RecoveryCertificate_Alert_title", comment: "")
				static let message = NSLocalizedString("RecoveryCertificate_Alert_message", comment: "")
				static let deleteButton = NSLocalizedString("RecoveryCertificate_Alert_deleteButton", comment: "")
				static let cancelButton = NSLocalizedString("RecoveryCertificate_Alert_cancelButton", comment: "")
			}
		}

		enum Error {
			static let title = NSLocalizedString("HealthCertificate_Error_Title", comment: "")
			static let faqDescription = NSLocalizedString("HealthCertificate_Error_FAQ_Description", comment: "")
			static let faqButtonTitle = NSLocalizedString("HealthCertificate_Error_FAQ_Button_Title", comment: "")
			static let hcAlreadyRegistered = NSLocalizedString("HealthCertificate_Error_HC_ALREADY_REGISTERED", comment: "")
			static let hcInvalid = NSLocalizedString("HealthCertificate_Error_HC_INVALID", comment: "")
			static let hcNotSupported = NSLocalizedString("HealthCertificate_Error_HC_NOT_SUPPORTED", comment: "")
			static let hcQRCodeError = NSLocalizedString("HealthCertificate_Error_HC_QR_CODE_ERROR", comment: "")
		}

	}

	// swiftlint:disable:next file_length
}<|MERGE_RESOLUTION|>--- conflicted
+++ resolved
@@ -1906,15 +1906,9 @@
 		enum Overview {
 			static let title = NSLocalizedString("HealthCertificate_Overview_title", comment: "")
 			static let addCertificate = NSLocalizedString("HealthCertificate_Overview_add", comment: "")
-<<<<<<< HEAD
-			static let emptyTitle = NSLocalizedString("Checkins_Overview_EmptyTitle", comment: "")
-			static let emptyDescription = NSLocalizedString("Checkins_Overview_EmptyDescription", comment: "")
-			static let emptyImageDescription = NSLocalizedString("Checkins_Overview_EmptyImageDescription", comment: "")
-=======
 			static let emptyTitle = NSLocalizedString("HealthCertificate_Overview_EmptyTitle", comment: "")
 			static let emptyDescription = NSLocalizedString("HealthCertificate_Overview_EmptyDescription", comment: "")
 			static let emptyImageDescription = NSLocalizedString("HealthCertificate_Overview_EmptyImageDescription", comment: "")
->>>>>>> 9c0d6096
 
 			enum VaccinationCertificate {
 				static let title = NSLocalizedString("VaccinationCertificate_title", comment: "")
