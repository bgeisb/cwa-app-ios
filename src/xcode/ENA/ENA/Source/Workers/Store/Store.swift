--- conflicted
+++ resolved
@@ -111,15 +111,7 @@
 	var submissionSymptomsOnset: SymptomsOnset { get set }
 
 	var journalWithExposureHistoryInfoScreenShown: Bool { get set }
-<<<<<<< HEAD
 
-	var checkinInfoScreenShown: Bool { get set }
-
-	var traceLocationsInfoScreenShown: Bool { get set }
-
-=======
-	
->>>>>>> bbc4cfa4
 	func clearAll(key: String?)
 
 	#if !RELEASE
@@ -163,16 +155,10 @@
 	var ppacApiToken: TimestampedToken? { get set }
 }
 
-<<<<<<< HEAD
-protocol EventRegistrationProviding: AnyObject {
+protocol EventRegistrationCaching: AnyObject {
 	/// Event registration - Flag that indicates if the recent trace warning download was succesful or not.
 	var wasRecentTraceWarningDownloadSuccessful: Bool { get set }
-}
-
-/// Wrapper protocol
-protocol Store: StoreProtocol, AppConfigCaching, StatisticsCaching, ServerEnvironmentProviding, PrivacyPreservingProviding, QRCodePosterTemplateCaching, EventRegistrationProviding {}
-=======
-protocol EventRegistrationCaching: AnyObject {
+	
 	var checkinInfoScreenShown: Bool { get set }
 
 	var traceLocationsInfoScreenShown: Bool { get set }
@@ -182,5 +168,4 @@
 	var qrCodePosterTemplateMetadata: QRCodePosterTemplateMetadata? { get set }
 }
 /// Wrapper protocol
-protocol Store: StoreProtocol, AppConfigCaching, StatisticsCaching, ServerEnvironmentProviding, PrivacyPreservingProviding, EventRegistrationCaching {}
->>>>>>> bbc4cfa4
+protocol Store: StoreProtocol, AppConfigCaching, StatisticsCaching, ServerEnvironmentProviding, PrivacyPreservingProviding, EventRegistrationCaching {}