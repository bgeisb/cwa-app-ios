--- conflicted
+++ resolved
@@ -296,11 +296,8 @@
 		50352C9F25C96687007193D2 /* HTTPClient+AuthorizationOTPTests.swift in Sources */ = {isa = PBXBuildFile; fileRef = 50352C9725C9665A007193D2 /* HTTPClient+AuthorizationOTPTests.swift */; };
 		503DB1A7255D822E00576E57 /* ExposureSubmissionIntroViewController.swift in Sources */ = {isa = PBXBuildFile; fileRef = 503DB1A6255D822E00576E57 /* ExposureSubmissionIntroViewController.swift */; };
 		503DB1AC255D826900576E57 /* ExposureSubmissionIntroViewModel.swift in Sources */ = {isa = PBXBuildFile; fileRef = 503DB1AB255D826900576E57 /* ExposureSubmissionIntroViewModel.swift */; };
-<<<<<<< HEAD
 		5054C7A725CC3E2A009F8635 /* DataPrivacyViewControllerDisablingSwipeToDismiss.swift in Sources */ = {isa = PBXBuildFile; fileRef = 5054C7A625CC3E2A009F8635 /* DataPrivacyViewControllerDisablingSwipeToDismiss.swift */; };
-=======
 		504C9CC925C44C180005875B /* OTPService.swift in Sources */ = {isa = PBXBuildFile; fileRef = 504C9CC825C44C180005875B /* OTPService.swift */; };
->>>>>>> 5c2236c2
 		505F2E522587738900697CC2 /* AccessibilityLabels.swift in Sources */ = {isa = PBXBuildFile; fileRef = 505F2E512587738900697CC2 /* AccessibilityLabels.swift */; };
 		505F506E25C833AA004920EB /* edus_otp_request_ios.pb.swift in Sources */ = {isa = PBXBuildFile; fileRef = 505F506925C833A9004920EB /* edus_otp_request_ios.pb.swift */; };
 		505F506F25C833AA004920EB /* edus_otp.pb.swift in Sources */ = {isa = PBXBuildFile; fileRef = 505F506A25C833A9004920EB /* edus_otp.pb.swift */; };
@@ -1051,11 +1048,8 @@
 		50352C9725C9665A007193D2 /* HTTPClient+AuthorizationOTPTests.swift */ = {isa = PBXFileReference; lastKnownFileType = sourcecode.swift; path = "HTTPClient+AuthorizationOTPTests.swift"; sourceTree = "<group>"; };
 		503DB1A6255D822E00576E57 /* ExposureSubmissionIntroViewController.swift */ = {isa = PBXFileReference; lastKnownFileType = sourcecode.swift; path = ExposureSubmissionIntroViewController.swift; sourceTree = "<group>"; };
 		503DB1AB255D826900576E57 /* ExposureSubmissionIntroViewModel.swift */ = {isa = PBXFileReference; lastKnownFileType = sourcecode.swift; path = ExposureSubmissionIntroViewModel.swift; sourceTree = "<group>"; };
-<<<<<<< HEAD
 		5054C7A625CC3E2A009F8635 /* DataPrivacyViewControllerDisablingSwipeToDismiss.swift */ = {isa = PBXFileReference; lastKnownFileType = sourcecode.swift; path = DataPrivacyViewControllerDisablingSwipeToDismiss.swift; sourceTree = "<group>"; };
-=======
 		504C9CC825C44C180005875B /* OTPService.swift */ = {isa = PBXFileReference; lastKnownFileType = sourcecode.swift; path = OTPService.swift; sourceTree = "<group>"; };
->>>>>>> 5c2236c2
 		505F2E512587738900697CC2 /* AccessibilityLabels.swift */ = {isa = PBXFileReference; lastKnownFileType = sourcecode.swift; path = AccessibilityLabels.swift; sourceTree = "<group>"; };
 		505F506925C833A9004920EB /* edus_otp_request_ios.pb.swift */ = {isa = PBXFileReference; fileEncoding = 4; lastKnownFileType = sourcecode.swift; path = edus_otp_request_ios.pb.swift; sourceTree = "<group>"; };
 		505F506A25C833A9004920EB /* edus_otp.pb.swift */ = {isa = PBXFileReference; fileEncoding = 4; lastKnownFileType = sourcecode.swift; path = edus_otp.pb.swift; sourceTree = "<group>"; };
