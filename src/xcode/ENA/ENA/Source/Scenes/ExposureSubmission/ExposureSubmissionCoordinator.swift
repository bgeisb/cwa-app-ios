--- conflicted
+++ resolved
@@ -257,7 +257,7 @@
 						self?.presentedViewController?.present(alert, animated: true)
 					}
 				default:
-					logError(message: "QRScannerError.other occurred.", level: .error)
+					Log.error("QRScannerError.other occurred.", log: .ui)
 				}
 			},
 			onCancel: { [weak self] in
@@ -336,13 +336,8 @@
 
 	// MARK: - UI-related helpers.
 
-<<<<<<< HEAD
-	func showErrorAlert(for error: ExposureSubmissionError, onCompletion: (() -> Void)? = nil) {
+	private func showErrorAlert(for error: ExposureSubmissionError, onCompletion: (() -> Void)? = nil) {
 		Log.error("error: \(error.localizedDescription)", log: .ui)
-=======
-	private func showErrorAlert(for error: ExposureSubmissionError, onCompletion: (() -> Void)? = nil) {
-		logError(message: "error: \(error.localizedDescription)", level: .error)
->>>>>>> c11a05a4
 
 		let alert = UIAlertController.errorAlert(
 			message: error.localizedDescription,
@@ -398,7 +393,7 @@
 
 				self?.navigationController?.present(alert, animated: true, completion: nil)
 
-				logError(message: "An error occurred during result fetching: \(error)", level: .error)
+				Log.error("An error occurred during result fetching: \(error)", log: .ui)
 			}
 		)
 	}
