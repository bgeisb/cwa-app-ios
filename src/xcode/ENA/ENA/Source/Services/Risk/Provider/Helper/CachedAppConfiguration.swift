--- conflicted
+++ resolved
@@ -63,21 +63,11 @@
 		return url
 	}
 
-<<<<<<< HEAD
-	init(
-		client: AppConfigurationFetching,
-		store: Store,
-		deviceTimeCheck: DeviceTimeCheckProtocol? = nil
-	) {
-		self.client = client
-		self.store = store
-=======
 	private var promises = [(Result<CachedAppConfiguration.AppConfigResponse, Never>) -> Void]()
 	private var requestIsRunning: Bool { !promises.isEmpty }
 
 	private func getAppConfig(with etag: String? = nil) -> Future<AppConfigResponse, Never> {
 		return Future { promise in
->>>>>>> c56eaaa0
 
 			guard !self.requestIsRunning else {
 				Log.debug("Return immediately because request allready running.", log: .appConfig)
@@ -111,30 +101,8 @@
 				resolvePromises(with: .success(AppConfigResponse(config: defaultConfig, etag: self.store.appConfigMetadata?.lastAppConfigETag)))
 			}
 
-<<<<<<< HEAD
-				case .failure(let error):
-					switch error {
-					case URLSessionError.notModified where self.store.appConfigMetadata != nil:
-						Log.error("config not modified", log: .api)
-						// server is not modified and we have a cached config
-						guard let meta = self.store.appConfigMetadata else {
-							fatalError("App configuration cache broken!") // in `where` we trust
-						}
-						// server response HTTP 304 is considered a 'successful fetch'
-						self.store.appConfigMetadata?.refeshLastAppConfigFetchDate()
-						promise(.success(AppConfigResponse(config: meta.appConfig, etag: meta.lastAppConfigETag)))
-
-					default:
-						// Try to provide the cached app config.
-						if let cachedAppConfig = self.store.appConfigMetadata {
-							Log.info("Providing cached app configuration", log: .localData)
-							promise(.success(AppConfigResponse(config: cachedAppConfig.appConfig, etag: cachedAppConfig.lastAppConfigETag)))
-							return
-						}
-=======
 			func resolvePromises(with result: Result<CachedAppConfiguration.AppConfigResponse, Never>) {
 				Log.debug("resolvePromises count: \(self.promises.count).", log: .appConfig)
->>>>>>> c56eaaa0
 
 				for promise in self.promises {
 					promise(result)
@@ -171,7 +139,7 @@
 
 					case .failure(let error):
 						switch error {
-						case CachedAppConfiguration.CacheError.notModified where self.store.appConfigMetadata != nil:
+						case URLSessionError.notModified where self.store.appConfigMetadata != nil:
 							Log.error("config not modified", log: .api)
 							// server is not modified and we have a cached config
 							guard let meta = self.store.appConfigMetadata else {
