//
// 🦠 Corona-Warn-App
//

import OpenCombine
import OpenCombineFoundation
import OpenCombineDispatch
import ExposureNotification
import FMDB
import UIKit

protocol CoronaWarnAppDelegate: AnyObject {

	var client: HTTPClient { get }
	var wifiClient: WifiOnlyHTTPClient { get }
	var downloadedPackagesStore: DownloadedPackagesStore { get }
	var store: Store { get }
	var appConfigurationProvider: AppConfigurationProviding { get }
	var riskProvider: RiskProvider { get }
	var exposureManager: ExposureManager { get }
	var taskScheduler: ENATaskScheduler { get }
	var serverEnvironment: ServerEnvironment { get }
	var contactDiaryStore: DiaryStoringProviding { get }

	func requestUpdatedExposureState()
}

// swiftlint:disable file_length
// swiftlint:disable:next type_body_length
class AppDelegate: UIResponder, UIApplicationDelegate, CoronaWarnAppDelegate, RequiresAppDependencies, ENAExposureManagerObserver, CoordinatorDelegate, ExposureStateUpdating, ENStateHandlerUpdating {

	// MARK: - Init

	override init() {
		self.serverEnvironment = ServerEnvironment()

		self.store = SecureStore(subDirectory: "database", serverEnvironment: serverEnvironment)

		if store.appInstallationDate == nil {
			store.appInstallationDate = InstallationDate.inferredFromDocumentDirectoryCreationDate()
			Log.debug("App installation date: \(String(describing: store.appInstallationDate))")
		}

		self.client = HTTPClient(serverEnvironmentProvider: store)
		self.wifiClient = WifiOnlyHTTPClient(serverEnvironmentProvider: store)

		self.downloadedPackagesStore.keyValueStore = self.store

		super.init()

		// Make the analytics working. Should not be called later than at this moment of app initialisation.
		Analytics.setup(
			store: store,
			coronaTestService: coronaTestService,
			submitter: self.analyticsSubmitter
		)

		// Migrate the old pcr test structure from versions older than v2.1
		coronaTestService.migrate()
	}

	deinit {
		// We are (intentionally) keeping strong references for delegates. Let's clean them ups.
		self.taskExecutionDelegate = nil
	}

	// MARK: - Protocol UIApplicationDelegate

	var window: UIWindow?

	func application(
		_: UIApplication,
		didFinishLaunchingWithOptions launchOptions: [UIApplication.LaunchOptionsKey: Any]? = nil
	) -> Bool {
		#if DEBUG
		setupOnboardingForTesting()
		setupDatadonationForTesting()
		setupInstallationDateForTesting()
		#endif

		if AppDelegate.isAppDisabled() {
			// Show Disabled UI
			setupUpdateOSUI()
			return true
		}

		// Check for any URLs passed into the app – most likely via scanning a QR code
		let route = routeForScannedQRCode(in: launchOptions)
		setupUI(route)
		setupQuickActions()

		UIDevice.current.isBatteryMonitoringEnabled = true

		// some delegates
		taskScheduler.delegate = taskExecutionDelegate
		UNUserNotificationCenter.current().delegate = notificationManager

		/// Setup DeadmanNotification after AppLaunch
		DeadmanNotificationManager(coronaTestService: coronaTestService).scheduleDeadmanNotificationIfNeeded()

		consumer.didFailCalculateRisk = { [weak self] error in
			self?.showError(error)
		}
		riskProvider.observeRisk(consumer)

		exposureManager.observeExposureNotificationStatus(observer: self)

		NotificationCenter.default.addObserver(self, selector: #selector(isOnboardedDidChange(_:)), name: .isOnboardedDidChange, object: nil)
		NotificationCenter.default.addObserver(self, selector: #selector(backgroundRefreshStatusDidChange), name: UIApplication.backgroundRefreshStatusDidChangeNotification, object: nil)
		return handleQuickActions(with: launchOptions)
	}

	func applicationWillEnterForeground(_ application: UIApplication) {
		let detectionMode = DetectionMode.fromBackgroundStatus()
		riskProvider.riskProvidingConfiguration.detectionMode = detectionMode
		riskProvider.requestRisk(userInitiated: false)
		let state = exposureManager.exposureManagerState
		updateExposureState(state)
		Analytics.triggerAnalyticsSubmission()
		appUpdateChecker.checkAppVersionDialog(for: window?.rootViewController)
	}

	func applicationDidBecomeActive(_ application: UIApplication) {
		Log.info("Application did become active.", log: .background)

		hidePrivacyProtectionWindow()
		UIApplication.shared.applicationIconBadgeNumber = 0
		if !AppDelegate.isAppDisabled() {
			// explicitly disabled as per #EXPOSUREAPP-2214
			plausibleDeniabilityService.executeFakeRequestOnAppLaunch(probability: 0.0)
		}
	}

	func applicationDidEnterBackground(_ application: UIApplication) {
		showPrivacyProtectionWindow()
		if #available(iOS 13.0, *) {
			taskScheduler.scheduleTask()
		}
		Log.info("Application did enter background.", log: .background)
	}

	func application(_ application: UIApplication, continue userActivity: NSUserActivity, restorationHandler: @escaping ([UIUserActivityRestoring]?) -> Void) -> Bool {
		// handle QR cdes scanned in the camera app
		guard
			userActivity.activityType == NSUserActivityTypeBrowsingWeb,
			let incomingURL = userActivity.webpageURL,
			let route = Route(url: incomingURL),
			store.isOnboarded
		else {
			return false
		}
		showHome(route)
		return true
	}

	// MARK: - Protocol CoronaWarnAppDelegate

	let client: HTTPClient
	let wifiClient: WifiOnlyHTTPClient
	let downloadedPackagesStore: DownloadedPackagesStore = DownloadedPackagesSQLLiteStore(fileName: "packages")
	let taskScheduler: ENATaskScheduler = ENATaskScheduler.shared
	let contactDiaryStore: DiaryStoringProviding = ContactDiaryStore.make()
	let eventStore: EventStoringProviding = EventStore.make()
    let serverEnvironment: ServerEnvironment
	var store: Store

	lazy var coronaTestService: CoronaTestService = {
		#if DEBUG
		if isUITesting {
			var testResult: TestResult?
			if let testResultStringValue = UserDefaults.standard.string(forKey: "testResult") {
				testResult = TestResult(stringValue: testResultStringValue)
			}

			let showTestResultAvailableViewController = UserDefaults.standard.string(forKey: "showTestResultAvailableViewController") == "YES"

			let store = MockTestStore()

			if testResult != nil || showTestResultAvailableViewController {
				let unwrappedTestResult = testResult ?? .pending
				store.pcrTest = PCRTest(
					registrationToken: "asdf",
					registrationDate: Date(),
					testResult: unwrappedTestResult,
					testResultReceivedDate: unwrappedTestResult == .pending ? nil : Date(),
					positiveTestResultWasShown: !showTestResultAvailableViewController,
					isSubmissionConsentGiven: UserDefaults.standard.string(forKey: "isSubmissionConsentGiven") == "YES",
					submissionTAN: nil,
					keysSubmitted: false,
					journalEntryCreated: false
				)
			}

			var testResultResponse: TestResult?
			if let testResultStringValue = UserDefaults.standard.string(forKey: "testResultResponse") {
				testResultResponse = TestResult(stringValue: testResultStringValue)
			}

			let client = ClientMock()
			client.onGetTestResult = { _, _, completion in
				completion(.success(testResultResponse?.rawValue ?? testResult?.rawValue ?? TestResult.pending.rawValue))
			}

			return CoronaTestService(
				client: client,
				store: store
			)
		}
		#endif

		return CoronaTestService(client: client, store: store)
	}()

	lazy var eventCheckoutService: EventCheckoutService = EventCheckoutService(
		eventStore: eventStore,
		contactDiaryStore: contactDiaryStore
	)

	lazy var plausibleDeniabilityService: PlausibleDeniabilityService = {
		PlausibleDeniabilityService(
			client: self.client,
			store: self.store,
<<<<<<< HEAD
			coronaTestService: coronaTestService
=======
			eventStore: self.eventStore,
			warnOthersReminder: WarnOthersReminder(store: self.store)
>>>>>>> 35a11e33
		)
	}()

	lazy var appConfigurationProvider: AppConfigurationProviding = {
		#if DEBUG
		if isUITesting {
			// provide a static app configuration for ui tests to prevent validation errors
			return CachedAppConfigurationMock(isEventSurveyEnabled: true, isEventSurveyUrlAvailable: true)
		}
		#endif
		// use a custom http client that uses/recognized caching mechanisms
		let appFetchingClient = CachingHTTPClient(serverEnvironmentProvider: store)

		let provider = CachedAppConfiguration(client: appFetchingClient, store: store)
		// used to remove invalidated key packages
		provider.packageStore = downloadedPackagesStore
		return provider
	}()

	lazy var riskProvider: RiskProvider = {
		let keyPackageDownload = KeyPackageDownload(
			downloadedPackagesStore: downloadedPackagesStore,
			client: client,
			wifiClient: wifiClient,
			store: store
		)
		
		let traceWarningPackageDownload = TraceWarningPackageDownload(
			client: client,
			store: store,
			eventStore: eventStore
		)

		let checkinRiskCalculation = CheckinRiskCalculation(
			eventStore: eventStore,
			checkinSplittingService: CheckinSplittingService(),
			traceWarningMatcher: TraceWarningMatcher(eventStore: eventStore)
		)

		#if !RELEASE
		return RiskProvider(
			configuration: .default,
			store: store,
			appConfigurationProvider: appConfigurationProvider,
			exposureManagerState: exposureManager.exposureManagerState,
			enfRiskCalculation: DebugRiskCalculation(riskCalculation: ENFRiskCalculation(), store: store),
			checkinRiskCalculation: checkinRiskCalculation,
			keyPackageDownload: keyPackageDownload,
			traceWarningPackageDownload: traceWarningPackageDownload,
			exposureDetectionExecutor: exposureDetectionExecutor,
			coronaTestService: coronaTestService
		)
		#else
		return RiskProvider(
			configuration: .default,
			store: store,
			appConfigurationProvider: appConfigurationProvider,
			exposureManagerState: exposureManager.exposureManagerState,
			checkinRiskCalculation: checkinRiskCalculation,
			keyPackageDownload: keyPackageDownload,
			traceWarningPackageDownload: traceWarningPackageDownload,
			exposureDetectionExecutor: exposureDetectionExecutor,
			coronaTestService: coronaTestService
		)
		#endif
	}()

	private lazy var analyticsSubmitter: PPAnalyticsSubmitter = {
		return PPAnalyticsSubmitter(
			store: store,
			client: client,
			appConfig: appConfigurationProvider,
			coronaTestService: coronaTestService
		)
	}()

	private lazy var otpService: OTPServiceProviding = OTPService(
		store: store,
		client: client,
		riskProvider: riskProvider
	)

	#if targetEnvironment(simulator) || COMMUNITY
	// Enable third party contributors that do not have the required
	// entitlements to also use the app
	lazy var exposureManager: ExposureManager = {
		let keys = [ENTemporaryExposureKey()]
		return MockExposureManager(exposureNotificationError: nil, diagnosisKeysResult: (keys, nil))
	}()
	#else
	lazy var exposureManager: ExposureManager = ENAExposureManager()
	#endif


	/// A set of required dependencies
	///
	/// Computed instead of lazy 'fixed' var because previous implementation created multiple instances of the `WarnOthersReminder` for themselfs.
	/// Currently we copy this behavior until further checks where made to refactor this.
	var exposureSubmissionServiceDependencies: ExposureSubmissionServiceDependencies {
		ExposureSubmissionServiceDependencies(
			exposureManager: self.exposureManager,
			appConfigurationProvider: self.appConfigurationProvider,
			client: self.client,
			store: self.store,
<<<<<<< HEAD
			coronaTestService: coronaTestService)
=======
			eventStore: self.eventStore,
			warnOthersReminder: WarnOthersReminder(store: store))
>>>>>>> 35a11e33
	}

	func requestUpdatedExposureState() {
		let state = exposureManager.exposureManagerState
		updateExposureState(state)
	}

	// MARK: - Delegate properties

	// swiftlint:disable:next weak_delegate
	lazy var taskExecutionDelegate: ENATaskExecutionDelegate! = {
		// will be released in `deinit`
		TaskExecutionHandler(
			riskProvider: self.riskProvider,
			plausibleDeniabilityService: self.plausibleDeniabilityService,
			contactDiaryStore: self.contactDiaryStore,
			eventStore: self.eventStore,
			eventCheckoutService: self.eventCheckoutService,
			store: self.store,
			exposureSubmissionDependencies: self.exposureSubmissionServiceDependencies
		)
	}()

	var notificationManager: NotificationManager! = NotificationManager()

	// MARK: - Protocol ENAExposureManagerObserver

	func exposureManager(
		_: ENAExposureManager,
		didChangeState newState: ExposureManagerState
	) {
		let message = """
		New status of EN framework:
		Authorized: \(newState.authorized)
		enabled: \(newState.enabled)
		status: \(newState.status)
		authorizationStatus: \(ENManager.authorizationStatus)
		"""
		Log.info(message, log: .api)

		updateExposureState(newState)
	}

	// MARK: - Protocol CoordinatorDelegate

	/// Resets all stores and notifies the Onboarding and resets all pending notifications
	func coordinatorUserDidRequestReset(exposureSubmissionService: ExposureSubmissionService) {
		// Reset key value store. Preserve some values.
		do {
			/// Following values are excluded from reset:
			/// - PPAC API Token
			/// - App installation date
			/// - Environment setting
			///
			/// read values from the current store
			let ppacAPIToken = store.ppacApiToken
			let installationDate = store.appInstallationDate
			let environment = store.selectedServerEnvironment

			let newKey = try KeychainHelper().generateDatabaseKey()
			store.clearAll(key: newKey)

			/// write excluded values back to the 'new' store
			store.ppacApiToken = ppacAPIToken
			store.appInstallationDate = installationDate
			store.selectedServerEnvironment = environment
            Analytics.collect(.submissionMetadata(.lastAppReset(Date())))
		} catch {
			fatalError("Creating new database key failed")
		}

		// Reset packages store
		downloadedPackagesStore.reset()
		downloadedPackagesStore.open()

		// Reset exposureManager
		exposureManager.reset {
			self.exposureManager.observeExposureNotificationStatus(observer: self)
			NotificationCenter.default.post(name: .isOnboardedDidChange, object: nil)
		}

		// Remove all pending notifications
		UNUserNotificationCenter.current().removeAllPendingNotificationRequests()

		// Reset contact diary
		contactDiaryStore.reset()

		// Reset event store
		eventStore.reset()

		coronaTestService.updatePublishersFromStore()
	}

	// MARK: - Protocol ExposureStateUpdating

	func updateExposureState(_ state: ExposureManagerState) {
		riskProvider.exposureManagerState = state
		riskProvider.requestRisk(userInitiated: false)
		coordinator.updateExposureState(state)
		enStateHandler?.updateExposureState(state)
	}

	// MARK: - Protocol ENStateHandlerUpdating

	func updateEnState(_ state: ENStateHandler.State) {
		Log.info("AppDelegate got EnState update: \(state)", log: .api)
		coordinator.updateEnState(state)
	}

	// MARK: - Private

	private var exposureDetection: ExposureDetection?
	private let consumer = RiskConsumer()

	private lazy var exposureDetectionExecutor: ExposureDetectionExecutor = {
		ExposureDetectionExecutor(
			client: self.client,
			downloadedPackagesStore: self.downloadedPackagesStore,
			store: self.store,
			exposureDetector: self.exposureManager
		)
	}()

	/// Prepare handling of scanned QR codes
	///
	/// - Parameter launchOptions: Launch options passed on app launch
	/// - Returns: A `Route` if a valid URL is passed in the launch options
	private func routeForScannedQRCode(in launchOptions: [UIApplication.LaunchOptionsKey: Any]?) -> Route? {
		guard let activityDictionary = launchOptions?[.userActivityDictionary] as? [AnyHashable: Any] else {
			return nil
		}

		for key in activityDictionary.keys {
			if let userActivity = activityDictionary[key] as? NSUserActivity,
			   userActivity.activityType == NSUserActivityTypeBrowsingWeb,
			   let url = userActivity.webpageURL {
				return Route(url: url)
			}
		}

		return nil
	}

	private func showError(_ riskProviderError: RiskProviderError) {
		guard let rootController = window?.rootViewController else {
			return
		}

		guard let alert = makeErrorAlert(
				riskProviderError: riskProviderError,
				rootController: rootController
		) else {
			return
		}

		func presentAlert() {
			rootController.present(alert, animated: true, completion: nil)
		}

		if rootController.presentedViewController != nil {
			rootController.dismiss(
				animated: true,
				completion: presentAlert
			)
		} else {
			presentAlert()
		}
	}

	private func makeErrorAlert(riskProviderError: RiskProviderError, rootController: UIViewController) -> UIAlertController? {
		switch riskProviderError {
		case .failedRiskDetection(let didEndPrematurelyReason):
			switch didEndPrematurelyReason {
			case let .noExposureWindows(error):
				return makeAlertController(
					noExposureWindowsError: error,
					localizedDescription: didEndPrematurelyReason.localizedDescription,
					rootController: rootController
				)
			case .wrongDeviceTime:
				return rootController.setupErrorAlert(message: didEndPrematurelyReason.localizedDescription)
			default:
				return nil
			}
		case .failedKeyPackageDownload(let downloadError):
			switch downloadError {
			case .noDiskSpace:
				return rootController.setupErrorAlert(message: downloadError.description)
			default:
				return nil
			}
		default:
			return nil
		}
	}

	private func makeAlertController(noExposureWindowsError: Error?, localizedDescription: String, rootController: UIViewController) -> UIAlertController? {

		if let enError = noExposureWindowsError as? ENError {
			switch enError.code {
			case .dataInaccessible:
				return nil
			default:
				let openFAQ: (() -> Void)? = {
					guard let url = enError.faqURL else { return nil }
					return {
						UIApplication.shared.open(url, options: [:])
					}
				}()
				return rootController.setupErrorAlert(
					message: localizedDescription,
					secondaryActionTitle: AppStrings.Common.errorAlertActionMoreInfo,
					secondaryActionCompletion: openFAQ
				)
			}
		} else if let exposureDetectionError = noExposureWindowsError as? ExposureDetectionError {
			switch exposureDetectionError {
			case .isAlreadyRunning:
				return nil
			}
		} else {
			return rootController.setupErrorAlert(
				message: localizedDescription
			)
		}
	}

	lazy var coordinator = RootCoordinator(
		self,
		coronaTestService: coronaTestService,
		contactDiaryStore: contactDiaryStore,
		eventStore: eventStore,
		eventCheckoutService: eventCheckoutService,
		otpService: otpService
	)

	private lazy var appUpdateChecker = AppUpdateCheckHelper(appConfigurationProvider: self.appConfigurationProvider, store: self.store)

	private var enStateHandler: ENStateHandler?

	private let riskConsumer = RiskConsumer()

	private func setupUI(_ route: Route?) {
		setupNavigationBarAppearance()
		setupAlertViewAppearance()

		if store.isOnboarded {
			showHome(route)
		} else {
			showOnboarding()
		}
		UIImageView.appearance().accessibilityIgnoresInvertColors = true

		window = UIWindow(frame: UIScreen.main.bounds)
		window?.rootViewController = coordinator.viewController
		window?.makeKeyAndVisible()

		#if DEBUG
		// Speed up animations for faster UI-Tests: https://pspdfkit.com/blog/2016/running-ui-tests-with-ludicrous-speed/#update-why-not-just-disable-animations-altogether
		if isUITesting {
			window?.layer.speed = 100
		}
		#endif
	}

	private func setupNavigationBarAppearance() {
		let appearance = UINavigationBar.appearance()

		appearance.tintColor = .enaColor(for: .tint)

		appearance.titleTextAttributes = [
			NSAttributedString.Key.foregroundColor: UIColor.enaColor(for: .textPrimary1)
		]

		appearance.largeTitleTextAttributes = [
			NSAttributedString.Key.font: UIFont.preferredFont(forTextStyle: .largeTitle).scaledFont(size: 28, weight: .bold),
			NSAttributedString.Key.foregroundColor: UIColor.enaColor(for: .textPrimary1)
		]
	}

	private func setupAlertViewAppearance() {
		UIView.appearance(whenContainedInInstancesOf: [UIAlertController.self]).tintColor = .enaColor(for: .tint)
	}

	func showHome(_ route: Route? = nil) {
		if exposureManager.exposureManagerState.status == .unknown {
			exposureManager.activate { [weak self] error in
				if let error = error {
					Log.error("Cannot activate the  ENManager. The reason is \(error)", log: .api)
				}
				self?.presentHomeVC(route)
			}
		} else {
			presentHomeVC(route)
		}
	}

	private func presentHomeVC(_ route: Route?) {
		enStateHandler = ENStateHandler(
			initialExposureManagerState: exposureManager.exposureManagerState,
			delegate: self
		)

		guard let enStateHandler = self.enStateHandler else {
			fatalError("It should not happen.")
		}

		coordinator.showHome(enStateHandler: enStateHandler)

		if let eventRoute = route {
			switch eventRoute {
			case .checkin(let guid):
				coordinator.showEvent(guid)
			}
		}

	}

	private func showOnboarding() {
		coordinator.showOnboarding()
	}

	#if DEBUG
	private func setupOnboardingForTesting() {
		if let isOnboarded = UserDefaults.standard.string(forKey: "isOnboarded") {
			store.isOnboarded = (isOnboarded != "NO")
		}

		if let onboardingVersion = UserDefaults.standard.string(forKey: "onboardingVersion") {
			store.onboardingVersion = onboardingVersion
		}

		if let resetFinishedDeltaOnboardings = UserDefaults.standard.string(forKey: "resetFinishedDeltaOnboardings"), resetFinishedDeltaOnboardings == "YES" {
			store.finishedDeltaOnboardings = [:]
		}

		if let setCurrentOnboardingVersion = UserDefaults.standard.string(forKey: "setCurrentOnboardingVersion"), setCurrentOnboardingVersion == "YES" {
			store.onboardingVersion = Bundle.main.appVersion
		}
	}

	private func setupDatadonationForTesting() {
		if let isPrivacyPreservingAnalyticsConsentGiven = UserDefaults.standard.string(forKey: "isDatadonationConsentGiven") {
			store.isPrivacyPreservingAnalyticsConsentGiven = isPrivacyPreservingAnalyticsConsentGiven != "NO"
		}
	}

	private func setupInstallationDateForTesting() {
		if let installationDaysString = UserDefaults.standard.string(forKey: "appInstallationDays") {
			let installationDays = Int(installationDaysString) ?? 0
			let date = Calendar.current.date(byAdding: .day, value: -installationDays, to: Date())
			store.appInstallationDate = date
		}
	}

	#endif

	@objc
	private func isOnboardedDidChange(_: NSNotification) {
		store.isOnboarded ? showHome() : showOnboarding()
		updateQuickActions()
	}

	@objc
	private func backgroundRefreshStatusDidChange() {
		coordinator.updateDetectionMode(currentDetectionMode)
	}

	// MARK: Privacy Protection

	private var privacyProtectionWindow: UIWindow?

	private func showPrivacyProtectionWindow() {
		guard store.isOnboarded else { return }

		let privacyProtectionViewController = PrivacyProtectionViewController()
		privacyProtectionWindow = UIWindow(frame: UIScreen.main.bounds)
		privacyProtectionWindow?.rootViewController = privacyProtectionViewController
		privacyProtectionWindow?.windowLevel = .alert + 1
		privacyProtectionWindow?.makeKeyAndVisible()
		privacyProtectionViewController.show()
	}

	private func hidePrivacyProtectionWindow() {
		guard let privacyProtectionViewController = privacyProtectionWindow?.rootViewController as? PrivacyProtectionViewController else {
			return
		}
		privacyProtectionViewController.hide {
			self.privacyProtectionWindow?.isHidden = true
			self.privacyProtectionWindow = nil
		}
	}


	/// Is the app able to function with the current iOS version?
	///
	/// Due to the backport of the Exposure Notification Framework to iOS 12.5 the app has a certain range of iOS versions that aren't supported.
	///
	/// - Returns: Returns `true` if the app is in the *disabled* state and requires the user to upgrade the os.
	private static func isAppDisabled() -> Bool {
		#if DEBUG
		if isUITesting && UserDefaults.standard.bool(forKey: "showUpdateOS") == true {
			return true
		}
		#endif
		if #available(iOS 13.7, *) {
			return false
		} else if #available(iOS 13.5, *) {
			return true
		} else if NSClassFromString("ENManager") != nil {
			return false
		} else {
			return true
		}
	}

	private func setupUpdateOSUI() {
		window = UIWindow(frame: UIScreen.main.bounds)
		window?.rootViewController = UpdateOSViewController()
		window?.makeKeyAndVisible()
	}

}

private extension Array where Element == URLQueryItem {
	func valueFor(queryItem named: String) -> String? {
		first(where: { $0.name == named })?.value
	}
}

private var currentDetectionMode: DetectionMode {
	DetectionMode.fromBackgroundStatus()
}<|MERGE_RESOLUTION|>--- conflicted
+++ resolved
@@ -220,12 +220,7 @@
 		PlausibleDeniabilityService(
 			client: self.client,
 			store: self.store,
-<<<<<<< HEAD
 			coronaTestService: coronaTestService
-=======
-			eventStore: self.eventStore,
-			warnOthersReminder: WarnOthersReminder(store: self.store)
->>>>>>> 35a11e33
 		)
 	}()
 
@@ -330,12 +325,8 @@
 			appConfigurationProvider: self.appConfigurationProvider,
 			client: self.client,
 			store: self.store,
-<<<<<<< HEAD
+			eventStore: self.eventStore,
 			coronaTestService: coronaTestService)
-=======
-			eventStore: self.eventStore,
-			warnOthersReminder: WarnOthersReminder(store: store))
->>>>>>> 35a11e33
 	}
 
 	func requestUpdatedExposureState() {
