// !$*UTF8*$!
{
	archiveVersion = 1;
	classes = {
	};
	objectVersion = 52;
	objects = {

/* Begin PBXBuildFile section */
		011E13AE24680A4000973467 /* HTTPClient.swift in Sources */ = {isa = PBXBuildFile; fileRef = 011E13AD24680A4000973467 /* HTTPClient.swift */; };
		011E4B032483A92A002E6412 /* MockExposureManager.swift in Sources */ = {isa = PBXBuildFile; fileRef = CD678F6A246C43E200B6A0F8 /* MockExposureManager.swift */; };
		013DC102245DAC4E00EE58B0 /* Store.swift in Sources */ = {isa = PBXBuildFile; fileRef = 013DC101245DAC4E00EE58B0 /* Store.swift */; };
		0159E6C1247829BA00894A89 /* temporary_exposure_key_export.pb.swift in Sources */ = {isa = PBXBuildFile; fileRef = 0159E6BF247829BA00894A89 /* temporary_exposure_key_export.pb.swift */; };
		0159E6C2247829BA00894A89 /* temporary_exposure_key_signature_list.pb.swift in Sources */ = {isa = PBXBuildFile; fileRef = 0159E6C0247829BA00894A89 /* temporary_exposure_key_signature_list.pb.swift */; };
		016146912487A43E00660992 /* WebPageHelper.swift in Sources */ = {isa = PBXBuildFile; fileRef = 016146902487A43E00660992 /* WebPageHelper.swift */; };
		01DC23252462DFD0001B727C /* ExposureSubmission.storyboard in Resources */ = {isa = PBXBuildFile; fileRef = CD99A39C245B22EE00BF12AF /* ExposureSubmission.storyboard */; };
		01F5F7222487B9C000229720 /* AppInformationViewController.swift in Sources */ = {isa = PBXBuildFile; fileRef = 01F5F7212487B9C000229720 /* AppInformationViewController.swift */; };
		0D5611B4247F852C00B5B094 /* SQLiteKeyValueStore.swift in Sources */ = {isa = PBXBuildFile; fileRef = 0D5611B3247F852C00B5B094 /* SQLiteKeyValueStore.swift */; };
		0DD260FF248D549B007C3B2C /* KeychainHelper.swift in Sources */ = {isa = PBXBuildFile; fileRef = 0DD260FE248D549B007C3B2C /* KeychainHelper.swift */; };
		0DF6BB97248AD616007E8B0C /* AppUpdateCheckHelper.swift in Sources */ = {isa = PBXBuildFile; fileRef = 0DF6BB96248AD616007E8B0C /* AppUpdateCheckHelper.swift */; };
		0DF6BB9D248AE232007E8B0C /* AppUpdateCheckerHelperTests.swift in Sources */ = {isa = PBXBuildFile; fileRef = 0DF6BB9C248AE232007E8B0C /* AppUpdateCheckerHelperTests.swift */; };
		0DF6BBB5248C04CF007E8B0C /* app_config_attenuation_duration.pb.swift in Sources */ = {isa = PBXBuildFile; fileRef = 0DF6BBB2248C04CF007E8B0C /* app_config_attenuation_duration.pb.swift */; };
		0DF6BBB6248C04CF007E8B0C /* app_config_app_version_config.pb.swift in Sources */ = {isa = PBXBuildFile; fileRef = 0DF6BBB3248C04CF007E8B0C /* app_config_app_version_config.pb.swift */; };
		0DF6BBB7248C04CF007E8B0C /* app_config.pb.swift in Sources */ = {isa = PBXBuildFile; fileRef = 0DF6BBB4248C04CF007E8B0C /* app_config.pb.swift */; };
		0DFCC2722484DC8400E2811D /* sqlite3.c in Sources */ = {isa = PBXBuildFile; fileRef = 0DFCC2702484DC8400E2811D /* sqlite3.c */; settings = {COMPILER_FLAGS = "-w"; }; };
		1309194F247972C40066E329 /* PrivacyProtectionViewController.swift in Sources */ = {isa = PBXBuildFile; fileRef = 1309194E247972C40066E329 /* PrivacyProtectionViewController.swift */; };
		130CB19C246D92F800ADE602 /* ENAUITestsOnboarding.swift in Sources */ = {isa = PBXBuildFile; fileRef = 130CB19B246D92F800ADE602 /* ENAUITestsOnboarding.swift */; };
		13156CFD248C19D000AFC472 /* usage.html in Resources */ = {isa = PBXBuildFile; fileRef = 13156CFF248C19D000AFC472 /* usage.html */; };
		134F0DBC247578FF00D88934 /* ENAUITestsHome.swift in Sources */ = {isa = PBXBuildFile; fileRef = 134F0DB9247578FF00D88934 /* ENAUITestsHome.swift */; };
		134F0DBD247578FF00D88934 /* ENAUITests-Extensions.swift in Sources */ = {isa = PBXBuildFile; fileRef = 134F0DBA247578FF00D88934 /* ENAUITests-Extensions.swift */; };
		134F0F2C2475793400D88934 /* SnapshotHelper.swift in Sources */ = {isa = PBXBuildFile; fileRef = 134F0F2B2475793400D88934 /* SnapshotHelper.swift */; };
		13722044247AEEAD00152764 /* UNNotificationCenter+Extension.swift in Sources */ = {isa = PBXBuildFile; fileRef = 13722043247AEEAD00152764 /* UNNotificationCenter+Extension.swift */; };
		137846492488027600A50AB8 /* OnboardingInfoViewController+Extension.swift in Sources */ = {isa = PBXBuildFile; fileRef = 137846482488027500A50AB8 /* OnboardingInfoViewController+Extension.swift */; };
		138910C5247A909000D739F6 /* ENATaskScheduler.swift in Sources */ = {isa = PBXBuildFile; fileRef = 138910C4247A909000D739F6 /* ENATaskScheduler.swift */; };
		13BAE9B12472FB1E00CEE58A /* CellConfiguratorIndexPosition.swift in Sources */ = {isa = PBXBuildFile; fileRef = 13BAE9B02472FB1E00CEE58A /* CellConfiguratorIndexPosition.swift */; };
		13E50469248E3CD20086641C /* ENAUITestsAppInformation.swift in Sources */ = {isa = PBXBuildFile; fileRef = 13E50468248E3CD20086641C /* ENAUITestsAppInformation.swift */; };
		13E5046B248E3DF30086641C /* AppStrings.swift in Sources */ = {isa = PBXBuildFile; fileRef = CD99A3C92461A47C00BF12AF /* AppStrings.swift */; };
		13E5046C248E434B0086641C /* Localizable.strings in Resources */ = {isa = PBXBuildFile; fileRef = EE70C23A245B09E900AC9B2F /* Localizable.strings */; };
		13E5046D248E434B0086641C /* Localizable.stringsdict in Resources */ = {isa = PBXBuildFile; fileRef = EE92A340245D96DA006B97B0 /* Localizable.stringsdict */; };
		2F26CE2E248B9C4F00BE30EE /* UIViewController+BackButton.swift in Sources */ = {isa = PBXBuildFile; fileRef = 2F26CE2D248B9C4F00BE30EE /* UIViewController+BackButton.swift */; };
		2F3218D0248063E300A7AC0A /* UIView+Convenience.swift in Sources */ = {isa = PBXBuildFile; fileRef = 2F3218CF248063E300A7AC0A /* UIView+Convenience.swift */; };
		2F785752248506BD00323A9C /* HomeTestResultCollectionViewCell.xib in Resources */ = {isa = PBXBuildFile; fileRef = 2F78574F248506BD00323A9C /* HomeTestResultCollectionViewCell.xib */; };
		2F80CFD9247ED988000F06AF /* ExposureSubmissionIntroViewController.swift in Sources */ = {isa = PBXBuildFile; fileRef = 2F80CFD8247ED988000F06AF /* ExposureSubmissionIntroViewController.swift */; };
		2F80CFDB247EDDB3000F06AF /* ExposureSubmissionHotlineViewController.swift in Sources */ = {isa = PBXBuildFile; fileRef = 2F80CFDA247EDDB3000F06AF /* ExposureSubmissionHotlineViewController.swift */; };
		2FD881CC2490F65C00BEC8FC /* ExposureSubmissionHotlineViewControllerTest.swift in Sources */ = {isa = PBXBuildFile; fileRef = 2FD881CB2490F65C00BEC8FC /* ExposureSubmissionHotlineViewControllerTest.swift */; };
		2FD881CE249115E700BEC8FC /* ExposureSubmissionNavigationControllerTest.swift in Sources */ = {isa = PBXBuildFile; fileRef = 2FD881CD249115E700BEC8FC /* ExposureSubmissionNavigationControllerTest.swift */; };
		2FF1D62E2487850200381FFB /* NSMutableAttributedString+Generation.swift in Sources */ = {isa = PBXBuildFile; fileRef = 2FF1D62D2487850200381FFB /* NSMutableAttributedString+Generation.swift */; };
		2FF1D63024880FCF00381FFB /* DynamicTableViewRoundedCell.swift in Sources */ = {isa = PBXBuildFile; fileRef = 2FF1D62F24880FCF00381FFB /* DynamicTableViewRoundedCell.swift */; };
		3DD767462483D4DE002DD2B3 /* ReachabilityService.swift in Sources */ = {isa = PBXBuildFile; fileRef = 3DD767452483D4DE002DD2B3 /* ReachabilityService.swift */; };
		3DD7674B2483D6C1002DD2B3 /* ConnectivityReachabilityService.swift in Sources */ = {isa = PBXBuildFile; fileRef = 3DD7674A2483D6C1002DD2B3 /* ConnectivityReachabilityService.swift */; };
		3DD7674E2483DE18002DD2B3 /* MockReachabilityService.swift in Sources */ = {isa = PBXBuildFile; fileRef = 3DD7674C2483DDAC002DD2B3 /* MockReachabilityService.swift */; };
		4026C2DC24852B7600926FB4 /* AppInformationViewController+LegalModel.swift in Sources */ = {isa = PBXBuildFile; fileRef = 4026C2DB24852B7600926FB4 /* AppInformationViewController+LegalModel.swift */; };
		4026C2E424854C8D00926FB4 /* AppInformationLegalCell.swift in Sources */ = {isa = PBXBuildFile; fileRef = 4026C2E324854C8D00926FB4 /* AppInformationLegalCell.swift */; };
		51486D9F2484FC0200FCE216 /* HomeRiskLevelCellConfigurator.swift in Sources */ = {isa = PBXBuildFile; fileRef = 51486D9E2484FC0200FCE216 /* HomeRiskLevelCellConfigurator.swift */; };
		51486DA22485101500FCE216 /* RiskInactiveCollectionViewCell.swift in Sources */ = {isa = PBXBuildFile; fileRef = 51486DA02485101500FCE216 /* RiskInactiveCollectionViewCell.swift */; };
		51486DA32485101500FCE216 /* RiskInactiveCollectionViewCell.xib in Resources */ = {isa = PBXBuildFile; fileRef = 51486DA12485101500FCE216 /* RiskInactiveCollectionViewCell.xib */; };
		51486DA62485237200FCE216 /* RiskThankYouCollectionViewCell.swift in Sources */ = {isa = PBXBuildFile; fileRef = 51486DA42485237200FCE216 /* RiskThankYouCollectionViewCell.swift */; };
		51486DA72485237200FCE216 /* RiskThankYouCollectionViewCell.xib in Resources */ = {isa = PBXBuildFile; fileRef = 51486DA52485237200FCE216 /* RiskThankYouCollectionViewCell.xib */; };
		514C0A0624772F3400F235F6 /* HomeRiskViewConfigurator.swift in Sources */ = {isa = PBXBuildFile; fileRef = 514C0A0524772F3400F235F6 /* HomeRiskViewConfigurator.swift */; };
		514C0A0824772F5E00F235F6 /* RiskItemView.swift in Sources */ = {isa = PBXBuildFile; fileRef = 514C0A0724772F5E00F235F6 /* RiskItemView.swift */; };
		514C0A0B247AF9F700F235F6 /* RiskTextItemView.xib in Resources */ = {isa = PBXBuildFile; fileRef = 514C0A0A247AF9F700F235F6 /* RiskTextItemView.xib */; };
		514C0A0D247AFB0200F235F6 /* RiskTextItemView.swift in Sources */ = {isa = PBXBuildFile; fileRef = 514C0A0C247AFB0200F235F6 /* RiskTextItemView.swift */; };
		514C0A0F247AFEC500F235F6 /* HomeRiskTextItemViewConfigurator.swift in Sources */ = {isa = PBXBuildFile; fileRef = 514C0A0E247AFEC500F235F6 /* HomeRiskTextItemViewConfigurator.swift */; };
		514C0A11247C15EC00F235F6 /* HomeUnknownRiskCellConfigurator.swift in Sources */ = {isa = PBXBuildFile; fileRef = 514C0A10247C15EC00F235F6 /* HomeUnknownRiskCellConfigurator.swift */; };
		514C0A14247C163800F235F6 /* HomeLowRiskCellConfigurator.swift in Sources */ = {isa = PBXBuildFile; fileRef = 514C0A13247C163800F235F6 /* HomeLowRiskCellConfigurator.swift */; };
		514C0A16247C164700F235F6 /* HomeHighRiskCellConfigurator.swift in Sources */ = {isa = PBXBuildFile; fileRef = 514C0A15247C164700F235F6 /* HomeHighRiskCellConfigurator.swift */; };
		514C0A1A247C16D600F235F6 /* HomeInactiveRiskCellConfigurator.swift in Sources */ = {isa = PBXBuildFile; fileRef = 514C0A19247C16D600F235F6 /* HomeInactiveRiskCellConfigurator.swift */; };
		514E813024618E3D00636861 /* ExposureDetection.storyboard in Resources */ = {isa = PBXBuildFile; fileRef = 514E812F24618E3D00636861 /* ExposureDetection.storyboard */; };
		514E81342461B97800636861 /* ExposureManager.swift in Sources */ = {isa = PBXBuildFile; fileRef = 514E81332461B97700636861 /* ExposureManager.swift */; };
		514EE999246D4C2E00DE4884 /* UITableViewCell+Identifier.swift in Sources */ = {isa = PBXBuildFile; fileRef = 514EE998246D4C2E00DE4884 /* UITableViewCell+Identifier.swift */; };
		514EE99B246D4C4C00DE4884 /* UITableView+Dequeue.swift in Sources */ = {isa = PBXBuildFile; fileRef = 514EE99A246D4C4C00DE4884 /* UITableView+Dequeue.swift */; };
		514EE99D246D4CFB00DE4884 /* TableViewCellConfigurator.swift in Sources */ = {isa = PBXBuildFile; fileRef = 514EE99C246D4CFB00DE4884 /* TableViewCellConfigurator.swift */; };
		515BBDEB2484F8E500CDB674 /* HomeThankYouRiskCellConfigurator.swift in Sources */ = {isa = PBXBuildFile; fileRef = 515BBDEA2484F8E500CDB674 /* HomeThankYouRiskCellConfigurator.swift */; };
		51895EDC245E16CD0085DA38 /* ENAColor.swift in Sources */ = {isa = PBXBuildFile; fileRef = 51895EDB245E16CD0085DA38 /* ENAColor.swift */; };
		518A69FB24687D5800444E66 /* RiskLevel.swift in Sources */ = {isa = PBXBuildFile; fileRef = 518A69FA24687D5800444E66 /* RiskLevel.swift */; };
		51B5B414246DF07300DC5D3E /* RiskImageItemView.xib in Resources */ = {isa = PBXBuildFile; fileRef = 51B5B413246DF07300DC5D3E /* RiskImageItemView.xib */; };
		51B5B41C246EC8B800DC5D3E /* HomeCardCollectionViewCell.swift in Sources */ = {isa = PBXBuildFile; fileRef = 51B5B41B246EC8B800DC5D3E /* HomeCardCollectionViewCell.swift */; };
		51C737BD245B349700286105 /* OnboardingInfoViewController.swift in Sources */ = {isa = PBXBuildFile; fileRef = 51C737BC245B349700286105 /* OnboardingInfoViewController.swift */; };
		51C737BF245B3B5D00286105 /* OnboardingInfo.swift in Sources */ = {isa = PBXBuildFile; fileRef = 51C737BE245B3B5D00286105 /* OnboardingInfo.swift */; };
		51C7790C24867F16004582F8 /* RiskListItemView.xib in Resources */ = {isa = PBXBuildFile; fileRef = 51C7790B24867F16004582F8 /* RiskListItemView.xib */; };
		51C7790E24867F22004582F8 /* RiskListItemView.swift in Sources */ = {isa = PBXBuildFile; fileRef = 51C7790D24867F22004582F8 /* RiskListItemView.swift */; };
		51C77910248684F5004582F8 /* HomeRiskListItemViewConfigurator.swift in Sources */ = {isa = PBXBuildFile; fileRef = 51C7790F248684F5004582F8 /* HomeRiskListItemViewConfigurator.swift */; };
		51C779122486E549004582F8 /* HomeFindingPositiveRiskCellConfigurator.swift in Sources */ = {isa = PBXBuildFile; fileRef = 51C779112486E549004582F8 /* HomeFindingPositiveRiskCellConfigurator.swift */; };
		51C779142486E5AB004582F8 /* RiskFindingPositiveCollectionViewCell.xib in Resources */ = {isa = PBXBuildFile; fileRef = 51C779132486E5AB004582F8 /* RiskFindingPositiveCollectionViewCell.xib */; };
		51C779162486E5BA004582F8 /* RiskFindingPositiveCollectionViewCell.swift in Sources */ = {isa = PBXBuildFile; fileRef = 51C779152486E5BA004582F8 /* RiskFindingPositiveCollectionViewCell.swift */; };
		51CE1B4A246016B0002CF42A /* UICollectionViewCell+Identifier.swift in Sources */ = {isa = PBXBuildFile; fileRef = 51CE1B49246016B0002CF42A /* UICollectionViewCell+Identifier.swift */; };
		51CE1B4C246016D1002CF42A /* UICollectionReusableView+Identifier.swift in Sources */ = {isa = PBXBuildFile; fileRef = 51CE1B4B246016D1002CF42A /* UICollectionReusableView+Identifier.swift */; };
		51CE1B5524604DD2002CF42A /* HomeLayout.swift in Sources */ = {isa = PBXBuildFile; fileRef = 51CE1B5424604DD2002CF42A /* HomeLayout.swift */; };
		51CE1B85246078B6002CF42A /* ActivateCollectionViewCell.xib in Resources */ = {isa = PBXBuildFile; fileRef = 51CE1B76246078B6002CF42A /* ActivateCollectionViewCell.xib */; };
		51CE1B87246078B6002CF42A /* ActivateCollectionViewCell.swift in Sources */ = {isa = PBXBuildFile; fileRef = 51CE1B78246078B6002CF42A /* ActivateCollectionViewCell.swift */; };
		51CE1B88246078B6002CF42A /* RiskLevelCollectionViewCell.xib in Resources */ = {isa = PBXBuildFile; fileRef = 51CE1B79246078B6002CF42A /* RiskLevelCollectionViewCell.xib */; };
		51CE1B89246078B6002CF42A /* RiskLevelCollectionViewCell.swift in Sources */ = {isa = PBXBuildFile; fileRef = 51CE1B7A246078B6002CF42A /* RiskLevelCollectionViewCell.swift */; };
		51CE1B8A246078B6002CF42A /* InfoCollectionViewCell.xib in Resources */ = {isa = PBXBuildFile; fileRef = 51CE1B7B246078B6002CF42A /* InfoCollectionViewCell.xib */; };
		51CE1B8B246078B6002CF42A /* InfoCollectionViewCell.swift in Sources */ = {isa = PBXBuildFile; fileRef = 51CE1B7C246078B6002CF42A /* InfoCollectionViewCell.swift */; };
		51CE1B91246078B6002CF42A /* SectionSystemBackgroundDecorationView.swift in Sources */ = {isa = PBXBuildFile; fileRef = 51CE1B84246078B6002CF42A /* SectionSystemBackgroundDecorationView.swift */; };
		51CE1BB52460AC83002CF42A /* UICollectionView+Dequeue.swift in Sources */ = {isa = PBXBuildFile; fileRef = 51CE1BB42460AC82002CF42A /* UICollectionView+Dequeue.swift */; };
		51CE1BBA2460AFD8002CF42A /* HomeActivateCellConfigurator.swift in Sources */ = {isa = PBXBuildFile; fileRef = 51CE1BB92460AFD8002CF42A /* HomeActivateCellConfigurator.swift */; };
		51CE1BBD2460B1CB002CF42A /* CollectionViewCellConfigurator.swift in Sources */ = {isa = PBXBuildFile; fileRef = 51CE1BBC2460B1CB002CF42A /* CollectionViewCellConfigurator.swift */; };
		51CE1BBF2460B222002CF42A /* HomeRiskCellConfigurator.swift in Sources */ = {isa = PBXBuildFile; fileRef = 51CE1BBE2460B222002CF42A /* HomeRiskCellConfigurator.swift */; };
		51CE1BC32460B28D002CF42A /* HomeInfoCellConfigurator.swift in Sources */ = {isa = PBXBuildFile; fileRef = 51CE1BC22460B28D002CF42A /* HomeInfoCellConfigurator.swift */; };
		51D420B12458397300AD70CA /* Onboarding.storyboard in Resources */ = {isa = PBXBuildFile; fileRef = 51D420B02458397300AD70CA /* Onboarding.storyboard */; };
		51D420B424583ABB00AD70CA /* AppStoryboard.swift in Sources */ = {isa = PBXBuildFile; fileRef = 51D420B324583ABB00AD70CA /* AppStoryboard.swift */; };
		51D420B724583B7200AD70CA /* NSObject+Identifier.swift in Sources */ = {isa = PBXBuildFile; fileRef = 51D420B624583B7200AD70CA /* NSObject+Identifier.swift */; };
		51D420B924583B8300AD70CA /* UIViewController+AppStoryboard.swift in Sources */ = {isa = PBXBuildFile; fileRef = 51D420B824583B8300AD70CA /* UIViewController+AppStoryboard.swift */; };
		51D420C424583E3300AD70CA /* SettingsViewController.swift in Sources */ = {isa = PBXBuildFile; fileRef = 51D420C324583E3300AD70CA /* SettingsViewController.swift */; };
		51D420CE245869C800AD70CA /* Home.storyboard in Resources */ = {isa = PBXBuildFile; fileRef = 51D420CD245869C800AD70CA /* Home.storyboard */; };
		51D420D024586AB300AD70CA /* Settings.storyboard in Resources */ = {isa = PBXBuildFile; fileRef = 51D420CF24586AB300AD70CA /* Settings.storyboard */; };
		51E78563248D439200BBB13E /* ENACloneButton.swift in Sources */ = {isa = PBXBuildFile; fileRef = 51E78562248D439200BBB13E /* ENACloneButton.swift */; };
		51FE277B2475340300BB8144 /* HomeRiskLoadingItemViewConfigurator.swift in Sources */ = {isa = PBXBuildFile; fileRef = 51FE277A2475340300BB8144 /* HomeRiskLoadingItemViewConfigurator.swift */; };
		51FE277D247535C400BB8144 /* RiskLoadingItemView.xib in Resources */ = {isa = PBXBuildFile; fileRef = 51FE277C247535C400BB8144 /* RiskLoadingItemView.xib */; };
		51FE277F247535E300BB8144 /* RiskLoadingItemView.swift in Sources */ = {isa = PBXBuildFile; fileRef = 51FE277E247535E300BB8144 /* RiskLoadingItemView.swift */; };
		710021DC248E44A6001F0B63 /* ENAFont.swift in Sources */ = {isa = PBXBuildFile; fileRef = 710021DB248E44A6001F0B63 /* ENAFont.swift */; };
		710021DE248EAF16001F0B63 /* ExposureSubmissionImageCardCell.xib in Resources */ = {isa = PBXBuildFile; fileRef = 710021DD248EAF16001F0B63 /* ExposureSubmissionImageCardCell.xib */; };
		710021E0248EAF9A001F0B63 /* ExposureSubmissionImageCardCell.swift in Sources */ = {isa = PBXBuildFile; fileRef = 710021DF248EAF9A001F0B63 /* ExposureSubmissionImageCardCell.swift */; };
		710224EA248FA67F000C5DEF /* HomeTestResultCollectionViewCell.swift in Sources */ = {isa = PBXBuildFile; fileRef = 710224E9248FA67F000C5DEF /* HomeTestResultCollectionViewCell.swift */; };
		710224EC248FC150000C5DEF /* HomeTestResultCellConfigurator.swift in Sources */ = {isa = PBXBuildFile; fileRef = 710224EB248FC150000C5DEF /* HomeTestResultCellConfigurator.swift */; };
		710224EE2490E2FD000C5DEF /* ExposureSubmissionStepCell.xib in Resources */ = {isa = PBXBuildFile; fileRef = 710224ED2490E2FC000C5DEF /* ExposureSubmissionStepCell.xib */; };
		710224F42490E7A3000C5DEF /* ExposureSubmissionStepCell.swift in Sources */ = {isa = PBXBuildFile; fileRef = 710224F32490E7A3000C5DEF /* ExposureSubmissionStepCell.swift */; };
		710224F624910661000C5DEF /* ExposureSubmissionDynamicCell.swift in Sources */ = {isa = PBXBuildFile; fileRef = 710224F524910661000C5DEF /* ExposureSubmissionDynamicCell.swift */; };
		710ABB1F2475115500948792 /* UITableViewController+Enum.swift in Sources */ = {isa = PBXBuildFile; fileRef = 710ABB1E2475115500948792 /* UITableViewController+Enum.swift */; };
		710ABB23247513E300948792 /* DynamicTypeTableViewCell.swift in Sources */ = {isa = PBXBuildFile; fileRef = 710ABB22247513E300948792 /* DynamicTypeTableViewCell.swift */; };
		710ABB25247514BD00948792 /* UIViewController+Segue.swift in Sources */ = {isa = PBXBuildFile; fileRef = 710ABB24247514BD00948792 /* UIViewController+Segue.swift */; };
		710ABB27247533FA00948792 /* DynamicTableViewController.swift in Sources */ = {isa = PBXBuildFile; fileRef = 710ABB26247533FA00948792 /* DynamicTableViewController.swift */; };
		710ABB292475353900948792 /* DynamicTableViewModel.swift in Sources */ = {isa = PBXBuildFile; fileRef = 710ABB282475353900948792 /* DynamicTableViewModel.swift */; };
		71176E2F248922B0004B0C9F /* ENAColorTests.swift in Sources */ = {isa = PBXBuildFile; fileRef = 71176E2D24891C02004B0C9F /* ENAColorTests.swift */; };
		71176E32248957C3004B0C9F /* AppNavigationController.swift in Sources */ = {isa = PBXBuildFile; fileRef = 71176E31248957C3004B0C9F /* AppNavigationController.swift */; };
		71330E41248109F600EB10F6 /* DynamicTableViewSection.swift in Sources */ = {isa = PBXBuildFile; fileRef = 71330E40248109F600EB10F6 /* DynamicTableViewSection.swift */; };
		71330E43248109FD00EB10F6 /* DynamicTableViewCell.swift in Sources */ = {isa = PBXBuildFile; fileRef = 71330E42248109FD00EB10F6 /* DynamicTableViewCell.swift */; };
		71330E4524810A0500EB10F6 /* DynamicTableViewHeader.swift in Sources */ = {isa = PBXBuildFile; fileRef = 71330E4424810A0500EB10F6 /* DynamicTableViewHeader.swift */; };
		71330E4724810A0C00EB10F6 /* DynamicTableViewFooter.swift in Sources */ = {isa = PBXBuildFile; fileRef = 71330E4624810A0C00EB10F6 /* DynamicTableViewFooter.swift */; };
		713EA25B247818B000AB7EE8 /* DynamicTypeButton.swift in Sources */ = {isa = PBXBuildFile; fileRef = 713EA25A247818B000AB7EE8 /* DynamicTypeButton.swift */; };
		713EA25D24798A7000AB7EE8 /* ExposureDetectionRoundedView.swift in Sources */ = {isa = PBXBuildFile; fileRef = 713EA25C24798A7000AB7EE8 /* ExposureDetectionRoundedView.swift */; };
		713EA25F24798A9100AB7EE8 /* ExposureDetectionRiskCell.swift in Sources */ = {isa = PBXBuildFile; fileRef = 713EA25E24798A9100AB7EE8 /* ExposureDetectionRiskCell.swift */; };
		713EA26124798AD100AB7EE8 /* InsetTableViewCell.swift in Sources */ = {isa = PBXBuildFile; fileRef = 713EA26024798AD100AB7EE8 /* InsetTableViewCell.swift */; };
		713EA26324798F8500AB7EE8 /* ExposureDetectionHeaderCell.swift in Sources */ = {isa = PBXBuildFile; fileRef = 713EA26224798F8500AB7EE8 /* ExposureDetectionHeaderCell.swift */; };
		714194EA247A65C60072A090 /* DynamicTableViewHeaderSeparatorView.swift in Sources */ = {isa = PBXBuildFile; fileRef = 714194E9247A65C60072A090 /* DynamicTableViewHeaderSeparatorView.swift */; };
		714CD869247297F800F56450 /* NibLoadable.swift in Sources */ = {isa = PBXBuildFile; fileRef = 714CD868247297F800F56450 /* NibLoadable.swift */; };
		7154EB4A247D21E200A467FF /* ExposureDetectionLongGuideCell.swift in Sources */ = {isa = PBXBuildFile; fileRef = 7154EB49247D21E200A467FF /* ExposureDetectionLongGuideCell.swift */; };
		7154EB4C247E862100A467FF /* ExposureDetectionLoadingCell.swift in Sources */ = {isa = PBXBuildFile; fileRef = 7154EB4B247E862100A467FF /* ExposureDetectionLoadingCell.swift */; };
		717D21E9248C022E00D9717E /* DynamicTableViewHtmlCell.swift in Sources */ = {isa = PBXBuildFile; fileRef = 717D21E8248C022E00D9717E /* DynamicTableViewHtmlCell.swift */; };
		7187A5582481231C00FCC755 /* DynamicTableViewAction.swift in Sources */ = {isa = PBXBuildFile; fileRef = 71330E4824810A5A00EB10F6 /* DynamicTableViewAction.swift */; };
		71B804472484CC0800D53506 /* ENALabel.swift in Sources */ = {isa = PBXBuildFile; fileRef = 71B804462484CC0800D53506 /* ENALabel.swift */; };
		71B804492484D37300D53506 /* RiskLegendViewController.swift in Sources */ = {isa = PBXBuildFile; fileRef = 71B804482484D37300D53506 /* RiskLegendViewController.swift */; };
		71B8044D248525CD00D53506 /* RiskLegendViewController+DynamicTableViewModel.swift in Sources */ = {isa = PBXBuildFile; fileRef = 71B8044C248525CD00D53506 /* RiskLegendViewController+DynamicTableViewModel.swift */; };
		71B8044F248526B600D53506 /* DynamicTableViewSpaceCell.swift in Sources */ = {isa = PBXBuildFile; fileRef = 71B8044E248526B600D53506 /* DynamicTableViewSpaceCell.swift */; };
		71B804542485273C00D53506 /* RiskLegendDotBodyCell.swift in Sources */ = {isa = PBXBuildFile; fileRef = 71B804532485273C00D53506 /* RiskLegendDotBodyCell.swift */; };
		71CAB9D2248AACAD00F516A5 /* PixelPerfectLayoutConstraint.swift in Sources */ = {isa = PBXBuildFile; fileRef = 71CAB9D1248AACAD00F516A5 /* PixelPerfectLayoutConstraint.swift */; };
		71CAB9D4248AB33500F516A5 /* DynamicTypeSymbolImageView.swift in Sources */ = {isa = PBXBuildFile; fileRef = 71CAB9D3248AB33500F516A5 /* DynamicTypeSymbolImageView.swift */; };
		71F2E57B2487AEFC00694F1A /* ena-colors.xcassets in Resources */ = {isa = PBXBuildFile; fileRef = 71F2E57A2487AEFC00694F1A /* ena-colors.xcassets */; };
		71F5418E248BEE08006DB793 /* privacy-policy.html in Resources */ = {isa = PBXBuildFile; fileRef = 71F5418A248BEDBE006DB793 /* privacy-policy.html */; };
		71F54191248BF677006DB793 /* HtmlTextView.swift in Sources */ = {isa = PBXBuildFile; fileRef = 71F54190248BF677006DB793 /* HtmlTextView.swift */; };
		71FD8862246EB27F00E804D0 /* ExposureDetectionViewController.swift in Sources */ = {isa = PBXBuildFile; fileRef = 71FD8861246EB27F00E804D0 /* ExposureDetectionViewController.swift */; };
		71FE1C69247A8FE100851FEB /* DynamicTableViewHeaderFooterView.swift in Sources */ = {isa = PBXBuildFile; fileRef = 71FE1C68247A8FE100851FEB /* DynamicTableViewHeaderFooterView.swift */; };
		71FE1C71247AA7B700851FEB /* DynamicTableViewHeaderImageView.swift in Sources */ = {isa = PBXBuildFile; fileRef = 71FE1C70247AA7B700851FEB /* DynamicTableViewHeaderImageView.swift */; };
		71FE1C7A247AC2B500851FEB /* ExposureSubmissionSuccessViewController.swift in Sources */ = {isa = PBXBuildFile; fileRef = 71FE1C73247AC2B500851FEB /* ExposureSubmissionSuccessViewController.swift */; };
		71FE1C7B247AC2B500851FEB /* ExposureSubmissionQRScannerViewController.swift in Sources */ = {isa = PBXBuildFile; fileRef = 71FE1C74247AC2B500851FEB /* ExposureSubmissionQRScannerViewController.swift */; };
		71FE1C7C247AC2B500851FEB /* ExposureSubmissionOverviewViewController.swift in Sources */ = {isa = PBXBuildFile; fileRef = 71FE1C75247AC2B500851FEB /* ExposureSubmissionOverviewViewController.swift */; };
		71FE1C7D247AC2B500851FEB /* ExposureSubmissionTanInputViewController.swift in Sources */ = {isa = PBXBuildFile; fileRef = 71FE1C76247AC2B500851FEB /* ExposureSubmissionTanInputViewController.swift */; };
		71FE1C7F247AC2B500851FEB /* ExposureSubmissionTestResultViewController.swift in Sources */ = {isa = PBXBuildFile; fileRef = 71FE1C78247AC2B500851FEB /* ExposureSubmissionTestResultViewController.swift */; };
		71FE1C80247AC2B500851FEB /* ExposureSubmissionNavigationController.swift in Sources */ = {isa = PBXBuildFile; fileRef = 71FE1C79247AC2B500851FEB /* ExposureSubmissionNavigationController.swift */; };
		71FE1C82247AC30300851FEB /* ENATanInput.swift in Sources */ = {isa = PBXBuildFile; fileRef = 71FE1C81247AC30300851FEB /* ENATanInput.swift */; };
		71FE1C86247AC33D00851FEB /* ExposureSubmissionTestResultHeaderView.swift in Sources */ = {isa = PBXBuildFile; fileRef = 71FE1C84247AC33D00851FEB /* ExposureSubmissionTestResultHeaderView.swift */; };
		71FE1C8C247AC79D00851FEB /* DynamicTableViewIconCell.swift in Sources */ = {isa = PBXBuildFile; fileRef = 71FE1C8A247AC79D00851FEB /* DynamicTableViewIconCell.swift */; };
		71FE1C8D247AC79D00851FEB /* DynamicTableViewIconCell.xib in Resources */ = {isa = PBXBuildFile; fileRef = 71FE1C8B247AC79D00851FEB /* DynamicTableViewIconCell.xib */; };
		85142501245DA0B3009D2791 /* UIViewController+Alert.swift in Sources */ = {isa = PBXBuildFile; fileRef = 85142500245DA0B3009D2791 /* UIViewController+Alert.swift */; };
		8539874F2467094E00D28B62 /* AppIcon.xcassets in Resources */ = {isa = PBXBuildFile; fileRef = 8539874E2467094E00D28B62 /* AppIcon.xcassets */; };
		853D987A24694A8700490DBA /* ENAButton.swift in Sources */ = {isa = PBXBuildFile; fileRef = 853D987924694A8700490DBA /* ENAButton.swift */; };
		853D98832469DC5000490DBA /* ExposureNotificationSetting.storyboard in Resources */ = {isa = PBXBuildFile; fileRef = 853D98822469DC5000490DBA /* ExposureNotificationSetting.storyboard */; };
		858F6F6E245A103C009FFD33 /* ExposureNotification.framework in Frameworks */ = {isa = PBXBuildFile; fileRef = 858F6F6D245A103C009FFD33 /* ExposureNotification.framework */; };
		8595BF5F246032D90056EA27 /* ENASwitch.swift in Sources */ = {isa = PBXBuildFile; fileRef = 8595BF5E246032D90056EA27 /* ENASwitch.swift */; };
		859DD512248549790073D59F /* MockDiagnosisKeysRetrieval.swift in Sources */ = {isa = PBXBuildFile; fileRef = 859DD511248549790073D59F /* MockDiagnosisKeysRetrieval.swift */; };
		85D7593F2457048F008175F0 /* AppDelegate.swift in Sources */ = {isa = PBXBuildFile; fileRef = 85D7593E2457048F008175F0 /* AppDelegate.swift */; };
		85D759412457048F008175F0 /* SceneDelegate.swift in Sources */ = {isa = PBXBuildFile; fileRef = 85D759402457048F008175F0 /* SceneDelegate.swift */; };
		85D7594B24570491008175F0 /* Assets.xcassets in Resources */ = {isa = PBXBuildFile; fileRef = 85D7594A24570491008175F0 /* Assets.xcassets */; };
		85D7594E24570491008175F0 /* LaunchScreen.storyboard in Resources */ = {isa = PBXBuildFile; fileRef = 85D7594C24570491008175F0 /* LaunchScreen.storyboard */; };
		85D7596424570491008175F0 /* ENAUITests.swift in Sources */ = {isa = PBXBuildFile; fileRef = 85D7596324570491008175F0 /* ENAUITests.swift */; };
		85E33444247EB357006E74EC /* CircularProgressView.swift in Sources */ = {isa = PBXBuildFile; fileRef = 85E33443247EB357006E74EC /* CircularProgressView.swift */; };
		A128F04E2489ABEE00EC7F6C /* RiskCalculationTests.swift in Sources */ = {isa = PBXBuildFile; fileRef = A128F04C2489ABE700EC7F6C /* RiskCalculationTests.swift */; };
		A128F059248B459F00EC7F6C /* PublicKeyStore.swift in Sources */ = {isa = PBXBuildFile; fileRef = A128F058248B459F00EC7F6C /* PublicKeyStore.swift */; };
		A16714AF248CA1B70031B111 /* Bundle+ReadPlist.swift in Sources */ = {isa = PBXBuildFile; fileRef = A16714AE248CA1B70031B111 /* Bundle+ReadPlist.swift */; };
		A16714B1248CFF020031B111 /* HostWhitelist.plist in Resources */ = {isa = PBXBuildFile; fileRef = A16714B0248CFF020031B111 /* HostWhitelist.plist */; };
		A16714BB248D18D20031B111 /* SummaryMetadata.swift in Sources */ = {isa = PBXBuildFile; fileRef = A16714BA248D18D20031B111 /* SummaryMetadata.swift */; };
		A16714C0248D53F60031B111 /* CoronaWarnURLSessionDelegateTests.swift in Sources */ = {isa = PBXBuildFile; fileRef = A16714BE248D53F00031B111 /* CoronaWarnURLSessionDelegateTests.swift */; };
		A173665324844F41006BE209 /* SQLiteKeyValueStoreTests.swift in Sources */ = {isa = PBXBuildFile; fileRef = A173665124844F29006BE209 /* SQLiteKeyValueStoreTests.swift */; };
		A17366552484978A006BE209 /* OnboardingInfoViewControllerUtils.swift in Sources */ = {isa = PBXBuildFile; fileRef = A17366542484978A006BE209 /* OnboardingInfoViewControllerUtils.swift */; };
		A17DA5E32486D8EF006F310F /* RiskLevelTests.swift in Sources */ = {isa = PBXBuildFile; fileRef = A17DA5E12486D8E7006F310F /* RiskLevelTests.swift */; };
		A1877CAB248F2532006FEFC0 /* SAPDownloadedPackageTests.swift in Sources */ = {isa = PBXBuildFile; fileRef = A1877CA9248F247D006FEFC0 /* SAPDownloadedPackageTests.swift */; };
		A189E45F248C325E001D0996 /* de-config in Resources */ = {isa = PBXBuildFile; fileRef = A189E45E248C325E001D0996 /* de-config */; };
		A189E461248C35BF001D0996 /* PublicKeys.plist in Resources */ = {isa = PBXBuildFile; fileRef = A189E460248C35BF001D0996 /* PublicKeys.plist */; };
		A328424D248B91E0006B1F09 /* HomeTestResultLoadingCell.xib in Resources */ = {isa = PBXBuildFile; fileRef = A328424B248B91E0006B1F09 /* HomeTestResultLoadingCell.xib */; };
		A328424E248B91E0006B1F09 /* HomeTestResultLoadingCell.swift in Sources */ = {isa = PBXBuildFile; fileRef = A328424C248B91E0006B1F09 /* HomeTestResultLoadingCell.swift */; };
		A3284250248B9269006B1F09 /* HomeTestResultLoadingCellConfigurator.swift in Sources */ = {isa = PBXBuildFile; fileRef = A328424F248B9269006B1F09 /* HomeTestResultLoadingCellConfigurator.swift */; };
		A3284255248E493B006B1F09 /* ExposureSubmissionOverviewViewControllerTests.swift in Sources */ = {isa = PBXBuildFile; fileRef = A3284254248E493B006B1F09 /* ExposureSubmissionOverviewViewControllerTests.swift */; };
		A3284257248E7431006B1F09 /* MockExposureSubmissionService.swift in Sources */ = {isa = PBXBuildFile; fileRef = A3284256248E7431006B1F09 /* MockExposureSubmissionService.swift */; };
		A3284259248E7672006B1F09 /* MockExposureSubmissionQRScannerViewController.swift in Sources */ = {isa = PBXBuildFile; fileRef = A3284258248E7672006B1F09 /* MockExposureSubmissionQRScannerViewController.swift */; };
		A328425D248E82BC006B1F09 /* ExposureSubmissionTestResultViewControllerTests.swift in Sources */ = {isa = PBXBuildFile; fileRef = A328425B248E82B5006B1F09 /* ExposureSubmissionTestResultViewControllerTests.swift */; };
		A328425F248E943D006B1F09 /* ExposureSubmissionTanInputViewControllerTests.swift in Sources */ = {isa = PBXBuildFile; fileRef = A328425E248E943D006B1F09 /* ExposureSubmissionTanInputViewControllerTests.swift */; };
		A32842612490E2AC006B1F09 /* ExposureSubmissionWarnOthersViewControllerTests.swift in Sources */ = {isa = PBXBuildFile; fileRef = A32842602490E2AC006B1F09 /* ExposureSubmissionWarnOthersViewControllerTests.swift */; };
		A328426324910552006B1F09 /* ExposureSubmissionSuccessViewControllerTests.swift in Sources */ = {isa = PBXBuildFile; fileRef = A328426224910552006B1F09 /* ExposureSubmissionSuccessViewControllerTests.swift */; };
		A32842652491136E006B1F09 /* ExposureSubmissionUITests.swift in Sources */ = {isa = PBXBuildFile; fileRef = A32842642491136E006B1F09 /* ExposureSubmissionUITests.swift */; };
		A36D07B92486D61C00E46F96 /* HomeCardCellButtonDelegate.swift in Sources */ = {isa = PBXBuildFile; fileRef = A36D07B82486D61C00E46F96 /* HomeCardCellButtonDelegate.swift */; };
		A3C4F96024812CD20047F23E /* ExposureSubmissionWarnOthersViewController.swift in Sources */ = {isa = PBXBuildFile; fileRef = A3C4F95F24812CD20047F23E /* ExposureSubmissionWarnOthersViewController.swift */; };
		A3E5E71A247D4FFB00237116 /* ExposureSubmissionViewUtils.swift in Sources */ = {isa = PBXBuildFile; fileRef = A3E5E719247D4FFB00237116 /* ExposureSubmissionViewUtils.swift */; };
		A3E5E71E247E6F7A00237116 /* SpinnerInjectable.swift in Sources */ = {isa = PBXBuildFile; fileRef = A3E5E71D247E6F7A00237116 /* SpinnerInjectable.swift */; };
		A3FF84EC247BFAF00053E947 /* Hasher.swift in Sources */ = {isa = PBXBuildFile; fileRef = A3FF84EB247BFAF00053E947 /* Hasher.swift */; };
		B10FD5ED246EAADC00E9D7F2 /* AppInformationDetailViewController.swift in Sources */ = {isa = PBXBuildFile; fileRef = 71CC3E9E246D6B6800217F2C /* AppInformationDetailViewController.swift */; };
		B10FD5F1246EAB1000E9D7F2 /* AppInformationViewController+DynamicTableViewModel.swift in Sources */ = {isa = PBXBuildFile; fileRef = 71CC3E9C246D5D8000217F2C /* AppInformationViewController+DynamicTableViewModel.swift */; };
		B10FD5F4246EAC1700E9D7F2 /* AppleFilesWriter.swift in Sources */ = {isa = PBXBuildFile; fileRef = B10FD5F3246EAC1700E9D7F2 /* AppleFilesWriter.swift */; };
		B111EE2C2465D9F7001AEBB4 /* String+Localization.swift in Sources */ = {isa = PBXBuildFile; fileRef = B111EE2B2465D9F7001AEBB4 /* String+Localization.swift */; };
		B112545A246F2C6500AB5036 /* ENTemporaryExposureKey+Convert.swift in Sources */ = {isa = PBXBuildFile; fileRef = B1125459246F2C6500AB5036 /* ENTemporaryExposureKey+Convert.swift */; };
		B11655932491437600316087 /* RiskProvidingConfigurationTests.swift in Sources */ = {isa = PBXBuildFile; fileRef = B11655922491437600316087 /* RiskProvidingConfigurationTests.swift */; };
		B1175213248A83AB00C3325C /* Risk.swift in Sources */ = {isa = PBXBuildFile; fileRef = B1175212248A83AB00C3325C /* Risk.swift */; };
		B1175216248A9F9600C3325C /* ConvertingKeysTests.swift in Sources */ = {isa = PBXBuildFile; fileRef = B1175215248A9F9600C3325C /* ConvertingKeysTests.swift */; };
		B1175218248ACFBC00C3325C /* SAP_RiskScoreClass+LowAndHigh.swift in Sources */ = {isa = PBXBuildFile; fileRef = B1175217248ACFBC00C3325C /* SAP_RiskScoreClass+LowAndHigh.swift */; };
		B117521A248ACFFC00C3325C /* SAP_RiskScoreClass+LowAndHighTests.swift in Sources */ = {isa = PBXBuildFile; fileRef = B1175219248ACFFC00C3325C /* SAP_RiskScoreClass+LowAndHighTests.swift */; };
		B117909824914D77007FF821 /* StoreTests.swift in Sources */ = {isa = PBXBuildFile; fileRef = 01D3ECFF2490230400551E65 /* StoreTests.swift */; };
		B11E619B246EE4B0004A056A /* DynamicTypeLabel.swift in Sources */ = {isa = PBXBuildFile; fileRef = 71CC3EA0246D6BBF00217F2C /* DynamicTypeLabel.swift */; };
		B11E619C246EE4E9004A056A /* UIFont+DynamicType.swift in Sources */ = {isa = PBXBuildFile; fileRef = 71CC3EA2246D6C4000217F2C /* UIFont+DynamicType.swift */; };
		B1218920248AD79900496210 /* ClientMock.swift in Sources */ = {isa = PBXBuildFile; fileRef = CD678F6C246C43EE00B6A0F8 /* ClientMock.swift */; };
		B143DBDF2477F292000A29E8 /* ExposureNotificationSettingViewController.swift in Sources */ = {isa = PBXBuildFile; fileRef = 853D98842469DC8100490DBA /* ExposureNotificationSettingViewController.swift */; };
		B14D0CD9246E946E00D5BEBC /* ExposureDetection.swift in Sources */ = {isa = PBXBuildFile; fileRef = B1A9E70D246D73180024CC12 /* ExposureDetection.swift */; };
		B14D0CDB246E968C00D5BEBC /* String+Today.swift in Sources */ = {isa = PBXBuildFile; fileRef = B14D0CDA246E968C00D5BEBC /* String+Today.swift */; };
		B14D0CDD246E972400D5BEBC /* ExposureDetectionDelegate.swift in Sources */ = {isa = PBXBuildFile; fileRef = B14D0CDC246E972400D5BEBC /* ExposureDetectionDelegate.swift */; };
		B14D0CDF246E976400D5BEBC /* ExposureDetectionTransaction+DidEndPrematurelyReason.swift in Sources */ = {isa = PBXBuildFile; fileRef = B14D0CDE246E976400D5BEBC /* ExposureDetectionTransaction+DidEndPrematurelyReason.swift */; };
		B153096A24706F1000A4A1BD /* URLSession+Default.swift in Sources */ = {isa = PBXBuildFile; fileRef = B153096924706F1000A4A1BD /* URLSession+Default.swift */; };
		B153096C24706F2400A4A1BD /* URLSessionConfiguration+Default.swift in Sources */ = {isa = PBXBuildFile; fileRef = B153096B24706F2400A4A1BD /* URLSessionConfiguration+Default.swift */; };
		B15382E5248273F30010F007 /* MockTestStore.swift in Sources */ = {isa = PBXBuildFile; fileRef = B15382E3248273DC0010F007 /* MockTestStore.swift */; };
		B15382E7248290BB0010F007 /* AppleFilesWriterTests.swift in Sources */ = {isa = PBXBuildFile; fileRef = B15382E6248290BB0010F007 /* AppleFilesWriterTests.swift */; };
		B15382FE248424F00010F007 /* ExposureDetectionTests.swift in Sources */ = {isa = PBXBuildFile; fileRef = B15382FD248424F00010F007 /* ExposureDetectionTests.swift */; };
		B154F59B246DD5CF003E891E /* Client+Convenience.swift in Sources */ = {isa = PBXBuildFile; fileRef = B154F59A246DD5CF003E891E /* Client+Convenience.swift */; };
		B16177E824802F9B006E435A /* DownloadedPackagesSQLLiteStoreTests.swift in Sources */ = {isa = PBXBuildFile; fileRef = B16177E724802F9B006E435A /* DownloadedPackagesSQLLiteStoreTests.swift */; };
		B161782524804AC3006E435A /* DownloadedPackagesSQLLiteStore.swift in Sources */ = {isa = PBXBuildFile; fileRef = B161782424804AC3006E435A /* DownloadedPackagesSQLLiteStore.swift */; };
		B161782724804AF3006E435A /* DownloadedPackagesInMemoryStore.swift in Sources */ = {isa = PBXBuildFile; fileRef = B161782624804AF3006E435A /* DownloadedPackagesInMemoryStore.swift */; };
		B161782D248062CE006E435A /* DeltaCalculationResultTests.swift in Sources */ = {isa = PBXBuildFile; fileRef = B161782C248062CE006E435A /* DeltaCalculationResultTests.swift */; };
		B161782E2480658F006E435A /* DeltaCalculationResult.swift in Sources */ = {isa = PBXBuildFile; fileRef = B161782924805784006E435A /* DeltaCalculationResult.swift */; };
		B1741B492462C207006275D9 /* Client.swift in Sources */ = {isa = PBXBuildFile; fileRef = B1741B482462C207006275D9 /* Client.swift */; };
		B1741B4B2462C21C006275D9 /* DMQRCodeScanViewController.swift in Sources */ = {isa = PBXBuildFile; fileRef = B1741B402461A511006275D9 /* DMQRCodeScanViewController.swift */; };
		B1741B4C2462C21F006275D9 /* DMDeveloperMenu.swift in Sources */ = {isa = PBXBuildFile; fileRef = B1741B432461C257006275D9 /* DMDeveloperMenu.swift */; };
		B1741B4D2462C21F006275D9 /* DMQRCodeViewController.swift in Sources */ = {isa = PBXBuildFile; fileRef = B1741B3D24619179006275D9 /* DMQRCodeViewController.swift */; };
		B1741B4E2462C21F006275D9 /* DMViewController.swift in Sources */ = {isa = PBXBuildFile; fileRef = B1569DDE245D70990079FCD7 /* DMViewController.swift */; };
		B1741B582462EBDB006275D9 /* HomeViewController.swift in Sources */ = {isa = PBXBuildFile; fileRef = 51CE1B2E245F5CFC002CF42A /* HomeViewController.swift */; };
		B17A44A22464906A00CB195E /* KeyTests.swift in Sources */ = {isa = PBXBuildFile; fileRef = B17A44A12464906A00CB195E /* KeyTests.swift */; };
		B17F2D48248CEB4C00CAA38F /* DetectionMode.swift in Sources */ = {isa = PBXBuildFile; fileRef = B18E852E248C29D400CF4FB8 /* DetectionMode.swift */; };
		B184A380248FFCBE007180F6 /* SecureStore.swift in Sources */ = {isa = PBXBuildFile; fileRef = B184A37F248FFCBE007180F6 /* SecureStore.swift */; };
		B184A383248FFCE2007180F6 /* CodableExposureDetectionSummary.swift in Sources */ = {isa = PBXBuildFile; fileRef = B184A382248FFCE2007180F6 /* CodableExposureDetectionSummary.swift */; };
		B18C411D246DB30000B8D8CB /* URL+Helper.swift in Sources */ = {isa = PBXBuildFile; fileRef = B18C411C246DB30000B8D8CB /* URL+Helper.swift */; };
		B1A76E9F24714AC700EA5208 /* HTTPClient+Configuration.swift in Sources */ = {isa = PBXBuildFile; fileRef = B1A76E9E24714AC700EA5208 /* HTTPClient+Configuration.swift */; };
		B1A89F3824819C2B00DA1CEC /* HomeInteractor.swift in Sources */ = {isa = PBXBuildFile; fileRef = 5111E7622460BB1500ED6498 /* HomeInteractor.swift */; };
		B1A89F3924819CC200DA1CEC /* ExposureStateUpdating.swift in Sources */ = {isa = PBXBuildFile; fileRef = B18CADAD24782FA4006F53F0 /* ExposureStateUpdating.swift */; };
		B1A89F3A24819CD300DA1CEC /* HomeRiskImageItemViewConfigurator.swift in Sources */ = {isa = PBXBuildFile; fileRef = 514EE99F246D4DF800DE4884 /* HomeRiskImageItemViewConfigurator.swift */; };
		B1A89F3B24819CE800DA1CEC /* LabelTableViewCell.swift in Sources */ = {isa = PBXBuildFile; fileRef = CDD87C5C247559E3007CE6CA /* LabelTableViewCell.swift */; };
		B1B381432472EF8B0056BEEE /* HTTPClient+Configuration.swift in Sources */ = {isa = PBXBuildFile; fileRef = B12995E8246C344100854AD0 /* HTTPClient+Configuration.swift */; };
		B1B9CF1F246ED2E8008F04F5 /* Sap_FilebucketTests.swift in Sources */ = {isa = PBXBuildFile; fileRef = B1B9CF1E246ED2E8008F04F5 /* Sap_FilebucketTests.swift */; };
		B1BD9E7E24898A2300BD3930 /* ExposureDetectionViewController+DynamicTableViewModel.swift in Sources */ = {isa = PBXBuildFile; fileRef = 714CD8662472885900F56450 /* ExposureDetectionViewController+DynamicTableViewModel.swift */; };
		B1C6ECFF247F089E0066138F /* RiskImageItemView.swift in Sources */ = {isa = PBXBuildFile; fileRef = 51B5B415246DF13D00DC5D3E /* RiskImageItemView.swift */; };
		B1C6ED00247F23730066138F /* NotificationName.swift in Sources */ = {isa = PBXBuildFile; fileRef = 51D420D324586DCA00AD70CA /* NotificationName.swift */; };
		B1CD333C24865A7D00B06E9B /* TracingStatusHistory.swift in Sources */ = {isa = PBXBuildFile; fileRef = B1CD333B24865A7D00B06E9B /* TracingStatusHistory.swift */; };
		B1CD333E24865E0000B06E9B /* TracingStatusHistoryTests.swift in Sources */ = {isa = PBXBuildFile; fileRef = B1CD333D24865E0000B06E9B /* TracingStatusHistoryTests.swift */; };
		B1CD33412486AA7100B06E9B /* CoronaWarnURLSessionDelegate.swift in Sources */ = {isa = PBXBuildFile; fileRef = B1CD33402486AA7100B06E9B /* CoronaWarnURLSessionDelegate.swift */; };
		B1D431C8246C69F300E728AD /* HTTPClient+ConfigurationTests.swift in Sources */ = {isa = PBXBuildFile; fileRef = B1D431C7246C69F300E728AD /* HTTPClient+ConfigurationTests.swift */; };
		B1D431CB246C84A400E728AD /* DownloadedPackagesStore.swift in Sources */ = {isa = PBXBuildFile; fileRef = B1D431CA246C84A400E728AD /* DownloadedPackagesStore.swift */; };
		B1D431CE246C84F200E728AD /* KeyPackagesStoreTests.swift in Sources */ = {isa = PBXBuildFile; fileRef = B1D431CC246C84ED00E728AD /* KeyPackagesStoreTests.swift */; };
		B1D6B002247DA0320079DDD3 /* ExposureDetectionViewControllerDelegate.swift in Sources */ = {isa = PBXBuildFile; fileRef = B1D6B001247DA0320079DDD3 /* ExposureDetectionViewControllerDelegate.swift */; };
		B1D6B004247DA4920079DDD3 /* UIApplication+CoronaWarn.swift in Sources */ = {isa = PBXBuildFile; fileRef = B1D6B003247DA4920079DDD3 /* UIApplication+CoronaWarn.swift */; };
		B1D7D68E24766D2100E4DA5D /* submission_payload.pb.swift in Sources */ = {isa = PBXBuildFile; fileRef = B1D7D68624766D2100E4DA5D /* submission_payload.pb.swift */; };
		B1D7D69224766D2100E4DA5D /* apple_export.pb.swift in Sources */ = {isa = PBXBuildFile; fileRef = B1D7D68A24766D2100E4DA5D /* apple_export.pb.swift */; };
		B1DDDABC247137B000A07175 /* HTTPClientConfigurationEndpointTests.swift in Sources */ = {isa = PBXBuildFile; fileRef = B1DDDABB247137B000A07175 /* HTTPClientConfigurationEndpointTests.swift */; };
		B1DDDABE24713BAD00A07175 /* SAPDownloadedPackage.swift in Sources */ = {isa = PBXBuildFile; fileRef = B1A9E710246D782F0024CC12 /* SAPDownloadedPackage.swift */; };
		B1E8C99D2479D4E7006DC678 /* DMSubmissionStateViewController.swift in Sources */ = {isa = PBXBuildFile; fileRef = B1E8C99C2479D4E7006DC678 /* DMSubmissionStateViewController.swift */; };
		B1EAEC8B24711884003BE9A2 /* URLSession+Convenience.swift in Sources */ = {isa = PBXBuildFile; fileRef = B1EAEC8A24711884003BE9A2 /* URLSession+Convenience.swift */; };
		B1EAEC8F247118D1003BE9A2 /* URLSession+ConvenienceTests.swift in Sources */ = {isa = PBXBuildFile; fileRef = B1EAEC8D247118CB003BE9A2 /* URLSession+ConvenienceTests.swift */; };
		B1EDFD88248E741B00E7EAFF /* SwiftProtobuf in Frameworks */ = {isa = PBXBuildFile; productRef = B10FB02F246036F3004CA11E /* SwiftProtobuf */; };
		B1EDFD89248E741B00E7EAFF /* ZIPFoundation in Frameworks */ = {isa = PBXBuildFile; productRef = B1E8C9A4247AB869006DC678 /* ZIPFoundation */; };
		B1EDFD8A248E741B00E7EAFF /* Connectivity in Frameworks */ = {isa = PBXBuildFile; productRef = 3DD767482483D6B5002DD2B3 /* Connectivity */; };
		B1EDFD8B248E741B00E7EAFF /* FMDB in Frameworks */ = {isa = PBXBuildFile; productRef = B1FE13E9248838E400D012E5 /* FMDB */; };
		B1EDFD8D248E74D000E7EAFF /* URL+StaticString.swift in Sources */ = {isa = PBXBuildFile; fileRef = B1EDFD8C248E74D000E7EAFF /* URL+StaticString.swift */; };
		B1F82DF224718C7300E2E56A /* DMConfigurationViewController.swift in Sources */ = {isa = PBXBuildFile; fileRef = B1F82DF124718C7300E2E56A /* DMConfigurationViewController.swift */; };
		B1F8AE482479B4C30093A588 /* api-response-day-2020-05-16 in Resources */ = {isa = PBXBuildFile; fileRef = B1F8AE472479B4C30093A588 /* api-response-day-2020-05-16 */; };
		B1FE13EB24891CFA00D012E5 /* RiskProvider.swift in Sources */ = {isa = PBXBuildFile; fileRef = B1FE13DE248821E000D012E5 /* RiskProvider.swift */; };
		B1FE13EC24891CFE00D012E5 /* RiskProviding.swift in Sources */ = {isa = PBXBuildFile; fileRef = B1FE13DC248821CB00D012E5 /* RiskProviding.swift */; };
		B1FE13ED24891D0400D012E5 /* RiskProviderTests.swift in Sources */ = {isa = PBXBuildFile; fileRef = B1FE13E1248824E900D012E5 /* RiskProviderTests.swift */; };
		B1FE13EF24891D0C00D012E5 /* RiskProvidingConfiguration.swift in Sources */ = {isa = PBXBuildFile; fileRef = B1FE13E52488255900D012E5 /* RiskProvidingConfiguration.swift */; };
		B1FE13F024891D1500D012E5 /* RiskCalculation.swift in Sources */ = {isa = PBXBuildFile; fileRef = B1FE13D72487DEED00D012E5 /* RiskCalculation.swift */; };
		B1FE13FB24896E6700D012E5 /* AppConfigurationProviding.swift in Sources */ = {isa = PBXBuildFile; fileRef = B1FE13FA24896E6700D012E5 /* AppConfigurationProviding.swift */; };
		B1FE13FE24896EF700D012E5 /* CachedAppConfigurationTests.swift in Sources */ = {isa = PBXBuildFile; fileRef = B1FE13FD24896EF700D012E5 /* CachedAppConfigurationTests.swift */; };
		B1FE13FF2489708200D012E5 /* CachedAppConfiguration.swift in Sources */ = {isa = PBXBuildFile; fileRef = B1FE13F824896DDB00D012E5 /* CachedAppConfiguration.swift */; };
		CD2EC329247D82EE00C6B3F9 /* NotificationSettingsViewController.swift in Sources */ = {isa = PBXBuildFile; fileRef = CD2EC328247D82EE00C6B3F9 /* NotificationSettingsViewController.swift */; };
		CD678F6F246C43FC00B6A0F8 /* MockURLSession.swift in Sources */ = {isa = PBXBuildFile; fileRef = CD678F6E246C43FC00B6A0F8 /* MockURLSession.swift */; };
		CD8638532477EBD400A5A07C /* SettingsViewModel.swift in Sources */ = {isa = PBXBuildFile; fileRef = CD8638522477EBD400A5A07C /* SettingsViewModel.swift */; };
		CD99A3A9245C272400BF12AF /* ExposureSubmissionService.swift in Sources */ = {isa = PBXBuildFile; fileRef = CD99A3A8245C272400BF12AF /* ExposureSubmissionService.swift */; };
		CD99A3C7246155C300BF12AF /* Logger.swift in Sources */ = {isa = PBXBuildFile; fileRef = CD99A3C6246155C300BF12AF /* Logger.swift */; };
		CD99A3CA2461A47C00BF12AF /* AppStrings.swift in Sources */ = {isa = PBXBuildFile; fileRef = CD99A3C92461A47C00BF12AF /* AppStrings.swift */; };
		CDCE11D6247D644100F30825 /* NotificationSettingsViewModel.swift in Sources */ = {isa = PBXBuildFile; fileRef = CDCE11D5247D644100F30825 /* NotificationSettingsViewModel.swift */; };
		CDCE11D9247D64C600F30825 /* NotificationSettingsOnTableViewCell.swift in Sources */ = {isa = PBXBuildFile; fileRef = CDCE11D8247D64C600F30825 /* NotificationSettingsOnTableViewCell.swift */; };
		CDCE11DB247D64D600F30825 /* NotificationSettingsOffTableViewCell.swift in Sources */ = {isa = PBXBuildFile; fileRef = CDCE11DA247D64D600F30825 /* NotificationSettingsOffTableViewCell.swift */; };
		CDD87C56247556DE007CE6CA /* MainSettingsTableViewCell.swift in Sources */ = {isa = PBXBuildFile; fileRef = CDD87C54247556DE007CE6CA /* MainSettingsTableViewCell.swift */; };
		CDF27BD3246ADBA70044D32B /* ExposureSubmissionServiceTests.swift in Sources */ = {isa = PBXBuildFile; fileRef = CDF27BD2246ADBA70044D32B /* ExposureSubmissionServiceTests.swift */; };
		CDF27BD5246ADBF30044D32B /* HTTPClientTests.swift in Sources */ = {isa = PBXBuildFile; fileRef = CDF27BD4246ADBF30044D32B /* HTTPClientTests.swift */; };
		EE20EA072469883900770683 /* RiskLegend.storyboard in Resources */ = {isa = PBXBuildFile; fileRef = EE20EA062469883900770683 /* RiskLegend.storyboard */; };
		EE22DB81247FB40A001B0A71 /* ENStateHandler.swift in Sources */ = {isa = PBXBuildFile; fileRef = EE22DB7F247FB409001B0A71 /* ENStateHandler.swift */; };
		EE22DB82247FB40A001B0A71 /* ENSettingModel.swift in Sources */ = {isa = PBXBuildFile; fileRef = EE22DB80247FB409001B0A71 /* ENSettingModel.swift */; };
		EE22DB89247FB43A001B0A71 /* TracingHistoryTableViewCell.swift in Sources */ = {isa = PBXBuildFile; fileRef = EE22DB84247FB43A001B0A71 /* TracingHistoryTableViewCell.swift */; };
		EE22DB8A247FB43A001B0A71 /* ImageTableViewCell.swift in Sources */ = {isa = PBXBuildFile; fileRef = EE22DB85247FB43A001B0A71 /* ImageTableViewCell.swift */; };
		EE22DB8B247FB43A001B0A71 /* ActionDetailTableViewCell.swift in Sources */ = {isa = PBXBuildFile; fileRef = EE22DB86247FB43A001B0A71 /* ActionDetailTableViewCell.swift */; };
		EE22DB8C247FB43A001B0A71 /* DescriptionTableViewCell.swift in Sources */ = {isa = PBXBuildFile; fileRef = EE22DB87247FB43A001B0A71 /* DescriptionTableViewCell.swift */; };
		EE22DB8D247FB43A001B0A71 /* ActionTableViewCell.swift in Sources */ = {isa = PBXBuildFile; fileRef = EE22DB88247FB43A001B0A71 /* ActionTableViewCell.swift */; };
		EE22DB8F247FB46C001B0A71 /* ENStateTests.swift in Sources */ = {isa = PBXBuildFile; fileRef = EE22DB8E247FB46C001B0A71 /* ENStateTests.swift */; };
		EE22DB91247FB479001B0A71 /* MockStateHandlerObserverDelegate.swift in Sources */ = {isa = PBXBuildFile; fileRef = EE22DB90247FB479001B0A71 /* MockStateHandlerObserverDelegate.swift */; };
		EE269508248FCB0300BAE234 /* InfoPlist.strings in Resources */ = {isa = PBXBuildFile; fileRef = EE26950A248FCB0300BAE234 /* InfoPlist.strings */; };
		EE278B2D245F2BBB008B06F9 /* InviteFriends.storyboard in Resources */ = {isa = PBXBuildFile; fileRef = EE278B2C245F2BBB008B06F9 /* InviteFriends.storyboard */; };
		EE278B30245F2C8A008B06F9 /* FriendsInviteController.swift in Sources */ = {isa = PBXBuildFile; fileRef = EE278B2F245F2C8A008B06F9 /* FriendsInviteController.swift */; };
		EE70C23D245B09EA00AC9B2F /* Localizable.strings in Resources */ = {isa = PBXBuildFile; fileRef = EE70C23A245B09E900AC9B2F /* Localizable.strings */; };
		EE92A33E245D96DA006B97B0 /* Localizable.stringsdict in Resources */ = {isa = PBXBuildFile; fileRef = EE92A340245D96DA006B97B0 /* Localizable.stringsdict */; };
		EEF1067A246EBF8B009DFB4E /* ResetViewController.swift in Sources */ = {isa = PBXBuildFile; fileRef = EEF10679246EBF8B009DFB4E /* ResetViewController.swift */; };
		F22C6E2324917E3200712A6B /* DynamicTableViewControllerRowsTests.swift in Sources */ = {isa = PBXBuildFile; fileRef = F247572A24838AC8003E1FC5 /* DynamicTableViewControllerRowsTests.swift */; };
		F252472F2483955B00C5556B /* DynamicTableViewControllerFake.storyboard in Resources */ = {isa = PBXBuildFile; fileRef = F252472E2483955B00C5556B /* DynamicTableViewControllerFake.storyboard */; };
		F25247312484456800C5556B /* DynamicTableViewModelTests.swift in Sources */ = {isa = PBXBuildFile; fileRef = F25247302484456800C5556B /* DynamicTableViewModelTests.swift */; };
		F2DC808E248989CE00EDC40A /* DynamicTableViewControllerRegisterCellsTests.swift in Sources */ = {isa = PBXBuildFile; fileRef = F2DC808D248989CE00EDC40A /* DynamicTableViewControllerRegisterCellsTests.swift */; };
		F2DC809024898A9400EDC40A /* DynamicTableViewControllerNumberOfRowsAndSectionsTests.swift in Sources */ = {isa = PBXBuildFile; fileRef = F2DC808F24898A9400EDC40A /* DynamicTableViewControllerNumberOfRowsAndSectionsTests.swift */; };
		F2DC809224898B1800EDC40A /* DynamicTableViewControllerHeaderTests.swift in Sources */ = {isa = PBXBuildFile; fileRef = F2DC809124898B1800EDC40A /* DynamicTableViewControllerHeaderTests.swift */; };
		F2DC809424898CE600EDC40A /* DynamicTableViewControllerFooterTests.swift in Sources */ = {isa = PBXBuildFile; fileRef = F2DC809324898CE600EDC40A /* DynamicTableViewControllerFooterTests.swift */; };
		FEDCE09E9F78ABEB4AA9A484 /* ExposureDetectionExecutor.swift in Sources */ = {isa = PBXBuildFile; fileRef = FEDCE0116603B6E00FAEE632 /* ExposureDetectionExecutor.swift */; };
		FEDCE29E414945F14E7CE576 /* ENStateHandler+State.swift in Sources */ = {isa = PBXBuildFile; fileRef = FEDCE1B8926528ED74CDE1B2 /* ENStateHandler+State.swift */; };
		FEDCE50B4AC5E24D4E11AA52 /* RequiresAppDependencies.swift in Sources */ = {isa = PBXBuildFile; fileRef = FEDCE1600374711EC77FF572 /* RequiresAppDependencies.swift */; };
		FEDCE6E2763B0BABFADF36BA /* ExposureDetectionViewController+State.swift in Sources */ = {isa = PBXBuildFile; fileRef = FEDCE4BE82DC5BFE90575663 /* ExposureDetectionViewController+State.swift */; };
		FEDCE77AED78E9C25999BB35 /* SceneDelegate+State.swift in Sources */ = {isa = PBXBuildFile; fileRef = FEDCE838D90CB02C55E15237 /* SceneDelegate+State.swift */; };
		FEDCECC1B2111AB537AEF7E5 /* HomeInteractor+State.swift in Sources */ = {isa = PBXBuildFile; fileRef = FEDCEC452596E54A041BBCE9 /* HomeInteractor+State.swift */; };
/* End PBXBuildFile section */

/* Begin PBXContainerItemProxy section */
		85D7595524570491008175F0 /* PBXContainerItemProxy */ = {
			isa = PBXContainerItemProxy;
			containerPortal = 85D759332457048F008175F0 /* Project object */;
			proxyType = 1;
			remoteGlobalIDString = 85D7593A2457048F008175F0;
			remoteInfo = ENA;
		};
		85D7596024570491008175F0 /* PBXContainerItemProxy */ = {
			isa = PBXContainerItemProxy;
			containerPortal = 85D759332457048F008175F0 /* Project object */;
			proxyType = 1;
			remoteGlobalIDString = 85D7593A2457048F008175F0;
			remoteInfo = ENA;
		};
/* End PBXContainerItemProxy section */

/* Begin PBXCopyFilesBuildPhase section */
		B102BDB924603FD600CD55A2 /* Embed Frameworks */ = {
			isa = PBXCopyFilesBuildPhase;
			buildActionMask = 2147483647;
			dstPath = "";
			dstSubfolderSpec = 10;
			files = (
			);
			name = "Embed Frameworks";
			runOnlyForDeploymentPostprocessing = 0;
		};
/* End PBXCopyFilesBuildPhase section */

/* Begin PBXFileReference section */
		011E13AD24680A4000973467 /* HTTPClient.swift */ = {isa = PBXFileReference; lastKnownFileType = sourcecode.swift; path = HTTPClient.swift; sourceTree = "<group>"; };
		011E4B002483A35A002E6412 /* ENACommunity.entitlements */ = {isa = PBXFileReference; fileEncoding = 4; lastKnownFileType = text.plist.entitlements; path = ENACommunity.entitlements; sourceTree = "<group>"; };
		013DC101245DAC4E00EE58B0 /* Store.swift */ = {isa = PBXFileReference; lastKnownFileType = sourcecode.swift; path = Store.swift; sourceTree = "<group>"; };
		0159E6BF247829BA00894A89 /* temporary_exposure_key_export.pb.swift */ = {isa = PBXFileReference; fileEncoding = 4; lastKnownFileType = sourcecode.swift; name = temporary_exposure_key_export.pb.swift; path = ../../../gen/output/temporary_exposure_key_export.pb.swift; sourceTree = "<group>"; };
		0159E6C0247829BA00894A89 /* temporary_exposure_key_signature_list.pb.swift */ = {isa = PBXFileReference; fileEncoding = 4; lastKnownFileType = sourcecode.swift; name = temporary_exposure_key_signature_list.pb.swift; path = ../../../gen/output/temporary_exposure_key_signature_list.pb.swift; sourceTree = "<group>"; };
		016146902487A43E00660992 /* WebPageHelper.swift */ = {isa = PBXFileReference; lastKnownFileType = sourcecode.swift; path = WebPageHelper.swift; sourceTree = "<group>"; };
		01D3ECFF2490230400551E65 /* StoreTests.swift */ = {isa = PBXFileReference; fileEncoding = 4; lastKnownFileType = sourcecode.swift; lineEnding = 0; path = StoreTests.swift; sourceTree = "<group>"; };
		01F5F7212487B9C000229720 /* AppInformationViewController.swift */ = {isa = PBXFileReference; lastKnownFileType = sourcecode.swift; path = AppInformationViewController.swift; sourceTree = "<group>"; };
		0D5611B3247F852C00B5B094 /* SQLiteKeyValueStore.swift */ = {isa = PBXFileReference; lastKnownFileType = sourcecode.swift; path = SQLiteKeyValueStore.swift; sourceTree = "<group>"; };
		0DD260FE248D549B007C3B2C /* KeychainHelper.swift */ = {isa = PBXFileReference; lastKnownFileType = sourcecode.swift; path = KeychainHelper.swift; sourceTree = "<group>"; };
		0DF6BB92248AD3EB007E8B0C /* app_config_attenuation_duration.pb.swift */ = {isa = PBXFileReference; fileEncoding = 4; lastKnownFileType = sourcecode.swift; name = app_config_attenuation_duration.pb.swift; path = ../../../gen/output/app_config_attenuation_duration.pb.swift; sourceTree = "<group>"; };
		0DF6BB93248AD3EB007E8B0C /* app_config_app_version_config.pb.swift */ = {isa = PBXFileReference; fileEncoding = 4; lastKnownFileType = sourcecode.swift; name = app_config_app_version_config.pb.swift; path = ../../../gen/output/app_config_app_version_config.pb.swift; sourceTree = "<group>"; };
		0DF6BB96248AD616007E8B0C /* AppUpdateCheckHelper.swift */ = {isa = PBXFileReference; lastKnownFileType = sourcecode.swift; path = AppUpdateCheckHelper.swift; sourceTree = "<group>"; };
		0DF6BB98248AD6F6007E8B0C /* app_config.pb.swift */ = {isa = PBXFileReference; fileEncoding = 4; lastKnownFileType = sourcecode.swift; name = app_config.pb.swift; path = ../../../gen/output/app_config.pb.swift; sourceTree = "<group>"; };
		0DF6BB9C248AE232007E8B0C /* AppUpdateCheckerHelperTests.swift */ = {isa = PBXFileReference; lastKnownFileType = sourcecode.swift; path = AppUpdateCheckerHelperTests.swift; sourceTree = "<group>"; };
		0DF6BBB2248C04CF007E8B0C /* app_config_attenuation_duration.pb.swift */ = {isa = PBXFileReference; fileEncoding = 4; lastKnownFileType = sourcecode.swift; name = app_config_attenuation_duration.pb.swift; path = ../../../gen/output/app_config_attenuation_duration.pb.swift; sourceTree = "<group>"; };
		0DF6BBB3248C04CF007E8B0C /* app_config_app_version_config.pb.swift */ = {isa = PBXFileReference; fileEncoding = 4; lastKnownFileType = sourcecode.swift; name = app_config_app_version_config.pb.swift; path = ../../../gen/output/app_config_app_version_config.pb.swift; sourceTree = "<group>"; };
		0DF6BBB4248C04CF007E8B0C /* app_config.pb.swift */ = {isa = PBXFileReference; fileEncoding = 4; lastKnownFileType = sourcecode.swift; name = app_config.pb.swift; path = ../../../gen/output/app_config.pb.swift; sourceTree = "<group>"; };
		0DFCC2692484D7A700E2811D /* ENA-Bridging-Header.h */ = {isa = PBXFileReference; lastKnownFileType = sourcecode.c.h; path = "ENA-Bridging-Header.h"; sourceTree = "<group>"; };
		0DFCC26F2484DC8200E2811D /* ENATests-Bridging-Header.h */ = {isa = PBXFileReference; lastKnownFileType = sourcecode.c.h; path = "ENATests-Bridging-Header.h"; sourceTree = "<group>"; };
		0DFCC2702484DC8400E2811D /* sqlite3.c */ = {isa = PBXFileReference; fileEncoding = 4; lastKnownFileType = sourcecode.c.c; path = sqlite3.c; sourceTree = "<group>"; };
		0DFCC2712484DC8400E2811D /* sqlite3.h */ = {isa = PBXFileReference; fileEncoding = 4; lastKnownFileType = sourcecode.c.h; path = sqlite3.h; sourceTree = "<group>"; };
		1309194E247972C40066E329 /* PrivacyProtectionViewController.swift */ = {isa = PBXFileReference; lastKnownFileType = sourcecode.swift; path = PrivacyProtectionViewController.swift; sourceTree = "<group>"; };
		130CB19B246D92F800ADE602 /* ENAUITestsOnboarding.swift */ = {isa = PBXFileReference; fileEncoding = 4; lastKnownFileType = sourcecode.swift; path = ENAUITestsOnboarding.swift; sourceTree = "<group>"; };
		13156CFE248C19D000AFC472 /* de */ = {isa = PBXFileReference; lastKnownFileType = text.html; name = de; path = de.lproj/usage.html; sourceTree = "<group>"; };
		13156D00248CDECC00AFC472 /* en */ = {isa = PBXFileReference; lastKnownFileType = text.html; name = en; path = en.lproj/usage.html; sourceTree = "<group>"; };
		134F0DB9247578FF00D88934 /* ENAUITestsHome.swift */ = {isa = PBXFileReference; fileEncoding = 4; lastKnownFileType = sourcecode.swift; path = ENAUITestsHome.swift; sourceTree = "<group>"; };
		134F0DBA247578FF00D88934 /* ENAUITests-Extensions.swift */ = {isa = PBXFileReference; fileEncoding = 4; lastKnownFileType = sourcecode.swift; path = "ENAUITests-Extensions.swift"; sourceTree = "<group>"; };
		134F0F2B2475793400D88934 /* SnapshotHelper.swift */ = {isa = PBXFileReference; fileEncoding = 4; lastKnownFileType = sourcecode.swift; name = SnapshotHelper.swift; path = ../../fastlane/SnapshotHelper.swift; sourceTree = "<group>"; };
		13722043247AEEAD00152764 /* UNNotificationCenter+Extension.swift */ = {isa = PBXFileReference; lastKnownFileType = sourcecode.swift; path = "UNNotificationCenter+Extension.swift"; sourceTree = "<group>"; };
		137846482488027500A50AB8 /* OnboardingInfoViewController+Extension.swift */ = {isa = PBXFileReference; lastKnownFileType = sourcecode.swift; path = "OnboardingInfoViewController+Extension.swift"; sourceTree = "<group>"; };
		138910C4247A909000D739F6 /* ENATaskScheduler.swift */ = {isa = PBXFileReference; lastKnownFileType = sourcecode.swift; path = ENATaskScheduler.swift; sourceTree = "<group>"; };
		13BAE9B02472FB1E00CEE58A /* CellConfiguratorIndexPosition.swift */ = {isa = PBXFileReference; lastKnownFileType = sourcecode.swift; path = CellConfiguratorIndexPosition.swift; sourceTree = "<group>"; };
		13E50468248E3CD20086641C /* ENAUITestsAppInformation.swift */ = {isa = PBXFileReference; lastKnownFileType = sourcecode.swift; path = ENAUITestsAppInformation.swift; sourceTree = "<group>"; };
		2F26CE2D248B9C4F00BE30EE /* UIViewController+BackButton.swift */ = {isa = PBXFileReference; lastKnownFileType = sourcecode.swift; path = "UIViewController+BackButton.swift"; sourceTree = "<group>"; };
		2F3218CF248063E300A7AC0A /* UIView+Convenience.swift */ = {isa = PBXFileReference; lastKnownFileType = sourcecode.swift; path = "UIView+Convenience.swift"; sourceTree = "<group>"; };
		2F78574F248506BD00323A9C /* HomeTestResultCollectionViewCell.xib */ = {isa = PBXFileReference; fileEncoding = 4; lastKnownFileType = file.xib; path = HomeTestResultCollectionViewCell.xib; sourceTree = "<group>"; };
		2F80CFD8247ED988000F06AF /* ExposureSubmissionIntroViewController.swift */ = {isa = PBXFileReference; lastKnownFileType = sourcecode.swift; path = ExposureSubmissionIntroViewController.swift; sourceTree = "<group>"; };
		2F80CFDA247EDDB3000F06AF /* ExposureSubmissionHotlineViewController.swift */ = {isa = PBXFileReference; lastKnownFileType = sourcecode.swift; path = ExposureSubmissionHotlineViewController.swift; sourceTree = "<group>"; };
		2FD881CB2490F65C00BEC8FC /* ExposureSubmissionHotlineViewControllerTest.swift */ = {isa = PBXFileReference; lastKnownFileType = sourcecode.swift; path = ExposureSubmissionHotlineViewControllerTest.swift; sourceTree = "<group>"; };
		2FD881CD249115E700BEC8FC /* ExposureSubmissionNavigationControllerTest.swift */ = {isa = PBXFileReference; lastKnownFileType = sourcecode.swift; path = ExposureSubmissionNavigationControllerTest.swift; sourceTree = "<group>"; };
		2FF1D62D2487850200381FFB /* NSMutableAttributedString+Generation.swift */ = {isa = PBXFileReference; lastKnownFileType = sourcecode.swift; path = "NSMutableAttributedString+Generation.swift"; sourceTree = "<group>"; };
		2FF1D62F24880FCF00381FFB /* DynamicTableViewRoundedCell.swift */ = {isa = PBXFileReference; lastKnownFileType = sourcecode.swift; path = DynamicTableViewRoundedCell.swift; sourceTree = "<group>"; };
		3DD767452483D4DE002DD2B3 /* ReachabilityService.swift */ = {isa = PBXFileReference; lastKnownFileType = sourcecode.swift; path = ReachabilityService.swift; sourceTree = "<group>"; };
		3DD7674A2483D6C1002DD2B3 /* ConnectivityReachabilityService.swift */ = {isa = PBXFileReference; lastKnownFileType = sourcecode.swift; path = ConnectivityReachabilityService.swift; sourceTree = "<group>"; };
		3DD7674C2483DDAC002DD2B3 /* MockReachabilityService.swift */ = {isa = PBXFileReference; lastKnownFileType = sourcecode.swift; path = MockReachabilityService.swift; sourceTree = "<group>"; };
		4026C2DB24852B7600926FB4 /* AppInformationViewController+LegalModel.swift */ = {isa = PBXFileReference; lastKnownFileType = sourcecode.swift; path = "AppInformationViewController+LegalModel.swift"; sourceTree = "<group>"; };
		4026C2E324854C8D00926FB4 /* AppInformationLegalCell.swift */ = {isa = PBXFileReference; lastKnownFileType = sourcecode.swift; path = AppInformationLegalCell.swift; sourceTree = "<group>"; };
		5111E7622460BB1500ED6498 /* HomeInteractor.swift */ = {isa = PBXFileReference; lastKnownFileType = sourcecode.swift; path = HomeInteractor.swift; sourceTree = "<group>"; };
		51486D9E2484FC0200FCE216 /* HomeRiskLevelCellConfigurator.swift */ = {isa = PBXFileReference; lastKnownFileType = sourcecode.swift; path = HomeRiskLevelCellConfigurator.swift; sourceTree = "<group>"; };
		51486DA02485101500FCE216 /* RiskInactiveCollectionViewCell.swift */ = {isa = PBXFileReference; lastKnownFileType = sourcecode.swift; path = RiskInactiveCollectionViewCell.swift; sourceTree = "<group>"; };
		51486DA12485101500FCE216 /* RiskInactiveCollectionViewCell.xib */ = {isa = PBXFileReference; lastKnownFileType = file.xib; path = RiskInactiveCollectionViewCell.xib; sourceTree = "<group>"; };
		51486DA42485237200FCE216 /* RiskThankYouCollectionViewCell.swift */ = {isa = PBXFileReference; lastKnownFileType = sourcecode.swift; path = RiskThankYouCollectionViewCell.swift; sourceTree = "<group>"; };
		51486DA52485237200FCE216 /* RiskThankYouCollectionViewCell.xib */ = {isa = PBXFileReference; lastKnownFileType = file.xib; path = RiskThankYouCollectionViewCell.xib; sourceTree = "<group>"; };
		514C0A0524772F3400F235F6 /* HomeRiskViewConfigurator.swift */ = {isa = PBXFileReference; lastKnownFileType = sourcecode.swift; path = HomeRiskViewConfigurator.swift; sourceTree = "<group>"; };
		514C0A0724772F5E00F235F6 /* RiskItemView.swift */ = {isa = PBXFileReference; lastKnownFileType = sourcecode.swift; path = RiskItemView.swift; sourceTree = "<group>"; };
		514C0A09247AEEE200F235F6 /* en */ = {isa = PBXFileReference; lastKnownFileType = text.plist.stringsdict; name = en; path = en.lproj/Localizable.stringsdict; sourceTree = "<group>"; };
		514C0A0A247AF9F700F235F6 /* RiskTextItemView.xib */ = {isa = PBXFileReference; lastKnownFileType = file.xib; path = RiskTextItemView.xib; sourceTree = "<group>"; };
		514C0A0C247AFB0200F235F6 /* RiskTextItemView.swift */ = {isa = PBXFileReference; lastKnownFileType = sourcecode.swift; path = RiskTextItemView.swift; sourceTree = "<group>"; };
		514C0A0E247AFEC500F235F6 /* HomeRiskTextItemViewConfigurator.swift */ = {isa = PBXFileReference; lastKnownFileType = sourcecode.swift; path = HomeRiskTextItemViewConfigurator.swift; sourceTree = "<group>"; };
		514C0A10247C15EC00F235F6 /* HomeUnknownRiskCellConfigurator.swift */ = {isa = PBXFileReference; lastKnownFileType = sourcecode.swift; path = HomeUnknownRiskCellConfigurator.swift; sourceTree = "<group>"; };
		514C0A13247C163800F235F6 /* HomeLowRiskCellConfigurator.swift */ = {isa = PBXFileReference; lastKnownFileType = sourcecode.swift; path = HomeLowRiskCellConfigurator.swift; sourceTree = "<group>"; };
		514C0A15247C164700F235F6 /* HomeHighRiskCellConfigurator.swift */ = {isa = PBXFileReference; lastKnownFileType = sourcecode.swift; path = HomeHighRiskCellConfigurator.swift; sourceTree = "<group>"; };
		514C0A19247C16D600F235F6 /* HomeInactiveRiskCellConfigurator.swift */ = {isa = PBXFileReference; lastKnownFileType = sourcecode.swift; path = HomeInactiveRiskCellConfigurator.swift; sourceTree = "<group>"; };
		514E812F24618E3D00636861 /* ExposureDetection.storyboard */ = {isa = PBXFileReference; lastKnownFileType = file.storyboard; path = ExposureDetection.storyboard; sourceTree = "<group>"; };
		514E81332461B97700636861 /* ExposureManager.swift */ = {isa = PBXFileReference; fileEncoding = 4; lastKnownFileType = sourcecode.swift; path = ExposureManager.swift; sourceTree = "<group>"; };
		514EE998246D4C2E00DE4884 /* UITableViewCell+Identifier.swift */ = {isa = PBXFileReference; lastKnownFileType = sourcecode.swift; path = "UITableViewCell+Identifier.swift"; sourceTree = "<group>"; };
		514EE99A246D4C4C00DE4884 /* UITableView+Dequeue.swift */ = {isa = PBXFileReference; lastKnownFileType = sourcecode.swift; path = "UITableView+Dequeue.swift"; sourceTree = "<group>"; };
		514EE99C246D4CFB00DE4884 /* TableViewCellConfigurator.swift */ = {isa = PBXFileReference; lastKnownFileType = sourcecode.swift; path = TableViewCellConfigurator.swift; sourceTree = "<group>"; };
		514EE99F246D4DF800DE4884 /* HomeRiskImageItemViewConfigurator.swift */ = {isa = PBXFileReference; lastKnownFileType = sourcecode.swift; path = HomeRiskImageItemViewConfigurator.swift; sourceTree = "<group>"; };
		515BBDEA2484F8E500CDB674 /* HomeThankYouRiskCellConfigurator.swift */ = {isa = PBXFileReference; lastKnownFileType = sourcecode.swift; path = HomeThankYouRiskCellConfigurator.swift; sourceTree = "<group>"; };
		51895EDB245E16CD0085DA38 /* ENAColor.swift */ = {isa = PBXFileReference; lastKnownFileType = sourcecode.swift; path = ENAColor.swift; sourceTree = "<group>"; };
		518A69FA24687D5800444E66 /* RiskLevel.swift */ = {isa = PBXFileReference; lastKnownFileType = sourcecode.swift; path = RiskLevel.swift; sourceTree = "<group>"; };
		51B5B413246DF07300DC5D3E /* RiskImageItemView.xib */ = {isa = PBXFileReference; lastKnownFileType = file.xib; path = RiskImageItemView.xib; sourceTree = "<group>"; };
		51B5B415246DF13D00DC5D3E /* RiskImageItemView.swift */ = {isa = PBXFileReference; lastKnownFileType = sourcecode.swift; path = RiskImageItemView.swift; sourceTree = "<group>"; };
		51B5B41B246EC8B800DC5D3E /* HomeCardCollectionViewCell.swift */ = {isa = PBXFileReference; lastKnownFileType = sourcecode.swift; path = HomeCardCollectionViewCell.swift; sourceTree = "<group>"; };
		51C737BC245B349700286105 /* OnboardingInfoViewController.swift */ = {isa = PBXFileReference; lastKnownFileType = sourcecode.swift; path = OnboardingInfoViewController.swift; sourceTree = "<group>"; };
		51C737BE245B3B5D00286105 /* OnboardingInfo.swift */ = {isa = PBXFileReference; lastKnownFileType = sourcecode.swift; path = OnboardingInfo.swift; sourceTree = "<group>"; };
		51C7790B24867F16004582F8 /* RiskListItemView.xib */ = {isa = PBXFileReference; lastKnownFileType = file.xib; path = RiskListItemView.xib; sourceTree = "<group>"; };
		51C7790D24867F22004582F8 /* RiskListItemView.swift */ = {isa = PBXFileReference; lastKnownFileType = sourcecode.swift; path = RiskListItemView.swift; sourceTree = "<group>"; };
		51C7790F248684F5004582F8 /* HomeRiskListItemViewConfigurator.swift */ = {isa = PBXFileReference; lastKnownFileType = sourcecode.swift; path = HomeRiskListItemViewConfigurator.swift; sourceTree = "<group>"; };
		51C779112486E549004582F8 /* HomeFindingPositiveRiskCellConfigurator.swift */ = {isa = PBXFileReference; lastKnownFileType = sourcecode.swift; path = HomeFindingPositiveRiskCellConfigurator.swift; sourceTree = "<group>"; };
		51C779132486E5AB004582F8 /* RiskFindingPositiveCollectionViewCell.xib */ = {isa = PBXFileReference; lastKnownFileType = file.xib; path = RiskFindingPositiveCollectionViewCell.xib; sourceTree = "<group>"; };
		51C779152486E5BA004582F8 /* RiskFindingPositiveCollectionViewCell.swift */ = {isa = PBXFileReference; lastKnownFileType = sourcecode.swift; path = RiskFindingPositiveCollectionViewCell.swift; sourceTree = "<group>"; };
		51CE1B2E245F5CFC002CF42A /* HomeViewController.swift */ = {isa = PBXFileReference; lastKnownFileType = sourcecode.swift; path = HomeViewController.swift; sourceTree = "<group>"; };
		51CE1B49246016B0002CF42A /* UICollectionViewCell+Identifier.swift */ = {isa = PBXFileReference; lastKnownFileType = sourcecode.swift; path = "UICollectionViewCell+Identifier.swift"; sourceTree = "<group>"; };
		51CE1B4B246016D1002CF42A /* UICollectionReusableView+Identifier.swift */ = {isa = PBXFileReference; lastKnownFileType = sourcecode.swift; path = "UICollectionReusableView+Identifier.swift"; sourceTree = "<group>"; };
		51CE1B5424604DD2002CF42A /* HomeLayout.swift */ = {isa = PBXFileReference; lastKnownFileType = sourcecode.swift; path = HomeLayout.swift; sourceTree = "<group>"; };
		51CE1B76246078B6002CF42A /* ActivateCollectionViewCell.xib */ = {isa = PBXFileReference; fileEncoding = 4; lastKnownFileType = file.xib; path = ActivateCollectionViewCell.xib; sourceTree = "<group>"; };
		51CE1B78246078B6002CF42A /* ActivateCollectionViewCell.swift */ = {isa = PBXFileReference; fileEncoding = 4; lastKnownFileType = sourcecode.swift; path = ActivateCollectionViewCell.swift; sourceTree = "<group>"; };
		51CE1B79246078B6002CF42A /* RiskLevelCollectionViewCell.xib */ = {isa = PBXFileReference; fileEncoding = 4; lastKnownFileType = file.xib; path = RiskLevelCollectionViewCell.xib; sourceTree = "<group>"; };
		51CE1B7A246078B6002CF42A /* RiskLevelCollectionViewCell.swift */ = {isa = PBXFileReference; fileEncoding = 4; lastKnownFileType = sourcecode.swift; path = RiskLevelCollectionViewCell.swift; sourceTree = "<group>"; };
		51CE1B7B246078B6002CF42A /* InfoCollectionViewCell.xib */ = {isa = PBXFileReference; fileEncoding = 4; lastKnownFileType = file.xib; path = InfoCollectionViewCell.xib; sourceTree = "<group>"; };
		51CE1B7C246078B6002CF42A /* InfoCollectionViewCell.swift */ = {isa = PBXFileReference; fileEncoding = 4; lastKnownFileType = sourcecode.swift; path = InfoCollectionViewCell.swift; sourceTree = "<group>"; };
		51CE1B84246078B6002CF42A /* SectionSystemBackgroundDecorationView.swift */ = {isa = PBXFileReference; fileEncoding = 4; lastKnownFileType = sourcecode.swift; path = SectionSystemBackgroundDecorationView.swift; sourceTree = "<group>"; };
		51CE1BB42460AC82002CF42A /* UICollectionView+Dequeue.swift */ = {isa = PBXFileReference; lastKnownFileType = sourcecode.swift; path = "UICollectionView+Dequeue.swift"; sourceTree = "<group>"; };
		51CE1BB92460AFD8002CF42A /* HomeActivateCellConfigurator.swift */ = {isa = PBXFileReference; lastKnownFileType = sourcecode.swift; path = HomeActivateCellConfigurator.swift; sourceTree = "<group>"; };
		51CE1BBC2460B1CB002CF42A /* CollectionViewCellConfigurator.swift */ = {isa = PBXFileReference; fileEncoding = 4; lastKnownFileType = sourcecode.swift; path = CollectionViewCellConfigurator.swift; sourceTree = "<group>"; };
		51CE1BBE2460B222002CF42A /* HomeRiskCellConfigurator.swift */ = {isa = PBXFileReference; lastKnownFileType = sourcecode.swift; path = HomeRiskCellConfigurator.swift; sourceTree = "<group>"; };
		51CE1BC22460B28D002CF42A /* HomeInfoCellConfigurator.swift */ = {isa = PBXFileReference; lastKnownFileType = sourcecode.swift; path = HomeInfoCellConfigurator.swift; sourceTree = "<group>"; };
		51D420B02458397300AD70CA /* Onboarding.storyboard */ = {isa = PBXFileReference; lastKnownFileType = file.storyboard; path = Onboarding.storyboard; sourceTree = "<group>"; };
		51D420B324583ABB00AD70CA /* AppStoryboard.swift */ = {isa = PBXFileReference; lastKnownFileType = sourcecode.swift; path = AppStoryboard.swift; sourceTree = "<group>"; };
		51D420B624583B7200AD70CA /* NSObject+Identifier.swift */ = {isa = PBXFileReference; lastKnownFileType = sourcecode.swift; path = "NSObject+Identifier.swift"; sourceTree = "<group>"; };
		51D420B824583B8300AD70CA /* UIViewController+AppStoryboard.swift */ = {isa = PBXFileReference; lastKnownFileType = sourcecode.swift; path = "UIViewController+AppStoryboard.swift"; sourceTree = "<group>"; };
		51D420C324583E3300AD70CA /* SettingsViewController.swift */ = {isa = PBXFileReference; lastKnownFileType = sourcecode.swift; path = SettingsViewController.swift; sourceTree = "<group>"; };
		51D420CD245869C800AD70CA /* Home.storyboard */ = {isa = PBXFileReference; lastKnownFileType = file.storyboard; path = Home.storyboard; sourceTree = "<group>"; };
		51D420CF24586AB300AD70CA /* Settings.storyboard */ = {isa = PBXFileReference; lastKnownFileType = file.storyboard; path = Settings.storyboard; sourceTree = "<group>"; };
		51D420D324586DCA00AD70CA /* NotificationName.swift */ = {isa = PBXFileReference; lastKnownFileType = sourcecode.swift; path = NotificationName.swift; sourceTree = "<group>"; };
		51E78562248D439200BBB13E /* ENACloneButton.swift */ = {isa = PBXFileReference; fileEncoding = 4; lastKnownFileType = sourcecode.swift; path = ENACloneButton.swift; sourceTree = "<group>"; };
		51FE277A2475340300BB8144 /* HomeRiskLoadingItemViewConfigurator.swift */ = {isa = PBXFileReference; lastKnownFileType = sourcecode.swift; path = HomeRiskLoadingItemViewConfigurator.swift; sourceTree = "<group>"; };
		51FE277C247535C400BB8144 /* RiskLoadingItemView.xib */ = {isa = PBXFileReference; lastKnownFileType = file.xib; path = RiskLoadingItemView.xib; sourceTree = "<group>"; };
		51FE277E247535E300BB8144 /* RiskLoadingItemView.swift */ = {isa = PBXFileReference; lastKnownFileType = sourcecode.swift; path = RiskLoadingItemView.swift; sourceTree = "<group>"; };
		710021DB248E44A6001F0B63 /* ENAFont.swift */ = {isa = PBXFileReference; lastKnownFileType = sourcecode.swift; path = ENAFont.swift; sourceTree = "<group>"; };
		710021DD248EAF16001F0B63 /* ExposureSubmissionImageCardCell.xib */ = {isa = PBXFileReference; lastKnownFileType = file.xib; path = ExposureSubmissionImageCardCell.xib; sourceTree = "<group>"; };
		710021DF248EAF9A001F0B63 /* ExposureSubmissionImageCardCell.swift */ = {isa = PBXFileReference; lastKnownFileType = sourcecode.swift; path = ExposureSubmissionImageCardCell.swift; sourceTree = "<group>"; };
		710224E9248FA67F000C5DEF /* HomeTestResultCollectionViewCell.swift */ = {isa = PBXFileReference; lastKnownFileType = sourcecode.swift; path = HomeTestResultCollectionViewCell.swift; sourceTree = "<group>"; };
		710224EB248FC150000C5DEF /* HomeTestResultCellConfigurator.swift */ = {isa = PBXFileReference; lastKnownFileType = sourcecode.swift; path = HomeTestResultCellConfigurator.swift; sourceTree = "<group>"; };
		710224ED2490E2FC000C5DEF /* ExposureSubmissionStepCell.xib */ = {isa = PBXFileReference; lastKnownFileType = file.xib; path = ExposureSubmissionStepCell.xib; sourceTree = "<group>"; };
		710224F32490E7A3000C5DEF /* ExposureSubmissionStepCell.swift */ = {isa = PBXFileReference; lastKnownFileType = sourcecode.swift; path = ExposureSubmissionStepCell.swift; sourceTree = "<group>"; };
		710224F524910661000C5DEF /* ExposureSubmissionDynamicCell.swift */ = {isa = PBXFileReference; lastKnownFileType = sourcecode.swift; path = ExposureSubmissionDynamicCell.swift; sourceTree = "<group>"; };
		710ABB1E2475115500948792 /* UITableViewController+Enum.swift */ = {isa = PBXFileReference; lastKnownFileType = sourcecode.swift; path = "UITableViewController+Enum.swift"; sourceTree = "<group>"; };
		710ABB22247513E300948792 /* DynamicTypeTableViewCell.swift */ = {isa = PBXFileReference; lastKnownFileType = sourcecode.swift; path = DynamicTypeTableViewCell.swift; sourceTree = "<group>"; };
		710ABB24247514BD00948792 /* UIViewController+Segue.swift */ = {isa = PBXFileReference; lastKnownFileType = sourcecode.swift; path = "UIViewController+Segue.swift"; sourceTree = "<group>"; };
		710ABB26247533FA00948792 /* DynamicTableViewController.swift */ = {isa = PBXFileReference; lastKnownFileType = sourcecode.swift; path = DynamicTableViewController.swift; sourceTree = "<group>"; };
		710ABB282475353900948792 /* DynamicTableViewModel.swift */ = {isa = PBXFileReference; lastKnownFileType = sourcecode.swift; path = DynamicTableViewModel.swift; sourceTree = "<group>"; };
		71176E2D24891C02004B0C9F /* ENAColorTests.swift */ = {isa = PBXFileReference; lastKnownFileType = sourcecode.swift; path = ENAColorTests.swift; sourceTree = "<group>"; };
		71176E31248957C3004B0C9F /* AppNavigationController.swift */ = {isa = PBXFileReference; lastKnownFileType = sourcecode.swift; path = AppNavigationController.swift; sourceTree = "<group>"; };
		71330E40248109F600EB10F6 /* DynamicTableViewSection.swift */ = {isa = PBXFileReference; lastKnownFileType = sourcecode.swift; path = DynamicTableViewSection.swift; sourceTree = "<group>"; };
		71330E42248109FD00EB10F6 /* DynamicTableViewCell.swift */ = {isa = PBXFileReference; lastKnownFileType = sourcecode.swift; path = DynamicTableViewCell.swift; sourceTree = "<group>"; };
		71330E4424810A0500EB10F6 /* DynamicTableViewHeader.swift */ = {isa = PBXFileReference; lastKnownFileType = sourcecode.swift; path = DynamicTableViewHeader.swift; sourceTree = "<group>"; };
		71330E4624810A0C00EB10F6 /* DynamicTableViewFooter.swift */ = {isa = PBXFileReference; lastKnownFileType = sourcecode.swift; path = DynamicTableViewFooter.swift; sourceTree = "<group>"; };
		71330E4824810A5A00EB10F6 /* DynamicTableViewAction.swift */ = {isa = PBXFileReference; lastKnownFileType = sourcecode.swift; path = DynamicTableViewAction.swift; sourceTree = "<group>"; };
		713EA25A247818B000AB7EE8 /* DynamicTypeButton.swift */ = {isa = PBXFileReference; lastKnownFileType = sourcecode.swift; path = DynamicTypeButton.swift; sourceTree = "<group>"; };
		713EA25C24798A7000AB7EE8 /* ExposureDetectionRoundedView.swift */ = {isa = PBXFileReference; lastKnownFileType = sourcecode.swift; path = ExposureDetectionRoundedView.swift; sourceTree = "<group>"; };
		713EA25E24798A9100AB7EE8 /* ExposureDetectionRiskCell.swift */ = {isa = PBXFileReference; lastKnownFileType = sourcecode.swift; path = ExposureDetectionRiskCell.swift; sourceTree = "<group>"; };
		713EA26024798AD100AB7EE8 /* InsetTableViewCell.swift */ = {isa = PBXFileReference; lastKnownFileType = sourcecode.swift; path = InsetTableViewCell.swift; sourceTree = "<group>"; };
		713EA26224798F8500AB7EE8 /* ExposureDetectionHeaderCell.swift */ = {isa = PBXFileReference; lastKnownFileType = sourcecode.swift; path = ExposureDetectionHeaderCell.swift; sourceTree = "<group>"; };
		714194E9247A65C60072A090 /* DynamicTableViewHeaderSeparatorView.swift */ = {isa = PBXFileReference; lastKnownFileType = sourcecode.swift; path = DynamicTableViewHeaderSeparatorView.swift; sourceTree = "<group>"; };
		714CD8662472885900F56450 /* ExposureDetectionViewController+DynamicTableViewModel.swift */ = {isa = PBXFileReference; fileEncoding = 4; lastKnownFileType = sourcecode.swift; lineEnding = 0; path = "ExposureDetectionViewController+DynamicTableViewModel.swift"; sourceTree = "<group>"; };
		714CD868247297F800F56450 /* NibLoadable.swift */ = {isa = PBXFileReference; lastKnownFileType = sourcecode.swift; path = NibLoadable.swift; sourceTree = "<group>"; };
		7154EB49247D21E200A467FF /* ExposureDetectionLongGuideCell.swift */ = {isa = PBXFileReference; lastKnownFileType = sourcecode.swift; path = ExposureDetectionLongGuideCell.swift; sourceTree = "<group>"; };
		7154EB4B247E862100A467FF /* ExposureDetectionLoadingCell.swift */ = {isa = PBXFileReference; lastKnownFileType = sourcecode.swift; path = ExposureDetectionLoadingCell.swift; sourceTree = "<group>"; };
		717D21E8248C022E00D9717E /* DynamicTableViewHtmlCell.swift */ = {isa = PBXFileReference; lastKnownFileType = sourcecode.swift; path = DynamicTableViewHtmlCell.swift; sourceTree = "<group>"; };
		717D21EA248C072300D9717E /* en */ = {isa = PBXFileReference; lastKnownFileType = text.html; name = en; path = "en.lproj/privacy-policy.html"; sourceTree = "<group>"; };
		71AFBD922464251000F91006 /* .swiftlint.yml */ = {isa = PBXFileReference; lastKnownFileType = text.yaml; path = .swiftlint.yml; sourceTree = "<group>"; };
		71B8044424828A6C00D53506 /* .swiftformat */ = {isa = PBXFileReference; lastKnownFileType = text; path = .swiftformat; sourceTree = "<group>"; };
		71B804462484CC0800D53506 /* ENALabel.swift */ = {isa = PBXFileReference; lastKnownFileType = sourcecode.swift; path = ENALabel.swift; sourceTree = "<group>"; };
		71B804482484D37300D53506 /* RiskLegendViewController.swift */ = {isa = PBXFileReference; lastKnownFileType = sourcecode.swift; path = RiskLegendViewController.swift; sourceTree = "<group>"; };
		71B8044C248525CD00D53506 /* RiskLegendViewController+DynamicTableViewModel.swift */ = {isa = PBXFileReference; lastKnownFileType = sourcecode.swift; path = "RiskLegendViewController+DynamicTableViewModel.swift"; sourceTree = "<group>"; };
		71B8044E248526B600D53506 /* DynamicTableViewSpaceCell.swift */ = {isa = PBXFileReference; lastKnownFileType = sourcecode.swift; path = DynamicTableViewSpaceCell.swift; sourceTree = "<group>"; };
		71B804532485273C00D53506 /* RiskLegendDotBodyCell.swift */ = {isa = PBXFileReference; lastKnownFileType = sourcecode.swift; path = RiskLegendDotBodyCell.swift; sourceTree = "<group>"; };
		71CAB9D1248AACAD00F516A5 /* PixelPerfectLayoutConstraint.swift */ = {isa = PBXFileReference; lastKnownFileType = sourcecode.swift; path = PixelPerfectLayoutConstraint.swift; sourceTree = "<group>"; };
		71CAB9D3248AB33500F516A5 /* DynamicTypeSymbolImageView.swift */ = {isa = PBXFileReference; lastKnownFileType = sourcecode.swift; path = DynamicTypeSymbolImageView.swift; sourceTree = "<group>"; };
		71CC3E9C246D5D8000217F2C /* AppInformationViewController+DynamicTableViewModel.swift */ = {isa = PBXFileReference; lastKnownFileType = sourcecode.swift; path = "AppInformationViewController+DynamicTableViewModel.swift"; sourceTree = "<group>"; };
		71CC3E9E246D6B6800217F2C /* AppInformationDetailViewController.swift */ = {isa = PBXFileReference; lastKnownFileType = sourcecode.swift; path = AppInformationDetailViewController.swift; sourceTree = "<group>"; };
		71CC3EA0246D6BBF00217F2C /* DynamicTypeLabel.swift */ = {isa = PBXFileReference; lastKnownFileType = sourcecode.swift; path = DynamicTypeLabel.swift; sourceTree = "<group>"; };
		71CC3EA2246D6C4000217F2C /* UIFont+DynamicType.swift */ = {isa = PBXFileReference; lastKnownFileType = sourcecode.swift; path = "UIFont+DynamicType.swift"; sourceTree = "<group>"; };
		71F2E57A2487AEFC00694F1A /* ena-colors.xcassets */ = {isa = PBXFileReference; lastKnownFileType = folder.assetcatalog; path = "ena-colors.xcassets"; sourceTree = "<group>"; };
		71F5418B248BEDBE006DB793 /* de */ = {isa = PBXFileReference; lastKnownFileType = text.html; name = de; path = "de.lproj/privacy-policy.html"; sourceTree = "<group>"; };
		71F54190248BF677006DB793 /* HtmlTextView.swift */ = {isa = PBXFileReference; lastKnownFileType = sourcecode.swift; path = HtmlTextView.swift; sourceTree = "<group>"; };
		71FD8861246EB27F00E804D0 /* ExposureDetectionViewController.swift */ = {isa = PBXFileReference; lastKnownFileType = sourcecode.swift; path = ExposureDetectionViewController.swift; sourceTree = "<group>"; };
		71FE1C68247A8FE100851FEB /* DynamicTableViewHeaderFooterView.swift */ = {isa = PBXFileReference; lastKnownFileType = sourcecode.swift; path = DynamicTableViewHeaderFooterView.swift; sourceTree = "<group>"; };
		71FE1C70247AA7B700851FEB /* DynamicTableViewHeaderImageView.swift */ = {isa = PBXFileReference; fileEncoding = 4; lastKnownFileType = sourcecode.swift; path = DynamicTableViewHeaderImageView.swift; sourceTree = "<group>"; };
		71FE1C73247AC2B500851FEB /* ExposureSubmissionSuccessViewController.swift */ = {isa = PBXFileReference; fileEncoding = 4; lastKnownFileType = sourcecode.swift; path = ExposureSubmissionSuccessViewController.swift; sourceTree = "<group>"; };
		71FE1C74247AC2B500851FEB /* ExposureSubmissionQRScannerViewController.swift */ = {isa = PBXFileReference; fileEncoding = 4; lastKnownFileType = sourcecode.swift; path = ExposureSubmissionQRScannerViewController.swift; sourceTree = "<group>"; };
		71FE1C75247AC2B500851FEB /* ExposureSubmissionOverviewViewController.swift */ = {isa = PBXFileReference; fileEncoding = 4; lastKnownFileType = sourcecode.swift; path = ExposureSubmissionOverviewViewController.swift; sourceTree = "<group>"; };
		71FE1C76247AC2B500851FEB /* ExposureSubmissionTanInputViewController.swift */ = {isa = PBXFileReference; fileEncoding = 4; lastKnownFileType = sourcecode.swift; path = ExposureSubmissionTanInputViewController.swift; sourceTree = "<group>"; };
		71FE1C78247AC2B500851FEB /* ExposureSubmissionTestResultViewController.swift */ = {isa = PBXFileReference; fileEncoding = 4; lastKnownFileType = sourcecode.swift; path = ExposureSubmissionTestResultViewController.swift; sourceTree = "<group>"; };
		71FE1C79247AC2B500851FEB /* ExposureSubmissionNavigationController.swift */ = {isa = PBXFileReference; fileEncoding = 4; lastKnownFileType = sourcecode.swift; path = ExposureSubmissionNavigationController.swift; sourceTree = "<group>"; };
		71FE1C81247AC30300851FEB /* ENATanInput.swift */ = {isa = PBXFileReference; fileEncoding = 4; lastKnownFileType = sourcecode.swift; path = ENATanInput.swift; sourceTree = "<group>"; };
		71FE1C84247AC33D00851FEB /* ExposureSubmissionTestResultHeaderView.swift */ = {isa = PBXFileReference; fileEncoding = 4; lastKnownFileType = sourcecode.swift; path = ExposureSubmissionTestResultHeaderView.swift; sourceTree = "<group>"; };
		71FE1C8A247AC79D00851FEB /* DynamicTableViewIconCell.swift */ = {isa = PBXFileReference; fileEncoding = 4; lastKnownFileType = sourcecode.swift; path = DynamicTableViewIconCell.swift; sourceTree = "<group>"; };
		71FE1C8B247AC79D00851FEB /* DynamicTableViewIconCell.xib */ = {isa = PBXFileReference; fileEncoding = 4; lastKnownFileType = file.xib; path = DynamicTableViewIconCell.xib; sourceTree = "<group>"; };
		85142500245DA0B3009D2791 /* UIViewController+Alert.swift */ = {isa = PBXFileReference; lastKnownFileType = sourcecode.swift; path = "UIViewController+Alert.swift"; sourceTree = "<group>"; };
		8539874E2467094E00D28B62 /* AppIcon.xcassets */ = {isa = PBXFileReference; lastKnownFileType = folder.assetcatalog; path = AppIcon.xcassets; sourceTree = "<group>"; };
		853D987924694A8700490DBA /* ENAButton.swift */ = {isa = PBXFileReference; lastKnownFileType = sourcecode.swift; path = ENAButton.swift; sourceTree = "<group>"; };
		853D98822469DC5000490DBA /* ExposureNotificationSetting.storyboard */ = {isa = PBXFileReference; lastKnownFileType = file.storyboard; path = ExposureNotificationSetting.storyboard; sourceTree = "<group>"; };
		853D98842469DC8100490DBA /* ExposureNotificationSettingViewController.swift */ = {isa = PBXFileReference; fileEncoding = 4; lastKnownFileType = sourcecode.swift; lineEnding = 0; path = ExposureNotificationSettingViewController.swift; sourceTree = "<group>"; };
		85790F2E245C6B72003D47E1 /* ENA.entitlements */ = {isa = PBXFileReference; fileEncoding = 4; lastKnownFileType = text.plist.entitlements; path = ENA.entitlements; sourceTree = "<group>"; };
		858F6F6D245A103C009FFD33 /* ExposureNotification.framework */ = {isa = PBXFileReference; lastKnownFileType = wrapper.framework; name = ExposureNotification.framework; path = System/Library/Frameworks/ExposureNotification.framework; sourceTree = SDKROOT; };
		8595BF5E246032D90056EA27 /* ENASwitch.swift */ = {isa = PBXFileReference; lastKnownFileType = sourcecode.swift; path = ENASwitch.swift; sourceTree = "<group>"; };
		859DD511248549790073D59F /* MockDiagnosisKeysRetrieval.swift */ = {isa = PBXFileReference; lastKnownFileType = sourcecode.swift; path = MockDiagnosisKeysRetrieval.swift; sourceTree = "<group>"; };
		85D7593B2457048F008175F0 /* ENA.app */ = {isa = PBXFileReference; explicitFileType = wrapper.application; includeInIndex = 0; path = ENA.app; sourceTree = BUILT_PRODUCTS_DIR; };
		85D7593E2457048F008175F0 /* AppDelegate.swift */ = {isa = PBXFileReference; lastKnownFileType = sourcecode.swift; path = AppDelegate.swift; sourceTree = "<group>"; };
		85D759402457048F008175F0 /* SceneDelegate.swift */ = {isa = PBXFileReference; lastKnownFileType = sourcecode.swift; path = SceneDelegate.swift; sourceTree = "<group>"; };
		85D7594A24570491008175F0 /* Assets.xcassets */ = {isa = PBXFileReference; lastKnownFileType = folder.assetcatalog; path = Assets.xcassets; sourceTree = "<group>"; };
		85D7594D24570491008175F0 /* Base */ = {isa = PBXFileReference; lastKnownFileType = file.storyboard; name = Base; path = Base.lproj/LaunchScreen.storyboard; sourceTree = "<group>"; };
		85D7594F24570491008175F0 /* Info.plist */ = {isa = PBXFileReference; lastKnownFileType = text.plist.xml; path = Info.plist; sourceTree = "<group>"; };
		85D7595424570491008175F0 /* ENATests.xctest */ = {isa = PBXFileReference; explicitFileType = wrapper.cfbundle; includeInIndex = 0; path = ENATests.xctest; sourceTree = BUILT_PRODUCTS_DIR; };
		85D7595A24570491008175F0 /* Info.plist */ = {isa = PBXFileReference; lastKnownFileType = text.plist.xml; path = Info.plist; sourceTree = "<group>"; };
		85D7595F24570491008175F0 /* ENAUITests.xctest */ = {isa = PBXFileReference; explicitFileType = wrapper.cfbundle; includeInIndex = 0; path = ENAUITests.xctest; sourceTree = BUILT_PRODUCTS_DIR; };
		85D7596324570491008175F0 /* ENAUITests.swift */ = {isa = PBXFileReference; lastKnownFileType = sourcecode.swift; path = ENAUITests.swift; sourceTree = "<group>"; };
		85D7596524570491008175F0 /* Info.plist */ = {isa = PBXFileReference; lastKnownFileType = text.plist.xml; path = Info.plist; sourceTree = "<group>"; };
		85E33443247EB357006E74EC /* CircularProgressView.swift */ = {isa = PBXFileReference; lastKnownFileType = sourcecode.swift; path = CircularProgressView.swift; sourceTree = "<group>"; };
		A128F04C2489ABE700EC7F6C /* RiskCalculationTests.swift */ = {isa = PBXFileReference; fileEncoding = 4; lastKnownFileType = sourcecode.swift; path = RiskCalculationTests.swift; sourceTree = "<group>"; };
		A128F058248B459F00EC7F6C /* PublicKeyStore.swift */ = {isa = PBXFileReference; lastKnownFileType = sourcecode.swift; path = PublicKeyStore.swift; sourceTree = "<group>"; };
		A16714AE248CA1B70031B111 /* Bundle+ReadPlist.swift */ = {isa = PBXFileReference; lastKnownFileType = sourcecode.swift; path = "Bundle+ReadPlist.swift"; sourceTree = "<group>"; };
		A16714B0248CFF020031B111 /* HostWhitelist.plist */ = {isa = PBXFileReference; lastKnownFileType = text.plist.xml; path = HostWhitelist.plist; sourceTree = "<group>"; };
		A16714BA248D18D20031B111 /* SummaryMetadata.swift */ = {isa = PBXFileReference; lastKnownFileType = sourcecode.swift; path = SummaryMetadata.swift; sourceTree = "<group>"; };
		A16714BE248D53F00031B111 /* CoronaWarnURLSessionDelegateTests.swift */ = {isa = PBXFileReference; lastKnownFileType = sourcecode.swift; path = CoronaWarnURLSessionDelegateTests.swift; sourceTree = "<group>"; };
		A173665124844F29006BE209 /* SQLiteKeyValueStoreTests.swift */ = {isa = PBXFileReference; fileEncoding = 4; lastKnownFileType = sourcecode.swift; path = SQLiteKeyValueStoreTests.swift; sourceTree = "<group>"; };
		A17366542484978A006BE209 /* OnboardingInfoViewControllerUtils.swift */ = {isa = PBXFileReference; lastKnownFileType = sourcecode.swift; path = OnboardingInfoViewControllerUtils.swift; sourceTree = "<group>"; };
		A17DA5E12486D8E7006F310F /* RiskLevelTests.swift */ = {isa = PBXFileReference; lastKnownFileType = sourcecode.swift; path = RiskLevelTests.swift; sourceTree = "<group>"; };
		A1877CA9248F247D006FEFC0 /* SAPDownloadedPackageTests.swift */ = {isa = PBXFileReference; lastKnownFileType = sourcecode.swift; path = SAPDownloadedPackageTests.swift; sourceTree = "<group>"; };
		A189E45E248C325E001D0996 /* de-config */ = {isa = PBXFileReference; lastKnownFileType = file; path = "de-config"; sourceTree = "<group>"; };
		A189E460248C35BF001D0996 /* PublicKeys.plist */ = {isa = PBXFileReference; lastKnownFileType = text.plist.xml; path = PublicKeys.plist; sourceTree = "<group>"; };
		A328424B248B91E0006B1F09 /* HomeTestResultLoadingCell.xib */ = {isa = PBXFileReference; fileEncoding = 4; lastKnownFileType = file.xib; path = HomeTestResultLoadingCell.xib; sourceTree = "<group>"; };
		A328424C248B91E0006B1F09 /* HomeTestResultLoadingCell.swift */ = {isa = PBXFileReference; fileEncoding = 4; lastKnownFileType = sourcecode.swift; path = HomeTestResultLoadingCell.swift; sourceTree = "<group>"; };
		A328424F248B9269006B1F09 /* HomeTestResultLoadingCellConfigurator.swift */ = {isa = PBXFileReference; lastKnownFileType = sourcecode.swift; path = HomeTestResultLoadingCellConfigurator.swift; sourceTree = "<group>"; };
		A3284254248E493B006B1F09 /* ExposureSubmissionOverviewViewControllerTests.swift */ = {isa = PBXFileReference; lastKnownFileType = sourcecode.swift; path = ExposureSubmissionOverviewViewControllerTests.swift; sourceTree = "<group>"; };
		A3284256248E7431006B1F09 /* MockExposureSubmissionService.swift */ = {isa = PBXFileReference; lastKnownFileType = sourcecode.swift; path = MockExposureSubmissionService.swift; sourceTree = "<group>"; };
		A3284258248E7672006B1F09 /* MockExposureSubmissionQRScannerViewController.swift */ = {isa = PBXFileReference; lastKnownFileType = sourcecode.swift; path = MockExposureSubmissionQRScannerViewController.swift; sourceTree = "<group>"; };
		A328425B248E82B5006B1F09 /* ExposureSubmissionTestResultViewControllerTests.swift */ = {isa = PBXFileReference; lastKnownFileType = sourcecode.swift; path = ExposureSubmissionTestResultViewControllerTests.swift; sourceTree = "<group>"; };
		A328425E248E943D006B1F09 /* ExposureSubmissionTanInputViewControllerTests.swift */ = {isa = PBXFileReference; lastKnownFileType = sourcecode.swift; path = ExposureSubmissionTanInputViewControllerTests.swift; sourceTree = "<group>"; };
		A32842602490E2AC006B1F09 /* ExposureSubmissionWarnOthersViewControllerTests.swift */ = {isa = PBXFileReference; lastKnownFileType = sourcecode.swift; path = ExposureSubmissionWarnOthersViewControllerTests.swift; sourceTree = "<group>"; };
		A328426224910552006B1F09 /* ExposureSubmissionSuccessViewControllerTests.swift */ = {isa = PBXFileReference; lastKnownFileType = sourcecode.swift; path = ExposureSubmissionSuccessViewControllerTests.swift; sourceTree = "<group>"; };
		A32842642491136E006B1F09 /* ExposureSubmissionUITests.swift */ = {isa = PBXFileReference; lastKnownFileType = sourcecode.swift; path = ExposureSubmissionUITests.swift; sourceTree = "<group>"; };
		A36D07B82486D61C00E46F96 /* HomeCardCellButtonDelegate.swift */ = {isa = PBXFileReference; lastKnownFileType = sourcecode.swift; path = HomeCardCellButtonDelegate.swift; sourceTree = "<group>"; };
		A3C4F95F24812CD20047F23E /* ExposureSubmissionWarnOthersViewController.swift */ = {isa = PBXFileReference; lastKnownFileType = sourcecode.swift; path = ExposureSubmissionWarnOthersViewController.swift; sourceTree = "<group>"; };
		A3E5E719247D4FFB00237116 /* ExposureSubmissionViewUtils.swift */ = {isa = PBXFileReference; lastKnownFileType = sourcecode.swift; path = ExposureSubmissionViewUtils.swift; sourceTree = "<group>"; };
		A3E5E71D247E6F7A00237116 /* SpinnerInjectable.swift */ = {isa = PBXFileReference; lastKnownFileType = sourcecode.swift; path = SpinnerInjectable.swift; sourceTree = "<group>"; };
		A3FF84EB247BFAF00053E947 /* Hasher.swift */ = {isa = PBXFileReference; lastKnownFileType = sourcecode.swift; path = Hasher.swift; sourceTree = "<group>"; };
		B102BDC22460410600CD55A2 /* README.md */ = {isa = PBXFileReference; lastKnownFileType = net.daringfireball.markdown; path = README.md; sourceTree = "<group>"; };
		B10FD5F3246EAC1700E9D7F2 /* AppleFilesWriter.swift */ = {isa = PBXFileReference; lastKnownFileType = sourcecode.swift; path = AppleFilesWriter.swift; sourceTree = "<group>"; };
		B111EE2B2465D9F7001AEBB4 /* String+Localization.swift */ = {isa = PBXFileReference; lastKnownFileType = sourcecode.swift; path = "String+Localization.swift"; sourceTree = "<group>"; };
		B1125459246F2C6500AB5036 /* ENTemporaryExposureKey+Convert.swift */ = {isa = PBXFileReference; lastKnownFileType = sourcecode.swift; path = "ENTemporaryExposureKey+Convert.swift"; sourceTree = "<group>"; };
		B11655922491437600316087 /* RiskProvidingConfigurationTests.swift */ = {isa = PBXFileReference; fileEncoding = 4; lastKnownFileType = sourcecode.swift; path = RiskProvidingConfigurationTests.swift; sourceTree = "<group>"; };
		B1175212248A83AB00C3325C /* Risk.swift */ = {isa = PBXFileReference; lastKnownFileType = sourcecode.swift; path = Risk.swift; sourceTree = "<group>"; };
		B1175215248A9F9600C3325C /* ConvertingKeysTests.swift */ = {isa = PBXFileReference; lastKnownFileType = sourcecode.swift; path = ConvertingKeysTests.swift; sourceTree = "<group>"; };
		B1175217248ACFBC00C3325C /* SAP_RiskScoreClass+LowAndHigh.swift */ = {isa = PBXFileReference; lastKnownFileType = sourcecode.swift; path = "SAP_RiskScoreClass+LowAndHigh.swift"; sourceTree = "<group>"; };
		B1175219248ACFFC00C3325C /* SAP_RiskScoreClass+LowAndHighTests.swift */ = {isa = PBXFileReference; lastKnownFileType = sourcecode.swift; path = "SAP_RiskScoreClass+LowAndHighTests.swift"; sourceTree = "<group>"; };
		B12995E8246C344100854AD0 /* HTTPClient+Configuration.swift */ = {isa = PBXFileReference; lastKnownFileType = sourcecode.swift; path = "HTTPClient+Configuration.swift"; sourceTree = "<group>"; };
		B14D0CDA246E968C00D5BEBC /* String+Today.swift */ = {isa = PBXFileReference; lastKnownFileType = sourcecode.swift; path = "String+Today.swift"; sourceTree = "<group>"; };
		B14D0CDC246E972400D5BEBC /* ExposureDetectionDelegate.swift */ = {isa = PBXFileReference; lastKnownFileType = sourcecode.swift; path = ExposureDetectionDelegate.swift; sourceTree = "<group>"; };
		B14D0CDE246E976400D5BEBC /* ExposureDetectionTransaction+DidEndPrematurelyReason.swift */ = {isa = PBXFileReference; lastKnownFileType = sourcecode.swift; path = "ExposureDetectionTransaction+DidEndPrematurelyReason.swift"; sourceTree = "<group>"; };
		B153096924706F1000A4A1BD /* URLSession+Default.swift */ = {isa = PBXFileReference; lastKnownFileType = sourcecode.swift; path = "URLSession+Default.swift"; sourceTree = "<group>"; };
		B153096B24706F2400A4A1BD /* URLSessionConfiguration+Default.swift */ = {isa = PBXFileReference; lastKnownFileType = sourcecode.swift; path = "URLSessionConfiguration+Default.swift"; sourceTree = "<group>"; };
		B15382E3248273DC0010F007 /* MockTestStore.swift */ = {isa = PBXFileReference; lastKnownFileType = sourcecode.swift; path = MockTestStore.swift; sourceTree = "<group>"; };
		B15382E6248290BB0010F007 /* AppleFilesWriterTests.swift */ = {isa = PBXFileReference; lastKnownFileType = sourcecode.swift; path = AppleFilesWriterTests.swift; sourceTree = "<group>"; };
		B15382FD248424F00010F007 /* ExposureDetectionTests.swift */ = {isa = PBXFileReference; lastKnownFileType = sourcecode.swift; path = ExposureDetectionTests.swift; sourceTree = "<group>"; };
		B154F59A246DD5CF003E891E /* Client+Convenience.swift */ = {isa = PBXFileReference; lastKnownFileType = sourcecode.swift; path = "Client+Convenience.swift"; sourceTree = "<group>"; };
		B1569DDE245D70990079FCD7 /* DMViewController.swift */ = {isa = PBXFileReference; lastKnownFileType = sourcecode.swift; path = DMViewController.swift; sourceTree = "<group>"; };
		B16177E724802F9B006E435A /* DownloadedPackagesSQLLiteStoreTests.swift */ = {isa = PBXFileReference; lastKnownFileType = sourcecode.swift; path = DownloadedPackagesSQLLiteStoreTests.swift; sourceTree = "<group>"; };
		B161782424804AC3006E435A /* DownloadedPackagesSQLLiteStore.swift */ = {isa = PBXFileReference; lastKnownFileType = sourcecode.swift; path = DownloadedPackagesSQLLiteStore.swift; sourceTree = "<group>"; };
		B161782624804AF3006E435A /* DownloadedPackagesInMemoryStore.swift */ = {isa = PBXFileReference; lastKnownFileType = sourcecode.swift; path = DownloadedPackagesInMemoryStore.swift; sourceTree = "<group>"; };
		B161782924805784006E435A /* DeltaCalculationResult.swift */ = {isa = PBXFileReference; lastKnownFileType = sourcecode.swift; path = DeltaCalculationResult.swift; sourceTree = "<group>"; };
		B161782C248062CE006E435A /* DeltaCalculationResultTests.swift */ = {isa = PBXFileReference; lastKnownFileType = sourcecode.swift; path = DeltaCalculationResultTests.swift; sourceTree = "<group>"; };
		B1741B3D24619179006275D9 /* DMQRCodeViewController.swift */ = {isa = PBXFileReference; lastKnownFileType = sourcecode.swift; path = DMQRCodeViewController.swift; sourceTree = "<group>"; };
		B1741B402461A511006275D9 /* DMQRCodeScanViewController.swift */ = {isa = PBXFileReference; lastKnownFileType = sourcecode.swift; path = DMQRCodeScanViewController.swift; sourceTree = "<group>"; };
		B1741B422461C105006275D9 /* README.md */ = {isa = PBXFileReference; lastKnownFileType = net.daringfireball.markdown; path = README.md; sourceTree = "<group>"; };
		B1741B432461C257006275D9 /* DMDeveloperMenu.swift */ = {isa = PBXFileReference; lastKnownFileType = sourcecode.swift; path = DMDeveloperMenu.swift; sourceTree = "<group>"; };
		B1741B482462C207006275D9 /* Client.swift */ = {isa = PBXFileReference; fileEncoding = 4; lastKnownFileType = sourcecode.swift; path = Client.swift; sourceTree = "<group>"; };
		B17A44A12464906A00CB195E /* KeyTests.swift */ = {isa = PBXFileReference; lastKnownFileType = sourcecode.swift; path = KeyTests.swift; sourceTree = "<group>"; };
		B184A37F248FFCBE007180F6 /* SecureStore.swift */ = {isa = PBXFileReference; fileEncoding = 4; lastKnownFileType = sourcecode.swift; path = SecureStore.swift; sourceTree = "<group>"; };
		B184A382248FFCE2007180F6 /* CodableExposureDetectionSummary.swift */ = {isa = PBXFileReference; lastKnownFileType = sourcecode.swift; path = CodableExposureDetectionSummary.swift; sourceTree = "<group>"; };
		B18C411C246DB30000B8D8CB /* URL+Helper.swift */ = {isa = PBXFileReference; lastKnownFileType = sourcecode.swift; path = "URL+Helper.swift"; sourceTree = "<group>"; };
		B18CADAD24782FA4006F53F0 /* ExposureStateUpdating.swift */ = {isa = PBXFileReference; lastKnownFileType = sourcecode.swift; path = ExposureStateUpdating.swift; sourceTree = "<group>"; };
		B18E852E248C29D400CF4FB8 /* DetectionMode.swift */ = {isa = PBXFileReference; lastKnownFileType = sourcecode.swift; path = DetectionMode.swift; sourceTree = "<group>"; };
		B1A76E9E24714AC700EA5208 /* HTTPClient+Configuration.swift */ = {isa = PBXFileReference; lastKnownFileType = sourcecode.swift; path = "HTTPClient+Configuration.swift"; sourceTree = "<group>"; };
		B1A9E70D246D73180024CC12 /* ExposureDetection.swift */ = {isa = PBXFileReference; lastKnownFileType = sourcecode.swift; path = ExposureDetection.swift; sourceTree = "<group>"; };
		B1A9E710246D782F0024CC12 /* SAPDownloadedPackage.swift */ = {isa = PBXFileReference; lastKnownFileType = sourcecode.swift; path = SAPDownloadedPackage.swift; sourceTree = "<group>"; };
		B1B9CF1E246ED2E8008F04F5 /* Sap_FilebucketTests.swift */ = {isa = PBXFileReference; lastKnownFileType = sourcecode.swift; path = Sap_FilebucketTests.swift; sourceTree = "<group>"; };
		B1CD333B24865A7D00B06E9B /* TracingStatusHistory.swift */ = {isa = PBXFileReference; lastKnownFileType = sourcecode.swift; path = TracingStatusHistory.swift; sourceTree = "<group>"; };
		B1CD333D24865E0000B06E9B /* TracingStatusHistoryTests.swift */ = {isa = PBXFileReference; lastKnownFileType = sourcecode.swift; path = TracingStatusHistoryTests.swift; sourceTree = "<group>"; };
		B1CD33402486AA7100B06E9B /* CoronaWarnURLSessionDelegate.swift */ = {isa = PBXFileReference; lastKnownFileType = sourcecode.swift; path = CoronaWarnURLSessionDelegate.swift; sourceTree = "<group>"; };
		B1D431C7246C69F300E728AD /* HTTPClient+ConfigurationTests.swift */ = {isa = PBXFileReference; lastKnownFileType = sourcecode.swift; path = "HTTPClient+ConfigurationTests.swift"; sourceTree = "<group>"; };
		B1D431CA246C84A400E728AD /* DownloadedPackagesStore.swift */ = {isa = PBXFileReference; lastKnownFileType = sourcecode.swift; path = DownloadedPackagesStore.swift; sourceTree = "<group>"; };
		B1D431CC246C84ED00E728AD /* KeyPackagesStoreTests.swift */ = {isa = PBXFileReference; lastKnownFileType = sourcecode.swift; path = KeyPackagesStoreTests.swift; sourceTree = "<group>"; };
		B1D6B001247DA0320079DDD3 /* ExposureDetectionViewControllerDelegate.swift */ = {isa = PBXFileReference; lastKnownFileType = sourcecode.swift; path = ExposureDetectionViewControllerDelegate.swift; sourceTree = "<group>"; };
		B1D6B003247DA4920079DDD3 /* UIApplication+CoronaWarn.swift */ = {isa = PBXFileReference; lastKnownFileType = sourcecode.swift; path = "UIApplication+CoronaWarn.swift"; sourceTree = "<group>"; };
		B1D7D68624766D2100E4DA5D /* submission_payload.pb.swift */ = {isa = PBXFileReference; fileEncoding = 4; lastKnownFileType = sourcecode.swift; name = submission_payload.pb.swift; path = ../../../gen/output/submission_payload.pb.swift; sourceTree = "<group>"; };
		B1D7D68A24766D2100E4DA5D /* apple_export.pb.swift */ = {isa = PBXFileReference; fileEncoding = 4; lastKnownFileType = sourcecode.swift; name = apple_export.pb.swift; path = ../../../gen/output/apple_export.pb.swift; sourceTree = "<group>"; };
		B1DDDABB247137B000A07175 /* HTTPClientConfigurationEndpointTests.swift */ = {isa = PBXFileReference; lastKnownFileType = sourcecode.swift; path = HTTPClientConfigurationEndpointTests.swift; sourceTree = "<group>"; };
		B1E8C99A2479D239006DC678 /* Info_AppStore.plist */ = {isa = PBXFileReference; fileEncoding = 4; lastKnownFileType = text.plist.xml; path = Info_AppStore.plist; sourceTree = "<group>"; };
		B1E8C99C2479D4E7006DC678 /* DMSubmissionStateViewController.swift */ = {isa = PBXFileReference; fileEncoding = 4; lastKnownFileType = sourcecode.swift; path = DMSubmissionStateViewController.swift; sourceTree = "<group>"; };
		B1EAEC8A24711884003BE9A2 /* URLSession+Convenience.swift */ = {isa = PBXFileReference; lastKnownFileType = sourcecode.swift; path = "URLSession+Convenience.swift"; sourceTree = "<group>"; };
		B1EAEC8D247118CB003BE9A2 /* URLSession+ConvenienceTests.swift */ = {isa = PBXFileReference; lastKnownFileType = sourcecode.swift; path = "URLSession+ConvenienceTests.swift"; sourceTree = "<group>"; };
		B1EDFD8C248E74D000E7EAFF /* URL+StaticString.swift */ = {isa = PBXFileReference; lastKnownFileType = sourcecode.swift; path = "URL+StaticString.swift"; sourceTree = "<group>"; };
		B1F82DF124718C7300E2E56A /* DMConfigurationViewController.swift */ = {isa = PBXFileReference; lastKnownFileType = sourcecode.swift; path = DMConfigurationViewController.swift; sourceTree = "<group>"; };
		B1F8AE472479B4C30093A588 /* api-response-day-2020-05-16 */ = {isa = PBXFileReference; lastKnownFileType = file; path = "api-response-day-2020-05-16"; sourceTree = "<group>"; };
		B1FE13D72487DEED00D012E5 /* RiskCalculation.swift */ = {isa = PBXFileReference; lastKnownFileType = sourcecode.swift; path = RiskCalculation.swift; sourceTree = "<group>"; };
		B1FE13DC248821CB00D012E5 /* RiskProviding.swift */ = {isa = PBXFileReference; lastKnownFileType = sourcecode.swift; path = RiskProviding.swift; sourceTree = "<group>"; };
		B1FE13DE248821E000D012E5 /* RiskProvider.swift */ = {isa = PBXFileReference; lastKnownFileType = sourcecode.swift; path = RiskProvider.swift; sourceTree = "<group>"; };
		B1FE13E1248824E900D012E5 /* RiskProviderTests.swift */ = {isa = PBXFileReference; lastKnownFileType = sourcecode.swift; path = RiskProviderTests.swift; sourceTree = "<group>"; };
		B1FE13E52488255900D012E5 /* RiskProvidingConfiguration.swift */ = {isa = PBXFileReference; lastKnownFileType = sourcecode.swift; path = RiskProvidingConfiguration.swift; sourceTree = "<group>"; };
		B1FE13F824896DDB00D012E5 /* CachedAppConfiguration.swift */ = {isa = PBXFileReference; lastKnownFileType = sourcecode.swift; path = CachedAppConfiguration.swift; sourceTree = "<group>"; };
		B1FE13FA24896E6700D012E5 /* AppConfigurationProviding.swift */ = {isa = PBXFileReference; lastKnownFileType = sourcecode.swift; path = AppConfigurationProviding.swift; sourceTree = "<group>"; };
		B1FE13FD24896EF700D012E5 /* CachedAppConfigurationTests.swift */ = {isa = PBXFileReference; lastKnownFileType = sourcecode.swift; path = CachedAppConfigurationTests.swift; sourceTree = "<group>"; };
		CD2EC328247D82EE00C6B3F9 /* NotificationSettingsViewController.swift */ = {isa = PBXFileReference; lastKnownFileType = sourcecode.swift; path = NotificationSettingsViewController.swift; sourceTree = "<group>"; };
		CD678F6A246C43E200B6A0F8 /* MockExposureManager.swift */ = {isa = PBXFileReference; lastKnownFileType = sourcecode.swift; path = MockExposureManager.swift; sourceTree = "<group>"; };
		CD678F6C246C43EE00B6A0F8 /* ClientMock.swift */ = {isa = PBXFileReference; lastKnownFileType = sourcecode.swift; path = ClientMock.swift; sourceTree = "<group>"; };
		CD678F6E246C43FC00B6A0F8 /* MockURLSession.swift */ = {isa = PBXFileReference; lastKnownFileType = sourcecode.swift; path = MockURLSession.swift; sourceTree = "<group>"; };
		CD7F5C732466F6D400D3D03C /* ENATest.entitlements */ = {isa = PBXFileReference; lastKnownFileType = text.plist.entitlements; path = ENATest.entitlements; sourceTree = "<group>"; };
		CD8638522477EBD400A5A07C /* SettingsViewModel.swift */ = {isa = PBXFileReference; lastKnownFileType = sourcecode.swift; path = SettingsViewModel.swift; sourceTree = "<group>"; };
		CD99A39C245B22EE00BF12AF /* ExposureSubmission.storyboard */ = {isa = PBXFileReference; fileEncoding = 4; lastKnownFileType = file.storyboard; path = ExposureSubmission.storyboard; sourceTree = "<group>"; };
		CD99A3A8245C272400BF12AF /* ExposureSubmissionService.swift */ = {isa = PBXFileReference; lastKnownFileType = sourcecode.swift; path = ExposureSubmissionService.swift; sourceTree = "<group>"; };
		CD99A3C6246155C300BF12AF /* Logger.swift */ = {isa = PBXFileReference; fileEncoding = 4; lastKnownFileType = sourcecode.swift; path = Logger.swift; sourceTree = "<group>"; };
		CD99A3C92461A47C00BF12AF /* AppStrings.swift */ = {isa = PBXFileReference; lastKnownFileType = sourcecode.swift; path = AppStrings.swift; sourceTree = "<group>"; };
		CDCE11D5247D644100F30825 /* NotificationSettingsViewModel.swift */ = {isa = PBXFileReference; lastKnownFileType = sourcecode.swift; path = NotificationSettingsViewModel.swift; sourceTree = "<group>"; };
		CDCE11D8247D64C600F30825 /* NotificationSettingsOnTableViewCell.swift */ = {isa = PBXFileReference; lastKnownFileType = sourcecode.swift; path = NotificationSettingsOnTableViewCell.swift; sourceTree = "<group>"; };
		CDCE11DA247D64D600F30825 /* NotificationSettingsOffTableViewCell.swift */ = {isa = PBXFileReference; lastKnownFileType = sourcecode.swift; path = NotificationSettingsOffTableViewCell.swift; sourceTree = "<group>"; };
		CDD87C54247556DE007CE6CA /* MainSettingsTableViewCell.swift */ = {isa = PBXFileReference; lastKnownFileType = sourcecode.swift; path = MainSettingsTableViewCell.swift; sourceTree = "<group>"; };
		CDD87C5C247559E3007CE6CA /* LabelTableViewCell.swift */ = {isa = PBXFileReference; lastKnownFileType = sourcecode.swift; path = LabelTableViewCell.swift; sourceTree = "<group>"; };
		CDF27BD2246ADBA70044D32B /* ExposureSubmissionServiceTests.swift */ = {isa = PBXFileReference; lastKnownFileType = sourcecode.swift; path = ExposureSubmissionServiceTests.swift; sourceTree = "<group>"; };
		CDF27BD4246ADBF30044D32B /* HTTPClientTests.swift */ = {isa = PBXFileReference; lastKnownFileType = sourcecode.swift; path = HTTPClientTests.swift; sourceTree = "<group>"; };
		EE20EA062469883900770683 /* RiskLegend.storyboard */ = {isa = PBXFileReference; lastKnownFileType = file.storyboard; path = RiskLegend.storyboard; sourceTree = "<group>"; };
		EE22DB7F247FB409001B0A71 /* ENStateHandler.swift */ = {isa = PBXFileReference; fileEncoding = 4; lastKnownFileType = sourcecode.swift; path = ENStateHandler.swift; sourceTree = "<group>"; };
		EE22DB80247FB409001B0A71 /* ENSettingModel.swift */ = {isa = PBXFileReference; fileEncoding = 4; lastKnownFileType = sourcecode.swift; path = ENSettingModel.swift; sourceTree = "<group>"; };
		EE22DB84247FB43A001B0A71 /* TracingHistoryTableViewCell.swift */ = {isa = PBXFileReference; fileEncoding = 4; lastKnownFileType = sourcecode.swift; path = TracingHistoryTableViewCell.swift; sourceTree = "<group>"; };
		EE22DB85247FB43A001B0A71 /* ImageTableViewCell.swift */ = {isa = PBXFileReference; fileEncoding = 4; lastKnownFileType = sourcecode.swift; path = ImageTableViewCell.swift; sourceTree = "<group>"; };
		EE22DB86247FB43A001B0A71 /* ActionDetailTableViewCell.swift */ = {isa = PBXFileReference; fileEncoding = 4; lastKnownFileType = sourcecode.swift; path = ActionDetailTableViewCell.swift; sourceTree = "<group>"; };
		EE22DB87247FB43A001B0A71 /* DescriptionTableViewCell.swift */ = {isa = PBXFileReference; fileEncoding = 4; lastKnownFileType = sourcecode.swift; path = DescriptionTableViewCell.swift; sourceTree = "<group>"; };
		EE22DB88247FB43A001B0A71 /* ActionTableViewCell.swift */ = {isa = PBXFileReference; fileEncoding = 4; lastKnownFileType = sourcecode.swift; path = ActionTableViewCell.swift; sourceTree = "<group>"; };
		EE22DB8E247FB46C001B0A71 /* ENStateTests.swift */ = {isa = PBXFileReference; fileEncoding = 4; lastKnownFileType = sourcecode.swift; path = ENStateTests.swift; sourceTree = "<group>"; };
		EE22DB90247FB479001B0A71 /* MockStateHandlerObserverDelegate.swift */ = {isa = PBXFileReference; fileEncoding = 4; lastKnownFileType = sourcecode.swift; path = MockStateHandlerObserverDelegate.swift; sourceTree = "<group>"; };
		EE269509248FCB0300BAE234 /* de */ = {isa = PBXFileReference; lastKnownFileType = text.plist.strings; name = de; path = de.lproj/InfoPlist.strings; sourceTree = "<group>"; };
		EE26950B248FCB1600BAE234 /* en */ = {isa = PBXFileReference; lastKnownFileType = text.plist.strings; name = en; path = en.lproj/InfoPlist.strings; sourceTree = "<group>"; };
		EE278B2C245F2BBB008B06F9 /* InviteFriends.storyboard */ = {isa = PBXFileReference; lastKnownFileType = file.storyboard; path = InviteFriends.storyboard; sourceTree = "<group>"; };
		EE278B2F245F2C8A008B06F9 /* FriendsInviteController.swift */ = {isa = PBXFileReference; lastKnownFileType = sourcecode.swift; path = FriendsInviteController.swift; sourceTree = "<group>"; };
		EE70C23B245B09E900AC9B2F /* de */ = {isa = PBXFileReference; lastKnownFileType = text.plist.strings; name = de; path = de.lproj/Localizable.strings; sourceTree = "<group>"; };
		EE70C23C245B09E900AC9B2F /* en */ = {isa = PBXFileReference; lastKnownFileType = text.plist.strings; name = en; path = en.lproj/Localizable.strings; sourceTree = "<group>"; };
		EE92A33F245D96DA006B97B0 /* de */ = {isa = PBXFileReference; lastKnownFileType = text.plist.stringsdict; name = de; path = de.lproj/Localizable.stringsdict; sourceTree = "<group>"; };
		EEF10679246EBF8B009DFB4E /* ResetViewController.swift */ = {isa = PBXFileReference; fileEncoding = 4; lastKnownFileType = sourcecode.swift; path = ResetViewController.swift; sourceTree = "<group>"; };
		F247572A24838AC8003E1FC5 /* DynamicTableViewControllerRowsTests.swift */ = {isa = PBXFileReference; lastKnownFileType = sourcecode.swift; path = DynamicTableViewControllerRowsTests.swift; sourceTree = "<group>"; };
		F252472E2483955B00C5556B /* DynamicTableViewControllerFake.storyboard */ = {isa = PBXFileReference; lastKnownFileType = file.storyboard; path = DynamicTableViewControllerFake.storyboard; sourceTree = "<group>"; };
		F25247302484456800C5556B /* DynamicTableViewModelTests.swift */ = {isa = PBXFileReference; fileEncoding = 4; lastKnownFileType = sourcecode.swift; lineEnding = 0; path = DynamicTableViewModelTests.swift; sourceTree = "<group>"; };
		F2DC808D248989CE00EDC40A /* DynamicTableViewControllerRegisterCellsTests.swift */ = {isa = PBXFileReference; lastKnownFileType = sourcecode.swift; path = DynamicTableViewControllerRegisterCellsTests.swift; sourceTree = "<group>"; };
		F2DC808F24898A9400EDC40A /* DynamicTableViewControllerNumberOfRowsAndSectionsTests.swift */ = {isa = PBXFileReference; fileEncoding = 4; lastKnownFileType = sourcecode.swift; lineEnding = 0; path = DynamicTableViewControllerNumberOfRowsAndSectionsTests.swift; sourceTree = "<group>"; };
		F2DC809124898B1800EDC40A /* DynamicTableViewControllerHeaderTests.swift */ = {isa = PBXFileReference; lastKnownFileType = sourcecode.swift; path = DynamicTableViewControllerHeaderTests.swift; sourceTree = "<group>"; };
		F2DC809324898CE600EDC40A /* DynamicTableViewControllerFooterTests.swift */ = {isa = PBXFileReference; lastKnownFileType = sourcecode.swift; path = DynamicTableViewControllerFooterTests.swift; sourceTree = "<group>"; };
		FEDCE0116603B6E00FAEE632 /* ExposureDetectionExecutor.swift */ = {isa = PBXFileReference; fileEncoding = 4; lastKnownFileType = sourcecode.swift; path = ExposureDetectionExecutor.swift; sourceTree = "<group>"; };
		FEDCE1600374711EC77FF572 /* RequiresAppDependencies.swift */ = {isa = PBXFileReference; fileEncoding = 4; lastKnownFileType = sourcecode.swift; path = RequiresAppDependencies.swift; sourceTree = "<group>"; };
		FEDCE1B8926528ED74CDE1B2 /* ENStateHandler+State.swift */ = {isa = PBXFileReference; fileEncoding = 4; lastKnownFileType = sourcecode.swift; path = "ENStateHandler+State.swift"; sourceTree = "<group>"; };
		FEDCE4BE82DC5BFE90575663 /* ExposureDetectionViewController+State.swift */ = {isa = PBXFileReference; fileEncoding = 4; lastKnownFileType = sourcecode.swift; path = "ExposureDetectionViewController+State.swift"; sourceTree = "<group>"; };
		FEDCE838D90CB02C55E15237 /* SceneDelegate+State.swift */ = {isa = PBXFileReference; fileEncoding = 4; lastKnownFileType = sourcecode.swift; path = "SceneDelegate+State.swift"; sourceTree = "<group>"; };
		FEDCEC452596E54A041BBCE9 /* HomeInteractor+State.swift */ = {isa = PBXFileReference; fileEncoding = 4; lastKnownFileType = sourcecode.swift; path = "HomeInteractor+State.swift"; sourceTree = "<group>"; };
/* End PBXFileReference section */

/* Begin PBXFrameworksBuildPhase section */
		85D759382457048F008175F0 /* Frameworks */ = {
			isa = PBXFrameworksBuildPhase;
			buildActionMask = 2147483647;
			files = (
				B1EDFD8B248E741B00E7EAFF /* FMDB in Frameworks */,
				858F6F6E245A103C009FFD33 /* ExposureNotification.framework in Frameworks */,
				B1EDFD88248E741B00E7EAFF /* SwiftProtobuf in Frameworks */,
				B1EDFD89248E741B00E7EAFF /* ZIPFoundation in Frameworks */,
				B1EDFD8A248E741B00E7EAFF /* Connectivity in Frameworks */,
			);
			runOnlyForDeploymentPostprocessing = 0;
		};
		85D7595124570491008175F0 /* Frameworks */ = {
			isa = PBXFrameworksBuildPhase;
			buildActionMask = 2147483647;
			files = (
			);
			runOnlyForDeploymentPostprocessing = 0;
		};
		85D7595C24570491008175F0 /* Frameworks */ = {
			isa = PBXFrameworksBuildPhase;
			buildActionMask = 2147483647;
			files = (
			);
			runOnlyForDeploymentPostprocessing = 0;
		};
/* End PBXFrameworksBuildPhase section */

/* Begin PBXGroup section */
		13091950247972CF0066E329 /* PrivacyProtectionViewController */ = {
			isa = PBXGroup;
			children = (
				1309194E247972C40066E329 /* PrivacyProtectionViewController.swift */,
			);
			path = PrivacyProtectionViewController;
			sourceTree = "<group>";
		};
		130CB19A246D92F800ADE602 /* Onboarding */ = {
			isa = PBXGroup;
			children = (
				130CB19B246D92F800ADE602 /* ENAUITestsOnboarding.swift */,
			);
			path = Onboarding;
			sourceTree = "<group>";
		};
		134F0DB8247578FF00D88934 /* Home */ = {
			isa = PBXGroup;
			children = (
				134F0DB9247578FF00D88934 /* ENAUITestsHome.swift */,
			);
			path = Home;
			sourceTree = "<group>";
		};
		138910C3247A907500D739F6 /* Task Scheduling */ = {
			isa = PBXGroup;
			children = (
				138910C4247A909000D739F6 /* ENATaskScheduler.swift */,
			);
			path = "Task Scheduling";
			sourceTree = "<group>";
		};
		13E5046A248E3CE60086641C /* AppInformation */ = {
			isa = PBXGroup;
			children = (
				13E50468248E3CD20086641C /* ENAUITestsAppInformation.swift */,
			);
			path = AppInformation;
			sourceTree = "<group>";
		};
		3DD767442483D3E2002DD2B3 /* ReachabilityService */ = {
			isa = PBXGroup;
			children = (
				3DD767452483D4DE002DD2B3 /* ReachabilityService.swift */,
				3DD7674A2483D6C1002DD2B3 /* ConnectivityReachabilityService.swift */,
			);
			path = ReachabilityService;
			sourceTree = "<group>";
		};
		5107E3D72459B2D60042FC9B /* Frameworks */ = {
			isa = PBXGroup;
			children = (
				858F6F6D245A103C009FFD33 /* ExposureNotification.framework */,
			);
			name = Frameworks;
			sourceTree = "<group>";
		};
		514C0A12247C15F000F235F6 /* HomeRiskCellConfigurators */ = {
			isa = PBXGroup;
			children = (
				51CE1BBE2460B222002CF42A /* HomeRiskCellConfigurator.swift */,
				51486D9E2484FC0200FCE216 /* HomeRiskLevelCellConfigurator.swift */,
				514C0A10247C15EC00F235F6 /* HomeUnknownRiskCellConfigurator.swift */,
				514C0A13247C163800F235F6 /* HomeLowRiskCellConfigurator.swift */,
				514C0A15247C164700F235F6 /* HomeHighRiskCellConfigurator.swift */,
				514C0A19247C16D600F235F6 /* HomeInactiveRiskCellConfigurator.swift */,
				515BBDEA2484F8E500CDB674 /* HomeThankYouRiskCellConfigurator.swift */,
				51C779112486E549004582F8 /* HomeFindingPositiveRiskCellConfigurator.swift */,
			);
			path = HomeRiskCellConfigurators;
			sourceTree = "<group>";
		};
		514E81312461946E00636861 /* ExposureDetection */ = {
			isa = PBXGroup;
			children = (
				71FD8861246EB27F00E804D0 /* ExposureDetectionViewController.swift */,
				B1D6B001247DA0320079DDD3 /* ExposureDetectionViewControllerDelegate.swift */,
				714CD8662472885900F56450 /* ExposureDetectionViewController+DynamicTableViewModel.swift */,
			);
			path = ExposureDetection;
			sourceTree = "<group>";
		};
		514E81322461B97700636861 /* Exposure */ = {
			isa = PBXGroup;
			children = (
				B15382DD2482707A0010F007 /* __tests__ */,
				514E81332461B97700636861 /* ExposureManager.swift */,
				CD678F6A246C43E200B6A0F8 /* MockExposureManager.swift */,
				518A69FA24687D5800444E66 /* RiskLevel.swift */,
				A16714BA248D18D20031B111 /* SummaryMetadata.swift */,
			);
			path = Exposure;
			sourceTree = "<group>";
		};
		514EE991246D4A1600DE4884 /* Risk Items */ = {
			isa = PBXGroup;
			children = (
				514C0A0724772F5E00F235F6 /* RiskItemView.swift */,
				51B5B415246DF13D00DC5D3E /* RiskImageItemView.swift */,
				51B5B413246DF07300DC5D3E /* RiskImageItemView.xib */,
				51FE277E247535E300BB8144 /* RiskLoadingItemView.swift */,
				51FE277C247535C400BB8144 /* RiskLoadingItemView.xib */,
				514C0A0C247AFB0200F235F6 /* RiskTextItemView.swift */,
				514C0A0A247AF9F700F235F6 /* RiskTextItemView.xib */,
				51C7790D24867F22004582F8 /* RiskListItemView.swift */,
				51C7790B24867F16004582F8 /* RiskListItemView.xib */,
			);
			path = "Risk Items";
			sourceTree = "<group>";
		};
		514EE996246D4BDD00DE4884 /* UICollectionView */ = {
			isa = PBXGroup;
			children = (
				51CE1B49246016B0002CF42A /* UICollectionViewCell+Identifier.swift */,
				51CE1B4B246016D1002CF42A /* UICollectionReusableView+Identifier.swift */,
				51CE1BB42460AC82002CF42A /* UICollectionView+Dequeue.swift */,
			);
			path = UICollectionView;
			sourceTree = "<group>";
		};
		514EE997246D4BEB00DE4884 /* UITableView */ = {
			isa = PBXGroup;
			children = (
				710ABB24247514BD00948792 /* UIViewController+Segue.swift */,
				710ABB1E2475115500948792 /* UITableViewController+Enum.swift */,
				514EE998246D4C2E00DE4884 /* UITableViewCell+Identifier.swift */,
				514EE99A246D4C4C00DE4884 /* UITableView+Dequeue.swift */,
			);
			path = UITableView;
			sourceTree = "<group>";
		};
		515BBDE92484F77300CDB674 /* HomeRiskViewConfigurators */ = {
			isa = PBXGroup;
			children = (
				514C0A0524772F3400F235F6 /* HomeRiskViewConfigurator.swift */,
				514EE99F246D4DF800DE4884 /* HomeRiskImageItemViewConfigurator.swift */,
				514C0A0E247AFEC500F235F6 /* HomeRiskTextItemViewConfigurator.swift */,
				51C7790F248684F5004582F8 /* HomeRiskListItemViewConfigurator.swift */,
				51FE277A2475340300BB8144 /* HomeRiskLoadingItemViewConfigurator.swift */,
			);
			path = HomeRiskViewConfigurators;
			sourceTree = "<group>";
		};
		518A6A1C246A9F6600444E66 /* HomeRiskCellConfigurator */ = {
			isa = PBXGroup;
			children = (
				515BBDE92484F77300CDB674 /* HomeRiskViewConfigurators */,
				514C0A12247C15F000F235F6 /* HomeRiskCellConfigurators */,
			);
			path = HomeRiskCellConfigurator;
			sourceTree = "<group>";
		};
		51B5B419246E058100DC5D3E /* Risk */ = {
			isa = PBXGroup;
			children = (
				51CE1B7A246078B6002CF42A /* RiskLevelCollectionViewCell.swift */,
				51CE1B79246078B6002CF42A /* RiskLevelCollectionViewCell.xib */,
				51486DA02485101500FCE216 /* RiskInactiveCollectionViewCell.swift */,
				51486DA12485101500FCE216 /* RiskInactiveCollectionViewCell.xib */,
				51486DA42485237200FCE216 /* RiskThankYouCollectionViewCell.swift */,
				51486DA52485237200FCE216 /* RiskThankYouCollectionViewCell.xib */,
				51C779152486E5BA004582F8 /* RiskFindingPositiveCollectionViewCell.swift */,
				51C779132486E5AB004582F8 /* RiskFindingPositiveCollectionViewCell.xib */,
				514EE991246D4A1600DE4884 /* Risk Items */,
			);
			path = Risk;
			sourceTree = "<group>";
		};
		51B5B41A246E059700DC5D3E /* Common */ = {
			isa = PBXGroup;
			children = (
				713EA26024798AD100AB7EE8 /* InsetTableViewCell.swift */,
				71F54190248BF677006DB793 /* HtmlTextView.swift */,
			);
			path = Common;
			sourceTree = "<group>";
		};
		51CE1B74246078B6002CF42A /* Home Screen */ = {
			isa = PBXGroup;
			children = (
				51CE1B75246078B6002CF42A /* Cells */,
				51CE1B83246078B6002CF42A /* Decorations */,
			);
			path = "Home Screen";
			sourceTree = "<group>";
		};
		51CE1B75246078B6002CF42A /* Cells */ = {
			isa = PBXGroup;
			children = (
				51B5B419246E058100DC5D3E /* Risk */,
				A328424C248B91E0006B1F09 /* HomeTestResultLoadingCell.swift */,
				A328424B248B91E0006B1F09 /* HomeTestResultLoadingCell.xib */,
				710224E9248FA67F000C5DEF /* HomeTestResultCollectionViewCell.swift */,
				2F78574F248506BD00323A9C /* HomeTestResultCollectionViewCell.xib */,
				51B5B41B246EC8B800DC5D3E /* HomeCardCollectionViewCell.swift */,
				51CE1B78246078B6002CF42A /* ActivateCollectionViewCell.swift */,
				51CE1B76246078B6002CF42A /* ActivateCollectionViewCell.xib */,
				51CE1B7C246078B6002CF42A /* InfoCollectionViewCell.swift */,
				51CE1B7B246078B6002CF42A /* InfoCollectionViewCell.xib */,
			);
			path = Cells;
			sourceTree = "<group>";
		};
		51CE1B83246078B6002CF42A /* Decorations */ = {
			isa = PBXGroup;
			children = (
				51CE1B84246078B6002CF42A /* SectionSystemBackgroundDecorationView.swift */,
			);
			path = Decorations;
			sourceTree = "<group>";
		};
		51CE1BB82460AE69002CF42A /* Home */ = {
			isa = PBXGroup;
			children = (
				51CE1BB92460AFD8002CF42A /* HomeActivateCellConfigurator.swift */,
				518A6A1C246A9F6600444E66 /* HomeRiskCellConfigurator */,
				51CE1BC22460B28D002CF42A /* HomeInfoCellConfigurator.swift */,
				13BAE9B02472FB1E00CEE58A /* CellConfiguratorIndexPosition.swift */,
				A328424F248B9269006B1F09 /* HomeTestResultLoadingCellConfigurator.swift */,
				710224EB248FC150000C5DEF /* HomeTestResultCellConfigurator.swift */,
			);
			path = Home;
			sourceTree = "<group>";
		};
		51CE1BBB2460B1BA002CF42A /* Protocols */ = {
			isa = PBXGroup;
			children = (
				B18CADAD24782FA4006F53F0 /* ExposureStateUpdating.swift */,
				51CE1BBC2460B1CB002CF42A /* CollectionViewCellConfigurator.swift */,
				514EE99C246D4CFB00DE4884 /* TableViewCellConfigurator.swift */,
				A3E5E71D247E6F7A00237116 /* SpinnerInjectable.swift */,
				A36D07B82486D61C00E46F96 /* HomeCardCellButtonDelegate.swift */,
				FEDCE1600374711EC77FF572 /* RequiresAppDependencies.swift */,
			);
			path = Protocols;
			sourceTree = "<group>";
		};
		51D420AF2458308400AD70CA /* Onboarding */ = {
			isa = PBXGroup;
			children = (
				51C737BC245B349700286105 /* OnboardingInfoViewController.swift */,
				A17366542484978A006BE209 /* OnboardingInfoViewControllerUtils.swift */,
				137846482488027500A50AB8 /* OnboardingInfoViewController+Extension.swift */,
			);
			path = Onboarding;
			sourceTree = "<group>";
		};
		51D420B224583AA400AD70CA /* Workers */ = {
			isa = PBXGroup;
			children = (
				B184A381248FFCC3007180F6 /* Store */,
				A1C2B2DA24834934004A3BD5 /* __tests__ */,
				CD99A3C6246155C300BF12AF /* Logger.swift */,
				B1CD333B24865A7D00B06E9B /* TracingStatusHistory.swift */,
				A3FF84EB247BFAF00053E947 /* Hasher.swift */,
				0D5611B3247F852C00B5B094 /* SQLiteKeyValueStore.swift */,
				016146902487A43E00660992 /* WebPageHelper.swift */,
				0DF6BB96248AD616007E8B0C /* AppUpdateCheckHelper.swift */,
				A128F058248B459F00EC7F6C /* PublicKeyStore.swift */,
				0DD260FE248D549B007C3B2C /* KeychainHelper.swift */,
			);
			path = Workers;
			sourceTree = "<group>";
		};
		51D420B524583B5100AD70CA /* Extensions */ = {
			isa = PBXGroup;
			children = (
				71176E2C24891BCF004B0C9F /* __tests__ */,
				514EE996246D4BDD00DE4884 /* UICollectionView */,
				514EE997246D4BEB00DE4884 /* UITableView */,
				51895EDB245E16CD0085DA38 /* ENAColor.swift */,
				710021DB248E44A6001F0B63 /* ENAFont.swift */,
				13722043247AEEAD00152764 /* UNNotificationCenter+Extension.swift */,
				51D420B624583B7200AD70CA /* NSObject+Identifier.swift */,
				51D420B824583B8300AD70CA /* UIViewController+AppStoryboard.swift */,
				B1EDFD8C248E74D000E7EAFF /* URL+StaticString.swift */,
				51D420D324586DCA00AD70CA /* NotificationName.swift */,
				85142500245DA0B3009D2791 /* UIViewController+Alert.swift */,
				B111EE2B2465D9F7001AEBB4 /* String+Localization.swift */,
				71CC3EA2246D6C4000217F2C /* UIFont+DynamicType.swift */,
				B14D0CDA246E968C00D5BEBC /* String+Today.swift */,
				B153096924706F1000A4A1BD /* URLSession+Default.swift */,
				B153096B24706F2400A4A1BD /* URLSessionConfiguration+Default.swift */,
				B1D6B003247DA4920079DDD3 /* UIApplication+CoronaWarn.swift */,
				2F3218CF248063E300A7AC0A /* UIView+Convenience.swift */,
				2FF1D62D2487850200381FFB /* NSMutableAttributedString+Generation.swift */,
				A16714AE248CA1B70031B111 /* Bundle+ReadPlist.swift */,
				2F26CE2D248B9C4F00BE30EE /* UIViewController+BackButton.swift */,
			);
			path = Extensions;
			sourceTree = "<group>";
		};
		51D420C124583D3100AD70CA /* Home */ = {
			isa = PBXGroup;
			children = (
				51CE1B2E245F5CFC002CF42A /* HomeViewController.swift */,
				5111E7622460BB1500ED6498 /* HomeInteractor.swift */,
				51CE1B5424604DD2002CF42A /* HomeLayout.swift */,
			);
			path = Home;
			sourceTree = "<group>";
		};
		51D420C224583D7B00AD70CA /* Settings */ = {
			isa = PBXGroup;
			children = (
				CDD87C6024766163007CE6CA /* Cells */,
				51D420C324583E3300AD70CA /* SettingsViewController.swift */,
				EEF10679246EBF8B009DFB4E /* ResetViewController.swift */,
				CD2EC328247D82EE00C6B3F9 /* NotificationSettingsViewController.swift */,
			);
			path = Settings;
			sourceTree = "<group>";
		};
		51D420D524598AC200AD70CA /* Source */ = {
			isa = PBXGroup;
			children = (
				B111EDEC2465B1F4001AEBB4 /* Client */,
				CD99A3C82461A44B00BF12AF /* View Helpers */,
				51CE1BBB2460B1BA002CF42A /* Protocols */,
				8595BF5D246032C40056EA27 /* Views */,
				B1569DD5245D6C790079FCD7 /* Developer Menu */,
				51EE9A6A245C0F7900F2544F /* Models */,
				85D759802459A82D008175F0 /* Services */,
				85D759712457059A008175F0 /* Scenes */,
				51D420B224583AA400AD70CA /* Workers */,
				51D420B524583B5100AD70CA /* Extensions */,
				85D7593E2457048F008175F0 /* AppDelegate.swift */,
				85D759402457048F008175F0 /* SceneDelegate.swift */,
			);
			path = Source;
			sourceTree = "<group>";
		};
		51EE9A6A245C0F7900F2544F /* Models */ = {
			isa = PBXGroup;
			children = (
				138910C3247A907500D739F6 /* Task Scheduling */,
				CD8638512477EBAA00A5A07C /* Settings */,
				B1125458246F2C2100AB5036 /* Converting Keys */,
				514E81322461B97700636861 /* Exposure */,
				51CE1BB82460AE69002CF42A /* Home */,
				51EE9A6C245C0FB500F2544F /* Onboarding */,
				B18E852E248C29D400CF4FB8 /* DetectionMode.swift */,
				FEDCE21C117BF675C80F5989 /* States */,
			);
			path = Models;
			sourceTree = "<group>";
		};
		51EE9A6C245C0FB500F2544F /* Onboarding */ = {
			isa = PBXGroup;
			children = (
				51C737BE245B3B5D00286105 /* OnboardingInfo.swift */,
			);
			path = Onboarding;
			sourceTree = "<group>";
		};
		71176E2C24891BCF004B0C9F /* __tests__ */ = {
			isa = PBXGroup;
			children = (
				71176E2D24891C02004B0C9F /* ENAColorTests.swift */,
			);
			path = __tests__;
			sourceTree = "<group>";
		};
		71176E30248957B1004B0C9F /* App */ = {
			isa = PBXGroup;
			children = (
				71176E31248957C3004B0C9F /* AppNavigationController.swift */,
			);
			path = App;
			sourceTree = "<group>";
		};
		71B804502485272200D53506 /* RiskLegend */ = {
			isa = PBXGroup;
			children = (
				71B804532485273C00D53506 /* RiskLegendDotBodyCell.swift */,
			);
			path = RiskLegend;
			sourceTree = "<group>";
		};
		71F76D0E24767AF100515A01 /* DynamicTableViewController */ = {
			isa = PBXGroup;
			children = (
				F247572E2483934B003E1FC5 /* __tests__ */,
				71F76D0F24767B2500515A01 /* Views */,
				710ABB26247533FA00948792 /* DynamicTableViewController.swift */,
				710ABB282475353900948792 /* DynamicTableViewModel.swift */,
				71330E40248109F600EB10F6 /* DynamicTableViewSection.swift */,
				71330E4424810A0500EB10F6 /* DynamicTableViewHeader.swift */,
				71330E4624810A0C00EB10F6 /* DynamicTableViewFooter.swift */,
				71330E42248109FD00EB10F6 /* DynamicTableViewCell.swift */,
				71330E4824810A5A00EB10F6 /* DynamicTableViewAction.swift */,
			);
			path = DynamicTableViewController;
			sourceTree = "<group>";
		};
		71F76D0F24767B2500515A01 /* Views */ = {
			isa = PBXGroup;
			children = (
				71FE1C68247A8FE100851FEB /* DynamicTableViewHeaderFooterView.swift */,
				71FE1C70247AA7B700851FEB /* DynamicTableViewHeaderImageView.swift */,
				714194E9247A65C60072A090 /* DynamicTableViewHeaderSeparatorView.swift */,
				710ABB22247513E300948792 /* DynamicTypeTableViewCell.swift */,
				71FE1C8A247AC79D00851FEB /* DynamicTableViewIconCell.swift */,
				71FE1C8B247AC79D00851FEB /* DynamicTableViewIconCell.xib */,
				71B8044E248526B600D53506 /* DynamicTableViewSpaceCell.swift */,
				2FF1D62F24880FCF00381FFB /* DynamicTableViewRoundedCell.swift */,
				717D21E8248C022E00D9717E /* DynamicTableViewHtmlCell.swift */,
			);
			path = Views;
			sourceTree = "<group>";
		};
		71FE1C83247AC33D00851FEB /* ExposureSubmission */ = {
			isa = PBXGroup;
			children = (
				71FE1C84247AC33D00851FEB /* ExposureSubmissionTestResultHeaderView.swift */,
				710021DF248EAF9A001F0B63 /* ExposureSubmissionImageCardCell.swift */,
				710021DD248EAF16001F0B63 /* ExposureSubmissionImageCardCell.xib */,
				710224F32490E7A3000C5DEF /* ExposureSubmissionStepCell.swift */,
				710224ED2490E2FC000C5DEF /* ExposureSubmissionStepCell.xib */,
			);
			path = ExposureSubmission;
			sourceTree = "<group>";
		};
		853D987824694A1E00490DBA /* BaseElements */ = {
			isa = PBXGroup;
			children = (
				853D987924694A8700490DBA /* ENAButton.swift */,
				51E78562248D439200BBB13E /* ENACloneButton.swift */,
				8595BF5E246032D90056EA27 /* ENASwitch.swift */,
				71FE1C81247AC30300851FEB /* ENATanInput.swift */,
				71B804462484CC0800D53506 /* ENALabel.swift */,
			);
			path = BaseElements;
			sourceTree = "<group>";
		};
		858F6F71245AEC05009FFD33 /* ENSetting */ = {
			isa = PBXGroup;
			children = (
				EE22DB80247FB409001B0A71 /* ENSettingModel.swift */,
				EE22DB7F247FB409001B0A71 /* ENStateHandler.swift */,
				853D98842469DC8100490DBA /* ExposureNotificationSettingViewController.swift */,
			);
			path = ENSetting;
			sourceTree = "<group>";
		};
		8595BF5D246032C40056EA27 /* Views */ = {
			isa = PBXGroup;
			children = (
				EE22DB83247FB43A001B0A71 /* ENSetting */,
				51B5B41A246E059700DC5D3E /* Common */,
				853D987824694A1E00490DBA /* BaseElements */,
				EEF790092466ED410065EBD5 /* ExposureDetection */,
				71FE1C83247AC33D00851FEB /* ExposureSubmission */,
				51CE1B74246078B6002CF42A /* Home Screen */,
				71B804502485272200D53506 /* RiskLegend */,
				71CC3EA0246D6BBF00217F2C /* DynamicTypeLabel.swift */,
				713EA25A247818B000AB7EE8 /* DynamicTypeButton.swift */,
				85E33443247EB357006E74EC /* CircularProgressView.swift */,
				71CAB9D3248AB33500F516A5 /* DynamicTypeSymbolImageView.swift */,
			);
			path = Views;
			sourceTree = "<group>";
		};
		85D759322457048F008175F0 = {
			isa = PBXGroup;
			children = (
				0DFCC2702484DC8400E2811D /* sqlite3.c */,
				0DFCC2712484DC8400E2811D /* sqlite3.h */,
				71B8044424828A6C00D53506 /* .swiftformat */,
				71AFBD922464251000F91006 /* .swiftlint.yml */,
				85D7593D2457048F008175F0 /* ENA */,
				85D7595724570491008175F0 /* ENATests */,
				85D7596224570491008175F0 /* ENAUITests */,
				85D7593C2457048F008175F0 /* Products */,
				5107E3D72459B2D60042FC9B /* Frameworks */,
				B1741B572462EB26006275D9 /* Recovered References */,
				0DFCC2692484D7A700E2811D /* ENA-Bridging-Header.h */,
				0DFCC26F2484DC8200E2811D /* ENATests-Bridging-Header.h */,
			);
			sourceTree = "<group>";
			usesTabs = 1;
		};
		85D7593C2457048F008175F0 /* Products */ = {
			isa = PBXGroup;
			children = (
				85D7593B2457048F008175F0 /* ENA.app */,
				85D7595424570491008175F0 /* ENATests.xctest */,
				85D7595F24570491008175F0 /* ENAUITests.xctest */,
			);
			name = Products;
			sourceTree = "<group>";
		};
		85D7593D2457048F008175F0 /* ENA */ = {
			isa = PBXGroup;
			children = (
				B102BDC12460405F00CD55A2 /* Backend */,
				51D420D524598AC200AD70CA /* Source */,
				85D7597424570615008175F0 /* Resources */,
			);
			path = ENA;
			sourceTree = "<group>";
		};
		85D7595724570491008175F0 /* ENATests */ = {
			isa = PBXGroup;
			children = (
				B18C411A246DB2F000B8D8CB /* Helper */,
				85D7595A24570491008175F0 /* Info.plist */,
			);
			path = ENATests;
			sourceTree = "<group>";
		};
		85D7596224570491008175F0 /* ENAUITests */ = {
			isa = PBXGroup;
			children = (
				134F0DBA247578FF00D88934 /* ENAUITests-Extensions.swift */,
				130CB19A246D92F800ADE602 /* Onboarding */,
				134F0DB8247578FF00D88934 /* Home */,
				13E5046A248E3CE60086641C /* AppInformation */,
				85D7596324570491008175F0 /* ENAUITests.swift */,
				134F0F2B2475793400D88934 /* SnapshotHelper.swift */,
				85D7596524570491008175F0 /* Info.plist */,
			);
			path = ENAUITests;
			sourceTree = "<group>";
		};
		85D759712457059A008175F0 /* Scenes */ = {
			isa = PBXGroup;
			children = (
				71176E30248957B1004B0C9F /* App */,
				71F76D0E24767AF100515A01 /* DynamicTableViewController */,
				EE20EA0824699A3A00770683 /* RiskLegend */,
				EE85998B2462EFD4002E7AE2 /* AppInformation */,
				51D420AF2458308400AD70CA /* Onboarding */,
				51D420C124583D3100AD70CA /* Home */,
				514E81312461946E00636861 /* ExposureDetection */,
				EE278B2E245F2C58008B06F9 /* FriendsInvite */,
				CD99A398245B229F00BF12AF /* ExposureSubmission */,
				858F6F71245AEC05009FFD33 /* ENSetting */,
				51D420C224583D7B00AD70CA /* Settings */,
				13091950247972CF0066E329 /* PrivacyProtectionViewController */,
			);
			path = Scenes;
			sourceTree = "<group>";
		};
		85D7597424570615008175F0 /* Resources */ = {
			isa = PBXGroup;
			children = (
				011E4B002483A35A002E6412 /* ENACommunity.entitlements */,
				CD7F5C732466F6D400D3D03C /* ENATest.entitlements */,
				85790F2E245C6B72003D47E1 /* ENA.entitlements */,
				EE70C239245B09E900AC9B2F /* Localization */,
				85D7594F24570491008175F0 /* Info.plist */,
				B1E8C99A2479D239006DC678 /* Info_AppStore.plist */,
				85D75976245706BD008175F0 /* Assets */,
				85D75975245706B0008175F0 /* Storyboards */,
				A16714B0248CFF020031B111 /* HostWhitelist.plist */,
				A189E460248C35BF001D0996 /* PublicKeys.plist */,
			);
			path = Resources;
			sourceTree = "<group>";
		};
		85D75975245706B0008175F0 /* Storyboards */ = {
			isa = PBXGroup;
			children = (
				CD99A39C245B22EE00BF12AF /* ExposureSubmission.storyboard */,
				85D7594C24570491008175F0 /* LaunchScreen.storyboard */,
				51D420B02458397300AD70CA /* Onboarding.storyboard */,
				51D420CD245869C800AD70CA /* Home.storyboard */,
				514E812F24618E3D00636861 /* ExposureDetection.storyboard */,
				51D420CF24586AB300AD70CA /* Settings.storyboard */,
				EE278B2C245F2BBB008B06F9 /* InviteFriends.storyboard */,
				853D98822469DC5000490DBA /* ExposureNotificationSetting.storyboard */,
				EE20EA062469883900770683 /* RiskLegend.storyboard */,
			);
			path = Storyboards;
			sourceTree = "<group>";
		};
		85D75976245706BD008175F0 /* Assets */ = {
			isa = PBXGroup;
			children = (
				8539874E2467094E00D28B62 /* AppIcon.xcassets */,
				85D7594A24570491008175F0 /* Assets.xcassets */,
				71F2E57A2487AEFC00694F1A /* ena-colors.xcassets */,
			);
			path = Assets;
			sourceTree = "<group>";
		};
		85D759802459A82D008175F0 /* Services */ = {
			isa = PBXGroup;
			children = (
				B1175211248A837300C3325C /* Risk */,
				B15382DC248270220010F007 /* __tests__ */,
				3DD767442483D3E2002DD2B3 /* ReachabilityService */,
				B14D0CD8246E939600D5BEBC /* Exposure Transaction */,
				B1D431C9246C848E00E728AD /* DownloadedPackagesStore */,
				CD99A3A8245C272400BF12AF /* ExposureSubmissionService.swift */,
			);
			path = Services;
			sourceTree = "<group>";
		};
		A128F04B2489ABE700EC7F6C /* __tests__ */ = {
			isa = PBXGroup;
			children = (
				A128F04C2489ABE700EC7F6C /* RiskCalculationTests.swift */,
				B1175219248ACFFC00C3325C /* SAP_RiskScoreClass+LowAndHighTests.swift */,
			);
			path = __tests__;
			sourceTree = "<group>";
		};
		A16714BC248D53BF0031B111 /* __tests__ */ = {
			isa = PBXGroup;
			children = (
				A16714BE248D53F00031B111 /* CoronaWarnURLSessionDelegateTests.swift */,
			);
			path = __tests__;
			sourceTree = "<group>";
		};
		A1C2B2DA24834934004A3BD5 /* __tests__ */ = {
			isa = PBXGroup;
			children = (
				0DF6BB9C248AE232007E8B0C /* AppUpdateCheckerHelperTests.swift */,
				A173665124844F29006BE209 /* SQLiteKeyValueStoreTests.swift */,
				B1CD333D24865E0000B06E9B /* TracingStatusHistoryTests.swift */,
			);
			path = __tests__;
			sourceTree = "<group>";
		};
		A3284253248E48E0006B1F09 /* __tests__ */ = {
			isa = PBXGroup;
			children = (
				A328425A248E8290006B1F09 /* Mock Objects */,
				A3284254248E493B006B1F09 /* ExposureSubmissionOverviewViewControllerTests.swift */,
				A328425B248E82B5006B1F09 /* ExposureSubmissionTestResultViewControllerTests.swift */,
				A328425E248E943D006B1F09 /* ExposureSubmissionTanInputViewControllerTests.swift */,
<<<<<<< HEAD
				2FD881CB2490F65C00BEC8FC /* ExposureSubmissionHotlineViewControllerTest.swift */,
				2FD881CD249115E700BEC8FC /* ExposureSubmissionNavigationControllerTest.swift */,
=======
				A32842602490E2AC006B1F09 /* ExposureSubmissionWarnOthersViewControllerTests.swift */,
				A328426224910552006B1F09 /* ExposureSubmissionSuccessViewControllerTests.swift */,
				A32842642491136E006B1F09 /* ExposureSubmissionUITests.swift */,
>>>>>>> 6362144b
			);
			path = __tests__;
			sourceTree = "<group>";
		};
		A328425A248E8290006B1F09 /* Mock Objects */ = {
			isa = PBXGroup;
			children = (
				A3284256248E7431006B1F09 /* MockExposureSubmissionService.swift */,
				A3284258248E7672006B1F09 /* MockExposureSubmissionQRScannerViewController.swift */,
			);
			path = "Mock Objects";
			sourceTree = "<group>";
		};
		B102BDC12460405F00CD55A2 /* Backend */ = {
			isa = PBXGroup;
			children = (
				B15382DA24826F7E0010F007 /* __tests__ */,
				0159E6BF247829BA00894A89 /* temporary_exposure_key_export.pb.swift */,
				0159E6C0247829BA00894A89 /* temporary_exposure_key_signature_list.pb.swift */,
				B1D7D68A24766D2100E4DA5D /* apple_export.pb.swift */,
				0DF6BBB4248C04CF007E8B0C /* app_config.pb.swift */,
				0DF6BBB3248C04CF007E8B0C /* app_config_app_version_config.pb.swift */,
				0DF6BBB2248C04CF007E8B0C /* app_config_attenuation_duration.pb.swift */,
				B1D7D68624766D2100E4DA5D /* submission_payload.pb.swift */,
				B102BDC22460410600CD55A2 /* README.md */,
			);
			path = Backend;
			sourceTree = "<group>";
		};
		B111EDEC2465B1F4001AEBB4 /* Client */ = {
			isa = PBXGroup;
			children = (
				B1CD333F2486AA5F00B06E9B /* Security */,
				B1741B482462C207006275D9 /* Client.swift */,
				B154F59A246DD5CF003E891E /* Client+Convenience.swift */,
				B1DDDABA2471379900A07175 /* __tests__ */,
				B1125455246F293A00AB5036 /* HTTP Client */,
			);
			path = Client;
			sourceTree = "<group>";
		};
		B1125455246F293A00AB5036 /* HTTP Client */ = {
			isa = PBXGroup;
			children = (
				B1EAEC8C24711889003BE9A2 /* __tests__ */,
				011E13AD24680A4000973467 /* HTTPClient.swift */,
				B12995E8246C344100854AD0 /* HTTPClient+Configuration.swift */,
				B1EAEC8A24711884003BE9A2 /* URLSession+Convenience.swift */,
				B1A9E710246D782F0024CC12 /* SAPDownloadedPackage.swift */,
			);
			path = "HTTP Client";
			sourceTree = "<group>";
		};
		B1125458246F2C2100AB5036 /* Converting Keys */ = {
			isa = PBXGroup;
			children = (
				B1175214248A9F8300C3325C /* __tests__ */,
				B1125459246F2C6500AB5036 /* ENTemporaryExposureKey+Convert.swift */,
			);
			path = "Converting Keys";
			sourceTree = "<group>";
		};
		B11655912491437600316087 /* __tests__ */ = {
			isa = PBXGroup;
			children = (
				B11655922491437600316087 /* RiskProvidingConfigurationTests.swift */,
			);
			path = __tests__;
			sourceTree = "<group>";
		};
		B1175211248A837300C3325C /* Risk */ = {
			isa = PBXGroup;
			children = (
				B1FE13D62487DEDD00D012E5 /* Calculation */,
				B1FE13D92488216300D012E5 /* Provider */,
				B1175212248A83AB00C3325C /* Risk.swift */,
			);
			path = Risk;
			sourceTree = "<group>";
		};
		B1175214248A9F8300C3325C /* __tests__ */ = {
			isa = PBXGroup;
			children = (
				B1175215248A9F9600C3325C /* ConvertingKeysTests.swift */,
			);
			path = __tests__;
			sourceTree = "<group>";
		};
		B117909724914D6E007FF821 /* __tests__ */ = {
			isa = PBXGroup;
			children = (
				01D3ECFF2490230400551E65 /* StoreTests.swift */,
			);
			path = __tests__;
			sourceTree = "<group>";
		};
		B14D0CD8246E939600D5BEBC /* Exposure Transaction */ = {
			isa = PBXGroup;
			children = (
				B161782B248062A0006E435A /* __tests__ */,
				B161782924805784006E435A /* DeltaCalculationResult.swift */,
				B1A9E70D246D73180024CC12 /* ExposureDetection.swift */,
				B10FD5F3246EAC1700E9D7F2 /* AppleFilesWriter.swift */,
				B14D0CDE246E976400D5BEBC /* ExposureDetectionTransaction+DidEndPrematurelyReason.swift */,
				B14D0CDC246E972400D5BEBC /* ExposureDetectionDelegate.swift */,
				FEDCE0116603B6E00FAEE632 /* ExposureDetectionExecutor.swift */,
			);
			path = "Exposure Transaction";
			sourceTree = "<group>";
		};
		B15382DA24826F7E0010F007 /* __tests__ */ = {
			isa = PBXGroup;
			children = (
				B1F8AE472479B4C30093A588 /* api-response-day-2020-05-16 */,
				A189E45E248C325E001D0996 /* de-config */,
				B17A44A12464906A00CB195E /* KeyTests.swift */,
				B1B9CF1E246ED2E8008F04F5 /* Sap_FilebucketTests.swift */,
			);
			path = __tests__;
			sourceTree = "<group>";
		};
		B15382DB24826FD70010F007 /* Mocks */ = {
			isa = PBXGroup;
			children = (
				CD678F6C246C43EE00B6A0F8 /* ClientMock.swift */,
				CD678F6E246C43FC00B6A0F8 /* MockURLSession.swift */,
			);
			path = Mocks;
			sourceTree = "<group>";
		};
		B15382DC248270220010F007 /* __tests__ */ = {
			isa = PBXGroup;
			children = (
				B15382E0248273A50010F007 /* Mocks */,
				CDF27BD2246ADBA70044D32B /* ExposureSubmissionServiceTests.swift */,
			);
			path = __tests__;
			sourceTree = "<group>";
		};
		B15382DD2482707A0010F007 /* __tests__ */ = {
			isa = PBXGroup;
			children = (
				B15382DE248270B50010F007 /* Mocks */,
				EE22DB8E247FB46C001B0A71 /* ENStateTests.swift */,
				A17DA5E12486D8E7006F310F /* RiskLevelTests.swift */,
			);
			path = __tests__;
			sourceTree = "<group>";
		};
		B15382DE248270B50010F007 /* Mocks */ = {
			isa = PBXGroup;
			children = (
				EE22DB90247FB479001B0A71 /* MockStateHandlerObserverDelegate.swift */,
				3DD7674C2483DDAC002DD2B3 /* MockReachabilityService.swift */,
			);
			path = Mocks;
			sourceTree = "<group>";
		};
		B15382DF248270E90010F007 /* Helper */ = {
			isa = PBXGroup;
			children = (
				B1A76E9E24714AC700EA5208 /* HTTPClient+Configuration.swift */,
			);
			path = Helper;
			sourceTree = "<group>";
		};
		B15382E0248273A50010F007 /* Mocks */ = {
			isa = PBXGroup;
			children = (
				B15382E3248273DC0010F007 /* MockTestStore.swift */,
				859DD511248549790073D59F /* MockDiagnosisKeysRetrieval.swift */,
			);
			path = Mocks;
			sourceTree = "<group>";
		};
		B1569DD5245D6C790079FCD7 /* Developer Menu */ = {
			isa = PBXGroup;
			children = (
				B1741B432461C257006275D9 /* DMDeveloperMenu.swift */,
				B1E8C99C2479D4E7006DC678 /* DMSubmissionStateViewController.swift */,
				B1741B402461A511006275D9 /* DMQRCodeScanViewController.swift */,
				B1741B3D24619179006275D9 /* DMQRCodeViewController.swift */,
				B1569DDE245D70990079FCD7 /* DMViewController.swift */,
				B1F82DF124718C7300E2E56A /* DMConfigurationViewController.swift */,
				B1741B422461C105006275D9 /* README.md */,
			);
			path = "Developer Menu";
			sourceTree = "<group>";
		};
		B16177E624802F85006E435A /* __tests__ */ = {
			isa = PBXGroup;
			children = (
				B16177E724802F9B006E435A /* DownloadedPackagesSQLLiteStoreTests.swift */,
			);
			path = __tests__;
			sourceTree = "<group>";
		};
		B161782B248062A0006E435A /* __tests__ */ = {
			isa = PBXGroup;
			children = (
				B161782C248062CE006E435A /* DeltaCalculationResultTests.swift */,
				B15382E6248290BB0010F007 /* AppleFilesWriterTests.swift */,
				B15382FD248424F00010F007 /* ExposureDetectionTests.swift */,
			);
			path = __tests__;
			sourceTree = "<group>";
		};
		B1741B572462EB26006275D9 /* Recovered References */ = {
			isa = PBXGroup;
			children = (
				0DF6BB93248AD3EB007E8B0C /* app_config_app_version_config.pb.swift */,
				0DF6BB98248AD6F6007E8B0C /* app_config.pb.swift */,
				0DF6BB92248AD3EB007E8B0C /* app_config_attenuation_duration.pb.swift */,
			);
			name = "Recovered References";
			sourceTree = "<group>";
		};
		B184A381248FFCC3007180F6 /* Store */ = {
			isa = PBXGroup;
			children = (
				B117909724914D6E007FF821 /* __tests__ */,
				013DC101245DAC4E00EE58B0 /* Store.swift */,
				B184A37F248FFCBE007180F6 /* SecureStore.swift */,
				B184A382248FFCE2007180F6 /* CodableExposureDetectionSummary.swift */,
			);
			path = Store;
			sourceTree = "<group>";
		};
		B18C411A246DB2F000B8D8CB /* Helper */ = {
			isa = PBXGroup;
			children = (
				B18C411C246DB30000B8D8CB /* URL+Helper.swift */,
			);
			path = Helper;
			sourceTree = "<group>";
		};
		B1CD333F2486AA5F00B06E9B /* Security */ = {
			isa = PBXGroup;
			children = (
				A16714BC248D53BF0031B111 /* __tests__ */,
				B1CD33402486AA7100B06E9B /* CoronaWarnURLSessionDelegate.swift */,
			);
			path = Security;
			sourceTree = "<group>";
		};
		B1D431C9246C848E00E728AD /* DownloadedPackagesStore */ = {
			isa = PBXGroup;
			children = (
				B1D431CA246C84A400E728AD /* DownloadedPackagesStore.swift */,
				B161782624804AF3006E435A /* DownloadedPackagesInMemoryStore.swift */,
				B161782424804AC3006E435A /* DownloadedPackagesSQLLiteStore.swift */,
				B16177E624802F85006E435A /* __tests__ */,
				B1D431CC246C84ED00E728AD /* KeyPackagesStoreTests.swift */,
			);
			path = DownloadedPackagesStore;
			sourceTree = "<group>";
		};
		B1DDDABA2471379900A07175 /* __tests__ */ = {
			isa = PBXGroup;
			children = (
				B15382DB24826FD70010F007 /* Mocks */,
				B1DDDABB247137B000A07175 /* HTTPClientConfigurationEndpointTests.swift */,
			);
			path = __tests__;
			sourceTree = "<group>";
		};
		B1EAEC8C24711889003BE9A2 /* __tests__ */ = {
			isa = PBXGroup;
			children = (
				B15382DF248270E90010F007 /* Helper */,
				B1EAEC8D247118CB003BE9A2 /* URLSession+ConvenienceTests.swift */,
				B1D431C7246C69F300E728AD /* HTTPClient+ConfigurationTests.swift */,
				CDF27BD4246ADBF30044D32B /* HTTPClientTests.swift */,
				A1877CA9248F247D006FEFC0 /* SAPDownloadedPackageTests.swift */,
			);
			path = __tests__;
			sourceTree = "<group>";
		};
		B1FE13D62487DEDD00D012E5 /* Calculation */ = {
			isa = PBXGroup;
			children = (
				A128F04B2489ABE700EC7F6C /* __tests__ */,
				B1FE13D72487DEED00D012E5 /* RiskCalculation.swift */,
				B1175217248ACFBC00C3325C /* SAP_RiskScoreClass+LowAndHigh.swift */,
			);
			path = Calculation;
			sourceTree = "<group>";
		};
		B1FE13D92488216300D012E5 /* Provider */ = {
			isa = PBXGroup;
			children = (
				B1FE13F724896DC400D012E5 /* Helper */,
				B1FE13E32488253200D012E5 /* Model */,
				B1FE13E0248824D700D012E5 /* __tests__ */,
				B1FE13DC248821CB00D012E5 /* RiskProviding.swift */,
				B1FE13DE248821E000D012E5 /* RiskProvider.swift */,
			);
			path = Provider;
			sourceTree = "<group>";
		};
		B1FE13E0248824D700D012E5 /* __tests__ */ = {
			isa = PBXGroup;
			children = (
				B1FE13E1248824E900D012E5 /* RiskProviderTests.swift */,
			);
			path = __tests__;
			sourceTree = "<group>";
		};
		B1FE13E32488253200D012E5 /* Model */ = {
			isa = PBXGroup;
			children = (
				B11655912491437600316087 /* __tests__ */,
				B1FE13E52488255900D012E5 /* RiskProvidingConfiguration.swift */,
			);
			path = Model;
			sourceTree = "<group>";
		};
		B1FE13F724896DC400D012E5 /* Helper */ = {
			isa = PBXGroup;
			children = (
				B1FE13FC24896EE700D012E5 /* __tests__ */,
				B1FE13F824896DDB00D012E5 /* CachedAppConfiguration.swift */,
				B1FE13FA24896E6700D012E5 /* AppConfigurationProviding.swift */,
			);
			path = Helper;
			sourceTree = "<group>";
		};
		B1FE13FC24896EE700D012E5 /* __tests__ */ = {
			isa = PBXGroup;
			children = (
				B1FE13FD24896EF700D012E5 /* CachedAppConfigurationTests.swift */,
			);
			path = __tests__;
			sourceTree = "<group>";
		};
		CD8638512477EBAA00A5A07C /* Settings */ = {
			isa = PBXGroup;
			children = (
				CD8638522477EBD400A5A07C /* SettingsViewModel.swift */,
				CDCE11D5247D644100F30825 /* NotificationSettingsViewModel.swift */,
			);
			path = Settings;
			sourceTree = "<group>";
		};
		CD99A398245B229F00BF12AF /* ExposureSubmission */ = {
			isa = PBXGroup;
			children = (
				A3284253248E48E0006B1F09 /* __tests__ */,
				71FE1C79247AC2B500851FEB /* ExposureSubmissionNavigationController.swift */,
				71FE1C75247AC2B500851FEB /* ExposureSubmissionOverviewViewController.swift */,
				71FE1C76247AC2B500851FEB /* ExposureSubmissionTanInputViewController.swift */,
				71FE1C78247AC2B500851FEB /* ExposureSubmissionTestResultViewController.swift */,
				71FE1C73247AC2B500851FEB /* ExposureSubmissionSuccessViewController.swift */,
				71FE1C74247AC2B500851FEB /* ExposureSubmissionQRScannerViewController.swift */,
				A3E5E719247D4FFB00237116 /* ExposureSubmissionViewUtils.swift */,
				2F80CFD8247ED988000F06AF /* ExposureSubmissionIntroViewController.swift */,
				2F80CFDA247EDDB3000F06AF /* ExposureSubmissionHotlineViewController.swift */,
				A3C4F95F24812CD20047F23E /* ExposureSubmissionWarnOthersViewController.swift */,
				710224F524910661000C5DEF /* ExposureSubmissionDynamicCell.swift */,
			);
			path = ExposureSubmission;
			sourceTree = "<group>";
		};
		CD99A3C82461A44B00BF12AF /* View Helpers */ = {
			isa = PBXGroup;
			children = (
				51D420B324583ABB00AD70CA /* AppStoryboard.swift */,
				CD99A3C92461A47C00BF12AF /* AppStrings.swift */,
				714CD868247297F800F56450 /* NibLoadable.swift */,
				71CAB9D1248AACAD00F516A5 /* PixelPerfectLayoutConstraint.swift */,
			);
			path = "View Helpers";
			sourceTree = "<group>";
		};
		CDCE11D7247D645800F30825 /* Notifications */ = {
			isa = PBXGroup;
			children = (
				CDCE11D8247D64C600F30825 /* NotificationSettingsOnTableViewCell.swift */,
				CDCE11DA247D64D600F30825 /* NotificationSettingsOffTableViewCell.swift */,
			);
			path = Notifications;
			sourceTree = "<group>";
		};
		CDD87C6024766163007CE6CA /* Cells */ = {
			isa = PBXGroup;
			children = (
				CDCE11D7247D645800F30825 /* Notifications */,
				CDD87C54247556DE007CE6CA /* MainSettingsTableViewCell.swift */,
				CDD87C5C247559E3007CE6CA /* LabelTableViewCell.swift */,
			);
			path = Cells;
			sourceTree = "<group>";
		};
		EE20EA0824699A3A00770683 /* RiskLegend */ = {
			isa = PBXGroup;
			children = (
				71B804482484D37300D53506 /* RiskLegendViewController.swift */,
				71B8044C248525CD00D53506 /* RiskLegendViewController+DynamicTableViewModel.swift */,
			);
			path = RiskLegend;
			sourceTree = "<group>";
		};
		EE22DB83247FB43A001B0A71 /* ENSetting */ = {
			isa = PBXGroup;
			children = (
				EE22DB84247FB43A001B0A71 /* TracingHistoryTableViewCell.swift */,
				EE22DB85247FB43A001B0A71 /* ImageTableViewCell.swift */,
				EE22DB86247FB43A001B0A71 /* ActionDetailTableViewCell.swift */,
				EE22DB87247FB43A001B0A71 /* DescriptionTableViewCell.swift */,
				EE22DB88247FB43A001B0A71 /* ActionTableViewCell.swift */,
			);
			path = ENSetting;
			sourceTree = "<group>";
		};
		EE278B2E245F2C58008B06F9 /* FriendsInvite */ = {
			isa = PBXGroup;
			children = (
				EE278B2F245F2C8A008B06F9 /* FriendsInviteController.swift */,
			);
			path = FriendsInvite;
			sourceTree = "<group>";
		};
		EE70C239245B09E900AC9B2F /* Localization */ = {
			isa = PBXGroup;
			children = (
				13156CFF248C19D000AFC472 /* usage.html */,
				71F5418A248BEDBE006DB793 /* privacy-policy.html */,
				EE70C23A245B09E900AC9B2F /* Localizable.strings */,
				EE92A340245D96DA006B97B0 /* Localizable.stringsdict */,
				EE26950A248FCB0300BAE234 /* InfoPlist.strings */,
			);
			path = Localization;
			sourceTree = "<group>";
		};
		EE85998B2462EFD4002E7AE2 /* AppInformation */ = {
			isa = PBXGroup;
			children = (
				01F5F7212487B9C000229720 /* AppInformationViewController.swift */,
				71CC3E9C246D5D8000217F2C /* AppInformationViewController+DynamicTableViewModel.swift */,
				4026C2DB24852B7600926FB4 /* AppInformationViewController+LegalModel.swift */,
				71CC3E9E246D6B6800217F2C /* AppInformationDetailViewController.swift */,
				4026C2E324854C8D00926FB4 /* AppInformationLegalCell.swift */,
			);
			path = AppInformation;
			sourceTree = "<group>";
		};
		EEF790092466ED410065EBD5 /* ExposureDetection */ = {
			isa = PBXGroup;
			children = (
				713EA26224798F8500AB7EE8 /* ExposureDetectionHeaderCell.swift */,
				713EA25E24798A9100AB7EE8 /* ExposureDetectionRiskCell.swift */,
				713EA25C24798A7000AB7EE8 /* ExposureDetectionRoundedView.swift */,
				7154EB49247D21E200A467FF /* ExposureDetectionLongGuideCell.swift */,
				7154EB4B247E862100A467FF /* ExposureDetectionLoadingCell.swift */,
			);
			path = ExposureDetection;
			sourceTree = "<group>";
		};
		F247572E2483934B003E1FC5 /* __tests__ */ = {
			isa = PBXGroup;
			children = (
				F2DC808D248989CE00EDC40A /* DynamicTableViewControllerRegisterCellsTests.swift */,
				F2DC808F24898A9400EDC40A /* DynamicTableViewControllerNumberOfRowsAndSectionsTests.swift */,
				F2DC809124898B1800EDC40A /* DynamicTableViewControllerHeaderTests.swift */,
				F2DC809324898CE600EDC40A /* DynamicTableViewControllerFooterTests.swift */,
				F247572A24838AC8003E1FC5 /* DynamicTableViewControllerRowsTests.swift */,
				F252472E2483955B00C5556B /* DynamicTableViewControllerFake.storyboard */,
				F25247302484456800C5556B /* DynamicTableViewModelTests.swift */,
			);
			path = __tests__;
			sourceTree = "<group>";
		};
		FEDCE21C117BF675C80F5989 /* States */ = {
			isa = PBXGroup;
			children = (
				FEDCE1B8926528ED74CDE1B2 /* ENStateHandler+State.swift */,
				FEDCE4BE82DC5BFE90575663 /* ExposureDetectionViewController+State.swift */,
				FEDCEC452596E54A041BBCE9 /* HomeInteractor+State.swift */,
				FEDCE838D90CB02C55E15237 /* SceneDelegate+State.swift */,
			);
			path = States;
			sourceTree = "<group>";
		};
/* End PBXGroup section */

/* Begin PBXNativeTarget section */
		85D7593A2457048F008175F0 /* ENA */ = {
			isa = PBXNativeTarget;
			buildConfigurationList = 85D7596824570491008175F0 /* Build configuration list for PBXNativeTarget "ENA" */;
			buildPhases = (
				71AFBD9324642AF500F91006 /* SwiftLint */,
				85D759372457048F008175F0 /* Sources */,
				85D759382457048F008175F0 /* Frameworks */,
				85D759392457048F008175F0 /* Resources */,
				B102BDB924603FD600CD55A2 /* Embed Frameworks */,
			);
			buildRules = (
			);
			dependencies = (
			);
			name = ENA;
			packageProductDependencies = (
				B10FB02F246036F3004CA11E /* SwiftProtobuf */,
				B1E8C9A4247AB869006DC678 /* ZIPFoundation */,
				3DD767482483D6B5002DD2B3 /* Connectivity */,
				B1FE13E9248838E400D012E5 /* FMDB */,
			);
			productName = ENA;
			productReference = 85D7593B2457048F008175F0 /* ENA.app */;
			productType = "com.apple.product-type.application";
		};
		85D7595324570491008175F0 /* ENATests */ = {
			isa = PBXNativeTarget;
			buildConfigurationList = 85D7596B24570491008175F0 /* Build configuration list for PBXNativeTarget "ENATests" */;
			buildPhases = (
				85D7595024570491008175F0 /* Sources */,
				85D7595124570491008175F0 /* Frameworks */,
				85D7595224570491008175F0 /* Resources */,
			);
			buildRules = (
			);
			dependencies = (
				85D7595624570491008175F0 /* PBXTargetDependency */,
			);
			name = ENATests;
			productName = ENATests;
			productReference = 85D7595424570491008175F0 /* ENATests.xctest */;
			productType = "com.apple.product-type.bundle.unit-test";
		};
		85D7595E24570491008175F0 /* ENAUITests */ = {
			isa = PBXNativeTarget;
			buildConfigurationList = 85D7596E24570491008175F0 /* Build configuration list for PBXNativeTarget "ENAUITests" */;
			buildPhases = (
				85D7595B24570491008175F0 /* Sources */,
				85D7595C24570491008175F0 /* Frameworks */,
				85D7595D24570491008175F0 /* Resources */,
			);
			buildRules = (
			);
			dependencies = (
				85D7596124570491008175F0 /* PBXTargetDependency */,
			);
			name = ENAUITests;
			productName = ENAUITests;
			productReference = 85D7595F24570491008175F0 /* ENAUITests.xctest */;
			productType = "com.apple.product-type.bundle.ui-testing";
		};
/* End PBXNativeTarget section */

/* Begin PBXProject section */
		85D759332457048F008175F0 /* Project object */ = {
			isa = PBXProject;
			attributes = {
				LastSwiftUpdateCheck = 1150;
				LastUpgradeCheck = 1150;
				ORGANIZATIONNAME = "SAP SE";
				TargetAttributes = {
					85D7593A2457048F008175F0 = {
						CreatedOnToolsVersion = 11.4.1;
						LastSwiftMigration = 1150;
					};
					85D7595324570491008175F0 = {
						CreatedOnToolsVersion = 11.4.1;
						LastSwiftMigration = 1150;
						TestTargetID = 85D7593A2457048F008175F0;
					};
					85D7595E24570491008175F0 = {
						CreatedOnToolsVersion = 11.4.1;
						TestTargetID = 85D7593A2457048F008175F0;
					};
				};
			};
			buildConfigurationList = 85D759362457048F008175F0 /* Build configuration list for PBXProject "ENA" */;
			compatibilityVersion = "Xcode 9.3";
			developmentRegion = en;
			hasScannedForEncodings = 0;
			knownRegions = (
				en,
				Base,
				de,
			);
			mainGroup = 85D759322457048F008175F0;
			packageReferences = (
				B10FB02E246036F3004CA11E /* XCRemoteSwiftPackageReference "swift-protobuf" */,
				B1E8C9A3247AB869006DC678 /* XCRemoteSwiftPackageReference "ZIPFoundation" */,
				B180E607247C1F6100240CED /* XCRemoteSwiftPackageReference "fmdb" */,
				3DD767472483D6B5002DD2B3 /* XCRemoteSwiftPackageReference "Connectivity" */,
			);
			productRefGroup = 85D7593C2457048F008175F0 /* Products */;
			projectDirPath = "";
			projectRoot = "";
			targets = (
				85D7593A2457048F008175F0 /* ENA */,
				85D7595324570491008175F0 /* ENATests */,
				85D7595E24570491008175F0 /* ENAUITests */,
			);
		};
/* End PBXProject section */

/* Begin PBXResourcesBuildPhase section */
		85D759392457048F008175F0 /* Resources */ = {
			isa = PBXResourcesBuildPhase;
			buildActionMask = 2147483647;
			files = (
				514E813024618E3D00636861 /* ExposureDetection.storyboard in Resources */,
				51486DA32485101500FCE216 /* RiskInactiveCollectionViewCell.xib in Resources */,
				13156CFD248C19D000AFC472 /* usage.html in Resources */,
				51486DA72485237200FCE216 /* RiskThankYouCollectionViewCell.xib in Resources */,
				2F785752248506BD00323A9C /* HomeTestResultCollectionViewCell.xib in Resources */,
				EE269508248FCB0300BAE234 /* InfoPlist.strings in Resources */,
				A16714B1248CFF020031B111 /* HostWhitelist.plist in Resources */,
				85D7594E24570491008175F0 /* LaunchScreen.storyboard in Resources */,
				710224EE2490E2FD000C5DEF /* ExposureSubmissionStepCell.xib in Resources */,
				EE20EA072469883900770683 /* RiskLegend.storyboard in Resources */,
				71FE1C8D247AC79D00851FEB /* DynamicTableViewIconCell.xib in Resources */,
				A189E461248C35BF001D0996 /* PublicKeys.plist in Resources */,
				71F2E57B2487AEFC00694F1A /* ena-colors.xcassets in Resources */,
				51C7790C24867F16004582F8 /* RiskListItemView.xib in Resources */,
				EE92A33E245D96DA006B97B0 /* Localizable.stringsdict in Resources */,
				A328424D248B91E0006B1F09 /* HomeTestResultLoadingCell.xib in Resources */,
				EE278B2D245F2BBB008B06F9 /* InviteFriends.storyboard in Resources */,
				EE70C23D245B09EA00AC9B2F /* Localizable.strings in Resources */,
				51CE1B85246078B6002CF42A /* ActivateCollectionViewCell.xib in Resources */,
				51C779142486E5AB004582F8 /* RiskFindingPositiveCollectionViewCell.xib in Resources */,
				51D420CE245869C800AD70CA /* Home.storyboard in Resources */,
				8539874F2467094E00D28B62 /* AppIcon.xcassets in Resources */,
				514C0A0B247AF9F700F235F6 /* RiskTextItemView.xib in Resources */,
				51B5B414246DF07300DC5D3E /* RiskImageItemView.xib in Resources */,
				85D7594B24570491008175F0 /* Assets.xcassets in Resources */,
				51CE1B88246078B6002CF42A /* RiskLevelCollectionViewCell.xib in Resources */,
				710021DE248EAF16001F0B63 /* ExposureSubmissionImageCardCell.xib in Resources */,
				51D420D024586AB300AD70CA /* Settings.storyboard in Resources */,
				71F5418E248BEE08006DB793 /* privacy-policy.html in Resources */,
				01DC23252462DFD0001B727C /* ExposureSubmission.storyboard in Resources */,
				51CE1B8A246078B6002CF42A /* InfoCollectionViewCell.xib in Resources */,
				51FE277D247535C400BB8144 /* RiskLoadingItemView.xib in Resources */,
				853D98832469DC5000490DBA /* ExposureNotificationSetting.storyboard in Resources */,
				51D420B12458397300AD70CA /* Onboarding.storyboard in Resources */,
			);
			runOnlyForDeploymentPostprocessing = 0;
		};
		85D7595224570491008175F0 /* Resources */ = {
			isa = PBXResourcesBuildPhase;
			buildActionMask = 2147483647;
			files = (
				B1F8AE482479B4C30093A588 /* api-response-day-2020-05-16 in Resources */,
				A189E45F248C325E001D0996 /* de-config in Resources */,
				F252472F2483955B00C5556B /* DynamicTableViewControllerFake.storyboard in Resources */,
			);
			runOnlyForDeploymentPostprocessing = 0;
		};
		85D7595D24570491008175F0 /* Resources */ = {
			isa = PBXResourcesBuildPhase;
			buildActionMask = 2147483647;
			files = (
				13E5046C248E434B0086641C /* Localizable.strings in Resources */,
				13E5046D248E434B0086641C /* Localizable.stringsdict in Resources */,
			);
			runOnlyForDeploymentPostprocessing = 0;
		};
/* End PBXResourcesBuildPhase section */

/* Begin PBXShellScriptBuildPhase section */
		71AFBD9324642AF500F91006 /* SwiftLint */ = {
			isa = PBXShellScriptBuildPhase;
			buildActionMask = 2147483647;
			files = (
			);
			inputFileListPaths = (
			);
			inputPaths = (
			);
			name = SwiftLint;
			outputFileListPaths = (
			);
			outputPaths = (
			);
			runOnlyForDeploymentPostprocessing = 0;
			shellPath = /bin/sh;
			shellScript = "if which swiftlint >/dev/null; then\n  swiftlint\nelse\n  echo \"warning: SwiftLint is not available.\"\n  echo \"Use 'brew install swiftlint' to install SwiftLint or download it manually from https://github.com/realm/SwiftLint.\"\nfi\n\n";
			showEnvVarsInLog = 0;
		};
/* End PBXShellScriptBuildPhase section */

/* Begin PBXSourcesBuildPhase section */
		85D759372457048F008175F0 /* Sources */ = {
			isa = PBXSourcesBuildPhase;
			buildActionMask = 2147483647;
			files = (
				B1A89F3B24819CE800DA1CEC /* LabelTableViewCell.swift in Sources */,
				B1A89F3A24819CD300DA1CEC /* HomeRiskImageItemViewConfigurator.swift in Sources */,
				B1A89F3924819CC200DA1CEC /* ExposureStateUpdating.swift in Sources */,
				B1C6ECFF247F089E0066138F /* RiskImageItemView.swift in Sources */,
				51486DA62485237200FCE216 /* RiskThankYouCollectionViewCell.swift in Sources */,
				71330E43248109FD00EB10F6 /* DynamicTableViewCell.swift in Sources */,
				B14D0CDD246E972400D5BEBC /* ExposureDetectionDelegate.swift in Sources */,
				B161782E2480658F006E435A /* DeltaCalculationResult.swift in Sources */,
				B11E619B246EE4B0004A056A /* DynamicTypeLabel.swift in Sources */,
				B1D7D69224766D2100E4DA5D /* apple_export.pb.swift in Sources */,
				7187A5582481231C00FCC755 /* DynamicTableViewAction.swift in Sources */,
				A128F059248B459F00EC7F6C /* PublicKeyStore.swift in Sources */,
				A3FF84EC247BFAF00053E947 /* Hasher.swift in Sources */,
				51895EDC245E16CD0085DA38 /* ENAColor.swift in Sources */,
				51FE277B2475340300BB8144 /* HomeRiskLoadingItemViewConfigurator.swift in Sources */,
				0D5611B4247F852C00B5B094 /* SQLiteKeyValueStore.swift in Sources */,
				13BAE9B12472FB1E00CEE58A /* CellConfiguratorIndexPosition.swift in Sources */,
				515BBDEB2484F8E500CDB674 /* HomeThankYouRiskCellConfigurator.swift in Sources */,
				514C0A0D247AFB0200F235F6 /* RiskTextItemView.swift in Sources */,
				CD99A3A9245C272400BF12AF /* ExposureSubmissionService.swift in Sources */,
				71F54191248BF677006DB793 /* HtmlTextView.swift in Sources */,
				51B5B41C246EC8B800DC5D3E /* HomeCardCollectionViewCell.swift in Sources */,
				B1EDFD8D248E74D000E7EAFF /* URL+StaticString.swift in Sources */,
				011E13AE24680A4000973467 /* HTTPClient.swift in Sources */,
				A3E5E71A247D4FFB00237116 /* ExposureSubmissionViewUtils.swift in Sources */,
				853D987A24694A8700490DBA /* ENAButton.swift in Sources */,
				CD8638532477EBD400A5A07C /* SettingsViewModel.swift in Sources */,
				51CE1BB52460AC83002CF42A /* UICollectionView+Dequeue.swift in Sources */,
				B17F2D48248CEB4C00CAA38F /* DetectionMode.swift in Sources */,
				137846492488027600A50AB8 /* OnboardingInfoViewController+Extension.swift in Sources */,
				85E33444247EB357006E74EC /* CircularProgressView.swift in Sources */,
				71FD8862246EB27F00E804D0 /* ExposureDetectionViewController.swift in Sources */,
				514EE99D246D4CFB00DE4884 /* TableViewCellConfigurator.swift in Sources */,
				B1741B4D2462C21F006275D9 /* DMQRCodeViewController.swift in Sources */,
				B1741B4B2462C21C006275D9 /* DMQRCodeScanViewController.swift in Sources */,
				0DF6BBB7248C04CF007E8B0C /* app_config.pb.swift in Sources */,
				B1DDDABE24713BAD00A07175 /* SAPDownloadedPackage.swift in Sources */,
				71FE1C7C247AC2B500851FEB /* ExposureSubmissionOverviewViewController.swift in Sources */,
				B1FE13EC24891CFE00D012E5 /* RiskProviding.swift in Sources */,
				011E4B032483A92A002E6412 /* MockExposureManager.swift in Sources */,
				51FE277F247535E300BB8144 /* RiskLoadingItemView.swift in Sources */,
				514C0A0824772F5E00F235F6 /* RiskItemView.swift in Sources */,
				B1175213248A83AB00C3325C /* Risk.swift in Sources */,
				A36D07B92486D61C00E46F96 /* HomeCardCellButtonDelegate.swift in Sources */,
				B1A89F3824819C2B00DA1CEC /* HomeInteractor.swift in Sources */,
				514C0A16247C164700F235F6 /* HomeHighRiskCellConfigurator.swift in Sources */,
				71FE1C7B247AC2B500851FEB /* ExposureSubmissionQRScannerViewController.swift in Sources */,
				717D21E9248C022E00D9717E /* DynamicTableViewHtmlCell.swift in Sources */,
				71FE1C82247AC30300851FEB /* ENATanInput.swift in Sources */,
				7154EB4A247D21E200A467FF /* ExposureDetectionLongGuideCell.swift in Sources */,
				51CE1B4A246016B0002CF42A /* UICollectionViewCell+Identifier.swift in Sources */,
				71B8044F248526B600D53506 /* DynamicTableViewSpaceCell.swift in Sources */,
				B161782724804AF3006E435A /* DownloadedPackagesInMemoryStore.swift in Sources */,
				8595BF5F246032D90056EA27 /* ENASwitch.swift in Sources */,
				71FE1C7A247AC2B500851FEB /* ExposureSubmissionSuccessViewController.swift in Sources */,
				51486DA22485101500FCE216 /* RiskInactiveCollectionViewCell.swift in Sources */,
				710021DC248E44A6001F0B63 /* ENAFont.swift in Sources */,
				B1FE13FF2489708200D012E5 /* CachedAppConfiguration.swift in Sources */,
				EE22DB8B247FB43A001B0A71 /* ActionDetailTableViewCell.swift in Sources */,
				71FE1C71247AA7B700851FEB /* DynamicTableViewHeaderImageView.swift in Sources */,
				0159E6C2247829BA00894A89 /* temporary_exposure_key_signature_list.pb.swift in Sources */,
				B1CD333C24865A7D00B06E9B /* TracingStatusHistory.swift in Sources */,
				51D420B724583B7200AD70CA /* NSObject+Identifier.swift in Sources */,
				CDCE11D6247D644100F30825 /* NotificationSettingsViewModel.swift in Sources */,
				710224EC248FC150000C5DEF /* HomeTestResultCellConfigurator.swift in Sources */,
				71330E4724810A0C00EB10F6 /* DynamicTableViewFooter.swift in Sources */,
				B1D431CB246C84A400E728AD /* DownloadedPackagesStore.swift in Sources */,
				714194EA247A65C60072A090 /* DynamicTableViewHeaderSeparatorView.swift in Sources */,
				2F26CE2E248B9C4F00BE30EE /* UIViewController+BackButton.swift in Sources */,
				A16714BB248D18D20031B111 /* SummaryMetadata.swift in Sources */,
				51C779162486E5BA004582F8 /* RiskFindingPositiveCollectionViewCell.swift in Sources */,
				B10FD5F4246EAC1700E9D7F2 /* AppleFilesWriter.swift in Sources */,
				B1FE13F024891D1500D012E5 /* RiskCalculation.swift in Sources */,
				514C0A14247C163800F235F6 /* HomeLowRiskCellConfigurator.swift in Sources */,
				51C779122486E549004582F8 /* HomeFindingPositiveRiskCellConfigurator.swift in Sources */,
				B1741B4E2462C21F006275D9 /* DMViewController.swift in Sources */,
				71CAB9D4248AB33500F516A5 /* DynamicTypeSymbolImageView.swift in Sources */,
				EE22DB8C247FB43A001B0A71 /* DescriptionTableViewCell.swift in Sources */,
				2F3218D0248063E300A7AC0A /* UIView+Convenience.swift in Sources */,
				B1741B4C2462C21F006275D9 /* DMDeveloperMenu.swift in Sources */,
				514C0A11247C15EC00F235F6 /* HomeUnknownRiskCellConfigurator.swift in Sources */,
				710ABB23247513E300948792 /* DynamicTypeTableViewCell.swift in Sources */,
				71FE1C7D247AC2B500851FEB /* ExposureSubmissionTanInputViewController.swift in Sources */,
				EE22DB81247FB40A001B0A71 /* ENStateHandler.swift in Sources */,
				714CD869247297F800F56450 /* NibLoadable.swift in Sources */,
				A16714AF248CA1B70031B111 /* Bundle+ReadPlist.swift in Sources */,
				2F80CFDB247EDDB3000F06AF /* ExposureSubmissionHotlineViewController.swift in Sources */,
				2F80CFD9247ED988000F06AF /* ExposureSubmissionIntroViewController.swift in Sources */,
				A3C4F96024812CD20047F23E /* ExposureSubmissionWarnOthersViewController.swift in Sources */,
				B1741B582462EBDB006275D9 /* HomeViewController.swift in Sources */,
				3DD767462483D4DE002DD2B3 /* ReachabilityService.swift in Sources */,
				4026C2E424854C8D00926FB4 /* AppInformationLegalCell.swift in Sources */,
				51C737BF245B3B5D00286105 /* OnboardingInfo.swift in Sources */,
				B1FE13EB24891CFA00D012E5 /* RiskProvider.swift in Sources */,
				51E78563248D439200BBB13E /* ENACloneButton.swift in Sources */,
				B143DBDF2477F292000A29E8 /* ExposureNotificationSettingViewController.swift in Sources */,
				016146912487A43E00660992 /* WebPageHelper.swift in Sources */,
				51D420B924583B8300AD70CA /* UIViewController+AppStoryboard.swift in Sources */,
				71B804542485273C00D53506 /* RiskLegendDotBodyCell.swift in Sources */,
				EE22DB8A247FB43A001B0A71 /* ImageTableViewCell.swift in Sources */,
				B11E619C246EE4E9004A056A /* UIFont+DynamicType.swift in Sources */,
				71330E4524810A0500EB10F6 /* DynamicTableViewHeader.swift in Sources */,
				0DF6BBB5248C04CF007E8B0C /* app_config_attenuation_duration.pb.swift in Sources */,
				B1EAEC8B24711884003BE9A2 /* URLSession+Convenience.swift in Sources */,
				7154EB4C247E862100A467FF /* ExposureDetectionLoadingCell.swift in Sources */,
				A17366552484978A006BE209 /* OnboardingInfoViewControllerUtils.swift in Sources */,
				0DF6BBB6248C04CF007E8B0C /* app_config_app_version_config.pb.swift in Sources */,
				B153096A24706F1000A4A1BD /* URLSession+Default.swift in Sources */,
				2FF1D62E2487850200381FFB /* NSMutableAttributedString+Generation.swift in Sources */,
				51CE1B4C246016D1002CF42A /* UICollectionReusableView+Identifier.swift in Sources */,
				710224EA248FA67F000C5DEF /* HomeTestResultCollectionViewCell.swift in Sources */,
				013DC102245DAC4E00EE58B0 /* Store.swift in Sources */,
				B1FE13EF24891D0C00D012E5 /* RiskProvidingConfiguration.swift in Sources */,
				51CE1B89246078B6002CF42A /* RiskLevelCollectionViewCell.swift in Sources */,
				B1F82DF224718C7300E2E56A /* DMConfigurationViewController.swift in Sources */,
				B1CD33412486AA7100B06E9B /* CoronaWarnURLSessionDelegate.swift in Sources */,
				514C0A0F247AFEC500F235F6 /* HomeRiskTextItemViewConfigurator.swift in Sources */,
				A3284250248B9269006B1F09 /* HomeTestResultLoadingCellConfigurator.swift in Sources */,
				713EA25D24798A7000AB7EE8 /* ExposureDetectionRoundedView.swift in Sources */,
				710224F42490E7A3000C5DEF /* ExposureSubmissionStepCell.swift in Sources */,
				3DD7674B2483D6C1002DD2B3 /* ConnectivityReachabilityService.swift in Sources */,
				B1D7D68E24766D2100E4DA5D /* submission_payload.pb.swift in Sources */,
				B1B381432472EF8B0056BEEE /* HTTPClient+Configuration.swift in Sources */,
				A328424E248B91E0006B1F09 /* HomeTestResultLoadingCell.swift in Sources */,
				51D420B424583ABB00AD70CA /* AppStoryboard.swift in Sources */,
				4026C2DC24852B7600926FB4 /* AppInformationViewController+LegalModel.swift in Sources */,
				EE278B30245F2C8A008B06F9 /* FriendsInviteController.swift in Sources */,
				710ABB27247533FA00948792 /* DynamicTableViewController.swift in Sources */,
				B184A380248FFCBE007180F6 /* SecureStore.swift in Sources */,
				713EA26124798AD100AB7EE8 /* InsetTableViewCell.swift in Sources */,
				51CE1B87246078B6002CF42A /* ActivateCollectionViewCell.swift in Sources */,
				B1C6ED00247F23730066138F /* NotificationName.swift in Sources */,
				EE22DB8D247FB43A001B0A71 /* ActionTableViewCell.swift in Sources */,
				51CE1BBD2460B1CB002CF42A /* CollectionViewCellConfigurator.swift in Sources */,
				CD2EC329247D82EE00C6B3F9 /* NotificationSettingsViewController.swift in Sources */,
				51C737BD245B349700286105 /* OnboardingInfoViewController.swift in Sources */,
				B1FE13FB24896E6700D012E5 /* AppConfigurationProviding.swift in Sources */,
				514EE999246D4C2E00DE4884 /* UITableViewCell+Identifier.swift in Sources */,
				13722044247AEEAD00152764 /* UNNotificationCenter+Extension.swift in Sources */,
				B10FD5ED246EAADC00E9D7F2 /* AppInformationDetailViewController.swift in Sources */,
				CDCE11D9247D64C600F30825 /* NotificationSettingsOnTableViewCell.swift in Sources */,
				0DF6BB97248AD616007E8B0C /* AppUpdateCheckHelper.swift in Sources */,
				0DD260FF248D549B007C3B2C /* KeychainHelper.swift in Sources */,
				2FF1D63024880FCF00381FFB /* DynamicTableViewRoundedCell.swift in Sources */,
				85D7593F2457048F008175F0 /* AppDelegate.swift in Sources */,
				CDD87C56247556DE007CE6CA /* MainSettingsTableViewCell.swift in Sources */,
				B153096C24706F2400A4A1BD /* URLSessionConfiguration+Default.swift in Sources */,
				B1BD9E7E24898A2300BD3930 /* ExposureDetectionViewController+DynamicTableViewModel.swift in Sources */,
				0159E6C1247829BA00894A89 /* temporary_exposure_key_export.pb.swift in Sources */,
				71FE1C80247AC2B500851FEB /* ExposureSubmissionNavigationController.swift in Sources */,
				CD99A3C7246155C300BF12AF /* Logger.swift in Sources */,
				85D759412457048F008175F0 /* SceneDelegate.swift in Sources */,
				71B8044D248525CD00D53506 /* RiskLegendViewController+DynamicTableViewModel.swift in Sources */,
				859DD512248549790073D59F /* MockDiagnosisKeysRetrieval.swift in Sources */,
				EE22DB89247FB43A001B0A71 /* TracingHistoryTableViewCell.swift in Sources */,
				71B804472484CC0800D53506 /* ENALabel.swift in Sources */,
				71FE1C7F247AC2B500851FEB /* ExposureSubmissionTestResultViewController.swift in Sources */,
				B1D6B002247DA0320079DDD3 /* ExposureDetectionViewControllerDelegate.swift in Sources */,
				713EA25B247818B000AB7EE8 /* DynamicTypeButton.swift in Sources */,
				51C77910248684F5004582F8 /* HomeRiskListItemViewConfigurator.swift in Sources */,
				B1D6B004247DA4920079DDD3 /* UIApplication+CoronaWarn.swift in Sources */,
				51CE1BC32460B28D002CF42A /* HomeInfoCellConfigurator.swift in Sources */,
				138910C5247A909000D739F6 /* ENATaskScheduler.swift in Sources */,
				71B804492484D37300D53506 /* RiskLegendViewController.swift in Sources */,
				514EE99B246D4C4C00DE4884 /* UITableView+Dequeue.swift in Sources */,
				713EA25F24798A9100AB7EE8 /* ExposureDetectionRiskCell.swift in Sources */,
				01F5F7222487B9C000229720 /* AppInformationViewController.swift in Sources */,
				B10FD5F1246EAB1000E9D7F2 /* AppInformationViewController+DynamicTableViewModel.swift in Sources */,
				51C7790E24867F22004582F8 /* RiskListItemView.swift in Sources */,
				71CAB9D2248AACAD00F516A5 /* PixelPerfectLayoutConstraint.swift in Sources */,
				710021E0248EAF9A001F0B63 /* ExposureSubmissionImageCardCell.swift in Sources */,
				B14D0CDF246E976400D5BEBC /* ExposureDetectionTransaction+DidEndPrematurelyReason.swift in Sources */,
				71FE1C69247A8FE100851FEB /* DynamicTableViewHeaderFooterView.swift in Sources */,
				B184A383248FFCE2007180F6 /* CodableExposureDetectionSummary.swift in Sources */,
				B111EE2C2465D9F7001AEBB4 /* String+Localization.swift in Sources */,
				710224F624910661000C5DEF /* ExposureSubmissionDynamicCell.swift in Sources */,
				EEF1067A246EBF8B009DFB4E /* ResetViewController.swift in Sources */,
				51CE1BBA2460AFD8002CF42A /* HomeActivateCellConfigurator.swift in Sources */,
				71FE1C86247AC33D00851FEB /* ExposureSubmissionTestResultHeaderView.swift in Sources */,
				1309194F247972C40066E329 /* PrivacyProtectionViewController.swift in Sources */,
				CDCE11DB247D64D600F30825 /* NotificationSettingsOffTableViewCell.swift in Sources */,
				51CE1B91246078B6002CF42A /* SectionSystemBackgroundDecorationView.swift in Sources */,
				B112545A246F2C6500AB5036 /* ENTemporaryExposureKey+Convert.swift in Sources */,
				51486D9F2484FC0200FCE216 /* HomeRiskLevelCellConfigurator.swift in Sources */,
				B1E8C99D2479D4E7006DC678 /* DMSubmissionStateViewController.swift in Sources */,
				71FE1C8C247AC79D00851FEB /* DynamicTableViewIconCell.swift in Sources */,
				710ABB25247514BD00948792 /* UIViewController+Segue.swift in Sources */,
				51CE1B5524604DD2002CF42A /* HomeLayout.swift in Sources */,
				51D420C424583E3300AD70CA /* SettingsViewController.swift in Sources */,
				514C0A1A247C16D600F235F6 /* HomeInactiveRiskCellConfigurator.swift in Sources */,
				71330E41248109F600EB10F6 /* DynamicTableViewSection.swift in Sources */,
				710ABB292475353900948792 /* DynamicTableViewModel.swift in Sources */,
				A3E5E71E247E6F7A00237116 /* SpinnerInjectable.swift in Sources */,
				518A69FB24687D5800444E66 /* RiskLevel.swift in Sources */,
				B1175218248ACFBC00C3325C /* SAP_RiskScoreClass+LowAndHigh.swift in Sources */,
				0DFCC2722484DC8400E2811D /* sqlite3.c in Sources */,
				B1741B492462C207006275D9 /* Client.swift in Sources */,
				514C0A0624772F3400F235F6 /* HomeRiskViewConfigurator.swift in Sources */,
				710ABB1F2475115500948792 /* UITableViewController+Enum.swift in Sources */,
				51CE1B8B246078B6002CF42A /* InfoCollectionViewCell.swift in Sources */,
				B14D0CDB246E968C00D5BEBC /* String+Today.swift in Sources */,
				85142501245DA0B3009D2791 /* UIViewController+Alert.swift in Sources */,
				CD99A3CA2461A47C00BF12AF /* AppStrings.swift in Sources */,
				514E81342461B97800636861 /* ExposureManager.swift in Sources */,
				71176E32248957C3004B0C9F /* AppNavigationController.swift in Sources */,
				B14D0CD9246E946E00D5BEBC /* ExposureDetection.swift in Sources */,
				B154F59B246DD5CF003E891E /* Client+Convenience.swift in Sources */,
				B161782524804AC3006E435A /* DownloadedPackagesSQLLiteStore.swift in Sources */,
				51CE1BBF2460B222002CF42A /* HomeRiskCellConfigurator.swift in Sources */,
				EE22DB82247FB40A001B0A71 /* ENSettingModel.swift in Sources */,
				713EA26324798F8500AB7EE8 /* ExposureDetectionHeaderCell.swift in Sources */,
				FEDCE09E9F78ABEB4AA9A484 /* ExposureDetectionExecutor.swift in Sources */,
				FEDCE50B4AC5E24D4E11AA52 /* RequiresAppDependencies.swift in Sources */,
				FEDCE29E414945F14E7CE576 /* ENStateHandler+State.swift in Sources */,
				FEDCE6E2763B0BABFADF36BA /* ExposureDetectionViewController+State.swift in Sources */,
				FEDCECC1B2111AB537AEF7E5 /* HomeInteractor+State.swift in Sources */,
				FEDCE77AED78E9C25999BB35 /* SceneDelegate+State.swift in Sources */,
			);
			runOnlyForDeploymentPostprocessing = 0;
		};
		85D7595024570491008175F0 /* Sources */ = {
			isa = PBXSourcesBuildPhase;
			buildActionMask = 2147483647;
			files = (
				B1EAEC8F247118D1003BE9A2 /* URLSession+ConvenienceTests.swift in Sources */,
				A3284259248E7672006B1F09 /* MockExposureSubmissionQRScannerViewController.swift in Sources */,
				A328425F248E943D006B1F09 /* ExposureSubmissionTanInputViewControllerTests.swift in Sources */,
				A128F04E2489ABEE00EC7F6C /* RiskCalculationTests.swift in Sources */,
				B16177E824802F9B006E435A /* DownloadedPackagesSQLLiteStoreTests.swift in Sources */,
				B1175216248A9F9600C3325C /* ConvertingKeysTests.swift in Sources */,
				A16714C0248D53F60031B111 /* CoronaWarnURLSessionDelegateTests.swift in Sources */,
				CD678F6F246C43FC00B6A0F8 /* MockURLSession.swift in Sources */,
				A3284255248E493B006B1F09 /* ExposureSubmissionOverviewViewControllerTests.swift in Sources */,
				F2DC808E248989CE00EDC40A /* DynamicTableViewControllerRegisterCellsTests.swift in Sources */,
				EE22DB91247FB479001B0A71 /* MockStateHandlerObserverDelegate.swift in Sources */,
				A173665324844F41006BE209 /* SQLiteKeyValueStoreTests.swift in Sources */,
				A1877CAB248F2532006FEFC0 /* SAPDownloadedPackageTests.swift in Sources */,
				F2DC809424898CE600EDC40A /* DynamicTableViewControllerFooterTests.swift in Sources */,
				B15382E5248273F30010F007 /* MockTestStore.swift in Sources */,
				F25247312484456800C5556B /* DynamicTableViewModelTests.swift in Sources */,
				B15382E7248290BB0010F007 /* AppleFilesWriterTests.swift in Sources */,
				2FD881CC2490F65C00BEC8FC /* ExposureSubmissionHotlineViewControllerTest.swift in Sources */,
				B117521A248ACFFC00C3325C /* SAP_RiskScoreClass+LowAndHighTests.swift in Sources */,
				B11655932491437600316087 /* RiskProvidingConfigurationTests.swift in Sources */,
				B1A76E9F24714AC700EA5208 /* HTTPClient+Configuration.swift in Sources */,
				F2DC809224898B1800EDC40A /* DynamicTableViewControllerHeaderTests.swift in Sources */,
				B1D431C8246C69F300E728AD /* HTTPClient+ConfigurationTests.swift in Sources */,
				B15382FE248424F00010F007 /* ExposureDetectionTests.swift in Sources */,
				CDF27BD3246ADBA70044D32B /* ExposureSubmissionServiceTests.swift in Sources */,
				A328426324910552006B1F09 /* ExposureSubmissionSuccessViewControllerTests.swift in Sources */,
				A3284257248E7431006B1F09 /* MockExposureSubmissionService.swift in Sources */,
				B1CD333E24865E0000B06E9B /* TracingStatusHistoryTests.swift in Sources */,
				B1FE13ED24891D0400D012E5 /* RiskProviderTests.swift in Sources */,
				B1218920248AD79900496210 /* ClientMock.swift in Sources */,
				EE22DB8F247FB46C001B0A71 /* ENStateTests.swift in Sources */,
				B1DDDABC247137B000A07175 /* HTTPClientConfigurationEndpointTests.swift in Sources */,
<<<<<<< HEAD
				2FD881CE249115E700BEC8FC /* ExposureSubmissionNavigationControllerTest.swift in Sources */,
=======
				A32842612490E2AC006B1F09 /* ExposureSubmissionWarnOthersViewControllerTests.swift in Sources */,
>>>>>>> 6362144b
				B1B9CF1F246ED2E8008F04F5 /* Sap_FilebucketTests.swift in Sources */,
				B17A44A22464906A00CB195E /* KeyTests.swift in Sources */,
				B161782D248062CE006E435A /* DeltaCalculationResultTests.swift in Sources */,
				3DD7674E2483DE18002DD2B3 /* MockReachabilityService.swift in Sources */,
				71176E2F248922B0004B0C9F /* ENAColorTests.swift in Sources */,
				0DF6BB9D248AE232007E8B0C /* AppUpdateCheckerHelperTests.swift in Sources */,
				A328425D248E82BC006B1F09 /* ExposureSubmissionTestResultViewControllerTests.swift in Sources */,
				F22C6E2324917E3200712A6B /* DynamicTableViewControllerRowsTests.swift in Sources */,
				B18C411D246DB30000B8D8CB /* URL+Helper.swift in Sources */,
				CDF27BD5246ADBF30044D32B /* HTTPClientTests.swift in Sources */,
				A17DA5E32486D8EF006F310F /* RiskLevelTests.swift in Sources */,
				B117909824914D77007FF821 /* StoreTests.swift in Sources */,
				B1FE13FE24896EF700D012E5 /* CachedAppConfigurationTests.swift in Sources */,
				F2DC809024898A9400EDC40A /* DynamicTableViewControllerNumberOfRowsAndSectionsTests.swift in Sources */,
				B1D431CE246C84F200E728AD /* KeyPackagesStoreTests.swift in Sources */,
			);
			runOnlyForDeploymentPostprocessing = 0;
		};
		85D7595B24570491008175F0 /* Sources */ = {
			isa = PBXSourcesBuildPhase;
			buildActionMask = 2147483647;
			files = (
				134F0DBC247578FF00D88934 /* ENAUITestsHome.swift in Sources */,
				134F0DBD247578FF00D88934 /* ENAUITests-Extensions.swift in Sources */,
				A32842652491136E006B1F09 /* ExposureSubmissionUITests.swift in Sources */,
				85D7596424570491008175F0 /* ENAUITests.swift in Sources */,
				13E50469248E3CD20086641C /* ENAUITestsAppInformation.swift in Sources */,
				130CB19C246D92F800ADE602 /* ENAUITestsOnboarding.swift in Sources */,
				13E5046B248E3DF30086641C /* AppStrings.swift in Sources */,
				134F0F2C2475793400D88934 /* SnapshotHelper.swift in Sources */,
			);
			runOnlyForDeploymentPostprocessing = 0;
		};
/* End PBXSourcesBuildPhase section */

/* Begin PBXTargetDependency section */
		85D7595624570491008175F0 /* PBXTargetDependency */ = {
			isa = PBXTargetDependency;
			target = 85D7593A2457048F008175F0 /* ENA */;
			targetProxy = 85D7595524570491008175F0 /* PBXContainerItemProxy */;
		};
		85D7596124570491008175F0 /* PBXTargetDependency */ = {
			isa = PBXTargetDependency;
			target = 85D7593A2457048F008175F0 /* ENA */;
			targetProxy = 85D7596024570491008175F0 /* PBXContainerItemProxy */;
		};
/* End PBXTargetDependency section */

/* Begin PBXVariantGroup section */
		13156CFF248C19D000AFC472 /* usage.html */ = {
			isa = PBXVariantGroup;
			children = (
				13156CFE248C19D000AFC472 /* de */,
				13156D00248CDECC00AFC472 /* en */,
			);
			name = usage.html;
			sourceTree = "<group>";
		};
		71F5418A248BEDBE006DB793 /* privacy-policy.html */ = {
			isa = PBXVariantGroup;
			children = (
				71F5418B248BEDBE006DB793 /* de */,
				717D21EA248C072300D9717E /* en */,
			);
			name = "privacy-policy.html";
			sourceTree = "<group>";
		};
		85D7594C24570491008175F0 /* LaunchScreen.storyboard */ = {
			isa = PBXVariantGroup;
			children = (
				85D7594D24570491008175F0 /* Base */,
			);
			name = LaunchScreen.storyboard;
			sourceTree = "<group>";
		};
		EE26950A248FCB0300BAE234 /* InfoPlist.strings */ = {
			isa = PBXVariantGroup;
			children = (
				EE269509248FCB0300BAE234 /* de */,
				EE26950B248FCB1600BAE234 /* en */,
			);
			name = InfoPlist.strings;
			sourceTree = "<group>";
		};
		EE70C23A245B09E900AC9B2F /* Localizable.strings */ = {
			isa = PBXVariantGroup;
			children = (
				EE70C23B245B09E900AC9B2F /* de */,
				EE70C23C245B09E900AC9B2F /* en */,
			);
			name = Localizable.strings;
			sourceTree = "<group>";
		};
		EE92A340245D96DA006B97B0 /* Localizable.stringsdict */ = {
			isa = PBXVariantGroup;
			children = (
				EE92A33F245D96DA006B97B0 /* de */,
				514C0A09247AEEE200F235F6 /* en */,
			);
			name = Localizable.stringsdict;
			sourceTree = "<group>";
		};
/* End PBXVariantGroup section */

/* Begin XCBuildConfiguration section */
		011E4AFC2483A269002E6412 /* Community */ = {
			isa = XCBuildConfiguration;
			buildSettings = {
				ALWAYS_SEARCH_USER_PATHS = NO;
				CLANG_ANALYZER_LOCALIZABILITY_NONLOCALIZED = YES;
				CLANG_ANALYZER_NONNULL = YES;
				CLANG_ANALYZER_NUMBER_OBJECT_CONVERSION = YES_AGGRESSIVE;
				CLANG_CXX_LANGUAGE_STANDARD = "gnu++14";
				CLANG_CXX_LIBRARY = "libc++";
				CLANG_ENABLE_MODULES = YES;
				CLANG_ENABLE_OBJC_ARC = YES;
				CLANG_ENABLE_OBJC_WEAK = YES;
				CLANG_WARN_BLOCK_CAPTURE_AUTORELEASING = YES;
				CLANG_WARN_BOOL_CONVERSION = YES;
				CLANG_WARN_COMMA = YES;
				CLANG_WARN_CONSTANT_CONVERSION = YES;
				CLANG_WARN_DEPRECATED_OBJC_IMPLEMENTATIONS = YES;
				CLANG_WARN_DIRECT_OBJC_ISA_USAGE = YES_ERROR;
				CLANG_WARN_DOCUMENTATION_COMMENTS = YES;
				CLANG_WARN_EMPTY_BODY = YES;
				CLANG_WARN_ENUM_CONVERSION = YES;
				CLANG_WARN_INFINITE_RECURSION = YES;
				CLANG_WARN_INT_CONVERSION = YES;
				CLANG_WARN_NON_LITERAL_NULL_CONVERSION = YES;
				CLANG_WARN_OBJC_IMPLICIT_RETAIN_SELF = YES;
				CLANG_WARN_OBJC_LITERAL_CONVERSION = YES;
				CLANG_WARN_OBJC_ROOT_CLASS = YES_ERROR;
				CLANG_WARN_RANGE_LOOP_ANALYSIS = YES;
				CLANG_WARN_STRICT_PROTOTYPES = YES;
				CLANG_WARN_SUSPICIOUS_MOVE = YES;
				CLANG_WARN_UNGUARDED_AVAILABILITY = YES_AGGRESSIVE;
				CLANG_WARN_UNREACHABLE_CODE = YES;
				CLANG_WARN__DUPLICATE_METHOD_MATCH = YES;
				COPY_PHASE_STRIP = NO;
				DEBUG_INFORMATION_FORMAT = dwarf;
				ENABLE_STRICT_OBJC_MSGSEND = YES;
				ENABLE_TESTABILITY = YES;
				GCC_C_LANGUAGE_STANDARD = gnu11;
				GCC_DYNAMIC_NO_PIC = NO;
				GCC_NO_COMMON_BLOCKS = YES;
				GCC_OPTIMIZATION_LEVEL = 0;
				GCC_PREPROCESSOR_DEFINITIONS = (
					"DEBUG=1",
					"$(inherited)",
				);
				GCC_WARN_64_TO_32_BIT_CONVERSION = YES;
				GCC_WARN_ABOUT_RETURN_TYPE = YES_ERROR;
				GCC_WARN_UNDECLARED_SELECTOR = YES;
				GCC_WARN_UNINITIALIZED_AUTOS = YES_AGGRESSIVE;
				GCC_WARN_UNUSED_FUNCTION = YES;
				GCC_WARN_UNUSED_VARIABLE = YES;
				IPHONEOS_DEPLOYMENT_TARGET = 13.5;
				MTL_ENABLE_DEBUG_INFO = INCLUDE_SOURCE;
				MTL_FAST_MATH = YES;
				ONLY_ACTIVE_ARCH = YES;
				SDKROOT = iphoneos;
				SWIFT_ACTIVE_COMPILATION_CONDITIONS = "DEBUG COMMUNITY";
				SWIFT_OPTIMIZATION_LEVEL = "-Onone";
			};
			name = Community;
		};
		011E4AFD2483A269002E6412 /* Community */ = {
			isa = XCBuildConfiguration;
			buildSettings = {
				ASSETCATALOG_COMPILER_APPICON_NAME = AppIcon;
				BACKEND_DISTIBUTION_BASE_URL = "https://svc90.main.px.t-online.de";
				BACKEND_SUBMISSION_BASE_URL = "https://submission.coronawarn.app";
				BACKEND_VERIFICATION_BASE_URL = "https://verification.coronawarn.app";
				CLANG_ENABLE_MODULES = YES;
				CODE_SIGN_ENTITLEMENTS = "${PROJECT}/Resources/ENACommunity.entitlements";
				CODE_SIGN_IDENTITY = "Apple Development";
				CODE_SIGN_STYLE = Automatic;
				CURRENT_PROJECT_VERSION = 1924;
				DEVELOPMENT_TEAM = $IPHONE_APP_DEV_TEAM;
				GCC_PREPROCESSOR_DEFINITIONS = (
					"DEBUG=1",
					"$(inherited)",
					"SQLITE_HAS_CODEC=1",
					"DISABLE_CERTIFICATE_PINNING=1",
				);
				INFOPLIST_FILE = ENA/Resources/Info.plist;
				IPHONE_APP_CODE_SIGN_IDENTITY = "iPhone Developer";
				IPHONE_APP_DEV_TEAM = "";
				IPHONE_APP_DIST_PROF_SPECIFIER = "523TP53AQF/Corona-Warn-App-Dev";
				LD_RUNPATH_SEARCH_PATHS = (
					"$(inherited)",
					"@executable_path/Frameworks",
				);
				MARKETING_VERSION = 0.8.2;
				OTHER_CFLAGS = (
					"-DSQLITE_HAS_CODEC",
					"-DSQLITE_TEMP_STORE=3",
					"-DSQLCIPHER_CRYPTO_CC",
					"-DNDEBUG",
				);
				PRODUCT_BUNDLE_IDENTIFIER = "de.rki.coronawarnapp-dev";
				PRODUCT_NAME = "$(TARGET_NAME)";
				PROVISIONING_PROFILE_SPECIFIER = "";
				SWIFT_ACTIVE_COMPILATION_CONDITIONS = COMMUNITY;
				SWIFT_OBJC_BRIDGING_HEADER = "ENA-Bridging-Header.h";
				SWIFT_OPTIMIZATION_LEVEL = "-Onone";
				SWIFT_VERSION = 5.0;
				TARGETED_DEVICE_FAMILY = 1;
			};
			name = Community;
		};
		011E4AFE2483A269002E6412 /* Community */ = {
			isa = XCBuildConfiguration;
			buildSettings = {
				ALWAYS_EMBED_SWIFT_STANDARD_LIBRARIES = YES;
				BUNDLE_LOADER = "$(TEST_HOST)";
				CLANG_ENABLE_MODULES = YES;
				CODE_SIGN_STYLE = Automatic;
				DEVELOPMENT_TEAM = 523TP53AQF;
				GCC_PREPROCESSOR_DEFINITIONS = (
					"$(inherited)",
					"SQLITE_HAS_CODEC=1",
				);
				INFOPLIST_FILE = ENATests/Info.plist;
				IPHONEOS_DEPLOYMENT_TARGET = 13.5;
				LD_RUNPATH_SEARCH_PATHS = (
					"$(inherited)",
					"@executable_path/Frameworks",
					"@loader_path/Frameworks",
				);
				OTHER_CFLAGS = (
					"-DSQLITE_HAS_CODEC",
					"-DSQLITE_TEMP_STORE=3",
					"-DSQLCIPHER_CRYPTO_CC",
					"-DNDEBUG",
				);
				PRODUCT_BUNDLE_IDENTIFIER = com.sap.ux.ENATests;
				PRODUCT_NAME = "$(TARGET_NAME)";
				SWIFT_OBJC_BRIDGING_HEADER = "ENATests-Bridging-Header.h";
				SWIFT_OPTIMIZATION_LEVEL = "-Onone";
				SWIFT_VERSION = 5.0;
				TARGETED_DEVICE_FAMILY = "1,2";
				TEST_HOST = "$(BUILT_PRODUCTS_DIR)/ENA.app/ENA";
			};
			name = Community;
		};
		011E4AFF2483A269002E6412 /* Community */ = {
			isa = XCBuildConfiguration;
			buildSettings = {
				ALWAYS_EMBED_SWIFT_STANDARD_LIBRARIES = YES;
				CODE_SIGN_STYLE = Automatic;
				DEVELOPMENT_TEAM = 523TP53AQF;
				INFOPLIST_FILE = ENAUITests/Info.plist;
				LD_RUNPATH_SEARCH_PATHS = (
					"$(inherited)",
					"@executable_path/Frameworks",
					"@loader_path/Frameworks",
				);
				PRODUCT_BUNDLE_IDENTIFIER = com.sap.ux.ENAUITests;
				PRODUCT_NAME = "$(TARGET_NAME)";
				PROVISIONING_PROFILE_SPECIFIER = "";
				"PROVISIONING_PROFILE_SPECIFIER[sdk=macosx*]" = "";
				SWIFT_ACTIVE_COMPILATION_CONDITIONS = "DEBUG COMMUNITY";
				SWIFT_VERSION = 5.0;
				TARGETED_DEVICE_FAMILY = "1,2";
				TEST_TARGET_NAME = ENA;
			};
			name = Community;
		};
		01DE5A74248E3CF800F6D7F2 /* UITesting */ = {
			isa = XCBuildConfiguration;
			buildSettings = {
				ALWAYS_SEARCH_USER_PATHS = NO;
				CLANG_ANALYZER_LOCALIZABILITY_NONLOCALIZED = YES;
				CLANG_ANALYZER_NONNULL = YES;
				CLANG_ANALYZER_NUMBER_OBJECT_CONVERSION = YES_AGGRESSIVE;
				CLANG_CXX_LANGUAGE_STANDARD = "gnu++14";
				CLANG_CXX_LIBRARY = "libc++";
				CLANG_ENABLE_MODULES = YES;
				CLANG_ENABLE_OBJC_ARC = YES;
				CLANG_ENABLE_OBJC_WEAK = YES;
				CLANG_WARN_BLOCK_CAPTURE_AUTORELEASING = YES;
				CLANG_WARN_BOOL_CONVERSION = YES;
				CLANG_WARN_COMMA = YES;
				CLANG_WARN_CONSTANT_CONVERSION = YES;
				CLANG_WARN_DEPRECATED_OBJC_IMPLEMENTATIONS = YES;
				CLANG_WARN_DIRECT_OBJC_ISA_USAGE = YES_ERROR;
				CLANG_WARN_DOCUMENTATION_COMMENTS = YES;
				CLANG_WARN_EMPTY_BODY = YES;
				CLANG_WARN_ENUM_CONVERSION = YES;
				CLANG_WARN_INFINITE_RECURSION = YES;
				CLANG_WARN_INT_CONVERSION = YES;
				CLANG_WARN_NON_LITERAL_NULL_CONVERSION = YES;
				CLANG_WARN_OBJC_IMPLICIT_RETAIN_SELF = YES;
				CLANG_WARN_OBJC_LITERAL_CONVERSION = YES;
				CLANG_WARN_OBJC_ROOT_CLASS = YES_ERROR;
				CLANG_WARN_RANGE_LOOP_ANALYSIS = YES;
				CLANG_WARN_STRICT_PROTOTYPES = YES;
				CLANG_WARN_SUSPICIOUS_MOVE = YES;
				CLANG_WARN_UNGUARDED_AVAILABILITY = YES_AGGRESSIVE;
				CLANG_WARN_UNREACHABLE_CODE = YES;
				CLANG_WARN__DUPLICATE_METHOD_MATCH = YES;
				COPY_PHASE_STRIP = NO;
				DEBUG_INFORMATION_FORMAT = dwarf;
				ENABLE_STRICT_OBJC_MSGSEND = YES;
				ENABLE_TESTABILITY = YES;
				GCC_C_LANGUAGE_STANDARD = gnu11;
				GCC_DYNAMIC_NO_PIC = NO;
				GCC_NO_COMMON_BLOCKS = YES;
				GCC_OPTIMIZATION_LEVEL = 0;
				GCC_PREPROCESSOR_DEFINITIONS = (
					"DEBUG=1",
					"$(inherited)",
				);
				GCC_WARN_64_TO_32_BIT_CONVERSION = YES;
				GCC_WARN_ABOUT_RETURN_TYPE = YES_ERROR;
				GCC_WARN_UNDECLARED_SELECTOR = YES;
				GCC_WARN_UNINITIALIZED_AUTOS = YES_AGGRESSIVE;
				GCC_WARN_UNUSED_FUNCTION = YES;
				GCC_WARN_UNUSED_VARIABLE = YES;
				IPHONEOS_DEPLOYMENT_TARGET = 13.5;
				MTL_ENABLE_DEBUG_INFO = INCLUDE_SOURCE;
				MTL_FAST_MATH = YES;
				ONLY_ACTIVE_ARCH = YES;
				SDKROOT = iphoneos;
				SWIFT_ACTIVE_COMPILATION_CONDITIONS = "DEBUG UITESTING";
				SWIFT_OPTIMIZATION_LEVEL = "-Onone";
			};
			name = UITesting;
		};
		01DE5A75248E3CF800F6D7F2 /* UITesting */ = {
			isa = XCBuildConfiguration;
			buildSettings = {
				ASSETCATALOG_COMPILER_APPICON_NAME = AppIcon;
				BACKEND_DISTIBUTION_BASE_URL = "https://svc90.main.px.t-online.de";
				BACKEND_SUBMISSION_BASE_URL = "https://submission.coronawarn.app";
				BACKEND_VERIFICATION_BASE_URL = "https://verification.coronawarn.app";
				CLANG_ENABLE_MODULES = YES;
				CODE_SIGN_ENTITLEMENTS = "${PROJECT}/Resources/ENACommunity.entitlements";
				CODE_SIGN_IDENTITY = "Apple Development";
				CODE_SIGN_STYLE = Automatic;
				CURRENT_PROJECT_VERSION = 1924;
				DEVELOPMENT_TEAM = $IPHONE_APP_DEV_TEAM;
				GCC_PREPROCESSOR_DEFINITIONS = (
					"DEBUG=1",
					"$(inherited)",
					"SQLITE_HAS_CODEC=1",
				);
				INFOPLIST_FILE = ENA/Resources/Info.plist;
				IPHONE_APP_CODE_SIGN_IDENTITY = "iPhone Developer";
				IPHONE_APP_DEV_TEAM = 523TP53AQF;
				IPHONE_APP_DIST_PROF_SPECIFIER = "523TP53AQF/Corona-Warn-App-Dev";
				LD_RUNPATH_SEARCH_PATHS = (
					"$(inherited)",
					"@executable_path/Frameworks",
				);
				MARKETING_VERSION = 0.8.2;
				OTHER_CFLAGS = (
					"-DSQLITE_HAS_CODEC",
					"-DSQLITE_TEMP_STORE=3",
					"-DSQLCIPHER_CRYPTO_CC",
					"-DNDEBUG",
				);
				PRODUCT_BUNDLE_IDENTIFIER = "de.rki.coronawarnapp-dev";
				PRODUCT_NAME = "$(TARGET_NAME)";
				PROVISIONING_PROFILE_SPECIFIER = "";
				SWIFT_ACTIVE_COMPILATION_CONDITIONS = "DEBUG UITESTING";
				SWIFT_OBJC_BRIDGING_HEADER = "ENA-Bridging-Header.h";
				SWIFT_OPTIMIZATION_LEVEL = "-Onone";
				SWIFT_VERSION = 5.0;
				TARGETED_DEVICE_FAMILY = 1;
			};
			name = UITesting;
		};
		01DE5A76248E3CF800F6D7F2 /* UITesting */ = {
			isa = XCBuildConfiguration;
			buildSettings = {
				ALWAYS_EMBED_SWIFT_STANDARD_LIBRARIES = YES;
				BUNDLE_LOADER = "$(TEST_HOST)";
				CLANG_ENABLE_MODULES = YES;
				CODE_SIGN_STYLE = Automatic;
				DEVELOPMENT_TEAM = 523TP53AQF;
				GCC_PREPROCESSOR_DEFINITIONS = (
					"$(inherited)",
					"SQLITE_HAS_CODEC=1",
				);
				INFOPLIST_FILE = ENATests/Info.plist;
				IPHONEOS_DEPLOYMENT_TARGET = 13.5;
				LD_RUNPATH_SEARCH_PATHS = (
					"$(inherited)",
					"@executable_path/Frameworks",
					"@loader_path/Frameworks",
				);
				OTHER_CFLAGS = (
					"-DSQLITE_HAS_CODEC",
					"-DSQLITE_TEMP_STORE=3",
					"-DSQLCIPHER_CRYPTO_CC",
					"-DNDEBUG",
				);
				PRODUCT_BUNDLE_IDENTIFIER = com.sap.ux.ENATests;
				PRODUCT_NAME = "$(TARGET_NAME)";
				SWIFT_OBJC_BRIDGING_HEADER = "ENATests-Bridging-Header.h";
				SWIFT_OPTIMIZATION_LEVEL = "-Onone";
				SWIFT_VERSION = 5.0;
				TARGETED_DEVICE_FAMILY = "1,2";
				TEST_HOST = "$(BUILT_PRODUCTS_DIR)/ENA.app/ENA";
			};
			name = UITesting;
		};
		01DE5A77248E3CF800F6D7F2 /* UITesting */ = {
			isa = XCBuildConfiguration;
			buildSettings = {
				ALWAYS_EMBED_SWIFT_STANDARD_LIBRARIES = YES;
				CODE_SIGN_STYLE = Automatic;
				DEVELOPMENT_TEAM = 523TP53AQF;
				INFOPLIST_FILE = ENAUITests/Info.plist;
				LD_RUNPATH_SEARCH_PATHS = (
					"$(inherited)",
					"@executable_path/Frameworks",
					"@loader_path/Frameworks",
				);
				PRODUCT_BUNDLE_IDENTIFIER = com.sap.ux.ENAUITests;
				PRODUCT_NAME = "$(TARGET_NAME)";
				PROVISIONING_PROFILE_SPECIFIER = "";
				"PROVISIONING_PROFILE_SPECIFIER[sdk=macosx*]" = "";
				SWIFT_ACTIVE_COMPILATION_CONDITIONS = "DEBUG UITESTING";
				SWIFT_VERSION = 5.0;
				TARGETED_DEVICE_FAMILY = "1,2";
				TEST_TARGET_NAME = ENA;
			};
			name = UITesting;
		};
		85D7596624570491008175F0 /* Debug */ = {
			isa = XCBuildConfiguration;
			buildSettings = {
				ALWAYS_SEARCH_USER_PATHS = NO;
				CLANG_ANALYZER_LOCALIZABILITY_NONLOCALIZED = YES;
				CLANG_ANALYZER_NONNULL = YES;
				CLANG_ANALYZER_NUMBER_OBJECT_CONVERSION = YES_AGGRESSIVE;
				CLANG_CXX_LANGUAGE_STANDARD = "gnu++14";
				CLANG_CXX_LIBRARY = "libc++";
				CLANG_ENABLE_MODULES = YES;
				CLANG_ENABLE_OBJC_ARC = YES;
				CLANG_ENABLE_OBJC_WEAK = YES;
				CLANG_WARN_BLOCK_CAPTURE_AUTORELEASING = YES;
				CLANG_WARN_BOOL_CONVERSION = YES;
				CLANG_WARN_COMMA = YES;
				CLANG_WARN_CONSTANT_CONVERSION = YES;
				CLANG_WARN_DEPRECATED_OBJC_IMPLEMENTATIONS = YES;
				CLANG_WARN_DIRECT_OBJC_ISA_USAGE = YES_ERROR;
				CLANG_WARN_DOCUMENTATION_COMMENTS = YES;
				CLANG_WARN_EMPTY_BODY = YES;
				CLANG_WARN_ENUM_CONVERSION = YES;
				CLANG_WARN_INFINITE_RECURSION = YES;
				CLANG_WARN_INT_CONVERSION = YES;
				CLANG_WARN_NON_LITERAL_NULL_CONVERSION = YES;
				CLANG_WARN_OBJC_IMPLICIT_RETAIN_SELF = YES;
				CLANG_WARN_OBJC_LITERAL_CONVERSION = YES;
				CLANG_WARN_OBJC_ROOT_CLASS = YES_ERROR;
				CLANG_WARN_RANGE_LOOP_ANALYSIS = YES;
				CLANG_WARN_STRICT_PROTOTYPES = YES;
				CLANG_WARN_SUSPICIOUS_MOVE = YES;
				CLANG_WARN_UNGUARDED_AVAILABILITY = YES_AGGRESSIVE;
				CLANG_WARN_UNREACHABLE_CODE = YES;
				CLANG_WARN__DUPLICATE_METHOD_MATCH = YES;
				COPY_PHASE_STRIP = NO;
				DEBUG_INFORMATION_FORMAT = dwarf;
				ENABLE_STRICT_OBJC_MSGSEND = YES;
				ENABLE_TESTABILITY = YES;
				GCC_C_LANGUAGE_STANDARD = gnu11;
				GCC_DYNAMIC_NO_PIC = NO;
				GCC_NO_COMMON_BLOCKS = YES;
				GCC_OPTIMIZATION_LEVEL = 0;
				GCC_PREPROCESSOR_DEFINITIONS = (
					"DEBUG=1",
					"$(inherited)",
				);
				GCC_WARN_64_TO_32_BIT_CONVERSION = YES;
				GCC_WARN_ABOUT_RETURN_TYPE = YES_ERROR;
				GCC_WARN_UNDECLARED_SELECTOR = YES;
				GCC_WARN_UNINITIALIZED_AUTOS = YES_AGGRESSIVE;
				GCC_WARN_UNUSED_FUNCTION = YES;
				GCC_WARN_UNUSED_VARIABLE = YES;
				IPHONEOS_DEPLOYMENT_TARGET = 13.5;
				MTL_ENABLE_DEBUG_INFO = INCLUDE_SOURCE;
				MTL_FAST_MATH = YES;
				ONLY_ACTIVE_ARCH = YES;
				SDKROOT = iphoneos;
				SWIFT_ACTIVE_COMPILATION_CONDITIONS = DEBUG;
				SWIFT_OPTIMIZATION_LEVEL = "-Onone";
			};
			name = Debug;
		};
		85D7596724570491008175F0 /* Release */ = {
			isa = XCBuildConfiguration;
			buildSettings = {
				ALWAYS_SEARCH_USER_PATHS = NO;
				CLANG_ANALYZER_LOCALIZABILITY_NONLOCALIZED = YES;
				CLANG_ANALYZER_NONNULL = YES;
				CLANG_ANALYZER_NUMBER_OBJECT_CONVERSION = YES_AGGRESSIVE;
				CLANG_CXX_LANGUAGE_STANDARD = "gnu++14";
				CLANG_CXX_LIBRARY = "libc++";
				CLANG_ENABLE_MODULES = YES;
				CLANG_ENABLE_OBJC_ARC = YES;
				CLANG_ENABLE_OBJC_WEAK = YES;
				CLANG_WARN_BLOCK_CAPTURE_AUTORELEASING = YES;
				CLANG_WARN_BOOL_CONVERSION = YES;
				CLANG_WARN_COMMA = YES;
				CLANG_WARN_CONSTANT_CONVERSION = YES;
				CLANG_WARN_DEPRECATED_OBJC_IMPLEMENTATIONS = YES;
				CLANG_WARN_DIRECT_OBJC_ISA_USAGE = YES_ERROR;
				CLANG_WARN_DOCUMENTATION_COMMENTS = YES;
				CLANG_WARN_EMPTY_BODY = YES;
				CLANG_WARN_ENUM_CONVERSION = YES;
				CLANG_WARN_INFINITE_RECURSION = YES;
				CLANG_WARN_INT_CONVERSION = YES;
				CLANG_WARN_NON_LITERAL_NULL_CONVERSION = YES;
				CLANG_WARN_OBJC_IMPLICIT_RETAIN_SELF = YES;
				CLANG_WARN_OBJC_LITERAL_CONVERSION = YES;
				CLANG_WARN_OBJC_ROOT_CLASS = YES_ERROR;
				CLANG_WARN_RANGE_LOOP_ANALYSIS = YES;
				CLANG_WARN_STRICT_PROTOTYPES = YES;
				CLANG_WARN_SUSPICIOUS_MOVE = YES;
				CLANG_WARN_UNGUARDED_AVAILABILITY = YES_AGGRESSIVE;
				CLANG_WARN_UNREACHABLE_CODE = YES;
				CLANG_WARN__DUPLICATE_METHOD_MATCH = YES;
				COPY_PHASE_STRIP = NO;
				DEBUG_INFORMATION_FORMAT = "dwarf-with-dsym";
				ENABLE_NS_ASSERTIONS = NO;
				ENABLE_STRICT_OBJC_MSGSEND = YES;
				GCC_C_LANGUAGE_STANDARD = gnu11;
				GCC_NO_COMMON_BLOCKS = YES;
				GCC_WARN_64_TO_32_BIT_CONVERSION = YES;
				GCC_WARN_ABOUT_RETURN_TYPE = YES_ERROR;
				GCC_WARN_UNDECLARED_SELECTOR = YES;
				GCC_WARN_UNINITIALIZED_AUTOS = YES_AGGRESSIVE;
				GCC_WARN_UNUSED_FUNCTION = YES;
				GCC_WARN_UNUSED_VARIABLE = YES;
				IPHONEOS_DEPLOYMENT_TARGET = 13.5;
				MTL_ENABLE_DEBUG_INFO = NO;
				MTL_FAST_MATH = YES;
				SDKROOT = iphoneos;
				SWIFT_ACTIVE_COMPILATION_CONDITIONS = RELEASE;
				SWIFT_COMPILATION_MODE = wholemodule;
				SWIFT_OPTIMIZATION_LEVEL = "-O";
				VALIDATE_PRODUCT = YES;
			};
			name = Release;
		};
		85D7596924570491008175F0 /* Debug */ = {
			isa = XCBuildConfiguration;
			buildSettings = {
				ASSETCATALOG_COMPILER_APPICON_NAME = AppIcon;
				BACKEND_DISTIBUTION_BASE_URL = "https://svc90.main.px.t-online.de";
				BACKEND_SUBMISSION_BASE_URL = "https://submission.coronawarn.app";
				BACKEND_VERIFICATION_BASE_URL = "https://verification.coronawarn.app";
				CLANG_ENABLE_MODULES = YES;
				CODE_SIGN_ENTITLEMENTS = "${PROJECT}/Resources/ENATest.entitlements";
				CODE_SIGN_IDENTITY = $IPHONE_APP_CODE_SIGN_IDENTITY;
				CODE_SIGN_STYLE = Manual;
				CURRENT_PROJECT_VERSION = 1924;
				GCC_PREPROCESSOR_DEFINITIONS = (
					"DEBUG=1",
					"$(inherited)",
					"SQLITE_HAS_CODEC=1",
				);
				INFOPLIST_FILE = ENA/Resources/Info.plist;
				IPHONE_APP_CODE_SIGN_IDENTITY = "iPhone Developer";
				IPHONE_APP_DEV_TEAM = 523TP53AQF;
				IPHONE_APP_DIST_PROF_SPECIFIER = "523TP53AQF/Corona-Warn-App-Dev";
				LD_RUNPATH_SEARCH_PATHS = (
					"$(inherited)",
					"@executable_path/Frameworks",
				);
				MARKETING_VERSION = 0.8.2;
				OTHER_CFLAGS = (
					"-DSQLITE_HAS_CODEC",
					"-DSQLITE_TEMP_STORE=3",
					"-DSQLCIPHER_CRYPTO_CC",
					"-DNDEBUG",
				);
				PRODUCT_BUNDLE_IDENTIFIER = "de.rki.coronawarnapp-dev";
				PRODUCT_NAME = "$(TARGET_NAME)";
				PROVISIONING_PROFILE_SPECIFIER = $IPHONE_APP_DIST_PROF_SPECIFIER;
				SWIFT_OBJC_BRIDGING_HEADER = "ENA-Bridging-Header.h";
				SWIFT_OPTIMIZATION_LEVEL = "-Onone";
				SWIFT_VERSION = 5.0;
				TARGETED_DEVICE_FAMILY = 1;
			};
			name = Debug;
		};
		85D7596A24570491008175F0 /* Release */ = {
			isa = XCBuildConfiguration;
			buildSettings = {
				ASSETCATALOG_COMPILER_APPICON_NAME = AppIcon;
				BACKEND_DISTIBUTION_BASE_URL = "https://svc90.main.px.t-online.de";
				BACKEND_SUBMISSION_BASE_URL = "https://submission.coronawarn.app";
				BACKEND_VERIFICATION_BASE_URL = "https://verification.coronawarn.app";
				CLANG_ENABLE_MODULES = YES;
				CODE_SIGN_ENTITLEMENTS = "${PROJECT}/Resources/ENA.entitlements";
				CODE_SIGN_IDENTITY = $IPHONE_APP_CODE_SIGN_IDENTITY;
				CODE_SIGN_STYLE = Manual;
				CURRENT_PROJECT_VERSION = 1924;
				GCC_PREPROCESSOR_DEFINITIONS = "SQLITE_HAS_CODEC=1";
				INFOPLIST_FILE = ENA/Resources/Info.plist;
				IPHONE_APP_CODE_SIGN_IDENTITY = "iPhone Developer";
				IPHONE_APP_DEV_TEAM = 523TP53AQF;
				IPHONE_APP_DIST_PROF_SPECIFIER = "523TP53AQF/Corona-Warn-App-Dev";
				LD_RUNPATH_SEARCH_PATHS = (
					"$(inherited)",
					"@executable_path/Frameworks",
				);
				MARKETING_VERSION = 0.8.2;
				OTHER_CFLAGS = (
					"-DSQLITE_HAS_CODEC",
					"-DSQLITE_TEMP_STORE=3",
					"-DSQLCIPHER_CRYPTO_CC",
					"-DNDEBUG",
				);
				PRODUCT_BUNDLE_IDENTIFIER = "de.rki.coronawarnapp-dev";
				PRODUCT_NAME = "$(TARGET_NAME)";
				PROVISIONING_PROFILE_SPECIFIER = $IPHONE_APP_DIST_PROF_SPECIFIER;
				SWIFT_OBJC_BRIDGING_HEADER = "ENA-Bridging-Header.h";
				SWIFT_VERSION = 5.0;
				TARGETED_DEVICE_FAMILY = 1;
			};
			name = Release;
		};
		85D7596C24570491008175F0 /* Debug */ = {
			isa = XCBuildConfiguration;
			buildSettings = {
				ALWAYS_EMBED_SWIFT_STANDARD_LIBRARIES = YES;
				BUNDLE_LOADER = "$(TEST_HOST)";
				CLANG_ENABLE_MODULES = YES;
				CODE_SIGN_STYLE = Automatic;
				DEVELOPMENT_TEAM = 523TP53AQF;
				GCC_PREPROCESSOR_DEFINITIONS = (
					"$(inherited)",
					"SQLITE_HAS_CODEC=1",
				);
				INFOPLIST_FILE = ENATests/Info.plist;
				IPHONEOS_DEPLOYMENT_TARGET = 13.5;
				LD_RUNPATH_SEARCH_PATHS = (
					"$(inherited)",
					"@executable_path/Frameworks",
					"@loader_path/Frameworks",
				);
				OTHER_CFLAGS = (
					"-DSQLITE_HAS_CODEC",
					"-DSQLITE_TEMP_STORE=3",
					"-DSQLCIPHER_CRYPTO_CC",
					"-DNDEBUG",
				);
				PRODUCT_BUNDLE_IDENTIFIER = com.sap.ux.ENATests;
				PRODUCT_NAME = "$(TARGET_NAME)";
				SWIFT_OBJC_BRIDGING_HEADER = "ENATests-Bridging-Header.h";
				SWIFT_OPTIMIZATION_LEVEL = "-Onone";
				SWIFT_VERSION = 5.0;
				TARGETED_DEVICE_FAMILY = "1,2";
				TEST_HOST = "$(BUILT_PRODUCTS_DIR)/ENA.app/ENA";
			};
			name = Debug;
		};
		85D7596D24570491008175F0 /* Release */ = {
			isa = XCBuildConfiguration;
			buildSettings = {
				ALWAYS_EMBED_SWIFT_STANDARD_LIBRARIES = YES;
				BUNDLE_LOADER = "$(TEST_HOST)";
				CLANG_ENABLE_MODULES = YES;
				CODE_SIGN_STYLE = Automatic;
				DEVELOPMENT_TEAM = 523TP53AQF;
				GCC_PREPROCESSOR_DEFINITIONS = "SQLITE_HAS_CODEC=1";
				INFOPLIST_FILE = ENATests/Info.plist;
				IPHONEOS_DEPLOYMENT_TARGET = 13.5;
				LD_RUNPATH_SEARCH_PATHS = (
					"$(inherited)",
					"@executable_path/Frameworks",
					"@loader_path/Frameworks",
				);
				OTHER_CFLAGS = (
					"-DSQLITE_HAS_CODEC",
					"-DSQLITE_TEMP_STORE=3",
					"-DSQLCIPHER_CRYPTO_CC",
					"-DNDEBUG",
				);
				PRODUCT_BUNDLE_IDENTIFIER = com.sap.ux.ENATests;
				PRODUCT_NAME = "$(TARGET_NAME)";
				SWIFT_OBJC_BRIDGING_HEADER = "ENATests-Bridging-Header.h";
				SWIFT_VERSION = 5.0;
				TARGETED_DEVICE_FAMILY = "1,2";
				TEST_HOST = "$(BUILT_PRODUCTS_DIR)/ENA.app/ENA";
			};
			name = Release;
		};
		85D7596F24570491008175F0 /* Debug */ = {
			isa = XCBuildConfiguration;
			buildSettings = {
				ALWAYS_EMBED_SWIFT_STANDARD_LIBRARIES = YES;
				CODE_SIGN_STYLE = Automatic;
				DEVELOPMENT_TEAM = 523TP53AQF;
				INFOPLIST_FILE = ENAUITests/Info.plist;
				LD_RUNPATH_SEARCH_PATHS = (
					"$(inherited)",
					"@executable_path/Frameworks",
					"@loader_path/Frameworks",
				);
				PRODUCT_BUNDLE_IDENTIFIER = com.sap.ux.ENAUITests;
				PRODUCT_NAME = "$(TARGET_NAME)";
				PROVISIONING_PROFILE_SPECIFIER = "";
				"PROVISIONING_PROFILE_SPECIFIER[sdk=macosx*]" = "";
				SWIFT_ACTIVE_COMPILATION_CONDITIONS = DEBUG;
				SWIFT_VERSION = 5.0;
				TARGETED_DEVICE_FAMILY = "1,2";
				TEST_TARGET_NAME = ENA;
			};
			name = Debug;
		};
		85D7597024570491008175F0 /* Release */ = {
			isa = XCBuildConfiguration;
			buildSettings = {
				ALWAYS_EMBED_SWIFT_STANDARD_LIBRARIES = YES;
				CODE_SIGN_STYLE = Automatic;
				DEVELOPMENT_TEAM = 523TP53AQF;
				INFOPLIST_FILE = ENAUITests/Info.plist;
				LD_RUNPATH_SEARCH_PATHS = (
					"$(inherited)",
					"@executable_path/Frameworks",
					"@loader_path/Frameworks",
				);
				PRODUCT_BUNDLE_IDENTIFIER = com.sap.ux.ENAUITests;
				PRODUCT_NAME = "$(TARGET_NAME)";
				PROVISIONING_PROFILE_SPECIFIER = "";
				"PROVISIONING_PROFILE_SPECIFIER[sdk=macosx*]" = "";
				SWIFT_VERSION = 5.0;
				TARGETED_DEVICE_FAMILY = "1,2";
				TEST_TARGET_NAME = ENA;
			};
			name = Release;
		};
		CD7F5C6E2466ED8F00D3D03C /* ReleaseAppStore */ = {
			isa = XCBuildConfiguration;
			buildSettings = {
				ALWAYS_SEARCH_USER_PATHS = NO;
				CLANG_ANALYZER_LOCALIZABILITY_NONLOCALIZED = YES;
				CLANG_ANALYZER_NONNULL = YES;
				CLANG_ANALYZER_NUMBER_OBJECT_CONVERSION = YES_AGGRESSIVE;
				CLANG_CXX_LANGUAGE_STANDARD = "gnu++14";
				CLANG_CXX_LIBRARY = "libc++";
				CLANG_ENABLE_MODULES = YES;
				CLANG_ENABLE_OBJC_ARC = YES;
				CLANG_ENABLE_OBJC_WEAK = YES;
				CLANG_WARN_BLOCK_CAPTURE_AUTORELEASING = YES;
				CLANG_WARN_BOOL_CONVERSION = YES;
				CLANG_WARN_COMMA = YES;
				CLANG_WARN_CONSTANT_CONVERSION = YES;
				CLANG_WARN_DEPRECATED_OBJC_IMPLEMENTATIONS = YES;
				CLANG_WARN_DIRECT_OBJC_ISA_USAGE = YES_ERROR;
				CLANG_WARN_DOCUMENTATION_COMMENTS = YES;
				CLANG_WARN_EMPTY_BODY = YES;
				CLANG_WARN_ENUM_CONVERSION = YES;
				CLANG_WARN_INFINITE_RECURSION = YES;
				CLANG_WARN_INT_CONVERSION = YES;
				CLANG_WARN_NON_LITERAL_NULL_CONVERSION = YES;
				CLANG_WARN_OBJC_IMPLICIT_RETAIN_SELF = YES;
				CLANG_WARN_OBJC_LITERAL_CONVERSION = YES;
				CLANG_WARN_OBJC_ROOT_CLASS = YES_ERROR;
				CLANG_WARN_RANGE_LOOP_ANALYSIS = YES;
				CLANG_WARN_STRICT_PROTOTYPES = YES;
				CLANG_WARN_SUSPICIOUS_MOVE = YES;
				CLANG_WARN_UNGUARDED_AVAILABILITY = YES_AGGRESSIVE;
				CLANG_WARN_UNREACHABLE_CODE = YES;
				CLANG_WARN__DUPLICATE_METHOD_MATCH = YES;
				COPY_PHASE_STRIP = NO;
				DEBUG_INFORMATION_FORMAT = "dwarf-with-dsym";
				ENABLE_NS_ASSERTIONS = NO;
				ENABLE_STRICT_OBJC_MSGSEND = YES;
				GCC_C_LANGUAGE_STANDARD = gnu11;
				GCC_NO_COMMON_BLOCKS = YES;
				GCC_WARN_64_TO_32_BIT_CONVERSION = YES;
				GCC_WARN_ABOUT_RETURN_TYPE = YES_ERROR;
				GCC_WARN_UNDECLARED_SELECTOR = YES;
				GCC_WARN_UNINITIALIZED_AUTOS = YES_AGGRESSIVE;
				GCC_WARN_UNUSED_FUNCTION = YES;
				GCC_WARN_UNUSED_VARIABLE = YES;
				IPHONEOS_DEPLOYMENT_TARGET = 13.5;
				MTL_ENABLE_DEBUG_INFO = NO;
				MTL_FAST_MATH = YES;
				SDKROOT = iphoneos;
				SWIFT_ACTIVE_COMPILATION_CONDITIONS = APP_STORE;
				SWIFT_COMPILATION_MODE = wholemodule;
				SWIFT_OPTIMIZATION_LEVEL = "-O";
				VALIDATE_PRODUCT = YES;
			};
			name = ReleaseAppStore;
		};
		CD7F5C6F2466ED8F00D3D03C /* ReleaseAppStore */ = {
			isa = XCBuildConfiguration;
			buildSettings = {
				ASSETCATALOG_COMPILER_APPICON_NAME = AppIcon;
				BACKEND_DISTIBUTION_BASE_URL = "https://svc90.main.px.t-online.de";
				BACKEND_SUBMISSION_BASE_URL = "https://submission.coronawarn.app";
				BACKEND_VERIFICATION_BASE_URL = "https://verification.coronawarn.app";
				CLANG_ENABLE_MODULES = YES;
				CODE_SIGN_ENTITLEMENTS = "${PROJECT}/Resources/ENA.entitlements";
				CODE_SIGN_IDENTITY = $IPHONE_APP_CODE_SIGN_IDENTITY;
				CODE_SIGN_STYLE = Manual;
				CURRENT_PROJECT_VERSION = 1924;
				GCC_PREPROCESSOR_DEFINITIONS = "SQLITE_HAS_CODEC=1";
				INFOPLIST_FILE = ENA/Resources/Info.plist;
				IPHONE_APP_CODE_SIGN_IDENTITY = "iPhone Developer";
				IPHONE_APP_DEV_TEAM = 523TP53AQF;
				IPHONE_APP_DIST_PROF_SPECIFIER = "523TP53AQF/Corona-Warn-App-Dev";
				LD_RUNPATH_SEARCH_PATHS = (
					"$(inherited)",
					"@executable_path/Frameworks",
				);
				MARKETING_VERSION = 0.8.2;
				OTHER_CFLAGS = (
					"-DSQLITE_HAS_CODEC",
					"-DSQLITE_TEMP_STORE=3",
					"-DSQLCIPHER_CRYPTO_CC",
					"-DNDEBUG",
				);
				PRODUCT_BUNDLE_IDENTIFIER = "de.rki.coronawarnapp-dev";
				PRODUCT_NAME = "$(TARGET_NAME)";
				PROVISIONING_PROFILE_SPECIFIER = $IPHONE_APP_DIST_PROF_SPECIFIER;
				SWIFT_OBJC_BRIDGING_HEADER = "ENA-Bridging-Header.h";
				SWIFT_VERSION = 5.0;
				TARGETED_DEVICE_FAMILY = 1;
			};
			name = ReleaseAppStore;
		};
		CD7F5C702466ED8F00D3D03C /* ReleaseAppStore */ = {
			isa = XCBuildConfiguration;
			buildSettings = {
				ALWAYS_EMBED_SWIFT_STANDARD_LIBRARIES = YES;
				BUNDLE_LOADER = "$(TEST_HOST)";
				CLANG_ENABLE_MODULES = YES;
				CODE_SIGN_STYLE = Automatic;
				DEVELOPMENT_TEAM = 523TP53AQF;
				GCC_PREPROCESSOR_DEFINITIONS = "SQLITE_HAS_CODEC=1";
				INFOPLIST_FILE = ENATests/Info.plist;
				IPHONEOS_DEPLOYMENT_TARGET = 13.5;
				LD_RUNPATH_SEARCH_PATHS = (
					"$(inherited)",
					"@executable_path/Frameworks",
					"@loader_path/Frameworks",
				);
				OTHER_CFLAGS = (
					"-DSQLITE_HAS_CODEC",
					"-DSQLITE_TEMP_STORE=3",
					"-DSQLCIPHER_CRYPTO_CC",
					"-DNDEBUG",
				);
				PRODUCT_BUNDLE_IDENTIFIER = com.sap.ux.ENATests;
				PRODUCT_NAME = "$(TARGET_NAME)";
				SWIFT_OBJC_BRIDGING_HEADER = "ENATests-Bridging-Header.h";
				SWIFT_VERSION = 5.0;
				TARGETED_DEVICE_FAMILY = "1,2";
				TEST_HOST = "$(BUILT_PRODUCTS_DIR)/ENA.app/ENA";
			};
			name = ReleaseAppStore;
		};
		CD7F5C712466ED8F00D3D03C /* ReleaseAppStore */ = {
			isa = XCBuildConfiguration;
			buildSettings = {
				ALWAYS_EMBED_SWIFT_STANDARD_LIBRARIES = YES;
				CODE_SIGN_STYLE = Automatic;
				DEVELOPMENT_TEAM = 523TP53AQF;
				INFOPLIST_FILE = ENAUITests/Info.plist;
				LD_RUNPATH_SEARCH_PATHS = (
					"$(inherited)",
					"@executable_path/Frameworks",
					"@loader_path/Frameworks",
				);
				PRODUCT_BUNDLE_IDENTIFIER = com.sap.ux.ENAUITests;
				PRODUCT_NAME = "$(TARGET_NAME)";
				PROVISIONING_PROFILE_SPECIFIER = "";
				"PROVISIONING_PROFILE_SPECIFIER[sdk=macosx*]" = "";
				SWIFT_VERSION = 5.0;
				TARGETED_DEVICE_FAMILY = "1,2";
				TEST_TARGET_NAME = ENA;
			};
			name = ReleaseAppStore;
		};
/* End XCBuildConfiguration section */

/* Begin XCConfigurationList section */
		85D759362457048F008175F0 /* Build configuration list for PBXProject "ENA" */ = {
			isa = XCConfigurationList;
			buildConfigurations = (
				85D7596624570491008175F0 /* Debug */,
				011E4AFC2483A269002E6412 /* Community */,
				01DE5A74248E3CF800F6D7F2 /* UITesting */,
				85D7596724570491008175F0 /* Release */,
				CD7F5C6E2466ED8F00D3D03C /* ReleaseAppStore */,
			);
			defaultConfigurationIsVisible = 0;
			defaultConfigurationName = Debug;
		};
		85D7596824570491008175F0 /* Build configuration list for PBXNativeTarget "ENA" */ = {
			isa = XCConfigurationList;
			buildConfigurations = (
				85D7596924570491008175F0 /* Debug */,
				011E4AFD2483A269002E6412 /* Community */,
				01DE5A75248E3CF800F6D7F2 /* UITesting */,
				85D7596A24570491008175F0 /* Release */,
				CD7F5C6F2466ED8F00D3D03C /* ReleaseAppStore */,
			);
			defaultConfigurationIsVisible = 0;
			defaultConfigurationName = Debug;
		};
		85D7596B24570491008175F0 /* Build configuration list for PBXNativeTarget "ENATests" */ = {
			isa = XCConfigurationList;
			buildConfigurations = (
				85D7596C24570491008175F0 /* Debug */,
				011E4AFE2483A269002E6412 /* Community */,
				01DE5A76248E3CF800F6D7F2 /* UITesting */,
				85D7596D24570491008175F0 /* Release */,
				CD7F5C702466ED8F00D3D03C /* ReleaseAppStore */,
			);
			defaultConfigurationIsVisible = 0;
			defaultConfigurationName = Debug;
		};
		85D7596E24570491008175F0 /* Build configuration list for PBXNativeTarget "ENAUITests" */ = {
			isa = XCConfigurationList;
			buildConfigurations = (
				85D7596F24570491008175F0 /* Debug */,
				011E4AFF2483A269002E6412 /* Community */,
				01DE5A77248E3CF800F6D7F2 /* UITesting */,
				85D7597024570491008175F0 /* Release */,
				CD7F5C712466ED8F00D3D03C /* ReleaseAppStore */,
			);
			defaultConfigurationIsVisible = 0;
			defaultConfigurationName = Debug;
		};
/* End XCConfigurationList section */

/* Begin XCRemoteSwiftPackageReference section */
		3DD767472483D6B5002DD2B3 /* XCRemoteSwiftPackageReference "Connectivity" */ = {
			isa = XCRemoteSwiftPackageReference;
			repositoryURL = "https://github.com/rwbutler/Connectivity";
			requirement = {
				kind = exactVersion;
				version = 3.3.4;
			};
		};
		B10FB02E246036F3004CA11E /* XCRemoteSwiftPackageReference "swift-protobuf" */ = {
			isa = XCRemoteSwiftPackageReference;
			repositoryURL = "https://github.com/apple/swift-protobuf.git";
			requirement = {
				kind = exactVersion;
				version = 1.9.0;
			};
		};
		B180E607247C1F6100240CED /* XCRemoteSwiftPackageReference "fmdb" */ = {
			isa = XCRemoteSwiftPackageReference;
			repositoryURL = "https://github.com/ccgus/fmdb.git";
			requirement = {
				kind = exactVersion;
				version = 2.7.7;
			};
		};
		B1E8C9A3247AB869006DC678 /* XCRemoteSwiftPackageReference "ZIPFoundation" */ = {
			isa = XCRemoteSwiftPackageReference;
			repositoryURL = "https://github.com/weichsel/ZIPFoundation.git";
			requirement = {
				kind = exactVersion;
				version = 0.9.11;
			};
		};
/* End XCRemoteSwiftPackageReference section */

/* Begin XCSwiftPackageProductDependency section */
		3DD767482483D6B5002DD2B3 /* Connectivity */ = {
			isa = XCSwiftPackageProductDependency;
			package = 3DD767472483D6B5002DD2B3 /* XCRemoteSwiftPackageReference "Connectivity" */;
			productName = Connectivity;
		};
		B10FB02F246036F3004CA11E /* SwiftProtobuf */ = {
			isa = XCSwiftPackageProductDependency;
			package = B10FB02E246036F3004CA11E /* XCRemoteSwiftPackageReference "swift-protobuf" */;
			productName = SwiftProtobuf;
		};
		B1E8C9A4247AB869006DC678 /* ZIPFoundation */ = {
			isa = XCSwiftPackageProductDependency;
			package = B1E8C9A3247AB869006DC678 /* XCRemoteSwiftPackageReference "ZIPFoundation" */;
			productName = ZIPFoundation;
		};
		B1FE13E9248838E400D012E5 /* FMDB */ = {
			isa = XCSwiftPackageProductDependency;
			package = B180E607247C1F6100240CED /* XCRemoteSwiftPackageReference "fmdb" */;
			productName = FMDB;
		};
/* End XCSwiftPackageProductDependency section */
	};
	rootObject = 85D759332457048F008175F0 /* Project object */;
}<|MERGE_RESOLUTION|>--- conflicted
+++ resolved
@@ -1360,14 +1360,11 @@
 				A3284254248E493B006B1F09 /* ExposureSubmissionOverviewViewControllerTests.swift */,
 				A328425B248E82B5006B1F09 /* ExposureSubmissionTestResultViewControllerTests.swift */,
 				A328425E248E943D006B1F09 /* ExposureSubmissionTanInputViewControllerTests.swift */,
-<<<<<<< HEAD
 				2FD881CB2490F65C00BEC8FC /* ExposureSubmissionHotlineViewControllerTest.swift */,
 				2FD881CD249115E700BEC8FC /* ExposureSubmissionNavigationControllerTest.swift */,
-=======
 				A32842602490E2AC006B1F09 /* ExposureSubmissionWarnOthersViewControllerTests.swift */,
 				A328426224910552006B1F09 /* ExposureSubmissionSuccessViewControllerTests.swift */,
 				A32842642491136E006B1F09 /* ExposureSubmissionUITests.swift */,
->>>>>>> 6362144b
 			);
 			path = __tests__;
 			sourceTree = "<group>";
@@ -2313,11 +2310,8 @@
 				B1218920248AD79900496210 /* ClientMock.swift in Sources */,
 				EE22DB8F247FB46C001B0A71 /* ENStateTests.swift in Sources */,
 				B1DDDABC247137B000A07175 /* HTTPClientConfigurationEndpointTests.swift in Sources */,
-<<<<<<< HEAD
 				2FD881CE249115E700BEC8FC /* ExposureSubmissionNavigationControllerTest.swift in Sources */,
-=======
 				A32842612490E2AC006B1F09 /* ExposureSubmissionWarnOthersViewControllerTests.swift in Sources */,
->>>>>>> 6362144b
 				B1B9CF1F246ED2E8008F04F5 /* Sap_FilebucketTests.swift in Sources */,
 				B17A44A22464906A00CB195E /* KeyTests.swift in Sources */,
 				B161782D248062CE006E435A /* DeltaCalculationResultTests.swift in Sources */,
