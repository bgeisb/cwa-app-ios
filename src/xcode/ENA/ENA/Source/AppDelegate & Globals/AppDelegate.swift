//
// 🦠 Corona-Warn-App
//

import Foundation
import OpenCombine
import OpenCombineFoundation
import OpenCombineDispatch
import ExposureNotification
import FMDB
import UIKit
import HealthCertificateToolkit
import CertLogic

protocol CoronaWarnAppDelegate: AnyObject {

	var client: HTTPClient { get }
	var wifiClient: WifiOnlyHTTPClient { get }
	var downloadedPackagesStore: DownloadedPackagesStore { get }
	var store: Store { get }
	var appConfigurationProvider: AppConfigurationProviding { get }
	var riskProvider: RiskProvider { get }
	var exposureManager: ExposureManager { get }
	var taskScheduler: ENATaskScheduler { get }
	var environmentProvider: EnvironmentProviding { get }
	var contactDiaryStore: DiaryStoringProviding { get }

	func requestUpdatedExposureState()
}

// swiftlint:disable file_length
// swiftlint:disable:next type_body_length
class AppDelegate: UIResponder, UIApplicationDelegate, CoronaWarnAppDelegate, RequiresAppDependencies, ENAExposureManagerObserver, CoordinatorDelegate, ExposureStateUpdating, ENStateHandlerUpdating {

	// MARK: - Init
	
	override init() {
		self.environmentProvider = Environments()

		#if DEBUG
		if isUITesting {
			self.store = MockTestStore()
			self.restServiceCache = KeyValueCacheFake()
		} else {
			self.store = SecureStore(subDirectory: "database")
			self.restServiceCache = SecureKeyValueCache(subDirectory: "RestServiceCache", store: store)
		}
		#else
		self.store = SecureStore(subDirectory: "database")
		self.restServiceCache = SecureKeyValueCache(subDirectory: "RestServiceCache")
		#endif

		if store.appInstallationDate == nil {
			store.appInstallationDate = InstallationDate.inferredFromDocumentDirectoryCreationDate()
			Log.debug("App installation date: \(String(describing: store.appInstallationDate))")
		}

		self.restServiceProvider = RestServiceProvider(cache: restServiceCache)
		self.client = HTTPClient(environmentProvider: environmentProvider)
		self.wifiClient = WifiOnlyHTTPClient(environmentProvider: environmentProvider)
		self.recycleBin = RecycleBin(store: store)

		self.downloadedPackagesStore.keyValueStore = self.store

		super.init()

		recycleBin.testRestorationHandler = CoronaTestRestorationHandler(service: coronaTestService)
		recycleBin.certificateRestorationHandler = HealthCertificateRestorationHandler(service: healthCertificateService)

		// Make the analytics working. Should not be called later than at this moment of app initialization.
		
		let testResultCollector = PPAAnalyticsTestResultCollector(
			store: store
		)

		let submissionCollector = PPAAnalyticsSubmissionCollector(
			store: store,
			coronaTestService: coronaTestService
		)

		Analytics.setup(
			store: store,
			coronaTestService: coronaTestService,
			submitter: analyticsSubmitter,
			testResultCollector: testResultCollector,
			submissionCollector: submissionCollector
		)
		
		// Let ELS run for our testers as soon as possible to see any possible errors in startup, too. Only in release builds we wait for the user to start it manually.
		#if !RELEASE
		if store.elsLoggingActiveAtStartup {
			elsService.startLogging()
		} else {
			Log.warning("ELS is not set to be active at app startup.")
		}
		#endif
		
		// Migrate the old pcr test structure from versions older than v2.1
		coronaTestService.migrate()
	}

	deinit {
		// We are (intentionally) keeping strong references for delegates. Let's clean them up.
		self.taskExecutionDelegate = nil
	}

	// MARK: - Protocol UIApplicationDelegate

	var window: UIWindow?

	func application(
		_: UIApplication,
		didFinishLaunchingWithOptions launchOptions: [UIApplication.LaunchOptionsKey: Any]? = nil
	) -> Bool {
		Log.info("Application did finish launching.", log: .appLifecycle)

		// Save and possibly log current app version number and the timestamp.
		logCurrentAppVersion()
		logCurrentCensoringState()
		
		#if DEBUG
		setupOnboardingForTesting()
		setupDataDonationForTesting()
		setupInstallationDateForTesting()
		setupAntigenTestProfileForTesting()
		setupSelectedRegionsForTesting()
		#endif
		
		if AppDelegate.isAppDisabled() {
			// Show Disabled UI
			setupUpdateOSUI()
			didSetupUI = true

			// Return false, because if the app is disabled, we cannot handle URL ressources or user activity.
			// More information: https://developer.apple.com/documentation/uikit/uiapplicationdelegate/1622921-application
			return false
		}

		// 'appLaunchedFromUserActivityURL' inidcates, if the app was launched through a QR-Code scan, from the System Camera.
		// Based on that, the routing and UI rendering works differently in the subsequent delegate callbacks.
		//
		// We can have different paths of delegate callbacks depending on the app was started with a QR-Code scan or not.
		// Possible paths after QR-Code was scanned:
		// App was suspended: didFinishLaunchingWithOptions -> applicationDidBecomeActive -> continue userActivity
		// App was in background: continue userActivity -> applicationDidBecomeActive
		//
		// Either 'continue userActivity' or 'applicationDidBecomeActive' needs to show the UI.
		// 'appLaunchedFromUserActivityURL' helps to indicate which of the two callbacks needs to show the UI.
		appLaunchedFromUserActivityURL = appLaunchedFromUserActicityURL(launchOptions)

		QuickAction.setup()

		UIDevice.current.isBatteryMonitoringEnabled = true

		// some delegates
		taskScheduler.delegate = taskExecutionDelegate
		UNUserNotificationCenter.current().delegate = notificationManager

		/// Setup DeadmanNotification after AppLaunch
		DeadmanNotificationManager().scheduleDeadmanNotificationIfNeeded()

		consumer.didFailCalculateRisk = { [weak self] error in
			if self?.store.isOnboarded == true {
				self?.showError(error)
			}
		}
		riskProvider.observeRisk(consumer)

		exposureManager.observeExposureNotificationStatus(observer: self)

		NotificationCenter.default.addObserver(self, selector: #selector(isOnboardedDidChange(_:)), name: .isOnboardedDidChange, object: nil)
		NotificationCenter.default.addObserver(self, selector: #selector(backgroundRefreshStatusDidChange), name: UIApplication.backgroundRefreshStatusDidChangeNotification, object: nil)

		// Background task registration on iOS 12.5 requires us to activate the ENManager (https://jira-ibs.wbs.net.sap/browse/EXPOSUREAPP-8919)
		if #available(iOS 13.5, *) {
			// Do nothing since we can use BGTask in this case.
		} else if NSClassFromString("ENManager") != nil { // Make sure that ENManager is available. -> iOS 12.5.x
			if store.isOnboarded, exposureManager.exposureManagerState.status == .unknown {
				self.exposureManager.activate { error in
					if let error = error {
						Log.error("[ENATaskExecutionDelegate] Cannot activate the ENManager.", log: .api, error: error)
					}
				}
			}
		}

		return handleQuickActions(with: launchOptions)
	}

	func applicationWillEnterForeground(_ application: UIApplication) {
		logCurrentCensoringState()
		let detectionMode = DetectionMode.fromBackgroundStatus()
		riskProvider.riskProvidingConfiguration.detectionMode = detectionMode
		riskProvider.requestRisk(userInitiated: false)
		let state = exposureManager.exposureManagerState
		updateExposureState(state)
		Analytics.triggerAnalyticsSubmission()
		appUpdateChecker.checkAppVersionDialog(for: window?.rootViewController)
		healthCertificateService.updateDCCWalletInfosIfNeeded()
	}
	
	func applicationWillTerminate(_ application: UIApplication) {
		Log.info("Application will terminate.", log: .appLifecycle)
	}

	func applicationDidBecomeActive(_ application: UIApplication) {
		Log.info("Application did become active.", log: .appLifecycle)

		// If the UI was not setup before, and the app was NOT started from an user activity,
		// 'applicationDidBecomeActive' is the last delegate callback and needs to build up the UI.
		if !didSetupUI && !appLaunchedFromUserActivityURL {
			setupUI()
			showUI()

			appLaunchedFromUserActivityURL = false
			didSetupUI = true
			route = nil
		}

		hidePrivacyProtectionWindow()
		UIApplication.shared.applicationIconBadgeNumber = 0
		if !AppDelegate.isAppDisabled() {
			// explicitly disabled as per #EXPOSUREAPP-2214
			plausibleDeniabilityService.executeFakeRequestOnAppLaunch(probability: 0.0)
		}

		// Cleanup recycle-bin. Remove old entries.
		recycleBin.cleanup()
	}

	func applicationDidEnterBackground(_ application: UIApplication) {
		showPrivacyProtectionWindow()
		if #available(iOS 13.0, *) {
			taskScheduler.scheduleTask()
		}
		Log.info("Application did enter background.", log: .appLifecycle)
	}

	func application(_ application: UIApplication, continue userActivity: NSUserActivity, restorationHandler: @escaping ([UIUserActivityRestoring]?) -> Void) -> Bool {
		Log.info("Application continue user activity.", log: .appLifecycle)

		// handle QR codes scanned in the camera app
		if userActivity.activityType == NSUserActivityTypeBrowsingWeb, let incomingURL = userActivity.webpageURL {
			route = Route(url: incomingURL)
		}

		// If the UI was not setup before, and the app was started from an user activity,
		// 'continue userActivity' is the last delegate callback and needs to build up the UI.
		if !didSetupUI && appLaunchedFromUserActivityURL {
			setupUI()
			showUI()

			appLaunchedFromUserActivityURL = false
			didSetupUI = true
			route = nil
		} else {
			guard store.isOnboarded else {
				postOnboardingRoute = route
				return false
			}
			showHome(route)
		}

		return true
	}

	// MARK: - Protocol CoronaWarnAppDelegate

	let client: HTTPClient
	let wifiClient: WifiOnlyHTTPClient
	let cachingClient = CachingHTTPClient()
	let downloadedPackagesStore: DownloadedPackagesStore = DownloadedPackagesSQLLiteStore(fileName: "packages")
	let taskScheduler: ENATaskScheduler = ENATaskScheduler.shared
	let contactDiaryStore: DiaryStoringProviding = ContactDiaryStore.make()
	let eventStore: EventStoringProviding = {
		#if DEBUG
		if isUITesting {
			return MockEventStore()
		}
		#endif
		
		return EventStore.make()
	}()
    let environmentProvider: EnvironmentProviding
	var store: Store
	let restServiceCache: KeyValueCaching

	lazy var coronaTestService: CoronaTestServiceProviding = {
		return CoronaTestService(
			client: client,
			restServiceProvider: restServiceProvider,
			store: store,
			eventStore: eventStore,
			diaryStore: contactDiaryStore,
			appConfiguration: appConfigurationProvider,
			healthCertificateService: healthCertificateService,
			healthCertificateRequestService: healthCertificateRequestService,
			recycleBin: recycleBin,
			badgeWrapper: badgeWrapper
		)
	}()

	lazy var badgeWrapper: HomeBadgeWrapper = {
		return HomeBadgeWrapper(store)
	}()

	lazy var eventCheckoutService: EventCheckoutService = EventCheckoutService(
		eventStore: eventStore,
		contactDiaryStore: contactDiaryStore
	)

	lazy var plausibleDeniabilityService: PlausibleDeniabilityService = {
		PlausibleDeniabilityService(
			client: self.client,
			restServiceProvider: self.restServiceProvider,
			store: self.store,
			coronaTestService: coronaTestService
		)
	}()

	lazy var appConfigurationProvider: AppConfigurationProviding = {
		#if DEBUG
		if isUITesting {
			// provide a static app configuration for ui tests to prevent validation errors
			return CachedAppConfigurationMock(isEventSurveyEnabled: true, isEventSurveyUrlAvailable: true)
		}
		#endif
		// use a custom http client that uses/recognized caching mechanisms
		let appFetchingClient = CachingHTTPClient(environmentProvider: environmentProvider)

		let provider = CachedAppConfiguration(client: appFetchingClient, store: store)
		// used to remove invalidated key packages
		provider.packageStore = downloadedPackagesStore
		return provider
	}()

	lazy var riskProvider: RiskProvider = {
		let keyPackageDownload = KeyPackageDownload(
			downloadedPackagesStore: downloadedPackagesStore,
			client: client,
			wifiClient: wifiClient,
			store: store
		)

		let traceWarningPackageDownload = TraceWarningPackageDownload(
			client: client,
			store: store,
			eventStore: eventStore
		)

		let checkinRiskCalculation = CheckinRiskCalculation(
			eventStore: eventStore,
			checkinSplittingService: CheckinSplittingService(),
			traceWarningMatcher: TraceWarningMatcher(eventStore: eventStore)
		)

		#if !RELEASE
		return RiskProvider(
			configuration: .default,
			store: store,
			appConfigurationProvider: appConfigurationProvider,
			exposureManagerState: exposureManager.exposureManagerState,
			enfRiskCalculation: DebugRiskCalculation(riskCalculation: ENFRiskCalculation(), store: store),
			checkinRiskCalculation: checkinRiskCalculation,
			keyPackageDownload: keyPackageDownload,
			traceWarningPackageDownload: traceWarningPackageDownload,
<<<<<<< HEAD
			exposureDetectionExecutor: exposureDetectionExecutor
=======
			exposureDetectionExecutor: exposureDetectionExecutor,
			coronaTestService: coronaTestService,
			downloadedPackagesStore: downloadedPackagesStore
>>>>>>> 1a239f3f
		)
		#else
		return RiskProvider(
			configuration: .default,
			store: store,
			appConfigurationProvider: appConfigurationProvider,
			exposureManagerState: exposureManager.exposureManagerState,
			checkinRiskCalculation: checkinRiskCalculation,
			keyPackageDownload: keyPackageDownload,
			traceWarningPackageDownload: traceWarningPackageDownload,
			exposureDetectionExecutor: exposureDetectionExecutor
		)
		#endif
	}()
	
	private lazy var healthCertificateService: HealthCertificateService = HealthCertificateService(
		store: store,
		dccSignatureVerifier: dccSignatureVerificationService,
		dscListProvider: dscListProvider,
		appConfiguration: appConfigurationProvider,
		cclService: cclService,
		recycleBin: recycleBin
	)

	private lazy var healthCertificateRequestService = HealthCertificateRequestService(
		store: store,
		client: client,
		appConfiguration: appConfigurationProvider,
		healthCertificateService: healthCertificateService
	)

	private lazy var cclService: CCLServable = {
		CCLService(restServiceProvider, appConfiguration: appConfigurationProvider)
	}()

	private lazy var analyticsSubmitter: PPAnalyticsSubmitting = {
		return PPAnalyticsSubmitter(
			store: store,
			client: client,
			appConfig: appConfigurationProvider,
			coronaTestService: coronaTestService,
			ppacService: ppacService
		)
	}()

	private lazy var otpService: OTPServiceProviding = OTPService(
		store: store,
		client: client,
		riskProvider: riskProvider
	)
	
	private lazy var ppacService: PrivacyPreservingAccessControl = PPACService(
		store: store,
		deviceCheck: PPACDeviceCheck()
	)

	private lazy var dccSignatureVerificationService: DCCSignatureVerifying = {
		#if DEBUG
		if isUITesting {
			if LaunchArguments.healthCertificate.isCertificateInvalid.boolValue {
				return DCCSignatureVerifyingStub(error: .HC_DSC_NOT_YET_VALID)
			}
			return DCCSignatureVerifyingStub()
		}
		#endif

		return DCCSignatureVerification()
	}()

	private lazy var dscListProvider: DSCListProviding = {
		return DSCListProvider(client: cachingClient, store: store)
	}()

	private var vaccinationValueSetsProvider: VaccinationValueSetsProvider {
		#if DEBUG
		if isUITesting {
			return VaccinationValueSetsProvider(client: CachingHTTPClientMock(), store: store)
		}
		#endif

		return VaccinationValueSetsProvider(client: cachingClient, store: store)
	}
	
	private lazy var healthCertificateValidationService: HealthCertificateValidationProviding = {
		#if DEBUG
		if isUITesting {
			var mock = MockHealthCertificateValidationService()
			
			if LaunchArguments.healthCertificate.invalidCertificateCheck.boolValue {
				
				// Provide data for invalid validation
				let fakeResult: ValidationResult = .fake(result: .fail)
				fakeResult.rule?.description = [Description(lang: "de", desc: "Die Impfreihe muss vollständig sein (z.B. 1/1, 2/2)."), Description(lang: "en", desc: "The vaccination schedule must be complete (e.g., 1/1, 2/2).")]
				mock.validationResult = .success(.validationFailed([fakeResult]))
			} else {
				mock.validationResult = .success(.validationPassed([.fake(), .fake(), .fake()]))
			}
			
			return mock
		}
		#endif
		let rulesDownloadService = RulesDownloadService(restServiceProvider: restServiceProvider)
		return HealthCertificateValidationService(
			store: store,
			client: client,
			vaccinationValueSetsProvider: vaccinationValueSetsProvider,
			dccSignatureVerifier: dccSignatureVerificationService,
			dscListProvider: dscListProvider,
			rulesDownloadService: rulesDownloadService
		)
	}()
	
	private lazy var healthCertificateValidationOnboardedCountriesProvider: HealthCertificateValidationOnboardedCountriesProviding = HealthCertificateValidationOnboardedCountriesProvider(
		restService: restServiceProvider
	)
	
	/// Reference to the ELS server handling error log recording & submission
	private lazy var elsService: ErrorLogSubmissionProviding = ErrorLogSubmissionService(
		client: client,
		store: store,
		ppacService: ppacService,
		otpService: otpService
	)

	private let recycleBin: RecycleBin

	private let restServiceProvider: RestServiceProviding

	#if COMMUNITY
	// Enable third party contributors that do not have the required
	// entitlements to also use the app
	lazy var exposureManager: ExposureManager = {
		return ENAExposureManager(manager: MockENManager())
	}()
	#elseif targetEnvironment(simulator)
	lazy var exposureManager: ExposureManager = {
		let keys = [ENTemporaryExposureKey()]
		return MockExposureManager(exposureNotificationError: nil, diagnosisKeysResult: (keys, nil))
	}()
	#else
	lazy var exposureManager: ExposureManager = ENAExposureManager()
	#endif

	/// A set of required dependencies
	///
	/// Computed instead of lazy 'fixed' var because previous implementation created multiple instances of the `WarnOthersReminder` for themselves.
	/// Currently we copy this behavior until further checks where made to refactor this.
	var exposureSubmissionServiceDependencies: ExposureSubmissionServiceDependencies {
		ExposureSubmissionServiceDependencies(
			exposureManager: self.exposureManager,
			appConfigurationProvider: self.appConfigurationProvider,
			client: self.client,
			restServiceProvider: self.restServiceProvider,
			store: self.store,
			eventStore: self.eventStore,
			coronaTestService: coronaTestService)
	}

	func requestUpdatedExposureState() {
		let state = exposureManager.exposureManagerState
		updateExposureState(state)
	}

	// MARK: - Delegate properties

	// swiftlint:disable:next weak_delegate
	lazy var taskExecutionDelegate: ENATaskExecutionDelegate! = {
		// will be released in `deinit`
		TaskExecutionHandler(
			riskProvider: self.riskProvider,
			restServiceProvider: restServiceProvider,
			exposureManager: exposureManager,
			plausibleDeniabilityService: self.plausibleDeniabilityService,
			contactDiaryStore: self.contactDiaryStore,
			eventStore: self.eventStore,
			eventCheckoutService: self.eventCheckoutService,
			store: self.store,
			exposureSubmissionDependencies: self.exposureSubmissionServiceDependencies,
			healthCertificateService: self.healthCertificateService
		)
	}()

	lazy var notificationManager: NotificationManager = {
		let notificationManager = NotificationManager(
			coronaTestService: coronaTestService,
			eventCheckoutService: eventCheckoutService,
			healthCertificateService: healthCertificateService,
			showHome: { [weak self] in
				// We don't need the Route parameter in the NotificationManager
				self?.showHome()
			},
			showTestResultFromNotification: { [weak self] route in
				Log.debug("Will open test result from notification")
				guard let self = self else { return }

				if self.didSetupUI {
					Log.debug("UI is already setup, will call showHome()")
					self.showHome(route)
				} else {
					Log.debug("new route is set: \(route)")
					self.route = route
				}
			},
			showHealthCertificate: { [weak self] route in
				// We must NOT call self?.showHome(route) here because we do not target the home screen. Only set the route. The rest is done automatically by the startup process of the app.
				// Works only for notifications tapped when the app is closed. When inside the app, the notification will trigger nothing.
				Log.debug("new route is set: \(route.routeInformation)")
				self?.route = route
			}, showHealthCertifiedPerson: { [weak self] route in
				guard let self = self else { return }
				/*
					The booster notifications can be fired when the app is running (either foreground or background) or when the app is killed
					in case the app is running then we need to show the Home using the route of the booster notifications
					in case the app is killed and then reopened then we should just set the route into the health certified person,
					as the showHome flow will begin anyway at the startup process of the app
				*/
				if self.didSetupUI {
					self.showHome(route)
				} else {
					Log.debug("new route is set: \(route.routeInformation)")
					self.route = route
				}
			}
		)
		return notificationManager
	}()

	// MARK: - Protocol ENAExposureManagerObserver

	func exposureManager(
		_: ENAExposureManager,
		didChangeState newState: ExposureManagerState
	) {
		let message = """
		New status of EN framework:
		Authorized: \(newState.authorized)
		enabled: \(newState.enabled)
		status: \(newState.status)
		authorizationStatus: \(ENManager.authorizationStatus)
		"""
		Log.info(message, log: .api)

		updateExposureState(newState)
	}

	// MARK: - Protocol CoordinatorDelegate

	/// Resets all stores and notifies the Onboarding and resets all pending notifications
	func coordinatorUserDidRequestReset(exposureSubmissionService: ExposureSubmissionService) {
		// Reset key value store. Preserve some values.
		do {
			/// Following values are excluded from reset:
			/// - PPAC API Token
			/// - App installation date
			///
			/// read values from the current store
			let ppacEdusApiToken = store.ppacApiTokenEdus
			let installationDate = store.appInstallationDate

			let newKey = try KeychainHelper().generateDatabaseKey(persistForKeychainKey: SecureStore.encryptionKeyKeychainKey)
			store.wipeAll(key: newKey)

			/// write excluded values back to the 'new' store
			store.ppacApiTokenEdus = ppacEdusApiToken
			store.appInstallationDate = installationDate
            Analytics.collect(.submissionMetadata(.lastAppReset(Date())))
		} catch {
			fatalError("Creating new database key failed")
		}

		// Reset packages store
		downloadedPackagesStore.reset()
		downloadedPackagesStore.open()

		// Reset exposureManager
		exposureManager.reset {
			self.exposureManager.observeExposureNotificationStatus(observer: self)
			NotificationCenter.default.post(name: .isOnboardedDidChange, object: nil)
		}

		// Remove all pending notifications
		UNUserNotificationCenter.current().removeAllPendingNotificationRequests()

		// Reset contact diary
		contactDiaryStore.reset()

		// Reset event store
		eventStore.reset()

		coronaTestService.updatePublishersFromStore()
		healthCertificateService.updatePublishersFromStore()
	}

	// MARK: - Protocol ExposureStateUpdating

	func updateExposureState(_ state: ExposureManagerState) {
		riskProvider.exposureManagerState = state
		riskProvider.requestRisk(userInitiated: false)
		coordinator.updateExposureState(state)
		enStateHandler?.updateExposureState(state)
	}

	// MARK: - Protocol ENStateHandlerUpdating

	func updateEnState(_ state: ENStateHandler.State) {
		Log.info("AppDelegate got EnState update: \(state)", log: .api)
		coordinator.updateEnState(state)
	}

	// MARK: - Private

	private var exposureDetection: ExposureDetection?
	private let consumer = RiskConsumer()
	private var postOnboardingRoute: Route?
	private var route: Route?
	private var didSetupUI = false
	private var appLaunchedFromUserActivityURL = false

	private lazy var exposureDetectionExecutor: ExposureDetectionExecutor = {
		ExposureDetectionExecutor(
			client: self.client,
			downloadedPackagesStore: self.downloadedPackagesStore,
			store: self.store,
			exposureDetector: self.exposureManager
		)
	}()

	/// - Parameter launchOptions: Launch options passed on app launch
	/// - Returns: `true` if `launchOptions` contains user activity of type `NSUserActivityTypeBrowsingWeb`, returns `false` otherwhise.
	private func appLaunchedFromUserActicityURL(_ launchOptions: [UIApplication.LaunchOptionsKey: Any]?) -> Bool {
		guard let activityDictionary = launchOptions?[.userActivityDictionary] as? [AnyHashable: Any] else {
			return false
		}

		for key in activityDictionary.keys {
			if let userActivity = activityDictionary[key] as? NSUserActivity,
			   userActivity.activityType == NSUserActivityTypeBrowsingWeb,
			   userActivity.webpageURL != nil {
				return true
			}
		}

		return false
	}

	private func showError(_ riskProviderError: RiskProviderError) {
		guard let rootController = window?.rootViewController else {
			return
		}

		guard let alert = makeErrorAlert(
			riskProviderError: riskProviderError,
			rootController: rootController
		) else {
			return
		}

		func presentAlert() {
			rootController.present(alert, animated: true, completion: nil)
		}

		if rootController.presentedViewController != nil {
			rootController.dismiss(
				animated: true,
				completion: presentAlert
			)
		} else {
			presentAlert()
		}
	}

	private func makeErrorAlert(riskProviderError: RiskProviderError, rootController: UIViewController) -> UIAlertController? {
		switch riskProviderError {
		case .failedRiskDetection(let didEndPrematurelyReason):
			switch didEndPrematurelyReason {
			case let .noExposureWindows(error, date):
				return makeAlertController(
					noExposureWindowsError: error,
					localizedDescription: didEndPrematurelyReason.localizedDescription,
					date: date,
					rootController: rootController
				)
			case .wrongDeviceTime:
				if !self.store.wasDeviceTimeErrorShown {
					self.store.wasDeviceTimeErrorShown = true
					return rootController.setupErrorAlert(message: didEndPrematurelyReason.localizedDescription)
				} else {
					return nil
				}

			default:
				return nil
			}
		case .failedKeyPackageDownload(let downloadError):
			switch downloadError {
			case .noDiskSpace:
				return rootController.setupErrorAlert(message: downloadError.description)
			default:
				return nil
			}
		default:
			return nil
		}
	}

	private func makeAlertController(noExposureWindowsError: Error?, localizedDescription: String, date: Date, rootController: UIViewController) -> UIAlertController? {

		if let enError = noExposureWindowsError as? ENError {
			switch enError.code {
			case .dataInaccessible:
				return nil
			default:
				let openFAQ: (() -> Void)? = {
					guard let url = enError.faqURL else { return nil }
					return {
						LinkHelper.open(url: url)
					}
				}()
				return rootController.setupErrorAlert(
					message: localizedDescription + "\n\(date)",
					secondaryActionTitle: AppStrings.Common.errorAlertActionMoreInfo,
					secondaryActionCompletion: openFAQ
				)
			}
		} else if let exposureDetectionError = noExposureWindowsError as? ExposureDetectionError {
			switch exposureDetectionError {
			case .isAlreadyRunning:
				return nil
			}
		} else {
			return rootController.setupErrorAlert(
				message: localizedDescription
			)
		}
	}

	lazy var coordinator = RootCoordinator(
		self,
		coronaTestService: coronaTestService,
		contactDiaryStore: contactDiaryStore,
		eventStore: eventStore,
		eventCheckoutService: eventCheckoutService,
		otpService: otpService,
		ppacService: ppacService,
		cclService: cclService,
		healthCertificateService: healthCertificateService,
		healthCertificateRequestService: healthCertificateRequestService,
		healthCertificateValidationService: healthCertificateValidationService,
		healthCertificateValidationOnboardedCountriesProvider: healthCertificateValidationOnboardedCountriesProvider,
		vaccinationValueSetsProvider: vaccinationValueSetsProvider,
		elsService: elsService,
		recycleBin: recycleBin,
		restServiceProvider: restServiceProvider,
		badgeWrapper: badgeWrapper,
		cache: restServiceCache
	)

	private lazy var appUpdateChecker = AppUpdateCheckHelper(appConfigurationProvider: self.appConfigurationProvider, store: self.store)

	private var enStateHandler: ENStateHandler?

	private let riskConsumer = RiskConsumer()

	private func setupUI() {
		setupNavigationBarAppearance()
		setupAlertViewAppearance()

		UIImageView.appearance().accessibilityIgnoresInvertColors = true

		window = UIWindow(frame: UIScreen.main.bounds)
		window?.rootViewController = coordinator.viewController
		window?.makeKeyAndVisible()

		#if DEBUG
		// Speed up animations for faster UI-Tests: https://pspdfkit.com/blog/2016/running-ui-tests-with-ludicrous-speed/#update-why-not-just-disable-animations-altogether
		if isUITesting {
			window?.layer.speed = 100
		}
		#endif
	}

	private func showUI() {
		coordinator.showLoadingScreen()

		healthCertificateService.setup(
			updatingWalletInfos: true,
			completion: { [weak self] in
				guard let self = self else {
					return
				}

				DispatchQueue.main.async {
					if self.store.isOnboarded {
						self.showHome(self.route)
					} else {
						self.postOnboardingRoute = self.route
						self.showOnboarding()
					}
				}
			}
		)

	}

	private func setupNavigationBarAppearance() {
		let appearance = UINavigationBar.appearance()

		appearance.tintColor = .enaColor(for: .tint)

		appearance.titleTextAttributes = [
			NSAttributedString.Key.foregroundColor: UIColor.enaColor(for: .textPrimary1)
		]

		appearance.largeTitleTextAttributes = [
			NSAttributedString.Key.font: UIFont.preferredFont(forTextStyle: .largeTitle).scaledFont(size: 28, weight: .bold),
			NSAttributedString.Key.foregroundColor: UIColor.enaColor(for: .textPrimary1)
		]
	}

	private func setupAlertViewAppearance() {
		UIView.appearance(whenContainedInInstancesOf: [UIAlertController.self]).tintColor = .enaColor(for: .tint)
	}

	func showHome(_ route: Route? = nil) {
		// On iOS 12.5 ENManager is already activated in didFinishLaunching (https://jira-ibs.wbs.net.sap/browse/EXPOSUREAPP-8919)
		Log.debug("showHome Flow is called with current route: \(String(describing: route?.routeInformation)))")
		if #available(iOS 13.5, *) {
			if exposureManager.exposureManagerState.status == .unknown {
				exposureManager.activate { [weak self] error in
					if let error = error {
						Log.error("Cannot activate the ENManager.", log: .api, error: error)
					}
					self?.presentHomeVC(route)
				}
			} else {
				presentHomeVC(route)
			}
		} else if NSClassFromString("ENManager") != nil { // Make sure that ENManager is available. -> iOS 12.5.x
			presentHomeVC(route)
		}
	}

	private func presentHomeVC(_ route: Route?) {
		enStateHandler = ENStateHandler(
			initialExposureManagerState: exposureManager.exposureManagerState,
			delegate: self
		)

		guard let enStateHandler = self.enStateHandler else {
			fatalError("It should not happen.")
		}

		coordinator.showHome(enStateHandler: enStateHandler, route: route)
	}

	private func showOnboarding() {
		coordinator.showOnboarding()
	}

	@objc
	private func isOnboardedDidChange(_: NSNotification) {
		if store.isOnboarded {
			showHome(postOnboardingRoute)
			postOnboardingRoute = nil
		} else {
			showOnboarding()
		}
	}

	@objc
	private func backgroundRefreshStatusDidChange() {
		coordinator.updateDetectionMode(currentDetectionMode)
	}
	
	/// Checks if we should log the current app version. To avoid spam, we have two conditions: We only want to log every 24 hours or if the version number has changed (possibly also downgraded versions for testing cases). We don't need a check for ELS beeing active, because the Log is only persisted with ELS is activated in RELEASE builds.
	/// Internal for testing purposes.
	private func logCurrentAppVersion() {
		let clientMetadata = ClientMetadata()
		
		// Check if we have some data.
		if let version = clientMetadata.cwaVersion,
		   let lastVersion = store.lastLoggedAppVersionNumber,
		   let lastTimestamp = store.lastLoggedAppVersionTimestamp {
			
			// If we have some data, check if we should log again.
			let lastTimestampInHours = Calendar.current.component(.hour, from: lastTimestamp)
			if version != lastVersion || lastTimestampInHours > 24 {
				Log.info("Current CWA version number: \(String(describing: clientMetadata.cwaVersion))")
				store.lastLoggedAppVersionNumber = clientMetadata.cwaVersion
				store.lastLoggedAppVersionTimestamp = Date()
			}
		}
		// Otherwise, save some fresh data.
		else {
			Log.info("Current CWA version number: \(String(describing: clientMetadata.cwaVersion))")
			store.lastLoggedAppVersionNumber = clientMetadata.cwaVersion
			store.lastLoggedAppVersionTimestamp = Date()
		}
	}
	
	private func logCurrentCensoringState() {
		#if !RELEASE
		let isCensoring = UserDefaults.standard.bool(forKey: ErrorLogSubmissionService.keyElsLoggingCensoring)
		Log.info("Current ELS censoring state: \(isCensoring)")
		#endif
	}

	// MARK: Privacy Protection

	private var privacyProtectionWindow: UIWindow?

	private func showPrivacyProtectionWindow() {
		guard store.isOnboarded else { return }

		let privacyProtectionViewController = PrivacyProtectionViewController()
		privacyProtectionWindow = UIWindow(frame: UIScreen.main.bounds)
		privacyProtectionWindow?.rootViewController = privacyProtectionViewController
		privacyProtectionWindow?.windowLevel = .alert + 1
		privacyProtectionWindow?.makeKeyAndVisible()
		privacyProtectionViewController.show()
	}

	private func hidePrivacyProtectionWindow() {
		guard let privacyProtectionViewController = privacyProtectionWindow?.rootViewController as? PrivacyProtectionViewController else {
			return
		}
		privacyProtectionViewController.hide {
			self.privacyProtectionWindow?.isHidden = true
			self.privacyProtectionWindow = nil
		}
	}


	/// Is the app able to function with the current iOS version?
	///
	/// Due to the backport of the Exposure Notification Framework to iOS 12.5 the app has a certain range of iOS versions that aren't supported.
	///
	/// - Returns: Returns `true` if the app is in the *disabled* state and requires the user to upgrade the os.
	private static func isAppDisabled() -> Bool {
		#if DEBUG
		if isUITesting && LaunchArguments.infoScreen.showUpdateOS.boolValue == true {
			return true
		}
		#endif
		if #available(iOS 13.7, *) {
			return false
		} else if #available(iOS 13.5, *) {
			return true
		} else if NSClassFromString("ENManager") != nil {
			return false
		} else {
			return true
		}
	}

	private func setupUpdateOSUI() {
		window = UIWindow(frame: UIScreen.main.bounds)
		window?.rootViewController = UpdateOSViewController()
		window?.makeKeyAndVisible()
	}

}

private extension Array where Element == URLQueryItem {
	func valueFor(queryItem named: String) -> String? {
		first(where: { $0.name == named })?.value
	}
}

private var currentDetectionMode: DetectionMode {
	DetectionMode.fromBackgroundStatus()
}<|MERGE_RESOLUTION|>--- conflicted
+++ resolved
@@ -364,13 +364,9 @@
 			checkinRiskCalculation: checkinRiskCalculation,
 			keyPackageDownload: keyPackageDownload,
 			traceWarningPackageDownload: traceWarningPackageDownload,
-<<<<<<< HEAD
-			exposureDetectionExecutor: exposureDetectionExecutor
-=======
 			exposureDetectionExecutor: exposureDetectionExecutor,
 			coronaTestService: coronaTestService,
 			downloadedPackagesStore: downloadedPackagesStore
->>>>>>> 1a239f3f
 		)
 		#else
 		return RiskProvider(
