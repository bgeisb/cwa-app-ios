--- conflicted
+++ resolved
@@ -3349,11 +3349,7 @@
 				CODE_SIGN_ENTITLEMENTS = "${PROJECT}/Resources/ENACommunity.entitlements";
 				CODE_SIGN_IDENTITY = "Apple Development";
 				CODE_SIGN_STYLE = Automatic;
-<<<<<<< HEAD
 				CURRENT_PROJECT_VERSION = 2;
-=======
-				CURRENT_PROJECT_VERSION = 7;
->>>>>>> a79597f7
 				DEVELOPMENT_TEAM = $IPHONE_APP_DEV_TEAM;
 				GCC_PREPROCESSOR_DEFINITIONS = (
 					"DEBUG=1",
@@ -3509,11 +3505,7 @@
 				CODE_SIGN_ENTITLEMENTS = "${PROJECT}/Resources/ENA.entitlements";
 				CODE_SIGN_IDENTITY = $IPHONE_APP_CODE_SIGN_IDENTITY;
 				CODE_SIGN_STYLE = Manual;
-<<<<<<< HEAD
 				CURRENT_PROJECT_VERSION = 2;
-=======
-				CURRENT_PROJECT_VERSION = 7;
->>>>>>> a79597f7
 				DEVELOPMENT_TEAM = 523TP53AQF;
 				GCC_PREPROCESSOR_DEFINITIONS = "SQLITE_HAS_CODEC=1";
 				INFOPLIST_FILE = ENA/Resources/Info_Testflight.plist;
@@ -3870,11 +3862,7 @@
 				CODE_SIGN_ENTITLEMENTS = "${PROJECT}/Resources/ENACommunity.entitlements";
 				CODE_SIGN_IDENTITY = "Apple Development";
 				CODE_SIGN_STYLE = Automatic;
-<<<<<<< HEAD
 				CURRENT_PROJECT_VERSION = 2;
-=======
-				CURRENT_PROJECT_VERSION = 7;
->>>>>>> a79597f7
 				DEVELOPMENT_TEAM = $IPHONE_APP_DEV_TEAM;
 				GCC_PREPROCESSOR_DEFINITIONS = (
 					"DEBUG=1",
@@ -4089,11 +4077,7 @@
 				CODE_SIGN_ENTITLEMENTS = "${PROJECT}/Resources/ENATest.entitlements";
 				CODE_SIGN_IDENTITY = $IPHONE_APP_CODE_SIGN_IDENTITY;
 				CODE_SIGN_STYLE = Manual;
-<<<<<<< HEAD
 				CURRENT_PROJECT_VERSION = 2;
-=======
-				CURRENT_PROJECT_VERSION = 7;
->>>>>>> a79597f7
 				DEVELOPMENT_TEAM = 523TP53AQF;
 				GCC_PREPROCESSOR_DEFINITIONS = (
 					"DEBUG=1",
@@ -4134,11 +4118,7 @@
 				CODE_SIGN_ENTITLEMENTS = "${PROJECT}/Resources/ENA.entitlements";
 				CODE_SIGN_IDENTITY = $IPHONE_APP_CODE_SIGN_IDENTITY;
 				CODE_SIGN_STYLE = Manual;
-<<<<<<< HEAD
 				CURRENT_PROJECT_VERSION = 2;
-=======
-				CURRENT_PROJECT_VERSION = 7;
->>>>>>> a79597f7
 				GCC_PREPROCESSOR_DEFINITIONS = "SQLITE_HAS_CODEC=1";
 				INFOPLIST_FILE = ENA/Resources/Info.plist;
 				IPHONE_APP_CODE_SIGN_IDENTITY = "iPhone Developer";
@@ -4283,11 +4263,7 @@
 				CODE_SIGN_IDENTITY = "Apple Development";
 				"CODE_SIGN_IDENTITY[sdk=macosx*]" = "Apple Development";
 				CODE_SIGN_STYLE = Manual;
-<<<<<<< HEAD
-				CURRENT_PROJECT_VERSION = 2;
-=======
 				CURRENT_PROJECT_VERSION = 7;
->>>>>>> a79597f7
 				DEFINES_MODULE = YES;
 				DEVELOPMENT_TEAM = "";
 				DYLIB_COMPATIBILITY_VERSION = 1;
@@ -4332,11 +4308,7 @@
 				CODE_SIGNING_ALLOWED = NO;
 				CODE_SIGNING_REQUIRED = NO;
 				CODE_SIGN_STYLE = Manual;
-<<<<<<< HEAD
-				CURRENT_PROJECT_VERSION = 2;
-=======
 				CURRENT_PROJECT_VERSION = 7;
->>>>>>> a79597f7
 				DEFINES_MODULE = YES;
 				DEVELOPMENT_TEAM = "";
 				DYLIB_COMPATIBILITY_VERSION = 1;
@@ -4380,11 +4352,7 @@
 				CODE_SIGNING_ALLOWED = NO;
 				CODE_SIGNING_REQUIRED = NO;
 				CODE_SIGN_STYLE = Manual;
-<<<<<<< HEAD
-				CURRENT_PROJECT_VERSION = 2;
-=======
 				CURRENT_PROJECT_VERSION = 7;
->>>>>>> a79597f7
 				DEFINES_MODULE = YES;
 				DEVELOPMENT_TEAM = "";
 				DYLIB_COMPATIBILITY_VERSION = 1;
@@ -4427,11 +4395,7 @@
 				CODE_SIGNING_ALLOWED = NO;
 				CODE_SIGNING_REQUIRED = NO;
 				CODE_SIGN_STYLE = Manual;
-<<<<<<< HEAD
-				CURRENT_PROJECT_VERSION = 2;
-=======
 				CURRENT_PROJECT_VERSION = 7;
->>>>>>> a79597f7
 				DEFINES_MODULE = YES;
 				DEVELOPMENT_TEAM = "";
 				DYLIB_COMPATIBILITY_VERSION = 1;
