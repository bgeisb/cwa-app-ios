/* Hints */
/* Use a non-breaking space (OPTION + SPACE) to avoid line breaks. */
/* Write "z. B." always with a non-breaking space (OPTION + SPACE). */

/* General */
"Alert_TitleGeneral" = "Ein Fehler ist aufgetreten.";

"Alert_ActionOk" = "OK";

"Alert_ActionYes" = "Ja";

"Alert_ActionNo" = "Nein";

"Alert_ActionRetry" = "Wiederholen";

"Alert_ActionCancel" = "Abbrechen";

"Alert_ActionRemove" = "Löschen";

"Alert_BluetoothOff_Title" = "Bluetooth aktivieren";

"Alert_BluetoothOff_Description" = "Bluetooth muss in den Geräteeinstellungen aktiviert werden, damit diese App funktioniert.";

"Alert_CancelAction_Later" = "Später";

"Alert_DefaultAction_OpenSettings" = "Einstellungen öffnen";

"General_BackButtonTitle" = "Zurück";

"Common_No_Network" = "Der Vorgang konnte wegen Netzwerkproblemen nicht abgeschlossen werden. Bitte versuchen Sie es noch einmal.";

"Common_ENError5_Description" = "Fehler 5: Es ist etwas schiefgelaufen. Ihr Risiko konnte leider nicht ermittelt werden. Wir arbeiten an einer Lösung für dieses Problem.";

"Common_ENError11_Description" = "Fehler 11: Es ist etwas schiefgelaufen. Ihr Risiko konnte leider nicht ermittelt werden. Bitte starten Sie Ihr Smartphone neu und versuchen Sie es morgen erneut.";

"Common_ENError13_Description" = "Fehler 13: Ihre Risiko-Ermittlung für den heutigen Tag wurde bereits durchgeführt. Bitte versuchen Sie es in 24 Stunden erneut.";

"Common_Alert_Action_moreInfo" = "Mehr Erfahren";

"Common_BackgroundFetch_AlertMessage" = "Sie haben die Hintergrundaktualisierung für die Corona-Warn-App ausgeschaltet. Um die automatische Risiko-Ermittlung zu nutzen, müssen Sie die Hintergrundaktualisierung einschalten. Wenn Sie die Hintergrundaktualisierung nicht einschalten, können Sie Ihre Risiko-Ermittlung nur manuell in der App starten.\n\nSie können die Hintergrundaktualisierung für die App jederzeit in den Geräteeinstellungen einschalten.";

"Common_BackgroundFetch_SettingsTitle" = "Geräteeinstellungen öffnen";

"Common_BackgroundFetch_OKTitle" = "Risiko-Ermittlung manuell starten";

"Common_BackgroundFetch_AlertTitle" = "Hintergrundaktualisierung ausgeschaltet";

"Common_Deadman_AlertTitle" = "Ihr Risikostatus";

"Common_Deadman_AlertBody" = "Bitte denken Sie daran, die Corona-Warn-App regelmäßig zu öffnen, um Ihren Risikostatus zu überprüfen.";

"Common_Tess_Relay_Description" = "Gehörlose, schwerhörige und spätertaubte Menschen können zur telefonischen Kontaktaufnahme die Tess-Relay-Dienste (Dolmetschen in Gebärdensprache und deutscher Schriftsprache) nutzen. Die Software können Sie im App Store herunterladen.";

/* Accessibility */
"AccessibilityLabel_Close" = "Schließen";

"AccessibilityLabel_PhoneNumber" = "Telefonnummer";

/* Exposure Detection */
"ExposureDetection_Off" = "Risiko-Ermittlung gestoppt";

"ExposureDetection_Unknown" = "Unbekanntes Risiko";

"ExposureDetection_Low" = "Niedriges Risiko";

"ExposureDetection_Low_Green_Color" = "Grün";

"ExposureDetection_High" = "Erhöhtes Risiko";

"ExposureDetection_High_Red_Color" = "Rot";

"ExposureDetection_LastExposure" = "Zuletzt am %@";

"ExposureDetection_LastExposure_One_Risk_Day" = "Am %@";

"ExposureDetection_Refreshed" = "Aktualisiert: %@";

"ExposureDetection_Refreshed_Never" = "Unbekannt";

"ExposureDetection_RefreshingIn" = "Aktualisierung in %02d:%02d\U00A0Minuten";

"ExposureDetection_RefreshIn" = "Aktualisierung in %@";

"ExposureDetection_LastRiskLevel" = "Letzte Risiko-Überprüfung: %@";

"ExposureDetection_OffText" = "Aktivieren Sie die Risiko-Ermittlung, damit Ihr aktueller Risikostatus berechnet werden kann.";

"ExposureDetection_OutdatedText" = "Ihre Risiko-Berechnung wurde seit mehr als 48 Stunden nicht aktualisiert. Bitte aktualisieren Sie die Berechnung.";

"ExposureDetection_UnknownText" = "Da Sie die Risiko-Ermittlung noch nicht lange genug aktiviert haben, konnten wir für Sie kein Infektionsrisiko berechnen.";

"ExposureDetection_LoadingText" = "Aktuelle Daten werden heruntergeladen und geprüft. Dies kann mehrere Minuten dauern.";

"ExposureDetection_Contact_Journal_Text" = "Weitere Informationen zu Ihren Risiko-Begegnungen finden Sie in Ihrem Kontakt-Tagebuch.";

"ExposureDetection_Contact_Journal_Text_P2" = "Sie haben ein erhöhtes Risiko, sich angesteckt zu haben. Falls Sie infiziert sind, können Sie Ihrerseits andere Personen anstecken, auch wenn Sie geimpft oder genesen sind, und auch, wenn Sie keine Symptome haben.";

"ExposureDetection_Behavior_Title" = "Verhalten";

"ExposureDetection_Behavior_Subtitle" = "So verhalten Sie sich richtig, auch, wenn Sie geimpft oder genesen sind, und auch, wenn Sie keine Symptome haben:";

"ExposureDetection_LowRisk_Behavior_Subtitle" = "So verhalten Sie sich richtig:";

"ExposureDetection_Guide_Hygiene" = "Bitte achten Sie jetzt besonders auf die üblichen Hygieneregeln.";

"ExposureDetection_Guide_Vaccination" = "Lassen Sie sich gegen SARS-CoV-2 impfen, falls Sie noch nicht geimpft sind.";

"ExposureDetection_Guide_Hands" = "Waschen Sie Ihre Hände regelmäßig mit Seife für 20 Sekunden.";

"ExposureDetection_Guide_Mask" = "Tragen Sie eine Maske bei Begegnungen mit anderen Personen.";

"ExposureDetection_Guide_Distance" = "Halten Sie mindestens 1,5 Meter Abstand zu anderen Personen.";

"ExposureDetection_Guide_Sneeze" = "Niesen oder husten Sie in die Armbeuge oder in ein Taschentuch.";

"ExposureDetection_Guide_Ventilation" = "Lüften Sie Innenräume mehrmals täglich. Öffnen Sie dazu die Fenster einige Minuten lang so weit wie möglich (Stoßlüftung).";

"ExposureDetection_Guide_Symptoms" = "Achten Sie auf Krankheitssymptome. Symptome können auch bei geimpften und bei genesenen Personen auftreten. Falls Sie sich krank fühlen oder Symptome auftreten, wenden Sie sich bitte an Ihre Hausarztpraxis.";

"ExposureDetection_Guide_Home" = "Begeben Sie sich, wenn möglich, nach Hause bzw. bleiben Sie zu Hause und vermeiden Sie Begegnungen außerhalb Ihres Haushalts.";

"ExposureDetection_Guide_Hotline" = "Bei Fragen rufen Sie die 116 117 an. Wählen Sie bei der Telefonansage dann die 2, um die Servicestelle des Bundesministeriums für Gesundheit zu erreichen. Nur bei Krankheitssymptomen wählen Sie die 1 (kassenärztlicher Bereitschaftsdienst).";

"ExposureDetection_Guide_Vaccination_HighRisk" = "Sollten Sie bisher nicht geimpft sein, besprechen Sie nach der Testung die Impfung mit Ihrer Hausarztpraxis.";

"ExposureDetection_Guide_Title" = "Lassen Sie sich testen, auch wenn Sie keine Symptome haben. Bei einer Warnung über ein erhöhtes Risiko (\"Rote Kachel\") haben Sie Anspruch auf einen kostenlosen Test. Dies muss nicht notwendigerweise ein PCR-Test sein.";

"ExposureDetection_Guide_Point1" = "Testmöglichkeiten finden Sie hier. Sie können sich auch an Ihre Hausarztpraxis oder Apotheke wenden.";

"ExposureDetection_Guide_Point1_LinkText" = "Testmöglichkeiten finden Sie hier.";

"ExposureDetection_Guide_Point2" = "Weitere Informationen in den FAQ zum Testablauf.";

"ExposureDetection_Guide_Point2_LinkText" = "Weitere Informationen in den FAQ zum Testablauf.";

"ExposureDetection_Explanation_Title" = "Infektionsrisiko";

"ExposureDetection_Explanation_Subtitle" = "So wird Ihr Risiko ermittelt.";

"ExposureDetection_Explanation_Text_Off" = "Das Infektionsrisiko wird anhand der Daten der Risiko-Ermittlung unter Berücksichtigung von Abstand und Dauer lokal auf Ihrem Smartphone berechnet. Ihr Infektionsrisiko ist für niemanden einsehbar und wird nicht weitergegeben.";

"ExposureDetection_Explanation_Text_Outdated" = "Ihre Risiko-Überprüfung wurde seit mehr als 48 Stunden nicht durchgeführt. Bitte aktualisieren Sie Ihre Risiko-Überprüfung.";

"ExposureDetection_Explanation_Text_Unknown" = "Da Sie die Risiko-Ermittlung noch nicht lange genug aktiviert haben, konnten wir für Sie kein Infektionsrisiko berechnen.\n\nDas Infektionsrisiko wird anhand der Daten der Risiko-Ermittlung mit Bezug zum Abstand und der Dauer lokal auf Ihrem Smartphone berechnet. Ihr Infektionsrisiko ist für niemanden einsehbar und wird nicht weitergegeben.";

"ExposureDetection_Explanation_Text_Low_No_Encounter" = "Sie haben ein niedriges Infektionsrisiko, da keine Begegnung mit nachweislich Corona-positiv getesteten Personen aufgezeichnet wurde oder sich Ihre Begegnung auf kurze Zeit und einen größeren Abstand beschränkt hat.";

"ExposureDetection_Explanation_Text_Low_With_Encounter" = "Das Infektionsrisiko wird anhand der Daten der Risiko-Ermittlung unter Berücksichtigung des Abstands und der Dauer von Begegnungen mit nachweislich Corona-positiv getesteten Personen sowie deren vermutlicher Infektiosität lokal auf Ihrem Smartphone berechnet. Ihr Infektionsrisiko ist für niemanden einsehbar und wird nicht weitergegeben.";

"ExposureDetection_Explanation_Text_Low_With_Encounter_FAQ" = "Weitere Informationen finden Sie in den FAQ.";

"ExposureDetection_Explanation_Text_High_DateOfLastExposure" = "Sie haben ein erhöhtes Infektionsrisiko, da Sie mindestens einer nachweislich Corona-positiv getesteten Person über einen längeren Zeitraum und mit einem geringen Abstand begegnet sind.";

"ExposureDetection_Explanation_Text_High" = "Ihr Infektionsrisiko wird daher als erhöht eingestuft.\nDas Infektionsrisiko wird anhand der Daten der Risiko-Ermittlung unter Berücksichtigung von Abstand und Dauer lokal auf Ihrem Smartphone berechnet. Ihr Infektionsrisiko ist für niemanden einsehbar und wird nicht weitergegeben.";

"ExposureDetection_LowRiskExposure_Title" = "Begegnung mit niedrigem Risiko";

"ExposureDetection_LowRiskExposure_Subtitle" = "Deshalb ist Ihr Infektionsrisiko niedrig";

"ExposureDetection_LowRiskExposure_Body" = "Sie hatten eine Begegnung mit einer später Corona-positiv getesteten Person. Ihr Infektionsrisiko wird auf Grundlage der Daten der Risiko-Ermittlung dennoch als niedrig eingestuft. Ein niedriges Risiko besteht insbesondere dann, wenn sich Ihre Begegnung auf einen kurzen Zeitraum oder einen größeren Abstand beschränkt hat. Sie müssen sich keine Sorgen machen und es besteht kein besonderer Handlungsbedarf. Es wird empfohlen, sich an die allgemein geltenden Abstands- und Hygieneregeln zu halten.";

"ExposureDetection_Button_Enable" = "Risiko-Ermittlung aktivieren";

"ExposureDetection_Button_Refresh" = "Aktualisieren";

"ExposureDetection_Button_Title_Restart" = "Erneut starten";

"ExposureDetection_Risk_Status_Downloading_Title" = "Daten werden heruntergeladen …";

"ExposureDetection_Risk_Status_Detecting_Title" = "Prüfung läuft …";

"ExposureDetection_Risk_Status_Downloading_Body" = "Das kann mehrere Minuten dauern. Vielen Dank für Ihre Geduld.";

"ExposureDetection_Risk_Status_Detecting_Body" = "Ihre Begegnungsdaten werden nun geprüft. Das kann mehrere Minuten dauern. Vielen Dank für Ihre Geduld.";

"ExposureDetection_Risk_Failed_Title" = "Risiko-Überprüfung fehlgeschlagen";

"ExposureDetection_Risk_Failed_Body" = "Der Abgleich der Zufall-IDs mit dem Server ist fehlgeschlagen. Sie können den Abgleich manuell neu starten.";

"ExposureDetection_Risk_Restart_Button_Title" = "Erneut starten";

"ExposureDetection_Survey_Card_Title" = "Befragung zur Corona-Warn-App";

"ExposureDetection_Survey_Card_Body" = "Helfen Sie uns, die App zu verbessern, indem Sie einige einfache Fragen beantworten.";

"ExposureDetection_Survey_Card_Button" = "Zur Befragung";

"ExposureDetection_Info_HygieneRules_Title" = "Hygieneregeln";

"ExposureDetection_Info_HygieneRules_Point1" = "Tragen Sie eine Maske bei Begegnungen mit anderen Personen.";

"ExposureDetection_Info_HygieneRules_Point2" = "Halten Sie mindestens 1,5 Meter Abstand zu anderen Personen.";

"ExposureDetection_Info_HygieneRules_Point3" = "Niesen oder husten Sie in die Armbeuge oder in ein Taschentuch.";

"ExposureDetection_Info_HygieneRules_Point4" = "Waschen Sie Ihre Hände regelmäßig mit Seife für mindestens 20 Sekunden.";

"ExposureDetection_Info_HygieneRules_Point5" = "Lüften Sie Innenräume mehrmals täglich. Öffnen Sie dazu die Fenster einige Minuten lang so weit wie möglich (Stoßlüftung).";

"ExposureDetection_Info_HygieneRules_TitleImage_Description" = "Mehrere Personen, die Abstand halten und einen Mundschutz tragen.";

"ExposureDetection_Info_Contagion_Title" = "Ansteckungsrisiko minimieren";

"ExposureDetection_Info_Contagion_Image_Title" = "Falls Sie sich unerkannt angesteckt haben, verringern Sie so das Risiko, andere zu infizieren:";

"ExposureDetection_Info_Contagion_TitleImage_Description" = "Eine Person sitzt auf dem Sofa und liest ein Buch. Eine andere Person schaut auf ihr Smartphone.";

"ExposureDetection_Info_Contagion_Point1" = "Treffen und Veranstaltungen: Verzichten Sie auf Besuche und Aktivitäten, bei denen Sie mit anderen Menschen zusammenkommen (Clubs, Bars, Restaurants, Kino, Theater, Sportveranstaltungen).";

"ExposureDetection_Info_Contagion_Point2" = "Home Office: Arbeiten Sie von zu Hause, wenn es für Sie möglich ist.";

"ExposureDetection_Info_Contagion_Point3" = "Einkaufen: Lassen Sie sich die Lebensmittel liefern oder bitten Sie jemanden, die Einkäufe für Sie zu erledigen.";

"ExposureDetection_Info_Contagion_Point4" = "Öffentliche Verkehrsmittel: Meiden Sie diese so gut es geht, vor allem zu Stoßzeiten.";

"ExposureDetection_Info_Contagion_Point5" = "Reisen: Verzichten Sie auf Flug- und Zugreisen.";

"ExposureDetection_Info_Contagion_Point6" = "Bei Fragen zu Quarantäne-Maßnahmen wenden Sie sich bitte an Ihr Gesundheitsamt. Weitere Informationen finden Sie in den FAQ zu Quarantäne-Maßnahmen.";

"ExposureDetection_Info_Contagion_Point6_LinkText" = "Weitere Informationen finden Sie in den FAQ zu Quarantäne-Maßnahmen.";

"ExposureDetection_Info_Contagion_Footer" = "Weitere Hinweise finden Sie in den FAQ zur freiwilligen Selbstquarantäne.";

"ExposureDetection_Info_Contagion_Footer_LinkText" = "Weitere Hinweise finden Sie in den FAQ zur freiwilligen Selbstquarantäne.";

/* Survey Errors */

"SurveyConsent_Error_Title" = "Fehler";

"SurveyConsent_Error_TryAgainLater" = "Die Befragung kann aktuell nicht aufgerufen werden. Bitte versuchen Sie es später noch mal (Fehlercode %@).";

"SurveyConsent_Error_DeviceNotSupported" = "Die Befragung kann nicht aufgerufen werden (Fehlercode %@).";

"SurveyConsent_Error_ChangeDeviceTime" = "Die Uhrzeit Ihres Smartphones stimmt nicht mit der aktuellen Zeit überein. Bitte korrigieren Sie die Uhrzeit in den Einstellungen Ihres Smartphones (Fehlercode %@).";

"SurveyConsent_Error_TryAgainNextMonth" = "Die Befragung konnte aus Sicherheitsgründen nicht aufgerufen werden. Sie können im nächsten Kalendermonat wieder teilnehmen (Fehlercode %@).";

"SurveyConsent_Error_AlreadyParticipated" = "Sie haben bereits an der Befragung teilgenommen. Sie können nur einmal im Monat an der Befragung teilnehmen (Fehlercode %@).";

/* Survey Consent Screen */

"SurveyConsent_Title" = "Befragung zur Bewertung und Verbesserung der Corona-Warn-App";

"SurveyConsent_Body1" = "Helfen Sie dabei, die Corona-Warn-App zu verbessern. Nehmen Sie dazu an einer Befragung zu Ihrer Erfahrung mit der Corona-Warn-App teil. Sie helfen damit dem RKI, die Wirksamkeit der App zu bewerten, die App zu verbessern und zu verstehen, wie sich Warnungen über die App auf das Verhalten von Personen mit erhöhtem Risiko auswirken.";

"SurveyConsent_Body2" = "Die Befragung richtet sich nur an Personen, denen die App eine Begegnung mit erhöhtem Risiko angezeigt hat. Die Befragung findet auf einer Webseite des RKI statt. Zur Weiterleitung auf diese Webseite wird Ihnen im nächsten Schritt ein Teilnahmelink angezeigt. Vorher muss jedoch die Echtheit Ihrer App bestätigt werden. Dafür ist Ihr Einverständnis erforderlich.";

"SurveyConsent_Body3" = "Nach Antippen des Teilnahmelinks erhalten Sie weitere Informationen zur Befragung. Vor der Teilnahme werden Sie dann noch einmal gesondert um Ihr Einverständnis zur Teilnahme an der Befragung gebeten.";

"SurveyConsent_Accept_Button_Title" = "Einverstanden";

/* Survey Consent Legal Details Screen */

"SurveyConsent_Legal_Details_Title" = "Ausführliche Informationen zur Datenverarbeitung bei der Teilnahme an der Befragung";

"SurveyConsent_Details_Headline" = "Zur Befragung durch das RKI";

"SurveyConsent_Details_Body" = "Nachdem die Echtheit Ihrer App geprüft wurde, werden Sie auf eine Internetseite des RKI mit einem für Sie generierten Teilnahmelink zur Befragung weitergeleitet. Die Internetseite wird im Browser Ihres Smartphones geöffnet. Der Teilnahmelink enthält ein vorab durch die Corona-Warn-App generiertes Einmal-Passwort. Wenn Sie den Teilnahmelink antippen und die Internetseite mit der Befragung aufrufen, wird das Einmal-Passwort in Ihrem Browser zwischengespeichert. Auf dieser Seite werden weiterführenden Informationen zur Befragung und Handlungshinweise, z.\U00A0B. wie die Befragung gestartet werden kann, dargestellt. Zum Start der Befragung wird das Einmal-Passwort an Server der Corona-Warn-App übermittelt und dort als verbraucht markiert. Durch den Server wird geprüft, ob Sie an der Befragung teilnehmen können oder nicht. So wird sichergestellt, dass jede Person nur einmal an der Befragung teilnehmen kann.";

/* Exposure detection wrong device time */
"ExposureDetection_WrongTime_Notification_Title" = "Risiko-Überprüfung nicht möglich";

"ExposureDetection_WrongTime_Notification_Body" = "Die auf Ihrem Smartphone eingestellte Uhrzeit entspricht nicht der aktuellen Uhrzeit. Deshalb kann Ihr Risiko im Moment nicht überprüft werden. Bitte passen Sie die Uhrzeit in den Einstellungen Ihres Smartphones an.";

"ExposureDetection_WrongTime_Notification_Popover_Title" = "Risiko-Überprüfung nicht möglich";

"ExposureDetection_WrongTime_Notification_Popover_Body" = "Die auf Ihrem Smartphone eingestellte Uhrzeit entspricht nicht der aktuellen Uhrzeit. Deshalb kann Ihr Risiko im Moment nicht überprüft werden. Bitte passen Sie die Uhrzeit in den Einstellungen Ihres Smartphones an.";

/* Active Tracing Section */
"ExposureDetection_ActiveTracingSection_Title" = "Ermittlungszeitraum";

"ExposureDetection_ActiveTracingSection_Subtitle" = "Dieser Zeitraum wird berücksichtigt.";

/* There are two paragraphs in this section. The first one just contains text… */
"ExposureDetection_ActiveTracingSection_Text_Paragraph0" = "Die Berechnung des Infektionsrisikos kann nur für die Zeiträume erfolgen, an denen die Risiko-Ermittlung aktiv war. Die Risiko-Ermittlung sollte daher dauerhaft aktiv sein. Für Ihre Risiko-Ermittlung wird der Zeitraum der letzten %u Tage betrachtet.";

"ExposureDetection_ActiveTracingSection_Text_Paragraph1b" = "Wenn die Risiko-Ermittlung zu Zeiten, in denen Sie andere Personen getroffen haben, aktiv war, kann die Berechnung des Infektionsrisikos für diesen Zeitraum erfolgen.";

/* Exposure Detection Errors */

"ExposureDetectionError_Alert_Message" = "Während der Risiko-Ermittlung ist ein Fehler aufgetreten.";

"ExposureDetectionError_Alert_FullDiskSpace_Message" = "Es steht nicht genug Speicherplatz für die aktuellen Daten zur Verfügung.\nBitte geben Sie Speicherplatz auf Ihrem Smartphone frei, damit Ihr Risikostatus aktualisiert werden kann.";

/* How Risk Detection Works Alert.\n First introduced due to EXPOSUREAPP-1738.\n The alert only displays a single OK-button. We re-use the localized string\n `Alert_ActionOk` for that. */
"How_Risk_Detection_Works_Alert_Title" = "Information zur Funktionsweise der Risiko-Ermittlung";

"How_Risk_Detection_Works_Alert_Message" = "Die Berechnung des Infektionsrisikos kann nur für die Zeiträume erfolgen, an denen die Risiko-Ermittlung aktiv war. Die Risiko-Ermittlung sollte daher dauerhaft aktiv sein.\nFür Ihre Risiko-Ermittlung wird nur der Zeitraum der letzten %1$u Tage betrachtet.\nÄltere Tage werden automatisch gelöscht, da sie aus Sicht des Infektionsschutzes nicht mehr relevant sind.\n\nWeitere Informationen finden Sie in den FAQ.";

/* Settings */

"Settings_Notification_StatusActive" = "An";

"Settings_Notification_StatusInactive" = "Aus";

"Settings_BackgroundAppRefresh_StatusActive" = "An";

"Settings_BackgroundAppRefresh_StatusInactive" = "Aus";

"Settings_StatusEnable" = "Aktivieren";

"Settings_StatusDisable" = "Deaktivieren";

"Settings_KontaktProtokollStatusActive" = "Aktiv";

"Settings_KontaktProtokollStatusInactive" = "Gestoppt";

"Settings_Tracing_Label" = "Risiko-Ermittlung";

"Settings_Notification_Label" = "Mitteilungen";

"Settings_BackgroundAppRefresh_Label" = "Hintergrundaktualisierung";

"Settings_Reset_Label" = "Anwendung zurücksetzen";

"Settings_Tracing_Description" = "Erlauben Sie die Aufzeichnung und Weitergabe von COVID-19-Zufalls-IDs.";

"Settings_Notification_Description" = "Erlauben Sie automatische Mitteilungen zu Ihrem COVID-19-Risikostatus.";

"Settings_BackgroundAppRefresh_Description" = "Erlauben Sie die automatische Aktualisierung Ihres Risikostatus.";

"Settings_Reset_Description" = "Löschen Sie alle Ihre Daten in der App.";

"Settings_NavTitle" = "Einstellungen";

"Settings_DaysSinceInstall_Title" = "Ermittlungszeitraum";

"Settings_DaysSinceInstall_SubTitle" = "Dieser Zeitraum wird berücksichtigt.";

"Settings_DaysSinceInstall_P1" = "Die Berechnung des Infektionsrisikos kann nur für die Zeiträume erfolgen, an denen die Risiko-Ermittlung aktiv war. Die Risiko-
Ermittlung sollte daher dauerhaft aktiv sein. Für Ihre Risiko-Ermittlung wird der Zeitraum der letzten %u Tage betrachtet.";

"Settings_DaysSinceInstall_P2b" = "Wenn die Risiko-Ermittlung zu Zeiten, in denen Sie andere Personen getroffen haben, aktiv war, kann die Berechnung des Infektionsrisikos für diesen Zeitraum erfolgen.";

"Settings_DataDonation_Label" = "Datenspende";

"Settings_DataDonation_Description" = "Erlauben Sie die Übermittlung Ihres Nutzerverhaltens.";

"Settings_DataDonation_StatusActive" = "An";

"Settings_DataDonation_StatusInactive" = "Aus";

/* Notification Settings */

"NotificationSettings_Title" = "Mitteilungen";

"NotificationSettings_ImageDescriptionOn" = "Eine Frau erhält eine Mitteilung von ihrer Corona-Warn-App.";

"NotificationSettings_ImageDescriptionOff" = "Eine Frau kann keine Mitteilungen von ihrer Corona-Warn-App erhalten.";

"NotificationSettings_SettingsDescription" = "EINSTELLUNG";

"NotificationSettings_Notifications" = "Mitteilungen";

"NotificationSettings_NotificationsOn" = "An";

"NotificationSettings_NotificationsOff" = "Aus";

"NotificationSettings_BulletHeadlineOn" = "Mitteilungen verwalten";

"NotificationSettings_BulletHeadlineOff" = "Mitteilungen aktivieren";

"NotificationSettings_BulletDescOn" = "Sie können hier festlegen, ob:";

"NotificationSettings_BulletDescOff" = "Um Mitteilungen in der Corona-Warn-App zu aktivieren, müssen Sie Mitteilungen in Ihren Geräteeinstellungen zulassen.";

"NotificationSettings_BulletPoint1" = "Sie generell Mitteilungen erhalten möchten";

"NotificationSettings_BulletPoint2" = "Mitteilungstexte auf dem Sperrbildschirm angezeigt werden sollen";

"NotificationSettings_BulletPoint3" = "Mitteilungstexte erst nach Entsperrung des Smartphones angezeigt werden sollen";

"NotificationSettings_BulletDesc2" = "Details zu den Einstellungen Ihres jeweiligen Betriebssystems finden Sie in den %@.";

"NotificationSettings_BulletDesc2_FAQText" = "FAQ";

"NotificationSettings_OpenSystemSettings" = "Geräteeinstellungen öffnen";

"NotificationSettings_DeltaOnboarding_Title" = "Mitteilungen verwalten";

"NotificationSettings_DeltaOnboarding_Description" = "Die Einstellungen für Mitteilungen werden ab jetzt einheitlich in den Geräteeinstellungen Ihres Smartphones verwaltet.";

"NotificationSettings_DeltaOnboarding_PrimaryButtonTitle" = "Weiter";

/* Background App Referesh Settings */

"BackgroundAppRefreshSettings_Title" = "Hintergrundaktualisierung";

"BackgroundAppRefreshSettings_Image_Description_On" = "Ein Mensch hält ein Smartphone mit eingeschalteter Hintergrundaktualisierung in der Hand.";

"BackgroundAppRefreshSettings_Image_Description_Off" = "Ein Mensch hält ein Smartphone mit ausgeschalteter Hintergrundaktualisierung in der Hand.";

"BackgroundAppRefreshSettings_Subtitle" = "Risikostatus im Hintergrund aktualisieren";

"BackgroundAppRefreshSettings_Description" = "Bei eingeschalteter Hintergrundaktualisierung ermittelt die Corona-Warn-App Ihren Risikostatus automatisch.
Es fallen hierbei keine zusätzliche Kosten für die Datenübertragung im Mobilfunknetz an.
Bei ausgeschalteter Hintergrundaktualisierung müssen Sie die App täglich aufrufen, um Ihren Risikostatus zu aktualisieren.";

"BackgroundAppRefreshSettings_Status_Header" = "Einstellung";

"BackgroundAppRefreshSettings_Status_Title" = "Hintergrundaktualisierung";

"BackgroundAppRefreshSettings_Status_On" = "An";

"BackgroundAppRefreshSettings_Status_Off" = "Aus";

"BackgroundAppRefreshSettings_InfoBox_Title" = "Hintergrundaktualisierung einschalten";

"BackgroundAppRefreshSettings_InfoBox_Description" = "Die Hintergrundaktualisierung müssen Sie sowohl in den allgemeinen Einstellungen Ihres iPhones als auch in den Einstellungen der Corona-Warn-App einschalten.";

"BackgroundAppRefreshSettings_InfoBox_LowPowerMode_Description" = "Beachten Sie bitte, dass für das Einschalten der Hintergrundaktualisierung der Stromsparmodus ausgeschaltet sein muss.";

"BackgroundAppRefreshSettings_InfoBox_LowPowerModeInstruction_Title" = "Stromsparmodus ausschalten";

"BackgroundAppRefreshSettings_InfoBox_LowPowerModeInstruction_Step1" = "Öffnen Sie Einstellungen.";

"BackgroundAppRefreshSettings_InfoBox_LowPowerModeInstruction_Step2" = "Öffnen Sie Batterie.";

"BackgroundAppRefreshSettings_InfoBox_LowPowerModeInstruction_Step3" = "Schalten Sie den Stromsparmodus aus.";

"BackgroundAppRefreshSettings_InfoBox_SystemBackgroundRefreshInstruction_Title" = "Hintergrundaktualisierung allgemein einschalten";

"BackgroundAppRefreshSettings_InfoBox_SystemBackgroundRefreshInstruction_Step1" = "Öffnen Sie Einstellungen.";

"BackgroundAppRefreshSettings_InfoBox_SystemBackgroundRefreshInstruction_Step2" = "Öffnen Sie Allgemein.";

"BackgroundAppRefreshSettings_InfoBox_SystemBackgroundRefreshInstruction_Step3" = "Öffnen Sie Hintergrundaktualisierung.";

"BackgroundAppRefreshSettings_InfoBox_SystemBackgroundRefreshInstruction_Step4" = "Wählen Sie entweder WLAN oder WLAN & Mobile Daten.";

"BackgroundAppRefreshSettings_InfoBox_AppBackgroundRefreshInstruction_Title" = "Hintergrundaktualisierung für die Corona-Warn-App einschalten";

"BackgroundAppRefreshSettings_InfoBox_AppBackgroundRefreshInstruction_Step1" = "Öffnen Sie Einstellungen.";

"BackgroundAppRefreshSettings_InfoBox_AppBackgroundRefreshInstruction_Step2" = "Öffnen Sie Corona-Warn.";

"BackgroundAppRefreshSettings_InfoBox_AppBackgroundRefreshInstruction_Step3" = "Schalten Sie die Hintergrundaktualisierung ein.";

"BackgroundAppRefreshSettings_OpenSettingsButton_Title" = "Einstellungen öffnen";

"BackgroundAppRefreshSettings_ShareButton_Title" = "Anleitung teilen";


/* Onboarding */
"Onboarding_LetsGo_actionText" = "Los geht’s";

"Onboarding_Continue_actionText" = "Weiter";

"Onboarding_EnableLogging_actionText" = "Risiko-Ermittlung aktivieren";

"Onboarding_Continue_actionTextHint" = "Sie können diesen Bildschirm überspringen";

"Onboarding_DoNotActivate_actionText" = "Nicht aktivieren";

"Onboarding_DeactivateExposureConfirmation_title" = "Wenn Sie die Risiko-Ermittlung nicht aktivieren, kann die App Ihren Risikostatus nicht ermitteln und Sie erhalten keine Informationen zu Ihrem Risiko in der App.";

"Onboarding_DeactivateExposureConfirmation_message" = "Sie können die Risiko-Ermittlung jederzeit wieder aktivieren.";

"OnboardingInfo_togetherAgainstCoronaPage_imageDescription" = "Eine vielfältige Gruppe in einer Stadt benutzt Smartphones.";

"OnboardingInfo_togetherAgainstCoronaPage_title" = "Gemeinsam Corona bekämpfen";

"OnboardingInfo_togetherAgainstCoronaPage_boldText" = "Mehr Schutz für Sie und uns alle. Mit der Corona-Warn-App durchbrechen wir Infektionsketten schneller.";

"OnboardingInfo_togetherAgainstCoronaPage_normalText" = "Machen Sie Ihr Smartphone zum Corona-Warn-System. Überblicken Sie Ihren Risikostatus und erfahren Sie, ob in den letzten %u Tagen Corona-positiv getestete Personen in Ihrer Nähe waren.\n\nLassen Sie sich Ihre Testergebnisse (PCR-Test oder Antigen-Schnelltest) in der App anzeigen und warnen Sie andere, wenn Sie ein positives Testergebnis erhalten.\n\nAuf Wunsch können Sie mit der App Ihren persönlichen Infektionsstatus nachweisen (z.\U00A0B. negativer Schnelltest). Bitte beachten Sie, dass Sie grundsätzlich nicht zum Nachweis Ihres Infektionsstatus per App verpflichtet sind. Sie können Ihren Infektionsstatus im Rahmen der rechtlichen Bestimmungen an Ihrem Aufenthaltsort auch auf andere Weise nachweisen.\n\nEbenso können Sie Ihren persönlichen Impfstatus nachweisen.\n\nDie App merkt sich Begegnungen zwischen Menschen, indem ihre Smartphones verschlüsselte Zufalls-IDs austauschen. Persönliche Daten werden dabei nicht ausgetauscht.";

"OnboardingInfo_togetherAgainstCoronaPage_linkText" = "Informationen zur App in leichter Sprache und Gebärdensprache";

"OnboardingInfo_privacyPage_imageDescription" = "Eine Frau mit einem Smartphone benutzt die Corona-Warn-App, ein Vorhängeschloss auf einem Schild steht als Symbol für verschlüsselte Daten.";

"OnboardingInfo_privacyPage_title" = "Datenschutz";

"OnboardingInfo_privacyPage_boldText" = "";

"OnboardingInfo_privacyPage_normalText" = "Sie bleiben unerkannt.\nIhre Daten werden komplett verschlüsselt und pseudonymisiert übertragen.\n\nVerantwortliche Stelle im Sinne des Art. 4 Abs. 7 DSGVO:\n\nRobert Koch-Institut\nNordufer 20\n13353 Berlin\nBitte lesen Sie unsere Datenschutzbestimmungen.\n\nDatenschutzhinweise:";

"OnboardingInfo_enableLoggingOfContactsPage_imageDescription" = "Drei Personen haben die Risiko-Ermittlung auf ihren Smartphones aktiviert, ihre Begegnung wird daher aufgezeichnet.";

"OnboardingInfo_enableLoggingOfContactsPage_title" = "Wie Sie die Risiko-Ermittlung ermöglichen";

"OnboardingInfo_enableLoggingOfContactsPage_boldText" = "Um zu erkennen, ob für Sie ein Infektionsrisiko vorliegt, müssen Sie die Risiko-Ermittlung aktivieren.";

"OnboardingInfo_enableLoggingOfContactsPage_normalText" = "Die Risiko-Ermittlung funktioniert, indem Ihr iPhone per Bluetooth verschlüsselte Zufalls-IDs anderer App nutzenden Personen empfängt und Ihre eigenen Zufalls-IDs an deren Smartphones weitergibt. Die Risiko-Ermittlung lässt sich jederzeit deaktivieren.\n\nDie verschlüsselten Zufalls-IDs geben nur Auskunft über das Datum, die Dauer und die anhand der Signalstärke berechnete Entfernung zu Ihren Mitmenschen. Persönliche Daten wie Name, Adresse oder Aufenthaltsort werden zu keiner Zeit erfasst. Rückschlüsse auf einzelne Personen sind anhand der Zufalls-IDs nicht möglich.";

"OnboardingInfo_enableLoggingOfContactsPage_consentUnderagesTitle" = "App-Nutzung ab 16 Jahren";

"OnboardingInfo_enableLoggingOfContactsPage_consentUnderagesText" = "Die App-Nutzung ist ab 16 Jahren gestattet und richtet sich an Personen, die sich in Deutschland aufhalten.";

"OnboardingInfo_enableLoggingOfContactsPage_stateHeader" = "Status";

"OnboardingInfo_enableLoggingOfContactsPage_stateTitle" = "Risiko-Ermittlung";

"OnboardingInfo_enableLoggingOfContactsPage_stateActive" = "Aktiv";

"OnboardingInfo_enableLoggingOfContactsPage_stateStopped" = "Gestoppt";

"OnboardingInfo_howDoesDataExchangeWorkPage_imageDescription" = "Ein positiver Testbefund wird verschlüsselt ins System übermittelt, das nun andere Nutzerinnen und Nutzer warnt.";

"OnboardingInfo_howDoesDataExchangeWorkPage_title" = "Falls Sie Corona-positiv getestet werden";

"OnboardingInfo_howDoesDataExchangeWorkPage_boldText" = "Falls Sie ein positives Testergebnis erhalten, teilen Sie es bitte über die App mit. Freiwillig und sicher. Für die Gesundheit aller.";

"OnboardingInfo_howDoesDataExchangeWorkPage_normalText" = "Ihre Mitteilung wird zuverlässig verschlüsselt über einen sicheren Server weiterverarbeitet. Die Personen, deren verschlüsselte Zufalls-IDs Sie gesammelt haben, erhalten nun eine Warnung und Informationen darüber, wie sie weiter vorgehen sollen.";

"OnboardingInfo_alwaysStayInformedPage_imageDescription" = "Eine Frau erhält eine Mitteilung von ihrer Corona-Warn-App.";

"OnboardingInfo_alwaysStayInformedPage_title" = "Warnungen erhalten, Risiken erkennen";

"OnboardingInfo_alwaysStayInformedPage_boldText" = "Die App kann Ihnen automatisch Mitteilungen senden und Sie unter anderem über Ihren Risikostatus oder die Gültigkeit Ihrer Zertifikate informieren. Passen Sie dafür die Mitteilungseinstellungen an.";

"OnboardingInfo_alwaysStayInformedPage_normalText" = "Auf diese Weise können Sie sich und Ihre Mitmenschen schützen und die Gültigkeit Ihrer Zertifikate im Blick behalten.";

/* Onboarding EU Keys */

"onboardingInfo_enableLoggingOfContactsPage_euTitle" = "Länderübergreifende Risiko-Ermittlung";

"onboardingInfo_enableLoggingOfContactsPage_euDescription" = "Mehrere Länder arbeiten zusammen, um länderübergreifende Warnungen zu ermöglichen. Das heißt es können die Kontakte mit Nutzern der offiziellen Corona-Apps aller teilnehmenden Länder berücksichtigt werden.\n\nHat ein Nutzer sein positives Testergebnis (genauer gesagt: seine Zufalls-IDs) zur Warnung anderer über den von den teilnehmenden Ländern gemeinsam betriebenen Austausch-Server zur Verfügung gestellt, können alle Nutzer der offiziellen Corona-Apps der teilnehmenden Länder gewarnt werden.\n\nDie täglichen Downloads der Listen mit den Zufalls-IDs der Nutzer, die ein positives Testergebnis geteilt haben, sind für Sie in der Regel kostenlos. Das heißt: Das von der App verursachte Datenvolumen wird von den Mobilfunk-Betreibern nicht angerechnet und im EU-Ausland werden Ihnen keine Roaming-Gebühren berechnet. Näheres erfahren Sie von Ihrem Mobilfunk-Betreiber.";

"onboardingInfo_enableLoggingOfContactsPage_participatingCountriesTitle" = "Derzeit nehmen die folgenden Länder teil:";

"onboardingInfo_enableLoggingOfContactsPage_emptyEuTitle" = "Teilnehmende Länder";

"onboardingInfo_enableLoggingOfContactsPage_emptyEuDescription" = "Die teilnehmenden Länder können Sie jederzeit in den Details zur Risiko-Ermittlung einsehen.";

/* Exposure Submission */
/* phone number; no spacing allowed */
"ExposureSubmission_Hotline_Number" = "08007540002";

/* phone number; no spacing allowed */
"ExposureSubmission_Hotline_Number_Foreign" = "+493049875402";

"ExposureSubmission_DataPrivacyTitle" = "Einwilligungserklärung";

"ExposureSubmission_Continue_actionText" = "Weiter";

"ExposureSubmission_ConfirmDismissPopUpTitle" = "Wollen Sie wirklich abbrechen?";

"ExposureSubmission_ConfirmDismissPopUpText" = "Ihre bisherigen Angaben werden nicht gespeichert.";

"ExposureSubmission_DataPrivacyDescription" = "Durch Antippen von „Erlauben“ willigen Sie ein, dass die App den Status Ihres Corona-Virus-Tests abfragen und in der App anzeigen darf. Diese Funktion steht Ihnen zur Verfügung, wenn Sie einen QR-Code erhalten und eingewilligt haben, dass Ihr Testergebnis an das Serversystem der App übermittelt werden darf. Sobald das Testlabor Ihr Testergebnis auf dem Server hinterlegt hat, können Sie das Ergebnis in der App sehen. Falls Sie Mitteilungen aktiviert haben, werden Sie auch außerhalb der App über den Eingang des Testergebnis informiert. Das Testergebnis selbst wird aus Datenschutzgründen jedoch nur in der App angezeigt. Sie können diese Einwilligung jederzeit widerrufen, indem Sie die Testregistrierung in der App löschen. Durch den Widerruf der Einwilligung wird die Rechtmäßigkeit der bis zum Widerruf erfolgten Verarbeitung nicht berührt. Weitere Informationen finden Sie unter dem Menüpunkt „Datenschutz“.";

"ExposureSubmissionDataPrivacy_AcceptTitle" = "Erlauben";

"ExposureSubmission_Submit" = "TAN eingeben";

"ExposureSubmissionTanEntry_Title" = "TAN-Eingabe";

"ExposureSubmissionTanEntry_EntryField" = "TAN-Eingabefeld";

"ExposureSubmissionTanEntry_Description" = "Geben Sie die 10-stellige TAN ein, die Ihnen mitgeteilt wurde.";

"ExposureSubmissionTanEntry_Submit" = "Weiter";

"ExposureSubmissionTanEntry_InvalidCharacterError" = "Ihre Eingabe enthält ein ungültiges Zeichen. Bitte überprüfen Sie Ihre Eingabe.";

"ExposureSubmissionTanEntry_InvalidError" = "Ungültige TAN. Bitte überprüfen Sie Ihre Eingabe.";

"ExposureSubmission_NavTitle" = "Positivkennung senden";

"ExposureSubmissionConfirmation_Title" = "Positive Diagnose";

"ExposureSubmission_GeneralErrorTitle" = "Fehler";

/* Exposure Submission Dispatch */

"ExposureSubmission_DispatchTitle" = "Ihre Testverwaltung";

"ExposureSubmissionIntroduction_AccImageDescription" = "Ein Smartphone übermittelt einen positiven Testbefund verschlüsselt ins System.";

"ExposureSubmission_DispatchDescription" = "Rufen Sie über die App Ihr Testergebnis ab und warnen Sie anschließend Ihre Mitmenschen. So schützen Sie sich und andere und helfen mit, die Ausbreitung von Corona zu verhindern.";

"ExposureSubmission_DispatchSectionHeadline" = "Sie haben sich bereits testen lassen?";

"ExposureSubmission_DispatchSectionHeadline2" = "Ihr PCR-Test ist positiv?";

"ExposureSubmissionDispatch_QRCodeButtonTitle" = "QR-Code scannen";

"ExposureSubmissionDispatch_QRCodeButtonDescription" = "Erhalten Sie Ihr Testergebnis in der App und warnen Sie andere oder fordern Sie Ihr COVID-Testzertifikat an.";

"ExposureSubmissionDispatch_TANButtonTitle" = "TAN für PCR-Test eingeben";

"ExposureSubmissionDispatch_TANButtonDescription" = "Ihnen liegt eine TAN für Ihren PCR-Test vor? Weiter zur TAN-Eingabe, um andere zu warnen.";

"ExposureSubmissionDispatch_HotlineButtonTitle" = "TAN für PCR-Test anfragen";

"ExposureSubmissionDispatch_HotlineButtonDescription" = "Rufen Sie uns an und erhalten Sie eine TAN für Ihren PCR-Test.";

"ExposureSubmissionDispatch_FindTestCentersTitle" = "Testmöglichkeit finden";

"ExposureSubmissionDispatch_FindTestCentersDescription" = "Finden Sie Teststellen in Ihrer Nähe und falls Probleme auftreten, können Sie diese melden. \nSie werden auf eine externe Website des RKI weitergeleitet.";

/* Exposure Submission Hotline */

"ExposureSubmissionHotline_Title" = "TAN für PCR-Test anfragen";

"ExposureSubmissionHotline_Description" = "Bitte halten Sie zur TAN-Abfrage Ihren Befundbrief (sofern vorhanden) und Ihre Telefonnummer bereit.";

"ExposureSubmissionHotline_SectionTitle" = "Infos zum Ablauf:";

"ExposureSubmissionHotline_SectionDescription1" = "Rufen Sie die Hotline an und fragen Sie nach einer TAN.";

"ExposureSubmissionHotline_iconAccessibilityLabel1" = "Schritt 1 von 2";

"ExposureSubmissionHotline_iconAccessibilityLabel2" = "Schritt 2 von 2";

/* UI text; spacing allowed */
"ExposureSubmission_PhoneNumberDomestic" = "0800 7540002";

"ExposureSubmission_PhoneDetailsDomestic" = "Für Anrufe innerhalb Deutschlands.\nDer Anruf ist kostenfrei.";

"ExposureSubmission_PhoneNumberForeign" = "+49 30 498 75402";

"ExposureSubmission_PhoneDetailsForeign" = "Für Anrufe aus dem Ausland.\nEs fallen die Gebühren des jeweiligen Telefonanbieters an.";

"ExposureSubmission_PhoneDetailDescription" = "Unser Kundenservice ist in den folgenden Sprachen für Sie da:\nDeutsch, Englisch, Türkisch\n\nErreichbarkeit:\nMo-So: 07:00 - 20:00 Uhr\n\nBei Fragen rufen Sie die 116 117 an. Wählen Sie bei der Telefonansage dann die 2, um die Servicestelle des Bundesministeriums für Gesundheit zu erreichen. Nur bei Krankheitssymptomen wählen Sie die 1 (kassenärztlicher Bereitschaftsdienst).";

"ExposureSubmission_SectionDescription2" = "Geben Sie die TAN in der App ein, um Ihren PCR-Test zu registrieren.";

"ExposureSubmission_CallButtonTitle" = "Anrufen";

"ExposureSubmission_TANInputButtonTitle" = "TAN eingeben";

"ExposureSubmissionHotline_imageDescription" = "Hotline teilt eine TAN mit.";

/* Exposure Submission QR Code Info */
"ExposureSubmissionQRInfo_title" = "Ihr Einverständnis";

"ExposureSubmissionQRInfo_imageDescription" = "Eine Person hält ein Smartphone. Ein QR-Code auf einem Test symbolisiert den zu scannenden Code.";

"ExposureSubmissionQRInfo_title_description" = "Bevor Sie Ihr Testergebnis abrufen und andere warnen können, ist Ihr Einverständnis erforderlich.";

"ExposureSubmissionQRInfo_header_section_1" = "Testergebnis abrufen";

"ExposureSubmissionQRInfo_instruction1" = "Jeder Test kann nur einmal gescannt werden. Die App kann maximal einen Schnelltest und einen PCR-Test gleichzeitig verwalten.";

"ExposureSubmissionQRInfo_instruction2" = "Wenn Ihr Testergebnis negativ ist, können Sie dies in Form eines offiziellen COVID-Testzertifikats bestätigen lassen. Fordern Sie hierfür in den folgenden Schritten das Testzertifikat an.";

"ExposureSubmissionQRInfo_header_section_2" = "Helfen Sie mit, indem Sie andere warnen, denen Sie begegnet sind!";

"ExposureSubmissionQRInfo_body_section_2" = "Wenn Sie positiv auf Corona getestet wurden, können Sie Ihre Mitmenschen über die App warnen. Bei einem Schnelltest funktioniert die Warnung nur in Deutschland, im Falle eines PCR-Tests funktioniert die Warnung in folgenden Ländern:";

"ExposureSubmissionQRInfo_body_section_3" = "Es werden auch Ihre Mitmenschen gewarnt, die zeitgleich mit Ihnen an denselben Events oder Orten eingecheckt waren.";

"ExposureSubmissionQRInfo_acknowledgement_3" = "Wenn Sie Ihr Testergebnis teilen, helfen Sie jedoch mit, Ihre Mitmenschen vor Ansteckungen zu schützen.";

"ExposureSubmissionQRInfo_acknowledgement_4" = "Ihre Identität bleibt geheim. Andere Nutzer erfahren nicht, wer sein Testergebnis geteilt hat.";

"ExposureSubmissionQRInfo_acknowledgement_5" = "Unter „Meine Check-ins“ können Sie Ihre Events und Orte einsehen, deren eingecheckte Gäste gewarnt werden. Sie können einzelne Check-ins auch löschen und so von der Warnung ausschließen.";

"ExposureSubmissionQRInfo_acknowledgement_6" = "Sie können Ihr Einverständnis abgeben, wenn Sie mindestens 16 Jahre alt sind.";

"ExposureSubmissionQRInfo_acknowledgement_7" = "Erteilen Sie im nächsten Schritt Ihre Erlaubnis zum Zugriff auf die Zufalls-IDs.";

"ExposureSubmissionQRInfo_primaryButtonTitle" = "Einverstanden";

"ExposureSubmissionQRInfo_QRCodeExpired_Alert_Title" = "QR-Code nicht mehr gültig";

"ExposureSubmissionQRInfo_QRCodeExpired_Alert_Text" = "Ihr Test liegt länger als 21 Tage zurück und kann nicht mehr in der App registriert werden. Bitte stellen Sie bei zukünftigen Tests sicher, dass Sie den QR-Code scannen, sobald er Ihnen vorliegt.";

"ExposureSubmission_RAT_QR_Invalid_Alert_Title" = "Fehler";

"ExposureSubmission_RAT_QR_Invalid_Alert_Text" = "Der QR-Code kann keinem Schnelltest zugeordnet werden. Bitte scannen Sie einen geeigneten QR-Code.";

"ExposureSubmission_RAT_QR_Invalid_Alert_Button" = "OK";

/* Exposure Submission Success */
"ExposureSubmissionSuccess_Title" = "Vielen Dank!";

"ExposureSubmissionSuccess_AccImageDescription" = "Eine vielfältige Gruppe begrüßt durch Jubel, dass jemand sein Testergebnis mit anderen geteilt hat.";

"ExposureSubmissionSuccess_Button" = "Fertig";

"ExposureSubmissionSuccess_Description" = "Dank Ihrer Mithilfe können andere gewarnt werden und entsprechend reagieren.";

"ExposureSubmissionSuccess_subTitle" = "Weitere Infos:";

"ExposureSubmissionSuccess_listTitle" = "Bitte beachten Sie:";

"ExposureSubmissionSuccess_PCR_listItem0" = "Sie sind sehr wahrscheinlich ansteckend. Isolieren Sie sich von anderen Personen.";

"ExposureSubmissionSuccess_PCR_listItem1" = "Das Gesundheitsamt wird sich möglicherweise in den nächsten Tagen bei Ihnen melden.";

"ExposureSubmissionSuccess_PCR_listItem2" = "Falls Sie Risikofaktoren für eine schwere COVID-19-Erkrankung haben, lassen Sie sich ärztlich beraten. Bekannte Risikofaktoren sind z.B. Alter über 60 Jahre, Immunschwäche, Diabetes und hohes Übergewicht.";

"ExposureSubmissionSuccess_RAT_listItem0" = "Sie sind sehr wahrscheinlich ansteckend. Isolieren Sie sich von anderen Personen.";

"ExposureSubmissionSuccess_RAT_listItem1" = "Machen Sie einen PCR-Test, um dieses Test-Ergebnis zu verifizieren.";

"ExposureSubmissionSuccess_RAT_listItem2" = "Das Gesundheitsamt wird sich möglicherweise in den nächsten Tagen bei Ihnen melden.";

"ExposureSubmissionSuccess_listItem2_1" = "Die Isolationszeit beträgt in der Regel 10 Tage. Bitte beobachten Sie genau, wie sich Ihre Symptome entwickeln.";

"ExposureSubmissionSuccess_listItem2_2" = "Sie werden von Ihrem Gesundheitsamt gebeten, eine Liste Ihrer Kontaktpersonen zu erstellen. Erfassen Sie dabei alle Personen, zu denen Sie in den zwei Tagen vor Erkrankungsbeginn engen Kontakt (unter 2 Meter, direktes Gespräch) über insgesamt 10 Minuten hatten. Nutzen Sie hierfür Ihr Kontakt-Tagebuch. Sie können die Einträge einfach exportieren und ausdrucken oder als E-Mail verschicken.";

"ExposureSubmissionSuccess_listItem2_3" = "Bitte denken Sie hier auch besonders an Personen, die nicht automatisch durch die App informiert werden, da sie kein Smartphone besitzen oder die App nicht installiert haben.";

"ExposureSubmissionSuccess_listItem2_4" = "Auch wenn Sie keine Symptome (mehr) haben, können Sie ansteckend sein. Bitte halten Sie die angeordnete Isolationszeit in jedem Fall ein.";

/* Exposure Submission Testresult available*/
"ExposureSubmissionTestresultAvailable_Title" = "Ihr Testergebnis liegt vor";

"ExposureSubmissionTestresultAvailable_AccImageDescription" = "Eine Frau hält ihr Smartphone in der Hand. Es überträgt ein Signal an ein weiteres Smartphone.";

"ExposureSubmissionTestresultAvailable_Consent_granted" = "Einverständnis\n„Andere warnen” erteilt";

"ExposureSubmissionTestresultAvailable_Consent_not_given" = "Einverständnis\n„Andere warnen” nicht erteilt";

"ExposureSubmissionTestresultAvailable_ListItem1WithConsent" = "Vielen Dank, dass Sie mithelfen, andere zu warnen und damit einverstanden sind, Ihr Testergebnis zu teilen.";

"ExposureSubmissionTestresultAvailable_ListItem2WithConsent" = "Falls Sie Ihre Erlaubnis zum Zugriff auf die Zufalls-IDs noch nicht erteilt haben oder seitdem mehr als 5 Tage vergangen sind, erteilen Sie Ihre Erlaubnis bitte im nächsten Schritt.";

"ExposureSubmissionTestresultAvailable_ListItem1WithoutConsent" = "Sie haben sich entschieden, Ihr Testergebnis nicht zu teilen. Ihre Mitmenschen werden nicht gewarnt.";

"ExposureSubmissionTestresultAvailable_ListItem2WithoutConsent" = "Sie können im Anschluss Ihr Testergebnis doch noch teilen und mithelfen, die Verbreitung von Corona zu bekämpfen und Ihre Mitmenschen zu schützen.";

"ExposureSubmissionTestresultAvailable_primaryButtonTitle" = "Weiter";

"ExposureSubmissionTestresultAvailable_CloseAlertTitle" = "Erst wenn Sie sich über Ihr Testergebnis informiert haben, können Sie bei Bedarf Ihre Mitmenschen warnen und so helfen, Infektionsketten zu unterbrechen.";

"ExposureSubmissionTestresultAvailable_CloseAlertButtonCancel" = "Ergebnis nicht anzeigen";

"ExposureSubmissionTestresultAvailable_CloseAlertButtonContinue" = "Ergebnis anzeigen";

/* Exposure Submission Result */
"ExposureSubmissionResult_Title" = "Ihr Testergebnis";

"ExposureSubmissionResult_Title_Antigen" = "Schnelltest";

"ExposureSubmissionResult_CardSubTitle" = "Ihr PCR-Test-Befund";

"ExposureSubmissionResult_CardSubTitle_Antigen" = "Ihr Schnelltest-Befund";

"ExposureSubmissionResult_CardTitle" = "SARS-CoV-2";

"ExposureSubmissionResult_CardPositive" = "positiv";

"ExposureSubmissionResult_CardNegative" = "negativ";

"ExposureSubmissionResult_CardPositive_Antigen" = "Positiv";

"ExposureSubmissionResult_CardNegative_Antigen" = "Negativ";

"ExposureSubmissionResult_CardInvalid" = "Auswertung nicht möglich";

"ExposureSubmissionResult_CardPending" = "Ergebnis liegt noch nicht vor";

"ExposureSubmissionResult_Procedure" = "Infos zum Ablauf:";

"ExposureSubmissionResult_testAdded" = "Ihr Test wurde hinzugefügt";

"ExposureSubmissionResult_antigenTestAdded" = "Ihr Schnelltest wurde hinzugefügt";

"ExposureSubmissionResult_antigenTestAddedDesc" = "Das Test-Ergebnis wird 48 Stunden hier angezeigt.";

"ExposureSubmissionResult_warnOthers" = "Andere warnen";

"ExposureSubmissionResult_warnOthersDesc" = "Bitte teilen Sie Ihre Zufalls-IDs und warnen Sie andere.\nHelfen Sie, das Infektionsrisiko für andere genauer zu bestimmen, indem Sie auch angeben, wann eventuelle Corona-Symptome zum ersten Mal aufgetreten sind.";

"ExposureSubmissionResult_testNegative" = "Befund negativ";

"ExposureSubmissionResult_testNegativeDesc" = "Der Labortest hat keinen Nachweis für das Coronavirus SARS-CoV-2 bei Ihnen ergeben.";

"ExposureSubmissionResult_testNegative_furtherInfos_title" = "Weitere Infos:";

"ExposureSubmissionResult_testNegative_furtherInfos_desc" = "Sie haben trotzdem akute gesundheitliche Beschwerden?";

"ExposureSubmissionResult_testNegative_furtherInfos_listItem1" = "Bleiben Sie bis zu Ihrer Genesung möglichst zu Hause. Verringern Sie Ihr Risiko, sich zusätzlich zu einer anderen Infektion mit dem Coronavirus zu infizieren.";

"ExposureSubmissionResult_testNegative_furtherInfos_listItem2" = "Gehen Sie nicht krank zur Arbeit, um die Ansteckung anderer Personen zu vermeiden.";

"ExposureSubmissionResult_testNegative_furtherInfos_listItem3" = "Wenn Sie sich sehr krank fühlen oder Ihre Beschwerden zunehmen, wenden Sie sich bitte an Ihre Hausarztpraxis. Diese kann Sie auch über die Notwendigkeit eines weiteren SARS-CoV-2-Tests beraten.";

"ExposureSubmissionResult_testInvalid" = "Test kann nicht ausgewertet werden";

"ExposureSubmissionResult_testInvalidDesc" = "Es gab ein Problem bei der Auswertung Ihres Tests. Bitte kontaktieren Sie das Testcenter oder das zuständige Labor, um Informationen zum weiteren Vorgehen zu erhalten.";

"ExposureSubmissionResult_testExpired" = "Test kann nicht ausgewertet werden";

"ExposureSubmissionResult_testExpiredDesc" = "Es gab ein Problem bei der Auswertung Ihres Tests. Ihr QR Code ist bereits abgelaufen.";

"ExposureSubmissionResult_testPending" = "Ihr Testergebnis liegt noch nicht vor";

"ExposureSubmissionResult_testPendingDesc" = "Sobald Ihr Testergebnis vorliegt, wird es Ihnen in der App angezeigt.\n\nSie bekommen Ihr Testergebnis auch außerhalb der App mitgeteilt. Falls Ihr Test positiv ist, bekommen Sie vom Gesundheitsamt eine Mitteilung.\n\nWenn Ihnen außerhalb der App ein positives Testergebnis mitgeteilt wurde, löschen Sie den aktuell in der App registrierten Test. Rufen Sie die unter „TAN anfragen” angegebene Nummer an, um eine TAN zu erhalten. Registrieren Sie dann Ihr Testergebnis mithilfe der TAN in der App.";
"ExposureSubmissionResult_testCertificate_title" = "Ihr COVID-Testzertifikat";

"ExposureSubmissionResult_testCertificate_testCenterNotSupported" = "Ein offizielles digitales COVID-Testzertifikat kann nicht ausgestellt werden, da diese Teststelle die Ausstellung der Testzertifikate nicht unterstützt.";

"ExposureSubmissionResult_testCertificate_Pending" = "Ihr offizielles digitales COVID-Testzertifikat liegt noch nicht vor. Sobald es vorliegt, wird es Ihnen in der App angezeigt.";

"ExposureSubmissionResult_testCertificate_NotRequested" = "Auf Ihren Wunsch hin wird kein offizielles digitales COVID-Testzertifikat ausgestellt.";

"ExposureSubmissionResult_testCertificate_AvailableInTab" = "Das Testzertifikat liegt im Tab „Zertifikate“ vor.";

"ExposureSubmissionResult_antigenTestPending" = "Ihr Testergebnis liegt noch nicht vor";

"ExposureSubmissionResult_antigenTestPendingDesc" = "Sobald Ihr Testergebnis vorliegt, wird es Ihnen in der App angezeigt.";

"ExposureSubmissionResult_antigenTestPendingContactJournal" = "Ihr Testergebnis wird dem Kontakt-Tagebuch hinzugefügt";

"ExposureSubmissionResult_pcrTestPendingContactJournal" = "Ihr Testergebnis wird dem Kontakt-Tagebuch hinzugefügt";

"ExposureSubmissionResult_antigenTestPendingContactJournalDesc" = "Sobald Ihr Testergebnis vorliegt, wird es Ihnen in der App angezeigt.";

"ExposureSubmissionResult_pcrTestPendingContactJournalDesc" = "Sobald Ihr Testergebnis vorliegt, wird es Ihnen in der App angezeigt.";

"ExposureSubmissionResult_antigenTestNegativDesc" = "Der Schnelltest hat keinen Nachweis für das Coronavirus SARS-CoV-2 bei Ihnen ergeben.";

"ExposureSubmissionResult_WarnOthersConsentGiven" = "Einverständnis „Andere warnen“ erteilt";

"ExposureSubmissionResult_WarnOthersConsentNotGiven" = "Einverständnis „Andere warnen“ nicht erteilt";

"ExposureSubmissionResult_testRemove" = "Test löschen";

"ExposureSubmissionResult_testRemoveDesc" = "Bevor Sie einen neuen Test registrieren können, muss der letzte Test entfernt werden.";

"ExposureSubmissionResult_primaryButtonTitle" = "Weiter mit Symptom-Erfassung";

"ExposureSubmissionResult_secondaryButtonTitle" = "Weiter ohne Symptom-Erfassung";

"ExposureSubmissionResult_deleteButton" = "Test löschen";

"ExposureSubmissionResult_refreshButton" = "Aktualisieren";

/* ExposureSubmissionSymptoms */

"ExposureSubmissionSymptoms_Title" = "Symptome";

"ExposureSubmissionSymptoms_Introduction" = "Wenn Sie angeben, ob und wann eventuelle Corona-Symptome bei Ihnen aufgetreten sind, kann das Infektionsrisiko von anderen Personen genauer berechnet werden. Die Angabe von Symptomen ist freiwillig. Wenn Sie keine Symptome mitteilen wollen, wählen Sie „Keine Angabe“.";

"ExposureSubmissionSymptoms_Description" = "Sind bei Ihnen in den letzten Tagen eines oder mehrere der folgenden Symptome aufgetreten?";

"ExposureSubmissionSymptoms_Symptom0" = "Erhöhte Temperatur oder Fieber";

"ExposureSubmissionSymptoms_Symptom1" = "Kurzatmigkeit";

"ExposureSubmissionSymptoms_Symptom2" = "Verlust des Geruchs-/Geschmackssinns";

"ExposureSubmissionSymptoms_Symptom3" = "Husten";

"ExposureSubmissionSymptoms_Symptom4" = "Schnupfen";

"ExposureSubmissionSymptoms_Symptom5" = "Halsschmerzen";

"ExposureSubmissionSymptoms_Symptom6" = "Kopf- und Gliederschmerzen";

"ExposureSubmissionSymptoms_Symptom7" = "Allgemeine Schwäche und Abgeschlagenheit";

"ExposureSubmissionSymptoms_AnswerOptionYes" = "Ja";

"ExposureSubmissionSymptoms_AnswerOptionNo" = "Nein";

"ExposureSubmissionSymptoms_AnswerOptionPreferNotToSay" = "Keine Angabe";

"ExposureSubmissionSymptoms_ContinueButton" = "Weiter";

"ExposureSubmissionSymptoms_DoneButton" = "Fertig";

/* ExposureSubmissionSymptomsOnset */

"ExposureSubmissionSymptomsOnset_Title" = "Symptom-Beginn";

"ExposureSubmissionSymptomsOnset_Subtitle" = "Wann sind die Symptome bei Ihnen zum ersten Mal aufgetreten?";

"ExposureSubmissionSymptomsOnset_Description" = "Bitte geben Sie das Datum so genau wie möglich an.";

"ExposureSubmissionSymptomsOnset_DatePickerTitle" = "Datum";

"ExposureSubmissionSymptomsOnset_AnswerOptionLastSevenDays" = "In den letzten 7 Tagen";

"ExposureSubmissionSymptomsOnset_AnswerOptionOneToTwoWeeksAgo" = "Vor 1-2 Wochen";

"ExposureSubmissionSymptomsOnset_AnswerOptionMoreThanTwoWeeksAgo" = "Vor mehr als 2 Wochen";

"ExposureSubmissionSymptomsOnset_AnswerOptionPreferNotToSay" = "Keine Angabe";

"ExposureSubmissionSymptomsOnset_ContinueButton" = "Fertig";

/* ExposureSubmissionSymptoms - Cancel alert */
"ExposureSubmissionSymptoms_CancelAlertTitle" = "Wollen Sie die Symptom-Erfassung abbrechen?";

"ExposureSubmissionSymptoms_CancelAlertMessage" = "Wenn Sie Angaben zu Ihren Symptomen machen, können Sie andere noch genauer warnen.";

"ExposureSubmissionSymptoms_CancelAlertButtonCancel" = "Ja";

"ExposureSubmissionSymptoms_CancelAlertButtonContinue" = "Nein";

/* ExposureSubmissionWarnOthers */

"ExposureSubmissionWarnOthers_title" = "Andere warnen";

"ExposureSubmissionWarnOthers_AccImageDescription" = "Ein Smartphone übermittelt einen positiven Testbefund verschlüsselt ins System.";

"ExposureSubmissionWarnOthers_sectionTitle" = "Helfen Sie mit!";

"ExposureSubmissionWarnOthers_description" = "Da Sie positiv auf Corona getestet wurden, können Sie Ihre Mitmenschen über die App warnen. Bei einem Schnelltest funktioniert die Warnung nur in Deutschland, im Falle eines PCR-Tests funktioniert die Warnung in folgenden Ländern:";

"ExposureSubmissionWarnOthers_supportedCountriesTitle" = "Die Warnung funktioniert in mehreren Ländern. Derzeit nehmen folgende Länder teil:";

"ExposureSubmissionWarnOthers_consent_bullet1" = "Ihr Einverständnis ist freiwillig.";

"ExposureSubmissionWarnOthers_consent_bullet2" = "Wenn Sie Ihr Testergebnis teilen, helfen Sie jedoch mit, Ihre Mitmenschen vor Ansteckungen zu schützen.";

"ExposureSubmissionWarnOthers_consent_bullet3" = "Ihre Identität bleibt geheim. Andere Nutzer erfahren nicht, wer sein Testergebnis geteilt hat.";
"ExposureSubmissionWarnOthers_consent_bullet4" = "Unter „Meine Check-ins“ können Sie Ihre Events und Orte einsehen, deren eingecheckte Gäste gewarnt werden. Sie können einzelne Check-ins auch löschen und so von der Warnung ausschließen.";

"ExposureSubmissionWarnOthers_consent_bullet5" = "Sie können Ihr Einverständnis abgeben, wenn Sie mindestens 16 Jahre alt sind.";

"ExposureSubmissionWarnOthers_continueButton" = "Einverstanden";

/* Exposure Submission Result */

"ExposureSubmissionResult_RemoveAlert_Title" = "Wollen Sie Ihr Testergebnis löschen?";

"ExposureSubmissionResult_RemoveAlert_Text" = "Das Testergebnis wird in den Papierkorb verschoben. Den Papierkorb finden Sie auf der „Mehr“-Kachel der Status-Registerkarte.\nDort können Sie es endgültig löschen oder wiederherstellen. Nach 30 Tagen wird das Testergebnis automatisch gelöscht.";

"ExposureSubmissionResult_RemoveAlert_ConfirmButtonTitle" = "Testergebnis löschen";

"ExposureSubmissionResult_RegistrationDateUnknown" = "Registrierungsdatum unbekannt";

"ExposureSubmissionResult_RegistrationDate" = "Test hinzugefügt am";

"ExposureSubmissionResult_RegistrationDate_Antigen" = "Ausgestellt:";

"ExposureSubmissionResult_RegistrationDate_Suffix_Antigen" = " Uhr";

"ExposureSubmissionResult_Person_Birthday_Prefix" = "geb.";

"ExposureSubmissionResult_Abbreviation_Hours" = "Std.";

"ExposureSubmissionResult_Abbreviation_Minutes" = "Min.";

"ExposureSubmissionResult_Abbreviation_Seconds" = "Sek.";

"ExposureSubmissionResult_Timer_Title" = "Ergebnis liegt vor seit";

"ExposureSubmissionResult_Negative_Antigen_Proof_Desc" = "Um den hier angezeigten Befund überprüfbar nachzuweisen, ist ein Digitales Testzertifikat der EU notwendig. Wenn Sie bei der Registrierung des Tests ein Digitales Testzertifikat angefordert haben und die Teststelle deren Ausstellung unterstützt, können Sie Ihr Digitales Testzertifikat anhand des oben angegebenen Links anzeigen. Sie finden das Zertifikat außerdem im Bereich „Zertifikate“.\nInformieren Sie sich diesbezüglich bitte auch über die Kriterien zur Anerkennung und Gültigkeit von Test-Zertifikaten in Bezug auf den Zweck für den Sie den Nachweis benötigen.";

"ExposureSubmissionResult_Negative_Antigen_NoProof_Title" = "Keine Nachweis-Funktion";

"ExposureSubmissionResult_Negative_Antigen_NoProof_Desc" = "Da der hier angezeigte Befund anonymisiert ist, kann er nicht als Nachweis für das Vorliegen eines negativen Schnelltest-Ergebnisses verwendet werden.";

/* Exposure Submission */

"ExposureSubmissionError_ErrorPrefix" = "Es ist ein technischer Fehler bei der Übertragung Ihrer Daten aufgetreten. Wenden Sie sich bitte an die technische Hotline. Die Nummer finden Sie unter App-Informationen.";

"ExposureSubmissionError_NoKeys" = "Keine Positivkennung verfügbar. Bitte versuchen Sie es morgen erneut.";

"ExposureSubmissionError_InvalidTan" = "Die erzeugte Übermittlungs-TAN ist ungültig. Bitte kontaktieren Sie die technische Hotline über App-Informationen -> Technische Hotline.";

"ExposureSubmissionError_EnNotEnabled" = "Die Risiko-Ermittlung ist nicht aktiv.";

"ExposureSubmissionError_NoRegistrationToken" = "Kein Registrations-Token auf dem Smartphone gefunden.";

"ExposureSubmissionError_InvalidResponse" = "Die Antwort kann nicht verarbeitet werden.";

"ExposureSubmissionError_NoResponse" = "Die Antwort enthält keinen Inhalt.";

"ExposureSubmissionError_QRAlreadyUsed" = "Der QR-Code ist ungültig oder wurde bereits auf Ihrem Smartphone registriert.\nIhr Testergebnis bekommen Sie vom Testcenter oder Labor, unabhängig von der Gültigkeit des QR-Codes. Bei einem positiven Testergebnis wird auch das zuständige Gesundheitsamt auf dem gesetzlich vorgeschriebenen Weg informiert und sich an Sie wenden.\nSollten Sie den Test in der App gelöscht haben, können Sie ihn aus dem Papierkorb wiederherstellen.";

"ExposureSubmissionError_QRAlreadyUsed_Title" = "QR-Code ist ungültig";

"ExposureSubmissionError_TeleTanAlreadyUsed" = "Die TAN ist ungültig oder wurde bereits verwendet. Bitte rufen Sie die unter „TAN anfragen“ angegebene Nummer an, um weitere Informationen zu erhalten.";

"ExposureSubmissionError_QRNotExist_Title" = "QR-Code ist abgelaufen";

"ExposureSubmissionError_QRNotExist" = "Bitte löschen Sie den Test aus der App.\nDanach können Sie einen neuen Test in der App hinzufügen.";

"ExposureSubmissionError_RegTokenNotExist" = "Es konnte keine Übermittlungs-TAN erstellt werden. Bitte kontaktieren Sie die technische Hotline über App-Informationen -> Technische Hotline.";

"ExposureSubmissionError_other" = "Es ist ein Verbindungsfehler aufgetreten. Fehlercode für den technischen Support: ";

"ExposureSubmissionError_otherend" = "Bitte versuchen Sie es erneut.";

"ExposureSubmissionError_httpError" = "Es konnte keine Verbindung hergestellt werden.";

"ExposureSubmissionError_declined" = "Bitte geben Sie Ihre Zufalls-IDs frei, um andere zu warnen.";

"ExposureSubmissionError_unknown" = "Unbekannter Fehler";

"ExposureSubmissionError_defaultError" = "Fehler bei der Schlüssel-Übermittlung";

"ExposureSubmissionError_noAppConfiguration" = "Ihre Internetverbindung wurde unterbrochen. Bitte prüfen Sie die Verbindung und öffnen Sie die App dann erneut.";

/* ExposureSubmission OverwriteNotice */

"ExposureSubmission_OverwriteNotice_Title" = "Hinweis";

"ExposureSubmission_OverwriteNotice_PrimaryButton" = "Weiter";

"ExposureSubmission_OverwriteNotice_Image_Description" = "Ein Test ersetzt einen bestehenden vorherigen Test.";

"ExposureSubmission_OverwriteNotice_Pcr_Headline" = "Sie haben bereits einen PCR-Test registriert";

"ExposureSubmission_OverwriteNotice_Pcr_Text" = "Sie haben bereits einen PCR-Test registriert. Die App kann maximal einen Schnelltest und einen PCR-Test gleichzeitig verwalten. Wenn Sie einen weiteren PCR-Test registrieren, wird der erste PCR-Test in den Papierkorb verschoben. Dort können Sie ihn endgültig löschen oder wiederherstellen.";

"ExposureSubmission_OverwriteNotice_Antigen_Headline" = "Sie haben bereits einen Schnelltest registriert. ";

"ExposureSubmission_OverwriteNotice_Antigen_Text" = "Sie haben bereits einen Schnelltest registriert. Die App kann maximal einen Schnelltest und einen PCR-Test gleichzeitig verwalten. Wenn Sie einen weiteren Schnelltest registrieren, wird der erste Schnelltest in den Papierkorb verschoben. Dort können Sie ihn endgültig löschen oder wiederherstellen.";

/* ExposureSubmission AntigenTest Profile Information */

"ExposureSubmission_Antigen_Profile_Information_Title" = "Schnelltest-Profil";

"ExposureSubmission_Antigen_Profile_Information_Image_Description" = "Eine Frau mit einem Smartphone in der Hand steht vor einem Gebäude. Ein QR-Code symbolisiert das zu scannende Schnelltest-Profil.";

"ExposureSubmission_Antigen_Profile_Information_Description_Title" = "Legen Sie Ihre persönlichen Daten als QR-Code ab, um die Registrierung an der Teststelle zu beschleunigen.";

"ExposureSubmission_Antigen_Profile_Information_DescriptionSubHeadline" = "Mit Ihrem eigenen Schnelltest-Profil müssen Sie Ihre persönlichen Daten nicht bei jedem neuen Schnelltest erneut ausfüllen.";

"ExposureSubmission_Antigen_Profile_Information_PrimaryButton" = "Weiter";

"ExposureSubmission_Antigen_Profile_Information_Dataprivacy_Title" = "Weitere Hinweise finden Sie in der Datenschutzerklärung.";

/* ExposureSubmission AntigenTest Profile */

"ExposureSubmission_Antigen_Profile_Header_Text" = "Schnelltest-Profil";

"ExposureSubmission_Antigen_Profile_QRCode_Image_Description" = "Ein QR-Code mit Ihrem Schnelltest-Profil";

"ExposureSubmission_Antigen_Profile_Noice_Text" = "Bitte zeigen Sie diesen QR-Code an der Teststelle vor, um Ihre persönlichen Daten schnell erfassen zu lassen. Bitte halten Sie zusätzlich Ihren Personalausweis bereit.";

"ExposureSubmission_Antigen_Profile_DateOfBirth_Format" = "Geboren %@";

"ExposureSubmission_Antigen_Profile_Primary_Button" = "Weiter";

"ExposureSubmission_Antigen_Profile_Secondary_Button" = "Bearbeiten";

/* ExposureSubmission AntigenTest */

"ExposureSubmission_Profile_CreateProfileTile_Title" = "Schnelltest-Profil anlegen";

"ExposureSubmission_Profile_CreateProfileTile_Description" = "Legen Sie Ihre persönlichen Daten als QR-Code ab, um die Registrierung an der Teststelle zu beschleunigen.";

"ExposureSubmission_Profile_ProfileTile_Title" = "Schnelltest-Profil";

"ExposureSubmission_Profile_ProfileTile_Description" = "Sparen Sie Zeit und zeigen Sie Ihr Schnelltest-Profil an der Teststelle vor.";

/* ExposureSubmission TestCertificate */

"ExposureSubmission_TestCertificate_Information_Title" = "COVID-Testzertifikat";

"ExposureSubmission_TestCertificate_Information_PrimaryButton" = "Testzertifikat anfordern";

"ExposureSubmission_TestCertificate_Information_SecondaryButton" = "Nein danke";

"ExposureSubmission_TestCertificate_Information_ImageDescription" = "Eine Frau mit einem Smartphone benutzt die Corona-Warn-App. Ein Haken auf einem Siegel hinter ihr symbolisiert die Gültigkeit eines Zertifikats.";

"ExposureSubmission_TestCertificate_Information_Section01" = "Das Testzertifikat wird nur bei einem negativen Testergebnis ausgestellt.";

"ExposureSubmission_TestCertificate_Information_Section02" = "Das Testzertifikat gilt innerhalb der EU als gültiger Nachweis eines negativen Testergebnisses (z.\U00A0B. für Reisen).";

"ExposureSubmission_TestCertificate_Information_Subheadline" = "Sie können über die App ein offizielles digitales COVID-Testzertifikat der EU anfordern, das anschließend in der App hinzugefügt wird.";

"ExposureSubmission_TestCertificate_Information_BirthdayPlaceholder" = "Geburtsdatum";

"ExposureSubmission_TestCertificate_Information_BirthdayText" = "Zur Sicherheit wird Ihr Testzertifikat mit Ihrem Geburtsdatum geschützt. Das Testzertifikat kann nur bei korrekt angegebenem Geburtsdatum zugestellt werden.";

"ExposureSubmission_TestCertificate_Information_Dataprivacy_Title" = "Ausführliche Hinweise zur Datenverarbeitung finden Sie in der Datenschutzerklärung";

"ExposureSubmission_TestCertificate_Information_Alert_Title" = "Registrierung abbrechen";

"ExposureSubmission_TestCertificate_Information_Alert_Message" = "Wenn Sie die Test-Registrierung abbrechen, können Sie Ihr Testergebnis nicht in der App erhalten.";

"ExposureSubmission_TestCertificate_Information_Alert_ContinueRegistration" = "Registrierung fortsetzen";

"ExposureSubmission_TestCertificate_Information_Alert_CancelRegistration" = "Registrierung abbrechen";

/* Tracing Enable/Disable Settings */
"ExposureNotificationSetting_TracingSettingTitle" = "Risiko-Ermittlung";

"ExposureNotificationSetting_EnableTracing" = "Risiko-Ermittlung";

"ExposureNotificationSetting_Tracing_Limited" = "Eingeschränkt";

"ExposureNotificationSetting_Tracing_Deactivated" = "Deaktiviert";

"ExposureNotificationSetting_ActionCell_Header" = "Einstellung";

"ExposureNotificationSetting_DescriptionTitle_Inactive" = "Aktivieren Sie die Begegnungs-Aufzeichnung";

"ExposureNotificationSetting_DescriptionTitle" = "So funktioniert die Risiko-Ermittlung";

"ExposureNotificationSetting_DescriptionText1" = "Um zu erkennen, ob für Sie ein Ansteckungsrisiko vorliegt, müssen Sie die Risiko-Ermittlung aktivieren. Die Risiko-Ermittlung funktioniert länderübergreifend, so dass auch Risiko-Begegnungen mit Nutzern von anderen offiziellen Corona-Apps erkannt werden.";

"ExposureNotificationSetting_DescriptionText2" = "Die Risiko-Ermittlung funktioniert, indem Ihr iPhone per Bluetooth verschlüsselte Zufalls-IDs anderer App nutzenden Personen empfängt und Ihre eigenen Zufalls-IDs an deren Smartphone weitergibt. Die App lädt täglich Listen mit den Zufalls-IDs und eventuellen Angaben zum Symptombeginn aller Corona-positiv getesteten Nutzer herunter, die ihr Testergebnis (genauer gesagt: ihre Zufalls-IDs) freiwillig über ihre App geteilt haben. Diese Listen werden dann mit den von Ihrem iPhone aufgezeichneten Zufalls-IDs anderer Nutzer, denen Sie begegnet sind, verglichen, um Ihr Ansteckungsrisiko zu berechnen und Sie zu warnen.";

"ExposureNotificationSetting_DescriptionText3" = "Die Risiko-Ermittlung lässt sich jederzeit über den Schieberegler deaktivieren.";

"ExposureNotificationSetting_DescriptionText4" = "Persönliche Daten wie Ihr Name, Ihre Adresse oder Ihr Aufenthaltsort werden bei der Risiko-Ermittlung zu keiner Zeit erfasst oder an andere Nutzer übermittelt. Rückschlüsse auf einzelne Personen sind anhand der Zufalls-IDs nicht möglich.";

"ExposureNotificationSetting_Activate_Bluetooth" = "Bluetooth aktivieren";

"ExposureNotificationSetting_Bluetooth_Description" = "Die Risiko-Ermittlung benötigt aktiviertes Bluetooth, um Begegnungen aufzuzeichnen. Bitte aktivieren Sie Bluetooth in Ihren Geräteeinstellungen.";

"ExposureNotificationSetting_Activate_Internet" = "Internetverbindung herstellen";

"ExposureNotificationSetting_Internet_Description" = "Die Risiko-Ermittlung benötigt eine Internetverbindung, um Ihr Infektionsrisiko berechnen zu können. Bitte aktivieren Sie WLAN oder mobile Daten in Ihren Geräteeinstellungen.";

"ExposureNotificationSetting_Detail_Action_Button" = "Geräteeinstellungen öffnen";

"ExposureNotificationSetting_Activate_OSENSetting" = "Begegnungsmitteilungen aktivieren";

"ExposureNotificationSetting_Activate_OSENSetting_Description" = "Die Risiko-Ermittlung benötigt, dass die Begegnungsmitteilungen in den Geräteeinstellungen aktiviert sind, um Begegnungen zu protokollieren. Bitte klicken Sie auf „Geräteeinstellungen öffnen“ -> „Begegnungsmitteilungen“ -> „Begegnungsinformationen teilen“. Legen Sie danach die App als aktive App für die Begegnungsmitteilungen fest, indem Sie auf „Als aktive Region festlegen“ klicken.";

"ExposureNotificationSetting_Activate_OSENSetting_Pre13.7" = "COVID-19-Begegnungsmitteilungen aktivieren ";

"ExposureNotificationSetting_Activate_OSENSetting_Description_Pre13.7" = "Die Risiko-Ermittlung benötigt aktivierte COVID-19-Begegnungsmitteilungen in den Geräteeinstellungen, um Begegnungen zu protokollieren. Bitte klicken Sie auf „Geräteeinstellungen öffnen“ und aktivieren dann die „COVID-19-Begegnungsmitteilungen“ in den Einstellungen.";

"ExposureNotificationSetting_SetActiveApp_OSENSetting" = "Aktive Region festlegen";

"ExposureNotificationSetting_SetActiveApp_OSENSetting_Description_Pre13.7" = "Die Risiko-Ermittlung benötigt, dass die Corona-Warn-App in den Geräteeinstellungen als aktive App festgelegt wurde, um Begegnungen zu protokollieren. Bitte klicken Sie auf „Geräteeinstellungen öffnen“ -> „Einstellungen für COVID-19-Begegnungsaufzeichnungen“ und wählen Sie dann die Corona-Warn-App als aktive App aus.";

"ExposureNotificationSetting_SetActiveApp_OSENSetting_Description" = "Die Risiko-Ermittlung benötigt, dass die Corona-Warn-App in den Geräteeinstellungen als aktive App festgelegt wurde, um Begegnungen zu protokollieren. Bitte klicken Sie auf „Geräteeinstellungen öffnen“ -> „Begegnungsmitteilungen“ -> „Als aktive Region festlegen“.";

"ExposureNotificationSetting_ParentalControls_OSENSetting" = "COVID-19-Kontaktprotokoll und -Mitteilungen aktivieren";

"ExposureNotificationSetting_ParentalControls_OSENSetting_Description" = "Die Risiko-Ermittlung benötigt das aktivierte COVID-19-Kontaktprotokoll und die -Mitteilungen in den Geräteeinstellungen, um Begegnungen zu protokollieren. Bitte aktivieren Sie „COVID-19-Kontaktprotokoll und -Mitteilungen“ in Ihren Systemeinstellungen.";

"ExposureNotificationSetting_AuthorizationRequired_OSENSetting" = "Autorisierung erforderlich";

"ExposureNotificationSetting_AuthorizationRequired_OSENSetting_Description" = "Bitte bestätigen Sie die Nutzung des COVID-19-Kontaktprotokolls.";

"ExposureNotificationSetting_AuthorizationRequired_ActionTitle" = "Autorisieren";

"ExposureNotificationSetting_AccLabel_Enabled" = "Drei Personen haben die Risiko-Ermittlung auf ihren Smartphones aktiviert, ihre Begegnung wird daher aufgezeichnet.";

"ExposureNotificationSetting_AccLabel_Disabled" = "Eine Person hat die Risiko-Ermittlung auf ihrem Smartphone ausgeschaltet, eine Begegnung mit zwei weiteren Personen wird daher nicht aufgezeichnet.";

"ExposureNotificationSetting_AccLabel_BluetoothOff" = "Eine Person hat Bluetooth auf ihrem Smartphone ausgeschaltet, eine Begegnung mit zwei weiteren Personen wird daher nicht aufgezeichnet.";

"ExposureNotificationSetting_AccLabel_InternetOff" = "Eine Person hat die Internetverbindung ihres Smartphones ausgeschaltet, eine Ermittlung der letzten Begegnungen kann dadurch nicht ausgeführt werden.";

"ExposureNotificationSetting_Activate_Action" = "Akzeptieren";

"ExposureNotificationSetting_Dismiss_Action" = "Abbrechen";

"ExposureNotificationSetting_GeneralError_Title" = "Fehler";

"ExposureNotificationSetting_GeneralError_LearnMore_Action" = "Mehr erfahren";

"ExposureNotificationSetting_AuthenticationError" = "Bei der Aktivierung der Risiko-Ermittlung ist ein Fehler aufgetreten. Bitte prüfen Sie in den Einstellungen, ob Sie das COVID-19-Kontaktprotokoll aktiviert haben.";

"ExposureNotificationSetting_exposureNotification_Required" = "Bei der Aktivierung der Risiko-Ermittlung ist ein Fehler aufgetreten. Bitte prüfen Sie in den Einstellungen, ob für diese App die COVID-19-Kontaktmitteilung aktiviert wurde.";

"ExposureNotificationSetting_exposureNotification_unavailable" = "Bei der Aktivierung der Risiko-Ermittlung ist ein Fehler aufgetreten. Bitte prüfen Sie in den Einstellungen, ob diese App für die COVID-19-Kontaktermittlung als aktive App ausgewählt wurde. Besuchen Sie die FAQ-Website für weitere Informationen.";

"ExposureNotificationSetting_unknownError" = "Ein unbekannter Fehler ist aufgetreten. Für mehr Informationen besuchen Sie bitte die FAQ-Website.";

"ExposureNotificationSetting_apiMisuse" = "Bei der Aktivierung der Risiko-Ermittlung ist ein interner Fehler aufgetreten. Für mehr Informationen besuchen Sie bitte die FAQ-Website und probieren Sie es später noch einmal.";

"ExposureNotificationSetting_notResponding" = "Bei der Aktivierung der Risiko-Ermittlung ist ein Fehler aufgetreten. Bitte starten Sie das Smartphone neu. Sollte der Fehler anschließend weiterhin bestehen, besuchen Sie die FAQ-Website oder wenden Sie sich an die technische Hotline über App-Informationen -> Technische Hotline.";

/* EU Settings */

"ExposureNotificationSetting_EU_Title" = "Länderübergreifende Risiko-Ermittlung";

"ExposureNotificationSetting_EU_Desc_1" = "Mehrere Länder arbeiten zusammen, um über den gemeinsam betriebenen Austausch-Server länderübergreifende Warnungen zu ermöglichen. So können bei der Risiko-Ermittlung auch die Kontakte mit Nutzern einer offiziellen Corona-App anderer teilnehmender Länder berücksichtigt werden.";

"ExposureNotificationSetting_EU_Desc_2" = "Hierfür lädt die App täglich aktuelle Listen mit den Zufalls-IDs aller Nutzer herunter, die ihr Testergebnis zur Warnung anderer über ihre App geteilt haben. Diese Listen werden dann mit den von Ihrem iPhone aufgezeichneten Zufalls-IDs verglichen.\n\nDie Downloads der Listen sind für Sie in der Regel kostenlos. Das heißt: Das von der App verursachte Datenvolumen wird von den Mobilfunk-Betreibern nicht angerechnet und im EU-Ausland werden Ihnen keine Roaming-Gebühren berechnet. Näheres erfahren Sie von Ihrem Mobilfunk-Betreiber.";

"ExposureNotificationSetting_EU_Desc_3" = "Derzeit nehmen die folgenden Länder an der länderübergreifenden Risiko-Ermittlung teil:";

"ExposureNotificationSetting_EU_Desc_4" = "Die Datenschutzerklärung der App (einschließlich Informationen zur Datenverarbeitung für die länderübergreifende Risiko-Ermittlung) finden Sie unter dem Menüpunkt „App-Informationen“ > „Datenschutz“.";

/* EU Tracing Risk decription */
"ExposureNotificationSetting_euTracingRiskDeterminationTitle" = "Länderübergreifende Risiko-Ermittlung";

"ExposureNotificationSetting_euTracingAllCountriesTitle" = "Teilnehmende Länder";

"ExposureNotificationSetting_EU_Empty_Error_Title" = "Länder können aktuell nicht angezeigt werden.";

"ExposureNotificationSetting_EU_Empty_Error_Desc" = "Möglicherweise wurde Ihre Internet-Verbindung unterbrochen. Bitte stellen Sie sicher, dass Sie mit dem Internet verbunden sind.";

"ExposureNotificationSetting_EU_Empty_Error_Button_Title" = "Geräteeinstellungen öffnen";

/* Home Navigation Bar */
"Home_LeftBarButton_description" = "Corona-Warn-App Logo";

"Home_RightBarButton_description" = "Infos";

/* Home Active card */
"Home_Activate_Card_On_Title" = "Risiko-Ermittlung aktiv";

"Home_Activate_Card_Off_Title" = "Risiko-Ermittlung gestoppt";

"Home_Activate_Card_Bluetooth_Off_Title" = "Bluetooth deaktiviert";

/* Home common card */
"Home_Risk_Date_Item_Title" = "Aktualisiert: %@";

"Home_Risk_No_Date_Title" = "Unbekannt";

"Home_Risk_Period_Disabled_Button_Title" = "Aktualisierung nur alle %@\U00A0Stunden";

"Home_Risk_Last_Contact_Item_Title" = "Zuletzt am %@";

"Home_Risk_Last_Contact_Item_Title_One_Risk_Day" = "Am %@";

"Home_Risk_Last_Activate_Item_Title" = "Letzte Risiko-Überprüfung: %@";

"Home_Risk_Last_Activate_Item_Unknown_Title" = "Unbekanntes Risiko";

"Home_Risk_Last_Activate_Item_Low_Title" = "Niedriges Risiko";

"Home_Risk_Last_Activate_Item_High_Title" = "Erhöhtes Risiko";

"Home_RiskCard_Update_Button" = "Aktualisieren";

/* Home Inactive card */
"Home_Risk_Inactive_NoCalculation_Possible_Title" = "Risiko-Ermittlung gestoppt";

"Home_Risk_Inactive_Outdated_Results_Title" = "Risiko-Ermittlung nicht möglich";

"Home_Risk_Inactive_NoCalculation_Possible_Body" = "Aktivieren Sie die Risiko-Ermittlung, um Ihren heutigen Risikostatus zu berechnen.";

"Home_Risk_Inactive_Outdated_Results_Body" = "Ihre Risiko-Ermittlung konnte seit mehr als 24 Stunden nicht aktualisiert werden.";

"Home_Risk_Inactive_NoCalculation_Possible_Button" = "Risiko-Ermittlung aktivieren";

"Home_Risk_Inactive_Outdated_Results_Button" = "Risiko-Ermittlung aktivieren";

/* Home Low card */
"Home_Risk_Low_Title" = "Niedriges Risiko";

/* Home High card */
"Home_Risk_High_Title" = "Erhöhtes Risiko";

/* Home Status Check */

"Home_Risk_Status_Downloading_Title" = "Daten werden heruntergeladen …";

"Home_Risk_Status_Detecting_Title" = "Prüfung läuft …";

"Home_Risk_Status_Downloading_Body" = "Das kann mehrere Minuten dauern. Vielen Dank für Ihre Geduld.";

"Home_Risk_Status_Detecting_Body" = "Ihre Begegnungsdaten werden nun geprüft. Das kann mehrere Minuten dauern. Vielen Dank für Ihre Geduld.";

/* Home exposure detection failed card */

"Home_Risk_Failed_Title" = "Risiko-Überprüfung fehlgeschlagen";

"Home_Risk_Failed_Body" = "Der Abgleich der Zufall-IDs mit dem Server ist fehlgeschlagen. Sie können den Abgleich manuell neu starten.";

"Home_Risk_Restart_Button_Title" = "Erneut starten";

/* Home Test Result Card */

"Home_resultCard_PCR_Title" = "PCR-Test";

"Home_resultCard_Antigen_Title" = "Schnelltest";

"Home_resultCard_LoadingErrorTitle" = "Ihr Testergebnis konnte nicht geladen werden.";

/* - Pending */

"Home_resultCard_ResultUnvailableTitle" = "Ergebnis liegt noch nicht vor";

"Home_resultCard_Pending_PCR_Desc" = "Die Auswertung Ihres PCR-Tests ist noch nicht abgeschlossen.";

"Home_resultCard_Pending_Antigen_Desc" = "Die Auswertung Ihres Schnelltests ist noch nicht abgeschlossen.";

/* - Available */

"Home_resultCard_ResultAvailableTitle" = "Testergebnis abrufen";

"Home_resultCard_AvailableDesc" = "Warnen Sie Ihre Mitmenschen, wenn Sie positiv auf Corona getestet wurden.";

/* - Negative */

"Home_resultCard_NegativeCaption" = "Befund";

"Home_resultCard_NegativeTitle" = "SARS-CoV-2";

"Home_resultCard_NegativeTitleNegative" = "Negativ";

"Home_resultCard_NegativeDesc" = "Das Virus SARS-CoV-2 wurde bei Ihnen nicht nachgewiesen.";

"Home_resultCard_NegativeDatePCR" = "Test registriert am %@";

"Home_resultCard_NegativeDateAntigen" = "Durchgeführt am %@";

/* - Invalid */

"Home_resultCard_InvalidTitle" = "Fehlerhafter Test";

"Home_resultCard_InvalidDesc" = "Ihr Test konnte nicht ausgewertet werden.";

/* - Expired */

"Home_resultCard_ExpiredTitle" = "Nicht mehr gültig";

"Home_resultCard_ExpiredDesc" = "Ihr Test liegt länger als 21 Tage zurück und ist daher nicht länger relevant. Bitte löschen Sie den Test. Danach können Sie einen neuen Test hinzufügen.";

/* - Outdated */

"Home_resultCard_OutdatedTitle" = "Test nicht mehr aktuell";

"Home_resultCard_OutdatedDesc" = "Ihr Schnelltest ist älter als 48 Stunden und wird hier nicht mehr angezeigt. ";

/* - Loading */

"Home_resultCard_LoadingTitle" = "Aktualisierung läuft …";

"Home_resultCard_LoadingBody" = "Aktuelle Daten werden heruntergeladen. Dies kann mehrere Minuten dauern.";

/* - Button */

"Home_resultCard_ShowResultButton" = "Test anzeigen";

"Home_resultCard_RetrieveResultButton" = "Testergebnis abrufen";

"Home_resultCard_DeleteTestButton" = "Test löschen";

"Home_resultCard_HideTestButton" = "Nicht mehr anzeigen";

/* - Show Positive */

"Home_Finding_Positive_Card_Status_Title" = "SARS-CoV-2-positiv";

"Home_Finding_Positive_Card_Status_Subtitle" = "Das Virus SARS-CoV-2 wurde bei Ihnen nachgewiesen.";

"Home_Finding_Positive_Card_Status_DatePCR" = "Test registriert am %@";

"Home_Finding_Positive_Card_Status_DateAntigen" = "Durchgeführt am %@";

"Home_Finding_Positive_Card_Note_Title" = "Bitte beachten Sie:";

"Home_Finding_Positive_Card_PCR_Item0" = "Sie sind sehr wahrscheinlich ansteckend. Isolieren Sie sich von anderen Personen.";

"Home_Finding_Positive_Card_PCR_Item1" = "Das Gesundheitsamt wird sich möglicherweise in den nächsten Tagen bei Ihnen melden.";

"Home_Finding_Positive_Card_PCR_Item2" = "Falls Sie Risikofaktoren für eine schwere COVID-19-Erkrankung haben, lassen Sie sich ärztlich beraten. Bekannte Risikofaktoren sind z.B. Alter über 60 Jahre, Immunschwäche, Diabetes und hohes Übergewicht.";

"Home_Finding_Positive_Card_RAT_Item0" = "Sie sind sehr wahrscheinlich ansteckend. Isolieren Sie sich von anderen Personen.";

"Home_Finding_Positive_Card_RAT_Item1" = "Machen Sie einen PCR-Test, um dieses Test-Ergebnis zu verifizieren.";

"Home_Finding_Positive_Card_RAT_Item2" = "Das Gesundheitsamt wird sich möglicherweise in den nächsten Tagen bei Ihnen melden.";

"Home_Finding_Positive_Card_Button" = "Andere warnen";

"Home_Finding_Positive_Card_Button_Remove_Test" = "Test löschen";

/* Home Test Registration Card */

"Home_TestRegistration_Title" = "Sie lassen sich testen?";

"Home_TestRegistration_Body" = "Finden Sie Teststellen in Ihrer Umgebung und registrieren Sie einen Test, um andere schneller warnen zu können, oder Ihr digitales COVID-Testzertifikat anzufordern.";

"Home_TestRegistration_Button" = "Weiter";

/* Home Trace Locations Card */

"Home_TraceLocationsCard_Title" = "Sie planen eine Veranstaltung?";

"Home_TraceLocationsCard_Body" = "Sie planen ein Event oder haben ein Geschäft? Erstellen Sie einen QR-Code, mit dem sich Ihre Gäste bei Ankunft einchecken können.";

"Home_TraceLocationsCard_Button" = "QR-Code erstellen";

/* Home More Card */

"Home_MoreCard_Title" = "Mehr";

"Home_MoreCard_SettingsTitle" = "Einstellungen";

"Home_MoreCard_RecycleBinTitle" = "Papierkorb";

"Home_MoreCard_AppInformationTitle" = "App-Informationen";

"Home_MoreCard_FAQTitle" = "Häufige Fragen";

"Home_MoreCard_SocialMedia" = "Social Media";

"Home_MoreCard_ShareTitle" = "Teilen";

/* Home Alert Risk Lowered */

"Home_Alert_RiskStatusLowered_Title" = "Änderung Ihres Risikostatus";

"Home_Alert_RiskStatusLowered_Message" = "Die Risiko-Begegnung, die zu einem erhöhten Risiko für Sie geführt hat, liegt mehr als 14 Tage zurück. Daher wird das Infektionsrisiko wieder als niedrig für Sie eingestuft.\n\nSo verhalten Sie sich richtig:\n Wenn Sie keine Symptome von COVID-19 aufweisen, halten Sie sich an die allgemein geltenden Verhaltensregeln zu Abstand und Hygiene.\n Wenn Sie Symptome von COVID-19 aufweisen, empfehlen wir, dass Sie Ihren Arzt aufsuchen und sich testen lassen.";

"Home_Alert_RiskStatusLowered_PrimaryButtonTitle" = "OK";

/* Home Alert another high exposure */

"Home_Alert_RiskStatusAnotherHighExposure_Title" = "Neue Risikobegegnung";

"Home_Alert_RiskStatusAnotherHighExposure_Message" = "Sie hatten eine erneute Begegnung mit erhöhtem Risiko. Alle Risikobegegnungen der vergangenen %i Tage finden Sie in Ihrem Kontakttagebuch.";

"Home_Alert_RiskStatusAnotherHighExposure_PrimaryButtonTitle" = "OK";

/* App Information */

"App_Information_Title" = "App-Informationen";

"App_Information_AppVersion" = "App-Version: %@";

"App_Information_CCLVersion" = "CCL-Version: %@";

/* App Information - About */

"App_Information_About_Navigation" = "Über die App";

"App_Information_About_ImageDescription" = "";

"App_Information_About_Title" = "Gemeinsam Corona bekämpfen";

"App_Information_About_Description" = "Das Robert Koch-Institut (RKI) als zentrale Einrichtung des Bundes im Bereich der Öffentlichen Gesundheit und als nationales Public-Health-Institut veröffentlicht die Corona-Warn-App im Auftrag der Bundesregierung. Die App ist die digitale Ergänzung zu Abstandhalten, Hygiene und Alltagsmaske.";

"App_Information_About_Text" = "Wer sie nutzt, hilft, Infektionsketten schnell nachzuverfolgen und zu durchbrechen. Die App speichert dezentral – auf Ihrem Smartphone – Begegnungen mit anderen. Sie werden informiert, wenn Sie Begegnungen mit nachweislich infizierten Personen hatten. Ihre Privatsphäre bleibt dabei bestens geschützt.";

"App_Information_About_LinkText" = "Informationen zur App in leichter Sprache und Gebärdensprache";

/* App Information - FAQ */
"App_Information_FAQ_Navigation" = "Häufige Fragen";

/* App Information - Contact */
"App_Information_Contact_Navigation" = "Technische Hotline";

"App_Information_Contact_ImageDescription" = "Ein Mann nutzt ein Headset zum Telefonieren.";

"App_Information_Contact_Title" = "Wie können wir Ihnen helfen?";

"App_Information_Contact_Description" = "Für technische Fragen rund um die Corona-Warn-App können Sie sich direkt an unsere bundesweite technische Hotline wenden.";

"App_Information_Contact_Hotline_Title" = "Technische Hotline:";

"App_Information_Contact_Hotline_Text_Domestic" = "0800 7540001";

"App_Information_Contact_Hotline_Number_Domestic" = "08007540001";

"App_Information_Contact_Hotline_Details_Domestic" = "Für Anrufe innerhalb Deutschlands.\nDer Anruf ist kostenfrei.";

"App_Information_Contact_Hotline_Text_Foreign" = "+49 30 498 75401";

"App_Information_Contact_Hotline_Number_Foreign" = "+493049875401";

"App_Information_Contact_Hotline_Details_Foreign" = "Für Anrufe aus dem Ausland.\nEs fallen die Gebühren des jeweiligen Telefonanbieters an.";

"App_Information_Contact_Hotline_Terms" = "Unser Kundenservice ist in den folgenden Sprachen für Sie da:\nDeutsch, Englisch, Türkisch\n\nErreichbarkeit:\nMo-Sa: 07:00 - 22:00 Uhr\n(außer an bundesweiten Feiertagen)\n\nBei Fragen rufen Sie die 116 117 an. Wählen Sie bei der Telefonansage dann die 2, um die Servicestelle des Bundesministeriums für Gesundheit zu erreichen. Nur bei Krankheitssymptomen wählen Sie die 1 (kassenärztlicher Bereitschaftsdienst).";

/* App Information - Imprint */
"App_Information_New_Features_Navigation" = "Neue Funktionen";

"App_Information_Imprint_Navigation" = "Impressum";

"App_Information_Imprint_ImageDescription" = "Eine Hand hält ein Smartphone mit viel Text, daneben ist ein Paragraphenzeichen als Symbol für das Impressum.";

"App_Information_Imprint_Section1_Title" = "Herausgeber";

"App_Information_Imprint_Section1_Text" = "(verantwortlich nach § 5 Abs. 1 TMG, § 18 Abs. 1 MStV)";

"App_Information_Imprint_Section2_Title" = "Robert Koch-Institut";

"App_Information_Imprint_Section2_Text" = "Nordufer 20\n13353 Berlin\nvertreten durch den Präsidenten";

"App_Information_Imprint_Section3_Title" = "Kontakt";

"App_Information_Imprint_Section3_Text" = "E-Mail: CoronaWarnApp@rki.de";

"App_Information_Imprint_Section4_Title" = "Umsatzsteuer-Identifikationsnummer";

"App_Information_Imprint_Section4_Text" = "DE 165 893 430";

"App_Information_Contact_Form_Title" = "Kontaktformular";

/* App Information - Accessibility */

"App_Information_Accessibility_Navigation" = "Barrierefreiheitserklärung";


/* App Information - Legal */
"App_Information_Legal_Navigation" = "Rechtliche Hinweise";

/* App Information - Privacy */
"App_Information_Privacy_Navigation" = "Datenschutz";

"App_Information_Legal_ImageDescription" = "Eine Hand hält ein Smartphone mit viel Text, daneben ist eine Balkenwaage als Symbol für rechtliche Hinweise.";

"App_Information_Privacy_Title" = "Datenschutz";

"App_Information_Privacy_Description" = "Sie bleiben unerkannt.\nIhre Daten werden komplett verschlüsselt und pseudonymisiert übertragen.";

/* App Information - Terms */
"App_Information_Terms_Navigation" = "Nutzung";

"App_Information_Terms_ImageDescription" = "Eine Hand hält ein Smartphone mit viel Text, daneben ist ein Haken als Symbol für akzeptierte Nutzungsbedingungen.";

"App_Information_Terms_Title" = "Nutzungsbedingungen";

/* App Information - Error Report */
"ErrorReport_PrivacyInformation" = "Weitere Hinweise finden Sie in der Datenschutzerklärung";

"ErrorReport_ActiveStatus_Title" = "Fehleranalyse läuft";

"ErrorReport_InactiveStatus_Title" = "Inaktiv";

"ErrorReport_Progress_Description" = "Derzeitige Größe %@ (unkomprimiert)";

"ErrorReport_StartButtonTitle" = "Starten";

"ErrorReport_StopAndDeleteButtonTitle" = "Stoppen und löschen";

"ErrorReport_SaveButtonTitle" = "Teilen und fortsetzen";

"ErrorReport_SendButtonTitle" = "Fehlerbericht senden";

"ErrorReport_SendReports_Title" = "Fehlerbericht senden";

"ErrorReport_SendReports_Paragraph" = "Bevor Sie den aufgezeichneten Fehlerbericht an den technischen Support des RKI übersenden können, ist Ihr Einverständnis erforderlich.\n\nNach der Übersendung erhalten Sie eine Fehlerbericht-ID. Diese können Sie angeben, um dem technischen Support z.\U00A0B. weitere Informationen zukommen zu lassen und dabei eine Zuordnung zu Ihrem Fehlerbericht zu ermöglichen. Wenn Sie die Fehlerbericht-ID nicht mitteilen, ist dem RKI eine Zuordnung zu Ihrer Person nicht möglich.";

"ErrorReport_SendReports_Details" = "Ausführliche Informationen zu dieser Datenverarbeitung und den Datenschutzrisiken in den USA und anderen Drittländern";

"ErrorReport_SendReports_Button_Title" = "Einverstanden und senden";

/* Invite Friends */
"InviteFriends_NavTitle" = "Empfehlen";

"InviteFriends_Subtitle" = "Empfehlen Sie die Corona-Warn-App";

"InviteFriends_Title" = "Gemeinsam Corona bekämpfen";

"InviteFriends_Description" = "Je mehr Menschen mitmachen, desto besser durchbrechen wir Infektionsketten. Verschicken Sie einen Link auf die Corona-Warn-App an Familie, Freunde und Bekannte!";

"InviteFriends_Button" = "Link versenden";

"InviteFriends_ShareTitle" = "Gemeinsam Corona bekämpfen. Ich bin dabei. Du auch?";

"InviteFriends_Illustration_Label" = "Ein Mann teilt die Corona-Warn-App mit vier anderen Personen.";

/* Reset View */
"Reset_NavTitle" = "Zurücksetzen";

"Reset_Header1" = "Sind Sie sicher, dass Sie die Anwendung zurücksetzen wollen?";

"Reset_Descrition1" = "Sie werden nicht mehr über Ihre Risiko-Begegnungen informiert und können andere Nutzerinnen und Nutzer nicht mehr warnen.";

"Reset_Button" = "Anwendung zurücksetzen";

"Reset_Discard" = "Abbrechen";

"Reset_InfoTitle" = "Begegnungs-Aufzeichnung löschen";

"Reset_InfoDescription" = "Die Begegnungs-Aufzeichnung muss separat in den Geräteeinstellungen gelöscht werden.";

"Reset_Subtitle" = "Anwendung zurücksetzen";

"Reset_ImageDescription" = "Eine Hand hält ein Smartphone, auf dem das Zurücksetzen der Anwendung symbolisiert wird.";

"Reset_ConfirmDialog_Title" = "Anwendung zurücksetzen";

"Reset_ConfirmDialog_Description" = "Sie werden nicht mehr über Ihre Risiko-Begegnungen informiert und können andere Nutzerinnen und Nutzer nicht mehr warnen. Dieser Vorgang kann nicht rückgängig gemacht werden.";

"Reset_ConfirmDialog_Cancel" = "Abbrechen";

"Reset_ConfirmDialog_Confirm" = "Zurücksetzen";

/* Local Notifications */
"local_notifications_ignore" = "Ignorieren";

"local_notifications_detectexposure_title" = "Corona-Warn-App";

"local_notifications_detectexposure_body" = "Es gibt Neuigkeiten von Ihrer Corona-Warn-App.";

"local_notifications_testresults_title" = "Corona-Warn-App";

"local_notifications_testresults_body" = "Es gibt Neuigkeiten von Ihrer Corona-Warn-App.";

"local_notifications_certificate_title" = "Corona-Warn-App";

"local_notifications_certificate_body" = "Es gibt Neuigkeiten von Ihrer Corona-Warn-App.";

"local_notifications_certificate_validity_body" = "Überprüfen Sie die Gültigkeit Ihrer Zertifikate.";

/* Risk Legend */
"RiskLegend_Title" = "Überblick";

"RiskLegend_Subtitle" = "Die wichtigsten Funktionen und Begriffe";

"RiskLegend_Legend1_Title" = "Risiko-Ermittlung";

"RiskLegend_Legend1_Text" = "Die Risiko-Ermittlung ist eine der drei zentralen Funktionen der App. Ist sie aktiv, werden Begegnungen automatisch aufgezeichnet.";

"RiskLegend_Legend2_Title" = "Infektionsrisiko";

<<<<<<< HEAD
"RiskLegend_Legend2_Text" = "Wenn Sie die Risiko-Ermittlung aktiviert haben, berechnet die App Ihr persönliches Infektionsrisiko. Als Grundlage dafür misst sie, über welche Dauer und mit welchem Abstand in den letzten %u Tagen Begegnungen mit Corona-positiv getesteten Personen stattfanden.";
=======
"RiskLegend_Legend2_Text" = "Wenn Sie die Risiko-Ermittlung aktiviert haben, berechnet die App Ihr persönliches Infektionsrisiko. Als Grundlage dafür misst sie, über welche Dauer und mit welchem Abstand in den letzten 14 Tagen Begegnungen mit Corona-positiv getesteten Personen stattfanden. Bei der Risikoermittlung werden außerdem Ihre Check-Ins berücksichtigt. Sie werden gewarnt, wenn Sie sich zur selben Zeit oder bis 30 Minuten nach der positiv getesteten Person im selben Raum aufgehalten haben.";
>>>>>>> c9c55023

"RiskLegend_Legend2_RiskLevels" = "Folgende Risikostatus können angezeigt werden:";

"RiskLegend_Legend2_High" = "Erhöhtes Risiko";

"RiskLegend_Legend2_Low" = "Niedriges Risiko";

"RiskLegend_Legend3_Title" = "Benachrichtigung anderer";

"RiskLegend_Legend3_Text" = "Sie können Ihren Test registrieren und das Testergebnis in der App abfragen. Ist das Testergebnis positiv, können Sie andere warnen und somit helfen, Infektionsketten zu unterbrechen.";

"RiskLegend_Definitions_Title" = "Wichtige Begriffe";

"RiskLegend_Store_Title" = "Begegnungs-Aufzeichnung";

"RiskLegend_Store_Text" = "Liste der empfangenen und vorübergehend im Betriebssystemspeicher abgelegten kurzlebigen Zufalls-IDs. Diese Liste wird bei der Risiko-Überprüfung gelesen. Alle Zufalls-IDs werden nach 14 Tagen automatisch gelöscht.";

"RiskLegend_Check_Title" = "Risiko-Überprüfung";

"RiskLegend_Check_Text" = "Abfrage der Begegnungs-Aufzeichnung und Abgleich mit den Risiko-Mitteilungen anderer Personen. Ihr Risiko wird mehrmals täglich automatisch überprüft.";

"RiskLegend_Contact_Title" = "Risiko-Begegnung";

"RiskLegend_Contact_Text" = "Begegnung mit einer infizierten Person, die ihr positives Testergebnis über die App mit anderen geteilt hat. Eine Begegnung muss bestimmte Kriterien hinsichtlich Dauer, Abstand und vermuteter Infektiosität der anderen Person erfüllen, um als Risiko-Begegnung eingestuft zu werden.";

"RiskLegend_Notification_Title" = "Risiko-Benachrichtigung";

"RiskLegend_Notification_Text" = "Die Anzeige von Risiko-Begegnungen in der Corona-Warn-App.";

"RiskLegend_Random_Title" = "Zufalls-ID";

"RiskLegend_Random_Text" = "Die Zufalls-IDs sind zufällig erzeugte Zahlen- und Buchstabenkombinationen. Sie werden zwischen benachbarten Smartphones ausgetauscht. Zufalls-IDs lassen sich nicht einer bestimmten Person zuordnen und werden nach 14 Tagen automatisch gelöscht. Eine Corona-positiv getestete Person kann ihre Zufalls-IDs der letzten bis zu 14 Tage freiwillig mit anderen App-Nutzern teilen.";

"RiskLegend_Image1_AccLabel" = "Ein Smartphone zeigt unterschiedliche Inhalte, die nummeriert sind.";

/* Update Message */
"Update_Message_Title" = "Update verfügbar";

"Update_Message_Text" = "Es gibt ein neues Update für die Corona-Warn-App.";

"Update_Message_Text_Force" = "Bitte beachten Sie: Sie können die Corona-Warn-App erst wieder benutzen, wenn Sie das neueste Update installiert haben.";

"Update_Message_Action_Update" = "Update";

"Update_Message_Action_Later" = "Später";

/* ENATanInput */
"ENATanInput_Empty" = "Leer";

"ENATanInput_InvalidCharacter" = "Ungültiges Zeichen\n\n%@";

"ENATanInput_CharacterIndex" = "Zeichen %1$u von %2$u";

/* Active Tracing Interval Formatting:\n The following two entries are used together. If tracing was not active (almost) 14 days\n during the last 14 days then `Active_Tracing_Interval_Partially_Active` is used – otherwise\n `Active_Tracing_Interval_Partially_Active` will be used. */
"Active_Tracing_Interval_Partially_Active" = "Risiko-Ermittlung war für %1$u der letzten 14 Tage aktiv";

"Active_Tracing_Interval_Permanently_Active" = "Risiko-Ermittlung dauerhaft aktiv";

/* Delta Onboarding - New Version Features */

"DeltaOnboarding_NewVersionFeatures_AccessibilityImageLabel" = "Neue Funktionen der Version";

"DeltaOnboarding_NewVersionFeatures_Title" = "Neue Funktionen";

"DeltaOnboarding_NewVersionFeatures_Release" = "Release";

"DeltaOnboarding_NewVersionFeatures_Button_Continue" = "Weiter";

"DeltaOnboarding_NewVersionFeatures_Description" = "Mit diesem Update stellen wir Ihnen neben Fehlerbehebungen auch neue und erweiterte Funktionen zur Verfügung.";

/* New Version Features */

"NewVersionFeatures_Info_about_abb_information" = "Änderungen zum Release finden Sie in den App-Informationen unter dem Menüpunkt „Neue Funktionen”.";

/* Version 2.20 */

"NewVersionFeature_220_highRiskShortened_title" = "Anzeige erhöhten Risikos verkürzt";

"NewVersionFeature_220_highRiskShortened_description" = "Ein erhöhtes Risiko nach einer Risikobegegnung wird nur noch für 10 anstatt für 14 Tage angezeigt.";

"NewVersionFeature_220_displayRiskPositiveResult_title" = "Risikoanzeige nach positivem Testergebnis";

"NewVersionFeature_220_displayRiskPositiveResult_description" = "Auch wenn Sie einen positiven Test in der Corona-Warn-App registriert haben, wird Ihnen nun nach einer Risikobegegnung die rote Kachel für ein erhöhtes Risiko eingeblendet. Sieben Tage nach dem positiven Test wird ihr Risikostatus dauerhaft wieder eingeblendet.";

"NewVersionFeature_220_notificateRiskEncounter_title" = "Nachricht zu neuer Risikobegegnung";

"NewVersionFeature_220_notificateRiskEncounter_description" = "Wenn Sie nach einer Risikobegegnung eine weitere Begegnung mit erhöhtem Risiko hatten, dann wird Ihnen darüber jetzt eine Benachrichtigung angezeigt.";

"NewVersionFeature_220_notificationStatusChange_title" = "Nachricht über Status-Änderung";

"NewVersionFeature_220_notificationStatusChange_description" = "Wenn sich Ihr Status geändert hat (z. B. durch Hinzufügen eines Zertifikats, oder weil sich die Regeln geändert haben) werden Sie auf der Zertifikate-Registerkarte darüber informiert.";

"NewVersionFeature_220_recoveryCertificatesDetails_title" = "Genesenenzertifikate ohne Gültigkeitsdaten";

"NewVersionFeature_220_recoveryCertificatesDetails_description" = "Für Genesenenzertifikate werden keine Gültigkeitsdaten mehr angezeigt, da die Gültigkeit von lokalen Regeln bestimmt wird. Stattdessen wird nun das Datum des ersten positiven Tests angezeigt.";

"NewVersionFeature_220_removeQRCode_title" = "Doppelten QR-Code entfernt";

"NewVersionFeature_220_removeQRCode_description" = "Vom Detail-Bildschirm für Ihre Person wurde der QR-Code für Ihr aktuell verwendetes Zertifikat entfernt. Der QR-Code befindet sich ebenfalls auf der Zertifikate-Übersicht, wird also auf dem Detail-Bildschirm nicht benötigt.";

/* Delta Onboarding */
"DeltaOnboarding_AccessibilityImageLabel" = "Länderübergreifende Risiko-Ermittlung";

"DeltaOnboarding_Headline" = "Länderübergreifende Risiko-Ermittlung";

"DeltaOnboarding_Description" = "Die Funktion der Corona-Warn-App wurde erweitert. Es arbeiten nun mehrere Länder zusammen, um über einen gemeinsam betriebenen Austausch-Server länderübergreifende Warnungen zu ermöglichen. So können bei der Risiko-Ermittlung jetzt auch die Kontakte mit Nutzern einer offiziellen Corona-App anderer teilnehmender Länder berücksichtigt werden.\n\nHierfür lädt die App täglich aktuelle Listen mit den Zufalls-IDs aller Nutzer herunter, die ihr Testergebnis zur Warnung anderer über ihre App geteilt haben. Diese Liste wird dann mit den von Ihrem iPhone aufgezeichneten Zufalls-IDs verglichen.\n\nDie Downloads der Listen sind für Sie in der Regel kostenlos. Das heißt: Das von der App verursachte Datenvolumen wird von den Mobilfunk-Betreibern nicht angerechnet und im EU-Ausland werden Ihnen keine Roaming-Gebühren berechnet. Näheres erfahren Sie von Ihrem Mobilfunk-Betreiber.";

"DeltaOnboarding_ParticipatingCountries" = "Derzeit nehmen die folgenden Länder teil:";

"DeltaOnboarding_ParticipatingCountriesList_Unavailable" = "Die teilnehmenden Länder können Sie jederzeit in den Details zur Risiko-Ermittlung einsehen.";

"DeltaOnboarding_ParticipatingCountriesList_Unavailable_Title" = "Teilnehmende Länder";

"DeltaOnboarding_PrimaryButton_Continue" = "Weiter";

"DeltaOnboarding_Terms_Description1" = "Im Zuge der Erweiterung der Funktion der App wurden auch die Nutzungsbedingungen aktualisiert:";

"DeltaOnboarding_Terms_Button" = "Nutzungsbedingungen anzeigen";

"DeltaOnboarding_Terms_Description2" = "Die Nutzungsbedingungen und die Datenschutzerklärung finden Sie auch unter dem Menüpunkt „App-Informationen“ sowie in der App-Beschreibung Ihres App Stores. Die Änderungen haben keine Auswirkungen auf Ihre Nutzung der App. Wenn Sie die App weiter nutzen oder erneut öffnen, gehen wir davon aus, dass Sie mit den aktualisierten Nutzungsbedingungen einverstanden sind.";

/* Warn other notifications */
"WarnOthersNotification_Title" = "Helfen Sie mit!";
"WarnOthersNotification_Description" = "Bitte warnen Sie andere und teilen Sie Ihr Testergebnis.";

/* Automatic sharing Consent */
"AutomaticSharingConsent_Title" = "Ihr Einverständnis";

"AutomaticSharingConsent_SwitchTitle" = "Andere warnen";

"AutomaticSharingConsent_SwitchTitleDesc" = "Sie haben sich wie folgt einverstanden erklärt:";

"AutomaticSharingConsent_DataProcessingDetailInfo" = "Ausführliche Informationen zur Datenverarbeitung und Ihrem Einverständnis.";

/* Thank you screen */
"Thank_You_Title" = "Vielen Dank!";

"Thank_You_SubTitle" = "Vielen Dank, dass Sie mithelfen, die Verbreitung von Corona zu bekämpfen!";

"Thank_You_Description1" = "Ihre Mitmenschen werden jetzt gewarnt.";

"Thank_You_Description2" = "Bitte helfen Sie nun, die Genauigkeit der Warnungen zu verbessern. Geben Sie hierfür im nächsten Schritt an, wann Sie erstmals Symptome hatten. Sie können diesen Schritt jederzeit abbrechen.";

"Thank_You_Continue_Button" = "Weiter mit Symptom-Erfassung";

"Thank_You_Cancel_Button" = "Beenden";

"Thank_You_AccImageDescription" = "Mehrere Personen, die auf ihr Smartphone schauen";

/* Test result screen (positive test result) */
"TestResultPositive_NoConsent_Title" = "Bitte helfen Sie mit!";

"TestResultPositive_NoConsent_Info1" = "Helfen Sie mit, Ihre Mitmenschen vor Ansteckungen zu schützen und teilen Sie Ihr Testergebnis.";

"TestResultPositive_NoConsent_Info2" = "Ihre Identität bleibt dabei geheim. Andere Nutzer erfahren nicht, wer das Testergebnis geteilt hat.";

"TestResultPositive_NoConsent_Info3" = "Bitte beachten Sie unbedingt die Hinweise des zuständigen Gesundheitsamtes und bleiben Sie zu Hause, um andere Personen nicht anzustecken.";

"TestResultPositive_NoConsent_PrimaryButton" = "Andere warnen";

"TestResultPositive_NoConsent_SecondaryButton" = "Abbrechen";

"TestResultPositive_NoConsent_AlertNotWarnOthers_Title" = "Sie wollen keine Warnung verschicken?";

"TestResultPositive_NoConsent_AlertNotWarnOthers_Description" = "Nur wenn Sie Ihr Testergebnis teilen, helfen Sie mit, Ihre Mitmenschen zu warnen.";

"TestResultPositive_NoConsent_AlertNotWarnOthers_ButtonOne" = "Nicht warnen";

"TestResultPositive_NoConsent_AlertNotWarnOthers_ButtonTwo" = "Warnen";

"TestResultPositive_WithConsent_Title" = "Vielen Dank, dass Sie mithelfen, die Verbreitung von Corona zu bekämpfen.";

"TestResultPositive_WithConsent_Info1" = "Ihre Mitmenschen werden jetzt gewarnt.";

"TestResultPositive_WithConsent_Info2" = "Bitte helfen Sie nun, die Genauigkeit der Warnungen zu verbessern. Geben Sie hierfür im nächsten Schritt an, wann Sie erstmals Symptome hatten. Sie können diesen Schritt jederzeit abbrechen.";

"TestResultPositive_WithConsent_PrimaryButton" = "Weiter mit Symptom-Erfassung";

"TestResultPositive_WithConsent_SecondaryButton" = "Beenden";

"TestResultPositive_KeysSubmitted_Description" = "Dank Ihrer Mithilfe können andere gewarnt werden und entsprechend reagieren.";

"TestResultPositive_KeysSubmitted_Title1" = "Bitte beachten Sie:";

"TestResultPositive_KeysSubmitted_PCR_Info1" = "Sie sind sehr wahrscheinlich ansteckend. Isolieren Sie sich von anderen Personen.";

"TestResultPositive_KeysSubmitted_PCR_Info2" = "Das Gesundheitsamt wird sich möglicherweise in den nächsten Tagen bei Ihnen melden.";

"TestResultPositive_KeysSubmitted_PCR_Info3" = "Falls Sie Risikofaktoren für eine schwere COVID-19-Erkrankung haben, lassen Sie sich ärztlich beraten. Bekannte Risikofaktoren sind z.B. Alter über 60 Jahre, Immunschwäche, Diabetes und hohes Übergewicht.";

"TestResultPositive_KeysSubmitted_RAT_Info1" = "Sie sind sehr wahrscheinlich ansteckend. Isolieren Sie sich von anderen Personen.";

"TestResultPositive_KeysSubmitted_RAT_Info2" = "Machen Sie einen PCR-Test, um dieses Test-Ergebnis zu verifizieren.";

"TestResultPositive_KeysSubmitted_RAT_Info3" = "Das Gesundheitsamt wird sich möglicherweise in den nächsten Tagen bei Ihnen melden.";

"TestResultPositive_KeysSubmitted_Title2" = "Weitere Infos:";

"TestResultPositive_KeysSubmitted_FurtherInfo1" = "Die Isolationszeit beträgt in der Regel 10 Tage. Bitte beobachten Sie genau, wie sich Ihre Symptome entwickeln.";

"TestResultPositive_KeysSubmitted_FurtherInfo2" = "Sie werden von Ihrem Gesundheitsamt gebeten, eine Liste Ihrer Kontaktpersonen zu erstellen. Erfassen Sie dabei alle Personen, zu denen Sie in den zwei Tagen vor Erkrankungsbeginn engen Kontakt (unter 2 Meter, direktes Gespräch) über insgesamt 10 Minuten hatten. Nutzen Sie hierfür Ihr Kontakt-Tagebuch. Sie können die Einträge einfach exportieren und ausdrucken oder als E-Mail verschicken.";

"TestResultPositive_KeysSubmitted_FurtherInfo3" = "Bitte denken Sie hier auch besonders an Personen, die nicht automatisch durch die App informiert werden, da sie kein Smartphone besitzen oder die App nicht installiert haben.";

"TestResultPositive_KeysSubmitted_FurtherInfo4" = "Auch wenn Sie keine Symptome (mehr) haben, können Sie ansteckend sein. Bitte halten Sie die angeordnete Isolationszeit in jedem Fall ein.";

"TestResultPositive_KeysSubmitted_PrimaryButton" = "Test löschen";

/* Contact Diary*/

/* Overview */
"ContactDiary_Overview_Button_Title_Menu" = "Menü";

"ContactDiary_Overview_Title" = "Kontakt-Tagebuch";

"ContactDiary_Overview_Description" = "Tragen Sie ein, mit wem Sie sich getroffen haben und wo Sie gewesen sind. Sollte ein Risiko an einem Tag angezeigt werden, können Sie damit Personen warnen, die Sie an diesen Tagen begleitet haben, wenn diese die Corona-Warn-App nicht nutzen.";

"ContactDiary_Overview_Increased_Risk_Title" = "Erhöhtes Risiko";

"ContactDiary_Overview_Low_Risk_Title" = "Niedriges Risiko";

"ContactDiary_Overview_Risk_Text_StandardCause" = "aufgrund der von der App ausgewerteten Begegnungen.";

"ContactDiary_Overview_Risk_Text_Disclaimer" = "Diese müssen nicht in Zusammenhang mit den von Ihnen erfassten Personen und Orten stehen.";

"ContactDiary_Overview_Risk_Text_LowRiskEncountersCause" = "aufgrund von mehreren Begegnungen mit niedrigem Risiko.";

"ContactDiary_Overview_PersonEncounter_Duration_LessThan10Minutes" = "unter 10 Min.";

"ContactDiary_Overview_PersonEncounter_Duration_MoreThan10Minutes" = "über 10 Min.";

"ContactDiary_Overview_PersonEncounter_MaskSituation_WithMask" = "mit Maske";

"ContactDiary_Overview_PersonEncounter_MaskSituation_WithoutMask" = "ohne Maske";

"ContactDiary_Overview_PersonEncounter_Setting_Outside" = "im Freien";

"ContactDiary_Overview_PersonEncounter_Setting_Inside" = "drinnen";

"ContactDiary_Overview_LocationVisit_Abbreviation_Hours" = "Std.";

"ContactDiary_Overview_Tests_PCR_Registered" = "PCR-Test registriert";

"ContactDiary_Overview_Tests_Antigen_Done" = "Schnelltest durchgeführt";

"ContactDiary_Overview_Tests_Negative_Result" = "Befund negativ";

"ContactDiary_Overview_Tests_Positive_Result" = "Befund positiv";

/* ActionSheet */
"ContactDiary_Overview_ActionSheet_InfoActionTitle" = "Informationen";

"ContactDiary_Overview_ActionSheet_ExportActionTitle" = "Einträge exportieren";

"ContactDiary_Overview_ActionSheet_EditPersonTitle" = "Personen bearbeiten";

"ContactDiary_Overview_ActionSheet_EditLocationTitle" = "Orte bearbeiten";

"ContactDiary_Overview_ActionSheet_ExportActionSubject" = "Mein Kontakt-Tagebuch";

/* Checkin Risk */

"ContactDiaray_Overview_Checkin_Title_HighRisk" = "Erhöhtes Risiko";

"ContactDiaray_Overview_Checkin_Title_LowRisk" = "Niedriges Risiko";

"ContactDiaray_Overview_Checkin_Title_Subheadline" = "aufgrund Ihrer Anwesenheit bei:";

"ContactDiaray_Overview_Checkin_High_Risk_In_Brackets" = "(erhöhtes Risiko)";

"ContactDiaray_Overview_Checkin_Low_Risk_In_Brackets" = "(niedriges Risiko)";

/* Day */
"ContactDiary_Day_ContactPersonsSegment" = "Personen";

"ContactDiary_Day_AddContactPerson" = "Person hinzufügen";

"ContactDiary_Day_ContactPersonsEmptyTitle" = "Noch keine Personen vorhanden";

"ContactDiary_Day_ContactPersonsEmptyDescription" = "Legen Sie eine Person an und fügen Sie sie in Ihrem Kontakt-Tagebuch hinzu.";

"ContactDiary_Day_ContactPersonsEmptyImageDescription" = "Die Silhouette einer Frau, die über eine Wiese läuft.";

"ContactDiary_Day_LocationsSegment" = "Orte";

"ContactDiary_Day_AddLocation" = "Ort hinzufügen";

"ContactDiary_Day_LocationsEmptyTitle" = "Noch keine Orte vorhanden";

"ContactDiary_Day_LocationsEmptyDescription" = "Legen Sie einen Ort an und fügen Sie ihn in Ihrem Kontakt-Tagebuch hinzu.";

"ContactDiary_Day_LocationsEmptyImageDescription" = "Eine Standortmarkierung markiert ein Gebäude.";

"ContactDiary_Day_Encounter_LessThan10Minutes" = "unter 10 Min.";

"ContactDiary_Day_Encounter_MoreThan10Minutes" = "über 10 Min.";

"ContactDiary_Day_Encounter_WithMask" = "mit Maske";

"ContactDiary_Day_Encounter_WithoutMask" = "ohne Maske";

"ContactDiary_Day_Encounter_Outside" = "im Freien";

"ContactDiary_Day_Encounter_Inside" = "drinnen";

"ContactDiary_Day_Encounter_Notes_Placeholder" = "Notiz (z.\U00A0B. geringer Abstand)";

"ContactDiary_Day_Visit_Duration" = "Dauer";

"ContactDiary_Day_Visit_Notes_Placeholder" = "Notiz (z.\U00A0B. sehr voll, schlecht gelüftet)";

/* Edit Entries */

"ContactDiary_EditEntries_ContactPersons_Title" = "Personen bearbeiten";

"ContactDiary_EditEntries_ContactPersons_DeleteAllButtonTitle" = "Alle löschen";

"ContactDiary_EditEntries_ContactPersons_AlertTitle" = "Wollen Sie wirklich alle Personen löschen?";

"ContactDiary_EditEntries_ContactPersons_AlertMessage" = "Wenn Sie alle Personen löschen, werden alle Einträge für alle Personen aus dem Tagebuch gelöscht.";

"ContactDiary_EditEntries_ContactPersons_AlertConfirmButtonTitle" = "Ja";

"ContactDiary_EditEntries_ContactPersons_AlertCancelButtonTitle" = "Nein";

"ContactDiary_EditEntries_ContactPerson_AlertTitle" = "Wollen Sie diese Person wirklich löschen?";

"ContactDiary_EditEntries_ContactPerson_AlertMessage" = "Wenn Sie eine Person löschen, werden alle Einträge für diese Person aus dem Tagebuch gelöscht.";

"ContactDiary_EditEntries_ContactPerson_AlertConfirmButtonTitle" = "Ja";

"ContactDiary_EditEntries_ContactPerson_AlertCancelButtonTitle" = "Nein";

"ContactDiary_EditEntries_Locations_Title" = "Orte bearbeiten";

"ContactDiary_EditEntries_Locations_DeleteAllButtonTitle" = "Alle löschen";

"ContactDiary_EditEntries_Locations_AlertTitle" = "Wollen Sie wirklich alle Orte löschen?";

"ContactDiary_EditEntries_Locations_AlertMessage" = "Wenn Sie alle Orte löschen, werden alle Einträge für alle Orte aus dem Tagebuch gelöscht.";

"ContactDiary_EditEntries_Locations_AlertConfirmButtonTitle" = "Ja";

"ContactDiary_EditEntries_Locations_AlertCancelButtonTitle" = "Nein";

"ContactDiary_EditEntries_Location_AlertTitle" = "Wollen Sie diesen Ort wirklich löschen?";

"ContactDiary_EditEntries_Location_AlertMessage" = "Wenn Sie einen Ort löschen, werden alle Einträge für diesen Ort aus dem Tagebuch gelöscht.";

"ContactDiary_EditEntries_Location_AlertConfirmButtonTitle" = "Ja";

"ContactDiary_EditEntries_Location_AlertCancelButtonTitle" = "Nein";

/* Information */
"ContactDiary_Information_Title" = "Kontakt-Tagebuch";

"ContactDiary_Information_ImageDescription" = "Mehrere Menschen schauen im Freien auf ihre Smartphones.";

"ContactDiary_Information_DescriptionTitle" = "Behalten Sie den Überblick.";

"ContactDiary_Information_DescriptionSubHeadline" = "Erstellen Sie eine Übersicht über Ihre Kontakte der letzten 15 Tage. So haben Sie bei Bedarf schnell eine vollständige Liste zur Hand. Zusätzlich werden Ihnen hier Ihre Risiko-Begegnungen angezeigt.";

"ContactDiary_Information_Item_Person_Title" = "Tragen Sie ein, mit wem Sie sich getroffen haben.";

"ContactDiary_Information_Item_Location_Title" = "Tragen Sie ein, an welchen Orten Sie anderen begegnet sind.";

"ContactDiary_Information_Item_Lock_Title" = "Ihr Tagebuch ist nur für Sie bestimmt. Ihre Einträge werden nur auf Ihrem Smartphone gespeichert.";

"ContactDiary_Information_Item_DeletedAutomatically_Title" = "Sie können hinzugefügte Personen und Orte jederzeit wieder aus dem Tagebuch löschen. Tagebuch-Einträge werden nach 16 Tagen automatisch gelöscht.";

"ContactDiary_Information_Item_ExportTextFormat_Title" = "Sie können Ihr Kontakt-Tagebuch im Textformat exportieren. So können Sie bei Bedarf Ihre Einträge ausdrucken, bearbeiten oder dem Gesundheitsamt zur Verfügung stellen.";

"ContactDiary_Information_Item_ExposureHistory_Title" = "Die angezeigten Risiko-Begegnungen müssen nicht in Zusammenhang mit den von Ihnen erfassten Personen und Orten stehen. Bitte ziehen Sie keine falschen Rückschlüsse.";

"ContactDiary_Information_Dataprivacy_Title" = "Weitere Hinweise finden Sie in der Datenschutzerklärung.";

"ContactDiary_Information_PrimaryButton_Title" = "Tagebuch öffnen";

/* AddEditEntry */
"ContactDiary_AddEditEntry_PrimaryButton_Title" = "Speichern";

/* - Location */
"ContactDiary_AddEditEntry_LocationTitle" = "Ort";

"ContactDiary_AddEditEntry_LocationPlaceholder_Name" = "Beschreibung";

"ContactDiary_AddEditEntry_LocationPlaceholder_PhoneNumber" = "Telefon";

"ContactDiary_AddEditEntry_LocationPlaceholder_EmailAddress" = "E-Mail";

/* - Person */
"ContactDiary_AddEditEntry_PersonTitle" = "Person";

"ContactDiary_AddEditEntry_PersonPlaceholder_Name" = "Name";

"ContactDiary_AddEditEntry_PersonPlaceholder_PhoneNumber" = "Telefon";

"ContactDiary_AddEditEntry_PersonPlaceholder_EmailAddress" = "E-Mail";

/* Statistics */

/* - Trend on Cards */

"Statistics_Card_Trend_Increasing" = "Trend steigend";

"Statistics_Card_Trend_Decreasing" = "Trend fallend";

"Statistics_Card_Trend_Stable" = "Trend stabil";

"Statistics_Card_TrendSemantic_Negative" = "negativ";

"Statistics_Card_TrendSemantic_Positive" = "positiv";

"Statistics_Card_TrendSemantic_Neutral" = "neutral";

/* - Number Formatting */

"Statistics_Card_Million" = "%@ Mio.";

/* - General Card Texts */

"Statistics_Card_From_Nationwide" = "Bundesweit";
"Statistics_Card_From_CWA" = "über die Corona-Warn-App";

/* - Add Statistics Card */

"Statistics_Add_SevenDayIncidence" = "Lokale 7-Tage-Inzidenz hinzufügen";

"Statistics_Add_DisabledAddTitle" = "Maximale Anzahl der lokalen 7-Tage-Inzidenz erreicht";

"Statistics_Add_LocalCardTitle" = "Lokale 7-Tage-Inzidenz";

"Statistics_Add_fromTheWholeCountry" = "Gesamtes Bundesland";

"Statistics_Card_Manage" = "Bearbeiten";

/* - 7 Days Incedence */

"Statistics_Card_CombinedIncidence_Title" = "7-Tage-Inzidenz";

"Statistics_Card_CombinedIncidence_Today" = "Bis heute";

"Statistics_Card_CombinedIncidence_Yesterday" = "Bis gestern";

"Statistics_Card_CombinedIncidence_Date" = "Bis %@";

"Statistics_Card_CombinedIncidence_PrimaryLabelSubtitle" = "Neuinfektionen";

"Statistics_Card_CombinedIncidence_SecondaryLabelSubtitle" = "Hospitalisierungen";

/* - Infections Card */

"Statistics_Card_Infections_Title" = "Bestätigte Neuinfektionen";

"Statistics_Card_Infections_Today" = "Heute";

"Statistics_Card_Infections_Yesterday" = "Gestern";

"Statistics_Card_Infections_Date" = "%@";

"Statistics_Card_Infections_SecondaryLabelTitle" = "7-Tage-Mittelwert";

"Statistics_Card_Infections_TertiaryLabelTitle" = "Gesamt";

/* - Incidence Card */

"Statistics_Card_Region_Today" = "Bis heute";

"Statistics_Card_Region_Yesterday" = "Bis gestern";

"Statistics_Card_Region_Date" = "Bis %@";

"Statistics_Card_Region_PrimaryLabelSubtitle" = "Neuinfektionen";

"Statistics_Card_Region_SecondaryLabelSubtitle_FederalState" = "Hospitalisierungen";

"Statistics_Card_Region_SecondaryLabelSubtitle_AdministrativeUnit" = "Hospitalisierungen in %@";

/* - Key Submissions Card */

"Statistics_Card_KeySubmissions_Title" = "Warnende Personen";

"Statistics_Card_KeySubmissions_Today" = "Heute";

"Statistics_Card_KeySubmissions_Yesterday" = "Gestern";

"Statistics_Card_KeySubmissions_Date" = "%@";

"Statistics_Card_KeySubmissions_SecondaryLabelTitle" = "7-Tage-Mittelwert";

"Statistics_Card_KeySubmissions_TertiaryLabelTitle" = "Gesamt";

"Statistics_Card_KeySubmissions_Footnote" = "über die Corona-Warn-App";

/* - Reproduction Number Card */

"Statistics_Card_ReproductionNumber_Title" = "7-Tage-R-Wert";

"Statistics_Card_ReproductionNumber_Today" = "Aktuell";

"Statistics_Card_ReproductionNumber_Yesterday" = "Gestern";

"Statistics_Card_ReproductionNumber_Date" = "Bis %@";

"Statistics_Card_ReproductionNumber_SecondaryLabelTitle" = "durchschnittliche Ansteckungen pro infizierter Person";

/* - At least one person vaccinated card */

"Statistics_Card_AtLeastOneVaccinated_Title" = "Mindestens einmal geimpfte Personen";

"Statistics_Card_AtLeastOneVaccinated_Today" = "Bis heute";

"Statistics_Card_AtLeastOneVaccinated_Yesterday" = "Bis gestern";

"Statistics_Card_AtLeastOneVaccinated_Date" = "Bis %@";

"Statistics_Card_AtLeastOneVaccinated_SecondaryLabelTitle" = "der Bevölkerung";

"Statistics_Card_AtLeastOneVaccinated_TertiaryLabelTitle" = "Gesamt";

"Statistics_Card_AtLeastOneVaccinated_SecondarySubtitleLabel" = "der Bevölkerung";

/* - Fully vaccinated people card */

"Statistics_Card_FullyVaccinated_Title" = "Grundimmunisiert";

"Statistics_Card_FullyVaccinated_Today" = "Bis heute";

"Statistics_Card_FullyVaccinated_Yesterday" = "Bis gestern";

"Statistics_Card_FullyVaccinated_Date" = "Bis %@";

"Statistics_Card_FullyVaccinated_SecondaryLabelTitle" = "der Bevölkerung";

"Statistics_Card_FullyVaccinated_TertiaryLabelTitle" = "Gesamt";

"Statistics_Card_FullyVaccinated_SecondarySubtitleLabel" = "der Bevölkerung";

/* - Booster vaccination card */

"Statistics_Card_BoosterVaccination_Title" = "Personen mit Auffrischimpfung";

"Statistics_Card_BoosterVaccination_Today" = "Bis heute";

"Statistics_Card_BoosterVaccination_Yesterday" = "Bis gestern";

"Statistics_Card_BoosterVaccination_Date" = "Bis %@";

"Statistics_Card_BoosterVaccination_SecondaryLabelTitle" = "der Bevölkerung";

"Statistics_Card_BoosterVaccination_TertiaryLabelTitle" = "Gesamt";

"Statistics_Card_BoosterVaccination_SecondarySubtitleLabel" = "der Bevölkerung";

/* - Applied vaccination dose rates card */

"Statistics_Card_AppliedDoseRates_Title" = "Verabreichte Impfdosen";

"Statistics_Card_AppliedDoseRates_Today" = "Heute";

"Statistics_Card_AppliedDoseRates_Yesterday" = "Gestern";

"Statistics_Card_AppliedDoseRates_Date" = "%@";

"Statistics_Card_AppliedDoseRates_SecondaryLabelTitle" = "7-Tage-Mittelwert";

"Statistics_Card_AppliedDoseRates_TertiaryLabelTitle" = "Gesamt";

/* - Infected People in Intensive Care */

"Statistics_Card_IntensiveCare_Title" = "COVID-19-Erkrankte auf Intensivstationen";

"Statistics_Card_IntensiveCare_Today" = "Bis heute";

"Statistics_Card_IntensiveCare_Yesterday" = "Gestern";

"Statistics_Card_IntensiveCare_Date" = "Bis %@";

"Statistics_Card_IntensiveCare_SecondaryLabelTitle" = "COVID-19-Belegung aller betreibbaren Intensivbetten";

/* Error */

"Statistics_LoadingError" = "Die Statistiken konnten nicht geladen werden. Bitte schließen Sie die App und versuchen Sie es erneut.";

/* - Info Screen */

"Statistics_Info_Title" = "Kennzahlen";

"Statistics_Info_Subtitle" = "Erklärung der Statistiken";

"Statistics_Info_Incidence_Title" = "7-Tage-Inzidenz";

"Statistics_Info_Local7Days_Title" = "Lokale 7-Tage-Inzidenz";

"Statistics_Info_Local7Days_Text" = "Gesamtzahl der bestätigten Neuinfektionen bzw. Hospitalisierungen der letzten 7 Tage (nach Meldedatum) pro 100.000 Einwohner im konfigurierten Kreis oder Bundesland.\nDie Hospitalisierungsdaten beziehen sich auf das zugehörige Bundesland.";

"Statistics_Info_NewInfection_Title" = "Bestätigte Neuinfektionen";

"Statistics_Info_NewInfection_Text" = "Gesamtzahl der bestätigten Neuinfektionen der letzten 7 Tage (nach Meldedatum) pro 100.000 Einwohner.";

"Statistics_Info_HospitalizationRate_Title" = "Hospitalisierung";

"Statistics_Info_HospitalizationRate_Text" = "Gesamtzahl der Krankenhausaufnahmen aufgrund von COVID-19 der letzten 7 Tage (nach Meldedatum) pro 100.000 Einwohner.";

"Statistics_Info_IntensiveCare_Title" = "COVID-19-Erkrankte auf Intensivstationen";

"Statistics_Info_IntensiveCare_Text" = "Anteil der an COVID-19 erkrankten Personen auf Intensivstationen im Verhältnis zur Gesamtbettenanzahl.";

"Statistics_Info_Infections_Title" = "Bestätigte Neuinfektionen";

"Statistics_Info_Infections_Text" = "Anzahl der an das RKI übermittelten Corona-positiv getesteten Personen.";

"Statistics_Info_KeySubmissions_Title" = "Warnende Personen";

"Statistics_Info_KeySubmissions_Text" = "Anzahl der Corona-positiv getesteten Personen, die mithilfe der App ihre Mitmenschen gewarnt haben.";

"Statistics_Info_ReproductionNumber_Title" = "7-Tage-R-Wert";

"Statistics_Info_ReproductionNumber_Text" = "Die Reproduktionszahl R gibt an, wie viele Personen im Durchschnitt von einer infizierten Person angesteckt wurden. Der aktuelle Wert berücksichtigt Daten bis vor 5 Tagen.";

"Statistics_Info_AtLeastOnce_Title" = "Mindestens einmal geimpfte Personen";

"Statistics_Info_AtLeastOnce_Text" = "Anzahl der an das RKI übermittelten Personen, die die erste Impfdosis erhalten haben.";

"Statistics_Info_FullyVaccinated_Title" = "Grundimmunisiert";

"Statistics_Info_FullyVaccinated_Text" = "Anzahl der an das RKI übermittelten Personen, die alle notwendigen Impfdosen der Grundimmunisierung erhalten haben.";

"Statistics_Info_BoosterVaccination_Title" = "Personen mit Auffrischimpfung";

"Statistics_Info_BoosterVaccination_Text" = "Anzahl der an das RKI übermittelten Personen, die eine Auffrischimpfung erhalten haben.";

"Statistics_Info_DosesAdministered_Title" = "Verabreichte Impfdosen";

"Statistics_Info_DosesAdministered_Text" = "Anzahl der Impfdosen, die bisher bundesweit verabreicht wurden.";

"Statistics_Info_FAQLink_Text" = "Weitere Informationen finden Sie in den FAQ:";

"Statistics_Info_FAQLink_Title" = "FAQ zu Statistiken";

"Statistics_Info_Definitions_Title" = "Legende";

"Statistics_Info_Period_Title" = "Zeitraum";

"Statistics_Info_Yesterday_Title" = "Gestern / Bis gestern";

"Statistics_Info_Yesterday_Text" = "Zahl für den Vortag / bis zum Vortag. Wenn für den Vortag noch keine Zahl vorliegt, wird das Datum des letzten Tages angezeigt, für den eine Zahl vorliegt.";

"Statistics_Info_Mean_Title" = "7-Tage-Mittelwert";

"Statistics_Info_Mean_Text" = "Mittelwert der vergangenen 7 Tage";

"Statistics_Info_Total_Title" = "Gesamt";

"Statistics_Info_Total_Text" = "Gesamtzahl seit Jahresbeginn 2020 bzw. Einführung der App (15. Juni 2020)";

"Statistics_Info_Trend_Title" = "Trend";

"Statistics_Info_Trend_Text" = "Der Trend vergleicht den Wert vom Vortag mit dem Wert von vor zwei Tagen (betr. 7-Tage-Inzidenz, 7-Tage-Inzidenz Hospitalisierung, COVID-19-Erkrankte auf Intensivstationen, 7-Tage-R-Wert) bzw. für die 7-Tage-Trends den Mittelwert der letzten 7 Tage mit dem der vorausgegangenen 7 Tage (7-Tage-Mittelwert der bestätigten Neuinfektionen, der warnenden Personen, der verabreichten Impfdosen). Dabei wird jeweils der Datenstand der Erstveröffentlichung genommen; nachfolgende Aktualisierungen werden nicht berücksichtigt.\n\nDie Pfeilrichtung zeigt an, ob der Trend nach oben oder nach unten geht oder relativ stabil ist, d.h. eine Abweichung (jeweils unter Berücksichtigung nur der angezeigten Nachkommastellen) von weniger als 1% im Vortagesvergleich bzw. 5% im Vorwochenvergleich aufweist. Die Farbe bewertet diesen Trend als positiv (grün), negativ (rot) oder neutral (grau).";

"Statistics_Info_Trends_Title" = "Beispiele für die angezeigten Trends:";

"Statistics_Info_Trends_Increasing" = "Trend steigend, negativ";

"Statistics_Info_Trends_Decreasing" = "Trend fallend, positiv";

"Statistics_Info_Trends_Stable" = "Trend stabil, neutral";

"Statistics_Info_Trends_Footnote" = "Die Bewertung des Trends bei den warnenden Personen ändert sich je nach Infektionslage. Deshalb wird dieser Trend immer neutral dargestellt.";

"Statistics_Info_Image_AccLabel" = "Abstrakte Darstellung eines Smartphones mit vier Platzhaltern für Informationen";

"Statistics_Info_Blog_Description" = "Mehr inhaltliche Details zu einzelnen Kennzahlen finden Sie im %@.";

"Statistics_Info_More_Information_Blog" = "Blog";

/* Update OS */

"UpdateOS_title" = "Führen Sie ein iOS-Update durch.";

"UpdateOS_text" = "Für die Corona-Warn-App benötigen Sie die aktuelle iOS-Version.\nGehen Sie dafür in die Einstellungen Ihres iPhones und wählen Sie Allgemein -> Softwareupdate.";

/* Tabbar */

"Tabbar_Home_Title" = "Status";

"Tabbar_Certificates_Title" = "Zertifikate";

"Tabbar_Scanner_Title" = "QR-Code-Scanner";

"Tabbar_Diary_Title" = "Tagebuch";

"Tabbar_CheckIn_Title" = "Check-in";

/* Data Donation */

"DataDonation_IntroductionText" = "Teilen Sie Daten über Ihre App-Nutzung mit uns und helfen Sie uns so, die Wirksamkeit der App zu bewerten.";

"DataDonation_AccImageDescription" = "Weibliche Person mit Mobiltelefon, welche ihre Daten teilt";

"DataDonation_Headline" = "Datenspende";

"DataDonation_Description" = "Sie können uns helfen, die Corona-Warn-App zu verbessern. Teilen Sie Daten über Ihre App-Nutzung mit dem RKI. Sie helfen damit dem RKI bei der Bewertung der Wirksamkeit der App. Ihre Daten ermöglichen außerdem, die Funktionen und Nutzerfreundlichkeit der App zu verbessern.";

"DataDonation_SubHead_Settings" = "EINSTELLUNG";

"DataDonation_SubHead_YourState" = "Ihr Bundesland (optional)";

"DataDonation_SubHead_AgeGroup" = "Ihre Altersgruppe (optional)";

"DataDonation_State_NoSelection_Text" = "Bundesland";

"DataDonation_Region_NoSelection_Text" = "Kreis / Bezirk (optional)";

"DataDonation_AgeGroup_NoSelection_Text" = "Angabe zu Ihrem Alter";

"DataDonation_DetailedInformation_DataProcessing" = "Ausführliche Informationen zu dieser Datenverarbeitung und den Datenschutzrisiken in den USA und anderen Drittländern";

"DataDonation_Button_OK" = "Einverstanden";

"DataDonation_Button_NotOK" = "Nicht einverstanden";

/* Value selection */

"DataDonation_ValueSelection_None" = "keine Angabe";

"DataDonation_ValueSelection_Title_State" = "Ihr Bundesland";

"DataDonation_ValueSelection_Title_Region" = "Ihr Kreis / Bezirk";

"DataDonation_ValueSelection_Title_Age" = "Ihre Altersgruppe";

"DataDonation_ValueSelection_Age_Below29" = "bis 29 Jahre";

"DataDonation_ValueSelection_Age_Between30And59" = "30-59 Jahre";

"DataDonation_ValueSelection_Age_Min60OrAbove" = "60+ Jahre";

/* Detailed Infos Data Donation */

"DetailedInfosDataDonation_Headline" = "Ausführliche Informationen zur Datenspende";

"DetailedInfosDataDonation_SubHead_DataProcessing" = "Datenverarbeitung im Rahmen der Datenspende";

"DetailedInfosDataDonation_DataProcessing_Description" = "Im Rahmen der Datenspende übermittelt die App verschiedene Daten täglich an das RKI. Die übermittelten Daten dienen der Bewertung der Wirksamkeit der App und sie werden ausgewertet, um folgende Verbesserungen zu ermöglichen:";

"DetailedInfosDataDonation_BulletPoint_ImproveddRiskDetermination_BulletTitle" = "Verbesserung der Risiko-Ermittlung";

"DetailedInfosDataDonation_BulletPoint_ImproveddRiskDetermination" = "Die Genauigkeit und Zuverlässigkeit der technischen Berechnung der Ansteckungsrisiken sollen verbessert werden. Hierfür werden Angaben über Risiko-Begegnungen und Ihnen angezeigte Warnungen ausgewertet. In der Folge kann die Berechnungsmethode verfeinert werden.";

"DetailedInfosDataDonation_BulletPoint_ImproveddUserNavigation_BulletTitle" = "Verbesserung der Nutzerführung in der App";

"DetailedInfosDataDonation_BulletPoint_ImproveddUserNavigation" = "Die Bedienung der App soll erleichtert werden. Hierfür werden Angaben über die einzelnen Schritte ausgewertet, die Nutzer in der App vornehmen. So können Beschriftungen und Hinweistexte klarer gestaltet und Bedienelemente so platziert werden, dass sie besser gefunden werden können. Außerdem können Darstellungen für verschiedene Smartphone-Modelle angepasst werden.";

"DetailedInfosDataDonation_BulletPoint_AppSupport_BulletTitle" = "Informationen und Hilfestellungen zur App ermöglichen";

"DetailedInfosDataDonation_BulletPoint_AppSupport" = "Es soll möglich werden, zu erkennen, ob es z.\U00A0B. bei der Nutzung der App im Zusammenhang mit bestimmten Testeinrichtungen und Laboren oder in bestimmten Regionen zu Problemen kommt. Dies kann festgestellt werden, wenn aufgrund der Datenspende auffällt, dass in bestimmten Regionen Testergebnisse verspätet zur Verfügung stehen. So können die zuständigen Gesundheitsbehörden auch gezielt auf mögliche technische Störungen hingewiesen werden.";

"DetailedInfosDataDonation_BulletPoint_ImprovedStatistics_BulletTitle" = "Verbesserung der Statistiken über den Pandemieverlauf";

"DetailedInfosDataDonation_BulletPoint_ImprovedStatistics" = "Die Daten können Aufschluss über die zeitliche und räumliche Verteilung bestimmter Ereignisse des Pandemieverlaufs geben und es ermöglichen, auf bestimmte Entwicklungen schneller zu reagieren.";

"DetailedInfosDataDonation_SubHead_RKI_DataCollection" = "Dazu erhebt das RKI folgende Daten:";

"DetailedInfosDataDonation_RKI_DataCollection_BulletPoint_Date" = "Das Datum der Übermittlung.";

"DetailedInfosDataDonation_RKI_DataCollection_BulletPoint_ChangeOfWarnHistory" = "Änderungen der Warnungshistorie im Vergleich zum Vortag.";

"DetailedInfosDataDonation_RKI_DataCollection_BulletPoint_InfoAboutRisk" = "Angaben dazu, welches Risiko Ihnen zum Zeitpunkt der Übermittlung angezeigt wurde.";

"DetailedInfosDataDonation_RKI_DataCollection_BulletPoint_RiskStatus_Base" = "Angaben dazu, auf welcher Grundlage der Risikostatus in Zusammenhang mit einer Begegnung berechnet wurde.";

"DetailedInfosDataDonation_SubHead_RetrievedTestResult" = "Wenn Sie ein Testergebnis über die App abgerufen haben:";

"DetailedInfosDataDonation_RetrievedTestResult_BulletPoint_KindOfTestResult" = "Angaben dazu, ob Sie ein positives oder negatives Testergebnis über die App erhalten haben.";

"DetailedInfosDataDonation_RetrievedTestResult_BulletPoint_CalculatedRisk" = "Angaben zum berechneten Risiko zum Zeitpunkt der Testregistrierung.";

"DetailedInfosDataDonation_RetrievedTestResult_BulletPoint_PeriodHighRisk" = "Angaben zum Zeitraum zwischen der letzten Begegnung mit erhöhtem Risiko und der Testregistrierung.";

"DetailedInfosDataDonation_RetrievedTestResult_BulletPoint_PeriodLastInfoHighRisk" = "Angaben zum Zeitraum zwischen der letzten Mitteilung eines erhöhten Risikos und der Testregistrierung.";

"DetailedInfosDataDonation_RetrievedTestResult_BulletPoint_SharedTestResult" = "Angaben dazu, ob Sie Ihr Testergebnis geteilt und andere gewarnt haben.";

"DetailedInfosDataDonation_SubHead_WarnOthers" = "Wenn Sie andere über eine mögliche Risiko-Begegnung gewarnt haben:";

"DetailedInfosDataDonation_WarnOthers_BulletPoint_Canceled" = "Angaben dazu, ob Sie die Schritte zur Warnung anderer abgebrochen haben.";

"DetailedInfosDataDonation_WarnOthers_BulletPoint_SymptompsStart" = "Angaben dazu, ob Sie Angaben zum Symptombeginn gemacht haben.";

"DetailedInfosDataDonation_WarnOthers_BulletPoint_Consent" = "Angaben dazu, wann Sie Ihr Einverständnis in die Warnung anderer erteilt haben.";

"DetailedInfosDataDonation_WarnOthers_BulletPoint_HowFar" = "Angaben dazu, bis zu welcher Meldung im Rahmen der Warnung anderer Sie gekommen sind.";

"DetailedInfosDataDonation_WarnOthers_BulletPoint_HoursUntilReceived" = "Angaben dazu, wie viele Stunden es gedauert hat, bis Sie Ihr Testergebnisses erhalten haben.";

"DetailedInfosDataDonation_WarnOthers_BulletPoint_DaysElapsed" = "Angaben dazu, wie viele Tage seit der letzten Mitteilung eines hohen Risikos vergangen sind.";

"DetailedInfosDataDonation_WarnOthers_BulletPoint_HoursSinceRegistration" = "Angaben dazu, wie viele Stunden seit der Testregistrierung vergangen sind.";

"DetailedInfosDataDonation_Misc_SubHead_MiscInformation" = "Sonstige Informationen:";

"DetailedInfosDataDonation_Misc_SubHead_BulletPoint_AgeGroup" = "Angaben dazu, welche Altersgruppe Sie angegeben haben.";

"DetailedInfosDataDonation_Misc_SubHead_BulletPoint_Region" = "Angaben dazu, welche Region Sie angegeben haben.";

"DetailedInfosDataDonation_Misc_SubHead_BulletPoint_TechSpecs" = "Angaben zum Modell und der Version Ihres Smartphones und zur Version Ihrer App sowie dem verwendeten Betriebssystem.";

"DetailedInfosDataDonation_General_Privacy_Infos" = "Die Angaben können nicht mit Ihrer Person verknüpft werden. Ihre Identität bleibt weiterhin geheim.
Die Angaben werden statistisch ausgewertet, sie werden nicht zu einem Profil gespeichert.";

"Contact_Journal_Notes_Description_Title" = "Notiz";

"Contact_Journal_Notes_Description" = "Hier können Sie Notizen machen, die Ihnen helfen, das Infektionsrisiko besser einzuschätzen.\n\nNotieren Sie hier weitere Umstände Ihrer Begegnung bzw. Ihres Aufenthalts, die sich auf das Infektionsrisiko auswirken können, z.\U00A0B. räumliche Nähe zu anderen Personen oder was Sie gemacht haben (Beispiele: „saßen nah beieinander“, „Sport gemacht“, „wenig Platz“, „wir haben gesungen“).\n\nDiese Notizen können Ihnen später helfen, sich besser zu erinnern. So können Sie, wenn nötig, die Menschen, mit denen Sie zusammen waren, frühzeitig warnen und auch das Gesundheitsamt bei der Nachverfolgung möglicher Infektionsketten unterstützen.";

/* Quick Actions a.k.a. shortcuts */

"QuickAction_qrCodeScanner" = "QR-Code scannen";

"QuickAction_showCertificates" = "Zertifikate anzeigen";

"QuickAction_eventCheckin" = "Check-ins anzeigen";

"QuickAction_newContactDiaryEntry" = "Eintrag hinzufügen";

/* Checkins */

"Checkins_Overview_Title" = "Meine Check-ins";

"Checkins_Overview_MenuButtonTitle" = "Menü";

"Checkins_Overview_ScanButtonTitle" = "QR-Code scannen";

"Checkins_Overview_EmptyTitle" = "Noch keine Einträge vorhanden";

"Checkins_Overview_EmptyDescription" = "Wenn Sie einen QR-Code scannen, um sich für ein Event oder einen Ort einzuchecken, wird automatisch ein Eintrag angelegt.";

"Checkins_Overview_EmptyImageDescription" = "Gebäude mit QR-Code-Symbol im Hintergrund";

"Checkins_Overview_DeleteAllButtonTitle" = "Alle löschen";

"Checkins_Overview_DurationTitle" = "Dauer";

"Checkins_Overview_CheckinDateTemplate" = "Am %@";

"Checkins_Overview_CheckinTimeTemplate" = "%@ - Automatisch auschecken nach %@";

"Checkins_Overview_CheckoutButtonTitle" = "Jetzt auschecken";

"Checkins_Overview_DeleteOne_AlertTitle" = "Wollen Sie diesen Eintrag wirklich löschen?";

"Checkins_Overview_DeleteOne_AlertMessage" = "Sie können dann Personen, die zur selben Zeit für diesen Ort oder Event eingecheckt waren, bei Bedarf nicht mehr warnen oder von ihnen gewarnt werden.";

"Checkins_Overview_DeleteOne_AlertConfirmButtonTitle" = "Löschen";

"Checkins_Overview_DeleteOne_AlertCancelButtonTitle" = "Abbrechen";

"Checkins_Overview_DeleteAll_AlertTitle" = "Wollen Sie wirklich alle Einträge löschen?";

"Checkins_Overview_DeleteAll_AlertMessage" = "Sie können dann Personen, die zur selben Zeit für diese Orte oder Events eingecheckt waren, bei Bedarf nicht mehr warnen oder von ihnen gewarnt werden.";

"Checkins_Overview_DeleteAll_AlertConfirmButtonTitle" = "Löschen";

"Checkins_Overview_DeleteAll_AlertCancelButtonTitle" = "Abbrechen";

"Checkins_Overview_ActionSheet_InfoTitle" = "Informationen";

"Checkins_Overview_ActionSheet_EditTitle" = "Bearbeiten";

"Checkins_Overview_Item_Prefix_CheckIn" = "Check-in für %@.";

"Checkins_Overview_Item_Prefix_CheckedOut" = "Checked-Out für %@.";

"Checkin_QR_Scanner_Checkin_Error_Title" = "Ungültiger QR-Code";

"Checkin_QR_Scanner_Error_InvalidURL" = "Der gescannte QR-Code gilt nicht für das Einchecken für ein Event oder einen Ort. Bitte scannen Sie einen geeigneten QR-Code (Fehlercode INVALID_URL).";

"Checkin_QR_Scanner_Error_InvalidPayload" = "Ungültiger QR-Code verhindert das Einchecken. Die verantwortliche Stelle muss einen neuen QR-Code generieren (Fehlercode INVALID_PAYLOAD).";

"Checkin_QR_Scanner_Error_InvalidURLVendorData" = "Ungültiger QR-Code verhindert das Einchecken. Die verantwortliche Stelle muss einen neuen QR-Code generieren (Fehlercode INVALID_VENDOR_DATA).";

"Checkin_QR_Scanner_Error_InvalidDescription" = "Ungültiger QR-Code verhindert das Einchecken. Die verantwortliche Stelle muss einen neuen QR-Code generieren (Fehlercode INVALID_DESCRIPTION).";

"Checkin_QR_Scanner_Error_InvalidAddress" = "Ungültiger QR-Code verhindert das Einchecken. Die verantwortliche Stelle muss einen neuen QR-Code generieren (Fehlercode INVALID_ADDRESS).";

"Checkin_QR_Scanner_Error_InvalidCryptographicSeed" = "Ungültiger QR-Code verhindert das Einchecken. Die verantwortliche Stelle muss einen neuen QR-Code generieren (Fehlercode INVALID_CRYPTO_SEED).";

"Checkin_QR_Scanner_Error_InvalidTimeStamps" = "Ungültiger QR-Code verhindert das Einchecken. Die verantwortliche Stelle muss einen neuen QR-Code generieren (Fehlercode INVALID_TIMESTAMPS).";

/* TraceLocations */

"TraceLocations_Overview_Title" = "Meine QR-Codes";

"TraceLocations_Overview_MenuButtonTitle" = "Menü";

"TraceLocations_Overview_AddButtonTitle" = "QR-Code erstellen";

"TraceLocations_Overview_EmptyTitle" = "Noch keine QR-Codes erstellt";

"TraceLocations_Overview_EmptyDescription" = "Hier werden alle QR-Codes angezeigt, die Sie für einen Ort oder ein Event erstellt haben. Sie können die QR-Codes löschen, wenn diese nicht mehr verwendet werden sollen.";

"TraceLocations_Overview_EmptyImageDescription" = "Smartphone mit QR-Code-Symbol";

"TraceLocations_Overview_DeleteAllButtonTitle" = "Alle löschen";

"TraceLocations_Overview_SelfCheckinButtonTitle" = "Selbst einchecken";

"TraceLocations_Overview_DeleteOne_AlertTitle" = "Wollen Sie den QR-Code wirklich löschen?";

"TraceLocations_Overview_DeleteOne_AlertMessage" = "Bitte denken Sie daran, dass der QR-Code danach nicht mehr zum Einchecken verwendet werden kann.";

"TraceLocations_Overview_DeleteOne_AlertConfirmButtonTitle" = "Löschen";

"TraceLocations_Overview_DeleteOne_AlertCancelButtonTitle" = "Abbrechen";

"TraceLocations_Overview_DeleteAll_AlertTitle" = "Wollen Sie wirklich alle QR-Codes löschen?";

"TraceLocations_Overview_DeleteAll_AlertMessage" = "Bitte denken Sie daran, dass diese QR-Codes danach nicht mehr zum Einchecken verwendet werden können.";

"TraceLocations_Overview_DeleteAll_AlertConfirmButtonTitle" = "Löschen";

"TraceLocations_Overview_DeleteAll_AlertCancelButtonTitle" = "Abbrechen";

"TraceLocations_Overview_ActionSheet_InfoTitle" = "Informationen";

"TraceLocations_Overview_ActionSheet_OnBehalfCheckinSubmissionTitle" = "In Vertretung warnen";

"TraceLocations_Overview_ActionSheet_EditTitle" = "Bearbeiten";

"TraceLocations_Overview_Item_Prefix" = "QR-Code für %@.";

/* Trace Location Details */

"TraceLocations_Details_PrintVersionButtonTitle" = "Druckversion anzeigen";

"TraceLocations_Details_DuplicateButtonTitle" = "Als Vorlage verwenden";

/* Selection of a TraceLocations */
"TraceLocations_TypeSelection_Title" = "QR-Code erstellen";

"TraceLocations_Section_Title_Permanent" = "ORT";

"TraceLocations_Section_Title_Temporary" = "EVENT";

"TraceLocations_Type_Title_PermanentOther" = "Anderer Ort";

"TraceLocations_Type_Title_PermanentRetail" = "Einzelhandel";

"TraceLocations_Title_Type_PermanentFoodService" = "Gastronomiebetrieb";

"TraceLocations_Type_Title_PermanentCraft" = "Handwerksbetrieb";

"TraceLocations_Type_Title_PermanentWorkplace" = "Arbeitsstätte";

"TraceLocations_Type_Title_PermanentEducationalInstitution" = "Bildungsstätte";

"TraceLocations_Type_Title_PermanentPublicBuilding" = "Öffentliches Gebäude";

"TraceLocations_Type_Subtitle_PermanentRetail" = "Geschäft, Verkaufsraum";

"TraceLocations_Type_Subtitle_PermanentFoodService" = "Café, Kneipe, Restaurant, Hotel";

"TraceLocations_Type_Subtitle_PermanentCraft" = "Friseur, Schreinerei";

"TraceLocations_Type_Subtitle_PermanentWorkplace" = "Büro, Konferenzraum, Kantine";

"TraceLocations_Type_Subtitle_PermanentEducationalInstitution" = "Klassenzimmer, Vorlesungssaal, Bibliothek";

"TraceLocations_Type_Subtitle_PermanentPublicBuilding" = "Bürgeramt, Museum";

"TraceLocations_Type_Title_TemporaryOther" = "Anderes Event";

"TraceLocations_Type_Title_TemporaryCulturalEvent" = "Kulturveranstaltung";

"TraceLocations_Type_Title_TemporaryClubActivity" = "Vereinsaktivität";

"TraceLocations_Type_Title_TemporaryPrivateEvent" = "Private Feier";

"TraceLocations_Type_Title_TemporaryWorshipService" = "Gottesdienst";

"TraceLocations_Type_Subtitle_TemporaryCulturalEvent" = "Konzert, Kunstausstellung";

"TraceLocations_Type_Subtitle_TemporaryClubActivity" = "Sporttraining, Mitgliederversammlung";

"TraceLocations_Type_Subtitle_TemporaryPrivateEvent" = "Geburtstag, Familienfeier";

/* Trace Location Configuration */

"TraceLocations_Configuration_Title" = "QR-Code erstellen";

"TraceLocations_Configuration_DescriptionPlaceholder" = "Bezeichnung";

"TraceLocations_Configuration_AddressPlaceholder" = "Ort";

"TraceLocations_Configuration_StartDateTitle" = "Beginn";

"TraceLocations_Configuration_EndDateTitle" = "Ende";

"TraceLocations_Configuration_DefaultCheckinLengthTitle" = "Typische Aufenthaltsdauer";

"TraceLocations_Configuration_DefaultCheckinLengthFootnote" = "Geben Sie an, wie lange sich Gäste üblicherweise bei Ihnen aufhalten.";

"TraceLocations_Configuration_PrimaryButtonTitle" = "Speichern";

"TraceLocations_Configuration_HoursUnit" = "%@ Std.";

"TraceLocations_Configuration_SavingErrorMessage" = "Der QR-Code kann aktuell nicht gespeichert werden. Bitte versuchen Sie es später noch einmal (Fehlercode %@).";

/* On Behalf Checkin Submission */

/* - Info */

"OnBehalfCheckinSubmission_Info_Title" = "In Vertretung warnen";

"OnBehalfCheckinSubmission_Info_Subtitle" = "Mehr Sicherheit für Sie und Ihre Gäste";

"OnBehalfCheckinSubmission_Info_Description" = "Sie können Ihre Gäste in Vertretung für eine positiv getestete Person warnen, die am Event teilgenommen hat, aber nicht über die Corona-Warn-App eingecheckt war.";

"OnBehalfCheckinSubmission_Info_BulletPoint1" = "Wird eine nicht eingecheckte Person später positiv getestet, können die Gäste gewarnt werden, wenn sie sich zur gleichen Zeit oder bis zu 30 Minuten nach der positiv getesteten Person im gleichen Raum aufgehalten haben.";

"OnBehalfCheckinSubmission_Info_BulletPoint2" = "Nur nach Anweisung des Gesundheitsamtes können Sie Ihre Gäste in Vertretung warnen. Sie bekommen dazu vom Gesundheitsamt eine TAN mitgeteilt.";

"OnBehalfCheckinSubmission_Info_PrimaryButtonTitle" = "Weiter";

/* - Trace Location Selection */

"OnBehalfCheckinSubmission_TraceLocationSelection_Title" = "In Vertretung warnen";

"OnBehalfCheckinSubmission_TraceLocationSelection_Description" = "Wählen Sie ein Event, für welches Sie in Vertretung einer infizierten Person andere warnen möchten. Oder stellen Sie gelöschte Events wieder her, indem Sie den QR-Code des Events erneut einscannen.";

"OnBehalfCheckinSubmission_TraceLocationSelection_ScanButtonTitle" = "QR-Code scannen";

"OnBehalfCheckinSubmission_TraceLocationSelection_PrimaryButtonTitle" = "Weiter";

"OnBehalfCheckinSubmission_TraceLocationSelection_EmptyState_Title" = "Keine Events vorhanden";

"OnBehalfCheckinSubmission_TraceLocationSelection_EmptyState_Description" = "Scannen Sie den QR-Code eines Events erneut, um andere in Vertretung zu warnen.";

"OnBehalfCheckinSubmission_TraceLocationSelection_EmptyState_ImageDescription" = "Smartphone";

/* - Date Time Selection */

"OnBehalfCheckinSubmission_DateTimeSelection_Title" = "In Vertretung warnen";

"OnBehalfCheckinSubmission_DateTimeSelection_Description" = "Geben Sie die Aufenthaltsdauer der positiv getesteten Person an, für die gewarnt werden soll. Diese Information erhalten Sie vom Gesundheitsamt.";

"OnBehalfCheckinSubmission_DateTimeSelection_Start" = "Beginn/Ankunft";

"OnBehalfCheckinSubmission_DateTimeSelection_Duration" = "Dauer";

"OnBehalfCheckinSubmission_DateTimeSelection_PrimaryButtonTitle" = "Weiter";

/* - TAN Input */

"OnBehalfCheckinSubmission_TANInput_Title" = "In Vertretung warnen";

"OnBehalfCheckinSubmission_TANInput_Description" = "Geben Sie die 10-stellige TAN ein, die Ihnen mitgeteilt wurde.";

"OnBehalfCheckinSubmission_TANInput_PrimaryButtonTitle" = "Warnung abschicken";

/* - Thank You */

"OnBehalfCheckinSubmission_ThankYou_Title" = "Vielen Dank!";

"OnBehalfCheckinSubmission_ThankYou_Description" = "Dank Ihrer Mithilfe können andere gewarnt werden und entsprechend reagieren.";

/* - Errors */

"OnBehalfCheckinSubmissionError_Failed" = "Ein Fehler ist aufgetreten. Bitte kontaktieren Sie die technische Hotline über App-Informationen -> Technische Hotline.";

"OnBehalfCheckinSubmissionError_InvalidTAN" = "Ungültige TAN. Bitte überprüfen Sie Ihre Eingabe oder kontaktieren Sie die Stelle, die Ihnen die TAN mitgeteilt hat.";

"OnBehalfCheckinSubmissionError_TryAgain" = "Ein Fehler ist aufgetreten. Bitte versuchen Sie es später noch einmal oder kontaktieren Sie die technische Hotline über App-Informationen -> Technische Hotline.";

"OnBehalfCheckinSubmissionError_NoNetwork" = "Ihre Internetverbindung wurde unterbrochen. Bitte prüfen Sie die Verbindung und versuchen Sie es erneut.";

/* Error Reporting */

"ErrorReport_Title" = "Fehlerberichte";

"ErrorReport_Analysis" = "Fehleranalyse";

"ErrorReport_Description1" = "Um den technischen Support der App bei der Fehleranalyse zu unterstützen, können Sie einen Fehlerbericht der CWA aufzeichnen. Hierbei werden die einzelnen technischen Schritte und Ereignisse beim Ablauf der App detailliert aufgezeichnet. Den Fehlerbericht können Sie dann an den technischen Support senden und so helfen, Fehler zu erkennen und zu beheben.\n\nWeitere Informationen finden Sie in den FAQ:";

"ErrorReport_FAQ" = "FAQ zu den Fehlerberichten";

"ErrorReport_Description2" = "Bevor Sie den aufgezeichneten Fehlerbericht an den technischen Support des RKI übersenden können, ist Ihr Einverständnis erforderlich.\n\nNach der Übersendung erhalten Sie eine Fehlerbericht-ID. Diese können Sie angeben, um dem technischen Support z.\U00A0B. weitere Informationen zukommen zu lassen und dabei eine Zuordnung zu Ihrem Fehlerbericht zu ermöglichen. Wenn Sie die Fehlerbericht-ID nicht mitteilen, ist dem RKI eine Zuordnung zu Ihrer Person nicht möglich.";

"ErrorReport_DetailedInformation_Title" = "Ausführliche Informationen zur Übersendung der Fehlerberichte";

"errorReport_DetailedInformation_Headline" = "Prüfung der Echtheit und Drittlandsübermittlung";

"errorReport_DetailedInformation_Content1" = "Um die Echtheit Ihrer App zu bestätigen, erzeugt Ihr Smartphone eine eindeutige Kennung, die Informationen über die Version Ihres Smartphones und der App enthält. Das ist erforderlich, um sicherzustellen, dass nur Nutzer Daten auf diesem Weg an den technischen Support übersenden, die tatsächlich die Corona-Warn-App nutzen und nicht manipulierte Fehlerberichte bereitstellen. Die Kennung wird dafür einmalig an Apple übermittelt. Dabei kann es auch zu einer Datenübermittlung in die USA oder andere Drittländer kommen. Dort besteht möglicherweise kein dem europäischen Recht entsprechendes Datenschutzniveau und Ihre europäischen Datenschutzrechte können eventuell nicht durchgesetzt werden. Insbesondere besteht die Möglichkeit, dass Sicherheitsbehörden im Drittland, auch ohne einen konkreten Verdacht, auf die übermittelten Daten bei Apple zugreifen und diese auswerten, beispielsweise indem sie Daten mit anderen Informationen verknüpfen. Dies betrifft nur die an Apple übermittelte Kennung. Die Angaben aus Ihrem Fehlerbericht erhält Apple nicht. Möglicherweise kann Apple jedoch anhand der Kennung auf Ihre Identität schließen und nachvollziehen, dass die Echtheitsprüfung Ihres Smartphones stattgefunden hat.\n\nWenn Sie mit der Drittlandsübermittlung nicht einverstanden sind, tippen Sie bitte nicht „Einverstanden und senden“ an. Sie können die App weiterhin nutzen, eine Übersendung des Fehlerberichtes über die App ist dann jedoch nicht möglich.";

"ErrorReport_DetailedInformation_Subheadline" = "Zur Auswertung der Fehlerberichte durch das RKI";

"ErrorReport_DetailedInformation_Content2" = "Nachdem die Echtheit Ihrer App geprüft wurde, wird der Fehlerbericht über eine gesicherte Verbindung an das RKI übermittelt. Die Fehlerberichte werden nur zur Fehleranalyse und Fehlerbehebung im Rahmen zukünftiger Updates der App genutzt. Nur Mitarbeiter des technischen Support können auf die Fehlerberichte zugreifen. Die Fehlerberichte enthalten eine Vielzahl von Statusmeldungen und Ereignissen, die in der App ausgelöst wurden, sie enthalten aber keine Hinweise anhand derer das RKI auf Ihre Identität schließen kann. Erst wenn Sie die Fehlerbericht-ID im Zusammenhang mit weiteren Mitteilungen nennen, kann ein Zusammenhang zwischen der Mitteilung (und z.\U00A0B. Ihrem dort enthaltenen Namen) und den im Fehlerbericht enthaltenen Angaben (z. B. technische Meldungen zur Berechnung im Rahmen der Risiko-Ermittlung, in der App angezeigte Informationen und durchlaufene Schritte, aber ggf. auch einem abgerufenen Testergebnis und ggf. im Rahmen der Warnung geteilter Zufalls-IDs) hergestellt werden.";

"ErrorReport_Legal_DetailedInformation_Content2" = "Nachdem die Echtheit Ihrer App geprüft wurde, wird der Fehlerbericht über eine gesicherte Verbindung an das RKI übermittelt. Die Fehlerberichte werden nur zur Fehleranalyse und Fehlerbehebung im Rahmen zukünftiger Updates der App genutzt. Nur Mitarbeiter des technischen Support können auf die Fehlerberichte zugreifen. Die Fehlerberichte enthalten eine Vielzahl von Statusmeldungen und Ereignissen, die in der App ausgelöst wurden, sie enthalten aber keine Hinweise anhand derer das RKI auf Ihre Identität schließen kann. Erst wenn Sie die Fehlerbericht-ID im Zusammenhang mit weiteren Mitteilungen nennen, kann ein Zusammenhang zwischen der Mitteilung (und z.\U00A0B. Ihrem dort enthaltenen Namen) und den im Fehlerbericht enthaltenen Angaben (z. B. technische Meldungen zur Berechnung im Rahmen der Risiko-Ermittlung, in der App angezeigte Informationen und durchlaufene Schritte, aber ggf. auch einem abgerufenen Testergebnis und ggf. im Rahmen der Warnung geteilter Zufalls-IDs) hergestellt werden.";

"ErrorReport_History_Title" = "ID-Historie";

"ErrorReport_History_Description" = "Hier sehen Sie die IDs Ihrer Fehleranalyse-Protokolle";

"ErrorReport_History_Cell_ID" = "ID %@";

"ErrorReport_History_Navigation_Subline" = "IDs der bisher geteilten Fehleranalysen";

"ErrorReport_DEVICE_NOT_SUPPORTED" = "Der Fehlerbericht kann nicht übertragen werden (Fehlercode %@).";

"ErrorReport_TRY_AGAIN_LATER" = "Der Fehlerbericht kann aktuell nicht übertragen werden. Bitte versuchen Sie es später noch einmal (Fehlercode %@).";

/* Checkins */

"Checkin_Information_Title" = "Einchecken";

"Checkin_Information_ImageDescription" = "Drei Personen an einem Stehtisch, zwei von ihnen schauen auf ihr Smartphone.";

"Checkin_Information_DescriptionTitle" = "Infektionsketten schnell und sicher unterbrechen";

"Checkin_Information_DescriptionSubHeadline" = "Scannen Sie den QR-Code zu einem Event oder Ort, um sich einzuchecken und so Ihre Anwesenheit für dieses Event oder diesen Ort auf Ihrem Smartphone zu speichern.";

"Checkin_Information_Item_RiskStatus_Title" = "Jeder Check-in wird bei der Ermittlung des Risikostatus zusätzlich berücksichtigt. Wird eine eingecheckte Person später positiv getestet, können Sie gewarnt werden, wenn Sie sich zur gleichen Zeit oder bis zu 30 Minuten nach der positiv getesteten Person im gleichen Raum aufgehalten haben.";

"Checkin_Information_Item_Time_Title" = "Bitte geben Sie Ihre Aufenthaltszeit so genau wie möglich an, damit gezielt gewarnt werden kann.";

"Checkin_Information_Dataprivacy_Title" = "Weitere Hinweise finden Sie in der Datenschutzerklärung.";

"Checkin_Information_PrimaryButton_Title" = "Einverstanden";

/* CheckIn edit */

"Checkins_Edit_PrimaryButton_Title" = "Speichern";

"Checkins_Edit_Section_Title" = "Aufenthaltsdauer anpassen für:";

"Checkins_Edit_CheckedIn" = "Eingecheckt";

"Checkins_Edit_CheckedOut" = "Ausgecheckt";

"Checkins_Edit_Notice" = "Die Aufenthaltsdauer wird nicht automatisch in Ihrem Kontakt-Tagebuch angepasst.";

/* Trace Location */

"TraceLocation_Information_Title" = "QR-Code erstellen";

"TraceLocation_Information_ImageDescription" = "Eine Person zeigt auf ein Flipchart, zwei Personen sitzen daneben und schauen auf das Flipchart.";

"TraceLocation_Information_DescriptionTitle" = "Mehr Sicherheit für Sie und Ihre Gäste";

"TraceLocation_Information_DescriptionSubHeadline" = "Erstellen Sie einen QR-Code, den Ihre Gäste bei ihrer Ankunft scannen können. So können sie bei Bedarf andere Gäste warnen oder von ihnen gewarnt werden.";

"TraceLocation_Information_Item_RiskStatus" = "Jeder Check-in wird bei der Ermittlung des Risikostatus zusätzlich berücksichtigt. Wird eine eingecheckte Person später positiv getestet, können die Gäste gewarnt werden, wenn sie sich zur gleichen Zeit oder bis zu 30 Minuten nach der positiv getesteten Person im gleichen Raum aufgehalten haben.";

"TraceLocation_Information_Item_Checkin" = "Stellen Sie den QR-Code Ihren Gästen entweder über Ihr Smartphone oder in ausgedruckter Form zur Verfügung.";

"TraceLocation_Information_Item_RenewQRCode" = "Wenn Sie dauerhaft einen QR-Code verwenden, sollten Sie diesen einmal täglich außerhalb der Öffnungszeiten neu erstellen.";

"TraceLocation_Information_PrimaryButton_Title" = "Weiter";

/* Checkout */

"Checkout_Notification_Title" = "Sie wurden automatisch ausgecheckt";

"Checkout_Notification_Body" = "Bitte passen Sie Ihre Aufenthaltsdauer gegebenenfalls an.";

"Checkin_Details_HoursShortVersion" = "%@ Std.";

"Checkin_Details_CheckinFor" = "Einchecken für:";

"Checkin_Details_SaveToDiary" = "Nach dem Auschecken in mein Kontakt-Tagebuch eintragen?";

"Checkin_Details_SaveSwitch" = "Umschalttaste";

"Checkin_Details_SaveSwitch_On" = "Ein";

"Checkin_Details_SaveSwitch_Off" = "Aus";

"Checkin_Details_AutomaticCheckout" = "Automatisch auschecken nach";

"Checkin_Details_EventNotStartedYet" = "Das Event beginnt erst am %@ um %@ Uhr. Wollen Sie bereits einchecken?";

"Checkin_Details_EventEnded" = "Das Event ist beendet. Wollen Sie nachträglich einchecken?";

"Checkin_Details_CheckIn_Button" = "Einchecken";

/* Submission Check-in */

"Submission_Checkins_Title" = "Check-ins teilen?";

"Submission_Checkins_Description" = "Teilen Sie Ihre Check-ins, um andere zu warnen, die mit Ihnen eingecheckt waren. Ihre Identität bleibt geheim.";

"Submission_Checkins_SelectAll" = "Alle auswählen";

"Submission_Checkins_Continue" = "Weiter";

"Submission_Checkins_Skip" = "Überspringen";

"Submission_Checkins_Alert_Title" = "Sind Sie sicher, dass Sie Ihre Check-ins nicht teilen wollen?";

"Submission_Checkins_Alert_Message" = "Dadurch werden andere nicht gewarnt, die mit Ihnen eingecheckt waren.";

"Submission_Checkins_Alert_Share" = "Teilen";

"Submission_Checkins_Alert_DontShare" = "Nicht teilen";

/* Create Antigen Profile */

"AntigenProfile_Create_Title" = "Schnelltest-Profil";

"AntigenProfile_Create_Description" = "Legen Sie Ihre persönlichen Daten als QR-Code ab, um die Registrierung an der Teststelle zu beschleunigen.";

"AntigenProfile_Create_FirstNamePlaceholder" = "Vorname";

"AntigenProfile_Create_LastNamePlaceholder" = "Nachname";

"AntigenProfile_Create_BirthDatePlaceholder" = "Geburtsdatum";

"AntigenProfile_Create_StreetPlaceholder" = "Straße und Hausnummer";

"AntigenProfile_Create_PostalCodePlaceholder" = "PLZ";

"AntigenProfile_Create_CityPlaceholder" = "Ort";

"AntigenProfile_Create_PhoneNumberPlaceholder" = "Telefonnummer";

"AntigenProfile_Create_EmailAddressPlaceholder" = "E-Mail-Adresse";

"AntigenProfile_Create_Save_Button_Title" = "Speichern";

/* Antigen Profile */

"AntigenProfile_Info_Action_Title" = "Info";

"AntigenProfile_Edit_Action_Title" = "Schnelltest-Profil bearbeiten";

"AntigenProfile_Delete_Action_Title" = "Schnelltest-Profil löschen";

"AntigenProfile_Cancel_Action_Title" = "Abbrechen";

"AntigenProfile_Delete_Alert_Title" = "Wollen Sie das Schnelltest-Profil löschen?";

"AntigenProfile_Delete_Alert_Description" = "Bitte denken Sie daran, dass der QR-Code danach nicht mehr zum Registrieren verwendet werden kann.";

"AntigenProfile_Delete_Alert_Delete_Button_Title" = "Löschen";

/* Health Certificate Validation Info */

"HealthCertificate_Validation_Info_imageDescription" = "Eine Landkarte von Europa wird angezeigt.";

"HealthCertificate_Validation_Info_title" = "Informationen";

"HealthCertificate_Validation_Info_byCar" = "Geben Sie die geplante lokale Ankunftszeit an der Grenze zu Ihrem Einreiseland ein.";

"HealthCertificate_Validation_Info_byPlane" = "Wenn Sie auf dem Luftweg einreisen, geben Sie die geplante Uhrzeit Ihres Abflugs ein.";

/* Health Certificate Overview */

"HealthCertificate_Overview_title" = "Zertifikate";

"HealthCertificate_Overview_EmptyTitle" = "Noch keine Zertifikate vorhanden";

"HealthCertificate_Overview_EmptyDescription" = "Hier werden die gespeicherten digitalen Impfzertifikate, Genesenenzertifikate und Testzertifikate angezeigt.";

"HealthCertificate_Overview_EmptyImageDescription" = "Zertifikatssiegel mit digitalem Zertifikat im Hintergrund";

"HealthCertificate_Overview_Covid_Title" = "Digitales COVID-Zertifikat der EU";

"HealthCertificate_Overview_Covid_Certificate_Description" = "Ein QR-Code mit dem Zertifikat";

"HealthCertificate_Overview_AdmissionState_Title" = "Status-Nachweis";

"HealthCertificate_Overview_TwoGCertificate" = "2G-Zertifikat";

"HealthCertificate_Overview_TestCertificate" = "Testzertifikat";

"HealthCertificate_Overview_Scanning_Info" = "Fügen Sie weitere Zertifikate über den QR-Code-Scanner in der unteren Navigationsleiste hinzu.";

"HealthCertificate_Admission_Scenario_Status_Label" = "Status für folgendes Bundesland";

"HealthCertificate_Admission_Scenario_Button_Label" = "Regeln des Bundes";

"HealthCertificate_Loading_Indicator_Label" = "Status wird ermittelt";

"HealthCertificate_Overview_News" = "Es gibt Neuigkeiten zu Ihren Zertifikaten";

/* - Test Certificate Request */

"TestCertificateRequest_title" = "Digitales\n**COVID-Testzertifikat der EU**";

"TestCertificateRequest_loadingSubtitle" = "Ihr Zertifikat wird gerade erstellt…";

"TestCertificateRequest_errorSubtitle" = "Fehler bei der Zertifikatsabfrage";

"TestCertificateRequest_registrationDate" = "Registriert am %@";

"TestCertificateRequest_loadingStateDescription" = "Ihr Zertifikat wird gerade angefragt, dies kann einige Minuten dauern…";

"TestCertificateRequest_tryAgainButtonTitle" = "Nochmal versuchen";

"TestCertificateRequest_removeButtonTitle" = "Testzertifikat löschen";

/* - Test Certificate Request Error Alert */

"TestCertificateRequest_ErrorAlert_title" = "Es gibt weiterhin Probleme bei der Abfrage";

"TestCertificateRequest_ErrorAlert_Button_title" = "OK";

/* - Test Certificate Request Remove Alert */

"TestCertificateRequest_RemoveAlert_title" = "Wollen Sie das Zertifikat wirklich löschen?";

"TestCertificateRequest_RemoveAlert_message" = "Wenn das Zertifikat entfernt wird, kann es nicht noch einmal angefordert werden.";

"TestCertificateRequest_RemoveAlert_CancelButton_title" = "Abbrechen";

"TestCertificateRequest_RemoveAlert_DeleteButton_title" = "Löschen";

/* Test Certificate Request Errors */

"TestCertificateRequest_Error_CLIENT_ERROR_CALL_HOTLINE" = "Ein Fehler ist aufgetreten. Bitte versuchen Sie es später noch einmal oder kontaktieren Sie die technische Hotline über App-Informationen -> Technische Hotline. (%@)";

"TestCertificateRequest_Error_DCC_EXPIRED" = "Das Zertifikat ist nicht mehr aktuell, Sie können es aus der Corona-App löschen. (%@)";

"TestCertificateRequest_Error_DCC_NOT_SUPPORTED_BY_LAB" = "Ein Testzertifikat kann nicht angefordert werden, da diese Teststelle die Ausstellung von Testzertifikaten nicht unterstützt. Bitte löschen Sie das Zertifikat oder kontaktieren Sie die technische Hotline über App-Informationen -> Technische Hotline. (%@)";

"TestCertificateRequest_Error_E2E_ERROR_CALL_HOTLINE" = "Ein Fehler ist aufgetreten. Bitte versuchen Sie es später noch einmal oder kontaktieren Sie die technische Hotline über App-Informationen -> Technische Hotline. (%@)";

"TestCertificateRequest_Error_NO_NETWORK" = "Ihre Internetverbindung wurde unterbrochen. Bitte prüfen Sie die Verbindung und versuchen Sie es erneut. (%@)";

"TestCertificateRequest_Error_TRY_AGAIN" = "Es konnte keine Verbindung hergestellt werden. Bitte versuchen Sie es erneut. (%@)";

"TestCertificateRequest_Error_TRY_AGAIN_DCC_NOT_AVAILABLE_YET" = "Ihr Zertifikat liegt noch nicht vor. Bitte versuchen Sie es noch einmal. Sollte der Fehler weiterhin bestehen, kontaktieren Sie bitte die technische Hotline über App-Informationen -> Technische Hotline. (%@)";

"TestCertificateRequest_Error_DGC_NOT_SUPPORTED_BY_LAB" = "Ein Testzertifikat kann nicht angefordert werden, da diese Teststelle die Ausstellung von Testzertifikaten nicht unterstützt. Bitte löschen Sie das Zertifikat oder kontaktieren Sie die technische Hotline über App-Informationen -> Technische Hotline. (%@)";

/* Health Certificate Information */

"HealthCertificate_Info_Title" = "Zertifikate hinzufügen";

"HealthCertificate_Info_imageDescription" = "Eine geschützte Person schaut auf ein Smartphone";

"HealthCertificate_Info_description" = "Fügen Sie digitale COVID-Zertifikate der EU in der App hinzu, um mit der App den Impfschutz, ein negatives Testergebnis oder eine überstandene Infektion nachweisen zu können.";

"HealthCertificate_Info_section01" = "Sie können digitale COVID-Impfzertifikate, COVID-Testzertifikate und COVID-Genesenenzertifikate der EU in der App hinzufügen.";

"HealthCertificate_Info_section02" = "Die Zertifikate gelten innerhalb der EU als gültiger Nachweis (z.\U00A0B. für Reisen).";

"HealthCertificate_Info_section03" = "Nach dem Hinzufügen bleiben die Zertifikate auf Ihrem Smartphone. Andere Personen können Ihre Daten nur einsehen, wenn Sie diesen ein Zertifikat zur Überprüfung vorzeigen.";

"HealthCertificate_Info_section04" = "Fügen Sie existierende Zertifikate für sich und Ihre Familienmitglieder hinzu.";

"HealthCertificate_Info_primaryButton" = "Weiter";

/* CovPass Info Screen */

"CovPass_Check_Info_Title" = "Zertifikatsprüfung durch Dritte";

"CovPass_Check_Info_body" = "Dritte können mit der CovPassCheck-App verlässlich überprüfen, ob es sich um ein valides Impf-, Genesenen- oder Testzertifikat handelt.";

"CovPass_Check_Info_faq" = "FAQ zur Zertifikatsprüfung durch Dritte";

"CovPass_Check_Info_text01" = "Sie selbst können Ihre Zertifikate in der Corona-Warn-App vor einer Reise auf Gültigkeit prüfen und benötigen dazu nicht die CovPassCheck-App.";

"CovPass_Check_Info_text02" = "Für Dritte reicht eine Sichtprüfung der Zertifikate nicht aus. Sie müssen in Deutschland die CovPassCheck-App nutzen.";

"CovPass_Check_Info_text03" = "Bitte beachten Sie, dass in anderen Ländern gegebenenfalls andere Apps zur Zertifikatsprüfung durch Dritte verwendet werden.";

/* Health Certified Person Screen */

"HealthCertificate_unified_QR_code_notice" = "Dieser QR-Code lässt sich verlässlich mit der CovPassCheck-App überprüfen.";

"HealthCertificate_unified_QR_code_infoButton" = "Info";

"HealthCertifiedPerson_title" = "Digitales COVID-Zertifikat der EU";

/* Health Certified Person */

"HealthCertifiedPerson_faq" = "Mehr Informationen finden Sie in den FAQ.";

"HealthCertifiedPerson_dateOfBirth" = "Geboren %@";

"HealthCertifiedPerson_preferredPersonDescription" = "Bitte aktivieren Sie diesen Schalter, wenn Sie selbst %@ sind und die App hauptsächlich nutzen. Ihre Zertifikate erscheinen in der Liste an erster Stelle.";

"HealthCertifiedPerson_QRCode_Image_Description" = "Ein QR-Code mit dem aktuellen Zertifikat";

"HealthCertifiedPerson_validationButtonTitle" = "Reisegültigkeit prüfen";

"HealthCertifiedPerson_VaccinationCertificate_headline" = "Impfzertifikat";

"HealthCertifiedPerson_VaccinationCertificate_vaccinationCount" = "Impfung %i von %i";

"HealthCertifiedPerson_VaccinationCertificate_vaccinationDate" = "Geimpft am %@";

"HealthCertifiedPerson_TestCertificate_headline" = "Testzertifikat";

"HealthCertifiedPerson_TestCertificate_pcrTest" = "PCR-Test";

"HealthCertifiedPerson_TestCertificate_antigenTest" = "Schnelltest";

"HealthCertifiedPerson_TestCertificate_sampleCollectionDate" = "Probenahme am %@";

"HealthCertifiedPerson_RecoveryCertificate_headline" = "Genesenenzertifikat";

"HealthCertifiedPerson_RecoveryCertificate_positiveTestFrom" = "Positiver Test vom %@";

"HealthCertifiedPerson_currentlyUsedCertificate" = "Aktuell verwendetes Zertifikat";

"HealthCertifiedPerson_newlyAddedCertificate" = "Neu";

/* Vaccination Certificate Details */

"HealthCertificate_Details_vaccinationCount" = "Impfung %i von %i";

"HealthCertificate_Details_certificate" = "Impfzertifikat";

"HealthCertificate_Details_EU_Covid_Certificate" = "Digitales COVID-Zertifikat der EU";

"HealthCertificate_Details_QRCode_Image_Description" = "Ein QR-Code mit Ihrem Zertifikat";

"HealthCertificate_Details_certificateCount" = "Impfzertifikat %i von %i";

"HealthCertificate_Details_validity" = "Geimpft %@ - gültig bis %@";

"HealthCertificate_Details_dateOfBirth" = "Geboren %@";

"HealthCertificate_Details_dateOfVaccination" = "Datum der Impfung";

"HealthCertificate_Details_vaccine" = "Impfstoff";

"HealthCertificate_Details_vaccineType" = "Impfstoffart";

"HealthCertificate_Details_manufacture" = "Hersteller";

"HealthCertificate_Details_issuer" = "Aussteller";

"HealthCertificate_Details_country" = "Land";

"HealthCertificate_Details_identifier" = "Zertifikationsnummer";

"HealthCertificate_Details_validationButtonTitle" = "Reisegültigkeit prüfen";

"HealthCertificate_Details_deleteButtonTitle" = "Impfzertifikat löschen";

"HealthCertificate_Details_expirationDateTitle" = "Technisches Ablaufdatum";

"HealthCertificate_Details_expirationDatePlaceholder" = "Gültig bis %@";

"HealthCertificate_Details_expirationDateDetails" = "Bitte bemühen Sie sich rechtzeitig darum, einen neuen digitalen Nachweis ausstellen zu lassen.";

"HealthCertificate_Details_moreButtonTitle" = "Mehr";

/* Health Certificate Delete Alert */

"HealthCertificate_Alert_deleteButton" = "Zertifikat löschen";

"HealthCertificate_Alert_cancelButton" = "Abbrechen";

/* Vaccination Certificate Delete Alert */

"VaccinationCertificate_Alert_title" = "Wollen Sie das Impfzertifikat löschen?";

"VaccinationCertificate_Alert_message" = "Das Zertifikat wird in den Papierkorb verschoben. Den Papierkorb finden Sie auf der „Mehr“-Kachel der Status-Registerkarte. Dort können Sie es endgültig löschen oder wiederherstellen. Nach 30 Tagen wird das Zertifikat automatisch gelöscht.";

/* Test Certificate Details */

"TestCertificate_Details_title" = "Testzertifikat";

"TestCertificate_Details_subtitle" = "negativer SARS-CoV-2-Test";

"TestCertificate_Details_primaryButton" = "Testzertifikat löschen";

"TestCertificate_Error_FAQ_Description" = "\n\nWeitere Informationen zum Erhalt Ihres Testzertifikats finden Sie in den FAQ.";

"TestCertificate_Error_FAQ_Button_Title" = "FAQ zu Testzertifikaten";

/* Test Certificate Delete Alert */

"TestCertificate_Alert_title" = "Wollen Sie das Testzertifikat löschen?";

"TestCertificate_Alert_message" = "Das Zertifikat wird in den Papierkorb verschoben. Den Papierkorb finden Sie auf der „Mehr“-Kachel der Status-Registerkarte. Dort können Sie es endgültig löschen oder wiederherstellen. Nach 30 Tagen wird das Zertifikat automatisch gelöscht.";

/* Recovery Certificate Details */

"RecoveryCertificate_Details_title" = "Genesenenzertifikat";

"RecoveryCertificate_Details_subtitle" = "Digitales COVID-Zertifikat der EU";

"RecoveryCertificate_Details_primaryButton" = "Genesenenzertifikat löschen";

/* Recovery Certificate Delete Alert */

"RecoveryCertificate_Alert_title" = "Wollen Sie das Genesenenzertifikat löschen?";

"RecoveryCertificate_Alert_message" = "Das Zertifikat wird in den Papierkorb verschoben. Den Papierkorb finden Sie auf der „Mehr“-Kachel der Status-Registerkarte. Dort können Sie es endgültig löschen oder wiederherstellen. Nach 30 Tagen wird das Zertifikat automatisch gelöscht.";

/* Decoding Failed Health Certificate Delete Alert */

"DecodingFailedHealthCertificate_Alert_title" = "Wollen Sie das Zertifikat endgültig löschen?";

"DecodingFailedHealthCertificate_Alert_message" = "Das Zertifikat konnte nicht dekodiert werden, daher können keine Informationen dazu angezeigt werden. Wenn Sie es löschen, können Sie es nicht mehr als Nachweis verwenden.";

"DecodingFailedHealthCertificate_Alert_deleteButton" = "Zertifikat endgültig löschen";

"DecodingFailedHealthCertificate_Alert_cancelButton" = "Abbrechen";

/* Health Certificate Print PDF */

"HealthCertificate_PrintPdf_showPrintableVersion" = "Druckversion anzeigen";

"HealthCertificate_PrintPdf_cancelActionSheet" = "Abbrechen";

"HealthCertificate_PrintPdf_Info_title" = "Erstellung des EU-Ausdrucks";

"HealthCertificate_PrintPdf_Info_section01" = "Sie können das Zertifikat als PDF-Dokument speichern. Die Speicherung ist freiwillig. Auf das PDF-Dokument haben zunächst nur Sie Zugriff. Sie können im Anschluss entscheiden, ob Sie es auf Ihrem Smartphone speichern oder in andere Apps importieren möchten.";

"HealthCertificate_PrintPdf_Info_section02" = "Beachten Sie, dass das PDF-Dokument sensible Informationen enthält. Wir empfehlen Ihnen, hiermit sorgsam umzugehen und es nur Personen vorzuzeigen, denen Sie vertrauen und die zur Prüfung des Nachweises berechtigt sind.";

"HealthCertificate_PrintPdf_Info_section03" = "Wir empfehlen, das PDF-Dokument nicht zu veröffentlichen und nicht per E-Mail zu versenden oder über andere Apps zu teilen.";

"HealthCertificate_PrintPdf_Info_primaryButton" = "Weiter";

"HealthCertificate_PrintPdf_Share_title" = "Druckversion des digitalen Zertifikats";

/* Health Certificate Print PDF Error Alert */

"HealthCertificate_PrintPdf_ErrorAlert_Title" = "Druckversion anzeigen nicht möglich";

"HealthCertificate_PrintPdf_ErrorAlert_Message" = "Die Druckversion des Zertifikats kann nicht angezeigt werden, da das Zertifikat nicht in Deutschland ausgestellt wurde.";

"HealthCertificate_PrintPdf_ErrorAlert_FAQ" = "FAQ zur Druckversion";

"HealthCertificate_PrintPdf_ErrorAlert_OK" = "OK";

"HealthCertificate_PrintPdf_ErrorAlert_ValueSetsFetching_Title" = "Druckversion anzeigen nicht möglich";

"HealthCertificate_PrintPdf_ErrorAlert_ValueSetsFetching_Message" = "Die Druckversion des Zertifikats kann nicht angezeigt werden, da das Zertifikat momentan nicht abgerufen werden kann. Bitte versuchen Sie es später noch einmal.";

/* Certificate Fault Tolerant Naming */

"HealthCertificate_FaultTolerantNaming_RegroupDone_Title" = "Zuordnung von Zertifikaten";

"HealthCertificate_FaultTolerantNaming_RegroupDone_Message" = "Die Gruppierung von Zertifikaten wurde verbessert. Zertifikate mit geringen Namensunterschieden werden nicht mehr verschiedenen Personen zugeordnet.";

"HealthCertificate_FaultTolerantNaming_RegroupDone_OkayButton" = "OK";

/* Health Certificate Errors */

"HealthCertificate_Error_Title" = "Fehler";

"HealthCertificate_Error_FAQ_Description" = "\n\nWeitere Informationen zum Erhalt Ihres Zertifikats finden Sie in den FAQ.";

"HealthCertificate_Error_FAQ_Button_Title" = "FAQ zu Zertifikaten";

"HealthCertificate_Error_HC_ALREADY_REGISTERED" = "Das Zertifikat ist bereits in Ihrer App registriert.";

"HealthCertificate_Error_HC_INVALID" = "Dieser QR-Code ist kein gültiges Zertifikat.";

"HealthCertificate_Error_HC_NOT_SUPPORTED" = "Dieses Zertifikat wird nicht unterstützt.";

"HealthCertificate_Error_HC_QR_CODE_ERROR" = "Der QR-Code konnte nicht generiert werden. Sollte der Fehler weiterhin bestehen, kontaktieren Sie die Hotline über App-Informationen -> Technische Hotline.";

"HealthCertificate_Error_invalidSignature_title" = "Signatur ungültig";

"HealthCertificate_Error_invalidSignature_msg" = "Die Signatur des Zertifikats ist ungültig. Das Zertifikat kann nicht als Nachweis verwendet werden und daher nicht importiert werden.";

"HealthCertificate_Error_invalidSignature_FAQ_Button_Title" = "FAQ zur Signaturprüfung";

/* Health Certificate Validation Errors */

"HealthCertificate_Validation_Error_Title" = "Überprüfung fehlgeschlagen";

"HealthCertificate_Validation_Error_TRY_AGAIN" = "Ein Fehler ist aufgetreten. Bitte versuchen Sie es später noch einmal oder kontaktieren Sie die technische Hotline über App-Informationen -> Technische Hotline.";

"HealthCertificate_Validation_Error_NO_NETWORK" = "Ihre Internetverbindung wurde unterbrochen. Um die Gültigkeitsprüfung des Zertifikats abzuschließen, prüfen Sie die Verbindung und versuchen Sie es erneut.";

/* Health Certificate Validation */

"HealthCertificate_Validation_Title" = "Gültigkeit des Zertifikats";

"HealthCertificate_Validation_CountrySelection_Title" = "Land";

"HealthCertificate_Validation_DateTimeSelection_Title" = "Datum und Uhrzeit";

"HealthCertificate_Validation_DateTimeSelection_Info" = "Wählen Sie Ihr Einreisedatum und Ihre lokale Uhrzeit aus.";

"HealthCertificate_Validation_Body1" = "Prüfen Sie vorab, ob Ihr Zertifikat im Reiseland zum Zeitpunkt der Reise gültig ist. Hierfür werden die geltenden Einreiseregeln des gewählten Reiselandes berücksichtigt.";

"HealthCertificate_Validation_Headline1" = "Prüfen für";

"HealthCertificate_Validation_Body2" = "Ein COVID-Zertifikat gilt bei Reisen innerhalb der EU als Nachweis.";

"HealthCertificate_Validation_Headline2" = "Hinweise";

"HealthCertificate_Validation_Bullet1" = "Beachten Sie, dass sich die Einreiseregeln ändern können. Prüfen Sie daher das Zertifikat kurz vor der Einreise (max. 48 Stunden).";

"HealthCertificate_Validation_Bullet2" = "Es können in einzelnen Regionen weitere Regeln oder Einschränkungen gelten.";

"HealthCertificate_Validation_Bullet4" = "Ob die im Zertifikat eingetragenen Daten richtig sind, wird in der Corona-Warn-App nicht geprüft.";

"HealthCertificate_Validation_Legal_Title" = "Datenschutz und Datensicherheit";

"HealthCertificate_Validation_Legal_Description" = "Die aktuellen Einreiseregeln werden von den Servern des RKI heruntergeladen. Hierfür ist eine Verbindung zum Internet erforderlich und es werden Zugriffsdaten an das RKI übermittelt.";

"HealthCertificate_Validation_Body4" = "Ausführliche Hinweise zur Datenverarbeitung finden Sie in der Datenschutzerklärung";

"HealthCertificate_Validation_ButtonTitle" = "Prüfen";

/* Health Certificate Validation Result */

"HealthCertificate_Validation_Result_validationParameters" = "Einreise nach %@ am %@,\ngeprüft am %@";

"HealthCertificate_Validation_Result_acceptanceRule" = "Dies ist eine Regel des Reiselandes %@.";

"HealthCertificate_Validation_Result_invalidationRule" = "Dies ist eine Regel des Ausstellerlandes.";

"HealthCertificate_Validation_Result_moreInformation" = "Mehr Informationen finden Sie in den %@ und unter %@.";

"HealthCertificate_Validation_Result_moreInformation_placeholder_FAQ" = "FAQ";

/* - Passed */

"HealthCertificate_Validation_Passed_title" = "Gültiges Zertifikat";

"HealthCertificate_Validation_Passed_unknownTitle" = "Zertifikat nicht prüfbar";

"HealthCertificate_Validation_Passed_subtitle" = "Ihr Zertifikat ist für die Einreise in das gewählte Land gültig";

"HealthCertificate_Validation_Passed_unknownSubtitle" = "Ihr Zertifikat konnte nicht geprüft werden";

"HealthCertificate_Validation_Passed_hintsTitle" = "Hinweise";

"HealthCertificate_Validation_Passed_hint1" = "Beachten Sie, dass sich die Einreiseregeln ändern können. Prüfen Sie daher das Zertifikat kurz vor der Einreise (max. 48 Stunden).";

"HealthCertificate_Validation_Passed_hint2" = "Es können in einzelnen Regionen weitere Regeln oder Einschränkungen gelten.";

"HealthCertificate_Validation_Passed_hint4" = "Ob die im Zertifikat eingetragenen Daten richtig sind, wird in der Corona-Warn-App nicht geprüft.";

"HealthCertificate_Validation_Passed_primaryButtonTitle" = "Für weiteres Land prüfen";

/* - Open */

"HealthCertificate_Validation_Open_title" = "Zertifikat nicht prüfbar";

"HealthCertificate_Validation_Open_subtitle" = "Ihr Zertifikat konnte nicht vollständig geprüft werden";

"HealthCertificate_Validation_Open_openSectionTitle" = "Hinweise";

"HealthCertificate_Validation_Open_openSectionDescription" = "Nachfolgende Regeln konnten nicht geprüft werden. Vergewissern Sie sich, dass das Zertifikat den Regeln Ihres Reiselandes entspricht.";

/* - Failed */

"HealthCertificate_Validation_Failed_title" = "Zertifikat nicht gültig";

"HealthCertificate_Validation_Failed_subtitle" = "Ihr Zertifikat ist für die Einreise in das gewählte Land nicht gültig";

"HealthCertificate_Validation_Failed_failedSectionTitle" = "Prüfung abgeschlossen";

"HealthCertificate_Validation_Failed_failedSectionDescription" = "Folgende Regeln sind nicht erfüllt:";

"HealthCertificate_Validation_Failed_openSectionTitle" = "Prüfung nicht möglich";

"HealthCertificate_Validation_Failed_openSectionDescription" = "Nachfolgende Regeln konnten nicht geprüft werden. Vergewissern Sie sich, dass das Zertifikat den Regeln Ihres Reiselandes entspricht.";

/* - Technical Validation Failed */

"HealthCertificate_Validation_TechnicalFailed_title" = "Zertifikat nicht gültig";

"HealthCertificate_Validation_TechnicalFailed_subtitle" = "Ihr Zertifikat ist für die Einreise in das gewählte Land nicht gültig";

"HealthCertificate_Validation_TechnicalFailed_failedSectionTitle" = "Technische Prüfung";

"HealthCertificate_Validation_TechnicalFailed_failedSectionDescription" = "Folgende Regeln sind nicht erfüllt:";

"HealthCertificate_Validation_TechnicalFailed_certificateNotValid" = "Die Signatur des Zertifikates muss gültig sein.";

"HealthCertificate_Validation_TechnicalFailed_technicalExpirationDatePassed" = "Das technische Ablaufdatum darf nicht überschritten sein.";

"HealthCertificate_Validation_TechnicalFailed_expirationDateTitle" = "Technisches Ablaufdatum";

"HealthCertificate_Validation_TechnicalFailed_expirationDate" = "Gültig bis %@";

/* Health Certificate Validity State */

"HealthCertificate_ValidityState_ExpiringSoon" = "Zertifikat läuft am %@ um %@ ab";

"HealthCertificate_ValidityState_ExpiringSoon_description" = "Bitte bemühen Sie sich rechtzeitig darum, einen neuen digitalen Nachweis ausstellen zu lassen.";

"HealthCertificate_ValidityState_Expired" = "Zertifikat abgelaufen";

"HealthCertificate_ValidityState_Expired_description" = "Das Ablaufdatum wurde überschritten. Bitte bemühen Sie sich darum, einen neuen digitalen Nachweis ausstellen zu lassen.";

"HealthCertificate_ValidityState_Invalid" = "Zertifikat (Signatur) ungültig";

"HealthCertificate_ValidityState_Invalid_description" = "Das Zertifikat wurde von einer nicht autorisierten Stelle oder fehlerhaft ausgestellt. Bitte lassen Sie das Zertifikat von einer autorisierten Stelle erneut ausstellen.";

"HealthCertificate_ValidityState_Blocked" = "Zertifikat ungültig";

"HealthCertificate_ValidityState_Blocked_description" = "Das Zertifikat wurde von der ausstellenden Behörde zurückgerufen. Bitte bemühen Sie sich darum, einen neuen digitalen Nachweis ausstellen zu lassen.";

/* Reissuance */

/* HealthCertificate Resissuance Consent */

"HealthCertificate_Reissuance_Consent_primaryButtonTitle" = "Einverstanden";

"HealthCertificate_Reissuance_Consent_secondaryButtonTitle" = "Abbrechen";

"HealthCertificate_Reissuance_Consent_DefaultAlert_Title" = "Fehler";

"HealthCertificate_Reissuance_Consent_DefaultAlert_OKButton" = "OK";

"HealthCertificate_Reissuance_Consent_DefaultAlert_RetryButton" = "Wiederholen";

"HealthCertificate_Reissuance_Consent_Title" = "Ihr Einverständnis";

"HealthCertificate_Reissuance_Consent_Delete_Notice" = "Das alte Zertifikat wird automatisch in den Papierkorb verschoben und nach 30 Tagen gelöscht. Das Zertifikat kann innerhalb der 30 Tage jederzeit wiederhergestellt werden.";

"HealthCertificate_Reissuance_Consent_Cancel_Notice" = "Falls Sie hier abbrechen, können Sie die Aktualisierung jederzeit in Ihrer Zertifikatsübersicht anfordern.";

"HealthCertificate_Reissuance_Consent_Legal_Title" = "Ihr Einverständnis";

"HealthCertificate_Reissuance_Consent_Legal_Subtitle" = "Durch Antippen von „Einverstanden“ willigen Sie in folgende Schritte ein:";

"HealthCertificate_Reissuance_Consent_Legal_Bullet_1" = "Die App übermittelt das Impfzertifikat zur Überprüfung an das RKI.";

"HealthCertificate_Reissuance_Consent_Legal_Bullet_2" = "Das RKI überprüft das Impfzertifikat und stellt ein aktualisiertes Zertifikat aus und übermittelt dieses an Ihre App.";

"HealthCertificate_Reissuance_Consent_Bullet_Point_1" = "Die Aktualisierung des Zertifikats ist freiwillig und kostenlos.";

"HealthCertificate_Reissuance_Consent_Bullet_Point_2" = "Um sicherzustellen, dass Zertifikate nur einmalig aktualisiert werden können, wird die Kennung des alten Zertifikats durch das RKI dokumentiert.";

/* HealthCertificate Resissuance Succeeded */

"HealthCertificate_Reissuance_Succeeded_Title" = "Zertifikat aktualisiert";

"HealthCertificate_Reissuance_Succeeded_Headline" = "Ihr Zertifikat wurde erfolgreich aktualisiert";

"HealthCertificate_Reissuance_Succeeded_Body" = "Sie finden das aktualisierte Zertifikat nun in der Zertifikate-Registerkarte.";

/* HealthCertificate Resissuance Request Error */

"HealthCertificate_Reissuance_Error_Contact_Support" = "Es ist ein technischer Fehler aufgetreten. Bitte kontaktieren Sie die technische Hotline über App-Informationen -> Technische Hotline.";

"HealthCertificate_Reissuance_Error_No_Network" = "Möglicherweise wurde Ihre Internet-Verbindung unterbrochen. Bitte prüfen Sie die Verbindung und versuchen Sie es erneut.";

"HealthCertificate_Reissuance_Error_Try_Again" = "Es ist ein Fehler bei der Aktualisierung Ihres Zertifikats aufgetreten. Bitte versuchen Sie es erneut. Wenn der Fehler weiterhin auftritt, kontaktieren Sie bitte die technische Hotline über App-Informationen -> Technische Hotline.";

"HealthCertificate_Reissuance_Error_Not_Supported" = "Ihr Zertifikat kann nicht aktualisiert werden. Bitte kontaktieren Sie die technische Hotline über App-Informationen -> Technische Hotline.";


/* Universal QR Scanner */

"UniversalQRScanner_ScannerTitle" = "QR-Code-Scanner";

"UniversalQRScanner_InstructionTitle" = "Welche QR-Codes können Sie scannen?";

"UniversalQRScanner_InstructionDescription" = "Tests, Ihre Zertifikate, Check-ins und Nachweise bei Ticketbuchungen";

"UniversalQRScanner_FileButtonTitle" = "Datei öffnen";

"UniversalQRScanner_CameraFlash" = "Kamerablitz";

"UniversalQRScanner_CameraFlash_On" = "Eingeschaltet";

"UniversalQRScanner_CameraFlash_Off" = "Ausgeschaltet";

"UniversalQRScanner_CameraFlash_Enable" = "Kamerablitz einschalten";

"UniversalQRScanner_CameraFlash_Disable" = "Kamerablitz ausschalten";

"UniversalQRScanner_Error_cameraPermissionDenied_title" = "Zugriff nicht erlaubt";

"UniversalQRScanner_Error_cameraPermissionDenied" = "Bitte erlauben Sie der App die Benutzung der Kamera, um den QR-Code zu scannen.";

"UniversalQRScanner_Error_cameraPermissionDenied_settingsButton" = "Einstellungen";

"UniversalQRScanner_Error_unsupportedQRCode" = "Der QR-Code wird nicht in der Corona-Warn-App unterstützt. Bitte scannen Sie einen geeigneten QR-Code.";

"UniversalQRScanner_RestoredFromBinAlert_Title" = "Zertifikat wiederherstellen";

"UniversalQRScanner_RestoredFromBinAlert_Message" = "Der QR-Code wurde bereits auf Ihrem Smartphone registriert. Das Zertifikat wird aus dem Papierkorb wiederhergestellt.";

"UniversalQRScanner_TestRestoredFromBinAlert_Title" = "Test wiederherstellen";

"UniversalQRScanner_TestRestoredFromBinAlert_Message" = "Der QR-Code wurde bereits auf Ihrem Smartphone registriert. Der Test wird aus dem Papierkorb wiederhergestellt.";

"UniversalQRScanner_MaxPersonAmountAlert_warningTitle" = "Warnung";

"UniversalQRScanner_MaxPersonAmountAlert_errorTitle" = "Fehler";

"UniversalQRScanner_MaxPersonAmountAlert_warningMessage" = "Die Corona-Warn-App darf nicht zur Prüfung fremder Zertifikate verwendet werden. Nutzen Sie dafür die CovPassCheck-App.\n\nSie können maximal für %i Personen Zertifikate hinzufügen. Danach können Sie keine neuen Zertifikate mehr für weitere Personen einscannen.\n\nWeitere Informationen zur Zertifikatsprüfung finden Sie in den FAQ.";

"UniversalQRScanner_MaxPersonAmountAlert_errorMessage" = "Die Corona-Warn-App darf nicht zur Prüfung fremder Zertifikate verwendet werden. Nutzen Sie dafür die CovPassCheck-App.\n\nSie können maximal für %i Personen Zertifikate hinzufügen. Sie können keine neuen Zertifikate mehr für weitere Personen einscannen.\n\nWeitere Informationen zur Zertifikatsprüfung finden Sie in den FAQ.";

"UniversalQRScanner_MaxPersonAmountAlert_covPassCheckButton" = "Download CovPassCheck-App";

"UniversalQRScanner_MaxPersonAmountAlert_faqButton" = "FAQ zur Zertifikatsprüfung ";

"UniversalQRScanner_Info_title" = "Informationen zu QR-Codes";

"UniversalQRScanner_Info_bulletPoint1" = "Ihre Testzertifikate, Impfzertifikate, Genesenenzertifikate, sowie Zertifikate Ihrer Familienmitglieder";

"UniversalQRScanner_Info_bulletPoint2" = "Check-ins für Veranstaltungen und Orte";

"UniversalQRScanner_Info_bulletPoint3" = "PCR-Tests und Schnelltests";

"UniversalQRScanner_Info_bulletPoint4" = "Nachweis Ihrer Zertifikate bei Ticketbuchungen";

"UniversalQRScanner_Info_body1" = "Die Daten aus dem jeweiligen QR-Code werden ausgelesen.";

"UniversalQRScanner_Info_body2" = "Beim Scan von QR-Codes zur Zertifikat-Prüfung bei Ticketbuchungen werden weitere Angaben zum Anbieter der Buchung abgefragt.";

"UniversalQRScanner_Info_dataPrivacy" = "Hinweise zur Datenverarbeitung finden Sie in der Datenschutzerklärung";

/* File Scanner */
"FileScanner_sheet_photos" = "Foto Mediathek";

"FileScanner_sheet_documents" = "Dokument";

"FileScanner_sheet_cancel" = "Abbrechen";

"FileScanner_AccessError_title" = "Zugriff nicht erlaubt";

"FileScanner_AccessError_message" = "Corona-Warn-App hat keinen Zugriff auf Ihre Foto Mediathek. Sie können den Zugriff in Ihren Einstellungen verwalten.";

"FileScanner_AccessError_cancel" = "Abbrechen";

"FileScanner_AccessError_settings" = "Einstellungen";

"FileScanner_HUD_text" = "QR-Code wird gelesen...";

"FileScanner_PasswordEntry_title" = "Datei passwortgeschützt";

"FileScanner_PasswordEntry_message" = "Bitte geben Sie Ihr Passwort ein.";

"FileScanner_PasswordEntry_placeholder" = "Passwort";

"FileScanner_PasswordError_title" = "Falsches Passwort";

"FileScanner_AlreadyRegistered_title" = "Zertifikat schon registriert";

"FileScanner_AlreadyRegistered_message" = "Das Zertifikat ist bereits in Ihrer App registriert.";

"FileScanner_PasswordError_message" = "Bitte geben Sie ein gültiges Passwort ein.";

"FileScanner_InvalidQRCode_title" = "Kein geeigneter QR-Code";

"FileScanner_InvalidQRCode_message" = "Der QR-Code wird nicht von der Corona-Warn-App unterstützt. Bitte wählen Sie einen geeigneten QR-Code.";

"FileScanner_FileNotReadable_title" = "Datei nicht lesbar";

"FileScanner_FileNotReadable_message" = "Die gewählte Datei ist möglicherweise beschädigt oder passwortgeschützt und konnte daher nicht gelesen werden. Bitte wählen Sie eine geeignete Datei.";

"FileScanner_NoQRCodeFound_title" = "Kein QR-Code erkannt";

"FileScanner_NoQRCodeFound_message" = "In der gewählten Datei konnte kein QR-Code erkannt werden. Bitte wählen Sie eine andere Datei.";

"UniversalQRScanner_Tooltip_title" = "QR-Code-Scanner";

"UniversalQRScanner_Tooltip_description" = "Scannen Sie Tests, Zertifikate und Check-ins mit diesem Scanner.";

/* Federal State Names */

"FederalState_BadenWuerttemberg" = "Baden-Württemberg";

"FederalState_Bayern" = "Bayern";

"FederalState_Berlin" = "Berlin";

"FederalState_Brandenburg" = "Brandenburg";

"FederalState_Bremen" = "Bremen";

"FederalState_Hamburg" = "Hamburg";

"FederalState_Hessen" = "Hessen";

"FederalState_MecklenburgVorpommern" = "Mecklenburg-Vorpommern";

"FederalState_Niedersachsen" = "Niedersachsen";

"FederalState_NordrheinWestfalen" = "Nordrhein-Westfalen";

"FederalState_RheinlandPfalz" = "Rheinland-Pfalz";

"FederalState_Saarland" = "Saarland";

"FederalState_Sachsen" = "Sachsen";

"FederalState_SachsenAnhalt" = "Sachsen-Anhalt";

"FederalState_SchleswigHolstein" = "Schleswig-Holstein";

"FederalState_Thueringen" = "Thüringen";

/* Recycle Bin */

"RecycleBin_title" = "Papierkorb";

"RecycleBin_description" = "Tippen Sie auf ein Element, um es wiederherzustellen. Nach 30 Tagen wird ein Element automatisch gelöscht.";

"RecycleBin_deleteAllButtonTitle" = "Alle endgültig löschen";

"RecycleBin_expirationDateTime" = "wird am %@ um %@ endgültig gelöscht";

/* - Vaccination Certificate */

"RecycleBin_VaccinationCertificate_headline" = "Impfzertifikat";

"RecycleBin_VaccinationCertificate_vaccinationCount" = "Impfung %i von %i";

"RecycleBin_VaccinationCertificate_vaccinationDate" = "geimpft am %@";

/* - Test Certificate */

"RecycleBin_TestCertificate_headline" = "Testzertifikat";

"RecycleBin_TestCertificate_pcrTest" = "PCR-Test";

"RecycleBin_TestCertificate_antigenTest" = "Schnelltest";

"RecycleBin_TestCertificate_sampleCollectionDate" = "Probenahme am %@";

/* - Recovery Certificate */

"RecycleBin_RecoveryCertificate_headline" = "Genesenenzertifikat";

"RecycleBin_RecoveryCertificate_positiveTestFrom" = "Positiver Test vom %@";

/* - Corona Test */

"RecycleBin_CoronaTest_headline" = "Test";

"RecycleBin_CoronaTest_pcrTest" = "PCR-Test";

"RecycleBin_CoronaTest_antigenTest" = "Schnelltest";

"RecycleBin_CoronaTest_registrationDate" = "registriert am %@";

"RecycleBin_CoronaTest_sampleCollectionDate" = "durchgeführt am %@";

/* - Empty State */

"RecycleBin_EmptyState_title" = "Ihr Papierkorb ist leer";

"RecycleBin_EmptyState_description" = "Wenn Sie Zertifikate und Tests löschen, werden sie in den Papierkorb verschoben und hier angezeigt.";

"RecycleBin_EmptyState_imageDescription" = "Ein Papierkorb";

/* - Restore Certificate Alert */

"RecycleBin_RestoreCertificate_AlertTitle" = "Zertifikat wiederherstellen";

"RecycleBin_RestoreCertificate_AlertMessage" = "Das wiederhergestellte Zertifikat wird an seinen ursprünglichen Ort verschoben. Sie finden es dann in der Registerkarte „Zertifikate“.";

"RecycleBin_RestoreCertificate_AlertConfirmButtonTitle" = "Wiederherstellen";

"RecycleBin_RestoreCertificate_AlertCancelButtonTitle" = "Abbrechen";

/* - Corona Test */

"RecycleBin_CoronaTest_AlertTitle" = "Test wiederherstellen";

"RecycleBin_CoronaTest_AlertMessage" = "Der wiederhergestellte Test wird an seinen ursprünglichen Ort verschoben. Sie finden ihn dann in der Registerkarte „Status“.";

"RecycleBin_CoronaTest_AlertConfirmButtonTitle" = "Wiederherstellen";

"RecycleBin_CoronaTest_AlertCancelButtonTitle" = "Abbrechen";

/* - Delete All Alert */

"RecycleBin_DeleteAll_AlertTitle" = "Wollen Sie den Inhalt des Papierkorbs wirklich löschen?";

"RecycleBin_DeleteAll_AlertMessage" = "Dieser kann dann nicht wiederhergestellt werden.";

"RecycleBin_DeleteAll_AlertConfirmButtonTitle" = "Löschen";

"RecycleBin_DeleteAll_AlertCancelButtonTitle" = "Abbrechen";

/* Ticket Validation */

/* - Cancel Alert */

"TicketValidation_CancelAlert_title" = "Wollen Sie die Überprüfung wirklich abbrechen?";

"TicketValidation_CancelAlert_message" = "Wenn Sie die Überprüfung abbrechen, kann kein Zertifikat überprüft werden.";

"TicketValidation_CancelAlert_cancelButtonTitle" = "Überprüfung abbrechen";

"TicketValidation_CancelAlert_continueButtonTitle" = "Überprüfung fortsetzen";

/* - Error */

"TicketValidation_Error_title" = "Fehler";

"TicketValidation_Error_serviceProviderErrorNoName" = "Es trat ein Fehler bei der Verbindung mit dem Anbieter auf. Bitte kontaktieren Sie den Anbieter wenn das Problem weiterhin besteht.";

"TicketValidation_Error_serviceProviderError" = "Es trat ein Fehler bei der Verbindung mit dem Anbieter „%@“ auf. Bitte kontaktieren Sie den Anbieter wenn das Problem weiterhin besteht.";

"TicketValidation_Error_tryAgain" = "Es trat ein Fehler bei der Verarbeitung der Daten auf. Bitte versuchen Sie es später erneut.";

"TicketValidation_Error_OutdatedApp" = "In der aktuellen Version ihrer Corona-Warn-App wird die Ticketüberprüfung nicht mehr unterstützt. Bitte aktualisieren Sie Ihre App und versuchen Sie die Ticketüberprüfung erneut.";

"TicketValidation_Error_UpdateAction" = "Zum App Store";

"TicketValidation_Error_serviceProviderErrorNoMatchTitle" = "Sicherheitshinweis";

"TicketValidation_Error_serviceProviderErrorNoMatch" = "Der Anbieter ist uns nicht bekannt. Aus Sicherheitsgründen ist die Überprüfung bei Ticketbuchungen nur für bekannte Anbieter möglich. Bitte kontaktieren Sie den Anbieter, der Ihnen diesen QR-Code bereitgestellt hat und versuchen Sie Ihre App auf die neuste Version zu aktualisieren.";

/* - First Consent */

"TicketValidation_FirstConsent_title" = "Ihr Einverständnis";

"TicketValidation_FirstConsent_imageDescription" = "Ein Zertifikat wird für ein Ticketkauf übertragen";

"TicketValidation_FirstConsent_subtitle" = "Zertifikatsprüfung bei Ticketbuchungen";

"TicketValidation_FirstConsent_serviceProvider" = "Anbieter:";

"TicketValidation_FirstConsent_subject" = "Buchung:";

"TicketValidation_FirstConsent_explination" = "Der Anbieter möchte sicherstellen, dass ein gültiges Zertifikat zu Ihrer Buchung vorliegt. Für den Abruf Ihrer Buchungsdetails vom Anbieter und die Freigabe Ihrer gespeicherten Zertifikate ist Ihr Einverständnis erforderlich.";

"TicketValidation_FirstConsent_BulletPoint1" = "Sie sind nicht verpflichtet, die Überprüfung Ihres Zertifikats mit der Corona-Warn-App zu erlauben. Der Nachweis Ihres Impf-, Test- oder Genesungsstatus kann auch auf andere Weise erbracht werden.";

"TicketValidation_FirstConsent_BulletPoint2" = "Die Anforderungen an das Zertifikat werden vom Anbieter festgelegt. Das RKI hat darauf keinen Einfluss. Weitere Informationen zu den Zertifikatsanforderungen erhalten Sie bei dem Anbieter.";

"TicketValidation_FirstConsent_BulletPoint3" = "Die Ermittlung der geeigneten Zertifikate erfolgt lokal auf Ihrem Smartphone. Es werden dabei keine Daten an das RKI oder den Anbieter übermittelt.";

"TicketValidation_FirstConsent_BulletPoint4" = "Das RKI erfährt die Daten zu Ihrer Buchung oder den von Ihnen gespeicherten Zertifikaten nicht.";

"TicketValidation_FirstConsent_DataPrivacyTitle" = "Ausführliche Hinweise zur Datenverarbeitung finden Sie in der Datenschutzerklärung";

"TicketValidation_FirstConsent_primaryButtonTitle" = "Einverstanden";

"TicketValidation_FirstConsent_secondaryButtonTitle" = "Abbrechen";

/* Certificate Selection */

"TicketValidation_CertificateSelection_title" = "Zertifikat auswählen";

"TicketValidation_CertificateSelection_serviceProviderRequirementsHeadline" = "Anforderungen des Anbieters:";

"TicketValidation_CertificateSelection_serviceProviderRelevantCertificatesHeadline" = "Folgende Zertifikate entsprechen den Anforderungen des Anbieters und können zum Nachweis verwendet werden:";

"TicketValidation_CertificateSelection_serviceProviderRequiredCertificateHeadline" = "Folgendes Zertifikat wird angefordert:";

"TicketValidation_CertificateSelection_noSupportedCertificateHeadline" = "Kein geeignetes Zertifikat vorhanden.";

"TicketValidation_CertificateSelection_noSupportedCertificateDescription" = "Sie haben kein Zertifikat, das den Anforderungen des Buchungssystems entspricht. Prüfen Sie, ob die Schreibweise Ihres Namens im Buchungssystem mit der in Ihren Zertifikaten übereinstimmt. Falls Sie weitere Zertifikate benötigen, die noch nicht in der App verfügbar sind, fügen Sie diese bitte hinzu und starten Sie die Überprüfung erneut.";

"TicketValidation_CertificateSelection_faqDescription" = "Mehr Informationen finden Sie in den %@.";

"TicketValidation_CertificateSelection_faq" = "FAQ";

"TicketValidation_CertificateSelection_dateOfBirth" = "\nGeburtsdatum: %@";

"TicketValidation_SupportedCertificateType_Vaccination_Certificate" = "Impfzertifikat";

"TicketValidation_SupportedCertificateType_RecoveryCertificate" = "Genesenenzertifikat";

"TicketValidation_SupportedCertificateType_TestCertificate" = "Schnelltest-Testzertifikat, PCR-Testzertifikat";

"TicketValidation_SupportedCertificateType_PCRTestCertificate" = "PCR-Testzertifikat";

"TicketValidation_SupportedCertificateType_RATTestCertificate" = "Schnelltest-Testzertifikat";

/* - Second Consent */

"TicketValidation_SecondConsent_title" = "Ihr Einverständnis";

"TicketValidation_SecondConsent_subtitle" = "Übermittlung Ihres Zertifikats zur Prüfung";

"TicketValidation_SecondConsent_serviceIdentity" = "Prüfpartner:";

"TicketValidation_SecondConsent_serviceProvider" = "Anbieter:";

"TicketValidation_SecondConsent_explination" = "Das ausgewählte Zertifikat und Ihre Buchungsdaten werden nun an den Prüfpartner des Anbieters übermittelt. Für die Übermittlung Ihrer Daten an den Prüfpartner ist Ihr Einverständnis erforderlich.";

"TicketValidation_SecondConsent_BulletPoint1" = "Der Prüfpartner überprüft, ob die elektronische Signatur echt und das technische Ablaufdatum des Zertifikats noch nicht erreicht ist. Das technische Ablaufdatum und die übermittelten Zertifikatsinhalte können Sie in der App in der Detailansicht des Zertifikats einsehen.";

"TicketValidation_SecondConsent_BulletPoint2" = "Die Zertifikate enthalten sensible Gesundheitsdaten. Erlauben Sie daher nur solchen Anbietern die Überprüfung, die Ihnen bekannt sind und denen Sie vertrauen.";

"TicketValidation_SecondConsent_BulletPoint3" = "Für die Datenverarbeitung durch den Anbieter und den Prüfpartner ist das RKI nicht verantwortlich. Lesen Sie bitte deren Datenschutzhinweise, damit Sie wissen, wozu und wie Ihre Daten verwendet werden.";

"TicketValidation_SecondConsent_BulletPoint4" = "Der Prüfpartner teilt dem Anbieter sofort das Prüfungsergebnis mit. Es wird nur mitgeteilt, ob die Prüfung erfolgreich war oder nicht.";

"TicketValidation_SecondConsent_DataPrivacyTitle" = "Ausführliche Hinweise zur Datenverarbeitung finden Sie in der Datenschutzerklärung.";

"TicketValidation_SecondConsent_primaryButtonTitle" = "Einverstanden";

"TicketValidation_SecondConsent_secondaryButtonTitle" = "Abbrechen";

/* - Result */

"TicketValidation_Result_validationParameters" = "Geprüft am %@ vom Prüfpartner";

"TicketValidation_Result_moreInformation" = "Mehr Informationen finden Sie in den %@.";

"TicketValidation_Result_moreInformation_placeholder_FAQ" = "FAQ";

"TicketValidation_Result_Passed_title" = "Erfolgreiche Prüfung";

"TicketValidation_Result_Passed_subtitle" = "Ihr Zertifikat wurde erfolgreich überprüft";

"TicketValidation_Result_Passed_description" = "Der Anbieter “%@” wurde über die erfolgreiche Prüfung informiert.";

"TicketValidation_Result_Open_title" = "Zertifikat nicht prüfbar";

"TicketValidation_Result_Open_subtitle" = "Ihr Zertifikat konnte durch den Prüfpartner nicht geprüft werden";

"TicketValidation_Result_Open_description" = "Bei Rückfragen wenden Sie sich bitte an den Anbieter “%@”.";

"TicketValidation_Result_Failed_title" = "Zertifikat nicht anerkannt";

"TicketValidation_Result_Failed_subtitle" = "Ihr Zertifikat entspricht nicht den Anforderungen des Anbieters";

"TicketValidation_Result_Failed_description" = "Bei Rückfragen wenden Sie sich bitte an den Anbieter “%@”.";<|MERGE_RESOLUTION|>--- conflicted
+++ resolved
@@ -1583,11 +1583,7 @@
 
 "RiskLegend_Legend2_Title" = "Infektionsrisiko";
 
-<<<<<<< HEAD
-"RiskLegend_Legend2_Text" = "Wenn Sie die Risiko-Ermittlung aktiviert haben, berechnet die App Ihr persönliches Infektionsrisiko. Als Grundlage dafür misst sie, über welche Dauer und mit welchem Abstand in den letzten %u Tagen Begegnungen mit Corona-positiv getesteten Personen stattfanden.";
-=======
-"RiskLegend_Legend2_Text" = "Wenn Sie die Risiko-Ermittlung aktiviert haben, berechnet die App Ihr persönliches Infektionsrisiko. Als Grundlage dafür misst sie, über welche Dauer und mit welchem Abstand in den letzten 14 Tagen Begegnungen mit Corona-positiv getesteten Personen stattfanden. Bei der Risikoermittlung werden außerdem Ihre Check-Ins berücksichtigt. Sie werden gewarnt, wenn Sie sich zur selben Zeit oder bis 30 Minuten nach der positiv getesteten Person im selben Raum aufgehalten haben.";
->>>>>>> c9c55023
+"RiskLegend_Legend2_Text" = "Wenn Sie die Risiko-Ermittlung aktiviert haben, berechnet die App Ihr persönliches Infektionsrisiko. Als Grundlage dafür misst sie, über welche Dauer und mit welchem Abstand in den letzten %u Tagen Begegnungen mit Corona-positiv getesteten Personen stattfanden. Bei der Risikoermittlung werden außerdem Ihre Check-Ins berücksichtigt. Sie werden gewarnt, wenn Sie sich zur selben Zeit oder bis 30 Minuten nach der positiv getesteten Person im selben Raum aufgehalten haben.";
 
 "RiskLegend_Legend2_RiskLevels" = "Folgende Risikostatus können angezeigt werden:";
 
