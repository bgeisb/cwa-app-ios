--- conflicted
+++ resolved
@@ -12,24 +12,6 @@
 			<key>NSStringFormatValueTypeKey</key>
 			<string>u</string>
 			<key>one</key>
-<<<<<<< HEAD
-			<!--Plural form for ONE. Plural form for ONE. Plural form for ONE.-->
-			<string>Masz podwyższone ryzyko zakażenia, ponieważ jeden dzień temu byłeś(-aś) narażony(-a) na dłuższy, bliski kontakt z co najmniej jedną osobą, u której zdiagnozowano COVID-19.</string>
-			<key>zero</key>
-			<!-- Plural form for ZERO. Plural form for ZERO. Plural form for ZERO.-->
-			<string>Masz podwyższone ryzyko zakażenia, ponieważ %u dni temu byłeś(-aś) narażony(-a) na dłuższy, bliski kontakt z co najmniej jedną osobą, u której zdiagnozowano COVID-19.</string>
-			<key>few</key>
-			<!-- Plural form for FEW. Plural form for FEW. Plural form for FEW.-->
-			<string>Masz podwyższone ryzyko zakażenia, ponieważ %u dni temu byłeś(-aś) narażony(-a) na dłuższy, bliski kontakt z co najmniej jedną osobą, u której zdiagnozowano COVID-19.</string>
-			<key>many</key>
-			<!-- Plural form for MANY. Plural form for MANY. Plural form for MANY.-->
-			<string>Masz podwyższone ryzyko zakażenia, ponieważ %u dni temu byłeś(-aś) narażony(-a) na dłuższy, bliski kontakt z co najmniej jedną osobą, u której zdiagnozowano COVID-19.</string>
-			<key>two</key>
-			<!-- Plural form for TWO. Plural form for TWO. Plural form for TWO.-->
-			<string>Masz podwyższone ryzyko zakażenia, ponieważ %u dni temu byłeś(-aś) narażony(-a) na dłuższy, bliski kontakt z co najmniej jedną osobą, u której zdiagnozowano COVID-19.</string>
-			<key>other</key>
-			<!--Plural form for OTHER. Plural form for OTHER. Plural form for OTHER.-->
-=======
 			<!--Plural form for ONE.-->
 			<string>Masz podwyższone ryzyko zakażenia, ponieważ jeden dzień temu byłeś(-aś) narażony(-a) na dłuższy, bliski kontakt z co najmniej jedną osobą, u której zdiagnozowano COVID-19.</string>
 			<key>zero</key>
@@ -46,7 +28,6 @@
 			<string>Masz podwyższone ryzyko zakażenia, ponieważ %u dni temu byłeś(-aś) narażony(-a) na dłuższy, bliski kontakt z co najmniej jedną osobą, u której zdiagnozowano COVID-19.</string>
 			<key>other</key>
 			<!--Plural form for OTHER.-->
->>>>>>> e8afe86a
 			<string>Masz podwyższone ryzyko zakażenia, ponieważ %u dni temu byłeś(-aś) narażony(-a) na dłuższy, bliski kontakt z co najmniej jedną osobą, u której zdiagnozowano COVID-19.</string>
 		</dict>
 	</dict>
@@ -61,24 +42,6 @@
 			<key>NSStringFormatValueTypeKey</key>
 			<string>u</string>
 			<key>zero</key>
-<<<<<<< HEAD
-			<!-- XFLD: Plural form for Zero  Plural form for ZERO. Plural form for ZERO. Plural form for ZERO. Plural form for ZERO. Plural form for ZERO.-->
-			<string>Dzisiaj, %%1$@</string>
-			<key>one</key>
-			<!-- XFLD: Plural form for One  Plural form for ONE. Plural form for ONE. Plural form for ONE. Plural form for ONE. Plural form for ONE.-->
-			<string>Wczoraj, %%1$@</string>
-			<key>few</key>
-			<!-- XFLD: Plural form for Other  Plural form for FEW. Plural form for FEW. Plural form for FEW. Plural form for FEW. Plural form for FEW.-->
-			<string>%%2$@, %%1$@</string>
-			<key>many</key>
-			<!-- XFLD: Plural form for Other  Plural form for MANY. Plural form for MANY. Plural form for MANY. Plural form for MANY. Plural form for MANY.-->
-			<string>%%2$@, %%1$@</string>
-			<key>two</key>
-			<!-- XFLD: Plural form for Other  Plural form for TWO. Plural form for TWO. Plural form for TWO. Plural form for TWO. Plural form for TWO.-->
-			<string>%%2$@, %%1$@</string>
-			<key>other</key>
-			<!-- XFLD: Plural form for Other  Plural form for OTHER. Plural form for OTHER. Plural form for OTHER. Plural form for OTHER. Plural form for OTHER.-->
-=======
 			<!-- XFLD: Plural form for Zero  Plural form for ZERO. Plural form for ZERO. Plural form for ZERO.-->
 			<string>Dzisiaj, %%1$@</string>
 			<key>one</key>
@@ -95,7 +58,6 @@
 			<string>%%2$@, %%1$@</string>
 			<key>other</key>
 			<!-- XFLD: Plural form for Other  Plural form for OTHER. Plural form for OTHER. Plural form for OTHER.-->
->>>>>>> e8afe86a
 			<string>%%2$@, %%1$@</string>
 		</dict>
 	</dict>
@@ -110,24 +72,6 @@
 			<key>NSStringFormatValueTypeKey</key>
 			<string>u</string>
 			<key>zero</key>
-<<<<<<< HEAD
-			<!-- XFLD: Plural form for Zero  Plural form for ZERO. Plural form for ZERO. Plural form for ZERO. Plural form for ZERO. Plural form for ZERO.-->
-			<string>Brak narażenia do tej pory</string>
-			<key>one</key>
-			<!-- XFLD: Plural form for One  Plural form for ONE. Plural form for ONE. Plural form for ONE. Plural form for ONE. Plural form for ONE.-->
-			<string>Jedno narażenie</string>
-			<key>few</key>
-			<!-- XFLD: Plural form for Other  Plural form for FEW. Plural form for FEW. Plural form for FEW. Plural form for FEW. Plural form for FEW.-->
-			<string>%u narażenia</string>
-			<key>many</key>
-			<!-- XFLD: Plural form for Other  Plural form for MANY. Plural form for MANY. Plural form for MANY. Plural form for MANY. Plural form for MANY.-->
-			<string>%u narażeń</string>
-			<key>two</key>
-			<!-- XFLD: Plural form for Other  Plural form for TWO. Plural form for TWO. Plural form for TWO. Plural form for TWO. Plural form for TWO.-->
-			<string>%u narażenia</string>
-			<key>other</key>
-			<!-- XFLD: Plural form for Other  Plural form for OTHER. Plural form for OTHER. Plural form for OTHER. Plural form for OTHER. Plural form for OTHER.-->
-=======
 			<!-- XFLD: Plural form for Zero  Plural form for ZERO. Plural form for ZERO. Plural form for ZERO.-->
 			<string>Brak narażenia do tej pory</string>
 			<key>one</key>
@@ -144,7 +88,6 @@
 			<string>%u narażenia</string>
 			<key>other</key>
 			<!-- XFLD: Plural form for Other  Plural form for OTHER. Plural form for OTHER. Plural form for OTHER.-->
->>>>>>> e8afe86a
 			<string>%u narażenia</string>
 		</dict>
 	</dict>
@@ -159,24 +102,6 @@
 			<key>NSStringFormatValueTypeKey</key>
 			<string>u</string>
 			<key>zero</key>
-<<<<<<< HEAD
-			<!-- XFLD: Plural form for Zero  Plural form for ZERO. Plural form for ZERO. Plural form for ZERO. Plural form for ZERO. Plural form for ZERO.-->
-			<string>%u dni od ostatniego narażenia</string>
-			<key>one</key>
-			<!-- XFLD: Plural form for One  Plural form for ONE. Plural form for ONE. Plural form for ONE. Plural form for ONE. Plural form for ONE.-->
-			<string>%u dzień od ostatniego narażenia</string>
-			<key>few</key>
-			<!-- XFLD: Plural form for Other  Plural form for FEW. Plural form for FEW. Plural form for FEW. Plural form for FEW. Plural form for FEW.-->
-			<string>%u dni od ostatniego narażenia</string>
-			<key>many</key>
-			<!-- XFLD: Plural form for Other  Plural form for MANY. Plural form for MANY. Plural form for MANY. Plural form for MANY. Plural form for MANY.-->
-			<string>%u dni od ostatniego narażenia</string>
-			<key>two</key>
-			<!-- XFLD: Plural form for Other  Plural form for TWO. Plural form for TWO. Plural form for TWO. Plural form for TWO. Plural form for TWO.-->
-			<string>%u dni od ostatniego narażenia</string>
-			<key>other</key>
-			<!-- XFLD: Plural form for Other  Plural form for OTHER. Plural form for OTHER. Plural form for OTHER. Plural form for OTHER. Plural form for OTHER.-->
-=======
 			<!-- XFLD: Plural form for Zero  Plural form for ZERO. Plural form for ZERO. Plural form for ZERO.-->
 			<string>%u dni od ostatniego narażenia</string>
 			<key>one</key>
@@ -193,7 +118,6 @@
 			<string>%u dni od ostatniego narażenia</string>
 			<key>other</key>
 			<!-- XFLD: Plural form for Other  Plural form for OTHER. Plural form for OTHER. Plural form for OTHER.-->
->>>>>>> e8afe86a
 			<string>%u dnia od ostatniego narażenia</string>
 		</dict>
 	</dict>
@@ -242,21 +166,6 @@
             <string>Brak narażenia do tej pory</string>
             <key>one</key>
 			<!-- XFLD: Plural form for One  Plural form for ONE. Plural form for ONE. Plural form for ONE.-->
-<<<<<<< HEAD
-            <string>%u narażenie z niskim ryzykiem</string>
-            <key>few</key>
-            <!-- XFLD: Plural form for Other  Plural form for FEW. Plural form for FEW. Plural form for FEW.-->
-            <string>%u narażenia z niskim ryzykiem</string>
-            <key>many</key>
-            <!-- XFLD: Plural form for Other  Plural form for MANY. Plural form for MANY. Plural form for MANY.-->
-            <string>%u narażeń z niskim ryzykiem</string>
-            <key>two</key>
-            <!-- XFLD: Plural form for Other  Plural form for TWO. Plural form for TWO. Plural form for TWO.-->
-            <string>%u narażenia z niskim ryzykiem</string>
-            <key>other</key>
-			<!-- XFLD: Plural form for Other  Plural form for OTHER. Plural form for OTHER. Plural form for OTHER.-->
-            <string>%u narażenia z niskim ryzykiem</string>
-=======
             <string>%u narażenie</string>
             <key>few</key>
             <!-- XFLD: Plural form for Other  Plural form for FEW. Plural form for FEW. Plural form for FEW.-->
@@ -270,7 +179,6 @@
             <key>other</key>
 			<!-- XFLD: Plural form for Other  Plural form for OTHER. Plural form for OTHER. Plural form for OTHER.-->
             <string>%u narażenia</string>
->>>>>>> e8afe86a
         </dict>
     </dict>
     <key>Home_Risk_Last_Contact_Item_Title</key>
@@ -284,41 +192,22 @@
             <key>NSStringFormatValueTypeKey</key>
             <string>u</string>
             <key>zero</key>
-<<<<<<< HEAD
-			<!-- XFLD: Plural form for Zero  Plural form for ZERO. Plural form for ZERO. Plural form for ZERO. Plural form for ZERO. Plural form for ZERO.-->
+			<!-- XFLD: Plural form for Zero  Plural form for ZERO. Plural form for ZERO. Plural form for ZERO.-->
             <string>Mniej niż jeden dzień od ostatniego narażenia</string>
             <key>one</key>
-			<!-- XFLD: Plural form for One  Plural form for ONE. Plural form for ONE. Plural form for ONE. Plural form for ONE. Plural form for ONE.-->
+			<!-- XFLD: Plural form for One  Plural form for ONE. Plural form for ONE. Plural form for ONE.-->
             <string>%u dzień od ostatniego narażenia</string>
             <key>few</key>
-            <!-- XFLD: Plural form for Other  Plural form for FEW. Plural form for FEW. Plural form for FEW. Plural form for FEW. Plural form for FEW.-->
+            <!-- XFLD: Plural form for Other  Plural form for FEW. Plural form for FEW. Plural form for FEW.-->
             <string>%u dni od ostatniego narażenia</string>
             <key>many</key>
-            <!-- XFLD: Plural form for Other  Plural form for MANY. Plural form for MANY. Plural form for MANY. Plural form for MANY. Plural form for MANY.-->
+            <!-- XFLD: Plural form for Other  Plural form for MANY. Plural form for MANY. Plural form for MANY.-->
             <string>%u dni od ostatniego narażenia</string>
             <key>two</key>
-            <!-- XFLD: Plural form for Other  Plural form for TWO. Plural form for TWO. Plural form for TWO. Plural form for TWO. Plural form for TWO.-->
+            <!-- XFLD: Plural form for Other  Plural form for TWO. Plural form for TWO. Plural form for TWO.-->
             <string>%u dni od ostatniego narażenia</string>
             <key>other</key>
-			<!-- XFLD: Plural form for Other  Plural form for OTHER. Plural form for OTHER. Plural form for OTHER. Plural form for OTHER. Plural form for OTHER.-->
-=======
-			<!-- XFLD: Plural form for Zero  Plural form for ZERO. Plural form for ZERO. Plural form for ZERO.-->
-            <string>Mniej niż jeden dzień od ostatniego narażenia</string>
-            <key>one</key>
-			<!-- XFLD: Plural form for One  Plural form for ONE. Plural form for ONE. Plural form for ONE.-->
-            <string>%u dzień od ostatniego narażenia</string>
-            <key>few</key>
-            <!-- XFLD: Plural form for Other  Plural form for FEW. Plural form for FEW. Plural form for FEW.-->
-            <string>%u dni od ostatniego narażenia</string>
-            <key>many</key>
-            <!-- XFLD: Plural form for Other  Plural form for MANY. Plural form for MANY. Plural form for MANY.-->
-            <string>%u dni od ostatniego narażenia</string>
-            <key>two</key>
-            <!-- XFLD: Plural form for Other  Plural form for TWO. Plural form for TWO. Plural form for TWO.-->
-            <string>%u dni od ostatniego narażenia</string>
-            <key>other</key>
-			<!-- XFLD: Plural form for Other  Plural form for OTHER. Plural form for OTHER. Plural form for OTHER.-->
->>>>>>> e8afe86a
+			<!-- XFLD: Plural form for Other  Plural form for OTHER. Plural form for OTHER. Plural form for OTHER.-->
             <string>%u dnia od ostatniego narażenia</string>
         </dict>
     </dict>
@@ -333,42 +222,23 @@
             <key>NSStringFormatValueTypeKey</key>
             <string>u</string>
 			<key>zero</key>
-<<<<<<< HEAD
-			<!-- XFLD: Plural form for Zero  Plural form for ZERO. Plural form for ZERO. Plural form for ZERO. Plural form for ZERO. Plural form for ZERO.-->
+			<!-- XFLD: Plural form for Zero  Plural form for ZERO. Plural form for ZERO. Plural form for ZERO.-->
             <string>Aktualizacja za %02u:%2$#@sekund@ sekund</string>
             <key>one</key>
-			<!-- XFLD: Plural form for One  Plural form for ONE. Plural form for ONE. Plural form for ONE. Plural form for ONE. Plural form for ONE.-->
+			<!-- XFLD: Plural form for One  Plural form for ONE. Plural form for ONE. Plural form for ONE.-->
             <string>Aktualizacja za %02u:%2$#@sekundę@ minutę</string>
             <key>few</key>
-            <!-- XFLD: Plural form for Other  Plural form for FEW. Plural form for FEW. Plural form for FEW. Plural form for FEW. Plural form for FEW.-->
+            <!-- XFLD: Plural form for Other  Plural form for FEW. Plural form for FEW. Plural form for FEW.-->
             <string>Aktualizacja za %02u:%2$#@sekundy@ minuty</string>
             <key>many</key>
-            <!-- XFLD: Plural form for Other  Plural form for MANY. Plural form for MANY. Plural form for MANY. Plural form for MANY. Plural form for MANY.-->
+            <!-- XFLD: Plural form for Other  Plural form for MANY. Plural form for MANY. Plural form for MANY.-->
             <string>Aktualizacja za %02u:%2$#@sekund@ minut</string>
             <key>two</key>
-            <!-- XFLD: Plural form for Other  Plural form for TWO. Plural form for TWO. Plural form for TWO. Plural form for TWO. Plural form for TWO.-->
+            <!-- XFLD: Plural form for Other  Plural form for TWO. Plural form for TWO. Plural form for TWO.-->
             <string>Aktualizacja za %02u:%2$#@sekundy@ minuty</string>
             <key>other</key>
-			<!-- XFLD: Plural form for Other  Plural form for OTHER. Plural form for OTHER. Plural form for OTHER. Plural form for OTHER. Plural form for OTHER.-->
-=======
-			<!-- XFLD: Plural form for Zero  Plural form for ZERO. Plural form for ZERO. Plural form for ZERO.-->
-            <string>Aktualizacja za %02u:%2$#@sekund@ sekund</string>
-            <key>one</key>
-			<!-- XFLD: Plural form for One  Plural form for ONE. Plural form for ONE. Plural form for ONE.-->
-            <string>Aktualizacja za %02u:%2$#@sekundę@ minutę</string>
-            <key>few</key>
-            <!-- XFLD: Plural form for Other  Plural form for FEW. Plural form for FEW. Plural form for FEW.-->
+			<!-- XFLD: Plural form for Other  Plural form for OTHER. Plural form for OTHER. Plural form for OTHER.-->
             <string>Aktualizacja za %02u:%2$#@sekundy@ minuty</string>
-            <key>many</key>
-            <!-- XFLD: Plural form for Other  Plural form for MANY. Plural form for MANY. Plural form for MANY.-->
-            <string>Aktualizacja za %02u:%2$#@sekund@ minut</string>
-            <key>two</key>
-            <!-- XFLD: Plural form for Other  Plural form for TWO. Plural form for TWO. Plural form for TWO.-->
-            <string>Aktualizacja za %02u:%2$#@sekundy@ minuty</string>
-            <key>other</key>
-			<!-- XFLD: Plural form for Other  Plural form for OTHER. Plural form for OTHER. Plural form for OTHER.-->
->>>>>>> e8afe86a
-            <string>Aktualizacja za %02u:%2$#@sekundy@ minuty</string>
         </dict>
         <key>seconds</key>
         <dict>
@@ -377,24 +247,6 @@
             <key>NSStringFormatValueTypeKey</key>
             <string>u</string>
 			<key>one</key>
-<<<<<<< HEAD
-			<!-- XFLD: Plural form for One  Plural form for ONE. Plural form for ONE. Plural form for ONE. Plural form for ONE. Plural form for ONE.-->
-			<string>%02u</string>
-            <key>zero</key>
-            <!-- XFLD: Plural form for Other  Plural form for ZERO. Plural form for ZERO. Plural form for ZERO. Plural form for ZERO. Plural form for ZERO.-->
-            <string>%02u</string>
-            <key>few</key>
-            <!-- XFLD: Plural form for Other  Plural form for FEW. Plural form for FEW. Plural form for FEW. Plural form for FEW. Plural form for FEW.-->
-            <string>%02u</string>
-            <key>many</key>
-            <!-- XFLD: Plural form for Other  Plural form for MANY. Plural form for MANY. Plural form for MANY. Plural form for MANY. Plural form for MANY.-->
-            <string>%02u</string>
-            <key>two</key>
-            <!-- XFLD: Plural form for Other  Plural form for TWO. Plural form for TWO. Plural form for TWO. Plural form for TWO. Plural form for TWO.-->
-            <string>%02u</string>
-            <key>other</key>
-			<!-- XFLD: Plural form for Other  Plural form for OTHER. Plural form for OTHER. Plural form for OTHER. Plural form for OTHER. Plural form for OTHER.-->
-=======
 			<!-- XFLD: Plural form for One  Plural form for ONE. Plural form for ONE. Plural form for ONE.-->
 			<string>%02u</string>
             <key>zero</key>
@@ -411,7 +263,6 @@
             <string>%02u</string>
             <key>other</key>
 			<!-- XFLD: Plural form for Other  Plural form for OTHER. Plural form for OTHER. Plural form for OTHER.-->
->>>>>>> e8afe86a
             <string>%02u</string>
         </dict>
     </dict>
@@ -426,34 +277,14 @@
 			<key>NSStringFormatValueTypeKey</key>
 			<string>u</string>
 			<key>zero</key>
-<<<<<<< HEAD
-			<!-- XFLD: Plural form for Zero  Plural form for ZERO. Plural form for ZERO. Plural form for ZERO. Plural form for ZERO. Plural form for ZERO.-->
+			<!-- XFLD: Plural form for Zero  Plural form for ZERO. Plural form for ZERO. Plural form for ZERO.-->
 			<string>Rejestrowanie narażenia jest aktywne krócej niż jeden dzień.
 Sprawdzanie narażeń jest wiarygodne tylko wtedy, gdy rejestrowanie narażenia jest aktywowane na stałe.</string>
 			<key>one</key>
-			<!-- XFLD: Plural form for One  Plural form for ONE. Plural form for ONE. Plural form for ONE. Plural form for ONE. Plural form for ONE.-->
+			<!-- XFLD: Plural form for One  Plural form for ONE. Plural form for ONE. Plural form for ONE.-->
 			<string>Rejestrowanie narażenia jest aktywne od %u dnia.
 Sprawdzanie narażeń jest wiarygodne tylko wtedy, gdy rejestrowanie narażenia jest aktywowane na stałe.</string>
 			<key>few</key>
-			<!-- XFLD: Plural form for Other  Plural form for FEW. Plural form for FEW. Plural form for FEW. Plural form for FEW. Plural form for FEW.-->
-			<string>Rejestrowanie narażenia jest aktywne od %u dni. Sprawdzanie narażeń jest wiarygodne tylko wtedy, gdy rejestrowanie narażenia jest aktywowane na stałe.</string>
-			<key>many</key>
-			<!-- XFLD: Plural form for Other  Plural form for MANY. Plural form for MANY. Plural form for MANY. Plural form for MANY. Plural form for MANY.-->
-			<string>Rejestrowanie narażenia jest aktywne od %u dni. Sprawdzanie narażeń jest wiarygodne tylko wtedy, gdy rejestrowanie narażenia jest aktywowane na stałe.</string>
-			<key>two</key>
-			<!-- XFLD: Plural form for Other  Plural form for TWO. Plural form for TWO. Plural form for TWO. Plural form for TWO. Plural form for TWO.-->
-			<string>Rejestrowanie narażenia jest aktywne od %u dni. Sprawdzanie narażeń jest wiarygodne tylko wtedy, gdy rejestrowanie narażenia jest aktywowane na stałe.</string>
-			<key>other</key>
-			<!-- XFLD: Plural form for Other  Plural form for OTHER. Plural form for OTHER. Plural form for OTHER. Plural form for OTHER. Plural form for OTHER.-->
-=======
-			<!-- XFLD: Plural form for Zero  Plural form for ZERO. Plural form for ZERO. Plural form for ZERO.-->
-			<string>Rejestrowanie narażenia jest aktywne krócej niż jeden dzień.
-Sprawdzanie narażeń jest wiarygodne tylko wtedy, gdy rejestrowanie narażenia jest aktywowane na stałe.</string>
-			<key>one</key>
-			<!-- XFLD: Plural form for One  Plural form for ONE. Plural form for ONE. Plural form for ONE.-->
-			<string>Rejestrowanie narażenia jest aktywne od %u dnia.
-Sprawdzanie narażeń jest wiarygodne tylko wtedy, gdy rejestrowanie narażenia jest aktywowane na stałe.</string>
-			<key>few</key>
 			<!-- XFLD: Plural form for Other  Plural form for FEW. Plural form for FEW. Plural form for FEW.-->
 			<string>Rejestrowanie narażenia jest aktywne od %u dni. Sprawdzanie narażeń jest wiarygodne tylko wtedy, gdy rejestrowanie narażenia jest aktywowane na stałe.</string>
 			<key>many</key>
@@ -464,7 +295,6 @@
 			<string>Rejestrowanie narażenia jest aktywne od %u dni. Sprawdzanie narażeń jest wiarygodne tylko wtedy, gdy rejestrowanie narażenia jest aktywowane na stałe.</string>
 			<key>other</key>
 			<!-- XFLD: Plural form for Other  Plural form for OTHER. Plural form for OTHER. Plural form for OTHER.-->
->>>>>>> e8afe86a
 			<string>Rejestrowanie narażenia jest aktywne od %u dnia. Sprawdzanie narażeń jest wiarygodne tylko wtedy, gdy rejestrowanie narażenia jest aktywowane na stałe.</string>
 		</dict>
 	</dict>
