--- conflicted
+++ resolved
@@ -61,15 +61,11 @@
 	var journalWithExposureHistoryInfoScreenShown: Bool = false
 	var ppacApiToken: TimestampedToken?
 	var otpToken: OTPToken?
-<<<<<<< HEAD
-	var privacyPreservingAnalyticsConsentAccept: Bool = false
 	var analyticsSubmitter: PPAnalyticsSubmitter?
 	var onboardedDate: Date?
 	var submissionAnalytics: Date?
 	var lastAppReset: Date?
-=======
 	var isPrivacyPreservingAnalyticsConsentGiven: Bool = false
->>>>>>> d6290198
 
 	#if !RELEASE
 	// Settings from the debug menu.
