--- conflicted
+++ resolved
@@ -1556,11 +1556,7 @@
 /* Version 2.14 */
 "NewVersionFeature_214_recycleBin_title" = "Funkcja kosza na potrzeby testów";
 
-<<<<<<< HEAD
-"NewVersionFeature_214_recycleBin_description" = "Możesz odzyskać szybkie testy oraz testy PCR, które zostały wcześniej usunięte z aplikacji. Oznacza to możliwość odzyskania przypadkowo usuniętych obiektów.";
-=======
 "NewVersionFeature_214_recycleBin_description" = "Usunięte szybkie testy i testy PCR są teraz również przenoszone do kosza. Oznacza to, że możesz odzyskać przypadkowo usunięte obiekty.";
->>>>>>> d9cfc149
 
 /* Delta Onboarding */
 "DeltaOnboarding_AccessibilityImageLabel" = "Rejestrowanie narażenia w różnych krajach";
