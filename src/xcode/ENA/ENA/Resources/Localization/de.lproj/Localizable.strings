--- conflicted
+++ resolved
@@ -3381,7 +3381,8 @@
 
 "TicketValidation_CancelAlert_continueButtonTitle" = "Überprüfung fortsetzen";
 
-<<<<<<< HEAD
+/* - Error */
+
 "TicketValidation_Error_title" = "Fehler";
 
 "TicketValidation_Error_serviceProviderErrorNoName" = "Es trat ein Fehler bei der Verbindung mit dem Anbieter auf. Bitte kontaktieren Sie den Anbieter wenn das Problem weiterhin besteht.";
@@ -3390,10 +3391,7 @@
 
 "TicketValidation_Error_tryAgain" = "Es trat ein Fehler bei der Verarbeitung der Daten auf. Bitte versuchen Sie es später erneut.";
 
-/* - Ticket Validation First Consent */
-=======
 /* - First Consent */
->>>>>>> 04b06c75
 
 "TicketValidation_FirstConsent_title" = "Ihr Einverständnis";
 
@@ -3421,9 +3419,32 @@
 
 "TicketValidation_FirstConsent_secondaryButtonTitle" = "Abbrechen";
 
-<<<<<<< HEAD
-/* - Ticket Validation Second Consent */
-=======
+/* - Second Consent */
+
+"TicketValidation_SecondConsent_title" = "Ihr Einverständnis";
+
+"TicketValidation_SecondConsent_subtitle" = "Übermittlung Ihres Zertifikats zur Prüfung";
+
+"TicketValidation_SecondConsent_serviceIdentity" = "Prüfpartner:";
+
+"TicketValidation_SecondConsent_serviceProvider" = "Anbieter:";
+
+"TicketValidation_SecondConsent_explination" = "Das ausgewählte Zertifikat und Ihre Buchungsdaten werden nun an den Prüfpartner des Anbieters übermittelt. Für die Übermittlung Ihrer Daten an den Prüfpartner ist Ihr Einverständnis erforderlich.";
+
+"TicketValidation_SecondConsent_BulletPoint1" = "Der Prüfpartner überprüft, ob die elektronische Signatur echt und das technische Ablaufdatum des Zertifikats noch nicht erreicht ist. Das technische Ablaufdatum und die übermittelten Zertifikatsinhalte können Sie in der App in der Detailansicht des Zertifikats einsehen.";
+
+"TicketValidation_SecondConsent_BulletPoint2" = "Die Zertifikate enthalten sensible Gesundheitsdaten. Erlauben Sie daher nur solchen Anbietern die Überprüfung, die Ihnen bekannt sind und denen Sie vertrauen.";
+
+"TicketValidation_SecondConsent_BulletPoint3" = "Für die Datenverarbeitung durch den Anbieter und den Prüfpartner ist das RKI nicht verantwortlich. Lesen Sie bitte deren Datenschutzhinweise, damit Sie wissen, wozu und wie Ihre Daten verwendet werden.";
+
+"TicketValidation_SecondConsent_BulletPoint4" = "Der Prüfpartner teilt dem Anbieter sofort das Prüfungsergebnis mit. Es wird nur mitgeteilt, ob die Prüfung erfolgreich war oder nicht.";
+
+"TicketValidation_SecondConsent_DataPrivacyTitle" = "Ausführliche Hinweise zur Datenverarbeitung finden Sie in der Datenschutzerklärung.";
+
+"TicketValidation_SecondConsent_primaryButtonTitle" = "Einverstanden";
+
+"TicketValidation_SecondConsent_secondaryButtonTitle" = "Abbrechen";
+
 /* - Result */
 
 "TicketValidation_Result_validationParameters" = "Geprüft am %@ vom Prüfpartner";
@@ -3448,33 +3469,4 @@
 
 "TicketValidation_Result_Failed_subtitle" = "Ihr Zertifikat entspricht nicht den Anforderungen des Anbieters";
 
-"TicketValidation_Result_Failed_description" = "Bei Rückfragen wenden Sie sich bitte an den Anbieter “%@”.";
-
-/* - Error */
-
-"TicketValidation_Error_title" = "Fehler";
->>>>>>> 04b06c75
-
-"TicketValidation_SecondConsent_title" = "Ihr Einverständnis";
-
-"TicketValidation_SecondConsent_subtitle" = "Übermittlung Ihres Zertifikats zur Prüfung";
-
-"TicketValidation_SecondConsent_serviceIdentity" = "Prüfpartner:";
-
-"TicketValidation_SecondConsent_serviceProvider" = "Anbieter:";
-
-"TicketValidation_SecondConsent_explination" = "Das ausgewählte Zertifikat und Ihre Buchungsdaten werden nun an den Prüfpartner des Anbieters übermittelt. Für die Übermittlung Ihrer Daten an den Prüfpartner ist Ihr Einverständnis erforderlich.";
-
-"TicketValidation_SecondConsent_BulletPoint1" = "Der Prüfpartner überprüft, ob die elektronische Signatur echt und das technische Ablaufdatum des Zertifikats noch nicht erreicht ist. Das technische Ablaufdatum und die übermittelten Zertifikatsinhalte können Sie in der App in der Detailansicht des Zertifikats einsehen.";
-
-"TicketValidation_SecondConsent_BulletPoint2" = "Die Zertifikate enthalten sensible Gesundheitsdaten. Erlauben Sie daher nur solchen Anbietern die Überprüfung, die Ihnen bekannt sind und denen Sie vertrauen.";
-
-"TicketValidation_SecondConsent_BulletPoint3" = "Für die Datenverarbeitung durch den Anbieter und den Prüfpartner ist das RKI nicht verantwortlich. Lesen Sie bitte deren Datenschutzhinweise, damit Sie wissen, wozu und wie Ihre Daten verwendet werden.";
-
-"TicketValidation_SecondConsent_BulletPoint4" = "Der Prüfpartner teilt dem Anbieter sofort das Prüfungsergebnis mit. Es wird nur mitgeteilt, ob die Prüfung erfolgreich war oder nicht.";
-
-"TicketValidation_SecondConsent_DataPrivacyTitle" = "Ausführliche Hinweise zur Datenverarbeitung finden Sie in der Datenschutzerklärung.";
-
-"TicketValidation_SecondConsent_primaryButtonTitle" = "Einverstanden";
-
-"TicketValidation_SecondConsent_secondaryButtonTitle" = "Abbrechen";+"TicketValidation_Result_Failed_description" = "Bei Rückfragen wenden Sie sich bitte an den Anbieter “%@”.";