--- conflicted
+++ resolved
@@ -122,19 +122,36 @@
 		let rootDir = fileManager.temporaryDirectory.appendingPathComponent(UUID().uuidString, isDirectory: true)
 		do {
 			try fileManager.createDirectory(at: rootDir, withIntermediateDirectories: true, attributes: nil)
-<<<<<<< HEAD
+
 			let writer = AppleFilesWriter(rootDir: rootDir)
 
 			if store.hourlyFetchingEnabled {
-				for keyPackage in downloadedPackagesStore.hourlyPackages(for: .formattedToday()) {
+				#if INTEROP
+				let hourlyPackages = downloadedPackagesStore.hourlyPackages(for: .formattedToday(), country: "DE")
+				#else
+				let hourlyPackages = downloadedPackagesStore.hourlyPackages(for: .formattedToday())
+				#endif
+				
+				for keyPackage in hourlyPackages {
 					let success = writer.writePackage(keyPackage)
 					if !success {
 						return nil
 					}
 				}
 			} else {
-				for day in downloadedPackagesStore.allDays() {
-					if let keyPackage = autoreleasepool(invoking: { downloadedPackagesStore.package(for: day) }) {
+				#if INTEROP
+				let allDays = downloadedPackagesStore.allDays(country: "DE")
+				#else
+				let allDays = downloadedPackagesStore.allDays()
+				#endif
+
+				for day in allDays {
+					#if INTEROP
+					let _keyPackage = autoreleasepool(invoking: { downloadedPackagesStore.package(for: day, country: "DE") })
+					#else
+					let _keyPackage = autoreleasepool(invoking: { downloadedPackagesStore.package(for: day) })
+					#endif
+					if let keyPackage = _keyPackage {
 						let success = writer.writePackage(keyPackage)
 						if !success {
 							return nil
@@ -143,17 +160,6 @@
 				}
 			}
 			return writer.writtenPackages
-=======
-
-			#if INTEROP
-			let packages = downloadedPackagesStore.allPackages(for: .formattedToday(), country: "DE", onlyHours: store.hourlyFetchingEnabled)
-			#else
-			let packages = downloadedPackagesStore.allPackages(for: .formattedToday(), onlyHours: store.hourlyFetchingEnabled)
-			#endif
-
-			let writer = AppleFilesWriter(rootDir: rootDir, keyPackages: packages)
-			return writer.writeAllPackages()
->>>>>>> 0403ad6e
 		} catch {
 			return nil
 		}
