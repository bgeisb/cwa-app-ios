// !$*UTF8*$!
{
	archiveVersion = 1;
	classes = {
	};
	objectVersion = 52;
	objects = {

/* Begin PBXBuildFile section */
		0103CED12536D1A100BDAAD1 /* AppInformationCellModel.swift in Sources */ = {isa = PBXBuildFile; fileRef = 0103CED02536D1A100BDAAD1 /* AppInformationCellModel.swift */; };
		011E13AE24680A4000973467 /* HTTPClient.swift in Sources */ = {isa = PBXBuildFile; fileRef = 011E13AD24680A4000973467 /* HTTPClient.swift */; };
		011E4B032483A92A002E6412 /* MockExposureManager.swift in Sources */ = {isa = PBXBuildFile; fileRef = CD678F6A246C43E200B6A0F8 /* MockExposureManager.swift */; };
		0120ECDD25875D8B00F78944 /* DiaryDayEntryCellModel.swift in Sources */ = {isa = PBXBuildFile; fileRef = 0120ECDC25875D8B00F78944 /* DiaryDayEntryCellModel.swift */; };
		0120ECF32587607600F78944 /* DiaryDayEntryCellModelTest.swift in Sources */ = {isa = PBXBuildFile; fileRef = 0120ECF22587607600F78944 /* DiaryDayEntryCellModelTest.swift */; };
		0120ECFE2587631200F78944 /* DiaryDayAddCellModelTest.swift in Sources */ = {isa = PBXBuildFile; fileRef = 0120ECFD2587631100F78944 /* DiaryDayAddCellModelTest.swift */; };
		0123D5992501385200A91838 /* ExposureSubmissionErrorTests.swift in Sources */ = {isa = PBXBuildFile; fileRef = 0123D5972501383100A91838 /* ExposureSubmissionErrorTests.swift */; };
		013C412825545C2D00826C9F /* DebugRiskCalculation.swift in Sources */ = {isa = PBXBuildFile; fileRef = 013C412725545C2D00826C9F /* DebugRiskCalculation.swift */; };
		013C413D255463A400826C9F /* DMDebugRiskCalculationViewController.swift in Sources */ = {isa = PBXBuildFile; fileRef = 013C413C255463A400826C9F /* DMDebugRiskCalculationViewController.swift */; };
		013DC102245DAC4E00EE58B0 /* Store.swift in Sources */ = {isa = PBXBuildFile; fileRef = 013DC101245DAC4E00EE58B0 /* Store.swift */; };
		014086B82588F9FD00E9E5B2 /* DiaryEditEntriesViewModelTest.swift in Sources */ = {isa = PBXBuildFile; fileRef = 014086B72588F95000E9E5B2 /* DiaryEditEntriesViewModelTest.swift */; };
		014086BD2589033A00E9E5B2 /* DiaryEditEntriesCellModel.swift in Sources */ = {isa = PBXBuildFile; fileRef = 014086BC2589033A00E9E5B2 /* DiaryEditEntriesCellModel.swift */; };
		014086C52589040200E9E5B2 /* DiaryEditEntriesCellModelTest.swift in Sources */ = {isa = PBXBuildFile; fileRef = 014086C42589040200E9E5B2 /* DiaryEditEntriesCellModelTest.swift */; };
		0144BDE1250924CC00B0857C /* SymptomsOnset.swift in Sources */ = {isa = PBXBuildFile; fileRef = 0144BDE0250924CC00B0857C /* SymptomsOnset.swift */; };
		0144BDE32509288B00B0857C /* SymptomsOnsetTests.swift in Sources */ = {isa = PBXBuildFile; fileRef = 0144BDE22509288B00B0857C /* SymptomsOnsetTests.swift */; };
		0144BDED250A3E5300B0857C /* ExposureSubmissionCoordinatorModel.swift in Sources */ = {isa = PBXBuildFile; fileRef = 0144BDEC250A3E5300B0857C /* ExposureSubmissionCoordinatorModel.swift */; };
		014891B324F90D0B002A6F77 /* ENA.plist in Resources */ = {isa = PBXBuildFile; fileRef = 014891B224F90D0B002A6F77 /* ENA.plist */; };
		015178C22507D2E50074F095 /* ExposureSubmissionSymptomsOnsetViewControllerTests.swift in Sources */ = {isa = PBXBuildFile; fileRef = 015178C12507D2A90074F095 /* ExposureSubmissionSymptomsOnsetViewControllerTests.swift */; };
		015692E424B48C3F0033F35E /* TimeInterval+Convenience.swift in Sources */ = {isa = PBXBuildFile; fileRef = 015692E324B48C3F0033F35E /* TimeInterval+Convenience.swift */; };
		01571B7A255E9A6F00E4E891 /* config-wru-2020-11-13 in Resources */ = {isa = PBXBuildFile; fileRef = 01571B79255E9A6F00E4E891 /* config-wru-2020-11-13 */; };
		015E8C0824C997D200C0A4B3 /* CWASQLite.framework in Frameworks */ = {isa = PBXBuildFile; fileRef = B1FF6B6A2497D0B40041CF02 /* CWASQLite.framework */; };
		015E8C0924C9983600C0A4B3 /* CWASQLite.framework in Embed Frameworks */ = {isa = PBXBuildFile; fileRef = B1FF6B6A2497D0B40041CF02 /* CWASQLite.framework */; settings = {ATTRIBUTES = (CodeSignOnCopy, RemoveHeadersOnCopy, ); }; };
		016146912487A43E00660992 /* LinkHelper.swift in Sources */ = {isa = PBXBuildFile; fileRef = 016146902487A43E00660992 /* LinkHelper.swift */; };
		01678E9C249A5F08003B048B /* testStore.sqlite in Resources */ = {isa = PBXBuildFile; fileRef = 01678E9A249A521F003B048B /* testStore.sqlite */; };
		016961992540574700FF92E3 /* ExposureSubmissionTestResultViewModel.swift in Sources */ = {isa = PBXBuildFile; fileRef = 016961982540574700FF92E3 /* ExposureSubmissionTestResultViewModel.swift */; };
		016961B32549649900FF92E3 /* ExposureSubmissionTestResultViewModelTests.swift in Sources */ = {isa = PBXBuildFile; fileRef = 016961AF2549630100FF92E3 /* ExposureSubmissionTestResultViewModelTests.swift */; };
		01734B5B255D6C4500E60A8B /* app_features_v2.pb.swift in Sources */ = {isa = PBXBuildFile; fileRef = 01734B55255D6C4500E60A8B /* app_features_v2.pb.swift */; };
		01734B5C255D6C4500E60A8B /* key_download_parameters.pb.swift in Sources */ = {isa = PBXBuildFile; fileRef = 01734B56255D6C4500E60A8B /* key_download_parameters.pb.swift */; };
		01734B5D255D6C4500E60A8B /* semantic_version.pb.swift in Sources */ = {isa = PBXBuildFile; fileRef = 01734B57255D6C4500E60A8B /* semantic_version.pb.swift */; };
		01734B5E255D6C4500E60A8B /* risk_calculation_parameters.pb.swift in Sources */ = {isa = PBXBuildFile; fileRef = 01734B58255D6C4500E60A8B /* risk_calculation_parameters.pb.swift */; };
		01734B5F255D6C4500E60A8B /* app_config_ios.pb.swift in Sources */ = {isa = PBXBuildFile; fileRef = 01734B59255D6C4500E60A8B /* app_config_ios.pb.swift */; };
		01734B60255D6C4500E60A8B /* exposure_detection_parameters.pb.swift in Sources */ = {isa = PBXBuildFile; fileRef = 01734B5A255D6C4500E60A8B /* exposure_detection_parameters.pb.swift */; };
		01734B6E255D73E400E60A8B /* ENExposureConfiguration+Convenience.swift in Sources */ = {isa = PBXBuildFile; fileRef = 01734B6D255D73E400E60A8B /* ENExposureConfiguration+Convenience.swift */; };
		0177F48825501111009DD568 /* RiskCalculationResult.swift in Sources */ = {isa = PBXBuildFile; fileRef = 0177F48125501111009DD568 /* RiskCalculationResult.swift */; };
		0177F4B125503805009DD568 /* ScanInstanceTest.swift in Sources */ = {isa = PBXBuildFile; fileRef = 0177F4B025503805009DD568 /* ScanInstanceTest.swift */; };
		017AD0C1259BBD1700FA2B3F /* HomeTestResultTableViewCell.swift in Sources */ = {isa = PBXBuildFile; fileRef = 01A4DC7925922EBD007D5794 /* HomeTestResultTableViewCell.swift */; };
		017AD0C5259BBD1C00FA2B3F /* HomeTestResultTableViewCell.xib in Resources */ = {isa = PBXBuildFile; fileRef = 01A4DC7825922EBD007D5794 /* HomeTestResultTableViewCell.xib */; };
		017AD0C9259BBD2E00FA2B3F /* HomeTestResultCellModel.swift in Sources */ = {isa = PBXBuildFile; fileRef = 01A4DC8C25922F05007D5794 /* HomeTestResultCellModel.swift */; };
		017AD105259DC20E00FA2B3F /* HomeShownPositiveTestResultTableViewCell.xib in Resources */ = {isa = PBXBuildFile; fileRef = 01A4DC5625922EB0007D5794 /* HomeShownPositiveTestResultTableViewCell.xib */; };
		017AD10F259DC46E00FA2B3F /* HomeShownPositiveTestResultTableViewCell.swift in Sources */ = {isa = PBXBuildFile; fileRef = 01A4DC5725922EB1007D5794 /* HomeShownPositiveTestResultTableViewCell.swift */; };
		017AD114259DCD3400FA2B3F /* HomeShownPositiveTestResultCellModel.swift in Sources */ = {isa = PBXBuildFile; fileRef = 017AD113259DCD3400FA2B3F /* HomeShownPositiveTestResultCellModel.swift */; };
		017AD122259DDED100FA2B3F /* ISO8601DateFormatter+ContactDiary.swift in Sources */ = {isa = PBXBuildFile; fileRef = 017AD121259DDE6B00FA2B3F /* ISO8601DateFormatter+ContactDiary.swift */; };
		017AD13625A3238300FA2B3F /* iOS13TestCase.swift in Sources */ = {isa = PBXBuildFile; fileRef = 017AD13525A3235B00FA2B3F /* iOS13TestCase.swift */; };
		017AD14625A4546400FA2B3F /* UITableViewController+Enum.swift in Sources */ = {isa = PBXBuildFile; fileRef = 710ABB1E2475115500948792 /* UITableViewController+Enum.swift */; };
		017AD16525A4559300FA2B3F /* UITableView+Dequeue.swift in Sources */ = {isa = PBXBuildFile; fileRef = 514EE99A246D4C4C00DE4884 /* UITableView+Dequeue.swift */; };
		017AD17F25A5A30500FA2B3F /* DynamicHeader+ExposureDetection.swift in Sources */ = {isa = PBXBuildFile; fileRef = 017AD17E25A5A30500FA2B3F /* DynamicHeader+ExposureDetection.swift */; };
		017AD18725A5C70700FA2B3F /* DynamicCell+ExposureDetection.swift in Sources */ = {isa = PBXBuildFile; fileRef = 017AD18625A5C70700FA2B3F /* DynamicCell+ExposureDetection.swift */; };
		017AD18C25A5C70900FA2B3F /* ActiveTracing+ExposureDetection.swift in Sources */ = {isa = PBXBuildFile; fileRef = 017AD18B25A5C70900FA2B3F /* ActiveTracing+ExposureDetection.swift */; };
		0190986A257E64A70065D050 /* DiaryOverviewTableViewController.swift in Sources */ = {isa = PBXBuildFile; fileRef = 01909845257E61350065D050 /* DiaryOverviewTableViewController.swift */; };
		01909874257E64BD0065D050 /* DiaryDayViewController.swift in Sources */ = {isa = PBXBuildFile; fileRef = 01909862257E63810065D050 /* DiaryDayViewController.swift */; };
		01909875257E64BD0065D050 /* DiaryAddAndEditEntryViewController.swift in Sources */ = {isa = PBXBuildFile; fileRef = 0190984C257E62C70065D050 /* DiaryAddAndEditEntryViewController.swift */; };
		01909876257E64BD0065D050 /* DiaryAddAndEditEntryViewModel.swift in Sources */ = {isa = PBXBuildFile; fileRef = 01909851257E62CB0065D050 /* DiaryAddAndEditEntryViewModel.swift */; };
		01909877257E64BD0065D050 /* DiaryEditEntriesViewController.swift in Sources */ = {isa = PBXBuildFile; fileRef = 01909834257E606C0065D050 /* DiaryEditEntriesViewController.swift */; };
		01909878257E64BD0065D050 /* DiaryEditEntriesViewModel.swift in Sources */ = {isa = PBXBuildFile; fileRef = 0190983C257E60760065D050 /* DiaryEditEntriesViewModel.swift */; };
		0190987D257E64C70065D050 /* DiaryCoordinator.swift in Sources */ = {isa = PBXBuildFile; fileRef = 0190982B257E5AF70065D050 /* DiaryCoordinator.swift */; };
		01909882257E675D0065D050 /* DiaryContactPerson.swift in Sources */ = {isa = PBXBuildFile; fileRef = 01909881257E675D0065D050 /* DiaryContactPerson.swift */; };
		01909888257E7B900065D050 /* ExposureSubmissionQRInfoViewController.swift in Sources */ = {isa = PBXBuildFile; fileRef = 01909886257E7B900065D050 /* ExposureSubmissionQRInfoViewController.swift */; };
		01909889257E7B900065D050 /* ExposureSubmissionQRInfoViewModel.swift in Sources */ = {isa = PBXBuildFile; fileRef = 01909887257E7B900065D050 /* ExposureSubmissionQRInfoViewModel.swift */; };
		0190B225255C423600CF4244 /* Date+Age.swift in Sources */ = {isa = PBXBuildFile; fileRef = 0190B224255C423600CF4244 /* Date+Age.swift */; };
		019BFC6C24C9901A0053973D /* sqlite3.c in Sources */ = {isa = PBXBuildFile; fileRef = 0DFCC2702484DC8400E2811D /* sqlite3.c */; settings = {COMPILER_FLAGS = "-w"; }; };
		019C9F0025894BAA00B26392 /* DiaryStoringProviding.swift in Sources */ = {isa = PBXBuildFile; fileRef = 019C9EFF25894BAA00B26392 /* DiaryStoringProviding.swift */; };
		019C9F1E25894CDD00B26392 /* DiaryOverviewViewModel.swift in Sources */ = {isa = PBXBuildFile; fileRef = 019C9F1D25894CDD00B26392 /* DiaryOverviewViewModel.swift */; };
		019C9F2D258951B700B26392 /* ContactPersonEncounter.swift in Sources */ = {isa = PBXBuildFile; fileRef = 019C9F2C258951B700B26392 /* ContactPersonEncounter.swift */; };
		019C9F32258951B900B26392 /* LocationVisit.swift in Sources */ = {isa = PBXBuildFile; fileRef = 019C9F31258951B900B26392 /* LocationVisit.swift */; };
		019C9F34258951BB00B26392 /* DiaryDay.swift in Sources */ = {isa = PBXBuildFile; fileRef = 019C9F33258951BB00B26392 /* DiaryDay.swift */; };
		019C9F39258951BD00B26392 /* DiaryEntryType.swift in Sources */ = {isa = PBXBuildFile; fileRef = 019C9F38258951BC00B26392 /* DiaryEntryType.swift */; };
		019C9F3B258951BE00B26392 /* DiaryEntry.swift in Sources */ = {isa = PBXBuildFile; fileRef = 019C9F3A258951BE00B26392 /* DiaryEntry.swift */; };
		019C9F40258951C000B26392 /* DiaryLocation.swift in Sources */ = {isa = PBXBuildFile; fileRef = 019C9F3F258951C000B26392 /* DiaryLocation.swift */; };
		01A1B442252DE57000841B63 /* ExposureSubmissionQRScannerViewModelTests.swift in Sources */ = {isa = PBXBuildFile; fileRef = 01A1B441252DE54600841B63 /* ExposureSubmissionQRScannerViewModelTests.swift */; };
		01A1B44A252DFD7800841B63 /* MetadataObject.swift in Sources */ = {isa = PBXBuildFile; fileRef = 01A1B449252DFD7700841B63 /* MetadataObject.swift */; };
		01A1B452252DFDC400841B63 /* FakeMetadataMachineReadableObject.swift in Sources */ = {isa = PBXBuildFile; fileRef = 01A1B451252DFD9400841B63 /* FakeMetadataMachineReadableObject.swift */; };
		01A1B45C252E077600841B63 /* TimeInterval+Convenience.swift in Sources */ = {isa = PBXBuildFile; fileRef = 015692E324B48C3F0033F35E /* TimeInterval+Convenience.swift */; };
		01A1B467252E19D000841B63 /* ExposureSubmissionCoordinatorModelTests.swift in Sources */ = {isa = PBXBuildFile; fileRef = 01A1B460252E17F900841B63 /* ExposureSubmissionCoordinatorModelTests.swift */; };
		01A2367A2519D1E80043D9F8 /* ExposureSubmissionWarnOthersViewModel.swift in Sources */ = {isa = PBXBuildFile; fileRef = 01A236792519D1E80043D9F8 /* ExposureSubmissionWarnOthersViewModel.swift */; };
		01A23685251A23740043D9F8 /* ExposureSubmissionQRInfoModelTests.swift in Sources */ = {isa = PBXBuildFile; fileRef = 01A23684251A22E90043D9F8 /* ExposureSubmissionQRInfoModelTests.swift */; };
		01A4DC6A25922EB4007D5794 /* HomeTextItemView.swift in Sources */ = {isa = PBXBuildFile; fileRef = 01A4DC6125922EB2007D5794 /* HomeTextItemView.swift */; };
		01A4DC6C25922EB4007D5794 /* HomeRiskTableViewCell.swift in Sources */ = {isa = PBXBuildFile; fileRef = 01A4DC5D25922EB2007D5794 /* HomeRiskTableViewCell.swift */; };
		01A4DC6D25922EB4007D5794 /* HomeLoadingItemView.swift in Sources */ = {isa = PBXBuildFile; fileRef = 01A4DC6725922EB3007D5794 /* HomeLoadingItemView.swift */; };
		01A4DC6E25922EB4007D5794 /* HomeImageItemView.swift in Sources */ = {isa = PBXBuildFile; fileRef = 01A4DC6625922EB3007D5794 /* HomeImageItemView.swift */; };
		01A4DC6F25922EB4007D5794 /* HomeListItemView.swift in Sources */ = {isa = PBXBuildFile; fileRef = 01A4DC6925922EB4007D5794 /* HomeListItemView.swift */; };
		01A4DC7025922EB4007D5794 /* HomeItemView.swift in Sources */ = {isa = PBXBuildFile; fileRef = 01A4DC6525922EB3007D5794 /* HomeItemView.swift */; };
		01A4DC7125922EB4007D5794 /* HomeThankYouTableViewCell.swift in Sources */ = {isa = PBXBuildFile; fileRef = 01A4DC5B25922EB1007D5794 /* HomeThankYouTableViewCell.swift */; };
		01A4DC9D259247AF007D5794 /* HomeRiskTableViewCell.xib in Resources */ = {isa = PBXBuildFile; fileRef = 01A4DC5925922EB1007D5794 /* HomeRiskTableViewCell.xib */; };
		01A4DCB125925121007D5794 /* HomeThankYouTableViewCell.xib in Resources */ = {isa = PBXBuildFile; fileRef = 01A4DC5A25922EB1007D5794 /* HomeThankYouTableViewCell.xib */; };
		01A4DCB6259264F9007D5794 /* HomeThankYouCellModel.swift in Sources */ = {isa = PBXBuildFile; fileRef = 01A4DCB5259264F9007D5794 /* HomeThankYouCellModel.swift */; };
		01A4DCDE2592692D007D5794 /* HomeImageItemView.xib in Resources */ = {isa = PBXBuildFile; fileRef = 01A4DC6325922EB3007D5794 /* HomeImageItemView.xib */; };
		01A4DCE225926931007D5794 /* HomeLoadingItemView.xib in Resources */ = {isa = PBXBuildFile; fileRef = 01A4DC6825922EB4007D5794 /* HomeLoadingItemView.xib */; };
		01A4DCE625926934007D5794 /* HomeTextItemView.xib in Resources */ = {isa = PBXBuildFile; fileRef = 01A4DC6225922EB3007D5794 /* HomeTextItemView.xib */; };
		01A4DCEA25926938007D5794 /* HomeListItemView.xib in Resources */ = {isa = PBXBuildFile; fileRef = 01A4DC6425922EB3007D5794 /* HomeListItemView.xib */; };
		01A4DCFE25926A66007D5794 /* HomeImageItemViewModel.swift in Sources */ = {isa = PBXBuildFile; fileRef = 01A4DCFD25926A66007D5794 /* HomeImageItemViewModel.swift */; };
		01A4DD0325926A6A007D5794 /* HomeTextItemViewModel.swift in Sources */ = {isa = PBXBuildFile; fileRef = 01A4DD0225926A6A007D5794 /* HomeTextItemViewModel.swift */; };
		01A4DD0825926A6E007D5794 /* HomeListItemViewModel.swift in Sources */ = {isa = PBXBuildFile; fileRef = 01A4DD0725926A6E007D5794 /* HomeListItemViewModel.swift */; };
		01A4DD0D25926A73007D5794 /* HomeLoadingItemViewModel.swift in Sources */ = {isa = PBXBuildFile; fileRef = 01A4DD0C25926A72007D5794 /* HomeLoadingItemViewModel.swift */; };
		01A4DD3825935AC1007D5794 /* CellPositionInSection.swift in Sources */ = {isa = PBXBuildFile; fileRef = 01A4DD3725935AC1007D5794 /* CellPositionInSection.swift */; };
		01A4DD4325935D1F007D5794 /* HomeRiskCellModel.swift in Sources */ = {isa = PBXBuildFile; fileRef = 01A4DD4225935D1F007D5794 /* HomeRiskCellModel.swift */; };
		01A6EFC7258BE9C20001D8C2 /* NotificationSettingsOnTableViewCell.xib in Resources */ = {isa = PBXBuildFile; fileRef = 01D02765258BD61600B6389A /* NotificationSettingsOnTableViewCell.xib */; };
		01A6EFCB258BE9C60001D8C2 /* NotificationSettingsOffTableViewCell.xib in Resources */ = {isa = PBXBuildFile; fileRef = 01A6EFB4258BD6270001D8C2 /* NotificationSettingsOffTableViewCell.xib */; };
		01A97DD12506768F00C07C37 /* DatePickerOptionViewModelTests.swift in Sources */ = {isa = PBXBuildFile; fileRef = 01A97DD02506767E00C07C37 /* DatePickerOptionViewModelTests.swift */; };
		01A97DD32506769F00C07C37 /* DatePickerDayViewModelTests.swift in Sources */ = {isa = PBXBuildFile; fileRef = 01A97DD22506769F00C07C37 /* DatePickerDayViewModelTests.swift */; };
		01B605C4258A30C70093DB8E /* DiaryOverviewViewModelTest.swift in Sources */ = {isa = PBXBuildFile; fileRef = 01B605C3258A181C0093DB8E /* DiaryOverviewViewModelTest.swift */; };
		01B605C9258A32F00093DB8E /* DiaryDayTest.swift in Sources */ = {isa = PBXBuildFile; fileRef = 01B605C8258A32930093DB8E /* DiaryDayTest.swift */; };
		01B605CE258A38330093DB8E /* DiaryEntryTest.swift in Sources */ = {isa = PBXBuildFile; fileRef = 01B605CD258A38330093DB8E /* DiaryEntryTest.swift */; };
		01B605D9258A49E70093DB8E /* DiaryLocationTest.swift in Sources */ = {isa = PBXBuildFile; fileRef = 01B605D8258A49E70093DB8E /* DiaryLocationTest.swift */; };
		01B605E7258A4A980093DB8E /* DiaryContactPersonTest.swift in Sources */ = {isa = PBXBuildFile; fileRef = 01B605E6258A4A980093DB8E /* DiaryContactPersonTest.swift */; };
		01B7232424F812500064C0EB /* DynamicTableViewOptionGroupCell.swift in Sources */ = {isa = PBXBuildFile; fileRef = 01B7232324F812500064C0EB /* DynamicTableViewOptionGroupCell.swift */; };
		01B7232724F812BC0064C0EB /* OptionGroupView.swift in Sources */ = {isa = PBXBuildFile; fileRef = 01B7232624F812BC0064C0EB /* OptionGroupView.swift */; };
		01B7232924F812DF0064C0EB /* OptionView.swift in Sources */ = {isa = PBXBuildFile; fileRef = 01B7232824F812DF0064C0EB /* OptionView.swift */; };
		01B7232B24F815B00064C0EB /* MultipleChoiceOptionView.swift in Sources */ = {isa = PBXBuildFile; fileRef = 01B7232A24F815B00064C0EB /* MultipleChoiceOptionView.swift */; };
		01B7232D24F8E0260064C0EB /* MultipleChoiceChoiceView.swift in Sources */ = {isa = PBXBuildFile; fileRef = 01B7232C24F8E0260064C0EB /* MultipleChoiceChoiceView.swift */; };
		01B7232F24FE4F080064C0EB /* OptionGroupViewModel.swift in Sources */ = {isa = PBXBuildFile; fileRef = 01B7232E24FE4F080064C0EB /* OptionGroupViewModel.swift */; };
		01B72B6525821CD200A3E3BC /* DiaryDayEmptyView.swift in Sources */ = {isa = PBXBuildFile; fileRef = 01B72B6425821CD200A3E3BC /* DiaryDayEmptyView.swift */; };
		01B72B6D25821D2800A3E3BC /* DiaryDayEmptyViewModel.swift in Sources */ = {isa = PBXBuildFile; fileRef = 01B72B6C25821D2800A3E3BC /* DiaryDayEmptyViewModel.swift */; };
		01B72BA6258360FF00A3E3BC /* DiaryDayEmptyViewModelTest.swift in Sources */ = {isa = PBXBuildFile; fileRef = 01B72BA5258360CD00A3E3BC /* DiaryDayEmptyViewModelTest.swift */; };
		01B72BC02583875600A3E3BC /* DiaryDayViewModelTest.swift in Sources */ = {isa = PBXBuildFile; fileRef = 01B72BBF2583875600A3E3BC /* DiaryDayViewModelTest.swift */; };
		01B72BF22583B51C00A3E3BC /* DiaryEditEntriesTableViewCell.swift in Sources */ = {isa = PBXBuildFile; fileRef = 01B72BEE2583B51C00A3E3BC /* DiaryEditEntriesTableViewCell.swift */; };
		01B72BFF2583B57300A3E3BC /* DiaryEditEntriesTableViewCell.xib in Resources */ = {isa = PBXBuildFile; fileRef = 01B72BF02583B51C00A3E3BC /* DiaryEditEntriesTableViewCell.xib */; };
		01B72C032583B71100A3E3BC /* DiaryEditEntriesViewController.xib in Resources */ = {isa = PBXBuildFile; fileRef = 01B72BDC2583AB1400A3E3BC /* DiaryEditEntriesViewController.xib */; };
		01B72C0B25875BC300A3E3BC /* DiaryDayAddCellModel.swift in Sources */ = {isa = PBXBuildFile; fileRef = 01B72C0A25875BC300A3E3BC /* DiaryDayAddCellModel.swift */; };
		01C2D43E2501225100FB23BF /* MockExposureSubmissionService.swift in Sources */ = {isa = PBXBuildFile; fileRef = A3284256248E7431006B1F09 /* MockExposureSubmissionService.swift */; };
		01C2D4432501260D00FB23BF /* OptionGroupViewModelTests.swift in Sources */ = {isa = PBXBuildFile; fileRef = 01C2D440250124E600FB23BF /* OptionGroupViewModelTests.swift */; };
		01C6ABF42527273E0052814D /* String+Insertion.swift in Sources */ = {isa = PBXBuildFile; fileRef = 01C6ABF32527273D0052814D /* String+Insertion.swift */; };
		01C6AC0E252B1E990052814D /* ExposureSubmissionQRScannerViewModel.swift in Sources */ = {isa = PBXBuildFile; fileRef = 01C6AC0D252B1E980052814D /* ExposureSubmissionQRScannerViewModel.swift */; };
		01C6AC21252B21DF0052814D /* ExposureSubmissionQRScannerViewController.xib in Resources */ = {isa = PBXBuildFile; fileRef = 01C6AC20252B21DF0052814D /* ExposureSubmissionQRScannerViewController.xib */; };
		01C6AC26252B23D70052814D /* ExposureSubmissionQRScannerFocusView.swift in Sources */ = {isa = PBXBuildFile; fileRef = 01C6AC25252B23D70052814D /* ExposureSubmissionQRScannerFocusView.swift */; };
		01C6AC32252B29C00052814D /* QRScannerError.swift in Sources */ = {isa = PBXBuildFile; fileRef = 01C6AC31252B29C00052814D /* QRScannerError.swift */; };
		01C6AC3A252B2A500052814D /* UIImage+Color.swift in Sources */ = {isa = PBXBuildFile; fileRef = 01C6AC39252B2A500052814D /* UIImage+Color.swift */; };
		01C7665E25024A09002C9A5C /* DatePickerOptionView.swift in Sources */ = {isa = PBXBuildFile; fileRef = 01C7665D25024A09002C9A5C /* DatePickerOptionView.swift */; };
		01CF95DD253083B2007B72F7 /* CodableExposureDetectionSummary+Helpers.swift in Sources */ = {isa = PBXBuildFile; fileRef = 01CF95DC25308346007B72F7 /* CodableExposureDetectionSummary+Helpers.swift */; };
		01D02626258A769200B6389A /* HTTPURLResponse+Header.swift in Sources */ = {isa = PBXBuildFile; fileRef = 01D02625258A769200B6389A /* HTTPURLResponse+Header.swift */; };
		01D0262E258A791C00B6389A /* OnboardingInfoViewController.xib in Resources */ = {isa = PBXBuildFile; fileRef = 01D0262D258A791C00B6389A /* OnboardingInfoViewController.xib */; };
		01D02646258B576100B6389A /* RiskLegendDotBodyCell.swift in Sources */ = {isa = PBXBuildFile; fileRef = 01D02644258B576100B6389A /* RiskLegendDotBodyCell.swift */; };
		01D02647258B576100B6389A /* RiskLegendDotBodyCell.xib in Resources */ = {isa = PBXBuildFile; fileRef = 01D02645258B576100B6389A /* RiskLegendDotBodyCell.xib */; };
		01D02667258B750800B6389A /* ExposureDetectionViewController.xib in Resources */ = {isa = PBXBuildFile; fileRef = 01D02666258B750800B6389A /* ExposureDetectionViewController.xib */; };
		01D02688258B9CB200B6389A /* ExposureDetectionHeaderCell.xib in Resources */ = {isa = PBXBuildFile; fileRef = 01D02687258B9CB200B6389A /* ExposureDetectionHeaderCell.xib */; };
		01D0268D258B9CF800B6389A /* ExposureDetectionRiskCell.xib in Resources */ = {isa = PBXBuildFile; fileRef = 01D0268C258B9CF800B6389A /* ExposureDetectionRiskCell.xib */; };
		01D02692258BA0AD00B6389A /* ExposureDetectionLongGuideCell.xib in Resources */ = {isa = PBXBuildFile; fileRef = 01D02691258BA0AD00B6389A /* ExposureDetectionLongGuideCell.xib */; };
		01D02697258BA0E000B6389A /* ExposureDetectionLoadingCell.xib in Resources */ = {isa = PBXBuildFile; fileRef = 01D02696258BA0E000B6389A /* ExposureDetectionLoadingCell.xib */; };
		01D026A5258BA20E00B6389A /* ExposureDetectionHotlineCell.xib in Resources */ = {isa = PBXBuildFile; fileRef = 01D026A4258BA20E00B6389A /* ExposureDetectionHotlineCell.xib */; };
		01D026BF258BACCE00B6389A /* ExposureDetectionGuideCell.xib in Resources */ = {isa = PBXBuildFile; fileRef = 01D026AB258BA2FA00B6389A /* ExposureDetectionGuideCell.xib */; };
		01D026C0258BACCE00B6389A /* ExposureDetectionRiskTextCell.xib in Resources */ = {isa = PBXBuildFile; fileRef = 01D026AA258BA2F900B6389A /* ExposureDetectionRiskTextCell.xib */; };
		01D026C1258BACCE00B6389A /* ExposureDetectionRiskRefreshCell.xib in Resources */ = {isa = PBXBuildFile; fileRef = 01D026A9258BA2F600B6389A /* ExposureDetectionRiskRefreshCell.xib */; };
		01D026C2258BACCE00B6389A /* ExposureDetectionLinkCell.xib in Resources */ = {isa = PBXBuildFile; fileRef = 01D026AC258BA2FD00B6389A /* ExposureDetectionLinkCell.xib */; };
		01D02703258BBCC700B6389A /* ActionTableViewCell.xib in Resources */ = {isa = PBXBuildFile; fileRef = 01D026E9258BB6DF00B6389A /* ActionTableViewCell.xib */; };
		01D02704258BBCC700B6389A /* DescriptionTableViewCell.xib in Resources */ = {isa = PBXBuildFile; fileRef = 01D026E8258BB6DD00B6389A /* DescriptionTableViewCell.xib */; };
		01D02705258BBCC700B6389A /* EuTracingTableViewCell.xib in Resources */ = {isa = PBXBuildFile; fileRef = 01D026ED258BB70100B6389A /* EuTracingTableViewCell.xib */; };
		01D02706258BBCC700B6389A /* TracingHistoryTableViewCell.xib in Resources */ = {isa = PBXBuildFile; fileRef = 01D026DC258BB6CC00B6389A /* TracingHistoryTableViewCell.xib */; };
		01D02707258BBCC700B6389A /* ImageTableViewCell.xib in Resources */ = {isa = PBXBuildFile; fileRef = 01D026E3258BB6D800B6389A /* ImageTableViewCell.xib */; };
		01D02708258BBCC700B6389A /* ActionDetailTableViewCell.xib in Resources */ = {isa = PBXBuildFile; fileRef = 01D026E7258BB6DB00B6389A /* ActionDetailTableViewCell.xib */; };
		01D02710258BC17500B6389A /* InviteFriendsViewController.xib in Resources */ = {isa = PBXBuildFile; fileRef = 01D0270F258BC17500B6389A /* InviteFriendsViewController.xib */; };
		01D0271B258BC78100B6389A /* SettingsCoordinator.swift in Sources */ = {isa = PBXBuildFile; fileRef = 01D0271A258BC78100B6389A /* SettingsCoordinator.swift */; };
		01D0272E258BD2B100B6389A /* BackgroundAppRefreshViewController.xib in Resources */ = {isa = PBXBuildFile; fileRef = 01D0272D258BD2B100B6389A /* BackgroundAppRefreshViewController.xib */; };
		01D02733258BD36800B6389A /* MainSettingsCell.xib in Resources */ = {isa = PBXBuildFile; fileRef = 01D02732258BD36800B6389A /* MainSettingsCell.xib */; };
		01D02759258BD55A00B6389A /* NotificationSettingsViewController.xib in Resources */ = {isa = PBXBuildFile; fileRef = 01D0274B258BD42800B6389A /* NotificationSettingsViewController.xib */; };
		01D0275D258BD56F00B6389A /* SettingsLabelCell.xib in Resources */ = {isa = PBXBuildFile; fileRef = 01D0273A258BD38500B6389A /* SettingsLabelCell.xib */; };
		01D02761258BD58600B6389A /* ResetViewController.xib in Resources */ = {isa = PBXBuildFile; fileRef = 01D0274C258BD42B00B6389A /* ResetViewController.xib */; };
		01D16C5E24ED69CA007DB387 /* BackgroundAppRefreshViewModelTests.swift in Sources */ = {isa = PBXBuildFile; fileRef = 01D16C5D24ED69CA007DB387 /* BackgroundAppRefreshViewModelTests.swift */; };
		01D16C6024ED6D9A007DB387 /* MockBackgroundRefreshStatusProvider.swift in Sources */ = {isa = PBXBuildFile; fileRef = 01D16C5F24ED6D9A007DB387 /* MockBackgroundRefreshStatusProvider.swift */; };
		01D16C6224ED6DB3007DB387 /* MockLowPowerModeStatusProvider.swift in Sources */ = {isa = PBXBuildFile; fileRef = 01D16C6124ED6DB3007DB387 /* MockLowPowerModeStatusProvider.swift */; };
		01D3078A2562B03C00ADB67B /* RiskState.swift in Sources */ = {isa = PBXBuildFile; fileRef = 01D307892562B03B00ADB67B /* RiskState.swift */; };
		01D6948B25026EC000B45BEA /* DatePickerOptionViewModel.swift in Sources */ = {isa = PBXBuildFile; fileRef = 01D6948A25026EC000B45BEA /* DatePickerOptionViewModel.swift */; };
		01D6948D2502717F00B45BEA /* DatePickerDayView.swift in Sources */ = {isa = PBXBuildFile; fileRef = 01D6948C2502717F00B45BEA /* DatePickerDayView.swift */; };
		01D6948F2502729000B45BEA /* DatePickerDay.swift in Sources */ = {isa = PBXBuildFile; fileRef = 01D6948E2502729000B45BEA /* DatePickerDay.swift */; };
		01D69491250272CE00B45BEA /* DatePickerDayViewModel.swift in Sources */ = {isa = PBXBuildFile; fileRef = 01D69490250272CE00B45BEA /* DatePickerDayViewModel.swift */; };
		01DB708525068167008F7244 /* Calendar+GregorianLocale.swift in Sources */ = {isa = PBXBuildFile; fileRef = 01DB708425068167008F7244 /* Calendar+GregorianLocale.swift */; };
		01E4298E251DCDC90057FCBE /* Localizable.legal.strings in Resources */ = {isa = PBXBuildFile; fileRef = 01E42990251DCDC90057FCBE /* Localizable.legal.strings */; };
		01EA172D2590C2EC00E98E02 /* MockDiaryStore.swift in Sources */ = {isa = PBXBuildFile; fileRef = 019C9F0725894BE900B26392 /* MockDiaryStore.swift */; };
		01EA17472590D3DA00E98E02 /* MockTestStore.swift in Sources */ = {isa = PBXBuildFile; fileRef = B15382E3248273DC0010F007 /* MockTestStore.swift */; };
		01EA17622590EAAF00E98E02 /* HomeTableViewController.swift in Sources */ = {isa = PBXBuildFile; fileRef = 01EA17612590EAAF00E98E02 /* HomeTableViewController.swift */; };
		01EA176A2590EF4F00E98E02 /* HomeTableViewModel.swift in Sources */ = {isa = PBXBuildFile; fileRef = 01EA17692590EF4E00E98E02 /* HomeTableViewModel.swift */; };
		01EA17902590F03600E98E02 /* HomeInfoTableViewCell.swift in Sources */ = {isa = PBXBuildFile; fileRef = 01EA17762590F03100E98E02 /* HomeInfoTableViewCell.swift */; };
		01EA17932590F03600E98E02 /* HomeExposureLoggingTableViewCell.swift in Sources */ = {isa = PBXBuildFile; fileRef = 01EA17722590F03000E98E02 /* HomeExposureLoggingTableViewCell.swift */; };
		01EA17972590F03600E98E02 /* HomeCardView.swift in Sources */ = {isa = PBXBuildFile; fileRef = 01EA17712590F03000E98E02 /* HomeCardView.swift */; };
		01EA17992590F03600E98E02 /* HomeDiaryTableViewCell.swift in Sources */ = {isa = PBXBuildFile; fileRef = 01EA17792590F03200E98E02 /* HomeDiaryTableViewCell.swift */; };
		01EA17BB2591344F00E98E02 /* HomeExposureLoggingTableViewCell.xib in Resources */ = {isa = PBXBuildFile; fileRef = 01EA17752590F03100E98E02 /* HomeExposureLoggingTableViewCell.xib */; };
		01EA17C92591353200E98E02 /* HomeExposureLoggingCellModel.swift in Sources */ = {isa = PBXBuildFile; fileRef = 01EA17C82591353200E98E02 /* HomeExposureLoggingCellModel.swift */; };
		01EA17D12591366200E98E02 /* HomeDiaryCellModel.swift in Sources */ = {isa = PBXBuildFile; fileRef = 01EA17D02591366200E98E02 /* HomeDiaryCellModel.swift */; };
		01EA17E52591399200E98E02 /* HomeInfoCellModel.swift in Sources */ = {isa = PBXBuildFile; fileRef = 01EA17E42591399200E98E02 /* HomeInfoCellModel.swift */; };
		01EA17EF259139B900E98E02 /* HomeInfoTableViewCell.xib in Resources */ = {isa = PBXBuildFile; fileRef = 01EA17732590F03000E98E02 /* HomeInfoTableViewCell.xib */; };
		01EA17F325913A5900E98E02 /* HomeDiaryTableViewCell.xib in Resources */ = {isa = PBXBuildFile; fileRef = 01EA17782590F03100E98E02 /* HomeDiaryTableViewCell.xib */; };
		01EA17FE259217B100E98E02 /* HomeState.swift in Sources */ = {isa = PBXBuildFile; fileRef = 01EA17FD259217B100E98E02 /* HomeState.swift */; };
		01F2A543257FB90200DA96A6 /* CloseBarButtonItem.swift in Sources */ = {isa = PBXBuildFile; fileRef = 01F2A542257FB90200DA96A6 /* CloseBarButtonItem.swift */; };
		01F2A563257FC7D200DA96A6 /* DiaryOverviewDayTableViewCell.swift in Sources */ = {isa = PBXBuildFile; fileRef = 01F2A561257FC7D200DA96A6 /* DiaryOverviewDayTableViewCell.swift */; };
		01F2A564257FC7D200DA96A6 /* DiaryOverviewDayTableViewCell.xib in Resources */ = {isa = PBXBuildFile; fileRef = 01F2A562257FC7D200DA96A6 /* DiaryOverviewDayTableViewCell.xib */; };
		01F2A58125803AA500DA96A6 /* DiaryOverviewDescriptionTableViewCell.swift in Sources */ = {isa = PBXBuildFile; fileRef = 01F2A57F25803AA500DA96A6 /* DiaryOverviewDescriptionTableViewCell.swift */; };
		01F2A59725803D2600DA96A6 /* DiaryOverviewDescriptionTableViewCell.xib in Resources */ = {isa = PBXBuildFile; fileRef = 01F2A58025803AA500DA96A6 /* DiaryOverviewDescriptionTableViewCell.xib */; };
		01F2A5B92581181A00DA96A6 /* DiaryDayAddTableViewCell.swift in Sources */ = {isa = PBXBuildFile; fileRef = 01F2A5B72581181A00DA96A6 /* DiaryDayAddTableViewCell.swift */; };
		01F2A5BA2581181A00DA96A6 /* DiaryDayAddTableViewCell.xib in Resources */ = {isa = PBXBuildFile; fileRef = 01F2A5B82581181A00DA96A6 /* DiaryDayAddTableViewCell.xib */; };
		01F2A5C32581183800DA96A6 /* DiaryDayEntryTableViewCell.swift in Sources */ = {isa = PBXBuildFile; fileRef = 01F2A5C12581183800DA96A6 /* DiaryDayEntryTableViewCell.swift */; };
		01F2A5C42581183800DA96A6 /* DiaryDayEntryTableViewCell.xib in Resources */ = {isa = PBXBuildFile; fileRef = 01F2A5C22581183800DA96A6 /* DiaryDayEntryTableViewCell.xib */; };
		01F2A5D5258208C500DA96A6 /* DiaryDayViewController.xib in Resources */ = {isa = PBXBuildFile; fileRef = 01F2A5D4258208C500DA96A6 /* DiaryDayViewController.xib */; };
		01F2A5DD25820EE700DA96A6 /* DiaryDayViewModel.swift in Sources */ = {isa = PBXBuildFile; fileRef = 01F2A5DC25820EE700DA96A6 /* DiaryDayViewModel.swift */; };
		01F52F8A2550679600997A26 /* RiskCalculationExposureWindow.swift in Sources */ = {isa = PBXBuildFile; fileRef = 01F52F892550679600997A26 /* RiskCalculationExposureWindow.swift */; };
		01F52F92255067A000997A26 /* RiskCalculationError.swift in Sources */ = {isa = PBXBuildFile; fileRef = 01F52F91255067A000997A26 /* RiskCalculationError.swift */; };
		01F52FF42552DB9600997A26 /* DMAppConfigurationViewController.swift in Sources */ = {isa = PBXBuildFile; fileRef = 01F52FF32552DB9600997A26 /* DMAppConfigurationViewController.swift */; };
		01F52FFC2552E6F600997A26 /* ENARangeTest.swift in Sources */ = {isa = PBXBuildFile; fileRef = 01F52FFB2552E6F600997A26 /* ENARangeTest.swift */; };
		01F5F7222487B9C000229720 /* AppInformationViewController.swift in Sources */ = {isa = PBXBuildFile; fileRef = 01F5F7212487B9C000229720 /* AppInformationViewController.swift */; };
		0D5611B4247F852C00B5B094 /* SQLiteKeyValueStore.swift in Sources */ = {isa = PBXBuildFile; fileRef = 0D5611B3247F852C00B5B094 /* SQLiteKeyValueStore.swift */; };
		0DD260FF248D549B007C3B2C /* KeychainHelper.swift in Sources */ = {isa = PBXBuildFile; fileRef = 0DD260FE248D549B007C3B2C /* KeychainHelper.swift */; };
		0DF6BB97248AD616007E8B0C /* AppUpdateCheckHelper.swift in Sources */ = {isa = PBXBuildFile; fileRef = 0DF6BB96248AD616007E8B0C /* AppUpdateCheckHelper.swift */; };
		0DF6BB9D248AE232007E8B0C /* AppUpdateCheckerHelperTests.swift in Sources */ = {isa = PBXBuildFile; fileRef = 0DF6BB9C248AE232007E8B0C /* AppUpdateCheckerHelperTests.swift */; };
		1309194F247972C40066E329 /* PrivacyProtectionViewController.swift in Sources */ = {isa = PBXBuildFile; fileRef = 1309194E247972C40066E329 /* PrivacyProtectionViewController.swift */; };
		130CB19C246D92F800ADE602 /* ENAUITestsOnboarding.swift in Sources */ = {isa = PBXBuildFile; fileRef = 130CB19B246D92F800ADE602 /* ENAUITestsOnboarding.swift */; };
		13156CFD248C19D000AFC472 /* usage.html in Resources */ = {isa = PBXBuildFile; fileRef = 13156CFF248C19D000AFC472 /* usage.html */; };
		134F0DBC247578FF00D88934 /* ENAUITestsHome.swift in Sources */ = {isa = PBXBuildFile; fileRef = 134F0DB9247578FF00D88934 /* ENAUITestsHome.swift */; };
		134F0DBD247578FF00D88934 /* ENAUITests-Extensions.swift in Sources */ = {isa = PBXBuildFile; fileRef = 134F0DBA247578FF00D88934 /* ENAUITests-Extensions.swift */; };
		134F0F2C2475793400D88934 /* SnapshotHelper.swift in Sources */ = {isa = PBXBuildFile; fileRef = 134F0F2B2475793400D88934 /* SnapshotHelper.swift */; };
		13722044247AEEAD00152764 /* UNNotificationCenter+Extension.swift in Sources */ = {isa = PBXBuildFile; fileRef = 13722043247AEEAD00152764 /* UNNotificationCenter+Extension.swift */; };
		137846492488027600A50AB8 /* OnboardingInfoViewController+Extension.swift in Sources */ = {isa = PBXBuildFile; fileRef = 137846482488027500A50AB8 /* OnboardingInfoViewController+Extension.swift */; };
		138910C5247A909000D739F6 /* ENATaskScheduler.swift in Sources */ = {isa = PBXBuildFile; fileRef = 138910C4247A909000D739F6 /* ENATaskScheduler.swift */; };
		13E50469248E3CD20086641C /* ENAUITestsAppInformation.swift in Sources */ = {isa = PBXBuildFile; fileRef = 13E50468248E3CD20086641C /* ENAUITestsAppInformation.swift */; };
		13E5046B248E3DF30086641C /* AppStrings.swift in Sources */ = {isa = PBXBuildFile; fileRef = CD99A3C92461A47C00BF12AF /* AppStrings.swift */; };
		13E5046C248E434B0086641C /* Localizable.strings in Resources */ = {isa = PBXBuildFile; fileRef = EE70C23A245B09E900AC9B2F /* Localizable.strings */; };
		13E5046D248E434B0086641C /* Localizable.stringsdict in Resources */ = {isa = PBXBuildFile; fileRef = EE92A340245D96DA006B97B0 /* Localizable.stringsdict */; };
		2F26CE2E248B9C4F00BE30EE /* UIViewController+BackButton.swift in Sources */ = {isa = PBXBuildFile; fileRef = 2F26CE2D248B9C4F00BE30EE /* UIViewController+BackButton.swift */; };
		2F3218D0248063E300A7AC0A /* UIView+Convenience.swift in Sources */ = {isa = PBXBuildFile; fileRef = 2F3218CF248063E300A7AC0A /* UIView+Convenience.swift */; };
		2F3D95372518BCD1002B2C81 /* EUSettingsViewController.swift in Sources */ = {isa = PBXBuildFile; fileRef = 2F3D95362518BCD1002B2C81 /* EUSettingsViewController.swift */; };
		2F3D953C2518BCE9002B2C81 /* EUSettingsViewModel.swift in Sources */ = {isa = PBXBuildFile; fileRef = 2F3D953B2518BCE9002B2C81 /* EUSettingsViewModel.swift */; };
		2F80CFDB247EDDB3000F06AF /* ExposureSubmissionHotlineViewController.swift in Sources */ = {isa = PBXBuildFile; fileRef = 2F80CFDA247EDDB3000F06AF /* ExposureSubmissionHotlineViewController.swift */; };
		2F96739B24AB70FA008E3147 /* ExposureSubmissionParsable.swift in Sources */ = {isa = PBXBuildFile; fileRef = 2F96739A24AB70FA008E3147 /* ExposureSubmissionParsable.swift */; };
		2FA968CE24D8560B008EE367 /* String+Random.swift in Sources */ = {isa = PBXBuildFile; fileRef = 2FA968CD24D8560B008EE367 /* String+Random.swift */; };
		2FA9E39324D2F2920030561C /* ExposureSubmission+TestResult.swift in Sources */ = {isa = PBXBuildFile; fileRef = 2FA9E39224D2F2920030561C /* ExposureSubmission+TestResult.swift */; };
		2FA9E39524D2F2B00030561C /* ExposureSubmission+DeviceRegistrationKey.swift in Sources */ = {isa = PBXBuildFile; fileRef = 2FA9E39424D2F2B00030561C /* ExposureSubmission+DeviceRegistrationKey.swift */; };
		2FA9E39724D2F3C70030561C /* ExposureSubmissionError.swift in Sources */ = {isa = PBXBuildFile; fileRef = 2FA9E39624D2F3C60030561C /* ExposureSubmissionError.swift */; };
		2FA9E39924D2F4350030561C /* ExposureSubmission+ErrorParsing.swift in Sources */ = {isa = PBXBuildFile; fileRef = 2FA9E39824D2F4350030561C /* ExposureSubmission+ErrorParsing.swift */; };
		2FA9E39B24D2F4A10030561C /* ExposureSubmissionService+Protocol.swift in Sources */ = {isa = PBXBuildFile; fileRef = 2FA9E39A24D2F4A10030561C /* ExposureSubmissionService+Protocol.swift */; };
		2FC0356F24B342FA00E234AC /* UIViewcontroller+AlertTest.swift in Sources */ = {isa = PBXBuildFile; fileRef = 2FC0356E24B342FA00E234AC /* UIViewcontroller+AlertTest.swift */; };
		2FC0357124B5B70700E234AC /* Error+FAQUrl.swift in Sources */ = {isa = PBXBuildFile; fileRef = 2FC0357024B5B70700E234AC /* Error+FAQUrl.swift */; };
		2FC951FE24DC23B9008D39F4 /* DMConfigurationCell.swift in Sources */ = {isa = PBXBuildFile; fileRef = 2FC951FD24DC23B9008D39F4 /* DMConfigurationCell.swift */; };
		2FD473BF251E0ECE000DCA40 /* EUSettingsViewControllerTests.swift in Sources */ = {isa = PBXBuildFile; fileRef = 2FD473BE251E0ECE000DCA40 /* EUSettingsViewControllerTests.swift */; };
		2FD881CC2490F65C00BEC8FC /* ExposureSubmissionHotlineViewControllerTest.swift in Sources */ = {isa = PBXBuildFile; fileRef = 2FD881CB2490F65C00BEC8FC /* ExposureSubmissionHotlineViewControllerTest.swift */; };
		2FD881CE249115E700BEC8FC /* ExposureSubmissionNavigationControllerTest.swift in Sources */ = {isa = PBXBuildFile; fileRef = 2FD881CD249115E700BEC8FC /* ExposureSubmissionNavigationControllerTest.swift */; };
		2FE15A3C249B8C0B0077BD8D /* AccessibilityIdentifiers.swift in Sources */ = {isa = PBXBuildFile; fileRef = 2FE15A3B249B8C0B0077BD8D /* AccessibilityIdentifiers.swift */; };
		2FF1D62E2487850200381FFB /* NSMutableAttributedString+Generation.swift in Sources */ = {isa = PBXBuildFile; fileRef = 2FF1D62D2487850200381FFB /* NSMutableAttributedString+Generation.swift */; };
		2FF1D63024880FCF00381FFB /* DynamicTableViewRoundedCell.swift in Sources */ = {isa = PBXBuildFile; fileRef = 2FF1D62F24880FCF00381FFB /* DynamicTableViewRoundedCell.swift */; };
		351E6306256BEC8D00D89B29 /* LabeledCountriesView.swift in Sources */ = {isa = PBXBuildFile; fileRef = 351E6305256BEC8D00D89B29 /* LabeledCountriesView.swift */; };
		351E630C256C5B9C00D89B29 /* LabeledCountriesCell.swift in Sources */ = {isa = PBXBuildFile; fileRef = 351E630A256C5B9C00D89B29 /* LabeledCountriesCell.swift */; };
		351E630D256C5B9C00D89B29 /* LabeledCountriesCell.xib in Resources */ = {isa = PBXBuildFile; fileRef = 351E630B256C5B9C00D89B29 /* LabeledCountriesCell.xib */; };
		3523F8A82570F819004B0424 /* NSAttributedString+BulletPoint.swift in Sources */ = {isa = PBXBuildFile; fileRef = 3523F8A72570F819004B0424 /* NSAttributedString+BulletPoint.swift */; };
		352E0F19255D537C00DC3E20 /* AppConfiguration+Validation.swift in Sources */ = {isa = PBXBuildFile; fileRef = 352E0F18255D537C00DC3E20 /* AppConfiguration+Validation.swift */; };
		352F25A824EFCBDE00ACDFF3 /* ServerEnvironment.swift in Sources */ = {isa = PBXBuildFile; fileRef = 352F25A724EFCBDE00ACDFF3 /* ServerEnvironment.swift */; };
		35327FF6256D4CE600C36A44 /* UIStackView+prune.swift in Sources */ = {isa = PBXBuildFile; fileRef = 35327FF5256D4CE600C36A44 /* UIStackView+prune.swift */; };
		353412CC2525EE4A0086D15C /* Globals.swift in Sources */ = {isa = PBXBuildFile; fileRef = 353412CB2525EE4A0086D15C /* Globals.swift */; };
		35358DD425A23169004FD0CB /* HTTPClientCertificatePinningTests.swift in Sources */ = {isa = PBXBuildFile; fileRef = 35358DD325A23169004FD0CB /* HTTPClientCertificatePinningTests.swift */; };
		3539DAD1252B353C00489B1A /* CachedAppConfigurationMock.swift in Sources */ = {isa = PBXBuildFile; fileRef = 3539DAD0252B353C00489B1A /* CachedAppConfigurationMock.swift */; };
		354E305924EFF26E00526C9F /* Country.swift in Sources */ = {isa = PBXBuildFile; fileRef = 354E305824EFF26E00526C9F /* Country.swift */; };
		356153AD257FA8A300F6CD4D /* AccessibilityIdentifiers.swift in Sources */ = {isa = PBXBuildFile; fileRef = 2FE15A3B249B8C0B0077BD8D /* AccessibilityIdentifiers.swift */; };
		356FBF49255EC27A00959346 /* CacheAppConfigMockTests.swift in Sources */ = {isa = PBXBuildFile; fileRef = 356FBF48255EC27A00959346 /* CacheAppConfigMockTests.swift */; };
		357B1858255A7F5C00584548 /* AppConfig+CacheInvalidation.swift in Sources */ = {isa = PBXBuildFile; fileRef = 357B1857255A7F5C00584548 /* AppConfig+CacheInvalidation.swift */; };
		35853E22251DED0F008FE983 /* CachingHTTPClientMock.swift in Sources */ = {isa = PBXBuildFile; fileRef = 35163D23251CFCCB00D220CA /* CachingHTTPClientMock.swift */; };
		3598D99A24FE280700483F1F /* CountryTests.swift in Sources */ = {isa = PBXBuildFile; fileRef = 3598D99924FE280700483F1F /* CountryTests.swift */; };
		35A7F081250A7CF8005E6C33 /* KeychainHelperTests.swift in Sources */ = {isa = PBXBuildFile; fileRef = 35A7F080250A7CF8005E6C33 /* KeychainHelperTests.swift */; };
		35AA4AF4259B40FC00D32306 /* CryptoFallbackTests.swift in Sources */ = {isa = PBXBuildFile; fileRef = 35AA4AF3259B40FC00D32306 /* CryptoFallbackTests.swift */; };
		35BE8598251CE495005C2FD0 /* CachingHTTPClient.swift in Sources */ = {isa = PBXBuildFile; fileRef = 35BE8597251CE495005C2FD0 /* CachingHTTPClient.swift */; };
		35C701EC2556BCB9008AEA91 /* Migration1To2.swift in Sources */ = {isa = PBXBuildFile; fileRef = 35C701EB2556BCB9008AEA91 /* Migration1To2.swift */; };
		35C701F82556C01F008AEA91 /* Migration1To2Tests.swift in Sources */ = {isa = PBXBuildFile; fileRef = 35C701F32556C016008AEA91 /* Migration1To2Tests.swift */; };
		35D16DDE2567FB980069AD1B /* DynamicLegalCell.swift in Sources */ = {isa = PBXBuildFile; fileRef = 35D16DDC2567FB980069AD1B /* DynamicLegalCell.swift */; };
		35D16DDF2567FB980069AD1B /* DynamicLegalCell.xib in Resources */ = {isa = PBXBuildFile; fileRef = 35D16DDD2567FB980069AD1B /* DynamicLegalCell.xib */; };
		35EA615A258BC8E30062B50A /* CryptoKitFallbacks.swift in Sources */ = {isa = PBXBuildFile; fileRef = 35EA6159258BC8E30062B50A /* CryptoKitFallbacks.swift */; };
		35EA684225553AE300335F73 /* DownloadedPackagesSQLLiteStoreV2.swift in Sources */ = {isa = PBXBuildFile; fileRef = 35EA684125553AE300335F73 /* DownloadedPackagesSQLLiteStoreV2.swift */; };
		35EA684A25553B5C00335F73 /* DownloadedPackagesStoreV2.swift in Sources */ = {isa = PBXBuildFile; fileRef = 35EA684925553B5C00335F73 /* DownloadedPackagesStoreV2.swift */; };
		35EA68522555488600335F73 /* SQLiteError.swift in Sources */ = {isa = PBXBuildFile; fileRef = 35EA68512555488600335F73 /* SQLiteError.swift */; };
		4026C2DC24852B7600926FB4 /* AppInformationViewController+LegalModel.swift in Sources */ = {isa = PBXBuildFile; fileRef = 4026C2DB24852B7600926FB4 /* AppInformationViewController+LegalModel.swift */; };
		4026C2E424854C8D00926FB4 /* AppInformationLegalCell.swift in Sources */ = {isa = PBXBuildFile; fileRef = 4026C2E324854C8D00926FB4 /* AppInformationLegalCell.swift */; };
		503DB1A7255D822E00576E57 /* ExposureSubmissionIntroViewController.swift in Sources */ = {isa = PBXBuildFile; fileRef = 503DB1A6255D822E00576E57 /* ExposureSubmissionIntroViewController.swift */; };
		503DB1AC255D826900576E57 /* ExposureSubmissionIntroViewModel.swift in Sources */ = {isa = PBXBuildFile; fileRef = 503DB1AB255D826900576E57 /* ExposureSubmissionIntroViewModel.swift */; };
		505F2E522587738900697CC2 /* AccessibilityLabels.swift in Sources */ = {isa = PBXBuildFile; fileRef = 505F2E512587738900697CC2 /* AccessibilityLabels.swift */; };
		50B1D6E72551621C00684C3C /* DayKeyPackageDownloadTests.swift in Sources */ = {isa = PBXBuildFile; fileRef = 50B1D6E62551621C00684C3C /* DayKeyPackageDownloadTests.swift */; };
		50BD2E6224FE1E8700932566 /* AppInformationModel.swift in Sources */ = {isa = PBXBuildFile; fileRef = 50BD2E6124FE1E8700932566 /* AppInformationModel.swift */; };
		50BD2E6424FE232E00932566 /* AppInformationImprintViewModel.swift in Sources */ = {isa = PBXBuildFile; fileRef = 50BD2E6324FE232E00932566 /* AppInformationImprintViewModel.swift */; };
		50BD2E7724FE26F400932566 /* AppInformationImprintTest.swift in Sources */ = {isa = PBXBuildFile; fileRef = 50BD2E6F24FE26F300932566 /* AppInformationImprintTest.swift */; };
		50C5C1B525891CC800C4817A /* DynamicLegalExtendedCell.xib in Resources */ = {isa = PBXBuildFile; fileRef = 50C5C1B425891CC800C4817A /* DynamicLegalExtendedCell.xib */; };
		50C5C1BA258920AD00C4817A /* DynamicLegalExtendedCell.swift in Sources */ = {isa = PBXBuildFile; fileRef = 50C5C1B9258920AD00C4817A /* DynamicLegalExtendedCell.swift */; };
		50DC527924FEB2AE00F6D8EB /* AppInformationDynamicCell.swift in Sources */ = {isa = PBXBuildFile; fileRef = 50DC527824FEB2AE00F6D8EB /* AppInformationDynamicCell.swift */; };
		50DC527B24FEB5CA00F6D8EB /* AppInformationModelTest.swift in Sources */ = {isa = PBXBuildFile; fileRef = 50DC527A24FEB5CA00F6D8EB /* AppInformationModelTest.swift */; };
		50E3BE5A250127DF0033E2C7 /* AppInformationDynamicAction.swift in Sources */ = {isa = PBXBuildFile; fileRef = 50E3BE59250127DF0033E2C7 /* AppInformationDynamicAction.swift */; };
		50F9130D253F1D7800DFE683 /* OnboardingPageType.swift in Sources */ = {isa = PBXBuildFile; fileRef = 50F9130C253F1D7800DFE683 /* OnboardingPageType.swift */; };
		514E81342461B97800636861 /* ExposureManager.swift in Sources */ = {isa = PBXBuildFile; fileRef = 514E81332461B97700636861 /* ExposureManager.swift */; };
		514EE999246D4C2E00DE4884 /* UITableViewCell+Identifier.swift in Sources */ = {isa = PBXBuildFile; fileRef = 514EE998246D4C2E00DE4884 /* UITableViewCell+Identifier.swift */; };
		516E430224B89AED0008CC30 /* CoordinatorTests.swift in Sources */ = {isa = PBXBuildFile; fileRef = 516E430124B89AED0008CC30 /* CoordinatorTests.swift */; };
		51895EDC245E16CD0085DA38 /* ENAColor.swift in Sources */ = {isa = PBXBuildFile; fileRef = 51895EDB245E16CD0085DA38 /* ENAColor.swift */; };
		518A69FB24687D5800444E66 /* RiskLevel.swift in Sources */ = {isa = PBXBuildFile; fileRef = 518A69FA24687D5800444E66 /* RiskLevel.swift */; };
		51C737BD245B349700286105 /* OnboardingInfoViewController.swift in Sources */ = {isa = PBXBuildFile; fileRef = 51C737BC245B349700286105 /* OnboardingInfoViewController.swift */; };
		51C737BF245B3B5D00286105 /* OnboardingInfo.swift in Sources */ = {isa = PBXBuildFile; fileRef = 51C737BE245B3B5D00286105 /* OnboardingInfo.swift */; };
		51D420B724583B7200AD70CA /* NSObject+Identifier.swift in Sources */ = {isa = PBXBuildFile; fileRef = 51D420B624583B7200AD70CA /* NSObject+Identifier.swift */; };
		51D420C424583E3300AD70CA /* SettingsViewController.swift in Sources */ = {isa = PBXBuildFile; fileRef = 51D420C324583E3300AD70CA /* SettingsViewController.swift */; };
		5222AA68255ECFE100F338C7 /* ExposureSubmissionTestResultConsentViewController.swift in Sources */ = {isa = PBXBuildFile; fileRef = 5222AA67255ECFE100F338C7 /* ExposureSubmissionTestResultConsentViewController.swift */; };
		5222AA70255ED8E000F338C7 /* ExposureSubmissionTestResultConsentViewModel.swift in Sources */ = {isa = PBXBuildFile; fileRef = 5222AA6F255ED8E000F338C7 /* ExposureSubmissionTestResultConsentViewModel.swift */; };
		523D5E75256FDFE900EF67EA /* ExposureSubmissionThankYouViewController.swift in Sources */ = {isa = PBXBuildFile; fileRef = 523D5E74256FDFE900EF67EA /* ExposureSubmissionThankYouViewController.swift */; };
		523D5E7A256FE04000EF67EA /* ExposureSubmissionThankYouViewModel.swift in Sources */ = {isa = PBXBuildFile; fileRef = 523D5E79256FE04000EF67EA /* ExposureSubmissionThankYouViewModel.swift */; };
		524C4292256587B900EBC3B0 /* ExposureSubmissionTestResultConsentViewModelTests.swift in Sources */ = {isa = PBXBuildFile; fileRef = 524C4291256587B900EBC3B0 /* ExposureSubmissionTestResultConsentViewModelTests.swift */; };
		5270E9B8256D20A900B08606 /* NSTextAttachment+ImageHeight.swift in Sources */ = {isa = PBXBuildFile; fileRef = 5270E9B7256D20A900B08606 /* NSTextAttachment+ImageHeight.swift */; };
		52CAAC012562B82E00239DCB /* DynamicTableViewConsentCell.swift in Sources */ = {isa = PBXBuildFile; fileRef = 52CAAC002562B82E00239DCB /* DynamicTableViewConsentCell.swift */; };
		52EAAB512566BB0500204373 /* ExposureSubmission+TestResult.swift in Sources */ = {isa = PBXBuildFile; fileRef = 2FA9E39224D2F2920030561C /* ExposureSubmission+TestResult.swift */; };
		710021DC248E44A6001F0B63 /* ENAFont.swift in Sources */ = {isa = PBXBuildFile; fileRef = 710021DB248E44A6001F0B63 /* ENAFont.swift */; };
		710021DE248EAF16001F0B63 /* ExposureSubmissionImageCardCell.xib in Resources */ = {isa = PBXBuildFile; fileRef = 710021DD248EAF16001F0B63 /* ExposureSubmissionImageCardCell.xib */; };
		710021E0248EAF9A001F0B63 /* ExposureSubmissionImageCardCell.swift in Sources */ = {isa = PBXBuildFile; fileRef = 710021DF248EAF9A001F0B63 /* ExposureSubmissionImageCardCell.swift */; };
		710224EE2490E2FD000C5DEF /* ExposureSubmissionStepCell.xib in Resources */ = {isa = PBXBuildFile; fileRef = 710224ED2490E2FC000C5DEF /* ExposureSubmissionStepCell.xib */; };
		710224F42490E7A3000C5DEF /* ExposureSubmissionStepCell.swift in Sources */ = {isa = PBXBuildFile; fileRef = 710224F32490E7A3000C5DEF /* ExposureSubmissionStepCell.swift */; };
		710224F624910661000C5DEF /* ExposureSubmissionDynamicCell.swift in Sources */ = {isa = PBXBuildFile; fileRef = 710224F524910661000C5DEF /* ExposureSubmissionDynamicCell.swift */; };
		710ABB23247513E300948792 /* DynamicTypeTableViewCell.swift in Sources */ = {isa = PBXBuildFile; fileRef = 710ABB22247513E300948792 /* DynamicTypeTableViewCell.swift */; };
		710ABB27247533FA00948792 /* DynamicTableViewController.swift in Sources */ = {isa = PBXBuildFile; fileRef = 710ABB26247533FA00948792 /* DynamicTableViewController.swift */; };
		710ABB292475353900948792 /* DynamicTableViewModel.swift in Sources */ = {isa = PBXBuildFile; fileRef = 710ABB282475353900948792 /* DynamicTableViewModel.swift */; };
		71176E2F248922B0004B0C9F /* ENAColorTests.swift in Sources */ = {isa = PBXBuildFile; fileRef = 71176E2D24891C02004B0C9F /* ENAColorTests.swift */; };
		71176E32248957C3004B0C9F /* AppNavigationController.swift in Sources */ = {isa = PBXBuildFile; fileRef = 71176E31248957C3004B0C9F /* AppNavigationController.swift */; };
		711EFCC72492EE31005FEF21 /* ENAFooterView.swift in Sources */ = {isa = PBXBuildFile; fileRef = 711EFCC62492EE31005FEF21 /* ENAFooterView.swift */; };
		711EFCC924935C79005FEF21 /* ExposureSubmissionTestResultHeaderView.xib in Resources */ = {isa = PBXBuildFile; fileRef = 711EFCC824935C79005FEF21 /* ExposureSubmissionTestResultHeaderView.xib */; };
		71330E41248109F600EB10F6 /* DynamicTableViewSection.swift in Sources */ = {isa = PBXBuildFile; fileRef = 71330E40248109F600EB10F6 /* DynamicTableViewSection.swift */; };
		71330E43248109FD00EB10F6 /* DynamicTableViewCell.swift in Sources */ = {isa = PBXBuildFile; fileRef = 71330E42248109FD00EB10F6 /* DynamicTableViewCell.swift */; };
		71330E4524810A0500EB10F6 /* DynamicTableViewHeader.swift in Sources */ = {isa = PBXBuildFile; fileRef = 71330E4424810A0500EB10F6 /* DynamicTableViewHeader.swift */; };
		71330E4724810A0C00EB10F6 /* DynamicTableViewFooter.swift in Sources */ = {isa = PBXBuildFile; fileRef = 71330E4624810A0C00EB10F6 /* DynamicTableViewFooter.swift */; };
		713EA25B247818B000AB7EE8 /* DynamicTypeButton.swift in Sources */ = {isa = PBXBuildFile; fileRef = 713EA25A247818B000AB7EE8 /* DynamicTypeButton.swift */; };
		713EA25D24798A7000AB7EE8 /* ExposureDetectionRoundedView.swift in Sources */ = {isa = PBXBuildFile; fileRef = 713EA25C24798A7000AB7EE8 /* ExposureDetectionRoundedView.swift */; };
		713EA25F24798A9100AB7EE8 /* ExposureDetectionRiskCell.swift in Sources */ = {isa = PBXBuildFile; fileRef = 713EA25E24798A9100AB7EE8 /* ExposureDetectionRiskCell.swift */; };
		713EA26124798AD100AB7EE8 /* ExposureDetectionHotlineCell.swift in Sources */ = {isa = PBXBuildFile; fileRef = 713EA26024798AD100AB7EE8 /* ExposureDetectionHotlineCell.swift */; };
		713EA26324798F8500AB7EE8 /* ExposureDetectionHeaderCell.swift in Sources */ = {isa = PBXBuildFile; fileRef = 713EA26224798F8500AB7EE8 /* ExposureDetectionHeaderCell.swift */; };
		714194EA247A65C60072A090 /* DynamicTableViewHeaderSeparatorView.swift in Sources */ = {isa = PBXBuildFile; fileRef = 714194E9247A65C60072A090 /* DynamicTableViewHeaderSeparatorView.swift */; };
		7154EB4A247D21E200A467FF /* ExposureDetectionLongGuideCell.swift in Sources */ = {isa = PBXBuildFile; fileRef = 7154EB49247D21E200A467FF /* ExposureDetectionLongGuideCell.swift */; };
		7154EB4C247E862100A467FF /* ExposureDetectionLoadingCell.swift in Sources */ = {isa = PBXBuildFile; fileRef = 7154EB4B247E862100A467FF /* ExposureDetectionLoadingCell.swift */; };
		717D21E9248C022E00D9717E /* DynamicTableViewHtmlCell.swift in Sources */ = {isa = PBXBuildFile; fileRef = 717D21E8248C022E00D9717E /* DynamicTableViewHtmlCell.swift */; };
		7187A5582481231C00FCC755 /* DynamicTableViewAction.swift in Sources */ = {isa = PBXBuildFile; fileRef = 71330E4824810A5A00EB10F6 /* DynamicTableViewAction.swift */; };
		71B804472484CC0800D53506 /* ENALabel.swift in Sources */ = {isa = PBXBuildFile; fileRef = 71B804462484CC0800D53506 /* ENALabel.swift */; };
		71B804492484D37300D53506 /* RiskLegendViewController.swift in Sources */ = {isa = PBXBuildFile; fileRef = 71B804482484D37300D53506 /* RiskLegendViewController.swift */; };
		71B8044F248526B600D53506 /* DynamicTableViewSpaceCell.swift in Sources */ = {isa = PBXBuildFile; fileRef = 71B8044E248526B600D53506 /* DynamicTableViewSpaceCell.swift */; };
		71C0BEDD2498DD07009A17A0 /* ENANavigationFooterView.swift in Sources */ = {isa = PBXBuildFile; fileRef = 71C0BEDC2498DD07009A17A0 /* ENANavigationFooterView.swift */; };
		71CAB9D2248AACAD00F516A5 /* PixelPerfectLayoutConstraint.swift in Sources */ = {isa = PBXBuildFile; fileRef = 71CAB9D1248AACAD00F516A5 /* PixelPerfectLayoutConstraint.swift */; };
		71D3C19A2494EFAC00DBABA8 /* ENANavigationControllerWithFooter.swift in Sources */ = {isa = PBXBuildFile; fileRef = 71D3C1992494EFAC00DBABA8 /* ENANavigationControllerWithFooter.swift */; };
		71EF33D92497F3E8007B7E1B /* ENANavigationControllerWithFooterChild.swift in Sources */ = {isa = PBXBuildFile; fileRef = 71EF33D82497F3E8007B7E1B /* ENANavigationControllerWithFooterChild.swift */; };
		71EF33DB2497F419007B7E1B /* ENANavigationFooterItem.swift in Sources */ = {isa = PBXBuildFile; fileRef = 71EF33DA2497F419007B7E1B /* ENANavigationFooterItem.swift */; };
		71F2E57B2487AEFC00694F1A /* ena-colors.xcassets in Resources */ = {isa = PBXBuildFile; fileRef = 71F2E57A2487AEFC00694F1A /* ena-colors.xcassets */; };
		71F5418E248BEE08006DB793 /* privacy-policy.html in Resources */ = {isa = PBXBuildFile; fileRef = 71F5418A248BEDBE006DB793 /* privacy-policy.html */; };
		71F54191248BF677006DB793 /* HtmlTextView.swift in Sources */ = {isa = PBXBuildFile; fileRef = 71F54190248BF677006DB793 /* HtmlTextView.swift */; };
		71FD8862246EB27F00E804D0 /* ExposureDetectionViewController.swift in Sources */ = {isa = PBXBuildFile; fileRef = 71FD8861246EB27F00E804D0 /* ExposureDetectionViewController.swift */; };
		71FE1C69247A8FE100851FEB /* DynamicTableViewHeaderFooterView.swift in Sources */ = {isa = PBXBuildFile; fileRef = 71FE1C68247A8FE100851FEB /* DynamicTableViewHeaderFooterView.swift */; };
		71FE1C71247AA7B700851FEB /* DynamicTableViewHeaderImageView.swift in Sources */ = {isa = PBXBuildFile; fileRef = 71FE1C70247AA7B700851FEB /* DynamicTableViewHeaderImageView.swift */; };
		71FE1C7B247AC2B500851FEB /* ExposureSubmissionQRScannerViewController.swift in Sources */ = {isa = PBXBuildFile; fileRef = 71FE1C74247AC2B500851FEB /* ExposureSubmissionQRScannerViewController.swift */; };
		71FE1C7F247AC2B500851FEB /* ExposureSubmissionTestResultViewController.swift in Sources */ = {isa = PBXBuildFile; fileRef = 71FE1C78247AC2B500851FEB /* ExposureSubmissionTestResultViewController.swift */; };
		71FE1C80247AC2B500851FEB /* ExposureSubmissionNavigationController.swift in Sources */ = {isa = PBXBuildFile; fileRef = 71FE1C79247AC2B500851FEB /* ExposureSubmissionNavigationController.swift */; };
		71FE1C86247AC33D00851FEB /* ExposureSubmissionTestResultHeaderView.swift in Sources */ = {isa = PBXBuildFile; fileRef = 71FE1C84247AC33D00851FEB /* ExposureSubmissionTestResultHeaderView.swift */; };
		71FE1C8C247AC79D00851FEB /* DynamicTableViewIconCell.swift in Sources */ = {isa = PBXBuildFile; fileRef = 71FE1C8A247AC79D00851FEB /* DynamicTableViewIconCell.swift */; };
		71FE1C8D247AC79D00851FEB /* DynamicTableViewIconCell.xib in Resources */ = {isa = PBXBuildFile; fileRef = 71FE1C8B247AC79D00851FEB /* DynamicTableViewIconCell.xib */; };
		85142501245DA0B3009D2791 /* UIViewController+Alert.swift in Sources */ = {isa = PBXBuildFile; fileRef = 85142500245DA0B3009D2791 /* UIViewController+Alert.swift */; };
		8539874F2467094E00D28B62 /* AppIcon.xcassets in Resources */ = {isa = PBXBuildFile; fileRef = 8539874E2467094E00D28B62 /* AppIcon.xcassets */; };
		853D987A24694A8700490DBA /* ENAButton.swift in Sources */ = {isa = PBXBuildFile; fileRef = 853D987924694A8700490DBA /* ENAButton.swift */; };
		858F6F6E245A103C009FFD33 /* ExposureNotification.framework in Frameworks */ = {isa = PBXBuildFile; fileRef = 858F6F6D245A103C009FFD33 /* ExposureNotification.framework */; settings = {ATTRIBUTES = (Weak, ); }; };
		8595BF5F246032D90056EA27 /* ENASwitch.swift in Sources */ = {isa = PBXBuildFile; fileRef = 8595BF5E246032D90056EA27 /* ENASwitch.swift */; };
		859DD512248549790073D59F /* MockDiagnosisKeysRetrieval.swift in Sources */ = {isa = PBXBuildFile; fileRef = 859DD511248549790073D59F /* MockDiagnosisKeysRetrieval.swift */; };
		85D7593F2457048F008175F0 /* AppDelegate.swift in Sources */ = {isa = PBXBuildFile; fileRef = 85D7593E2457048F008175F0 /* AppDelegate.swift */; };
		85D7594B24570491008175F0 /* Assets.xcassets in Resources */ = {isa = PBXBuildFile; fileRef = 85D7594A24570491008175F0 /* Assets.xcassets */; };
		85D7594E24570491008175F0 /* LaunchScreen.storyboard in Resources */ = {isa = PBXBuildFile; fileRef = 85D7594C24570491008175F0 /* LaunchScreen.storyboard */; };
		85D7596424570491008175F0 /* ENAUITests.swift in Sources */ = {isa = PBXBuildFile; fileRef = 85D7596324570491008175F0 /* ENAUITests.swift */; };
		85E33444247EB357006E74EC /* CircularProgressView.swift in Sources */ = {isa = PBXBuildFile; fileRef = 85E33443247EB357006E74EC /* CircularProgressView.swift */; };
		8F27018F259B593700E48CFE /* ContactDiaryStore.swift in Sources */ = {isa = PBXBuildFile; fileRef = 8F27018E259B593700E48CFE /* ContactDiaryStore.swift */; };
		8F270194259B5BA700E48CFE /* ContactDiaryMigration1To2.swift in Sources */ = {isa = PBXBuildFile; fileRef = 8F270193259B5BA700E48CFE /* ContactDiaryMigration1To2.swift */; };
		8FF9B2B2259B6B030080770D /* ContactDiaryStoreSchemaV2.swift in Sources */ = {isa = PBXBuildFile; fileRef = 8FF9B2B1259B6B030080770D /* ContactDiaryStoreSchemaV2.swift */; };
		94092541254BFE6800FE61A2 /* DMWarnOthersNotificationViewController.swift in Sources */ = {isa = PBXBuildFile; fileRef = 94092540254BFE6800FE61A2 /* DMWarnOthersNotificationViewController.swift */; };
		9412FAFE252349EA0086E139 /* DeltaOnboardingViewControllerTests.swift in Sources */ = {isa = PBXBuildFile; fileRef = 9412FAF92523499D0086E139 /* DeltaOnboardingViewControllerTests.swift */; };
		9417BA95252B6B5100AD4053 /* DMSQLiteErrorViewController.swift in Sources */ = {isa = PBXBuildFile; fileRef = 9417BA94252B6B5100AD4053 /* DMSQLiteErrorViewController.swift */; };
		941ADDB02518C2B200E421D9 /* EuTracingTableViewCell.swift in Sources */ = {isa = PBXBuildFile; fileRef = 941ADDAF2518C2B200E421D9 /* EuTracingTableViewCell.swift */; };
		941ADDB22518C3FB00E421D9 /* ENSettingEuTracingViewModel.swift in Sources */ = {isa = PBXBuildFile; fileRef = 941ADDB12518C3FB00E421D9 /* ENSettingEuTracingViewModel.swift */; };
		941B68AE253F007100DC1962 /* Int+Increment.swift in Sources */ = {isa = PBXBuildFile; fileRef = 941B689E253EFF2300DC1962 /* Int+Increment.swift */; };
		941F5ED02518E82800785F06 /* ENSettingEuTracingViewModelTests.swift in Sources */ = {isa = PBXBuildFile; fileRef = 941F5ECB2518E82100785F06 /* ENSettingEuTracingViewModelTests.swift */; };
		94427A5025502B8900C36BE6 /* WarnOthersNotificationsTimeInterval.swift in Sources */ = {isa = PBXBuildFile; fileRef = 94427A4F25502B8900C36BE6 /* WarnOthersNotificationsTimeInterval.swift */; };
		9488C3012521EE8E00504648 /* DeltaOnboardingNavigationController.swift in Sources */ = {isa = PBXBuildFile; fileRef = 9488C3002521EE8E00504648 /* DeltaOnboardingNavigationController.swift */; };
		948AFE5F2552F6F60019579A /* WarnOthersReminderTests.swift in Sources */ = {isa = PBXBuildFile; fileRef = 948AFE5E2552F6F60019579A /* WarnOthersReminderTests.swift */; };
		948AFE672553DC5B0019579A /* WarnOthersRemindable.swift in Sources */ = {isa = PBXBuildFile; fileRef = 948AFE662553DC5B0019579A /* WarnOthersRemindable.swift */; };
		948AFE7A2554377F0019579A /* UNUserNotificationCenter+WarnOthers.swift in Sources */ = {isa = PBXBuildFile; fileRef = 948AFE792554377F0019579A /* UNUserNotificationCenter+WarnOthers.swift */; };
		948DCDC3252EFC9A00CDE020 /* ENAUITests_05_ExposureLogging.swift in Sources */ = {isa = PBXBuildFile; fileRef = 948DCDC2252EFC9A00CDE020 /* ENAUITests_05_ExposureLogging.swift */; };
		94B255A62551B7C800649B4C /* WarnOthersReminder.swift in Sources */ = {isa = PBXBuildFile; fileRef = 94B255A52551B7C800649B4C /* WarnOthersReminder.swift */; };
		94C24B3F25304B4400F8C004 /* ENAUITestsDeltaOnboarding.swift in Sources */ = {isa = PBXBuildFile; fileRef = 94C24B3E25304B4400F8C004 /* ENAUITestsDeltaOnboarding.swift */; };
		94F594622521CBF50077681B /* DeltaOnboardingV15ViewModel.swift in Sources */ = {isa = PBXBuildFile; fileRef = 94F594612521CBF50077681B /* DeltaOnboardingV15ViewModel.swift */; };
		A124E64A249BF4EF00E95F72 /* ExposureDetectionExecutorTests.swift in Sources */ = {isa = PBXBuildFile; fileRef = A124E648249BF4EB00E95F72 /* ExposureDetectionExecutorTests.swift */; };
		A124E64C249C4C9000E95F72 /* SAPDownloadedPackagesStore+Helpers.swift in Sources */ = {isa = PBXBuildFile; fileRef = A124E64B249C4C9000E95F72 /* SAPDownloadedPackagesStore+Helpers.swift */; };
		A128F059248B459F00EC7F6C /* PublicKeyStore.swift in Sources */ = {isa = PBXBuildFile; fileRef = A128F058248B459F00EC7F6C /* PublicKeyStore.swift */; };
		A14BDEC024A1AD660063E4EC /* MockExposureDetector.swift in Sources */ = {isa = PBXBuildFile; fileRef = A14BDEBF24A1AD660063E4EC /* MockExposureDetector.swift */; };
		A1654EFF24B41FF600C0E115 /* DynamicCellTests.swift in Sources */ = {isa = PBXBuildFile; fileRef = A1654EFD24B41FEF00C0E115 /* DynamicCellTests.swift */; };
		A1654F0224B43E8500C0E115 /* DynamicTableViewTextViewCellTests.swift in Sources */ = {isa = PBXBuildFile; fileRef = A1654F0024B43E7F00C0E115 /* DynamicTableViewTextViewCellTests.swift */; };
		A16714AF248CA1B70031B111 /* Bundle+ReadPlist.swift in Sources */ = {isa = PBXBuildFile; fileRef = A16714AE248CA1B70031B111 /* Bundle+ReadPlist.swift */; };
		A173665324844F41006BE209 /* SQLiteKeyValueStoreTests.swift in Sources */ = {isa = PBXBuildFile; fileRef = A173665124844F29006BE209 /* SQLiteKeyValueStoreTests.swift */; };
		A17366552484978A006BE209 /* OnboardingInfoViewControllerUtils.swift in Sources */ = {isa = PBXBuildFile; fileRef = A17366542484978A006BE209 /* OnboardingInfoViewControllerUtils.swift */; };
		A1877CAB248F2532006FEFC0 /* SAPDownloadedPackageTests.swift in Sources */ = {isa = PBXBuildFile; fileRef = A1877CA9248F247D006FEFC0 /* SAPDownloadedPackageTests.swift */; };
		A1BABD0924A57B88000ED515 /* TemporaryExposureKeyMock.swift in Sources */ = {isa = PBXBuildFile; fileRef = A1BABD0824A57B88000ED515 /* TemporaryExposureKeyMock.swift */; };
		A1BABD0E24A57CFC000ED515 /* ENTemporaryExposureKey+ProcessingTests.swift in Sources */ = {isa = PBXBuildFile; fileRef = A1BABD0C24A57BAC000ED515 /* ENTemporaryExposureKey+ProcessingTests.swift */; };
		A1BABD1024A57D03000ED515 /* ENTemporaryExposureKey+Processing.swift in Sources */ = {isa = PBXBuildFile; fileRef = A1BABD0A24A57BA0000ED515 /* ENTemporaryExposureKey+Processing.swift */; };
		A1C683FA24AEC57400B90D12 /* DynamicTableViewTextViewCell.swift in Sources */ = {isa = PBXBuildFile; fileRef = A1C683F924AEC57400B90D12 /* DynamicTableViewTextViewCell.swift */; };
		A1C683FC24AEC9EE00B90D12 /* DynamicTableViewTextCell.swift in Sources */ = {isa = PBXBuildFile; fileRef = A1C683FB24AEC9EE00B90D12 /* DynamicTableViewTextCell.swift */; };
		A1E41941249410AF0016E52A /* SAPDownloadedPackage+Helpers.swift in Sources */ = {isa = PBXBuildFile; fileRef = A1E41940249410AF0016E52A /* SAPDownloadedPackage+Helpers.swift */; };
		A1E419462495479D0016E52A /* HTTPClient+MockNetworkStack.swift in Sources */ = {isa = PBXBuildFile; fileRef = A1E419442495476C0016E52A /* HTTPClient+MockNetworkStack.swift */; };
		A1E41949249548770016E52A /* HTTPClient+SubmitTests.swift in Sources */ = {isa = PBXBuildFile; fileRef = A1E41947249548260016E52A /* HTTPClient+SubmitTests.swift */; };
		A1E419522495A6F20016E52A /* HTTPClient+TANForExposureSubmitTests.swift in Sources */ = {isa = PBXBuildFile; fileRef = A1E419502495A6EA0016E52A /* HTTPClient+TANForExposureSubmitTests.swift */; };
		A1E419552495A8060016E52A /* HTTPClient+GetTestResultTests.swift in Sources */ = {isa = PBXBuildFile; fileRef = A1E419532495A7850016E52A /* HTTPClient+GetTestResultTests.swift */; };
		A1E419582495A8F90016E52A /* HTTPClient+RegistrationTokenTests.swift in Sources */ = {isa = PBXBuildFile; fileRef = A1E419562495A8F50016E52A /* HTTPClient+RegistrationTokenTests.swift */; };
		A1E4195D249818060016E52A /* RiskTests.swift in Sources */ = {isa = PBXBuildFile; fileRef = A1E4195B249818020016E52A /* RiskTests.swift */; };
		A1E419602498243E0016E52A /* String+TodayTests.swift in Sources */ = {isa = PBXBuildFile; fileRef = A1E4195E249824340016E52A /* String+TodayTests.swift */; };
		A328425D248E82BC006B1F09 /* ExposureSubmissionTestResultViewControllerTests.swift in Sources */ = {isa = PBXBuildFile; fileRef = A328425B248E82B5006B1F09 /* ExposureSubmissionTestResultViewControllerTests.swift */; };
		A32842612490E2AC006B1F09 /* ExposureSubmissionWarnOthersViewControllerTests.swift in Sources */ = {isa = PBXBuildFile; fileRef = A32842602490E2AC006B1F09 /* ExposureSubmissionWarnOthersViewControllerTests.swift */; };
		A32842652491136E006B1F09 /* ExposureSubmissionUITests.swift in Sources */ = {isa = PBXBuildFile; fileRef = A32842642491136E006B1F09 /* ExposureSubmissionUITests.swift */; };
		A32842672492359E006B1F09 /* MockExposureSubmissionNavigationControllerChild.swift in Sources */ = {isa = PBXBuildFile; fileRef = A32842662492359E006B1F09 /* MockExposureSubmissionNavigationControllerChild.swift */; };
		A32C046524D96348005BEA61 /* HTTPClient+PlausibeDeniabilityTests.swift in Sources */ = {isa = PBXBuildFile; fileRef = A32C046424D96348005BEA61 /* HTTPClient+PlausibeDeniabilityTests.swift */; };
		A3552CC424DD6E16008C91BE /* AppDelegate+PlausibleDeniability.swift in Sources */ = {isa = PBXBuildFile; fileRef = A3552CC324DD6E16008C91BE /* AppDelegate+PlausibleDeniability.swift */; };
		A3552CC624DD6E78008C91BE /* AppDelegate+ENATaskExecutionDelegate.swift in Sources */ = {isa = PBXBuildFile; fileRef = A3552CC524DD6E78008C91BE /* AppDelegate+ENATaskExecutionDelegate.swift */; };
		A36FACC424C5EA1500DED947 /* ExposureDetectionViewControllerTests.swift in Sources */ = {isa = PBXBuildFile; fileRef = A36FACC324C5EA1500DED947 /* ExposureDetectionViewControllerTests.swift */; };
		A372DA3B24BDA075003248BB /* ExposureSubmissionCoordinator.swift in Sources */ = {isa = PBXBuildFile; fileRef = A372DA3A24BDA075003248BB /* ExposureSubmissionCoordinator.swift */; };
		A372DA3F24BEF773003248BB /* ExposureSubmissionCoordinatorTests.swift in Sources */ = {isa = PBXBuildFile; fileRef = A372DA3E24BEF773003248BB /* ExposureSubmissionCoordinatorTests.swift */; };
		A372DA4124BF33F9003248BB /* MockExposureSubmissionCoordinatorDelegate.swift in Sources */ = {isa = PBXBuildFile; fileRef = A372DA4024BF33F9003248BB /* MockExposureSubmissionCoordinatorDelegate.swift */; };
		A372DA4224BF3E29003248BB /* MockExposureSubmissionCoordinator.swift in Sources */ = {isa = PBXBuildFile; fileRef = A372DA3C24BE01D9003248BB /* MockExposureSubmissionCoordinator.swift */; };
		A3C4F96024812CD20047F23E /* ExposureSubmissionWarnOthersViewController.swift in Sources */ = {isa = PBXBuildFile; fileRef = A3C4F95F24812CD20047F23E /* ExposureSubmissionWarnOthersViewController.swift */; };
		A3E851B224ADD09900402485 /* CountdownTimer.swift in Sources */ = {isa = PBXBuildFile; fileRef = A3E851B124ADD09900402485 /* CountdownTimer.swift */; };
		A3E851B524ADDAC000402485 /* CountdownTimerTests.swift in Sources */ = {isa = PBXBuildFile; fileRef = A3E851B424ADDAC000402485 /* CountdownTimerTests.swift */; };
		A3EE6E5A249BB7AF00C64B61 /* ExposureSubmissionServiceFactory.swift in Sources */ = {isa = PBXBuildFile; fileRef = A3EE6E59249BB7AF00C64B61 /* ExposureSubmissionServiceFactory.swift */; };
		A3EE6E5C249BB97500C64B61 /* UITestingParameters.swift in Sources */ = {isa = PBXBuildFile; fileRef = A3EE6E5B249BB97500C64B61 /* UITestingParameters.swift */; };
		A3EE6E5D249BB9B900C64B61 /* UITestingParameters.swift in Sources */ = {isa = PBXBuildFile; fileRef = A3EE6E5B249BB97500C64B61 /* UITestingParameters.swift */; };
		A3FF84EC247BFAF00053E947 /* Hasher.swift in Sources */ = {isa = PBXBuildFile; fileRef = A3FF84EB247BFAF00053E947 /* Hasher.swift */; };
		AB1011592507C15000D392A2 /* TracingStatusHistory.swift in Sources */ = {isa = PBXBuildFile; fileRef = AB1011572507C15000D392A2 /* TracingStatusHistory.swift */; };
		AB126873254C05A7006E9194 /* ENAFormatter.swift in Sources */ = {isa = PBXBuildFile; fileRef = AB126872254C05A7006E9194 /* ENAFormatter.swift */; };
		AB1885D825238DD100D39BBE /* OnboardingInfoViewControllerTests.swift in Sources */ = {isa = PBXBuildFile; fileRef = AB1885D025238DAA00D39BBE /* OnboardingInfoViewControllerTests.swift */; };
		AB1886C4252DE1AF00D39BBE /* Logging.swift in Sources */ = {isa = PBXBuildFile; fileRef = AB1886C3252DE1AE00D39BBE /* Logging.swift */; };
		AB1886D1252DE51E00D39BBE /* Bundle+Identifier.swift in Sources */ = {isa = PBXBuildFile; fileRef = AB1886D0252DE51E00D39BBE /* Bundle+Identifier.swift */; };
		AB1FCBD42521FC47005930BA /* ServerEnvironmentTests.swift in Sources */ = {isa = PBXBuildFile; fileRef = AB1FCBCC2521FC44005930BA /* ServerEnvironmentTests.swift */; };
		AB1FCBDC2521FCD5005930BA /* TestServerEnvironments.json in Resources */ = {isa = PBXBuildFile; fileRef = AB1FCBDB2521FCD5005930BA /* TestServerEnvironments.json */; };
		AB35609A2547167800C3F8E0 /* DeviceTimeCheck.swift in Sources */ = {isa = PBXBuildFile; fileRef = AB3560992547167800C3F8E0 /* DeviceTimeCheck.swift */; };
		AB3560A02547194C00C3F8E0 /* DeviceTimeCheckTests.swift in Sources */ = {isa = PBXBuildFile; fileRef = AB35609F2547194C00C3F8E0 /* DeviceTimeCheckTests.swift */; };
		AB453F602534B04400D8339E /* ExposureManagerTests.swift in Sources */ = {isa = PBXBuildFile; fileRef = AB453F5F2534B04400D8339E /* ExposureManagerTests.swift */; };
		AB5F84AD24F8F7A1000400D4 /* SerialMigrator.swift in Sources */ = {isa = PBXBuildFile; fileRef = AB5F84AC24F8F7A1000400D4 /* SerialMigrator.swift */; };
		AB5F84B024F8F7C3000400D4 /* Migration.swift in Sources */ = {isa = PBXBuildFile; fileRef = AB5F84AF24F8F7C3000400D4 /* Migration.swift */; };
		AB5F84B224F8F7E3000400D4 /* Migration0To1.swift in Sources */ = {isa = PBXBuildFile; fileRef = AB5F84B124F8F7E3000400D4 /* Migration0To1.swift */; };
		AB5F84B424F8FA26000400D4 /* SerialMigratorTests.swift in Sources */ = {isa = PBXBuildFile; fileRef = AB5F84B324F8FA26000400D4 /* SerialMigratorTests.swift */; };
		AB5F84BB24F92876000400D4 /* Migration0To1Tests.swift in Sources */ = {isa = PBXBuildFile; fileRef = AB5F84BA24F92876000400D4 /* Migration0To1Tests.swift */; };
		AB5F84BD24F92E92000400D4 /* SerialMigratorFake.swift in Sources */ = {isa = PBXBuildFile; fileRef = AB5F84BC24F92E92000400D4 /* SerialMigratorFake.swift */; };
		AB5F84BE24FE2DC9000400D4 /* DownloadedPackagesSQLLiteStoreV0.swift in Sources */ = {isa = PBXBuildFile; fileRef = AB5F84B824F92855000400D4 /* DownloadedPackagesSQLLiteStoreV0.swift */; };
		AB5F84C024FE2EB3000400D4 /* DownloadedPackagesStoreV0.swift in Sources */ = {isa = PBXBuildFile; fileRef = AB5F84BF24FE2EB3000400D4 /* DownloadedPackagesStoreV0.swift */; };
		AB6289CF251BA01400CF61D2 /* Bundle+Version.swift in Sources */ = {isa = PBXBuildFile; fileRef = AB6289CE251BA01400CF61D2 /* Bundle+Version.swift */; };
		AB6289D4251BA4EC00CF61D2 /* String+Compare.swift in Sources */ = {isa = PBXBuildFile; fileRef = AB6289D3251BA4EC00CF61D2 /* String+Compare.swift */; };
		AB6289D9251C833100CF61D2 /* DMDeltaOnboardingViewController.swift in Sources */ = {isa = PBXBuildFile; fileRef = AB6289D8251C833100CF61D2 /* DMDeltaOnboardingViewController.swift */; };
		AB628A1F251CDADE00CF61D2 /* ServerEnvironments.json in Resources */ = {isa = PBXBuildFile; fileRef = AB628A1E251CDADE00CF61D2 /* ServerEnvironments.json */; };
		AB7420AC251B67A8006666AC /* DeltaOnboardingV15.swift in Sources */ = {isa = PBXBuildFile; fileRef = AB7420AB251B67A8006666AC /* DeltaOnboardingV15.swift */; };
		AB7420B7251B69E2006666AC /* DeltaOnboardingCoordinator.swift in Sources */ = {isa = PBXBuildFile; fileRef = AB7420B6251B69E2006666AC /* DeltaOnboardingCoordinator.swift */; };
		AB7420C2251B7D59006666AC /* DeltaOnboardingProtocols.swift in Sources */ = {isa = PBXBuildFile; fileRef = AB7420C1251B7D59006666AC /* DeltaOnboardingProtocols.swift */; };
		AB7420CB251B7D93006666AC /* DeltaOnboardingV15ViewController.swift in Sources */ = {isa = PBXBuildFile; fileRef = AB7420CA251B7D93006666AC /* DeltaOnboardingV15ViewController.swift */; };
		AB7420DD251B8101006666AC /* DeltaOnboardingCoordinatorTests.swift in Sources */ = {isa = PBXBuildFile; fileRef = AB7420DC251B8101006666AC /* DeltaOnboardingCoordinatorTests.swift */; };
		AB7E2A80255ACC06005C90F6 /* Date+Utils.swift in Sources */ = {isa = PBXBuildFile; fileRef = AB7E2A7F255ACC06005C90F6 /* Date+Utils.swift */; };
		AB8B0D3225305384009C067B /* Localizable.links.strings in Resources */ = {isa = PBXBuildFile; fileRef = AB8B0D3425305384009C067B /* Localizable.links.strings */; };
		AB8B0D4525306089009C067B /* Localizable.links.strings in Resources */ = {isa = PBXBuildFile; fileRef = AB8B0D3425305384009C067B /* Localizable.links.strings */; };
		AB8BC3472551B97700F3B5A7 /* DownloadedPackagesStoreErrorStub.swift in Sources */ = {isa = PBXBuildFile; fileRef = AB8BC3462551B97700F3B5A7 /* DownloadedPackagesStoreErrorStub.swift */; };
		AB8BC34F2551BBE100F3B5A7 /* HourKeyPackagesDownloadTests.swift in Sources */ = {isa = PBXBuildFile; fileRef = AB8BC34E2551BBE100F3B5A7 /* HourKeyPackagesDownloadTests.swift */; };
		ABAE0A1C257F77D90030ED47 /* ContactDiaryStoreSchemaV1.swift in Sources */ = {isa = PBXBuildFile; fileRef = ABAE0A1B257F77D90030ED47 /* ContactDiaryStoreSchemaV1.swift */; };
		ABAE0A37257FA88D0030ED47 /* ContactDiaryStoreSchemaV1Tests.swift in Sources */ = {isa = PBXBuildFile; fileRef = ABAE0A36257FA88D0030ED47 /* ContactDiaryStoreSchemaV1Tests.swift */; };
		ABAE0A3F257FAC970030ED47 /* ContactDiaryStoreTests.swift in Sources */ = {isa = PBXBuildFile; fileRef = ABAE0A3E257FAC970030ED47 /* ContactDiaryStoreTests.swift */; };
		ABD2F634254C533200DC1958 /* KeyPackageDownload.swift in Sources */ = {isa = PBXBuildFile; fileRef = ABD2F633254C533200DC1958 /* KeyPackageDownload.swift */; };
		ABDA2792251CE308006BAE84 /* DMServerEnvironmentViewController.swift in Sources */ = {isa = PBXBuildFile; fileRef = ABDA2791251CE308006BAE84 /* DMServerEnvironmentViewController.swift */; };
		ABFCE98A255C32EF0075FF13 /* AppConfigMetadata.swift in Sources */ = {isa = PBXBuildFile; fileRef = ABFCE989255C32EE0075FF13 /* AppConfigMetadata.swift */; };
		B103193224E18A0A00DD02EF /* DMMenuItem.swift in Sources */ = {isa = PBXBuildFile; fileRef = B103193124E18A0A00DD02EF /* DMMenuItem.swift */; };
		B10F9B8B249961BC00C418F4 /* DynamicTypeLabelTests.swift in Sources */ = {isa = PBXBuildFile; fileRef = B10F9B89249961B500C418F4 /* DynamicTypeLabelTests.swift */; };
		B10F9B8C249961CE00C418F4 /* UIFont+DynamicTypeTests.swift in Sources */ = {isa = PBXBuildFile; fileRef = B163D11424993F64001A322C /* UIFont+DynamicTypeTests.swift */; };
		B10FD5ED246EAADC00E9D7F2 /* AppInformationDetailViewController.swift in Sources */ = {isa = PBXBuildFile; fileRef = 71CC3E9E246D6B6800217F2C /* AppInformationDetailViewController.swift */; };
		B10FD5F1246EAB1000E9D7F2 /* AppInformationViewController+DynamicTableViewModel.swift in Sources */ = {isa = PBXBuildFile; fileRef = 71CC3E9C246D5D8000217F2C /* AppInformationViewController+DynamicTableViewModel.swift */; };
		B10FD5F4246EAC1700E9D7F2 /* AppleFilesWriter.swift in Sources */ = {isa = PBXBuildFile; fileRef = B10FD5F3246EAC1700E9D7F2 /* AppleFilesWriter.swift */; };
		B111EE2C2465D9F7001AEBB4 /* String+Localization.swift in Sources */ = {isa = PBXBuildFile; fileRef = B111EE2B2465D9F7001AEBB4 /* String+Localization.swift */; };
		B112545A246F2C6500AB5036 /* ENTemporaryExposureKey+Convert.swift in Sources */ = {isa = PBXBuildFile; fileRef = B1125459246F2C6500AB5036 /* ENTemporaryExposureKey+Convert.swift */; };
		B11655932491437600316087 /* RiskProvidingConfigurationTests.swift in Sources */ = {isa = PBXBuildFile; fileRef = B11655922491437600316087 /* RiskProvidingConfigurationTests.swift */; };
		B1175213248A83AB00C3325C /* Risk.swift in Sources */ = {isa = PBXBuildFile; fileRef = B1175212248A83AB00C3325C /* Risk.swift */; };
		B1175216248A9F9600C3325C /* ConvertingKeysTests.swift in Sources */ = {isa = PBXBuildFile; fileRef = B1175215248A9F9600C3325C /* ConvertingKeysTests.swift */; };
		B117909824914D77007FF821 /* StoreTests.swift in Sources */ = {isa = PBXBuildFile; fileRef = 01D3ECFF2490230400551E65 /* StoreTests.swift */; };
		B11E619B246EE4B0004A056A /* DynamicTypeLabel.swift in Sources */ = {isa = PBXBuildFile; fileRef = 71CC3EA0246D6BBF00217F2C /* DynamicTypeLabel.swift */; };
		B11E619C246EE4E9004A056A /* UIFont+DynamicType.swift in Sources */ = {isa = PBXBuildFile; fileRef = 71CC3EA2246D6C4000217F2C /* UIFont+DynamicType.swift */; };
		B120C7C924AFE7B800F68FF1 /* ActiveTracingTests.swift in Sources */ = {isa = PBXBuildFile; fileRef = B120C7C824AFE7B800F68FF1 /* ActiveTracingTests.swift */; };
		B120C7CA24AFF12D00F68FF1 /* ActiveTracing.swift in Sources */ = {isa = PBXBuildFile; fileRef = B120C7C524AFDAB900F68FF1 /* ActiveTracing.swift */; };
		B1218920248AD79900496210 /* ClientMock.swift in Sources */ = {isa = PBXBuildFile; fileRef = CD678F6C246C43EE00B6A0F8 /* ClientMock.swift */; };
		B1221BE02492ECE800E6C4E4 /* CFDictionary+KeychainQuery.swift in Sources */ = {isa = PBXBuildFile; fileRef = B1221BDF2492ECE800E6C4E4 /* CFDictionary+KeychainQuery.swift */; };
		B1221BE22492ED0F00E6C4E4 /* CFDictionary+KeychainQueryTests.swift in Sources */ = {isa = PBXBuildFile; fileRef = B1221BE12492ED0F00E6C4E4 /* CFDictionary+KeychainQueryTests.swift */; };
		B143DBDF2477F292000A29E8 /* ExposureNotificationSettingViewController.swift in Sources */ = {isa = PBXBuildFile; fileRef = 853D98842469DC8100490DBA /* ExposureNotificationSettingViewController.swift */; };
		B14D0CD9246E946E00D5BEBC /* ExposureDetection.swift in Sources */ = {isa = PBXBuildFile; fileRef = B1A9E70D246D73180024CC12 /* ExposureDetection.swift */; };
		B14D0CDB246E968C00D5BEBC /* String+Today.swift in Sources */ = {isa = PBXBuildFile; fileRef = B14D0CDA246E968C00D5BEBC /* String+Today.swift */; };
		B14D0CDD246E972400D5BEBC /* ExposureDetectionDelegate.swift in Sources */ = {isa = PBXBuildFile; fileRef = B14D0CDC246E972400D5BEBC /* ExposureDetectionDelegate.swift */; };
		B14D0CDF246E976400D5BEBC /* ExposureDetectionTransaction+DidEndPrematurelyReason.swift in Sources */ = {isa = PBXBuildFile; fileRef = B14D0CDE246E976400D5BEBC /* ExposureDetectionTransaction+DidEndPrematurelyReason.swift */; };
		B153096A24706F1000A4A1BD /* URLSession+Default.swift in Sources */ = {isa = PBXBuildFile; fileRef = B153096924706F1000A4A1BD /* URLSession+Default.swift */; };
		B153096C24706F2400A4A1BD /* URLSessionConfiguration+Default.swift in Sources */ = {isa = PBXBuildFile; fileRef = B153096B24706F2400A4A1BD /* URLSessionConfiguration+Default.swift */; };
		B15382E7248290BB0010F007 /* AppleFilesWriterTests.swift in Sources */ = {isa = PBXBuildFile; fileRef = B15382E6248290BB0010F007 /* AppleFilesWriterTests.swift */; };
		B15382FE248424F00010F007 /* ExposureDetectionTests.swift in Sources */ = {isa = PBXBuildFile; fileRef = B15382FD248424F00010F007 /* ExposureDetectionTests.swift */; };
		B16177E824802F9B006E435A /* DownloadedPackagesSQLLiteStoreTests.swift in Sources */ = {isa = PBXBuildFile; fileRef = B16177E724802F9B006E435A /* DownloadedPackagesSQLLiteStoreTests.swift */; };
		B161782524804AC3006E435A /* DownloadedPackagesSQLLiteStoreV1.swift in Sources */ = {isa = PBXBuildFile; fileRef = B161782424804AC3006E435A /* DownloadedPackagesSQLLiteStoreV1.swift */; };
		B163D1102499068D001A322C /* SettingsViewModelTests.swift in Sources */ = {isa = PBXBuildFile; fileRef = B163D10F2499068D001A322C /* SettingsViewModelTests.swift */; };
		B16457B524DC11EF002879EB /* DMLastSubmissionRequetViewController.swift in Sources */ = {isa = PBXBuildFile; fileRef = B16457B424DC11EF002879EB /* DMLastSubmissionRequetViewController.swift */; };
		B16457BB24DC3309002879EB /* DMLogsViewController.swift in Sources */ = {isa = PBXBuildFile; fileRef = B16457BA24DC3309002879EB /* DMLogsViewController.swift */; };
		B16457BD24DC3F4E002879EB /* DMKeysViewController.swift in Sources */ = {isa = PBXBuildFile; fileRef = B1FC2D1C24D9C87F00083C81 /* DMKeysViewController.swift */; };
		B1741B492462C207006275D9 /* Client.swift in Sources */ = {isa = PBXBuildFile; fileRef = B1741B482462C207006275D9 /* Client.swift */; };
		B1741B4C2462C21F006275D9 /* DMDeveloperMenu.swift in Sources */ = {isa = PBXBuildFile; fileRef = B1741B432461C257006275D9 /* DMDeveloperMenu.swift */; };
		B1741B4E2462C21F006275D9 /* DMViewController.swift in Sources */ = {isa = PBXBuildFile; fileRef = B1569DDE245D70990079FCD7 /* DMViewController.swift */; };
		B17A44A22464906A00CB195E /* KeyTests.swift in Sources */ = {isa = PBXBuildFile; fileRef = B17A44A12464906A00CB195E /* KeyTests.swift */; };
		B17F2D48248CEB4C00CAA38F /* DetectionMode.swift in Sources */ = {isa = PBXBuildFile; fileRef = B18E852E248C29D400CF4FB8 /* DetectionMode.swift */; };
		B184A380248FFCBE007180F6 /* SecureStore.swift in Sources */ = {isa = PBXBuildFile; fileRef = B184A37F248FFCBE007180F6 /* SecureStore.swift */; };
		B184A383248FFCE2007180F6 /* CodableExposureDetectionSummary.swift in Sources */ = {isa = PBXBuildFile; fileRef = B184A382248FFCE2007180F6 /* CodableExposureDetectionSummary.swift */; };
		B18755D124DC45CA00A9202E /* DMStoreViewController.swift in Sources */ = {isa = PBXBuildFile; fileRef = B18755D024DC45CA00A9202E /* DMStoreViewController.swift */; };
		B18C411D246DB30000B8D8CB /* URL+Helper.swift in Sources */ = {isa = PBXBuildFile; fileRef = B18C411C246DB30000B8D8CB /* URL+Helper.swift */; };
		B19FD7112491A07000A9D56A /* String+SemanticVersion.swift in Sources */ = {isa = PBXBuildFile; fileRef = B19FD7102491A07000A9D56A /* String+SemanticVersion.swift */; };
		B19FD7132491A08500A9D56A /* SAP_SemanticVersion+Compare.swift in Sources */ = {isa = PBXBuildFile; fileRef = B19FD7122491A08500A9D56A /* SAP_SemanticVersion+Compare.swift */; };
		B19FD7152491A4A300A9D56A /* SAP_SemanticVersionTests.swift in Sources */ = {isa = PBXBuildFile; fileRef = B19FD7142491A4A300A9D56A /* SAP_SemanticVersionTests.swift */; };
		B1A31F6924DAE6C000E263DF /* DMKeyCell.swift in Sources */ = {isa = PBXBuildFile; fileRef = B1A31F6824DAE6C000E263DF /* DMKeyCell.swift */; };
		B1A89F3924819CC200DA1CEC /* ExposureStateUpdating.swift in Sources */ = {isa = PBXBuildFile; fileRef = B18CADAD24782FA4006F53F0 /* ExposureStateUpdating.swift */; };
		B1A89F3B24819CE800DA1CEC /* SettingsLabelCell.swift in Sources */ = {isa = PBXBuildFile; fileRef = CDD87C5C247559E3007CE6CA /* SettingsLabelCell.swift */; };
		B1AC51D624CED8820087C35B /* DetectionModeTests.swift in Sources */ = {isa = PBXBuildFile; fileRef = B1AC51D524CED8820087C35B /* DetectionModeTests.swift */; };
		B1B381432472EF8B0056BEEE /* HTTPClient+Configuration.swift in Sources */ = {isa = PBXBuildFile; fileRef = B12995E8246C344100854AD0 /* HTTPClient+Configuration.swift */; };
		B1B5A76024924B3D0029D5D7 /* FMDB in Frameworks */ = {isa = PBXBuildFile; productRef = B1B5A75F24924B3D0029D5D7 /* FMDB */; };
		B1C6ED00247F23730066138F /* NotificationName.swift in Sources */ = {isa = PBXBuildFile; fileRef = 51D420D324586DCA00AD70CA /* NotificationName.swift */; };
		B1C7EE4624938EB700F1F284 /* ExposureDetection_FAQ_URL_Tests.swift in Sources */ = {isa = PBXBuildFile; fileRef = B1C7EE4524938EB700F1F284 /* ExposureDetection_FAQ_URL_Tests.swift */; };
		B1C7EE482493D97000F1F284 /* RiskProvidingConfigurationManualTriggerTests.swift in Sources */ = {isa = PBXBuildFile; fileRef = B1C7EE472493D97000F1F284 /* RiskProvidingConfigurationManualTriggerTests.swift */; };
		B1C7EEAE24941A3B00F1F284 /* ManualExposureDetectionState.swift in Sources */ = {isa = PBXBuildFile; fileRef = B1C7EEAD24941A3B00F1F284 /* ManualExposureDetectionState.swift */; };
		B1C7EEB024941A6B00F1F284 /* RiskConsumer.swift in Sources */ = {isa = PBXBuildFile; fileRef = B1C7EEAF24941A6B00F1F284 /* RiskConsumer.swift */; };
		B1CD333E24865E0000B06E9B /* TracingStatusHistoryTests.swift in Sources */ = {isa = PBXBuildFile; fileRef = B1CD333D24865E0000B06E9B /* TracingStatusHistoryTests.swift */; };
		B1CD33412486AA7100B06E9B /* CoronaWarnURLSessionDelegate.swift in Sources */ = {isa = PBXBuildFile; fileRef = B1CD33402486AA7100B06E9B /* CoronaWarnURLSessionDelegate.swift */; };
		B1D431C8246C69F300E728AD /* HTTPClient+ConfigurationTests.swift in Sources */ = {isa = PBXBuildFile; fileRef = B1D431C7246C69F300E728AD /* HTTPClient+ConfigurationTests.swift */; };
		B1D431CB246C84A400E728AD /* DownloadedPackagesStoreV1.swift in Sources */ = {isa = PBXBuildFile; fileRef = B1D431CA246C84A400E728AD /* DownloadedPackagesStoreV1.swift */; };
		B1D6B004247DA4920079DDD3 /* UIApplication+CoronaWarn.swift in Sources */ = {isa = PBXBuildFile; fileRef = B1D6B003247DA4920079DDD3 /* UIApplication+CoronaWarn.swift */; };
		B1D8CB2724DD44C6008C6010 /* DMTracingHistoryViewController.swift in Sources */ = {isa = PBXBuildFile; fileRef = B1D8CB2524DD4371008C6010 /* DMTracingHistoryViewController.swift */; };
		B1DDDABC247137B000A07175 /* HTTPClientConfigurationEndpointTests.swift in Sources */ = {isa = PBXBuildFile; fileRef = B1DDDABB247137B000A07175 /* HTTPClientConfigurationEndpointTests.swift */; };
		B1DDDABE24713BAD00A07175 /* SAPDownloadedPackage.swift in Sources */ = {isa = PBXBuildFile; fileRef = B1A9E710246D782F0024CC12 /* SAPDownloadedPackage.swift */; };
		B1E23B8624FE4DD3006BCDA6 /* PublicKeyProviderTests.swift in Sources */ = {isa = PBXBuildFile; fileRef = B1E23B8524FE4DD3006BCDA6 /* PublicKeyProviderTests.swift */; };
		B1E8C99D2479D4E7006DC678 /* DMSubmissionStateViewController.swift in Sources */ = {isa = PBXBuildFile; fileRef = B1E8C99C2479D4E7006DC678 /* DMSubmissionStateViewController.swift */; };
		B1EAEC8B24711884003BE9A2 /* URLSession+Convenience.swift in Sources */ = {isa = PBXBuildFile; fileRef = B1EAEC8A24711884003BE9A2 /* URLSession+Convenience.swift */; };
		B1EAEC8F247118D1003BE9A2 /* URLSession+ConvenienceTests.swift in Sources */ = {isa = PBXBuildFile; fileRef = B1EAEC8D247118CB003BE9A2 /* URLSession+ConvenienceTests.swift */; };
		B1EDFD88248E741B00E7EAFF /* SwiftProtobuf in Frameworks */ = {isa = PBXBuildFile; productRef = B10FB02F246036F3004CA11E /* SwiftProtobuf */; };
		B1EDFD89248E741B00E7EAFF /* ZIPFoundation in Frameworks */ = {isa = PBXBuildFile; productRef = B1E8C9A4247AB869006DC678 /* ZIPFoundation */; };
		B1EDFD8D248E74D000E7EAFF /* URL+StaticString.swift in Sources */ = {isa = PBXBuildFile; fileRef = B1EDFD8C248E74D000E7EAFF /* URL+StaticString.swift */; };
		B1F82DF224718C7300E2E56A /* DMBackendConfigurationViewController.swift in Sources */ = {isa = PBXBuildFile; fileRef = B1F82DF124718C7300E2E56A /* DMBackendConfigurationViewController.swift */; };
		B1F8AE482479B4C30093A588 /* api-response-day-2020-05-16 in Resources */ = {isa = PBXBuildFile; fileRef = B1F8AE472479B4C30093A588 /* api-response-day-2020-05-16 */; };
		B1FC2D2024D9C8DF00083C81 /* SAP_TemporaryExposureKey+DeveloperMenu.swift in Sources */ = {isa = PBXBuildFile; fileRef = B1FC2D1F24D9C8DF00083C81 /* SAP_TemporaryExposureKey+DeveloperMenu.swift */; };
		B1FE13EB24891CFA00D012E5 /* RiskProvider.swift in Sources */ = {isa = PBXBuildFile; fileRef = B1FE13DE248821E000D012E5 /* RiskProvider.swift */; };
		B1FE13EC24891CFE00D012E5 /* RiskProviding.swift in Sources */ = {isa = PBXBuildFile; fileRef = B1FE13DC248821CB00D012E5 /* RiskProviding.swift */; };
		B1FE13ED24891D0400D012E5 /* RiskProviderTests.swift in Sources */ = {isa = PBXBuildFile; fileRef = B1FE13E1248824E900D012E5 /* RiskProviderTests.swift */; };
		B1FE13EF24891D0C00D012E5 /* RiskProvidingConfiguration.swift in Sources */ = {isa = PBXBuildFile; fileRef = B1FE13E52488255900D012E5 /* RiskProvidingConfiguration.swift */; };
		B1FE13FB24896E6700D012E5 /* AppConfigurationProviding.swift in Sources */ = {isa = PBXBuildFile; fileRef = B1FE13FA24896E6700D012E5 /* AppConfigurationProviding.swift */; };
		B1FE13FE24896EF700D012E5 /* CachedAppConfigurationTests.swift in Sources */ = {isa = PBXBuildFile; fileRef = B1FE13FD24896EF700D012E5 /* CachedAppConfigurationTests.swift */; };
		B1FE13FF2489708200D012E5 /* CachedAppConfiguration.swift in Sources */ = {isa = PBXBuildFile; fileRef = B1FE13F824896DDB00D012E5 /* CachedAppConfiguration.swift */; };
		B1FF6B6E2497D0B50041CF02 /* CWASQLite.h in Headers */ = {isa = PBXBuildFile; fileRef = B1FF6B6C2497D0B50041CF02 /* CWASQLite.h */; settings = {ATTRIBUTES = (Public, ); }; };
		B1FF6B772497D2330041CF02 /* sqlite3.h in Headers */ = {isa = PBXBuildFile; fileRef = 0DFCC2712484DC8400E2811D /* sqlite3.h */; settings = {ATTRIBUTES = (Public, ); }; };
		BA056F1B259B89B50022B0A4 /* RiskLegendDotBodyCell.swift in Sources */ = {isa = PBXBuildFile; fileRef = BA056F19259B89B50022B0A4 /* RiskLegendDotBodyCell.swift */; };
		BA056F1C259B89B50022B0A4 /* RiskLegendDotBodyCell.xib in Resources */ = {isa = PBXBuildFile; fileRef = BA056F1A259B89B50022B0A4 /* RiskLegendDotBodyCell.xib */; };
		BA112DF7255586E9007F5712 /* WifiOnlyHTTPClient.swift in Sources */ = {isa = PBXBuildFile; fileRef = BA112DF6255586E9007F5712 /* WifiOnlyHTTPClient.swift */; };
		BA112E0A25559CDD007F5712 /* ClientWifiOnly.swift in Sources */ = {isa = PBXBuildFile; fileRef = BA112E0925559CDD007F5712 /* ClientWifiOnly.swift */; };
		BA11D5BA2588D590005DCD6B /* DiaryAddAndEditEntryViewModelTest.swift in Sources */ = {isa = PBXBuildFile; fileRef = BA11D5B92588D590005DCD6B /* DiaryAddAndEditEntryViewModelTest.swift */; };
		BA27993B255995E100C3B64D /* DMWifiClientViewController.swift in Sources */ = {isa = PBXBuildFile; fileRef = BA27993A255995E100C3B64D /* DMWifiClientViewController.swift */; };
		BA288AF42582616E0071009A /* DiaryInfoViewModelTest.swift in Sources */ = {isa = PBXBuildFile; fileRef = BA288AF32582616E0071009A /* DiaryInfoViewModelTest.swift */; };
		BA6C8A9E254D634E008344F5 /* RiskCalculationConfiguration.swift in Sources */ = {isa = PBXBuildFile; fileRef = BA6C8A9D254D634E008344F5 /* RiskCalculationConfiguration.swift */; };
		BA6C8AA6254D63A0008344F5 /* MinutesAtAttenuationFilter.swift in Sources */ = {isa = PBXBuildFile; fileRef = BA6C8AA5254D63A0008344F5 /* MinutesAtAttenuationFilter.swift */; };
		BA6C8AAE254D6476008344F5 /* ENARange.swift in Sources */ = {isa = PBXBuildFile; fileRef = BA6C8AAD254D6476008344F5 /* ENARange.swift */; };
		BA6C8AB9254D64D3008344F5 /* MinutesAtAttenuationWeight.swift in Sources */ = {isa = PBXBuildFile; fileRef = BA6C8AB8254D64D3008344F5 /* MinutesAtAttenuationWeight.swift */; };
		BA6C8AC4254D650C008344F5 /* NormalizedTimePerEWToRiskLevelMapping.swift in Sources */ = {isa = PBXBuildFile; fileRef = BA6C8AC3254D650C008344F5 /* NormalizedTimePerEWToRiskLevelMapping.swift */; };
		BA6C8ACC254D6537008344F5 /* TrlEncoding.swift in Sources */ = {isa = PBXBuildFile; fileRef = BA6C8ACB254D6537008344F5 /* TrlEncoding.swift */; };
		BA6C8AD4254D6552008344F5 /* TrlFilter.swift in Sources */ = {isa = PBXBuildFile; fileRef = BA6C8AD3254D6552008344F5 /* TrlFilter.swift */; };
		BA6C8AEC254D65C4008344F5 /* ExposureWindow.swift in Sources */ = {isa = PBXBuildFile; fileRef = BA6C8AEB254D65C4008344F5 /* ExposureWindow.swift */; };
		BA6C8AF4254D65E1008344F5 /* ScanInstance.swift in Sources */ = {isa = PBXBuildFile; fileRef = BA6C8AF3254D65E1008344F5 /* ScanInstance.swift */; };
		BA6C8B05254D6B1F008344F5 /* RiskCalculation.swift in Sources */ = {isa = PBXBuildFile; fileRef = BA6C8B04254D6B1F008344F5 /* RiskCalculation.swift */; };
		BA6C8B0E254D6BF9008344F5 /* RiskCalculationTest.swift in Sources */ = {isa = PBXBuildFile; fileRef = BA6C8B0D254D6BF9008344F5 /* RiskCalculationTest.swift */; };
		BA6C8B17254D729A008344F5 /* exposure-windows-risk-calculation.json in Resources */ = {isa = PBXBuildFile; fileRef = BA6C8A8F254D61F4008344F5 /* exposure-windows-risk-calculation.json */; };
		BA6C8B24254D76ED008344F5 /* ExposureWindowTestCase.swift in Sources */ = {isa = PBXBuildFile; fileRef = BA6C8AE3254D6598008344F5 /* ExposureWindowTestCase.swift */; };
		BA6C8B2B254D76F7008344F5 /* TestCasesWithConfiguration.swift in Sources */ = {isa = PBXBuildFile; fileRef = BA6C8A95254D62C3008344F5 /* TestCasesWithConfiguration.swift */; };
		BA6C8B51254D80DF008344F5 /* ExposureWindowTest.swift in Sources */ = {isa = PBXBuildFile; fileRef = BA6C8B50254D80DF008344F5 /* ExposureWindowTest.swift */; };
		BA6D1634255AD2AA00ED3492 /* DMWifiClientViewModel.swift in Sources */ = {isa = PBXBuildFile; fileRef = BA6D1633255AD2AA00ED3492 /* DMWifiClientViewModel.swift */; };
		BA6D163A255AD35900ED3492 /* DMSwitchTableViewCell.swift in Sources */ = {isa = PBXBuildFile; fileRef = BA6D1638255AD35900ED3492 /* DMSwitchTableViewCell.swift */; };
		BA6D163B255AD35900ED3492 /* DMSwitchTableViewCell.xib in Resources */ = {isa = PBXBuildFile; fileRef = BA6D1639255AD35900ED3492 /* DMSwitchTableViewCell.xib */; };
		BA6D1640255ADD0500ED3492 /* DMSwitchCellViewModel.swift in Sources */ = {isa = PBXBuildFile; fileRef = BA6D163F255ADD0400ED3492 /* DMSwitchCellViewModel.swift */; };
		BA8BBA08255A90690034D4BC /* WifiHTTPClientTests.swift in Sources */ = {isa = PBXBuildFile; fileRef = BA8BBA07255A90690034D4BC /* WifiHTTPClientTests.swift */; };
		BA904C9E25769D1800692110 /* TanInputView.swift in Sources */ = {isa = PBXBuildFile; fileRef = BA904C9D25769D1800692110 /* TanInputView.swift */; };
		BA904CA62576A0B900692110 /* ENAInputLabel.swift in Sources */ = {isa = PBXBuildFile; fileRef = BA904CA52576A0B900692110 /* ENAInputLabel.swift */; };
		BA92A45E255163460063B46F /* ExposureSubmissionQRScannerViewModelGuidTests.swift in Sources */ = {isa = PBXBuildFile; fileRef = BA92A45D255163460063B46F /* ExposureSubmissionQRScannerViewModelGuidTests.swift */; };
		BA9DD53F2567BDAC00C326FF /* TestResultAvailableViewModelTest.swift in Sources */ = {isa = PBXBuildFile; fileRef = BA9DD53E2567BDAC00C326FF /* TestResultAvailableViewModelTest.swift */; };
		BAB1239C2572A06D00A179FB /* TanInputViewModel.swift in Sources */ = {isa = PBXBuildFile; fileRef = BAB1239B2572A06D00A179FB /* TanInputViewModel.swift */; };
		BAB123A22572A0B700A179FB /* TanInputViewController.swift in Sources */ = {isa = PBXBuildFile; fileRef = BAB123A02572A0B700A179FB /* TanInputViewController.swift */; };
		BAC0A4DE25768039002B5361 /* TanInputViewModelTests.swift in Sources */ = {isa = PBXBuildFile; fileRef = BAC0A4DD25768039002B5361 /* TanInputViewModelTests.swift */; };
		BAC42DC42583AF9D001A94C0 /* DiaryEntryTextField.swift in Sources */ = {isa = PBXBuildFile; fileRef = BAC42DC32583AF9D001A94C0 /* DiaryEntryTextField.swift */; };
		BAD962FB25668F4000FAB615 /* TestResultAvailableViewController.swift in Sources */ = {isa = PBXBuildFile; fileRef = BAD962FA25668F4000FAB615 /* TestResultAvailableViewController.swift */; };
		BAD9630025668F8E00FAB615 /* TestResultAvailableViewModel.swift in Sources */ = {isa = PBXBuildFile; fileRef = BAD962FF25668F8E00FAB615 /* TestResultAvailableViewModel.swift */; };
		BAEC99C7258B714300B98ECA /* ENAUITests_07_ContactJournalUITests.swift in Sources */ = {isa = PBXBuildFile; fileRef = BAEC99BF258B705500B98ECA /* ENAUITests_07_ContactJournalUITests.swift */; };
		CD2EC329247D82EE00C6B3F9 /* NotificationSettingsViewController.swift in Sources */ = {isa = PBXBuildFile; fileRef = CD2EC328247D82EE00C6B3F9 /* NotificationSettingsViewController.swift */; };
		CD678F6F246C43FC00B6A0F8 /* MockURLSession.swift in Sources */ = {isa = PBXBuildFile; fileRef = CD678F6E246C43FC00B6A0F8 /* MockURLSession.swift */; };
		CD8638532477EBD400A5A07C /* SettingsViewModel.swift in Sources */ = {isa = PBXBuildFile; fileRef = CD8638522477EBD400A5A07C /* SettingsViewModel.swift */; };
		CD99A3A9245C272400BF12AF /* ExposureSubmissionService.swift in Sources */ = {isa = PBXBuildFile; fileRef = CD99A3A8245C272400BF12AF /* ExposureSubmissionService.swift */; };
		CD99A3CA2461A47C00BF12AF /* AppStrings.swift in Sources */ = {isa = PBXBuildFile; fileRef = CD99A3C92461A47C00BF12AF /* AppStrings.swift */; };
		CDA262F824AB808800612E15 /* Coordinator.swift in Sources */ = {isa = PBXBuildFile; fileRef = CDA262F724AB808800612E15 /* Coordinator.swift */; };
		CDCE11D6247D644100F30825 /* NotificationSettingsViewModel.swift in Sources */ = {isa = PBXBuildFile; fileRef = CDCE11D5247D644100F30825 /* NotificationSettingsViewModel.swift */; };
		CDCE11D9247D64C600F30825 /* NotificationSettingsOnTableViewCell.swift in Sources */ = {isa = PBXBuildFile; fileRef = CDCE11D8247D64C600F30825 /* NotificationSettingsOnTableViewCell.swift */; };
		CDCE11DB247D64D600F30825 /* NotificationSettingsOffTableViewCell.swift in Sources */ = {isa = PBXBuildFile; fileRef = CDCE11DA247D64D600F30825 /* NotificationSettingsOffTableViewCell.swift */; };
		CDD87C56247556DE007CE6CA /* MainSettingsCell.swift in Sources */ = {isa = PBXBuildFile; fileRef = CDD87C54247556DE007CE6CA /* MainSettingsCell.swift */; };
		CDF27BD3246ADBA70044D32B /* ExposureSubmissionServiceTests.swift in Sources */ = {isa = PBXBuildFile; fileRef = CDF27BD2246ADBA70044D32B /* ExposureSubmissionServiceTests.swift */; };
		CDF27BD5246ADBF30044D32B /* HTTPClient+DaysAndHoursTests.swift in Sources */ = {isa = PBXBuildFile; fileRef = CDF27BD4246ADBF30044D32B /* HTTPClient+DaysAndHoursTests.swift */; };
		EB08F1782541CE3300D11FA9 /* risk_score_classification.pb.swift in Sources */ = {isa = PBXBuildFile; fileRef = EB08F1702541CE3200D11FA9 /* risk_score_classification.pb.swift */; };
		EB08F1792541CE3300D11FA9 /* attenuation_duration.pb.swift in Sources */ = {isa = PBXBuildFile; fileRef = EB08F1712541CE3200D11FA9 /* attenuation_duration.pb.swift */; };
		EB08F17A2541CE3300D11FA9 /* risk_level.pb.swift in Sources */ = {isa = PBXBuildFile; fileRef = EB08F1722541CE3200D11FA9 /* risk_level.pb.swift */; };
		EB08F17B2541CE3300D11FA9 /* app_features.pb.swift in Sources */ = {isa = PBXBuildFile; fileRef = EB08F1732541CE3200D11FA9 /* app_features.pb.swift */; };
		EB08F17C2541CE3300D11FA9 /* submission_payload.pb.swift in Sources */ = {isa = PBXBuildFile; fileRef = EB08F1742541CE3200D11FA9 /* submission_payload.pb.swift */; };
		EB08F17E2541CE3300D11FA9 /* app_version_config.pb.swift in Sources */ = {isa = PBXBuildFile; fileRef = EB08F1762541CE3200D11FA9 /* app_version_config.pb.swift */; };
		EB08F17F2541CE3300D11FA9 /* risk_score_parameters.pb.swift in Sources */ = {isa = PBXBuildFile; fileRef = EB08F1772541CE3200D11FA9 /* risk_score_parameters.pb.swift */; };
		EB08F1862541CE5700D11FA9 /* temporary_exposure_key_export.pb.swift in Sources */ = {isa = PBXBuildFile; fileRef = EB08F1832541CE5700D11FA9 /* temporary_exposure_key_export.pb.swift */; };
		EB08F1872541CE5700D11FA9 /* temporary_exposure_key_signature_list.pb.swift in Sources */ = {isa = PBXBuildFile; fileRef = EB08F1842541CE5700D11FA9 /* temporary_exposure_key_signature_list.pb.swift */; };
		EB08F1882541CE5700D11FA9 /* diagnosis_key_batch.pb.swift in Sources */ = {isa = PBXBuildFile; fileRef = EB08F1852541CE5700D11FA9 /* diagnosis_key_batch.pb.swift */; };
		EB11B02A24EE7CA500143A95 /* ENAUITestsSettings.swift in Sources */ = {isa = PBXBuildFile; fileRef = EB11B02924EE7CA500143A95 /* ENAUITestsSettings.swift */; };
		EB17144625716EA80088D7A9 /* FileManager+KeyPackageStorage.swift in Sources */ = {isa = PBXBuildFile; fileRef = EB17144525716EA80088D7A9 /* FileManager+KeyPackageStorage.swift */; };
		EB2394A024E5492900E71225 /* BackgroundAppRefreshViewModel.swift in Sources */ = {isa = PBXBuildFile; fileRef = EB23949F24E5492900E71225 /* BackgroundAppRefreshViewModel.swift */; };
		EB3BCA882507B6C1003F27C7 /* ExposureSubmissionSymptomsOnsetViewController.swift in Sources */ = {isa = PBXBuildFile; fileRef = EB3BCA872507B6C1003F27C7 /* ExposureSubmissionSymptomsOnsetViewController.swift */; };
		EB3BCA8C2507C3B0003F27C7 /* DynamicTableViewBulletPointCell.swift in Sources */ = {isa = PBXBuildFile; fileRef = EB3BCA85250799E7003F27C7 /* DynamicTableViewBulletPointCell.swift */; };
		EB5FE15C2599F5E400797E4E /* ENActivityHandling.swift in Sources */ = {isa = PBXBuildFile; fileRef = EB5FE1532599F5DB00797E4E /* ENActivityHandling.swift */; };
		EB6B5D882539AE9400B0ED57 /* DMNotificationsViewController.swift in Sources */ = {isa = PBXBuildFile; fileRef = EB6B5D872539AE9400B0ED57 /* DMNotificationsViewController.swift */; };
		EB6B5D8D2539B36100B0ED57 /* DMNotificationCell.swift in Sources */ = {isa = PBXBuildFile; fileRef = EB6B5D8C2539B36100B0ED57 /* DMNotificationCell.swift */; };
		EB7057D724E6BACA002235B4 /* InfoBoxView.xib in Resources */ = {isa = PBXBuildFile; fileRef = EB7057D624E6BACA002235B4 /* InfoBoxView.xib */; };
		EB7AF62A2587E98C00D94CA8 /* OpenCombineFoundation in Frameworks */ = {isa = PBXBuildFile; productRef = EB7AF6292587E98C00D94CA8 /* OpenCombineFoundation */; };
		EB7AF62C2587E98C00D94CA8 /* OpenCombine in Frameworks */ = {isa = PBXBuildFile; productRef = EB7AF62B2587E98C00D94CA8 /* OpenCombine */; };
		EB7AF62E2587E98C00D94CA8 /* OpenCombineDispatch in Frameworks */ = {isa = PBXBuildFile; productRef = EB7AF62D2587E98C00D94CA8 /* OpenCombineDispatch */; };
		EB7D205424E6A3320089264C /* InfoBoxView.swift in Sources */ = {isa = PBXBuildFile; fileRef = EB7D205324E6A3320089264C /* InfoBoxView.swift */; };
		EB7D205624E6A5930089264C /* InfoBoxViewModel.swift in Sources */ = {isa = PBXBuildFile; fileRef = EB7D205524E6A5930089264C /* InfoBoxViewModel.swift */; };
		EB7F8E9524E434E000A3CCC4 /* BackgroundAppRefreshViewController.swift in Sources */ = {isa = PBXBuildFile; fileRef = EB7F8E9424E434E000A3CCC4 /* BackgroundAppRefreshViewController.swift */; };
		EB858D2024E700D10048A0AA /* UIView+Screenshot.swift in Sources */ = {isa = PBXBuildFile; fileRef = EB858D1F24E700D10048A0AA /* UIView+Screenshot.swift */; };
		EB873540253704D100325C6C /* UNUserNotificationCenter+DeadManSwitch.swift in Sources */ = {isa = PBXBuildFile; fileRef = EB87353F253704D100325C6C /* UNUserNotificationCenter+DeadManSwitch.swift */; };
		EB91288A257FBD1E00241D3E /* DiaryInfoViewModel.swift in Sources */ = {isa = PBXBuildFile; fileRef = EB912888257FBD1E00241D3E /* DiaryInfoViewModel.swift */; };
		EB91288B257FBD1E00241D3E /* DiaryInfoViewController.swift in Sources */ = {isa = PBXBuildFile; fileRef = EB912889257FBD1E00241D3E /* DiaryInfoViewController.swift */; };
		EBA403D02589260D00D1F039 /* LICENSE in Resources */ = {isa = PBXBuildFile; fileRef = EBA403CE2589260D00D1F039 /* LICENSE */; };
		EBA403D12589260D00D1F039 /* ColorCompatibility.swift in Sources */ = {isa = PBXBuildFile; fileRef = EBA403CF2589260D00D1F039 /* ColorCompatibility.swift */; };
		EBB92C72259E10ED00013B41 /* AppDisabledViewController.swift in Sources */ = {isa = PBXBuildFile; fileRef = EBB92C71259E10ED00013B41 /* AppDisabledViewController.swift */; };
		EBB92C77259E110900013B41 /* AppDisabledViewModel.swift in Sources */ = {isa = PBXBuildFile; fileRef = EBB92C76259E110900013B41 /* AppDisabledViewModel.swift */; };
		EBB92C7C259E111A00013B41 /* AppDisabledView.swift in Sources */ = {isa = PBXBuildFile; fileRef = EBB92C7B259E111A00013B41 /* AppDisabledView.swift */; };
		EBBABC47256402A9005B7C07 /* default_app_config_18 in Resources */ = {isa = PBXBuildFile; fileRef = EBBABC46256402A9005B7C07 /* default_app_config_18 */; };
		EBCD2412250790F400E5574C /* ExposureSubmissionSymptomsViewController.swift in Sources */ = {isa = PBXBuildFile; fileRef = EBCD2411250790F400E5574C /* ExposureSubmissionSymptomsViewController.swift */; };
		EBDE11B2255EC2C4008C0F51 /* DMDeviceTimeCheckViewController.swift in Sources */ = {isa = PBXBuildFile; fileRef = EBDE11B1255EC2C4008C0F51 /* DMDeviceTimeCheckViewController.swift */; };
		EBDE11BB255EC34C008C0F51 /* DMDeviceTimeCheckViewModel.swift in Sources */ = {isa = PBXBuildFile; fileRef = EBDE11BA255EC34C008C0F51 /* DMDeviceTimeCheckViewModel.swift */; };
		EE22DB81247FB40A001B0A71 /* ENStateHandler.swift in Sources */ = {isa = PBXBuildFile; fileRef = EE22DB7F247FB409001B0A71 /* ENStateHandler.swift */; };
		EE22DB82247FB40A001B0A71 /* ENSettingModel.swift in Sources */ = {isa = PBXBuildFile; fileRef = EE22DB80247FB409001B0A71 /* ENSettingModel.swift */; };
		EE22DB89247FB43A001B0A71 /* TracingHistoryTableViewCell.swift in Sources */ = {isa = PBXBuildFile; fileRef = EE22DB84247FB43A001B0A71 /* TracingHistoryTableViewCell.swift */; };
		EE22DB8A247FB43A001B0A71 /* ImageTableViewCell.swift in Sources */ = {isa = PBXBuildFile; fileRef = EE22DB85247FB43A001B0A71 /* ImageTableViewCell.swift */; };
		EE22DB8B247FB43A001B0A71 /* ActionDetailTableViewCell.swift in Sources */ = {isa = PBXBuildFile; fileRef = EE22DB86247FB43A001B0A71 /* ActionDetailTableViewCell.swift */; };
		EE22DB8C247FB43A001B0A71 /* DescriptionTableViewCell.swift in Sources */ = {isa = PBXBuildFile; fileRef = EE22DB87247FB43A001B0A71 /* DescriptionTableViewCell.swift */; };
		EE22DB8D247FB43A001B0A71 /* ActionTableViewCell.swift in Sources */ = {isa = PBXBuildFile; fileRef = EE22DB88247FB43A001B0A71 /* ActionTableViewCell.swift */; };
		EE22DB8F247FB46C001B0A71 /* ENStateTests.swift in Sources */ = {isa = PBXBuildFile; fileRef = EE22DB8E247FB46C001B0A71 /* ENStateTests.swift */; };
		EE22DB91247FB479001B0A71 /* MockStateHandlerObserverDelegate.swift in Sources */ = {isa = PBXBuildFile; fileRef = EE22DB90247FB479001B0A71 /* MockStateHandlerObserverDelegate.swift */; };
		EE269508248FCB0300BAE234 /* InfoPlist.strings in Resources */ = {isa = PBXBuildFile; fileRef = EE26950A248FCB0300BAE234 /* InfoPlist.strings */; };
		EE278B30245F2C8A008B06F9 /* InviteFriendsViewController.swift in Sources */ = {isa = PBXBuildFile; fileRef = EE278B2F245F2C8A008B06F9 /* InviteFriendsViewController.swift */; };
		EE70C23D245B09EA00AC9B2F /* Localizable.strings in Resources */ = {isa = PBXBuildFile; fileRef = EE70C23A245B09E900AC9B2F /* Localizable.strings */; };
		EE92A33E245D96DA006B97B0 /* Localizable.stringsdict in Resources */ = {isa = PBXBuildFile; fileRef = EE92A340245D96DA006B97B0 /* Localizable.stringsdict */; };
		EEF1067A246EBF8B009DFB4E /* ResetViewController.swift in Sources */ = {isa = PBXBuildFile; fileRef = EEF10679246EBF8B009DFB4E /* ResetViewController.swift */; };
		F22C6E2324917E3200712A6B /* DynamicTableViewControllerRowsTests.swift in Sources */ = {isa = PBXBuildFile; fileRef = F247572A24838AC8003E1FC5 /* DynamicTableViewControllerRowsTests.swift */; };
		F22C6E252492082B00712A6B /* DynamicTableViewSpaceCellTests.swift in Sources */ = {isa = PBXBuildFile; fileRef = F22C6E242492082B00712A6B /* DynamicTableViewSpaceCellTests.swift */; };
		F252472F2483955B00C5556B /* DynamicTableViewControllerFake.storyboard in Resources */ = {isa = PBXBuildFile; fileRef = F252472E2483955B00C5556B /* DynamicTableViewControllerFake.storyboard */; };
		F25247312484456800C5556B /* DynamicTableViewModelTests.swift in Sources */ = {isa = PBXBuildFile; fileRef = F25247302484456800C5556B /* DynamicTableViewModelTests.swift */; };
		F2DC808E248989CE00EDC40A /* DynamicTableViewControllerRegisterCellsTests.swift in Sources */ = {isa = PBXBuildFile; fileRef = F2DC808D248989CE00EDC40A /* DynamicTableViewControllerRegisterCellsTests.swift */; };
		F2DC809024898A9400EDC40A /* DynamicTableViewControllerNumberOfRowsAndSectionsTests.swift in Sources */ = {isa = PBXBuildFile; fileRef = F2DC808F24898A9400EDC40A /* DynamicTableViewControllerNumberOfRowsAndSectionsTests.swift */; };
		F2DC809224898B1800EDC40A /* DynamicTableViewControllerHeaderTests.swift in Sources */ = {isa = PBXBuildFile; fileRef = F2DC809124898B1800EDC40A /* DynamicTableViewControllerHeaderTests.swift */; };
		F2DC809424898CE600EDC40A /* DynamicTableViewControllerFooterTests.swift in Sources */ = {isa = PBXBuildFile; fileRef = F2DC809324898CE600EDC40A /* DynamicTableViewControllerFooterTests.swift */; };
		FEDCE09E9F78ABEB4AA9A484 /* ExposureDetectionExecutor.swift in Sources */ = {isa = PBXBuildFile; fileRef = FEDCE0116603B6E00FAEE632 /* ExposureDetectionExecutor.swift */; };
		FEDCE29E414945F14E7CE576 /* ENStateHandler+State.swift in Sources */ = {isa = PBXBuildFile; fileRef = FEDCE1B8926528ED74CDE1B2 /* ENStateHandler+State.swift */; };
		FEDCE50B4AC5E24D4E11AA52 /* RequiresAppDependencies.swift in Sources */ = {isa = PBXBuildFile; fileRef = FEDCE1600374711EC77FF572 /* RequiresAppDependencies.swift */; };
		FEDCE6E2763B0BABFADF36BA /* ExposureDetectionViewModel.swift in Sources */ = {isa = PBXBuildFile; fileRef = FEDCE4BE82DC5BFE90575663 /* ExposureDetectionViewModel.swift */; };
/* End PBXBuildFile section */

/* Begin PBXContainerItemProxy section */
		85D7595524570491008175F0 /* PBXContainerItemProxy */ = {
			isa = PBXContainerItemProxy;
			containerPortal = 85D759332457048F008175F0 /* Project object */;
			proxyType = 1;
			remoteGlobalIDString = 85D7593A2457048F008175F0;
			remoteInfo = ENA;
		};
		85D7596024570491008175F0 /* PBXContainerItemProxy */ = {
			isa = PBXContainerItemProxy;
			containerPortal = 85D759332457048F008175F0 /* Project object */;
			proxyType = 1;
			remoteGlobalIDString = 85D7593A2457048F008175F0;
			remoteInfo = ENA;
		};
/* End PBXContainerItemProxy section */

/* Begin PBXCopyFilesBuildPhase section */
		B102BDB924603FD600CD55A2 /* Embed Frameworks */ = {
			isa = PBXCopyFilesBuildPhase;
			buildActionMask = 12;
			dstPath = "";
			dstSubfolderSpec = 10;
			files = (
				015E8C0924C9983600C0A4B3 /* CWASQLite.framework in Embed Frameworks */,
			);
			name = "Embed Frameworks";
			runOnlyForDeploymentPostprocessing = 0;
		};
/* End PBXCopyFilesBuildPhase section */

/* Begin PBXFileReference section */
		0103CED02536D1A100BDAAD1 /* AppInformationCellModel.swift */ = {isa = PBXFileReference; lastKnownFileType = sourcecode.swift; path = AppInformationCellModel.swift; sourceTree = "<group>"; };
		011E13AD24680A4000973467 /* HTTPClient.swift */ = {isa = PBXFileReference; lastKnownFileType = sourcecode.swift; path = HTTPClient.swift; sourceTree = "<group>"; };
		011E4B002483A35A002E6412 /* ENACommunity.entitlements */ = {isa = PBXFileReference; fileEncoding = 4; lastKnownFileType = text.plist.entitlements; path = ENACommunity.entitlements; sourceTree = "<group>"; };
		0120ECDC25875D8B00F78944 /* DiaryDayEntryCellModel.swift */ = {isa = PBXFileReference; lastKnownFileType = sourcecode.swift; path = DiaryDayEntryCellModel.swift; sourceTree = "<group>"; };
		0120ECF22587607600F78944 /* DiaryDayEntryCellModelTest.swift */ = {isa = PBXFileReference; lastKnownFileType = sourcecode.swift; path = DiaryDayEntryCellModelTest.swift; sourceTree = "<group>"; };
		0120ECFD2587631100F78944 /* DiaryDayAddCellModelTest.swift */ = {isa = PBXFileReference; lastKnownFileType = sourcecode.swift; path = DiaryDayAddCellModelTest.swift; sourceTree = "<group>"; };
		0123D5972501383100A91838 /* ExposureSubmissionErrorTests.swift */ = {isa = PBXFileReference; lastKnownFileType = sourcecode.swift; path = ExposureSubmissionErrorTests.swift; sourceTree = "<group>"; };
		013C412725545C2D00826C9F /* DebugRiskCalculation.swift */ = {isa = PBXFileReference; lastKnownFileType = sourcecode.swift; path = DebugRiskCalculation.swift; sourceTree = "<group>"; };
		013C413C255463A400826C9F /* DMDebugRiskCalculationViewController.swift */ = {isa = PBXFileReference; lastKnownFileType = sourcecode.swift; path = DMDebugRiskCalculationViewController.swift; sourceTree = "<group>"; };
		013DC101245DAC4E00EE58B0 /* Store.swift */ = {isa = PBXFileReference; lastKnownFileType = sourcecode.swift; path = Store.swift; sourceTree = "<group>"; };
		014086B72588F95000E9E5B2 /* DiaryEditEntriesViewModelTest.swift */ = {isa = PBXFileReference; lastKnownFileType = sourcecode.swift; path = DiaryEditEntriesViewModelTest.swift; sourceTree = "<group>"; };
		014086BC2589033A00E9E5B2 /* DiaryEditEntriesCellModel.swift */ = {isa = PBXFileReference; lastKnownFileType = sourcecode.swift; path = DiaryEditEntriesCellModel.swift; sourceTree = "<group>"; };
		014086C42589040200E9E5B2 /* DiaryEditEntriesCellModelTest.swift */ = {isa = PBXFileReference; lastKnownFileType = sourcecode.swift; path = DiaryEditEntriesCellModelTest.swift; sourceTree = "<group>"; };
		0144BDE0250924CC00B0857C /* SymptomsOnset.swift */ = {isa = PBXFileReference; lastKnownFileType = sourcecode.swift; path = SymptomsOnset.swift; sourceTree = "<group>"; };
		0144BDE22509288B00B0857C /* SymptomsOnsetTests.swift */ = {isa = PBXFileReference; lastKnownFileType = sourcecode.swift; path = SymptomsOnsetTests.swift; sourceTree = "<group>"; };
		0144BDEC250A3E5300B0857C /* ExposureSubmissionCoordinatorModel.swift */ = {isa = PBXFileReference; lastKnownFileType = sourcecode.swift; path = ExposureSubmissionCoordinatorModel.swift; sourceTree = "<group>"; };
		014891B224F90D0B002A6F77 /* ENA.plist */ = {isa = PBXFileReference; fileEncoding = 4; lastKnownFileType = text.plist.xml; name = ENA.plist; path = ../../../ENA.plist; sourceTree = "<group>"; };
		015178C12507D2A90074F095 /* ExposureSubmissionSymptomsOnsetViewControllerTests.swift */ = {isa = PBXFileReference; lastKnownFileType = sourcecode.swift; path = ExposureSubmissionSymptomsOnsetViewControllerTests.swift; sourceTree = "<group>"; };
		015692E324B48C3F0033F35E /* TimeInterval+Convenience.swift */ = {isa = PBXFileReference; fileEncoding = 4; lastKnownFileType = sourcecode.swift; lineEnding = 0; path = "TimeInterval+Convenience.swift"; sourceTree = "<group>"; };
		01571B79255E9A6F00E4E891 /* config-wru-2020-11-13 */ = {isa = PBXFileReference; lastKnownFileType = file; path = "config-wru-2020-11-13"; sourceTree = "<group>"; };
		016146902487A43E00660992 /* LinkHelper.swift */ = {isa = PBXFileReference; lastKnownFileType = sourcecode.swift; path = LinkHelper.swift; sourceTree = "<group>"; };
		01678E9A249A521F003B048B /* testStore.sqlite */ = {isa = PBXFileReference; lastKnownFileType = file; path = testStore.sqlite; sourceTree = "<group>"; };
		016961982540574700FF92E3 /* ExposureSubmissionTestResultViewModel.swift */ = {isa = PBXFileReference; lastKnownFileType = sourcecode.swift; path = ExposureSubmissionTestResultViewModel.swift; sourceTree = "<group>"; };
		016961AF2549630100FF92E3 /* ExposureSubmissionTestResultViewModelTests.swift */ = {isa = PBXFileReference; lastKnownFileType = sourcecode.swift; path = ExposureSubmissionTestResultViewModelTests.swift; sourceTree = "<group>"; };
		01734B55255D6C4500E60A8B /* app_features_v2.pb.swift */ = {isa = PBXFileReference; fileEncoding = 4; lastKnownFileType = sourcecode.swift; name = app_features_v2.pb.swift; path = ../../../gen/output/internal/v2/app_features_v2.pb.swift; sourceTree = "<group>"; };
		01734B56255D6C4500E60A8B /* key_download_parameters.pb.swift */ = {isa = PBXFileReference; fileEncoding = 4; lastKnownFileType = sourcecode.swift; name = key_download_parameters.pb.swift; path = ../../../gen/output/internal/v2/key_download_parameters.pb.swift; sourceTree = "<group>"; };
		01734B57255D6C4500E60A8B /* semantic_version.pb.swift */ = {isa = PBXFileReference; fileEncoding = 4; lastKnownFileType = sourcecode.swift; name = semantic_version.pb.swift; path = ../../../gen/output/internal/v2/semantic_version.pb.swift; sourceTree = "<group>"; };
		01734B58255D6C4500E60A8B /* risk_calculation_parameters.pb.swift */ = {isa = PBXFileReference; fileEncoding = 4; lastKnownFileType = sourcecode.swift; name = risk_calculation_parameters.pb.swift; path = ../../../gen/output/internal/v2/risk_calculation_parameters.pb.swift; sourceTree = "<group>"; };
		01734B59255D6C4500E60A8B /* app_config_ios.pb.swift */ = {isa = PBXFileReference; fileEncoding = 4; lastKnownFileType = sourcecode.swift; name = app_config_ios.pb.swift; path = ../../../gen/output/internal/v2/app_config_ios.pb.swift; sourceTree = "<group>"; };
		01734B5A255D6C4500E60A8B /* exposure_detection_parameters.pb.swift */ = {isa = PBXFileReference; fileEncoding = 4; lastKnownFileType = sourcecode.swift; name = exposure_detection_parameters.pb.swift; path = ../../../gen/output/internal/v2/exposure_detection_parameters.pb.swift; sourceTree = "<group>"; };
		01734B6D255D73E400E60A8B /* ENExposureConfiguration+Convenience.swift */ = {isa = PBXFileReference; lastKnownFileType = sourcecode.swift; path = "ENExposureConfiguration+Convenience.swift"; sourceTree = "<group>"; };
		0177F48125501111009DD568 /* RiskCalculationResult.swift */ = {isa = PBXFileReference; fileEncoding = 4; lastKnownFileType = sourcecode.swift; path = RiskCalculationResult.swift; sourceTree = "<group>"; };
		0177F4B025503805009DD568 /* ScanInstanceTest.swift */ = {isa = PBXFileReference; lastKnownFileType = sourcecode.swift; path = ScanInstanceTest.swift; sourceTree = "<group>"; };
		017AD113259DCD3400FA2B3F /* HomeShownPositiveTestResultCellModel.swift */ = {isa = PBXFileReference; lastKnownFileType = sourcecode.swift; path = HomeShownPositiveTestResultCellModel.swift; sourceTree = "<group>"; };
		017AD121259DDE6B00FA2B3F /* ISO8601DateFormatter+ContactDiary.swift */ = {isa = PBXFileReference; lastKnownFileType = sourcecode.swift; path = "ISO8601DateFormatter+ContactDiary.swift"; sourceTree = "<group>"; };
		017AD13525A3235B00FA2B3F /* iOS13TestCase.swift */ = {isa = PBXFileReference; lastKnownFileType = sourcecode.swift; path = iOS13TestCase.swift; sourceTree = "<group>"; };
		017AD17E25A5A30500FA2B3F /* DynamicHeader+ExposureDetection.swift */ = {isa = PBXFileReference; lastKnownFileType = sourcecode.swift; path = "DynamicHeader+ExposureDetection.swift"; sourceTree = "<group>"; };
		017AD18625A5C70700FA2B3F /* DynamicCell+ExposureDetection.swift */ = {isa = PBXFileReference; lastKnownFileType = sourcecode.swift; path = "DynamicCell+ExposureDetection.swift"; sourceTree = "<group>"; };
		017AD18B25A5C70900FA2B3F /* ActiveTracing+ExposureDetection.swift */ = {isa = PBXFileReference; lastKnownFileType = sourcecode.swift; path = "ActiveTracing+ExposureDetection.swift"; sourceTree = "<group>"; };
		0190982B257E5AF70065D050 /* DiaryCoordinator.swift */ = {isa = PBXFileReference; lastKnownFileType = sourcecode.swift; path = DiaryCoordinator.swift; sourceTree = "<group>"; };
		01909834257E606C0065D050 /* DiaryEditEntriesViewController.swift */ = {isa = PBXFileReference; lastKnownFileType = sourcecode.swift; path = DiaryEditEntriesViewController.swift; sourceTree = "<group>"; };
		0190983C257E60760065D050 /* DiaryEditEntriesViewModel.swift */ = {isa = PBXFileReference; lastKnownFileType = sourcecode.swift; path = DiaryEditEntriesViewModel.swift; sourceTree = "<group>"; };
		01909845257E61350065D050 /* DiaryOverviewTableViewController.swift */ = {isa = PBXFileReference; lastKnownFileType = sourcecode.swift; path = DiaryOverviewTableViewController.swift; sourceTree = "<group>"; };
		0190984C257E62C70065D050 /* DiaryAddAndEditEntryViewController.swift */ = {isa = PBXFileReference; lastKnownFileType = sourcecode.swift; path = DiaryAddAndEditEntryViewController.swift; sourceTree = "<group>"; };
		01909851257E62CB0065D050 /* DiaryAddAndEditEntryViewModel.swift */ = {isa = PBXFileReference; lastKnownFileType = sourcecode.swift; path = DiaryAddAndEditEntryViewModel.swift; sourceTree = "<group>"; };
		01909862257E63810065D050 /* DiaryDayViewController.swift */ = {isa = PBXFileReference; lastKnownFileType = sourcecode.swift; path = DiaryDayViewController.swift; sourceTree = "<group>"; };
		01909881257E675D0065D050 /* DiaryContactPerson.swift */ = {isa = PBXFileReference; lastKnownFileType = sourcecode.swift; path = DiaryContactPerson.swift; sourceTree = "<group>"; };
		01909886257E7B900065D050 /* ExposureSubmissionQRInfoViewController.swift */ = {isa = PBXFileReference; fileEncoding = 4; lastKnownFileType = sourcecode.swift; path = ExposureSubmissionQRInfoViewController.swift; sourceTree = "<group>"; };
		01909887257E7B900065D050 /* ExposureSubmissionQRInfoViewModel.swift */ = {isa = PBXFileReference; fileEncoding = 4; lastKnownFileType = sourcecode.swift; path = ExposureSubmissionQRInfoViewModel.swift; sourceTree = "<group>"; };
		0190B224255C423600CF4244 /* Date+Age.swift */ = {isa = PBXFileReference; lastKnownFileType = sourcecode.swift; path = "Date+Age.swift"; sourceTree = "<group>"; };
		019C9EFF25894BAA00B26392 /* DiaryStoringProviding.swift */ = {isa = PBXFileReference; lastKnownFileType = sourcecode.swift; path = DiaryStoringProviding.swift; sourceTree = "<group>"; };
		019C9F0725894BE900B26392 /* MockDiaryStore.swift */ = {isa = PBXFileReference; lastKnownFileType = sourcecode.swift; path = MockDiaryStore.swift; sourceTree = "<group>"; };
		019C9F1D25894CDD00B26392 /* DiaryOverviewViewModel.swift */ = {isa = PBXFileReference; lastKnownFileType = sourcecode.swift; path = DiaryOverviewViewModel.swift; sourceTree = "<group>"; };
		019C9F2C258951B700B26392 /* ContactPersonEncounter.swift */ = {isa = PBXFileReference; lastKnownFileType = sourcecode.swift; path = ContactPersonEncounter.swift; sourceTree = "<group>"; };
		019C9F31258951B900B26392 /* LocationVisit.swift */ = {isa = PBXFileReference; lastKnownFileType = sourcecode.swift; path = LocationVisit.swift; sourceTree = "<group>"; };
		019C9F33258951BB00B26392 /* DiaryDay.swift */ = {isa = PBXFileReference; lastKnownFileType = sourcecode.swift; path = DiaryDay.swift; sourceTree = "<group>"; };
		019C9F38258951BC00B26392 /* DiaryEntryType.swift */ = {isa = PBXFileReference; lastKnownFileType = sourcecode.swift; path = DiaryEntryType.swift; sourceTree = "<group>"; };
		019C9F3A258951BE00B26392 /* DiaryEntry.swift */ = {isa = PBXFileReference; lastKnownFileType = sourcecode.swift; path = DiaryEntry.swift; sourceTree = "<group>"; };
		019C9F3F258951C000B26392 /* DiaryLocation.swift */ = {isa = PBXFileReference; lastKnownFileType = sourcecode.swift; path = DiaryLocation.swift; sourceTree = "<group>"; };
		01A1B441252DE54600841B63 /* ExposureSubmissionQRScannerViewModelTests.swift */ = {isa = PBXFileReference; lastKnownFileType = sourcecode.swift; path = ExposureSubmissionQRScannerViewModelTests.swift; sourceTree = "<group>"; };
		01A1B449252DFD7700841B63 /* MetadataObject.swift */ = {isa = PBXFileReference; lastKnownFileType = sourcecode.swift; path = MetadataObject.swift; sourceTree = "<group>"; };
		01A1B451252DFD9400841B63 /* FakeMetadataMachineReadableObject.swift */ = {isa = PBXFileReference; lastKnownFileType = sourcecode.swift; path = FakeMetadataMachineReadableObject.swift; sourceTree = "<group>"; };
		01A1B460252E17F900841B63 /* ExposureSubmissionCoordinatorModelTests.swift */ = {isa = PBXFileReference; lastKnownFileType = sourcecode.swift; path = ExposureSubmissionCoordinatorModelTests.swift; sourceTree = "<group>"; };
		01A236792519D1E80043D9F8 /* ExposureSubmissionWarnOthersViewModel.swift */ = {isa = PBXFileReference; lastKnownFileType = sourcecode.swift; path = ExposureSubmissionWarnOthersViewModel.swift; sourceTree = "<group>"; };
		01A23684251A22E90043D9F8 /* ExposureSubmissionQRInfoModelTests.swift */ = {isa = PBXFileReference; lastKnownFileType = sourcecode.swift; path = ExposureSubmissionQRInfoModelTests.swift; sourceTree = "<group>"; };
		01A4DC5625922EB0007D5794 /* HomeShownPositiveTestResultTableViewCell.xib */ = {isa = PBXFileReference; lastKnownFileType = file.xib; path = HomeShownPositiveTestResultTableViewCell.xib; sourceTree = "<group>"; };
		01A4DC5725922EB1007D5794 /* HomeShownPositiveTestResultTableViewCell.swift */ = {isa = PBXFileReference; lastKnownFileType = sourcecode.swift; path = HomeShownPositiveTestResultTableViewCell.swift; sourceTree = "<group>"; };
		01A4DC5925922EB1007D5794 /* HomeRiskTableViewCell.xib */ = {isa = PBXFileReference; lastKnownFileType = file.xib; path = HomeRiskTableViewCell.xib; sourceTree = "<group>"; };
		01A4DC5A25922EB1007D5794 /* HomeThankYouTableViewCell.xib */ = {isa = PBXFileReference; lastKnownFileType = file.xib; path = HomeThankYouTableViewCell.xib; sourceTree = "<group>"; };
		01A4DC5B25922EB1007D5794 /* HomeThankYouTableViewCell.swift */ = {isa = PBXFileReference; lastKnownFileType = sourcecode.swift; path = HomeThankYouTableViewCell.swift; sourceTree = "<group>"; };
		01A4DC5D25922EB2007D5794 /* HomeRiskTableViewCell.swift */ = {isa = PBXFileReference; lastKnownFileType = sourcecode.swift; path = HomeRiskTableViewCell.swift; sourceTree = "<group>"; };
		01A4DC6125922EB2007D5794 /* HomeTextItemView.swift */ = {isa = PBXFileReference; lastKnownFileType = sourcecode.swift; path = HomeTextItemView.swift; sourceTree = "<group>"; };
		01A4DC6225922EB3007D5794 /* HomeTextItemView.xib */ = {isa = PBXFileReference; lastKnownFileType = file.xib; path = HomeTextItemView.xib; sourceTree = "<group>"; };
		01A4DC6325922EB3007D5794 /* HomeImageItemView.xib */ = {isa = PBXFileReference; lastKnownFileType = file.xib; path = HomeImageItemView.xib; sourceTree = "<group>"; };
		01A4DC6425922EB3007D5794 /* HomeListItemView.xib */ = {isa = PBXFileReference; lastKnownFileType = file.xib; path = HomeListItemView.xib; sourceTree = "<group>"; };
		01A4DC6525922EB3007D5794 /* HomeItemView.swift */ = {isa = PBXFileReference; lastKnownFileType = sourcecode.swift; path = HomeItemView.swift; sourceTree = "<group>"; };
		01A4DC6625922EB3007D5794 /* HomeImageItemView.swift */ = {isa = PBXFileReference; lastKnownFileType = sourcecode.swift; path = HomeImageItemView.swift; sourceTree = "<group>"; };
		01A4DC6725922EB3007D5794 /* HomeLoadingItemView.swift */ = {isa = PBXFileReference; lastKnownFileType = sourcecode.swift; path = HomeLoadingItemView.swift; sourceTree = "<group>"; };
		01A4DC6825922EB4007D5794 /* HomeLoadingItemView.xib */ = {isa = PBXFileReference; lastKnownFileType = file.xib; path = HomeLoadingItemView.xib; sourceTree = "<group>"; };
		01A4DC6925922EB4007D5794 /* HomeListItemView.swift */ = {isa = PBXFileReference; lastKnownFileType = sourcecode.swift; path = HomeListItemView.swift; sourceTree = "<group>"; };
		01A4DC7825922EBD007D5794 /* HomeTestResultTableViewCell.xib */ = {isa = PBXFileReference; lastKnownFileType = file.xib; path = HomeTestResultTableViewCell.xib; sourceTree = "<group>"; };
		01A4DC7925922EBD007D5794 /* HomeTestResultTableViewCell.swift */ = {isa = PBXFileReference; lastKnownFileType = sourcecode.swift; path = HomeTestResultTableViewCell.swift; sourceTree = "<group>"; };
		01A4DC8C25922F05007D5794 /* HomeTestResultCellModel.swift */ = {isa = PBXFileReference; lastKnownFileType = sourcecode.swift; path = HomeTestResultCellModel.swift; sourceTree = "<group>"; };
		01A4DCB5259264F9007D5794 /* HomeThankYouCellModel.swift */ = {isa = PBXFileReference; lastKnownFileType = sourcecode.swift; path = HomeThankYouCellModel.swift; sourceTree = "<group>"; };
		01A4DCFD25926A66007D5794 /* HomeImageItemViewModel.swift */ = {isa = PBXFileReference; lastKnownFileType = sourcecode.swift; path = HomeImageItemViewModel.swift; sourceTree = "<group>"; };
		01A4DD0225926A6A007D5794 /* HomeTextItemViewModel.swift */ = {isa = PBXFileReference; lastKnownFileType = sourcecode.swift; path = HomeTextItemViewModel.swift; sourceTree = "<group>"; };
		01A4DD0725926A6E007D5794 /* HomeListItemViewModel.swift */ = {isa = PBXFileReference; lastKnownFileType = sourcecode.swift; path = HomeListItemViewModel.swift; sourceTree = "<group>"; };
		01A4DD0C25926A72007D5794 /* HomeLoadingItemViewModel.swift */ = {isa = PBXFileReference; lastKnownFileType = sourcecode.swift; path = HomeLoadingItemViewModel.swift; sourceTree = "<group>"; };
		01A4DD3725935AC1007D5794 /* CellPositionInSection.swift */ = {isa = PBXFileReference; lastKnownFileType = sourcecode.swift; path = CellPositionInSection.swift; sourceTree = "<group>"; };
		01A4DD4225935D1F007D5794 /* HomeRiskCellModel.swift */ = {isa = PBXFileReference; lastKnownFileType = sourcecode.swift; path = HomeRiskCellModel.swift; sourceTree = "<group>"; };
		01A6EFB4258BD6270001D8C2 /* NotificationSettingsOffTableViewCell.xib */ = {isa = PBXFileReference; lastKnownFileType = file.xib; path = NotificationSettingsOffTableViewCell.xib; sourceTree = "<group>"; };
		01A97DD02506767E00C07C37 /* DatePickerOptionViewModelTests.swift */ = {isa = PBXFileReference; lastKnownFileType = sourcecode.swift; path = DatePickerOptionViewModelTests.swift; sourceTree = "<group>"; };
		01A97DD22506769F00C07C37 /* DatePickerDayViewModelTests.swift */ = {isa = PBXFileReference; lastKnownFileType = sourcecode.swift; path = DatePickerDayViewModelTests.swift; sourceTree = "<group>"; };
		01B605C3258A181C0093DB8E /* DiaryOverviewViewModelTest.swift */ = {isa = PBXFileReference; lastKnownFileType = sourcecode.swift; path = DiaryOverviewViewModelTest.swift; sourceTree = "<group>"; };
		01B605C8258A32930093DB8E /* DiaryDayTest.swift */ = {isa = PBXFileReference; lastKnownFileType = sourcecode.swift; path = DiaryDayTest.swift; sourceTree = "<group>"; };
		01B605CD258A38330093DB8E /* DiaryEntryTest.swift */ = {isa = PBXFileReference; lastKnownFileType = sourcecode.swift; path = DiaryEntryTest.swift; sourceTree = "<group>"; };
		01B605D8258A49E70093DB8E /* DiaryLocationTest.swift */ = {isa = PBXFileReference; lastKnownFileType = sourcecode.swift; path = DiaryLocationTest.swift; sourceTree = "<group>"; };
		01B605E6258A4A980093DB8E /* DiaryContactPersonTest.swift */ = {isa = PBXFileReference; lastKnownFileType = sourcecode.swift; path = DiaryContactPersonTest.swift; sourceTree = "<group>"; };
		01B7232324F812500064C0EB /* DynamicTableViewOptionGroupCell.swift */ = {isa = PBXFileReference; lastKnownFileType = sourcecode.swift; path = DynamicTableViewOptionGroupCell.swift; sourceTree = "<group>"; };
		01B7232624F812BC0064C0EB /* OptionGroupView.swift */ = {isa = PBXFileReference; lastKnownFileType = sourcecode.swift; path = OptionGroupView.swift; sourceTree = "<group>"; };
		01B7232824F812DF0064C0EB /* OptionView.swift */ = {isa = PBXFileReference; lastKnownFileType = sourcecode.swift; path = OptionView.swift; sourceTree = "<group>"; };
		01B7232A24F815B00064C0EB /* MultipleChoiceOptionView.swift */ = {isa = PBXFileReference; lastKnownFileType = sourcecode.swift; path = MultipleChoiceOptionView.swift; sourceTree = "<group>"; };
		01B7232C24F8E0260064C0EB /* MultipleChoiceChoiceView.swift */ = {isa = PBXFileReference; lastKnownFileType = sourcecode.swift; path = MultipleChoiceChoiceView.swift; sourceTree = "<group>"; };
		01B7232E24FE4F080064C0EB /* OptionGroupViewModel.swift */ = {isa = PBXFileReference; lastKnownFileType = sourcecode.swift; path = OptionGroupViewModel.swift; sourceTree = "<group>"; };
		01B72B6425821CD200A3E3BC /* DiaryDayEmptyView.swift */ = {isa = PBXFileReference; lastKnownFileType = sourcecode.swift; path = DiaryDayEmptyView.swift; sourceTree = "<group>"; };
		01B72B6C25821D2800A3E3BC /* DiaryDayEmptyViewModel.swift */ = {isa = PBXFileReference; lastKnownFileType = sourcecode.swift; path = DiaryDayEmptyViewModel.swift; sourceTree = "<group>"; };
		01B72BA5258360CD00A3E3BC /* DiaryDayEmptyViewModelTest.swift */ = {isa = PBXFileReference; lastKnownFileType = sourcecode.swift; path = DiaryDayEmptyViewModelTest.swift; sourceTree = "<group>"; };
		01B72BBF2583875600A3E3BC /* DiaryDayViewModelTest.swift */ = {isa = PBXFileReference; lastKnownFileType = sourcecode.swift; path = DiaryDayViewModelTest.swift; sourceTree = "<group>"; };
		01B72BDC2583AB1400A3E3BC /* DiaryEditEntriesViewController.xib */ = {isa = PBXFileReference; lastKnownFileType = file.xib; path = DiaryEditEntriesViewController.xib; sourceTree = "<group>"; };
		01B72BEE2583B51C00A3E3BC /* DiaryEditEntriesTableViewCell.swift */ = {isa = PBXFileReference; lastKnownFileType = sourcecode.swift; path = DiaryEditEntriesTableViewCell.swift; sourceTree = "<group>"; };
		01B72BF02583B51C00A3E3BC /* DiaryEditEntriesTableViewCell.xib */ = {isa = PBXFileReference; lastKnownFileType = file.xib; path = DiaryEditEntriesTableViewCell.xib; sourceTree = "<group>"; };
		01B72C0A25875BC300A3E3BC /* DiaryDayAddCellModel.swift */ = {isa = PBXFileReference; lastKnownFileType = sourcecode.swift; path = DiaryDayAddCellModel.swift; sourceTree = "<group>"; };
		01C2D440250124E600FB23BF /* OptionGroupViewModelTests.swift */ = {isa = PBXFileReference; lastKnownFileType = sourcecode.swift; path = OptionGroupViewModelTests.swift; sourceTree = "<group>"; };
		01C6ABF32527273D0052814D /* String+Insertion.swift */ = {isa = PBXFileReference; lastKnownFileType = sourcecode.swift; path = "String+Insertion.swift"; sourceTree = "<group>"; };
		01C6AC0D252B1E980052814D /* ExposureSubmissionQRScannerViewModel.swift */ = {isa = PBXFileReference; lastKnownFileType = sourcecode.swift; path = ExposureSubmissionQRScannerViewModel.swift; sourceTree = "<group>"; };
		01C6AC20252B21DF0052814D /* ExposureSubmissionQRScannerViewController.xib */ = {isa = PBXFileReference; lastKnownFileType = file.xib; path = ExposureSubmissionQRScannerViewController.xib; sourceTree = "<group>"; };
		01C6AC25252B23D70052814D /* ExposureSubmissionQRScannerFocusView.swift */ = {isa = PBXFileReference; lastKnownFileType = sourcecode.swift; path = ExposureSubmissionQRScannerFocusView.swift; sourceTree = "<group>"; };
		01C6AC31252B29C00052814D /* QRScannerError.swift */ = {isa = PBXFileReference; lastKnownFileType = sourcecode.swift; path = QRScannerError.swift; sourceTree = "<group>"; };
		01C6AC39252B2A500052814D /* UIImage+Color.swift */ = {isa = PBXFileReference; lastKnownFileType = sourcecode.swift; path = "UIImage+Color.swift"; sourceTree = "<group>"; };
		01C7665D25024A09002C9A5C /* DatePickerOptionView.swift */ = {isa = PBXFileReference; lastKnownFileType = sourcecode.swift; path = DatePickerOptionView.swift; sourceTree = "<group>"; };
		01CF95DC25308346007B72F7 /* CodableExposureDetectionSummary+Helpers.swift */ = {isa = PBXFileReference; lastKnownFileType = sourcecode.swift; path = "CodableExposureDetectionSummary+Helpers.swift"; sourceTree = "<group>"; };
		01D02625258A769200B6389A /* HTTPURLResponse+Header.swift */ = {isa = PBXFileReference; lastKnownFileType = sourcecode.swift; path = "HTTPURLResponse+Header.swift"; sourceTree = "<group>"; };
		01D0262D258A791C00B6389A /* OnboardingInfoViewController.xib */ = {isa = PBXFileReference; lastKnownFileType = file.xib; path = OnboardingInfoViewController.xib; sourceTree = "<group>"; };
		01D02644258B576100B6389A /* RiskLegendDotBodyCell.swift */ = {isa = PBXFileReference; lastKnownFileType = sourcecode.swift; path = RiskLegendDotBodyCell.swift; sourceTree = "<group>"; };
		01D02645258B576100B6389A /* RiskLegendDotBodyCell.xib */ = {isa = PBXFileReference; lastKnownFileType = file.xib; path = RiskLegendDotBodyCell.xib; sourceTree = "<group>"; };
		01D02666258B750800B6389A /* ExposureDetectionViewController.xib */ = {isa = PBXFileReference; lastKnownFileType = file.xib; path = ExposureDetectionViewController.xib; sourceTree = "<group>"; };
		01D02687258B9CB200B6389A /* ExposureDetectionHeaderCell.xib */ = {isa = PBXFileReference; lastKnownFileType = file.xib; path = ExposureDetectionHeaderCell.xib; sourceTree = "<group>"; };
		01D0268C258B9CF800B6389A /* ExposureDetectionRiskCell.xib */ = {isa = PBXFileReference; lastKnownFileType = file.xib; path = ExposureDetectionRiskCell.xib; sourceTree = "<group>"; };
		01D02691258BA0AD00B6389A /* ExposureDetectionLongGuideCell.xib */ = {isa = PBXFileReference; lastKnownFileType = file.xib; path = ExposureDetectionLongGuideCell.xib; sourceTree = "<group>"; };
		01D02696258BA0E000B6389A /* ExposureDetectionLoadingCell.xib */ = {isa = PBXFileReference; lastKnownFileType = file.xib; path = ExposureDetectionLoadingCell.xib; sourceTree = "<group>"; };
		01D026A4258BA20E00B6389A /* ExposureDetectionHotlineCell.xib */ = {isa = PBXFileReference; lastKnownFileType = file.xib; path = ExposureDetectionHotlineCell.xib; sourceTree = "<group>"; };
		01D026A9258BA2F600B6389A /* ExposureDetectionRiskRefreshCell.xib */ = {isa = PBXFileReference; lastKnownFileType = file.xib; path = ExposureDetectionRiskRefreshCell.xib; sourceTree = "<group>"; };
		01D026AA258BA2F900B6389A /* ExposureDetectionRiskTextCell.xib */ = {isa = PBXFileReference; lastKnownFileType = file.xib; path = ExposureDetectionRiskTextCell.xib; sourceTree = "<group>"; };
		01D026AB258BA2FA00B6389A /* ExposureDetectionGuideCell.xib */ = {isa = PBXFileReference; lastKnownFileType = file.xib; path = ExposureDetectionGuideCell.xib; sourceTree = "<group>"; };
		01D026AC258BA2FD00B6389A /* ExposureDetectionLinkCell.xib */ = {isa = PBXFileReference; lastKnownFileType = file.xib; path = ExposureDetectionLinkCell.xib; sourceTree = "<group>"; };
		01D026DC258BB6CC00B6389A /* TracingHistoryTableViewCell.xib */ = {isa = PBXFileReference; lastKnownFileType = file.xib; path = TracingHistoryTableViewCell.xib; sourceTree = "<group>"; };
		01D026E3258BB6D800B6389A /* ImageTableViewCell.xib */ = {isa = PBXFileReference; lastKnownFileType = file.xib; path = ImageTableViewCell.xib; sourceTree = "<group>"; };
		01D026E7258BB6DB00B6389A /* ActionDetailTableViewCell.xib */ = {isa = PBXFileReference; lastKnownFileType = file.xib; path = ActionDetailTableViewCell.xib; sourceTree = "<group>"; };
		01D026E8258BB6DD00B6389A /* DescriptionTableViewCell.xib */ = {isa = PBXFileReference; lastKnownFileType = file.xib; path = DescriptionTableViewCell.xib; sourceTree = "<group>"; };
		01D026E9258BB6DF00B6389A /* ActionTableViewCell.xib */ = {isa = PBXFileReference; lastKnownFileType = file.xib; path = ActionTableViewCell.xib; sourceTree = "<group>"; };
		01D026ED258BB70100B6389A /* EuTracingTableViewCell.xib */ = {isa = PBXFileReference; lastKnownFileType = file.xib; path = EuTracingTableViewCell.xib; sourceTree = "<group>"; };
		01D0270F258BC17500B6389A /* InviteFriendsViewController.xib */ = {isa = PBXFileReference; lastKnownFileType = file.xib; path = InviteFriendsViewController.xib; sourceTree = "<group>"; };
		01D0271A258BC78100B6389A /* SettingsCoordinator.swift */ = {isa = PBXFileReference; lastKnownFileType = sourcecode.swift; path = SettingsCoordinator.swift; sourceTree = "<group>"; };
		01D0272D258BD2B100B6389A /* BackgroundAppRefreshViewController.xib */ = {isa = PBXFileReference; lastKnownFileType = file.xib; path = BackgroundAppRefreshViewController.xib; sourceTree = "<group>"; };
		01D02732258BD36800B6389A /* MainSettingsCell.xib */ = {isa = PBXFileReference; lastKnownFileType = file.xib; path = MainSettingsCell.xib; sourceTree = "<group>"; };
		01D0273A258BD38500B6389A /* SettingsLabelCell.xib */ = {isa = PBXFileReference; lastKnownFileType = file.xib; path = SettingsLabelCell.xib; sourceTree = "<group>"; };
		01D0274B258BD42800B6389A /* NotificationSettingsViewController.xib */ = {isa = PBXFileReference; lastKnownFileType = file.xib; path = NotificationSettingsViewController.xib; sourceTree = "<group>"; };
		01D0274C258BD42B00B6389A /* ResetViewController.xib */ = {isa = PBXFileReference; lastKnownFileType = file.xib; path = ResetViewController.xib; sourceTree = "<group>"; };
		01D02765258BD61600B6389A /* NotificationSettingsOnTableViewCell.xib */ = {isa = PBXFileReference; lastKnownFileType = file.xib; path = NotificationSettingsOnTableViewCell.xib; sourceTree = "<group>"; };
		01D16C5D24ED69CA007DB387 /* BackgroundAppRefreshViewModelTests.swift */ = {isa = PBXFileReference; lastKnownFileType = sourcecode.swift; path = BackgroundAppRefreshViewModelTests.swift; sourceTree = "<group>"; };
		01D16C5F24ED6D9A007DB387 /* MockBackgroundRefreshStatusProvider.swift */ = {isa = PBXFileReference; lastKnownFileType = sourcecode.swift; path = MockBackgroundRefreshStatusProvider.swift; sourceTree = "<group>"; };
		01D16C6124ED6DB3007DB387 /* MockLowPowerModeStatusProvider.swift */ = {isa = PBXFileReference; lastKnownFileType = sourcecode.swift; path = MockLowPowerModeStatusProvider.swift; sourceTree = "<group>"; };
		01D307892562B03B00ADB67B /* RiskState.swift */ = {isa = PBXFileReference; lastKnownFileType = sourcecode.swift; path = RiskState.swift; sourceTree = "<group>"; };
		01D3ECFF2490230400551E65 /* StoreTests.swift */ = {isa = PBXFileReference; fileEncoding = 4; lastKnownFileType = sourcecode.swift; lineEnding = 0; path = StoreTests.swift; sourceTree = "<group>"; };
		01D6948A25026EC000B45BEA /* DatePickerOptionViewModel.swift */ = {isa = PBXFileReference; lastKnownFileType = sourcecode.swift; path = DatePickerOptionViewModel.swift; sourceTree = "<group>"; };
		01D6948C2502717F00B45BEA /* DatePickerDayView.swift */ = {isa = PBXFileReference; lastKnownFileType = sourcecode.swift; path = DatePickerDayView.swift; sourceTree = "<group>"; };
		01D6948E2502729000B45BEA /* DatePickerDay.swift */ = {isa = PBXFileReference; lastKnownFileType = sourcecode.swift; path = DatePickerDay.swift; sourceTree = "<group>"; };
		01D69490250272CE00B45BEA /* DatePickerDayViewModel.swift */ = {isa = PBXFileReference; lastKnownFileType = sourcecode.swift; path = DatePickerDayViewModel.swift; sourceTree = "<group>"; };
		01DB708425068167008F7244 /* Calendar+GregorianLocale.swift */ = {isa = PBXFileReference; lastKnownFileType = sourcecode.swift; path = "Calendar+GregorianLocale.swift"; sourceTree = "<group>"; };
		01E25C6F24A3B52F007E33F8 /* Info_Testflight.plist */ = {isa = PBXFileReference; fileEncoding = 4; lastKnownFileType = text.plist.xml; path = Info_Testflight.plist; sourceTree = "<group>"; };
		01E4298F251DCDC90057FCBE /* en */ = {isa = PBXFileReference; lastKnownFileType = text.plist.strings; name = en; path = en.lproj/Localizable.legal.strings; sourceTree = "<group>"; };
		01E42994251DCDCE0057FCBE /* de */ = {isa = PBXFileReference; lastKnownFileType = text.plist.strings; name = de; path = de.lproj/Localizable.legal.strings; sourceTree = "<group>"; };
		01E42995251DCDD10057FCBE /* tr */ = {isa = PBXFileReference; lastKnownFileType = text.plist.strings; name = tr; path = tr.lproj/Localizable.legal.strings; sourceTree = "<group>"; };
		01EA17612590EAAF00E98E02 /* HomeTableViewController.swift */ = {isa = PBXFileReference; lastKnownFileType = sourcecode.swift; path = HomeTableViewController.swift; sourceTree = "<group>"; };
		01EA17692590EF4E00E98E02 /* HomeTableViewModel.swift */ = {isa = PBXFileReference; lastKnownFileType = sourcecode.swift; path = HomeTableViewModel.swift; sourceTree = "<group>"; };
		01EA17712590F03000E98E02 /* HomeCardView.swift */ = {isa = PBXFileReference; lastKnownFileType = sourcecode.swift; path = HomeCardView.swift; sourceTree = "<group>"; };
		01EA17722590F03000E98E02 /* HomeExposureLoggingTableViewCell.swift */ = {isa = PBXFileReference; lastKnownFileType = sourcecode.swift; path = HomeExposureLoggingTableViewCell.swift; sourceTree = "<group>"; };
		01EA17732590F03000E98E02 /* HomeInfoTableViewCell.xib */ = {isa = PBXFileReference; lastKnownFileType = file.xib; path = HomeInfoTableViewCell.xib; sourceTree = "<group>"; };
		01EA17752590F03100E98E02 /* HomeExposureLoggingTableViewCell.xib */ = {isa = PBXFileReference; lastKnownFileType = file.xib; path = HomeExposureLoggingTableViewCell.xib; sourceTree = "<group>"; };
		01EA17762590F03100E98E02 /* HomeInfoTableViewCell.swift */ = {isa = PBXFileReference; lastKnownFileType = sourcecode.swift; path = HomeInfoTableViewCell.swift; sourceTree = "<group>"; };
		01EA17782590F03100E98E02 /* HomeDiaryTableViewCell.xib */ = {isa = PBXFileReference; lastKnownFileType = file.xib; path = HomeDiaryTableViewCell.xib; sourceTree = "<group>"; };
		01EA17792590F03200E98E02 /* HomeDiaryTableViewCell.swift */ = {isa = PBXFileReference; lastKnownFileType = sourcecode.swift; path = HomeDiaryTableViewCell.swift; sourceTree = "<group>"; };
		01EA17C82591353200E98E02 /* HomeExposureLoggingCellModel.swift */ = {isa = PBXFileReference; lastKnownFileType = sourcecode.swift; path = HomeExposureLoggingCellModel.swift; sourceTree = "<group>"; };
		01EA17D02591366200E98E02 /* HomeDiaryCellModel.swift */ = {isa = PBXFileReference; lastKnownFileType = sourcecode.swift; path = HomeDiaryCellModel.swift; sourceTree = "<group>"; };
		01EA17E42591399200E98E02 /* HomeInfoCellModel.swift */ = {isa = PBXFileReference; lastKnownFileType = sourcecode.swift; path = HomeInfoCellModel.swift; sourceTree = "<group>"; };
		01EA17FD259217B100E98E02 /* HomeState.swift */ = {isa = PBXFileReference; lastKnownFileType = sourcecode.swift; path = HomeState.swift; sourceTree = "<group>"; };
		01F2A534257FACDF00DA96A6 /* HomeTestResultCellConfigurator.swift */ = {isa = PBXFileReference; lastKnownFileType = sourcecode.swift; path = HomeTestResultCellConfigurator.swift; sourceTree = "<group>"; };
		01F2A542257FB90200DA96A6 /* CloseBarButtonItem.swift */ = {isa = PBXFileReference; lastKnownFileType = sourcecode.swift; path = CloseBarButtonItem.swift; sourceTree = "<group>"; };
		01F2A54D257FC0A000DA96A6 /* HomeDiaryCollectionViewCell.swift */ = {isa = PBXFileReference; lastKnownFileType = sourcecode.swift; path = HomeDiaryCollectionViewCell.swift; sourceTree = "<group>"; };
		01F2A54E257FC0A000DA96A6 /* HomeDiaryCollectionViewCell.xib */ = {isa = PBXFileReference; lastKnownFileType = file.xib; path = HomeDiaryCollectionViewCell.xib; sourceTree = "<group>"; };
		01F2A561257FC7D200DA96A6 /* DiaryOverviewDayTableViewCell.swift */ = {isa = PBXFileReference; lastKnownFileType = sourcecode.swift; path = DiaryOverviewDayTableViewCell.swift; sourceTree = "<group>"; };
		01F2A562257FC7D200DA96A6 /* DiaryOverviewDayTableViewCell.xib */ = {isa = PBXFileReference; lastKnownFileType = file.xib; path = DiaryOverviewDayTableViewCell.xib; sourceTree = "<group>"; };
		01F2A57F25803AA500DA96A6 /* DiaryOverviewDescriptionTableViewCell.swift */ = {isa = PBXFileReference; lastKnownFileType = sourcecode.swift; path = DiaryOverviewDescriptionTableViewCell.swift; sourceTree = "<group>"; };
		01F2A58025803AA500DA96A6 /* DiaryOverviewDescriptionTableViewCell.xib */ = {isa = PBXFileReference; lastKnownFileType = file.xib; path = DiaryOverviewDescriptionTableViewCell.xib; sourceTree = "<group>"; };
		01F2A5B72581181A00DA96A6 /* DiaryDayAddTableViewCell.swift */ = {isa = PBXFileReference; lastKnownFileType = sourcecode.swift; path = DiaryDayAddTableViewCell.swift; sourceTree = "<group>"; };
		01F2A5B82581181A00DA96A6 /* DiaryDayAddTableViewCell.xib */ = {isa = PBXFileReference; lastKnownFileType = file.xib; path = DiaryDayAddTableViewCell.xib; sourceTree = "<group>"; };
		01F2A5C12581183800DA96A6 /* DiaryDayEntryTableViewCell.swift */ = {isa = PBXFileReference; lastKnownFileType = sourcecode.swift; path = DiaryDayEntryTableViewCell.swift; sourceTree = "<group>"; };
		01F2A5C22581183800DA96A6 /* DiaryDayEntryTableViewCell.xib */ = {isa = PBXFileReference; lastKnownFileType = file.xib; path = DiaryDayEntryTableViewCell.xib; sourceTree = "<group>"; };
		01F2A5D4258208C500DA96A6 /* DiaryDayViewController.xib */ = {isa = PBXFileReference; lastKnownFileType = file.xib; path = DiaryDayViewController.xib; sourceTree = "<group>"; };
		01F2A5DC25820EE700DA96A6 /* DiaryDayViewModel.swift */ = {isa = PBXFileReference; lastKnownFileType = sourcecode.swift; path = DiaryDayViewModel.swift; sourceTree = "<group>"; };
		01F52F892550679600997A26 /* RiskCalculationExposureWindow.swift */ = {isa = PBXFileReference; lastKnownFileType = sourcecode.swift; path = RiskCalculationExposureWindow.swift; sourceTree = "<group>"; };
		01F52F91255067A000997A26 /* RiskCalculationError.swift */ = {isa = PBXFileReference; lastKnownFileType = sourcecode.swift; path = RiskCalculationError.swift; sourceTree = "<group>"; };
		01F52FF32552DB9600997A26 /* DMAppConfigurationViewController.swift */ = {isa = PBXFileReference; lastKnownFileType = sourcecode.swift; path = DMAppConfigurationViewController.swift; sourceTree = "<group>"; };
		01F52FFB2552E6F600997A26 /* ENARangeTest.swift */ = {isa = PBXFileReference; lastKnownFileType = sourcecode.swift; path = ENARangeTest.swift; sourceTree = "<group>"; };
		01F5F7212487B9C000229720 /* AppInformationViewController.swift */ = {isa = PBXFileReference; lastKnownFileType = sourcecode.swift; path = AppInformationViewController.swift; sourceTree = "<group>"; };
		0D5611B3247F852C00B5B094 /* SQLiteKeyValueStore.swift */ = {isa = PBXFileReference; lastKnownFileType = sourcecode.swift; path = SQLiteKeyValueStore.swift; sourceTree = "<group>"; };
		0DD260FE248D549B007C3B2C /* KeychainHelper.swift */ = {isa = PBXFileReference; lastKnownFileType = sourcecode.swift; path = KeychainHelper.swift; sourceTree = "<group>"; };
		0DF6BB96248AD616007E8B0C /* AppUpdateCheckHelper.swift */ = {isa = PBXFileReference; lastKnownFileType = sourcecode.swift; path = AppUpdateCheckHelper.swift; sourceTree = "<group>"; };
		0DF6BB9C248AE232007E8B0C /* AppUpdateCheckerHelperTests.swift */ = {isa = PBXFileReference; lastKnownFileType = sourcecode.swift; path = AppUpdateCheckerHelperTests.swift; sourceTree = "<group>"; };
		0DFCC2692484D7A700E2811D /* ENA-Bridging-Header.h */ = {isa = PBXFileReference; lastKnownFileType = sourcecode.c.h; path = "ENA-Bridging-Header.h"; sourceTree = "<group>"; };
		0DFCC26F2484DC8200E2811D /* ENATests-Bridging-Header.h */ = {isa = PBXFileReference; lastKnownFileType = sourcecode.c.h; path = "ENATests-Bridging-Header.h"; sourceTree = "<group>"; };
		0DFCC2702484DC8400E2811D /* sqlite3.c */ = {isa = PBXFileReference; fileEncoding = 4; lastKnownFileType = sourcecode.c.c; path = sqlite3.c; sourceTree = "<group>"; };
		0DFCC2712484DC8400E2811D /* sqlite3.h */ = {isa = PBXFileReference; fileEncoding = 4; lastKnownFileType = sourcecode.c.h; path = sqlite3.h; sourceTree = "<group>"; };
		1309194E247972C40066E329 /* PrivacyProtectionViewController.swift */ = {isa = PBXFileReference; lastKnownFileType = sourcecode.swift; path = PrivacyProtectionViewController.swift; sourceTree = "<group>"; };
		130CB19B246D92F800ADE602 /* ENAUITestsOnboarding.swift */ = {isa = PBXFileReference; fileEncoding = 4; lastKnownFileType = sourcecode.swift; path = ENAUITestsOnboarding.swift; sourceTree = "<group>"; };
		13156CFE248C19D000AFC472 /* de */ = {isa = PBXFileReference; lastKnownFileType = text.html; name = de; path = de.lproj/usage.html; sourceTree = "<group>"; };
		13156D00248CDECC00AFC472 /* en */ = {isa = PBXFileReference; lastKnownFileType = text.html; name = en; path = en.lproj/usage.html; sourceTree = "<group>"; };
		134F0DB9247578FF00D88934 /* ENAUITestsHome.swift */ = {isa = PBXFileReference; fileEncoding = 4; lastKnownFileType = sourcecode.swift; path = ENAUITestsHome.swift; sourceTree = "<group>"; };
		134F0DBA247578FF00D88934 /* ENAUITests-Extensions.swift */ = {isa = PBXFileReference; fileEncoding = 4; lastKnownFileType = sourcecode.swift; path = "ENAUITests-Extensions.swift"; sourceTree = "<group>"; };
		134F0F2B2475793400D88934 /* SnapshotHelper.swift */ = {isa = PBXFileReference; fileEncoding = 4; lastKnownFileType = sourcecode.swift; name = SnapshotHelper.swift; path = ../../fastlane/SnapshotHelper.swift; sourceTree = "<group>"; };
		13722043247AEEAD00152764 /* UNNotificationCenter+Extension.swift */ = {isa = PBXFileReference; lastKnownFileType = sourcecode.swift; path = "UNNotificationCenter+Extension.swift"; sourceTree = "<group>"; };
		137846482488027500A50AB8 /* OnboardingInfoViewController+Extension.swift */ = {isa = PBXFileReference; lastKnownFileType = sourcecode.swift; path = "OnboardingInfoViewController+Extension.swift"; sourceTree = "<group>"; };
		138910C4247A909000D739F6 /* ENATaskScheduler.swift */ = {isa = PBXFileReference; lastKnownFileType = sourcecode.swift; path = ENATaskScheduler.swift; sourceTree = "<group>"; };
		13BAE9B02472FB1E00CEE58A /* CellConfiguratorIndexPosition.swift */ = {isa = PBXFileReference; lastKnownFileType = sourcecode.swift; path = CellConfiguratorIndexPosition.swift; sourceTree = "<group>"; };
		13E50468248E3CD20086641C /* ENAUITestsAppInformation.swift */ = {isa = PBXFileReference; lastKnownFileType = sourcecode.swift; path = ENAUITestsAppInformation.swift; sourceTree = "<group>"; };
		2F26CE2D248B9C4F00BE30EE /* UIViewController+BackButton.swift */ = {isa = PBXFileReference; lastKnownFileType = sourcecode.swift; path = "UIViewController+BackButton.swift"; sourceTree = "<group>"; };
		2F3218CF248063E300A7AC0A /* UIView+Convenience.swift */ = {isa = PBXFileReference; lastKnownFileType = sourcecode.swift; path = "UIView+Convenience.swift"; sourceTree = "<group>"; };
		2F3D95362518BCD1002B2C81 /* EUSettingsViewController.swift */ = {isa = PBXFileReference; lastKnownFileType = sourcecode.swift; path = EUSettingsViewController.swift; sourceTree = "<group>"; };
		2F3D953B2518BCE9002B2C81 /* EUSettingsViewModel.swift */ = {isa = PBXFileReference; lastKnownFileType = sourcecode.swift; path = EUSettingsViewModel.swift; sourceTree = "<group>"; };
		2F78574F248506BD00323A9C /* HomeTestResultCollectionViewCell.xib */ = {isa = PBXFileReference; fileEncoding = 4; lastKnownFileType = file.xib; path = HomeTestResultCollectionViewCell.xib; sourceTree = "<group>"; };
		2F80CFDA247EDDB3000F06AF /* ExposureSubmissionHotlineViewController.swift */ = {isa = PBXFileReference; lastKnownFileType = sourcecode.swift; path = ExposureSubmissionHotlineViewController.swift; sourceTree = "<group>"; };
		2F96739A24AB70FA008E3147 /* ExposureSubmissionParsable.swift */ = {isa = PBXFileReference; lastKnownFileType = sourcecode.swift; path = ExposureSubmissionParsable.swift; sourceTree = "<group>"; };
		2FA968CD24D8560B008EE367 /* String+Random.swift */ = {isa = PBXFileReference; lastKnownFileType = sourcecode.swift; path = "String+Random.swift"; sourceTree = "<group>"; };
		2FA9E39224D2F2920030561C /* ExposureSubmission+TestResult.swift */ = {isa = PBXFileReference; lastKnownFileType = sourcecode.swift; path = "ExposureSubmission+TestResult.swift"; sourceTree = "<group>"; };
		2FA9E39424D2F2B00030561C /* ExposureSubmission+DeviceRegistrationKey.swift */ = {isa = PBXFileReference; lastKnownFileType = sourcecode.swift; path = "ExposureSubmission+DeviceRegistrationKey.swift"; sourceTree = "<group>"; };
		2FA9E39624D2F3C60030561C /* ExposureSubmissionError.swift */ = {isa = PBXFileReference; lastKnownFileType = sourcecode.swift; path = ExposureSubmissionError.swift; sourceTree = "<group>"; };
		2FA9E39824D2F4350030561C /* ExposureSubmission+ErrorParsing.swift */ = {isa = PBXFileReference; lastKnownFileType = sourcecode.swift; path = "ExposureSubmission+ErrorParsing.swift"; sourceTree = "<group>"; };
		2FA9E39A24D2F4A10030561C /* ExposureSubmissionService+Protocol.swift */ = {isa = PBXFileReference; lastKnownFileType = sourcecode.swift; path = "ExposureSubmissionService+Protocol.swift"; sourceTree = "<group>"; };
		2FC0356E24B342FA00E234AC /* UIViewcontroller+AlertTest.swift */ = {isa = PBXFileReference; lastKnownFileType = sourcecode.swift; path = "UIViewcontroller+AlertTest.swift"; sourceTree = "<group>"; };
		2FC0357024B5B70700E234AC /* Error+FAQUrl.swift */ = {isa = PBXFileReference; lastKnownFileType = sourcecode.swift; path = "Error+FAQUrl.swift"; sourceTree = "<group>"; };
		2FC951FD24DC23B9008D39F4 /* DMConfigurationCell.swift */ = {isa = PBXFileReference; lastKnownFileType = sourcecode.swift; path = DMConfigurationCell.swift; sourceTree = "<group>"; };
		2FD473BE251E0ECE000DCA40 /* EUSettingsViewControllerTests.swift */ = {isa = PBXFileReference; lastKnownFileType = sourcecode.swift; path = EUSettingsViewControllerTests.swift; sourceTree = "<group>"; };
		2FD881CB2490F65C00BEC8FC /* ExposureSubmissionHotlineViewControllerTest.swift */ = {isa = PBXFileReference; lastKnownFileType = sourcecode.swift; path = ExposureSubmissionHotlineViewControllerTest.swift; sourceTree = "<group>"; };
		2FD881CD249115E700BEC8FC /* ExposureSubmissionNavigationControllerTest.swift */ = {isa = PBXFileReference; lastKnownFileType = sourcecode.swift; path = ExposureSubmissionNavigationControllerTest.swift; sourceTree = "<group>"; };
		2FE15A3B249B8C0B0077BD8D /* AccessibilityIdentifiers.swift */ = {isa = PBXFileReference; lastKnownFileType = sourcecode.swift; path = AccessibilityIdentifiers.swift; sourceTree = "<group>"; };
		2FF1D62D2487850200381FFB /* NSMutableAttributedString+Generation.swift */ = {isa = PBXFileReference; lastKnownFileType = sourcecode.swift; path = "NSMutableAttributedString+Generation.swift"; sourceTree = "<group>"; };
		2FF1D62F24880FCF00381FFB /* DynamicTableViewRoundedCell.swift */ = {isa = PBXFileReference; lastKnownFileType = sourcecode.swift; path = DynamicTableViewRoundedCell.swift; sourceTree = "<group>"; };
		35075C092526378D00DE92F7 /* AllTests.xctestplan */ = {isa = PBXFileReference; fileEncoding = 4; lastKnownFileType = text; name = AllTests.xctestplan; path = TestPlans/AllTests.xctestplan; sourceTree = "<group>"; };
		35075C0E252637C300DE92F7 /* SmokeTests.xctestplan */ = {isa = PBXFileReference; fileEncoding = 4; lastKnownFileType = text; name = SmokeTests.xctestplan; path = TestPlans/SmokeTests.xctestplan; sourceTree = "<group>"; };
		35163D23251CFCCB00D220CA /* CachingHTTPClientMock.swift */ = {isa = PBXFileReference; lastKnownFileType = sourcecode.swift; path = CachingHTTPClientMock.swift; sourceTree = "<group>"; };
		351E6305256BEC8D00D89B29 /* LabeledCountriesView.swift */ = {isa = PBXFileReference; lastKnownFileType = sourcecode.swift; path = LabeledCountriesView.swift; sourceTree = "<group>"; };
		351E630A256C5B9C00D89B29 /* LabeledCountriesCell.swift */ = {isa = PBXFileReference; lastKnownFileType = sourcecode.swift; path = LabeledCountriesCell.swift; sourceTree = "<group>"; };
		351E630B256C5B9C00D89B29 /* LabeledCountriesCell.xib */ = {isa = PBXFileReference; lastKnownFileType = file.xib; path = LabeledCountriesCell.xib; sourceTree = "<group>"; };
		3523CA31252DC617002E6DEC /* Screenshots.xctestplan */ = {isa = PBXFileReference; lastKnownFileType = text; name = Screenshots.xctestplan; path = TestPlans/Screenshots.xctestplan; sourceTree = "<group>"; };
		3523F8A72570F819004B0424 /* NSAttributedString+BulletPoint.swift */ = {isa = PBXFileReference; lastKnownFileType = sourcecode.swift; path = "NSAttributedString+BulletPoint.swift"; sourceTree = "<group>"; };
		352E0F18255D537C00DC3E20 /* AppConfiguration+Validation.swift */ = {isa = PBXFileReference; lastKnownFileType = sourcecode.swift; path = "AppConfiguration+Validation.swift"; sourceTree = "<group>"; };
		352F25A724EFCBDE00ACDFF3 /* ServerEnvironment.swift */ = {isa = PBXFileReference; fileEncoding = 4; lastKnownFileType = sourcecode.swift; path = ServerEnvironment.swift; sourceTree = "<group>"; };
		35327FF5256D4CE600C36A44 /* UIStackView+prune.swift */ = {isa = PBXFileReference; lastKnownFileType = sourcecode.swift; path = "UIStackView+prune.swift"; sourceTree = "<group>"; };
		353412CB2525EE4A0086D15C /* Globals.swift */ = {isa = PBXFileReference; lastKnownFileType = sourcecode.swift; path = Globals.swift; sourceTree = "<group>"; };
		35358DD325A23169004FD0CB /* HTTPClientCertificatePinningTests.swift */ = {isa = PBXFileReference; lastKnownFileType = sourcecode.swift; path = HTTPClientCertificatePinningTests.swift; sourceTree = "<group>"; };
		3539DAD0252B353C00489B1A /* CachedAppConfigurationMock.swift */ = {isa = PBXFileReference; lastKnownFileType = sourcecode.swift; path = CachedAppConfigurationMock.swift; sourceTree = "<group>"; };
		354E305824EFF26E00526C9F /* Country.swift */ = {isa = PBXFileReference; lastKnownFileType = sourcecode.swift; path = Country.swift; sourceTree = "<group>"; };
		356FBF48255EC27A00959346 /* CacheAppConfigMockTests.swift */ = {isa = PBXFileReference; lastKnownFileType = sourcecode.swift; path = CacheAppConfigMockTests.swift; sourceTree = "<group>"; };
		357B1857255A7F5C00584548 /* AppConfig+CacheInvalidation.swift */ = {isa = PBXFileReference; lastKnownFileType = sourcecode.swift; path = "AppConfig+CacheInvalidation.swift"; sourceTree = "<group>"; };
		3598D99924FE280700483F1F /* CountryTests.swift */ = {isa = PBXFileReference; lastKnownFileType = sourcecode.swift; path = CountryTests.swift; sourceTree = "<group>"; };
		35A7F080250A7CF8005E6C33 /* KeychainHelperTests.swift */ = {isa = PBXFileReference; lastKnownFileType = sourcecode.swift; path = KeychainHelperTests.swift; sourceTree = "<group>"; };
		35AA4AF3259B40FC00D32306 /* CryptoFallbackTests.swift */ = {isa = PBXFileReference; lastKnownFileType = sourcecode.swift; path = CryptoFallbackTests.swift; sourceTree = "<group>"; };
		35BE8597251CE495005C2FD0 /* CachingHTTPClient.swift */ = {isa = PBXFileReference; lastKnownFileType = sourcecode.swift; path = CachingHTTPClient.swift; sourceTree = "<group>"; };
		35C701EB2556BCB9008AEA91 /* Migration1To2.swift */ = {isa = PBXFileReference; lastKnownFileType = sourcecode.swift; path = Migration1To2.swift; sourceTree = "<group>"; };
		35C701F32556C016008AEA91 /* Migration1To2Tests.swift */ = {isa = PBXFileReference; lastKnownFileType = sourcecode.swift; path = Migration1To2Tests.swift; sourceTree = "<group>"; };
		35D16DDC2567FB980069AD1B /* DynamicLegalCell.swift */ = {isa = PBXFileReference; lastKnownFileType = sourcecode.swift; path = DynamicLegalCell.swift; sourceTree = "<group>"; };
		35D16DDD2567FB980069AD1B /* DynamicLegalCell.xib */ = {isa = PBXFileReference; lastKnownFileType = file.xib; path = DynamicLegalCell.xib; sourceTree = "<group>"; };
		35EA6159258BC8E30062B50A /* CryptoKitFallbacks.swift */ = {isa = PBXFileReference; lastKnownFileType = sourcecode.swift; path = CryptoKitFallbacks.swift; sourceTree = "<group>"; };
		35EA684125553AE300335F73 /* DownloadedPackagesSQLLiteStoreV2.swift */ = {isa = PBXFileReference; lastKnownFileType = sourcecode.swift; path = DownloadedPackagesSQLLiteStoreV2.swift; sourceTree = "<group>"; };
		35EA684925553B5C00335F73 /* DownloadedPackagesStoreV2.swift */ = {isa = PBXFileReference; lastKnownFileType = sourcecode.swift; path = DownloadedPackagesStoreV2.swift; sourceTree = "<group>"; };
		35EA68512555488600335F73 /* SQLiteError.swift */ = {isa = PBXFileReference; lastKnownFileType = sourcecode.swift; path = SQLiteError.swift; sourceTree = "<group>"; };
		4026C2DB24852B7600926FB4 /* AppInformationViewController+LegalModel.swift */ = {isa = PBXFileReference; lastKnownFileType = sourcecode.swift; path = "AppInformationViewController+LegalModel.swift"; sourceTree = "<group>"; };
		4026C2E324854C8D00926FB4 /* AppInformationLegalCell.swift */ = {isa = PBXFileReference; lastKnownFileType = sourcecode.swift; path = AppInformationLegalCell.swift; sourceTree = "<group>"; };
		503DB1A6255D822E00576E57 /* ExposureSubmissionIntroViewController.swift */ = {isa = PBXFileReference; lastKnownFileType = sourcecode.swift; path = ExposureSubmissionIntroViewController.swift; sourceTree = "<group>"; };
		503DB1AB255D826900576E57 /* ExposureSubmissionIntroViewModel.swift */ = {isa = PBXFileReference; lastKnownFileType = sourcecode.swift; path = ExposureSubmissionIntroViewModel.swift; sourceTree = "<group>"; };
		505F2E512587738900697CC2 /* AccessibilityLabels.swift */ = {isa = PBXFileReference; lastKnownFileType = sourcecode.swift; path = AccessibilityLabels.swift; sourceTree = "<group>"; };
		50B1D6E62551621C00684C3C /* DayKeyPackageDownloadTests.swift */ = {isa = PBXFileReference; lastKnownFileType = sourcecode.swift; path = DayKeyPackageDownloadTests.swift; sourceTree = "<group>"; };
		50BD2E6124FE1E8700932566 /* AppInformationModel.swift */ = {isa = PBXFileReference; lastKnownFileType = sourcecode.swift; path = AppInformationModel.swift; sourceTree = "<group>"; };
		50BD2E6324FE232E00932566 /* AppInformationImprintViewModel.swift */ = {isa = PBXFileReference; lastKnownFileType = sourcecode.swift; path = AppInformationImprintViewModel.swift; sourceTree = "<group>"; };
		50BD2E6F24FE26F300932566 /* AppInformationImprintTest.swift */ = {isa = PBXFileReference; fileEncoding = 4; lastKnownFileType = sourcecode.swift; path = AppInformationImprintTest.swift; sourceTree = "<group>"; };
		50C5C1B425891CC800C4817A /* DynamicLegalExtendedCell.xib */ = {isa = PBXFileReference; lastKnownFileType = file.xib; path = DynamicLegalExtendedCell.xib; sourceTree = "<group>"; };
		50C5C1B9258920AD00C4817A /* DynamicLegalExtendedCell.swift */ = {isa = PBXFileReference; lastKnownFileType = sourcecode.swift; path = DynamicLegalExtendedCell.swift; sourceTree = "<group>"; };
		50DC527824FEB2AE00F6D8EB /* AppInformationDynamicCell.swift */ = {isa = PBXFileReference; lastKnownFileType = sourcecode.swift; path = AppInformationDynamicCell.swift; sourceTree = "<group>"; };
		50DC527A24FEB5CA00F6D8EB /* AppInformationModelTest.swift */ = {isa = PBXFileReference; lastKnownFileType = sourcecode.swift; path = AppInformationModelTest.swift; sourceTree = "<group>"; };
		50E3BE59250127DF0033E2C7 /* AppInformationDynamicAction.swift */ = {isa = PBXFileReference; lastKnownFileType = sourcecode.swift; path = AppInformationDynamicAction.swift; sourceTree = "<group>"; };
		50F9130C253F1D7800DFE683 /* OnboardingPageType.swift */ = {isa = PBXFileReference; lastKnownFileType = sourcecode.swift; path = OnboardingPageType.swift; sourceTree = "<group>"; };
		5111E7622460BB1500ED6498 /* HomeInteractor.swift */ = {isa = PBXFileReference; lastKnownFileType = sourcecode.swift; path = HomeInteractor.swift; sourceTree = "<group>"; };
		51486D9E2484FC0200FCE216 /* HomeRiskLevelCellConfigurator.swift */ = {isa = PBXFileReference; lastKnownFileType = sourcecode.swift; path = HomeRiskLevelCellConfigurator.swift; sourceTree = "<group>"; };
		51486DA02485101500FCE216 /* RiskInactiveCollectionViewCell.swift */ = {isa = PBXFileReference; lastKnownFileType = sourcecode.swift; path = RiskInactiveCollectionViewCell.swift; sourceTree = "<group>"; };
		51486DA12485101500FCE216 /* RiskInactiveCollectionViewCell.xib */ = {isa = PBXFileReference; lastKnownFileType = file.xib; path = RiskInactiveCollectionViewCell.xib; sourceTree = "<group>"; };
		51486DA42485237200FCE216 /* RiskThankYouCollectionViewCell.swift */ = {isa = PBXFileReference; lastKnownFileType = sourcecode.swift; path = RiskThankYouCollectionViewCell.swift; sourceTree = "<group>"; };
		51486DA52485237200FCE216 /* RiskThankYouCollectionViewCell.xib */ = {isa = PBXFileReference; lastKnownFileType = file.xib; path = RiskThankYouCollectionViewCell.xib; sourceTree = "<group>"; };
		514C0A0524772F3400F235F6 /* HomeRiskViewConfigurator.swift */ = {isa = PBXFileReference; lastKnownFileType = sourcecode.swift; path = HomeRiskViewConfigurator.swift; sourceTree = "<group>"; };
		514C0A0724772F5E00F235F6 /* RiskItemView.swift */ = {isa = PBXFileReference; lastKnownFileType = sourcecode.swift; path = RiskItemView.swift; sourceTree = "<group>"; };
		514C0A09247AEEE200F235F6 /* en */ = {isa = PBXFileReference; lastKnownFileType = text.plist.stringsdict; name = en; path = en.lproj/Localizable.stringsdict; sourceTree = "<group>"; };
		514C0A0A247AF9F700F235F6 /* RiskTextItemView.xib */ = {isa = PBXFileReference; lastKnownFileType = file.xib; path = RiskTextItemView.xib; sourceTree = "<group>"; };
		514C0A0C247AFB0200F235F6 /* RiskTextItemView.swift */ = {isa = PBXFileReference; lastKnownFileType = sourcecode.swift; path = RiskTextItemView.swift; sourceTree = "<group>"; };
		514C0A0E247AFEC500F235F6 /* HomeRiskTextItemViewConfigurator.swift */ = {isa = PBXFileReference; lastKnownFileType = sourcecode.swift; path = HomeRiskTextItemViewConfigurator.swift; sourceTree = "<group>"; };
		514C0A13247C163800F235F6 /* HomeLowRiskCellConfigurator.swift */ = {isa = PBXFileReference; lastKnownFileType = sourcecode.swift; path = HomeLowRiskCellConfigurator.swift; sourceTree = "<group>"; };
		514C0A15247C164700F235F6 /* HomeHighRiskCellConfigurator.swift */ = {isa = PBXFileReference; lastKnownFileType = sourcecode.swift; path = HomeHighRiskCellConfigurator.swift; sourceTree = "<group>"; };
		514C0A19247C16D600F235F6 /* HomeInactiveRiskCellConfigurator.swift */ = {isa = PBXFileReference; lastKnownFileType = sourcecode.swift; path = HomeInactiveRiskCellConfigurator.swift; sourceTree = "<group>"; };
		514E81332461B97700636861 /* ExposureManager.swift */ = {isa = PBXFileReference; fileEncoding = 4; lastKnownFileType = sourcecode.swift; path = ExposureManager.swift; sourceTree = "<group>"; };
		514EE998246D4C2E00DE4884 /* UITableViewCell+Identifier.swift */ = {isa = PBXFileReference; lastKnownFileType = sourcecode.swift; path = "UITableViewCell+Identifier.swift"; sourceTree = "<group>"; };
		514EE99A246D4C4C00DE4884 /* UITableView+Dequeue.swift */ = {isa = PBXFileReference; lastKnownFileType = sourcecode.swift; path = "UITableView+Dequeue.swift"; sourceTree = "<group>"; };
		514EE99F246D4DF800DE4884 /* HomeRiskImageItemViewConfigurator.swift */ = {isa = PBXFileReference; lastKnownFileType = sourcecode.swift; path = HomeRiskImageItemViewConfigurator.swift; sourceTree = "<group>"; };
		515BBDEA2484F8E500CDB674 /* HomeThankYouRiskCellConfigurator.swift */ = {isa = PBXFileReference; lastKnownFileType = sourcecode.swift; path = HomeThankYouRiskCellConfigurator.swift; sourceTree = "<group>"; };
		516E42C924B760EC0008CC30 /* HomeRiskLevelCellConfiguratorTests.swift */ = {isa = PBXFileReference; lastKnownFileType = sourcecode.swift; path = HomeRiskLevelCellConfiguratorTests.swift; sourceTree = "<group>"; };
		516E42FC24B776A90008CC30 /* HomeLowRiskCellConfiguratorTests.swift */ = {isa = PBXFileReference; lastKnownFileType = sourcecode.swift; path = HomeLowRiskCellConfiguratorTests.swift; sourceTree = "<group>"; };
		516E42FF24B777B20008CC30 /* HomeHighRiskCellConfiguratorTests.swift */ = {isa = PBXFileReference; lastKnownFileType = sourcecode.swift; path = HomeHighRiskCellConfiguratorTests.swift; sourceTree = "<group>"; };
		516E430124B89AED0008CC30 /* CoordinatorTests.swift */ = {isa = PBXFileReference; lastKnownFileType = sourcecode.swift; path = CoordinatorTests.swift; sourceTree = "<group>"; };
		51895EDB245E16CD0085DA38 /* ENAColor.swift */ = {isa = PBXFileReference; lastKnownFileType = sourcecode.swift; path = ENAColor.swift; sourceTree = "<group>"; };
		518A69FA24687D5800444E66 /* RiskLevel.swift */ = {isa = PBXFileReference; lastKnownFileType = sourcecode.swift; path = RiskLevel.swift; sourceTree = "<group>"; };
		51B5B413246DF07300DC5D3E /* RiskImageItemView.xib */ = {isa = PBXFileReference; lastKnownFileType = file.xib; path = RiskImageItemView.xib; sourceTree = "<group>"; };
		51B5B415246DF13D00DC5D3E /* RiskImageItemView.swift */ = {isa = PBXFileReference; lastKnownFileType = sourcecode.swift; path = RiskImageItemView.swift; sourceTree = "<group>"; };
		51B5B41B246EC8B800DC5D3E /* HomeCardCollectionViewCell.swift */ = {isa = PBXFileReference; lastKnownFileType = sourcecode.swift; path = HomeCardCollectionViewCell.swift; sourceTree = "<group>"; };
		51C737BC245B349700286105 /* OnboardingInfoViewController.swift */ = {isa = PBXFileReference; lastKnownFileType = sourcecode.swift; path = OnboardingInfoViewController.swift; sourceTree = "<group>"; };
		51C737BE245B3B5D00286105 /* OnboardingInfo.swift */ = {isa = PBXFileReference; lastKnownFileType = sourcecode.swift; path = OnboardingInfo.swift; sourceTree = "<group>"; };
		51C7790B24867F16004582F8 /* RiskListItemView.xib */ = {isa = PBXFileReference; lastKnownFileType = file.xib; path = RiskListItemView.xib; sourceTree = "<group>"; };
		51C7790D24867F22004582F8 /* RiskListItemView.swift */ = {isa = PBXFileReference; lastKnownFileType = sourcecode.swift; path = RiskListItemView.swift; sourceTree = "<group>"; };
		51C7790F248684F5004582F8 /* HomeRiskListItemViewConfigurator.swift */ = {isa = PBXFileReference; lastKnownFileType = sourcecode.swift; path = HomeRiskListItemViewConfigurator.swift; sourceTree = "<group>"; };
		51C779112486E549004582F8 /* HomeFindingPositiveRiskCellConfigurator.swift */ = {isa = PBXFileReference; lastKnownFileType = sourcecode.swift; path = HomeFindingPositiveRiskCellConfigurator.swift; sourceTree = "<group>"; };
		51C779132486E5AB004582F8 /* RiskFindingPositiveCollectionViewCell.xib */ = {isa = PBXFileReference; lastKnownFileType = file.xib; path = RiskFindingPositiveCollectionViewCell.xib; sourceTree = "<group>"; };
		51C779152486E5BA004582F8 /* RiskFindingPositiveCollectionViewCell.swift */ = {isa = PBXFileReference; lastKnownFileType = sourcecode.swift; path = RiskFindingPositiveCollectionViewCell.swift; sourceTree = "<group>"; };
		51CE1B2E245F5CFC002CF42A /* HomeViewController.swift */ = {isa = PBXFileReference; lastKnownFileType = sourcecode.swift; path = HomeViewController.swift; sourceTree = "<group>"; };
		51CE1B5424604DD2002CF42A /* HomeLayout.swift */ = {isa = PBXFileReference; lastKnownFileType = sourcecode.swift; path = HomeLayout.swift; sourceTree = "<group>"; };
		51CE1B76246078B6002CF42A /* ActivateCollectionViewCell.xib */ = {isa = PBXFileReference; fileEncoding = 4; lastKnownFileType = file.xib; path = ActivateCollectionViewCell.xib; sourceTree = "<group>"; };
		51CE1B78246078B6002CF42A /* ActivateCollectionViewCell.swift */ = {isa = PBXFileReference; fileEncoding = 4; lastKnownFileType = sourcecode.swift; path = ActivateCollectionViewCell.swift; sourceTree = "<group>"; };
		51CE1B79246078B6002CF42A /* RiskLevelCollectionViewCell.xib */ = {isa = PBXFileReference; fileEncoding = 4; lastKnownFileType = file.xib; path = RiskLevelCollectionViewCell.xib; sourceTree = "<group>"; };
		51CE1B7A246078B6002CF42A /* RiskLevelCollectionViewCell.swift */ = {isa = PBXFileReference; fileEncoding = 4; lastKnownFileType = sourcecode.swift; path = RiskLevelCollectionViewCell.swift; sourceTree = "<group>"; };
		51CE1B7B246078B6002CF42A /* InfoCollectionViewCell.xib */ = {isa = PBXFileReference; fileEncoding = 4; lastKnownFileType = file.xib; path = InfoCollectionViewCell.xib; sourceTree = "<group>"; };
		51CE1B7C246078B6002CF42A /* InfoCollectionViewCell.swift */ = {isa = PBXFileReference; fileEncoding = 4; lastKnownFileType = sourcecode.swift; path = InfoCollectionViewCell.swift; sourceTree = "<group>"; };
		51CE1B84246078B6002CF42A /* SectionSystemBackgroundDecorationView.swift */ = {isa = PBXFileReference; fileEncoding = 4; lastKnownFileType = sourcecode.swift; path = SectionSystemBackgroundDecorationView.swift; sourceTree = "<group>"; };
		51CE1BB92460AFD8002CF42A /* HomeActivateCellConfigurator.swift */ = {isa = PBXFileReference; lastKnownFileType = sourcecode.swift; path = HomeActivateCellConfigurator.swift; sourceTree = "<group>"; };
		51CE1BBE2460B222002CF42A /* HomeRiskCellConfigurator.swift */ = {isa = PBXFileReference; lastKnownFileType = sourcecode.swift; path = HomeRiskCellConfigurator.swift; sourceTree = "<group>"; };
		51CE1BC22460B28D002CF42A /* HomeInfoCellConfigurator.swift */ = {isa = PBXFileReference; lastKnownFileType = sourcecode.swift; path = HomeInfoCellConfigurator.swift; sourceTree = "<group>"; };
		51D420B624583B7200AD70CA /* NSObject+Identifier.swift */ = {isa = PBXFileReference; lastKnownFileType = sourcecode.swift; path = "NSObject+Identifier.swift"; sourceTree = "<group>"; };
		51D420C324583E3300AD70CA /* SettingsViewController.swift */ = {isa = PBXFileReference; fileEncoding = 4; lastKnownFileType = sourcecode.swift; lineEnding = 0; path = SettingsViewController.swift; sourceTree = "<group>"; };
		51D420D324586DCA00AD70CA /* NotificationName.swift */ = {isa = PBXFileReference; lastKnownFileType = sourcecode.swift; path = NotificationName.swift; sourceTree = "<group>"; };
		51FE277A2475340300BB8144 /* HomeRiskLoadingItemViewConfigurator.swift */ = {isa = PBXFileReference; lastKnownFileType = sourcecode.swift; path = HomeRiskLoadingItemViewConfigurator.swift; sourceTree = "<group>"; };
		51FE277C247535C400BB8144 /* RiskLoadingItemView.xib */ = {isa = PBXFileReference; lastKnownFileType = file.xib; path = RiskLoadingItemView.xib; sourceTree = "<group>"; };
		51FE277E247535E300BB8144 /* RiskLoadingItemView.swift */ = {isa = PBXFileReference; lastKnownFileType = sourcecode.swift; path = RiskLoadingItemView.swift; sourceTree = "<group>"; };
		5222AA67255ECFE100F338C7 /* ExposureSubmissionTestResultConsentViewController.swift */ = {isa = PBXFileReference; lastKnownFileType = sourcecode.swift; path = ExposureSubmissionTestResultConsentViewController.swift; sourceTree = "<group>"; };
		5222AA6F255ED8E000F338C7 /* ExposureSubmissionTestResultConsentViewModel.swift */ = {isa = PBXFileReference; lastKnownFileType = sourcecode.swift; path = ExposureSubmissionTestResultConsentViewModel.swift; sourceTree = "<group>"; };
		523D5E74256FDFE900EF67EA /* ExposureSubmissionThankYouViewController.swift */ = {isa = PBXFileReference; lastKnownFileType = sourcecode.swift; path = ExposureSubmissionThankYouViewController.swift; sourceTree = "<group>"; };
		523D5E79256FE04000EF67EA /* ExposureSubmissionThankYouViewModel.swift */ = {isa = PBXFileReference; lastKnownFileType = sourcecode.swift; path = ExposureSubmissionThankYouViewModel.swift; sourceTree = "<group>"; };
		524C4291256587B900EBC3B0 /* ExposureSubmissionTestResultConsentViewModelTests.swift */ = {isa = PBXFileReference; lastKnownFileType = sourcecode.swift; path = ExposureSubmissionTestResultConsentViewModelTests.swift; sourceTree = "<group>"; };
		5270E9B7256D20A900B08606 /* NSTextAttachment+ImageHeight.swift */ = {isa = PBXFileReference; lastKnownFileType = sourcecode.swift; path = "NSTextAttachment+ImageHeight.swift"; sourceTree = "<group>"; };
		52CAAC002562B82E00239DCB /* DynamicTableViewConsentCell.swift */ = {isa = PBXFileReference; lastKnownFileType = sourcecode.swift; path = DynamicTableViewConsentCell.swift; sourceTree = "<group>"; };
		710021DB248E44A6001F0B63 /* ENAFont.swift */ = {isa = PBXFileReference; lastKnownFileType = sourcecode.swift; path = ENAFont.swift; sourceTree = "<group>"; };
		710021DD248EAF16001F0B63 /* ExposureSubmissionImageCardCell.xib */ = {isa = PBXFileReference; lastKnownFileType = file.xib; path = ExposureSubmissionImageCardCell.xib; sourceTree = "<group>"; };
		710021DF248EAF9A001F0B63 /* ExposureSubmissionImageCardCell.swift */ = {isa = PBXFileReference; lastKnownFileType = sourcecode.swift; path = ExposureSubmissionImageCardCell.swift; sourceTree = "<group>"; };
		710224E9248FA67F000C5DEF /* HomeTestResultCollectionViewCell.swift */ = {isa = PBXFileReference; lastKnownFileType = sourcecode.swift; path = HomeTestResultCollectionViewCell.swift; sourceTree = "<group>"; };
		710224EB248FC150000C5DEF /* HomeDiaryCellConfigurator.swift */ = {isa = PBXFileReference; lastKnownFileType = sourcecode.swift; path = HomeDiaryCellConfigurator.swift; sourceTree = "<group>"; };
		710224ED2490E2FC000C5DEF /* ExposureSubmissionStepCell.xib */ = {isa = PBXFileReference; lastKnownFileType = file.xib; path = ExposureSubmissionStepCell.xib; sourceTree = "<group>"; };
		710224F32490E7A3000C5DEF /* ExposureSubmissionStepCell.swift */ = {isa = PBXFileReference; lastKnownFileType = sourcecode.swift; path = ExposureSubmissionStepCell.swift; sourceTree = "<group>"; };
		710224F524910661000C5DEF /* ExposureSubmissionDynamicCell.swift */ = {isa = PBXFileReference; lastKnownFileType = sourcecode.swift; path = ExposureSubmissionDynamicCell.swift; sourceTree = "<group>"; };
		710ABB1E2475115500948792 /* UITableViewController+Enum.swift */ = {isa = PBXFileReference; lastKnownFileType = sourcecode.swift; path = "UITableViewController+Enum.swift"; sourceTree = "<group>"; };
		710ABB22247513E300948792 /* DynamicTypeTableViewCell.swift */ = {isa = PBXFileReference; lastKnownFileType = sourcecode.swift; path = DynamicTypeTableViewCell.swift; sourceTree = "<group>"; };
		710ABB26247533FA00948792 /* DynamicTableViewController.swift */ = {isa = PBXFileReference; lastKnownFileType = sourcecode.swift; path = DynamicTableViewController.swift; sourceTree = "<group>"; };
		710ABB282475353900948792 /* DynamicTableViewModel.swift */ = {isa = PBXFileReference; lastKnownFileType = sourcecode.swift; path = DynamicTableViewModel.swift; sourceTree = "<group>"; };
		71176E2D24891C02004B0C9F /* ENAColorTests.swift */ = {isa = PBXFileReference; lastKnownFileType = sourcecode.swift; path = ENAColorTests.swift; sourceTree = "<group>"; };
		71176E31248957C3004B0C9F /* AppNavigationController.swift */ = {isa = PBXFileReference; lastKnownFileType = sourcecode.swift; path = AppNavigationController.swift; sourceTree = "<group>"; };
		711EFCC62492EE31005FEF21 /* ENAFooterView.swift */ = {isa = PBXFileReference; lastKnownFileType = sourcecode.swift; path = ENAFooterView.swift; sourceTree = "<group>"; };
		711EFCC824935C79005FEF21 /* ExposureSubmissionTestResultHeaderView.xib */ = {isa = PBXFileReference; lastKnownFileType = file.xib; path = ExposureSubmissionTestResultHeaderView.xib; sourceTree = "<group>"; };
		71330E40248109F600EB10F6 /* DynamicTableViewSection.swift */ = {isa = PBXFileReference; lastKnownFileType = sourcecode.swift; path = DynamicTableViewSection.swift; sourceTree = "<group>"; };
		71330E42248109FD00EB10F6 /* DynamicTableViewCell.swift */ = {isa = PBXFileReference; lastKnownFileType = sourcecode.swift; path = DynamicTableViewCell.swift; sourceTree = "<group>"; };
		71330E4424810A0500EB10F6 /* DynamicTableViewHeader.swift */ = {isa = PBXFileReference; lastKnownFileType = sourcecode.swift; path = DynamicTableViewHeader.swift; sourceTree = "<group>"; };
		71330E4624810A0C00EB10F6 /* DynamicTableViewFooter.swift */ = {isa = PBXFileReference; lastKnownFileType = sourcecode.swift; path = DynamicTableViewFooter.swift; sourceTree = "<group>"; };
		71330E4824810A5A00EB10F6 /* DynamicTableViewAction.swift */ = {isa = PBXFileReference; lastKnownFileType = sourcecode.swift; path = DynamicTableViewAction.swift; sourceTree = "<group>"; };
		713EA25A247818B000AB7EE8 /* DynamicTypeButton.swift */ = {isa = PBXFileReference; lastKnownFileType = sourcecode.swift; path = DynamicTypeButton.swift; sourceTree = "<group>"; };
		713EA25C24798A7000AB7EE8 /* ExposureDetectionRoundedView.swift */ = {isa = PBXFileReference; lastKnownFileType = sourcecode.swift; path = ExposureDetectionRoundedView.swift; sourceTree = "<group>"; };
		713EA25E24798A9100AB7EE8 /* ExposureDetectionRiskCell.swift */ = {isa = PBXFileReference; lastKnownFileType = sourcecode.swift; path = ExposureDetectionRiskCell.swift; sourceTree = "<group>"; };
		713EA26024798AD100AB7EE8 /* ExposureDetectionHotlineCell.swift */ = {isa = PBXFileReference; lastKnownFileType = sourcecode.swift; path = ExposureDetectionHotlineCell.swift; sourceTree = "<group>"; };
		713EA26224798F8500AB7EE8 /* ExposureDetectionHeaderCell.swift */ = {isa = PBXFileReference; lastKnownFileType = sourcecode.swift; path = ExposureDetectionHeaderCell.swift; sourceTree = "<group>"; };
		714194E9247A65C60072A090 /* DynamicTableViewHeaderSeparatorView.swift */ = {isa = PBXFileReference; lastKnownFileType = sourcecode.swift; path = DynamicTableViewHeaderSeparatorView.swift; sourceTree = "<group>"; };
		7154EB49247D21E200A467FF /* ExposureDetectionLongGuideCell.swift */ = {isa = PBXFileReference; lastKnownFileType = sourcecode.swift; path = ExposureDetectionLongGuideCell.swift; sourceTree = "<group>"; };
		7154EB4B247E862100A467FF /* ExposureDetectionLoadingCell.swift */ = {isa = PBXFileReference; lastKnownFileType = sourcecode.swift; path = ExposureDetectionLoadingCell.swift; sourceTree = "<group>"; };
		717D21E8248C022E00D9717E /* DynamicTableViewHtmlCell.swift */ = {isa = PBXFileReference; lastKnownFileType = sourcecode.swift; path = DynamicTableViewHtmlCell.swift; sourceTree = "<group>"; };
		717D21EA248C072300D9717E /* en */ = {isa = PBXFileReference; lastKnownFileType = text.html; name = en; path = "en.lproj/privacy-policy.html"; sourceTree = "<group>"; };
		71AFBD922464251000F91006 /* .swiftlint.yml */ = {isa = PBXFileReference; lastKnownFileType = text.yaml; path = .swiftlint.yml; sourceTree = "<group>"; };
		71B8044424828A6C00D53506 /* .swiftformat */ = {isa = PBXFileReference; lastKnownFileType = text; path = .swiftformat; sourceTree = "<group>"; };
		71B804462484CC0800D53506 /* ENALabel.swift */ = {isa = PBXFileReference; lastKnownFileType = sourcecode.swift; path = ENALabel.swift; sourceTree = "<group>"; };
		71B804482484D37300D53506 /* RiskLegendViewController.swift */ = {isa = PBXFileReference; lastKnownFileType = sourcecode.swift; path = RiskLegendViewController.swift; sourceTree = "<group>"; };
		71B8044E248526B600D53506 /* DynamicTableViewSpaceCell.swift */ = {isa = PBXFileReference; lastKnownFileType = sourcecode.swift; path = DynamicTableViewSpaceCell.swift; sourceTree = "<group>"; };
		71C0BEDC2498DD07009A17A0 /* ENANavigationFooterView.swift */ = {isa = PBXFileReference; lastKnownFileType = sourcecode.swift; path = ENANavigationFooterView.swift; sourceTree = "<group>"; };
		71CAB9D1248AACAD00F516A5 /* PixelPerfectLayoutConstraint.swift */ = {isa = PBXFileReference; lastKnownFileType = sourcecode.swift; path = PixelPerfectLayoutConstraint.swift; sourceTree = "<group>"; };
		71CC3E9C246D5D8000217F2C /* AppInformationViewController+DynamicTableViewModel.swift */ = {isa = PBXFileReference; lastKnownFileType = sourcecode.swift; path = "AppInformationViewController+DynamicTableViewModel.swift"; sourceTree = "<group>"; };
		71CC3E9E246D6B6800217F2C /* AppInformationDetailViewController.swift */ = {isa = PBXFileReference; lastKnownFileType = sourcecode.swift; path = AppInformationDetailViewController.swift; sourceTree = "<group>"; };
		71CC3EA0246D6BBF00217F2C /* DynamicTypeLabel.swift */ = {isa = PBXFileReference; lastKnownFileType = sourcecode.swift; path = DynamicTypeLabel.swift; sourceTree = "<group>"; };
		71CC3EA2246D6C4000217F2C /* UIFont+DynamicType.swift */ = {isa = PBXFileReference; lastKnownFileType = sourcecode.swift; path = "UIFont+DynamicType.swift"; sourceTree = "<group>"; };
		71D3C1992494EFAC00DBABA8 /* ENANavigationControllerWithFooter.swift */ = {isa = PBXFileReference; lastKnownFileType = sourcecode.swift; path = ENANavigationControllerWithFooter.swift; sourceTree = "<group>"; };
		71EF33D82497F3E8007B7E1B /* ENANavigationControllerWithFooterChild.swift */ = {isa = PBXFileReference; lastKnownFileType = sourcecode.swift; path = ENANavigationControllerWithFooterChild.swift; sourceTree = "<group>"; };
		71EF33DA2497F419007B7E1B /* ENANavigationFooterItem.swift */ = {isa = PBXFileReference; lastKnownFileType = sourcecode.swift; path = ENANavigationFooterItem.swift; sourceTree = "<group>"; };
		71F2E57A2487AEFC00694F1A /* ena-colors.xcassets */ = {isa = PBXFileReference; lastKnownFileType = folder.assetcatalog; path = "ena-colors.xcassets"; sourceTree = "<group>"; };
		71F5418B248BEDBE006DB793 /* de */ = {isa = PBXFileReference; lastKnownFileType = text.html; name = de; path = "de.lproj/privacy-policy.html"; sourceTree = "<group>"; };
		71F54190248BF677006DB793 /* HtmlTextView.swift */ = {isa = PBXFileReference; lastKnownFileType = sourcecode.swift; path = HtmlTextView.swift; sourceTree = "<group>"; };
		71FD8861246EB27F00E804D0 /* ExposureDetectionViewController.swift */ = {isa = PBXFileReference; lastKnownFileType = sourcecode.swift; path = ExposureDetectionViewController.swift; sourceTree = "<group>"; };
		71FE1C68247A8FE100851FEB /* DynamicTableViewHeaderFooterView.swift */ = {isa = PBXFileReference; lastKnownFileType = sourcecode.swift; path = DynamicTableViewHeaderFooterView.swift; sourceTree = "<group>"; };
		71FE1C70247AA7B700851FEB /* DynamicTableViewHeaderImageView.swift */ = {isa = PBXFileReference; fileEncoding = 4; lastKnownFileType = sourcecode.swift; path = DynamicTableViewHeaderImageView.swift; sourceTree = "<group>"; };
		71FE1C74247AC2B500851FEB /* ExposureSubmissionQRScannerViewController.swift */ = {isa = PBXFileReference; fileEncoding = 4; lastKnownFileType = sourcecode.swift; path = ExposureSubmissionQRScannerViewController.swift; sourceTree = "<group>"; };
		71FE1C78247AC2B500851FEB /* ExposureSubmissionTestResultViewController.swift */ = {isa = PBXFileReference; fileEncoding = 4; lastKnownFileType = sourcecode.swift; path = ExposureSubmissionTestResultViewController.swift; sourceTree = "<group>"; };
		71FE1C79247AC2B500851FEB /* ExposureSubmissionNavigationController.swift */ = {isa = PBXFileReference; fileEncoding = 4; lastKnownFileType = sourcecode.swift; path = ExposureSubmissionNavigationController.swift; sourceTree = "<group>"; };
		71FE1C84247AC33D00851FEB /* ExposureSubmissionTestResultHeaderView.swift */ = {isa = PBXFileReference; fileEncoding = 4; lastKnownFileType = sourcecode.swift; path = ExposureSubmissionTestResultHeaderView.swift; sourceTree = "<group>"; };
		71FE1C8A247AC79D00851FEB /* DynamicTableViewIconCell.swift */ = {isa = PBXFileReference; fileEncoding = 4; lastKnownFileType = sourcecode.swift; path = DynamicTableViewIconCell.swift; sourceTree = "<group>"; };
		71FE1C8B247AC79D00851FEB /* DynamicTableViewIconCell.xib */ = {isa = PBXFileReference; fileEncoding = 4; lastKnownFileType = file.xib; path = DynamicTableViewIconCell.xib; sourceTree = "<group>"; };
		85142500245DA0B3009D2791 /* UIViewController+Alert.swift */ = {isa = PBXFileReference; lastKnownFileType = sourcecode.swift; path = "UIViewController+Alert.swift"; sourceTree = "<group>"; };
		8539874E2467094E00D28B62 /* AppIcon.xcassets */ = {isa = PBXFileReference; lastKnownFileType = folder.assetcatalog; path = AppIcon.xcassets; sourceTree = "<group>"; };
		853D987924694A8700490DBA /* ENAButton.swift */ = {isa = PBXFileReference; lastKnownFileType = sourcecode.swift; path = ENAButton.swift; sourceTree = "<group>"; };
		853D98842469DC8100490DBA /* ExposureNotificationSettingViewController.swift */ = {isa = PBXFileReference; fileEncoding = 4; lastKnownFileType = sourcecode.swift; lineEnding = 0; path = ExposureNotificationSettingViewController.swift; sourceTree = "<group>"; };
		85790F2E245C6B72003D47E1 /* ENA.entitlements */ = {isa = PBXFileReference; fileEncoding = 4; lastKnownFileType = text.plist.entitlements; path = ENA.entitlements; sourceTree = "<group>"; };
		858F6F6D245A103C009FFD33 /* ExposureNotification.framework */ = {isa = PBXFileReference; lastKnownFileType = wrapper.framework; name = ExposureNotification.framework; path = System/Library/Frameworks/ExposureNotification.framework; sourceTree = SDKROOT; };
		8595BF5E246032D90056EA27 /* ENASwitch.swift */ = {isa = PBXFileReference; lastKnownFileType = sourcecode.swift; path = ENASwitch.swift; sourceTree = "<group>"; };
		859DD511248549790073D59F /* MockDiagnosisKeysRetrieval.swift */ = {isa = PBXFileReference; lastKnownFileType = sourcecode.swift; path = MockDiagnosisKeysRetrieval.swift; sourceTree = "<group>"; };
		85D7593B2457048F008175F0 /* ENA.app */ = {isa = PBXFileReference; explicitFileType = wrapper.application; includeInIndex = 0; path = ENA.app; sourceTree = BUILT_PRODUCTS_DIR; };
		85D7593E2457048F008175F0 /* AppDelegate.swift */ = {isa = PBXFileReference; lastKnownFileType = sourcecode.swift; path = AppDelegate.swift; sourceTree = "<group>"; };
		85D7594A24570491008175F0 /* Assets.xcassets */ = {isa = PBXFileReference; lastKnownFileType = folder.assetcatalog; path = Assets.xcassets; sourceTree = "<group>"; };
		85D7594D24570491008175F0 /* Base */ = {isa = PBXFileReference; lastKnownFileType = file.storyboard; name = Base; path = Base.lproj/LaunchScreen.storyboard; sourceTree = "<group>"; };
		85D7594F24570491008175F0 /* Info.plist */ = {isa = PBXFileReference; lastKnownFileType = text.plist.xml; path = Info.plist; sourceTree = "<group>"; };
		85D7595424570491008175F0 /* ENATests.xctest */ = {isa = PBXFileReference; explicitFileType = wrapper.cfbundle; includeInIndex = 0; path = ENATests.xctest; sourceTree = BUILT_PRODUCTS_DIR; };
		85D7595A24570491008175F0 /* Info.plist */ = {isa = PBXFileReference; lastKnownFileType = text.plist.xml; path = Info.plist; sourceTree = "<group>"; };
		85D7595F24570491008175F0 /* ENAUITests.xctest */ = {isa = PBXFileReference; explicitFileType = wrapper.cfbundle; includeInIndex = 0; path = ENAUITests.xctest; sourceTree = BUILT_PRODUCTS_DIR; };
		85D7596324570491008175F0 /* ENAUITests.swift */ = {isa = PBXFileReference; fileEncoding = 4; lastKnownFileType = sourcecode.swift; lineEnding = 0; path = ENAUITests.swift; sourceTree = "<group>"; };
		85D7596524570491008175F0 /* Info.plist */ = {isa = PBXFileReference; lastKnownFileType = text.plist.xml; path = Info.plist; sourceTree = "<group>"; };
		85E33443247EB357006E74EC /* CircularProgressView.swift */ = {isa = PBXFileReference; lastKnownFileType = sourcecode.swift; path = CircularProgressView.swift; sourceTree = "<group>"; };
		8F27018E259B593700E48CFE /* ContactDiaryStore.swift */ = {isa = PBXFileReference; lastKnownFileType = sourcecode.swift; path = ContactDiaryStore.swift; sourceTree = "<group>"; };
		8F270193259B5BA700E48CFE /* ContactDiaryMigration1To2.swift */ = {isa = PBXFileReference; lastKnownFileType = sourcecode.swift; path = ContactDiaryMigration1To2.swift; sourceTree = "<group>"; };
		8FF9B2B1259B6B030080770D /* ContactDiaryStoreSchemaV2.swift */ = {isa = PBXFileReference; lastKnownFileType = sourcecode.swift; path = ContactDiaryStoreSchemaV2.swift; sourceTree = "<group>"; };
		94092540254BFE6800FE61A2 /* DMWarnOthersNotificationViewController.swift */ = {isa = PBXFileReference; lastKnownFileType = sourcecode.swift; path = DMWarnOthersNotificationViewController.swift; sourceTree = "<group>"; };
		9412FAF92523499D0086E139 /* DeltaOnboardingViewControllerTests.swift */ = {isa = PBXFileReference; lastKnownFileType = sourcecode.swift; path = DeltaOnboardingViewControllerTests.swift; sourceTree = "<group>"; };
		9417BA94252B6B5100AD4053 /* DMSQLiteErrorViewController.swift */ = {isa = PBXFileReference; lastKnownFileType = sourcecode.swift; path = DMSQLiteErrorViewController.swift; sourceTree = "<group>"; };
		941ADDAF2518C2B200E421D9 /* EuTracingTableViewCell.swift */ = {isa = PBXFileReference; lastKnownFileType = sourcecode.swift; path = EuTracingTableViewCell.swift; sourceTree = "<group>"; };
		941ADDB12518C3FB00E421D9 /* ENSettingEuTracingViewModel.swift */ = {isa = PBXFileReference; lastKnownFileType = sourcecode.swift; path = ENSettingEuTracingViewModel.swift; sourceTree = "<group>"; };
		941B689E253EFF2300DC1962 /* Int+Increment.swift */ = {isa = PBXFileReference; lastKnownFileType = sourcecode.swift; path = "Int+Increment.swift"; sourceTree = "<group>"; };
		941F5ECB2518E82100785F06 /* ENSettingEuTracingViewModelTests.swift */ = {isa = PBXFileReference; lastKnownFileType = sourcecode.swift; path = ENSettingEuTracingViewModelTests.swift; sourceTree = "<group>"; };
		94427A4F25502B8900C36BE6 /* WarnOthersNotificationsTimeInterval.swift */ = {isa = PBXFileReference; lastKnownFileType = sourcecode.swift; path = WarnOthersNotificationsTimeInterval.swift; sourceTree = "<group>"; };
		9488C3002521EE8E00504648 /* DeltaOnboardingNavigationController.swift */ = {isa = PBXFileReference; lastKnownFileType = sourcecode.swift; path = DeltaOnboardingNavigationController.swift; sourceTree = "<group>"; };
		948AFE5E2552F6F60019579A /* WarnOthersReminderTests.swift */ = {isa = PBXFileReference; lastKnownFileType = sourcecode.swift; path = WarnOthersReminderTests.swift; sourceTree = "<group>"; };
		948AFE662553DC5B0019579A /* WarnOthersRemindable.swift */ = {isa = PBXFileReference; lastKnownFileType = sourcecode.swift; path = WarnOthersRemindable.swift; sourceTree = "<group>"; };
		948AFE792554377F0019579A /* UNUserNotificationCenter+WarnOthers.swift */ = {isa = PBXFileReference; lastKnownFileType = sourcecode.swift; path = "UNUserNotificationCenter+WarnOthers.swift"; sourceTree = "<group>"; };
		948DCDC2252EFC9A00CDE020 /* ENAUITests_05_ExposureLogging.swift */ = {isa = PBXFileReference; lastKnownFileType = sourcecode.swift; path = ENAUITests_05_ExposureLogging.swift; sourceTree = "<group>"; };
		94B255A52551B7C800649B4C /* WarnOthersReminder.swift */ = {isa = PBXFileReference; lastKnownFileType = sourcecode.swift; path = WarnOthersReminder.swift; sourceTree = "<group>"; };
		94C24B3E25304B4400F8C004 /* ENAUITestsDeltaOnboarding.swift */ = {isa = PBXFileReference; lastKnownFileType = sourcecode.swift; path = ENAUITestsDeltaOnboarding.swift; sourceTree = "<group>"; };
		94F594612521CBF50077681B /* DeltaOnboardingV15ViewModel.swift */ = {isa = PBXFileReference; lastKnownFileType = sourcecode.swift; path = DeltaOnboardingV15ViewModel.swift; sourceTree = "<group>"; };
		A124E648249BF4EB00E95F72 /* ExposureDetectionExecutorTests.swift */ = {isa = PBXFileReference; lastKnownFileType = sourcecode.swift; path = ExposureDetectionExecutorTests.swift; sourceTree = "<group>"; };
		A124E64B249C4C9000E95F72 /* SAPDownloadedPackagesStore+Helpers.swift */ = {isa = PBXFileReference; lastKnownFileType = sourcecode.swift; path = "SAPDownloadedPackagesStore+Helpers.swift"; sourceTree = "<group>"; };
		A128F058248B459F00EC7F6C /* PublicKeyStore.swift */ = {isa = PBXFileReference; lastKnownFileType = sourcecode.swift; path = PublicKeyStore.swift; sourceTree = "<group>"; };
		A14BDEBF24A1AD660063E4EC /* MockExposureDetector.swift */ = {isa = PBXFileReference; lastKnownFileType = sourcecode.swift; path = MockExposureDetector.swift; sourceTree = "<group>"; };
		A1654EFD24B41FEF00C0E115 /* DynamicCellTests.swift */ = {isa = PBXFileReference; lastKnownFileType = sourcecode.swift; path = DynamicCellTests.swift; sourceTree = "<group>"; };
		A1654F0024B43E7F00C0E115 /* DynamicTableViewTextViewCellTests.swift */ = {isa = PBXFileReference; lastKnownFileType = sourcecode.swift; path = DynamicTableViewTextViewCellTests.swift; sourceTree = "<group>"; };
		A16714AE248CA1B70031B111 /* Bundle+ReadPlist.swift */ = {isa = PBXFileReference; lastKnownFileType = sourcecode.swift; path = "Bundle+ReadPlist.swift"; sourceTree = "<group>"; };
		A173665124844F29006BE209 /* SQLiteKeyValueStoreTests.swift */ = {isa = PBXFileReference; fileEncoding = 4; lastKnownFileType = sourcecode.swift; path = SQLiteKeyValueStoreTests.swift; sourceTree = "<group>"; };
		A17366542484978A006BE209 /* OnboardingInfoViewControllerUtils.swift */ = {isa = PBXFileReference; lastKnownFileType = sourcecode.swift; path = OnboardingInfoViewControllerUtils.swift; sourceTree = "<group>"; };
		A1877CA9248F247D006FEFC0 /* SAPDownloadedPackageTests.swift */ = {isa = PBXFileReference; lastKnownFileType = sourcecode.swift; path = SAPDownloadedPackageTests.swift; sourceTree = "<group>"; };
		A1BABD0824A57B88000ED515 /* TemporaryExposureKeyMock.swift */ = {isa = PBXFileReference; fileEncoding = 4; lastKnownFileType = sourcecode.swift; path = TemporaryExposureKeyMock.swift; sourceTree = "<group>"; };
		A1BABD0A24A57BA0000ED515 /* ENTemporaryExposureKey+Processing.swift */ = {isa = PBXFileReference; fileEncoding = 4; lastKnownFileType = sourcecode.swift; path = "ENTemporaryExposureKey+Processing.swift"; sourceTree = "<group>"; };
		A1BABD0C24A57BAC000ED515 /* ENTemporaryExposureKey+ProcessingTests.swift */ = {isa = PBXFileReference; fileEncoding = 4; lastKnownFileType = sourcecode.swift; path = "ENTemporaryExposureKey+ProcessingTests.swift"; sourceTree = "<group>"; };
		A1C683F924AEC57400B90D12 /* DynamicTableViewTextViewCell.swift */ = {isa = PBXFileReference; lastKnownFileType = sourcecode.swift; path = DynamicTableViewTextViewCell.swift; sourceTree = "<group>"; };
		A1C683FB24AEC9EE00B90D12 /* DynamicTableViewTextCell.swift */ = {isa = PBXFileReference; lastKnownFileType = sourcecode.swift; path = DynamicTableViewTextCell.swift; sourceTree = "<group>"; };
		A1E41940249410AF0016E52A /* SAPDownloadedPackage+Helpers.swift */ = {isa = PBXFileReference; lastKnownFileType = sourcecode.swift; path = "SAPDownloadedPackage+Helpers.swift"; sourceTree = "<group>"; };
		A1E419442495476C0016E52A /* HTTPClient+MockNetworkStack.swift */ = {isa = PBXFileReference; lastKnownFileType = sourcecode.swift; path = "HTTPClient+MockNetworkStack.swift"; sourceTree = "<group>"; };
		A1E41947249548260016E52A /* HTTPClient+SubmitTests.swift */ = {isa = PBXFileReference; lastKnownFileType = sourcecode.swift; path = "HTTPClient+SubmitTests.swift"; sourceTree = "<group>"; };
		A1E419502495A6EA0016E52A /* HTTPClient+TANForExposureSubmitTests.swift */ = {isa = PBXFileReference; lastKnownFileType = sourcecode.swift; path = "HTTPClient+TANForExposureSubmitTests.swift"; sourceTree = "<group>"; };
		A1E419532495A7850016E52A /* HTTPClient+GetTestResultTests.swift */ = {isa = PBXFileReference; lastKnownFileType = sourcecode.swift; path = "HTTPClient+GetTestResultTests.swift"; sourceTree = "<group>"; };
		A1E419562495A8F50016E52A /* HTTPClient+RegistrationTokenTests.swift */ = {isa = PBXFileReference; lastKnownFileType = sourcecode.swift; path = "HTTPClient+RegistrationTokenTests.swift"; sourceTree = "<group>"; };
		A1E4195B249818020016E52A /* RiskTests.swift */ = {isa = PBXFileReference; lastKnownFileType = sourcecode.swift; path = RiskTests.swift; sourceTree = "<group>"; };
		A1E4195E249824340016E52A /* String+TodayTests.swift */ = {isa = PBXFileReference; lastKnownFileType = sourcecode.swift; path = "String+TodayTests.swift"; sourceTree = "<group>"; };
		A328424B248B91E0006B1F09 /* HomeTestResultLoadingCell.xib */ = {isa = PBXFileReference; fileEncoding = 4; lastKnownFileType = file.xib; path = HomeTestResultLoadingCell.xib; sourceTree = "<group>"; };
		A328424C248B91E0006B1F09 /* HomeTestResultLoadingCell.swift */ = {isa = PBXFileReference; fileEncoding = 4; lastKnownFileType = sourcecode.swift; path = HomeTestResultLoadingCell.swift; sourceTree = "<group>"; };
		A328424F248B9269006B1F09 /* HomeTestResultLoadingCellConfigurator.swift */ = {isa = PBXFileReference; lastKnownFileType = sourcecode.swift; path = HomeTestResultLoadingCellConfigurator.swift; sourceTree = "<group>"; };
		A3284256248E7431006B1F09 /* MockExposureSubmissionService.swift */ = {isa = PBXFileReference; lastKnownFileType = sourcecode.swift; path = MockExposureSubmissionService.swift; sourceTree = "<group>"; };
		A328425B248E82B5006B1F09 /* ExposureSubmissionTestResultViewControllerTests.swift */ = {isa = PBXFileReference; lastKnownFileType = sourcecode.swift; path = ExposureSubmissionTestResultViewControllerTests.swift; sourceTree = "<group>"; };
		A32842602490E2AC006B1F09 /* ExposureSubmissionWarnOthersViewControllerTests.swift */ = {isa = PBXFileReference; lastKnownFileType = sourcecode.swift; path = ExposureSubmissionWarnOthersViewControllerTests.swift; sourceTree = "<group>"; };
		A32842642491136E006B1F09 /* ExposureSubmissionUITests.swift */ = {isa = PBXFileReference; lastKnownFileType = sourcecode.swift; path = ExposureSubmissionUITests.swift; sourceTree = "<group>"; };
		A32842662492359E006B1F09 /* MockExposureSubmissionNavigationControllerChild.swift */ = {isa = PBXFileReference; lastKnownFileType = sourcecode.swift; path = MockExposureSubmissionNavigationControllerChild.swift; sourceTree = "<group>"; };
		A32C046424D96348005BEA61 /* HTTPClient+PlausibeDeniabilityTests.swift */ = {isa = PBXFileReference; lastKnownFileType = sourcecode.swift; path = "HTTPClient+PlausibeDeniabilityTests.swift"; sourceTree = "<group>"; };
		A32CA72E24B6F2E300B1A994 /* HomeRiskCellConfiguratorTests.swift */ = {isa = PBXFileReference; lastKnownFileType = sourcecode.swift; path = HomeRiskCellConfiguratorTests.swift; sourceTree = "<group>"; };
		A3552CC324DD6E16008C91BE /* AppDelegate+PlausibleDeniability.swift */ = {isa = PBXFileReference; lastKnownFileType = sourcecode.swift; path = "AppDelegate+PlausibleDeniability.swift"; sourceTree = "<group>"; };
		A3552CC524DD6E78008C91BE /* AppDelegate+ENATaskExecutionDelegate.swift */ = {isa = PBXFileReference; lastKnownFileType = sourcecode.swift; path = "AppDelegate+ENATaskExecutionDelegate.swift"; sourceTree = "<group>"; };
		A36D07B82486D61C00E46F96 /* HomeCardCellButtonDelegate.swift */ = {isa = PBXFileReference; lastKnownFileType = sourcecode.swift; path = HomeCardCellButtonDelegate.swift; sourceTree = "<group>"; };
		A36FACC324C5EA1500DED947 /* ExposureDetectionViewControllerTests.swift */ = {isa = PBXFileReference; lastKnownFileType = sourcecode.swift; path = ExposureDetectionViewControllerTests.swift; sourceTree = "<group>"; };
		A372DA3A24BDA075003248BB /* ExposureSubmissionCoordinator.swift */ = {isa = PBXFileReference; lastKnownFileType = sourcecode.swift; path = ExposureSubmissionCoordinator.swift; sourceTree = "<group>"; };
		A372DA3C24BE01D9003248BB /* MockExposureSubmissionCoordinator.swift */ = {isa = PBXFileReference; lastKnownFileType = sourcecode.swift; path = MockExposureSubmissionCoordinator.swift; sourceTree = "<group>"; };
		A372DA3E24BEF773003248BB /* ExposureSubmissionCoordinatorTests.swift */ = {isa = PBXFileReference; lastKnownFileType = sourcecode.swift; path = ExposureSubmissionCoordinatorTests.swift; sourceTree = "<group>"; };
		A372DA4024BF33F9003248BB /* MockExposureSubmissionCoordinatorDelegate.swift */ = {isa = PBXFileReference; lastKnownFileType = sourcecode.swift; path = MockExposureSubmissionCoordinatorDelegate.swift; sourceTree = "<group>"; };
		A3C4F95F24812CD20047F23E /* ExposureSubmissionWarnOthersViewController.swift */ = {isa = PBXFileReference; lastKnownFileType = sourcecode.swift; path = ExposureSubmissionWarnOthersViewController.swift; sourceTree = "<group>"; };
		A3E851B124ADD09900402485 /* CountdownTimer.swift */ = {isa = PBXFileReference; lastKnownFileType = sourcecode.swift; path = CountdownTimer.swift; sourceTree = "<group>"; };
		A3E851B424ADDAC000402485 /* CountdownTimerTests.swift */ = {isa = PBXFileReference; lastKnownFileType = sourcecode.swift; path = CountdownTimerTests.swift; sourceTree = "<group>"; };
		A3EE6E59249BB7AF00C64B61 /* ExposureSubmissionServiceFactory.swift */ = {isa = PBXFileReference; lastKnownFileType = sourcecode.swift; path = ExposureSubmissionServiceFactory.swift; sourceTree = "<group>"; };
		A3EE6E5B249BB97500C64B61 /* UITestingParameters.swift */ = {isa = PBXFileReference; lastKnownFileType = sourcecode.swift; path = UITestingParameters.swift; sourceTree = "<group>"; };
		A3FF84EB247BFAF00053E947 /* Hasher.swift */ = {isa = PBXFileReference; lastKnownFileType = sourcecode.swift; path = Hasher.swift; sourceTree = "<group>"; };
		AB010CFD253ECB6A00DF1F61 /* HomeFailedCellConfigurator.swift */ = {isa = PBXFileReference; fileEncoding = 4; lastKnownFileType = sourcecode.swift; path = HomeFailedCellConfigurator.swift; sourceTree = "<group>"; };
		AB010D02253ECC9200DF1F61 /* RiskFailedCollectionViewCell.swift */ = {isa = PBXFileReference; fileEncoding = 4; lastKnownFileType = sourcecode.swift; path = RiskFailedCollectionViewCell.swift; sourceTree = "<group>"; };
		AB010D03253ECC9200DF1F61 /* RiskFailedCollectionViewCell.xib */ = {isa = PBXFileReference; fileEncoding = 4; lastKnownFileType = file.xib; path = RiskFailedCollectionViewCell.xib; sourceTree = "<group>"; };
		AB039E9A2574E2080035039A /* HomeInteractorTests.swift */ = {isa = PBXFileReference; fileEncoding = 4; lastKnownFileType = sourcecode.swift; path = HomeInteractorTests.swift; sourceTree = "<group>"; };
		AB1011572507C15000D392A2 /* TracingStatusHistory.swift */ = {isa = PBXFileReference; fileEncoding = 4; lastKnownFileType = sourcecode.swift; path = TracingStatusHistory.swift; sourceTree = "<group>"; };
		AB126872254C05A7006E9194 /* ENAFormatter.swift */ = {isa = PBXFileReference; lastKnownFileType = sourcecode.swift; path = ENAFormatter.swift; sourceTree = "<group>"; };
		AB1885D025238DAA00D39BBE /* OnboardingInfoViewControllerTests.swift */ = {isa = PBXFileReference; lastKnownFileType = sourcecode.swift; path = OnboardingInfoViewControllerTests.swift; sourceTree = "<group>"; };
		AB1886C3252DE1AE00D39BBE /* Logging.swift */ = {isa = PBXFileReference; fileEncoding = 4; lastKnownFileType = sourcecode.swift; path = Logging.swift; sourceTree = "<group>"; };
		AB1886D0252DE51E00D39BBE /* Bundle+Identifier.swift */ = {isa = PBXFileReference; lastKnownFileType = sourcecode.swift; path = "Bundle+Identifier.swift"; sourceTree = "<group>"; };
		AB1FCBCC2521FC44005930BA /* ServerEnvironmentTests.swift */ = {isa = PBXFileReference; lastKnownFileType = sourcecode.swift; path = ServerEnvironmentTests.swift; sourceTree = "<group>"; };
		AB1FCBDB2521FCD5005930BA /* TestServerEnvironments.json */ = {isa = PBXFileReference; fileEncoding = 4; lastKnownFileType = text.json; path = TestServerEnvironments.json; sourceTree = "<group>"; };
		AB3560992547167800C3F8E0 /* DeviceTimeCheck.swift */ = {isa = PBXFileReference; lastKnownFileType = sourcecode.swift; path = DeviceTimeCheck.swift; sourceTree = "<group>"; };
		AB35609F2547194C00C3F8E0 /* DeviceTimeCheckTests.swift */ = {isa = PBXFileReference; lastKnownFileType = sourcecode.swift; path = DeviceTimeCheckTests.swift; sourceTree = "<group>"; };
		AB453F5F2534B04400D8339E /* ExposureManagerTests.swift */ = {isa = PBXFileReference; fileEncoding = 4; lastKnownFileType = sourcecode.swift; path = ExposureManagerTests.swift; sourceTree = "<group>"; };
		AB5F84AC24F8F7A1000400D4 /* SerialMigrator.swift */ = {isa = PBXFileReference; lastKnownFileType = sourcecode.swift; path = SerialMigrator.swift; sourceTree = "<group>"; };
		AB5F84AF24F8F7C3000400D4 /* Migration.swift */ = {isa = PBXFileReference; lastKnownFileType = sourcecode.swift; path = Migration.swift; sourceTree = "<group>"; };
		AB5F84B124F8F7E3000400D4 /* Migration0To1.swift */ = {isa = PBXFileReference; lastKnownFileType = sourcecode.swift; path = Migration0To1.swift; sourceTree = "<group>"; };
		AB5F84B324F8FA26000400D4 /* SerialMigratorTests.swift */ = {isa = PBXFileReference; lastKnownFileType = sourcecode.swift; path = SerialMigratorTests.swift; sourceTree = "<group>"; };
		AB5F84B824F92855000400D4 /* DownloadedPackagesSQLLiteStoreV0.swift */ = {isa = PBXFileReference; fileEncoding = 4; lastKnownFileType = sourcecode.swift; path = DownloadedPackagesSQLLiteStoreV0.swift; sourceTree = "<group>"; };
		AB5F84BA24F92876000400D4 /* Migration0To1Tests.swift */ = {isa = PBXFileReference; lastKnownFileType = sourcecode.swift; path = Migration0To1Tests.swift; sourceTree = "<group>"; };
		AB5F84BC24F92E92000400D4 /* SerialMigratorFake.swift */ = {isa = PBXFileReference; lastKnownFileType = sourcecode.swift; path = SerialMigratorFake.swift; sourceTree = "<group>"; };
		AB5F84BF24FE2EB3000400D4 /* DownloadedPackagesStoreV0.swift */ = {isa = PBXFileReference; fileEncoding = 4; lastKnownFileType = sourcecode.swift; path = DownloadedPackagesStoreV0.swift; sourceTree = "<group>"; };
		AB6289CE251BA01400CF61D2 /* Bundle+Version.swift */ = {isa = PBXFileReference; lastKnownFileType = sourcecode.swift; path = "Bundle+Version.swift"; sourceTree = "<group>"; };
		AB6289D3251BA4EC00CF61D2 /* String+Compare.swift */ = {isa = PBXFileReference; fileEncoding = 4; lastKnownFileType = sourcecode.swift; path = "String+Compare.swift"; sourceTree = "<group>"; };
		AB6289D8251C833100CF61D2 /* DMDeltaOnboardingViewController.swift */ = {isa = PBXFileReference; lastKnownFileType = sourcecode.swift; path = DMDeltaOnboardingViewController.swift; sourceTree = "<group>"; };
		AB628A1E251CDADE00CF61D2 /* ServerEnvironments.json */ = {isa = PBXFileReference; lastKnownFileType = text.json; path = ServerEnvironments.json; sourceTree = "<group>"; };
		AB7420AB251B67A8006666AC /* DeltaOnboardingV15.swift */ = {isa = PBXFileReference; lastKnownFileType = sourcecode.swift; path = DeltaOnboardingV15.swift; sourceTree = "<group>"; };
		AB7420B6251B69E2006666AC /* DeltaOnboardingCoordinator.swift */ = {isa = PBXFileReference; lastKnownFileType = sourcecode.swift; path = DeltaOnboardingCoordinator.swift; sourceTree = "<group>"; };
		AB7420C1251B7D59006666AC /* DeltaOnboardingProtocols.swift */ = {isa = PBXFileReference; lastKnownFileType = sourcecode.swift; path = DeltaOnboardingProtocols.swift; sourceTree = "<group>"; };
		AB7420CA251B7D93006666AC /* DeltaOnboardingV15ViewController.swift */ = {isa = PBXFileReference; lastKnownFileType = sourcecode.swift; path = DeltaOnboardingV15ViewController.swift; sourceTree = "<group>"; };
		AB7420DC251B8101006666AC /* DeltaOnboardingCoordinatorTests.swift */ = {isa = PBXFileReference; lastKnownFileType = sourcecode.swift; path = DeltaOnboardingCoordinatorTests.swift; sourceTree = "<group>"; };
		AB7E2A7F255ACC06005C90F6 /* Date+Utils.swift */ = {isa = PBXFileReference; lastKnownFileType = sourcecode.swift; path = "Date+Utils.swift"; sourceTree = "<group>"; };
		AB8B0D3C253053A1009C067B /* de */ = {isa = PBXFileReference; lastKnownFileType = text.plist.strings; name = de; path = de.lproj/Localizable.links.strings; sourceTree = "<group>"; };
		AB8B0D3D253053D5009C067B /* en */ = {isa = PBXFileReference; lastKnownFileType = text.plist.strings; name = en; path = en.lproj/Localizable.links.strings; sourceTree = "<group>"; };
		AB8B0D3E253053DB009C067B /* tr */ = {isa = PBXFileReference; lastKnownFileType = text.plist.strings; name = tr; path = tr.lproj/Localizable.links.strings; sourceTree = "<group>"; };
		AB8B0D3F253053DF009C067B /* pl */ = {isa = PBXFileReference; lastKnownFileType = text.plist.strings; name = pl; path = pl.lproj/Localizable.links.strings; sourceTree = "<group>"; };
		AB8B0D40253053E2009C067B /* ro */ = {isa = PBXFileReference; lastKnownFileType = text.plist.strings; name = ro; path = ro.lproj/Localizable.links.strings; sourceTree = "<group>"; };
		AB8B0D41253053E5009C067B /* bg */ = {isa = PBXFileReference; lastKnownFileType = text.plist.strings; name = bg; path = bg.lproj/Localizable.links.strings; sourceTree = "<group>"; };
		AB8BC3462551B97700F3B5A7 /* DownloadedPackagesStoreErrorStub.swift */ = {isa = PBXFileReference; lastKnownFileType = sourcecode.swift; path = DownloadedPackagesStoreErrorStub.swift; sourceTree = "<group>"; };
		AB8BC34E2551BBE100F3B5A7 /* HourKeyPackagesDownloadTests.swift */ = {isa = PBXFileReference; lastKnownFileType = sourcecode.swift; path = HourKeyPackagesDownloadTests.swift; sourceTree = "<group>"; };
		ABAE0A1B257F77D90030ED47 /* ContactDiaryStoreSchemaV1.swift */ = {isa = PBXFileReference; lastKnownFileType = sourcecode.swift; path = ContactDiaryStoreSchemaV1.swift; sourceTree = "<group>"; };
		ABAE0A36257FA88D0030ED47 /* ContactDiaryStoreSchemaV1Tests.swift */ = {isa = PBXFileReference; lastKnownFileType = sourcecode.swift; path = ContactDiaryStoreSchemaV1Tests.swift; sourceTree = "<group>"; };
		ABAE0A3E257FAC970030ED47 /* ContactDiaryStoreTests.swift */ = {isa = PBXFileReference; lastKnownFileType = sourcecode.swift; path = ContactDiaryStoreTests.swift; sourceTree = "<group>"; };
		ABD2F633254C533200DC1958 /* KeyPackageDownload.swift */ = {isa = PBXFileReference; lastKnownFileType = sourcecode.swift; path = KeyPackageDownload.swift; sourceTree = "<group>"; };
		ABDA2791251CE308006BAE84 /* DMServerEnvironmentViewController.swift */ = {isa = PBXFileReference; lastKnownFileType = sourcecode.swift; path = DMServerEnvironmentViewController.swift; sourceTree = "<group>"; };
		ABFCE989255C32EE0075FF13 /* AppConfigMetadata.swift */ = {isa = PBXFileReference; lastKnownFileType = sourcecode.swift; path = AppConfigMetadata.swift; sourceTree = "<group>"; };
		B102BDC22460410600CD55A2 /* README.md */ = {isa = PBXFileReference; lastKnownFileType = net.daringfireball.markdown; path = README.md; sourceTree = "<group>"; };
		B103193124E18A0A00DD02EF /* DMMenuItem.swift */ = {isa = PBXFileReference; lastKnownFileType = sourcecode.swift; path = DMMenuItem.swift; sourceTree = "<group>"; };
		B10F9B89249961B500C418F4 /* DynamicTypeLabelTests.swift */ = {isa = PBXFileReference; fileEncoding = 4; lastKnownFileType = sourcecode.swift; path = DynamicTypeLabelTests.swift; sourceTree = "<group>"; };
		B10FD5F3246EAC1700E9D7F2 /* AppleFilesWriter.swift */ = {isa = PBXFileReference; lastKnownFileType = sourcecode.swift; path = AppleFilesWriter.swift; sourceTree = "<group>"; };
		B111EE2B2465D9F7001AEBB4 /* String+Localization.swift */ = {isa = PBXFileReference; lastKnownFileType = sourcecode.swift; path = "String+Localization.swift"; sourceTree = "<group>"; };
		B1125459246F2C6500AB5036 /* ENTemporaryExposureKey+Convert.swift */ = {isa = PBXFileReference; lastKnownFileType = sourcecode.swift; path = "ENTemporaryExposureKey+Convert.swift"; sourceTree = "<group>"; };
		B11655922491437600316087 /* RiskProvidingConfigurationTests.swift */ = {isa = PBXFileReference; fileEncoding = 4; lastKnownFileType = sourcecode.swift; path = RiskProvidingConfigurationTests.swift; sourceTree = "<group>"; };
		B1175212248A83AB00C3325C /* Risk.swift */ = {isa = PBXFileReference; lastKnownFileType = sourcecode.swift; path = Risk.swift; sourceTree = "<group>"; };
		B1175215248A9F9600C3325C /* ConvertingKeysTests.swift */ = {isa = PBXFileReference; lastKnownFileType = sourcecode.swift; path = ConvertingKeysTests.swift; sourceTree = "<group>"; };
		B120C7C524AFDAB900F68FF1 /* ActiveTracing.swift */ = {isa = PBXFileReference; lastKnownFileType = sourcecode.swift; path = ActiveTracing.swift; sourceTree = "<group>"; };
		B120C7C824AFE7B800F68FF1 /* ActiveTracingTests.swift */ = {isa = PBXFileReference; lastKnownFileType = sourcecode.swift; path = ActiveTracingTests.swift; sourceTree = "<group>"; };
		B1221BDB2492BCEB00E6C4E4 /* Info_Debug.plist */ = {isa = PBXFileReference; fileEncoding = 4; lastKnownFileType = text.plist.xml; path = Info_Debug.plist; sourceTree = "<group>"; };
		B1221BDF2492ECE800E6C4E4 /* CFDictionary+KeychainQuery.swift */ = {isa = PBXFileReference; lastKnownFileType = sourcecode.swift; path = "CFDictionary+KeychainQuery.swift"; sourceTree = "<group>"; };
		B1221BE12492ED0F00E6C4E4 /* CFDictionary+KeychainQueryTests.swift */ = {isa = PBXFileReference; lastKnownFileType = sourcecode.swift; path = "CFDictionary+KeychainQueryTests.swift"; sourceTree = "<group>"; };
		B12995E8246C344100854AD0 /* HTTPClient+Configuration.swift */ = {isa = PBXFileReference; lastKnownFileType = sourcecode.swift; path = "HTTPClient+Configuration.swift"; sourceTree = "<group>"; };
		B14D0CDA246E968C00D5BEBC /* String+Today.swift */ = {isa = PBXFileReference; lastKnownFileType = sourcecode.swift; path = "String+Today.swift"; sourceTree = "<group>"; };
		B14D0CDC246E972400D5BEBC /* ExposureDetectionDelegate.swift */ = {isa = PBXFileReference; lastKnownFileType = sourcecode.swift; path = ExposureDetectionDelegate.swift; sourceTree = "<group>"; };
		B14D0CDE246E976400D5BEBC /* ExposureDetectionTransaction+DidEndPrematurelyReason.swift */ = {isa = PBXFileReference; lastKnownFileType = sourcecode.swift; path = "ExposureDetectionTransaction+DidEndPrematurelyReason.swift"; sourceTree = "<group>"; };
		B153096924706F1000A4A1BD /* URLSession+Default.swift */ = {isa = PBXFileReference; lastKnownFileType = sourcecode.swift; path = "URLSession+Default.swift"; sourceTree = "<group>"; };
		B153096B24706F2400A4A1BD /* URLSessionConfiguration+Default.swift */ = {isa = PBXFileReference; lastKnownFileType = sourcecode.swift; path = "URLSessionConfiguration+Default.swift"; sourceTree = "<group>"; };
		B15382E3248273DC0010F007 /* MockTestStore.swift */ = {isa = PBXFileReference; lastKnownFileType = sourcecode.swift; path = MockTestStore.swift; sourceTree = "<group>"; };
		B15382E6248290BB0010F007 /* AppleFilesWriterTests.swift */ = {isa = PBXFileReference; lastKnownFileType = sourcecode.swift; path = AppleFilesWriterTests.swift; sourceTree = "<group>"; };
		B15382FD248424F00010F007 /* ExposureDetectionTests.swift */ = {isa = PBXFileReference; lastKnownFileType = sourcecode.swift; path = ExposureDetectionTests.swift; sourceTree = "<group>"; };
		B1569DDE245D70990079FCD7 /* DMViewController.swift */ = {isa = PBXFileReference; lastKnownFileType = sourcecode.swift; path = DMViewController.swift; sourceTree = "<group>"; };
		B16177E724802F9B006E435A /* DownloadedPackagesSQLLiteStoreTests.swift */ = {isa = PBXFileReference; lastKnownFileType = sourcecode.swift; path = DownloadedPackagesSQLLiteStoreTests.swift; sourceTree = "<group>"; };
		B161782424804AC3006E435A /* DownloadedPackagesSQLLiteStoreV1.swift */ = {isa = PBXFileReference; lastKnownFileType = sourcecode.swift; path = DownloadedPackagesSQLLiteStoreV1.swift; sourceTree = "<group>"; };
		B163D10F2499068D001A322C /* SettingsViewModelTests.swift */ = {isa = PBXFileReference; lastKnownFileType = sourcecode.swift; path = SettingsViewModelTests.swift; sourceTree = "<group>"; };
		B163D11424993F64001A322C /* UIFont+DynamicTypeTests.swift */ = {isa = PBXFileReference; lastKnownFileType = sourcecode.swift; path = "UIFont+DynamicTypeTests.swift"; sourceTree = "<group>"; };
		B16457B424DC11EF002879EB /* DMLastSubmissionRequetViewController.swift */ = {isa = PBXFileReference; lastKnownFileType = sourcecode.swift; path = DMLastSubmissionRequetViewController.swift; sourceTree = "<group>"; };
		B16457BA24DC3309002879EB /* DMLogsViewController.swift */ = {isa = PBXFileReference; lastKnownFileType = sourcecode.swift; path = DMLogsViewController.swift; sourceTree = "<group>"; };
		B1741B422461C105006275D9 /* README.md */ = {isa = PBXFileReference; lastKnownFileType = net.daringfireball.markdown; path = README.md; sourceTree = "<group>"; };
		B1741B432461C257006275D9 /* DMDeveloperMenu.swift */ = {isa = PBXFileReference; lastKnownFileType = sourcecode.swift; path = DMDeveloperMenu.swift; sourceTree = "<group>"; };
		B1741B482462C207006275D9 /* Client.swift */ = {isa = PBXFileReference; fileEncoding = 4; lastKnownFileType = sourcecode.swift; path = Client.swift; sourceTree = "<group>"; };
		B17A44A12464906A00CB195E /* KeyTests.swift */ = {isa = PBXFileReference; lastKnownFileType = sourcecode.swift; path = KeyTests.swift; sourceTree = "<group>"; };
		B184A37F248FFCBE007180F6 /* SecureStore.swift */ = {isa = PBXFileReference; fileEncoding = 4; lastKnownFileType = sourcecode.swift; path = SecureStore.swift; sourceTree = "<group>"; };
		B184A382248FFCE2007180F6 /* CodableExposureDetectionSummary.swift */ = {isa = PBXFileReference; lastKnownFileType = sourcecode.swift; path = CodableExposureDetectionSummary.swift; sourceTree = "<group>"; };
		B18755D024DC45CA00A9202E /* DMStoreViewController.swift */ = {isa = PBXFileReference; lastKnownFileType = sourcecode.swift; path = DMStoreViewController.swift; sourceTree = "<group>"; };
		B18C411C246DB30000B8D8CB /* URL+Helper.swift */ = {isa = PBXFileReference; lastKnownFileType = sourcecode.swift; path = "URL+Helper.swift"; sourceTree = "<group>"; };
		B18CADAD24782FA4006F53F0 /* ExposureStateUpdating.swift */ = {isa = PBXFileReference; lastKnownFileType = sourcecode.swift; path = ExposureStateUpdating.swift; sourceTree = "<group>"; };
		B18E852E248C29D400CF4FB8 /* DetectionMode.swift */ = {isa = PBXFileReference; lastKnownFileType = sourcecode.swift; path = DetectionMode.swift; sourceTree = "<group>"; };
		B19FD7102491A07000A9D56A /* String+SemanticVersion.swift */ = {isa = PBXFileReference; lastKnownFileType = sourcecode.swift; path = "String+SemanticVersion.swift"; sourceTree = "<group>"; };
		B19FD7122491A08500A9D56A /* SAP_SemanticVersion+Compare.swift */ = {isa = PBXFileReference; lastKnownFileType = sourcecode.swift; path = "SAP_SemanticVersion+Compare.swift"; sourceTree = "<group>"; };
		B19FD7142491A4A300A9D56A /* SAP_SemanticVersionTests.swift */ = {isa = PBXFileReference; fileEncoding = 4; lastKnownFileType = sourcecode.swift; path = SAP_SemanticVersionTests.swift; sourceTree = "<group>"; };
		B1A31F6824DAE6C000E263DF /* DMKeyCell.swift */ = {isa = PBXFileReference; lastKnownFileType = sourcecode.swift; path = DMKeyCell.swift; sourceTree = "<group>"; };
		B1A9E70D246D73180024CC12 /* ExposureDetection.swift */ = {isa = PBXFileReference; lastKnownFileType = sourcecode.swift; path = ExposureDetection.swift; sourceTree = "<group>"; wrapsLines = 0; };
		B1A9E710246D782F0024CC12 /* SAPDownloadedPackage.swift */ = {isa = PBXFileReference; lastKnownFileType = sourcecode.swift; path = SAPDownloadedPackage.swift; sourceTree = "<group>"; };
		B1AC51D524CED8820087C35B /* DetectionModeTests.swift */ = {isa = PBXFileReference; lastKnownFileType = sourcecode.swift; path = DetectionModeTests.swift; sourceTree = "<group>"; };
		B1BFE27124BDE1D500C1181D /* HomeViewController+HowRiskDetectionWorks.swift */ = {isa = PBXFileReference; lastKnownFileType = sourcecode.swift; path = "HomeViewController+HowRiskDetectionWorks.swift"; sourceTree = "<group>"; };
		B1C7EE4524938EB700F1F284 /* ExposureDetection_FAQ_URL_Tests.swift */ = {isa = PBXFileReference; lastKnownFileType = sourcecode.swift; path = ExposureDetection_FAQ_URL_Tests.swift; sourceTree = "<group>"; };
		B1C7EE472493D97000F1F284 /* RiskProvidingConfigurationManualTriggerTests.swift */ = {isa = PBXFileReference; lastKnownFileType = sourcecode.swift; path = RiskProvidingConfigurationManualTriggerTests.swift; sourceTree = "<group>"; };
		B1C7EEAD24941A3B00F1F284 /* ManualExposureDetectionState.swift */ = {isa = PBXFileReference; lastKnownFileType = sourcecode.swift; path = ManualExposureDetectionState.swift; sourceTree = "<group>"; };
		B1C7EEAF24941A6B00F1F284 /* RiskConsumer.swift */ = {isa = PBXFileReference; lastKnownFileType = sourcecode.swift; path = RiskConsumer.swift; sourceTree = "<group>"; };
		B1CD333D24865E0000B06E9B /* TracingStatusHistoryTests.swift */ = {isa = PBXFileReference; lastKnownFileType = sourcecode.swift; path = TracingStatusHistoryTests.swift; sourceTree = "<group>"; };
		B1CD33402486AA7100B06E9B /* CoronaWarnURLSessionDelegate.swift */ = {isa = PBXFileReference; lastKnownFileType = sourcecode.swift; path = CoronaWarnURLSessionDelegate.swift; sourceTree = "<group>"; };
		B1D431C7246C69F300E728AD /* HTTPClient+ConfigurationTests.swift */ = {isa = PBXFileReference; lastKnownFileType = sourcecode.swift; path = "HTTPClient+ConfigurationTests.swift"; sourceTree = "<group>"; };
		B1D431CA246C84A400E728AD /* DownloadedPackagesStoreV1.swift */ = {isa = PBXFileReference; lastKnownFileType = sourcecode.swift; path = DownloadedPackagesStoreV1.swift; sourceTree = "<group>"; };
		B1D6B003247DA4920079DDD3 /* UIApplication+CoronaWarn.swift */ = {isa = PBXFileReference; lastKnownFileType = sourcecode.swift; path = "UIApplication+CoronaWarn.swift"; sourceTree = "<group>"; };
		B1D8CB2524DD4371008C6010 /* DMTracingHistoryViewController.swift */ = {isa = PBXFileReference; lastKnownFileType = sourcecode.swift; path = DMTracingHistoryViewController.swift; sourceTree = "<group>"; };
		B1DDDABB247137B000A07175 /* HTTPClientConfigurationEndpointTests.swift */ = {isa = PBXFileReference; lastKnownFileType = sourcecode.swift; path = HTTPClientConfigurationEndpointTests.swift; sourceTree = "<group>"; };
		B1E23B8524FE4DD3006BCDA6 /* PublicKeyProviderTests.swift */ = {isa = PBXFileReference; lastKnownFileType = sourcecode.swift; path = PublicKeyProviderTests.swift; sourceTree = "<group>"; };
		B1E8C99C2479D4E7006DC678 /* DMSubmissionStateViewController.swift */ = {isa = PBXFileReference; fileEncoding = 4; lastKnownFileType = sourcecode.swift; path = DMSubmissionStateViewController.swift; sourceTree = "<group>"; };
		B1EAEC8A24711884003BE9A2 /* URLSession+Convenience.swift */ = {isa = PBXFileReference; lastKnownFileType = sourcecode.swift; path = "URLSession+Convenience.swift"; sourceTree = "<group>"; };
		B1EAEC8D247118CB003BE9A2 /* URLSession+ConvenienceTests.swift */ = {isa = PBXFileReference; lastKnownFileType = sourcecode.swift; path = "URLSession+ConvenienceTests.swift"; sourceTree = "<group>"; };
		B1EDFD8C248E74D000E7EAFF /* URL+StaticString.swift */ = {isa = PBXFileReference; lastKnownFileType = sourcecode.swift; path = "URL+StaticString.swift"; sourceTree = "<group>"; };
		B1F82DF124718C7300E2E56A /* DMBackendConfigurationViewController.swift */ = {isa = PBXFileReference; lastKnownFileType = sourcecode.swift; path = DMBackendConfigurationViewController.swift; sourceTree = "<group>"; };
		B1F8AE472479B4C30093A588 /* api-response-day-2020-05-16 */ = {isa = PBXFileReference; lastKnownFileType = file; path = "api-response-day-2020-05-16"; sourceTree = "<group>"; };
		B1FC2D1C24D9C87F00083C81 /* DMKeysViewController.swift */ = {isa = PBXFileReference; lastKnownFileType = sourcecode.swift; path = DMKeysViewController.swift; sourceTree = "<group>"; };
		B1FC2D1F24D9C8DF00083C81 /* SAP_TemporaryExposureKey+DeveloperMenu.swift */ = {isa = PBXFileReference; lastKnownFileType = sourcecode.swift; path = "SAP_TemporaryExposureKey+DeveloperMenu.swift"; sourceTree = "<group>"; };
		B1FE13DC248821CB00D012E5 /* RiskProviding.swift */ = {isa = PBXFileReference; lastKnownFileType = sourcecode.swift; path = RiskProviding.swift; sourceTree = "<group>"; };
		B1FE13DE248821E000D012E5 /* RiskProvider.swift */ = {isa = PBXFileReference; lastKnownFileType = sourcecode.swift; path = RiskProvider.swift; sourceTree = "<group>"; };
		B1FE13E1248824E900D012E5 /* RiskProviderTests.swift */ = {isa = PBXFileReference; lastKnownFileType = sourcecode.swift; path = RiskProviderTests.swift; sourceTree = "<group>"; };
		B1FE13E52488255900D012E5 /* RiskProvidingConfiguration.swift */ = {isa = PBXFileReference; lastKnownFileType = sourcecode.swift; path = RiskProvidingConfiguration.swift; sourceTree = "<group>"; };
		B1FE13F824896DDB00D012E5 /* CachedAppConfiguration.swift */ = {isa = PBXFileReference; lastKnownFileType = sourcecode.swift; path = CachedAppConfiguration.swift; sourceTree = "<group>"; };
		B1FE13FA24896E6700D012E5 /* AppConfigurationProviding.swift */ = {isa = PBXFileReference; lastKnownFileType = sourcecode.swift; path = AppConfigurationProviding.swift; sourceTree = "<group>"; };
		B1FE13FD24896EF700D012E5 /* CachedAppConfigurationTests.swift */ = {isa = PBXFileReference; lastKnownFileType = sourcecode.swift; path = CachedAppConfigurationTests.swift; sourceTree = "<group>"; };
		B1FF6B6A2497D0B40041CF02 /* CWASQLite.framework */ = {isa = PBXFileReference; explicitFileType = wrapper.framework; includeInIndex = 0; path = CWASQLite.framework; sourceTree = BUILT_PRODUCTS_DIR; };
		B1FF6B6C2497D0B50041CF02 /* CWASQLite.h */ = {isa = PBXFileReference; lastKnownFileType = sourcecode.c.h; path = CWASQLite.h; sourceTree = "<group>"; };
		B1FF6B6D2497D0B50041CF02 /* Info.plist */ = {isa = PBXFileReference; lastKnownFileType = text.plist.xml; path = Info.plist; sourceTree = "<group>"; };
		BA056F19259B89B50022B0A4 /* RiskLegendDotBodyCell.swift */ = {isa = PBXFileReference; lastKnownFileType = sourcecode.swift; path = RiskLegendDotBodyCell.swift; sourceTree = "<group>"; };
		BA056F1A259B89B50022B0A4 /* RiskLegendDotBodyCell.xib */ = {isa = PBXFileReference; lastKnownFileType = file.xib; path = RiskLegendDotBodyCell.xib; sourceTree = "<group>"; };
		BA112DF6255586E9007F5712 /* WifiOnlyHTTPClient.swift */ = {isa = PBXFileReference; fileEncoding = 4; lastKnownFileType = sourcecode.swift; path = WifiOnlyHTTPClient.swift; sourceTree = "<group>"; };
		BA112E0925559CDD007F5712 /* ClientWifiOnly.swift */ = {isa = PBXFileReference; lastKnownFileType = sourcecode.swift; path = ClientWifiOnly.swift; sourceTree = "<group>"; };
		BA11D5B92588D590005DCD6B /* DiaryAddAndEditEntryViewModelTest.swift */ = {isa = PBXFileReference; lastKnownFileType = sourcecode.swift; path = DiaryAddAndEditEntryViewModelTest.swift; sourceTree = "<group>"; };
		BA27993A255995E100C3B64D /* DMWifiClientViewController.swift */ = {isa = PBXFileReference; lastKnownFileType = sourcecode.swift; path = DMWifiClientViewController.swift; sourceTree = "<group>"; };
		BA288AF32582616E0071009A /* DiaryInfoViewModelTest.swift */ = {isa = PBXFileReference; lastKnownFileType = sourcecode.swift; path = DiaryInfoViewModelTest.swift; sourceTree = "<group>"; };
		BA6C8A8F254D61F4008344F5 /* exposure-windows-risk-calculation.json */ = {isa = PBXFileReference; fileEncoding = 4; lastKnownFileType = text.json; path = "exposure-windows-risk-calculation.json"; sourceTree = "<group>"; };
		BA6C8A95254D62C3008344F5 /* TestCasesWithConfiguration.swift */ = {isa = PBXFileReference; lastKnownFileType = sourcecode.swift; path = TestCasesWithConfiguration.swift; sourceTree = "<group>"; };
		BA6C8A9D254D634E008344F5 /* RiskCalculationConfiguration.swift */ = {isa = PBXFileReference; lastKnownFileType = sourcecode.swift; path = RiskCalculationConfiguration.swift; sourceTree = "<group>"; };
		BA6C8AA5254D63A0008344F5 /* MinutesAtAttenuationFilter.swift */ = {isa = PBXFileReference; lastKnownFileType = sourcecode.swift; path = MinutesAtAttenuationFilter.swift; sourceTree = "<group>"; };
		BA6C8AAD254D6476008344F5 /* ENARange.swift */ = {isa = PBXFileReference; lastKnownFileType = sourcecode.swift; path = ENARange.swift; sourceTree = "<group>"; };
		BA6C8AB8254D64D3008344F5 /* MinutesAtAttenuationWeight.swift */ = {isa = PBXFileReference; lastKnownFileType = sourcecode.swift; path = MinutesAtAttenuationWeight.swift; sourceTree = "<group>"; };
		BA6C8AC3254D650C008344F5 /* NormalizedTimePerEWToRiskLevelMapping.swift */ = {isa = PBXFileReference; lastKnownFileType = sourcecode.swift; path = NormalizedTimePerEWToRiskLevelMapping.swift; sourceTree = "<group>"; };
		BA6C8ACB254D6537008344F5 /* TrlEncoding.swift */ = {isa = PBXFileReference; lastKnownFileType = sourcecode.swift; path = TrlEncoding.swift; sourceTree = "<group>"; };
		BA6C8AD3254D6552008344F5 /* TrlFilter.swift */ = {isa = PBXFileReference; lastKnownFileType = sourcecode.swift; path = TrlFilter.swift; sourceTree = "<group>"; };
		BA6C8AE3254D6598008344F5 /* ExposureWindowTestCase.swift */ = {isa = PBXFileReference; lastKnownFileType = sourcecode.swift; path = ExposureWindowTestCase.swift; sourceTree = "<group>"; };
		BA6C8AEB254D65C4008344F5 /* ExposureWindow.swift */ = {isa = PBXFileReference; lastKnownFileType = sourcecode.swift; path = ExposureWindow.swift; sourceTree = "<group>"; };
		BA6C8AF3254D65E1008344F5 /* ScanInstance.swift */ = {isa = PBXFileReference; lastKnownFileType = sourcecode.swift; path = ScanInstance.swift; sourceTree = "<group>"; };
		BA6C8B04254D6B1F008344F5 /* RiskCalculation.swift */ = {isa = PBXFileReference; lastKnownFileType = sourcecode.swift; path = RiskCalculation.swift; sourceTree = "<group>"; };
		BA6C8B0D254D6BF9008344F5 /* RiskCalculationTest.swift */ = {isa = PBXFileReference; lastKnownFileType = sourcecode.swift; path = RiskCalculationTest.swift; sourceTree = "<group>"; };
		BA6C8B50254D80DF008344F5 /* ExposureWindowTest.swift */ = {isa = PBXFileReference; lastKnownFileType = sourcecode.swift; path = ExposureWindowTest.swift; sourceTree = "<group>"; };
		BA6D1633255AD2AA00ED3492 /* DMWifiClientViewModel.swift */ = {isa = PBXFileReference; lastKnownFileType = sourcecode.swift; path = DMWifiClientViewModel.swift; sourceTree = "<group>"; };
		BA6D1638255AD35900ED3492 /* DMSwitchTableViewCell.swift */ = {isa = PBXFileReference; lastKnownFileType = sourcecode.swift; path = DMSwitchTableViewCell.swift; sourceTree = "<group>"; };
		BA6D1639255AD35900ED3492 /* DMSwitchTableViewCell.xib */ = {isa = PBXFileReference; lastKnownFileType = file.xib; path = DMSwitchTableViewCell.xib; sourceTree = "<group>"; };
		BA6D163F255ADD0400ED3492 /* DMSwitchCellViewModel.swift */ = {isa = PBXFileReference; lastKnownFileType = sourcecode.swift; path = DMSwitchCellViewModel.swift; sourceTree = "<group>"; };
		BA8BBA07255A90690034D4BC /* WifiHTTPClientTests.swift */ = {isa = PBXFileReference; lastKnownFileType = sourcecode.swift; path = WifiHTTPClientTests.swift; sourceTree = "<group>"; };
		BA904C9D25769D1800692110 /* TanInputView.swift */ = {isa = PBXFileReference; lastKnownFileType = sourcecode.swift; path = TanInputView.swift; sourceTree = "<group>"; };
		BA904CA52576A0B900692110 /* ENAInputLabel.swift */ = {isa = PBXFileReference; lastKnownFileType = sourcecode.swift; path = ENAInputLabel.swift; sourceTree = "<group>"; };
		BA92A45D255163460063B46F /* ExposureSubmissionQRScannerViewModelGuidTests.swift */ = {isa = PBXFileReference; lastKnownFileType = sourcecode.swift; path = ExposureSubmissionQRScannerViewModelGuidTests.swift; sourceTree = "<group>"; };
		BA9DD53E2567BDAC00C326FF /* TestResultAvailableViewModelTest.swift */ = {isa = PBXFileReference; lastKnownFileType = sourcecode.swift; path = TestResultAvailableViewModelTest.swift; sourceTree = "<group>"; };
		BAB1239B2572A06D00A179FB /* TanInputViewModel.swift */ = {isa = PBXFileReference; lastKnownFileType = sourcecode.swift; path = TanInputViewModel.swift; sourceTree = "<group>"; };
		BAB123A02572A0B700A179FB /* TanInputViewController.swift */ = {isa = PBXFileReference; lastKnownFileType = sourcecode.swift; path = TanInputViewController.swift; sourceTree = "<group>"; };
		BAC0A4DD25768039002B5361 /* TanInputViewModelTests.swift */ = {isa = PBXFileReference; lastKnownFileType = sourcecode.swift; path = TanInputViewModelTests.swift; sourceTree = "<group>"; };
		BAC42DC32583AF9D001A94C0 /* DiaryEntryTextField.swift */ = {isa = PBXFileReference; lastKnownFileType = sourcecode.swift; path = DiaryEntryTextField.swift; sourceTree = "<group>"; };
		BAD962FA25668F4000FAB615 /* TestResultAvailableViewController.swift */ = {isa = PBXFileReference; lastKnownFileType = sourcecode.swift; path = TestResultAvailableViewController.swift; sourceTree = "<group>"; };
		BAD962FF25668F8E00FAB615 /* TestResultAvailableViewModel.swift */ = {isa = PBXFileReference; lastKnownFileType = sourcecode.swift; path = TestResultAvailableViewModel.swift; sourceTree = "<group>"; };
		BAEC99BF258B705500B98ECA /* ENAUITests_07_ContactJournalUITests.swift */ = {isa = PBXFileReference; lastKnownFileType = sourcecode.swift; path = ENAUITests_07_ContactJournalUITests.swift; sourceTree = "<group>"; };
		CD2EC328247D82EE00C6B3F9 /* NotificationSettingsViewController.swift */ = {isa = PBXFileReference; lastKnownFileType = sourcecode.swift; path = NotificationSettingsViewController.swift; sourceTree = "<group>"; };
		CD678F6A246C43E200B6A0F8 /* MockExposureManager.swift */ = {isa = PBXFileReference; lastKnownFileType = sourcecode.swift; path = MockExposureManager.swift; sourceTree = "<group>"; };
		CD678F6C246C43EE00B6A0F8 /* ClientMock.swift */ = {isa = PBXFileReference; lastKnownFileType = sourcecode.swift; path = ClientMock.swift; sourceTree = "<group>"; };
		CD678F6E246C43FC00B6A0F8 /* MockURLSession.swift */ = {isa = PBXFileReference; lastKnownFileType = sourcecode.swift; path = MockURLSession.swift; sourceTree = "<group>"; };
		CD7F5C732466F6D400D3D03C /* ENATest.entitlements */ = {isa = PBXFileReference; lastKnownFileType = text.plist.entitlements; path = ENATest.entitlements; sourceTree = "<group>"; };
		CD8638522477EBD400A5A07C /* SettingsViewModel.swift */ = {isa = PBXFileReference; lastKnownFileType = sourcecode.swift; path = SettingsViewModel.swift; sourceTree = "<group>"; };
		CD99A3A8245C272400BF12AF /* ExposureSubmissionService.swift */ = {isa = PBXFileReference; lastKnownFileType = sourcecode.swift; path = ExposureSubmissionService.swift; sourceTree = "<group>"; };
		CD99A3C92461A47C00BF12AF /* AppStrings.swift */ = {isa = PBXFileReference; lastKnownFileType = sourcecode.swift; path = AppStrings.swift; sourceTree = "<group>"; };
		CDA262F724AB808800612E15 /* Coordinator.swift */ = {isa = PBXFileReference; lastKnownFileType = sourcecode.swift; path = Coordinator.swift; sourceTree = "<group>"; };
		CDCE11D5247D644100F30825 /* NotificationSettingsViewModel.swift */ = {isa = PBXFileReference; lastKnownFileType = sourcecode.swift; path = NotificationSettingsViewModel.swift; sourceTree = "<group>"; };
		CDCE11D8247D64C600F30825 /* NotificationSettingsOnTableViewCell.swift */ = {isa = PBXFileReference; lastKnownFileType = sourcecode.swift; path = NotificationSettingsOnTableViewCell.swift; sourceTree = "<group>"; };
		CDCE11DA247D64D600F30825 /* NotificationSettingsOffTableViewCell.swift */ = {isa = PBXFileReference; lastKnownFileType = sourcecode.swift; path = NotificationSettingsOffTableViewCell.swift; sourceTree = "<group>"; };
		CDD87C54247556DE007CE6CA /* MainSettingsCell.swift */ = {isa = PBXFileReference; lastKnownFileType = sourcecode.swift; path = MainSettingsCell.swift; sourceTree = "<group>"; };
		CDD87C5C247559E3007CE6CA /* SettingsLabelCell.swift */ = {isa = PBXFileReference; lastKnownFileType = sourcecode.swift; path = SettingsLabelCell.swift; sourceTree = "<group>"; };
		CDF27BD2246ADBA70044D32B /* ExposureSubmissionServiceTests.swift */ = {isa = PBXFileReference; lastKnownFileType = sourcecode.swift; path = ExposureSubmissionServiceTests.swift; sourceTree = "<group>"; };
		CDF27BD4246ADBF30044D32B /* HTTPClient+DaysAndHoursTests.swift */ = {isa = PBXFileReference; lastKnownFileType = sourcecode.swift; path = "HTTPClient+DaysAndHoursTests.swift"; sourceTree = "<group>"; };
		EB08F1702541CE3200D11FA9 /* risk_score_classification.pb.swift */ = {isa = PBXFileReference; fileEncoding = 4; lastKnownFileType = sourcecode.swift; name = risk_score_classification.pb.swift; path = ../../../gen/output/internal/risk_score_classification.pb.swift; sourceTree = "<group>"; };
		EB08F1712541CE3200D11FA9 /* attenuation_duration.pb.swift */ = {isa = PBXFileReference; fileEncoding = 4; lastKnownFileType = sourcecode.swift; name = attenuation_duration.pb.swift; path = ../../../gen/output/internal/attenuation_duration.pb.swift; sourceTree = "<group>"; };
		EB08F1722541CE3200D11FA9 /* risk_level.pb.swift */ = {isa = PBXFileReference; fileEncoding = 4; lastKnownFileType = sourcecode.swift; name = risk_level.pb.swift; path = ../../../gen/output/internal/risk_level.pb.swift; sourceTree = "<group>"; };
		EB08F1732541CE3200D11FA9 /* app_features.pb.swift */ = {isa = PBXFileReference; fileEncoding = 4; lastKnownFileType = sourcecode.swift; name = app_features.pb.swift; path = ../../../gen/output/internal/app_features.pb.swift; sourceTree = "<group>"; };
		EB08F1742541CE3200D11FA9 /* submission_payload.pb.swift */ = {isa = PBXFileReference; fileEncoding = 4; lastKnownFileType = sourcecode.swift; name = submission_payload.pb.swift; path = ../../../gen/output/internal/submission_payload.pb.swift; sourceTree = "<group>"; };
		EB08F1762541CE3200D11FA9 /* app_version_config.pb.swift */ = {isa = PBXFileReference; fileEncoding = 4; lastKnownFileType = sourcecode.swift; name = app_version_config.pb.swift; path = ../../../gen/output/internal/app_version_config.pb.swift; sourceTree = "<group>"; };
		EB08F1772541CE3200D11FA9 /* risk_score_parameters.pb.swift */ = {isa = PBXFileReference; fileEncoding = 4; lastKnownFileType = sourcecode.swift; name = risk_score_parameters.pb.swift; path = ../../../gen/output/internal/risk_score_parameters.pb.swift; sourceTree = "<group>"; };
		EB08F1832541CE5700D11FA9 /* temporary_exposure_key_export.pb.swift */ = {isa = PBXFileReference; fileEncoding = 4; lastKnownFileType = sourcecode.swift; name = temporary_exposure_key_export.pb.swift; path = ../../../gen/output/external/exposurenotification/temporary_exposure_key_export.pb.swift; sourceTree = "<group>"; };
		EB08F1842541CE5700D11FA9 /* temporary_exposure_key_signature_list.pb.swift */ = {isa = PBXFileReference; fileEncoding = 4; lastKnownFileType = sourcecode.swift; name = temporary_exposure_key_signature_list.pb.swift; path = ../../../gen/output/external/exposurenotification/temporary_exposure_key_signature_list.pb.swift; sourceTree = "<group>"; };
		EB08F1852541CE5700D11FA9 /* diagnosis_key_batch.pb.swift */ = {isa = PBXFileReference; fileEncoding = 4; lastKnownFileType = sourcecode.swift; name = diagnosis_key_batch.pb.swift; path = ../../../gen/output/external/exposurenotification/diagnosis_key_batch.pb.swift; sourceTree = "<group>"; };
		EB11B02924EE7CA500143A95 /* ENAUITestsSettings.swift */ = {isa = PBXFileReference; lastKnownFileType = sourcecode.swift; path = ENAUITestsSettings.swift; sourceTree = "<group>"; };
		EB17144525716EA80088D7A9 /* FileManager+KeyPackageStorage.swift */ = {isa = PBXFileReference; lastKnownFileType = sourcecode.swift; path = "FileManager+KeyPackageStorage.swift"; sourceTree = "<group>"; };
		EB23949F24E5492900E71225 /* BackgroundAppRefreshViewModel.swift */ = {isa = PBXFileReference; lastKnownFileType = sourcecode.swift; path = BackgroundAppRefreshViewModel.swift; sourceTree = "<group>"; };
		EB3BCA85250799E7003F27C7 /* DynamicTableViewBulletPointCell.swift */ = {isa = PBXFileReference; lastKnownFileType = sourcecode.swift; path = DynamicTableViewBulletPointCell.swift; sourceTree = "<group>"; };
		EB3BCA872507B6C1003F27C7 /* ExposureSubmissionSymptomsOnsetViewController.swift */ = {isa = PBXFileReference; lastKnownFileType = sourcecode.swift; path = ExposureSubmissionSymptomsOnsetViewController.swift; sourceTree = "<group>"; };
		EB3BCA8A2507B8F3003F27C7 /* ExposureSubmissionSymptomsViewControllerTests.swift */ = {isa = PBXFileReference; lastKnownFileType = sourcecode.swift; path = ExposureSubmissionSymptomsViewControllerTests.swift; sourceTree = "<group>"; };
		EB5FE1532599F5DB00797E4E /* ENActivityHandling.swift */ = {isa = PBXFileReference; fileEncoding = 4; lastKnownFileType = sourcecode.swift; path = ENActivityHandling.swift; sourceTree = "<group>"; };
		EB6B5D872539AE9400B0ED57 /* DMNotificationsViewController.swift */ = {isa = PBXFileReference; lastKnownFileType = sourcecode.swift; path = DMNotificationsViewController.swift; sourceTree = "<group>"; };
		EB6B5D8C2539B36100B0ED57 /* DMNotificationCell.swift */ = {isa = PBXFileReference; lastKnownFileType = sourcecode.swift; path = DMNotificationCell.swift; sourceTree = "<group>"; };
		EB7057D624E6BACA002235B4 /* InfoBoxView.xib */ = {isa = PBXFileReference; lastKnownFileType = file.xib; path = InfoBoxView.xib; sourceTree = "<group>"; };
		EB7D205324E6A3320089264C /* InfoBoxView.swift */ = {isa = PBXFileReference; lastKnownFileType = sourcecode.swift; path = InfoBoxView.swift; sourceTree = "<group>"; };
		EB7D205524E6A5930089264C /* InfoBoxViewModel.swift */ = {isa = PBXFileReference; lastKnownFileType = sourcecode.swift; path = InfoBoxViewModel.swift; sourceTree = "<group>"; };
		EB7F8E9424E434E000A3CCC4 /* BackgroundAppRefreshViewController.swift */ = {isa = PBXFileReference; lastKnownFileType = sourcecode.swift; path = BackgroundAppRefreshViewController.swift; sourceTree = "<group>"; };
		EB858D1F24E700D10048A0AA /* UIView+Screenshot.swift */ = {isa = PBXFileReference; lastKnownFileType = sourcecode.swift; path = "UIView+Screenshot.swift"; sourceTree = "<group>"; };
		EB87353F253704D100325C6C /* UNUserNotificationCenter+DeadManSwitch.swift */ = {isa = PBXFileReference; fileEncoding = 4; lastKnownFileType = sourcecode.swift; path = "UNUserNotificationCenter+DeadManSwitch.swift"; sourceTree = "<group>"; };
		EB912888257FBD1E00241D3E /* DiaryInfoViewModel.swift */ = {isa = PBXFileReference; fileEncoding = 4; lastKnownFileType = sourcecode.swift; path = DiaryInfoViewModel.swift; sourceTree = "<group>"; };
		EB912889257FBD1E00241D3E /* DiaryInfoViewController.swift */ = {isa = PBXFileReference; fileEncoding = 4; lastKnownFileType = sourcecode.swift; path = DiaryInfoViewController.swift; sourceTree = "<group>"; };
		EBA403CE2589260D00D1F039 /* LICENSE */ = {isa = PBXFileReference; fileEncoding = 4; lastKnownFileType = text; path = LICENSE; sourceTree = "<group>"; };
		EBA403CF2589260D00D1F039 /* ColorCompatibility.swift */ = {isa = PBXFileReference; fileEncoding = 4; lastKnownFileType = sourcecode.swift; path = ColorCompatibility.swift; sourceTree = "<group>"; };
		EBB92C71259E10ED00013B41 /* AppDisabledViewController.swift */ = {isa = PBXFileReference; lastKnownFileType = sourcecode.swift; path = AppDisabledViewController.swift; sourceTree = "<group>"; };
		EBB92C76259E110900013B41 /* AppDisabledViewModel.swift */ = {isa = PBXFileReference; lastKnownFileType = sourcecode.swift; path = AppDisabledViewModel.swift; sourceTree = "<group>"; };
		EBB92C7B259E111A00013B41 /* AppDisabledView.swift */ = {isa = PBXFileReference; lastKnownFileType = sourcecode.swift; path = AppDisabledView.swift; sourceTree = "<group>"; };
		EBBABC46256402A9005B7C07 /* default_app_config_18 */ = {isa = PBXFileReference; lastKnownFileType = file; path = default_app_config_18; sourceTree = "<group>"; };
		EBCD2411250790F400E5574C /* ExposureSubmissionSymptomsViewController.swift */ = {isa = PBXFileReference; lastKnownFileType = sourcecode.swift; path = ExposureSubmissionSymptomsViewController.swift; sourceTree = "<group>"; };
		EBDE11B1255EC2C4008C0F51 /* DMDeviceTimeCheckViewController.swift */ = {isa = PBXFileReference; lastKnownFileType = sourcecode.swift; path = DMDeviceTimeCheckViewController.swift; sourceTree = "<group>"; };
		EBDE11BA255EC34C008C0F51 /* DMDeviceTimeCheckViewModel.swift */ = {isa = PBXFileReference; lastKnownFileType = sourcecode.swift; path = DMDeviceTimeCheckViewModel.swift; sourceTree = "<group>"; };
		EE22DB7F247FB409001B0A71 /* ENStateHandler.swift */ = {isa = PBXFileReference; fileEncoding = 4; lastKnownFileType = sourcecode.swift; path = ENStateHandler.swift; sourceTree = "<group>"; };
		EE22DB80247FB409001B0A71 /* ENSettingModel.swift */ = {isa = PBXFileReference; fileEncoding = 4; lastKnownFileType = sourcecode.swift; path = ENSettingModel.swift; sourceTree = "<group>"; };
		EE22DB84247FB43A001B0A71 /* TracingHistoryTableViewCell.swift */ = {isa = PBXFileReference; fileEncoding = 4; lastKnownFileType = sourcecode.swift; path = TracingHistoryTableViewCell.swift; sourceTree = "<group>"; };
		EE22DB85247FB43A001B0A71 /* ImageTableViewCell.swift */ = {isa = PBXFileReference; fileEncoding = 4; lastKnownFileType = sourcecode.swift; path = ImageTableViewCell.swift; sourceTree = "<group>"; };
		EE22DB86247FB43A001B0A71 /* ActionDetailTableViewCell.swift */ = {isa = PBXFileReference; fileEncoding = 4; lastKnownFileType = sourcecode.swift; path = ActionDetailTableViewCell.swift; sourceTree = "<group>"; };
		EE22DB87247FB43A001B0A71 /* DescriptionTableViewCell.swift */ = {isa = PBXFileReference; fileEncoding = 4; lastKnownFileType = sourcecode.swift; path = DescriptionTableViewCell.swift; sourceTree = "<group>"; };
		EE22DB88247FB43A001B0A71 /* ActionTableViewCell.swift */ = {isa = PBXFileReference; fileEncoding = 4; lastKnownFileType = sourcecode.swift; path = ActionTableViewCell.swift; sourceTree = "<group>"; };
		EE22DB8E247FB46C001B0A71 /* ENStateTests.swift */ = {isa = PBXFileReference; fileEncoding = 4; lastKnownFileType = sourcecode.swift; path = ENStateTests.swift; sourceTree = "<group>"; };
		EE22DB90247FB479001B0A71 /* MockStateHandlerObserverDelegate.swift */ = {isa = PBXFileReference; fileEncoding = 4; lastKnownFileType = sourcecode.swift; path = MockStateHandlerObserverDelegate.swift; sourceTree = "<group>"; };
		EE269509248FCB0300BAE234 /* de */ = {isa = PBXFileReference; lastKnownFileType = text.plist.strings; name = de; path = de.lproj/InfoPlist.strings; sourceTree = "<group>"; };
		EE26950B248FCB1600BAE234 /* en */ = {isa = PBXFileReference; lastKnownFileType = text.plist.strings; name = en; path = en.lproj/InfoPlist.strings; sourceTree = "<group>"; };
		EE278B2F245F2C8A008B06F9 /* InviteFriendsViewController.swift */ = {isa = PBXFileReference; lastKnownFileType = sourcecode.swift; path = InviteFriendsViewController.swift; sourceTree = "<group>"; };
		EE70C23B245B09E900AC9B2F /* de */ = {isa = PBXFileReference; lastKnownFileType = text.plist.strings; name = de; path = de.lproj/Localizable.strings; sourceTree = "<group>"; };
		EE70C23C245B09E900AC9B2F /* en */ = {isa = PBXFileReference; lastKnownFileType = text.plist.strings; name = en; path = en.lproj/Localizable.strings; sourceTree = "<group>"; };
		EE92A33F245D96DA006B97B0 /* de */ = {isa = PBXFileReference; lastKnownFileType = text.plist.stringsdict; name = de; path = de.lproj/Localizable.stringsdict; sourceTree = "<group>"; };
		EECF5E5524BDCC3C00332B8F /* pl */ = {isa = PBXFileReference; lastKnownFileType = text.html; name = pl; path = pl.lproj/usage.html; sourceTree = "<group>"; };
		EECF5E5624BDCC3C00332B8F /* pl */ = {isa = PBXFileReference; lastKnownFileType = text.html; name = pl; path = "pl.lproj/privacy-policy.html"; sourceTree = "<group>"; };
		EECF5E5724BDCC3C00332B8F /* pl */ = {isa = PBXFileReference; lastKnownFileType = text.plist.strings; name = pl; path = pl.lproj/Localizable.strings; sourceTree = "<group>"; };
		EECF5E5824BDCC3C00332B8F /* pl */ = {isa = PBXFileReference; lastKnownFileType = text.plist.stringsdict; name = pl; path = pl.lproj/Localizable.stringsdict; sourceTree = "<group>"; };
		EECF5E5924BDCC3C00332B8F /* pl */ = {isa = PBXFileReference; lastKnownFileType = text.plist.strings; name = pl; path = pl.lproj/InfoPlist.strings; sourceTree = "<group>"; };
		EECF5E5A24BDCC4D00332B8F /* ro */ = {isa = PBXFileReference; lastKnownFileType = text.html; name = ro; path = ro.lproj/usage.html; sourceTree = "<group>"; };
		EECF5E5B24BDCC4D00332B8F /* ro */ = {isa = PBXFileReference; lastKnownFileType = text.html; name = ro; path = "ro.lproj/privacy-policy.html"; sourceTree = "<group>"; };
		EECF5E5C24BDCC4D00332B8F /* ro */ = {isa = PBXFileReference; lastKnownFileType = text.plist.strings; name = ro; path = ro.lproj/Localizable.strings; sourceTree = "<group>"; };
		EECF5E5D24BDCC4D00332B8F /* ro */ = {isa = PBXFileReference; lastKnownFileType = text.plist.stringsdict; name = ro; path = ro.lproj/Localizable.stringsdict; sourceTree = "<group>"; };
		EECF5E5E24BDCC4D00332B8F /* ro */ = {isa = PBXFileReference; lastKnownFileType = text.plist.strings; name = ro; path = ro.lproj/InfoPlist.strings; sourceTree = "<group>"; };
		EECF5E5F24BDCC5900332B8F /* bg */ = {isa = PBXFileReference; lastKnownFileType = text.html; name = bg; path = bg.lproj/usage.html; sourceTree = "<group>"; };
		EECF5E6024BDCC5A00332B8F /* bg */ = {isa = PBXFileReference; lastKnownFileType = text.html; name = bg; path = "bg.lproj/privacy-policy.html"; sourceTree = "<group>"; };
		EECF5E6124BDCC5A00332B8F /* bg */ = {isa = PBXFileReference; lastKnownFileType = text.plist.strings; name = bg; path = bg.lproj/Localizable.strings; sourceTree = "<group>"; };
		EECF5E6224BDCC5A00332B8F /* bg */ = {isa = PBXFileReference; lastKnownFileType = text.plist.stringsdict; name = bg; path = bg.lproj/Localizable.stringsdict; sourceTree = "<group>"; };
		EECF5E6324BDCC5A00332B8F /* bg */ = {isa = PBXFileReference; lastKnownFileType = text.plist.strings; name = bg; path = bg.lproj/InfoPlist.strings; sourceTree = "<group>"; };
		EEDD6DF524A4885200BC30D0 /* tr */ = {isa = PBXFileReference; lastKnownFileType = text.html; name = tr; path = tr.lproj/usage.html; sourceTree = "<group>"; };
		EEDD6DF624A4885200BC30D0 /* tr */ = {isa = PBXFileReference; lastKnownFileType = text.html; name = tr; path = "tr.lproj/privacy-policy.html"; sourceTree = "<group>"; };
		EEDD6DF824A4889D00BC30D0 /* tr */ = {isa = PBXFileReference; lastKnownFileType = text.plist.strings; name = tr; path = tr.lproj/InfoPlist.strings; sourceTree = "<group>"; };
		EEDD6DF924A488A500BC30D0 /* tr */ = {isa = PBXFileReference; lastKnownFileType = text.plist.strings; name = tr; path = tr.lproj/Localizable.strings; sourceTree = "<group>"; };
		EEDD6DFA24A488AD00BC30D0 /* tr */ = {isa = PBXFileReference; lastKnownFileType = text.plist.stringsdict; name = tr; path = tr.lproj/Localizable.stringsdict; sourceTree = "<group>"; };
		EEF10679246EBF8B009DFB4E /* ResetViewController.swift */ = {isa = PBXFileReference; fileEncoding = 4; lastKnownFileType = sourcecode.swift; path = ResetViewController.swift; sourceTree = "<group>"; };
		F22C6E242492082B00712A6B /* DynamicTableViewSpaceCellTests.swift */ = {isa = PBXFileReference; lastKnownFileType = sourcecode.swift; path = DynamicTableViewSpaceCellTests.swift; sourceTree = "<group>"; };
		F247572A24838AC8003E1FC5 /* DynamicTableViewControllerRowsTests.swift */ = {isa = PBXFileReference; lastKnownFileType = sourcecode.swift; path = DynamicTableViewControllerRowsTests.swift; sourceTree = "<group>"; };
		F252472E2483955B00C5556B /* DynamicTableViewControllerFake.storyboard */ = {isa = PBXFileReference; lastKnownFileType = file.storyboard; path = DynamicTableViewControllerFake.storyboard; sourceTree = "<group>"; };
		F25247302484456800C5556B /* DynamicTableViewModelTests.swift */ = {isa = PBXFileReference; fileEncoding = 4; lastKnownFileType = sourcecode.swift; lineEnding = 0; path = DynamicTableViewModelTests.swift; sourceTree = "<group>"; };
		F2DC808D248989CE00EDC40A /* DynamicTableViewControllerRegisterCellsTests.swift */ = {isa = PBXFileReference; lastKnownFileType = sourcecode.swift; path = DynamicTableViewControllerRegisterCellsTests.swift; sourceTree = "<group>"; };
		F2DC808F24898A9400EDC40A /* DynamicTableViewControllerNumberOfRowsAndSectionsTests.swift */ = {isa = PBXFileReference; fileEncoding = 4; lastKnownFileType = sourcecode.swift; lineEnding = 0; path = DynamicTableViewControllerNumberOfRowsAndSectionsTests.swift; sourceTree = "<group>"; };
		F2DC809124898B1800EDC40A /* DynamicTableViewControllerHeaderTests.swift */ = {isa = PBXFileReference; lastKnownFileType = sourcecode.swift; path = DynamicTableViewControllerHeaderTests.swift; sourceTree = "<group>"; };
		F2DC809324898CE600EDC40A /* DynamicTableViewControllerFooterTests.swift */ = {isa = PBXFileReference; lastKnownFileType = sourcecode.swift; path = DynamicTableViewControllerFooterTests.swift; sourceTree = "<group>"; };
		FEDCE0116603B6E00FAEE632 /* ExposureDetectionExecutor.swift */ = {isa = PBXFileReference; fileEncoding = 4; lastKnownFileType = sourcecode.swift; path = ExposureDetectionExecutor.swift; sourceTree = "<group>"; };
		FEDCE1600374711EC77FF572 /* RequiresAppDependencies.swift */ = {isa = PBXFileReference; fileEncoding = 4; lastKnownFileType = sourcecode.swift; path = RequiresAppDependencies.swift; sourceTree = "<group>"; };
		FEDCE1B8926528ED74CDE1B2 /* ENStateHandler+State.swift */ = {isa = PBXFileReference; fileEncoding = 4; lastKnownFileType = sourcecode.swift; path = "ENStateHandler+State.swift"; sourceTree = "<group>"; };
		FEDCE4BE82DC5BFE90575663 /* ExposureDetectionViewModel.swift */ = {isa = PBXFileReference; fileEncoding = 4; lastKnownFileType = sourcecode.swift; path = ExposureDetectionViewModel.swift; sourceTree = "<group>"; };
		FEDCEC452596E54A041BBCE9 /* HomeInteractor+State.swift */ = {isa = PBXFileReference; fileEncoding = 4; lastKnownFileType = sourcecode.swift; path = "HomeInteractor+State.swift"; sourceTree = "<group>"; };
/* End PBXFileReference section */

/* Begin PBXFrameworksBuildPhase section */
		85D759382457048F008175F0 /* Frameworks */ = {
			isa = PBXFrameworksBuildPhase;
			buildActionMask = 2147483647;
			files = (
				015E8C0824C997D200C0A4B3 /* CWASQLite.framework in Frameworks */,
				EB7AF62A2587E98C00D94CA8 /* OpenCombineFoundation in Frameworks */,
				EB7AF62E2587E98C00D94CA8 /* OpenCombineDispatch in Frameworks */,
				B1B5A76024924B3D0029D5D7 /* FMDB in Frameworks */,
				858F6F6E245A103C009FFD33 /* ExposureNotification.framework in Frameworks */,
				B1EDFD88248E741B00E7EAFF /* SwiftProtobuf in Frameworks */,
				EB7AF62C2587E98C00D94CA8 /* OpenCombine in Frameworks */,
				B1EDFD89248E741B00E7EAFF /* ZIPFoundation in Frameworks */,
			);
			runOnlyForDeploymentPostprocessing = 0;
		};
		85D7595124570491008175F0 /* Frameworks */ = {
			isa = PBXFrameworksBuildPhase;
			buildActionMask = 2147483647;
			files = (
			);
			runOnlyForDeploymentPostprocessing = 0;
		};
		85D7595C24570491008175F0 /* Frameworks */ = {
			isa = PBXFrameworksBuildPhase;
			buildActionMask = 2147483647;
			files = (
			);
			runOnlyForDeploymentPostprocessing = 0;
		};
		B1FF6B672497D0B40041CF02 /* Frameworks */ = {
			isa = PBXFrameworksBuildPhase;
			buildActionMask = 2147483647;
			files = (
			);
			runOnlyForDeploymentPostprocessing = 0;
		};
/* End PBXFrameworksBuildPhase section */

/* Begin PBXGroup section */
		0123D5962501381900A91838 /* __test__ */ = {
			isa = PBXGroup;
			children = (
				0123D5972501383100A91838 /* ExposureSubmissionErrorTests.swift */,
			);
			path = __test__;
			sourceTree = "<group>";
		};
		014086B52588F8EB00E9E5B2 /* __test__ */ = {
			isa = PBXGroup;
			children = (
				014086C42589040200E9E5B2 /* DiaryEditEntriesCellModelTest.swift */,
				014086B72588F95000E9E5B2 /* DiaryEditEntriesViewModelTest.swift */,
			);
			path = __test__;
			sourceTree = "<group>";
		};
		01734B51255D6BEE00E60A8B /* v2 */ = {
			isa = PBXGroup;
			children = (
				01734B59255D6C4500E60A8B /* app_config_ios.pb.swift */,
				01734B55255D6C4500E60A8B /* app_features_v2.pb.swift */,
				01734B5A255D6C4500E60A8B /* exposure_detection_parameters.pb.swift */,
				01734B56255D6C4500E60A8B /* key_download_parameters.pb.swift */,
				01734B58255D6C4500E60A8B /* risk_calculation_parameters.pb.swift */,
				01734B57255D6C4500E60A8B /* semantic_version.pb.swift */,
			);
			name = v2;
			sourceTree = "<group>";
		};
		017AD19925A5C74400FA2B3F /* Extensions */ = {
			isa = PBXGroup;
			children = (
				017AD17E25A5A30500FA2B3F /* DynamicHeader+ExposureDetection.swift */,
				017AD18625A5C70700FA2B3F /* DynamicCell+ExposureDetection.swift */,
				017AD18B25A5C70900FA2B3F /* ActiveTracing+ExposureDetection.swift */,
			);
			path = Extensions;
			sourceTree = "<group>";
		};
		0190982A257E5A9D0065D050 /* ContactDiary */ = {
			isa = PBXGroup;
			children = (
				BAEC99BE258B6FFA00B98ECA /* __tests__ */,
				0190982B257E5AF70065D050 /* DiaryCoordinator.swift */,
				0190982C257E5B340065D050 /* Info */,
				0190982D257E5B4F0065D050 /* Overview */,
				0190982E257E5B5E0065D050 /* Day */,
				0190982F257E5B7F0065D050 /* AddAndEditEntry */,
				01909830257E5CCF0065D050 /* EditEntries */,
				019C9F2225894D2A00B26392 /* Model */,
				ABAE0A12257F77A20030ED47 /* Store */,
			);
			path = ContactDiary;
			sourceTree = "<group>";
		};
		0190982C257E5B340065D050 /* Info */ = {
			isa = PBXGroup;
			children = (
				BA288AEF25825D5B0071009A /* __test__ */,
				EB912889257FBD1E00241D3E /* DiaryInfoViewController.swift */,
				EB912888257FBD1E00241D3E /* DiaryInfoViewModel.swift */,
			);
			path = Info;
			sourceTree = "<group>";
		};
		0190982D257E5B4F0065D050 /* Overview */ = {
			isa = PBXGroup;
			children = (
				019C9F5A2589537300B26392 /* __test__ */,
				01909845257E61350065D050 /* DiaryOverviewTableViewController.swift */,
				019C9F1D25894CDD00B26392 /* DiaryOverviewViewModel.swift */,
				01F2A560257FC79F00DA96A6 /* Cells */,
			);
			path = Overview;
			sourceTree = "<group>";
		};
		0190982E257E5B5E0065D050 /* Day */ = {
			isa = PBXGroup;
			children = (
				01B72BA4258360BC00A3E3BC /* __test__ */,
				01909862257E63810065D050 /* DiaryDayViewController.swift */,
				01F2A5D4258208C500DA96A6 /* DiaryDayViewController.xib */,
				01F2A5DC25820EE700DA96A6 /* DiaryDayViewModel.swift */,
				01F2A5B62581177100DA96A6 /* Cells */,
				01B72B6325821C9B00A3E3BC /* Views */,
			);
			path = Day;
			sourceTree = "<group>";
		};
		0190982F257E5B7F0065D050 /* AddAndEditEntry */ = {
			isa = PBXGroup;
			children = (
				BA11D5B82588D576005DCD6B /* __test__ */,
				0190984C257E62C70065D050 /* DiaryAddAndEditEntryViewController.swift */,
				01909851257E62CB0065D050 /* DiaryAddAndEditEntryViewModel.swift */,
				BAC42DC32583AF9D001A94C0 /* DiaryEntryTextField.swift */,
			);
			path = AddAndEditEntry;
			sourceTree = "<group>";
		};
		01909830257E5CCF0065D050 /* EditEntries */ = {
			isa = PBXGroup;
			children = (
				014086B52588F8EB00E9E5B2 /* __test__ */,
				01909834257E606C0065D050 /* DiaryEditEntriesViewController.swift */,
				01B72BDC2583AB1400A3E3BC /* DiaryEditEntriesViewController.xib */,
				0190983C257E60760065D050 /* DiaryEditEntriesViewModel.swift */,
				01B72BEC2583B51B00A3E3BC /* Cells */,
			);
			path = EditEntries;
			sourceTree = "<group>";
		};
		019C9F2225894D2A00B26392 /* Model */ = {
			isa = PBXGroup;
			children = (
				019C9F592589536000B26392 /* __test__ */,
				019C9F33258951BB00B26392 /* DiaryDay.swift */,
				019C9F3A258951BE00B26392 /* DiaryEntry.swift */,
				019C9F38258951BC00B26392 /* DiaryEntryType.swift */,
				01909881257E675D0065D050 /* DiaryContactPerson.swift */,
				019C9F2C258951B700B26392 /* ContactPersonEncounter.swift */,
				019C9F3F258951C000B26392 /* DiaryLocation.swift */,
				019C9F31258951B900B26392 /* LocationVisit.swift */,
			);
			path = Model;
			sourceTree = "<group>";
		};
		019C9F592589536000B26392 /* __test__ */ = {
			isa = PBXGroup;
			children = (
				01B605C8258A32930093DB8E /* DiaryDayTest.swift */,
				01B605CD258A38330093DB8E /* DiaryEntryTest.swift */,
				01B605E6258A4A980093DB8E /* DiaryContactPersonTest.swift */,
				01B605D8258A49E70093DB8E /* DiaryLocationTest.swift */,
			);
			path = __test__;
			sourceTree = "<group>";
		};
		019C9F5A2589537300B26392 /* __test__ */ = {
			isa = PBXGroup;
			children = (
				01B605C3258A181C0093DB8E /* DiaryOverviewViewModelTest.swift */,
			);
			path = __test__;
			sourceTree = "<group>";
		};
		01A1B440252DE53800841B63 /* QRScanner */ = {
			isa = PBXGroup;
			children = (
				BA92A45D255163460063B46F /* ExposureSubmissionQRScannerViewModelGuidTests.swift */,
				01A1B441252DE54600841B63 /* ExposureSubmissionQRScannerViewModelTests.swift */,
			);
			path = QRScanner;
			sourceTree = "<group>";
		};
		01A4DC5525922EB0007D5794 /* Risk */ = {
			isa = PBXGroup;
			children = (
				01A4DC5D25922EB2007D5794 /* HomeRiskTableViewCell.swift */,
				01A4DC5925922EB1007D5794 /* HomeRiskTableViewCell.xib */,
				01A4DD4225935D1F007D5794 /* HomeRiskCellModel.swift */,
				01A4DC5725922EB1007D5794 /* HomeShownPositiveTestResultTableViewCell.swift */,
				01A4DC5625922EB0007D5794 /* HomeShownPositiveTestResultTableViewCell.xib */,
				017AD113259DCD3400FA2B3F /* HomeShownPositiveTestResultCellModel.swift */,
			);
			path = Risk;
			sourceTree = "<group>";
		};
		01A4DC6025922EB2007D5794 /* Views */ = {
			isa = PBXGroup;
			children = (
				01EA17712590F03000E98E02 /* HomeCardView.swift */,
				01A4DC6525922EB3007D5794 /* HomeItemView.swift */,
				01A4DC6625922EB3007D5794 /* HomeImageItemView.swift */,
				01A4DC6325922EB3007D5794 /* HomeImageItemView.xib */,
				01A4DCFD25926A66007D5794 /* HomeImageItemViewModel.swift */,
				01A4DC6725922EB3007D5794 /* HomeLoadingItemView.swift */,
				01A4DC6825922EB4007D5794 /* HomeLoadingItemView.xib */,
				01A4DD0C25926A72007D5794 /* HomeLoadingItemViewModel.swift */,
				01A4DC6125922EB2007D5794 /* HomeTextItemView.swift */,
				01A4DC6225922EB3007D5794 /* HomeTextItemView.xib */,
				01A4DD0225926A6A007D5794 /* HomeTextItemViewModel.swift */,
				01A4DC6925922EB4007D5794 /* HomeListItemView.swift */,
				01A4DC6425922EB3007D5794 /* HomeListItemView.xib */,
				01A4DD0725926A6E007D5794 /* HomeListItemViewModel.swift */,
			);
			path = Views;
			sourceTree = "<group>";
		};
		01A4DC8025922EC3007D5794 /* TestResult */ = {
			isa = PBXGroup;
			children = (
				01A4DC7925922EBD007D5794 /* HomeTestResultTableViewCell.swift */,
				01A4DC7825922EBD007D5794 /* HomeTestResultTableViewCell.xib */,
				01A4DC8C25922F05007D5794 /* HomeTestResultCellModel.swift */,
			);
			path = TestResult;
			sourceTree = "<group>";
		};
		01A4DCA125924FFE007D5794 /* ThankYou */ = {
			isa = PBXGroup;
			children = (
				01A4DC5B25922EB1007D5794 /* HomeThankYouTableViewCell.swift */,
				01A4DC5A25922EB1007D5794 /* HomeThankYouTableViewCell.xib */,
				01A4DCB5259264F9007D5794 /* HomeThankYouCellModel.swift */,
			);
			path = ThankYou;
			sourceTree = "<group>";
		};
		01B7232524F8128B0064C0EB /* OptionGroup */ = {
			isa = PBXGroup;
			children = (
				01C2D43F2501243400FB23BF /* __tests__ */,
				01B7232624F812BC0064C0EB /* OptionGroupView.swift */,
				01B7232E24FE4F080064C0EB /* OptionGroupViewModel.swift */,
				01B7232824F812DF0064C0EB /* OptionView.swift */,
				01B7232A24F815B00064C0EB /* MultipleChoiceOptionView.swift */,
				01B7232C24F8E0260064C0EB /* MultipleChoiceChoiceView.swift */,
				01D69492250272E500B45BEA /* DatePickerOption */,
			);
			path = OptionGroup;
			sourceTree = "<group>";
		};
		01B72B6325821C9B00A3E3BC /* Views */ = {
			isa = PBXGroup;
			children = (
				01B72B6425821CD200A3E3BC /* DiaryDayEmptyView.swift */,
				01B72B6C25821D2800A3E3BC /* DiaryDayEmptyViewModel.swift */,
			);
			path = Views;
			sourceTree = "<group>";
		};
		01B72BA4258360BC00A3E3BC /* __test__ */ = {
			isa = PBXGroup;
			children = (
				01B72BBF2583875600A3E3BC /* DiaryDayViewModelTest.swift */,
				0120ECF22587607600F78944 /* DiaryDayEntryCellModelTest.swift */,
				0120ECFD2587631100F78944 /* DiaryDayAddCellModelTest.swift */,
				01B72BA5258360CD00A3E3BC /* DiaryDayEmptyViewModelTest.swift */,
			);
			path = __test__;
			sourceTree = "<group>";
		};
		01B72BEC2583B51B00A3E3BC /* Cells */ = {
			isa = PBXGroup;
			children = (
				01B72BEE2583B51C00A3E3BC /* DiaryEditEntriesTableViewCell.swift */,
				01B72BF02583B51C00A3E3BC /* DiaryEditEntriesTableViewCell.xib */,
				014086BC2589033A00E9E5B2 /* DiaryEditEntriesCellModel.swift */,
			);
			path = Cells;
			sourceTree = "<group>";
		};
		01C2D43F2501243400FB23BF /* __tests__ */ = {
			isa = PBXGroup;
			children = (
				01C2D440250124E600FB23BF /* OptionGroupViewModelTests.swift */,
			);
			path = __tests__;
			sourceTree = "<group>";
		};
		01C6AC2D252B23FC0052814D /* QRScanner */ = {
			isa = PBXGroup;
			children = (
				71FE1C74247AC2B500851FEB /* ExposureSubmissionQRScannerViewController.swift */,
				01C6AC20252B21DF0052814D /* ExposureSubmissionQRScannerViewController.xib */,
				01C6AC0D252B1E980052814D /* ExposureSubmissionQRScannerViewModel.swift */,
				01C6AC25252B23D70052814D /* ExposureSubmissionQRScannerFocusView.swift */,
				01C6AC31252B29C00052814D /* QRScannerError.swift */,
				01A1B449252DFD7700841B63 /* MetadataObject.swift */,
			);
			path = QRScanner;
			sourceTree = "<group>";
		};
		01D02683258B9C1300B6389A /* Cells */ = {
			isa = PBXGroup;
			children = (
				713EA26224798F8500AB7EE8 /* ExposureDetectionHeaderCell.swift */,
				01D02687258B9CB200B6389A /* ExposureDetectionHeaderCell.xib */,
				713EA25E24798A9100AB7EE8 /* ExposureDetectionRiskCell.swift */,
				01D0268C258B9CF800B6389A /* ExposureDetectionRiskCell.xib */,
				7154EB49247D21E200A467FF /* ExposureDetectionLongGuideCell.swift */,
				01D02691258BA0AD00B6389A /* ExposureDetectionLongGuideCell.xib */,
				7154EB4B247E862100A467FF /* ExposureDetectionLoadingCell.swift */,
				01D02696258BA0E000B6389A /* ExposureDetectionLoadingCell.xib */,
				713EA26024798AD100AB7EE8 /* ExposureDetectionHotlineCell.swift */,
				01D026A4258BA20E00B6389A /* ExposureDetectionHotlineCell.xib */,
				01D026A9258BA2F600B6389A /* ExposureDetectionRiskRefreshCell.xib */,
				01D026AA258BA2F900B6389A /* ExposureDetectionRiskTextCell.xib */,
				01D026AB258BA2FA00B6389A /* ExposureDetectionGuideCell.xib */,
				01D026AC258BA2FD00B6389A /* ExposureDetectionLinkCell.xib */,
			);
			path = Cells;
			sourceTree = "<group>";
		};
		01D026CF258BB65B00B6389A /* Cells */ = {
			isa = PBXGroup;
			children = (
				EE22DB84247FB43A001B0A71 /* TracingHistoryTableViewCell.swift */,
				01D026DC258BB6CC00B6389A /* TracingHistoryTableViewCell.xib */,
				EE22DB85247FB43A001B0A71 /* ImageTableViewCell.swift */,
				01D026E3258BB6D800B6389A /* ImageTableViewCell.xib */,
				EE22DB86247FB43A001B0A71 /* ActionDetailTableViewCell.swift */,
				01D026E7258BB6DB00B6389A /* ActionDetailTableViewCell.xib */,
				EE22DB87247FB43A001B0A71 /* DescriptionTableViewCell.swift */,
				01D026E8258BB6DD00B6389A /* DescriptionTableViewCell.xib */,
				EE22DB88247FB43A001B0A71 /* ActionTableViewCell.swift */,
				01D026E9258BB6DF00B6389A /* ActionTableViewCell.xib */,
				941ADDAF2518C2B200E421D9 /* EuTracingTableViewCell.swift */,
				01D026ED258BB70100B6389A /* EuTracingTableViewCell.xib */,
			);
			path = Cells;
			sourceTree = "<group>";
		};
		01D02722258BD22600B6389A /* Settings */ = {
			isa = PBXGroup;
			children = (
				51D420C324583E3300AD70CA /* SettingsViewController.swift */,
				CD8638522477EBD400A5A07C /* SettingsViewModel.swift */,
				CDD87C6024766163007CE6CA /* Cells */,
			);
			path = Settings;
			sourceTree = "<group>";
		};
		01D02726258BD24400B6389A /* NotificationSettings */ = {
			isa = PBXGroup;
			children = (
				CD2EC328247D82EE00C6B3F9 /* NotificationSettingsViewController.swift */,
				01D0274B258BD42800B6389A /* NotificationSettingsViewController.xib */,
				CDCE11D5247D644100F30825 /* NotificationSettingsViewModel.swift */,
				CDCE11D7247D645800F30825 /* Cells */,
			);
			path = NotificationSettings;
			sourceTree = "<group>";
		};
		01D02744258BD40C00B6389A /* Reset */ = {
			isa = PBXGroup;
			children = (
				EEF10679246EBF8B009DFB4E /* ResetViewController.swift */,
				01D0274C258BD42B00B6389A /* ResetViewController.xib */,
			);
			path = Reset;
			sourceTree = "<group>";
		};
		01D16C5C24ED6981007DB387 /* __tests__ */ = {
			isa = PBXGroup;
			children = (
				01D16C5D24ED69CA007DB387 /* BackgroundAppRefreshViewModelTests.swift */,
				01D16C5F24ED6D9A007DB387 /* MockBackgroundRefreshStatusProvider.swift */,
				01D16C6124ED6DB3007DB387 /* MockLowPowerModeStatusProvider.swift */,
			);
			path = __tests__;
			sourceTree = "<group>";
		};
		01D69492250272E500B45BEA /* DatePickerOption */ = {
			isa = PBXGroup;
			children = (
				01D694932502730700B45BEA /* __tests__ */,
				01C7665D25024A09002C9A5C /* DatePickerOptionView.swift */,
				01D6948A25026EC000B45BEA /* DatePickerOptionViewModel.swift */,
				01D6948C2502717F00B45BEA /* DatePickerDayView.swift */,
				01D69490250272CE00B45BEA /* DatePickerDayViewModel.swift */,
				01D6948E2502729000B45BEA /* DatePickerDay.swift */,
			);
			path = DatePickerOption;
			sourceTree = "<group>";
		};
		01D694932502730700B45BEA /* __tests__ */ = {
			isa = PBXGroup;
			children = (
				01A97DD02506767E00C07C37 /* DatePickerOptionViewModelTests.swift */,
				01A97DD22506769F00C07C37 /* DatePickerDayViewModelTests.swift */,
			);
			path = __tests__;
			sourceTree = "<group>";
		};
		01EA17602590E9B900E98E02 /* NewHome */ = {
			isa = PBXGroup;
			children = (
				01EA17612590EAAF00E98E02 /* HomeTableViewController.swift */,
				01EA17692590EF4E00E98E02 /* HomeTableViewModel.swift */,
				01EA17FD259217B100E98E02 /* HomeState.swift */,
				01EA176E2590F02F00E98E02 /* Cells */,
				01A4DC6025922EB2007D5794 /* Views */,
			);
			path = NewHome;
			sourceTree = "<group>";
		};
		01EA176E2590F02F00E98E02 /* Cells */ = {
			isa = PBXGroup;
			children = (
				01EA17BF2591346300E98E02 /* ExposureLogging */,
				01A4DC5525922EB0007D5794 /* Risk */,
				01A4DC8025922EC3007D5794 /* TestResult */,
				01A4DCA125924FFE007D5794 /* ThankYou */,
				01EA17C02591347800E98E02 /* Diary */,
				01EA17C42591348100E98E02 /* Info */,
			);
			path = Cells;
			sourceTree = "<group>";
		};
		01EA17BF2591346300E98E02 /* ExposureLogging */ = {
			isa = PBXGroup;
			children = (
				01EA17722590F03000E98E02 /* HomeExposureLoggingTableViewCell.swift */,
				01EA17752590F03100E98E02 /* HomeExposureLoggingTableViewCell.xib */,
				01EA17C82591353200E98E02 /* HomeExposureLoggingCellModel.swift */,
			);
			path = ExposureLogging;
			sourceTree = "<group>";
		};
		01EA17C02591347800E98E02 /* Diary */ = {
			isa = PBXGroup;
			children = (
				01EA17792590F03200E98E02 /* HomeDiaryTableViewCell.swift */,
				01EA17782590F03100E98E02 /* HomeDiaryTableViewCell.xib */,
				01EA17D02591366200E98E02 /* HomeDiaryCellModel.swift */,
			);
			path = Diary;
			sourceTree = "<group>";
		};
		01EA17C42591348100E98E02 /* Info */ = {
			isa = PBXGroup;
			children = (
				01EA17762590F03100E98E02 /* HomeInfoTableViewCell.swift */,
				01EA17732590F03000E98E02 /* HomeInfoTableViewCell.xib */,
				01EA17E42591399200E98E02 /* HomeInfoCellModel.swift */,
				01A4DD3725935AC1007D5794 /* CellPositionInSection.swift */,
			);
			path = Info;
			sourceTree = "<group>";
		};
		01F2A560257FC79F00DA96A6 /* Cells */ = {
			isa = PBXGroup;
			children = (
				01F2A57F25803AA500DA96A6 /* DiaryOverviewDescriptionTableViewCell.swift */,
				01F2A58025803AA500DA96A6 /* DiaryOverviewDescriptionTableViewCell.xib */,
				01F2A561257FC7D200DA96A6 /* DiaryOverviewDayTableViewCell.swift */,
				01F2A562257FC7D200DA96A6 /* DiaryOverviewDayTableViewCell.xib */,
			);
			path = Cells;
			sourceTree = "<group>";
		};
		01F2A5B62581177100DA96A6 /* Cells */ = {
			isa = PBXGroup;
			children = (
				01F2A5B72581181A00DA96A6 /* DiaryDayAddTableViewCell.swift */,
				01F2A5B82581181A00DA96A6 /* DiaryDayAddTableViewCell.xib */,
				01B72C0A25875BC300A3E3BC /* DiaryDayAddCellModel.swift */,
				01F2A5C12581183800DA96A6 /* DiaryDayEntryTableViewCell.swift */,
				01F2A5C22581183800DA96A6 /* DiaryDayEntryTableViewCell.xib */,
				0120ECDC25875D8B00F78944 /* DiaryDayEntryCellModel.swift */,
			);
			path = Cells;
			sourceTree = "<group>";
		};
		13091950247972CF0066E329 /* PrivacyProtectionViewController */ = {
			isa = PBXGroup;
			children = (
				1309194E247972C40066E329 /* PrivacyProtectionViewController.swift */,
			);
			path = PrivacyProtectionViewController;
			sourceTree = "<group>";
		};
		130CB19A246D92F800ADE602 /* Onboarding */ = {
			isa = PBXGroup;
			children = (
				130CB19B246D92F800ADE602 /* ENAUITestsOnboarding.swift */,
			);
			path = Onboarding;
			sourceTree = "<group>";
		};
		134F0DB8247578FF00D88934 /* Home */ = {
			isa = PBXGroup;
			children = (
				134F0DB9247578FF00D88934 /* ENAUITestsHome.swift */,
			);
			path = Home;
			sourceTree = "<group>";
		};
		138910C3247A907500D739F6 /* Task Scheduling */ = {
			isa = PBXGroup;
			children = (
				138910C4247A909000D739F6 /* ENATaskScheduler.swift */,
			);
			path = "Task Scheduling";
			sourceTree = "<group>";
		};
		13E5046A248E3CE60086641C /* AppInformation */ = {
			isa = PBXGroup;
			children = (
				13E50468248E3CD20086641C /* ENAUITestsAppInformation.swift */,
			);
			path = AppInformation;
			sourceTree = "<group>";
		};
		2F3D95352518BCBA002B2C81 /* EUSettings */ = {
			isa = PBXGroup;
			children = (
				2FD473BD251E0E7F000DCA40 /* __tests__ */,
				2F3D95362518BCD1002B2C81 /* EUSettingsViewController.swift */,
				2F3D953B2518BCE9002B2C81 /* EUSettingsViewModel.swift */,
			);
			path = EUSettings;
			sourceTree = "<group>";
		};
		2FA9E39124D2F2620030561C /* Exposure Submission */ = {
			isa = PBXGroup;
			children = (
				0123D5962501381900A91838 /* __test__ */,
				CD99A3A8245C272400BF12AF /* ExposureSubmissionService.swift */,
				A3EE6E59249BB7AF00C64B61 /* ExposureSubmissionServiceFactory.swift */,
				2FA9E39224D2F2920030561C /* ExposureSubmission+TestResult.swift */,
				2FA9E39424D2F2B00030561C /* ExposureSubmission+DeviceRegistrationKey.swift */,
				2FA9E39624D2F3C60030561C /* ExposureSubmissionError.swift */,
				2FA9E39824D2F4350030561C /* ExposureSubmission+ErrorParsing.swift */,
				2FA9E39A24D2F4A10030561C /* ExposureSubmissionService+Protocol.swift */,
			);
			path = "Exposure Submission";
			sourceTree = "<group>";
		};
		2FC951FA24DC2366008D39F4 /* Cells */ = {
			isa = PBXGroup;
			children = (
				2FC951FD24DC23B9008D39F4 /* DMConfigurationCell.swift */,
			);
			path = Cells;
			sourceTree = "<group>";
		};
		2FD473BD251E0E7F000DCA40 /* __tests__ */ = {
			isa = PBXGroup;
			children = (
				2FD473BE251E0ECE000DCA40 /* EUSettingsViewControllerTests.swift */,
			);
			path = __tests__;
			sourceTree = "<group>";
		};
		35075C002526367700DE92F7 /* TestPlans */ = {
			isa = PBXGroup;
			children = (
				35075C092526378D00DE92F7 /* AllTests.xctestplan */,
				35075C0E252637C300DE92F7 /* SmokeTests.xctestplan */,
				3523CA31252DC617002E6DEC /* Screenshots.xctestplan */,
			);
			name = TestPlans;
			sourceTree = "<group>";
		};
		35AA4AF2259B40DF00D32306 /* __tests__ */ = {
			isa = PBXGroup;
			children = (
				35AA4AF3259B40FC00D32306 /* CryptoFallbackTests.swift */,
				35358DD325A23169004FD0CB /* HTTPClientCertificatePinningTests.swift */,
			);
			path = __tests__;
			sourceTree = "<group>";
		};
		35EA6158258BC88A0062B50A /* iOS 12 Fallback */ = {
			isa = PBXGroup;
			children = (
				35EA6159258BC8E30062B50A /* CryptoKitFallbacks.swift */,
			);
			path = "iOS 12 Fallback";
			sourceTree = "<group>";
		};
		35EA68402554BEB200335F73 /* V2 */ = {
			isa = PBXGroup;
			children = (
				35EA684925553B5C00335F73 /* DownloadedPackagesStoreV2.swift */,
				35EA684125553AE300335F73 /* DownloadedPackagesSQLLiteStoreV2.swift */,
			);
			path = V2;
			sourceTree = "<group>";
		};
		50BD2E6724FE26F300932566 /* __test__ */ = {
			isa = PBXGroup;
			children = (
				50BD2E6F24FE26F300932566 /* AppInformationImprintTest.swift */,
				50DC527A24FEB5CA00F6D8EB /* AppInformationModelTest.swift */,
			);
			name = __test__;
			sourceTree = "<group>";
		};
		5107E3D72459B2D60042FC9B /* Frameworks */ = {
			isa = PBXGroup;
			children = (
				858F6F6D245A103C009FFD33 /* ExposureNotification.framework */,
			);
			name = Frameworks;
			sourceTree = "<group>";
		};
		514C0A12247C15F000F235F6 /* HomeRiskCellConfigurators */ = {
			isa = PBXGroup;
			children = (
				A32CA72D24B6F28700B1A994 /* __tests__ */,
				51CE1BBE2460B222002CF42A /* HomeRiskCellConfigurator.swift */,
				51486D9E2484FC0200FCE216 /* HomeRiskLevelCellConfigurator.swift */,
				514C0A13247C163800F235F6 /* HomeLowRiskCellConfigurator.swift */,
				514C0A15247C164700F235F6 /* HomeHighRiskCellConfigurator.swift */,
				514C0A19247C16D600F235F6 /* HomeInactiveRiskCellConfigurator.swift */,
				AB010CFD253ECB6A00DF1F61 /* HomeFailedCellConfigurator.swift */,
				515BBDEA2484F8E500CDB674 /* HomeThankYouRiskCellConfigurator.swift */,
				51C779112486E549004582F8 /* HomeFindingPositiveRiskCellConfigurator.swift */,
			);
			path = HomeRiskCellConfigurators;
			sourceTree = "<group>";
		};
		514E81312461946E00636861 /* ExposureDetection */ = {
			isa = PBXGroup;
			children = (
				A36FACC224C5E9FC00DED947 /* __tests__ */,
				71FD8861246EB27F00E804D0 /* ExposureDetectionViewController.swift */,
				01D02666258B750800B6389A /* ExposureDetectionViewController.xib */,
				FEDCE4BE82DC5BFE90575663 /* ExposureDetectionViewModel.swift */,
				01D02683258B9C1300B6389A /* Cells */,
				017AD19925A5C74400FA2B3F /* Extensions */,
				EEF790092466ED410065EBD5 /* Views */,
			);
			path = ExposureDetection;
			sourceTree = "<group>";
		};
		514E81322461B97700636861 /* Exposure */ = {
			isa = PBXGroup;
			children = (
				B15382DD2482707A0010F007 /* __tests__ */,
				ABFCE989255C32EE0075FF13 /* AppConfigMetadata.swift */,
				354E305824EFF26E00526C9F /* Country.swift */,
				EB5FE1532599F5DB00797E4E /* ENActivityHandling.swift */,
				941ADDB12518C3FB00E421D9 /* ENSettingEuTracingViewModel.swift */,
				514E81332461B97700636861 /* ExposureManager.swift */,
				CD678F6A246C43E200B6A0F8 /* MockExposureManager.swift */,
				518A69FA24687D5800444E66 /* RiskLevel.swift */,
				01D307892562B03B00ADB67B /* RiskState.swift */,
				94427A4F25502B8900C36BE6 /* WarnOthersNotificationsTimeInterval.swift */,
				948AFE662553DC5B0019579A /* WarnOthersRemindable.swift */,
				94B255A52551B7C800649B4C /* WarnOthersReminder.swift */,
			);
			path = Exposure;
			sourceTree = "<group>";
		};
		514EE991246D4A1600DE4884 /* Risk Items */ = {
			isa = PBXGroup;
			children = (
				514C0A0724772F5E00F235F6 /* RiskItemView.swift */,
				51B5B415246DF13D00DC5D3E /* RiskImageItemView.swift */,
				51B5B413246DF07300DC5D3E /* RiskImageItemView.xib */,
				51FE277E247535E300BB8144 /* RiskLoadingItemView.swift */,
				51FE277C247535C400BB8144 /* RiskLoadingItemView.xib */,
				514C0A0C247AFB0200F235F6 /* RiskTextItemView.swift */,
				514C0A0A247AF9F700F235F6 /* RiskTextItemView.xib */,
				51C7790D24867F22004582F8 /* RiskListItemView.swift */,
				51C7790B24867F16004582F8 /* RiskListItemView.xib */,
			);
			path = "Risk Items";
			sourceTree = "<group>";
		};
		514EE997246D4BEB00DE4884 /* UITableView */ = {
			isa = PBXGroup;
			children = (
				710ABB1E2475115500948792 /* UITableViewController+Enum.swift */,
				514EE998246D4C2E00DE4884 /* UITableViewCell+Identifier.swift */,
				514EE99A246D4C4C00DE4884 /* UITableView+Dequeue.swift */,
			);
			path = UITableView;
			sourceTree = "<group>";
		};
		515BBDE92484F77300CDB674 /* HomeRiskViewConfigurators */ = {
			isa = PBXGroup;
			children = (
				514C0A0524772F3400F235F6 /* HomeRiskViewConfigurator.swift */,
				514EE99F246D4DF800DE4884 /* HomeRiskImageItemViewConfigurator.swift */,
				514C0A0E247AFEC500F235F6 /* HomeRiskTextItemViewConfigurator.swift */,
				51C7790F248684F5004582F8 /* HomeRiskListItemViewConfigurator.swift */,
				51FE277A2475340300BB8144 /* HomeRiskLoadingItemViewConfigurator.swift */,
			);
			path = HomeRiskViewConfigurators;
			sourceTree = "<group>";
		};
		516E430324B89AF60008CC30 /* __tests__ */ = {
			isa = PBXGroup;
			children = (
				516E430124B89AED0008CC30 /* CoordinatorTests.swift */,
			);
			path = __tests__;
			sourceTree = "<group>";
		};
		518A6A1C246A9F6600444E66 /* HomeRiskCellConfigurator */ = {
			isa = PBXGroup;
			children = (
				515BBDE92484F77300CDB674 /* HomeRiskViewConfigurators */,
				514C0A12247C15F000F235F6 /* HomeRiskCellConfigurators */,
			);
			path = HomeRiskCellConfigurator;
			sourceTree = "<group>";
		};
		51B5B419246E058100DC5D3E /* Risk */ = {
			isa = PBXGroup;
			children = (
				51CE1B7A246078B6002CF42A /* RiskLevelCollectionViewCell.swift */,
				51CE1B79246078B6002CF42A /* RiskLevelCollectionViewCell.xib */,
				AB010D02253ECC9200DF1F61 /* RiskFailedCollectionViewCell.swift */,
				AB010D03253ECC9200DF1F61 /* RiskFailedCollectionViewCell.xib */,
				51486DA02485101500FCE216 /* RiskInactiveCollectionViewCell.swift */,
				51486DA12485101500FCE216 /* RiskInactiveCollectionViewCell.xib */,
				51486DA42485237200FCE216 /* RiskThankYouCollectionViewCell.swift */,
				51486DA52485237200FCE216 /* RiskThankYouCollectionViewCell.xib */,
				51C779152486E5BA004582F8 /* RiskFindingPositiveCollectionViewCell.swift */,
				51C779132486E5AB004582F8 /* RiskFindingPositiveCollectionViewCell.xib */,
				514EE991246D4A1600DE4884 /* Risk Items */,
			);
			path = Risk;
			sourceTree = "<group>";
		};
		51B5B41A246E059700DC5D3E /* Common */ = {
			isa = PBXGroup;
			children = (
				01F2A542257FB90200DA96A6 /* CloseBarButtonItem.swift */,
				71F54190248BF677006DB793 /* HtmlTextView.swift */,
				351E6305256BEC8D00D89B29 /* LabeledCountriesView.swift */,
			);
			path = Common;
			sourceTree = "<group>";
		};
		51CE1B75246078B6002CF42A /* Cells */ = {
			isa = PBXGroup;
			children = (
				51B5B419246E058100DC5D3E /* Risk */,
				A328424C248B91E0006B1F09 /* HomeTestResultLoadingCell.swift */,
				A328424B248B91E0006B1F09 /* HomeTestResultLoadingCell.xib */,
				710224E9248FA67F000C5DEF /* HomeTestResultCollectionViewCell.swift */,
				2F78574F248506BD00323A9C /* HomeTestResultCollectionViewCell.xib */,
				01F2A54D257FC0A000DA96A6 /* HomeDiaryCollectionViewCell.swift */,
				01F2A54E257FC0A000DA96A6 /* HomeDiaryCollectionViewCell.xib */,
				51B5B41B246EC8B800DC5D3E /* HomeCardCollectionViewCell.swift */,
				51CE1B78246078B6002CF42A /* ActivateCollectionViewCell.swift */,
				51CE1B76246078B6002CF42A /* ActivateCollectionViewCell.xib */,
				51CE1B7C246078B6002CF42A /* InfoCollectionViewCell.swift */,
				51CE1B7B246078B6002CF42A /* InfoCollectionViewCell.xib */,
			);
			path = Cells;
			sourceTree = "<group>";
		};
		51CE1B83246078B6002CF42A /* Decorations */ = {
			isa = PBXGroup;
			children = (
				51CE1B84246078B6002CF42A /* SectionSystemBackgroundDecorationView.swift */,
			);
			path = Decorations;
			sourceTree = "<group>";
		};
		51CE1BB82460AE69002CF42A /* Models */ = {
			isa = PBXGroup;
			children = (
				51CE1BB92460AFD8002CF42A /* HomeActivateCellConfigurator.swift */,
				518A6A1C246A9F6600444E66 /* HomeRiskCellConfigurator */,
				51CE1BC22460B28D002CF42A /* HomeInfoCellConfigurator.swift */,
				13BAE9B02472FB1E00CEE58A /* CellConfiguratorIndexPosition.swift */,
				A328424F248B9269006B1F09 /* HomeTestResultLoadingCellConfigurator.swift */,
				01F2A534257FACDF00DA96A6 /* HomeTestResultCellConfigurator.swift */,
				710224EB248FC150000C5DEF /* HomeDiaryCellConfigurator.swift */,
			);
			path = Models;
			sourceTree = "<group>";
		};
		51CE1BBB2460B1BA002CF42A /* Protocols */ = {
			isa = PBXGroup;
			children = (
				B18CADAD24782FA4006F53F0 /* ExposureStateUpdating.swift */,
				FEDCE1600374711EC77FF572 /* RequiresAppDependencies.swift */,
			);
			path = Protocols;
			sourceTree = "<group>";
		};
		51D420AF2458308400AD70CA /* Onboarding */ = {
			isa = PBXGroup;
			children = (
				AB7420AA251B678E006666AC /* DeltaOnboarding */,
				AB1885CF25238D9B00D39BBE /* __tests__ */,
				51C737BC245B349700286105 /* OnboardingInfoViewController.swift */,
				01D0262D258A791C00B6389A /* OnboardingInfoViewController.xib */,
				A17366542484978A006BE209 /* OnboardingInfoViewControllerUtils.swift */,
				137846482488027500A50AB8 /* OnboardingInfoViewController+Extension.swift */,
				50F9130C253F1D7800DFE683 /* OnboardingPageType.swift */,
			);
			path = Onboarding;
			sourceTree = "<group>";
		};
		51D420B224583AA400AD70CA /* Workers */ = {
			isa = PBXGroup;
			children = (
				B1221BDD2492E78100E6C4E4 /* Keychain */,
				B19FD70E2491A04800A9D56A /* Update Checker */,
				B184A381248FFCC3007180F6 /* Store */,
				A1C2B2DA24834934004A3BD5 /* __tests__ */,
				AB1886C3252DE1AE00D39BBE /* Logging.swift */,
				B120C7C524AFDAB900F68FF1 /* ActiveTracing.swift */,
				A3FF84EB247BFAF00053E947 /* Hasher.swift */,
				0D5611B3247F852C00B5B094 /* SQLiteKeyValueStore.swift */,
				35EA68512555488600335F73 /* SQLiteError.swift */,
				016146902487A43E00660992 /* LinkHelper.swift */,
				A128F058248B459F00EC7F6C /* PublicKeyStore.swift */,
			);
			path = Workers;
			sourceTree = "<group>";
		};
		51D420B524583B5100AD70CA /* Extensions */ = {
			isa = PBXGroup;
			children = (
				71176E2C24891BCF004B0C9F /* __tests__ */,
				514EE997246D4BEB00DE4884 /* UITableView */,
				AB1886D0252DE51E00D39BBE /* Bundle+Identifier.swift */,
				A16714AE248CA1B70031B111 /* Bundle+ReadPlist.swift */,
				AB6289CE251BA01400CF61D2 /* Bundle+Version.swift */,
				01DB708425068167008F7244 /* Calendar+GregorianLocale.swift */,
				0190B224255C423600CF4244 /* Date+Age.swift */,
				51895EDB245E16CD0085DA38 /* ENAColor.swift */,
				710021DB248E44A6001F0B63 /* ENAFont.swift */,
				01734B6D255D73E400E60A8B /* ENExposureConfiguration+Convenience.swift */,
				A1BABD0A24A57BA0000ED515 /* ENTemporaryExposureKey+Processing.swift */,
				2FC0357024B5B70700E234AC /* Error+FAQUrl.swift */,
				2F96739A24AB70FA008E3147 /* ExposureSubmissionParsable.swift */,
				EB17144525716EA80088D7A9 /* FileManager+KeyPackageStorage.swift */,
				017AD121259DDE6B00FA2B3F /* ISO8601DateFormatter+ContactDiary.swift */,
				51D420D324586DCA00AD70CA /* NotificationName.swift */,
				2FF1D62D2487850200381FFB /* NSMutableAttributedString+Generation.swift */,
				51D420B624583B7200AD70CA /* NSObject+Identifier.swift */,
				AB6289D3251BA4EC00CF61D2 /* String+Compare.swift */,
				01C6ABF32527273D0052814D /* String+Insertion.swift */,
				B111EE2B2465D9F7001AEBB4 /* String+Localization.swift */,
				2FA968CD24D8560B008EE367 /* String+Random.swift */,
				B14D0CDA246E968C00D5BEBC /* String+Today.swift */,
				B1D6B003247DA4920079DDD3 /* UIApplication+CoronaWarn.swift */,
				71CC3EA2246D6C4000217F2C /* UIFont+DynamicType.swift */,
				01C6AC39252B2A500052814D /* UIImage+Color.swift */,
				35327FF5256D4CE600C36A44 /* UIStackView+prune.swift */,
				2F3218CF248063E300A7AC0A /* UIView+Convenience.swift */,
				EB858D1F24E700D10048A0AA /* UIView+Screenshot.swift */,
				85142500245DA0B3009D2791 /* UIViewController+Alert.swift */,
				2F26CE2D248B9C4F00BE30EE /* UIViewController+BackButton.swift */,
				13722043247AEEAD00152764 /* UNNotificationCenter+Extension.swift */,
				EB87353F253704D100325C6C /* UNUserNotificationCenter+DeadManSwitch.swift */,
				948AFE792554377F0019579A /* UNUserNotificationCenter+WarnOthers.swift */,
				B1EDFD8C248E74D000E7EAFF /* URL+StaticString.swift */,
				B153096924706F1000A4A1BD /* URLSession+Default.swift */,
				B153096B24706F2400A4A1BD /* URLSessionConfiguration+Default.swift */,
				AB7E2A7F255ACC06005C90F6 /* Date+Utils.swift */,
				5270E9B7256D20A900B08606 /* NSTextAttachment+ImageHeight.swift */,
				3523F8A72570F819004B0424 /* NSAttributedString+BulletPoint.swift */,
				01D02625258A769200B6389A /* HTTPURLResponse+Header.swift */,
			);
			path = Extensions;
			sourceTree = "<group>";
		};
		51D420C124583D3100AD70CA /* Home */ = {
			isa = PBXGroup;
			children = (
				AB039E992574E1E60035039A /* __tests__ */,
				51CE1B2E245F5CFC002CF42A /* HomeViewController.swift */,
				5111E7622460BB1500ED6498 /* HomeInteractor.swift */,
				FEDCEC452596E54A041BBCE9 /* HomeInteractor+State.swift */,
				51CE1B5424604DD2002CF42A /* HomeLayout.swift */,
				B1BFE27124BDE1D500C1181D /* HomeViewController+HowRiskDetectionWorks.swift */,
				A36D07B82486D61C00E46F96 /* HomeCardCellButtonDelegate.swift */,
				51CE1BB82460AE69002CF42A /* Models */,
				51CE1B75246078B6002CF42A /* Cells */,
				51CE1B83246078B6002CF42A /* Decorations */,
			);
			path = Home;
			sourceTree = "<group>";
		};
		51D420C224583D7B00AD70CA /* Settings */ = {
			isa = PBXGroup;
			children = (
				B163D10E24990664001A322C /* __tests__ */,
				01D0271A258BC78100B6389A /* SettingsCoordinator.swift */,
				01D02722258BD22600B6389A /* Settings */,
				EB41DC0624E53D3F0029C6F7 /* BackgroundAppRefresh */,
				01D02726258BD24400B6389A /* NotificationSettings */,
				01D02744258BD40C00B6389A /* Reset */,
			);
			path = Settings;
			sourceTree = "<group>";
		};
		51D420D524598AC200AD70CA /* Source */ = {
			isa = PBXGroup;
			children = (
				AB126871254C0598006E9194 /* Utils */,
				353412CB2525EE4A0086D15C /* Globals.swift */,
				AB1FCBCA2521FC21005930BA /* ServerEnvironment */,
				B111EDEC2465B1F4001AEBB4 /* Client */,
				CD99A3C82461A44B00BF12AF /* View Helpers */,
				51CE1BBB2460B1BA002CF42A /* Protocols */,
				8595BF5D246032C40056EA27 /* Views */,
				B1569DD5245D6C790079FCD7 /* Developer Menu */,
				51EE9A6A245C0F7900F2544F /* Models */,
				85D759802459A82D008175F0 /* Services */,
				85D759712457059A008175F0 /* Scenes */,
				51D420B224583AA400AD70CA /* Workers */,
				51D420B524583B5100AD70CA /* Extensions */,
				85D7593E2457048F008175F0 /* AppDelegate.swift */,
				A3552CC524DD6E78008C91BE /* AppDelegate+ENATaskExecutionDelegate.swift */,
				A3552CC324DD6E16008C91BE /* AppDelegate+PlausibleDeniability.swift */,
				CDA262F724AB808800612E15 /* Coordinator.swift */,
				516E430324B89AF60008CC30 /* __tests__ */,
			);
			path = Source;
			sourceTree = "<group>";
		};
		51EE9A6A245C0F7900F2544F /* Models */ = {
			isa = PBXGroup;
			children = (
				B1AC51D424CED8740087C35B /* __tests__ */,
				138910C3247A907500D739F6 /* Task Scheduling */,
				B1125458246F2C2100AB5036 /* Converting Keys */,
				514E81322461B97700636861 /* Exposure */,
				51EE9A6C245C0FB500F2544F /* Onboarding */,
				B18E852E248C29D400CF4FB8 /* DetectionMode.swift */,
				FEDCE1B8926528ED74CDE1B2 /* ENStateHandler+State.swift */,
				0144BDE0250924CC00B0857C /* SymptomsOnset.swift */,
			);
			path = Models;
			sourceTree = "<group>";
		};
		51EE9A6C245C0FB500F2544F /* Onboarding */ = {
			isa = PBXGroup;
			children = (
				51C737BE245B3B5D00286105 /* OnboardingInfo.swift */,
			);
			path = Onboarding;
			sourceTree = "<group>";
		};
		71176E2C24891BCF004B0C9F /* __tests__ */ = {
			isa = PBXGroup;
			children = (
				71176E2D24891C02004B0C9F /* ENAColorTests.swift */,
				A1BABD0C24A57BAC000ED515 /* ENTemporaryExposureKey+ProcessingTests.swift */,
				B1C7EE4524938EB700F1F284 /* ExposureDetection_FAQ_URL_Tests.swift */,
				B163D11424993F64001A322C /* UIFont+DynamicTypeTests.swift */,
				A1E4195E249824340016E52A /* String+TodayTests.swift */,
				2FC0356E24B342FA00E234AC /* UIViewcontroller+AlertTest.swift */,
			);
			path = __tests__;
			sourceTree = "<group>";
		};
		71176E30248957B1004B0C9F /* App */ = {
			isa = PBXGroup;
			children = (
				71176E31248957C3004B0C9F /* AppNavigationController.swift */,
			);
			path = App;
			sourceTree = "<group>";
		};
		7143D07424990A3100608DDE /* NavigationControllerWithFooter */ = {
			isa = PBXGroup;
			children = (
				71D3C1992494EFAC00DBABA8 /* ENANavigationControllerWithFooter.swift */,
				71EF33D82497F3E8007B7E1B /* ENANavigationControllerWithFooterChild.swift */,
				71EF33DA2497F419007B7E1B /* ENANavigationFooterItem.swift */,
				71C0BEDC2498DD07009A17A0 /* ENANavigationFooterView.swift */,
			);
			path = NavigationControllerWithFooter;
			sourceTree = "<group>";
		};
<<<<<<< HEAD
=======
		71B804502485272200D53506 /* RiskLegend */ = {
			isa = PBXGroup;
			children = (
				01D02644258B576100B6389A /* RiskLegendDotBodyCell.swift */,
				01D02645258B576100B6389A /* RiskLegendDotBodyCell.xib */,
			);
			path = RiskLegend;
			sourceTree = "<group>";
		};
>>>>>>> 9c03e039
		71F76D0E24767AF100515A01 /* DynamicTableViewController */ = {
			isa = PBXGroup;
			children = (
				F247572E2483934B003E1FC5 /* __tests__ */,
				71F76D0F24767B2500515A01 /* Views */,
				710ABB26247533FA00948792 /* DynamicTableViewController.swift */,
				710ABB282475353900948792 /* DynamicTableViewModel.swift */,
				71330E40248109F600EB10F6 /* DynamicTableViewSection.swift */,
				71330E4424810A0500EB10F6 /* DynamicTableViewHeader.swift */,
				71330E4624810A0C00EB10F6 /* DynamicTableViewFooter.swift */,
				71330E42248109FD00EB10F6 /* DynamicTableViewCell.swift */,
				A1C683FB24AEC9EE00B90D12 /* DynamicTableViewTextCell.swift */,
				71330E4824810A5A00EB10F6 /* DynamicTableViewAction.swift */,
			);
			path = DynamicTableViewController;
			sourceTree = "<group>";
		};
		71F76D0F24767B2500515A01 /* Views */ = {
			isa = PBXGroup;
			children = (
				71FE1C68247A8FE100851FEB /* DynamicTableViewHeaderFooterView.swift */,
				71FE1C70247AA7B700851FEB /* DynamicTableViewHeaderImageView.swift */,
				714194E9247A65C60072A090 /* DynamicTableViewHeaderSeparatorView.swift */,
				710ABB22247513E300948792 /* DynamicTypeTableViewCell.swift */,
				71FE1C8A247AC79D00851FEB /* DynamicTableViewIconCell.swift */,
				71FE1C8B247AC79D00851FEB /* DynamicTableViewIconCell.xib */,
				EB3BCA85250799E7003F27C7 /* DynamicTableViewBulletPointCell.swift */,
				71B8044E248526B600D53506 /* DynamicTableViewSpaceCell.swift */,
				2FF1D62F24880FCF00381FFB /* DynamicTableViewRoundedCell.swift */,
				52CAAC002562B82E00239DCB /* DynamicTableViewConsentCell.swift */,
				717D21E8248C022E00D9717E /* DynamicTableViewHtmlCell.swift */,
				A1C683F924AEC57400B90D12 /* DynamicTableViewTextViewCell.swift */,
				01B7232324F812500064C0EB /* DynamicTableViewOptionGroupCell.swift */,
			);
			path = Views;
			sourceTree = "<group>";
		};
		71FE1C83247AC33D00851FEB /* ExposureSubmission */ = {
			isa = PBXGroup;
			children = (
				71FE1C84247AC33D00851FEB /* ExposureSubmissionTestResultHeaderView.swift */,
				711EFCC824935C79005FEF21 /* ExposureSubmissionTestResultHeaderView.xib */,
				710021DF248EAF9A001F0B63 /* ExposureSubmissionImageCardCell.swift */,
				710021DD248EAF16001F0B63 /* ExposureSubmissionImageCardCell.xib */,
				710224F32490E7A3000C5DEF /* ExposureSubmissionStepCell.swift */,
				710224ED2490E2FC000C5DEF /* ExposureSubmissionStepCell.xib */,
				35D16DDC2567FB980069AD1B /* DynamicLegalCell.swift */,
				50C5C1B9258920AD00C4817A /* DynamicLegalExtendedCell.swift */,
				35D16DDD2567FB980069AD1B /* DynamicLegalCell.xib */,
				50C5C1B425891CC800C4817A /* DynamicLegalExtendedCell.xib */,
				351E630A256C5B9C00D89B29 /* LabeledCountriesCell.swift */,
				351E630B256C5B9C00D89B29 /* LabeledCountriesCell.xib */,
			);
			path = ExposureSubmission;
			sourceTree = "<group>";
		};
		853D987824694A1E00490DBA /* BaseElements */ = {
			isa = PBXGroup;
			children = (
				853D987924694A8700490DBA /* ENAButton.swift */,
				8595BF5E246032D90056EA27 /* ENASwitch.swift */,
				BA904CA52576A0B900692110 /* ENAInputLabel.swift */,
				71B804462484CC0800D53506 /* ENALabel.swift */,
				711EFCC62492EE31005FEF21 /* ENAFooterView.swift */,
			);
			path = BaseElements;
			sourceTree = "<group>";
		};
		858F6F71245AEC05009FFD33 /* ENSetting */ = {
			isa = PBXGroup;
			children = (
				2F3D95352518BCBA002B2C81 /* EUSettings */,
				EE22DB80247FB409001B0A71 /* ENSettingModel.swift */,
				EE22DB7F247FB409001B0A71 /* ENStateHandler.swift */,
				853D98842469DC8100490DBA /* ExposureNotificationSettingViewController.swift */,
				01D026CF258BB65B00B6389A /* Cells */,
			);
			path = ENSetting;
			sourceTree = "<group>";
		};
		8595BF5D246032C40056EA27 /* Views */ = {
			isa = PBXGroup;
			children = (
				B10F9B88249961B500C418F4 /* __tests__ */,
				51B5B41A246E059700DC5D3E /* Common */,
				853D987824694A1E00490DBA /* BaseElements */,
				71FE1C83247AC33D00851FEB /* ExposureSubmission */,
<<<<<<< HEAD
				51CE1B74246078B6002CF42A /* Home Screen */,
=======
				71B804502485272200D53506 /* RiskLegend */,
>>>>>>> 9c03e039
				71CC3EA0246D6BBF00217F2C /* DynamicTypeLabel.swift */,
				713EA25A247818B000AB7EE8 /* DynamicTypeButton.swift */,
				85E33443247EB357006E74EC /* CircularProgressView.swift */,
			);
			path = Views;
			sourceTree = "<group>";
		};
		85D759322457048F008175F0 = {
			isa = PBXGroup;
			children = (
				71B8044424828A6C00D53506 /* .swiftformat */,
				71AFBD922464251000F91006 /* .swiftlint.yml */,
				85D7593D2457048F008175F0 /* ENA */,
				85D7595724570491008175F0 /* ENATests */,
				85D7596224570491008175F0 /* ENAUITests */,
				35075C002526367700DE92F7 /* TestPlans */,
				B1FF6B6B2497D0B40041CF02 /* CWASQLite */,
				85D7593C2457048F008175F0 /* Products */,
				5107E3D72459B2D60042FC9B /* Frameworks */,
				0DFCC2692484D7A700E2811D /* ENA-Bridging-Header.h */,
				0DFCC26F2484DC8200E2811D /* ENATests-Bridging-Header.h */,
			);
			sourceTree = "<group>";
			usesTabs = 1;
		};
		85D7593C2457048F008175F0 /* Products */ = {
			isa = PBXGroup;
			children = (
				85D7593B2457048F008175F0 /* ENA.app */,
				85D7595424570491008175F0 /* ENATests.xctest */,
				85D7595F24570491008175F0 /* ENAUITests.xctest */,
				B1FF6B6A2497D0B40041CF02 /* CWASQLite.framework */,
			);
			name = Products;
			sourceTree = "<group>";
		};
		85D7593D2457048F008175F0 /* ENA */ = {
			isa = PBXGroup;
			children = (
				B102BDC12460405F00CD55A2 /* Backend */,
				51D420D524598AC200AD70CA /* Source */,
				85D7597424570615008175F0 /* Resources */,
			);
			path = ENA;
			sourceTree = "<group>";
		};
		85D7595724570491008175F0 /* ENATests */ = {
			isa = PBXGroup;
			children = (
				B18C411A246DB2F000B8D8CB /* Helper */,
				85D7595A24570491008175F0 /* Info.plist */,
			);
			path = ENATests;
			sourceTree = "<group>";
		};
		85D7596224570491008175F0 /* ENAUITests */ = {
			isa = PBXGroup;
			children = (
				941B68AD253F005600DC1962 /* Helper */,
				94C24B3D25304AE100F8C004 /* DeltaOnboarding */,
				948DCDC1252EFC4100CDE020 /* ExposureLogging */,
				134F0DBA247578FF00D88934 /* ENAUITests-Extensions.swift */,
				130CB19A246D92F800ADE602 /* Onboarding */,
				134F0DB8247578FF00D88934 /* Home */,
				13E5046A248E3CE60086641C /* AppInformation */,
				EB11B02824EE7C7D00143A95 /* Settings */,
				85D7596324570491008175F0 /* ENAUITests.swift */,
				134F0F2B2475793400D88934 /* SnapshotHelper.swift */,
				A3EE6E5B249BB97500C64B61 /* UITestingParameters.swift */,
				85D7596524570491008175F0 /* Info.plist */,
			);
			path = ENAUITests;
			sourceTree = "<group>";
		};
		85D759712457059A008175F0 /* Scenes */ = {
			isa = PBXGroup;
			children = (
				71176E30248957B1004B0C9F /* App */,
				EBB92C70259E10BD00013B41 /* AppDisabled */,
				EE85998B2462EFD4002E7AE2 /* AppInformation */,
				0190982A257E5A9D0065D050 /* ContactDiary */,
				71F76D0E24767AF100515A01 /* DynamicTableViewController */,
				858F6F71245AEC05009FFD33 /* ENSetting */,
				514E81312461946E00636861 /* ExposureDetection */,
				CD99A398245B229F00BF12AF /* ExposureSubmission */,
				EE278B2E245F2C58008B06F9 /* FriendsInvite */,
				01EA17602590E9B900E98E02 /* NewHome */,
				51D420C124583D3100AD70CA /* Home */,
				7143D07424990A3100608DDE /* NavigationControllerWithFooter */,
				51D420AF2458308400AD70CA /* Onboarding */,
				01B7232524F8128B0064C0EB /* OptionGroup */,
				13091950247972CF0066E329 /* PrivacyProtectionViewController */,
				EE20EA0824699A3A00770683 /* RiskLegend */,
				51D420C224583D7B00AD70CA /* Settings */,
			);
			path = Scenes;
			sourceTree = "<group>";
		};
		85D7597424570615008175F0 /* Resources */ = {
			isa = PBXGroup;
			children = (
				EBBABC46256402A9005B7C07 /* default_app_config_18 */,
				AB628A1D251CDAA700CF61D2 /* ServerEnvironment */,
				014891B224F90D0B002A6F77 /* ENA.plist */,
				011E4B002483A35A002E6412 /* ENACommunity.entitlements */,
				CD7F5C732466F6D400D3D03C /* ENATest.entitlements */,
				85790F2E245C6B72003D47E1 /* ENA.entitlements */,
				EE70C239245B09E900AC9B2F /* Localization */,
				85D7594F24570491008175F0 /* Info.plist */,
				B1221BDB2492BCEB00E6C4E4 /* Info_Debug.plist */,
				01E25C6F24A3B52F007E33F8 /* Info_Testflight.plist */,
				85D75976245706BD008175F0 /* Assets */,
				85D75975245706B0008175F0 /* Storyboards */,
			);
			path = Resources;
			sourceTree = "<group>";
		};
		85D75975245706B0008175F0 /* Storyboards */ = {
			isa = PBXGroup;
			children = (
				85D7594C24570491008175F0 /* LaunchScreen.storyboard */,
<<<<<<< HEAD
				51D420B02458397300AD70CA /* Onboarding.storyboard */,
				51D420CD245869C800AD70CA /* Home.storyboard */,
				514E812F24618E3D00636861 /* ExposureDetection.storyboard */,
				51D420CF24586AB300AD70CA /* Settings.storyboard */,
				EE278B2C245F2BBB008B06F9 /* InviteFriends.storyboard */,
				853D98822469DC5000490DBA /* ExposureNotificationSetting.storyboard */,
=======
>>>>>>> 9c03e039
			);
			path = Storyboards;
			sourceTree = "<group>";
		};
		85D75976245706BD008175F0 /* Assets */ = {
			isa = PBXGroup;
			children = (
				8539874E2467094E00D28B62 /* AppIcon.xcassets */,
				85D7594A24570491008175F0 /* Assets.xcassets */,
				71F2E57A2487AEFC00694F1A /* ena-colors.xcassets */,
			);
			path = Assets;
			sourceTree = "<group>";
		};
		85D759802459A82D008175F0 /* Services */ = {
			isa = PBXGroup;
			children = (
				B15382DC248270220010F007 /* __tests__ */,
				AB5F84AB24F8F6EB000400D4 /* Migration */,
				2FA9E39124D2F2620030561C /* Exposure Submission */,
				B1175211248A837300C3325C /* Risk */,
				B14D0CD8246E939600D5BEBC /* Exposure Transaction */,
				B1D431C9246C848E00E728AD /* DownloadedPackagesStore */,
			);
			path = Services;
			sourceTree = "<group>";
		};
		8F27018D259B58D700E48CFE /* StoreV2 */ = {
			isa = PBXGroup;
			children = (
				8FF9B2B1259B6B030080770D /* ContactDiaryStoreSchemaV2.swift */,
				8F270193259B5BA700E48CFE /* ContactDiaryMigration1To2.swift */,
			);
			path = StoreV2;
			sourceTree = "<group>";
		};
		8F2EDD3025A4B9BB006F6520 /* StoreV1 */ = {
			isa = PBXGroup;
			children = (
				ABAE0A1B257F77D90030ED47 /* ContactDiaryStoreSchemaV1.swift */,
			);
			path = StoreV1;
			sourceTree = "<group>";
		};
		941B68AD253F005600DC1962 /* Helper */ = {
			isa = PBXGroup;
			children = (
				941B689E253EFF2300DC1962 /* Int+Increment.swift */,
				505F2E512587738900697CC2 /* AccessibilityLabels.swift */,
			);
			path = Helper;
			sourceTree = "<group>";
		};
		948DCDC1252EFC4100CDE020 /* ExposureLogging */ = {
			isa = PBXGroup;
			children = (
				948DCDC2252EFC9A00CDE020 /* ENAUITests_05_ExposureLogging.swift */,
			);
			path = ExposureLogging;
			sourceTree = "<group>";
		};
		94C24B3D25304AE100F8C004 /* DeltaOnboarding */ = {
			isa = PBXGroup;
			children = (
				94C24B3E25304B4400F8C004 /* ENAUITestsDeltaOnboarding.swift */,
			);
			path = DeltaOnboarding;
			sourceTree = "<group>";
		};
		A1C2B2DA24834934004A3BD5 /* __tests__ */ = {
			isa = PBXGroup;
			children = (
				A173665124844F29006BE209 /* SQLiteKeyValueStoreTests.swift */,
				B1E23B8524FE4DD3006BCDA6 /* PublicKeyProviderTests.swift */,
				B1CD333D24865E0000B06E9B /* TracingStatusHistoryTests.swift */,
				B120C7C824AFE7B800F68FF1 /* ActiveTracingTests.swift */,
			);
			path = __tests__;
			sourceTree = "<group>";
		};
		A1E41959249817C70016E52A /* __tests__ */ = {
			isa = PBXGroup;
			children = (
				50B1D6E62551621C00684C3C /* DayKeyPackageDownloadTests.swift */,
				AB8BC34E2551BBE100F3B5A7 /* HourKeyPackagesDownloadTests.swift */,
				A1E4195B249818020016E52A /* RiskTests.swift */,
			);
			path = __tests__;
			sourceTree = "<group>";
		};
		A3284253248E48E0006B1F09 /* __tests__ */ = {
			isa = PBXGroup;
			children = (
				A328425A248E8290006B1F09 /* Mock Objects */,
				01A1B440252DE53800841B63 /* QRScanner */,
				A328425B248E82B5006B1F09 /* ExposureSubmissionTestResultViewControllerTests.swift */,
				016961AF2549630100FF92E3 /* ExposureSubmissionTestResultViewModelTests.swift */,
				2FD881CB2490F65C00BEC8FC /* ExposureSubmissionHotlineViewControllerTest.swift */,
				2FD881CD249115E700BEC8FC /* ExposureSubmissionNavigationControllerTest.swift */,
				015178C12507D2A90074F095 /* ExposureSubmissionSymptomsOnsetViewControllerTests.swift */,
				EB3BCA8A2507B8F3003F27C7 /* ExposureSubmissionSymptomsViewControllerTests.swift */,
				A32842602490E2AC006B1F09 /* ExposureSubmissionWarnOthersViewControllerTests.swift */,
				A32842642491136E006B1F09 /* ExposureSubmissionUITests.swift */,
				A372DA3E24BEF773003248BB /* ExposureSubmissionCoordinatorTests.swift */,
				01A1B460252E17F900841B63 /* ExposureSubmissionCoordinatorModelTests.swift */,
				01A23684251A22E90043D9F8 /* ExposureSubmissionQRInfoModelTests.swift */,
				524C4291256587B900EBC3B0 /* ExposureSubmissionTestResultConsentViewModelTests.swift */,
			);
			path = __tests__;
			sourceTree = "<group>";
		};
		A328425A248E8290006B1F09 /* Mock Objects */ = {
			isa = PBXGroup;
			children = (
				A3284256248E7431006B1F09 /* MockExposureSubmissionService.swift */,
				A32842662492359E006B1F09 /* MockExposureSubmissionNavigationControllerChild.swift */,
				A372DA3C24BE01D9003248BB /* MockExposureSubmissionCoordinator.swift */,
				A372DA4024BF33F9003248BB /* MockExposureSubmissionCoordinatorDelegate.swift */,
				01A1B451252DFD9400841B63 /* FakeMetadataMachineReadableObject.swift */,
			);
			path = "Mock Objects";
			sourceTree = "<group>";
		};
		A32CA72D24B6F28700B1A994 /* __tests__ */ = {
			isa = PBXGroup;
			children = (
				A32CA72E24B6F2E300B1A994 /* HomeRiskCellConfiguratorTests.swift */,
				516E42C924B760EC0008CC30 /* HomeRiskLevelCellConfiguratorTests.swift */,
				516E42FC24B776A90008CC30 /* HomeLowRiskCellConfiguratorTests.swift */,
				516E42FF24B777B20008CC30 /* HomeHighRiskCellConfiguratorTests.swift */,
			);
			path = __tests__;
			sourceTree = "<group>";
		};
		A36FACC224C5E9FC00DED947 /* __tests__ */ = {
			isa = PBXGroup;
			children = (
				A36FACC324C5EA1500DED947 /* ExposureDetectionViewControllerTests.swift */,
			);
			path = __tests__;
			sourceTree = "<group>";
		};
		A372DA3724BDA015003248BB /* View */ = {
			isa = PBXGroup;
			children = (
				A372DA3924BDA043003248BB /* Custom */,
				A372DA3824BDA035003248BB /* Controller */,
			);
			path = View;
			sourceTree = "<group>";
		};
		A372DA3824BDA035003248BB /* Controller */ = {
			isa = PBXGroup;
			children = (
				503DB1A6255D822E00576E57 /* ExposureSubmissionIntroViewController.swift */,
				503DB1AB255D826900576E57 /* ExposureSubmissionIntroViewModel.swift */,
				01909886257E7B900065D050 /* ExposureSubmissionQRInfoViewController.swift */,
				01909887257E7B900065D050 /* ExposureSubmissionQRInfoViewModel.swift */,
				5222AA67255ECFE100F338C7 /* ExposureSubmissionTestResultConsentViewController.swift */,
				5222AA6F255ED8E000F338C7 /* ExposureSubmissionTestResultConsentViewModel.swift */,
				71FE1C78247AC2B500851FEB /* ExposureSubmissionTestResultViewController.swift */,
				016961982540574700FF92E3 /* ExposureSubmissionTestResultViewModel.swift */,
				523D5E74256FDFE900EF67EA /* ExposureSubmissionThankYouViewController.swift */,
				523D5E79256FE04000EF67EA /* ExposureSubmissionThankYouViewModel.swift */,
				01C6AC2D252B23FC0052814D /* QRScanner */,
				BAD962F925668E5D00FAB615 /* TestResultAvailable */,
				2F80CFDA247EDDB3000F06AF /* ExposureSubmissionHotlineViewController.swift */,
				EBCD2411250790F400E5574C /* ExposureSubmissionSymptomsViewController.swift */,
				EB3BCA872507B6C1003F27C7 /* ExposureSubmissionSymptomsOnsetViewController.swift */,
				A3C4F95F24812CD20047F23E /* ExposureSubmissionWarnOthersViewController.swift */,
				01A236792519D1E80043D9F8 /* ExposureSubmissionWarnOthersViewModel.swift */,
				BAB1239A25729FEA00A179FB /* TANInputViewController */,
			);
			path = Controller;
			sourceTree = "<group>";
		};
		A372DA3924BDA043003248BB /* Custom */ = {
			isa = PBXGroup;
			children = (
				710224F524910661000C5DEF /* ExposureSubmissionDynamicCell.swift */,
			);
			path = Custom;
			sourceTree = "<group>";
		};
		A3E851B324ADDA9E00402485 /* __tests__ */ = {
			isa = PBXGroup;
			children = (
				A3E851B424ADDAC000402485 /* CountdownTimerTests.swift */,
			);
			path = __tests__;
			sourceTree = "<group>";
		};
		AB039E992574E1E60035039A /* __tests__ */ = {
			isa = PBXGroup;
			children = (
				AB039E9A2574E2080035039A /* HomeInteractorTests.swift */,
			);
			path = __tests__;
			sourceTree = "<group>";
		};
		AB1011552507C14F00D392A2 /* Models */ = {
			isa = PBXGroup;
			children = (
				AB1011572507C15000D392A2 /* TracingStatusHistory.swift */,
			);
			path = Models;
			sourceTree = "<group>";
		};
		AB126871254C0598006E9194 /* Utils */ = {
			isa = PBXGroup;
			children = (
				EBA403A82588F72A00D1F039 /* iOS12Support */,
				AB126872254C05A7006E9194 /* ENAFormatter.swift */,
			);
			path = Utils;
			sourceTree = "<group>";
		};
		AB1885CF25238D9B00D39BBE /* __tests__ */ = {
			isa = PBXGroup;
			children = (
				AB1885D025238DAA00D39BBE /* OnboardingInfoViewControllerTests.swift */,
			);
			path = __tests__;
			sourceTree = "<group>";
		};
		AB1FCBCA2521FC21005930BA /* ServerEnvironment */ = {
			isa = PBXGroup;
			children = (
				AB1FCBCB2521FC34005930BA /* __tests__ */,
				352F25A724EFCBDE00ACDFF3 /* ServerEnvironment.swift */,
			);
			path = ServerEnvironment;
			sourceTree = "<group>";
		};
		AB1FCBCB2521FC34005930BA /* __tests__ */ = {
			isa = PBXGroup;
			children = (
				AB1FCBDB2521FCD5005930BA /* TestServerEnvironments.json */,
				AB1FCBCC2521FC44005930BA /* ServerEnvironmentTests.swift */,
			);
			path = __tests__;
			sourceTree = "<group>";
		};
		AB5F84A924F8F6C7000400D4 /* Migration */ = {
			isa = PBXGroup;
			children = (
				AB5F84BA24F92876000400D4 /* Migration0To1Tests.swift */,
				35C701F32556C016008AEA91 /* Migration1To2Tests.swift */,
			);
			path = Migration;
			sourceTree = "<group>";
		};
		AB5F84AB24F8F6EB000400D4 /* Migration */ = {
			isa = PBXGroup;
			children = (
				AB5F84AC24F8F7A1000400D4 /* SerialMigrator.swift */,
				AB5F84AF24F8F7C3000400D4 /* Migration.swift */,
			);
			path = Migration;
			sourceTree = "<group>";
		};
		AB5F84AE24F8F7B8000400D4 /* Migrations */ = {
			isa = PBXGroup;
			children = (
				AB5F84B124F8F7E3000400D4 /* Migration0To1.swift */,
				35C701EB2556BCB9008AEA91 /* Migration1To2.swift */,
			);
			path = Migrations;
			sourceTree = "<group>";
		};
		AB5F84C124FE2EEA000400D4 /* V0 */ = {
			isa = PBXGroup;
			children = (
				AB5F84BF24FE2EB3000400D4 /* DownloadedPackagesStoreV0.swift */,
				AB5F84B824F92855000400D4 /* DownloadedPackagesSQLLiteStoreV0.swift */,
			);
			path = V0;
			sourceTree = "<group>";
		};
		AB5F84C224FE2EF2000400D4 /* V1 */ = {
			isa = PBXGroup;
			children = (
				B1D431CA246C84A400E728AD /* DownloadedPackagesStoreV1.swift */,
				B161782424804AC3006E435A /* DownloadedPackagesSQLLiteStoreV1.swift */,
			);
			path = V1;
			sourceTree = "<group>";
		};
		AB628A1D251CDAA700CF61D2 /* ServerEnvironment */ = {
			isa = PBXGroup;
			children = (
				AB628A1E251CDADE00CF61D2 /* ServerEnvironments.json */,
			);
			path = ServerEnvironment;
			sourceTree = "<group>";
		};
		AB7420AA251B678E006666AC /* DeltaOnboarding */ = {
			isa = PBXGroup;
			children = (
				9488C3002521EE8E00504648 /* DeltaOnboardingNavigationController.swift */,
				AB7420DB251B80EF006666AC /* __tests__ */,
				AB7420C1251B7D59006666AC /* DeltaOnboardingProtocols.swift */,
				AB7420B6251B69E2006666AC /* DeltaOnboardingCoordinator.swift */,
				AB7420C9251B7D79006666AC /* V15 */,
			);
			path = DeltaOnboarding;
			sourceTree = "<group>";
		};
		AB7420C9251B7D79006666AC /* V15 */ = {
			isa = PBXGroup;
			children = (
				AB7420AB251B67A8006666AC /* DeltaOnboardingV15.swift */,
				AB7420CA251B7D93006666AC /* DeltaOnboardingV15ViewController.swift */,
				94F594612521CBF50077681B /* DeltaOnboardingV15ViewModel.swift */,
			);
			path = V15;
			sourceTree = "<group>";
		};
		AB7420DB251B80EF006666AC /* __tests__ */ = {
			isa = PBXGroup;
			children = (
				AB7420DC251B8101006666AC /* DeltaOnboardingCoordinatorTests.swift */,
				9412FAF92523499D0086E139 /* DeltaOnboardingViewControllerTests.swift */,
			);
			path = __tests__;
			sourceTree = "<group>";
		};
		AB8BC3452551B94200F3B5A7 /* Doubles */ = {
			isa = PBXGroup;
			children = (
				AB8BC3462551B97700F3B5A7 /* DownloadedPackagesStoreErrorStub.swift */,
			);
			path = Doubles;
			sourceTree = "<group>";
		};
		ABAE0A12257F77A20030ED47 /* Store */ = {
			isa = PBXGroup;
			children = (
				ABAE0A35257FA85B0030ED47 /* __tests__ */,
				8F27018E259B593700E48CFE /* ContactDiaryStore.swift */,
				019C9EFF25894BAA00B26392 /* DiaryStoringProviding.swift */,
				019C9F0725894BE900B26392 /* MockDiaryStore.swift */,
				8F2EDD3025A4B9BB006F6520 /* StoreV1 */,
				8F27018D259B58D700E48CFE /* StoreV2 */,
			);
			path = Store;
			sourceTree = "<group>";
		};
		ABAE0A35257FA85B0030ED47 /* __tests__ */ = {
			isa = PBXGroup;
			children = (
				ABAE0A36257FA88D0030ED47 /* ContactDiaryStoreSchemaV1Tests.swift */,
				ABAE0A3E257FAC970030ED47 /* ContactDiaryStoreTests.swift */,
			);
			path = __tests__;
			sourceTree = "<group>";
		};
		ABD2F632254C531100DC1958 /* KeyPackageDownload */ = {
			isa = PBXGroup;
			children = (
				ABD2F633254C533200DC1958 /* KeyPackageDownload.swift */,
			);
			path = KeyPackageDownload;
			sourceTree = "<group>";
		};
		B102BDC12460405F00CD55A2 /* Backend */ = {
			isa = PBXGroup;
			children = (
				01734B51255D6BEE00E60A8B /* v2 */,
				EB08F1852541CE5700D11FA9 /* diagnosis_key_batch.pb.swift */,
				EB08F1832541CE5700D11FA9 /* temporary_exposure_key_export.pb.swift */,
				EB08F1842541CE5700D11FA9 /* temporary_exposure_key_signature_list.pb.swift */,
				EB08F1732541CE3200D11FA9 /* app_features.pb.swift */,
				EB08F1762541CE3200D11FA9 /* app_version_config.pb.swift */,
				EB08F1712541CE3200D11FA9 /* attenuation_duration.pb.swift */,
				EB08F1722541CE3200D11FA9 /* risk_level.pb.swift */,
				EB08F1702541CE3200D11FA9 /* risk_score_classification.pb.swift */,
				EB08F1772541CE3200D11FA9 /* risk_score_parameters.pb.swift */,
				EB08F1742541CE3200D11FA9 /* submission_payload.pb.swift */,
				B15382DA24826F7E0010F007 /* __tests__ */,
				B102BDC22460410600CD55A2 /* README.md */,
			);
			path = Backend;
			sourceTree = "<group>";
		};
		B10F9B88249961B500C418F4 /* __tests__ */ = {
			isa = PBXGroup;
			children = (
				B10F9B89249961B500C418F4 /* DynamicTypeLabelTests.swift */,
			);
			path = __tests__;
			sourceTree = "<group>";
		};
		B111EDEC2465B1F4001AEBB4 /* Client */ = {
			isa = PBXGroup;
			children = (
				B1DDDABA2471379900A07175 /* __tests__ */,
				B1741B482462C207006275D9 /* Client.swift */,
				BA112E0925559CDD007F5712 /* ClientWifiOnly.swift */,
				B1125455246F293A00AB5036 /* HTTP Client */,
				B1CD333F2486AA5F00B06E9B /* Security */,
			);
			path = Client;
			sourceTree = "<group>";
		};
		B1125455246F293A00AB5036 /* HTTP Client */ = {
			isa = PBXGroup;
			children = (
				B1EAEC8C24711889003BE9A2 /* __tests__ */,
				35BE8597251CE495005C2FD0 /* CachingHTTPClient.swift */,
				011E13AD24680A4000973467 /* HTTPClient.swift */,
				B12995E8246C344100854AD0 /* HTTPClient+Configuration.swift */,
				B1A9E710246D782F0024CC12 /* SAPDownloadedPackage.swift */,
				B1EAEC8A24711884003BE9A2 /* URLSession+Convenience.swift */,
				BA112DF6255586E9007F5712 /* WifiOnlyHTTPClient.swift */,
			);
			path = "HTTP Client";
			sourceTree = "<group>";
		};
		B1125458246F2C2100AB5036 /* Converting Keys */ = {
			isa = PBXGroup;
			children = (
				B1175214248A9F8300C3325C /* __tests__ */,
				B1125459246F2C6500AB5036 /* ENTemporaryExposureKey+Convert.swift */,
			);
			path = "Converting Keys";
			sourceTree = "<group>";
		};
		B11655912491437600316087 /* __tests__ */ = {
			isa = PBXGroup;
			children = (
				B11655922491437600316087 /* RiskProvidingConfigurationTests.swift */,
				B1C7EE472493D97000F1F284 /* RiskProvidingConfigurationManualTriggerTests.swift */,
			);
			path = __tests__;
			sourceTree = "<group>";
		};
		B1175211248A837300C3325C /* Risk */ = {
			isa = PBXGroup;
			children = (
				ABD2F632254C531100DC1958 /* KeyPackageDownload */,
				A1E41959249817C70016E52A /* __tests__ */,
				BA6C8A8E254D60E0008344F5 /* Calculation */,
				B1FE13D92488216300D012E5 /* Provider */,
				B1175212248A83AB00C3325C /* Risk.swift */,
			);
			path = Risk;
			sourceTree = "<group>";
		};
		B1175214248A9F8300C3325C /* __tests__ */ = {
			isa = PBXGroup;
			children = (
				B1175215248A9F9600C3325C /* ConvertingKeysTests.swift */,
			);
			path = __tests__;
			sourceTree = "<group>";
		};
		B117909724914D6E007FF821 /* __tests__ */ = {
			isa = PBXGroup;
			children = (
				01678E9A249A521F003B048B /* testStore.sqlite */,
				01D3ECFF2490230400551E65 /* StoreTests.swift */,
			);
			path = __tests__;
			sourceTree = "<group>";
		};
		B1221BDD2492E78100E6C4E4 /* Keychain */ = {
			isa = PBXGroup;
			children = (
				B1221BDE2492ECD500E6C4E4 /* __tests__ */,
				0DD260FE248D549B007C3B2C /* KeychainHelper.swift */,
				B1221BDF2492ECE800E6C4E4 /* CFDictionary+KeychainQuery.swift */,
			);
			path = Keychain;
			sourceTree = "<group>";
		};
		B1221BDE2492ECD500E6C4E4 /* __tests__ */ = {
			isa = PBXGroup;
			children = (
				B1221BE12492ED0F00E6C4E4 /* CFDictionary+KeychainQueryTests.swift */,
				35A7F080250A7CF8005E6C33 /* KeychainHelperTests.swift */,
			);
			path = __tests__;
			sourceTree = "<group>";
		};
		B14D0CD8246E939600D5BEBC /* Exposure Transaction */ = {
			isa = PBXGroup;
			children = (
				B161782B248062A0006E435A /* __tests__ */,
				B1A9E70D246D73180024CC12 /* ExposureDetection.swift */,
				B10FD5F3246EAC1700E9D7F2 /* AppleFilesWriter.swift */,
				B14D0CDE246E976400D5BEBC /* ExposureDetectionTransaction+DidEndPrematurelyReason.swift */,
				B14D0CDC246E972400D5BEBC /* ExposureDetectionDelegate.swift */,
				FEDCE0116603B6E00FAEE632 /* ExposureDetectionExecutor.swift */,
			);
			path = "Exposure Transaction";
			sourceTree = "<group>";
		};
		B15382DA24826F7E0010F007 /* __tests__ */ = {
			isa = PBXGroup;
			children = (
				B1F8AE472479B4C30093A588 /* api-response-day-2020-05-16 */,
				01571B79255E9A6F00E4E891 /* config-wru-2020-11-13 */,
				B17A44A12464906A00CB195E /* KeyTests.swift */,
			);
			path = __tests__;
			sourceTree = "<group>";
		};
		B15382DB24826FD70010F007 /* Mocks */ = {
			isa = PBXGroup;
			children = (
				CD678F6C246C43EE00B6A0F8 /* ClientMock.swift */,
				CD678F6E246C43FC00B6A0F8 /* MockURLSession.swift */,
				35163D23251CFCCB00D220CA /* CachingHTTPClientMock.swift */,
			);
			path = Mocks;
			sourceTree = "<group>";
		};
		B15382DC248270220010F007 /* __tests__ */ = {
			isa = PBXGroup;
			children = (
				B15382E0248273A50010F007 /* Mocks */,
				CDF27BD2246ADBA70044D32B /* ExposureSubmissionServiceTests.swift */,
			);
			path = __tests__;
			sourceTree = "<group>";
		};
		B15382DD2482707A0010F007 /* __tests__ */ = {
			isa = PBXGroup;
			children = (
				B15382DE248270B50010F007 /* Mocks */,
				EE22DB8E247FB46C001B0A71 /* ENStateTests.swift */,
				AB453F5F2534B04400D8339E /* ExposureManagerTests.swift */,
				3598D99924FE280700483F1F /* CountryTests.swift */,
				941F5ECB2518E82100785F06 /* ENSettingEuTracingViewModelTests.swift */,
				948AFE5E2552F6F60019579A /* WarnOthersReminderTests.swift */,
			);
			path = __tests__;
			sourceTree = "<group>";
		};
		B15382DE248270B50010F007 /* Mocks */ = {
			isa = PBXGroup;
			children = (
				EE22DB90247FB479001B0A71 /* MockStateHandlerObserverDelegate.swift */,
			);
			path = Mocks;
			sourceTree = "<group>";
		};
		B15382DF248270E90010F007 /* Helper */ = {
			isa = PBXGroup;
			children = (
				A1E419442495476C0016E52A /* HTTPClient+MockNetworkStack.swift */,
			);
			path = Helper;
			sourceTree = "<group>";
		};
		B15382E0248273A50010F007 /* Mocks */ = {
			isa = PBXGroup;
			children = (
				B15382E3248273DC0010F007 /* MockTestStore.swift */,
				859DD511248549790073D59F /* MockDiagnosisKeysRetrieval.swift */,
			);
			path = Mocks;
			sourceTree = "<group>";
		};
		B1569DD5245D6C790079FCD7 /* Developer Menu */ = {
			isa = PBXGroup;
			children = (
				B16457BC24DC3E0E002879EB /* Features */,
				B1FC2D1E24D9C8CB00083C81 /* Helper */,
				2FC951FA24DC2366008D39F4 /* Cells */,
				B1741B432461C257006275D9 /* DMDeveloperMenu.swift */,
				B1569DDE245D70990079FCD7 /* DMViewController.swift */,
				B1741B422461C105006275D9 /* README.md */,
			);
			path = "Developer Menu";
			sourceTree = "<group>";
		};
		B16177E624802F85006E435A /* __tests__ */ = {
			isa = PBXGroup;
			children = (
				AB8BC3452551B94200F3B5A7 /* Doubles */,
				AB5F84A924F8F6C7000400D4 /* Migration */,
				B16177E724802F9B006E435A /* DownloadedPackagesSQLLiteStoreTests.swift */,
				AB5F84B324F8FA26000400D4 /* SerialMigratorTests.swift */,
			);
			path = __tests__;
			sourceTree = "<group>";
		};
		B161782B248062A0006E435A /* __tests__ */ = {
			isa = PBXGroup;
			children = (
				B15382E6248290BB0010F007 /* AppleFilesWriterTests.swift */,
				B15382FD248424F00010F007 /* ExposureDetectionTests.swift */,
				A124E648249BF4EB00E95F72 /* ExposureDetectionExecutorTests.swift */,
			);
			path = __tests__;
			sourceTree = "<group>";
		};
		B163D10E24990664001A322C /* __tests__ */ = {
			isa = PBXGroup;
			children = (
				B163D10F2499068D001A322C /* SettingsViewModelTests.swift */,
			);
			path = __tests__;
			sourceTree = "<group>";
		};
		B16457BC24DC3E0E002879EB /* Features */ = {
			isa = PBXGroup;
			children = (
				01F52FF32552DB9600997A26 /* DMAppConfigurationViewController.swift */,
				013C413C255463A400826C9F /* DMDebugRiskCalculationViewController.swift */,
				B1F82DF124718C7300E2E56A /* DMBackendConfigurationViewController.swift */,
				AB6289D8251C833100CF61D2 /* DMDeltaOnboardingViewController.swift */,
				B1FC2D1C24D9C87F00083C81 /* DMKeysViewController.swift */,
				B16457B424DC11EF002879EB /* DMLastSubmissionRequetViewController.swift */,
				B16457BA24DC3309002879EB /* DMLogsViewController.swift */,
				ABDA2791251CE308006BAE84 /* DMServerEnvironmentViewController.swift */,
				9417BA94252B6B5100AD4053 /* DMSQLiteErrorViewController.swift */,
				EB6B5D872539AE9400B0ED57 /* DMNotificationsViewController.swift */,
				94092540254BFE6800FE61A2 /* DMWarnOthersNotificationViewController.swift */,
				B18755D024DC45CA00A9202E /* DMStoreViewController.swift */,
				B1E8C99C2479D4E7006DC678 /* DMSubmissionStateViewController.swift */,
				B1D8CB2524DD4371008C6010 /* DMTracingHistoryViewController.swift */,
				BA6D164D255ADD8600ED3492 /* DMWifiClient */,
				EBDE11B6255EC2D7008C0F51 /* DMDeviceTimeCheck */,
			);
			path = Features;
			sourceTree = "<group>";
		};
		B184A381248FFCC3007180F6 /* Store */ = {
			isa = PBXGroup;
			children = (
				B117909724914D6E007FF821 /* __tests__ */,
				AB1011552507C14F00D392A2 /* Models */,
				013DC101245DAC4E00EE58B0 /* Store.swift */,
				B184A37F248FFCBE007180F6 /* SecureStore.swift */,
				B184A382248FFCE2007180F6 /* CodableExposureDetectionSummary.swift */,
			);
			path = Store;
			sourceTree = "<group>";
		};
		B18C411A246DB2F000B8D8CB /* Helper */ = {
			isa = PBXGroup;
			children = (
				A1BABD0824A57B88000ED515 /* TemporaryExposureKeyMock.swift */,
				017AD13525A3235B00FA2B3F /* iOS13TestCase.swift */,
				B18C411C246DB30000B8D8CB /* URL+Helper.swift */,
				A1E41940249410AF0016E52A /* SAPDownloadedPackage+Helpers.swift */,
				A124E64B249C4C9000E95F72 /* SAPDownloadedPackagesStore+Helpers.swift */,
				A14BDEBF24A1AD660063E4EC /* MockExposureDetector.swift */,
				015692E324B48C3F0033F35E /* TimeInterval+Convenience.swift */,
				AB5F84BC24F92E92000400D4 /* SerialMigratorFake.swift */,
				01CF95DC25308346007B72F7 /* CodableExposureDetectionSummary+Helpers.swift */,
			);
			path = Helper;
			sourceTree = "<group>";
		};
		B19FD70E2491A04800A9D56A /* Update Checker */ = {
			isa = PBXGroup;
			children = (
				B19FD70F2491A05800A9D56A /* __tests__ */,
				0DF6BB96248AD616007E8B0C /* AppUpdateCheckHelper.swift */,
				B19FD7102491A07000A9D56A /* String+SemanticVersion.swift */,
				B19FD7122491A08500A9D56A /* SAP_SemanticVersion+Compare.swift */,
			);
			path = "Update Checker";
			sourceTree = "<group>";
		};
		B19FD70F2491A05800A9D56A /* __tests__ */ = {
			isa = PBXGroup;
			children = (
				B19FD7142491A4A300A9D56A /* SAP_SemanticVersionTests.swift */,
				0DF6BB9C248AE232007E8B0C /* AppUpdateCheckerHelperTests.swift */,
			);
			path = __tests__;
			sourceTree = "<group>";
		};
		B1AC51D424CED8740087C35B /* __tests__ */ = {
			isa = PBXGroup;
			children = (
				B1AC51D524CED8820087C35B /* DetectionModeTests.swift */,
				0144BDE22509288B00B0857C /* SymptomsOnsetTests.swift */,
			);
			path = __tests__;
			sourceTree = "<group>";
		};
		B1CD333F2486AA5F00B06E9B /* Security */ = {
			isa = PBXGroup;
			children = (
				35AA4AF2259B40DF00D32306 /* __tests__ */,
				35EA6158258BC88A0062B50A /* iOS 12 Fallback */,
				B1CD33402486AA7100B06E9B /* CoronaWarnURLSessionDelegate.swift */,
			);
			path = Security;
			sourceTree = "<group>";
		};
		B1D431C9246C848E00E728AD /* DownloadedPackagesStore */ = {
			isa = PBXGroup;
			children = (
				35EA68402554BEB200335F73 /* V2 */,
				AB5F84C224FE2EF2000400D4 /* V1 */,
				AB5F84C124FE2EEA000400D4 /* V0 */,
				AB5F84AE24F8F7B8000400D4 /* Migrations */,
				357B1857255A7F5C00584548 /* AppConfig+CacheInvalidation.swift */,
				B16177E624802F85006E435A /* __tests__ */,
			);
			path = DownloadedPackagesStore;
			sourceTree = "<group>";
		};
		B1DDDABA2471379900A07175 /* __tests__ */ = {
			isa = PBXGroup;
			children = (
				B15382DB24826FD70010F007 /* Mocks */,
				B1DDDABB247137B000A07175 /* HTTPClientConfigurationEndpointTests.swift */,
			);
			path = __tests__;
			sourceTree = "<group>";
		};
		B1EAEC8C24711889003BE9A2 /* __tests__ */ = {
			isa = PBXGroup;
			children = (
				B15382DF248270E90010F007 /* Helper */,
				B1D431C7246C69F300E728AD /* HTTPClient+ConfigurationTests.swift */,
				CDF27BD4246ADBF30044D32B /* HTTPClient+DaysAndHoursTests.swift */,
				A1E419532495A7850016E52A /* HTTPClient+GetTestResultTests.swift */,
				A32C046424D96348005BEA61 /* HTTPClient+PlausibeDeniabilityTests.swift */,
				A1E419562495A8F50016E52A /* HTTPClient+RegistrationTokenTests.swift */,
				A1E41947249548260016E52A /* HTTPClient+SubmitTests.swift */,
				A1E419502495A6EA0016E52A /* HTTPClient+TANForExposureSubmitTests.swift */,
				A1877CA9248F247D006FEFC0 /* SAPDownloadedPackageTests.swift */,
				B1EAEC8D247118CB003BE9A2 /* URLSession+ConvenienceTests.swift */,
				BA8BBA07255A90690034D4BC /* WifiHTTPClientTests.swift */,
			);
			path = __tests__;
			sourceTree = "<group>";
		};
		B1FC2D1E24D9C8CB00083C81 /* Helper */ = {
			isa = PBXGroup;
			children = (
				B1FC2D1F24D9C8DF00083C81 /* SAP_TemporaryExposureKey+DeveloperMenu.swift */,
				B1A31F6824DAE6C000E263DF /* DMKeyCell.swift */,
				B103193124E18A0A00DD02EF /* DMMenuItem.swift */,
				EB6B5D8C2539B36100B0ED57 /* DMNotificationCell.swift */,
			);
			path = Helper;
			sourceTree = "<group>";
		};
		B1FE13D92488216300D012E5 /* Provider */ = {
			isa = PBXGroup;
			children = (
				B1FE13F724896DC400D012E5 /* Helper */,
				B1FE13E32488253200D012E5 /* Model */,
				B1FE13E0248824D700D012E5 /* __tests__ */,
				B1FE13DC248821CB00D012E5 /* RiskProviding.swift */,
				B1FE13DE248821E000D012E5 /* RiskProvider.swift */,
			);
			path = Provider;
			sourceTree = "<group>";
		};
		B1FE13E0248824D700D012E5 /* __tests__ */ = {
			isa = PBXGroup;
			children = (
				B1FE13E1248824E900D012E5 /* RiskProviderTests.swift */,
			);
			path = __tests__;
			sourceTree = "<group>";
		};
		B1FE13E32488253200D012E5 /* Model */ = {
			isa = PBXGroup;
			children = (
				B11655912491437600316087 /* __tests__ */,
				B1FE13E52488255900D012E5 /* RiskProvidingConfiguration.swift */,
				B1C7EEAD24941A3B00F1F284 /* ManualExposureDetectionState.swift */,
				B1C7EEAF24941A6B00F1F284 /* RiskConsumer.swift */,
			);
			path = Model;
			sourceTree = "<group>";
		};
		B1FE13F724896DC400D012E5 /* Helper */ = {
			isa = PBXGroup;
			children = (
				B1FE13FC24896EE700D012E5 /* __tests__ */,
				B1FE13F824896DDB00D012E5 /* CachedAppConfiguration.swift */,
				AB3560992547167800C3F8E0 /* DeviceTimeCheck.swift */,
				B1FE13FA24896E6700D012E5 /* AppConfigurationProviding.swift */,
				3539DAD0252B353C00489B1A /* CachedAppConfigurationMock.swift */,
				352E0F18255D537C00DC3E20 /* AppConfiguration+Validation.swift */,
			);
			path = Helper;
			sourceTree = "<group>";
		};
		B1FE13FC24896EE700D012E5 /* __tests__ */ = {
			isa = PBXGroup;
			children = (
				B1FE13FD24896EF700D012E5 /* CachedAppConfigurationTests.swift */,
				AB35609F2547194C00C3F8E0 /* DeviceTimeCheckTests.swift */,
				356FBF48255EC27A00959346 /* CacheAppConfigMockTests.swift */,
			);
			path = __tests__;
			sourceTree = "<group>";
		};
		B1FF6B6B2497D0B40041CF02 /* CWASQLite */ = {
			isa = PBXGroup;
			children = (
				0DFCC2712484DC8400E2811D /* sqlite3.h */,
				0DFCC2702484DC8400E2811D /* sqlite3.c */,
				B1FF6B6C2497D0B50041CF02 /* CWASQLite.h */,
				B1FF6B6D2497D0B50041CF02 /* Info.plist */,
			);
			path = CWASQLite;
			sourceTree = "<group>";
		};
		BA0FC256259C9A6600EF7E6B /* Cell */ = {
			isa = PBXGroup;
			children = (
				BA056F19259B89B50022B0A4 /* RiskLegendDotBodyCell.swift */,
				BA056F1A259B89B50022B0A4 /* RiskLegendDotBodyCell.xib */,
			);
			path = Cell;
			sourceTree = "<group>";
		};
		BA11D5B82588D576005DCD6B /* __test__ */ = {
			isa = PBXGroup;
			children = (
				BA11D5B92588D590005DCD6B /* DiaryAddAndEditEntryViewModelTest.swift */,
			);
			path = __test__;
			sourceTree = "<group>";
		};
		BA288AEF25825D5B0071009A /* __test__ */ = {
			isa = PBXGroup;
			children = (
				BA288AF32582616E0071009A /* DiaryInfoViewModelTest.swift */,
			);
			path = __test__;
			sourceTree = "<group>";
		};
		BA6C8A8E254D60E0008344F5 /* Calculation */ = {
			isa = PBXGroup;
			children = (
				BA6C8B0C254D6BC9008344F5 /* __test__ */,
				BA6C8B04254D6B1F008344F5 /* RiskCalculation.swift */,
				013C412725545C2D00826C9F /* DebugRiskCalculation.swift */,
				01F52F892550679600997A26 /* RiskCalculationExposureWindow.swift */,
				01F52F91255067A000997A26 /* RiskCalculationError.swift */,
				BA6C8A94254D626C008344F5 /* Models */,
			);
			path = Calculation;
			sourceTree = "<group>";
		};
		BA6C8A94254D626C008344F5 /* Models */ = {
			isa = PBXGroup;
			children = (
				BA6C8AAD254D6476008344F5 /* ENARange.swift */,
				0177F48125501111009DD568 /* RiskCalculationResult.swift */,
				BA6C8AEB254D65C4008344F5 /* ExposureWindow.swift */,
				BA6C8AA5254D63A0008344F5 /* MinutesAtAttenuationFilter.swift */,
				BA6C8AB8254D64D3008344F5 /* MinutesAtAttenuationWeight.swift */,
				BA6C8AC3254D650C008344F5 /* NormalizedTimePerEWToRiskLevelMapping.swift */,
				BA6C8A9D254D634E008344F5 /* RiskCalculationConfiguration.swift */,
				BA6C8AF3254D65E1008344F5 /* ScanInstance.swift */,
				BA6C8ACB254D6537008344F5 /* TrlEncoding.swift */,
				BA6C8AD3254D6552008344F5 /* TrlFilter.swift */,
			);
			path = Models;
			sourceTree = "<group>";
		};
		BA6C8B0C254D6BC9008344F5 /* __test__ */ = {
			isa = PBXGroup;
			children = (
				BA6C8B32254D7738008344F5 /* Models */,
				BA6C8A8F254D61F4008344F5 /* exposure-windows-risk-calculation.json */,
				BA6C8B50254D80DF008344F5 /* ExposureWindowTest.swift */,
				BA6C8B0D254D6BF9008344F5 /* RiskCalculationTest.swift */,
				01F52FFB2552E6F600997A26 /* ENARangeTest.swift */,
				0177F4B025503805009DD568 /* ScanInstanceTest.swift */,
			);
			path = __test__;
			sourceTree = "<group>";
		};
		BA6C8B32254D7738008344F5 /* Models */ = {
			isa = PBXGroup;
			children = (
				BA6C8AE3254D6598008344F5 /* ExposureWindowTestCase.swift */,
				BA6C8A95254D62C3008344F5 /* TestCasesWithConfiguration.swift */,
			);
			path = Models;
			sourceTree = "<group>";
		};
		BA6D164D255ADD8600ED3492 /* DMWifiClient */ = {
			isa = PBXGroup;
			children = (
				BA6D164E255ADDA300ED3492 /* Cell */,
				BA27993A255995E100C3B64D /* DMWifiClientViewController.swift */,
				BA6D1633255AD2AA00ED3492 /* DMWifiClientViewModel.swift */,
			);
			path = DMWifiClient;
			sourceTree = "<group>";
		};
		BA6D164E255ADDA300ED3492 /* Cell */ = {
			isa = PBXGroup;
			children = (
				BA6D163F255ADD0400ED3492 /* DMSwitchCellViewModel.swift */,
				BA6D1638255AD35900ED3492 /* DMSwitchTableViewCell.swift */,
				BA6D1639255AD35900ED3492 /* DMSwitchTableViewCell.xib */,
			);
			path = Cell;
			sourceTree = "<group>";
		};
		BA9DD53D2567BD9100C326FF /* __tests__ */ = {
			isa = PBXGroup;
			children = (
				BA9DD53E2567BDAC00C326FF /* TestResultAvailableViewModelTest.swift */,
			);
			path = __tests__;
			sourceTree = "<group>";
		};
		BAB1239A25729FEA00A179FB /* TANInputViewController */ = {
			isa = PBXGroup;
			children = (
				BAC0A4DC25768017002B5361 /* __tests__ */,
				BA904C9D25769D1800692110 /* TanInputView.swift */,
				BAB1239B2572A06D00A179FB /* TanInputViewModel.swift */,
				BAB123A02572A0B700A179FB /* TanInputViewController.swift */,
			);
			path = TANInputViewController;
			sourceTree = "<group>";
		};
		BAC0A4DC25768017002B5361 /* __tests__ */ = {
			isa = PBXGroup;
			children = (
				BAC0A4DD25768039002B5361 /* TanInputViewModelTests.swift */,
			);
			path = __tests__;
			sourceTree = "<group>";
		};
		BAD962F925668E5D00FAB615 /* TestResultAvailable */ = {
			isa = PBXGroup;
			children = (
				BA9DD53D2567BD9100C326FF /* __tests__ */,
				BAD962FA25668F4000FAB615 /* TestResultAvailableViewController.swift */,
				BAD962FF25668F8E00FAB615 /* TestResultAvailableViewModel.swift */,
			);
			path = TestResultAvailable;
			sourceTree = "<group>";
		};
		BAEC99BE258B6FFA00B98ECA /* __tests__ */ = {
			isa = PBXGroup;
			children = (
				BAEC99BF258B705500B98ECA /* ENAUITests_07_ContactJournalUITests.swift */,
			);
			path = __tests__;
			sourceTree = "<group>";
		};
		CD99A398245B229F00BF12AF /* ExposureSubmission */ = {
			isa = PBXGroup;
			children = (
				A3284253248E48E0006B1F09 /* __tests__ */,
				A372DA3724BDA015003248BB /* View */,
				71FE1C79247AC2B500851FEB /* ExposureSubmissionNavigationController.swift */,
				A372DA3A24BDA075003248BB /* ExposureSubmissionCoordinator.swift */,
				0144BDEC250A3E5300B0857C /* ExposureSubmissionCoordinatorModel.swift */,
			);
			path = ExposureSubmission;
			sourceTree = "<group>";
		};
		CD99A3C82461A44B00BF12AF /* View Helpers */ = {
			isa = PBXGroup;
			children = (
				A3E851B324ADDA9E00402485 /* __tests__ */,
				CD99A3C92461A47C00BF12AF /* AppStrings.swift */,
				71CAB9D1248AACAD00F516A5 /* PixelPerfectLayoutConstraint.swift */,
				2FE15A3B249B8C0B0077BD8D /* AccessibilityIdentifiers.swift */,
				A3E851B124ADD09900402485 /* CountdownTimer.swift */,
			);
			path = "View Helpers";
			sourceTree = "<group>";
		};
		CDCE11D7247D645800F30825 /* Cells */ = {
			isa = PBXGroup;
			children = (
				CDCE11D8247D64C600F30825 /* NotificationSettingsOnTableViewCell.swift */,
				01D02765258BD61600B6389A /* NotificationSettingsOnTableViewCell.xib */,
				CDCE11DA247D64D600F30825 /* NotificationSettingsOffTableViewCell.swift */,
				01A6EFB4258BD6270001D8C2 /* NotificationSettingsOffTableViewCell.xib */,
			);
			path = Cells;
			sourceTree = "<group>";
		};
		CDD87C6024766163007CE6CA /* Cells */ = {
			isa = PBXGroup;
			children = (
				CDD87C54247556DE007CE6CA /* MainSettingsCell.swift */,
				01D02732258BD36800B6389A /* MainSettingsCell.xib */,
				CDD87C5C247559E3007CE6CA /* SettingsLabelCell.swift */,
				01D0273A258BD38500B6389A /* SettingsLabelCell.xib */,
			);
			path = Cells;
			sourceTree = "<group>";
		};
		EB11B02824EE7C7D00143A95 /* Settings */ = {
			isa = PBXGroup;
			children = (
				EB11B02924EE7CA500143A95 /* ENAUITestsSettings.swift */,
			);
			path = Settings;
			sourceTree = "<group>";
		};
		EB41DC0624E53D3F0029C6F7 /* BackgroundAppRefresh */ = {
			isa = PBXGroup;
			children = (
				01D16C5C24ED6981007DB387 /* __tests__ */,
				EB7F8E9424E434E000A3CCC4 /* BackgroundAppRefreshViewController.swift */,
				01D0272D258BD2B100B6389A /* BackgroundAppRefreshViewController.xib */,
				EB23949F24E5492900E71225 /* BackgroundAppRefreshViewModel.swift */,
				EB7D205324E6A3320089264C /* InfoBoxView.swift */,
				EB7D205524E6A5930089264C /* InfoBoxViewModel.swift */,
				EB7057D624E6BACA002235B4 /* InfoBoxView.xib */,
			);
			path = BackgroundAppRefresh;
			sourceTree = "<group>";
		};
		EBA403A82588F72A00D1F039 /* iOS12Support */ = {
			isa = PBXGroup;
			children = (
				EBA403CD258925C000D1F039 /* ColorCompatibility */,
			);
			path = iOS12Support;
			sourceTree = "<group>";
		};
		EBA403CD258925C000D1F039 /* ColorCompatibility */ = {
			isa = PBXGroup;
			children = (
				EBA403CF2589260D00D1F039 /* ColorCompatibility.swift */,
				EBA403CE2589260D00D1F039 /* LICENSE */,
			);
			path = ColorCompatibility;
			sourceTree = "<group>";
		};
		EBB92C70259E10BD00013B41 /* AppDisabled */ = {
			isa = PBXGroup;
			children = (
				EBB92C7B259E111A00013B41 /* AppDisabledView.swift */,
				EBB92C71259E10ED00013B41 /* AppDisabledViewController.swift */,
				EBB92C76259E110900013B41 /* AppDisabledViewModel.swift */,
			);
			path = AppDisabled;
			sourceTree = "<group>";
		};
		EBDE11B6255EC2D7008C0F51 /* DMDeviceTimeCheck */ = {
			isa = PBXGroup;
			children = (
				EBDE11B1255EC2C4008C0F51 /* DMDeviceTimeCheckViewController.swift */,
				EBDE11BA255EC34C008C0F51 /* DMDeviceTimeCheckViewModel.swift */,
			);
			path = DMDeviceTimeCheck;
			sourceTree = "<group>";
		};
		EE20EA0824699A3A00770683 /* RiskLegend */ = {
			isa = PBXGroup;
			children = (
				BA0FC256259C9A6600EF7E6B /* Cell */,
				71B804482484D37300D53506 /* RiskLegendViewController.swift */,
			);
			path = RiskLegend;
			sourceTree = "<group>";
		};
		EE278B2E245F2C58008B06F9 /* FriendsInvite */ = {
			isa = PBXGroup;
			children = (
				EE278B2F245F2C8A008B06F9 /* InviteFriendsViewController.swift */,
				01D0270F258BC17500B6389A /* InviteFriendsViewController.xib */,
			);
			path = FriendsInvite;
			sourceTree = "<group>";
		};
		EE70C239245B09E900AC9B2F /* Localization */ = {
			isa = PBXGroup;
			children = (
				13156CFF248C19D000AFC472 /* usage.html */,
				71F5418A248BEDBE006DB793 /* privacy-policy.html */,
				EE70C23A245B09E900AC9B2F /* Localizable.strings */,
				01E42990251DCDC90057FCBE /* Localizable.legal.strings */,
				EE92A340245D96DA006B97B0 /* Localizable.stringsdict */,
				EE26950A248FCB0300BAE234 /* InfoPlist.strings */,
				AB8B0D3425305384009C067B /* Localizable.links.strings */,
			);
			path = Localization;
			sourceTree = "<group>";
		};
		EE85998B2462EFD4002E7AE2 /* AppInformation */ = {
			isa = PBXGroup;
			children = (
				50BD2E6724FE26F300932566 /* __test__ */,
				01F5F7212487B9C000229720 /* AppInformationViewController.swift */,
				71CC3E9C246D5D8000217F2C /* AppInformationViewController+DynamicTableViewModel.swift */,
				0103CED02536D1A100BDAAD1 /* AppInformationCellModel.swift */,
				50BD2E6124FE1E8700932566 /* AppInformationModel.swift */,
				50DC527824FEB2AE00F6D8EB /* AppInformationDynamicCell.swift */,
				50E3BE59250127DF0033E2C7 /* AppInformationDynamicAction.swift */,
				50BD2E6324FE232E00932566 /* AppInformationImprintViewModel.swift */,
				4026C2DB24852B7600926FB4 /* AppInformationViewController+LegalModel.swift */,
				71CC3E9E246D6B6800217F2C /* AppInformationDetailViewController.swift */,
				4026C2E324854C8D00926FB4 /* AppInformationLegalCell.swift */,
			);
			path = AppInformation;
			sourceTree = "<group>";
		};
		EEF790092466ED410065EBD5 /* Views */ = {
			isa = PBXGroup;
			children = (
				713EA25C24798A7000AB7EE8 /* ExposureDetectionRoundedView.swift */,
			);
			path = Views;
			sourceTree = "<group>";
		};
		F247572E2483934B003E1FC5 /* __tests__ */ = {
			isa = PBXGroup;
			children = (
				A1654EFD24B41FEF00C0E115 /* DynamicCellTests.swift */,
				F252472E2483955B00C5556B /* DynamicTableViewControllerFake.storyboard */,
				F2DC809324898CE600EDC40A /* DynamicTableViewControllerFooterTests.swift */,
				F2DC809124898B1800EDC40A /* DynamicTableViewControllerHeaderTests.swift */,
				F2DC808F24898A9400EDC40A /* DynamicTableViewControllerNumberOfRowsAndSectionsTests.swift */,
				F2DC808D248989CE00EDC40A /* DynamicTableViewControllerRegisterCellsTests.swift */,
				F247572A24838AC8003E1FC5 /* DynamicTableViewControllerRowsTests.swift */,
				F25247302484456800C5556B /* DynamicTableViewModelTests.swift */,
				F22C6E242492082B00712A6B /* DynamicTableViewSpaceCellTests.swift */,
				A1654F0024B43E7F00C0E115 /* DynamicTableViewTextViewCellTests.swift */,
			);
			path = __tests__;
			sourceTree = "<group>";
		};
/* End PBXGroup section */

/* Begin PBXHeadersBuildPhase section */
		B1FF6B652497D0B40041CF02 /* Headers */ = {
			isa = PBXHeadersBuildPhase;
			buildActionMask = 2147483647;
			files = (
				B1FF6B6E2497D0B50041CF02 /* CWASQLite.h in Headers */,
				B1FF6B772497D2330041CF02 /* sqlite3.h in Headers */,
			);
			runOnlyForDeploymentPostprocessing = 0;
		};
/* End PBXHeadersBuildPhase section */

/* Begin PBXNativeTarget section */
		85D7593A2457048F008175F0 /* ENA */ = {
			isa = PBXNativeTarget;
			buildConfigurationList = 85D7596824570491008175F0 /* Build configuration list for PBXNativeTarget "ENA" */;
			buildPhases = (
				71AFBD9324642AF500F91006 /* SwiftLint */,
				85D759372457048F008175F0 /* Sources */,
				85D759382457048F008175F0 /* Frameworks */,
				85D759392457048F008175F0 /* Resources */,
				B102BDB924603FD600CD55A2 /* Embed Frameworks */,
			);
			buildRules = (
			);
			dependencies = (
			);
			name = ENA;
			packageProductDependencies = (
				B10FB02F246036F3004CA11E /* SwiftProtobuf */,
				B1E8C9A4247AB869006DC678 /* ZIPFoundation */,
				B1B5A75F24924B3D0029D5D7 /* FMDB */,
				EB7AF6292587E98C00D94CA8 /* OpenCombineFoundation */,
				EB7AF62B2587E98C00D94CA8 /* OpenCombine */,
				EB7AF62D2587E98C00D94CA8 /* OpenCombineDispatch */,
			);
			productName = ENA;
			productReference = 85D7593B2457048F008175F0 /* ENA.app */;
			productType = "com.apple.product-type.application";
		};
		85D7595324570491008175F0 /* ENATests */ = {
			isa = PBXNativeTarget;
			buildConfigurationList = 85D7596B24570491008175F0 /* Build configuration list for PBXNativeTarget "ENATests" */;
			buildPhases = (
				85D7595024570491008175F0 /* Sources */,
				85D7595124570491008175F0 /* Frameworks */,
				85D7595224570491008175F0 /* Resources */,
			);
			buildRules = (
			);
			dependencies = (
				85D7595624570491008175F0 /* PBXTargetDependency */,
			);
			name = ENATests;
			productName = ENATests;
			productReference = 85D7595424570491008175F0 /* ENATests.xctest */;
			productType = "com.apple.product-type.bundle.unit-test";
		};
		85D7595E24570491008175F0 /* ENAUITests */ = {
			isa = PBXNativeTarget;
			buildConfigurationList = 85D7596E24570491008175F0 /* Build configuration list for PBXNativeTarget "ENAUITests" */;
			buildPhases = (
				85D7595B24570491008175F0 /* Sources */,
				85D7595C24570491008175F0 /* Frameworks */,
				85D7595D24570491008175F0 /* Resources */,
			);
			buildRules = (
			);
			dependencies = (
				85D7596124570491008175F0 /* PBXTargetDependency */,
			);
			name = ENAUITests;
			productName = ENAUITests;
			productReference = 85D7595F24570491008175F0 /* ENAUITests.xctest */;
			productType = "com.apple.product-type.bundle.ui-testing";
		};
		B1FF6B692497D0B40041CF02 /* CWASQLite */ = {
			isa = PBXNativeTarget;
			buildConfigurationList = B1FF6B742497D0B50041CF02 /* Build configuration list for PBXNativeTarget "CWASQLite" */;
			buildPhases = (
				B1FF6B652497D0B40041CF02 /* Headers */,
				B1FF6B662497D0B40041CF02 /* Sources */,
				B1FF6B672497D0B40041CF02 /* Frameworks */,
				B1FF6B682497D0B40041CF02 /* Resources */,
			);
			buildRules = (
			);
			dependencies = (
			);
			name = CWASQLite;
			productName = CWASQLite;
			productReference = B1FF6B6A2497D0B40041CF02 /* CWASQLite.framework */;
			productType = "com.apple.product-type.framework";
		};
/* End PBXNativeTarget section */

/* Begin PBXProject section */
		85D759332457048F008175F0 /* Project object */ = {
			isa = PBXProject;
			attributes = {
				LastSwiftUpdateCheck = 1150;
				LastUpgradeCheck = 1230;
				ORGANIZATIONNAME = "SAP SE";
				TargetAttributes = {
					85D7593A2457048F008175F0 = {
						CreatedOnToolsVersion = 11.4.1;
						LastSwiftMigration = 1150;
					};
					85D7595324570491008175F0 = {
						CreatedOnToolsVersion = 11.4.1;
						LastSwiftMigration = 1150;
						TestTargetID = 85D7593A2457048F008175F0;
					};
					85D7595E24570491008175F0 = {
						CreatedOnToolsVersion = 11.4.1;
						TestTargetID = 85D7593A2457048F008175F0;
					};
					B1FF6B692497D0B40041CF02 = {
						CreatedOnToolsVersion = 11.6;
					};
				};
			};
			buildConfigurationList = 85D759362457048F008175F0 /* Build configuration list for PBXProject "ENA" */;
			compatibilityVersion = "Xcode 9.3";
			developmentRegion = en;
			hasScannedForEncodings = 0;
			knownRegions = (
				en,
				Base,
				de,
				tr,
				pl,
				ro,
				bg,
			);
			mainGroup = 85D759322457048F008175F0;
			packageReferences = (
				B10FB02E246036F3004CA11E /* XCRemoteSwiftPackageReference "swift-protobuf" */,
				B1E8C9A3247AB869006DC678 /* XCRemoteSwiftPackageReference "ZIPFoundation" */,
				B1B5A75E24924B3D0029D5D7 /* XCRemoteSwiftPackageReference "fmdb" */,
				EB7AF6282587E98C00D94CA8 /* XCRemoteSwiftPackageReference "OpenCombine" */,
			);
			productRefGroup = 85D7593C2457048F008175F0 /* Products */;
			projectDirPath = "";
			projectRoot = "";
			targets = (
				85D7593A2457048F008175F0 /* ENA */,
				85D7595324570491008175F0 /* ENATests */,
				85D7595E24570491008175F0 /* ENAUITests */,
				B1FF6B692497D0B40041CF02 /* CWASQLite */,
			);
		};
/* End PBXProject section */

/* Begin PBXResourcesBuildPhase section */
		85D759392457048F008175F0 /* Resources */ = {
			isa = PBXResourcesBuildPhase;
			buildActionMask = 2147483647;
			files = (
				01F2A5BA2581181A00DA96A6 /* DiaryDayAddTableViewCell.xib in Resources */,
				01F2A59725803D2600DA96A6 /* DiaryOverviewDescriptionTableViewCell.xib in Resources */,
				01D026C0258BACCE00B6389A /* ExposureDetectionRiskTextCell.xib in Resources */,
				01A4DC9D259247AF007D5794 /* HomeRiskTableViewCell.xib in Resources */,
				13156CFD248C19D000AFC472 /* usage.html in Resources */,
				01F2A5D5258208C500DA96A6 /* DiaryDayViewController.xib in Resources */,
				EE269508248FCB0300BAE234 /* InfoPlist.strings in Resources */,
				85D7594E24570491008175F0 /* LaunchScreen.storyboard in Resources */,
				01D02759258BD55A00B6389A /* NotificationSettingsViewController.xib in Resources */,
				01D026C1258BACCE00B6389A /* ExposureDetectionRiskRefreshCell.xib in Resources */,
				50C5C1B525891CC800C4817A /* DynamicLegalExtendedCell.xib in Resources */,
				017AD0C5259BBD1C00FA2B3F /* HomeTestResultTableViewCell.xib in Resources */,
				01A4DCB125925121007D5794 /* HomeThankYouTableViewCell.xib in Resources */,
				01EA17F325913A5900E98E02 /* HomeDiaryTableViewCell.xib in Resources */,
				EB7057D724E6BACA002235B4 /* InfoBoxView.xib in Resources */,
				01D02706258BBCC700B6389A /* TracingHistoryTableViewCell.xib in Resources */,
				710224EE2490E2FD000C5DEF /* ExposureSubmissionStepCell.xib in Resources */,
				71FE1C8D247AC79D00851FEB /* DynamicTableViewIconCell.xib in Resources */,
				BA056F1C259B89B50022B0A4 /* RiskLegendDotBodyCell.xib in Resources */,
				71F2E57B2487AEFC00694F1A /* ena-colors.xcassets in Resources */,
				01EA17BB2591344F00E98E02 /* HomeExposureLoggingTableViewCell.xib in Resources */,
				01D02647258B576100B6389A /* RiskLegendDotBodyCell.xib in Resources */,
				01B72C032583B71100A3E3BC /* DiaryEditEntriesViewController.xib in Resources */,
				01D026C2258BACCE00B6389A /* ExposureDetectionLinkCell.xib in Resources */,
				01D02692258BA0AD00B6389A /* ExposureDetectionLongGuideCell.xib in Resources */,
				01D026BF258BACCE00B6389A /* ExposureDetectionGuideCell.xib in Resources */,
				01A4DCE225926931007D5794 /* HomeLoadingItemView.xib in Resources */,
				01D0275D258BD56F00B6389A /* SettingsLabelCell.xib in Resources */,
				351E630D256C5B9C00D89B29 /* LabeledCountriesCell.xib in Resources */,
				EE92A33E245D96DA006B97B0 /* Localizable.stringsdict in Resources */,
				01D0268D258B9CF800B6389A /* ExposureDetectionRiskCell.xib in Resources */,
				01A4DCEA25926938007D5794 /* HomeListItemView.xib in Resources */,
				01A4DCDE2592692D007D5794 /* HomeImageItemView.xib in Resources */,
				01B72BFF2583B57300A3E3BC /* DiaryEditEntriesTableViewCell.xib in Resources */,
				01E4298E251DCDC90057FCBE /* Localizable.legal.strings in Resources */,
				01A6EFC7258BE9C20001D8C2 /* NotificationSettingsOnTableViewCell.xib in Resources */,
				01EA17EF259139B900E98E02 /* HomeInfoTableViewCell.xib in Resources */,
				EE70C23D245B09EA00AC9B2F /* Localizable.strings in Resources */,
				01D02704258BBCC700B6389A /* DescriptionTableViewCell.xib in Resources */,
				01D0262E258A791C00B6389A /* OnboardingInfoViewController.xib in Resources */,
				AB628A1F251CDADE00CF61D2 /* ServerEnvironments.json in Resources */,
				014891B324F90D0B002A6F77 /* ENA.plist in Resources */,
				01D0272E258BD2B100B6389A /* BackgroundAppRefreshViewController.xib in Resources */,
				01F2A564257FC7D200DA96A6 /* DiaryOverviewDayTableViewCell.xib in Resources */,
				01C6AC21252B21DF0052814D /* ExposureSubmissionQRScannerViewController.xib in Resources */,
				01D02707258BBCC700B6389A /* ImageTableViewCell.xib in Resources */,
				EBA403D02589260D00D1F039 /* LICENSE in Resources */,
				01D02667258B750800B6389A /* ExposureDetectionViewController.xib in Resources */,
				01D02703258BBCC700B6389A /* ActionTableViewCell.xib in Resources */,
				8539874F2467094E00D28B62 /* AppIcon.xcassets in Resources */,
				017AD105259DC20E00FA2B3F /* HomeShownPositiveTestResultTableViewCell.xib in Resources */,
				01D02733258BD36800B6389A /* MainSettingsCell.xib in Resources */,
				BA6D163B255AD35900ED3492 /* DMSwitchTableViewCell.xib in Resources */,
				85D7594B24570491008175F0 /* Assets.xcassets in Resources */,
				711EFCC924935C79005FEF21 /* ExposureSubmissionTestResultHeaderView.xib in Resources */,
				01A6EFCB258BE9C60001D8C2 /* NotificationSettingsOffTableViewCell.xib in Resources */,
				01D02710258BC17500B6389A /* InviteFriendsViewController.xib in Resources */,
				35D16DDF2567FB980069AD1B /* DynamicLegalCell.xib in Resources */,
				710021DE248EAF16001F0B63 /* ExposureSubmissionImageCardCell.xib in Resources */,
				71F5418E248BEE08006DB793 /* privacy-policy.html in Resources */,
				EBBABC47256402A9005B7C07 /* default_app_config_18 in Resources */,
<<<<<<< HEAD
				51CE1B8A246078B6002CF42A /* InfoCollectionViewCell.xib in Resources */,
				51FE277D247535C400BB8144 /* RiskLoadingItemView.xib in Resources */,
				853D98832469DC5000490DBA /* ExposureNotificationSetting.storyboard in Resources */,
=======
				01D02697258BA0E000B6389A /* ExposureDetectionLoadingCell.xib in Resources */,
				01D02688258B9CB200B6389A /* ExposureDetectionHeaderCell.xib in Resources */,
				01D026A5258BA20E00B6389A /* ExposureDetectionHotlineCell.xib in Resources */,
				01D02761258BD58600B6389A /* ResetViewController.xib in Resources */,
				01A4DCE625926934007D5794 /* HomeTextItemView.xib in Resources */,
>>>>>>> 9c03e039
				AB8B0D3225305384009C067B /* Localizable.links.strings in Resources */,
				01D02705258BBCC700B6389A /* EuTracingTableViewCell.xib in Resources */,
				01D02708258BBCC700B6389A /* ActionDetailTableViewCell.xib in Resources */,
				01F2A5C42581183800DA96A6 /* DiaryDayEntryTableViewCell.xib in Resources */,
			);
			runOnlyForDeploymentPostprocessing = 0;
		};
		85D7595224570491008175F0 /* Resources */ = {
			isa = PBXResourcesBuildPhase;
			buildActionMask = 2147483647;
			files = (
				BA6C8B17254D729A008344F5 /* exposure-windows-risk-calculation.json in Resources */,
				B1F8AE482479B4C30093A588 /* api-response-day-2020-05-16 in Resources */,
				01678E9C249A5F08003B048B /* testStore.sqlite in Resources */,
				AB1FCBDC2521FCD5005930BA /* TestServerEnvironments.json in Resources */,
				F252472F2483955B00C5556B /* DynamicTableViewControllerFake.storyboard in Resources */,
				01571B7A255E9A6F00E4E891 /* config-wru-2020-11-13 in Resources */,
			);
			runOnlyForDeploymentPostprocessing = 0;
		};
		85D7595D24570491008175F0 /* Resources */ = {
			isa = PBXResourcesBuildPhase;
			buildActionMask = 2147483647;
			files = (
				13E5046C248E434B0086641C /* Localizable.strings in Resources */,
				13E5046D248E434B0086641C /* Localizable.stringsdict in Resources */,
				AB8B0D4525306089009C067B /* Localizable.links.strings in Resources */,
			);
			runOnlyForDeploymentPostprocessing = 0;
		};
		B1FF6B682497D0B40041CF02 /* Resources */ = {
			isa = PBXResourcesBuildPhase;
			buildActionMask = 2147483647;
			files = (
			);
			runOnlyForDeploymentPostprocessing = 0;
		};
/* End PBXResourcesBuildPhase section */

/* Begin PBXShellScriptBuildPhase section */
		71AFBD9324642AF500F91006 /* SwiftLint */ = {
			isa = PBXShellScriptBuildPhase;
			buildActionMask = 2147483647;
			files = (
			);
			inputFileListPaths = (
			);
			inputPaths = (
			);
			name = SwiftLint;
			outputFileListPaths = (
			);
			outputPaths = (
			);
			runOnlyForDeploymentPostprocessing = 0;
			shellPath = /bin/sh;
			shellScript = "if which swiftlint >/dev/null; then\n  swiftlint\nelse\n  echo \"error: SwiftLint is not available.\"\n  echo \"Use 'brew install swiftlint' to install SwiftLint or download it manually from https://github.com/realm/SwiftLint.\"\nfi\n\n";
			showEnvVarsInLog = 0;
		};
/* End PBXShellScriptBuildPhase section */

/* Begin PBXSourcesBuildPhase section */
		85D759372457048F008175F0 /* Sources */ = {
			isa = PBXSourcesBuildPhase;
			buildActionMask = 2147483647;
			files = (
				50BD2E6224FE1E8700932566 /* AppInformationModel.swift in Sources */,
				B120C7CA24AFF12D00F68FF1 /* ActiveTracing.swift in Sources */,
				B1A89F3B24819CE800DA1CEC /* SettingsLabelCell.swift in Sources */,
				B1A89F3924819CC200DA1CEC /* ExposureStateUpdating.swift in Sources */,
				01909877257E64BD0065D050 /* DiaryEditEntriesViewController.swift in Sources */,
				AB5F84B024F8F7C3000400D4 /* Migration.swift in Sources */,
				523D5E75256FDFE900EF67EA /* ExposureSubmissionThankYouViewController.swift in Sources */,
				01B72B6525821CD200A3E3BC /* DiaryDayEmptyView.swift in Sources */,
				71330E43248109FD00EB10F6 /* DynamicTableViewCell.swift in Sources */,
				B14D0CDD246E972400D5BEBC /* ExposureDetectionDelegate.swift in Sources */,
				0144BDED250A3E5300B0857C /* ExposureSubmissionCoordinatorModel.swift in Sources */,
				B11E619B246EE4B0004A056A /* DynamicTypeLabel.swift in Sources */,
				523D5E7A256FE04000EF67EA /* ExposureSubmissionThankYouViewModel.swift in Sources */,
				01734B60255D6C4500E60A8B /* exposure_detection_parameters.pb.swift in Sources */,
				AB6289CF251BA01400CF61D2 /* Bundle+Version.swift in Sources */,
				AB7420C2251B7D59006666AC /* DeltaOnboardingProtocols.swift in Sources */,
				7187A5582481231C00FCC755 /* DynamicTableViewAction.swift in Sources */,
				01909889257E7B900065D050 /* ExposureSubmissionQRInfoViewModel.swift in Sources */,
				B16457B524DC11EF002879EB /* DMLastSubmissionRequetViewController.swift in Sources */,
				A128F059248B459F00EC7F6C /* PublicKeyStore.swift in Sources */,
				01D6948D2502717F00B45BEA /* DatePickerDayView.swift in Sources */,
				017AD0C9259BBD2E00FA2B3F /* HomeTestResultCellModel.swift in Sources */,
				BA112E0A25559CDD007F5712 /* ClientWifiOnly.swift in Sources */,
				71C0BEDD2498DD07009A17A0 /* ENANavigationFooterView.swift in Sources */,
				2FA9E39524D2F2B00030561C /* ExposureSubmission+DeviceRegistrationKey.swift in Sources */,
				EB08F17E2541CE3300D11FA9 /* app_version_config.pb.swift in Sources */,
				A3FF84EC247BFAF00053E947 /* Hasher.swift in Sources */,
				51895EDC245E16CD0085DA38 /* ENAColor.swift in Sources */,
				50F9130D253F1D7800DFE683 /* OnboardingPageType.swift in Sources */,
				A372DA3B24BDA075003248BB /* ExposureSubmissionCoordinator.swift in Sources */,
				01A4DD3825935AC1007D5794 /* CellPositionInSection.swift in Sources */,
				357B1858255A7F5C00584548 /* AppConfig+CacheInvalidation.swift in Sources */,
				0D5611B4247F852C00B5B094 /* SQLiteKeyValueStore.swift in Sources */,
				0190987D257E64C70065D050 /* DiaryCoordinator.swift in Sources */,
				CD99A3A9245C272400BF12AF /* ExposureSubmissionService.swift in Sources */,
				017AD10F259DC46E00FA2B3F /* HomeShownPositiveTestResultTableViewCell.swift in Sources */,
				AB7420AC251B67A8006666AC /* DeltaOnboardingV15.swift in Sources */,
				71F54191248BF677006DB793 /* HtmlTextView.swift in Sources */,
				BA6C8B05254D6B1F008344F5 /* RiskCalculation.swift in Sources */,
				BA6D1640255ADD0500ED3492 /* DMSwitchCellViewModel.swift in Sources */,
				ABAE0A1C257F77D90030ED47 /* ContactDiaryStoreSchemaV1.swift in Sources */,
				EBB92C77259E110900013B41 /* AppDisabledViewModel.swift in Sources */,
				B1EDFD8D248E74D000E7EAFF /* URL+StaticString.swift in Sources */,
				A3E851B224ADD09900402485 /* CountdownTimer.swift in Sources */,
				EB08F1882541CE5700D11FA9 /* diagnosis_key_batch.pb.swift in Sources */,
				50C5C1BA258920AD00C4817A /* DynamicLegalExtendedCell.swift in Sources */,
				EB91288B257FBD1E00241D3E /* DiaryInfoViewController.swift in Sources */,
				011E13AE24680A4000973467 /* HTTPClient.swift in Sources */,
				A1C683FA24AEC57400B90D12 /* DynamicTableViewTextViewCell.swift in Sources */,
				01C6AC3A252B2A500052814D /* UIImage+Color.swift in Sources */,
				BA6C8AA6254D63A0008344F5 /* MinutesAtAttenuationFilter.swift in Sources */,
				853D987A24694A8700490DBA /* ENAButton.swift in Sources */,
				01A4DC6D25922EB4007D5794 /* HomeLoadingItemView.swift in Sources */,
				CD8638532477EBD400A5A07C /* SettingsViewModel.swift in Sources */,
				35EA684225553AE300335F73 /* DownloadedPackagesSQLLiteStoreV2.swift in Sources */,
				2FC0357124B5B70700E234AC /* Error+FAQUrl.swift in Sources */,
				EBB92C7C259E111A00013B41 /* AppDisabledView.swift in Sources */,
				B17F2D48248CEB4C00CAA38F /* DetectionMode.swift in Sources */,
				01A4DCB6259264F9007D5794 /* HomeThankYouCellModel.swift in Sources */,
				0144BDE1250924CC00B0857C /* SymptomsOnset.swift in Sources */,
				01C6AC26252B23D70052814D /* ExposureSubmissionQRScannerFocusView.swift in Sources */,
				01B7232424F812500064C0EB /* DynamicTableViewOptionGroupCell.swift in Sources */,
				137846492488027600A50AB8 /* OnboardingInfoViewController+Extension.swift in Sources */,
				BAB123A22572A0B700A179FB /* TanInputViewController.swift in Sources */,
				019C9F0025894BAA00B26392 /* DiaryStoringProviding.swift in Sources */,
				ABDA2792251CE308006BAE84 /* DMServerEnvironmentViewController.swift in Sources */,
				85E33444247EB357006E74EC /* CircularProgressView.swift in Sources */,
				AB1886D1252DE51E00D39BBE /* Bundle+Identifier.swift in Sources */,
				71FD8862246EB27F00E804D0 /* ExposureDetectionViewController.swift in Sources */,
				013C413D255463A400826C9F /* DMDebugRiskCalculationViewController.swift in Sources */,
				2FC951FE24DC23B9008D39F4 /* DMConfigurationCell.swift in Sources */,
				A3552CC424DD6E16008C91BE /* AppDelegate+PlausibleDeniability.swift in Sources */,
				2FA9E39924D2F4350030561C /* ExposureSubmission+ErrorParsing.swift in Sources */,
				3523F8A82570F819004B0424 /* NSAttributedString+BulletPoint.swift in Sources */,
				AB5F84AD24F8F7A1000400D4 /* SerialMigrator.swift in Sources */,
				01D3078A2562B03C00ADB67B /* RiskState.swift in Sources */,
				01B72BF22583B51C00A3E3BC /* DiaryEditEntriesTableViewCell.swift in Sources */,
				01F52FF42552DB9600997A26 /* DMAppConfigurationViewController.swift in Sources */,
				B1DDDABE24713BAD00A07175 /* SAPDownloadedPackage.swift in Sources */,
				B1FE13EC24891CFE00D012E5 /* RiskProviding.swift in Sources */,
				011E4B032483A92A002E6412 /* MockExposureManager.swift in Sources */,
				2FE15A3C249B8C0B0077BD8D /* AccessibilityIdentifiers.swift in Sources */,
				52CAAC012562B82E00239DCB /* DynamicTableViewConsentCell.swift in Sources */,
				B1175213248A83AB00C3325C /* Risk.swift in Sources */,
				35EA615A258BC8E30062B50A /* CryptoKitFallbacks.swift in Sources */,
				01F2A5DD25820EE700DA96A6 /* DiaryDayViewModel.swift in Sources */,
				2F3D953C2518BCE9002B2C81 /* EUSettingsViewModel.swift in Sources */,
				01734B6E255D73E400E60A8B /* ENExposureConfiguration+Convenience.swift in Sources */,
				01B7232924F812DF0064C0EB /* OptionView.swift in Sources */,
				01909874257E64BD0065D050 /* DiaryDayViewController.swift in Sources */,
				71FE1C7B247AC2B500851FEB /* ExposureSubmissionQRScannerViewController.swift in Sources */,
				B1FC2D2024D9C8DF00083C81 /* SAP_TemporaryExposureKey+DeveloperMenu.swift in Sources */,
				717D21E9248C022E00D9717E /* DynamicTableViewHtmlCell.swift in Sources */,
				BA6C8A9E254D634E008344F5 /* RiskCalculationConfiguration.swift in Sources */,
				7154EB4A247D21E200A467FF /* ExposureDetectionLongGuideCell.swift in Sources */,
				50DC527924FEB2AE00F6D8EB /* AppInformationDynamicCell.swift in Sources */,
				EB3BCA8C2507C3B0003F27C7 /* DynamicTableViewBulletPointCell.swift in Sources */,
				2F3D95372518BCD1002B2C81 /* EUSettingsViewController.swift in Sources */,
				71B8044F248526B600D53506 /* DynamicTableViewSpaceCell.swift in Sources */,
				EB08F1862541CE5700D11FA9 /* temporary_exposure_key_export.pb.swift in Sources */,
				01A4DD0D25926A73007D5794 /* HomeLoadingItemViewModel.swift in Sources */,
				8595BF5F246032D90056EA27 /* ENASwitch.swift in Sources */,
				B1C7EEAE24941A3B00F1F284 /* ManualExposureDetectionState.swift in Sources */,
				948AFE672553DC5B0019579A /* WarnOthersRemindable.swift in Sources */,
				01D02646258B576100B6389A /* RiskLegendDotBodyCell.swift in Sources */,
				35C701EC2556BCB9008AEA91 /* Migration1To2.swift in Sources */,
				01EA17E52591399200E98E02 /* HomeInfoCellModel.swift in Sources */,
				710021DC248E44A6001F0B63 /* ENAFont.swift in Sources */,
				B1FE13FF2489708200D012E5 /* CachedAppConfiguration.swift in Sources */,
				EE22DB8B247FB43A001B0A71 /* ActionDetailTableViewCell.swift in Sources */,
				01909875257E64BD0065D050 /* DiaryAddAndEditEntryViewController.swift in Sources */,
				948AFE7A2554377F0019579A /* UNUserNotificationCenter+WarnOthers.swift in Sources */,
				AB1011592507C15000D392A2 /* TracingStatusHistory.swift in Sources */,
				017AD16525A4559300FA2B3F /* UITableView+Dequeue.swift in Sources */,
				71FE1C71247AA7B700851FEB /* DynamicTableViewHeaderImageView.swift in Sources */,
				01D69491250272CE00B45BEA /* DatePickerDayViewModel.swift in Sources */,
				B16457BB24DC3309002879EB /* DMLogsViewController.swift in Sources */,
				01B7232F24FE4F080064C0EB /* OptionGroupViewModel.swift in Sources */,
				013C412825545C2D00826C9F /* DebugRiskCalculation.swift in Sources */,
				51D420B724583B7200AD70CA /* NSObject+Identifier.swift in Sources */,
				CDCE11D6247D644100F30825 /* NotificationSettingsViewModel.swift in Sources */,
				BA6C8AAE254D6476008344F5 /* ENARange.swift in Sources */,
				50BD2E6424FE232E00932566 /* AppInformationImprintViewModel.swift in Sources */,
				71330E4724810A0C00EB10F6 /* DynamicTableViewFooter.swift in Sources */,
				B1D431CB246C84A400E728AD /* DownloadedPackagesStoreV1.swift in Sources */,
				714194EA247A65C60072A090 /* DynamicTableViewHeaderSeparatorView.swift in Sources */,
				35EA684A25553B5C00335F73 /* DownloadedPackagesStoreV2.swift in Sources */,
				2F26CE2E248B9C4F00BE30EE /* UIViewController+BackButton.swift in Sources */,
				01D0271B258BC78100B6389A /* SettingsCoordinator.swift in Sources */,
				EB6B5D882539AE9400B0ED57 /* DMNotificationsViewController.swift in Sources */,
				B10FD5F4246EAC1700E9D7F2 /* AppleFilesWriter.swift in Sources */,
				019C9F2D258951B700B26392 /* ContactPersonEncounter.swift in Sources */,
				711EFCC72492EE31005FEF21 /* ENAFooterView.swift in Sources */,
				514C0A14247C163800F235F6 /* HomeLowRiskCellConfigurator.swift in Sources */,
				8FF9B2B2259B6B030080770D /* ContactDiaryStoreSchemaV2.swift in Sources */,
				51C779122486E549004582F8 /* HomeFindingPositiveRiskCellConfigurator.swift in Sources */,
				B1741B4E2462C21F006275D9 /* DMViewController.swift in Sources */,
				EB2394A024E5492900E71225 /* BackgroundAppRefreshViewModel.swift in Sources */,
				EE22DB8C247FB43A001B0A71 /* DescriptionTableViewCell.swift in Sources */,
				2F3218D0248063E300A7AC0A /* UIView+Convenience.swift in Sources */,
				01734B5F255D6C4500E60A8B /* app_config_ios.pb.swift in Sources */,
				B1741B4C2462C21F006275D9 /* DMDeveloperMenu.swift in Sources */,
				BAD9630025668F8E00FAB615 /* TestResultAvailableViewModel.swift in Sources */,
				01EA17992590F03600E98E02 /* HomeDiaryTableViewCell.swift in Sources */,
				01EA17D12591366200E98E02 /* HomeDiaryCellModel.swift in Sources */,
				EB91288A257FBD1E00241D3E /* DiaryInfoViewModel.swift in Sources */,
				710ABB23247513E300948792 /* DynamicTypeTableViewCell.swift in Sources */,
				EE22DB81247FB40A001B0A71 /* ENStateHandler.swift in Sources */,
				A16714AF248CA1B70031B111 /* Bundle+ReadPlist.swift in Sources */,
				2F80CFDB247EDDB3000F06AF /* ExposureSubmissionHotlineViewController.swift in Sources */,
				BA6D163A255AD35900ED3492 /* DMSwitchTableViewCell.swift in Sources */,
				941ADDB02518C2B200E421D9 /* EuTracingTableViewCell.swift in Sources */,
				A3C4F96024812CD20047F23E /* ExposureSubmissionWarnOthersViewController.swift in Sources */,
				01D6948F2502729000B45BEA /* DatePickerDay.swift in Sources */,
				01EA17902590F03600E98E02 /* HomeInfoTableViewCell.swift in Sources */,
				019C9F40258951C000B26392 /* DiaryLocation.swift in Sources */,
				71EF33D92497F3E8007B7E1B /* ENANavigationControllerWithFooterChild.swift in Sources */,
				A3EE6E5A249BB7AF00C64B61 /* ExposureSubmissionServiceFactory.swift in Sources */,
				4026C2E424854C8D00926FB4 /* AppInformationLegalCell.swift in Sources */,
				51C737BF245B3B5D00286105 /* OnboardingInfo.swift in Sources */,
				B1FE13EB24891CFA00D012E5 /* RiskProvider.swift in Sources */,
				B143DBDF2477F292000A29E8 /* ExposureNotificationSettingViewController.swift in Sources */,
				016146912487A43E00660992 /* LinkHelper.swift in Sources */,
				BA904C9E25769D1800692110 /* TanInputView.swift in Sources */,
				EE22DB8A247FB43A001B0A71 /* ImageTableViewCell.swift in Sources */,
				B11E619C246EE4E9004A056A /* UIFont+DynamicType.swift in Sources */,
				71330E4524810A0500EB10F6 /* DynamicTableViewHeader.swift in Sources */,
				01A4DD0325926A6A007D5794 /* HomeTextItemViewModel.swift in Sources */,
				B1EAEC8B24711884003BE9A2 /* URLSession+Convenience.swift in Sources */,
				EB5FE15C2599F5E400797E4E /* ENActivityHandling.swift in Sources */,
				BA6C8AB9254D64D3008344F5 /* MinutesAtAttenuationWeight.swift in Sources */,
				7154EB4C247E862100A467FF /* ExposureDetectionLoadingCell.swift in Sources */,
				01A4DD4325935D1F007D5794 /* HomeRiskCellModel.swift in Sources */,
				01EA17FE259217B100E98E02 /* HomeState.swift in Sources */,
				2FA9E39B24D2F4A10030561C /* ExposureSubmissionService+Protocol.swift in Sources */,
				A17366552484978A006BE209 /* OnboardingInfoViewControllerUtils.swift in Sources */,
				B153096A24706F1000A4A1BD /* URLSession+Default.swift in Sources */,
				2FF1D62E2487850200381FFB /* NSMutableAttributedString+Generation.swift in Sources */,
				35BE8598251CE495005C2FD0 /* CachingHTTPClient.swift in Sources */,
				01B7232D24F8E0260064C0EB /* MultipleChoiceChoiceView.swift in Sources */,
				35EA68522555488600335F73 /* SQLiteError.swift in Sources */,
				BAD962FB25668F4000FAB615 /* TestResultAvailableViewController.swift in Sources */,
				9417BA95252B6B5100AD4053 /* DMSQLiteErrorViewController.swift in Sources */,
				013DC102245DAC4E00EE58B0 /* Store.swift in Sources */,
				5270E9B8256D20A900B08606 /* NSTextAttachment+ImageHeight.swift in Sources */,
				B1FE13EF24891D0C00D012E5 /* RiskProvidingConfiguration.swift in Sources */,
				014086BD2589033A00E9E5B2 /* DiaryEditEntriesCellModel.swift in Sources */,
				B1F82DF224718C7300E2E56A /* DMBackendConfigurationViewController.swift in Sources */,
				B1CD33412486AA7100B06E9B /* CoronaWarnURLSessionDelegate.swift in Sources */,
				94427A5025502B8900C36BE6 /* WarnOthersNotificationsTimeInterval.swift in Sources */,
				713EA25D24798A7000AB7EE8 /* ExposureDetectionRoundedView.swift in Sources */,
				AB5F84B224F8F7E3000400D4 /* Migration0To1.swift in Sources */,
				01734B5B255D6C4500E60A8B /* app_features_v2.pb.swift in Sources */,
				01A4DC7025922EB4007D5794 /* HomeItemView.swift in Sources */,
				01F2A58125803AA500DA96A6 /* DiaryOverviewDescriptionTableViewCell.swift in Sources */,
				A3EE6E5D249BB9B900C64B61 /* UITestingParameters.swift in Sources */,
				EB08F17A2541CE3300D11FA9 /* risk_level.pb.swift in Sources */,
				01F2A563257FC7D200DA96A6 /* DiaryOverviewDayTableViewCell.swift in Sources */,
				01A4DC6F25922EB4007D5794 /* HomeListItemView.swift in Sources */,
				EBDE11B2255EC2C4008C0F51 /* DMDeviceTimeCheckViewController.swift in Sources */,
				B1A31F6924DAE6C000E263DF /* DMKeyCell.swift in Sources */,
				710224F42490E7A3000C5DEF /* ExposureSubmissionStepCell.swift in Sources */,
				01F52F8A2550679600997A26 /* RiskCalculationExposureWindow.swift in Sources */,
				01F2A5C32581183800DA96A6 /* DiaryDayEntryTableViewCell.swift in Sources */,
				AB7420CB251B7D93006666AC /* DeltaOnboardingV15ViewController.swift in Sources */,
				B19FD7132491A08500A9D56A /* SAP_SemanticVersion+Compare.swift in Sources */,
				B1B381432472EF8B0056BEEE /* HTTPClient+Configuration.swift in Sources */,
				017AD14625A4546400FA2B3F /* UITableViewController+Enum.swift in Sources */,
				EBB92C72259E10ED00013B41 /* AppDisabledViewController.swift in Sources */,
				354E305924EFF26E00526C9F /* Country.swift in Sources */,
				01A4DC6A25922EB4007D5794 /* HomeTextItemView.swift in Sources */,
				BA904CA62576A0B900692110 /* ENAInputLabel.swift in Sources */,
				4026C2DC24852B7600926FB4 /* AppInformationViewController+LegalModel.swift in Sources */,
				ABFCE98A255C32EF0075FF13 /* AppConfigMetadata.swift in Sources */,
				01C6ABF42527273E0052814D /* String+Insertion.swift in Sources */,
				EE278B30245F2C8A008B06F9 /* InviteFriendsViewController.swift in Sources */,
				0190986A257E64A70065D050 /* DiaryOverviewTableViewController.swift in Sources */,
				710ABB27247533FA00948792 /* DynamicTableViewController.swift in Sources */,
				B184A380248FFCBE007180F6 /* SecureStore.swift in Sources */,
				713EA26124798AD100AB7EE8 /* ExposureDetectionHotlineCell.swift in Sources */,
				B1C6ED00247F23730066138F /* NotificationName.swift in Sources */,
				EE22DB8D247FB43A001B0A71 /* ActionTableViewCell.swift in Sources */,
				019C9F3B258951BE00B26392 /* DiaryEntry.swift in Sources */,
				01A4DC6C25922EB4007D5794 /* HomeRiskTableViewCell.swift in Sources */,
				BA6C8AF4254D65E1008344F5 /* ScanInstance.swift in Sources */,
				BA6D1634255AD2AA00ED3492 /* DMWifiClientViewModel.swift in Sources */,
				71D3C19A2494EFAC00DBABA8 /* ENANavigationControllerWithFooter.swift in Sources */,
				CD2EC329247D82EE00C6B3F9 /* NotificationSettingsViewController.swift in Sources */,
				A1BABD1024A57D03000ED515 /* ENTemporaryExposureKey+Processing.swift in Sources */,
				0120ECDD25875D8B00F78944 /* DiaryDayEntryCellModel.swift in Sources */,
				01A1B44A252DFD7800841B63 /* MetadataObject.swift in Sources */,
				01734B5E255D6C4500E60A8B /* risk_calculation_parameters.pb.swift in Sources */,
				51C737BD245B349700286105 /* OnboardingInfoViewController.swift in Sources */,
				EB08F17F2541CE3300D11FA9 /* risk_score_parameters.pb.swift in Sources */,
				B1FE13FB24896E6700D012E5 /* AppConfigurationProviding.swift in Sources */,
				514EE999246D4C2E00DE4884 /* UITableViewCell+Identifier.swift in Sources */,
				13722044247AEEAD00152764 /* UNNotificationCenter+Extension.swift in Sources */,
				B10FD5ED246EAADC00E9D7F2 /* AppInformationDetailViewController.swift in Sources */,
				351E630C256C5B9C00D89B29 /* LabeledCountriesCell.swift in Sources */,
				CDCE11D9247D64C600F30825 /* NotificationSettingsOnTableViewCell.swift in Sources */,
				017AD114259DCD3400FA2B3F /* HomeShownPositiveTestResultCellModel.swift in Sources */,
				0DF6BB97248AD616007E8B0C /* AppUpdateCheckHelper.swift in Sources */,
				0DD260FF248D549B007C3B2C /* KeychainHelper.swift in Sources */,
				352F25A824EFCBDE00ACDFF3 /* ServerEnvironment.swift in Sources */,
				01A4DD0825926A6E007D5794 /* HomeListItemViewModel.swift in Sources */,
				AB5F84BE24FE2DC9000400D4 /* DownloadedPackagesSQLLiteStoreV0.swift in Sources */,
				01909876257E64BD0065D050 /* DiaryAddAndEditEntryViewModel.swift in Sources */,
				BA6C8ACC254D6537008344F5 /* TrlEncoding.swift in Sources */,
				2FA9E39724D2F3C70030561C /* ExposureSubmissionError.swift in Sources */,
				941ADDB22518C3FB00E421D9 /* ENSettingEuTracingViewModel.swift in Sources */,
				01F52F92255067A000997A26 /* RiskCalculationError.swift in Sources */,
				01D6948B25026EC000B45BEA /* DatePickerOptionViewModel.swift in Sources */,
				2FF1D63024880FCF00381FFB /* DynamicTableViewRoundedCell.swift in Sources */,
				85D7593F2457048F008175F0 /* AppDelegate.swift in Sources */,
				0177F48825501111009DD568 /* RiskCalculationResult.swift in Sources */,
				01EA17972590F03600E98E02 /* HomeCardView.swift in Sources */,
				AB126873254C05A7006E9194 /* ENAFormatter.swift in Sources */,
				CDD87C56247556DE007CE6CA /* MainSettingsCell.swift in Sources */,
				AB6289D4251BA4EC00CF61D2 /* String+Compare.swift in Sources */,
				503DB1A7255D822E00576E57 /* ExposureSubmissionIntroViewController.swift in Sources */,
				B153096C24706F2400A4A1BD /* URLSessionConfiguration+Default.swift in Sources */,
				01EA17C92591353200E98E02 /* HomeExposureLoggingCellModel.swift in Sources */,
				71FE1C80247AC2B500851FEB /* ExposureSubmissionNavigationController.swift in Sources */,
				2FA968CE24D8560B008EE367 /* String+Random.swift in Sources */,
				019C9F32258951B900B26392 /* LocationVisit.swift in Sources */,
				AB35609A2547167800C3F8E0 /* DeviceTimeCheck.swift in Sources */,
				019C9F1E25894CDD00B26392 /* DiaryOverviewViewModel.swift in Sources */,
				EB858D2024E700D10048A0AA /* UIView+Screenshot.swift in Sources */,
				01F2A5B92581181A00DA96A6 /* DiaryDayAddTableViewCell.swift in Sources */,
				2F96739B24AB70FA008E3147 /* ExposureSubmissionParsable.swift in Sources */,
				EB7F8E9524E434E000A3CCC4 /* BackgroundAppRefreshViewController.swift in Sources */,
<<<<<<< HEAD
				85D759412457048F008175F0 /* SceneDelegate.swift in Sources */,
=======
				71B8044D248525CD00D53506 /* RiskLegendViewController+DynamicTableViewModel.swift in Sources */,
>>>>>>> 9c03e039
				EB7D205624E6A5930089264C /* InfoBoxViewModel.swift in Sources */,
				859DD512248549790073D59F /* MockDiagnosisKeysRetrieval.swift in Sources */,
				EB6B5D8D2539B36100B0ED57 /* DMNotificationCell.swift in Sources */,
				2FA9E39324D2F2920030561C /* ExposureSubmission+TestResult.swift in Sources */,
				BA056F1B259B89B50022B0A4 /* RiskLegendDotBodyCell.swift in Sources */,
				94092541254BFE6800FE61A2 /* DMWarnOthersNotificationViewController.swift in Sources */,
				EB17144625716EA80088D7A9 /* FileManager+KeyPackageStorage.swift in Sources */,
				BAC42DC42583AF9D001A94C0 /* DiaryEntryTextField.swift in Sources */,
				017AD0C1259BBD1700FA2B3F /* HomeTestResultTableViewCell.swift in Sources */,
				EE22DB89247FB43A001B0A71 /* TracingHistoryTableViewCell.swift in Sources */,
				71B804472484CC0800D53506 /* ENALabel.swift in Sources */,
				01EA176A2590EF4F00E98E02 /* HomeTableViewModel.swift in Sources */,
				71FE1C7F247AC2B500851FEB /* ExposureSubmissionTestResultViewController.swift in Sources */,
				01A4DC7125922EB4007D5794 /* HomeThankYouTableViewCell.swift in Sources */,
				EB08F1782541CE3300D11FA9 /* risk_score_classification.pb.swift in Sources */,
				713EA25B247818B000AB7EE8 /* DynamicTypeButton.swift in Sources */,
				CDA262F824AB808800612E15 /* Coordinator.swift in Sources */,
				503DB1AC255D826900576E57 /* ExposureSubmissionIntroViewModel.swift in Sources */,
				A3552CC624DD6E78008C91BE /* AppDelegate+ENATaskExecutionDelegate.swift in Sources */,
				BA27993B255995E100C3B64D /* DMWifiClientViewController.swift in Sources */,
				01734B5C255D6C4500E60A8B /* key_download_parameters.pb.swift in Sources */,
				01B72C0B25875BC300A3E3BC /* DiaryDayAddCellModel.swift in Sources */,
				017AD18C25A5C70900FA2B3F /* ActiveTracing+ExposureDetection.swift in Sources */,
				0103CED12536D1A100BDAAD1 /* AppInformationCellModel.swift in Sources */,
				B1D6B004247DA4920079DDD3 /* UIApplication+CoronaWarn.swift in Sources */,
				017AD122259DDED100FA2B3F /* ISO8601DateFormatter+ContactDiary.swift in Sources */,
				138910C5247A909000D739F6 /* ENATaskScheduler.swift in Sources */,
				71B804492484D37300D53506 /* RiskLegendViewController.swift in Sources */,
				01C2D43E2501225100FB23BF /* MockExposureSubmissionService.swift in Sources */,
				01B72B6D25821D2800A3E3BC /* DiaryDayEmptyViewModel.swift in Sources */,
				EBDE11BB255EC34C008C0F51 /* DMDeviceTimeCheckViewModel.swift in Sources */,
				5222AA68255ECFE100F338C7 /* ExposureSubmissionTestResultConsentViewController.swift in Sources */,
				713EA25F24798A9100AB7EE8 /* ExposureDetectionRiskCell.swift in Sources */,
				01F5F7222487B9C000229720 /* AppInformationViewController.swift in Sources */,
				01C6AC32252B29C00052814D /* QRScannerError.swift in Sources */,
				01909878257E64BD0065D050 /* DiaryEditEntriesViewModel.swift in Sources */,
				EB7D205424E6A3320089264C /* InfoBoxView.swift in Sources */,
				B10FD5F1246EAB1000E9D7F2 /* AppInformationViewController+DynamicTableViewModel.swift in Sources */,
				71CAB9D2248AACAD00F516A5 /* PixelPerfectLayoutConstraint.swift in Sources */,
				710021E0248EAF9A001F0B63 /* ExposureSubmissionImageCardCell.swift in Sources */,
				B14D0CDF246E976400D5BEBC /* ExposureDetectionTransaction+DidEndPrematurelyReason.swift in Sources */,
				B1D8CB2724DD44C6008C6010 /* DMTracingHistoryViewController.swift in Sources */,
				35D16DDE2567FB980069AD1B /* DynamicLegalCell.swift in Sources */,
				94B255A62551B7C800649B4C /* WarnOthersReminder.swift in Sources */,
				71FE1C69247A8FE100851FEB /* DynamicTableViewHeaderFooterView.swift in Sources */,
				B18755D124DC45CA00A9202E /* DMStoreViewController.swift in Sources */,
				353412CC2525EE4A0086D15C /* Globals.swift in Sources */,
				EB08F1872541CE5700D11FA9 /* temporary_exposure_key_signature_list.pb.swift in Sources */,
				B184A383248FFCE2007180F6 /* CodableExposureDetectionSummary.swift in Sources */,
				B111EE2C2465D9F7001AEBB4 /* String+Localization.swift in Sources */,
				01B7232B24F815B00064C0EB /* MultipleChoiceOptionView.swift in Sources */,
				351E6306256BEC8D00D89B29 /* LabeledCountriesView.swift in Sources */,
				ABD2F634254C533200DC1958 /* KeyPackageDownload.swift in Sources */,
				A1C683FC24AEC9EE00B90D12 /* DynamicTableViewTextCell.swift in Sources */,
				710224F624910661000C5DEF /* ExposureSubmissionDynamicCell.swift in Sources */,
				EEF1067A246EBF8B009DFB4E /* ResetViewController.swift in Sources */,
				01B7232724F812BC0064C0EB /* OptionGroupView.swift in Sources */,
				50E3BE5A250127DF0033E2C7 /* AppInformationDynamicAction.swift in Sources */,
				9488C3012521EE8E00504648 /* DeltaOnboardingNavigationController.swift in Sources */,
				017AD18725A5C70700FA2B3F /* DynamicCell+ExposureDetection.swift in Sources */,
				8F27018F259B593700E48CFE /* ContactDiaryStore.swift in Sources */,
				71FE1C86247AC33D00851FEB /* ExposureSubmissionTestResultHeaderView.swift in Sources */,
				1309194F247972C40066E329 /* PrivacyProtectionViewController.swift in Sources */,
				CDCE11DB247D64D600F30825 /* NotificationSettingsOffTableViewCell.swift in Sources */,
				EB08F17C2541CE3300D11FA9 /* submission_payload.pb.swift in Sources */,
				BA6C8AEC254D65C4008344F5 /* ExposureWindow.swift in Sources */,
				AB6289D9251C833100CF61D2 /* DMDeltaOnboardingViewController.swift in Sources */,
				B112545A246F2C6500AB5036 /* ENTemporaryExposureKey+Convert.swift in Sources */,
				019C9F34258951BB00B26392 /* DiaryDay.swift in Sources */,
				AB1886C4252DE1AF00D39BBE /* Logging.swift in Sources */,
				B1E8C99D2479D4E7006DC678 /* DMSubmissionStateViewController.swift in Sources */,
				016961992540574700FF92E3 /* ExposureSubmissionTestResultViewModel.swift in Sources */,
				71FE1C8C247AC79D00851FEB /* DynamicTableViewIconCell.swift in Sources */,
				B19FD7112491A07000A9D56A /* String+SemanticVersion.swift in Sources */,
				5222AA70255ED8E000F338C7 /* ExposureSubmissionTestResultConsentViewModel.swift in Sources */,
				AB7E2A80255ACC06005C90F6 /* Date+Utils.swift in Sources */,
				B16457BD24DC3F4E002879EB /* DMKeysViewController.swift in Sources */,
				51D420C424583E3300AD70CA /* SettingsViewController.swift in Sources */,
				01C6AC0E252B1E990052814D /* ExposureSubmissionQRScannerViewModel.swift in Sources */,
				01909882257E675D0065D050 /* DiaryContactPerson.swift in Sources */,
				017AD17F25A5A30500FA2B3F /* DynamicHeader+ExposureDetection.swift in Sources */,
				B1C7EEB024941A6B00F1F284 /* RiskConsumer.swift in Sources */,
				01DB708525068167008F7244 /* Calendar+GregorianLocale.swift in Sources */,
				71330E41248109F600EB10F6 /* DynamicTableViewSection.swift in Sources */,
				710ABB292475353900948792 /* DynamicTableViewModel.swift in Sources */,
				AB5F84C024FE2EB3000400D4 /* DownloadedPackagesStoreV0.swift in Sources */,
				518A69FB24687D5800444E66 /* RiskLevel.swift in Sources */,
				01734B5D255D6C4500E60A8B /* semantic_version.pb.swift in Sources */,
				EBCD2412250790F400E5574C /* ExposureSubmissionSymptomsViewController.swift in Sources */,
				AB7420B7251B69E2006666AC /* DeltaOnboardingCoordinator.swift in Sources */,
				01A4DCFE25926A66007D5794 /* HomeImageItemViewModel.swift in Sources */,
				01EA17932590F03600E98E02 /* HomeExposureLoggingTableViewCell.swift in Sources */,
				EB873540253704D100325C6C /* UNUserNotificationCenter+DeadManSwitch.swift in Sources */,
				B1741B492462C207006275D9 /* Client.swift in Sources */,
				71EF33DB2497F419007B7E1B /* ENANavigationFooterItem.swift in Sources */,
				01A4DC6E25922EB4007D5794 /* HomeImageItemView.swift in Sources */,
				019C9F39258951BD00B26392 /* DiaryEntryType.swift in Sources */,
				01F2A543257FB90200DA96A6 /* CloseBarButtonItem.swift in Sources */,
				B14D0CDB246E968C00D5BEBC /* String+Today.swift in Sources */,
				EB08F17B2541CE3300D11FA9 /* app_features.pb.swift in Sources */,
				85142501245DA0B3009D2791 /* UIViewController+Alert.swift in Sources */,
				B103193224E18A0A00DD02EF /* DMMenuItem.swift in Sources */,
				0190B225255C423600CF4244 /* Date+Age.swift in Sources */,
				352E0F19255D537C00DC3E20 /* AppConfiguration+Validation.swift in Sources */,
				01C7665E25024A09002C9A5C /* DatePickerOptionView.swift in Sources */,
				CD99A3CA2461A47C00BF12AF /* AppStrings.swift in Sources */,
				514E81342461B97800636861 /* ExposureManager.swift in Sources */,
				71176E32248957C3004B0C9F /* AppNavigationController.swift in Sources */,
				BA6C8AC4254D650C008344F5 /* NormalizedTimePerEWToRiskLevelMapping.swift in Sources */,
				3539DAD1252B353C00489B1A /* CachedAppConfigurationMock.swift in Sources */,
				B14D0CD9246E946E00D5BEBC /* ExposureDetection.swift in Sources */,
				EBA403D12589260D00D1F039 /* ColorCompatibility.swift in Sources */,
				B161782524804AC3006E435A /* DownloadedPackagesSQLLiteStoreV1.swift in Sources */,
				01909888257E7B900065D050 /* ExposureSubmissionQRInfoViewController.swift in Sources */,
				51CE1BBF2460B222002CF42A /* HomeRiskCellConfigurator.swift in Sources */,
				8F270194259B5BA700E48CFE /* ContactDiaryMigration1To2.swift in Sources */,
				BA112DF7255586E9007F5712 /* WifiOnlyHTTPClient.swift in Sources */,
				EE22DB82247FB40A001B0A71 /* ENSettingModel.swift in Sources */,
				713EA26324798F8500AB7EE8 /* ExposureDetectionHeaderCell.swift in Sources */,
				FEDCE09E9F78ABEB4AA9A484 /* ExposureDetectionExecutor.swift in Sources */,
				FEDCE50B4AC5E24D4E11AA52 /* RequiresAppDependencies.swift in Sources */,
				BA6C8AD4254D6552008344F5 /* TrlFilter.swift in Sources */,
				35327FF6256D4CE600C36A44 /* UIStackView+prune.swift in Sources */,
				01EA17622590EAAF00E98E02 /* HomeTableViewController.swift in Sources */,
				01A2367A2519D1E80043D9F8 /* ExposureSubmissionWarnOthersViewModel.swift in Sources */,
				BAB1239C2572A06D00A179FB /* TanInputViewModel.swift in Sources */,
				01D02626258A769200B6389A /* HTTPURLResponse+Header.swift in Sources */,
				EB3BCA882507B6C1003F27C7 /* ExposureSubmissionSymptomsOnsetViewController.swift in Sources */,
				FEDCE29E414945F14E7CE576 /* ENStateHandler+State.swift in Sources */,
				FEDCE6E2763B0BABFADF36BA /* ExposureDetectionViewModel.swift in Sources */,
				EB08F1792541CE3300D11FA9 /* attenuation_duration.pb.swift in Sources */,
				B1221BE02492ECE800E6C4E4 /* CFDictionary+KeychainQuery.swift in Sources */,
				94F594622521CBF50077681B /* DeltaOnboardingV15ViewModel.swift in Sources */,
			);
			runOnlyForDeploymentPostprocessing = 0;
		};
		85D7595024570491008175F0 /* Sources */ = {
			isa = PBXSourcesBuildPhase;
			buildActionMask = 2147483647;
			files = (
				A1BABD0924A57B88000ED515 /* TemporaryExposureKeyMock.swift in Sources */,
				A1E41949249548770016E52A /* HTTPClient+SubmitTests.swift in Sources */,
				A1E41941249410AF0016E52A /* SAPDownloadedPackage+Helpers.swift in Sources */,
				016961B32549649900FF92E3 /* ExposureSubmissionTestResultViewModelTests.swift in Sources */,
				015692E424B48C3F0033F35E /* TimeInterval+Convenience.swift in Sources */,
				01A1B467252E19D000841B63 /* ExposureSubmissionCoordinatorModelTests.swift in Sources */,
				B1EAEC8F247118D1003BE9A2 /* URLSession+ConvenienceTests.swift in Sources */,
				A32C046524D96348005BEA61 /* HTTPClient+PlausibeDeniabilityTests.swift in Sources */,
				A372DA4224BF3E29003248BB /* MockExposureSubmissionCoordinator.swift in Sources */,
				A1E419582495A8F90016E52A /* HTTPClient+RegistrationTokenTests.swift in Sources */,
				017AD13625A3238300FA2B3F /* iOS13TestCase.swift in Sources */,
				A1E419552495A8060016E52A /* HTTPClient+GetTestResultTests.swift in Sources */,
				01D16C5E24ED69CA007DB387 /* BackgroundAppRefreshViewModelTests.swift in Sources */,
				A14BDEC024A1AD660063E4EC /* MockExposureDetector.swift in Sources */,
				35A7F081250A7CF8005E6C33 /* KeychainHelperTests.swift in Sources */,
				014086C52589040200E9E5B2 /* DiaryEditEntriesCellModelTest.swift in Sources */,
				0120ECF32587607600F78944 /* DiaryDayEntryCellModelTest.swift in Sources */,
				B1C7EE482493D97000F1F284 /* RiskProvidingConfigurationManualTriggerTests.swift in Sources */,
				B1221BE22492ED0F00E6C4E4 /* CFDictionary+KeychainQueryTests.swift in Sources */,
				A124E64A249BF4EF00E95F72 /* ExposureDetectionExecutorTests.swift in Sources */,
				AB3560A02547194C00C3F8E0 /* DeviceTimeCheckTests.swift in Sources */,
				01A1B442252DE57000841B63 /* ExposureSubmissionQRScannerViewModelTests.swift in Sources */,
				35C701F82556C01F008AEA91 /* Migration1To2Tests.swift in Sources */,
				BA92A45E255163460063B46F /* ExposureSubmissionQRScannerViewModelGuidTests.swift in Sources */,
				AB1885D825238DD100D39BBE /* OnboardingInfoViewControllerTests.swift in Sources */,
				B16177E824802F9B006E435A /* DownloadedPackagesSQLLiteStoreTests.swift in Sources */,
				B1175216248A9F9600C3325C /* ConvertingKeysTests.swift in Sources */,
				B10F9B8B249961BC00C418F4 /* DynamicTypeLabelTests.swift in Sources */,
				CD678F6F246C43FC00B6A0F8 /* MockURLSession.swift in Sources */,
				A3E851B524ADDAC000402485 /* CountdownTimerTests.swift in Sources */,
				BA9DD53F2567BDAC00C326FF /* TestResultAvailableViewModelTest.swift in Sources */,
				01B605CE258A38330093DB8E /* DiaryEntryTest.swift in Sources */,
				F2DC808E248989CE00EDC40A /* DynamicTableViewControllerRegisterCellsTests.swift in Sources */,
				EE22DB91247FB479001B0A71 /* MockStateHandlerObserverDelegate.swift in Sources */,
				B1C7EE4624938EB700F1F284 /* ExposureDetection_FAQ_URL_Tests.swift in Sources */,
				AB453F602534B04400D8339E /* ExposureManagerTests.swift in Sources */,
				B10F9B8C249961CE00C418F4 /* UIFont+DynamicTypeTests.swift in Sources */,
				01C2D4432501260D00FB23BF /* OptionGroupViewModelTests.swift in Sources */,
				BA288AF42582616E0071009A /* DiaryInfoViewModelTest.swift in Sources */,
				A173665324844F41006BE209 /* SQLiteKeyValueStoreTests.swift in Sources */,
				A1877CAB248F2532006FEFC0 /* SAPDownloadedPackageTests.swift in Sources */,
				948AFE5F2552F6F60019579A /* WarnOthersReminderTests.swift in Sources */,
				AB8BC34F2551BBE100F3B5A7 /* HourKeyPackagesDownloadTests.swift in Sources */,
				B1E23B8624FE4DD3006BCDA6 /* PublicKeyProviderTests.swift in Sources */,
				01B605D9258A49E70093DB8E /* DiaryLocationTest.swift in Sources */,
				F2DC809424898CE600EDC40A /* DynamicTableViewControllerFooterTests.swift in Sources */,
				35358DD425A23169004FD0CB /* HTTPClientCertificatePinningTests.swift in Sources */,
				01B72BA6258360FF00A3E3BC /* DiaryDayEmptyViewModelTest.swift in Sources */,
				A32842672492359E006B1F09 /* MockExposureSubmissionNavigationControllerChild.swift in Sources */,
				F25247312484456800C5556B /* DynamicTableViewModelTests.swift in Sources */,
				B15382E7248290BB0010F007 /* AppleFilesWriterTests.swift in Sources */,
				AB1FCBD42521FC47005930BA /* ServerEnvironmentTests.swift in Sources */,
				0123D5992501385200A91838 /* ExposureSubmissionErrorTests.swift in Sources */,
				01A23685251A23740043D9F8 /* ExposureSubmissionQRInfoModelTests.swift in Sources */,
				2FD881CC2490F65C00BEC8FC /* ExposureSubmissionHotlineViewControllerTest.swift in Sources */,
				01A97DD12506768F00C07C37 /* DatePickerOptionViewModelTests.swift in Sources */,
				0177F4B125503805009DD568 /* ScanInstanceTest.swift in Sources */,
				B120C7C924AFE7B800F68FF1 /* ActiveTracingTests.swift in Sources */,
				35AA4AF4259B40FC00D32306 /* CryptoFallbackTests.swift in Sources */,
				516E430224B89AED0008CC30 /* CoordinatorTests.swift in Sources */,
				01B72BC02583875600A3E3BC /* DiaryDayViewModelTest.swift in Sources */,
				01B605C9258A32F00093DB8E /* DiaryDayTest.swift in Sources */,
				9412FAFE252349EA0086E139 /* DeltaOnboardingViewControllerTests.swift in Sources */,
				01B605C4258A30C70093DB8E /* DiaryOverviewViewModelTest.swift in Sources */,
				B11655932491437600316087 /* RiskProvidingConfigurationTests.swift in Sources */,
				BA6C8B24254D76ED008344F5 /* ExposureWindowTestCase.swift in Sources */,
				01A97DD32506769F00C07C37 /* DatePickerDayViewModelTests.swift in Sources */,
				BA11D5BA2588D590005DCD6B /* DiaryAddAndEditEntryViewModelTest.swift in Sources */,
				F2DC809224898B1800EDC40A /* DynamicTableViewControllerHeaderTests.swift in Sources */,
				01EA172D2590C2EC00E98E02 /* MockDiaryStore.swift in Sources */,
				01F52FFC2552E6F600997A26 /* ENARangeTest.swift in Sources */,
				BAC0A4DE25768039002B5361 /* TanInputViewModelTests.swift in Sources */,
				B1D431C8246C69F300E728AD /* HTTPClient+ConfigurationTests.swift in Sources */,
				B15382FE248424F00010F007 /* ExposureDetectionTests.swift in Sources */,
				A372DA3F24BEF773003248BB /* ExposureSubmissionCoordinatorTests.swift in Sources */,
				CDF27BD3246ADBA70044D32B /* ExposureSubmissionServiceTests.swift in Sources */,
				01D16C6024ED6D9A007DB387 /* MockBackgroundRefreshStatusProvider.swift in Sources */,
				0120ECFE2587631200F78944 /* DiaryDayAddCellModelTest.swift in Sources */,
				2FD473BF251E0ECE000DCA40 /* EUSettingsViewControllerTests.swift in Sources */,
				356FBF49255EC27A00959346 /* CacheAppConfigMockTests.swift in Sources */,
				A372DA4124BF33F9003248BB /* MockExposureSubmissionCoordinatorDelegate.swift in Sources */,
				01CF95DD253083B2007B72F7 /* CodableExposureDetectionSummary+Helpers.swift in Sources */,
				01A1B452252DFDC400841B63 /* FakeMetadataMachineReadableObject.swift in Sources */,
				3598D99A24FE280700483F1F /* CountryTests.swift in Sources */,
				B163D1102499068D001A322C /* SettingsViewModelTests.swift in Sources */,
				A1654F0224B43E8500C0E115 /* DynamicTableViewTextViewCellTests.swift in Sources */,
				A1E419462495479D0016E52A /* HTTPClient+MockNetworkStack.swift in Sources */,
				B1CD333E24865E0000B06E9B /* TracingStatusHistoryTests.swift in Sources */,
				01EA17472590D3DA00E98E02 /* MockTestStore.swift in Sources */,
				B1FE13ED24891D0400D012E5 /* RiskProviderTests.swift in Sources */,
				AB7420DD251B8101006666AC /* DeltaOnboardingCoordinatorTests.swift in Sources */,
				B1218920248AD79900496210 /* ClientMock.swift in Sources */,
				AB5F84BB24F92876000400D4 /* Migration0To1Tests.swift in Sources */,
				50DC527B24FEB5CA00F6D8EB /* AppInformationModelTest.swift in Sources */,
				BA8BBA08255A90690034D4BC /* WifiHTTPClientTests.swift in Sources */,
				A1BABD0E24A57CFC000ED515 /* ENTemporaryExposureKey+ProcessingTests.swift in Sources */,
				EE22DB8F247FB46C001B0A71 /* ENStateTests.swift in Sources */,
				B1DDDABC247137B000A07175 /* HTTPClientConfigurationEndpointTests.swift in Sources */,
				2FD881CE249115E700BEC8FC /* ExposureSubmissionNavigationControllerTest.swift in Sources */,
				A1E419522495A6F20016E52A /* HTTPClient+TANForExposureSubmitTests.swift in Sources */,
				015178C22507D2E50074F095 /* ExposureSubmissionSymptomsOnsetViewControllerTests.swift in Sources */,
				A32842612490E2AC006B1F09 /* ExposureSubmissionWarnOthersViewControllerTests.swift in Sources */,
				AB5F84B424F8FA26000400D4 /* SerialMigratorTests.swift in Sources */,
				ABAE0A37257FA88D0030ED47 /* ContactDiaryStoreSchemaV1Tests.swift in Sources */,
				B17A44A22464906A00CB195E /* KeyTests.swift in Sources */,
				B19FD7152491A4A300A9D56A /* SAP_SemanticVersionTests.swift in Sources */,
				941F5ED02518E82800785F06 /* ENSettingEuTracingViewModelTests.swift in Sources */,
				01D16C6224ED6DB3007DB387 /* MockLowPowerModeStatusProvider.swift in Sources */,
				A1654EFF24B41FF600C0E115 /* DynamicCellTests.swift in Sources */,
				0144BDE32509288B00B0857C /* SymptomsOnsetTests.swift in Sources */,
				A124E64C249C4C9000E95F72 /* SAPDownloadedPackagesStore+Helpers.swift in Sources */,
				ABAE0A3F257FAC970030ED47 /* ContactDiaryStoreTests.swift in Sources */,
				A36FACC424C5EA1500DED947 /* ExposureDetectionViewControllerTests.swift in Sources */,
				71176E2F248922B0004B0C9F /* ENAColorTests.swift in Sources */,
				014086B82588F9FD00E9E5B2 /* DiaryEditEntriesViewModelTest.swift in Sources */,
				0DF6BB9D248AE232007E8B0C /* AppUpdateCheckerHelperTests.swift in Sources */,
				A328425D248E82BC006B1F09 /* ExposureSubmissionTestResultViewControllerTests.swift in Sources */,
				BA6C8B0E254D6BF9008344F5 /* RiskCalculationTest.swift in Sources */,
				F22C6E2324917E3200712A6B /* DynamicTableViewControllerRowsTests.swift in Sources */,
				01B605E7258A4A980093DB8E /* DiaryContactPersonTest.swift in Sources */,
				A1E4195D249818060016E52A /* RiskTests.swift in Sources */,
				B18C411D246DB30000B8D8CB /* URL+Helper.swift in Sources */,
				CDF27BD5246ADBF30044D32B /* HTTPClient+DaysAndHoursTests.swift in Sources */,
				B117909824914D77007FF821 /* StoreTests.swift in Sources */,
				F22C6E252492082B00712A6B /* DynamicTableViewSpaceCellTests.swift in Sources */,
				B1AC51D624CED8820087C35B /* DetectionModeTests.swift in Sources */,
				B1FE13FE24896EF700D012E5 /* CachedAppConfigurationTests.swift in Sources */,
				524C4292256587B900EBC3B0 /* ExposureSubmissionTestResultConsentViewModelTests.swift in Sources */,
				BA6C8B51254D80DF008344F5 /* ExposureWindowTest.swift in Sources */,
				50BD2E7724FE26F400932566 /* AppInformationImprintTest.swift in Sources */,
				AB8BC3472551B97700F3B5A7 /* DownloadedPackagesStoreErrorStub.swift in Sources */,
				50B1D6E72551621C00684C3C /* DayKeyPackageDownloadTests.swift in Sources */,
				A1E419602498243E0016E52A /* String+TodayTests.swift in Sources */,
				35853E22251DED0F008FE983 /* CachingHTTPClientMock.swift in Sources */,
				BA6C8B2B254D76F7008344F5 /* TestCasesWithConfiguration.swift in Sources */,
				2FC0356F24B342FA00E234AC /* UIViewcontroller+AlertTest.swift in Sources */,
				F2DC809024898A9400EDC40A /* DynamicTableViewControllerNumberOfRowsAndSectionsTests.swift in Sources */,
				AB5F84BD24F92E92000400D4 /* SerialMigratorFake.swift in Sources */,
			);
			runOnlyForDeploymentPostprocessing = 0;
		};
		85D7595B24570491008175F0 /* Sources */ = {
			isa = PBXSourcesBuildPhase;
			buildActionMask = 2147483647;
			files = (
				BAEC99C7258B714300B98ECA /* ENAUITests_07_ContactJournalUITests.swift in Sources */,
				94C24B3F25304B4400F8C004 /* ENAUITestsDeltaOnboarding.swift in Sources */,
				134F0DBC247578FF00D88934 /* ENAUITestsHome.swift in Sources */,
				EB11B02A24EE7CA500143A95 /* ENAUITestsSettings.swift in Sources */,
				134F0DBD247578FF00D88934 /* ENAUITests-Extensions.swift in Sources */,
				A32842652491136E006B1F09 /* ExposureSubmissionUITests.swift in Sources */,
				948DCDC3252EFC9A00CDE020 /* ENAUITests_05_ExposureLogging.swift in Sources */,
				85D7596424570491008175F0 /* ENAUITests.swift in Sources */,
				356153AD257FA8A300F6CD4D /* AccessibilityIdentifiers.swift in Sources */,
				941B68AE253F007100DC1962 /* Int+Increment.swift in Sources */,
				52EAAB512566BB0500204373 /* ExposureSubmission+TestResult.swift in Sources */,
				13E50469248E3CD20086641C /* ENAUITestsAppInformation.swift in Sources */,
				01A1B45C252E077600841B63 /* TimeInterval+Convenience.swift in Sources */,
				130CB19C246D92F800ADE602 /* ENAUITestsOnboarding.swift in Sources */,
				13E5046B248E3DF30086641C /* AppStrings.swift in Sources */,
				A3EE6E5C249BB97500C64B61 /* UITestingParameters.swift in Sources */,
				134F0F2C2475793400D88934 /* SnapshotHelper.swift in Sources */,
				505F2E522587738900697CC2 /* AccessibilityLabels.swift in Sources */,
			);
			runOnlyForDeploymentPostprocessing = 0;
		};
		B1FF6B662497D0B40041CF02 /* Sources */ = {
			isa = PBXSourcesBuildPhase;
			buildActionMask = 2147483647;
			files = (
				019BFC6C24C9901A0053973D /* sqlite3.c in Sources */,
			);
			runOnlyForDeploymentPostprocessing = 0;
		};
/* End PBXSourcesBuildPhase section */

/* Begin PBXTargetDependency section */
		85D7595624570491008175F0 /* PBXTargetDependency */ = {
			isa = PBXTargetDependency;
			target = 85D7593A2457048F008175F0 /* ENA */;
			targetProxy = 85D7595524570491008175F0 /* PBXContainerItemProxy */;
		};
		85D7596124570491008175F0 /* PBXTargetDependency */ = {
			isa = PBXTargetDependency;
			target = 85D7593A2457048F008175F0 /* ENA */;
			targetProxy = 85D7596024570491008175F0 /* PBXContainerItemProxy */;
		};
/* End PBXTargetDependency section */

/* Begin PBXVariantGroup section */
		01E42990251DCDC90057FCBE /* Localizable.legal.strings */ = {
			isa = PBXVariantGroup;
			children = (
				01E4298F251DCDC90057FCBE /* en */,
				01E42994251DCDCE0057FCBE /* de */,
				01E42995251DCDD10057FCBE /* tr */,
			);
			name = Localizable.legal.strings;
			sourceTree = "<group>";
		};
		13156CFF248C19D000AFC472 /* usage.html */ = {
			isa = PBXVariantGroup;
			children = (
				13156CFE248C19D000AFC472 /* de */,
				13156D00248CDECC00AFC472 /* en */,
				EEDD6DF524A4885200BC30D0 /* tr */,
				EECF5E5524BDCC3C00332B8F /* pl */,
				EECF5E5A24BDCC4D00332B8F /* ro */,
				EECF5E5F24BDCC5900332B8F /* bg */,
			);
			name = usage.html;
			sourceTree = "<group>";
		};
		71F5418A248BEDBE006DB793 /* privacy-policy.html */ = {
			isa = PBXVariantGroup;
			children = (
				71F5418B248BEDBE006DB793 /* de */,
				717D21EA248C072300D9717E /* en */,
				EEDD6DF624A4885200BC30D0 /* tr */,
				EECF5E5624BDCC3C00332B8F /* pl */,
				EECF5E5B24BDCC4D00332B8F /* ro */,
				EECF5E6024BDCC5A00332B8F /* bg */,
			);
			name = "privacy-policy.html";
			sourceTree = "<group>";
		};
		85D7594C24570491008175F0 /* LaunchScreen.storyboard */ = {
			isa = PBXVariantGroup;
			children = (
				85D7594D24570491008175F0 /* Base */,
			);
			name = LaunchScreen.storyboard;
			sourceTree = "<group>";
		};
		AB8B0D3425305384009C067B /* Localizable.links.strings */ = {
			isa = PBXVariantGroup;
			children = (
				AB8B0D3C253053A1009C067B /* de */,
				AB8B0D3D253053D5009C067B /* en */,
				AB8B0D3E253053DB009C067B /* tr */,
				AB8B0D3F253053DF009C067B /* pl */,
				AB8B0D40253053E2009C067B /* ro */,
				AB8B0D41253053E5009C067B /* bg */,
			);
			name = Localizable.links.strings;
			sourceTree = "<group>";
		};
		EE26950A248FCB0300BAE234 /* InfoPlist.strings */ = {
			isa = PBXVariantGroup;
			children = (
				EE269509248FCB0300BAE234 /* de */,
				EE26950B248FCB1600BAE234 /* en */,
				EEDD6DF824A4889D00BC30D0 /* tr */,
				EECF5E5924BDCC3C00332B8F /* pl */,
				EECF5E5E24BDCC4D00332B8F /* ro */,
				EECF5E6324BDCC5A00332B8F /* bg */,
			);
			name = InfoPlist.strings;
			sourceTree = "<group>";
		};
		EE70C23A245B09E900AC9B2F /* Localizable.strings */ = {
			isa = PBXVariantGroup;
			children = (
				EE70C23B245B09E900AC9B2F /* de */,
				EE70C23C245B09E900AC9B2F /* en */,
				EEDD6DF924A488A500BC30D0 /* tr */,
				EECF5E5724BDCC3C00332B8F /* pl */,
				EECF5E5C24BDCC4D00332B8F /* ro */,
				EECF5E6124BDCC5A00332B8F /* bg */,
			);
			name = Localizable.strings;
			sourceTree = "<group>";
		};
		EE92A340245D96DA006B97B0 /* Localizable.stringsdict */ = {
			isa = PBXVariantGroup;
			children = (
				EE92A33F245D96DA006B97B0 /* de */,
				514C0A09247AEEE200F235F6 /* en */,
				EEDD6DFA24A488AD00BC30D0 /* tr */,
				EECF5E5824BDCC3C00332B8F /* pl */,
				EECF5E5D24BDCC4D00332B8F /* ro */,
				EECF5E6224BDCC5A00332B8F /* bg */,
			);
			name = Localizable.stringsdict;
			sourceTree = "<group>";
		};
/* End PBXVariantGroup section */

/* Begin XCBuildConfiguration section */
		011E4AFC2483A269002E6412 /* Community */ = {
			isa = XCBuildConfiguration;
			buildSettings = {
				ALWAYS_SEARCH_USER_PATHS = NO;
				CLANG_ANALYZER_LOCALIZABILITY_NONLOCALIZED = YES;
				CLANG_ANALYZER_NONNULL = YES;
				CLANG_ANALYZER_NUMBER_OBJECT_CONVERSION = YES_AGGRESSIVE;
				CLANG_CXX_LANGUAGE_STANDARD = "gnu++14";
				CLANG_CXX_LIBRARY = "libc++";
				CLANG_ENABLE_MODULES = YES;
				CLANG_ENABLE_OBJC_ARC = YES;
				CLANG_ENABLE_OBJC_WEAK = YES;
				CLANG_WARN_BLOCK_CAPTURE_AUTORELEASING = YES;
				CLANG_WARN_BOOL_CONVERSION = YES;
				CLANG_WARN_COMMA = YES;
				CLANG_WARN_CONSTANT_CONVERSION = YES;
				CLANG_WARN_DEPRECATED_OBJC_IMPLEMENTATIONS = YES;
				CLANG_WARN_DIRECT_OBJC_ISA_USAGE = YES_ERROR;
				CLANG_WARN_DOCUMENTATION_COMMENTS = YES;
				CLANG_WARN_EMPTY_BODY = YES;
				CLANG_WARN_ENUM_CONVERSION = YES;
				CLANG_WARN_INFINITE_RECURSION = YES;
				CLANG_WARN_INT_CONVERSION = YES;
				CLANG_WARN_NON_LITERAL_NULL_CONVERSION = YES;
				CLANG_WARN_OBJC_IMPLICIT_RETAIN_SELF = YES;
				CLANG_WARN_OBJC_LITERAL_CONVERSION = YES;
				CLANG_WARN_OBJC_ROOT_CLASS = YES_ERROR;
				CLANG_WARN_QUOTED_INCLUDE_IN_FRAMEWORK_HEADER = YES;
				CLANG_WARN_RANGE_LOOP_ANALYSIS = YES;
				CLANG_WARN_STRICT_PROTOTYPES = YES;
				CLANG_WARN_SUSPICIOUS_MOVE = YES;
				CLANG_WARN_UNGUARDED_AVAILABILITY = YES_AGGRESSIVE;
				CLANG_WARN_UNREACHABLE_CODE = YES;
				CLANG_WARN__DUPLICATE_METHOD_MATCH = YES;
				COPY_PHASE_STRIP = NO;
				DEBUG_INFORMATION_FORMAT = dwarf;
				ENABLE_STRICT_OBJC_MSGSEND = YES;
				ENABLE_TESTABILITY = YES;
				GCC_C_LANGUAGE_STANDARD = gnu11;
				GCC_DYNAMIC_NO_PIC = NO;
				GCC_NO_COMMON_BLOCKS = YES;
				GCC_OPTIMIZATION_LEVEL = 0;
				GCC_PREPROCESSOR_DEFINITIONS = (
					"DEBUG=1",
					"$(inherited)",
				);
				GCC_WARN_64_TO_32_BIT_CONVERSION = YES;
				GCC_WARN_ABOUT_RETURN_TYPE = YES_ERROR;
				GCC_WARN_UNDECLARED_SELECTOR = YES;
				GCC_WARN_UNINITIALIZED_AUTOS = YES_AGGRESSIVE;
				GCC_WARN_UNUSED_FUNCTION = YES;
				GCC_WARN_UNUSED_VARIABLE = YES;
				IPHONEOS_DEPLOYMENT_TARGET = 13.7;
				MTL_ENABLE_DEBUG_INFO = INCLUDE_SOURCE;
				MTL_FAST_MATH = YES;
				ONLY_ACTIVE_ARCH = YES;
				SDKROOT = iphoneos;
				SWIFT_ACTIVE_COMPILATION_CONDITIONS = "DEBUG COMMUNITY";
				SWIFT_OPTIMIZATION_LEVEL = "-Onone";
			};
			name = Community;
		};
		011E4AFD2483A269002E6412 /* Community */ = {
			isa = XCBuildConfiguration;
			buildSettings = {
				ASSETCATALOG_COMPILER_APPICON_NAME = AppIcon;
				CLANG_ENABLE_MODULES = YES;
				CODE_SIGN_ENTITLEMENTS = "${PROJECT}/Resources/ENACommunity.entitlements";
				CODE_SIGN_IDENTITY = "Apple Development";
				CODE_SIGN_STYLE = Automatic;
				CURRENT_PROJECT_VERSION = 1;
				DEVELOPMENT_TEAM = $IPHONE_APP_DEV_TEAM;
				GCC_PREPROCESSOR_DEFINITIONS = (
					"DEBUG=1",
					"$(inherited)",
					"SQLITE_HAS_CODEC=1",
					"DISABLE_CERTIFICATE_PINNING=1",
				);
				INFOPLIST_FILE = ENA/Resources/Info_Debug.plist;
				IPHONE_APP_CODE_SIGN_IDENTITY = "iPhone Developer";
				IPHONE_APP_DEV_TEAM = "";
				IPHONE_APP_DIST_PROF_SPECIFIER = "";
				LD_RUNPATH_SEARCH_PATHS = (
					"$(inherited)",
					"@executable_path/Frameworks",
				);
				MARKETING_VERSION = 1.11.0;
				OTHER_CFLAGS = (
					"-DSQLITE_HAS_CODEC",
					"-DSQLITE_TEMP_STORE=3",
					"-DSQLCIPHER_CRYPTO_CC",
					"-DNDEBUG",
				);
				PRODUCT_BUNDLE_IDENTIFIER = de.rki.coronawarnapp;
				PRODUCT_NAME = "$(TARGET_NAME)";
				PROVISIONING_PROFILE_SPECIFIER = "";
				SWIFT_ACTIVE_COMPILATION_CONDITIONS = "${inherited} USE_DEV_PK_FOR_SIG_VERIFICATION DISABLE_CERTIFICATE_PINNING";
				SWIFT_OBJC_BRIDGING_HEADER = "ENA-Bridging-Header.h";
				SWIFT_OPTIMIZATION_LEVEL = "-Onone";
				SWIFT_VERSION = 5.0;
				TARGETED_DEVICE_FAMILY = 1;
			};
			name = Community;
		};
		011E4AFE2483A269002E6412 /* Community */ = {
			isa = XCBuildConfiguration;
			buildSettings = {
				ALWAYS_EMBED_SWIFT_STANDARD_LIBRARIES = YES;
				BUNDLE_LOADER = "$(TEST_HOST)";
				CLANG_ENABLE_MODULES = YES;
				CODE_SIGN_STYLE = Automatic;
				DEVELOPMENT_TEAM = 523TP53AQF;
				GCC_PREPROCESSOR_DEFINITIONS = (
					"$(inherited)",
					"SQLITE_HAS_CODEC=1",
				);
				INFOPLIST_FILE = ENATests/Info.plist;
				LD_RUNPATH_SEARCH_PATHS = (
					"$(inherited)",
					"@executable_path/Frameworks",
					"@loader_path/Frameworks",
				);
				OTHER_CFLAGS = (
					"-DSQLITE_HAS_CODEC",
					"-DSQLITE_TEMP_STORE=3",
					"-DSQLCIPHER_CRYPTO_CC",
					"-DNDEBUG",
				);
				PRODUCT_BUNDLE_IDENTIFIER = com.sap.ux.ENATests;
				PRODUCT_NAME = "$(TARGET_NAME)";
				SWIFT_OBJC_BRIDGING_HEADER = "ENATests-Bridging-Header.h";
				SWIFT_OPTIMIZATION_LEVEL = "-Onone";
				SWIFT_VERSION = 5.0;
				TARGETED_DEVICE_FAMILY = "1,2";
				TEST_HOST = "$(BUILT_PRODUCTS_DIR)/ENA.app/ENA";
			};
			name = Community;
		};
		011E4AFF2483A269002E6412 /* Community */ = {
			isa = XCBuildConfiguration;
			buildSettings = {
				ALWAYS_EMBED_SWIFT_STANDARD_LIBRARIES = YES;
				CODE_SIGN_STYLE = Automatic;
				DEVELOPMENT_TEAM = 523TP53AQF;
				INFOPLIST_FILE = ENAUITests/Info.plist;
				LD_RUNPATH_SEARCH_PATHS = (
					"$(inherited)",
					"@executable_path/Frameworks",
					"@loader_path/Frameworks",
				);
				PRODUCT_BUNDLE_IDENTIFIER = com.sap.ux.ENAUITests;
				PRODUCT_NAME = "$(TARGET_NAME)";
				PROVISIONING_PROFILE_SPECIFIER = "";
				"PROVISIONING_PROFILE_SPECIFIER[sdk=macosx*]" = "";
				SWIFT_ACTIVE_COMPILATION_CONDITIONS = "DEBUG COMMUNITY";
				SWIFT_VERSION = 5.0;
				TARGETED_DEVICE_FAMILY = "1,2";
				TEST_TARGET_NAME = ENA;
			};
			name = Community;
		};
		0140535724A0E077000A5121 /* TestFlight */ = {
			isa = XCBuildConfiguration;
			buildSettings = {
				ALWAYS_SEARCH_USER_PATHS = NO;
				CLANG_ANALYZER_LOCALIZABILITY_NONLOCALIZED = YES;
				CLANG_ANALYZER_NONNULL = YES;
				CLANG_ANALYZER_NUMBER_OBJECT_CONVERSION = YES_AGGRESSIVE;
				CLANG_CXX_LANGUAGE_STANDARD = "gnu++14";
				CLANG_CXX_LIBRARY = "libc++";
				CLANG_ENABLE_MODULES = YES;
				CLANG_ENABLE_OBJC_ARC = YES;
				CLANG_ENABLE_OBJC_WEAK = YES;
				CLANG_WARN_BLOCK_CAPTURE_AUTORELEASING = YES;
				CLANG_WARN_BOOL_CONVERSION = YES;
				CLANG_WARN_COMMA = YES;
				CLANG_WARN_CONSTANT_CONVERSION = YES;
				CLANG_WARN_DEPRECATED_OBJC_IMPLEMENTATIONS = YES;
				CLANG_WARN_DIRECT_OBJC_ISA_USAGE = YES_ERROR;
				CLANG_WARN_DOCUMENTATION_COMMENTS = YES;
				CLANG_WARN_EMPTY_BODY = YES;
				CLANG_WARN_ENUM_CONVERSION = YES;
				CLANG_WARN_INFINITE_RECURSION = YES;
				CLANG_WARN_INT_CONVERSION = YES;
				CLANG_WARN_NON_LITERAL_NULL_CONVERSION = YES;
				CLANG_WARN_OBJC_IMPLICIT_RETAIN_SELF = YES;
				CLANG_WARN_OBJC_LITERAL_CONVERSION = YES;
				CLANG_WARN_OBJC_ROOT_CLASS = YES_ERROR;
				CLANG_WARN_QUOTED_INCLUDE_IN_FRAMEWORK_HEADER = YES;
				CLANG_WARN_RANGE_LOOP_ANALYSIS = YES;
				CLANG_WARN_STRICT_PROTOTYPES = YES;
				CLANG_WARN_SUSPICIOUS_MOVE = YES;
				CLANG_WARN_UNGUARDED_AVAILABILITY = YES_AGGRESSIVE;
				CLANG_WARN_UNREACHABLE_CODE = YES;
				CLANG_WARN__DUPLICATE_METHOD_MATCH = YES;
				COPY_PHASE_STRIP = NO;
				DEBUG_INFORMATION_FORMAT = "dwarf-with-dsym";
				ENABLE_NS_ASSERTIONS = NO;
				ENABLE_STRICT_OBJC_MSGSEND = YES;
				GCC_C_LANGUAGE_STANDARD = gnu11;
				GCC_NO_COMMON_BLOCKS = YES;
				GCC_WARN_64_TO_32_BIT_CONVERSION = YES;
				GCC_WARN_ABOUT_RETURN_TYPE = YES_ERROR;
				GCC_WARN_UNDECLARED_SELECTOR = YES;
				GCC_WARN_UNINITIALIZED_AUTOS = YES_AGGRESSIVE;
				GCC_WARN_UNUSED_FUNCTION = YES;
				GCC_WARN_UNUSED_VARIABLE = YES;
				IPHONEOS_DEPLOYMENT_TARGET = 13.7;
				MTL_ENABLE_DEBUG_INFO = NO;
				MTL_FAST_MATH = YES;
				SDKROOT = iphoneos;
				SWIFT_ACTIVE_COMPILATION_CONDITIONS = "";
				SWIFT_COMPILATION_MODE = wholemodule;
				SWIFT_OPTIMIZATION_LEVEL = "-O";
				VALIDATE_PRODUCT = YES;
			};
			name = TestFlight;
		};
		0140535824A0E077000A5121 /* TestFlight */ = {
			isa = XCBuildConfiguration;
			buildSettings = {
				ASSETCATALOG_COMPILER_APPICON_NAME = AppIcon;
				CLANG_ENABLE_MODULES = YES;
				CODE_SIGN_ENTITLEMENTS = "${PROJECT}/Resources/ENA.entitlements";
				CODE_SIGN_IDENTITY = $IPHONE_APP_CODE_SIGN_IDENTITY;
				CODE_SIGN_STYLE = Manual;
				CURRENT_PROJECT_VERSION = 1;
				DEVELOPMENT_TEAM = 523TP53AQF;
				GCC_PREPROCESSOR_DEFINITIONS = "SQLITE_HAS_CODEC=1";
				INFOPLIST_FILE = ENA/Resources/Info_Testflight.plist;
				IPHONE_APP_CODE_SIGN_IDENTITY = "Apple Distribution";
				IPHONE_APP_DEV_TEAM = 523TP53AQF;
				IPHONE_APP_DIST_PROF_SPECIFIER = "match AppStore de.rki.coronawarnapp-dev";
				LD_RUNPATH_SEARCH_PATHS = (
					"$(inherited)",
					"@executable_path/Frameworks",
				);
				MARKETING_VERSION = 1.11.0;
				OTHER_CFLAGS = (
					"-DSQLITE_HAS_CODEC",
					"-DSQLITE_TEMP_STORE=3",
					"-DSQLCIPHER_CRYPTO_CC",
					"-DNDEBUG",
				);
				PRODUCT_BUNDLE_IDENTIFIER = "de.rki.coronawarnapp-dev";
				PRODUCT_NAME = "$(TARGET_NAME)";
				PROVISIONING_PROFILE_SPECIFIER = $IPHONE_APP_DIST_PROF_SPECIFIER;
				SWIFT_ACTIVE_COMPILATION_CONDITIONS = USE_DEV_PK_FOR_SIG_VERIFICATION;
				SWIFT_OBJC_BRIDGING_HEADER = "ENA-Bridging-Header.h";
				SWIFT_VERSION = 5.0;
				TARGETED_DEVICE_FAMILY = 1;
			};
			name = TestFlight;
		};
		0140535924A0E077000A5121 /* TestFlight */ = {
			isa = XCBuildConfiguration;
			buildSettings = {
				ALWAYS_EMBED_SWIFT_STANDARD_LIBRARIES = YES;
				BUNDLE_LOADER = "$(TEST_HOST)";
				CLANG_ENABLE_MODULES = YES;
				CODE_SIGN_STYLE = Manual;
				DEVELOPMENT_TEAM = 523TP53AQF;
				GCC_PREPROCESSOR_DEFINITIONS = "SQLITE_HAS_CODEC=1";
				INFOPLIST_FILE = ENATests/Info.plist;
				LD_RUNPATH_SEARCH_PATHS = (
					"$(inherited)",
					"@executable_path/Frameworks",
					"@loader_path/Frameworks",
				);
				OTHER_CFLAGS = (
					"-DSQLITE_HAS_CODEC",
					"-DSQLITE_TEMP_STORE=3",
					"-DSQLCIPHER_CRYPTO_CC",
					"-DNDEBUG",
				);
				PRODUCT_BUNDLE_IDENTIFIER = com.sap.ux.ENATests;
				PRODUCT_NAME = "$(TARGET_NAME)";
				SWIFT_OBJC_BRIDGING_HEADER = "ENATests-Bridging-Header.h";
				SWIFT_VERSION = 5.0;
				TARGETED_DEVICE_FAMILY = "1,2";
				TEST_HOST = "$(BUILT_PRODUCTS_DIR)/ENA.app/ENA";
			};
			name = TestFlight;
		};
		0140535A24A0E077000A5121 /* TestFlight */ = {
			isa = XCBuildConfiguration;
			buildSettings = {
				ALWAYS_EMBED_SWIFT_STANDARD_LIBRARIES = YES;
				CODE_SIGN_STYLE = Manual;
				DEVELOPMENT_TEAM = 523TP53AQF;
				INFOPLIST_FILE = ENAUITests/Info.plist;
				LD_RUNPATH_SEARCH_PATHS = (
					"$(inherited)",
					"@executable_path/Frameworks",
					"@loader_path/Frameworks",
				);
				PRODUCT_BUNDLE_IDENTIFIER = com.sap.ux.ENAUITests;
				PRODUCT_NAME = "$(TARGET_NAME)";
				PROVISIONING_PROFILE_SPECIFIER = "";
				"PROVISIONING_PROFILE_SPECIFIER[sdk=macosx*]" = "";
				SWIFT_VERSION = 5.0;
				TARGETED_DEVICE_FAMILY = "1,2";
				TEST_TARGET_NAME = ENA;
			};
			name = TestFlight;
		};
		019BFC6324C988F90053973D /* TestFlight */ = {
			isa = XCBuildConfiguration;
			buildSettings = {
				CODE_SIGNING_ALLOWED = NO;
				CODE_SIGNING_REQUIRED = NO;
				CODE_SIGN_STYLE = Manual;
				DEFINES_MODULE = YES;
				DYLIB_INSTALL_NAME_BASE = "@rpath";
				GCC_PREPROCESSOR_DEFINITIONS = "SQLITE_HAS_CODEC=1";
				INFOPLIST_FILE = CWASQLite/Info.plist;
				LD_RUNPATH_SEARCH_PATHS = (
					"$(inherited)",
					"@executable_path/Frameworks",
					"@loader_path/Frameworks",
				);
				OTHER_CFLAGS = (
					"-DSQLITE_TEMP_STORE=3",
					"-DSQLCIPHER_CRYPTO_CC",
					"-DNDEBUG",
					"-DSQLITE_HAS_CODEC",
				);
				PRODUCT_BUNDLE_IDENTIFIER = de.rki.coronawarnapp.sqlite;
				PRODUCT_NAME = CWASQLite;
				PROVISIONING_PROFILE_SPECIFIER = "";
				SKIP_INSTALL = YES;
				SWIFT_VERSION = 5.0;
				VERSIONING_SYSTEM = "apple-generic";
			};
			name = TestFlight;
		};
		01D1BEB124F7F41200D11B9A /* AdHoc */ = {
			isa = XCBuildConfiguration;
			buildSettings = {
				ALWAYS_SEARCH_USER_PATHS = NO;
				CLANG_ANALYZER_LOCALIZABILITY_NONLOCALIZED = YES;
				CLANG_ANALYZER_NONNULL = YES;
				CLANG_ANALYZER_NUMBER_OBJECT_CONVERSION = YES_AGGRESSIVE;
				CLANG_CXX_LANGUAGE_STANDARD = "gnu++14";
				CLANG_CXX_LIBRARY = "libc++";
				CLANG_ENABLE_MODULES = YES;
				CLANG_ENABLE_OBJC_ARC = YES;
				CLANG_ENABLE_OBJC_WEAK = YES;
				CLANG_WARN_BLOCK_CAPTURE_AUTORELEASING = YES;
				CLANG_WARN_BOOL_CONVERSION = YES;
				CLANG_WARN_COMMA = YES;
				CLANG_WARN_CONSTANT_CONVERSION = YES;
				CLANG_WARN_DEPRECATED_OBJC_IMPLEMENTATIONS = YES;
				CLANG_WARN_DIRECT_OBJC_ISA_USAGE = YES_ERROR;
				CLANG_WARN_DOCUMENTATION_COMMENTS = YES;
				CLANG_WARN_EMPTY_BODY = YES;
				CLANG_WARN_ENUM_CONVERSION = YES;
				CLANG_WARN_INFINITE_RECURSION = YES;
				CLANG_WARN_INT_CONVERSION = YES;
				CLANG_WARN_NON_LITERAL_NULL_CONVERSION = YES;
				CLANG_WARN_OBJC_IMPLICIT_RETAIN_SELF = YES;
				CLANG_WARN_OBJC_LITERAL_CONVERSION = YES;
				CLANG_WARN_OBJC_ROOT_CLASS = YES_ERROR;
				CLANG_WARN_QUOTED_INCLUDE_IN_FRAMEWORK_HEADER = YES;
				CLANG_WARN_RANGE_LOOP_ANALYSIS = YES;
				CLANG_WARN_STRICT_PROTOTYPES = YES;
				CLANG_WARN_SUSPICIOUS_MOVE = YES;
				CLANG_WARN_UNGUARDED_AVAILABILITY = YES_AGGRESSIVE;
				CLANG_WARN_UNREACHABLE_CODE = YES;
				CLANG_WARN__DUPLICATE_METHOD_MATCH = YES;
				COPY_PHASE_STRIP = NO;
				DEBUG_INFORMATION_FORMAT = "dwarf-with-dsym";
				ENABLE_NS_ASSERTIONS = NO;
				ENABLE_STRICT_OBJC_MSGSEND = YES;
				GCC_C_LANGUAGE_STANDARD = gnu11;
				GCC_NO_COMMON_BLOCKS = YES;
				GCC_WARN_64_TO_32_BIT_CONVERSION = YES;
				GCC_WARN_ABOUT_RETURN_TYPE = YES_ERROR;
				GCC_WARN_UNDECLARED_SELECTOR = YES;
				GCC_WARN_UNINITIALIZED_AUTOS = YES_AGGRESSIVE;
				GCC_WARN_UNUSED_FUNCTION = YES;
				GCC_WARN_UNUSED_VARIABLE = YES;
				IPHONEOS_DEPLOYMENT_TARGET = 13.7;
				MTL_ENABLE_DEBUG_INFO = NO;
				MTL_FAST_MATH = YES;
				SDKROOT = iphoneos;
				SWIFT_ACTIVE_COMPILATION_CONDITIONS = ADHOC;
				SWIFT_COMPILATION_MODE = wholemodule;
				SWIFT_OPTIMIZATION_LEVEL = "-O";
				VALIDATE_PRODUCT = YES;
			};
			name = AdHoc;
		};
		01D1BEB224F7F41200D11B9A /* AdHoc */ = {
			isa = XCBuildConfiguration;
			buildSettings = {
				ASSETCATALOG_COMPILER_APPICON_NAME = AppIcon;
				CLANG_ENABLE_MODULES = YES;
				CODE_SIGN_ENTITLEMENTS = "${PROJECT}/Resources/ENA.entitlements";
				CODE_SIGN_IDENTITY = $IPHONE_APP_CODE_SIGN_IDENTITY;
				CODE_SIGN_STYLE = Manual;
				CURRENT_PROJECT_VERSION = 1;
				DEVELOPMENT_TEAM = 523TP53AQF;
				GCC_PREPROCESSOR_DEFINITIONS = "SQLITE_HAS_CODEC=1";
				INFOPLIST_FILE = ENA/Resources/Info_Testflight.plist;
				IPHONE_APP_CODE_SIGN_IDENTITY = "Apple Distribution";
				IPHONE_APP_DEV_TEAM = 523TP53AQF;
				IPHONE_APP_DIST_PROF_SPECIFIER = "match AdHoc de.rki.coronawarnapp-dev";
				LD_RUNPATH_SEARCH_PATHS = (
					"$(inherited)",
					"@executable_path/Frameworks",
				);
				MARKETING_VERSION = 1.11.0;
				OTHER_CFLAGS = (
					"-DSQLITE_HAS_CODEC",
					"-DSQLITE_TEMP_STORE=3",
					"-DSQLCIPHER_CRYPTO_CC",
					"-DNDEBUG",
				);
				PRODUCT_BUNDLE_IDENTIFIER = "de.rki.coronawarnapp-dev";
				PRODUCT_NAME = "$(TARGET_NAME)";
				PROVISIONING_PROFILE_SPECIFIER = $IPHONE_APP_DIST_PROF_SPECIFIER;
				SWIFT_ACTIVE_COMPILATION_CONDITIONS = "APP_STORE USE_DEV_PK_FOR_SIG_VERIFICATION";
				SWIFT_OBJC_BRIDGING_HEADER = "ENA-Bridging-Header.h";
				SWIFT_VERSION = 5.0;
				TARGETED_DEVICE_FAMILY = 1;
			};
			name = AdHoc;
		};
		01D1BEB324F7F41200D11B9A /* AdHoc */ = {
			isa = XCBuildConfiguration;
			buildSettings = {
				ALWAYS_EMBED_SWIFT_STANDARD_LIBRARIES = YES;
				BUNDLE_LOADER = "$(TEST_HOST)";
				CLANG_ENABLE_MODULES = YES;
				CODE_SIGN_STYLE = Manual;
				DEVELOPMENT_TEAM = 523TP53AQF;
				GCC_PREPROCESSOR_DEFINITIONS = "SQLITE_HAS_CODEC=1";
				INFOPLIST_FILE = ENATests/Info.plist;
				LD_RUNPATH_SEARCH_PATHS = (
					"$(inherited)",
					"@executable_path/Frameworks",
					"@loader_path/Frameworks",
				);
				OTHER_CFLAGS = (
					"-DSQLITE_HAS_CODEC",
					"-DSQLITE_TEMP_STORE=3",
					"-DSQLCIPHER_CRYPTO_CC",
					"-DNDEBUG",
				);
				PRODUCT_BUNDLE_IDENTIFIER = com.sap.ux.ENATests;
				PRODUCT_NAME = "$(TARGET_NAME)";
				SWIFT_OBJC_BRIDGING_HEADER = "ENATests-Bridging-Header.h";
				SWIFT_VERSION = 5.0;
				TARGETED_DEVICE_FAMILY = "1,2";
				TEST_HOST = "$(BUILT_PRODUCTS_DIR)/ENA.app/ENA";
			};
			name = AdHoc;
		};
		01D1BEB424F7F41200D11B9A /* AdHoc */ = {
			isa = XCBuildConfiguration;
			buildSettings = {
				ALWAYS_EMBED_SWIFT_STANDARD_LIBRARIES = YES;
				CODE_SIGN_STYLE = Manual;
				DEVELOPMENT_TEAM = 523TP53AQF;
				INFOPLIST_FILE = ENAUITests/Info.plist;
				LD_RUNPATH_SEARCH_PATHS = (
					"$(inherited)",
					"@executable_path/Frameworks",
					"@loader_path/Frameworks",
				);
				PRODUCT_BUNDLE_IDENTIFIER = com.sap.ux.ENAUITests;
				PRODUCT_NAME = "$(TARGET_NAME)";
				PROVISIONING_PROFILE_SPECIFIER = "";
				"PROVISIONING_PROFILE_SPECIFIER[sdk=macosx*]" = "";
				SWIFT_VERSION = 5.0;
				TARGETED_DEVICE_FAMILY = "1,2";
				TEST_TARGET_NAME = ENA;
			};
			name = AdHoc;
		};
		01D1BEB524F7F41200D11B9A /* AdHoc */ = {
			isa = XCBuildConfiguration;
			buildSettings = {
				CODE_SIGNING_ALLOWED = NO;
				CODE_SIGNING_REQUIRED = NO;
				CODE_SIGN_STYLE = Manual;
				DEFINES_MODULE = YES;
				DYLIB_INSTALL_NAME_BASE = "@rpath";
				GCC_PREPROCESSOR_DEFINITIONS = "SQLITE_HAS_CODEC=1";
				INFOPLIST_FILE = CWASQLite/Info.plist;
				LD_RUNPATH_SEARCH_PATHS = (
					"$(inherited)",
					"@executable_path/Frameworks",
					"@loader_path/Frameworks",
				);
				OTHER_CFLAGS = (
					"-DSQLITE_TEMP_STORE=3",
					"-DSQLCIPHER_CRYPTO_CC",
					"-DNDEBUG",
					"-DSQLITE_HAS_CODEC",
				);
				PRODUCT_BUNDLE_IDENTIFIER = de.rki.coronawarnapp.sqlite;
				PRODUCT_NAME = CWASQLite;
				PROVISIONING_PROFILE_SPECIFIER = "";
				SKIP_INSTALL = YES;
				SWIFT_VERSION = 5.0;
				VERSIONING_SYSTEM = "apple-generic";
			};
			name = AdHoc;
		};
		85D7596624570491008175F0 /* Debug */ = {
			isa = XCBuildConfiguration;
			buildSettings = {
				ALWAYS_SEARCH_USER_PATHS = NO;
				CLANG_ANALYZER_LOCALIZABILITY_NONLOCALIZED = YES;
				CLANG_ANALYZER_NONNULL = YES;
				CLANG_ANALYZER_NUMBER_OBJECT_CONVERSION = YES_AGGRESSIVE;
				CLANG_CXX_LANGUAGE_STANDARD = "gnu++14";
				CLANG_CXX_LIBRARY = "libc++";
				CLANG_ENABLE_MODULES = YES;
				CLANG_ENABLE_OBJC_ARC = YES;
				CLANG_ENABLE_OBJC_WEAK = YES;
				CLANG_WARN_BLOCK_CAPTURE_AUTORELEASING = YES;
				CLANG_WARN_BOOL_CONVERSION = YES;
				CLANG_WARN_COMMA = YES;
				CLANG_WARN_CONSTANT_CONVERSION = YES;
				CLANG_WARN_DEPRECATED_OBJC_IMPLEMENTATIONS = YES;
				CLANG_WARN_DIRECT_OBJC_ISA_USAGE = YES_ERROR;
				CLANG_WARN_DOCUMENTATION_COMMENTS = YES;
				CLANG_WARN_EMPTY_BODY = YES;
				CLANG_WARN_ENUM_CONVERSION = YES;
				CLANG_WARN_INFINITE_RECURSION = YES;
				CLANG_WARN_INT_CONVERSION = YES;
				CLANG_WARN_NON_LITERAL_NULL_CONVERSION = YES;
				CLANG_WARN_OBJC_IMPLICIT_RETAIN_SELF = YES;
				CLANG_WARN_OBJC_LITERAL_CONVERSION = YES;
				CLANG_WARN_OBJC_ROOT_CLASS = YES_ERROR;
				CLANG_WARN_QUOTED_INCLUDE_IN_FRAMEWORK_HEADER = YES;
				CLANG_WARN_RANGE_LOOP_ANALYSIS = YES;
				CLANG_WARN_STRICT_PROTOTYPES = YES;
				CLANG_WARN_SUSPICIOUS_MOVE = YES;
				CLANG_WARN_UNGUARDED_AVAILABILITY = YES_AGGRESSIVE;
				CLANG_WARN_UNREACHABLE_CODE = YES;
				CLANG_WARN__DUPLICATE_METHOD_MATCH = YES;
				COPY_PHASE_STRIP = NO;
				DEBUG_INFORMATION_FORMAT = dwarf;
				ENABLE_STRICT_OBJC_MSGSEND = YES;
				ENABLE_TESTABILITY = YES;
				GCC_C_LANGUAGE_STANDARD = gnu11;
				GCC_DYNAMIC_NO_PIC = NO;
				GCC_NO_COMMON_BLOCKS = YES;
				GCC_OPTIMIZATION_LEVEL = 0;
				GCC_PREPROCESSOR_DEFINITIONS = (
					"DEBUG=1",
					"$(inherited)",
				);
				GCC_WARN_64_TO_32_BIT_CONVERSION = YES;
				GCC_WARN_ABOUT_RETURN_TYPE = YES_ERROR;
				GCC_WARN_UNDECLARED_SELECTOR = YES;
				GCC_WARN_UNINITIALIZED_AUTOS = YES_AGGRESSIVE;
				GCC_WARN_UNUSED_FUNCTION = YES;
				GCC_WARN_UNUSED_VARIABLE = YES;
				IPHONEOS_DEPLOYMENT_TARGET = 13.7;
				MTL_ENABLE_DEBUG_INFO = INCLUDE_SOURCE;
				MTL_FAST_MATH = YES;
				ONLY_ACTIVE_ARCH = YES;
				SDKROOT = iphoneos;
				SWIFT_ACTIVE_COMPILATION_CONDITIONS = DEBUG;
				SWIFT_OPTIMIZATION_LEVEL = "-Onone";
			};
			name = Debug;
		};
		85D7596724570491008175F0 /* Release */ = {
			isa = XCBuildConfiguration;
			buildSettings = {
				ALWAYS_SEARCH_USER_PATHS = NO;
				CLANG_ANALYZER_LOCALIZABILITY_NONLOCALIZED = YES;
				CLANG_ANALYZER_NONNULL = YES;
				CLANG_ANALYZER_NUMBER_OBJECT_CONVERSION = YES_AGGRESSIVE;
				CLANG_CXX_LANGUAGE_STANDARD = "gnu++14";
				CLANG_CXX_LIBRARY = "libc++";
				CLANG_ENABLE_MODULES = YES;
				CLANG_ENABLE_OBJC_ARC = YES;
				CLANG_ENABLE_OBJC_WEAK = YES;
				CLANG_WARN_BLOCK_CAPTURE_AUTORELEASING = YES;
				CLANG_WARN_BOOL_CONVERSION = YES;
				CLANG_WARN_COMMA = YES;
				CLANG_WARN_CONSTANT_CONVERSION = YES;
				CLANG_WARN_DEPRECATED_OBJC_IMPLEMENTATIONS = YES;
				CLANG_WARN_DIRECT_OBJC_ISA_USAGE = YES_ERROR;
				CLANG_WARN_DOCUMENTATION_COMMENTS = YES;
				CLANG_WARN_EMPTY_BODY = YES;
				CLANG_WARN_ENUM_CONVERSION = YES;
				CLANG_WARN_INFINITE_RECURSION = YES;
				CLANG_WARN_INT_CONVERSION = YES;
				CLANG_WARN_NON_LITERAL_NULL_CONVERSION = YES;
				CLANG_WARN_OBJC_IMPLICIT_RETAIN_SELF = YES;
				CLANG_WARN_OBJC_LITERAL_CONVERSION = YES;
				CLANG_WARN_OBJC_ROOT_CLASS = YES_ERROR;
				CLANG_WARN_QUOTED_INCLUDE_IN_FRAMEWORK_HEADER = YES;
				CLANG_WARN_RANGE_LOOP_ANALYSIS = YES;
				CLANG_WARN_STRICT_PROTOTYPES = YES;
				CLANG_WARN_SUSPICIOUS_MOVE = YES;
				CLANG_WARN_UNGUARDED_AVAILABILITY = YES_AGGRESSIVE;
				CLANG_WARN_UNREACHABLE_CODE = YES;
				CLANG_WARN__DUPLICATE_METHOD_MATCH = YES;
				COPY_PHASE_STRIP = NO;
				DEBUG_INFORMATION_FORMAT = "dwarf-with-dsym";
				ENABLE_NS_ASSERTIONS = NO;
				ENABLE_STRICT_OBJC_MSGSEND = YES;
				GCC_C_LANGUAGE_STANDARD = gnu11;
				GCC_NO_COMMON_BLOCKS = YES;
				GCC_WARN_64_TO_32_BIT_CONVERSION = YES;
				GCC_WARN_ABOUT_RETURN_TYPE = YES_ERROR;
				GCC_WARN_UNDECLARED_SELECTOR = YES;
				GCC_WARN_UNINITIALIZED_AUTOS = YES_AGGRESSIVE;
				GCC_WARN_UNUSED_FUNCTION = YES;
				GCC_WARN_UNUSED_VARIABLE = YES;
				IPHONEOS_DEPLOYMENT_TARGET = 13.7;
				MTL_ENABLE_DEBUG_INFO = NO;
				MTL_FAST_MATH = YES;
				SDKROOT = iphoneos;
				SWIFT_ACTIVE_COMPILATION_CONDITIONS = RELEASE;
				SWIFT_COMPILATION_MODE = wholemodule;
				SWIFT_OPTIMIZATION_LEVEL = "-O";
				VALIDATE_PRODUCT = YES;
			};
			name = Release;
		};
		85D7596924570491008175F0 /* Debug */ = {
			isa = XCBuildConfiguration;
			buildSettings = {
				ASSETCATALOG_COMPILER_APPICON_NAME = AppIcon;
				CLANG_ENABLE_MODULES = YES;
				CODE_SIGN_ENTITLEMENTS = "${PROJECT}/Resources/ENATest.entitlements";
				CODE_SIGN_IDENTITY = $IPHONE_APP_CODE_SIGN_IDENTITY;
				CODE_SIGN_STYLE = Manual;
				CURRENT_PROJECT_VERSION = 1;
				DEVELOPMENT_TEAM = 523TP53AQF;
				GCC_PREPROCESSOR_DEFINITIONS = (
					"DEBUG=1",
					"$(inherited)",
					"SQLITE_HAS_CODEC=1",
				);
				INFOPLIST_FILE = ENA/Resources/Info_Debug.plist;
				IPHONE_APP_CODE_SIGN_IDENTITY = "iPhone Developer";
				IPHONE_APP_DEV_TEAM = 523TP53AQF;
				IPHONE_APP_DIST_PROF_SPECIFIER = "523TP53AQF/Corona-Warn-App-Dev1";
				LD_RUNPATH_SEARCH_PATHS = (
					"$(inherited)",
					"@executable_path/Frameworks",
				);
				MARKETING_VERSION = 1.11.0;
				OTHER_CFLAGS = (
					"-DSQLITE_HAS_CODEC",
					"-DSQLITE_TEMP_STORE=3",
					"-DSQLCIPHER_CRYPTO_CC",
					"-DNDEBUG",
				);
				PRODUCT_BUNDLE_IDENTIFIER = "de.rki.coronawarnapp-dev";
				PRODUCT_NAME = "$(TARGET_NAME)";
				PROVISIONING_PROFILE_SPECIFIER = $IPHONE_APP_DIST_PROF_SPECIFIER;
				SWIFT_ACTIVE_COMPILATION_CONDITIONS = "$(inherited) USE_DEV_PK_FOR_SIG_VERIFICATION DISABLE_CERTIFICATE_PINNING";
				SWIFT_OBJC_BRIDGING_HEADER = "ENA-Bridging-Header.h";
				SWIFT_OPTIMIZATION_LEVEL = "-Onone";
				SWIFT_VERSION = 5.0;
				TARGETED_DEVICE_FAMILY = 1;
			};
			name = Debug;
		};
		85D7596A24570491008175F0 /* Release */ = {
			isa = XCBuildConfiguration;
			buildSettings = {
				ASSETCATALOG_COMPILER_APPICON_NAME = AppIcon;
				CLANG_ENABLE_MODULES = YES;
				CODE_SIGN_ENTITLEMENTS = "${PROJECT}/Resources/ENA.entitlements";
				CODE_SIGN_IDENTITY = $IPHONE_APP_CODE_SIGN_IDENTITY;
				CODE_SIGN_STYLE = Manual;
				CURRENT_PROJECT_VERSION = 1;
				GCC_PREPROCESSOR_DEFINITIONS = "SQLITE_HAS_CODEC=1";
				INFOPLIST_FILE = ENA/Resources/Info.plist;
				IPHONE_APP_CODE_SIGN_IDENTITY = "iPhone Developer";
				IPHONE_APP_DEV_TEAM = 523TP53AQF;
				IPHONE_APP_DIST_PROF_SPECIFIER = "523TP53AQF/Corona-Warn-App";
				LD_RUNPATH_SEARCH_PATHS = (
					"$(inherited)",
					"@executable_path/Frameworks",
				);
				MARKETING_VERSION = 1.11.0;
				OTHER_CFLAGS = (
					"-DSQLITE_HAS_CODEC",
					"-DSQLITE_TEMP_STORE=3",
					"-DSQLCIPHER_CRYPTO_CC",
					"-DNDEBUG",
				);
				PRODUCT_BUNDLE_IDENTIFIER = de.rki.coronawarnapp;
				PRODUCT_NAME = "$(TARGET_NAME)";
				PROVISIONING_PROFILE_SPECIFIER = $IPHONE_APP_DIST_PROF_SPECIFIER;
				SWIFT_OBJC_BRIDGING_HEADER = "ENA-Bridging-Header.h";
				SWIFT_VERSION = 5.0;
				TARGETED_DEVICE_FAMILY = 1;
			};
			name = Release;
		};
		85D7596C24570491008175F0 /* Debug */ = {
			isa = XCBuildConfiguration;
			buildSettings = {
				ALWAYS_EMBED_SWIFT_STANDARD_LIBRARIES = YES;
				BUNDLE_LOADER = "$(TEST_HOST)";
				CLANG_ENABLE_MODULES = YES;
				CODE_SIGN_STYLE = Automatic;
				DEVELOPMENT_TEAM = 523TP53AQF;
				GCC_PREPROCESSOR_DEFINITIONS = (
					"$(inherited)",
					"SQLITE_HAS_CODEC=1",
				);
				INFOPLIST_FILE = ENATests/Info.plist;
				LD_RUNPATH_SEARCH_PATHS = (
					"$(inherited)",
					"@executable_path/Frameworks",
					"@loader_path/Frameworks",
				);
				OTHER_CFLAGS = (
					"-DSQLITE_HAS_CODEC",
					"-DSQLITE_TEMP_STORE=3",
					"-DSQLCIPHER_CRYPTO_CC",
					"-DNDEBUG",
				);
				PRODUCT_BUNDLE_IDENTIFIER = com.sap.ux.ENATests;
				PRODUCT_NAME = "$(TARGET_NAME)";
				SWIFT_OBJC_BRIDGING_HEADER = "ENATests-Bridging-Header.h";
				SWIFT_OPTIMIZATION_LEVEL = "-Onone";
				SWIFT_VERSION = 5.0;
				TARGETED_DEVICE_FAMILY = "1,2";
				TEST_HOST = "$(BUILT_PRODUCTS_DIR)/ENA.app/ENA";
			};
			name = Debug;
		};
		85D7596D24570491008175F0 /* Release */ = {
			isa = XCBuildConfiguration;
			buildSettings = {
				ALWAYS_EMBED_SWIFT_STANDARD_LIBRARIES = YES;
				BUNDLE_LOADER = "$(TEST_HOST)";
				CLANG_ENABLE_MODULES = YES;
				CODE_SIGN_STYLE = Automatic;
				DEVELOPMENT_TEAM = 523TP53AQF;
				GCC_PREPROCESSOR_DEFINITIONS = "SQLITE_HAS_CODEC=1";
				INFOPLIST_FILE = ENATests/Info.plist;
				LD_RUNPATH_SEARCH_PATHS = (
					"$(inherited)",
					"@executable_path/Frameworks",
					"@loader_path/Frameworks",
				);
				OTHER_CFLAGS = (
					"-DSQLITE_HAS_CODEC",
					"-DSQLITE_TEMP_STORE=3",
					"-DSQLCIPHER_CRYPTO_CC",
					"-DNDEBUG",
				);
				PRODUCT_BUNDLE_IDENTIFIER = com.sap.ux.ENATests;
				PRODUCT_NAME = "$(TARGET_NAME)";
				SWIFT_OBJC_BRIDGING_HEADER = "ENATests-Bridging-Header.h";
				SWIFT_VERSION = 5.0;
				TARGETED_DEVICE_FAMILY = "1,2";
				TEST_HOST = "$(BUILT_PRODUCTS_DIR)/ENA.app/ENA";
			};
			name = Release;
		};
		85D7596F24570491008175F0 /* Debug */ = {
			isa = XCBuildConfiguration;
			buildSettings = {
				ALWAYS_EMBED_SWIFT_STANDARD_LIBRARIES = YES;
				CODE_SIGN_STYLE = Automatic;
				DEVELOPMENT_TEAM = 523TP53AQF;
				INFOPLIST_FILE = ENAUITests/Info.plist;
				LD_RUNPATH_SEARCH_PATHS = (
					"$(inherited)",
					"@executable_path/Frameworks",
					"@loader_path/Frameworks",
				);
				PRODUCT_BUNDLE_IDENTIFIER = com.sap.ux.ENAUITests;
				PRODUCT_NAME = "$(TARGET_NAME)";
				PROVISIONING_PROFILE_SPECIFIER = "";
				"PROVISIONING_PROFILE_SPECIFIER[sdk=macosx*]" = "";
				SWIFT_ACTIVE_COMPILATION_CONDITIONS = DEBUG;
				SWIFT_VERSION = 5.0;
				TARGETED_DEVICE_FAMILY = "1,2";
				TEST_TARGET_NAME = ENA;
			};
			name = Debug;
		};
		85D7597024570491008175F0 /* Release */ = {
			isa = XCBuildConfiguration;
			buildSettings = {
				ALWAYS_EMBED_SWIFT_STANDARD_LIBRARIES = YES;
				CODE_SIGN_STYLE = Automatic;
				DEVELOPMENT_TEAM = 523TP53AQF;
				INFOPLIST_FILE = ENAUITests/Info.plist;
				LD_RUNPATH_SEARCH_PATHS = (
					"$(inherited)",
					"@executable_path/Frameworks",
					"@loader_path/Frameworks",
				);
				PRODUCT_BUNDLE_IDENTIFIER = com.sap.ux.ENAUITests;
				PRODUCT_NAME = "$(TARGET_NAME)";
				PROVISIONING_PROFILE_SPECIFIER = "";
				"PROVISIONING_PROFILE_SPECIFIER[sdk=macosx*]" = "";
				SWIFT_VERSION = 5.0;
				TARGETED_DEVICE_FAMILY = "1,2";
				TEST_TARGET_NAME = ENA;
			};
			name = Release;
		};
		B1FF6B6F2497D0B50041CF02 /* Debug */ = {
			isa = XCBuildConfiguration;
			buildSettings = {
				CODE_SIGNING_ALLOWED = NO;
				CODE_SIGNING_REQUIRED = NO;
				CODE_SIGN_IDENTITY = "";
				"CODE_SIGN_IDENTITY[sdk=macosx*]" = "Apple Development";
				CODE_SIGN_STYLE = Manual;
				CURRENT_PROJECT_VERSION = 1;
				DEFINES_MODULE = YES;
				DEVELOPMENT_TEAM = "";
				DYLIB_COMPATIBILITY_VERSION = 1;
				DYLIB_CURRENT_VERSION = 1;
				DYLIB_INSTALL_NAME_BASE = "@rpath";
				GCC_PREPROCESSOR_DEFINITIONS = (
					"DISABLE_CERTIFICATE_PINNING=1",
					"SQLITE_HAS_CODEC=1",
					"DEBUG=1",
				);
				"GCC_PREPROCESSOR_DEFINITIONS_NOT_USED_IN_PRECOMPS[arch=*]" = "";
				INFOPLIST_FILE = CWASQLite/Info.plist;
				INSTALL_PATH = "$(LOCAL_LIBRARY_DIR)/Frameworks";
				LD_RUNPATH_SEARCH_PATHS = (
					"$(inherited)",
					"@executable_path/Frameworks",
					"@loader_path/Frameworks",
				);
				OTHER_CFLAGS = (
					"-DSQLITE_TEMP_STORE=3",
					"-DSQLCIPHER_CRYPTO_CC",
					"-DNDEBUG",
					"-DSQLITE_HAS_CODEC",
				);
				PRODUCT_BUNDLE_IDENTIFIER = de.rki.coronawarnapp.sqlite;
				PRODUCT_NAME = "$(TARGET_NAME:c99extidentifier)";
				PROVISIONING_PROFILE_SPECIFIER = "";
				"PROVISIONING_PROFILE_SPECIFIER[sdk=macosx*]" = "";
				SKIP_INSTALL = YES;
				SUPPORTS_MACCATALYST = NO;
				SWIFT_VERSION = 5.0;
				TARGETED_DEVICE_FAMILY = 1;
				VERSIONING_SYSTEM = "apple-generic";
				VERSION_INFO_PREFIX = "";
			};
			name = Debug;
		};
		B1FF6B702497D0B50041CF02 /* Community */ = {
			isa = XCBuildConfiguration;
			buildSettings = {
				CODE_SIGNING_ALLOWED = NO;
				CODE_SIGNING_REQUIRED = NO;
				CODE_SIGN_STYLE = Manual;
				CURRENT_PROJECT_VERSION = 1;
				DEFINES_MODULE = YES;
				DEVELOPMENT_TEAM = "";
				DYLIB_COMPATIBILITY_VERSION = 1;
				DYLIB_CURRENT_VERSION = 1;
				DYLIB_INSTALL_NAME_BASE = "@rpath";
				GCC_PREPROCESSOR_DEFINITIONS = (
					"DISABLE_CERTIFICATE_PINNING=1",
					"SQLITE_HAS_CODEC=1",
					"DEBUG=1",
				);
				INFOPLIST_FILE = CWASQLite/Info.plist;
				INSTALL_PATH = "$(LOCAL_LIBRARY_DIR)/Frameworks";
				LD_RUNPATH_SEARCH_PATHS = (
					"$(inherited)",
					"@executable_path/Frameworks",
					"@loader_path/Frameworks",
				);
				OTHER_CFLAGS = (
					"-DSQLITE_TEMP_STORE=3",
					"-DSQLCIPHER_CRYPTO_CC",
					"-DNDEBUG",
					"-DSQLITE_HAS_CODEC",
				);
				PRODUCT_BUNDLE_IDENTIFIER = de.rki.coronawarnapp.sqlite;
				PRODUCT_NAME = "$(TARGET_NAME:c99extidentifier)";
				PROVISIONING_PROFILE_SPECIFIER = "";
				"PROVISIONING_PROFILE_SPECIFIER[sdk=macosx*]" = "";
				SKIP_INSTALL = YES;
				SUPPORTS_MACCATALYST = NO;
				SWIFT_VERSION = 5.0;
				TARGETED_DEVICE_FAMILY = 1;
				VERSIONING_SYSTEM = "apple-generic";
				VERSION_INFO_PREFIX = "";
			};
			name = Community;
		};
		B1FF6B722497D0B50041CF02 /* Release */ = {
			isa = XCBuildConfiguration;
			buildSettings = {
				CODE_SIGNING_ALLOWED = NO;
				CODE_SIGNING_REQUIRED = NO;
				CODE_SIGN_STYLE = Manual;
				CURRENT_PROJECT_VERSION = 1;
				DEFINES_MODULE = YES;
				DEVELOPMENT_TEAM = "";
				DYLIB_COMPATIBILITY_VERSION = 1;
				DYLIB_CURRENT_VERSION = 1;
				DYLIB_INSTALL_NAME_BASE = "@rpath";
				GCC_PREPROCESSOR_DEFINITIONS = "SQLITE_HAS_CODEC=1";
				INFOPLIST_FILE = CWASQLite/Info.plist;
				INSTALL_PATH = "$(LOCAL_LIBRARY_DIR)/Frameworks";
				LD_RUNPATH_SEARCH_PATHS = (
					"$(inherited)",
					"@executable_path/Frameworks",
					"@loader_path/Frameworks",
				);
				OTHER_CFLAGS = (
					"-DSQLITE_TEMP_STORE=3",
					"-DSQLCIPHER_CRYPTO_CC",
					"-DNDEBUG",
					"-DSQLITE_HAS_CODEC",
				);
				PRODUCT_BUNDLE_IDENTIFIER = "de.rki.coronawarnapp-dev.sqlite";
				PRODUCT_NAME = "$(TARGET_NAME:c99extidentifier)";
				PROVISIONING_PROFILE_SPECIFIER = "";
				"PROVISIONING_PROFILE_SPECIFIER[sdk=macosx*]" = "";
				SKIP_INSTALL = YES;
				SUPPORTS_MACCATALYST = NO;
				SWIFT_VERSION = 5.0;
				TARGETED_DEVICE_FAMILY = 1;
				VERSIONING_SYSTEM = "apple-generic";
				VERSION_INFO_PREFIX = "";
			};
			name = Release;
		};
/* End XCBuildConfiguration section */

/* Begin XCConfigurationList section */
		85D759362457048F008175F0 /* Build configuration list for PBXProject "ENA" */ = {
			isa = XCConfigurationList;
			buildConfigurations = (
				85D7596624570491008175F0 /* Debug */,
				011E4AFC2483A269002E6412 /* Community */,
				85D7596724570491008175F0 /* Release */,
				0140535724A0E077000A5121 /* TestFlight */,
				01D1BEB124F7F41200D11B9A /* AdHoc */,
			);
			defaultConfigurationIsVisible = 0;
			defaultConfigurationName = Debug;
		};
		85D7596824570491008175F0 /* Build configuration list for PBXNativeTarget "ENA" */ = {
			isa = XCConfigurationList;
			buildConfigurations = (
				85D7596924570491008175F0 /* Debug */,
				011E4AFD2483A269002E6412 /* Community */,
				85D7596A24570491008175F0 /* Release */,
				0140535824A0E077000A5121 /* TestFlight */,
				01D1BEB224F7F41200D11B9A /* AdHoc */,
			);
			defaultConfigurationIsVisible = 0;
			defaultConfigurationName = Debug;
		};
		85D7596B24570491008175F0 /* Build configuration list for PBXNativeTarget "ENATests" */ = {
			isa = XCConfigurationList;
			buildConfigurations = (
				85D7596C24570491008175F0 /* Debug */,
				011E4AFE2483A269002E6412 /* Community */,
				85D7596D24570491008175F0 /* Release */,
				0140535924A0E077000A5121 /* TestFlight */,
				01D1BEB324F7F41200D11B9A /* AdHoc */,
			);
			defaultConfigurationIsVisible = 0;
			defaultConfigurationName = Debug;
		};
		85D7596E24570491008175F0 /* Build configuration list for PBXNativeTarget "ENAUITests" */ = {
			isa = XCConfigurationList;
			buildConfigurations = (
				85D7596F24570491008175F0 /* Debug */,
				011E4AFF2483A269002E6412 /* Community */,
				85D7597024570491008175F0 /* Release */,
				0140535A24A0E077000A5121 /* TestFlight */,
				01D1BEB424F7F41200D11B9A /* AdHoc */,
			);
			defaultConfigurationIsVisible = 0;
			defaultConfigurationName = Debug;
		};
		B1FF6B742497D0B50041CF02 /* Build configuration list for PBXNativeTarget "CWASQLite" */ = {
			isa = XCConfigurationList;
			buildConfigurations = (
				B1FF6B6F2497D0B50041CF02 /* Debug */,
				B1FF6B702497D0B50041CF02 /* Community */,
				B1FF6B722497D0B50041CF02 /* Release */,
				019BFC6324C988F90053973D /* TestFlight */,
				01D1BEB524F7F41200D11B9A /* AdHoc */,
			);
			defaultConfigurationIsVisible = 0;
			defaultConfigurationName = Debug;
		};
/* End XCConfigurationList section */

/* Begin XCRemoteSwiftPackageReference section */
		B10FB02E246036F3004CA11E /* XCRemoteSwiftPackageReference "swift-protobuf" */ = {
			isa = XCRemoteSwiftPackageReference;
			repositoryURL = "https://github.com/apple/swift-protobuf.git";
			requirement = {
				kind = exactVersion;
				version = 1.12.0;
			};
		};
		B1B5A75E24924B3D0029D5D7 /* XCRemoteSwiftPackageReference "fmdb" */ = {
			isa = XCRemoteSwiftPackageReference;
			repositoryURL = "https://github.com/ccgus/fmdb.git";
			requirement = {
				kind = exactVersion;
				version = 2.7.7;
			};
		};
		B1E8C9A3247AB869006DC678 /* XCRemoteSwiftPackageReference "ZIPFoundation" */ = {
			isa = XCRemoteSwiftPackageReference;
			repositoryURL = "https://github.com/weichsel/ZIPFoundation.git";
			requirement = {
				kind = exactVersion;
				version = 0.9.11;
			};
		};
		EB7AF6282587E98C00D94CA8 /* XCRemoteSwiftPackageReference "OpenCombine" */ = {
			isa = XCRemoteSwiftPackageReference;
			repositoryURL = "https://github.com/OpenCombine/OpenCombine.git";
			requirement = {
				kind = exactVersion;
				version = 0.11.0;
			};
		};
/* End XCRemoteSwiftPackageReference section */

/* Begin XCSwiftPackageProductDependency section */
		B10FB02F246036F3004CA11E /* SwiftProtobuf */ = {
			isa = XCSwiftPackageProductDependency;
			package = B10FB02E246036F3004CA11E /* XCRemoteSwiftPackageReference "swift-protobuf" */;
			productName = SwiftProtobuf;
		};
		B1B5A75F24924B3D0029D5D7 /* FMDB */ = {
			isa = XCSwiftPackageProductDependency;
			package = B1B5A75E24924B3D0029D5D7 /* XCRemoteSwiftPackageReference "fmdb" */;
			productName = FMDB;
		};
		B1E8C9A4247AB869006DC678 /* ZIPFoundation */ = {
			isa = XCSwiftPackageProductDependency;
			package = B1E8C9A3247AB869006DC678 /* XCRemoteSwiftPackageReference "ZIPFoundation" */;
			productName = ZIPFoundation;
		};
		EB7AF6292587E98C00D94CA8 /* OpenCombineFoundation */ = {
			isa = XCSwiftPackageProductDependency;
			package = EB7AF6282587E98C00D94CA8 /* XCRemoteSwiftPackageReference "OpenCombine" */;
			productName = OpenCombineFoundation;
		};
		EB7AF62B2587E98C00D94CA8 /* OpenCombine */ = {
			isa = XCSwiftPackageProductDependency;
			package = EB7AF6282587E98C00D94CA8 /* XCRemoteSwiftPackageReference "OpenCombine" */;
			productName = OpenCombine;
		};
		EB7AF62D2587E98C00D94CA8 /* OpenCombineDispatch */ = {
			isa = XCSwiftPackageProductDependency;
			package = EB7AF6282587E98C00D94CA8 /* XCRemoteSwiftPackageReference "OpenCombine" */;
			productName = OpenCombineDispatch;
		};
/* End XCSwiftPackageProductDependency section */
	};
	rootObject = 85D759332457048F008175F0 /* Project object */;
}<|MERGE_RESOLUTION|>--- conflicted
+++ resolved
@@ -137,8 +137,6 @@
 		01CF95DD253083B2007B72F7 /* CodableExposureDetectionSummary+Helpers.swift in Sources */ = {isa = PBXBuildFile; fileRef = 01CF95DC25308346007B72F7 /* CodableExposureDetectionSummary+Helpers.swift */; };
 		01D02626258A769200B6389A /* HTTPURLResponse+Header.swift in Sources */ = {isa = PBXBuildFile; fileRef = 01D02625258A769200B6389A /* HTTPURLResponse+Header.swift */; };
 		01D0262E258A791C00B6389A /* OnboardingInfoViewController.xib in Resources */ = {isa = PBXBuildFile; fileRef = 01D0262D258A791C00B6389A /* OnboardingInfoViewController.xib */; };
-		01D02646258B576100B6389A /* RiskLegendDotBodyCell.swift in Sources */ = {isa = PBXBuildFile; fileRef = 01D02644258B576100B6389A /* RiskLegendDotBodyCell.swift */; };
-		01D02647258B576100B6389A /* RiskLegendDotBodyCell.xib in Resources */ = {isa = PBXBuildFile; fileRef = 01D02645258B576100B6389A /* RiskLegendDotBodyCell.xib */; };
 		01D02667258B750800B6389A /* ExposureDetectionViewController.xib in Resources */ = {isa = PBXBuildFile; fileRef = 01D02666258B750800B6389A /* ExposureDetectionViewController.xib */; };
 		01D02688258B9CB200B6389A /* ExposureDetectionHeaderCell.xib in Resources */ = {isa = PBXBuildFile; fileRef = 01D02687258B9CB200B6389A /* ExposureDetectionHeaderCell.xib */; };
 		01D0268D258B9CF800B6389A /* ExposureDetectionRiskCell.xib in Resources */ = {isa = PBXBuildFile; fileRef = 01D0268C258B9CF800B6389A /* ExposureDetectionRiskCell.xib */; };
@@ -812,8 +810,6 @@
 		01CF95DC25308346007B72F7 /* CodableExposureDetectionSummary+Helpers.swift */ = {isa = PBXFileReference; lastKnownFileType = sourcecode.swift; path = "CodableExposureDetectionSummary+Helpers.swift"; sourceTree = "<group>"; };
 		01D02625258A769200B6389A /* HTTPURLResponse+Header.swift */ = {isa = PBXFileReference; lastKnownFileType = sourcecode.swift; path = "HTTPURLResponse+Header.swift"; sourceTree = "<group>"; };
 		01D0262D258A791C00B6389A /* OnboardingInfoViewController.xib */ = {isa = PBXFileReference; lastKnownFileType = file.xib; path = OnboardingInfoViewController.xib; sourceTree = "<group>"; };
-		01D02644258B576100B6389A /* RiskLegendDotBodyCell.swift */ = {isa = PBXFileReference; lastKnownFileType = sourcecode.swift; path = RiskLegendDotBodyCell.swift; sourceTree = "<group>"; };
-		01D02645258B576100B6389A /* RiskLegendDotBodyCell.xib */ = {isa = PBXFileReference; lastKnownFileType = file.xib; path = RiskLegendDotBodyCell.xib; sourceTree = "<group>"; };
 		01D02666258B750800B6389A /* ExposureDetectionViewController.xib */ = {isa = PBXFileReference; lastKnownFileType = file.xib; path = ExposureDetectionViewController.xib; sourceTree = "<group>"; };
 		01D02687258B9CB200B6389A /* ExposureDetectionHeaderCell.xib */ = {isa = PBXFileReference; lastKnownFileType = file.xib; path = ExposureDetectionHeaderCell.xib; sourceTree = "<group>"; };
 		01D0268C258B9CF800B6389A /* ExposureDetectionRiskCell.xib */ = {isa = PBXFileReference; lastKnownFileType = file.xib; path = ExposureDetectionRiskCell.xib; sourceTree = "<group>"; };
@@ -2442,18 +2438,6 @@
 			path = NavigationControllerWithFooter;
 			sourceTree = "<group>";
 		};
-<<<<<<< HEAD
-=======
-		71B804502485272200D53506 /* RiskLegend */ = {
-			isa = PBXGroup;
-			children = (
-				01D02644258B576100B6389A /* RiskLegendDotBodyCell.swift */,
-				01D02645258B576100B6389A /* RiskLegendDotBodyCell.xib */,
-			);
-			path = RiskLegend;
-			sourceTree = "<group>";
-		};
->>>>>>> 9c03e039
 		71F76D0E24767AF100515A01 /* DynamicTableViewController */ = {
 			isa = PBXGroup;
 			children = (
@@ -2541,11 +2525,6 @@
 				51B5B41A246E059700DC5D3E /* Common */,
 				853D987824694A1E00490DBA /* BaseElements */,
 				71FE1C83247AC33D00851FEB /* ExposureSubmission */,
-<<<<<<< HEAD
-				51CE1B74246078B6002CF42A /* Home Screen */,
-=======
-				71B804502485272200D53506 /* RiskLegend */,
->>>>>>> 9c03e039
 				71CC3EA0246D6BBF00217F2C /* DynamicTypeLabel.swift */,
 				713EA25A247818B000AB7EE8 /* DynamicTypeButton.swift */,
 				85E33443247EB357006E74EC /* CircularProgressView.swift */,
@@ -2567,6 +2546,7 @@
 				5107E3D72459B2D60042FC9B /* Frameworks */,
 				0DFCC2692484D7A700E2811D /* ENA-Bridging-Header.h */,
 				0DFCC26F2484DC8200E2811D /* ENATests-Bridging-Header.h */,
+				BA37538B25AC671A0015C8FC /* Recovered References */,
 			);
 			sourceTree = "<group>";
 			usesTabs = 1;
@@ -2667,15 +2647,6 @@
 			isa = PBXGroup;
 			children = (
 				85D7594C24570491008175F0 /* LaunchScreen.storyboard */,
-<<<<<<< HEAD
-				51D420B02458397300AD70CA /* Onboarding.storyboard */,
-				51D420CD245869C800AD70CA /* Home.storyboard */,
-				514E812F24618E3D00636861 /* ExposureDetection.storyboard */,
-				51D420CF24586AB300AD70CA /* Settings.storyboard */,
-				EE278B2C245F2BBB008B06F9 /* InviteFriends.storyboard */,
-				853D98822469DC5000490DBA /* ExposureNotificationSetting.storyboard */,
-=======
->>>>>>> 9c03e039
 			);
 			path = Storyboards;
 			sourceTree = "<group>";
@@ -3512,6 +3483,13 @@
 				BA288AF32582616E0071009A /* DiaryInfoViewModelTest.swift */,
 			);
 			path = __test__;
+			sourceTree = "<group>";
+		};
+		BA37538B25AC671A0015C8FC /* Recovered References */ = {
+			isa = PBXGroup;
+			children = (
+			);
+			name = "Recovered References";
 			sourceTree = "<group>";
 		};
 		BA6C8A8E254D60E0008344F5 /* Calculation */ = {
@@ -3992,7 +3970,6 @@
 				BA056F1C259B89B50022B0A4 /* RiskLegendDotBodyCell.xib in Resources */,
 				71F2E57B2487AEFC00694F1A /* ena-colors.xcassets in Resources */,
 				01EA17BB2591344F00E98E02 /* HomeExposureLoggingTableViewCell.xib in Resources */,
-				01D02647258B576100B6389A /* RiskLegendDotBodyCell.xib in Resources */,
 				01B72C032583B71100A3E3BC /* DiaryEditEntriesViewController.xib in Resources */,
 				01D026C2258BACCE00B6389A /* ExposureDetectionLinkCell.xib in Resources */,
 				01D02692258BA0AD00B6389A /* ExposureDetectionLongGuideCell.xib in Resources */,
@@ -4032,17 +4009,11 @@
 				710021DE248EAF16001F0B63 /* ExposureSubmissionImageCardCell.xib in Resources */,
 				71F5418E248BEE08006DB793 /* privacy-policy.html in Resources */,
 				EBBABC47256402A9005B7C07 /* default_app_config_18 in Resources */,
-<<<<<<< HEAD
-				51CE1B8A246078B6002CF42A /* InfoCollectionViewCell.xib in Resources */,
-				51FE277D247535C400BB8144 /* RiskLoadingItemView.xib in Resources */,
-				853D98832469DC5000490DBA /* ExposureNotificationSetting.storyboard in Resources */,
-=======
 				01D02697258BA0E000B6389A /* ExposureDetectionLoadingCell.xib in Resources */,
 				01D02688258B9CB200B6389A /* ExposureDetectionHeaderCell.xib in Resources */,
 				01D026A5258BA20E00B6389A /* ExposureDetectionHotlineCell.xib in Resources */,
 				01D02761258BD58600B6389A /* ResetViewController.xib in Resources */,
 				01A4DCE625926934007D5794 /* HomeTextItemView.xib in Resources */,
->>>>>>> 9c03e039
 				AB8B0D3225305384009C067B /* Localizable.links.strings in Resources */,
 				01D02705258BBCC700B6389A /* EuTracingTableViewCell.xib in Resources */,
 				01D02708258BBCC700B6389A /* ActionDetailTableViewCell.xib in Resources */,
@@ -4213,7 +4184,6 @@
 				8595BF5F246032D90056EA27 /* ENASwitch.swift in Sources */,
 				B1C7EEAE24941A3B00F1F284 /* ManualExposureDetectionState.swift in Sources */,
 				948AFE672553DC5B0019579A /* WarnOthersRemindable.swift in Sources */,
-				01D02646258B576100B6389A /* RiskLegendDotBodyCell.swift in Sources */,
 				35C701EC2556BCB9008AEA91 /* Migration1To2.swift in Sources */,
 				01EA17E52591399200E98E02 /* HomeInfoCellModel.swift in Sources */,
 				710021DC248E44A6001F0B63 /* ENAFont.swift in Sources */,
@@ -4242,9 +4212,7 @@
 				B10FD5F4246EAC1700E9D7F2 /* AppleFilesWriter.swift in Sources */,
 				019C9F2D258951B700B26392 /* ContactPersonEncounter.swift in Sources */,
 				711EFCC72492EE31005FEF21 /* ENAFooterView.swift in Sources */,
-				514C0A14247C163800F235F6 /* HomeLowRiskCellConfigurator.swift in Sources */,
 				8FF9B2B2259B6B030080770D /* ContactDiaryStoreSchemaV2.swift in Sources */,
-				51C779122486E549004582F8 /* HomeFindingPositiveRiskCellConfigurator.swift in Sources */,
 				B1741B4E2462C21F006275D9 /* DMViewController.swift in Sources */,
 				EB2394A024E5492900E71225 /* BackgroundAppRefreshViewModel.swift in Sources */,
 				EE22DB8C247FB43A001B0A71 /* DescriptionTableViewCell.swift in Sources */,
@@ -4380,11 +4348,6 @@
 				01F2A5B92581181A00DA96A6 /* DiaryDayAddTableViewCell.swift in Sources */,
 				2F96739B24AB70FA008E3147 /* ExposureSubmissionParsable.swift in Sources */,
 				EB7F8E9524E434E000A3CCC4 /* BackgroundAppRefreshViewController.swift in Sources */,
-<<<<<<< HEAD
-				85D759412457048F008175F0 /* SceneDelegate.swift in Sources */,
-=======
-				71B8044D248525CD00D53506 /* RiskLegendViewController+DynamicTableViewModel.swift in Sources */,
->>>>>>> 9c03e039
 				EB7D205624E6A5930089264C /* InfoBoxViewModel.swift in Sources */,
 				859DD512248549790073D59F /* MockDiagnosisKeysRetrieval.swift in Sources */,
 				EB6B5D8D2539B36100B0ED57 /* DMNotificationCell.swift in Sources */,
@@ -4499,7 +4462,6 @@
 				EBA403D12589260D00D1F039 /* ColorCompatibility.swift in Sources */,
 				B161782524804AC3006E435A /* DownloadedPackagesSQLLiteStoreV1.swift in Sources */,
 				01909888257E7B900065D050 /* ExposureSubmissionQRInfoViewController.swift in Sources */,
-				51CE1BBF2460B222002CF42A /* HomeRiskCellConfigurator.swift in Sources */,
 				8F270194259B5BA700E48CFE /* ContactDiaryMigration1To2.swift in Sources */,
 				BA112DF7255586E9007F5712 /* WifiOnlyHTTPClient.swift in Sources */,
 				EE22DB82247FB40A001B0A71 /* ENSettingModel.swift in Sources */,
