--- conflicted
+++ resolved
@@ -167,20 +167,6 @@
 		
 		subscriptions.forEach({ $0.cancel() })
 
-<<<<<<< HEAD
-		return HomeState(
-			store: store,
-			riskProvider: MockRiskProvider(),
-			exposureManagerState: .init(),
-			enState: .enabled,
-			coronaTestService: CoronaTestService(client: ClientMock(), store: store),
-			exposureSubmissionService: MockExposureSubmissionService(),
-			statisticsProvider: StatisticsProvider(
-				client: CachingHTTPClientMock(),
-				store: store
-			)
-		)
-=======
 		XCTAssertEqual(receivedSubtitles, subtitleArray)
 		XCTAssertEqual(receivedDescription, descriptionsArray)
 		XCTAssertEqual(receivedButtonTitle, buttonTitlesArray)
@@ -188,6 +174,5 @@
 		XCTAssertEqual(receivedActivityIndicatorsVisibility, indicatorVisibilityArray)
 		XCTAssertEqual(receivedUserInteractivity, userInteractionArray)
 		XCTAssertEqual(receivedAccessibilityIdentifiers, accessibilityIdentifiersArray)
->>>>>>> 34e24c1d
 	}
 }