--- conflicted
+++ resolved
@@ -1384,13 +1384,8 @@
 		let appConfiguration = CachedAppConfigurationMock()
 		let restServiceProvider = RestServiceProviderStub(
 			results: [
-<<<<<<< HEAD
-				.success(TeleTanReceiveModel(registrationToken: "fake")),
-				.success(RegistrationReceiveModel(submissionTAN: "fake"))
-=======
 				.success(RegistrationTockenReceiveModel(registrationToken: "fake")),
 				.success(TeleTanReceiveModel(submissionTAN: "fake"))
->>>>>>> 559f67ad
 			]
 		)
 		
