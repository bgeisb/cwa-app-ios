// !$*UTF8*$!
{
	archiveVersion = 1;
	classes = {
	};
	objectVersion = 52;
	objects = {

/* Begin PBXBuildFile section */
		011E13AE24680A4000973467 /* HTTPClient.swift in Sources */ = {isa = PBXBuildFile; fileRef = 011E13AD24680A4000973467 /* HTTPClient.swift */; };
		011E4B032483A92A002E6412 /* MockExposureManager.swift in Sources */ = {isa = PBXBuildFile; fileRef = CD678F6A246C43E200B6A0F8 /* MockExposureManager.swift */; };
		0123D5992501385200A91838 /* ExposureSubmissionErrorTests.swift in Sources */ = {isa = PBXBuildFile; fileRef = 0123D5972501383100A91838 /* ExposureSubmissionErrorTests.swift */; };
		013DC102245DAC4E00EE58B0 /* Store.swift in Sources */ = {isa = PBXBuildFile; fileRef = 013DC101245DAC4E00EE58B0 /* Store.swift */; };
		0144BDE1250924CC00B0857C /* SymptomsOnset.swift in Sources */ = {isa = PBXBuildFile; fileRef = 0144BDE0250924CC00B0857C /* SymptomsOnset.swift */; };
		0144BDE32509288B00B0857C /* SymptomsOnsetTests.swift in Sources */ = {isa = PBXBuildFile; fileRef = 0144BDE22509288B00B0857C /* SymptomsOnsetTests.swift */; };
		0144BDED250A3E5300B0857C /* ExposureSubmissionCoordinatorModel.swift in Sources */ = {isa = PBXBuildFile; fileRef = 0144BDEC250A3E5300B0857C /* ExposureSubmissionCoordinatorModel.swift */; };
		014891B324F90D0B002A6F77 /* ENA.plist in Resources */ = {isa = PBXBuildFile; fileRef = 014891B224F90D0B002A6F77 /* ENA.plist */; };
		015178C22507D2E50074F095 /* ExposureSubmissionSymptomsOnsetViewControllerTests.swift in Sources */ = {isa = PBXBuildFile; fileRef = 015178C12507D2A90074F095 /* ExposureSubmissionSymptomsOnsetViewControllerTests.swift */; };
		015692E424B48C3F0033F35E /* TimeInterval+Convenience.swift in Sources */ = {isa = PBXBuildFile; fileRef = 015692E324B48C3F0033F35E /* TimeInterval+Convenience.swift */; };
		0159E6C1247829BA00894A89 /* temporary_exposure_key_export.pb.swift in Sources */ = {isa = PBXBuildFile; fileRef = 0159E6BF247829BA00894A89 /* temporary_exposure_key_export.pb.swift */; };
		0159E6C2247829BA00894A89 /* temporary_exposure_key_signature_list.pb.swift in Sources */ = {isa = PBXBuildFile; fileRef = 0159E6C0247829BA00894A89 /* temporary_exposure_key_signature_list.pb.swift */; };
		015E8C0824C997D200C0A4B3 /* CWASQLite.framework in Frameworks */ = {isa = PBXBuildFile; fileRef = B1FF6B6A2497D0B40041CF02 /* CWASQLite.framework */; };
		015E8C0924C9983600C0A4B3 /* CWASQLite.framework in Embed Frameworks */ = {isa = PBXBuildFile; fileRef = B1FF6B6A2497D0B40041CF02 /* CWASQLite.framework */; settings = {ATTRIBUTES = (CodeSignOnCopy, RemoveHeadersOnCopy, ); }; };
		016146912487A43E00660992 /* LinkHelper.swift in Sources */ = {isa = PBXBuildFile; fileRef = 016146902487A43E00660992 /* LinkHelper.swift */; };
		01678E9C249A5F08003B048B /* testStore.sqlite in Resources */ = {isa = PBXBuildFile; fileRef = 01678E9A249A521F003B048B /* testStore.sqlite */; };
		019BFC6C24C9901A0053973D /* sqlite3.c in Sources */ = {isa = PBXBuildFile; fileRef = 0DFCC2702484DC8400E2811D /* sqlite3.c */; settings = {COMPILER_FLAGS = "-w"; }; };
		01A2367A2519D1E80043D9F8 /* ExposureSubmissionWarnOthersViewModel.swift in Sources */ = {isa = PBXBuildFile; fileRef = 01A236792519D1E80043D9F8 /* ExposureSubmissionWarnOthersViewModel.swift */; };
		01A23685251A23740043D9F8 /* ExposureSubmissionCoordinatorModelTests.swift in Sources */ = {isa = PBXBuildFile; fileRef = 01A23684251A22E90043D9F8 /* ExposureSubmissionCoordinatorModelTests.swift */; };
		01A97DD12506768F00C07C37 /* DatePickerOptionViewModelTests.swift in Sources */ = {isa = PBXBuildFile; fileRef = 01A97DD02506767E00C07C37 /* DatePickerOptionViewModelTests.swift */; };
		01A97DD32506769F00C07C37 /* DatePickerDayViewModelTests.swift in Sources */ = {isa = PBXBuildFile; fileRef = 01A97DD22506769F00C07C37 /* DatePickerDayViewModelTests.swift */; };
		01B7232424F812500064C0EB /* DynamicTableViewOptionGroupCell.swift in Sources */ = {isa = PBXBuildFile; fileRef = 01B7232324F812500064C0EB /* DynamicTableViewOptionGroupCell.swift */; };
		01B7232724F812BC0064C0EB /* OptionGroupView.swift in Sources */ = {isa = PBXBuildFile; fileRef = 01B7232624F812BC0064C0EB /* OptionGroupView.swift */; };
		01B7232924F812DF0064C0EB /* OptionView.swift in Sources */ = {isa = PBXBuildFile; fileRef = 01B7232824F812DF0064C0EB /* OptionView.swift */; };
		01B7232B24F815B00064C0EB /* MultipleChoiceOptionView.swift in Sources */ = {isa = PBXBuildFile; fileRef = 01B7232A24F815B00064C0EB /* MultipleChoiceOptionView.swift */; };
		01B7232D24F8E0260064C0EB /* MultipleChoiceChoiceView.swift in Sources */ = {isa = PBXBuildFile; fileRef = 01B7232C24F8E0260064C0EB /* MultipleChoiceChoiceView.swift */; };
		01B7232F24FE4F080064C0EB /* OptionGroupViewModel.swift in Sources */ = {isa = PBXBuildFile; fileRef = 01B7232E24FE4F080064C0EB /* OptionGroupViewModel.swift */; };
		01C2D43E2501225100FB23BF /* MockExposureSubmissionService.swift in Sources */ = {isa = PBXBuildFile; fileRef = A3284256248E7431006B1F09 /* MockExposureSubmissionService.swift */; };
		01C2D4432501260D00FB23BF /* OptionGroupViewModelTests.swift in Sources */ = {isa = PBXBuildFile; fileRef = 01C2D440250124E600FB23BF /* OptionGroupViewModelTests.swift */; };
		01C7665E25024A09002C9A5C /* DatePickerOptionView.swift in Sources */ = {isa = PBXBuildFile; fileRef = 01C7665D25024A09002C9A5C /* DatePickerOptionView.swift */; };
		01D16C5E24ED69CA007DB387 /* BackgroundAppRefreshViewModelTests.swift in Sources */ = {isa = PBXBuildFile; fileRef = 01D16C5D24ED69CA007DB387 /* BackgroundAppRefreshViewModelTests.swift */; };
		01D16C6024ED6D9A007DB387 /* MockBackgroundRefreshStatusProvider.swift in Sources */ = {isa = PBXBuildFile; fileRef = 01D16C5F24ED6D9A007DB387 /* MockBackgroundRefreshStatusProvider.swift */; };
		01D16C6224ED6DB3007DB387 /* MockLowPowerModeStatusProvider.swift in Sources */ = {isa = PBXBuildFile; fileRef = 01D16C6124ED6DB3007DB387 /* MockLowPowerModeStatusProvider.swift */; };
		01D6948B25026EC000B45BEA /* DatePickerOptionViewModel.swift in Sources */ = {isa = PBXBuildFile; fileRef = 01D6948A25026EC000B45BEA /* DatePickerOptionViewModel.swift */; };
		01D6948D2502717F00B45BEA /* DatePickerDayView.swift in Sources */ = {isa = PBXBuildFile; fileRef = 01D6948C2502717F00B45BEA /* DatePickerDayView.swift */; };
		01D6948F2502729000B45BEA /* DatePickerDay.swift in Sources */ = {isa = PBXBuildFile; fileRef = 01D6948E2502729000B45BEA /* DatePickerDay.swift */; };
		01D69491250272CE00B45BEA /* DatePickerDayViewModel.swift in Sources */ = {isa = PBXBuildFile; fileRef = 01D69490250272CE00B45BEA /* DatePickerDayViewModel.swift */; };
		01DB708525068167008F7244 /* Calendar+GregorianLocale.swift in Sources */ = {isa = PBXBuildFile; fileRef = 01DB708425068167008F7244 /* Calendar+GregorianLocale.swift */; };
		01DC23252462DFD0001B727C /* ExposureSubmission.storyboard in Resources */ = {isa = PBXBuildFile; fileRef = CD99A39C245B22EE00BF12AF /* ExposureSubmission.storyboard */; };
		01E4298E251DCDC90057FCBE /* Localizable.legal.strings in Resources */ = {isa = PBXBuildFile; fileRef = 01E42990251DCDC90057FCBE /* Localizable.legal.strings */; };
		01F5F7222487B9C000229720 /* AppInformationViewController.swift in Sources */ = {isa = PBXBuildFile; fileRef = 01F5F7212487B9C000229720 /* AppInformationViewController.swift */; };
		0D5611B4247F852C00B5B094 /* SQLiteKeyValueStore.swift in Sources */ = {isa = PBXBuildFile; fileRef = 0D5611B3247F852C00B5B094 /* SQLiteKeyValueStore.swift */; };
		0DD260FF248D549B007C3B2C /* KeychainHelper.swift in Sources */ = {isa = PBXBuildFile; fileRef = 0DD260FE248D549B007C3B2C /* KeychainHelper.swift */; };
		0DF6BB97248AD616007E8B0C /* AppUpdateCheckHelper.swift in Sources */ = {isa = PBXBuildFile; fileRef = 0DF6BB96248AD616007E8B0C /* AppUpdateCheckHelper.swift */; };
		0DF6BB9D248AE232007E8B0C /* AppUpdateCheckerHelperTests.swift in Sources */ = {isa = PBXBuildFile; fileRef = 0DF6BB9C248AE232007E8B0C /* AppUpdateCheckerHelperTests.swift */; };
		0DF6BBB5248C04CF007E8B0C /* app_config_attenuation_duration.pb.swift in Sources */ = {isa = PBXBuildFile; fileRef = 0DF6BBB2248C04CF007E8B0C /* app_config_attenuation_duration.pb.swift */; };
		0DF6BBB6248C04CF007E8B0C /* app_config_app_version_config.pb.swift in Sources */ = {isa = PBXBuildFile; fileRef = 0DF6BBB3248C04CF007E8B0C /* app_config_app_version_config.pb.swift */; };
		0DF6BBB7248C04CF007E8B0C /* app_config.pb.swift in Sources */ = {isa = PBXBuildFile; fileRef = 0DF6BBB4248C04CF007E8B0C /* app_config.pb.swift */; };
		1309194F247972C40066E329 /* PrivacyProtectionViewController.swift in Sources */ = {isa = PBXBuildFile; fileRef = 1309194E247972C40066E329 /* PrivacyProtectionViewController.swift */; };
		130CB19C246D92F800ADE602 /* ENAUITestsOnboarding.swift in Sources */ = {isa = PBXBuildFile; fileRef = 130CB19B246D92F800ADE602 /* ENAUITestsOnboarding.swift */; };
		13156CFD248C19D000AFC472 /* usage.html in Resources */ = {isa = PBXBuildFile; fileRef = 13156CFF248C19D000AFC472 /* usage.html */; };
		134F0DBC247578FF00D88934 /* ENAUITestsHome.swift in Sources */ = {isa = PBXBuildFile; fileRef = 134F0DB9247578FF00D88934 /* ENAUITestsHome.swift */; };
		134F0DBD247578FF00D88934 /* ENAUITests-Extensions.swift in Sources */ = {isa = PBXBuildFile; fileRef = 134F0DBA247578FF00D88934 /* ENAUITests-Extensions.swift */; };
		134F0F2C2475793400D88934 /* SnapshotHelper.swift in Sources */ = {isa = PBXBuildFile; fileRef = 134F0F2B2475793400D88934 /* SnapshotHelper.swift */; };
		13722044247AEEAD00152764 /* UNNotificationCenter+Extension.swift in Sources */ = {isa = PBXBuildFile; fileRef = 13722043247AEEAD00152764 /* UNNotificationCenter+Extension.swift */; };
		137846492488027600A50AB8 /* OnboardingInfoViewController+Extension.swift in Sources */ = {isa = PBXBuildFile; fileRef = 137846482488027500A50AB8 /* OnboardingInfoViewController+Extension.swift */; };
		138910C5247A909000D739F6 /* ENATaskScheduler.swift in Sources */ = {isa = PBXBuildFile; fileRef = 138910C4247A909000D739F6 /* ENATaskScheduler.swift */; };
		13BAE9B12472FB1E00CEE58A /* CellConfiguratorIndexPosition.swift in Sources */ = {isa = PBXBuildFile; fileRef = 13BAE9B02472FB1E00CEE58A /* CellConfiguratorIndexPosition.swift */; };
		13E50469248E3CD20086641C /* ENAUITestsAppInformation.swift in Sources */ = {isa = PBXBuildFile; fileRef = 13E50468248E3CD20086641C /* ENAUITestsAppInformation.swift */; };
		13E5046B248E3DF30086641C /* AppStrings.swift in Sources */ = {isa = PBXBuildFile; fileRef = CD99A3C92461A47C00BF12AF /* AppStrings.swift */; };
		13E5046C248E434B0086641C /* Localizable.strings in Resources */ = {isa = PBXBuildFile; fileRef = EE70C23A245B09E900AC9B2F /* Localizable.strings */; };
		13E5046D248E434B0086641C /* Localizable.stringsdict in Resources */ = {isa = PBXBuildFile; fileRef = EE92A340245D96DA006B97B0 /* Localizable.stringsdict */; };
		2F26CE2E248B9C4F00BE30EE /* UIViewController+BackButton.swift in Sources */ = {isa = PBXBuildFile; fileRef = 2F26CE2D248B9C4F00BE30EE /* UIViewController+BackButton.swift */; };
		2F3218D0248063E300A7AC0A /* UIView+Convenience.swift in Sources */ = {isa = PBXBuildFile; fileRef = 2F3218CF248063E300A7AC0A /* UIView+Convenience.swift */; };
		2F3D95372518BCD1002B2C81 /* EUSettingsViewController.swift in Sources */ = {isa = PBXBuildFile; fileRef = 2F3D95362518BCD1002B2C81 /* EUSettingsViewController.swift */; };
		2F3D953C2518BCE9002B2C81 /* EUSettingsViewModel.swift in Sources */ = {isa = PBXBuildFile; fileRef = 2F3D953B2518BCE9002B2C81 /* EUSettingsViewModel.swift */; };
		2F785752248506BD00323A9C /* HomeTestResultCollectionViewCell.xib in Resources */ = {isa = PBXBuildFile; fileRef = 2F78574F248506BD00323A9C /* HomeTestResultCollectionViewCell.xib */; };
		2F80CFD9247ED988000F06AF /* ExposureSubmissionIntroViewController.swift in Sources */ = {isa = PBXBuildFile; fileRef = 2F80CFD8247ED988000F06AF /* ExposureSubmissionIntroViewController.swift */; };
		2F80CFDB247EDDB3000F06AF /* ExposureSubmissionHotlineViewController.swift in Sources */ = {isa = PBXBuildFile; fileRef = 2F80CFDA247EDDB3000F06AF /* ExposureSubmissionHotlineViewController.swift */; };
		2F96739B24AB70FA008E3147 /* ExposureSubmissionParsable.swift in Sources */ = {isa = PBXBuildFile; fileRef = 2F96739A24AB70FA008E3147 /* ExposureSubmissionParsable.swift */; };
		2FA968CE24D8560B008EE367 /* String+Random.swift in Sources */ = {isa = PBXBuildFile; fileRef = 2FA968CD24D8560B008EE367 /* String+Random.swift */; };
		2FA9E39324D2F2920030561C /* ExposureSubmission+TestResult.swift in Sources */ = {isa = PBXBuildFile; fileRef = 2FA9E39224D2F2920030561C /* ExposureSubmission+TestResult.swift */; };
		2FA9E39524D2F2B00030561C /* ExposureSubmission+DeviceRegistrationKey.swift in Sources */ = {isa = PBXBuildFile; fileRef = 2FA9E39424D2F2B00030561C /* ExposureSubmission+DeviceRegistrationKey.swift */; };
		2FA9E39724D2F3C70030561C /* ExposureSubmissionError.swift in Sources */ = {isa = PBXBuildFile; fileRef = 2FA9E39624D2F3C60030561C /* ExposureSubmissionError.swift */; };
		2FA9E39924D2F4350030561C /* ExposureSubmission+ErrorParsing.swift in Sources */ = {isa = PBXBuildFile; fileRef = 2FA9E39824D2F4350030561C /* ExposureSubmission+ErrorParsing.swift */; };
		2FA9E39B24D2F4A10030561C /* ExposureSubmissionService+Protocol.swift in Sources */ = {isa = PBXBuildFile; fileRef = 2FA9E39A24D2F4A10030561C /* ExposureSubmissionService+Protocol.swift */; };
		2FC0356F24B342FA00E234AC /* UIViewcontroller+AlertTest.swift in Sources */ = {isa = PBXBuildFile; fileRef = 2FC0356E24B342FA00E234AC /* UIViewcontroller+AlertTest.swift */; };
		2FC0357124B5B70700E234AC /* Error+FAQUrl.swift in Sources */ = {isa = PBXBuildFile; fileRef = 2FC0357024B5B70700E234AC /* Error+FAQUrl.swift */; };
		2FC951FE24DC23B9008D39F4 /* DMConfigurationCell.swift in Sources */ = {isa = PBXBuildFile; fileRef = 2FC951FD24DC23B9008D39F4 /* DMConfigurationCell.swift */; };
		2FD473BF251E0ECE000DCA40 /* EUSettingsViewControllerTests.swift in Sources */ = {isa = PBXBuildFile; fileRef = 2FD473BE251E0ECE000DCA40 /* EUSettingsViewControllerTests.swift */; };
		2FD881CC2490F65C00BEC8FC /* ExposureSubmissionHotlineViewControllerTest.swift in Sources */ = {isa = PBXBuildFile; fileRef = 2FD881CB2490F65C00BEC8FC /* ExposureSubmissionHotlineViewControllerTest.swift */; };
		2FD881CE249115E700BEC8FC /* ExposureSubmissionNavigationControllerTest.swift in Sources */ = {isa = PBXBuildFile; fileRef = 2FD881CD249115E700BEC8FC /* ExposureSubmissionNavigationControllerTest.swift */; };
		2FE15A3C249B8C0B0077BD8D /* AccessibilityIdentifiers.swift in Sources */ = {isa = PBXBuildFile; fileRef = 2FE15A3B249B8C0B0077BD8D /* AccessibilityIdentifiers.swift */; };
		2FF1D62E2487850200381FFB /* NSMutableAttributedString+Generation.swift in Sources */ = {isa = PBXBuildFile; fileRef = 2FF1D62D2487850200381FFB /* NSMutableAttributedString+Generation.swift */; };
		2FF1D63024880FCF00381FFB /* DynamicTableViewRoundedCell.swift in Sources */ = {isa = PBXBuildFile; fileRef = 2FF1D62F24880FCF00381FFB /* DynamicTableViewRoundedCell.swift */; };
		352F25A824EFCBDE00ACDFF3 /* ServerEnvironment.swift in Sources */ = {isa = PBXBuildFile; fileRef = 352F25A724EFCBDE00ACDFF3 /* ServerEnvironment.swift */; };
		354E305924EFF26E00526C9F /* Country.swift in Sources */ = {isa = PBXBuildFile; fileRef = 354E305824EFF26E00526C9F /* Country.swift */; };
		359767F124FD13D9001FD591 /* diagnosis_key_batch.pb.swift in Sources */ = {isa = PBXBuildFile; fileRef = 359767F024FD13D9001FD591 /* diagnosis_key_batch.pb.swift */; };
		3598D99A24FE280700483F1F /* CountryTests.swift in Sources */ = {isa = PBXBuildFile; fileRef = 3598D99924FE280700483F1F /* CountryTests.swift */; };
		35A7F081250A7CF8005E6C33 /* KeychainHelperTests.swift in Sources */ = {isa = PBXBuildFile; fileRef = 35A7F080250A7CF8005E6C33 /* KeychainHelperTests.swift */; };
		4026C2DC24852B7600926FB4 /* AppInformationViewController+LegalModel.swift in Sources */ = {isa = PBXBuildFile; fileRef = 4026C2DB24852B7600926FB4 /* AppInformationViewController+LegalModel.swift */; };
		4026C2E424854C8D00926FB4 /* AppInformationLegalCell.swift in Sources */ = {isa = PBXBuildFile; fileRef = 4026C2E324854C8D00926FB4 /* AppInformationLegalCell.swift */; };
		50BD2E6224FE1E8700932566 /* AppInformationModel.swift in Sources */ = {isa = PBXBuildFile; fileRef = 50BD2E6124FE1E8700932566 /* AppInformationModel.swift */; };
		50BD2E6424FE232E00932566 /* AppInformationImprintViewModel.swift in Sources */ = {isa = PBXBuildFile; fileRef = 50BD2E6324FE232E00932566 /* AppInformationImprintViewModel.swift */; };
		50BD2E7724FE26F400932566 /* AppInformationImprintTest.swift in Sources */ = {isa = PBXBuildFile; fileRef = 50BD2E6F24FE26F300932566 /* AppInformationImprintTest.swift */; };
		50DC527924FEB2AE00F6D8EB /* AppInformationDynamicCell.swift in Sources */ = {isa = PBXBuildFile; fileRef = 50DC527824FEB2AE00F6D8EB /* AppInformationDynamicCell.swift */; };
		50DC527B24FEB5CA00F6D8EB /* AppInformationModelTest.swift in Sources */ = {isa = PBXBuildFile; fileRef = 50DC527A24FEB5CA00F6D8EB /* AppInformationModelTest.swift */; };
		50E3BE5A250127DF0033E2C7 /* AppInformationDynamicAction.swift in Sources */ = {isa = PBXBuildFile; fileRef = 50E3BE59250127DF0033E2C7 /* AppInformationDynamicAction.swift */; };
		51486D9F2484FC0200FCE216 /* HomeRiskLevelCellConfigurator.swift in Sources */ = {isa = PBXBuildFile; fileRef = 51486D9E2484FC0200FCE216 /* HomeRiskLevelCellConfigurator.swift */; };
		51486DA22485101500FCE216 /* RiskInactiveCollectionViewCell.swift in Sources */ = {isa = PBXBuildFile; fileRef = 51486DA02485101500FCE216 /* RiskInactiveCollectionViewCell.swift */; };
		51486DA32485101500FCE216 /* RiskInactiveCollectionViewCell.xib in Resources */ = {isa = PBXBuildFile; fileRef = 51486DA12485101500FCE216 /* RiskInactiveCollectionViewCell.xib */; };
		51486DA62485237200FCE216 /* RiskThankYouCollectionViewCell.swift in Sources */ = {isa = PBXBuildFile; fileRef = 51486DA42485237200FCE216 /* RiskThankYouCollectionViewCell.swift */; };
		51486DA72485237200FCE216 /* RiskThankYouCollectionViewCell.xib in Resources */ = {isa = PBXBuildFile; fileRef = 51486DA52485237200FCE216 /* RiskThankYouCollectionViewCell.xib */; };
		514C0A0624772F3400F235F6 /* HomeRiskViewConfigurator.swift in Sources */ = {isa = PBXBuildFile; fileRef = 514C0A0524772F3400F235F6 /* HomeRiskViewConfigurator.swift */; };
		514C0A0824772F5E00F235F6 /* RiskItemView.swift in Sources */ = {isa = PBXBuildFile; fileRef = 514C0A0724772F5E00F235F6 /* RiskItemView.swift */; };
		514C0A0B247AF9F700F235F6 /* RiskTextItemView.xib in Resources */ = {isa = PBXBuildFile; fileRef = 514C0A0A247AF9F700F235F6 /* RiskTextItemView.xib */; };
		514C0A0D247AFB0200F235F6 /* RiskTextItemView.swift in Sources */ = {isa = PBXBuildFile; fileRef = 514C0A0C247AFB0200F235F6 /* RiskTextItemView.swift */; };
		514C0A0F247AFEC500F235F6 /* HomeRiskTextItemViewConfigurator.swift in Sources */ = {isa = PBXBuildFile; fileRef = 514C0A0E247AFEC500F235F6 /* HomeRiskTextItemViewConfigurator.swift */; };
		514C0A11247C15EC00F235F6 /* HomeUnknownRiskCellConfigurator.swift in Sources */ = {isa = PBXBuildFile; fileRef = 514C0A10247C15EC00F235F6 /* HomeUnknownRiskCellConfigurator.swift */; };
		514C0A14247C163800F235F6 /* HomeLowRiskCellConfigurator.swift in Sources */ = {isa = PBXBuildFile; fileRef = 514C0A13247C163800F235F6 /* HomeLowRiskCellConfigurator.swift */; };
		514C0A16247C164700F235F6 /* HomeHighRiskCellConfigurator.swift in Sources */ = {isa = PBXBuildFile; fileRef = 514C0A15247C164700F235F6 /* HomeHighRiskCellConfigurator.swift */; };
		514C0A1A247C16D600F235F6 /* HomeInactiveRiskCellConfigurator.swift in Sources */ = {isa = PBXBuildFile; fileRef = 514C0A19247C16D600F235F6 /* HomeInactiveRiskCellConfigurator.swift */; };
		514E813024618E3D00636861 /* ExposureDetection.storyboard in Resources */ = {isa = PBXBuildFile; fileRef = 514E812F24618E3D00636861 /* ExposureDetection.storyboard */; };
		514E81342461B97800636861 /* ExposureManager.swift in Sources */ = {isa = PBXBuildFile; fileRef = 514E81332461B97700636861 /* ExposureManager.swift */; };
		514EE999246D4C2E00DE4884 /* UITableViewCell+Identifier.swift in Sources */ = {isa = PBXBuildFile; fileRef = 514EE998246D4C2E00DE4884 /* UITableViewCell+Identifier.swift */; };
		514EE99B246D4C4C00DE4884 /* UITableView+Dequeue.swift in Sources */ = {isa = PBXBuildFile; fileRef = 514EE99A246D4C4C00DE4884 /* UITableView+Dequeue.swift */; };
		514EE99D246D4CFB00DE4884 /* TableViewCellConfigurator.swift in Sources */ = {isa = PBXBuildFile; fileRef = 514EE99C246D4CFB00DE4884 /* TableViewCellConfigurator.swift */; };
		515BBDEB2484F8E500CDB674 /* HomeThankYouRiskCellConfigurator.swift in Sources */ = {isa = PBXBuildFile; fileRef = 515BBDEA2484F8E500CDB674 /* HomeThankYouRiskCellConfigurator.swift */; };
		516E42CB24B760F50008CC30 /* HomeRiskLevelCellConfiguratorTests.swift in Sources */ = {isa = PBXBuildFile; fileRef = 516E42C924B760EC0008CC30 /* HomeRiskLevelCellConfiguratorTests.swift */; };
		516E42FB24B7739F0008CC30 /* HomeUnknownRiskCellConfiguratorTests.swift in Sources */ = {isa = PBXBuildFile; fileRef = 516E42FA24B7739F0008CC30 /* HomeUnknownRiskCellConfiguratorTests.swift */; };
		516E42FE24B7773E0008CC30 /* HomeLowRiskCellConfiguratorTests.swift in Sources */ = {isa = PBXBuildFile; fileRef = 516E42FC24B776A90008CC30 /* HomeLowRiskCellConfiguratorTests.swift */; };
		516E430024B777B20008CC30 /* HomeHighRiskCellConfiguratorTests.swift in Sources */ = {isa = PBXBuildFile; fileRef = 516E42FF24B777B20008CC30 /* HomeHighRiskCellConfiguratorTests.swift */; };
		516E430224B89AED0008CC30 /* CoordinatorTests.swift in Sources */ = {isa = PBXBuildFile; fileRef = 516E430124B89AED0008CC30 /* CoordinatorTests.swift */; };
		51895EDC245E16CD0085DA38 /* ENAColor.swift in Sources */ = {isa = PBXBuildFile; fileRef = 51895EDB245E16CD0085DA38 /* ENAColor.swift */; };
		518A69FB24687D5800444E66 /* RiskLevel.swift in Sources */ = {isa = PBXBuildFile; fileRef = 518A69FA24687D5800444E66 /* RiskLevel.swift */; };
		51B5B414246DF07300DC5D3E /* RiskImageItemView.xib in Resources */ = {isa = PBXBuildFile; fileRef = 51B5B413246DF07300DC5D3E /* RiskImageItemView.xib */; };
		51B5B41C246EC8B800DC5D3E /* HomeCardCollectionViewCell.swift in Sources */ = {isa = PBXBuildFile; fileRef = 51B5B41B246EC8B800DC5D3E /* HomeCardCollectionViewCell.swift */; };
		51C737BD245B349700286105 /* OnboardingInfoViewController.swift in Sources */ = {isa = PBXBuildFile; fileRef = 51C737BC245B349700286105 /* OnboardingInfoViewController.swift */; };
		51C737BF245B3B5D00286105 /* OnboardingInfo.swift in Sources */ = {isa = PBXBuildFile; fileRef = 51C737BE245B3B5D00286105 /* OnboardingInfo.swift */; };
		51C7790C24867F16004582F8 /* RiskListItemView.xib in Resources */ = {isa = PBXBuildFile; fileRef = 51C7790B24867F16004582F8 /* RiskListItemView.xib */; };
		51C7790E24867F22004582F8 /* RiskListItemView.swift in Sources */ = {isa = PBXBuildFile; fileRef = 51C7790D24867F22004582F8 /* RiskListItemView.swift */; };
		51C77910248684F5004582F8 /* HomeRiskListItemViewConfigurator.swift in Sources */ = {isa = PBXBuildFile; fileRef = 51C7790F248684F5004582F8 /* HomeRiskListItemViewConfigurator.swift */; };
		51C779122486E549004582F8 /* HomeFindingPositiveRiskCellConfigurator.swift in Sources */ = {isa = PBXBuildFile; fileRef = 51C779112486E549004582F8 /* HomeFindingPositiveRiskCellConfigurator.swift */; };
		51C779142486E5AB004582F8 /* RiskFindingPositiveCollectionViewCell.xib in Resources */ = {isa = PBXBuildFile; fileRef = 51C779132486E5AB004582F8 /* RiskFindingPositiveCollectionViewCell.xib */; };
		51C779162486E5BA004582F8 /* RiskFindingPositiveCollectionViewCell.swift in Sources */ = {isa = PBXBuildFile; fileRef = 51C779152486E5BA004582F8 /* RiskFindingPositiveCollectionViewCell.swift */; };
		51CE1B4A246016B0002CF42A /* UICollectionViewCell+Identifier.swift in Sources */ = {isa = PBXBuildFile; fileRef = 51CE1B49246016B0002CF42A /* UICollectionViewCell+Identifier.swift */; };
		51CE1B4C246016D1002CF42A /* UICollectionReusableView+Identifier.swift in Sources */ = {isa = PBXBuildFile; fileRef = 51CE1B4B246016D1002CF42A /* UICollectionReusableView+Identifier.swift */; };
		51CE1B5524604DD2002CF42A /* HomeLayout.swift in Sources */ = {isa = PBXBuildFile; fileRef = 51CE1B5424604DD2002CF42A /* HomeLayout.swift */; };
		51CE1B85246078B6002CF42A /* ActivateCollectionViewCell.xib in Resources */ = {isa = PBXBuildFile; fileRef = 51CE1B76246078B6002CF42A /* ActivateCollectionViewCell.xib */; };
		51CE1B87246078B6002CF42A /* ActivateCollectionViewCell.swift in Sources */ = {isa = PBXBuildFile; fileRef = 51CE1B78246078B6002CF42A /* ActivateCollectionViewCell.swift */; };
		51CE1B88246078B6002CF42A /* RiskLevelCollectionViewCell.xib in Resources */ = {isa = PBXBuildFile; fileRef = 51CE1B79246078B6002CF42A /* RiskLevelCollectionViewCell.xib */; };
		51CE1B89246078B6002CF42A /* RiskLevelCollectionViewCell.swift in Sources */ = {isa = PBXBuildFile; fileRef = 51CE1B7A246078B6002CF42A /* RiskLevelCollectionViewCell.swift */; };
		51CE1B8A246078B6002CF42A /* InfoCollectionViewCell.xib in Resources */ = {isa = PBXBuildFile; fileRef = 51CE1B7B246078B6002CF42A /* InfoCollectionViewCell.xib */; };
		51CE1B8B246078B6002CF42A /* InfoCollectionViewCell.swift in Sources */ = {isa = PBXBuildFile; fileRef = 51CE1B7C246078B6002CF42A /* InfoCollectionViewCell.swift */; };
		51CE1B91246078B6002CF42A /* SectionSystemBackgroundDecorationView.swift in Sources */ = {isa = PBXBuildFile; fileRef = 51CE1B84246078B6002CF42A /* SectionSystemBackgroundDecorationView.swift */; };
		51CE1BB52460AC83002CF42A /* UICollectionView+Dequeue.swift in Sources */ = {isa = PBXBuildFile; fileRef = 51CE1BB42460AC82002CF42A /* UICollectionView+Dequeue.swift */; };
		51CE1BBA2460AFD8002CF42A /* HomeActivateCellConfigurator.swift in Sources */ = {isa = PBXBuildFile; fileRef = 51CE1BB92460AFD8002CF42A /* HomeActivateCellConfigurator.swift */; };
		51CE1BBD2460B1CB002CF42A /* CollectionViewCellConfigurator.swift in Sources */ = {isa = PBXBuildFile; fileRef = 51CE1BBC2460B1CB002CF42A /* CollectionViewCellConfigurator.swift */; };
		51CE1BBF2460B222002CF42A /* HomeRiskCellConfigurator.swift in Sources */ = {isa = PBXBuildFile; fileRef = 51CE1BBE2460B222002CF42A /* HomeRiskCellConfigurator.swift */; };
		51CE1BC32460B28D002CF42A /* HomeInfoCellConfigurator.swift in Sources */ = {isa = PBXBuildFile; fileRef = 51CE1BC22460B28D002CF42A /* HomeInfoCellConfigurator.swift */; };
		51D420B12458397300AD70CA /* Onboarding.storyboard in Resources */ = {isa = PBXBuildFile; fileRef = 51D420B02458397300AD70CA /* Onboarding.storyboard */; };
		51D420B424583ABB00AD70CA /* AppStoryboard.swift in Sources */ = {isa = PBXBuildFile; fileRef = 51D420B324583ABB00AD70CA /* AppStoryboard.swift */; };
		51D420B724583B7200AD70CA /* NSObject+Identifier.swift in Sources */ = {isa = PBXBuildFile; fileRef = 51D420B624583B7200AD70CA /* NSObject+Identifier.swift */; };
		51D420B924583B8300AD70CA /* UIViewController+AppStoryboard.swift in Sources */ = {isa = PBXBuildFile; fileRef = 51D420B824583B8300AD70CA /* UIViewController+AppStoryboard.swift */; };
		51D420C424583E3300AD70CA /* SettingsViewController.swift in Sources */ = {isa = PBXBuildFile; fileRef = 51D420C324583E3300AD70CA /* SettingsViewController.swift */; };
		51D420CE245869C800AD70CA /* Home.storyboard in Resources */ = {isa = PBXBuildFile; fileRef = 51D420CD245869C800AD70CA /* Home.storyboard */; };
		51D420D024586AB300AD70CA /* Settings.storyboard in Resources */ = {isa = PBXBuildFile; fileRef = 51D420CF24586AB300AD70CA /* Settings.storyboard */; };
		51F1255D24BDD75300126C86 /* HomeUnknown48hRiskCellConfigurator.swift in Sources */ = {isa = PBXBuildFile; fileRef = 51F1255C24BDD75300126C86 /* HomeUnknown48hRiskCellConfigurator.swift */; };
		51F1256024BEFB8F00126C86 /* HomeUnknown48hRiskCellConfiguratorTests.swift in Sources */ = {isa = PBXBuildFile; fileRef = 51F1255E24BEFB7A00126C86 /* HomeUnknown48hRiskCellConfiguratorTests.swift */; };
		51FE277B2475340300BB8144 /* HomeRiskLoadingItemViewConfigurator.swift in Sources */ = {isa = PBXBuildFile; fileRef = 51FE277A2475340300BB8144 /* HomeRiskLoadingItemViewConfigurator.swift */; };
		51FE277D247535C400BB8144 /* RiskLoadingItemView.xib in Resources */ = {isa = PBXBuildFile; fileRef = 51FE277C247535C400BB8144 /* RiskLoadingItemView.xib */; };
		51FE277F247535E300BB8144 /* RiskLoadingItemView.swift in Sources */ = {isa = PBXBuildFile; fileRef = 51FE277E247535E300BB8144 /* RiskLoadingItemView.swift */; };
		710021DC248E44A6001F0B63 /* ENAFont.swift in Sources */ = {isa = PBXBuildFile; fileRef = 710021DB248E44A6001F0B63 /* ENAFont.swift */; };
		710021DE248EAF16001F0B63 /* ExposureSubmissionImageCardCell.xib in Resources */ = {isa = PBXBuildFile; fileRef = 710021DD248EAF16001F0B63 /* ExposureSubmissionImageCardCell.xib */; };
		710021E0248EAF9A001F0B63 /* ExposureSubmissionImageCardCell.swift in Sources */ = {isa = PBXBuildFile; fileRef = 710021DF248EAF9A001F0B63 /* ExposureSubmissionImageCardCell.swift */; };
		710224EA248FA67F000C5DEF /* HomeTestResultCollectionViewCell.swift in Sources */ = {isa = PBXBuildFile; fileRef = 710224E9248FA67F000C5DEF /* HomeTestResultCollectionViewCell.swift */; };
		710224EC248FC150000C5DEF /* HomeTestResultCellConfigurator.swift in Sources */ = {isa = PBXBuildFile; fileRef = 710224EB248FC150000C5DEF /* HomeTestResultCellConfigurator.swift */; };
		710224EE2490E2FD000C5DEF /* ExposureSubmissionStepCell.xib in Resources */ = {isa = PBXBuildFile; fileRef = 710224ED2490E2FC000C5DEF /* ExposureSubmissionStepCell.xib */; };
		710224F42490E7A3000C5DEF /* ExposureSubmissionStepCell.swift in Sources */ = {isa = PBXBuildFile; fileRef = 710224F32490E7A3000C5DEF /* ExposureSubmissionStepCell.swift */; };
		710224F624910661000C5DEF /* ExposureSubmissionDynamicCell.swift in Sources */ = {isa = PBXBuildFile; fileRef = 710224F524910661000C5DEF /* ExposureSubmissionDynamicCell.swift */; };
		710ABB1F2475115500948792 /* UITableViewController+Enum.swift in Sources */ = {isa = PBXBuildFile; fileRef = 710ABB1E2475115500948792 /* UITableViewController+Enum.swift */; };
		710ABB23247513E300948792 /* DynamicTypeTableViewCell.swift in Sources */ = {isa = PBXBuildFile; fileRef = 710ABB22247513E300948792 /* DynamicTypeTableViewCell.swift */; };
		710ABB25247514BD00948792 /* UIViewController+Segue.swift in Sources */ = {isa = PBXBuildFile; fileRef = 710ABB24247514BD00948792 /* UIViewController+Segue.swift */; };
		710ABB27247533FA00948792 /* DynamicTableViewController.swift in Sources */ = {isa = PBXBuildFile; fileRef = 710ABB26247533FA00948792 /* DynamicTableViewController.swift */; };
		710ABB292475353900948792 /* DynamicTableViewModel.swift in Sources */ = {isa = PBXBuildFile; fileRef = 710ABB282475353900948792 /* DynamicTableViewModel.swift */; };
		71176E2F248922B0004B0C9F /* ENAColorTests.swift in Sources */ = {isa = PBXBuildFile; fileRef = 71176E2D24891C02004B0C9F /* ENAColorTests.swift */; };
		71176E32248957C3004B0C9F /* AppNavigationController.swift in Sources */ = {isa = PBXBuildFile; fileRef = 71176E31248957C3004B0C9F /* AppNavigationController.swift */; };
		711EFCC72492EE31005FEF21 /* ENAFooterView.swift in Sources */ = {isa = PBXBuildFile; fileRef = 711EFCC62492EE31005FEF21 /* ENAFooterView.swift */; };
		711EFCC924935C79005FEF21 /* ExposureSubmissionTestResultHeaderView.xib in Resources */ = {isa = PBXBuildFile; fileRef = 711EFCC824935C79005FEF21 /* ExposureSubmissionTestResultHeaderView.xib */; };
		71330E41248109F600EB10F6 /* DynamicTableViewSection.swift in Sources */ = {isa = PBXBuildFile; fileRef = 71330E40248109F600EB10F6 /* DynamicTableViewSection.swift */; };
		71330E43248109FD00EB10F6 /* DynamicTableViewCell.swift in Sources */ = {isa = PBXBuildFile; fileRef = 71330E42248109FD00EB10F6 /* DynamicTableViewCell.swift */; };
		71330E4524810A0500EB10F6 /* DynamicTableViewHeader.swift in Sources */ = {isa = PBXBuildFile; fileRef = 71330E4424810A0500EB10F6 /* DynamicTableViewHeader.swift */; };
		71330E4724810A0C00EB10F6 /* DynamicTableViewFooter.swift in Sources */ = {isa = PBXBuildFile; fileRef = 71330E4624810A0C00EB10F6 /* DynamicTableViewFooter.swift */; };
		713EA25B247818B000AB7EE8 /* DynamicTypeButton.swift in Sources */ = {isa = PBXBuildFile; fileRef = 713EA25A247818B000AB7EE8 /* DynamicTypeButton.swift */; };
		713EA25D24798A7000AB7EE8 /* ExposureDetectionRoundedView.swift in Sources */ = {isa = PBXBuildFile; fileRef = 713EA25C24798A7000AB7EE8 /* ExposureDetectionRoundedView.swift */; };
		713EA25F24798A9100AB7EE8 /* ExposureDetectionRiskCell.swift in Sources */ = {isa = PBXBuildFile; fileRef = 713EA25E24798A9100AB7EE8 /* ExposureDetectionRiskCell.swift */; };
		713EA26124798AD100AB7EE8 /* InsetTableViewCell.swift in Sources */ = {isa = PBXBuildFile; fileRef = 713EA26024798AD100AB7EE8 /* InsetTableViewCell.swift */; };
		713EA26324798F8500AB7EE8 /* ExposureDetectionHeaderCell.swift in Sources */ = {isa = PBXBuildFile; fileRef = 713EA26224798F8500AB7EE8 /* ExposureDetectionHeaderCell.swift */; };
		714194EA247A65C60072A090 /* DynamicTableViewHeaderSeparatorView.swift in Sources */ = {isa = PBXBuildFile; fileRef = 714194E9247A65C60072A090 /* DynamicTableViewHeaderSeparatorView.swift */; };
		7154EB4A247D21E200A467FF /* ExposureDetectionLongGuideCell.swift in Sources */ = {isa = PBXBuildFile; fileRef = 7154EB49247D21E200A467FF /* ExposureDetectionLongGuideCell.swift */; };
		7154EB4C247E862100A467FF /* ExposureDetectionLoadingCell.swift in Sources */ = {isa = PBXBuildFile; fileRef = 7154EB4B247E862100A467FF /* ExposureDetectionLoadingCell.swift */; };
		717D21E9248C022E00D9717E /* DynamicTableViewHtmlCell.swift in Sources */ = {isa = PBXBuildFile; fileRef = 717D21E8248C022E00D9717E /* DynamicTableViewHtmlCell.swift */; };
		7187A5582481231C00FCC755 /* DynamicTableViewAction.swift in Sources */ = {isa = PBXBuildFile; fileRef = 71330E4824810A5A00EB10F6 /* DynamicTableViewAction.swift */; };
		71B804472484CC0800D53506 /* ENALabel.swift in Sources */ = {isa = PBXBuildFile; fileRef = 71B804462484CC0800D53506 /* ENALabel.swift */; };
		71B804492484D37300D53506 /* RiskLegendViewController.swift in Sources */ = {isa = PBXBuildFile; fileRef = 71B804482484D37300D53506 /* RiskLegendViewController.swift */; };
		71B8044D248525CD00D53506 /* RiskLegendViewController+DynamicTableViewModel.swift in Sources */ = {isa = PBXBuildFile; fileRef = 71B8044C248525CD00D53506 /* RiskLegendViewController+DynamicTableViewModel.swift */; };
		71B8044F248526B600D53506 /* DynamicTableViewSpaceCell.swift in Sources */ = {isa = PBXBuildFile; fileRef = 71B8044E248526B600D53506 /* DynamicTableViewSpaceCell.swift */; };
		71B804542485273C00D53506 /* RiskLegendDotBodyCell.swift in Sources */ = {isa = PBXBuildFile; fileRef = 71B804532485273C00D53506 /* RiskLegendDotBodyCell.swift */; };
		71C0BEDD2498DD07009A17A0 /* ENANavigationFooterView.swift in Sources */ = {isa = PBXBuildFile; fileRef = 71C0BEDC2498DD07009A17A0 /* ENANavigationFooterView.swift */; };
		71CAB9D2248AACAD00F516A5 /* PixelPerfectLayoutConstraint.swift in Sources */ = {isa = PBXBuildFile; fileRef = 71CAB9D1248AACAD00F516A5 /* PixelPerfectLayoutConstraint.swift */; };
		71CAB9D4248AB33500F516A5 /* DynamicTypeSymbolImageView.swift in Sources */ = {isa = PBXBuildFile; fileRef = 71CAB9D3248AB33500F516A5 /* DynamicTypeSymbolImageView.swift */; };
		71D3C19A2494EFAC00DBABA8 /* ENANavigationControllerWithFooter.swift in Sources */ = {isa = PBXBuildFile; fileRef = 71D3C1992494EFAC00DBABA8 /* ENANavigationControllerWithFooter.swift */; };
		71EF33D92497F3E8007B7E1B /* ENANavigationControllerWithFooterChild.swift in Sources */ = {isa = PBXBuildFile; fileRef = 71EF33D82497F3E8007B7E1B /* ENANavigationControllerWithFooterChild.swift */; };
		71EF33DB2497F419007B7E1B /* ENANavigationFooterItem.swift in Sources */ = {isa = PBXBuildFile; fileRef = 71EF33DA2497F419007B7E1B /* ENANavigationFooterItem.swift */; };
		71F2E57B2487AEFC00694F1A /* ena-colors.xcassets in Resources */ = {isa = PBXBuildFile; fileRef = 71F2E57A2487AEFC00694F1A /* ena-colors.xcassets */; };
		71F5418E248BEE08006DB793 /* privacy-policy.html in Resources */ = {isa = PBXBuildFile; fileRef = 71F5418A248BEDBE006DB793 /* privacy-policy.html */; };
		71F54191248BF677006DB793 /* HtmlTextView.swift in Sources */ = {isa = PBXBuildFile; fileRef = 71F54190248BF677006DB793 /* HtmlTextView.swift */; };
		71FD8862246EB27F00E804D0 /* ExposureDetectionViewController.swift in Sources */ = {isa = PBXBuildFile; fileRef = 71FD8861246EB27F00E804D0 /* ExposureDetectionViewController.swift */; };
		71FE1C69247A8FE100851FEB /* DynamicTableViewHeaderFooterView.swift in Sources */ = {isa = PBXBuildFile; fileRef = 71FE1C68247A8FE100851FEB /* DynamicTableViewHeaderFooterView.swift */; };
		71FE1C71247AA7B700851FEB /* DynamicTableViewHeaderImageView.swift in Sources */ = {isa = PBXBuildFile; fileRef = 71FE1C70247AA7B700851FEB /* DynamicTableViewHeaderImageView.swift */; };
		71FE1C7A247AC2B500851FEB /* ExposureSubmissionSuccessViewController.swift in Sources */ = {isa = PBXBuildFile; fileRef = 71FE1C73247AC2B500851FEB /* ExposureSubmissionSuccessViewController.swift */; };
		71FE1C7B247AC2B500851FEB /* ExposureSubmissionQRScannerViewController.swift in Sources */ = {isa = PBXBuildFile; fileRef = 71FE1C74247AC2B500851FEB /* ExposureSubmissionQRScannerViewController.swift */; };
		71FE1C7C247AC2B500851FEB /* ExposureSubmissionOverviewViewController.swift in Sources */ = {isa = PBXBuildFile; fileRef = 71FE1C75247AC2B500851FEB /* ExposureSubmissionOverviewViewController.swift */; };
		71FE1C7D247AC2B500851FEB /* ExposureSubmissionTanInputViewController.swift in Sources */ = {isa = PBXBuildFile; fileRef = 71FE1C76247AC2B500851FEB /* ExposureSubmissionTanInputViewController.swift */; };
		71FE1C7F247AC2B500851FEB /* ExposureSubmissionTestResultViewController.swift in Sources */ = {isa = PBXBuildFile; fileRef = 71FE1C78247AC2B500851FEB /* ExposureSubmissionTestResultViewController.swift */; };
		71FE1C80247AC2B500851FEB /* ExposureSubmissionNavigationController.swift in Sources */ = {isa = PBXBuildFile; fileRef = 71FE1C79247AC2B500851FEB /* ExposureSubmissionNavigationController.swift */; };
		71FE1C82247AC30300851FEB /* ENATanInput.swift in Sources */ = {isa = PBXBuildFile; fileRef = 71FE1C81247AC30300851FEB /* ENATanInput.swift */; };
		71FE1C86247AC33D00851FEB /* ExposureSubmissionTestResultHeaderView.swift in Sources */ = {isa = PBXBuildFile; fileRef = 71FE1C84247AC33D00851FEB /* ExposureSubmissionTestResultHeaderView.swift */; };
		71FE1C8C247AC79D00851FEB /* DynamicTableViewIconCell.swift in Sources */ = {isa = PBXBuildFile; fileRef = 71FE1C8A247AC79D00851FEB /* DynamicTableViewIconCell.swift */; };
		71FE1C8D247AC79D00851FEB /* DynamicTableViewIconCell.xib in Resources */ = {isa = PBXBuildFile; fileRef = 71FE1C8B247AC79D00851FEB /* DynamicTableViewIconCell.xib */; };
		85142501245DA0B3009D2791 /* UIViewController+Alert.swift in Sources */ = {isa = PBXBuildFile; fileRef = 85142500245DA0B3009D2791 /* UIViewController+Alert.swift */; };
		8539874F2467094E00D28B62 /* AppIcon.xcassets in Resources */ = {isa = PBXBuildFile; fileRef = 8539874E2467094E00D28B62 /* AppIcon.xcassets */; };
		853D987A24694A8700490DBA /* ENAButton.swift in Sources */ = {isa = PBXBuildFile; fileRef = 853D987924694A8700490DBA /* ENAButton.swift */; };
		853D98832469DC5000490DBA /* ExposureNotificationSetting.storyboard in Resources */ = {isa = PBXBuildFile; fileRef = 853D98822469DC5000490DBA /* ExposureNotificationSetting.storyboard */; };
		858F6F6E245A103C009FFD33 /* ExposureNotification.framework in Frameworks */ = {isa = PBXBuildFile; fileRef = 858F6F6D245A103C009FFD33 /* ExposureNotification.framework */; };
		8595BF5F246032D90056EA27 /* ENASwitch.swift in Sources */ = {isa = PBXBuildFile; fileRef = 8595BF5E246032D90056EA27 /* ENASwitch.swift */; };
		859DD512248549790073D59F /* MockDiagnosisKeysRetrieval.swift in Sources */ = {isa = PBXBuildFile; fileRef = 859DD511248549790073D59F /* MockDiagnosisKeysRetrieval.swift */; };
		85D7593F2457048F008175F0 /* AppDelegate.swift in Sources */ = {isa = PBXBuildFile; fileRef = 85D7593E2457048F008175F0 /* AppDelegate.swift */; };
		85D759412457048F008175F0 /* SceneDelegate.swift in Sources */ = {isa = PBXBuildFile; fileRef = 85D759402457048F008175F0 /* SceneDelegate.swift */; };
		85D7594B24570491008175F0 /* Assets.xcassets in Resources */ = {isa = PBXBuildFile; fileRef = 85D7594A24570491008175F0 /* Assets.xcassets */; };
		85D7594E24570491008175F0 /* LaunchScreen.storyboard in Resources */ = {isa = PBXBuildFile; fileRef = 85D7594C24570491008175F0 /* LaunchScreen.storyboard */; };
		85D7596424570491008175F0 /* ENAUITests.swift in Sources */ = {isa = PBXBuildFile; fileRef = 85D7596324570491008175F0 /* ENAUITests.swift */; };
		85E33444247EB357006E74EC /* CircularProgressView.swift in Sources */ = {isa = PBXBuildFile; fileRef = 85E33443247EB357006E74EC /* CircularProgressView.swift */; };
		9412FAFE252349EA0086E139 /* DeltaOnboardingViewControllerTests.swift in Sources */ = {isa = PBXBuildFile; fileRef = 9412FAF92523499D0086E139 /* DeltaOnboardingViewControllerTests.swift */; };
		941ADDB02518C2B200E421D9 /* EuTracingTableViewCell.swift in Sources */ = {isa = PBXBuildFile; fileRef = 941ADDAF2518C2B200E421D9 /* EuTracingTableViewCell.swift */; };
		941ADDB22518C3FB00E421D9 /* ENSettingEuTracingViewModel.swift in Sources */ = {isa = PBXBuildFile; fileRef = 941ADDB12518C3FB00E421D9 /* ENSettingEuTracingViewModel.swift */; };
		941F5ED02518E82800785F06 /* ENSettingEuTracingViewModelTests.swift in Sources */ = {isa = PBXBuildFile; fileRef = 941F5ECB2518E82100785F06 /* ENSettingEuTracingViewModelTests.swift */; };
		9488C3012521EE8E00504648 /* DeltaOnboardingNavigationController.swift in Sources */ = {isa = PBXBuildFile; fileRef = 9488C3002521EE8E00504648 /* DeltaOnboardingNavigationController.swift */; };
		94F594622521CBF50077681B /* DeltaOnboardingV15ViewModel.swift in Sources */ = {isa = PBXBuildFile; fileRef = 94F594612521CBF50077681B /* DeltaOnboardingV15ViewModel.swift */; };
		A124E64A249BF4EF00E95F72 /* ExposureDetectionExecutorTests.swift in Sources */ = {isa = PBXBuildFile; fileRef = A124E648249BF4EB00E95F72 /* ExposureDetectionExecutorTests.swift */; };
		A124E64C249C4C9000E95F72 /* SAPDownloadedPackagesStore+Helpers.swift in Sources */ = {isa = PBXBuildFile; fileRef = A124E64B249C4C9000E95F72 /* SAPDownloadedPackagesStore+Helpers.swift */; };
		A128F04E2489ABEE00EC7F6C /* RiskCalculationTests.swift in Sources */ = {isa = PBXBuildFile; fileRef = A128F04C2489ABE700EC7F6C /* RiskCalculationTests.swift */; };
		A128F059248B459F00EC7F6C /* PublicKeyStore.swift in Sources */ = {isa = PBXBuildFile; fileRef = A128F058248B459F00EC7F6C /* PublicKeyStore.swift */; };
		A14BDEC024A1AD660063E4EC /* MockExposureDetector.swift in Sources */ = {isa = PBXBuildFile; fileRef = A14BDEBF24A1AD660063E4EC /* MockExposureDetector.swift */; };
		A1654EFF24B41FF600C0E115 /* DynamicCellTests.swift in Sources */ = {isa = PBXBuildFile; fileRef = A1654EFD24B41FEF00C0E115 /* DynamicCellTests.swift */; };
		A1654F0224B43E8500C0E115 /* DynamicTableViewTextViewCellTests.swift in Sources */ = {isa = PBXBuildFile; fileRef = A1654F0024B43E7F00C0E115 /* DynamicTableViewTextViewCellTests.swift */; };
		A16714AF248CA1B70031B111 /* Bundle+ReadPlist.swift in Sources */ = {isa = PBXBuildFile; fileRef = A16714AE248CA1B70031B111 /* Bundle+ReadPlist.swift */; };
		A16714BB248D18D20031B111 /* SummaryMetadata.swift in Sources */ = {isa = PBXBuildFile; fileRef = A16714BA248D18D20031B111 /* SummaryMetadata.swift */; };
		A173665324844F41006BE209 /* SQLiteKeyValueStoreTests.swift in Sources */ = {isa = PBXBuildFile; fileRef = A173665124844F29006BE209 /* SQLiteKeyValueStoreTests.swift */; };
		A17366552484978A006BE209 /* OnboardingInfoViewControllerUtils.swift in Sources */ = {isa = PBXBuildFile; fileRef = A17366542484978A006BE209 /* OnboardingInfoViewControllerUtils.swift */; };
		A17DA5E32486D8EF006F310F /* RiskLevelTests.swift in Sources */ = {isa = PBXBuildFile; fileRef = A17DA5E12486D8E7006F310F /* RiskLevelTests.swift */; };
		A1877CAB248F2532006FEFC0 /* SAPDownloadedPackageTests.swift in Sources */ = {isa = PBXBuildFile; fileRef = A1877CA9248F247D006FEFC0 /* SAPDownloadedPackageTests.swift */; };
		A189E45F248C325E001D0996 /* de-config in Resources */ = {isa = PBXBuildFile; fileRef = A189E45E248C325E001D0996 /* de-config */; };
		A1BABD0924A57B88000ED515 /* TemporaryExposureKeyMock.swift in Sources */ = {isa = PBXBuildFile; fileRef = A1BABD0824A57B88000ED515 /* TemporaryExposureKeyMock.swift */; };
		A1BABD0E24A57CFC000ED515 /* ENTemporaryExposureKey+ProcessingTests.swift in Sources */ = {isa = PBXBuildFile; fileRef = A1BABD0C24A57BAC000ED515 /* ENTemporaryExposureKey+ProcessingTests.swift */; };
		A1BABD1024A57D03000ED515 /* ENTemporaryExposureKey+Processing.swift in Sources */ = {isa = PBXBuildFile; fileRef = A1BABD0A24A57BA0000ED515 /* ENTemporaryExposureKey+Processing.swift */; };
		A1C683FA24AEC57400B90D12 /* DynamicTableViewTextViewCell.swift in Sources */ = {isa = PBXBuildFile; fileRef = A1C683F924AEC57400B90D12 /* DynamicTableViewTextViewCell.swift */; };
		A1C683FC24AEC9EE00B90D12 /* DynamicTableViewTextCell.swift in Sources */ = {isa = PBXBuildFile; fileRef = A1C683FB24AEC9EE00B90D12 /* DynamicTableViewTextCell.swift */; };
		A1E41941249410AF0016E52A /* SAPDownloadedPackage+Helpers.swift in Sources */ = {isa = PBXBuildFile; fileRef = A1E41940249410AF0016E52A /* SAPDownloadedPackage+Helpers.swift */; };
		A1E419462495479D0016E52A /* HTTPClient+MockNetworkStack.swift in Sources */ = {isa = PBXBuildFile; fileRef = A1E419442495476C0016E52A /* HTTPClient+MockNetworkStack.swift */; };
		A1E41949249548770016E52A /* HTTPClient+SubmitTests.swift in Sources */ = {isa = PBXBuildFile; fileRef = A1E41947249548260016E52A /* HTTPClient+SubmitTests.swift */; };
		A1E4194C2495A3A10016E52A /* HTTPClient+AppConfigTests.swift in Sources */ = {isa = PBXBuildFile; fileRef = A1E4194A2495A3940016E52A /* HTTPClient+AppConfigTests.swift */; };
		A1E4194F2495A5AF0016E52A /* HTTPClient+ExposureConfigTests.swift in Sources */ = {isa = PBXBuildFile; fileRef = A1E4194D2495A5800016E52A /* HTTPClient+ExposureConfigTests.swift */; };
		A1E419522495A6F20016E52A /* HTTPClient+TANForExposureSubmitTests.swift in Sources */ = {isa = PBXBuildFile; fileRef = A1E419502495A6EA0016E52A /* HTTPClient+TANForExposureSubmitTests.swift */; };
		A1E419552495A8060016E52A /* HTTPClient+GetTestResultTests.swift in Sources */ = {isa = PBXBuildFile; fileRef = A1E419532495A7850016E52A /* HTTPClient+GetTestResultTests.swift */; };
		A1E419582495A8F90016E52A /* HTTPClient+RegistrationTokenTests.swift in Sources */ = {isa = PBXBuildFile; fileRef = A1E419562495A8F50016E52A /* HTTPClient+RegistrationTokenTests.swift */; };
		A1E4195D249818060016E52A /* RiskTests.swift in Sources */ = {isa = PBXBuildFile; fileRef = A1E4195B249818020016E52A /* RiskTests.swift */; };
		A1E419602498243E0016E52A /* String+TodayTests.swift in Sources */ = {isa = PBXBuildFile; fileRef = A1E4195E249824340016E52A /* String+TodayTests.swift */; };
		A328424D248B91E0006B1F09 /* HomeTestResultLoadingCell.xib in Resources */ = {isa = PBXBuildFile; fileRef = A328424B248B91E0006B1F09 /* HomeTestResultLoadingCell.xib */; };
		A328424E248B91E0006B1F09 /* HomeTestResultLoadingCell.swift in Sources */ = {isa = PBXBuildFile; fileRef = A328424C248B91E0006B1F09 /* HomeTestResultLoadingCell.swift */; };
		A3284250248B9269006B1F09 /* HomeTestResultLoadingCellConfigurator.swift in Sources */ = {isa = PBXBuildFile; fileRef = A328424F248B9269006B1F09 /* HomeTestResultLoadingCellConfigurator.swift */; };
		A3284255248E493B006B1F09 /* ExposureSubmissionOverviewViewControllerTests.swift in Sources */ = {isa = PBXBuildFile; fileRef = A3284254248E493B006B1F09 /* ExposureSubmissionOverviewViewControllerTests.swift */; };
		A3284259248E7672006B1F09 /* MockExposureSubmissionQRScannerViewController.swift in Sources */ = {isa = PBXBuildFile; fileRef = A3284258248E7672006B1F09 /* MockExposureSubmissionQRScannerViewController.swift */; };
		A328425D248E82BC006B1F09 /* ExposureSubmissionTestResultViewControllerTests.swift in Sources */ = {isa = PBXBuildFile; fileRef = A328425B248E82B5006B1F09 /* ExposureSubmissionTestResultViewControllerTests.swift */; };
		A328425F248E943D006B1F09 /* ExposureSubmissionTanInputViewControllerTests.swift in Sources */ = {isa = PBXBuildFile; fileRef = A328425E248E943D006B1F09 /* ExposureSubmissionTanInputViewControllerTests.swift */; };
		A32842612490E2AC006B1F09 /* ExposureSubmissionWarnOthersViewControllerTests.swift in Sources */ = {isa = PBXBuildFile; fileRef = A32842602490E2AC006B1F09 /* ExposureSubmissionWarnOthersViewControllerTests.swift */; };
		A328426324910552006B1F09 /* ExposureSubmissionSuccessViewControllerTests.swift in Sources */ = {isa = PBXBuildFile; fileRef = A328426224910552006B1F09 /* ExposureSubmissionSuccessViewControllerTests.swift */; };
		A32842652491136E006B1F09 /* ExposureSubmissionUITests.swift in Sources */ = {isa = PBXBuildFile; fileRef = A32842642491136E006B1F09 /* ExposureSubmissionUITests.swift */; };
		A32842672492359E006B1F09 /* MockExposureSubmissionNavigationControllerChild.swift in Sources */ = {isa = PBXBuildFile; fileRef = A32842662492359E006B1F09 /* MockExposureSubmissionNavigationControllerChild.swift */; };
		A32C046524D96348005BEA61 /* HTTPClient+PlausibeDeniabilityTests.swift in Sources */ = {isa = PBXBuildFile; fileRef = A32C046424D96348005BEA61 /* HTTPClient+PlausibeDeniabilityTests.swift */; };
		A32CA72F24B6F2E300B1A994 /* HomeRiskCellConfiguratorTests.swift in Sources */ = {isa = PBXBuildFile; fileRef = A32CA72E24B6F2E300B1A994 /* HomeRiskCellConfiguratorTests.swift */; };
		A3483B0B24C5EFA40037855F /* MockExposureDetectionViewControllerDelegate.swift in Sources */ = {isa = PBXBuildFile; fileRef = A3483B0A24C5EFA40037855F /* MockExposureDetectionViewControllerDelegate.swift */; };
		A3552CC424DD6E16008C91BE /* AppDelegate+PlausibleDeniability.swift in Sources */ = {isa = PBXBuildFile; fileRef = A3552CC324DD6E16008C91BE /* AppDelegate+PlausibleDeniability.swift */; };
		A3552CC624DD6E78008C91BE /* AppDelegate+ENATaskExecutionDelegate.swift in Sources */ = {isa = PBXBuildFile; fileRef = A3552CC524DD6E78008C91BE /* AppDelegate+ENATaskExecutionDelegate.swift */; };
		A36D07B92486D61C00E46F96 /* HomeCardCellButtonDelegate.swift in Sources */ = {isa = PBXBuildFile; fileRef = A36D07B82486D61C00E46F96 /* HomeCardCellButtonDelegate.swift */; };
		A36FACC424C5EA1500DED947 /* ExposureDetectionViewControllerTests.swift in Sources */ = {isa = PBXBuildFile; fileRef = A36FACC324C5EA1500DED947 /* ExposureDetectionViewControllerTests.swift */; };
		A372DA3B24BDA075003248BB /* ExposureSubmissionCoordinator.swift in Sources */ = {isa = PBXBuildFile; fileRef = A372DA3A24BDA075003248BB /* ExposureSubmissionCoordinator.swift */; };
		A372DA3F24BEF773003248BB /* ExposureSubmissionCoordinatorTests.swift in Sources */ = {isa = PBXBuildFile; fileRef = A372DA3E24BEF773003248BB /* ExposureSubmissionCoordinatorTests.swift */; };
		A372DA4124BF33F9003248BB /* MockExposureSubmissionCoordinatorDelegate.swift in Sources */ = {isa = PBXBuildFile; fileRef = A372DA4024BF33F9003248BB /* MockExposureSubmissionCoordinatorDelegate.swift */; };
		A372DA4224BF3E29003248BB /* MockExposureSubmissionCoordinator.swift in Sources */ = {isa = PBXBuildFile; fileRef = A372DA3C24BE01D9003248BB /* MockExposureSubmissionCoordinator.swift */; };
		A3816086250633D7002286E9 /* RequiresDismissConfirmation.swift in Sources */ = {isa = PBXBuildFile; fileRef = A3816085250633D7002286E9 /* RequiresDismissConfirmation.swift */; };
		A3C4F96024812CD20047F23E /* ExposureSubmissionWarnOthersViewController.swift in Sources */ = {isa = PBXBuildFile; fileRef = A3C4F95F24812CD20047F23E /* ExposureSubmissionWarnOthersViewController.swift */; };
		A3E5E71E247E6F7A00237116 /* SpinnerInjectable.swift in Sources */ = {isa = PBXBuildFile; fileRef = A3E5E71D247E6F7A00237116 /* SpinnerInjectable.swift */; };
		A3E851B224ADD09900402485 /* CountdownTimer.swift in Sources */ = {isa = PBXBuildFile; fileRef = A3E851B124ADD09900402485 /* CountdownTimer.swift */; };
		A3E851B524ADDAC000402485 /* CountdownTimerTests.swift in Sources */ = {isa = PBXBuildFile; fileRef = A3E851B424ADDAC000402485 /* CountdownTimerTests.swift */; };
		A3EE6E5A249BB7AF00C64B61 /* ExposureSubmissionServiceFactory.swift in Sources */ = {isa = PBXBuildFile; fileRef = A3EE6E59249BB7AF00C64B61 /* ExposureSubmissionServiceFactory.swift */; };
		A3EE6E5C249BB97500C64B61 /* UITestingParameters.swift in Sources */ = {isa = PBXBuildFile; fileRef = A3EE6E5B249BB97500C64B61 /* UITestingParameters.swift */; };
		A3EE6E5D249BB9B900C64B61 /* UITestingParameters.swift in Sources */ = {isa = PBXBuildFile; fileRef = A3EE6E5B249BB97500C64B61 /* UITestingParameters.swift */; };
		A3FF84EC247BFAF00053E947 /* Hasher.swift in Sources */ = {isa = PBXBuildFile; fileRef = A3FF84EB247BFAF00053E947 /* Hasher.swift */; };
		AB1FCBD42521FC47005930BA /* ServerEnvironmentTests.swift in Sources */ = {isa = PBXBuildFile; fileRef = AB1FCBCC2521FC44005930BA /* ServerEnvironmentTests.swift */; };
		AB1FCBDC2521FCD5005930BA /* TestServerEnvironments.json in Resources */ = {isa = PBXBuildFile; fileRef = AB1FCBDB2521FCD5005930BA /* TestServerEnvironments.json */; };
		AB1011592507C15000D392A2 /* TracingStatusHistory.swift in Sources */ = {isa = PBXBuildFile; fileRef = AB1011572507C15000D392A2 /* TracingStatusHistory.swift */; };
		AB10115B250926BB00D392A2 /* CountryKeypackageDownloader.swift in Sources */ = {isa = PBXBuildFile; fileRef = AB10115A250926BB00D392A2 /* CountryKeypackageDownloader.swift */; };
		AB5F84AD24F8F7A1000400D4 /* SerialMigrator.swift in Sources */ = {isa = PBXBuildFile; fileRef = AB5F84AC24F8F7A1000400D4 /* SerialMigrator.swift */; };
		AB5F84B024F8F7C3000400D4 /* Migration.swift in Sources */ = {isa = PBXBuildFile; fileRef = AB5F84AF24F8F7C3000400D4 /* Migration.swift */; };
		AB5F84B224F8F7E3000400D4 /* Migration0To1.swift in Sources */ = {isa = PBXBuildFile; fileRef = AB5F84B124F8F7E3000400D4 /* Migration0To1.swift */; };
		AB5F84B424F8FA26000400D4 /* SerialMigratorTests.swift in Sources */ = {isa = PBXBuildFile; fileRef = AB5F84B324F8FA26000400D4 /* SerialMigratorTests.swift */; };
		AB5F84BB24F92876000400D4 /* Migration0To1Tests.swift in Sources */ = {isa = PBXBuildFile; fileRef = AB5F84BA24F92876000400D4 /* Migration0To1Tests.swift */; };
		AB5F84BD24F92E92000400D4 /* SerialMigratorFake.swift in Sources */ = {isa = PBXBuildFile; fileRef = AB5F84BC24F92E92000400D4 /* SerialMigratorFake.swift */; };
		AB5F84BE24FE2DC9000400D4 /* DownloadedPackagesSQLLiteStoreV0.swift in Sources */ = {isa = PBXBuildFile; fileRef = AB5F84B824F92855000400D4 /* DownloadedPackagesSQLLiteStoreV0.swift */; };
		AB5F84C024FE2EB3000400D4 /* DownloadedPackagesStoreV0.swift in Sources */ = {isa = PBXBuildFile; fileRef = AB5F84BF24FE2EB3000400D4 /* DownloadedPackagesStoreV0.swift */; };
		AB6289CF251BA01400CF61D2 /* Bundle+Version.swift in Sources */ = {isa = PBXBuildFile; fileRef = AB6289CE251BA01400CF61D2 /* Bundle+Version.swift */; };
		AB6289D4251BA4EC00CF61D2 /* String+Compare.swift in Sources */ = {isa = PBXBuildFile; fileRef = AB6289D3251BA4EC00CF61D2 /* String+Compare.swift */; };
		AB6289D9251C833100CF61D2 /* DMDeltaOnboardingViewController.swift in Sources */ = {isa = PBXBuildFile; fileRef = AB6289D8251C833100CF61D2 /* DMDeltaOnboardingViewController.swift */; };
		AB7420AC251B67A8006666AC /* DeltaOnboardingV15.swift in Sources */ = {isa = PBXBuildFile; fileRef = AB7420AB251B67A8006666AC /* DeltaOnboardingV15.swift */; };
		AB7420B7251B69E2006666AC /* DeltaOnboardingCoordinator.swift in Sources */ = {isa = PBXBuildFile; fileRef = AB7420B6251B69E2006666AC /* DeltaOnboardingCoordinator.swift */; };
		AB7420C2251B7D59006666AC /* DeltaOnboardingProtocols.swift in Sources */ = {isa = PBXBuildFile; fileRef = AB7420C1251B7D59006666AC /* DeltaOnboardingProtocols.swift */; };
		AB7420CB251B7D93006666AC /* DeltaOnboardingV15ViewController.swift in Sources */ = {isa = PBXBuildFile; fileRef = AB7420CA251B7D93006666AC /* DeltaOnboardingV15ViewController.swift */; };
		AB7420DD251B8101006666AC /* DeltaOnboardingCoordinatorTests.swift in Sources */ = {isa = PBXBuildFile; fileRef = AB7420DC251B8101006666AC /* DeltaOnboardingCoordinatorTests.swift */; };
<<<<<<< HEAD
=======
		AB628A1F251CDADE00CF61D2 /* ServerEnvironments.json in Resources */ = {isa = PBXBuildFile; fileRef = AB628A1E251CDADE00CF61D2 /* ServerEnvironments.json */; };
		ABDA2792251CE308006BAE84 /* DMServerEnvironmentViewController.swift in Sources */ = {isa = PBXBuildFile; fileRef = ABDA2791251CE308006BAE84 /* DMServerEnvironmentViewController.swift */; };
>>>>>>> 08345970
		B103193224E18A0A00DD02EF /* DMMenuItem.swift in Sources */ = {isa = PBXBuildFile; fileRef = B103193124E18A0A00DD02EF /* DMMenuItem.swift */; };
		B10EC1F824ED1F8700ED0E48 /* CancellationToken.swift in Sources */ = {isa = PBXBuildFile; fileRef = B10EC1F724ED1F8700ED0E48 /* CancellationToken.swift */; };
		B10F9B8B249961BC00C418F4 /* DynamicTypeLabelTests.swift in Sources */ = {isa = PBXBuildFile; fileRef = B10F9B89249961B500C418F4 /* DynamicTypeLabelTests.swift */; };
		B10F9B8C249961CE00C418F4 /* UIFont+DynamicTypeTests.swift in Sources */ = {isa = PBXBuildFile; fileRef = B163D11424993F64001A322C /* UIFont+DynamicTypeTests.swift */; };
		B10FD5ED246EAADC00E9D7F2 /* AppInformationDetailViewController.swift in Sources */ = {isa = PBXBuildFile; fileRef = 71CC3E9E246D6B6800217F2C /* AppInformationDetailViewController.swift */; };
		B10FD5F1246EAB1000E9D7F2 /* AppInformationViewController+DynamicTableViewModel.swift in Sources */ = {isa = PBXBuildFile; fileRef = 71CC3E9C246D5D8000217F2C /* AppInformationViewController+DynamicTableViewModel.swift */; };
		B10FD5F4246EAC1700E9D7F2 /* AppleFilesWriter.swift in Sources */ = {isa = PBXBuildFile; fileRef = B10FD5F3246EAC1700E9D7F2 /* AppleFilesWriter.swift */; };
		B111EE2C2465D9F7001AEBB4 /* String+Localization.swift in Sources */ = {isa = PBXBuildFile; fileRef = B111EE2B2465D9F7001AEBB4 /* String+Localization.swift */; };
		B112545A246F2C6500AB5036 /* ENTemporaryExposureKey+Convert.swift in Sources */ = {isa = PBXBuildFile; fileRef = B1125459246F2C6500AB5036 /* ENTemporaryExposureKey+Convert.swift */; };
		B11655932491437600316087 /* RiskProvidingConfigurationTests.swift in Sources */ = {isa = PBXBuildFile; fileRef = B11655922491437600316087 /* RiskProvidingConfigurationTests.swift */; };
		B1175213248A83AB00C3325C /* Risk.swift in Sources */ = {isa = PBXBuildFile; fileRef = B1175212248A83AB00C3325C /* Risk.swift */; };
		B1175216248A9F9600C3325C /* ConvertingKeysTests.swift in Sources */ = {isa = PBXBuildFile; fileRef = B1175215248A9F9600C3325C /* ConvertingKeysTests.swift */; };
		B1175218248ACFBC00C3325C /* SAP_RiskScoreClass+LowAndHigh.swift in Sources */ = {isa = PBXBuildFile; fileRef = B1175217248ACFBC00C3325C /* SAP_RiskScoreClass+LowAndHigh.swift */; };
		B117521A248ACFFC00C3325C /* SAP_RiskScoreClass+LowAndHighTests.swift in Sources */ = {isa = PBXBuildFile; fileRef = B1175219248ACFFC00C3325C /* SAP_RiskScoreClass+LowAndHighTests.swift */; };
		B117909824914D77007FF821 /* StoreTests.swift in Sources */ = {isa = PBXBuildFile; fileRef = 01D3ECFF2490230400551E65 /* StoreTests.swift */; };
		B11E619B246EE4B0004A056A /* DynamicTypeLabel.swift in Sources */ = {isa = PBXBuildFile; fileRef = 71CC3EA0246D6BBF00217F2C /* DynamicTypeLabel.swift */; };
		B11E619C246EE4E9004A056A /* UIFont+DynamicType.swift in Sources */ = {isa = PBXBuildFile; fileRef = 71CC3EA2246D6C4000217F2C /* UIFont+DynamicType.swift */; };
		B120C7C924AFE7B800F68FF1 /* ActiveTracingTests.swift in Sources */ = {isa = PBXBuildFile; fileRef = B120C7C824AFE7B800F68FF1 /* ActiveTracingTests.swift */; };
		B120C7CA24AFF12D00F68FF1 /* ActiveTracing.swift in Sources */ = {isa = PBXBuildFile; fileRef = B120C7C524AFDAB900F68FF1 /* ActiveTracing.swift */; };
		B1218920248AD79900496210 /* ClientMock.swift in Sources */ = {isa = PBXBuildFile; fileRef = CD678F6C246C43EE00B6A0F8 /* ClientMock.swift */; };
		B1221BE02492ECE800E6C4E4 /* CFDictionary+KeychainQuery.swift in Sources */ = {isa = PBXBuildFile; fileRef = B1221BDF2492ECE800E6C4E4 /* CFDictionary+KeychainQuery.swift */; };
		B1221BE22492ED0F00E6C4E4 /* CFDictionary+KeychainQueryTests.swift in Sources */ = {isa = PBXBuildFile; fileRef = B1221BE12492ED0F00E6C4E4 /* CFDictionary+KeychainQueryTests.swift */; };
		B143DBDF2477F292000A29E8 /* ExposureNotificationSettingViewController.swift in Sources */ = {isa = PBXBuildFile; fileRef = 853D98842469DC8100490DBA /* ExposureNotificationSettingViewController.swift */; };
		B14D0CD9246E946E00D5BEBC /* ExposureDetection.swift in Sources */ = {isa = PBXBuildFile; fileRef = B1A9E70D246D73180024CC12 /* ExposureDetection.swift */; };
		B14D0CDB246E968C00D5BEBC /* String+Today.swift in Sources */ = {isa = PBXBuildFile; fileRef = B14D0CDA246E968C00D5BEBC /* String+Today.swift */; };
		B14D0CDD246E972400D5BEBC /* ExposureDetectionDelegate.swift in Sources */ = {isa = PBXBuildFile; fileRef = B14D0CDC246E972400D5BEBC /* ExposureDetectionDelegate.swift */; };
		B14D0CDF246E976400D5BEBC /* ExposureDetectionTransaction+DidEndPrematurelyReason.swift in Sources */ = {isa = PBXBuildFile; fileRef = B14D0CDE246E976400D5BEBC /* ExposureDetectionTransaction+DidEndPrematurelyReason.swift */; };
		B153096A24706F1000A4A1BD /* URLSession+Default.swift in Sources */ = {isa = PBXBuildFile; fileRef = B153096924706F1000A4A1BD /* URLSession+Default.swift */; };
		B153096C24706F2400A4A1BD /* URLSessionConfiguration+Default.swift in Sources */ = {isa = PBXBuildFile; fileRef = B153096B24706F2400A4A1BD /* URLSessionConfiguration+Default.swift */; };
		B15382E5248273F30010F007 /* MockTestStore.swift in Sources */ = {isa = PBXBuildFile; fileRef = B15382E3248273DC0010F007 /* MockTestStore.swift */; };
		B15382E7248290BB0010F007 /* AppleFilesWriterTests.swift in Sources */ = {isa = PBXBuildFile; fileRef = B15382E6248290BB0010F007 /* AppleFilesWriterTests.swift */; };
		B15382FE248424F00010F007 /* ExposureDetectionTests.swift in Sources */ = {isa = PBXBuildFile; fileRef = B15382FD248424F00010F007 /* ExposureDetectionTests.swift */; };
		B16177E824802F9B006E435A /* DownloadedPackagesSQLLiteStoreTests.swift in Sources */ = {isa = PBXBuildFile; fileRef = B16177E724802F9B006E435A /* DownloadedPackagesSQLLiteStoreTests.swift */; };
		B161782524804AC3006E435A /* DownloadedPackagesSQLLiteStoreV1.swift in Sources */ = {isa = PBXBuildFile; fileRef = B161782424804AC3006E435A /* DownloadedPackagesSQLLiteStoreV1.swift */; };
		B161782D248062CE006E435A /* DeltaCalculationResultTests.swift in Sources */ = {isa = PBXBuildFile; fileRef = B161782C248062CE006E435A /* DeltaCalculationResultTests.swift */; };
		B161782E2480658F006E435A /* DeltaCalculationResult.swift in Sources */ = {isa = PBXBuildFile; fileRef = B161782924805784006E435A /* DeltaCalculationResult.swift */; };
		B163D1102499068D001A322C /* SettingsViewModelTests.swift in Sources */ = {isa = PBXBuildFile; fileRef = B163D10F2499068D001A322C /* SettingsViewModelTests.swift */; };
		B16457B524DC11EF002879EB /* DMLastSubmissionRequetViewController.swift in Sources */ = {isa = PBXBuildFile; fileRef = B16457B424DC11EF002879EB /* DMLastSubmissionRequetViewController.swift */; };
		B16457B724DC160B002879EB /* DMLastRiskCalculationViewController.swift in Sources */ = {isa = PBXBuildFile; fileRef = B16457B624DC160B002879EB /* DMLastRiskCalculationViewController.swift */; };
		B16457B924DC19F9002879EB /* DMSettingsViewController.swift in Sources */ = {isa = PBXBuildFile; fileRef = B16457B824DC19F9002879EB /* DMSettingsViewController.swift */; };
		B16457BB24DC3309002879EB /* DMErrorsViewController.swift in Sources */ = {isa = PBXBuildFile; fileRef = B16457BA24DC3309002879EB /* DMErrorsViewController.swift */; };
		B16457BD24DC3F4E002879EB /* DMKeysViewController.swift in Sources */ = {isa = PBXBuildFile; fileRef = B1FC2D1C24D9C87F00083C81 /* DMKeysViewController.swift */; };
		B1741B492462C207006275D9 /* Client.swift in Sources */ = {isa = PBXBuildFile; fileRef = B1741B482462C207006275D9 /* Client.swift */; };
		B1741B4C2462C21F006275D9 /* DMDeveloperMenu.swift in Sources */ = {isa = PBXBuildFile; fileRef = B1741B432461C257006275D9 /* DMDeveloperMenu.swift */; };
		B1741B4E2462C21F006275D9 /* DMViewController.swift in Sources */ = {isa = PBXBuildFile; fileRef = B1569DDE245D70990079FCD7 /* DMViewController.swift */; };
		B1741B582462EBDB006275D9 /* HomeViewController.swift in Sources */ = {isa = PBXBuildFile; fileRef = 51CE1B2E245F5CFC002CF42A /* HomeViewController.swift */; };
		B17A44A22464906A00CB195E /* KeyTests.swift in Sources */ = {isa = PBXBuildFile; fileRef = B17A44A12464906A00CB195E /* KeyTests.swift */; };
		B17F2D48248CEB4C00CAA38F /* DetectionMode.swift in Sources */ = {isa = PBXBuildFile; fileRef = B18E852E248C29D400CF4FB8 /* DetectionMode.swift */; };
		B184A380248FFCBE007180F6 /* SecureStore.swift in Sources */ = {isa = PBXBuildFile; fileRef = B184A37F248FFCBE007180F6 /* SecureStore.swift */; };
		B184A383248FFCE2007180F6 /* CodableExposureDetectionSummary.swift in Sources */ = {isa = PBXBuildFile; fileRef = B184A382248FFCE2007180F6 /* CodableExposureDetectionSummary.swift */; };
		B18755D124DC45CA00A9202E /* DMStoreViewController.swift in Sources */ = {isa = PBXBuildFile; fileRef = B18755D024DC45CA00A9202E /* DMStoreViewController.swift */; };
		B18C411D246DB30000B8D8CB /* URL+Helper.swift in Sources */ = {isa = PBXBuildFile; fileRef = B18C411C246DB30000B8D8CB /* URL+Helper.swift */; };
		B19FD7112491A07000A9D56A /* String+SemanticVersion.swift in Sources */ = {isa = PBXBuildFile; fileRef = B19FD7102491A07000A9D56A /* String+SemanticVersion.swift */; };
		B19FD7132491A08500A9D56A /* SAP_SemanticVersion+Compare.swift in Sources */ = {isa = PBXBuildFile; fileRef = B19FD7122491A08500A9D56A /* SAP_SemanticVersion+Compare.swift */; };
		B19FD7152491A4A300A9D56A /* SAP_SemanticVersionTests.swift in Sources */ = {isa = PBXBuildFile; fileRef = B19FD7142491A4A300A9D56A /* SAP_SemanticVersionTests.swift */; };
		B1A31F6924DAE6C000E263DF /* DMKeyCell.swift in Sources */ = {isa = PBXBuildFile; fileRef = B1A31F6824DAE6C000E263DF /* DMKeyCell.swift */; };
		B1A89F3824819C2B00DA1CEC /* HomeInteractor.swift in Sources */ = {isa = PBXBuildFile; fileRef = 5111E7622460BB1500ED6498 /* HomeInteractor.swift */; };
		B1A89F3924819CC200DA1CEC /* ExposureStateUpdating.swift in Sources */ = {isa = PBXBuildFile; fileRef = B18CADAD24782FA4006F53F0 /* ExposureStateUpdating.swift */; };
		B1A89F3A24819CD300DA1CEC /* HomeRiskImageItemViewConfigurator.swift in Sources */ = {isa = PBXBuildFile; fileRef = 514EE99F246D4DF800DE4884 /* HomeRiskImageItemViewConfigurator.swift */; };
		B1A89F3B24819CE800DA1CEC /* LabelTableViewCell.swift in Sources */ = {isa = PBXBuildFile; fileRef = CDD87C5C247559E3007CE6CA /* LabelTableViewCell.swift */; };
		B1AC51D624CED8820087C35B /* DetectionModeTests.swift in Sources */ = {isa = PBXBuildFile; fileRef = B1AC51D524CED8820087C35B /* DetectionModeTests.swift */; };
		B1B381432472EF8B0056BEEE /* HTTPClient+Configuration.swift in Sources */ = {isa = PBXBuildFile; fileRef = B12995E8246C344100854AD0 /* HTTPClient+Configuration.swift */; };
		B1B5A76024924B3D0029D5D7 /* FMDB in Frameworks */ = {isa = PBXBuildFile; productRef = B1B5A75F24924B3D0029D5D7 /* FMDB */; };
		B1B9CF1F246ED2E8008F04F5 /* Sap_FilebucketTests.swift in Sources */ = {isa = PBXBuildFile; fileRef = B1B9CF1E246ED2E8008F04F5 /* Sap_FilebucketTests.swift */; };
		B1BD9E7E24898A2300BD3930 /* ExposureDetectionViewController+DynamicTableViewModel.swift in Sources */ = {isa = PBXBuildFile; fileRef = 714CD8662472885900F56450 /* ExposureDetectionViewController+DynamicTableViewModel.swift */; };
		B1BFE27224BDE1D500C1181D /* HomeViewController+HowRiskDetectionWorks.swift in Sources */ = {isa = PBXBuildFile; fileRef = B1BFE27124BDE1D500C1181D /* HomeViewController+HowRiskDetectionWorks.swift */; };
		B1C6ECFF247F089E0066138F /* RiskImageItemView.swift in Sources */ = {isa = PBXBuildFile; fileRef = 51B5B415246DF13D00DC5D3E /* RiskImageItemView.swift */; };
		B1C6ED00247F23730066138F /* NotificationName.swift in Sources */ = {isa = PBXBuildFile; fileRef = 51D420D324586DCA00AD70CA /* NotificationName.swift */; };
		B1C7EE4424938E9E00F1F284 /* ExposureDetection_DidEndPrematurelyReason+ErrorHandling.swift in Sources */ = {isa = PBXBuildFile; fileRef = B1C7EE4324938E9E00F1F284 /* ExposureDetection_DidEndPrematurelyReason+ErrorHandling.swift */; };
		B1C7EE4624938EB700F1F284 /* ExposureDetection_DidEndPrematurelyReason+ErrorHandlingTests.swift in Sources */ = {isa = PBXBuildFile; fileRef = B1C7EE4524938EB700F1F284 /* ExposureDetection_DidEndPrematurelyReason+ErrorHandlingTests.swift */; };
		B1C7EE482493D97000F1F284 /* RiskProvidingConfigurationManualTriggerTests.swift in Sources */ = {isa = PBXBuildFile; fileRef = B1C7EE472493D97000F1F284 /* RiskProvidingConfigurationManualTriggerTests.swift */; };
		B1C7EEAE24941A3B00F1F284 /* ManualExposureDetectionState.swift in Sources */ = {isa = PBXBuildFile; fileRef = B1C7EEAD24941A3B00F1F284 /* ManualExposureDetectionState.swift */; };
		B1C7EEB024941A6B00F1F284 /* RiskConsumer.swift in Sources */ = {isa = PBXBuildFile; fileRef = B1C7EEAF24941A6B00F1F284 /* RiskConsumer.swift */; };
		B1CD333E24865E0000B06E9B /* TracingStatusHistoryTests.swift in Sources */ = {isa = PBXBuildFile; fileRef = B1CD333D24865E0000B06E9B /* TracingStatusHistoryTests.swift */; };
		B1CD33412486AA7100B06E9B /* CoronaWarnURLSessionDelegate.swift in Sources */ = {isa = PBXBuildFile; fileRef = B1CD33402486AA7100B06E9B /* CoronaWarnURLSessionDelegate.swift */; };
		B1D431C8246C69F300E728AD /* HTTPClient+ConfigurationTests.swift in Sources */ = {isa = PBXBuildFile; fileRef = B1D431C7246C69F300E728AD /* HTTPClient+ConfigurationTests.swift */; };
		B1D431CB246C84A400E728AD /* DownloadedPackagesStoreV1.swift in Sources */ = {isa = PBXBuildFile; fileRef = B1D431CA246C84A400E728AD /* DownloadedPackagesStoreV1.swift */; };
		B1D6B002247DA0320079DDD3 /* ExposureDetectionViewControllerDelegate.swift in Sources */ = {isa = PBXBuildFile; fileRef = B1D6B001247DA0320079DDD3 /* ExposureDetectionViewControllerDelegate.swift */; };
		B1D6B004247DA4920079DDD3 /* UIApplication+CoronaWarn.swift in Sources */ = {isa = PBXBuildFile; fileRef = B1D6B003247DA4920079DDD3 /* UIApplication+CoronaWarn.swift */; };
		B1D7D68E24766D2100E4DA5D /* submission_payload.pb.swift in Sources */ = {isa = PBXBuildFile; fileRef = B1D7D68624766D2100E4DA5D /* submission_payload.pb.swift */; };
		B1D7D69224766D2100E4DA5D /* apple_export.pb.swift in Sources */ = {isa = PBXBuildFile; fileRef = B1D7D68A24766D2100E4DA5D /* apple_export.pb.swift */; };
		B1D8CB2724DD44C6008C6010 /* DMTracingHistoryViewController.swift in Sources */ = {isa = PBXBuildFile; fileRef = B1D8CB2524DD4371008C6010 /* DMTracingHistoryViewController.swift */; };
		B1DDDABC247137B000A07175 /* HTTPClientConfigurationEndpointTests.swift in Sources */ = {isa = PBXBuildFile; fileRef = B1DDDABB247137B000A07175 /* HTTPClientConfigurationEndpointTests.swift */; };
		B1DDDABE24713BAD00A07175 /* SAPDownloadedPackage.swift in Sources */ = {isa = PBXBuildFile; fileRef = B1A9E710246D782F0024CC12 /* SAPDownloadedPackage.swift */; };
		B1E23B8624FE4DD3006BCDA6 /* PublicKeyProviderTests.swift in Sources */ = {isa = PBXBuildFile; fileRef = B1E23B8524FE4DD3006BCDA6 /* PublicKeyProviderTests.swift */; };
		B1E23B8824FE80EF006BCDA6 /* CancellationTokenTests.swift in Sources */ = {isa = PBXBuildFile; fileRef = B1E23B8724FE80EF006BCDA6 /* CancellationTokenTests.swift */; };
		B1E8C99D2479D4E7006DC678 /* DMSubmissionStateViewController.swift in Sources */ = {isa = PBXBuildFile; fileRef = B1E8C99C2479D4E7006DC678 /* DMSubmissionStateViewController.swift */; };
		B1EAEC8B24711884003BE9A2 /* URLSession+Convenience.swift in Sources */ = {isa = PBXBuildFile; fileRef = B1EAEC8A24711884003BE9A2 /* URLSession+Convenience.swift */; };
		B1EAEC8F247118D1003BE9A2 /* URLSession+ConvenienceTests.swift in Sources */ = {isa = PBXBuildFile; fileRef = B1EAEC8D247118CB003BE9A2 /* URLSession+ConvenienceTests.swift */; };
		B1EDFD88248E741B00E7EAFF /* SwiftProtobuf in Frameworks */ = {isa = PBXBuildFile; productRef = B10FB02F246036F3004CA11E /* SwiftProtobuf */; };
		B1EDFD89248E741B00E7EAFF /* ZIPFoundation in Frameworks */ = {isa = PBXBuildFile; productRef = B1E8C9A4247AB869006DC678 /* ZIPFoundation */; };
		B1EDFD8D248E74D000E7EAFF /* URL+StaticString.swift in Sources */ = {isa = PBXBuildFile; fileRef = B1EDFD8C248E74D000E7EAFF /* URL+StaticString.swift */; };
		B1F82DF224718C7300E2E56A /* DMBackendConfigurationViewController.swift in Sources */ = {isa = PBXBuildFile; fileRef = B1F82DF124718C7300E2E56A /* DMBackendConfigurationViewController.swift */; };
		B1F8AE482479B4C30093A588 /* api-response-day-2020-05-16 in Resources */ = {isa = PBXBuildFile; fileRef = B1F8AE472479B4C30093A588 /* api-response-day-2020-05-16 */; };
		B1FC2D2024D9C8DF00083C81 /* SAP_TemporaryExposureKey+DeveloperMenu.swift in Sources */ = {isa = PBXBuildFile; fileRef = B1FC2D1F24D9C8DF00083C81 /* SAP_TemporaryExposureKey+DeveloperMenu.swift */; };
		B1FE13EB24891CFA00D012E5 /* RiskProvider.swift in Sources */ = {isa = PBXBuildFile; fileRef = B1FE13DE248821E000D012E5 /* RiskProvider.swift */; };
		B1FE13EC24891CFE00D012E5 /* RiskProviding.swift in Sources */ = {isa = PBXBuildFile; fileRef = B1FE13DC248821CB00D012E5 /* RiskProviding.swift */; };
		B1FE13ED24891D0400D012E5 /* RiskProviderTests.swift in Sources */ = {isa = PBXBuildFile; fileRef = B1FE13E1248824E900D012E5 /* RiskProviderTests.swift */; };
		B1FE13EF24891D0C00D012E5 /* RiskProvidingConfiguration.swift in Sources */ = {isa = PBXBuildFile; fileRef = B1FE13E52488255900D012E5 /* RiskProvidingConfiguration.swift */; };
		B1FE13F024891D1500D012E5 /* RiskCalculation.swift in Sources */ = {isa = PBXBuildFile; fileRef = B1FE13D72487DEED00D012E5 /* RiskCalculation.swift */; };
		B1FE13FB24896E6700D012E5 /* AppConfigurationProviding.swift in Sources */ = {isa = PBXBuildFile; fileRef = B1FE13FA24896E6700D012E5 /* AppConfigurationProviding.swift */; };
		B1FE13FE24896EF700D012E5 /* CachedAppConfigurationTests.swift in Sources */ = {isa = PBXBuildFile; fileRef = B1FE13FD24896EF700D012E5 /* CachedAppConfigurationTests.swift */; };
		B1FE13FF2489708200D012E5 /* CachedAppConfiguration.swift in Sources */ = {isa = PBXBuildFile; fileRef = B1FE13F824896DDB00D012E5 /* CachedAppConfiguration.swift */; };
		B1FF6B6E2497D0B50041CF02 /* CWASQLite.h in Headers */ = {isa = PBXBuildFile; fileRef = B1FF6B6C2497D0B50041CF02 /* CWASQLite.h */; settings = {ATTRIBUTES = (Public, ); }; };
		B1FF6B772497D2330041CF02 /* sqlite3.h in Headers */ = {isa = PBXBuildFile; fileRef = 0DFCC2712484DC8400E2811D /* sqlite3.h */; settings = {ATTRIBUTES = (Public, ); }; };
		CD2EC329247D82EE00C6B3F9 /* NotificationSettingsViewController.swift in Sources */ = {isa = PBXBuildFile; fileRef = CD2EC328247D82EE00C6B3F9 /* NotificationSettingsViewController.swift */; };
		CD678F6F246C43FC00B6A0F8 /* MockURLSession.swift in Sources */ = {isa = PBXBuildFile; fileRef = CD678F6E246C43FC00B6A0F8 /* MockURLSession.swift */; };
		CD8638532477EBD400A5A07C /* SettingsViewModel.swift in Sources */ = {isa = PBXBuildFile; fileRef = CD8638522477EBD400A5A07C /* SettingsViewModel.swift */; };
		CD99A3A9245C272400BF12AF /* ExposureSubmissionService.swift in Sources */ = {isa = PBXBuildFile; fileRef = CD99A3A8245C272400BF12AF /* ExposureSubmissionService.swift */; };
		CD99A3C7246155C300BF12AF /* Logger.swift in Sources */ = {isa = PBXBuildFile; fileRef = CD99A3C6246155C300BF12AF /* Logger.swift */; };
		CD99A3CA2461A47C00BF12AF /* AppStrings.swift in Sources */ = {isa = PBXBuildFile; fileRef = CD99A3C92461A47C00BF12AF /* AppStrings.swift */; };
		CDA262F824AB808800612E15 /* Coordinator.swift in Sources */ = {isa = PBXBuildFile; fileRef = CDA262F724AB808800612E15 /* Coordinator.swift */; };
		CDCE11D6247D644100F30825 /* NotificationSettingsViewModel.swift in Sources */ = {isa = PBXBuildFile; fileRef = CDCE11D5247D644100F30825 /* NotificationSettingsViewModel.swift */; };
		CDCE11D9247D64C600F30825 /* NotificationSettingsOnTableViewCell.swift in Sources */ = {isa = PBXBuildFile; fileRef = CDCE11D8247D64C600F30825 /* NotificationSettingsOnTableViewCell.swift */; };
		CDCE11DB247D64D600F30825 /* NotificationSettingsOffTableViewCell.swift in Sources */ = {isa = PBXBuildFile; fileRef = CDCE11DA247D64D600F30825 /* NotificationSettingsOffTableViewCell.swift */; };
		CDD87C56247556DE007CE6CA /* MainSettingsTableViewCell.swift in Sources */ = {isa = PBXBuildFile; fileRef = CDD87C54247556DE007CE6CA /* MainSettingsTableViewCell.swift */; };
		CDF27BD3246ADBA70044D32B /* ExposureSubmissionServiceTests.swift in Sources */ = {isa = PBXBuildFile; fileRef = CDF27BD2246ADBA70044D32B /* ExposureSubmissionServiceTests.swift */; };
		CDF27BD5246ADBF30044D32B /* HTTPClient+DaysAndHoursTests.swift in Sources */ = {isa = PBXBuildFile; fileRef = CDF27BD4246ADBF30044D32B /* HTTPClient+DaysAndHoursTests.swift */; };
		EB11B02A24EE7CA500143A95 /* ENAUITestsSettings.swift in Sources */ = {isa = PBXBuildFile; fileRef = EB11B02924EE7CA500143A95 /* ENAUITestsSettings.swift */; };
		EB2394A024E5492900E71225 /* BackgroundAppRefreshViewModel.swift in Sources */ = {isa = PBXBuildFile; fileRef = EB23949F24E5492900E71225 /* BackgroundAppRefreshViewModel.swift */; };
		EB3BCA882507B6C1003F27C7 /* ExposureSubmissionSymptomsOnsetViewController.swift in Sources */ = {isa = PBXBuildFile; fileRef = EB3BCA872507B6C1003F27C7 /* ExposureSubmissionSymptomsOnsetViewController.swift */; };
		EB3BCA8C2507C3B0003F27C7 /* DynamicTableViewBulletPointCell.swift in Sources */ = {isa = PBXBuildFile; fileRef = EB3BCA85250799E7003F27C7 /* DynamicTableViewBulletPointCell.swift */; };
		EB7057D724E6BACA002235B4 /* InfoBoxView.xib in Resources */ = {isa = PBXBuildFile; fileRef = EB7057D624E6BACA002235B4 /* InfoBoxView.xib */; };
		EB7D205424E6A3320089264C /* InfoBoxView.swift in Sources */ = {isa = PBXBuildFile; fileRef = EB7D205324E6A3320089264C /* InfoBoxView.swift */; };
		EB7D205624E6A5930089264C /* InfoBoxViewModel.swift in Sources */ = {isa = PBXBuildFile; fileRef = EB7D205524E6A5930089264C /* InfoBoxViewModel.swift */; };
		EB7F8E9524E434E000A3CCC4 /* BackgroundAppRefreshViewController.swift in Sources */ = {isa = PBXBuildFile; fileRef = EB7F8E9424E434E000A3CCC4 /* BackgroundAppRefreshViewController.swift */; };
		EB858D2024E700D10048A0AA /* UIView+Screenshot.swift in Sources */ = {isa = PBXBuildFile; fileRef = EB858D1F24E700D10048A0AA /* UIView+Screenshot.swift */; };
		EBCD2412250790F400E5574C /* ExposureSubmissionSymptomsViewController.swift in Sources */ = {isa = PBXBuildFile; fileRef = EBCD2411250790F400E5574C /* ExposureSubmissionSymptomsViewController.swift */; };
		EE20EA072469883900770683 /* RiskLegend.storyboard in Resources */ = {isa = PBXBuildFile; fileRef = EE20EA062469883900770683 /* RiskLegend.storyboard */; };
		EE22DB81247FB40A001B0A71 /* ENStateHandler.swift in Sources */ = {isa = PBXBuildFile; fileRef = EE22DB7F247FB409001B0A71 /* ENStateHandler.swift */; };
		EE22DB82247FB40A001B0A71 /* ENSettingModel.swift in Sources */ = {isa = PBXBuildFile; fileRef = EE22DB80247FB409001B0A71 /* ENSettingModel.swift */; };
		EE22DB89247FB43A001B0A71 /* TracingHistoryTableViewCell.swift in Sources */ = {isa = PBXBuildFile; fileRef = EE22DB84247FB43A001B0A71 /* TracingHistoryTableViewCell.swift */; };
		EE22DB8A247FB43A001B0A71 /* ImageTableViewCell.swift in Sources */ = {isa = PBXBuildFile; fileRef = EE22DB85247FB43A001B0A71 /* ImageTableViewCell.swift */; };
		EE22DB8B247FB43A001B0A71 /* ActionDetailTableViewCell.swift in Sources */ = {isa = PBXBuildFile; fileRef = EE22DB86247FB43A001B0A71 /* ActionDetailTableViewCell.swift */; };
		EE22DB8C247FB43A001B0A71 /* DescriptionTableViewCell.swift in Sources */ = {isa = PBXBuildFile; fileRef = EE22DB87247FB43A001B0A71 /* DescriptionTableViewCell.swift */; };
		EE22DB8D247FB43A001B0A71 /* ActionTableViewCell.swift in Sources */ = {isa = PBXBuildFile; fileRef = EE22DB88247FB43A001B0A71 /* ActionTableViewCell.swift */; };
		EE22DB8F247FB46C001B0A71 /* ENStateTests.swift in Sources */ = {isa = PBXBuildFile; fileRef = EE22DB8E247FB46C001B0A71 /* ENStateTests.swift */; };
		EE22DB91247FB479001B0A71 /* MockStateHandlerObserverDelegate.swift in Sources */ = {isa = PBXBuildFile; fileRef = EE22DB90247FB479001B0A71 /* MockStateHandlerObserverDelegate.swift */; };
		EE269508248FCB0300BAE234 /* InfoPlist.strings in Resources */ = {isa = PBXBuildFile; fileRef = EE26950A248FCB0300BAE234 /* InfoPlist.strings */; };
		EE278B2D245F2BBB008B06F9 /* InviteFriends.storyboard in Resources */ = {isa = PBXBuildFile; fileRef = EE278B2C245F2BBB008B06F9 /* InviteFriends.storyboard */; };
		EE278B30245F2C8A008B06F9 /* FriendsInviteController.swift in Sources */ = {isa = PBXBuildFile; fileRef = EE278B2F245F2C8A008B06F9 /* FriendsInviteController.swift */; };
		EE70C23D245B09EA00AC9B2F /* Localizable.strings in Resources */ = {isa = PBXBuildFile; fileRef = EE70C23A245B09E900AC9B2F /* Localizable.strings */; };
		EE92A33E245D96DA006B97B0 /* Localizable.stringsdict in Resources */ = {isa = PBXBuildFile; fileRef = EE92A340245D96DA006B97B0 /* Localizable.stringsdict */; };
		EEF1067A246EBF8B009DFB4E /* ResetViewController.swift in Sources */ = {isa = PBXBuildFile; fileRef = EEF10679246EBF8B009DFB4E /* ResetViewController.swift */; };
		F22C6E2324917E3200712A6B /* DynamicTableViewControllerRowsTests.swift in Sources */ = {isa = PBXBuildFile; fileRef = F247572A24838AC8003E1FC5 /* DynamicTableViewControllerRowsTests.swift */; };
		F22C6E252492082B00712A6B /* DynamicTableViewSpaceCellTests.swift in Sources */ = {isa = PBXBuildFile; fileRef = F22C6E242492082B00712A6B /* DynamicTableViewSpaceCellTests.swift */; };
		F252472F2483955B00C5556B /* DynamicTableViewControllerFake.storyboard in Resources */ = {isa = PBXBuildFile; fileRef = F252472E2483955B00C5556B /* DynamicTableViewControllerFake.storyboard */; };
		F25247312484456800C5556B /* DynamicTableViewModelTests.swift in Sources */ = {isa = PBXBuildFile; fileRef = F25247302484456800C5556B /* DynamicTableViewModelTests.swift */; };
		F2DC808E248989CE00EDC40A /* DynamicTableViewControllerRegisterCellsTests.swift in Sources */ = {isa = PBXBuildFile; fileRef = F2DC808D248989CE00EDC40A /* DynamicTableViewControllerRegisterCellsTests.swift */; };
		F2DC809024898A9400EDC40A /* DynamicTableViewControllerNumberOfRowsAndSectionsTests.swift in Sources */ = {isa = PBXBuildFile; fileRef = F2DC808F24898A9400EDC40A /* DynamicTableViewControllerNumberOfRowsAndSectionsTests.swift */; };
		F2DC809224898B1800EDC40A /* DynamicTableViewControllerHeaderTests.swift in Sources */ = {isa = PBXBuildFile; fileRef = F2DC809124898B1800EDC40A /* DynamicTableViewControllerHeaderTests.swift */; };
		F2DC809424898CE600EDC40A /* DynamicTableViewControllerFooterTests.swift in Sources */ = {isa = PBXBuildFile; fileRef = F2DC809324898CE600EDC40A /* DynamicTableViewControllerFooterTests.swift */; };
		FEDCE09E9F78ABEB4AA9A484 /* ExposureDetectionExecutor.swift in Sources */ = {isa = PBXBuildFile; fileRef = FEDCE0116603B6E00FAEE632 /* ExposureDetectionExecutor.swift */; };
		FEDCE29E414945F14E7CE576 /* ENStateHandler+State.swift in Sources */ = {isa = PBXBuildFile; fileRef = FEDCE1B8926528ED74CDE1B2 /* ENStateHandler+State.swift */; };
		FEDCE50B4AC5E24D4E11AA52 /* RequiresAppDependencies.swift in Sources */ = {isa = PBXBuildFile; fileRef = FEDCE1600374711EC77FF572 /* RequiresAppDependencies.swift */; };
		FEDCE6E2763B0BABFADF36BA /* ExposureDetectionViewController+State.swift in Sources */ = {isa = PBXBuildFile; fileRef = FEDCE4BE82DC5BFE90575663 /* ExposureDetectionViewController+State.swift */; };
		FEDCE77AED78E9C25999BB35 /* SceneDelegate+State.swift in Sources */ = {isa = PBXBuildFile; fileRef = FEDCE838D90CB02C55E15237 /* SceneDelegate+State.swift */; };
		FEDCECC1B2111AB537AEF7E5 /* HomeInteractor+State.swift in Sources */ = {isa = PBXBuildFile; fileRef = FEDCEC452596E54A041BBCE9 /* HomeInteractor+State.swift */; };
/* End PBXBuildFile section */

/* Begin PBXContainerItemProxy section */
		85D7595524570491008175F0 /* PBXContainerItemProxy */ = {
			isa = PBXContainerItemProxy;
			containerPortal = 85D759332457048F008175F0 /* Project object */;
			proxyType = 1;
			remoteGlobalIDString = 85D7593A2457048F008175F0;
			remoteInfo = ENA;
		};
		85D7596024570491008175F0 /* PBXContainerItemProxy */ = {
			isa = PBXContainerItemProxy;
			containerPortal = 85D759332457048F008175F0 /* Project object */;
			proxyType = 1;
			remoteGlobalIDString = 85D7593A2457048F008175F0;
			remoteInfo = ENA;
		};
/* End PBXContainerItemProxy section */

/* Begin PBXCopyFilesBuildPhase section */
		B102BDB924603FD600CD55A2 /* Embed Frameworks */ = {
			isa = PBXCopyFilesBuildPhase;
			buildActionMask = 12;
			dstPath = "";
			dstSubfolderSpec = 10;
			files = (
				015E8C0924C9983600C0A4B3 /* CWASQLite.framework in Embed Frameworks */,
			);
			name = "Embed Frameworks";
			runOnlyForDeploymentPostprocessing = 0;
		};
/* End PBXCopyFilesBuildPhase section */

/* Begin PBXFileReference section */
		011E13AD24680A4000973467 /* HTTPClient.swift */ = {isa = PBXFileReference; lastKnownFileType = sourcecode.swift; path = HTTPClient.swift; sourceTree = "<group>"; };
		011E4B002483A35A002E6412 /* ENACommunity.entitlements */ = {isa = PBXFileReference; fileEncoding = 4; lastKnownFileType = text.plist.entitlements; path = ENACommunity.entitlements; sourceTree = "<group>"; };
		0123D5972501383100A91838 /* ExposureSubmissionErrorTests.swift */ = {isa = PBXFileReference; lastKnownFileType = sourcecode.swift; path = ExposureSubmissionErrorTests.swift; sourceTree = "<group>"; };
		013DC101245DAC4E00EE58B0 /* Store.swift */ = {isa = PBXFileReference; lastKnownFileType = sourcecode.swift; path = Store.swift; sourceTree = "<group>"; };
		0144BDE0250924CC00B0857C /* SymptomsOnset.swift */ = {isa = PBXFileReference; lastKnownFileType = sourcecode.swift; path = SymptomsOnset.swift; sourceTree = "<group>"; };
		0144BDE22509288B00B0857C /* SymptomsOnsetTests.swift */ = {isa = PBXFileReference; lastKnownFileType = sourcecode.swift; path = SymptomsOnsetTests.swift; sourceTree = "<group>"; };
		0144BDEC250A3E5300B0857C /* ExposureSubmissionCoordinatorModel.swift */ = {isa = PBXFileReference; lastKnownFileType = sourcecode.swift; path = ExposureSubmissionCoordinatorModel.swift; sourceTree = "<group>"; };
		014891B224F90D0B002A6F77 /* ENA.plist */ = {isa = PBXFileReference; fileEncoding = 4; lastKnownFileType = text.plist.xml; name = ENA.plist; path = ../../../ENA.plist; sourceTree = "<group>"; };
		015178C12507D2A90074F095 /* ExposureSubmissionSymptomsOnsetViewControllerTests.swift */ = {isa = PBXFileReference; lastKnownFileType = sourcecode.swift; path = ExposureSubmissionSymptomsOnsetViewControllerTests.swift; sourceTree = "<group>"; };
		015692E324B48C3F0033F35E /* TimeInterval+Convenience.swift */ = {isa = PBXFileReference; fileEncoding = 4; lastKnownFileType = sourcecode.swift; lineEnding = 0; path = "TimeInterval+Convenience.swift"; sourceTree = "<group>"; };
		0159E6BF247829BA00894A89 /* temporary_exposure_key_export.pb.swift */ = {isa = PBXFileReference; fileEncoding = 4; lastKnownFileType = sourcecode.swift; name = temporary_exposure_key_export.pb.swift; path = ../../../gen/output/temporary_exposure_key_export.pb.swift; sourceTree = "<group>"; };
		0159E6C0247829BA00894A89 /* temporary_exposure_key_signature_list.pb.swift */ = {isa = PBXFileReference; fileEncoding = 4; lastKnownFileType = sourcecode.swift; name = temporary_exposure_key_signature_list.pb.swift; path = ../../../gen/output/temporary_exposure_key_signature_list.pb.swift; sourceTree = "<group>"; };
		016146902487A43E00660992 /* LinkHelper.swift */ = {isa = PBXFileReference; lastKnownFileType = sourcecode.swift; path = LinkHelper.swift; sourceTree = "<group>"; };
		01678E9A249A521F003B048B /* testStore.sqlite */ = {isa = PBXFileReference; lastKnownFileType = file; path = testStore.sqlite; sourceTree = "<group>"; };
		01A236792519D1E80043D9F8 /* ExposureSubmissionWarnOthersViewModel.swift */ = {isa = PBXFileReference; lastKnownFileType = sourcecode.swift; path = ExposureSubmissionWarnOthersViewModel.swift; sourceTree = "<group>"; };
		01A23684251A22E90043D9F8 /* ExposureSubmissionCoordinatorModelTests.swift */ = {isa = PBXFileReference; lastKnownFileType = sourcecode.swift; path = ExposureSubmissionCoordinatorModelTests.swift; sourceTree = "<group>"; };
		01A97DD02506767E00C07C37 /* DatePickerOptionViewModelTests.swift */ = {isa = PBXFileReference; lastKnownFileType = sourcecode.swift; path = DatePickerOptionViewModelTests.swift; sourceTree = "<group>"; };
		01A97DD22506769F00C07C37 /* DatePickerDayViewModelTests.swift */ = {isa = PBXFileReference; lastKnownFileType = sourcecode.swift; path = DatePickerDayViewModelTests.swift; sourceTree = "<group>"; };
		01B7232324F812500064C0EB /* DynamicTableViewOptionGroupCell.swift */ = {isa = PBXFileReference; lastKnownFileType = sourcecode.swift; path = DynamicTableViewOptionGroupCell.swift; sourceTree = "<group>"; };
		01B7232624F812BC0064C0EB /* OptionGroupView.swift */ = {isa = PBXFileReference; lastKnownFileType = sourcecode.swift; path = OptionGroupView.swift; sourceTree = "<group>"; };
		01B7232824F812DF0064C0EB /* OptionView.swift */ = {isa = PBXFileReference; lastKnownFileType = sourcecode.swift; path = OptionView.swift; sourceTree = "<group>"; };
		01B7232A24F815B00064C0EB /* MultipleChoiceOptionView.swift */ = {isa = PBXFileReference; lastKnownFileType = sourcecode.swift; path = MultipleChoiceOptionView.swift; sourceTree = "<group>"; };
		01B7232C24F8E0260064C0EB /* MultipleChoiceChoiceView.swift */ = {isa = PBXFileReference; lastKnownFileType = sourcecode.swift; path = MultipleChoiceChoiceView.swift; sourceTree = "<group>"; };
		01B7232E24FE4F080064C0EB /* OptionGroupViewModel.swift */ = {isa = PBXFileReference; lastKnownFileType = sourcecode.swift; path = OptionGroupViewModel.swift; sourceTree = "<group>"; };
		01C2D440250124E600FB23BF /* OptionGroupViewModelTests.swift */ = {isa = PBXFileReference; lastKnownFileType = sourcecode.swift; path = OptionGroupViewModelTests.swift; sourceTree = "<group>"; };
		01C7665D25024A09002C9A5C /* DatePickerOptionView.swift */ = {isa = PBXFileReference; lastKnownFileType = sourcecode.swift; path = DatePickerOptionView.swift; sourceTree = "<group>"; };
		01D16C5D24ED69CA007DB387 /* BackgroundAppRefreshViewModelTests.swift */ = {isa = PBXFileReference; lastKnownFileType = sourcecode.swift; path = BackgroundAppRefreshViewModelTests.swift; sourceTree = "<group>"; };
		01D16C5F24ED6D9A007DB387 /* MockBackgroundRefreshStatusProvider.swift */ = {isa = PBXFileReference; lastKnownFileType = sourcecode.swift; path = MockBackgroundRefreshStatusProvider.swift; sourceTree = "<group>"; };
		01D16C6124ED6DB3007DB387 /* MockLowPowerModeStatusProvider.swift */ = {isa = PBXFileReference; lastKnownFileType = sourcecode.swift; path = MockLowPowerModeStatusProvider.swift; sourceTree = "<group>"; };
		01D3ECFF2490230400551E65 /* StoreTests.swift */ = {isa = PBXFileReference; fileEncoding = 4; lastKnownFileType = sourcecode.swift; lineEnding = 0; path = StoreTests.swift; sourceTree = "<group>"; };
		01D6948A25026EC000B45BEA /* DatePickerOptionViewModel.swift */ = {isa = PBXFileReference; lastKnownFileType = sourcecode.swift; path = DatePickerOptionViewModel.swift; sourceTree = "<group>"; };
		01D6948C2502717F00B45BEA /* DatePickerDayView.swift */ = {isa = PBXFileReference; lastKnownFileType = sourcecode.swift; path = DatePickerDayView.swift; sourceTree = "<group>"; };
		01D6948E2502729000B45BEA /* DatePickerDay.swift */ = {isa = PBXFileReference; lastKnownFileType = sourcecode.swift; path = DatePickerDay.swift; sourceTree = "<group>"; };
		01D69490250272CE00B45BEA /* DatePickerDayViewModel.swift */ = {isa = PBXFileReference; lastKnownFileType = sourcecode.swift; path = DatePickerDayViewModel.swift; sourceTree = "<group>"; };
		01DB708425068167008F7244 /* Calendar+GregorianLocale.swift */ = {isa = PBXFileReference; lastKnownFileType = sourcecode.swift; path = "Calendar+GregorianLocale.swift"; sourceTree = "<group>"; };
		01E25C6F24A3B52F007E33F8 /* Info_Testflight.plist */ = {isa = PBXFileReference; fileEncoding = 4; lastKnownFileType = text.plist.xml; path = Info_Testflight.plist; sourceTree = "<group>"; };
		01E4298F251DCDC90057FCBE /* en */ = {isa = PBXFileReference; lastKnownFileType = text.plist.strings; name = en; path = en.lproj/Localizable.legal.strings; sourceTree = "<group>"; };
		01E42994251DCDCE0057FCBE /* de */ = {isa = PBXFileReference; lastKnownFileType = text.plist.strings; name = de; path = de.lproj/Localizable.legal.strings; sourceTree = "<group>"; };
		01E42995251DCDD10057FCBE /* tr */ = {isa = PBXFileReference; lastKnownFileType = text.plist.strings; name = tr; path = tr.lproj/Localizable.legal.strings; sourceTree = "<group>"; };
		01F5F7212487B9C000229720 /* AppInformationViewController.swift */ = {isa = PBXFileReference; lastKnownFileType = sourcecode.swift; path = AppInformationViewController.swift; sourceTree = "<group>"; };
		0D5611B3247F852C00B5B094 /* SQLiteKeyValueStore.swift */ = {isa = PBXFileReference; lastKnownFileType = sourcecode.swift; path = SQLiteKeyValueStore.swift; sourceTree = "<group>"; };
		0DD260FE248D549B007C3B2C /* KeychainHelper.swift */ = {isa = PBXFileReference; lastKnownFileType = sourcecode.swift; path = KeychainHelper.swift; sourceTree = "<group>"; };
		0DF6BB96248AD616007E8B0C /* AppUpdateCheckHelper.swift */ = {isa = PBXFileReference; lastKnownFileType = sourcecode.swift; path = AppUpdateCheckHelper.swift; sourceTree = "<group>"; };
		0DF6BB9C248AE232007E8B0C /* AppUpdateCheckerHelperTests.swift */ = {isa = PBXFileReference; lastKnownFileType = sourcecode.swift; path = AppUpdateCheckerHelperTests.swift; sourceTree = "<group>"; };
		0DF6BBB2248C04CF007E8B0C /* app_config_attenuation_duration.pb.swift */ = {isa = PBXFileReference; fileEncoding = 4; lastKnownFileType = sourcecode.swift; name = app_config_attenuation_duration.pb.swift; path = ../../../gen/output/app_config_attenuation_duration.pb.swift; sourceTree = "<group>"; };
		0DF6BBB3248C04CF007E8B0C /* app_config_app_version_config.pb.swift */ = {isa = PBXFileReference; fileEncoding = 4; lastKnownFileType = sourcecode.swift; name = app_config_app_version_config.pb.swift; path = ../../../gen/output/app_config_app_version_config.pb.swift; sourceTree = "<group>"; };
		0DF6BBB4248C04CF007E8B0C /* app_config.pb.swift */ = {isa = PBXFileReference; fileEncoding = 4; lastKnownFileType = sourcecode.swift; name = app_config.pb.swift; path = ../../../gen/output/app_config.pb.swift; sourceTree = "<group>"; };
		0DFCC2692484D7A700E2811D /* ENA-Bridging-Header.h */ = {isa = PBXFileReference; lastKnownFileType = sourcecode.c.h; path = "ENA-Bridging-Header.h"; sourceTree = "<group>"; };
		0DFCC26F2484DC8200E2811D /* ENATests-Bridging-Header.h */ = {isa = PBXFileReference; lastKnownFileType = sourcecode.c.h; path = "ENATests-Bridging-Header.h"; sourceTree = "<group>"; };
		0DFCC2702484DC8400E2811D /* sqlite3.c */ = {isa = PBXFileReference; fileEncoding = 4; lastKnownFileType = sourcecode.c.c; path = sqlite3.c; sourceTree = "<group>"; };
		0DFCC2712484DC8400E2811D /* sqlite3.h */ = {isa = PBXFileReference; fileEncoding = 4; lastKnownFileType = sourcecode.c.h; path = sqlite3.h; sourceTree = "<group>"; };
		1309194E247972C40066E329 /* PrivacyProtectionViewController.swift */ = {isa = PBXFileReference; lastKnownFileType = sourcecode.swift; path = PrivacyProtectionViewController.swift; sourceTree = "<group>"; };
		130CB19B246D92F800ADE602 /* ENAUITestsOnboarding.swift */ = {isa = PBXFileReference; fileEncoding = 4; lastKnownFileType = sourcecode.swift; path = ENAUITestsOnboarding.swift; sourceTree = "<group>"; };
		13156CFE248C19D000AFC472 /* de */ = {isa = PBXFileReference; lastKnownFileType = text.html; name = de; path = de.lproj/usage.html; sourceTree = "<group>"; };
		13156D00248CDECC00AFC472 /* en */ = {isa = PBXFileReference; lastKnownFileType = text.html; name = en; path = en.lproj/usage.html; sourceTree = "<group>"; };
		134F0DB9247578FF00D88934 /* ENAUITestsHome.swift */ = {isa = PBXFileReference; fileEncoding = 4; lastKnownFileType = sourcecode.swift; path = ENAUITestsHome.swift; sourceTree = "<group>"; };
		134F0DBA247578FF00D88934 /* ENAUITests-Extensions.swift */ = {isa = PBXFileReference; fileEncoding = 4; lastKnownFileType = sourcecode.swift; path = "ENAUITests-Extensions.swift"; sourceTree = "<group>"; };
		134F0F2B2475793400D88934 /* SnapshotHelper.swift */ = {isa = PBXFileReference; fileEncoding = 4; lastKnownFileType = sourcecode.swift; name = SnapshotHelper.swift; path = ../../fastlane/SnapshotHelper.swift; sourceTree = "<group>"; };
		13722043247AEEAD00152764 /* UNNotificationCenter+Extension.swift */ = {isa = PBXFileReference; lastKnownFileType = sourcecode.swift; path = "UNNotificationCenter+Extension.swift"; sourceTree = "<group>"; };
		137846482488027500A50AB8 /* OnboardingInfoViewController+Extension.swift */ = {isa = PBXFileReference; lastKnownFileType = sourcecode.swift; path = "OnboardingInfoViewController+Extension.swift"; sourceTree = "<group>"; };
		138910C4247A909000D739F6 /* ENATaskScheduler.swift */ = {isa = PBXFileReference; lastKnownFileType = sourcecode.swift; path = ENATaskScheduler.swift; sourceTree = "<group>"; };
		13BAE9B02472FB1E00CEE58A /* CellConfiguratorIndexPosition.swift */ = {isa = PBXFileReference; lastKnownFileType = sourcecode.swift; path = CellConfiguratorIndexPosition.swift; sourceTree = "<group>"; };
		13E50468248E3CD20086641C /* ENAUITestsAppInformation.swift */ = {isa = PBXFileReference; lastKnownFileType = sourcecode.swift; path = ENAUITestsAppInformation.swift; sourceTree = "<group>"; };
		2F26CE2D248B9C4F00BE30EE /* UIViewController+BackButton.swift */ = {isa = PBXFileReference; lastKnownFileType = sourcecode.swift; path = "UIViewController+BackButton.swift"; sourceTree = "<group>"; };
		2F3218CF248063E300A7AC0A /* UIView+Convenience.swift */ = {isa = PBXFileReference; lastKnownFileType = sourcecode.swift; path = "UIView+Convenience.swift"; sourceTree = "<group>"; };
		2F3D95362518BCD1002B2C81 /* EUSettingsViewController.swift */ = {isa = PBXFileReference; lastKnownFileType = sourcecode.swift; path = EUSettingsViewController.swift; sourceTree = "<group>"; };
		2F3D953B2518BCE9002B2C81 /* EUSettingsViewModel.swift */ = {isa = PBXFileReference; lastKnownFileType = sourcecode.swift; path = EUSettingsViewModel.swift; sourceTree = "<group>"; };
		2F78574F248506BD00323A9C /* HomeTestResultCollectionViewCell.xib */ = {isa = PBXFileReference; fileEncoding = 4; lastKnownFileType = file.xib; path = HomeTestResultCollectionViewCell.xib; sourceTree = "<group>"; };
		2F80CFD8247ED988000F06AF /* ExposureSubmissionIntroViewController.swift */ = {isa = PBXFileReference; lastKnownFileType = sourcecode.swift; path = ExposureSubmissionIntroViewController.swift; sourceTree = "<group>"; };
		2F80CFDA247EDDB3000F06AF /* ExposureSubmissionHotlineViewController.swift */ = {isa = PBXFileReference; lastKnownFileType = sourcecode.swift; path = ExposureSubmissionHotlineViewController.swift; sourceTree = "<group>"; };
		2F96739A24AB70FA008E3147 /* ExposureSubmissionParsable.swift */ = {isa = PBXFileReference; lastKnownFileType = sourcecode.swift; path = ExposureSubmissionParsable.swift; sourceTree = "<group>"; };
		2FA968CD24D8560B008EE367 /* String+Random.swift */ = {isa = PBXFileReference; lastKnownFileType = sourcecode.swift; path = "String+Random.swift"; sourceTree = "<group>"; };
		2FA9E39224D2F2920030561C /* ExposureSubmission+TestResult.swift */ = {isa = PBXFileReference; lastKnownFileType = sourcecode.swift; path = "ExposureSubmission+TestResult.swift"; sourceTree = "<group>"; };
		2FA9E39424D2F2B00030561C /* ExposureSubmission+DeviceRegistrationKey.swift */ = {isa = PBXFileReference; lastKnownFileType = sourcecode.swift; path = "ExposureSubmission+DeviceRegistrationKey.swift"; sourceTree = "<group>"; };
		2FA9E39624D2F3C60030561C /* ExposureSubmissionError.swift */ = {isa = PBXFileReference; lastKnownFileType = sourcecode.swift; path = ExposureSubmissionError.swift; sourceTree = "<group>"; };
		2FA9E39824D2F4350030561C /* ExposureSubmission+ErrorParsing.swift */ = {isa = PBXFileReference; lastKnownFileType = sourcecode.swift; path = "ExposureSubmission+ErrorParsing.swift"; sourceTree = "<group>"; };
		2FA9E39A24D2F4A10030561C /* ExposureSubmissionService+Protocol.swift */ = {isa = PBXFileReference; lastKnownFileType = sourcecode.swift; path = "ExposureSubmissionService+Protocol.swift"; sourceTree = "<group>"; };
		2FC0356E24B342FA00E234AC /* UIViewcontroller+AlertTest.swift */ = {isa = PBXFileReference; lastKnownFileType = sourcecode.swift; path = "UIViewcontroller+AlertTest.swift"; sourceTree = "<group>"; };
		2FC0357024B5B70700E234AC /* Error+FAQUrl.swift */ = {isa = PBXFileReference; lastKnownFileType = sourcecode.swift; path = "Error+FAQUrl.swift"; sourceTree = "<group>"; };
		2FC951FD24DC23B9008D39F4 /* DMConfigurationCell.swift */ = {isa = PBXFileReference; lastKnownFileType = sourcecode.swift; path = DMConfigurationCell.swift; sourceTree = "<group>"; };
		2FD473BE251E0ECE000DCA40 /* EUSettingsViewControllerTests.swift */ = {isa = PBXFileReference; lastKnownFileType = sourcecode.swift; path = EUSettingsViewControllerTests.swift; sourceTree = "<group>"; };
		2FD881CB2490F65C00BEC8FC /* ExposureSubmissionHotlineViewControllerTest.swift */ = {isa = PBXFileReference; lastKnownFileType = sourcecode.swift; path = ExposureSubmissionHotlineViewControllerTest.swift; sourceTree = "<group>"; };
		2FD881CD249115E700BEC8FC /* ExposureSubmissionNavigationControllerTest.swift */ = {isa = PBXFileReference; lastKnownFileType = sourcecode.swift; path = ExposureSubmissionNavigationControllerTest.swift; sourceTree = "<group>"; };
		2FE15A3B249B8C0B0077BD8D /* AccessibilityIdentifiers.swift */ = {isa = PBXFileReference; lastKnownFileType = sourcecode.swift; path = AccessibilityIdentifiers.swift; sourceTree = "<group>"; };
		2FF1D62D2487850200381FFB /* NSMutableAttributedString+Generation.swift */ = {isa = PBXFileReference; lastKnownFileType = sourcecode.swift; path = "NSMutableAttributedString+Generation.swift"; sourceTree = "<group>"; };
		2FF1D62F24880FCF00381FFB /* DynamicTableViewRoundedCell.swift */ = {isa = PBXFileReference; lastKnownFileType = sourcecode.swift; path = DynamicTableViewRoundedCell.swift; sourceTree = "<group>"; };
		352F25A724EFCBDE00ACDFF3 /* ServerEnvironment.swift */ = {isa = PBXFileReference; fileEncoding = 4; lastKnownFileType = sourcecode.swift; path = ServerEnvironment.swift; sourceTree = "<group>"; };
		354E305824EFF26E00526C9F /* Country.swift */ = {isa = PBXFileReference; lastKnownFileType = sourcecode.swift; path = Country.swift; sourceTree = "<group>"; };
		359767F024FD13D9001FD591 /* diagnosis_key_batch.pb.swift */ = {isa = PBXFileReference; fileEncoding = 4; lastKnownFileType = sourcecode.swift; name = diagnosis_key_batch.pb.swift; path = ../../../gen/output/diagnosis_key_batch.pb.swift; sourceTree = "<group>"; };
		3598D99924FE280700483F1F /* CountryTests.swift */ = {isa = PBXFileReference; lastKnownFileType = sourcecode.swift; path = CountryTests.swift; sourceTree = "<group>"; };
		35A7F080250A7CF8005E6C33 /* KeychainHelperTests.swift */ = {isa = PBXFileReference; lastKnownFileType = sourcecode.swift; path = KeychainHelperTests.swift; sourceTree = "<group>"; };
		4026C2DB24852B7600926FB4 /* AppInformationViewController+LegalModel.swift */ = {isa = PBXFileReference; lastKnownFileType = sourcecode.swift; path = "AppInformationViewController+LegalModel.swift"; sourceTree = "<group>"; };
		4026C2E324854C8D00926FB4 /* AppInformationLegalCell.swift */ = {isa = PBXFileReference; lastKnownFileType = sourcecode.swift; path = AppInformationLegalCell.swift; sourceTree = "<group>"; };
		50BD2E6124FE1E8700932566 /* AppInformationModel.swift */ = {isa = PBXFileReference; lastKnownFileType = sourcecode.swift; path = AppInformationModel.swift; sourceTree = "<group>"; };
		50BD2E6324FE232E00932566 /* AppInformationImprintViewModel.swift */ = {isa = PBXFileReference; lastKnownFileType = sourcecode.swift; path = AppInformationImprintViewModel.swift; sourceTree = "<group>"; };
		50BD2E6F24FE26F300932566 /* AppInformationImprintTest.swift */ = {isa = PBXFileReference; fileEncoding = 4; lastKnownFileType = sourcecode.swift; path = AppInformationImprintTest.swift; sourceTree = "<group>"; };
		50DC527824FEB2AE00F6D8EB /* AppInformationDynamicCell.swift */ = {isa = PBXFileReference; lastKnownFileType = sourcecode.swift; path = AppInformationDynamicCell.swift; sourceTree = "<group>"; };
		50DC527A24FEB5CA00F6D8EB /* AppInformationModelTest.swift */ = {isa = PBXFileReference; lastKnownFileType = sourcecode.swift; path = AppInformationModelTest.swift; sourceTree = "<group>"; };
		50E3BE59250127DF0033E2C7 /* AppInformationDynamicAction.swift */ = {isa = PBXFileReference; lastKnownFileType = sourcecode.swift; path = AppInformationDynamicAction.swift; sourceTree = "<group>"; };
		5111E7622460BB1500ED6498 /* HomeInteractor.swift */ = {isa = PBXFileReference; lastKnownFileType = sourcecode.swift; path = HomeInteractor.swift; sourceTree = "<group>"; };
		51486D9E2484FC0200FCE216 /* HomeRiskLevelCellConfigurator.swift */ = {isa = PBXFileReference; lastKnownFileType = sourcecode.swift; path = HomeRiskLevelCellConfigurator.swift; sourceTree = "<group>"; };
		51486DA02485101500FCE216 /* RiskInactiveCollectionViewCell.swift */ = {isa = PBXFileReference; lastKnownFileType = sourcecode.swift; path = RiskInactiveCollectionViewCell.swift; sourceTree = "<group>"; };
		51486DA12485101500FCE216 /* RiskInactiveCollectionViewCell.xib */ = {isa = PBXFileReference; lastKnownFileType = file.xib; path = RiskInactiveCollectionViewCell.xib; sourceTree = "<group>"; };
		51486DA42485237200FCE216 /* RiskThankYouCollectionViewCell.swift */ = {isa = PBXFileReference; lastKnownFileType = sourcecode.swift; path = RiskThankYouCollectionViewCell.swift; sourceTree = "<group>"; };
		51486DA52485237200FCE216 /* RiskThankYouCollectionViewCell.xib */ = {isa = PBXFileReference; lastKnownFileType = file.xib; path = RiskThankYouCollectionViewCell.xib; sourceTree = "<group>"; };
		514C0A0524772F3400F235F6 /* HomeRiskViewConfigurator.swift */ = {isa = PBXFileReference; lastKnownFileType = sourcecode.swift; path = HomeRiskViewConfigurator.swift; sourceTree = "<group>"; };
		514C0A0724772F5E00F235F6 /* RiskItemView.swift */ = {isa = PBXFileReference; lastKnownFileType = sourcecode.swift; path = RiskItemView.swift; sourceTree = "<group>"; };
		514C0A09247AEEE200F235F6 /* en */ = {isa = PBXFileReference; lastKnownFileType = text.plist.stringsdict; name = en; path = en.lproj/Localizable.stringsdict; sourceTree = "<group>"; };
		514C0A0A247AF9F700F235F6 /* RiskTextItemView.xib */ = {isa = PBXFileReference; lastKnownFileType = file.xib; path = RiskTextItemView.xib; sourceTree = "<group>"; };
		514C0A0C247AFB0200F235F6 /* RiskTextItemView.swift */ = {isa = PBXFileReference; lastKnownFileType = sourcecode.swift; path = RiskTextItemView.swift; sourceTree = "<group>"; };
		514C0A0E247AFEC500F235F6 /* HomeRiskTextItemViewConfigurator.swift */ = {isa = PBXFileReference; lastKnownFileType = sourcecode.swift; path = HomeRiskTextItemViewConfigurator.swift; sourceTree = "<group>"; };
		514C0A10247C15EC00F235F6 /* HomeUnknownRiskCellConfigurator.swift */ = {isa = PBXFileReference; lastKnownFileType = sourcecode.swift; path = HomeUnknownRiskCellConfigurator.swift; sourceTree = "<group>"; };
		514C0A13247C163800F235F6 /* HomeLowRiskCellConfigurator.swift */ = {isa = PBXFileReference; lastKnownFileType = sourcecode.swift; path = HomeLowRiskCellConfigurator.swift; sourceTree = "<group>"; };
		514C0A15247C164700F235F6 /* HomeHighRiskCellConfigurator.swift */ = {isa = PBXFileReference; lastKnownFileType = sourcecode.swift; path = HomeHighRiskCellConfigurator.swift; sourceTree = "<group>"; };
		514C0A19247C16D600F235F6 /* HomeInactiveRiskCellConfigurator.swift */ = {isa = PBXFileReference; lastKnownFileType = sourcecode.swift; path = HomeInactiveRiskCellConfigurator.swift; sourceTree = "<group>"; };
		514E812F24618E3D00636861 /* ExposureDetection.storyboard */ = {isa = PBXFileReference; lastKnownFileType = file.storyboard; path = ExposureDetection.storyboard; sourceTree = "<group>"; };
		514E81332461B97700636861 /* ExposureManager.swift */ = {isa = PBXFileReference; fileEncoding = 4; lastKnownFileType = sourcecode.swift; path = ExposureManager.swift; sourceTree = "<group>"; };
		514EE998246D4C2E00DE4884 /* UITableViewCell+Identifier.swift */ = {isa = PBXFileReference; lastKnownFileType = sourcecode.swift; path = "UITableViewCell+Identifier.swift"; sourceTree = "<group>"; };
		514EE99A246D4C4C00DE4884 /* UITableView+Dequeue.swift */ = {isa = PBXFileReference; lastKnownFileType = sourcecode.swift; path = "UITableView+Dequeue.swift"; sourceTree = "<group>"; };
		514EE99C246D4CFB00DE4884 /* TableViewCellConfigurator.swift */ = {isa = PBXFileReference; lastKnownFileType = sourcecode.swift; path = TableViewCellConfigurator.swift; sourceTree = "<group>"; };
		514EE99F246D4DF800DE4884 /* HomeRiskImageItemViewConfigurator.swift */ = {isa = PBXFileReference; lastKnownFileType = sourcecode.swift; path = HomeRiskImageItemViewConfigurator.swift; sourceTree = "<group>"; };
		515BBDEA2484F8E500CDB674 /* HomeThankYouRiskCellConfigurator.swift */ = {isa = PBXFileReference; lastKnownFileType = sourcecode.swift; path = HomeThankYouRiskCellConfigurator.swift; sourceTree = "<group>"; };
		516E42C924B760EC0008CC30 /* HomeRiskLevelCellConfiguratorTests.swift */ = {isa = PBXFileReference; lastKnownFileType = sourcecode.swift; path = HomeRiskLevelCellConfiguratorTests.swift; sourceTree = "<group>"; };
		516E42FA24B7739F0008CC30 /* HomeUnknownRiskCellConfiguratorTests.swift */ = {isa = PBXFileReference; lastKnownFileType = sourcecode.swift; path = HomeUnknownRiskCellConfiguratorTests.swift; sourceTree = "<group>"; };
		516E42FC24B776A90008CC30 /* HomeLowRiskCellConfiguratorTests.swift */ = {isa = PBXFileReference; lastKnownFileType = sourcecode.swift; path = HomeLowRiskCellConfiguratorTests.swift; sourceTree = "<group>"; };
		516E42FF24B777B20008CC30 /* HomeHighRiskCellConfiguratorTests.swift */ = {isa = PBXFileReference; lastKnownFileType = sourcecode.swift; path = HomeHighRiskCellConfiguratorTests.swift; sourceTree = "<group>"; };
		516E430124B89AED0008CC30 /* CoordinatorTests.swift */ = {isa = PBXFileReference; lastKnownFileType = sourcecode.swift; path = CoordinatorTests.swift; sourceTree = "<group>"; };
		51895EDB245E16CD0085DA38 /* ENAColor.swift */ = {isa = PBXFileReference; lastKnownFileType = sourcecode.swift; path = ENAColor.swift; sourceTree = "<group>"; };
		518A69FA24687D5800444E66 /* RiskLevel.swift */ = {isa = PBXFileReference; lastKnownFileType = sourcecode.swift; path = RiskLevel.swift; sourceTree = "<group>"; };
		51B5B413246DF07300DC5D3E /* RiskImageItemView.xib */ = {isa = PBXFileReference; lastKnownFileType = file.xib; path = RiskImageItemView.xib; sourceTree = "<group>"; };
		51B5B415246DF13D00DC5D3E /* RiskImageItemView.swift */ = {isa = PBXFileReference; lastKnownFileType = sourcecode.swift; path = RiskImageItemView.swift; sourceTree = "<group>"; };
		51B5B41B246EC8B800DC5D3E /* HomeCardCollectionViewCell.swift */ = {isa = PBXFileReference; lastKnownFileType = sourcecode.swift; path = HomeCardCollectionViewCell.swift; sourceTree = "<group>"; };
		51C737BC245B349700286105 /* OnboardingInfoViewController.swift */ = {isa = PBXFileReference; lastKnownFileType = sourcecode.swift; path = OnboardingInfoViewController.swift; sourceTree = "<group>"; };
		51C737BE245B3B5D00286105 /* OnboardingInfo.swift */ = {isa = PBXFileReference; lastKnownFileType = sourcecode.swift; path = OnboardingInfo.swift; sourceTree = "<group>"; };
		51C7790B24867F16004582F8 /* RiskListItemView.xib */ = {isa = PBXFileReference; lastKnownFileType = file.xib; path = RiskListItemView.xib; sourceTree = "<group>"; };
		51C7790D24867F22004582F8 /* RiskListItemView.swift */ = {isa = PBXFileReference; lastKnownFileType = sourcecode.swift; path = RiskListItemView.swift; sourceTree = "<group>"; };
		51C7790F248684F5004582F8 /* HomeRiskListItemViewConfigurator.swift */ = {isa = PBXFileReference; lastKnownFileType = sourcecode.swift; path = HomeRiskListItemViewConfigurator.swift; sourceTree = "<group>"; };
		51C779112486E549004582F8 /* HomeFindingPositiveRiskCellConfigurator.swift */ = {isa = PBXFileReference; lastKnownFileType = sourcecode.swift; path = HomeFindingPositiveRiskCellConfigurator.swift; sourceTree = "<group>"; };
		51C779132486E5AB004582F8 /* RiskFindingPositiveCollectionViewCell.xib */ = {isa = PBXFileReference; lastKnownFileType = file.xib; path = RiskFindingPositiveCollectionViewCell.xib; sourceTree = "<group>"; };
		51C779152486E5BA004582F8 /* RiskFindingPositiveCollectionViewCell.swift */ = {isa = PBXFileReference; lastKnownFileType = sourcecode.swift; path = RiskFindingPositiveCollectionViewCell.swift; sourceTree = "<group>"; };
		51CE1B2E245F5CFC002CF42A /* HomeViewController.swift */ = {isa = PBXFileReference; lastKnownFileType = sourcecode.swift; path = HomeViewController.swift; sourceTree = "<group>"; };
		51CE1B49246016B0002CF42A /* UICollectionViewCell+Identifier.swift */ = {isa = PBXFileReference; lastKnownFileType = sourcecode.swift; path = "UICollectionViewCell+Identifier.swift"; sourceTree = "<group>"; };
		51CE1B4B246016D1002CF42A /* UICollectionReusableView+Identifier.swift */ = {isa = PBXFileReference; lastKnownFileType = sourcecode.swift; path = "UICollectionReusableView+Identifier.swift"; sourceTree = "<group>"; };
		51CE1B5424604DD2002CF42A /* HomeLayout.swift */ = {isa = PBXFileReference; lastKnownFileType = sourcecode.swift; path = HomeLayout.swift; sourceTree = "<group>"; };
		51CE1B76246078B6002CF42A /* ActivateCollectionViewCell.xib */ = {isa = PBXFileReference; fileEncoding = 4; lastKnownFileType = file.xib; path = ActivateCollectionViewCell.xib; sourceTree = "<group>"; };
		51CE1B78246078B6002CF42A /* ActivateCollectionViewCell.swift */ = {isa = PBXFileReference; fileEncoding = 4; lastKnownFileType = sourcecode.swift; path = ActivateCollectionViewCell.swift; sourceTree = "<group>"; };
		51CE1B79246078B6002CF42A /* RiskLevelCollectionViewCell.xib */ = {isa = PBXFileReference; fileEncoding = 4; lastKnownFileType = file.xib; path = RiskLevelCollectionViewCell.xib; sourceTree = "<group>"; };
		51CE1B7A246078B6002CF42A /* RiskLevelCollectionViewCell.swift */ = {isa = PBXFileReference; fileEncoding = 4; lastKnownFileType = sourcecode.swift; path = RiskLevelCollectionViewCell.swift; sourceTree = "<group>"; };
		51CE1B7B246078B6002CF42A /* InfoCollectionViewCell.xib */ = {isa = PBXFileReference; fileEncoding = 4; lastKnownFileType = file.xib; path = InfoCollectionViewCell.xib; sourceTree = "<group>"; };
		51CE1B7C246078B6002CF42A /* InfoCollectionViewCell.swift */ = {isa = PBXFileReference; fileEncoding = 4; lastKnownFileType = sourcecode.swift; path = InfoCollectionViewCell.swift; sourceTree = "<group>"; };
		51CE1B84246078B6002CF42A /* SectionSystemBackgroundDecorationView.swift */ = {isa = PBXFileReference; fileEncoding = 4; lastKnownFileType = sourcecode.swift; path = SectionSystemBackgroundDecorationView.swift; sourceTree = "<group>"; };
		51CE1BB42460AC82002CF42A /* UICollectionView+Dequeue.swift */ = {isa = PBXFileReference; lastKnownFileType = sourcecode.swift; path = "UICollectionView+Dequeue.swift"; sourceTree = "<group>"; };
		51CE1BB92460AFD8002CF42A /* HomeActivateCellConfigurator.swift */ = {isa = PBXFileReference; lastKnownFileType = sourcecode.swift; path = HomeActivateCellConfigurator.swift; sourceTree = "<group>"; };
		51CE1BBC2460B1CB002CF42A /* CollectionViewCellConfigurator.swift */ = {isa = PBXFileReference; fileEncoding = 4; lastKnownFileType = sourcecode.swift; path = CollectionViewCellConfigurator.swift; sourceTree = "<group>"; };
		51CE1BBE2460B222002CF42A /* HomeRiskCellConfigurator.swift */ = {isa = PBXFileReference; lastKnownFileType = sourcecode.swift; path = HomeRiskCellConfigurator.swift; sourceTree = "<group>"; };
		51CE1BC22460B28D002CF42A /* HomeInfoCellConfigurator.swift */ = {isa = PBXFileReference; lastKnownFileType = sourcecode.swift; path = HomeInfoCellConfigurator.swift; sourceTree = "<group>"; };
		51D420B02458397300AD70CA /* Onboarding.storyboard */ = {isa = PBXFileReference; lastKnownFileType = file.storyboard; path = Onboarding.storyboard; sourceTree = "<group>"; };
		51D420B324583ABB00AD70CA /* AppStoryboard.swift */ = {isa = PBXFileReference; lastKnownFileType = sourcecode.swift; path = AppStoryboard.swift; sourceTree = "<group>"; };
		51D420B624583B7200AD70CA /* NSObject+Identifier.swift */ = {isa = PBXFileReference; lastKnownFileType = sourcecode.swift; path = "NSObject+Identifier.swift"; sourceTree = "<group>"; };
		51D420B824583B8300AD70CA /* UIViewController+AppStoryboard.swift */ = {isa = PBXFileReference; lastKnownFileType = sourcecode.swift; path = "UIViewController+AppStoryboard.swift"; sourceTree = "<group>"; };
		51D420C324583E3300AD70CA /* SettingsViewController.swift */ = {isa = PBXFileReference; fileEncoding = 4; lastKnownFileType = sourcecode.swift; lineEnding = 0; path = SettingsViewController.swift; sourceTree = "<group>"; };
		51D420CD245869C800AD70CA /* Home.storyboard */ = {isa = PBXFileReference; lastKnownFileType = file.storyboard; path = Home.storyboard; sourceTree = "<group>"; };
		51D420CF24586AB300AD70CA /* Settings.storyboard */ = {isa = PBXFileReference; lastKnownFileType = file.storyboard; path = Settings.storyboard; sourceTree = "<group>"; };
		51D420D324586DCA00AD70CA /* NotificationName.swift */ = {isa = PBXFileReference; lastKnownFileType = sourcecode.swift; path = NotificationName.swift; sourceTree = "<group>"; };
		51F1255C24BDD75300126C86 /* HomeUnknown48hRiskCellConfigurator.swift */ = {isa = PBXFileReference; lastKnownFileType = sourcecode.swift; path = HomeUnknown48hRiskCellConfigurator.swift; sourceTree = "<group>"; };
		51F1255E24BEFB7A00126C86 /* HomeUnknown48hRiskCellConfiguratorTests.swift */ = {isa = PBXFileReference; lastKnownFileType = sourcecode.swift; path = HomeUnknown48hRiskCellConfiguratorTests.swift; sourceTree = "<group>"; };
		51FE277A2475340300BB8144 /* HomeRiskLoadingItemViewConfigurator.swift */ = {isa = PBXFileReference; lastKnownFileType = sourcecode.swift; path = HomeRiskLoadingItemViewConfigurator.swift; sourceTree = "<group>"; };
		51FE277C247535C400BB8144 /* RiskLoadingItemView.xib */ = {isa = PBXFileReference; lastKnownFileType = file.xib; path = RiskLoadingItemView.xib; sourceTree = "<group>"; };
		51FE277E247535E300BB8144 /* RiskLoadingItemView.swift */ = {isa = PBXFileReference; lastKnownFileType = sourcecode.swift; path = RiskLoadingItemView.swift; sourceTree = "<group>"; };
		710021DB248E44A6001F0B63 /* ENAFont.swift */ = {isa = PBXFileReference; lastKnownFileType = sourcecode.swift; path = ENAFont.swift; sourceTree = "<group>"; };
		710021DD248EAF16001F0B63 /* ExposureSubmissionImageCardCell.xib */ = {isa = PBXFileReference; lastKnownFileType = file.xib; path = ExposureSubmissionImageCardCell.xib; sourceTree = "<group>"; };
		710021DF248EAF9A001F0B63 /* ExposureSubmissionImageCardCell.swift */ = {isa = PBXFileReference; lastKnownFileType = sourcecode.swift; path = ExposureSubmissionImageCardCell.swift; sourceTree = "<group>"; };
		710224E9248FA67F000C5DEF /* HomeTestResultCollectionViewCell.swift */ = {isa = PBXFileReference; lastKnownFileType = sourcecode.swift; path = HomeTestResultCollectionViewCell.swift; sourceTree = "<group>"; };
		710224EB248FC150000C5DEF /* HomeTestResultCellConfigurator.swift */ = {isa = PBXFileReference; lastKnownFileType = sourcecode.swift; path = HomeTestResultCellConfigurator.swift; sourceTree = "<group>"; };
		710224ED2490E2FC000C5DEF /* ExposureSubmissionStepCell.xib */ = {isa = PBXFileReference; lastKnownFileType = file.xib; path = ExposureSubmissionStepCell.xib; sourceTree = "<group>"; };
		710224F32490E7A3000C5DEF /* ExposureSubmissionStepCell.swift */ = {isa = PBXFileReference; lastKnownFileType = sourcecode.swift; path = ExposureSubmissionStepCell.swift; sourceTree = "<group>"; };
		710224F524910661000C5DEF /* ExposureSubmissionDynamicCell.swift */ = {isa = PBXFileReference; lastKnownFileType = sourcecode.swift; path = ExposureSubmissionDynamicCell.swift; sourceTree = "<group>"; };
		710ABB1E2475115500948792 /* UITableViewController+Enum.swift */ = {isa = PBXFileReference; lastKnownFileType = sourcecode.swift; path = "UITableViewController+Enum.swift"; sourceTree = "<group>"; };
		710ABB22247513E300948792 /* DynamicTypeTableViewCell.swift */ = {isa = PBXFileReference; lastKnownFileType = sourcecode.swift; path = DynamicTypeTableViewCell.swift; sourceTree = "<group>"; };
		710ABB24247514BD00948792 /* UIViewController+Segue.swift */ = {isa = PBXFileReference; lastKnownFileType = sourcecode.swift; path = "UIViewController+Segue.swift"; sourceTree = "<group>"; };
		710ABB26247533FA00948792 /* DynamicTableViewController.swift */ = {isa = PBXFileReference; lastKnownFileType = sourcecode.swift; path = DynamicTableViewController.swift; sourceTree = "<group>"; };
		710ABB282475353900948792 /* DynamicTableViewModel.swift */ = {isa = PBXFileReference; lastKnownFileType = sourcecode.swift; path = DynamicTableViewModel.swift; sourceTree = "<group>"; };
		71176E2D24891C02004B0C9F /* ENAColorTests.swift */ = {isa = PBXFileReference; lastKnownFileType = sourcecode.swift; path = ENAColorTests.swift; sourceTree = "<group>"; };
		71176E31248957C3004B0C9F /* AppNavigationController.swift */ = {isa = PBXFileReference; lastKnownFileType = sourcecode.swift; path = AppNavigationController.swift; sourceTree = "<group>"; };
		711EFCC62492EE31005FEF21 /* ENAFooterView.swift */ = {isa = PBXFileReference; lastKnownFileType = sourcecode.swift; path = ENAFooterView.swift; sourceTree = "<group>"; };
		711EFCC824935C79005FEF21 /* ExposureSubmissionTestResultHeaderView.xib */ = {isa = PBXFileReference; lastKnownFileType = file.xib; path = ExposureSubmissionTestResultHeaderView.xib; sourceTree = "<group>"; };
		71330E40248109F600EB10F6 /* DynamicTableViewSection.swift */ = {isa = PBXFileReference; lastKnownFileType = sourcecode.swift; path = DynamicTableViewSection.swift; sourceTree = "<group>"; };
		71330E42248109FD00EB10F6 /* DynamicTableViewCell.swift */ = {isa = PBXFileReference; lastKnownFileType = sourcecode.swift; path = DynamicTableViewCell.swift; sourceTree = "<group>"; };
		71330E4424810A0500EB10F6 /* DynamicTableViewHeader.swift */ = {isa = PBXFileReference; lastKnownFileType = sourcecode.swift; path = DynamicTableViewHeader.swift; sourceTree = "<group>"; };
		71330E4624810A0C00EB10F6 /* DynamicTableViewFooter.swift */ = {isa = PBXFileReference; lastKnownFileType = sourcecode.swift; path = DynamicTableViewFooter.swift; sourceTree = "<group>"; };
		71330E4824810A5A00EB10F6 /* DynamicTableViewAction.swift */ = {isa = PBXFileReference; lastKnownFileType = sourcecode.swift; path = DynamicTableViewAction.swift; sourceTree = "<group>"; };
		713EA25A247818B000AB7EE8 /* DynamicTypeButton.swift */ = {isa = PBXFileReference; lastKnownFileType = sourcecode.swift; path = DynamicTypeButton.swift; sourceTree = "<group>"; };
		713EA25C24798A7000AB7EE8 /* ExposureDetectionRoundedView.swift */ = {isa = PBXFileReference; lastKnownFileType = sourcecode.swift; path = ExposureDetectionRoundedView.swift; sourceTree = "<group>"; };
		713EA25E24798A9100AB7EE8 /* ExposureDetectionRiskCell.swift */ = {isa = PBXFileReference; lastKnownFileType = sourcecode.swift; path = ExposureDetectionRiskCell.swift; sourceTree = "<group>"; };
		713EA26024798AD100AB7EE8 /* InsetTableViewCell.swift */ = {isa = PBXFileReference; lastKnownFileType = sourcecode.swift; path = InsetTableViewCell.swift; sourceTree = "<group>"; };
		713EA26224798F8500AB7EE8 /* ExposureDetectionHeaderCell.swift */ = {isa = PBXFileReference; lastKnownFileType = sourcecode.swift; path = ExposureDetectionHeaderCell.swift; sourceTree = "<group>"; };
		714194E9247A65C60072A090 /* DynamicTableViewHeaderSeparatorView.swift */ = {isa = PBXFileReference; lastKnownFileType = sourcecode.swift; path = DynamicTableViewHeaderSeparatorView.swift; sourceTree = "<group>"; };
		714CD8662472885900F56450 /* ExposureDetectionViewController+DynamicTableViewModel.swift */ = {isa = PBXFileReference; fileEncoding = 4; lastKnownFileType = sourcecode.swift; lineEnding = 0; path = "ExposureDetectionViewController+DynamicTableViewModel.swift"; sourceTree = "<group>"; };
		7154EB49247D21E200A467FF /* ExposureDetectionLongGuideCell.swift */ = {isa = PBXFileReference; lastKnownFileType = sourcecode.swift; path = ExposureDetectionLongGuideCell.swift; sourceTree = "<group>"; };
		7154EB4B247E862100A467FF /* ExposureDetectionLoadingCell.swift */ = {isa = PBXFileReference; lastKnownFileType = sourcecode.swift; path = ExposureDetectionLoadingCell.swift; sourceTree = "<group>"; };
		717D21E8248C022E00D9717E /* DynamicTableViewHtmlCell.swift */ = {isa = PBXFileReference; lastKnownFileType = sourcecode.swift; path = DynamicTableViewHtmlCell.swift; sourceTree = "<group>"; };
		717D21EA248C072300D9717E /* en */ = {isa = PBXFileReference; lastKnownFileType = text.html; name = en; path = "en.lproj/privacy-policy.html"; sourceTree = "<group>"; };
		71AFBD922464251000F91006 /* .swiftlint.yml */ = {isa = PBXFileReference; lastKnownFileType = text.yaml; path = .swiftlint.yml; sourceTree = "<group>"; };
		71B8044424828A6C00D53506 /* .swiftformat */ = {isa = PBXFileReference; lastKnownFileType = text; path = .swiftformat; sourceTree = "<group>"; };
		71B804462484CC0800D53506 /* ENALabel.swift */ = {isa = PBXFileReference; lastKnownFileType = sourcecode.swift; path = ENALabel.swift; sourceTree = "<group>"; };
		71B804482484D37300D53506 /* RiskLegendViewController.swift */ = {isa = PBXFileReference; lastKnownFileType = sourcecode.swift; path = RiskLegendViewController.swift; sourceTree = "<group>"; };
		71B8044C248525CD00D53506 /* RiskLegendViewController+DynamicTableViewModel.swift */ = {isa = PBXFileReference; lastKnownFileType = sourcecode.swift; path = "RiskLegendViewController+DynamicTableViewModel.swift"; sourceTree = "<group>"; };
		71B8044E248526B600D53506 /* DynamicTableViewSpaceCell.swift */ = {isa = PBXFileReference; lastKnownFileType = sourcecode.swift; path = DynamicTableViewSpaceCell.swift; sourceTree = "<group>"; };
		71B804532485273C00D53506 /* RiskLegendDotBodyCell.swift */ = {isa = PBXFileReference; lastKnownFileType = sourcecode.swift; path = RiskLegendDotBodyCell.swift; sourceTree = "<group>"; };
		71C0BEDC2498DD07009A17A0 /* ENANavigationFooterView.swift */ = {isa = PBXFileReference; lastKnownFileType = sourcecode.swift; path = ENANavigationFooterView.swift; sourceTree = "<group>"; };
		71CAB9D1248AACAD00F516A5 /* PixelPerfectLayoutConstraint.swift */ = {isa = PBXFileReference; lastKnownFileType = sourcecode.swift; path = PixelPerfectLayoutConstraint.swift; sourceTree = "<group>"; };
		71CAB9D3248AB33500F516A5 /* DynamicTypeSymbolImageView.swift */ = {isa = PBXFileReference; lastKnownFileType = sourcecode.swift; path = DynamicTypeSymbolImageView.swift; sourceTree = "<group>"; };
		71CC3E9C246D5D8000217F2C /* AppInformationViewController+DynamicTableViewModel.swift */ = {isa = PBXFileReference; lastKnownFileType = sourcecode.swift; path = "AppInformationViewController+DynamicTableViewModel.swift"; sourceTree = "<group>"; };
		71CC3E9E246D6B6800217F2C /* AppInformationDetailViewController.swift */ = {isa = PBXFileReference; lastKnownFileType = sourcecode.swift; path = AppInformationDetailViewController.swift; sourceTree = "<group>"; };
		71CC3EA0246D6BBF00217F2C /* DynamicTypeLabel.swift */ = {isa = PBXFileReference; lastKnownFileType = sourcecode.swift; path = DynamicTypeLabel.swift; sourceTree = "<group>"; };
		71CC3EA2246D6C4000217F2C /* UIFont+DynamicType.swift */ = {isa = PBXFileReference; lastKnownFileType = sourcecode.swift; path = "UIFont+DynamicType.swift"; sourceTree = "<group>"; };
		71D3C1992494EFAC00DBABA8 /* ENANavigationControllerWithFooter.swift */ = {isa = PBXFileReference; lastKnownFileType = sourcecode.swift; path = ENANavigationControllerWithFooter.swift; sourceTree = "<group>"; };
		71EF33D82497F3E8007B7E1B /* ENANavigationControllerWithFooterChild.swift */ = {isa = PBXFileReference; lastKnownFileType = sourcecode.swift; path = ENANavigationControllerWithFooterChild.swift; sourceTree = "<group>"; };
		71EF33DA2497F419007B7E1B /* ENANavigationFooterItem.swift */ = {isa = PBXFileReference; lastKnownFileType = sourcecode.swift; path = ENANavigationFooterItem.swift; sourceTree = "<group>"; };
		71F2E57A2487AEFC00694F1A /* ena-colors.xcassets */ = {isa = PBXFileReference; lastKnownFileType = folder.assetcatalog; path = "ena-colors.xcassets"; sourceTree = "<group>"; };
		71F5418B248BEDBE006DB793 /* de */ = {isa = PBXFileReference; lastKnownFileType = text.html; name = de; path = "de.lproj/privacy-policy.html"; sourceTree = "<group>"; };
		71F54190248BF677006DB793 /* HtmlTextView.swift */ = {isa = PBXFileReference; lastKnownFileType = sourcecode.swift; path = HtmlTextView.swift; sourceTree = "<group>"; };
		71FD8861246EB27F00E804D0 /* ExposureDetectionViewController.swift */ = {isa = PBXFileReference; lastKnownFileType = sourcecode.swift; path = ExposureDetectionViewController.swift; sourceTree = "<group>"; };
		71FE1C68247A8FE100851FEB /* DynamicTableViewHeaderFooterView.swift */ = {isa = PBXFileReference; lastKnownFileType = sourcecode.swift; path = DynamicTableViewHeaderFooterView.swift; sourceTree = "<group>"; };
		71FE1C70247AA7B700851FEB /* DynamicTableViewHeaderImageView.swift */ = {isa = PBXFileReference; fileEncoding = 4; lastKnownFileType = sourcecode.swift; path = DynamicTableViewHeaderImageView.swift; sourceTree = "<group>"; };
		71FE1C73247AC2B500851FEB /* ExposureSubmissionSuccessViewController.swift */ = {isa = PBXFileReference; fileEncoding = 4; lastKnownFileType = sourcecode.swift; path = ExposureSubmissionSuccessViewController.swift; sourceTree = "<group>"; };
		71FE1C74247AC2B500851FEB /* ExposureSubmissionQRScannerViewController.swift */ = {isa = PBXFileReference; fileEncoding = 4; lastKnownFileType = sourcecode.swift; path = ExposureSubmissionQRScannerViewController.swift; sourceTree = "<group>"; };
		71FE1C75247AC2B500851FEB /* ExposureSubmissionOverviewViewController.swift */ = {isa = PBXFileReference; fileEncoding = 4; lastKnownFileType = sourcecode.swift; path = ExposureSubmissionOverviewViewController.swift; sourceTree = "<group>"; };
		71FE1C76247AC2B500851FEB /* ExposureSubmissionTanInputViewController.swift */ = {isa = PBXFileReference; fileEncoding = 4; lastKnownFileType = sourcecode.swift; path = ExposureSubmissionTanInputViewController.swift; sourceTree = "<group>"; };
		71FE1C78247AC2B500851FEB /* ExposureSubmissionTestResultViewController.swift */ = {isa = PBXFileReference; fileEncoding = 4; lastKnownFileType = sourcecode.swift; path = ExposureSubmissionTestResultViewController.swift; sourceTree = "<group>"; };
		71FE1C79247AC2B500851FEB /* ExposureSubmissionNavigationController.swift */ = {isa = PBXFileReference; fileEncoding = 4; lastKnownFileType = sourcecode.swift; path = ExposureSubmissionNavigationController.swift; sourceTree = "<group>"; };
		71FE1C81247AC30300851FEB /* ENATanInput.swift */ = {isa = PBXFileReference; fileEncoding = 4; lastKnownFileType = sourcecode.swift; path = ENATanInput.swift; sourceTree = "<group>"; };
		71FE1C84247AC33D00851FEB /* ExposureSubmissionTestResultHeaderView.swift */ = {isa = PBXFileReference; fileEncoding = 4; lastKnownFileType = sourcecode.swift; path = ExposureSubmissionTestResultHeaderView.swift; sourceTree = "<group>"; };
		71FE1C8A247AC79D00851FEB /* DynamicTableViewIconCell.swift */ = {isa = PBXFileReference; fileEncoding = 4; lastKnownFileType = sourcecode.swift; path = DynamicTableViewIconCell.swift; sourceTree = "<group>"; };
		71FE1C8B247AC79D00851FEB /* DynamicTableViewIconCell.xib */ = {isa = PBXFileReference; fileEncoding = 4; lastKnownFileType = file.xib; path = DynamicTableViewIconCell.xib; sourceTree = "<group>"; };
		85142500245DA0B3009D2791 /* UIViewController+Alert.swift */ = {isa = PBXFileReference; lastKnownFileType = sourcecode.swift; path = "UIViewController+Alert.swift"; sourceTree = "<group>"; };
		8539874E2467094E00D28B62 /* AppIcon.xcassets */ = {isa = PBXFileReference; lastKnownFileType = folder.assetcatalog; path = AppIcon.xcassets; sourceTree = "<group>"; };
		853D987924694A8700490DBA /* ENAButton.swift */ = {isa = PBXFileReference; lastKnownFileType = sourcecode.swift; path = ENAButton.swift; sourceTree = "<group>"; };
		853D98822469DC5000490DBA /* ExposureNotificationSetting.storyboard */ = {isa = PBXFileReference; lastKnownFileType = file.storyboard; path = ExposureNotificationSetting.storyboard; sourceTree = "<group>"; };
		853D98842469DC8100490DBA /* ExposureNotificationSettingViewController.swift */ = {isa = PBXFileReference; fileEncoding = 4; lastKnownFileType = sourcecode.swift; lineEnding = 0; path = ExposureNotificationSettingViewController.swift; sourceTree = "<group>"; };
		85790F2E245C6B72003D47E1 /* ENA.entitlements */ = {isa = PBXFileReference; fileEncoding = 4; lastKnownFileType = text.plist.entitlements; path = ENA.entitlements; sourceTree = "<group>"; };
		858F6F6D245A103C009FFD33 /* ExposureNotification.framework */ = {isa = PBXFileReference; lastKnownFileType = wrapper.framework; name = ExposureNotification.framework; path = System/Library/Frameworks/ExposureNotification.framework; sourceTree = SDKROOT; };
		8595BF5E246032D90056EA27 /* ENASwitch.swift */ = {isa = PBXFileReference; lastKnownFileType = sourcecode.swift; path = ENASwitch.swift; sourceTree = "<group>"; };
		859DD511248549790073D59F /* MockDiagnosisKeysRetrieval.swift */ = {isa = PBXFileReference; lastKnownFileType = sourcecode.swift; path = MockDiagnosisKeysRetrieval.swift; sourceTree = "<group>"; };
		85D7593B2457048F008175F0 /* ENA.app */ = {isa = PBXFileReference; explicitFileType = wrapper.application; includeInIndex = 0; path = ENA.app; sourceTree = BUILT_PRODUCTS_DIR; };
		85D7593E2457048F008175F0 /* AppDelegate.swift */ = {isa = PBXFileReference; lastKnownFileType = sourcecode.swift; path = AppDelegate.swift; sourceTree = "<group>"; };
		85D759402457048F008175F0 /* SceneDelegate.swift */ = {isa = PBXFileReference; lastKnownFileType = sourcecode.swift; path = SceneDelegate.swift; sourceTree = "<group>"; };
		85D7594A24570491008175F0 /* Assets.xcassets */ = {isa = PBXFileReference; lastKnownFileType = folder.assetcatalog; path = Assets.xcassets; sourceTree = "<group>"; };
		85D7594D24570491008175F0 /* Base */ = {isa = PBXFileReference; lastKnownFileType = file.storyboard; name = Base; path = Base.lproj/LaunchScreen.storyboard; sourceTree = "<group>"; };
		85D7594F24570491008175F0 /* Info.plist */ = {isa = PBXFileReference; lastKnownFileType = text.plist.xml; path = Info.plist; sourceTree = "<group>"; };
		85D7595424570491008175F0 /* ENATests.xctest */ = {isa = PBXFileReference; explicitFileType = wrapper.cfbundle; includeInIndex = 0; path = ENATests.xctest; sourceTree = BUILT_PRODUCTS_DIR; };
		85D7595A24570491008175F0 /* Info.plist */ = {isa = PBXFileReference; lastKnownFileType = text.plist.xml; path = Info.plist; sourceTree = "<group>"; };
		85D7595F24570491008175F0 /* ENAUITests.xctest */ = {isa = PBXFileReference; explicitFileType = wrapper.cfbundle; includeInIndex = 0; path = ENAUITests.xctest; sourceTree = BUILT_PRODUCTS_DIR; };
		85D7596324570491008175F0 /* ENAUITests.swift */ = {isa = PBXFileReference; fileEncoding = 4; lastKnownFileType = sourcecode.swift; lineEnding = 0; path = ENAUITests.swift; sourceTree = "<group>"; };
		85D7596524570491008175F0 /* Info.plist */ = {isa = PBXFileReference; lastKnownFileType = text.plist.xml; path = Info.plist; sourceTree = "<group>"; };
		85E33443247EB357006E74EC /* CircularProgressView.swift */ = {isa = PBXFileReference; lastKnownFileType = sourcecode.swift; path = CircularProgressView.swift; sourceTree = "<group>"; };
		9412FAF92523499D0086E139 /* DeltaOnboardingViewControllerTests.swift */ = {isa = PBXFileReference; lastKnownFileType = sourcecode.swift; path = DeltaOnboardingViewControllerTests.swift; sourceTree = "<group>"; };
		941ADDAF2518C2B200E421D9 /* EuTracingTableViewCell.swift */ = {isa = PBXFileReference; lastKnownFileType = sourcecode.swift; path = EuTracingTableViewCell.swift; sourceTree = "<group>"; };
		941ADDB12518C3FB00E421D9 /* ENSettingEuTracingViewModel.swift */ = {isa = PBXFileReference; lastKnownFileType = sourcecode.swift; path = ENSettingEuTracingViewModel.swift; sourceTree = "<group>"; };
		941F5ECB2518E82100785F06 /* ENSettingEuTracingViewModelTests.swift */ = {isa = PBXFileReference; lastKnownFileType = sourcecode.swift; path = ENSettingEuTracingViewModelTests.swift; sourceTree = "<group>"; };
		9488C3002521EE8E00504648 /* DeltaOnboardingNavigationController.swift */ = {isa = PBXFileReference; lastKnownFileType = sourcecode.swift; path = DeltaOnboardingNavigationController.swift; sourceTree = "<group>"; };
		94F594612521CBF50077681B /* DeltaOnboardingV15ViewModel.swift */ = {isa = PBXFileReference; lastKnownFileType = sourcecode.swift; path = DeltaOnboardingV15ViewModel.swift; sourceTree = "<group>"; };
		A124E648249BF4EB00E95F72 /* ExposureDetectionExecutorTests.swift */ = {isa = PBXFileReference; lastKnownFileType = sourcecode.swift; path = ExposureDetectionExecutorTests.swift; sourceTree = "<group>"; };
		A124E64B249C4C9000E95F72 /* SAPDownloadedPackagesStore+Helpers.swift */ = {isa = PBXFileReference; lastKnownFileType = sourcecode.swift; path = "SAPDownloadedPackagesStore+Helpers.swift"; sourceTree = "<group>"; };
		A128F04C2489ABE700EC7F6C /* RiskCalculationTests.swift */ = {isa = PBXFileReference; fileEncoding = 4; lastKnownFileType = sourcecode.swift; path = RiskCalculationTests.swift; sourceTree = "<group>"; };
		A128F058248B459F00EC7F6C /* PublicKeyStore.swift */ = {isa = PBXFileReference; lastKnownFileType = sourcecode.swift; path = PublicKeyStore.swift; sourceTree = "<group>"; };
		A14BDEBF24A1AD660063E4EC /* MockExposureDetector.swift */ = {isa = PBXFileReference; lastKnownFileType = sourcecode.swift; path = MockExposureDetector.swift; sourceTree = "<group>"; };
		A1654EFD24B41FEF00C0E115 /* DynamicCellTests.swift */ = {isa = PBXFileReference; lastKnownFileType = sourcecode.swift; path = DynamicCellTests.swift; sourceTree = "<group>"; };
		A1654F0024B43E7F00C0E115 /* DynamicTableViewTextViewCellTests.swift */ = {isa = PBXFileReference; lastKnownFileType = sourcecode.swift; path = DynamicTableViewTextViewCellTests.swift; sourceTree = "<group>"; };
		A16714AE248CA1B70031B111 /* Bundle+ReadPlist.swift */ = {isa = PBXFileReference; lastKnownFileType = sourcecode.swift; path = "Bundle+ReadPlist.swift"; sourceTree = "<group>"; };
		A16714BA248D18D20031B111 /* SummaryMetadata.swift */ = {isa = PBXFileReference; lastKnownFileType = sourcecode.swift; path = SummaryMetadata.swift; sourceTree = "<group>"; };
		A173665124844F29006BE209 /* SQLiteKeyValueStoreTests.swift */ = {isa = PBXFileReference; fileEncoding = 4; lastKnownFileType = sourcecode.swift; path = SQLiteKeyValueStoreTests.swift; sourceTree = "<group>"; };
		A17366542484978A006BE209 /* OnboardingInfoViewControllerUtils.swift */ = {isa = PBXFileReference; lastKnownFileType = sourcecode.swift; path = OnboardingInfoViewControllerUtils.swift; sourceTree = "<group>"; };
		A17DA5E12486D8E7006F310F /* RiskLevelTests.swift */ = {isa = PBXFileReference; lastKnownFileType = sourcecode.swift; path = RiskLevelTests.swift; sourceTree = "<group>"; };
		A1877CA9248F247D006FEFC0 /* SAPDownloadedPackageTests.swift */ = {isa = PBXFileReference; lastKnownFileType = sourcecode.swift; path = SAPDownloadedPackageTests.swift; sourceTree = "<group>"; };
		A189E45E248C325E001D0996 /* de-config */ = {isa = PBXFileReference; lastKnownFileType = file; path = "de-config"; sourceTree = "<group>"; };
		A1BABD0824A57B88000ED515 /* TemporaryExposureKeyMock.swift */ = {isa = PBXFileReference; fileEncoding = 4; lastKnownFileType = sourcecode.swift; path = TemporaryExposureKeyMock.swift; sourceTree = "<group>"; };
		A1BABD0A24A57BA0000ED515 /* ENTemporaryExposureKey+Processing.swift */ = {isa = PBXFileReference; fileEncoding = 4; lastKnownFileType = sourcecode.swift; path = "ENTemporaryExposureKey+Processing.swift"; sourceTree = "<group>"; };
		A1BABD0C24A57BAC000ED515 /* ENTemporaryExposureKey+ProcessingTests.swift */ = {isa = PBXFileReference; fileEncoding = 4; lastKnownFileType = sourcecode.swift; path = "ENTemporaryExposureKey+ProcessingTests.swift"; sourceTree = "<group>"; };
		A1C683F924AEC57400B90D12 /* DynamicTableViewTextViewCell.swift */ = {isa = PBXFileReference; lastKnownFileType = sourcecode.swift; path = DynamicTableViewTextViewCell.swift; sourceTree = "<group>"; };
		A1C683FB24AEC9EE00B90D12 /* DynamicTableViewTextCell.swift */ = {isa = PBXFileReference; lastKnownFileType = sourcecode.swift; path = DynamicTableViewTextCell.swift; sourceTree = "<group>"; };
		A1E41940249410AF0016E52A /* SAPDownloadedPackage+Helpers.swift */ = {isa = PBXFileReference; lastKnownFileType = sourcecode.swift; path = "SAPDownloadedPackage+Helpers.swift"; sourceTree = "<group>"; };
		A1E419442495476C0016E52A /* HTTPClient+MockNetworkStack.swift */ = {isa = PBXFileReference; lastKnownFileType = sourcecode.swift; path = "HTTPClient+MockNetworkStack.swift"; sourceTree = "<group>"; };
		A1E41947249548260016E52A /* HTTPClient+SubmitTests.swift */ = {isa = PBXFileReference; lastKnownFileType = sourcecode.swift; path = "HTTPClient+SubmitTests.swift"; sourceTree = "<group>"; };
		A1E4194A2495A3940016E52A /* HTTPClient+AppConfigTests.swift */ = {isa = PBXFileReference; lastKnownFileType = sourcecode.swift; path = "HTTPClient+AppConfigTests.swift"; sourceTree = "<group>"; };
		A1E4194D2495A5800016E52A /* HTTPClient+ExposureConfigTests.swift */ = {isa = PBXFileReference; lastKnownFileType = sourcecode.swift; path = "HTTPClient+ExposureConfigTests.swift"; sourceTree = "<group>"; };
		A1E419502495A6EA0016E52A /* HTTPClient+TANForExposureSubmitTests.swift */ = {isa = PBXFileReference; lastKnownFileType = sourcecode.swift; path = "HTTPClient+TANForExposureSubmitTests.swift"; sourceTree = "<group>"; };
		A1E419532495A7850016E52A /* HTTPClient+GetTestResultTests.swift */ = {isa = PBXFileReference; lastKnownFileType = sourcecode.swift; path = "HTTPClient+GetTestResultTests.swift"; sourceTree = "<group>"; };
		A1E419562495A8F50016E52A /* HTTPClient+RegistrationTokenTests.swift */ = {isa = PBXFileReference; lastKnownFileType = sourcecode.swift; path = "HTTPClient+RegistrationTokenTests.swift"; sourceTree = "<group>"; };
		A1E4195B249818020016E52A /* RiskTests.swift */ = {isa = PBXFileReference; lastKnownFileType = sourcecode.swift; path = RiskTests.swift; sourceTree = "<group>"; };
		A1E4195E249824340016E52A /* String+TodayTests.swift */ = {isa = PBXFileReference; lastKnownFileType = sourcecode.swift; path = "String+TodayTests.swift"; sourceTree = "<group>"; };
		A328424B248B91E0006B1F09 /* HomeTestResultLoadingCell.xib */ = {isa = PBXFileReference; fileEncoding = 4; lastKnownFileType = file.xib; path = HomeTestResultLoadingCell.xib; sourceTree = "<group>"; };
		A328424C248B91E0006B1F09 /* HomeTestResultLoadingCell.swift */ = {isa = PBXFileReference; fileEncoding = 4; lastKnownFileType = sourcecode.swift; path = HomeTestResultLoadingCell.swift; sourceTree = "<group>"; };
		A328424F248B9269006B1F09 /* HomeTestResultLoadingCellConfigurator.swift */ = {isa = PBXFileReference; lastKnownFileType = sourcecode.swift; path = HomeTestResultLoadingCellConfigurator.swift; sourceTree = "<group>"; };
		A3284254248E493B006B1F09 /* ExposureSubmissionOverviewViewControllerTests.swift */ = {isa = PBXFileReference; lastKnownFileType = sourcecode.swift; path = ExposureSubmissionOverviewViewControllerTests.swift; sourceTree = "<group>"; };
		A3284256248E7431006B1F09 /* MockExposureSubmissionService.swift */ = {isa = PBXFileReference; lastKnownFileType = sourcecode.swift; path = MockExposureSubmissionService.swift; sourceTree = "<group>"; };
		A3284258248E7672006B1F09 /* MockExposureSubmissionQRScannerViewController.swift */ = {isa = PBXFileReference; lastKnownFileType = sourcecode.swift; path = MockExposureSubmissionQRScannerViewController.swift; sourceTree = "<group>"; };
		A328425B248E82B5006B1F09 /* ExposureSubmissionTestResultViewControllerTests.swift */ = {isa = PBXFileReference; lastKnownFileType = sourcecode.swift; path = ExposureSubmissionTestResultViewControllerTests.swift; sourceTree = "<group>"; };
		A328425E248E943D006B1F09 /* ExposureSubmissionTanInputViewControllerTests.swift */ = {isa = PBXFileReference; lastKnownFileType = sourcecode.swift; path = ExposureSubmissionTanInputViewControllerTests.swift; sourceTree = "<group>"; };
		A32842602490E2AC006B1F09 /* ExposureSubmissionWarnOthersViewControllerTests.swift */ = {isa = PBXFileReference; lastKnownFileType = sourcecode.swift; path = ExposureSubmissionWarnOthersViewControllerTests.swift; sourceTree = "<group>"; };
		A328426224910552006B1F09 /* ExposureSubmissionSuccessViewControllerTests.swift */ = {isa = PBXFileReference; lastKnownFileType = sourcecode.swift; path = ExposureSubmissionSuccessViewControllerTests.swift; sourceTree = "<group>"; };
		A32842642491136E006B1F09 /* ExposureSubmissionUITests.swift */ = {isa = PBXFileReference; lastKnownFileType = sourcecode.swift; path = ExposureSubmissionUITests.swift; sourceTree = "<group>"; };
		A32842662492359E006B1F09 /* MockExposureSubmissionNavigationControllerChild.swift */ = {isa = PBXFileReference; lastKnownFileType = sourcecode.swift; path = MockExposureSubmissionNavigationControllerChild.swift; sourceTree = "<group>"; };
		A32C046424D96348005BEA61 /* HTTPClient+PlausibeDeniabilityTests.swift */ = {isa = PBXFileReference; lastKnownFileType = sourcecode.swift; path = "HTTPClient+PlausibeDeniabilityTests.swift"; sourceTree = "<group>"; };
		A32CA72E24B6F2E300B1A994 /* HomeRiskCellConfiguratorTests.swift */ = {isa = PBXFileReference; lastKnownFileType = sourcecode.swift; path = HomeRiskCellConfiguratorTests.swift; sourceTree = "<group>"; };
		A3483B0A24C5EFA40037855F /* MockExposureDetectionViewControllerDelegate.swift */ = {isa = PBXFileReference; lastKnownFileType = sourcecode.swift; path = MockExposureDetectionViewControllerDelegate.swift; sourceTree = "<group>"; };
		A3552CC324DD6E16008C91BE /* AppDelegate+PlausibleDeniability.swift */ = {isa = PBXFileReference; lastKnownFileType = sourcecode.swift; path = "AppDelegate+PlausibleDeniability.swift"; sourceTree = "<group>"; };
		A3552CC524DD6E78008C91BE /* AppDelegate+ENATaskExecutionDelegate.swift */ = {isa = PBXFileReference; lastKnownFileType = sourcecode.swift; path = "AppDelegate+ENATaskExecutionDelegate.swift"; sourceTree = "<group>"; };
		A36D07B82486D61C00E46F96 /* HomeCardCellButtonDelegate.swift */ = {isa = PBXFileReference; lastKnownFileType = sourcecode.swift; path = HomeCardCellButtonDelegate.swift; sourceTree = "<group>"; };
		A36FACC324C5EA1500DED947 /* ExposureDetectionViewControllerTests.swift */ = {isa = PBXFileReference; lastKnownFileType = sourcecode.swift; path = ExposureDetectionViewControllerTests.swift; sourceTree = "<group>"; };
		A372DA3A24BDA075003248BB /* ExposureSubmissionCoordinator.swift */ = {isa = PBXFileReference; lastKnownFileType = sourcecode.swift; path = ExposureSubmissionCoordinator.swift; sourceTree = "<group>"; };
		A372DA3C24BE01D9003248BB /* MockExposureSubmissionCoordinator.swift */ = {isa = PBXFileReference; lastKnownFileType = sourcecode.swift; path = MockExposureSubmissionCoordinator.swift; sourceTree = "<group>"; };
		A372DA3E24BEF773003248BB /* ExposureSubmissionCoordinatorTests.swift */ = {isa = PBXFileReference; lastKnownFileType = sourcecode.swift; path = ExposureSubmissionCoordinatorTests.swift; sourceTree = "<group>"; };
		A372DA4024BF33F9003248BB /* MockExposureSubmissionCoordinatorDelegate.swift */ = {isa = PBXFileReference; lastKnownFileType = sourcecode.swift; path = MockExposureSubmissionCoordinatorDelegate.swift; sourceTree = "<group>"; };
		A3816085250633D7002286E9 /* RequiresDismissConfirmation.swift */ = {isa = PBXFileReference; lastKnownFileType = sourcecode.swift; path = RequiresDismissConfirmation.swift; sourceTree = "<group>"; };
		A3C4F95F24812CD20047F23E /* ExposureSubmissionWarnOthersViewController.swift */ = {isa = PBXFileReference; lastKnownFileType = sourcecode.swift; path = ExposureSubmissionWarnOthersViewController.swift; sourceTree = "<group>"; };
		A3E5E71D247E6F7A00237116 /* SpinnerInjectable.swift */ = {isa = PBXFileReference; lastKnownFileType = sourcecode.swift; path = SpinnerInjectable.swift; sourceTree = "<group>"; };
		A3E851B124ADD09900402485 /* CountdownTimer.swift */ = {isa = PBXFileReference; lastKnownFileType = sourcecode.swift; path = CountdownTimer.swift; sourceTree = "<group>"; };
		A3E851B424ADDAC000402485 /* CountdownTimerTests.swift */ = {isa = PBXFileReference; lastKnownFileType = sourcecode.swift; path = CountdownTimerTests.swift; sourceTree = "<group>"; };
		A3EE6E59249BB7AF00C64B61 /* ExposureSubmissionServiceFactory.swift */ = {isa = PBXFileReference; lastKnownFileType = sourcecode.swift; path = ExposureSubmissionServiceFactory.swift; sourceTree = "<group>"; };
		A3EE6E5B249BB97500C64B61 /* UITestingParameters.swift */ = {isa = PBXFileReference; lastKnownFileType = sourcecode.swift; path = UITestingParameters.swift; sourceTree = "<group>"; };
		A3FF84EB247BFAF00053E947 /* Hasher.swift */ = {isa = PBXFileReference; lastKnownFileType = sourcecode.swift; path = Hasher.swift; sourceTree = "<group>"; };
		AB1FCBCC2521FC44005930BA /* ServerEnvironmentTests.swift */ = {isa = PBXFileReference; lastKnownFileType = sourcecode.swift; path = ServerEnvironmentTests.swift; sourceTree = "<group>"; };
		AB1FCBDB2521FCD5005930BA /* TestServerEnvironments.json */ = {isa = PBXFileReference; fileEncoding = 4; lastKnownFileType = text.json; path = TestServerEnvironments.json; sourceTree = "<group>"; };
		AB1011572507C15000D392A2 /* TracingStatusHistory.swift */ = {isa = PBXFileReference; fileEncoding = 4; lastKnownFileType = sourcecode.swift; path = TracingStatusHistory.swift; sourceTree = "<group>"; };
		AB10115A250926BB00D392A2 /* CountryKeypackageDownloader.swift */ = {isa = PBXFileReference; lastKnownFileType = sourcecode.swift; path = CountryKeypackageDownloader.swift; sourceTree = "<group>"; };
		AB5F84AC24F8F7A1000400D4 /* SerialMigrator.swift */ = {isa = PBXFileReference; lastKnownFileType = sourcecode.swift; path = SerialMigrator.swift; sourceTree = "<group>"; };
		AB5F84AF24F8F7C3000400D4 /* Migration.swift */ = {isa = PBXFileReference; lastKnownFileType = sourcecode.swift; path = Migration.swift; sourceTree = "<group>"; };
		AB5F84B124F8F7E3000400D4 /* Migration0To1.swift */ = {isa = PBXFileReference; lastKnownFileType = sourcecode.swift; path = Migration0To1.swift; sourceTree = "<group>"; };
		AB5F84B324F8FA26000400D4 /* SerialMigratorTests.swift */ = {isa = PBXFileReference; lastKnownFileType = sourcecode.swift; path = SerialMigratorTests.swift; sourceTree = "<group>"; };
		AB5F84B824F92855000400D4 /* DownloadedPackagesSQLLiteStoreV0.swift */ = {isa = PBXFileReference; fileEncoding = 4; lastKnownFileType = sourcecode.swift; path = DownloadedPackagesSQLLiteStoreV0.swift; sourceTree = "<group>"; };
		AB5F84BA24F92876000400D4 /* Migration0To1Tests.swift */ = {isa = PBXFileReference; lastKnownFileType = sourcecode.swift; path = Migration0To1Tests.swift; sourceTree = "<group>"; };
		AB5F84BC24F92E92000400D4 /* SerialMigratorFake.swift */ = {isa = PBXFileReference; lastKnownFileType = sourcecode.swift; path = SerialMigratorFake.swift; sourceTree = "<group>"; };
		AB5F84BF24FE2EB3000400D4 /* DownloadedPackagesStoreV0.swift */ = {isa = PBXFileReference; fileEncoding = 4; lastKnownFileType = sourcecode.swift; path = DownloadedPackagesStoreV0.swift; sourceTree = "<group>"; };
		AB6289CE251BA01400CF61D2 /* Bundle+Version.swift */ = {isa = PBXFileReference; lastKnownFileType = sourcecode.swift; path = "Bundle+Version.swift"; sourceTree = "<group>"; };
		AB6289D3251BA4EC00CF61D2 /* String+Compare.swift */ = {isa = PBXFileReference; fileEncoding = 4; lastKnownFileType = sourcecode.swift; path = "String+Compare.swift"; sourceTree = "<group>"; };
		AB6289D8251C833100CF61D2 /* DMDeltaOnboardingViewController.swift */ = {isa = PBXFileReference; lastKnownFileType = sourcecode.swift; path = DMDeltaOnboardingViewController.swift; sourceTree = "<group>"; };
		AB7420AB251B67A8006666AC /* DeltaOnboardingV15.swift */ = {isa = PBXFileReference; lastKnownFileType = sourcecode.swift; path = DeltaOnboardingV15.swift; sourceTree = "<group>"; };
		AB7420B6251B69E2006666AC /* DeltaOnboardingCoordinator.swift */ = {isa = PBXFileReference; lastKnownFileType = sourcecode.swift; path = DeltaOnboardingCoordinator.swift; sourceTree = "<group>"; };
		AB7420C1251B7D59006666AC /* DeltaOnboardingProtocols.swift */ = {isa = PBXFileReference; lastKnownFileType = sourcecode.swift; path = DeltaOnboardingProtocols.swift; sourceTree = "<group>"; };
		AB7420CA251B7D93006666AC /* DeltaOnboardingV15ViewController.swift */ = {isa = PBXFileReference; lastKnownFileType = sourcecode.swift; path = DeltaOnboardingV15ViewController.swift; sourceTree = "<group>"; };
		AB7420DC251B8101006666AC /* DeltaOnboardingCoordinatorTests.swift */ = {isa = PBXFileReference; lastKnownFileType = sourcecode.swift; path = DeltaOnboardingCoordinatorTests.swift; sourceTree = "<group>"; };
<<<<<<< HEAD
=======
		AB628A1E251CDADE00CF61D2 /* ServerEnvironments.json */ = {isa = PBXFileReference; lastKnownFileType = text.json; path = ServerEnvironments.json; sourceTree = "<group>"; };
		ABDA2791251CE308006BAE84 /* DMServerEnvironmentViewController.swift */ = {isa = PBXFileReference; lastKnownFileType = sourcecode.swift; path = DMServerEnvironmentViewController.swift; sourceTree = "<group>"; };
>>>>>>> 08345970
		B102BDC22460410600CD55A2 /* README.md */ = {isa = PBXFileReference; lastKnownFileType = net.daringfireball.markdown; path = README.md; sourceTree = "<group>"; };
		B103193124E18A0A00DD02EF /* DMMenuItem.swift */ = {isa = PBXFileReference; lastKnownFileType = sourcecode.swift; path = DMMenuItem.swift; sourceTree = "<group>"; };
		B10EC1F724ED1F8700ED0E48 /* CancellationToken.swift */ = {isa = PBXFileReference; lastKnownFileType = sourcecode.swift; path = CancellationToken.swift; sourceTree = "<group>"; };
		B10F9B89249961B500C418F4 /* DynamicTypeLabelTests.swift */ = {isa = PBXFileReference; fileEncoding = 4; lastKnownFileType = sourcecode.swift; path = DynamicTypeLabelTests.swift; sourceTree = "<group>"; };
		B10FD5F3246EAC1700E9D7F2 /* AppleFilesWriter.swift */ = {isa = PBXFileReference; lastKnownFileType = sourcecode.swift; path = AppleFilesWriter.swift; sourceTree = "<group>"; };
		B111EE2B2465D9F7001AEBB4 /* String+Localization.swift */ = {isa = PBXFileReference; lastKnownFileType = sourcecode.swift; path = "String+Localization.swift"; sourceTree = "<group>"; };
		B1125459246F2C6500AB5036 /* ENTemporaryExposureKey+Convert.swift */ = {isa = PBXFileReference; lastKnownFileType = sourcecode.swift; path = "ENTemporaryExposureKey+Convert.swift"; sourceTree = "<group>"; };
		B11655922491437600316087 /* RiskProvidingConfigurationTests.swift */ = {isa = PBXFileReference; fileEncoding = 4; lastKnownFileType = sourcecode.swift; path = RiskProvidingConfigurationTests.swift; sourceTree = "<group>"; };
		B1175212248A83AB00C3325C /* Risk.swift */ = {isa = PBXFileReference; lastKnownFileType = sourcecode.swift; path = Risk.swift; sourceTree = "<group>"; };
		B1175215248A9F9600C3325C /* ConvertingKeysTests.swift */ = {isa = PBXFileReference; lastKnownFileType = sourcecode.swift; path = ConvertingKeysTests.swift; sourceTree = "<group>"; };
		B1175217248ACFBC00C3325C /* SAP_RiskScoreClass+LowAndHigh.swift */ = {isa = PBXFileReference; lastKnownFileType = sourcecode.swift; path = "SAP_RiskScoreClass+LowAndHigh.swift"; sourceTree = "<group>"; };
		B1175219248ACFFC00C3325C /* SAP_RiskScoreClass+LowAndHighTests.swift */ = {isa = PBXFileReference; lastKnownFileType = sourcecode.swift; path = "SAP_RiskScoreClass+LowAndHighTests.swift"; sourceTree = "<group>"; };
		B120C7C524AFDAB900F68FF1 /* ActiveTracing.swift */ = {isa = PBXFileReference; lastKnownFileType = sourcecode.swift; path = ActiveTracing.swift; sourceTree = "<group>"; };
		B120C7C824AFE7B800F68FF1 /* ActiveTracingTests.swift */ = {isa = PBXFileReference; lastKnownFileType = sourcecode.swift; path = ActiveTracingTests.swift; sourceTree = "<group>"; };
		B1221BDB2492BCEB00E6C4E4 /* Info_Debug.plist */ = {isa = PBXFileReference; fileEncoding = 4; lastKnownFileType = text.plist.xml; path = Info_Debug.plist; sourceTree = "<group>"; };
		B1221BDF2492ECE800E6C4E4 /* CFDictionary+KeychainQuery.swift */ = {isa = PBXFileReference; lastKnownFileType = sourcecode.swift; path = "CFDictionary+KeychainQuery.swift"; sourceTree = "<group>"; };
		B1221BE12492ED0F00E6C4E4 /* CFDictionary+KeychainQueryTests.swift */ = {isa = PBXFileReference; lastKnownFileType = sourcecode.swift; path = "CFDictionary+KeychainQueryTests.swift"; sourceTree = "<group>"; };
		B12995E8246C344100854AD0 /* HTTPClient+Configuration.swift */ = {isa = PBXFileReference; lastKnownFileType = sourcecode.swift; path = "HTTPClient+Configuration.swift"; sourceTree = "<group>"; };
		B14D0CDA246E968C00D5BEBC /* String+Today.swift */ = {isa = PBXFileReference; lastKnownFileType = sourcecode.swift; path = "String+Today.swift"; sourceTree = "<group>"; };
		B14D0CDC246E972400D5BEBC /* ExposureDetectionDelegate.swift */ = {isa = PBXFileReference; lastKnownFileType = sourcecode.swift; path = ExposureDetectionDelegate.swift; sourceTree = "<group>"; };
		B14D0CDE246E976400D5BEBC /* ExposureDetectionTransaction+DidEndPrematurelyReason.swift */ = {isa = PBXFileReference; lastKnownFileType = sourcecode.swift; path = "ExposureDetectionTransaction+DidEndPrematurelyReason.swift"; sourceTree = "<group>"; };
		B153096924706F1000A4A1BD /* URLSession+Default.swift */ = {isa = PBXFileReference; lastKnownFileType = sourcecode.swift; path = "URLSession+Default.swift"; sourceTree = "<group>"; };
		B153096B24706F2400A4A1BD /* URLSessionConfiguration+Default.swift */ = {isa = PBXFileReference; lastKnownFileType = sourcecode.swift; path = "URLSessionConfiguration+Default.swift"; sourceTree = "<group>"; };
		B15382E3248273DC0010F007 /* MockTestStore.swift */ = {isa = PBXFileReference; lastKnownFileType = sourcecode.swift; path = MockTestStore.swift; sourceTree = "<group>"; };
		B15382E6248290BB0010F007 /* AppleFilesWriterTests.swift */ = {isa = PBXFileReference; lastKnownFileType = sourcecode.swift; path = AppleFilesWriterTests.swift; sourceTree = "<group>"; };
		B15382FD248424F00010F007 /* ExposureDetectionTests.swift */ = {isa = PBXFileReference; lastKnownFileType = sourcecode.swift; path = ExposureDetectionTests.swift; sourceTree = "<group>"; };
		B1569DDE245D70990079FCD7 /* DMViewController.swift */ = {isa = PBXFileReference; lastKnownFileType = sourcecode.swift; path = DMViewController.swift; sourceTree = "<group>"; };
		B16177E724802F9B006E435A /* DownloadedPackagesSQLLiteStoreTests.swift */ = {isa = PBXFileReference; lastKnownFileType = sourcecode.swift; path = DownloadedPackagesSQLLiteStoreTests.swift; sourceTree = "<group>"; };
		B161782424804AC3006E435A /* DownloadedPackagesSQLLiteStoreV1.swift */ = {isa = PBXFileReference; lastKnownFileType = sourcecode.swift; path = DownloadedPackagesSQLLiteStoreV1.swift; sourceTree = "<group>"; };
		B161782924805784006E435A /* DeltaCalculationResult.swift */ = {isa = PBXFileReference; lastKnownFileType = sourcecode.swift; path = DeltaCalculationResult.swift; sourceTree = "<group>"; };
		B161782C248062CE006E435A /* DeltaCalculationResultTests.swift */ = {isa = PBXFileReference; lastKnownFileType = sourcecode.swift; path = DeltaCalculationResultTests.swift; sourceTree = "<group>"; };
		B163D10F2499068D001A322C /* SettingsViewModelTests.swift */ = {isa = PBXFileReference; lastKnownFileType = sourcecode.swift; path = SettingsViewModelTests.swift; sourceTree = "<group>"; };
		B163D11424993F64001A322C /* UIFont+DynamicTypeTests.swift */ = {isa = PBXFileReference; lastKnownFileType = sourcecode.swift; path = "UIFont+DynamicTypeTests.swift"; sourceTree = "<group>"; };
		B16457B424DC11EF002879EB /* DMLastSubmissionRequetViewController.swift */ = {isa = PBXFileReference; lastKnownFileType = sourcecode.swift; path = DMLastSubmissionRequetViewController.swift; sourceTree = "<group>"; };
		B16457B624DC160B002879EB /* DMLastRiskCalculationViewController.swift */ = {isa = PBXFileReference; lastKnownFileType = sourcecode.swift; path = DMLastRiskCalculationViewController.swift; sourceTree = "<group>"; };
		B16457B824DC19F9002879EB /* DMSettingsViewController.swift */ = {isa = PBXFileReference; lastKnownFileType = sourcecode.swift; path = DMSettingsViewController.swift; sourceTree = "<group>"; };
		B16457BA24DC3309002879EB /* DMErrorsViewController.swift */ = {isa = PBXFileReference; lastKnownFileType = sourcecode.swift; path = DMErrorsViewController.swift; sourceTree = "<group>"; };
		B1741B422461C105006275D9 /* README.md */ = {isa = PBXFileReference; lastKnownFileType = net.daringfireball.markdown; path = README.md; sourceTree = "<group>"; };
		B1741B432461C257006275D9 /* DMDeveloperMenu.swift */ = {isa = PBXFileReference; lastKnownFileType = sourcecode.swift; path = DMDeveloperMenu.swift; sourceTree = "<group>"; };
		B1741B482462C207006275D9 /* Client.swift */ = {isa = PBXFileReference; fileEncoding = 4; lastKnownFileType = sourcecode.swift; path = Client.swift; sourceTree = "<group>"; };
		B17A44A12464906A00CB195E /* KeyTests.swift */ = {isa = PBXFileReference; lastKnownFileType = sourcecode.swift; path = KeyTests.swift; sourceTree = "<group>"; };
		B184A37F248FFCBE007180F6 /* SecureStore.swift */ = {isa = PBXFileReference; fileEncoding = 4; lastKnownFileType = sourcecode.swift; path = SecureStore.swift; sourceTree = "<group>"; };
		B184A382248FFCE2007180F6 /* CodableExposureDetectionSummary.swift */ = {isa = PBXFileReference; lastKnownFileType = sourcecode.swift; path = CodableExposureDetectionSummary.swift; sourceTree = "<group>"; };
		B18755D024DC45CA00A9202E /* DMStoreViewController.swift */ = {isa = PBXFileReference; lastKnownFileType = sourcecode.swift; path = DMStoreViewController.swift; sourceTree = "<group>"; };
		B18C411C246DB30000B8D8CB /* URL+Helper.swift */ = {isa = PBXFileReference; lastKnownFileType = sourcecode.swift; path = "URL+Helper.swift"; sourceTree = "<group>"; };
		B18CADAD24782FA4006F53F0 /* ExposureStateUpdating.swift */ = {isa = PBXFileReference; lastKnownFileType = sourcecode.swift; path = ExposureStateUpdating.swift; sourceTree = "<group>"; };
		B18E852E248C29D400CF4FB8 /* DetectionMode.swift */ = {isa = PBXFileReference; lastKnownFileType = sourcecode.swift; path = DetectionMode.swift; sourceTree = "<group>"; };
		B19FD7102491A07000A9D56A /* String+SemanticVersion.swift */ = {isa = PBXFileReference; lastKnownFileType = sourcecode.swift; path = "String+SemanticVersion.swift"; sourceTree = "<group>"; };
		B19FD7122491A08500A9D56A /* SAP_SemanticVersion+Compare.swift */ = {isa = PBXFileReference; lastKnownFileType = sourcecode.swift; path = "SAP_SemanticVersion+Compare.swift"; sourceTree = "<group>"; };
		B19FD7142491A4A300A9D56A /* SAP_SemanticVersionTests.swift */ = {isa = PBXFileReference; fileEncoding = 4; lastKnownFileType = sourcecode.swift; path = SAP_SemanticVersionTests.swift; sourceTree = "<group>"; };
		B1A31F6824DAE6C000E263DF /* DMKeyCell.swift */ = {isa = PBXFileReference; lastKnownFileType = sourcecode.swift; path = DMKeyCell.swift; sourceTree = "<group>"; };
		B1A9E70D246D73180024CC12 /* ExposureDetection.swift */ = {isa = PBXFileReference; lastKnownFileType = sourcecode.swift; path = ExposureDetection.swift; sourceTree = "<group>"; };
		B1A9E710246D782F0024CC12 /* SAPDownloadedPackage.swift */ = {isa = PBXFileReference; lastKnownFileType = sourcecode.swift; path = SAPDownloadedPackage.swift; sourceTree = "<group>"; };
		B1AC51D524CED8820087C35B /* DetectionModeTests.swift */ = {isa = PBXFileReference; lastKnownFileType = sourcecode.swift; path = DetectionModeTests.swift; sourceTree = "<group>"; };
		B1B9CF1E246ED2E8008F04F5 /* Sap_FilebucketTests.swift */ = {isa = PBXFileReference; lastKnownFileType = sourcecode.swift; path = Sap_FilebucketTests.swift; sourceTree = "<group>"; };
		B1BFE27124BDE1D500C1181D /* HomeViewController+HowRiskDetectionWorks.swift */ = {isa = PBXFileReference; lastKnownFileType = sourcecode.swift; path = "HomeViewController+HowRiskDetectionWorks.swift"; sourceTree = "<group>"; };
		B1C7EE4324938E9E00F1F284 /* ExposureDetection_DidEndPrematurelyReason+ErrorHandling.swift */ = {isa = PBXFileReference; lastKnownFileType = sourcecode.swift; path = "ExposureDetection_DidEndPrematurelyReason+ErrorHandling.swift"; sourceTree = "<group>"; };
		B1C7EE4524938EB700F1F284 /* ExposureDetection_DidEndPrematurelyReason+ErrorHandlingTests.swift */ = {isa = PBXFileReference; lastKnownFileType = sourcecode.swift; path = "ExposureDetection_DidEndPrematurelyReason+ErrorHandlingTests.swift"; sourceTree = "<group>"; };
		B1C7EE472493D97000F1F284 /* RiskProvidingConfigurationManualTriggerTests.swift */ = {isa = PBXFileReference; lastKnownFileType = sourcecode.swift; path = RiskProvidingConfigurationManualTriggerTests.swift; sourceTree = "<group>"; };
		B1C7EEAD24941A3B00F1F284 /* ManualExposureDetectionState.swift */ = {isa = PBXFileReference; lastKnownFileType = sourcecode.swift; path = ManualExposureDetectionState.swift; sourceTree = "<group>"; };
		B1C7EEAF24941A6B00F1F284 /* RiskConsumer.swift */ = {isa = PBXFileReference; lastKnownFileType = sourcecode.swift; path = RiskConsumer.swift; sourceTree = "<group>"; };
		B1CD333D24865E0000B06E9B /* TracingStatusHistoryTests.swift */ = {isa = PBXFileReference; lastKnownFileType = sourcecode.swift; path = TracingStatusHistoryTests.swift; sourceTree = "<group>"; };
		B1CD33402486AA7100B06E9B /* CoronaWarnURLSessionDelegate.swift */ = {isa = PBXFileReference; lastKnownFileType = sourcecode.swift; path = CoronaWarnURLSessionDelegate.swift; sourceTree = "<group>"; };
		B1D431C7246C69F300E728AD /* HTTPClient+ConfigurationTests.swift */ = {isa = PBXFileReference; lastKnownFileType = sourcecode.swift; path = "HTTPClient+ConfigurationTests.swift"; sourceTree = "<group>"; };
		B1D431CA246C84A400E728AD /* DownloadedPackagesStoreV1.swift */ = {isa = PBXFileReference; lastKnownFileType = sourcecode.swift; path = DownloadedPackagesStoreV1.swift; sourceTree = "<group>"; };
		B1D6B001247DA0320079DDD3 /* ExposureDetectionViewControllerDelegate.swift */ = {isa = PBXFileReference; lastKnownFileType = sourcecode.swift; path = ExposureDetectionViewControllerDelegate.swift; sourceTree = "<group>"; };
		B1D6B003247DA4920079DDD3 /* UIApplication+CoronaWarn.swift */ = {isa = PBXFileReference; lastKnownFileType = sourcecode.swift; path = "UIApplication+CoronaWarn.swift"; sourceTree = "<group>"; };
		B1D7D68624766D2100E4DA5D /* submission_payload.pb.swift */ = {isa = PBXFileReference; fileEncoding = 4; lastKnownFileType = sourcecode.swift; name = submission_payload.pb.swift; path = ../../../gen/output/submission_payload.pb.swift; sourceTree = "<group>"; };
		B1D7D68A24766D2100E4DA5D /* apple_export.pb.swift */ = {isa = PBXFileReference; fileEncoding = 4; lastKnownFileType = sourcecode.swift; name = apple_export.pb.swift; path = ../../../gen/output/apple_export.pb.swift; sourceTree = "<group>"; };
		B1D8CB2524DD4371008C6010 /* DMTracingHistoryViewController.swift */ = {isa = PBXFileReference; lastKnownFileType = sourcecode.swift; path = DMTracingHistoryViewController.swift; sourceTree = "<group>"; };
		B1DDDABB247137B000A07175 /* HTTPClientConfigurationEndpointTests.swift */ = {isa = PBXFileReference; lastKnownFileType = sourcecode.swift; path = HTTPClientConfigurationEndpointTests.swift; sourceTree = "<group>"; };
		B1E23B8524FE4DD3006BCDA6 /* PublicKeyProviderTests.swift */ = {isa = PBXFileReference; lastKnownFileType = sourcecode.swift; path = PublicKeyProviderTests.swift; sourceTree = "<group>"; };
		B1E23B8724FE80EF006BCDA6 /* CancellationTokenTests.swift */ = {isa = PBXFileReference; lastKnownFileType = sourcecode.swift; path = CancellationTokenTests.swift; sourceTree = "<group>"; };
		B1E8C99C2479D4E7006DC678 /* DMSubmissionStateViewController.swift */ = {isa = PBXFileReference; fileEncoding = 4; lastKnownFileType = sourcecode.swift; path = DMSubmissionStateViewController.swift; sourceTree = "<group>"; };
		B1EAEC8A24711884003BE9A2 /* URLSession+Convenience.swift */ = {isa = PBXFileReference; lastKnownFileType = sourcecode.swift; path = "URLSession+Convenience.swift"; sourceTree = "<group>"; };
		B1EAEC8D247118CB003BE9A2 /* URLSession+ConvenienceTests.swift */ = {isa = PBXFileReference; lastKnownFileType = sourcecode.swift; path = "URLSession+ConvenienceTests.swift"; sourceTree = "<group>"; };
		B1EDFD8C248E74D000E7EAFF /* URL+StaticString.swift */ = {isa = PBXFileReference; lastKnownFileType = sourcecode.swift; path = "URL+StaticString.swift"; sourceTree = "<group>"; };
		B1F82DF124718C7300E2E56A /* DMBackendConfigurationViewController.swift */ = {isa = PBXFileReference; lastKnownFileType = sourcecode.swift; path = DMBackendConfigurationViewController.swift; sourceTree = "<group>"; };
		B1F8AE472479B4C30093A588 /* api-response-day-2020-05-16 */ = {isa = PBXFileReference; lastKnownFileType = file; path = "api-response-day-2020-05-16"; sourceTree = "<group>"; };
		B1FC2D1C24D9C87F00083C81 /* DMKeysViewController.swift */ = {isa = PBXFileReference; lastKnownFileType = sourcecode.swift; path = DMKeysViewController.swift; sourceTree = "<group>"; };
		B1FC2D1F24D9C8DF00083C81 /* SAP_TemporaryExposureKey+DeveloperMenu.swift */ = {isa = PBXFileReference; lastKnownFileType = sourcecode.swift; path = "SAP_TemporaryExposureKey+DeveloperMenu.swift"; sourceTree = "<group>"; };
		B1FE13D72487DEED00D012E5 /* RiskCalculation.swift */ = {isa = PBXFileReference; lastKnownFileType = sourcecode.swift; path = RiskCalculation.swift; sourceTree = "<group>"; };
		B1FE13DC248821CB00D012E5 /* RiskProviding.swift */ = {isa = PBXFileReference; lastKnownFileType = sourcecode.swift; path = RiskProviding.swift; sourceTree = "<group>"; };
		B1FE13DE248821E000D012E5 /* RiskProvider.swift */ = {isa = PBXFileReference; lastKnownFileType = sourcecode.swift; path = RiskProvider.swift; sourceTree = "<group>"; };
		B1FE13E1248824E900D012E5 /* RiskProviderTests.swift */ = {isa = PBXFileReference; lastKnownFileType = sourcecode.swift; path = RiskProviderTests.swift; sourceTree = "<group>"; };
		B1FE13E52488255900D012E5 /* RiskProvidingConfiguration.swift */ = {isa = PBXFileReference; lastKnownFileType = sourcecode.swift; path = RiskProvidingConfiguration.swift; sourceTree = "<group>"; };
		B1FE13F824896DDB00D012E5 /* CachedAppConfiguration.swift */ = {isa = PBXFileReference; lastKnownFileType = sourcecode.swift; path = CachedAppConfiguration.swift; sourceTree = "<group>"; };
		B1FE13FA24896E6700D012E5 /* AppConfigurationProviding.swift */ = {isa = PBXFileReference; lastKnownFileType = sourcecode.swift; path = AppConfigurationProviding.swift; sourceTree = "<group>"; };
		B1FE13FD24896EF700D012E5 /* CachedAppConfigurationTests.swift */ = {isa = PBXFileReference; lastKnownFileType = sourcecode.swift; path = CachedAppConfigurationTests.swift; sourceTree = "<group>"; };
		B1FF6B6A2497D0B40041CF02 /* CWASQLite.framework */ = {isa = PBXFileReference; explicitFileType = wrapper.framework; includeInIndex = 0; path = CWASQLite.framework; sourceTree = BUILT_PRODUCTS_DIR; };
		B1FF6B6C2497D0B50041CF02 /* CWASQLite.h */ = {isa = PBXFileReference; lastKnownFileType = sourcecode.c.h; path = CWASQLite.h; sourceTree = "<group>"; };
		B1FF6B6D2497D0B50041CF02 /* Info.plist */ = {isa = PBXFileReference; lastKnownFileType = text.plist.xml; path = Info.plist; sourceTree = "<group>"; };
		CD2EC328247D82EE00C6B3F9 /* NotificationSettingsViewController.swift */ = {isa = PBXFileReference; lastKnownFileType = sourcecode.swift; path = NotificationSettingsViewController.swift; sourceTree = "<group>"; };
		CD678F6A246C43E200B6A0F8 /* MockExposureManager.swift */ = {isa = PBXFileReference; lastKnownFileType = sourcecode.swift; path = MockExposureManager.swift; sourceTree = "<group>"; };
		CD678F6C246C43EE00B6A0F8 /* ClientMock.swift */ = {isa = PBXFileReference; lastKnownFileType = sourcecode.swift; path = ClientMock.swift; sourceTree = "<group>"; };
		CD678F6E246C43FC00B6A0F8 /* MockURLSession.swift */ = {isa = PBXFileReference; lastKnownFileType = sourcecode.swift; path = MockURLSession.swift; sourceTree = "<group>"; };
		CD7F5C732466F6D400D3D03C /* ENATest.entitlements */ = {isa = PBXFileReference; lastKnownFileType = text.plist.entitlements; path = ENATest.entitlements; sourceTree = "<group>"; };
		CD8638522477EBD400A5A07C /* SettingsViewModel.swift */ = {isa = PBXFileReference; lastKnownFileType = sourcecode.swift; path = SettingsViewModel.swift; sourceTree = "<group>"; };
		CD99A39C245B22EE00BF12AF /* ExposureSubmission.storyboard */ = {isa = PBXFileReference; fileEncoding = 4; lastKnownFileType = file.storyboard; path = ExposureSubmission.storyboard; sourceTree = "<group>"; };
		CD99A3A8245C272400BF12AF /* ExposureSubmissionService.swift */ = {isa = PBXFileReference; lastKnownFileType = sourcecode.swift; path = ExposureSubmissionService.swift; sourceTree = "<group>"; };
		CD99A3C6246155C300BF12AF /* Logger.swift */ = {isa = PBXFileReference; fileEncoding = 4; lastKnownFileType = sourcecode.swift; path = Logger.swift; sourceTree = "<group>"; };
		CD99A3C92461A47C00BF12AF /* AppStrings.swift */ = {isa = PBXFileReference; lastKnownFileType = sourcecode.swift; path = AppStrings.swift; sourceTree = "<group>"; };
		CDA262F724AB808800612E15 /* Coordinator.swift */ = {isa = PBXFileReference; lastKnownFileType = sourcecode.swift; path = Coordinator.swift; sourceTree = "<group>"; };
		CDCE11D5247D644100F30825 /* NotificationSettingsViewModel.swift */ = {isa = PBXFileReference; lastKnownFileType = sourcecode.swift; path = NotificationSettingsViewModel.swift; sourceTree = "<group>"; };
		CDCE11D8247D64C600F30825 /* NotificationSettingsOnTableViewCell.swift */ = {isa = PBXFileReference; lastKnownFileType = sourcecode.swift; path = NotificationSettingsOnTableViewCell.swift; sourceTree = "<group>"; };
		CDCE11DA247D64D600F30825 /* NotificationSettingsOffTableViewCell.swift */ = {isa = PBXFileReference; lastKnownFileType = sourcecode.swift; path = NotificationSettingsOffTableViewCell.swift; sourceTree = "<group>"; };
		CDD87C54247556DE007CE6CA /* MainSettingsTableViewCell.swift */ = {isa = PBXFileReference; lastKnownFileType = sourcecode.swift; path = MainSettingsTableViewCell.swift; sourceTree = "<group>"; };
		CDD87C5C247559E3007CE6CA /* LabelTableViewCell.swift */ = {isa = PBXFileReference; lastKnownFileType = sourcecode.swift; path = LabelTableViewCell.swift; sourceTree = "<group>"; };
		CDF27BD2246ADBA70044D32B /* ExposureSubmissionServiceTests.swift */ = {isa = PBXFileReference; lastKnownFileType = sourcecode.swift; path = ExposureSubmissionServiceTests.swift; sourceTree = "<group>"; };
		CDF27BD4246ADBF30044D32B /* HTTPClient+DaysAndHoursTests.swift */ = {isa = PBXFileReference; lastKnownFileType = sourcecode.swift; path = "HTTPClient+DaysAndHoursTests.swift"; sourceTree = "<group>"; };
		EB11B02924EE7CA500143A95 /* ENAUITestsSettings.swift */ = {isa = PBXFileReference; lastKnownFileType = sourcecode.swift; path = ENAUITestsSettings.swift; sourceTree = "<group>"; };
		EB23949F24E5492900E71225 /* BackgroundAppRefreshViewModel.swift */ = {isa = PBXFileReference; lastKnownFileType = sourcecode.swift; path = BackgroundAppRefreshViewModel.swift; sourceTree = "<group>"; };
		EB3BCA85250799E7003F27C7 /* DynamicTableViewBulletPointCell.swift */ = {isa = PBXFileReference; lastKnownFileType = sourcecode.swift; path = DynamicTableViewBulletPointCell.swift; sourceTree = "<group>"; };
		EB3BCA872507B6C1003F27C7 /* ExposureSubmissionSymptomsOnsetViewController.swift */ = {isa = PBXFileReference; lastKnownFileType = sourcecode.swift; path = ExposureSubmissionSymptomsOnsetViewController.swift; sourceTree = "<group>"; };
		EB3BCA8A2507B8F3003F27C7 /* ExposureSubmissionSymptomsViewControllerTests.swift */ = {isa = PBXFileReference; lastKnownFileType = sourcecode.swift; path = ExposureSubmissionSymptomsViewControllerTests.swift; sourceTree = "<group>"; };
		EB7057D624E6BACA002235B4 /* InfoBoxView.xib */ = {isa = PBXFileReference; lastKnownFileType = file.xib; path = InfoBoxView.xib; sourceTree = "<group>"; };
		EB7D205324E6A3320089264C /* InfoBoxView.swift */ = {isa = PBXFileReference; lastKnownFileType = sourcecode.swift; path = InfoBoxView.swift; sourceTree = "<group>"; };
		EB7D205524E6A5930089264C /* InfoBoxViewModel.swift */ = {isa = PBXFileReference; lastKnownFileType = sourcecode.swift; path = InfoBoxViewModel.swift; sourceTree = "<group>"; };
		EB7F8E9424E434E000A3CCC4 /* BackgroundAppRefreshViewController.swift */ = {isa = PBXFileReference; lastKnownFileType = sourcecode.swift; path = BackgroundAppRefreshViewController.swift; sourceTree = "<group>"; };
		EB858D1F24E700D10048A0AA /* UIView+Screenshot.swift */ = {isa = PBXFileReference; lastKnownFileType = sourcecode.swift; path = "UIView+Screenshot.swift"; sourceTree = "<group>"; };
		EBCD2411250790F400E5574C /* ExposureSubmissionSymptomsViewController.swift */ = {isa = PBXFileReference; lastKnownFileType = sourcecode.swift; path = ExposureSubmissionSymptomsViewController.swift; sourceTree = "<group>"; };
		EE20EA062469883900770683 /* RiskLegend.storyboard */ = {isa = PBXFileReference; lastKnownFileType = file.storyboard; path = RiskLegend.storyboard; sourceTree = "<group>"; };
		EE22DB7F247FB409001B0A71 /* ENStateHandler.swift */ = {isa = PBXFileReference; fileEncoding = 4; lastKnownFileType = sourcecode.swift; path = ENStateHandler.swift; sourceTree = "<group>"; };
		EE22DB80247FB409001B0A71 /* ENSettingModel.swift */ = {isa = PBXFileReference; fileEncoding = 4; lastKnownFileType = sourcecode.swift; path = ENSettingModel.swift; sourceTree = "<group>"; };
		EE22DB84247FB43A001B0A71 /* TracingHistoryTableViewCell.swift */ = {isa = PBXFileReference; fileEncoding = 4; lastKnownFileType = sourcecode.swift; path = TracingHistoryTableViewCell.swift; sourceTree = "<group>"; };
		EE22DB85247FB43A001B0A71 /* ImageTableViewCell.swift */ = {isa = PBXFileReference; fileEncoding = 4; lastKnownFileType = sourcecode.swift; path = ImageTableViewCell.swift; sourceTree = "<group>"; };
		EE22DB86247FB43A001B0A71 /* ActionDetailTableViewCell.swift */ = {isa = PBXFileReference; fileEncoding = 4; lastKnownFileType = sourcecode.swift; path = ActionDetailTableViewCell.swift; sourceTree = "<group>"; };
		EE22DB87247FB43A001B0A71 /* DescriptionTableViewCell.swift */ = {isa = PBXFileReference; fileEncoding = 4; lastKnownFileType = sourcecode.swift; path = DescriptionTableViewCell.swift; sourceTree = "<group>"; };
		EE22DB88247FB43A001B0A71 /* ActionTableViewCell.swift */ = {isa = PBXFileReference; fileEncoding = 4; lastKnownFileType = sourcecode.swift; path = ActionTableViewCell.swift; sourceTree = "<group>"; };
		EE22DB8E247FB46C001B0A71 /* ENStateTests.swift */ = {isa = PBXFileReference; fileEncoding = 4; lastKnownFileType = sourcecode.swift; path = ENStateTests.swift; sourceTree = "<group>"; };
		EE22DB90247FB479001B0A71 /* MockStateHandlerObserverDelegate.swift */ = {isa = PBXFileReference; fileEncoding = 4; lastKnownFileType = sourcecode.swift; path = MockStateHandlerObserverDelegate.swift; sourceTree = "<group>"; };
		EE269509248FCB0300BAE234 /* de */ = {isa = PBXFileReference; lastKnownFileType = text.plist.strings; name = de; path = de.lproj/InfoPlist.strings; sourceTree = "<group>"; };
		EE26950B248FCB1600BAE234 /* en */ = {isa = PBXFileReference; lastKnownFileType = text.plist.strings; name = en; path = en.lproj/InfoPlist.strings; sourceTree = "<group>"; };
		EE278B2C245F2BBB008B06F9 /* InviteFriends.storyboard */ = {isa = PBXFileReference; lastKnownFileType = file.storyboard; path = InviteFriends.storyboard; sourceTree = "<group>"; };
		EE278B2F245F2C8A008B06F9 /* FriendsInviteController.swift */ = {isa = PBXFileReference; lastKnownFileType = sourcecode.swift; path = FriendsInviteController.swift; sourceTree = "<group>"; };
		EE70C23B245B09E900AC9B2F /* de */ = {isa = PBXFileReference; lastKnownFileType = text.plist.strings; name = de; path = de.lproj/Localizable.strings; sourceTree = "<group>"; };
		EE70C23C245B09E900AC9B2F /* en */ = {isa = PBXFileReference; lastKnownFileType = text.plist.strings; name = en; path = en.lproj/Localizable.strings; sourceTree = "<group>"; };
		EE92A33F245D96DA006B97B0 /* de */ = {isa = PBXFileReference; lastKnownFileType = text.plist.stringsdict; name = de; path = de.lproj/Localizable.stringsdict; sourceTree = "<group>"; };
		EECF5E5524BDCC3C00332B8F /* pl */ = {isa = PBXFileReference; lastKnownFileType = text.html; name = pl; path = pl.lproj/usage.html; sourceTree = "<group>"; };
		EECF5E5624BDCC3C00332B8F /* pl */ = {isa = PBXFileReference; lastKnownFileType = text.html; name = pl; path = "pl.lproj/privacy-policy.html"; sourceTree = "<group>"; };
		EECF5E5724BDCC3C00332B8F /* pl */ = {isa = PBXFileReference; lastKnownFileType = text.plist.strings; name = pl; path = pl.lproj/Localizable.strings; sourceTree = "<group>"; };
		EECF5E5824BDCC3C00332B8F /* pl */ = {isa = PBXFileReference; lastKnownFileType = text.plist.stringsdict; name = pl; path = pl.lproj/Localizable.stringsdict; sourceTree = "<group>"; };
		EECF5E5924BDCC3C00332B8F /* pl */ = {isa = PBXFileReference; lastKnownFileType = text.plist.strings; name = pl; path = pl.lproj/InfoPlist.strings; sourceTree = "<group>"; };
		EECF5E5A24BDCC4D00332B8F /* ro */ = {isa = PBXFileReference; lastKnownFileType = text.html; name = ro; path = ro.lproj/usage.html; sourceTree = "<group>"; };
		EECF5E5B24BDCC4D00332B8F /* ro */ = {isa = PBXFileReference; lastKnownFileType = text.html; name = ro; path = "ro.lproj/privacy-policy.html"; sourceTree = "<group>"; };
		EECF5E5C24BDCC4D00332B8F /* ro */ = {isa = PBXFileReference; lastKnownFileType = text.plist.strings; name = ro; path = ro.lproj/Localizable.strings; sourceTree = "<group>"; };
		EECF5E5D24BDCC4D00332B8F /* ro */ = {isa = PBXFileReference; lastKnownFileType = text.plist.stringsdict; name = ro; path = ro.lproj/Localizable.stringsdict; sourceTree = "<group>"; };
		EECF5E5E24BDCC4D00332B8F /* ro */ = {isa = PBXFileReference; lastKnownFileType = text.plist.strings; name = ro; path = ro.lproj/InfoPlist.strings; sourceTree = "<group>"; };
		EECF5E5F24BDCC5900332B8F /* bg */ = {isa = PBXFileReference; lastKnownFileType = text.html; name = bg; path = bg.lproj/usage.html; sourceTree = "<group>"; };
		EECF5E6024BDCC5A00332B8F /* bg */ = {isa = PBXFileReference; lastKnownFileType = text.html; name = bg; path = "bg.lproj/privacy-policy.html"; sourceTree = "<group>"; };
		EECF5E6124BDCC5A00332B8F /* bg */ = {isa = PBXFileReference; lastKnownFileType = text.plist.strings; name = bg; path = bg.lproj/Localizable.strings; sourceTree = "<group>"; };
		EECF5E6224BDCC5A00332B8F /* bg */ = {isa = PBXFileReference; lastKnownFileType = text.plist.stringsdict; name = bg; path = bg.lproj/Localizable.stringsdict; sourceTree = "<group>"; };
		EECF5E6324BDCC5A00332B8F /* bg */ = {isa = PBXFileReference; lastKnownFileType = text.plist.strings; name = bg; path = bg.lproj/InfoPlist.strings; sourceTree = "<group>"; };
		EEDD6DF524A4885200BC30D0 /* tr */ = {isa = PBXFileReference; lastKnownFileType = text.html; name = tr; path = tr.lproj/usage.html; sourceTree = "<group>"; };
		EEDD6DF624A4885200BC30D0 /* tr */ = {isa = PBXFileReference; lastKnownFileType = text.html; name = tr; path = "tr.lproj/privacy-policy.html"; sourceTree = "<group>"; };
		EEDD6DF724A4885D00BC30D0 /* tr */ = {isa = PBXFileReference; lastKnownFileType = text.plist.strings; name = tr; path = tr.lproj/LaunchScreen.strings; sourceTree = "<group>"; };
		EEDD6DF824A4889D00BC30D0 /* tr */ = {isa = PBXFileReference; lastKnownFileType = text.plist.strings; name = tr; path = tr.lproj/InfoPlist.strings; sourceTree = "<group>"; };
		EEDD6DF924A488A500BC30D0 /* tr */ = {isa = PBXFileReference; lastKnownFileType = text.plist.strings; name = tr; path = tr.lproj/Localizable.strings; sourceTree = "<group>"; };
		EEDD6DFA24A488AD00BC30D0 /* tr */ = {isa = PBXFileReference; lastKnownFileType = text.plist.stringsdict; name = tr; path = tr.lproj/Localizable.stringsdict; sourceTree = "<group>"; };
		EEF10679246EBF8B009DFB4E /* ResetViewController.swift */ = {isa = PBXFileReference; fileEncoding = 4; lastKnownFileType = sourcecode.swift; path = ResetViewController.swift; sourceTree = "<group>"; };
		F22C6E242492082B00712A6B /* DynamicTableViewSpaceCellTests.swift */ = {isa = PBXFileReference; lastKnownFileType = sourcecode.swift; path = DynamicTableViewSpaceCellTests.swift; sourceTree = "<group>"; };
		F247572A24838AC8003E1FC5 /* DynamicTableViewControllerRowsTests.swift */ = {isa = PBXFileReference; lastKnownFileType = sourcecode.swift; path = DynamicTableViewControllerRowsTests.swift; sourceTree = "<group>"; };
		F252472E2483955B00C5556B /* DynamicTableViewControllerFake.storyboard */ = {isa = PBXFileReference; lastKnownFileType = file.storyboard; path = DynamicTableViewControllerFake.storyboard; sourceTree = "<group>"; };
		F25247302484456800C5556B /* DynamicTableViewModelTests.swift */ = {isa = PBXFileReference; fileEncoding = 4; lastKnownFileType = sourcecode.swift; lineEnding = 0; path = DynamicTableViewModelTests.swift; sourceTree = "<group>"; };
		F2DC808D248989CE00EDC40A /* DynamicTableViewControllerRegisterCellsTests.swift */ = {isa = PBXFileReference; lastKnownFileType = sourcecode.swift; path = DynamicTableViewControllerRegisterCellsTests.swift; sourceTree = "<group>"; };
		F2DC808F24898A9400EDC40A /* DynamicTableViewControllerNumberOfRowsAndSectionsTests.swift */ = {isa = PBXFileReference; fileEncoding = 4; lastKnownFileType = sourcecode.swift; lineEnding = 0; path = DynamicTableViewControllerNumberOfRowsAndSectionsTests.swift; sourceTree = "<group>"; };
		F2DC809124898B1800EDC40A /* DynamicTableViewControllerHeaderTests.swift */ = {isa = PBXFileReference; lastKnownFileType = sourcecode.swift; path = DynamicTableViewControllerHeaderTests.swift; sourceTree = "<group>"; };
		F2DC809324898CE600EDC40A /* DynamicTableViewControllerFooterTests.swift */ = {isa = PBXFileReference; lastKnownFileType = sourcecode.swift; path = DynamicTableViewControllerFooterTests.swift; sourceTree = "<group>"; };
		FEDCE0116603B6E00FAEE632 /* ExposureDetectionExecutor.swift */ = {isa = PBXFileReference; fileEncoding = 4; lastKnownFileType = sourcecode.swift; path = ExposureDetectionExecutor.swift; sourceTree = "<group>"; };
		FEDCE1600374711EC77FF572 /* RequiresAppDependencies.swift */ = {isa = PBXFileReference; fileEncoding = 4; lastKnownFileType = sourcecode.swift; path = RequiresAppDependencies.swift; sourceTree = "<group>"; };
		FEDCE1B8926528ED74CDE1B2 /* ENStateHandler+State.swift */ = {isa = PBXFileReference; fileEncoding = 4; lastKnownFileType = sourcecode.swift; path = "ENStateHandler+State.swift"; sourceTree = "<group>"; };
		FEDCE4BE82DC5BFE90575663 /* ExposureDetectionViewController+State.swift */ = {isa = PBXFileReference; fileEncoding = 4; lastKnownFileType = sourcecode.swift; path = "ExposureDetectionViewController+State.swift"; sourceTree = "<group>"; };
		FEDCE838D90CB02C55E15237 /* SceneDelegate+State.swift */ = {isa = PBXFileReference; fileEncoding = 4; lastKnownFileType = sourcecode.swift; path = "SceneDelegate+State.swift"; sourceTree = "<group>"; };
		FEDCEC452596E54A041BBCE9 /* HomeInteractor+State.swift */ = {isa = PBXFileReference; fileEncoding = 4; lastKnownFileType = sourcecode.swift; path = "HomeInteractor+State.swift"; sourceTree = "<group>"; };
/* End PBXFileReference section */

/* Begin PBXFrameworksBuildPhase section */
		85D759382457048F008175F0 /* Frameworks */ = {
			isa = PBXFrameworksBuildPhase;
			buildActionMask = 2147483647;
			files = (
				015E8C0824C997D200C0A4B3 /* CWASQLite.framework in Frameworks */,
				B1B5A76024924B3D0029D5D7 /* FMDB in Frameworks */,
				858F6F6E245A103C009FFD33 /* ExposureNotification.framework in Frameworks */,
				B1EDFD88248E741B00E7EAFF /* SwiftProtobuf in Frameworks */,
				B1EDFD89248E741B00E7EAFF /* ZIPFoundation in Frameworks */,
			);
			runOnlyForDeploymentPostprocessing = 0;
		};
		85D7595124570491008175F0 /* Frameworks */ = {
			isa = PBXFrameworksBuildPhase;
			buildActionMask = 2147483647;
			files = (
			);
			runOnlyForDeploymentPostprocessing = 0;
		};
		85D7595C24570491008175F0 /* Frameworks */ = {
			isa = PBXFrameworksBuildPhase;
			buildActionMask = 2147483647;
			files = (
			);
			runOnlyForDeploymentPostprocessing = 0;
		};
		B1FF6B672497D0B40041CF02 /* Frameworks */ = {
			isa = PBXFrameworksBuildPhase;
			buildActionMask = 2147483647;
			files = (
			);
			runOnlyForDeploymentPostprocessing = 0;
		};
/* End PBXFrameworksBuildPhase section */

/* Begin PBXGroup section */
		0123D5962501381900A91838 /* __test__ */ = {
			isa = PBXGroup;
			children = (
				0123D5972501383100A91838 /* ExposureSubmissionErrorTests.swift */,
			);
			path = __test__;
			sourceTree = "<group>";
		};
		01B7232524F8128B0064C0EB /* OptionGroup */ = {
			isa = PBXGroup;
			children = (
				01C2D43F2501243400FB23BF /* __tests__ */,
				01B7232624F812BC0064C0EB /* OptionGroupView.swift */,
				01B7232E24FE4F080064C0EB /* OptionGroupViewModel.swift */,
				01B7232824F812DF0064C0EB /* OptionView.swift */,
				01B7232A24F815B00064C0EB /* MultipleChoiceOptionView.swift */,
				01B7232C24F8E0260064C0EB /* MultipleChoiceChoiceView.swift */,
				01D69492250272E500B45BEA /* DatePickerOption */,
			);
			path = OptionGroup;
			sourceTree = "<group>";
		};
		01C2D43F2501243400FB23BF /* __tests__ */ = {
			isa = PBXGroup;
			children = (
				01C2D440250124E600FB23BF /* OptionGroupViewModelTests.swift */,
			);
			path = __tests__;
			sourceTree = "<group>";
		};
		01D16C5C24ED6981007DB387 /* __tests__ */ = {
			isa = PBXGroup;
			children = (
				01D16C5D24ED69CA007DB387 /* BackgroundAppRefreshViewModelTests.swift */,
				01D16C5F24ED6D9A007DB387 /* MockBackgroundRefreshStatusProvider.swift */,
				01D16C6124ED6DB3007DB387 /* MockLowPowerModeStatusProvider.swift */,
			);
			path = __tests__;
			sourceTree = "<group>";
		};
		01D69492250272E500B45BEA /* DatePickerOption */ = {
			isa = PBXGroup;
			children = (
				01D694932502730700B45BEA /* __tests__ */,
				01C7665D25024A09002C9A5C /* DatePickerOptionView.swift */,
				01D6948A25026EC000B45BEA /* DatePickerOptionViewModel.swift */,
				01D6948C2502717F00B45BEA /* DatePickerDayView.swift */,
				01D69490250272CE00B45BEA /* DatePickerDayViewModel.swift */,
				01D6948E2502729000B45BEA /* DatePickerDay.swift */,
			);
			path = DatePickerOption;
			sourceTree = "<group>";
		};
		01D694932502730700B45BEA /* __tests__ */ = {
			isa = PBXGroup;
			children = (
				01A97DD02506767E00C07C37 /* DatePickerOptionViewModelTests.swift */,
				01A97DD22506769F00C07C37 /* DatePickerDayViewModelTests.swift */,
			);
			path = __tests__;
			sourceTree = "<group>";
		};
		13091950247972CF0066E329 /* PrivacyProtectionViewController */ = {
			isa = PBXGroup;
			children = (
				1309194E247972C40066E329 /* PrivacyProtectionViewController.swift */,
			);
			path = PrivacyProtectionViewController;
			sourceTree = "<group>";
		};
		130CB19A246D92F800ADE602 /* Onboarding */ = {
			isa = PBXGroup;
			children = (
				130CB19B246D92F800ADE602 /* ENAUITestsOnboarding.swift */,
			);
			path = Onboarding;
			sourceTree = "<group>";
		};
		134F0DB8247578FF00D88934 /* Home */ = {
			isa = PBXGroup;
			children = (
				134F0DB9247578FF00D88934 /* ENAUITestsHome.swift */,
			);
			path = Home;
			sourceTree = "<group>";
		};
		138910C3247A907500D739F6 /* Task Scheduling */ = {
			isa = PBXGroup;
			children = (
				138910C4247A909000D739F6 /* ENATaskScheduler.swift */,
			);
			path = "Task Scheduling";
			sourceTree = "<group>";
		};
		13E5046A248E3CE60086641C /* AppInformation */ = {
			isa = PBXGroup;
			children = (
				13E50468248E3CD20086641C /* ENAUITestsAppInformation.swift */,
			);
			path = AppInformation;
			sourceTree = "<group>";
		};
		2F3D95352518BCBA002B2C81 /* EUSettings */ = {
			isa = PBXGroup;
			children = (
				2FD473BD251E0E7F000DCA40 /* __tests__ */,
				2F3D95362518BCD1002B2C81 /* EUSettingsViewController.swift */,
				2F3D953B2518BCE9002B2C81 /* EUSettingsViewModel.swift */,
			);
			path = EUSettings;
			sourceTree = "<group>";
		};
		2FA9E39124D2F2620030561C /* Exposure Submission */ = {
			isa = PBXGroup;
			children = (
				0123D5962501381900A91838 /* __test__ */,
				CD99A3A8245C272400BF12AF /* ExposureSubmissionService.swift */,
				A3EE6E59249BB7AF00C64B61 /* ExposureSubmissionServiceFactory.swift */,
				2FA9E39224D2F2920030561C /* ExposureSubmission+TestResult.swift */,
				2FA9E39424D2F2B00030561C /* ExposureSubmission+DeviceRegistrationKey.swift */,
				2FA9E39624D2F3C60030561C /* ExposureSubmissionError.swift */,
				2FA9E39824D2F4350030561C /* ExposureSubmission+ErrorParsing.swift */,
				2FA9E39A24D2F4A10030561C /* ExposureSubmissionService+Protocol.swift */,
			);
			path = "Exposure Submission";
			sourceTree = "<group>";
		};
		2FC0357524B8755500E234AC /* __tests__ */ = {
			isa = PBXGroup;
			children = (
			);
			path = __tests__;
			sourceTree = "<group>";
		};
		2FC951FA24DC2366008D39F4 /* Cells */ = {
			isa = PBXGroup;
			children = (
				2FC951FD24DC23B9008D39F4 /* DMConfigurationCell.swift */,
			);
			path = Cells;
			sourceTree = "<group>";
		};
		2FD473BD251E0E7F000DCA40 /* __tests__ */ = {
			isa = PBXGroup;
			children = (
				2FD473BE251E0ECE000DCA40 /* EUSettingsViewControllerTests.swift */,
			);
			path = __tests__;
			sourceTree = "<group>";
		};
		50BD2E6724FE26F300932566 /* __test__ */ = {
			isa = PBXGroup;
			children = (
				50BD2E6F24FE26F300932566 /* AppInformationImprintTest.swift */,
				50DC527A24FEB5CA00F6D8EB /* AppInformationModelTest.swift */,
			);
			name = __test__;
			sourceTree = "<group>";
		};
		5107E3D72459B2D60042FC9B /* Frameworks */ = {
			isa = PBXGroup;
			children = (
				858F6F6D245A103C009FFD33 /* ExposureNotification.framework */,
			);
			name = Frameworks;
			sourceTree = "<group>";
		};
		514C0A12247C15F000F235F6 /* HomeRiskCellConfigurators */ = {
			isa = PBXGroup;
			children = (
				A32CA72D24B6F28700B1A994 /* __tests__ */,
				51CE1BBE2460B222002CF42A /* HomeRiskCellConfigurator.swift */,
				51486D9E2484FC0200FCE216 /* HomeRiskLevelCellConfigurator.swift */,
				514C0A10247C15EC00F235F6 /* HomeUnknownRiskCellConfigurator.swift */,
				51F1255C24BDD75300126C86 /* HomeUnknown48hRiskCellConfigurator.swift */,
				514C0A13247C163800F235F6 /* HomeLowRiskCellConfigurator.swift */,
				514C0A15247C164700F235F6 /* HomeHighRiskCellConfigurator.swift */,
				514C0A19247C16D600F235F6 /* HomeInactiveRiskCellConfigurator.swift */,
				515BBDEA2484F8E500CDB674 /* HomeThankYouRiskCellConfigurator.swift */,
				51C779112486E549004582F8 /* HomeFindingPositiveRiskCellConfigurator.swift */,
			);
			path = HomeRiskCellConfigurators;
			sourceTree = "<group>";
		};
		514E81312461946E00636861 /* ExposureDetection */ = {
			isa = PBXGroup;
			children = (
				A36FACC224C5E9FC00DED947 /* __tests__ */,
				71FD8861246EB27F00E804D0 /* ExposureDetectionViewController.swift */,
				B1D6B001247DA0320079DDD3 /* ExposureDetectionViewControllerDelegate.swift */,
				714CD8662472885900F56450 /* ExposureDetectionViewController+DynamicTableViewModel.swift */,
			);
			path = ExposureDetection;
			sourceTree = "<group>";
		};
		514E81322461B97700636861 /* Exposure */ = {
			isa = PBXGroup;
			children = (
				B15382DD2482707A0010F007 /* __tests__ */,
				514E81332461B97700636861 /* ExposureManager.swift */,
				CD678F6A246C43E200B6A0F8 /* MockExposureManager.swift */,
				518A69FA24687D5800444E66 /* RiskLevel.swift */,
				A16714BA248D18D20031B111 /* SummaryMetadata.swift */,
				354E305824EFF26E00526C9F /* Country.swift */,
				941ADDB12518C3FB00E421D9 /* ENSettingEuTracingViewModel.swift */,
			);
			path = Exposure;
			sourceTree = "<group>";
		};
		514EE991246D4A1600DE4884 /* Risk Items */ = {
			isa = PBXGroup;
			children = (
				514C0A0724772F5E00F235F6 /* RiskItemView.swift */,
				51B5B415246DF13D00DC5D3E /* RiskImageItemView.swift */,
				51B5B413246DF07300DC5D3E /* RiskImageItemView.xib */,
				51FE277E247535E300BB8144 /* RiskLoadingItemView.swift */,
				51FE277C247535C400BB8144 /* RiskLoadingItemView.xib */,
				514C0A0C247AFB0200F235F6 /* RiskTextItemView.swift */,
				514C0A0A247AF9F700F235F6 /* RiskTextItemView.xib */,
				51C7790D24867F22004582F8 /* RiskListItemView.swift */,
				51C7790B24867F16004582F8 /* RiskListItemView.xib */,
			);
			path = "Risk Items";
			sourceTree = "<group>";
		};
		514EE996246D4BDD00DE4884 /* UICollectionView */ = {
			isa = PBXGroup;
			children = (
				51CE1B49246016B0002CF42A /* UICollectionViewCell+Identifier.swift */,
				51CE1B4B246016D1002CF42A /* UICollectionReusableView+Identifier.swift */,
				51CE1BB42460AC82002CF42A /* UICollectionView+Dequeue.swift */,
			);
			path = UICollectionView;
			sourceTree = "<group>";
		};
		514EE997246D4BEB00DE4884 /* UITableView */ = {
			isa = PBXGroup;
			children = (
				710ABB24247514BD00948792 /* UIViewController+Segue.swift */,
				710ABB1E2475115500948792 /* UITableViewController+Enum.swift */,
				514EE998246D4C2E00DE4884 /* UITableViewCell+Identifier.swift */,
				514EE99A246D4C4C00DE4884 /* UITableView+Dequeue.swift */,
			);
			path = UITableView;
			sourceTree = "<group>";
		};
		515BBDE92484F77300CDB674 /* HomeRiskViewConfigurators */ = {
			isa = PBXGroup;
			children = (
				514C0A0524772F3400F235F6 /* HomeRiskViewConfigurator.swift */,
				514EE99F246D4DF800DE4884 /* HomeRiskImageItemViewConfigurator.swift */,
				514C0A0E247AFEC500F235F6 /* HomeRiskTextItemViewConfigurator.swift */,
				51C7790F248684F5004582F8 /* HomeRiskListItemViewConfigurator.swift */,
				51FE277A2475340300BB8144 /* HomeRiskLoadingItemViewConfigurator.swift */,
			);
			path = HomeRiskViewConfigurators;
			sourceTree = "<group>";
		};
		516E430324B89AF60008CC30 /* __tests__ */ = {
			isa = PBXGroup;
			children = (
				516E430124B89AED0008CC30 /* CoordinatorTests.swift */,
			);
			path = __tests__;
			sourceTree = "<group>";
		};
		518A6A1C246A9F6600444E66 /* HomeRiskCellConfigurator */ = {
			isa = PBXGroup;
			children = (
				515BBDE92484F77300CDB674 /* HomeRiskViewConfigurators */,
				514C0A12247C15F000F235F6 /* HomeRiskCellConfigurators */,
			);
			path = HomeRiskCellConfigurator;
			sourceTree = "<group>";
		};
		51B5B419246E058100DC5D3E /* Risk */ = {
			isa = PBXGroup;
			children = (
				51CE1B7A246078B6002CF42A /* RiskLevelCollectionViewCell.swift */,
				51CE1B79246078B6002CF42A /* RiskLevelCollectionViewCell.xib */,
				51486DA02485101500FCE216 /* RiskInactiveCollectionViewCell.swift */,
				51486DA12485101500FCE216 /* RiskInactiveCollectionViewCell.xib */,
				51486DA42485237200FCE216 /* RiskThankYouCollectionViewCell.swift */,
				51486DA52485237200FCE216 /* RiskThankYouCollectionViewCell.xib */,
				51C779152486E5BA004582F8 /* RiskFindingPositiveCollectionViewCell.swift */,
				51C779132486E5AB004582F8 /* RiskFindingPositiveCollectionViewCell.xib */,
				514EE991246D4A1600DE4884 /* Risk Items */,
			);
			path = Risk;
			sourceTree = "<group>";
		};
		51B5B41A246E059700DC5D3E /* Common */ = {
			isa = PBXGroup;
			children = (
				713EA26024798AD100AB7EE8 /* InsetTableViewCell.swift */,
				71F54190248BF677006DB793 /* HtmlTextView.swift */,
			);
			path = Common;
			sourceTree = "<group>";
		};
		51CE1B74246078B6002CF42A /* Home Screen */ = {
			isa = PBXGroup;
			children = (
				51CE1B75246078B6002CF42A /* Cells */,
				51CE1B83246078B6002CF42A /* Decorations */,
			);
			path = "Home Screen";
			sourceTree = "<group>";
		};
		51CE1B75246078B6002CF42A /* Cells */ = {
			isa = PBXGroup;
			children = (
				51B5B419246E058100DC5D3E /* Risk */,
				A328424C248B91E0006B1F09 /* HomeTestResultLoadingCell.swift */,
				A328424B248B91E0006B1F09 /* HomeTestResultLoadingCell.xib */,
				710224E9248FA67F000C5DEF /* HomeTestResultCollectionViewCell.swift */,
				2F78574F248506BD00323A9C /* HomeTestResultCollectionViewCell.xib */,
				51B5B41B246EC8B800DC5D3E /* HomeCardCollectionViewCell.swift */,
				51CE1B78246078B6002CF42A /* ActivateCollectionViewCell.swift */,
				51CE1B76246078B6002CF42A /* ActivateCollectionViewCell.xib */,
				51CE1B7C246078B6002CF42A /* InfoCollectionViewCell.swift */,
				51CE1B7B246078B6002CF42A /* InfoCollectionViewCell.xib */,
			);
			path = Cells;
			sourceTree = "<group>";
		};
		51CE1B83246078B6002CF42A /* Decorations */ = {
			isa = PBXGroup;
			children = (
				51CE1B84246078B6002CF42A /* SectionSystemBackgroundDecorationView.swift */,
			);
			path = Decorations;
			sourceTree = "<group>";
		};
		51CE1BB82460AE69002CF42A /* Home */ = {
			isa = PBXGroup;
			children = (
				51CE1BB92460AFD8002CF42A /* HomeActivateCellConfigurator.swift */,
				518A6A1C246A9F6600444E66 /* HomeRiskCellConfigurator */,
				51CE1BC22460B28D002CF42A /* HomeInfoCellConfigurator.swift */,
				13BAE9B02472FB1E00CEE58A /* CellConfiguratorIndexPosition.swift */,
				A328424F248B9269006B1F09 /* HomeTestResultLoadingCellConfigurator.swift */,
				710224EB248FC150000C5DEF /* HomeTestResultCellConfigurator.swift */,
			);
			path = Home;
			sourceTree = "<group>";
		};
		51CE1BBB2460B1BA002CF42A /* Protocols */ = {
			isa = PBXGroup;
			children = (
				B18CADAD24782FA4006F53F0 /* ExposureStateUpdating.swift */,
				51CE1BBC2460B1CB002CF42A /* CollectionViewCellConfigurator.swift */,
				514EE99C246D4CFB00DE4884 /* TableViewCellConfigurator.swift */,
				A3E5E71D247E6F7A00237116 /* SpinnerInjectable.swift */,
				A36D07B82486D61C00E46F96 /* HomeCardCellButtonDelegate.swift */,
				FEDCE1600374711EC77FF572 /* RequiresAppDependencies.swift */,
			);
			path = Protocols;
			sourceTree = "<group>";
		};
		51D420AF2458308400AD70CA /* Onboarding */ = {
			isa = PBXGroup;
			children = (
				AB7420AA251B678E006666AC /* DeltaOnboarding */,
				51C737BC245B349700286105 /* OnboardingInfoViewController.swift */,
				A17366542484978A006BE209 /* OnboardingInfoViewControllerUtils.swift */,
				137846482488027500A50AB8 /* OnboardingInfoViewController+Extension.swift */,
			);
			path = Onboarding;
			sourceTree = "<group>";
		};
		51D420B224583AA400AD70CA /* Workers */ = {
			isa = PBXGroup;
			children = (
				B1221BDD2492E78100E6C4E4 /* Keychain */,
				B19FD70E2491A04800A9D56A /* Update Checker */,
				B184A381248FFCC3007180F6 /* Store */,
				A1C2B2DA24834934004A3BD5 /* __tests__ */,
				CD99A3C6246155C300BF12AF /* Logger.swift */,
				B120C7C524AFDAB900F68FF1 /* ActiveTracing.swift */,
				A3FF84EB247BFAF00053E947 /* Hasher.swift */,
				0D5611B3247F852C00B5B094 /* SQLiteKeyValueStore.swift */,
				016146902487A43E00660992 /* LinkHelper.swift */,
				A128F058248B459F00EC7F6C /* PublicKeyStore.swift */,
			);
			path = Workers;
			sourceTree = "<group>";
		};
		51D420B524583B5100AD70CA /* Extensions */ = {
			isa = PBXGroup;
			children = (
				71176E2C24891BCF004B0C9F /* __tests__ */,
				514EE996246D4BDD00DE4884 /* UICollectionView */,
				514EE997246D4BEB00DE4884 /* UITableView */,
				51895EDB245E16CD0085DA38 /* ENAColor.swift */,
				710021DB248E44A6001F0B63 /* ENAFont.swift */,
				13722043247AEEAD00152764 /* UNNotificationCenter+Extension.swift */,
				51D420B624583B7200AD70CA /* NSObject+Identifier.swift */,
				51D420B824583B8300AD70CA /* UIViewController+AppStoryboard.swift */,
				B1EDFD8C248E74D000E7EAFF /* URL+StaticString.swift */,
				51D420D324586DCA00AD70CA /* NotificationName.swift */,
				85142500245DA0B3009D2791 /* UIViewController+Alert.swift */,
				B111EE2B2465D9F7001AEBB4 /* String+Localization.swift */,
				71CC3EA2246D6C4000217F2C /* UIFont+DynamicType.swift */,
				B14D0CDA246E968C00D5BEBC /* String+Today.swift */,
				AB6289D3251BA4EC00CF61D2 /* String+Compare.swift */,
				B153096924706F1000A4A1BD /* URLSession+Default.swift */,
				B153096B24706F2400A4A1BD /* URLSessionConfiguration+Default.swift */,
				B1D6B003247DA4920079DDD3 /* UIApplication+CoronaWarn.swift */,
				2F3218CF248063E300A7AC0A /* UIView+Convenience.swift */,
				2FF1D62D2487850200381FFB /* NSMutableAttributedString+Generation.swift */,
				A16714AE248CA1B70031B111 /* Bundle+ReadPlist.swift */,
				2F26CE2D248B9C4F00BE30EE /* UIViewController+BackButton.swift */,
				B1C7EE4324938E9E00F1F284 /* ExposureDetection_DidEndPrematurelyReason+ErrorHandling.swift */,
				A1BABD0A24A57BA0000ED515 /* ENTemporaryExposureKey+Processing.swift */,
				2F96739A24AB70FA008E3147 /* ExposureSubmissionParsable.swift */,
				2FC0357024B5B70700E234AC /* Error+FAQUrl.swift */,
				2FA968CD24D8560B008EE367 /* String+Random.swift */,
				EB858D1F24E700D10048A0AA /* UIView+Screenshot.swift */,
				01DB708425068167008F7244 /* Calendar+GregorianLocale.swift */,
				AB6289CE251BA01400CF61D2 /* Bundle+Version.swift */,
			);
			path = Extensions;
			sourceTree = "<group>";
		};
		51D420C124583D3100AD70CA /* Home */ = {
			isa = PBXGroup;
			children = (
				2FC0357524B8755500E234AC /* __tests__ */,
				51CE1B2E245F5CFC002CF42A /* HomeViewController.swift */,
				5111E7622460BB1500ED6498 /* HomeInteractor.swift */,
				51CE1B5424604DD2002CF42A /* HomeLayout.swift */,
				B1BFE27124BDE1D500C1181D /* HomeViewController+HowRiskDetectionWorks.swift */,
			);
			path = Home;
			sourceTree = "<group>";
		};
		51D420C224583D7B00AD70CA /* Settings */ = {
			isa = PBXGroup;
			children = (
				EB41DC0624E53D3F0029C6F7 /* BackgroundAppRefresh */,
				CDD87C6024766163007CE6CA /* Cells */,
				51D420C324583E3300AD70CA /* SettingsViewController.swift */,
				EEF10679246EBF8B009DFB4E /* ResetViewController.swift */,
				CD2EC328247D82EE00C6B3F9 /* NotificationSettingsViewController.swift */,
			);
			path = Settings;
			sourceTree = "<group>";
		};
		51D420D524598AC200AD70CA /* Source */ = {
			isa = PBXGroup;
			children = (
				AB1FCBCA2521FC21005930BA /* ServerEnvironment */,
				B111EDEC2465B1F4001AEBB4 /* Client */,
				CD99A3C82461A44B00BF12AF /* View Helpers */,
				51CE1BBB2460B1BA002CF42A /* Protocols */,
				8595BF5D246032C40056EA27 /* Views */,
				B1569DD5245D6C790079FCD7 /* Developer Menu */,
				51EE9A6A245C0F7900F2544F /* Models */,
				85D759802459A82D008175F0 /* Services */,
				85D759712457059A008175F0 /* Scenes */,
				51D420B224583AA400AD70CA /* Workers */,
				51D420B524583B5100AD70CA /* Extensions */,
				85D7593E2457048F008175F0 /* AppDelegate.swift */,
				A3552CC524DD6E78008C91BE /* AppDelegate+ENATaskExecutionDelegate.swift */,
				A3552CC324DD6E16008C91BE /* AppDelegate+PlausibleDeniability.swift */,
				85D759402457048F008175F0 /* SceneDelegate.swift */,
				CDA262F724AB808800612E15 /* Coordinator.swift */,
				516E430324B89AF60008CC30 /* __tests__ */,
			);
			path = Source;
			sourceTree = "<group>";
		};
		51EE9A6A245C0F7900F2544F /* Models */ = {
			isa = PBXGroup;
			children = (
				B1AC51D424CED8740087C35B /* __tests__ */,
				138910C3247A907500D739F6 /* Task Scheduling */,
				CD8638512477EBAA00A5A07C /* Settings */,
				B1125458246F2C2100AB5036 /* Converting Keys */,
				514E81322461B97700636861 /* Exposure */,
				51CE1BB82460AE69002CF42A /* Home */,
				51EE9A6C245C0FB500F2544F /* Onboarding */,
				B18E852E248C29D400CF4FB8 /* DetectionMode.swift */,
				FEDCE21C117BF675C80F5989 /* States */,
				B10EC1F724ED1F8700ED0E48 /* CancellationToken.swift */,
				0144BDE0250924CC00B0857C /* SymptomsOnset.swift */,
			);
			path = Models;
			sourceTree = "<group>";
		};
		51EE9A6C245C0FB500F2544F /* Onboarding */ = {
			isa = PBXGroup;
			children = (
				51C737BE245B3B5D00286105 /* OnboardingInfo.swift */,
			);
			path = Onboarding;
			sourceTree = "<group>";
		};
		71176E2C24891BCF004B0C9F /* __tests__ */ = {
			isa = PBXGroup;
			children = (
				71176E2D24891C02004B0C9F /* ENAColorTests.swift */,
				A1BABD0C24A57BAC000ED515 /* ENTemporaryExposureKey+ProcessingTests.swift */,
				B1C7EE4524938EB700F1F284 /* ExposureDetection_DidEndPrematurelyReason+ErrorHandlingTests.swift */,
				B163D11424993F64001A322C /* UIFont+DynamicTypeTests.swift */,
				A1E4195E249824340016E52A /* String+TodayTests.swift */,
				2FC0356E24B342FA00E234AC /* UIViewcontroller+AlertTest.swift */,
			);
			path = __tests__;
			sourceTree = "<group>";
		};
		71176E30248957B1004B0C9F /* App */ = {
			isa = PBXGroup;
			children = (
				71176E31248957C3004B0C9F /* AppNavigationController.swift */,
			);
			path = App;
			sourceTree = "<group>";
		};
		7143D07424990A3100608DDE /* NavigationControllerWithFooter */ = {
			isa = PBXGroup;
			children = (
				71D3C1992494EFAC00DBABA8 /* ENANavigationControllerWithFooter.swift */,
				71EF33D82497F3E8007B7E1B /* ENANavigationControllerWithFooterChild.swift */,
				71EF33DA2497F419007B7E1B /* ENANavigationFooterItem.swift */,
				71C0BEDC2498DD07009A17A0 /* ENANavigationFooterView.swift */,
			);
			path = NavigationControllerWithFooter;
			sourceTree = "<group>";
		};
		71B804502485272200D53506 /* RiskLegend */ = {
			isa = PBXGroup;
			children = (
				71B804532485273C00D53506 /* RiskLegendDotBodyCell.swift */,
			);
			path = RiskLegend;
			sourceTree = "<group>";
		};
		71F76D0E24767AF100515A01 /* DynamicTableViewController */ = {
			isa = PBXGroup;
			children = (
				F247572E2483934B003E1FC5 /* __tests__ */,
				71F76D0F24767B2500515A01 /* Views */,
				710ABB26247533FA00948792 /* DynamicTableViewController.swift */,
				710ABB282475353900948792 /* DynamicTableViewModel.swift */,
				71330E40248109F600EB10F6 /* DynamicTableViewSection.swift */,
				71330E4424810A0500EB10F6 /* DynamicTableViewHeader.swift */,
				71330E4624810A0C00EB10F6 /* DynamicTableViewFooter.swift */,
				71330E42248109FD00EB10F6 /* DynamicTableViewCell.swift */,
				A1C683FB24AEC9EE00B90D12 /* DynamicTableViewTextCell.swift */,
				71330E4824810A5A00EB10F6 /* DynamicTableViewAction.swift */,
			);
			path = DynamicTableViewController;
			sourceTree = "<group>";
		};
		71F76D0F24767B2500515A01 /* Views */ = {
			isa = PBXGroup;
			children = (
				71FE1C68247A8FE100851FEB /* DynamicTableViewHeaderFooterView.swift */,
				71FE1C70247AA7B700851FEB /* DynamicTableViewHeaderImageView.swift */,
				714194E9247A65C60072A090 /* DynamicTableViewHeaderSeparatorView.swift */,
				710ABB22247513E300948792 /* DynamicTypeTableViewCell.swift */,
				71FE1C8A247AC79D00851FEB /* DynamicTableViewIconCell.swift */,
				71FE1C8B247AC79D00851FEB /* DynamicTableViewIconCell.xib */,
				EB3BCA85250799E7003F27C7 /* DynamicTableViewBulletPointCell.swift */,
				71B8044E248526B600D53506 /* DynamicTableViewSpaceCell.swift */,
				2FF1D62F24880FCF00381FFB /* DynamicTableViewRoundedCell.swift */,
				717D21E8248C022E00D9717E /* DynamicTableViewHtmlCell.swift */,
				A1C683F924AEC57400B90D12 /* DynamicTableViewTextViewCell.swift */,
				01B7232324F812500064C0EB /* DynamicTableViewOptionGroupCell.swift */,
			);
			path = Views;
			sourceTree = "<group>";
		};
		71FE1C83247AC33D00851FEB /* ExposureSubmission */ = {
			isa = PBXGroup;
			children = (
				71FE1C84247AC33D00851FEB /* ExposureSubmissionTestResultHeaderView.swift */,
				711EFCC824935C79005FEF21 /* ExposureSubmissionTestResultHeaderView.xib */,
				710021DF248EAF9A001F0B63 /* ExposureSubmissionImageCardCell.swift */,
				710021DD248EAF16001F0B63 /* ExposureSubmissionImageCardCell.xib */,
				710224F32490E7A3000C5DEF /* ExposureSubmissionStepCell.swift */,
				710224ED2490E2FC000C5DEF /* ExposureSubmissionStepCell.xib */,
			);
			path = ExposureSubmission;
			sourceTree = "<group>";
		};
		853D987824694A1E00490DBA /* BaseElements */ = {
			isa = PBXGroup;
			children = (
				853D987924694A8700490DBA /* ENAButton.swift */,
				8595BF5E246032D90056EA27 /* ENASwitch.swift */,
				71FE1C81247AC30300851FEB /* ENATanInput.swift */,
				71B804462484CC0800D53506 /* ENALabel.swift */,
				711EFCC62492EE31005FEF21 /* ENAFooterView.swift */,
			);
			path = BaseElements;
			sourceTree = "<group>";
		};
		858F6F71245AEC05009FFD33 /* ENSetting */ = {
			isa = PBXGroup;
			children = (
				2F3D95352518BCBA002B2C81 /* EUSettings */,
				EE22DB80247FB409001B0A71 /* ENSettingModel.swift */,
				EE22DB7F247FB409001B0A71 /* ENStateHandler.swift */,
				853D98842469DC8100490DBA /* ExposureNotificationSettingViewController.swift */,
			);
			path = ENSetting;
			sourceTree = "<group>";
		};
		8595BF5D246032C40056EA27 /* Views */ = {
			isa = PBXGroup;
			children = (
				B10F9B88249961B500C418F4 /* __tests__ */,
				EE22DB83247FB43A001B0A71 /* ENSetting */,
				51B5B41A246E059700DC5D3E /* Common */,
				853D987824694A1E00490DBA /* BaseElements */,
				EEF790092466ED410065EBD5 /* ExposureDetection */,
				71FE1C83247AC33D00851FEB /* ExposureSubmission */,
				51CE1B74246078B6002CF42A /* Home Screen */,
				71B804502485272200D53506 /* RiskLegend */,
				71CC3EA0246D6BBF00217F2C /* DynamicTypeLabel.swift */,
				713EA25A247818B000AB7EE8 /* DynamicTypeButton.swift */,
				85E33443247EB357006E74EC /* CircularProgressView.swift */,
				71CAB9D3248AB33500F516A5 /* DynamicTypeSymbolImageView.swift */,
			);
			path = Views;
			sourceTree = "<group>";
		};
		85D759322457048F008175F0 = {
			isa = PBXGroup;
			children = (
				71B8044424828A6C00D53506 /* .swiftformat */,
				71AFBD922464251000F91006 /* .swiftlint.yml */,
				85D7593D2457048F008175F0 /* ENA */,
				85D7595724570491008175F0 /* ENATests */,
				85D7596224570491008175F0 /* ENAUITests */,
				B1FF6B6B2497D0B40041CF02 /* CWASQLite */,
				85D7593C2457048F008175F0 /* Products */,
				5107E3D72459B2D60042FC9B /* Frameworks */,
				B1741B572462EB26006275D9 /* Recovered References */,
				0DFCC2692484D7A700E2811D /* ENA-Bridging-Header.h */,
				0DFCC26F2484DC8200E2811D /* ENATests-Bridging-Header.h */,
			);
			sourceTree = "<group>";
			usesTabs = 1;
		};
		85D7593C2457048F008175F0 /* Products */ = {
			isa = PBXGroup;
			children = (
				85D7593B2457048F008175F0 /* ENA.app */,
				85D7595424570491008175F0 /* ENATests.xctest */,
				85D7595F24570491008175F0 /* ENAUITests.xctest */,
				B1FF6B6A2497D0B40041CF02 /* CWASQLite.framework */,
			);
			name = Products;
			sourceTree = "<group>";
		};
		85D7593D2457048F008175F0 /* ENA */ = {
			isa = PBXGroup;
			children = (
				B102BDC12460405F00CD55A2 /* Backend */,
				51D420D524598AC200AD70CA /* Source */,
				85D7597424570615008175F0 /* Resources */,
			);
			path = ENA;
			sourceTree = "<group>";
		};
		85D7595724570491008175F0 /* ENATests */ = {
			isa = PBXGroup;
			children = (
				B18C411A246DB2F000B8D8CB /* Helper */,
				85D7595A24570491008175F0 /* Info.plist */,
			);
			path = ENATests;
			sourceTree = "<group>";
		};
		85D7596224570491008175F0 /* ENAUITests */ = {
			isa = PBXGroup;
			children = (
				134F0DBA247578FF00D88934 /* ENAUITests-Extensions.swift */,
				130CB19A246D92F800ADE602 /* Onboarding */,
				134F0DB8247578FF00D88934 /* Home */,
				13E5046A248E3CE60086641C /* AppInformation */,
				EB11B02824EE7C7D00143A95 /* Settings */,
				85D7596324570491008175F0 /* ENAUITests.swift */,
				134F0F2B2475793400D88934 /* SnapshotHelper.swift */,
				A3EE6E5B249BB97500C64B61 /* UITestingParameters.swift */,
				85D7596524570491008175F0 /* Info.plist */,
			);
			path = ENAUITests;
			sourceTree = "<group>";
		};
		85D759712457059A008175F0 /* Scenes */ = {
			isa = PBXGroup;
			children = (
				71176E30248957B1004B0C9F /* App */,
				71F76D0E24767AF100515A01 /* DynamicTableViewController */,
				7143D07424990A3100608DDE /* NavigationControllerWithFooter */,
				EE20EA0824699A3A00770683 /* RiskLegend */,
				EE85998B2462EFD4002E7AE2 /* AppInformation */,
				51D420AF2458308400AD70CA /* Onboarding */,
				51D420C124583D3100AD70CA /* Home */,
				514E81312461946E00636861 /* ExposureDetection */,
				EE278B2E245F2C58008B06F9 /* FriendsInvite */,
				CD99A398245B229F00BF12AF /* ExposureSubmission */,
				858F6F71245AEC05009FFD33 /* ENSetting */,
				51D420C224583D7B00AD70CA /* Settings */,
				13091950247972CF0066E329 /* PrivacyProtectionViewController */,
				01B7232524F8128B0064C0EB /* OptionGroup */,
			);
			path = Scenes;
			sourceTree = "<group>";
		};
		85D7597424570615008175F0 /* Resources */ = {
			isa = PBXGroup;
			children = (
				AB628A1D251CDAA700CF61D2 /* ServerEnvironment */,
				014891B224F90D0B002A6F77 /* ENA.plist */,
				011E4B002483A35A002E6412 /* ENACommunity.entitlements */,
				CD7F5C732466F6D400D3D03C /* ENATest.entitlements */,
				85790F2E245C6B72003D47E1 /* ENA.entitlements */,
				EE70C239245B09E900AC9B2F /* Localization */,
				85D7594F24570491008175F0 /* Info.plist */,
				B1221BDB2492BCEB00E6C4E4 /* Info_Debug.plist */,
				01E25C6F24A3B52F007E33F8 /* Info_Testflight.plist */,
				85D75976245706BD008175F0 /* Assets */,
				85D75975245706B0008175F0 /* Storyboards */,
			);
			path = Resources;
			sourceTree = "<group>";
		};
		85D75975245706B0008175F0 /* Storyboards */ = {
			isa = PBXGroup;
			children = (
				CD99A39C245B22EE00BF12AF /* ExposureSubmission.storyboard */,
				85D7594C24570491008175F0 /* LaunchScreen.storyboard */,
				51D420B02458397300AD70CA /* Onboarding.storyboard */,
				51D420CD245869C800AD70CA /* Home.storyboard */,
				514E812F24618E3D00636861 /* ExposureDetection.storyboard */,
				51D420CF24586AB300AD70CA /* Settings.storyboard */,
				EE278B2C245F2BBB008B06F9 /* InviteFriends.storyboard */,
				853D98822469DC5000490DBA /* ExposureNotificationSetting.storyboard */,
				EE20EA062469883900770683 /* RiskLegend.storyboard */,
			);
			path = Storyboards;
			sourceTree = "<group>";
		};
		85D75976245706BD008175F0 /* Assets */ = {
			isa = PBXGroup;
			children = (
				8539874E2467094E00D28B62 /* AppIcon.xcassets */,
				85D7594A24570491008175F0 /* Assets.xcassets */,
				71F2E57A2487AEFC00694F1A /* ena-colors.xcassets */,
			);
			path = Assets;
			sourceTree = "<group>";
		};
		85D759802459A82D008175F0 /* Services */ = {
			isa = PBXGroup;
			children = (
				B15382DC248270220010F007 /* __tests__ */,
				2FA9E39124D2F2620030561C /* Exposure Submission */,
				B1175211248A837300C3325C /* Risk */,
				B14D0CD8246E939600D5BEBC /* Exposure Transaction */,
				B1D431C9246C848E00E728AD /* DownloadedPackagesStore */,
			);
			path = Services;
			sourceTree = "<group>";
		};
		A128F04B2489ABE700EC7F6C /* __tests__ */ = {
			isa = PBXGroup;
			children = (
				A128F04C2489ABE700EC7F6C /* RiskCalculationTests.swift */,
				B1175219248ACFFC00C3325C /* SAP_RiskScoreClass+LowAndHighTests.swift */,
			);
			path = __tests__;
			sourceTree = "<group>";
		};
		A1C2B2DA24834934004A3BD5 /* __tests__ */ = {
			isa = PBXGroup;
			children = (
				A173665124844F29006BE209 /* SQLiteKeyValueStoreTests.swift */,
				B1E23B8524FE4DD3006BCDA6 /* PublicKeyProviderTests.swift */,
				B1CD333D24865E0000B06E9B /* TracingStatusHistoryTests.swift */,
				B120C7C824AFE7B800F68FF1 /* ActiveTracingTests.swift */,
			);
			path = __tests__;
			sourceTree = "<group>";
		};
		A1E41959249817C70016E52A /* __tests__ */ = {
			isa = PBXGroup;
			children = (
				A1E4195B249818020016E52A /* RiskTests.swift */,
			);
			path = __tests__;
			sourceTree = "<group>";
		};
		A3284253248E48E0006B1F09 /* __tests__ */ = {
			isa = PBXGroup;
			children = (
				A328425A248E8290006B1F09 /* Mock Objects */,
				A3284254248E493B006B1F09 /* ExposureSubmissionOverviewViewControllerTests.swift */,
				A328425B248E82B5006B1F09 /* ExposureSubmissionTestResultViewControllerTests.swift */,
				A328425E248E943D006B1F09 /* ExposureSubmissionTanInputViewControllerTests.swift */,
				2FD881CB2490F65C00BEC8FC /* ExposureSubmissionHotlineViewControllerTest.swift */,
				2FD881CD249115E700BEC8FC /* ExposureSubmissionNavigationControllerTest.swift */,
				015178C12507D2A90074F095 /* ExposureSubmissionSymptomsOnsetViewControllerTests.swift */,
				EB3BCA8A2507B8F3003F27C7 /* ExposureSubmissionSymptomsViewControllerTests.swift */,
				A32842602490E2AC006B1F09 /* ExposureSubmissionWarnOthersViewControllerTests.swift */,
				A328426224910552006B1F09 /* ExposureSubmissionSuccessViewControllerTests.swift */,
				A32842642491136E006B1F09 /* ExposureSubmissionUITests.swift */,
				A372DA3E24BEF773003248BB /* ExposureSubmissionCoordinatorTests.swift */,
				01A23684251A22E90043D9F8 /* ExposureSubmissionCoordinatorModelTests.swift */,
			);
			path = __tests__;
			sourceTree = "<group>";
		};
		A328425A248E8290006B1F09 /* Mock Objects */ = {
			isa = PBXGroup;
			children = (
				A3284256248E7431006B1F09 /* MockExposureSubmissionService.swift */,
				A3284258248E7672006B1F09 /* MockExposureSubmissionQRScannerViewController.swift */,
				A32842662492359E006B1F09 /* MockExposureSubmissionNavigationControllerChild.swift */,
				A372DA3C24BE01D9003248BB /* MockExposureSubmissionCoordinator.swift */,
				A372DA4024BF33F9003248BB /* MockExposureSubmissionCoordinatorDelegate.swift */,
			);
			path = "Mock Objects";
			sourceTree = "<group>";
		};
		A32CA72D24B6F28700B1A994 /* __tests__ */ = {
			isa = PBXGroup;
			children = (
				A32CA72E24B6F2E300B1A994 /* HomeRiskCellConfiguratorTests.swift */,
				516E42C924B760EC0008CC30 /* HomeRiskLevelCellConfiguratorTests.swift */,
				516E42FA24B7739F0008CC30 /* HomeUnknownRiskCellConfiguratorTests.swift */,
				51F1255E24BEFB7A00126C86 /* HomeUnknown48hRiskCellConfiguratorTests.swift */,
				516E42FC24B776A90008CC30 /* HomeLowRiskCellConfiguratorTests.swift */,
				516E42FF24B777B20008CC30 /* HomeHighRiskCellConfiguratorTests.swift */,
			);
			path = __tests__;
			sourceTree = "<group>";
		};
		A36FACC224C5E9FC00DED947 /* __tests__ */ = {
			isa = PBXGroup;
			children = (
				A36FACC324C5EA1500DED947 /* ExposureDetectionViewControllerTests.swift */,
				A3483B0A24C5EFA40037855F /* MockExposureDetectionViewControllerDelegate.swift */,
			);
			path = __tests__;
			sourceTree = "<group>";
		};
		A372DA3724BDA015003248BB /* View */ = {
			isa = PBXGroup;
			children = (
				A372DA3924BDA043003248BB /* Custom */,
				A372DA3824BDA035003248BB /* Controller */,
			);
			path = View;
			sourceTree = "<group>";
		};
		A372DA3824BDA035003248BB /* Controller */ = {
			isa = PBXGroup;
			children = (
				2F80CFD8247ED988000F06AF /* ExposureSubmissionIntroViewController.swift */,
				71FE1C75247AC2B500851FEB /* ExposureSubmissionOverviewViewController.swift */,
				71FE1C76247AC2B500851FEB /* ExposureSubmissionTanInputViewController.swift */,
				71FE1C78247AC2B500851FEB /* ExposureSubmissionTestResultViewController.swift */,
				71FE1C74247AC2B500851FEB /* ExposureSubmissionQRScannerViewController.swift */,
				2F80CFDA247EDDB3000F06AF /* ExposureSubmissionHotlineViewController.swift */,
				EBCD2411250790F400E5574C /* ExposureSubmissionSymptomsViewController.swift */,
				EB3BCA872507B6C1003F27C7 /* ExposureSubmissionSymptomsOnsetViewController.swift */,
				A3C4F95F24812CD20047F23E /* ExposureSubmissionWarnOthersViewController.swift */,
				01A236792519D1E80043D9F8 /* ExposureSubmissionWarnOthersViewModel.swift */,
				71FE1C73247AC2B500851FEB /* ExposureSubmissionSuccessViewController.swift */,
			);
			path = Controller;
			sourceTree = "<group>";
		};
		A372DA3924BDA043003248BB /* Custom */ = {
			isa = PBXGroup;
			children = (
				710224F524910661000C5DEF /* ExposureSubmissionDynamicCell.swift */,
			);
			path = Custom;
			sourceTree = "<group>";
		};
		A3E851B324ADDA9E00402485 /* __tests__ */ = {
			isa = PBXGroup;
			children = (
				A3E851B424ADDAC000402485 /* CountdownTimerTests.swift */,
			);
			path = __tests__;
			sourceTree = "<group>";
		};
		AB1FCBCA2521FC21005930BA /* ServerEnvironment */ = {
			isa = PBXGroup;
			children = (
				AB1FCBCB2521FC34005930BA /* __tests__ */,
				352F25A724EFCBDE00ACDFF3 /* ServerEnvironment.swift */,
			);
			path = ServerEnvironment;
			sourceTree = "<group>";
		};
		AB1FCBCB2521FC34005930BA /* __tests__ */ = {
			isa = PBXGroup;
			children = (
				AB1FCBDB2521FCD5005930BA /* TestServerEnvironments.json */,
				AB1FCBCC2521FC44005930BA /* ServerEnvironmentTests.swift */,
			);
			path = __tests__;
			sourceTree = "<group>";
		};
		AB1011552507C14F00D392A2 /* Models */ = {
			isa = PBXGroup;
			children = (
				AB1011572507C15000D392A2 /* TracingStatusHistory.swift */,
			);
			path = Models;
			sourceTree = "<group>";
		};
		AB5F84A924F8F6C7000400D4 /* Migration */ = {
			isa = PBXGroup;
			children = (
				AB5F84AA24F8F6C7000400D4 /* 0To1 */,
			);
			path = Migration;
			sourceTree = "<group>";
		};
		AB5F84AA24F8F6C7000400D4 /* 0To1 */ = {
			isa = PBXGroup;
			children = (
				AB5F84BA24F92876000400D4 /* Migration0To1Tests.swift */,
			);
			path = 0To1;
			sourceTree = "<group>";
		};
		AB5F84AB24F8F6EB000400D4 /* Migration */ = {
			isa = PBXGroup;
			children = (
				AB5F84AC24F8F7A1000400D4 /* SerialMigrator.swift */,
				AB5F84AF24F8F7C3000400D4 /* Migration.swift */,
				AB5F84AE24F8F7B8000400D4 /* Migrations */,
			);
			path = Migration;
			sourceTree = "<group>";
		};
		AB5F84AE24F8F7B8000400D4 /* Migrations */ = {
			isa = PBXGroup;
			children = (
				AB5F84B124F8F7E3000400D4 /* Migration0To1.swift */,
			);
			path = Migrations;
			sourceTree = "<group>";
		};
		AB5F84C124FE2EEA000400D4 /* V0 */ = {
			isa = PBXGroup;
			children = (
				AB5F84BF24FE2EB3000400D4 /* DownloadedPackagesStoreV0.swift */,
				AB5F84B824F92855000400D4 /* DownloadedPackagesSQLLiteStoreV0.swift */,
			);
			path = V0;
			sourceTree = "<group>";
		};
		AB5F84C224FE2EF2000400D4 /* V1 */ = {
			isa = PBXGroup;
			children = (
				B1D431CA246C84A400E728AD /* DownloadedPackagesStoreV1.swift */,
				B161782424804AC3006E435A /* DownloadedPackagesSQLLiteStoreV1.swift */,
			);
			path = V1;
			sourceTree = "<group>";
		};
		AB7420AA251B678E006666AC /* DeltaOnboarding */ = {
			isa = PBXGroup;
			children = (
<<<<<<< HEAD
				9488C3002521EE8E00504648 /* DeltaOnboardingNavigationController.swift */,
=======
>>>>>>> 08345970
				AB7420DB251B80EF006666AC /* __tests__ */,
				AB7420C1251B7D59006666AC /* DeltaOnboardingProtocols.swift */,
				AB7420B6251B69E2006666AC /* DeltaOnboardingCoordinator.swift */,
				AB7420C9251B7D79006666AC /* V15 */,
			);
			path = DeltaOnboarding;
			sourceTree = "<group>";
		};
		AB7420C9251B7D79006666AC /* V15 */ = {
			isa = PBXGroup;
			children = (
				AB7420AB251B67A8006666AC /* DeltaOnboardingV15.swift */,
				AB7420CA251B7D93006666AC /* DeltaOnboardingV15ViewController.swift */,
<<<<<<< HEAD
				94F594612521CBF50077681B /* DeltaOnboardingV15ViewModel.swift */,
=======
>>>>>>> 08345970
			);
			path = V15;
			sourceTree = "<group>";
		};
		AB7420DB251B80EF006666AC /* __tests__ */ = {
			isa = PBXGroup;
			children = (
				AB7420DC251B8101006666AC /* DeltaOnboardingCoordinatorTests.swift */,
<<<<<<< HEAD
				9412FAF92523499D0086E139 /* DeltaOnboardingViewControllerTests.swift */,
=======
>>>>>>> 08345970
			);
			path = __tests__;
			sourceTree = "<group>";
		};
<<<<<<< HEAD
=======
		AB628A1D251CDAA700CF61D2 /* ServerEnvironment */ = {
			isa = PBXGroup;
			children = (
				AB628A1E251CDADE00CF61D2 /* ServerEnvironments.json */,
			);
			path = ServerEnvironment;
			sourceTree = "<group>";
		};
>>>>>>> 08345970
		B102BDC12460405F00CD55A2 /* Backend */ = {
			isa = PBXGroup;
			children = (
				B15382DA24826F7E0010F007 /* __tests__ */,
				0159E6BF247829BA00894A89 /* temporary_exposure_key_export.pb.swift */,
				0159E6C0247829BA00894A89 /* temporary_exposure_key_signature_list.pb.swift */,
				B1D7D68A24766D2100E4DA5D /* apple_export.pb.swift */,
				0DF6BBB4248C04CF007E8B0C /* app_config.pb.swift */,
				0DF6BBB3248C04CF007E8B0C /* app_config_app_version_config.pb.swift */,
				0DF6BBB2248C04CF007E8B0C /* app_config_attenuation_duration.pb.swift */,
				B1D7D68624766D2100E4DA5D /* submission_payload.pb.swift */,
				359767F024FD13D9001FD591 /* diagnosis_key_batch.pb.swift */,
				B102BDC22460410600CD55A2 /* README.md */,
			);
			path = Backend;
			sourceTree = "<group>";
		};
		B10F9B88249961B500C418F4 /* __tests__ */ = {
			isa = PBXGroup;
			children = (
				B10F9B89249961B500C418F4 /* DynamicTypeLabelTests.swift */,
			);
			path = __tests__;
			sourceTree = "<group>";
		};
		B111EDEC2465B1F4001AEBB4 /* Client */ = {
			isa = PBXGroup;
			children = (
				B1CD333F2486AA5F00B06E9B /* Security */,
				B1741B482462C207006275D9 /* Client.swift */,
				B1DDDABA2471379900A07175 /* __tests__ */,
				B1125455246F293A00AB5036 /* HTTP Client */,
			);
			path = Client;
			sourceTree = "<group>";
		};
		B1125455246F293A00AB5036 /* HTTP Client */ = {
			isa = PBXGroup;
			children = (
				B1EAEC8C24711889003BE9A2 /* __tests__ */,
				011E13AD24680A4000973467 /* HTTPClient.swift */,
				B12995E8246C344100854AD0 /* HTTPClient+Configuration.swift */,
				B1EAEC8A24711884003BE9A2 /* URLSession+Convenience.swift */,
				B1A9E710246D782F0024CC12 /* SAPDownloadedPackage.swift */,
			);
			path = "HTTP Client";
			sourceTree = "<group>";
		};
		B1125458246F2C2100AB5036 /* Converting Keys */ = {
			isa = PBXGroup;
			children = (
				B1175214248A9F8300C3325C /* __tests__ */,
				B1125459246F2C6500AB5036 /* ENTemporaryExposureKey+Convert.swift */,
			);
			path = "Converting Keys";
			sourceTree = "<group>";
		};
		B11655912491437600316087 /* __tests__ */ = {
			isa = PBXGroup;
			children = (
				B11655922491437600316087 /* RiskProvidingConfigurationTests.swift */,
				B1C7EE472493D97000F1F284 /* RiskProvidingConfigurationManualTriggerTests.swift */,
			);
			path = __tests__;
			sourceTree = "<group>";
		};
		B1175211248A837300C3325C /* Risk */ = {
			isa = PBXGroup;
			children = (
				A1E41959249817C70016E52A /* __tests__ */,
				B1FE13D62487DEDD00D012E5 /* Calculation */,
				B1FE13D92488216300D012E5 /* Provider */,
				B1175212248A83AB00C3325C /* Risk.swift */,
			);
			path = Risk;
			sourceTree = "<group>";
		};
		B1175214248A9F8300C3325C /* __tests__ */ = {
			isa = PBXGroup;
			children = (
				B1175215248A9F9600C3325C /* ConvertingKeysTests.swift */,
			);
			path = __tests__;
			sourceTree = "<group>";
		};
		B117909724914D6E007FF821 /* __tests__ */ = {
			isa = PBXGroup;
			children = (
				01678E9A249A521F003B048B /* testStore.sqlite */,
				01D3ECFF2490230400551E65 /* StoreTests.swift */,
			);
			path = __tests__;
			sourceTree = "<group>";
		};
		B1221BDD2492E78100E6C4E4 /* Keychain */ = {
			isa = PBXGroup;
			children = (
				B1221BDE2492ECD500E6C4E4 /* __tests__ */,
				0DD260FE248D549B007C3B2C /* KeychainHelper.swift */,
				B1221BDF2492ECE800E6C4E4 /* CFDictionary+KeychainQuery.swift */,
			);
			path = Keychain;
			sourceTree = "<group>";
		};
		B1221BDE2492ECD500E6C4E4 /* __tests__ */ = {
			isa = PBXGroup;
			children = (
				B1221BE12492ED0F00E6C4E4 /* CFDictionary+KeychainQueryTests.swift */,
				35A7F080250A7CF8005E6C33 /* KeychainHelperTests.swift */,
			);
			path = __tests__;
			sourceTree = "<group>";
		};
		B14D0CD8246E939600D5BEBC /* Exposure Transaction */ = {
			isa = PBXGroup;
			children = (
				B161782B248062A0006E435A /* __tests__ */,
				B161782924805784006E435A /* DeltaCalculationResult.swift */,
				B1A9E70D246D73180024CC12 /* ExposureDetection.swift */,
				B10FD5F3246EAC1700E9D7F2 /* AppleFilesWriter.swift */,
				B14D0CDE246E976400D5BEBC /* ExposureDetectionTransaction+DidEndPrematurelyReason.swift */,
				B14D0CDC246E972400D5BEBC /* ExposureDetectionDelegate.swift */,
				FEDCE0116603B6E00FAEE632 /* ExposureDetectionExecutor.swift */,
				AB10115A250926BB00D392A2 /* CountryKeypackageDownloader.swift */,
			);
			path = "Exposure Transaction";
			sourceTree = "<group>";
		};
		B15382DA24826F7E0010F007 /* __tests__ */ = {
			isa = PBXGroup;
			children = (
				B1F8AE472479B4C30093A588 /* api-response-day-2020-05-16 */,
				A189E45E248C325E001D0996 /* de-config */,
				B17A44A12464906A00CB195E /* KeyTests.swift */,
				B1B9CF1E246ED2E8008F04F5 /* Sap_FilebucketTests.swift */,
			);
			path = __tests__;
			sourceTree = "<group>";
		};
		B15382DB24826FD70010F007 /* Mocks */ = {
			isa = PBXGroup;
			children = (
				CD678F6C246C43EE00B6A0F8 /* ClientMock.swift */,
				CD678F6E246C43FC00B6A0F8 /* MockURLSession.swift */,
			);
			path = Mocks;
			sourceTree = "<group>";
		};
		B15382DC248270220010F007 /* __tests__ */ = {
			isa = PBXGroup;
			children = (
				B15382E0248273A50010F007 /* Mocks */,
				CDF27BD2246ADBA70044D32B /* ExposureSubmissionServiceTests.swift */,
			);
			path = __tests__;
			sourceTree = "<group>";
		};
		B15382DD2482707A0010F007 /* __tests__ */ = {
			isa = PBXGroup;
			children = (
				B15382DE248270B50010F007 /* Mocks */,
				EE22DB8E247FB46C001B0A71 /* ENStateTests.swift */,
				A17DA5E12486D8E7006F310F /* RiskLevelTests.swift */,
				3598D99924FE280700483F1F /* CountryTests.swift */,
				941F5ECB2518E82100785F06 /* ENSettingEuTracingViewModelTests.swift */,
			);
			path = __tests__;
			sourceTree = "<group>";
		};
		B15382DE248270B50010F007 /* Mocks */ = {
			isa = PBXGroup;
			children = (
				EE22DB90247FB479001B0A71 /* MockStateHandlerObserverDelegate.swift */,
			);
			path = Mocks;
			sourceTree = "<group>";
		};
		B15382DF248270E90010F007 /* Helper */ = {
			isa = PBXGroup;
			children = (
				A1E419442495476C0016E52A /* HTTPClient+MockNetworkStack.swift */,
			);
			path = Helper;
			sourceTree = "<group>";
		};
		B15382E0248273A50010F007 /* Mocks */ = {
			isa = PBXGroup;
			children = (
				B15382E3248273DC0010F007 /* MockTestStore.swift */,
				859DD511248549790073D59F /* MockDiagnosisKeysRetrieval.swift */,
			);
			path = Mocks;
			sourceTree = "<group>";
		};
		B1569DD5245D6C790079FCD7 /* Developer Menu */ = {
			isa = PBXGroup;
			children = (
				B16457BC24DC3E0E002879EB /* Features */,
				B1FC2D1E24D9C8CB00083C81 /* Helper */,
				2FC951FA24DC2366008D39F4 /* Cells */,
				B1741B432461C257006275D9 /* DMDeveloperMenu.swift */,
				B1569DDE245D70990079FCD7 /* DMViewController.swift */,
				B1741B422461C105006275D9 /* README.md */,
			);
			path = "Developer Menu";
			sourceTree = "<group>";
		};
		B16177E624802F85006E435A /* __tests__ */ = {
			isa = PBXGroup;
			children = (
				AB5F84A924F8F6C7000400D4 /* Migration */,
				B16177E724802F9B006E435A /* DownloadedPackagesSQLLiteStoreTests.swift */,
				AB5F84B324F8FA26000400D4 /* SerialMigratorTests.swift */,
			);
			path = __tests__;
			sourceTree = "<group>";
		};
		B161782B248062A0006E435A /* __tests__ */ = {
			isa = PBXGroup;
			children = (
				B161782C248062CE006E435A /* DeltaCalculationResultTests.swift */,
				B15382E6248290BB0010F007 /* AppleFilesWriterTests.swift */,
				B15382FD248424F00010F007 /* ExposureDetectionTests.swift */,
				A124E648249BF4EB00E95F72 /* ExposureDetectionExecutorTests.swift */,
			);
			path = __tests__;
			sourceTree = "<group>";
		};
		B163D10E24990664001A322C /* __tests__ */ = {
			isa = PBXGroup;
			children = (
				B163D10F2499068D001A322C /* SettingsViewModelTests.swift */,
			);
			path = __tests__;
			sourceTree = "<group>";
		};
		B16457BC24DC3E0E002879EB /* Features */ = {
			isa = PBXGroup;
			children = (
				B1E8C99C2479D4E7006DC678 /* DMSubmissionStateViewController.swift */,
				B16457B424DC11EF002879EB /* DMLastSubmissionRequetViewController.swift */,
				B16457B824DC19F9002879EB /* DMSettingsViewController.swift */,
				B18755D024DC45CA00A9202E /* DMStoreViewController.swift */,
				B1D8CB2524DD4371008C6010 /* DMTracingHistoryViewController.swift */,
				B16457BA24DC3309002879EB /* DMErrorsViewController.swift */,
				B1FC2D1C24D9C87F00083C81 /* DMKeysViewController.swift */,
				B1F82DF124718C7300E2E56A /* DMBackendConfigurationViewController.swift */,
				B16457B624DC160B002879EB /* DMLastRiskCalculationViewController.swift */,
				AB6289D8251C833100CF61D2 /* DMDeltaOnboardingViewController.swift */,
<<<<<<< HEAD
=======
				ABDA2791251CE308006BAE84 /* DMServerEnvironmentViewController.swift */,
>>>>>>> 08345970
			);
			path = Features;
			sourceTree = "<group>";
		};
		B1741B572462EB26006275D9 /* Recovered References */ = {
			isa = PBXGroup;
			children = (
			);
			name = "Recovered References";
			sourceTree = "<group>";
		};
		B184A381248FFCC3007180F6 /* Store */ = {
			isa = PBXGroup;
			children = (
				B117909724914D6E007FF821 /* __tests__ */,
				AB1011552507C14F00D392A2 /* Models */,
				013DC101245DAC4E00EE58B0 /* Store.swift */,
				B184A37F248FFCBE007180F6 /* SecureStore.swift */,
				B184A382248FFCE2007180F6 /* CodableExposureDetectionSummary.swift */,
			);
			path = Store;
			sourceTree = "<group>";
		};
		B18C411A246DB2F000B8D8CB /* Helper */ = {
			isa = PBXGroup;
			children = (
				A1BABD0824A57B88000ED515 /* TemporaryExposureKeyMock.swift */,
				B18C411C246DB30000B8D8CB /* URL+Helper.swift */,
				A1E41940249410AF0016E52A /* SAPDownloadedPackage+Helpers.swift */,
				A124E64B249C4C9000E95F72 /* SAPDownloadedPackagesStore+Helpers.swift */,
				A14BDEBF24A1AD660063E4EC /* MockExposureDetector.swift */,
				015692E324B48C3F0033F35E /* TimeInterval+Convenience.swift */,
				AB5F84BC24F92E92000400D4 /* SerialMigratorFake.swift */,
			);
			path = Helper;
			sourceTree = "<group>";
		};
		B19FD70E2491A04800A9D56A /* Update Checker */ = {
			isa = PBXGroup;
			children = (
				B19FD70F2491A05800A9D56A /* __tests__ */,
				0DF6BB96248AD616007E8B0C /* AppUpdateCheckHelper.swift */,
				B19FD7102491A07000A9D56A /* String+SemanticVersion.swift */,
				B19FD7122491A08500A9D56A /* SAP_SemanticVersion+Compare.swift */,
			);
			path = "Update Checker";
			sourceTree = "<group>";
		};
		B19FD70F2491A05800A9D56A /* __tests__ */ = {
			isa = PBXGroup;
			children = (
				B19FD7142491A4A300A9D56A /* SAP_SemanticVersionTests.swift */,
				0DF6BB9C248AE232007E8B0C /* AppUpdateCheckerHelperTests.swift */,
			);
			path = __tests__;
			sourceTree = "<group>";
		};
		B1AC51D424CED8740087C35B /* __tests__ */ = {
			isa = PBXGroup;
			children = (
				B1AC51D524CED8820087C35B /* DetectionModeTests.swift */,
				B1E23B8724FE80EF006BCDA6 /* CancellationTokenTests.swift */,
				0144BDE22509288B00B0857C /* SymptomsOnsetTests.swift */,
			);
			path = __tests__;
			sourceTree = "<group>";
		};
		B1CD333F2486AA5F00B06E9B /* Security */ = {
			isa = PBXGroup;
			children = (
				B1CD33402486AA7100B06E9B /* CoronaWarnURLSessionDelegate.swift */,
			);
			path = Security;
			sourceTree = "<group>";
		};
		B1D431C9246C848E00E728AD /* DownloadedPackagesStore */ = {
			isa = PBXGroup;
			children = (
				AB5F84C224FE2EF2000400D4 /* V1 */,
				AB5F84C124FE2EEA000400D4 /* V0 */,
				AB5F84AB24F8F6EB000400D4 /* Migration */,
				B16177E624802F85006E435A /* __tests__ */,
			);
			path = DownloadedPackagesStore;
			sourceTree = "<group>";
		};
		B1DDDABA2471379900A07175 /* __tests__ */ = {
			isa = PBXGroup;
			children = (
				B15382DB24826FD70010F007 /* Mocks */,
				B1DDDABB247137B000A07175 /* HTTPClientConfigurationEndpointTests.swift */,
			);
			path = __tests__;
			sourceTree = "<group>";
		};
		B1EAEC8C24711889003BE9A2 /* __tests__ */ = {
			isa = PBXGroup;
			children = (
				B15382DF248270E90010F007 /* Helper */,
				A1E4194A2495A3940016E52A /* HTTPClient+AppConfigTests.swift */,
				B1D431C7246C69F300E728AD /* HTTPClient+ConfigurationTests.swift */,
				CDF27BD4246ADBF30044D32B /* HTTPClient+DaysAndHoursTests.swift */,
				A1E4194D2495A5800016E52A /* HTTPClient+ExposureConfigTests.swift */,
				A1E419532495A7850016E52A /* HTTPClient+GetTestResultTests.swift */,
				A1E419562495A8F50016E52A /* HTTPClient+RegistrationTokenTests.swift */,
				A1E41947249548260016E52A /* HTTPClient+SubmitTests.swift */,
				A1E419502495A6EA0016E52A /* HTTPClient+TANForExposureSubmitTests.swift */,
				A1877CA9248F247D006FEFC0 /* SAPDownloadedPackageTests.swift */,
				B1EAEC8D247118CB003BE9A2 /* URLSession+ConvenienceTests.swift */,
				A32C046424D96348005BEA61 /* HTTPClient+PlausibeDeniabilityTests.swift */,
			);
			path = __tests__;
			sourceTree = "<group>";
		};
		B1FC2D1E24D9C8CB00083C81 /* Helper */ = {
			isa = PBXGroup;
			children = (
				B1FC2D1F24D9C8DF00083C81 /* SAP_TemporaryExposureKey+DeveloperMenu.swift */,
				B1A31F6824DAE6C000E263DF /* DMKeyCell.swift */,
				B103193124E18A0A00DD02EF /* DMMenuItem.swift */,
			);
			path = Helper;
			sourceTree = "<group>";
		};
		B1FE13D62487DEDD00D012E5 /* Calculation */ = {
			isa = PBXGroup;
			children = (
				A128F04B2489ABE700EC7F6C /* __tests__ */,
				B1FE13D72487DEED00D012E5 /* RiskCalculation.swift */,
				B1175217248ACFBC00C3325C /* SAP_RiskScoreClass+LowAndHigh.swift */,
			);
			path = Calculation;
			sourceTree = "<group>";
		};
		B1FE13D92488216300D012E5 /* Provider */ = {
			isa = PBXGroup;
			children = (
				B1FE13F724896DC400D012E5 /* Helper */,
				B1FE13E32488253200D012E5 /* Model */,
				B1FE13E0248824D700D012E5 /* __tests__ */,
				B1FE13DC248821CB00D012E5 /* RiskProviding.swift */,
				B1FE13DE248821E000D012E5 /* RiskProvider.swift */,
			);
			path = Provider;
			sourceTree = "<group>";
		};
		B1FE13E0248824D700D012E5 /* __tests__ */ = {
			isa = PBXGroup;
			children = (
				B1FE13E1248824E900D012E5 /* RiskProviderTests.swift */,
			);
			path = __tests__;
			sourceTree = "<group>";
		};
		B1FE13E32488253200D012E5 /* Model */ = {
			isa = PBXGroup;
			children = (
				B11655912491437600316087 /* __tests__ */,
				B1FE13E52488255900D012E5 /* RiskProvidingConfiguration.swift */,
				B1C7EEAD24941A3B00F1F284 /* ManualExposureDetectionState.swift */,
				B1C7EEAF24941A6B00F1F284 /* RiskConsumer.swift */,
			);
			path = Model;
			sourceTree = "<group>";
		};
		B1FE13F724896DC400D012E5 /* Helper */ = {
			isa = PBXGroup;
			children = (
				B1FE13FC24896EE700D012E5 /* __tests__ */,
				B1FE13F824896DDB00D012E5 /* CachedAppConfiguration.swift */,
				B1FE13FA24896E6700D012E5 /* AppConfigurationProviding.swift */,
			);
			path = Helper;
			sourceTree = "<group>";
		};
		B1FE13FC24896EE700D012E5 /* __tests__ */ = {
			isa = PBXGroup;
			children = (
				B1FE13FD24896EF700D012E5 /* CachedAppConfigurationTests.swift */,
			);
			path = __tests__;
			sourceTree = "<group>";
		};
		B1FF6B6B2497D0B40041CF02 /* CWASQLite */ = {
			isa = PBXGroup;
			children = (
				0DFCC2712484DC8400E2811D /* sqlite3.h */,
				0DFCC2702484DC8400E2811D /* sqlite3.c */,
				B1FF6B6C2497D0B50041CF02 /* CWASQLite.h */,
				B1FF6B6D2497D0B50041CF02 /* Info.plist */,
			);
			path = CWASQLite;
			sourceTree = "<group>";
		};
		CD8638512477EBAA00A5A07C /* Settings */ = {
			isa = PBXGroup;
			children = (
				B163D10E24990664001A322C /* __tests__ */,
				CD8638522477EBD400A5A07C /* SettingsViewModel.swift */,
				CDCE11D5247D644100F30825 /* NotificationSettingsViewModel.swift */,
			);
			path = Settings;
			sourceTree = "<group>";
		};
		CD99A398245B229F00BF12AF /* ExposureSubmission */ = {
			isa = PBXGroup;
			children = (
				A3284253248E48E0006B1F09 /* __tests__ */,
				A372DA3724BDA015003248BB /* View */,
				71FE1C79247AC2B500851FEB /* ExposureSubmissionNavigationController.swift */,
				A372DA3A24BDA075003248BB /* ExposureSubmissionCoordinator.swift */,
				0144BDEC250A3E5300B0857C /* ExposureSubmissionCoordinatorModel.swift */,
				A3816085250633D7002286E9 /* RequiresDismissConfirmation.swift */,
			);
			path = ExposureSubmission;
			sourceTree = "<group>";
		};
		CD99A3C82461A44B00BF12AF /* View Helpers */ = {
			isa = PBXGroup;
			children = (
				A3E851B324ADDA9E00402485 /* __tests__ */,
				51D420B324583ABB00AD70CA /* AppStoryboard.swift */,
				CD99A3C92461A47C00BF12AF /* AppStrings.swift */,
				71CAB9D1248AACAD00F516A5 /* PixelPerfectLayoutConstraint.swift */,
				2FE15A3B249B8C0B0077BD8D /* AccessibilityIdentifiers.swift */,
				A3E851B124ADD09900402485 /* CountdownTimer.swift */,
			);
			path = "View Helpers";
			sourceTree = "<group>";
		};
		CDCE11D7247D645800F30825 /* Notifications */ = {
			isa = PBXGroup;
			children = (
				CDCE11D8247D64C600F30825 /* NotificationSettingsOnTableViewCell.swift */,
				CDCE11DA247D64D600F30825 /* NotificationSettingsOffTableViewCell.swift */,
			);
			path = Notifications;
			sourceTree = "<group>";
		};
		CDD87C6024766163007CE6CA /* Cells */ = {
			isa = PBXGroup;
			children = (
				CDCE11D7247D645800F30825 /* Notifications */,
				CDD87C54247556DE007CE6CA /* MainSettingsTableViewCell.swift */,
				CDD87C5C247559E3007CE6CA /* LabelTableViewCell.swift */,
			);
			path = Cells;
			sourceTree = "<group>";
		};
		EB11B02824EE7C7D00143A95 /* Settings */ = {
			isa = PBXGroup;
			children = (
				EB11B02924EE7CA500143A95 /* ENAUITestsSettings.swift */,
			);
			path = Settings;
			sourceTree = "<group>";
		};
		EB41DC0624E53D3F0029C6F7 /* BackgroundAppRefresh */ = {
			isa = PBXGroup;
			children = (
				01D16C5C24ED6981007DB387 /* __tests__ */,
				EB7F8E9424E434E000A3CCC4 /* BackgroundAppRefreshViewController.swift */,
				EB23949F24E5492900E71225 /* BackgroundAppRefreshViewModel.swift */,
				EB7D205324E6A3320089264C /* InfoBoxView.swift */,
				EB7D205524E6A5930089264C /* InfoBoxViewModel.swift */,
				EB7057D624E6BACA002235B4 /* InfoBoxView.xib */,
			);
			path = BackgroundAppRefresh;
			sourceTree = "<group>";
		};
		EE20EA0824699A3A00770683 /* RiskLegend */ = {
			isa = PBXGroup;
			children = (
				71B804482484D37300D53506 /* RiskLegendViewController.swift */,
				71B8044C248525CD00D53506 /* RiskLegendViewController+DynamicTableViewModel.swift */,
			);
			path = RiskLegend;
			sourceTree = "<group>";
		};
		EE22DB83247FB43A001B0A71 /* ENSetting */ = {
			isa = PBXGroup;
			children = (
				EE22DB84247FB43A001B0A71 /* TracingHistoryTableViewCell.swift */,
				EE22DB85247FB43A001B0A71 /* ImageTableViewCell.swift */,
				EE22DB86247FB43A001B0A71 /* ActionDetailTableViewCell.swift */,
				EE22DB87247FB43A001B0A71 /* DescriptionTableViewCell.swift */,
				EE22DB88247FB43A001B0A71 /* ActionTableViewCell.swift */,
				941ADDAF2518C2B200E421D9 /* EuTracingTableViewCell.swift */,
			);
			path = ENSetting;
			sourceTree = "<group>";
		};
		EE278B2E245F2C58008B06F9 /* FriendsInvite */ = {
			isa = PBXGroup;
			children = (
				EE278B2F245F2C8A008B06F9 /* FriendsInviteController.swift */,
			);
			path = FriendsInvite;
			sourceTree = "<group>";
		};
		EE70C239245B09E900AC9B2F /* Localization */ = {
			isa = PBXGroup;
			children = (
				13156CFF248C19D000AFC472 /* usage.html */,
				71F5418A248BEDBE006DB793 /* privacy-policy.html */,
				EE70C23A245B09E900AC9B2F /* Localizable.strings */,
				01E42990251DCDC90057FCBE /* Localizable.legal.strings */,
				EE92A340245D96DA006B97B0 /* Localizable.stringsdict */,
				EE26950A248FCB0300BAE234 /* InfoPlist.strings */,
			);
			path = Localization;
			sourceTree = "<group>";
		};
		EE85998B2462EFD4002E7AE2 /* AppInformation */ = {
			isa = PBXGroup;
			children = (
				50BD2E6724FE26F300932566 /* __test__ */,
				01F5F7212487B9C000229720 /* AppInformationViewController.swift */,
				71CC3E9C246D5D8000217F2C /* AppInformationViewController+DynamicTableViewModel.swift */,
				50BD2E6124FE1E8700932566 /* AppInformationModel.swift */,
				50DC527824FEB2AE00F6D8EB /* AppInformationDynamicCell.swift */,
				50E3BE59250127DF0033E2C7 /* AppInformationDynamicAction.swift */,
				50BD2E6324FE232E00932566 /* AppInformationImprintViewModel.swift */,
				4026C2DB24852B7600926FB4 /* AppInformationViewController+LegalModel.swift */,
				71CC3E9E246D6B6800217F2C /* AppInformationDetailViewController.swift */,
				4026C2E324854C8D00926FB4 /* AppInformationLegalCell.swift */,
			);
			path = AppInformation;
			sourceTree = "<group>";
		};
		EEF790092466ED410065EBD5 /* ExposureDetection */ = {
			isa = PBXGroup;
			children = (
				713EA26224798F8500AB7EE8 /* ExposureDetectionHeaderCell.swift */,
				713EA25E24798A9100AB7EE8 /* ExposureDetectionRiskCell.swift */,
				713EA25C24798A7000AB7EE8 /* ExposureDetectionRoundedView.swift */,
				7154EB49247D21E200A467FF /* ExposureDetectionLongGuideCell.swift */,
				7154EB4B247E862100A467FF /* ExposureDetectionLoadingCell.swift */,
			);
			path = ExposureDetection;
			sourceTree = "<group>";
		};
		F247572E2483934B003E1FC5 /* __tests__ */ = {
			isa = PBXGroup;
			children = (
				A1654EFD24B41FEF00C0E115 /* DynamicCellTests.swift */,
				F252472E2483955B00C5556B /* DynamicTableViewControllerFake.storyboard */,
				F2DC809324898CE600EDC40A /* DynamicTableViewControllerFooterTests.swift */,
				F2DC809124898B1800EDC40A /* DynamicTableViewControllerHeaderTests.swift */,
				F2DC808F24898A9400EDC40A /* DynamicTableViewControllerNumberOfRowsAndSectionsTests.swift */,
				F2DC808D248989CE00EDC40A /* DynamicTableViewControllerRegisterCellsTests.swift */,
				F247572A24838AC8003E1FC5 /* DynamicTableViewControllerRowsTests.swift */,
				F25247302484456800C5556B /* DynamicTableViewModelTests.swift */,
				F22C6E242492082B00712A6B /* DynamicTableViewSpaceCellTests.swift */,
				A1654F0024B43E7F00C0E115 /* DynamicTableViewTextViewCellTests.swift */,
			);
			path = __tests__;
			sourceTree = "<group>";
		};
		FEDCE21C117BF675C80F5989 /* States */ = {
			isa = PBXGroup;
			children = (
				FEDCE1B8926528ED74CDE1B2 /* ENStateHandler+State.swift */,
				FEDCE4BE82DC5BFE90575663 /* ExposureDetectionViewController+State.swift */,
				FEDCEC452596E54A041BBCE9 /* HomeInteractor+State.swift */,
				FEDCE838D90CB02C55E15237 /* SceneDelegate+State.swift */,
			);
			path = States;
			sourceTree = "<group>";
		};
/* End PBXGroup section */

/* Begin PBXHeadersBuildPhase section */
		B1FF6B652497D0B40041CF02 /* Headers */ = {
			isa = PBXHeadersBuildPhase;
			buildActionMask = 2147483647;
			files = (
				B1FF6B6E2497D0B50041CF02 /* CWASQLite.h in Headers */,
				B1FF6B772497D2330041CF02 /* sqlite3.h in Headers */,
			);
			runOnlyForDeploymentPostprocessing = 0;
		};
/* End PBXHeadersBuildPhase section */

/* Begin PBXNativeTarget section */
		85D7593A2457048F008175F0 /* ENA */ = {
			isa = PBXNativeTarget;
			buildConfigurationList = 85D7596824570491008175F0 /* Build configuration list for PBXNativeTarget "ENA" */;
			buildPhases = (
				71AFBD9324642AF500F91006 /* SwiftLint */,
				85D759372457048F008175F0 /* Sources */,
				85D759382457048F008175F0 /* Frameworks */,
				85D759392457048F008175F0 /* Resources */,
				B102BDB924603FD600CD55A2 /* Embed Frameworks */,
			);
			buildRules = (
			);
			dependencies = (
			);
			name = ENA;
			packageProductDependencies = (
				B10FB02F246036F3004CA11E /* SwiftProtobuf */,
				B1E8C9A4247AB869006DC678 /* ZIPFoundation */,
				B1B5A75F24924B3D0029D5D7 /* FMDB */,
			);
			productName = ENA;
			productReference = 85D7593B2457048F008175F0 /* ENA.app */;
			productType = "com.apple.product-type.application";
		};
		85D7595324570491008175F0 /* ENATests */ = {
			isa = PBXNativeTarget;
			buildConfigurationList = 85D7596B24570491008175F0 /* Build configuration list for PBXNativeTarget "ENATests" */;
			buildPhases = (
				85D7595024570491008175F0 /* Sources */,
				85D7595124570491008175F0 /* Frameworks */,
				85D7595224570491008175F0 /* Resources */,
			);
			buildRules = (
			);
			dependencies = (
				85D7595624570491008175F0 /* PBXTargetDependency */,
			);
			name = ENATests;
			productName = ENATests;
			productReference = 85D7595424570491008175F0 /* ENATests.xctest */;
			productType = "com.apple.product-type.bundle.unit-test";
		};
		85D7595E24570491008175F0 /* ENAUITests */ = {
			isa = PBXNativeTarget;
			buildConfigurationList = 85D7596E24570491008175F0 /* Build configuration list for PBXNativeTarget "ENAUITests" */;
			buildPhases = (
				85D7595B24570491008175F0 /* Sources */,
				85D7595C24570491008175F0 /* Frameworks */,
				85D7595D24570491008175F0 /* Resources */,
			);
			buildRules = (
			);
			dependencies = (
				85D7596124570491008175F0 /* PBXTargetDependency */,
			);
			name = ENAUITests;
			productName = ENAUITests;
			productReference = 85D7595F24570491008175F0 /* ENAUITests.xctest */;
			productType = "com.apple.product-type.bundle.ui-testing";
		};
		B1FF6B692497D0B40041CF02 /* CWASQLite */ = {
			isa = PBXNativeTarget;
			buildConfigurationList = B1FF6B742497D0B50041CF02 /* Build configuration list for PBXNativeTarget "CWASQLite" */;
			buildPhases = (
				B1FF6B652497D0B40041CF02 /* Headers */,
				B1FF6B662497D0B40041CF02 /* Sources */,
				B1FF6B672497D0B40041CF02 /* Frameworks */,
				B1FF6B682497D0B40041CF02 /* Resources */,
			);
			buildRules = (
			);
			dependencies = (
			);
			name = CWASQLite;
			productName = CWASQLite;
			productReference = B1FF6B6A2497D0B40041CF02 /* CWASQLite.framework */;
			productType = "com.apple.product-type.framework";
		};
/* End PBXNativeTarget section */

/* Begin PBXProject section */
		85D759332457048F008175F0 /* Project object */ = {
			isa = PBXProject;
			attributes = {
				LastSwiftUpdateCheck = 1150;
				LastUpgradeCheck = 1150;
				ORGANIZATIONNAME = "SAP SE";
				TargetAttributes = {
					85D7593A2457048F008175F0 = {
						CreatedOnToolsVersion = 11.4.1;
						LastSwiftMigration = 1150;
					};
					85D7595324570491008175F0 = {
						CreatedOnToolsVersion = 11.4.1;
						LastSwiftMigration = 1150;
						TestTargetID = 85D7593A2457048F008175F0;
					};
					85D7595E24570491008175F0 = {
						CreatedOnToolsVersion = 11.4.1;
						TestTargetID = 85D7593A2457048F008175F0;
					};
					B1FF6B692497D0B40041CF02 = {
						CreatedOnToolsVersion = 11.6;
					};
				};
			};
			buildConfigurationList = 85D759362457048F008175F0 /* Build configuration list for PBXProject "ENA" */;
			compatibilityVersion = "Xcode 9.3";
			developmentRegion = en;
			hasScannedForEncodings = 0;
			knownRegions = (
				en,
				Base,
				de,
				tr,
				pl,
				ro,
				bg,
			);
			mainGroup = 85D759322457048F008175F0;
			packageReferences = (
				B10FB02E246036F3004CA11E /* XCRemoteSwiftPackageReference "swift-protobuf" */,
				B1E8C9A3247AB869006DC678 /* XCRemoteSwiftPackageReference "ZIPFoundation" */,
				B1B5A75E24924B3D0029D5D7 /* XCRemoteSwiftPackageReference "fmdb" */,
			);
			productRefGroup = 85D7593C2457048F008175F0 /* Products */;
			projectDirPath = "";
			projectRoot = "";
			targets = (
				85D7593A2457048F008175F0 /* ENA */,
				85D7595324570491008175F0 /* ENATests */,
				85D7595E24570491008175F0 /* ENAUITests */,
				B1FF6B692497D0B40041CF02 /* CWASQLite */,
			);
		};
/* End PBXProject section */

/* Begin PBXResourcesBuildPhase section */
		85D759392457048F008175F0 /* Resources */ = {
			isa = PBXResourcesBuildPhase;
			buildActionMask = 2147483647;
			files = (
				514E813024618E3D00636861 /* ExposureDetection.storyboard in Resources */,
				51486DA32485101500FCE216 /* RiskInactiveCollectionViewCell.xib in Resources */,
				13156CFD248C19D000AFC472 /* usage.html in Resources */,
				51486DA72485237200FCE216 /* RiskThankYouCollectionViewCell.xib in Resources */,
				2F785752248506BD00323A9C /* HomeTestResultCollectionViewCell.xib in Resources */,
				EE269508248FCB0300BAE234 /* InfoPlist.strings in Resources */,
				85D7594E24570491008175F0 /* LaunchScreen.storyboard in Resources */,
				EB7057D724E6BACA002235B4 /* InfoBoxView.xib in Resources */,
				710224EE2490E2FD000C5DEF /* ExposureSubmissionStepCell.xib in Resources */,
				EE20EA072469883900770683 /* RiskLegend.storyboard in Resources */,
				71FE1C8D247AC79D00851FEB /* DynamicTableViewIconCell.xib in Resources */,
				71F2E57B2487AEFC00694F1A /* ena-colors.xcassets in Resources */,
				51C7790C24867F16004582F8 /* RiskListItemView.xib in Resources */,
				EE92A33E245D96DA006B97B0 /* Localizable.stringsdict in Resources */,
				01E4298E251DCDC90057FCBE /* Localizable.legal.strings in Resources */,
				A328424D248B91E0006B1F09 /* HomeTestResultLoadingCell.xib in Resources */,
				EE278B2D245F2BBB008B06F9 /* InviteFriends.storyboard in Resources */,
				EE70C23D245B09EA00AC9B2F /* Localizable.strings in Resources */,
				51CE1B85246078B6002CF42A /* ActivateCollectionViewCell.xib in Resources */,
				AB628A1F251CDADE00CF61D2 /* ServerEnvironments.json in Resources */,
				014891B324F90D0B002A6F77 /* ENA.plist in Resources */,
				51C779142486E5AB004582F8 /* RiskFindingPositiveCollectionViewCell.xib in Resources */,
				51D420CE245869C800AD70CA /* Home.storyboard in Resources */,
				8539874F2467094E00D28B62 /* AppIcon.xcassets in Resources */,
				514C0A0B247AF9F700F235F6 /* RiskTextItemView.xib in Resources */,
				51B5B414246DF07300DC5D3E /* RiskImageItemView.xib in Resources */,
				85D7594B24570491008175F0 /* Assets.xcassets in Resources */,
				711EFCC924935C79005FEF21 /* ExposureSubmissionTestResultHeaderView.xib in Resources */,
				51CE1B88246078B6002CF42A /* RiskLevelCollectionViewCell.xib in Resources */,
				710021DE248EAF16001F0B63 /* ExposureSubmissionImageCardCell.xib in Resources */,
				51D420D024586AB300AD70CA /* Settings.storyboard in Resources */,
				71F5418E248BEE08006DB793 /* privacy-policy.html in Resources */,
				01DC23252462DFD0001B727C /* ExposureSubmission.storyboard in Resources */,
				51CE1B8A246078B6002CF42A /* InfoCollectionViewCell.xib in Resources */,
				51FE277D247535C400BB8144 /* RiskLoadingItemView.xib in Resources */,
				853D98832469DC5000490DBA /* ExposureNotificationSetting.storyboard in Resources */,
				51D420B12458397300AD70CA /* Onboarding.storyboard in Resources */,
			);
			runOnlyForDeploymentPostprocessing = 0;
		};
		85D7595224570491008175F0 /* Resources */ = {
			isa = PBXResourcesBuildPhase;
			buildActionMask = 2147483647;
			files = (
				B1F8AE482479B4C30093A588 /* api-response-day-2020-05-16 in Resources */,
				01678E9C249A5F08003B048B /* testStore.sqlite in Resources */,
				A189E45F248C325E001D0996 /* de-config in Resources */,
				AB1FCBDC2521FCD5005930BA /* TestServerEnvironments.json in Resources */,
				F252472F2483955B00C5556B /* DynamicTableViewControllerFake.storyboard in Resources */,
			);
			runOnlyForDeploymentPostprocessing = 0;
		};
		85D7595D24570491008175F0 /* Resources */ = {
			isa = PBXResourcesBuildPhase;
			buildActionMask = 2147483647;
			files = (
				13E5046C248E434B0086641C /* Localizable.strings in Resources */,
				13E5046D248E434B0086641C /* Localizable.stringsdict in Resources */,
			);
			runOnlyForDeploymentPostprocessing = 0;
		};
		B1FF6B682497D0B40041CF02 /* Resources */ = {
			isa = PBXResourcesBuildPhase;
			buildActionMask = 2147483647;
			files = (
			);
			runOnlyForDeploymentPostprocessing = 0;
		};
/* End PBXResourcesBuildPhase section */

/* Begin PBXShellScriptBuildPhase section */
		71AFBD9324642AF500F91006 /* SwiftLint */ = {
			isa = PBXShellScriptBuildPhase;
			buildActionMask = 2147483647;
			files = (
			);
			inputFileListPaths = (
			);
			inputPaths = (
			);
			name = SwiftLint;
			outputFileListPaths = (
			);
			outputPaths = (
			);
			runOnlyForDeploymentPostprocessing = 0;
			shellPath = /bin/sh;
			shellScript = "if which swiftlint >/dev/null; then\n  swiftlint\nelse\n  echo \"warning: SwiftLint is not available.\"\n  echo \"Use 'brew install swiftlint' to install SwiftLint or download it manually from https://github.com/realm/SwiftLint.\"\nfi\n\n";
			showEnvVarsInLog = 0;
		};
/* End PBXShellScriptBuildPhase section */

/* Begin PBXSourcesBuildPhase section */
		85D759372457048F008175F0 /* Sources */ = {
			isa = PBXSourcesBuildPhase;
			buildActionMask = 2147483647;
			files = (
				50BD2E6224FE1E8700932566 /* AppInformationModel.swift in Sources */,
				B120C7CA24AFF12D00F68FF1 /* ActiveTracing.swift in Sources */,
				B1A89F3B24819CE800DA1CEC /* LabelTableViewCell.swift in Sources */,
				B1C7EE4424938E9E00F1F284 /* ExposureDetection_DidEndPrematurelyReason+ErrorHandling.swift in Sources */,
				B1A89F3A24819CD300DA1CEC /* HomeRiskImageItemViewConfigurator.swift in Sources */,
				B1A89F3924819CC200DA1CEC /* ExposureStateUpdating.swift in Sources */,
				AB5F84B024F8F7C3000400D4 /* Migration.swift in Sources */,
				B1C6ECFF247F089E0066138F /* RiskImageItemView.swift in Sources */,
				51486DA62485237200FCE216 /* RiskThankYouCollectionViewCell.swift in Sources */,
				71330E43248109FD00EB10F6 /* DynamicTableViewCell.swift in Sources */,
				B14D0CDD246E972400D5BEBC /* ExposureDetectionDelegate.swift in Sources */,
				0144BDED250A3E5300B0857C /* ExposureSubmissionCoordinatorModel.swift in Sources */,
				B161782E2480658F006E435A /* DeltaCalculationResult.swift in Sources */,
				B11E619B246EE4B0004A056A /* DynamicTypeLabel.swift in Sources */,
				AB6289CF251BA01400CF61D2 /* Bundle+Version.swift in Sources */,
				B1D7D69224766D2100E4DA5D /* apple_export.pb.swift in Sources */,
				AB7420C2251B7D59006666AC /* DeltaOnboardingProtocols.swift in Sources */,
				7187A5582481231C00FCC755 /* DynamicTableViewAction.swift in Sources */,
				B16457B524DC11EF002879EB /* DMLastSubmissionRequetViewController.swift in Sources */,
				A128F059248B459F00EC7F6C /* PublicKeyStore.swift in Sources */,
				01D6948D2502717F00B45BEA /* DatePickerDayView.swift in Sources */,
				71C0BEDD2498DD07009A17A0 /* ENANavigationFooterView.swift in Sources */,
				2FA9E39524D2F2B00030561C /* ExposureSubmission+DeviceRegistrationKey.swift in Sources */,
				A3FF84EC247BFAF00053E947 /* Hasher.swift in Sources */,
				51895EDC245E16CD0085DA38 /* ENAColor.swift in Sources */,
				A372DA3B24BDA075003248BB /* ExposureSubmissionCoordinator.swift in Sources */,
				51FE277B2475340300BB8144 /* HomeRiskLoadingItemViewConfigurator.swift in Sources */,
				0D5611B4247F852C00B5B094 /* SQLiteKeyValueStore.swift in Sources */,
				13BAE9B12472FB1E00CEE58A /* CellConfiguratorIndexPosition.swift in Sources */,
				515BBDEB2484F8E500CDB674 /* HomeThankYouRiskCellConfigurator.swift in Sources */,
				514C0A0D247AFB0200F235F6 /* RiskTextItemView.swift in Sources */,
				CD99A3A9245C272400BF12AF /* ExposureSubmissionService.swift in Sources */,
				AB7420AC251B67A8006666AC /* DeltaOnboardingV15.swift in Sources */,
				71F54191248BF677006DB793 /* HtmlTextView.swift in Sources */,
				51B5B41C246EC8B800DC5D3E /* HomeCardCollectionViewCell.swift in Sources */,
				B1EDFD8D248E74D000E7EAFF /* URL+StaticString.swift in Sources */,
				A3E851B224ADD09900402485 /* CountdownTimer.swift in Sources */,
				011E13AE24680A4000973467 /* HTTPClient.swift in Sources */,
				A1C683FA24AEC57400B90D12 /* DynamicTableViewTextViewCell.swift in Sources */,
				853D987A24694A8700490DBA /* ENAButton.swift in Sources */,
				CD8638532477EBD400A5A07C /* SettingsViewModel.swift in Sources */,
				2FC0357124B5B70700E234AC /* Error+FAQUrl.swift in Sources */,
				51CE1BB52460AC83002CF42A /* UICollectionView+Dequeue.swift in Sources */,
				B17F2D48248CEB4C00CAA38F /* DetectionMode.swift in Sources */,
				0144BDE1250924CC00B0857C /* SymptomsOnset.swift in Sources */,
				01B7232424F812500064C0EB /* DynamicTableViewOptionGroupCell.swift in Sources */,
				137846492488027600A50AB8 /* OnboardingInfoViewController+Extension.swift in Sources */,
				ABDA2792251CE308006BAE84 /* DMServerEnvironmentViewController.swift in Sources */,
				85E33444247EB357006E74EC /* CircularProgressView.swift in Sources */,
				71FD8862246EB27F00E804D0 /* ExposureDetectionViewController.swift in Sources */,
				51F1255D24BDD75300126C86 /* HomeUnknown48hRiskCellConfigurator.swift in Sources */,
				2FC951FE24DC23B9008D39F4 /* DMConfigurationCell.swift in Sources */,
				A3552CC424DD6E16008C91BE /* AppDelegate+PlausibleDeniability.swift in Sources */,
				2FA9E39924D2F4350030561C /* ExposureSubmission+ErrorParsing.swift in Sources */,
				514EE99D246D4CFB00DE4884 /* TableViewCellConfigurator.swift in Sources */,
				0DF6BBB7248C04CF007E8B0C /* app_config.pb.swift in Sources */,
				AB5F84AD24F8F7A1000400D4 /* SerialMigrator.swift in Sources */,
				B1DDDABE24713BAD00A07175 /* SAPDownloadedPackage.swift in Sources */,
				71FE1C7C247AC2B500851FEB /* ExposureSubmissionOverviewViewController.swift in Sources */,
				B1FE13EC24891CFE00D012E5 /* RiskProviding.swift in Sources */,
				011E4B032483A92A002E6412 /* MockExposureManager.swift in Sources */,
				2FE15A3C249B8C0B0077BD8D /* AccessibilityIdentifiers.swift in Sources */,
				51FE277F247535E300BB8144 /* RiskLoadingItemView.swift in Sources */,
				514C0A0824772F5E00F235F6 /* RiskItemView.swift in Sources */,
				B1175213248A83AB00C3325C /* Risk.swift in Sources */,
				A36D07B92486D61C00E46F96 /* HomeCardCellButtonDelegate.swift in Sources */,
				B1A89F3824819C2B00DA1CEC /* HomeInteractor.swift in Sources */,
				2F3D953C2518BCE9002B2C81 /* EUSettingsViewModel.swift in Sources */,
				01B7232924F812DF0064C0EB /* OptionView.swift in Sources */,
				514C0A16247C164700F235F6 /* HomeHighRiskCellConfigurator.swift in Sources */,
				71FE1C7B247AC2B500851FEB /* ExposureSubmissionQRScannerViewController.swift in Sources */,
				B1FC2D2024D9C8DF00083C81 /* SAP_TemporaryExposureKey+DeveloperMenu.swift in Sources */,
				717D21E9248C022E00D9717E /* DynamicTableViewHtmlCell.swift in Sources */,
				71FE1C82247AC30300851FEB /* ENATanInput.swift in Sources */,
				7154EB4A247D21E200A467FF /* ExposureDetectionLongGuideCell.swift in Sources */,
				51CE1B4A246016B0002CF42A /* UICollectionViewCell+Identifier.swift in Sources */,
				50DC527924FEB2AE00F6D8EB /* AppInformationDynamicCell.swift in Sources */,
				EB3BCA8C2507C3B0003F27C7 /* DynamicTableViewBulletPointCell.swift in Sources */,
				2F3D95372518BCD1002B2C81 /* EUSettingsViewController.swift in Sources */,
				71B8044F248526B600D53506 /* DynamicTableViewSpaceCell.swift in Sources */,
				8595BF5F246032D90056EA27 /* ENASwitch.swift in Sources */,
				71FE1C7A247AC2B500851FEB /* ExposureSubmissionSuccessViewController.swift in Sources */,
				B1C7EEAE24941A3B00F1F284 /* ManualExposureDetectionState.swift in Sources */,
				51486DA22485101500FCE216 /* RiskInactiveCollectionViewCell.swift in Sources */,
				710021DC248E44A6001F0B63 /* ENAFont.swift in Sources */,
				B1FE13FF2489708200D012E5 /* CachedAppConfiguration.swift in Sources */,
				AB10115B250926BB00D392A2 /* CountryKeypackageDownloader.swift in Sources */,
				EE22DB8B247FB43A001B0A71 /* ActionDetailTableViewCell.swift in Sources */,
				AB1011592507C15000D392A2 /* TracingStatusHistory.swift in Sources */,
				71FE1C71247AA7B700851FEB /* DynamicTableViewHeaderImageView.swift in Sources */,
				01D69491250272CE00B45BEA /* DatePickerDayViewModel.swift in Sources */,
				0159E6C2247829BA00894A89 /* temporary_exposure_key_signature_list.pb.swift in Sources */,
				B16457BB24DC3309002879EB /* DMErrorsViewController.swift in Sources */,
				01B7232F24FE4F080064C0EB /* OptionGroupViewModel.swift in Sources */,
				51D420B724583B7200AD70CA /* NSObject+Identifier.swift in Sources */,
				CDCE11D6247D644100F30825 /* NotificationSettingsViewModel.swift in Sources */,
				50BD2E6424FE232E00932566 /* AppInformationImprintViewModel.swift in Sources */,
				710224EC248FC150000C5DEF /* HomeTestResultCellConfigurator.swift in Sources */,
				71330E4724810A0C00EB10F6 /* DynamicTableViewFooter.swift in Sources */,
				B1D431CB246C84A400E728AD /* DownloadedPackagesStoreV1.swift in Sources */,
				714194EA247A65C60072A090 /* DynamicTableViewHeaderSeparatorView.swift in Sources */,
				2F26CE2E248B9C4F00BE30EE /* UIViewController+BackButton.swift in Sources */,
				A16714BB248D18D20031B111 /* SummaryMetadata.swift in Sources */,
				51C779162486E5BA004582F8 /* RiskFindingPositiveCollectionViewCell.swift in Sources */,
				B10FD5F4246EAC1700E9D7F2 /* AppleFilesWriter.swift in Sources */,
				711EFCC72492EE31005FEF21 /* ENAFooterView.swift in Sources */,
				B1FE13F024891D1500D012E5 /* RiskCalculation.swift in Sources */,
				514C0A14247C163800F235F6 /* HomeLowRiskCellConfigurator.swift in Sources */,
				51C779122486E549004582F8 /* HomeFindingPositiveRiskCellConfigurator.swift in Sources */,
				B1741B4E2462C21F006275D9 /* DMViewController.swift in Sources */,
				EB2394A024E5492900E71225 /* BackgroundAppRefreshViewModel.swift in Sources */,
				71CAB9D4248AB33500F516A5 /* DynamicTypeSymbolImageView.swift in Sources */,
				EE22DB8C247FB43A001B0A71 /* DescriptionTableViewCell.swift in Sources */,
				2F3218D0248063E300A7AC0A /* UIView+Convenience.swift in Sources */,
				B1741B4C2462C21F006275D9 /* DMDeveloperMenu.swift in Sources */,
				514C0A11247C15EC00F235F6 /* HomeUnknownRiskCellConfigurator.swift in Sources */,
				710ABB23247513E300948792 /* DynamicTypeTableViewCell.swift in Sources */,
				71FE1C7D247AC2B500851FEB /* ExposureSubmissionTanInputViewController.swift in Sources */,
				EE22DB81247FB40A001B0A71 /* ENStateHandler.swift in Sources */,
				A16714AF248CA1B70031B111 /* Bundle+ReadPlist.swift in Sources */,
				2F80CFDB247EDDB3000F06AF /* ExposureSubmissionHotlineViewController.swift in Sources */,
				B16457B924DC19F9002879EB /* DMSettingsViewController.swift in Sources */,
				2F80CFD9247ED988000F06AF /* ExposureSubmissionIntroViewController.swift in Sources */,
				941ADDB02518C2B200E421D9 /* EuTracingTableViewCell.swift in Sources */,
				A3C4F96024812CD20047F23E /* ExposureSubmissionWarnOthersViewController.swift in Sources */,
				01D6948F2502729000B45BEA /* DatePickerDay.swift in Sources */,
				B1741B582462EBDB006275D9 /* HomeViewController.swift in Sources */,
				71EF33D92497F3E8007B7E1B /* ENANavigationControllerWithFooterChild.swift in Sources */,
				A3EE6E5A249BB7AF00C64B61 /* ExposureSubmissionServiceFactory.swift in Sources */,
				4026C2E424854C8D00926FB4 /* AppInformationLegalCell.swift in Sources */,
				51C737BF245B3B5D00286105 /* OnboardingInfo.swift in Sources */,
				B1FE13EB24891CFA00D012E5 /* RiskProvider.swift in Sources */,
				B143DBDF2477F292000A29E8 /* ExposureNotificationSettingViewController.swift in Sources */,
				016146912487A43E00660992 /* LinkHelper.swift in Sources */,
				51D420B924583B8300AD70CA /* UIViewController+AppStoryboard.swift in Sources */,
				71B804542485273C00D53506 /* RiskLegendDotBodyCell.swift in Sources */,
				EE22DB8A247FB43A001B0A71 /* ImageTableViewCell.swift in Sources */,
				B11E619C246EE4E9004A056A /* UIFont+DynamicType.swift in Sources */,
				71330E4524810A0500EB10F6 /* DynamicTableViewHeader.swift in Sources */,
				0DF6BBB5248C04CF007E8B0C /* app_config_attenuation_duration.pb.swift in Sources */,
				B1BFE27224BDE1D500C1181D /* HomeViewController+HowRiskDetectionWorks.swift in Sources */,
				B1EAEC8B24711884003BE9A2 /* URLSession+Convenience.swift in Sources */,
				7154EB4C247E862100A467FF /* ExposureDetectionLoadingCell.swift in Sources */,
				2FA9E39B24D2F4A10030561C /* ExposureSubmissionService+Protocol.swift in Sources */,
				A17366552484978A006BE209 /* OnboardingInfoViewControllerUtils.swift in Sources */,
				0DF6BBB6248C04CF007E8B0C /* app_config_app_version_config.pb.swift in Sources */,
				B153096A24706F1000A4A1BD /* URLSession+Default.swift in Sources */,
				2FF1D62E2487850200381FFB /* NSMutableAttributedString+Generation.swift in Sources */,
				51CE1B4C246016D1002CF42A /* UICollectionReusableView+Identifier.swift in Sources */,
				01B7232D24F8E0260064C0EB /* MultipleChoiceChoiceView.swift in Sources */,
				710224EA248FA67F000C5DEF /* HomeTestResultCollectionViewCell.swift in Sources */,
				013DC102245DAC4E00EE58B0 /* Store.swift in Sources */,
				B1FE13EF24891D0C00D012E5 /* RiskProvidingConfiguration.swift in Sources */,
				51CE1B89246078B6002CF42A /* RiskLevelCollectionViewCell.swift in Sources */,
				B1F82DF224718C7300E2E56A /* DMBackendConfigurationViewController.swift in Sources */,
				B1CD33412486AA7100B06E9B /* CoronaWarnURLSessionDelegate.swift in Sources */,
				B10EC1F824ED1F8700ED0E48 /* CancellationToken.swift in Sources */,
				514C0A0F247AFEC500F235F6 /* HomeRiskTextItemViewConfigurator.swift in Sources */,
				A3284250248B9269006B1F09 /* HomeTestResultLoadingCellConfigurator.swift in Sources */,
				713EA25D24798A7000AB7EE8 /* ExposureDetectionRoundedView.swift in Sources */,
				AB5F84B224F8F7E3000400D4 /* Migration0To1.swift in Sources */,
				A3EE6E5D249BB9B900C64B61 /* UITestingParameters.swift in Sources */,
				B1A31F6924DAE6C000E263DF /* DMKeyCell.swift in Sources */,
				710224F42490E7A3000C5DEF /* ExposureSubmissionStepCell.swift in Sources */,
				AB7420CB251B7D93006666AC /* DeltaOnboardingV15ViewController.swift in Sources */,
				B19FD7132491A08500A9D56A /* SAP_SemanticVersion+Compare.swift in Sources */,
				B1D7D68E24766D2100E4DA5D /* submission_payload.pb.swift in Sources */,
				B1B381432472EF8B0056BEEE /* HTTPClient+Configuration.swift in Sources */,
				354E305924EFF26E00526C9F /* Country.swift in Sources */,
				A328424E248B91E0006B1F09 /* HomeTestResultLoadingCell.swift in Sources */,
				A3816086250633D7002286E9 /* RequiresDismissConfirmation.swift in Sources */,
				51D420B424583ABB00AD70CA /* AppStoryboard.swift in Sources */,
				4026C2DC24852B7600926FB4 /* AppInformationViewController+LegalModel.swift in Sources */,
				EE278B30245F2C8A008B06F9 /* FriendsInviteController.swift in Sources */,
				710ABB27247533FA00948792 /* DynamicTableViewController.swift in Sources */,
				B184A380248FFCBE007180F6 /* SecureStore.swift in Sources */,
				713EA26124798AD100AB7EE8 /* InsetTableViewCell.swift in Sources */,
				51CE1B87246078B6002CF42A /* ActivateCollectionViewCell.swift in Sources */,
				B1C6ED00247F23730066138F /* NotificationName.swift in Sources */,
				EE22DB8D247FB43A001B0A71 /* ActionTableViewCell.swift in Sources */,
				51CE1BBD2460B1CB002CF42A /* CollectionViewCellConfigurator.swift in Sources */,
				71D3C19A2494EFAC00DBABA8 /* ENANavigationControllerWithFooter.swift in Sources */,
				CD2EC329247D82EE00C6B3F9 /* NotificationSettingsViewController.swift in Sources */,
				A1BABD1024A57D03000ED515 /* ENTemporaryExposureKey+Processing.swift in Sources */,
				51C737BD245B349700286105 /* OnboardingInfoViewController.swift in Sources */,
				B1FE13FB24896E6700D012E5 /* AppConfigurationProviding.swift in Sources */,
				514EE999246D4C2E00DE4884 /* UITableViewCell+Identifier.swift in Sources */,
				13722044247AEEAD00152764 /* UNNotificationCenter+Extension.swift in Sources */,
				B10FD5ED246EAADC00E9D7F2 /* AppInformationDetailViewController.swift in Sources */,
				CDCE11D9247D64C600F30825 /* NotificationSettingsOnTableViewCell.swift in Sources */,
				0DF6BB97248AD616007E8B0C /* AppUpdateCheckHelper.swift in Sources */,
				0DD260FF248D549B007C3B2C /* KeychainHelper.swift in Sources */,
				352F25A824EFCBDE00ACDFF3 /* ServerEnvironment.swift in Sources */,
				AB5F84BE24FE2DC9000400D4 /* DownloadedPackagesSQLLiteStoreV0.swift in Sources */,
				2FA9E39724D2F3C70030561C /* ExposureSubmissionError.swift in Sources */,
				941ADDB22518C3FB00E421D9 /* ENSettingEuTracingViewModel.swift in Sources */,
				01D6948B25026EC000B45BEA /* DatePickerOptionViewModel.swift in Sources */,
				2FF1D63024880FCF00381FFB /* DynamicTableViewRoundedCell.swift in Sources */,
				85D7593F2457048F008175F0 /* AppDelegate.swift in Sources */,
				CDD87C56247556DE007CE6CA /* MainSettingsTableViewCell.swift in Sources */,
				AB6289D4251BA4EC00CF61D2 /* String+Compare.swift in Sources */,
				B153096C24706F2400A4A1BD /* URLSessionConfiguration+Default.swift in Sources */,
				B1BD9E7E24898A2300BD3930 /* ExposureDetectionViewController+DynamicTableViewModel.swift in Sources */,
				0159E6C1247829BA00894A89 /* temporary_exposure_key_export.pb.swift in Sources */,
				71FE1C80247AC2B500851FEB /* ExposureSubmissionNavigationController.swift in Sources */,
				2FA968CE24D8560B008EE367 /* String+Random.swift in Sources */,
				EB858D2024E700D10048A0AA /* UIView+Screenshot.swift in Sources */,
				CD99A3C7246155C300BF12AF /* Logger.swift in Sources */,
				2F96739B24AB70FA008E3147 /* ExposureSubmissionParsable.swift in Sources */,
				EB7F8E9524E434E000A3CCC4 /* BackgroundAppRefreshViewController.swift in Sources */,
				85D759412457048F008175F0 /* SceneDelegate.swift in Sources */,
				71B8044D248525CD00D53506 /* RiskLegendViewController+DynamicTableViewModel.swift in Sources */,
				EB7D205624E6A5930089264C /* InfoBoxViewModel.swift in Sources */,
				859DD512248549790073D59F /* MockDiagnosisKeysRetrieval.swift in Sources */,
				2FA9E39324D2F2920030561C /* ExposureSubmission+TestResult.swift in Sources */,
				EE22DB89247FB43A001B0A71 /* TracingHistoryTableViewCell.swift in Sources */,
				71B804472484CC0800D53506 /* ENALabel.swift in Sources */,
				71FE1C7F247AC2B500851FEB /* ExposureSubmissionTestResultViewController.swift in Sources */,
				B1D6B002247DA0320079DDD3 /* ExposureDetectionViewControllerDelegate.swift in Sources */,
				713EA25B247818B000AB7EE8 /* DynamicTypeButton.swift in Sources */,
				CDA262F824AB808800612E15 /* Coordinator.swift in Sources */,
				A3552CC624DD6E78008C91BE /* AppDelegate+ENATaskExecutionDelegate.swift in Sources */,
				51C77910248684F5004582F8 /* HomeRiskListItemViewConfigurator.swift in Sources */,
				B1D6B004247DA4920079DDD3 /* UIApplication+CoronaWarn.swift in Sources */,
				51CE1BC32460B28D002CF42A /* HomeInfoCellConfigurator.swift in Sources */,
				138910C5247A909000D739F6 /* ENATaskScheduler.swift in Sources */,
				71B804492484D37300D53506 /* RiskLegendViewController.swift in Sources */,
				01C2D43E2501225100FB23BF /* MockExposureSubmissionService.swift in Sources */,
				514EE99B246D4C4C00DE4884 /* UITableView+Dequeue.swift in Sources */,
				713EA25F24798A9100AB7EE8 /* ExposureDetectionRiskCell.swift in Sources */,
				B16457B724DC160B002879EB /* DMLastRiskCalculationViewController.swift in Sources */,
				01F5F7222487B9C000229720 /* AppInformationViewController.swift in Sources */,
				EB7D205424E6A3320089264C /* InfoBoxView.swift in Sources */,
				B10FD5F1246EAB1000E9D7F2 /* AppInformationViewController+DynamicTableViewModel.swift in Sources */,
				51C7790E24867F22004582F8 /* RiskListItemView.swift in Sources */,
				71CAB9D2248AACAD00F516A5 /* PixelPerfectLayoutConstraint.swift in Sources */,
				710021E0248EAF9A001F0B63 /* ExposureSubmissionImageCardCell.swift in Sources */,
				B14D0CDF246E976400D5BEBC /* ExposureDetectionTransaction+DidEndPrematurelyReason.swift in Sources */,
				B1D8CB2724DD44C6008C6010 /* DMTracingHistoryViewController.swift in Sources */,
				71FE1C69247A8FE100851FEB /* DynamicTableViewHeaderFooterView.swift in Sources */,
				B18755D124DC45CA00A9202E /* DMStoreViewController.swift in Sources */,
				B184A383248FFCE2007180F6 /* CodableExposureDetectionSummary.swift in Sources */,
				B111EE2C2465D9F7001AEBB4 /* String+Localization.swift in Sources */,
				01B7232B24F815B00064C0EB /* MultipleChoiceOptionView.swift in Sources */,
				A1C683FC24AEC9EE00B90D12 /* DynamicTableViewTextCell.swift in Sources */,
				710224F624910661000C5DEF /* ExposureSubmissionDynamicCell.swift in Sources */,
				EEF1067A246EBF8B009DFB4E /* ResetViewController.swift in Sources */,
				01B7232724F812BC0064C0EB /* OptionGroupView.swift in Sources */,
				51CE1BBA2460AFD8002CF42A /* HomeActivateCellConfigurator.swift in Sources */,
				50E3BE5A250127DF0033E2C7 /* AppInformationDynamicAction.swift in Sources */,
				9488C3012521EE8E00504648 /* DeltaOnboardingNavigationController.swift in Sources */,
				71FE1C86247AC33D00851FEB /* ExposureSubmissionTestResultHeaderView.swift in Sources */,
				1309194F247972C40066E329 /* PrivacyProtectionViewController.swift in Sources */,
				CDCE11DB247D64D600F30825 /* NotificationSettingsOffTableViewCell.swift in Sources */,
				51CE1B91246078B6002CF42A /* SectionSystemBackgroundDecorationView.swift in Sources */,
				AB6289D9251C833100CF61D2 /* DMDeltaOnboardingViewController.swift in Sources */,
				B112545A246F2C6500AB5036 /* ENTemporaryExposureKey+Convert.swift in Sources */,
				359767F124FD13D9001FD591 /* diagnosis_key_batch.pb.swift in Sources */,
				51486D9F2484FC0200FCE216 /* HomeRiskLevelCellConfigurator.swift in Sources */,
				B1E8C99D2479D4E7006DC678 /* DMSubmissionStateViewController.swift in Sources */,
				71FE1C8C247AC79D00851FEB /* DynamicTableViewIconCell.swift in Sources */,
				B19FD7112491A07000A9D56A /* String+SemanticVersion.swift in Sources */,
				710ABB25247514BD00948792 /* UIViewController+Segue.swift in Sources */,
				51CE1B5524604DD2002CF42A /* HomeLayout.swift in Sources */,
				B16457BD24DC3F4E002879EB /* DMKeysViewController.swift in Sources */,
				51D420C424583E3300AD70CA /* SettingsViewController.swift in Sources */,
				B1C7EEB024941A6B00F1F284 /* RiskConsumer.swift in Sources */,
				514C0A1A247C16D600F235F6 /* HomeInactiveRiskCellConfigurator.swift in Sources */,
				01DB708525068167008F7244 /* Calendar+GregorianLocale.swift in Sources */,
				71330E41248109F600EB10F6 /* DynamicTableViewSection.swift in Sources */,
				710ABB292475353900948792 /* DynamicTableViewModel.swift in Sources */,
				AB5F84C024FE2EB3000400D4 /* DownloadedPackagesStoreV0.swift in Sources */,
				A3E5E71E247E6F7A00237116 /* SpinnerInjectable.swift in Sources */,
				518A69FB24687D5800444E66 /* RiskLevel.swift in Sources */,
				B1175218248ACFBC00C3325C /* SAP_RiskScoreClass+LowAndHigh.swift in Sources */,
				EBCD2412250790F400E5574C /* ExposureSubmissionSymptomsViewController.swift in Sources */,
				AB7420B7251B69E2006666AC /* DeltaOnboardingCoordinator.swift in Sources */,
				B1741B492462C207006275D9 /* Client.swift in Sources */,
				514C0A0624772F3400F235F6 /* HomeRiskViewConfigurator.swift in Sources */,
				71EF33DB2497F419007B7E1B /* ENANavigationFooterItem.swift in Sources */,
				710ABB1F2475115500948792 /* UITableViewController+Enum.swift in Sources */,
				51CE1B8B246078B6002CF42A /* InfoCollectionViewCell.swift in Sources */,
				B14D0CDB246E968C00D5BEBC /* String+Today.swift in Sources */,
				85142501245DA0B3009D2791 /* UIViewController+Alert.swift in Sources */,
				B103193224E18A0A00DD02EF /* DMMenuItem.swift in Sources */,
				01C7665E25024A09002C9A5C /* DatePickerOptionView.swift in Sources */,
				CD99A3CA2461A47C00BF12AF /* AppStrings.swift in Sources */,
				514E81342461B97800636861 /* ExposureManager.swift in Sources */,
				71176E32248957C3004B0C9F /* AppNavigationController.swift in Sources */,
				B14D0CD9246E946E00D5BEBC /* ExposureDetection.swift in Sources */,
				B161782524804AC3006E435A /* DownloadedPackagesSQLLiteStoreV1.swift in Sources */,
				51CE1BBF2460B222002CF42A /* HomeRiskCellConfigurator.swift in Sources */,
				EE22DB82247FB40A001B0A71 /* ENSettingModel.swift in Sources */,
				713EA26324798F8500AB7EE8 /* ExposureDetectionHeaderCell.swift in Sources */,
				FEDCE09E9F78ABEB4AA9A484 /* ExposureDetectionExecutor.swift in Sources */,
				FEDCE50B4AC5E24D4E11AA52 /* RequiresAppDependencies.swift in Sources */,
				01A2367A2519D1E80043D9F8 /* ExposureSubmissionWarnOthersViewModel.swift in Sources */,
				EB3BCA882507B6C1003F27C7 /* ExposureSubmissionSymptomsOnsetViewController.swift in Sources */,
				FEDCE29E414945F14E7CE576 /* ENStateHandler+State.swift in Sources */,
				FEDCE6E2763B0BABFADF36BA /* ExposureDetectionViewController+State.swift in Sources */,
				FEDCECC1B2111AB537AEF7E5 /* HomeInteractor+State.swift in Sources */,
				B1221BE02492ECE800E6C4E4 /* CFDictionary+KeychainQuery.swift in Sources */,
				94F594622521CBF50077681B /* DeltaOnboardingV15ViewModel.swift in Sources */,
				FEDCE77AED78E9C25999BB35 /* SceneDelegate+State.swift in Sources */,
			);
			runOnlyForDeploymentPostprocessing = 0;
		};
		85D7595024570491008175F0 /* Sources */ = {
			isa = PBXSourcesBuildPhase;
			buildActionMask = 2147483647;
			files = (
				A1BABD0924A57B88000ED515 /* TemporaryExposureKeyMock.swift in Sources */,
				B1E23B8824FE80EF006BCDA6 /* CancellationTokenTests.swift in Sources */,
				A1E41949249548770016E52A /* HTTPClient+SubmitTests.swift in Sources */,
				A1E41941249410AF0016E52A /* SAPDownloadedPackage+Helpers.swift in Sources */,
				015692E424B48C3F0033F35E /* TimeInterval+Convenience.swift in Sources */,
				516E42FE24B7773E0008CC30 /* HomeLowRiskCellConfiguratorTests.swift in Sources */,
				B1EAEC8F247118D1003BE9A2 /* URLSession+ConvenienceTests.swift in Sources */,
				A32C046524D96348005BEA61 /* HTTPClient+PlausibeDeniabilityTests.swift in Sources */,
				A372DA4224BF3E29003248BB /* MockExposureSubmissionCoordinator.swift in Sources */,
				A1E419582495A8F90016E52A /* HTTPClient+RegistrationTokenTests.swift in Sources */,
				A1E419552495A8060016E52A /* HTTPClient+GetTestResultTests.swift in Sources */,
				01D16C5E24ED69CA007DB387 /* BackgroundAppRefreshViewModelTests.swift in Sources */,
				A3284259248E7672006B1F09 /* MockExposureSubmissionQRScannerViewController.swift in Sources */,
				A328425F248E943D006B1F09 /* ExposureSubmissionTanInputViewControllerTests.swift in Sources */,
				A14BDEC024A1AD660063E4EC /* MockExposureDetector.swift in Sources */,
				35A7F081250A7CF8005E6C33 /* KeychainHelperTests.swift in Sources */,
				A3483B0B24C5EFA40037855F /* MockExposureDetectionViewControllerDelegate.swift in Sources */,
				B1C7EE482493D97000F1F284 /* RiskProvidingConfigurationManualTriggerTests.swift in Sources */,
				B1221BE22492ED0F00E6C4E4 /* CFDictionary+KeychainQueryTests.swift in Sources */,
				A124E64A249BF4EF00E95F72 /* ExposureDetectionExecutorTests.swift in Sources */,
				A128F04E2489ABEE00EC7F6C /* RiskCalculationTests.swift in Sources */,
				B16177E824802F9B006E435A /* DownloadedPackagesSQLLiteStoreTests.swift in Sources */,
				B1175216248A9F9600C3325C /* ConvertingKeysTests.swift in Sources */,
				B10F9B8B249961BC00C418F4 /* DynamicTypeLabelTests.swift in Sources */,
				CD678F6F246C43FC00B6A0F8 /* MockURLSession.swift in Sources */,
				A3284255248E493B006B1F09 /* ExposureSubmissionOverviewViewControllerTests.swift in Sources */,
				A3E851B524ADDAC000402485 /* CountdownTimerTests.swift in Sources */,
				F2DC808E248989CE00EDC40A /* DynamicTableViewControllerRegisterCellsTests.swift in Sources */,
				51F1256024BEFB8F00126C86 /* HomeUnknown48hRiskCellConfiguratorTests.swift in Sources */,
				EE22DB91247FB479001B0A71 /* MockStateHandlerObserverDelegate.swift in Sources */,
				B1C7EE4624938EB700F1F284 /* ExposureDetection_DidEndPrematurelyReason+ErrorHandlingTests.swift in Sources */,
				B10F9B8C249961CE00C418F4 /* UIFont+DynamicTypeTests.swift in Sources */,
				01C2D4432501260D00FB23BF /* OptionGroupViewModelTests.swift in Sources */,
				A173665324844F41006BE209 /* SQLiteKeyValueStoreTests.swift in Sources */,
				A1877CAB248F2532006FEFC0 /* SAPDownloadedPackageTests.swift in Sources */,
				B1E23B8624FE4DD3006BCDA6 /* PublicKeyProviderTests.swift in Sources */,
				F2DC809424898CE600EDC40A /* DynamicTableViewControllerFooterTests.swift in Sources */,
				B15382E5248273F30010F007 /* MockTestStore.swift in Sources */,
				A32842672492359E006B1F09 /* MockExposureSubmissionNavigationControllerChild.swift in Sources */,
				516E42FB24B7739F0008CC30 /* HomeUnknownRiskCellConfiguratorTests.swift in Sources */,
				F25247312484456800C5556B /* DynamicTableViewModelTests.swift in Sources */,
				B15382E7248290BB0010F007 /* AppleFilesWriterTests.swift in Sources */,
				AB1FCBD42521FC47005930BA /* ServerEnvironmentTests.swift in Sources */,
				0123D5992501385200A91838 /* ExposureSubmissionErrorTests.swift in Sources */,
				01A23685251A23740043D9F8 /* ExposureSubmissionCoordinatorModelTests.swift in Sources */,
				2FD881CC2490F65C00BEC8FC /* ExposureSubmissionHotlineViewControllerTest.swift in Sources */,
				01A97DD12506768F00C07C37 /* DatePickerOptionViewModelTests.swift in Sources */,
				A32CA72F24B6F2E300B1A994 /* HomeRiskCellConfiguratorTests.swift in Sources */,
				B120C7C924AFE7B800F68FF1 /* ActiveTracingTests.swift in Sources */,
				516E430224B89AED0008CC30 /* CoordinatorTests.swift in Sources */,
				B117521A248ACFFC00C3325C /* SAP_RiskScoreClass+LowAndHighTests.swift in Sources */,
				9412FAFE252349EA0086E139 /* DeltaOnboardingViewControllerTests.swift in Sources */,
				B11655932491437600316087 /* RiskProvidingConfigurationTests.swift in Sources */,
				01A97DD32506769F00C07C37 /* DatePickerDayViewModelTests.swift in Sources */,
				516E430024B777B20008CC30 /* HomeHighRiskCellConfiguratorTests.swift in Sources */,
				F2DC809224898B1800EDC40A /* DynamicTableViewControllerHeaderTests.swift in Sources */,
				B1D431C8246C69F300E728AD /* HTTPClient+ConfigurationTests.swift in Sources */,
				B15382FE248424F00010F007 /* ExposureDetectionTests.swift in Sources */,
				A372DA3F24BEF773003248BB /* ExposureSubmissionCoordinatorTests.swift in Sources */,
				CDF27BD3246ADBA70044D32B /* ExposureSubmissionServiceTests.swift in Sources */,
				01D16C6024ED6D9A007DB387 /* MockBackgroundRefreshStatusProvider.swift in Sources */,
				A328426324910552006B1F09 /* ExposureSubmissionSuccessViewControllerTests.swift in Sources */,
				2FD473BF251E0ECE000DCA40 /* EUSettingsViewControllerTests.swift in Sources */,
				A372DA4124BF33F9003248BB /* MockExposureSubmissionCoordinatorDelegate.swift in Sources */,
				3598D99A24FE280700483F1F /* CountryTests.swift in Sources */,
				B163D1102499068D001A322C /* SettingsViewModelTests.swift in Sources */,
				A1654F0224B43E8500C0E115 /* DynamicTableViewTextViewCellTests.swift in Sources */,
				A1E419462495479D0016E52A /* HTTPClient+MockNetworkStack.swift in Sources */,
				B1CD333E24865E0000B06E9B /* TracingStatusHistoryTests.swift in Sources */,
				B1FE13ED24891D0400D012E5 /* RiskProviderTests.swift in Sources */,
				AB7420DD251B8101006666AC /* DeltaOnboardingCoordinatorTests.swift in Sources */,
				A1E4194F2495A5AF0016E52A /* HTTPClient+ExposureConfigTests.swift in Sources */,
				B1218920248AD79900496210 /* ClientMock.swift in Sources */,
				AB5F84BB24F92876000400D4 /* Migration0To1Tests.swift in Sources */,
				50DC527B24FEB5CA00F6D8EB /* AppInformationModelTest.swift in Sources */,
				A1E4194C2495A3A10016E52A /* HTTPClient+AppConfigTests.swift in Sources */,
				A1BABD0E24A57CFC000ED515 /* ENTemporaryExposureKey+ProcessingTests.swift in Sources */,
				EE22DB8F247FB46C001B0A71 /* ENStateTests.swift in Sources */,
				B1DDDABC247137B000A07175 /* HTTPClientConfigurationEndpointTests.swift in Sources */,
				2FD881CE249115E700BEC8FC /* ExposureSubmissionNavigationControllerTest.swift in Sources */,
				A1E419522495A6F20016E52A /* HTTPClient+TANForExposureSubmitTests.swift in Sources */,
				015178C22507D2E50074F095 /* ExposureSubmissionSymptomsOnsetViewControllerTests.swift in Sources */,
				516E42CB24B760F50008CC30 /* HomeRiskLevelCellConfiguratorTests.swift in Sources */,
				A32842612490E2AC006B1F09 /* ExposureSubmissionWarnOthersViewControllerTests.swift in Sources */,
				B1B9CF1F246ED2E8008F04F5 /* Sap_FilebucketTests.swift in Sources */,
				AB5F84B424F8FA26000400D4 /* SerialMigratorTests.swift in Sources */,
				B17A44A22464906A00CB195E /* KeyTests.swift in Sources */,
				B19FD7152491A4A300A9D56A /* SAP_SemanticVersionTests.swift in Sources */,
				941F5ED02518E82800785F06 /* ENSettingEuTracingViewModelTests.swift in Sources */,
				01D16C6224ED6DB3007DB387 /* MockLowPowerModeStatusProvider.swift in Sources */,
				A1654EFF24B41FF600C0E115 /* DynamicCellTests.swift in Sources */,
				B161782D248062CE006E435A /* DeltaCalculationResultTests.swift in Sources */,
				0144BDE32509288B00B0857C /* SymptomsOnsetTests.swift in Sources */,
				A124E64C249C4C9000E95F72 /* SAPDownloadedPackagesStore+Helpers.swift in Sources */,
				A36FACC424C5EA1500DED947 /* ExposureDetectionViewControllerTests.swift in Sources */,
				71176E2F248922B0004B0C9F /* ENAColorTests.swift in Sources */,
				0DF6BB9D248AE232007E8B0C /* AppUpdateCheckerHelperTests.swift in Sources */,
				A328425D248E82BC006B1F09 /* ExposureSubmissionTestResultViewControllerTests.swift in Sources */,
				F22C6E2324917E3200712A6B /* DynamicTableViewControllerRowsTests.swift in Sources */,
				A1E4195D249818060016E52A /* RiskTests.swift in Sources */,
				B18C411D246DB30000B8D8CB /* URL+Helper.swift in Sources */,
				CDF27BD5246ADBF30044D32B /* HTTPClient+DaysAndHoursTests.swift in Sources */,
				A17DA5E32486D8EF006F310F /* RiskLevelTests.swift in Sources */,
				B117909824914D77007FF821 /* StoreTests.swift in Sources */,
				F22C6E252492082B00712A6B /* DynamicTableViewSpaceCellTests.swift in Sources */,
				B1AC51D624CED8820087C35B /* DetectionModeTests.swift in Sources */,
				B1FE13FE24896EF700D012E5 /* CachedAppConfigurationTests.swift in Sources */,
				50BD2E7724FE26F400932566 /* AppInformationImprintTest.swift in Sources */,
				A1E419602498243E0016E52A /* String+TodayTests.swift in Sources */,
				2FC0356F24B342FA00E234AC /* UIViewcontroller+AlertTest.swift in Sources */,
				F2DC809024898A9400EDC40A /* DynamicTableViewControllerNumberOfRowsAndSectionsTests.swift in Sources */,
				AB5F84BD24F92E92000400D4 /* SerialMigratorFake.swift in Sources */,
			);
			runOnlyForDeploymentPostprocessing = 0;
		};
		85D7595B24570491008175F0 /* Sources */ = {
			isa = PBXSourcesBuildPhase;
			buildActionMask = 2147483647;
			files = (
				134F0DBC247578FF00D88934 /* ENAUITestsHome.swift in Sources */,
				EB11B02A24EE7CA500143A95 /* ENAUITestsSettings.swift in Sources */,
				134F0DBD247578FF00D88934 /* ENAUITests-Extensions.swift in Sources */,
				A32842652491136E006B1F09 /* ExposureSubmissionUITests.swift in Sources */,
				85D7596424570491008175F0 /* ENAUITests.swift in Sources */,
				13E50469248E3CD20086641C /* ENAUITestsAppInformation.swift in Sources */,
				130CB19C246D92F800ADE602 /* ENAUITestsOnboarding.swift in Sources */,
				13E5046B248E3DF30086641C /* AppStrings.swift in Sources */,
				A3EE6E5C249BB97500C64B61 /* UITestingParameters.swift in Sources */,
				134F0F2C2475793400D88934 /* SnapshotHelper.swift in Sources */,
			);
			runOnlyForDeploymentPostprocessing = 0;
		};
		B1FF6B662497D0B40041CF02 /* Sources */ = {
			isa = PBXSourcesBuildPhase;
			buildActionMask = 2147483647;
			files = (
				019BFC6C24C9901A0053973D /* sqlite3.c in Sources */,
			);
			runOnlyForDeploymentPostprocessing = 0;
		};
/* End PBXSourcesBuildPhase section */

/* Begin PBXTargetDependency section */
		85D7595624570491008175F0 /* PBXTargetDependency */ = {
			isa = PBXTargetDependency;
			target = 85D7593A2457048F008175F0 /* ENA */;
			targetProxy = 85D7595524570491008175F0 /* PBXContainerItemProxy */;
		};
		85D7596124570491008175F0 /* PBXTargetDependency */ = {
			isa = PBXTargetDependency;
			target = 85D7593A2457048F008175F0 /* ENA */;
			targetProxy = 85D7596024570491008175F0 /* PBXContainerItemProxy */;
		};
/* End PBXTargetDependency section */

/* Begin PBXVariantGroup section */
		01E42990251DCDC90057FCBE /* Localizable.legal.strings */ = {
			isa = PBXVariantGroup;
			children = (
				01E4298F251DCDC90057FCBE /* en */,
				01E42994251DCDCE0057FCBE /* de */,
				01E42995251DCDD10057FCBE /* tr */,
			);
			name = Localizable.legal.strings;
			sourceTree = "<group>";
		};
		13156CFF248C19D000AFC472 /* usage.html */ = {
			isa = PBXVariantGroup;
			children = (
				13156CFE248C19D000AFC472 /* de */,
				13156D00248CDECC00AFC472 /* en */,
				EEDD6DF524A4885200BC30D0 /* tr */,
				EECF5E5524BDCC3C00332B8F /* pl */,
				EECF5E5A24BDCC4D00332B8F /* ro */,
				EECF5E5F24BDCC5900332B8F /* bg */,
			);
			name = usage.html;
			sourceTree = "<group>";
		};
		71F5418A248BEDBE006DB793 /* privacy-policy.html */ = {
			isa = PBXVariantGroup;
			children = (
				71F5418B248BEDBE006DB793 /* de */,
				717D21EA248C072300D9717E /* en */,
				EEDD6DF624A4885200BC30D0 /* tr */,
				EECF5E5624BDCC3C00332B8F /* pl */,
				EECF5E5B24BDCC4D00332B8F /* ro */,
				EECF5E6024BDCC5A00332B8F /* bg */,
			);
			name = "privacy-policy.html";
			sourceTree = "<group>";
		};
		85D7594C24570491008175F0 /* LaunchScreen.storyboard */ = {
			isa = PBXVariantGroup;
			children = (
				85D7594D24570491008175F0 /* Base */,
				EEDD6DF724A4885D00BC30D0 /* tr */,
			);
			name = LaunchScreen.storyboard;
			sourceTree = "<group>";
		};
		EE26950A248FCB0300BAE234 /* InfoPlist.strings */ = {
			isa = PBXVariantGroup;
			children = (
				EE269509248FCB0300BAE234 /* de */,
				EE26950B248FCB1600BAE234 /* en */,
				EEDD6DF824A4889D00BC30D0 /* tr */,
				EECF5E5924BDCC3C00332B8F /* pl */,
				EECF5E5E24BDCC4D00332B8F /* ro */,
				EECF5E6324BDCC5A00332B8F /* bg */,
			);
			name = InfoPlist.strings;
			sourceTree = "<group>";
		};
		EE70C23A245B09E900AC9B2F /* Localizable.strings */ = {
			isa = PBXVariantGroup;
			children = (
				EE70C23B245B09E900AC9B2F /* de */,
				EE70C23C245B09E900AC9B2F /* en */,
				EEDD6DF924A488A500BC30D0 /* tr */,
				EECF5E5724BDCC3C00332B8F /* pl */,
				EECF5E5C24BDCC4D00332B8F /* ro */,
				EECF5E6124BDCC5A00332B8F /* bg */,
			);
			name = Localizable.strings;
			sourceTree = "<group>";
		};
		EE92A340245D96DA006B97B0 /* Localizable.stringsdict */ = {
			isa = PBXVariantGroup;
			children = (
				EE92A33F245D96DA006B97B0 /* de */,
				514C0A09247AEEE200F235F6 /* en */,
				EEDD6DFA24A488AD00BC30D0 /* tr */,
				EECF5E5824BDCC3C00332B8F /* pl */,
				EECF5E5D24BDCC4D00332B8F /* ro */,
				EECF5E6224BDCC5A00332B8F /* bg */,
			);
			name = Localizable.stringsdict;
			sourceTree = "<group>";
		};
/* End PBXVariantGroup section */

/* Begin XCBuildConfiguration section */
		011E4AFC2483A269002E6412 /* Community */ = {
			isa = XCBuildConfiguration;
			buildSettings = {
				ALWAYS_SEARCH_USER_PATHS = NO;
				CLANG_ANALYZER_LOCALIZABILITY_NONLOCALIZED = YES;
				CLANG_ANALYZER_NONNULL = YES;
				CLANG_ANALYZER_NUMBER_OBJECT_CONVERSION = YES_AGGRESSIVE;
				CLANG_CXX_LANGUAGE_STANDARD = "gnu++14";
				CLANG_CXX_LIBRARY = "libc++";
				CLANG_ENABLE_MODULES = YES;
				CLANG_ENABLE_OBJC_ARC = YES;
				CLANG_ENABLE_OBJC_WEAK = YES;
				CLANG_WARN_BLOCK_CAPTURE_AUTORELEASING = YES;
				CLANG_WARN_BOOL_CONVERSION = YES;
				CLANG_WARN_COMMA = YES;
				CLANG_WARN_CONSTANT_CONVERSION = YES;
				CLANG_WARN_DEPRECATED_OBJC_IMPLEMENTATIONS = YES;
				CLANG_WARN_DIRECT_OBJC_ISA_USAGE = YES_ERROR;
				CLANG_WARN_DOCUMENTATION_COMMENTS = YES;
				CLANG_WARN_EMPTY_BODY = YES;
				CLANG_WARN_ENUM_CONVERSION = YES;
				CLANG_WARN_INFINITE_RECURSION = YES;
				CLANG_WARN_INT_CONVERSION = YES;
				CLANG_WARN_NON_LITERAL_NULL_CONVERSION = YES;
				CLANG_WARN_OBJC_IMPLICIT_RETAIN_SELF = YES;
				CLANG_WARN_OBJC_LITERAL_CONVERSION = YES;
				CLANG_WARN_OBJC_ROOT_CLASS = YES_ERROR;
				CLANG_WARN_RANGE_LOOP_ANALYSIS = YES;
				CLANG_WARN_STRICT_PROTOTYPES = YES;
				CLANG_WARN_SUSPICIOUS_MOVE = YES;
				CLANG_WARN_UNGUARDED_AVAILABILITY = YES_AGGRESSIVE;
				CLANG_WARN_UNREACHABLE_CODE = YES;
				CLANG_WARN__DUPLICATE_METHOD_MATCH = YES;
				COPY_PHASE_STRIP = NO;
				DEBUG_INFORMATION_FORMAT = dwarf;
				ENABLE_STRICT_OBJC_MSGSEND = YES;
				ENABLE_TESTABILITY = YES;
				GCC_C_LANGUAGE_STANDARD = gnu11;
				GCC_DYNAMIC_NO_PIC = NO;
				GCC_NO_COMMON_BLOCKS = YES;
				GCC_OPTIMIZATION_LEVEL = 0;
				GCC_PREPROCESSOR_DEFINITIONS = (
					"DEBUG=1",
					"$(inherited)",
				);
				GCC_WARN_64_TO_32_BIT_CONVERSION = YES;
				GCC_WARN_ABOUT_RETURN_TYPE = YES_ERROR;
				GCC_WARN_UNDECLARED_SELECTOR = YES;
				GCC_WARN_UNINITIALIZED_AUTOS = YES_AGGRESSIVE;
				GCC_WARN_UNUSED_FUNCTION = YES;
				GCC_WARN_UNUSED_VARIABLE = YES;
				IPHONEOS_DEPLOYMENT_TARGET = 13.6;
				MTL_ENABLE_DEBUG_INFO = INCLUDE_SOURCE;
				MTL_FAST_MATH = YES;
				ONLY_ACTIVE_ARCH = YES;
				SDKROOT = iphoneos;
				SWIFT_ACTIVE_COMPILATION_CONDITIONS = "DEBUG COMMUNITY";
				SWIFT_OPTIMIZATION_LEVEL = "-Onone";
			};
			name = Community;
		};
		011E4AFD2483A269002E6412 /* Community */ = {
			isa = XCBuildConfiguration;
			buildSettings = {
				ASSETCATALOG_COMPILER_APPICON_NAME = AppIcon;
				CLANG_ENABLE_MODULES = YES;
				CODE_SIGN_ENTITLEMENTS = "${PROJECT}/Resources/ENACommunity.entitlements";
				CODE_SIGN_IDENTITY = "Apple Development";
				CODE_SIGN_STYLE = Automatic;
				CURRENT_PROJECT_VERSION = 0;
				DEVELOPMENT_TEAM = $IPHONE_APP_DEV_TEAM;
				GCC_PREPROCESSOR_DEFINITIONS = (
					"DEBUG=1",
					"$(inherited)",
					"SQLITE_HAS_CODEC=1",
					"DISABLE_CERTIFICATE_PINNING=1",
				);
				INFOPLIST_FILE = ENA/Resources/Info_Debug.plist;
				IPHONE_APP_CODE_SIGN_IDENTITY = "iPhone Developer";
				IPHONE_APP_DEV_TEAM = "";
				IPHONE_APP_DIST_PROF_SPECIFIER = "";
				LD_RUNPATH_SEARCH_PATHS = (
					"$(inherited)",
					"@executable_path/Frameworks",
				);
				MARKETING_VERSION = 1.5.0;
				OTHER_CFLAGS = (
					"-DSQLITE_HAS_CODEC",
					"-DSQLITE_TEMP_STORE=3",
					"-DSQLCIPHER_CRYPTO_CC",
					"-DNDEBUG",
				);
				PRODUCT_BUNDLE_IDENTIFIER = de.rki.coronawarnapp;
				PRODUCT_NAME = "$(TARGET_NAME)";
				PROVISIONING_PROFILE_SPECIFIER = "";
				SWIFT_ACTIVE_COMPILATION_CONDITIONS = COMMUNITY;
				SWIFT_OBJC_BRIDGING_HEADER = "ENA-Bridging-Header.h";
				SWIFT_OPTIMIZATION_LEVEL = "-Onone";
				SWIFT_VERSION = 5.0;
				TARGETED_DEVICE_FAMILY = 1;
			};
			name = Community;
		};
		011E4AFE2483A269002E6412 /* Community */ = {
			isa = XCBuildConfiguration;
			buildSettings = {
				ALWAYS_EMBED_SWIFT_STANDARD_LIBRARIES = YES;
				BUNDLE_LOADER = "$(TEST_HOST)";
				CLANG_ENABLE_MODULES = YES;
				CODE_SIGN_STYLE = Automatic;
				DEVELOPMENT_TEAM = 523TP53AQF;
				GCC_PREPROCESSOR_DEFINITIONS = (
					"$(inherited)",
					"SQLITE_HAS_CODEC=1",
				);
				INFOPLIST_FILE = ENATests/Info.plist;
				LD_RUNPATH_SEARCH_PATHS = (
					"$(inherited)",
					"@executable_path/Frameworks",
					"@loader_path/Frameworks",
				);
				OTHER_CFLAGS = (
					"-DSQLITE_HAS_CODEC",
					"-DSQLITE_TEMP_STORE=3",
					"-DSQLCIPHER_CRYPTO_CC",
					"-DNDEBUG",
				);
				PRODUCT_BUNDLE_IDENTIFIER = com.sap.ux.ENATests;
				PRODUCT_NAME = "$(TARGET_NAME)";
				SWIFT_OBJC_BRIDGING_HEADER = "ENATests-Bridging-Header.h";
				SWIFT_OPTIMIZATION_LEVEL = "-Onone";
				SWIFT_VERSION = 5.0;
				TARGETED_DEVICE_FAMILY = "1,2";
				TEST_HOST = "$(BUILT_PRODUCTS_DIR)/ENA.app/ENA";
			};
			name = Community;
		};
		011E4AFF2483A269002E6412 /* Community */ = {
			isa = XCBuildConfiguration;
			buildSettings = {
				ALWAYS_EMBED_SWIFT_STANDARD_LIBRARIES = YES;
				CODE_SIGN_STYLE = Automatic;
				DEVELOPMENT_TEAM = 523TP53AQF;
				INFOPLIST_FILE = ENAUITests/Info.plist;
				LD_RUNPATH_SEARCH_PATHS = (
					"$(inherited)",
					"@executable_path/Frameworks",
					"@loader_path/Frameworks",
				);
				PRODUCT_BUNDLE_IDENTIFIER = com.sap.ux.ENAUITests;
				PRODUCT_NAME = "$(TARGET_NAME)";
				PROVISIONING_PROFILE_SPECIFIER = "";
				"PROVISIONING_PROFILE_SPECIFIER[sdk=macosx*]" = "";
				SWIFT_ACTIVE_COMPILATION_CONDITIONS = "DEBUG COMMUNITY";
				SWIFT_VERSION = 5.0;
				TARGETED_DEVICE_FAMILY = "1,2";
				TEST_TARGET_NAME = ENA;
			};
			name = Community;
		};
		0140535724A0E077000A5121 /* TestFlight */ = {
			isa = XCBuildConfiguration;
			buildSettings = {
				ALWAYS_SEARCH_USER_PATHS = NO;
				CLANG_ANALYZER_LOCALIZABILITY_NONLOCALIZED = YES;
				CLANG_ANALYZER_NONNULL = YES;
				CLANG_ANALYZER_NUMBER_OBJECT_CONVERSION = YES_AGGRESSIVE;
				CLANG_CXX_LANGUAGE_STANDARD = "gnu++14";
				CLANG_CXX_LIBRARY = "libc++";
				CLANG_ENABLE_MODULES = YES;
				CLANG_ENABLE_OBJC_ARC = YES;
				CLANG_ENABLE_OBJC_WEAK = YES;
				CLANG_WARN_BLOCK_CAPTURE_AUTORELEASING = YES;
				CLANG_WARN_BOOL_CONVERSION = YES;
				CLANG_WARN_COMMA = YES;
				CLANG_WARN_CONSTANT_CONVERSION = YES;
				CLANG_WARN_DEPRECATED_OBJC_IMPLEMENTATIONS = YES;
				CLANG_WARN_DIRECT_OBJC_ISA_USAGE = YES_ERROR;
				CLANG_WARN_DOCUMENTATION_COMMENTS = YES;
				CLANG_WARN_EMPTY_BODY = YES;
				CLANG_WARN_ENUM_CONVERSION = YES;
				CLANG_WARN_INFINITE_RECURSION = YES;
				CLANG_WARN_INT_CONVERSION = YES;
				CLANG_WARN_NON_LITERAL_NULL_CONVERSION = YES;
				CLANG_WARN_OBJC_IMPLICIT_RETAIN_SELF = YES;
				CLANG_WARN_OBJC_LITERAL_CONVERSION = YES;
				CLANG_WARN_OBJC_ROOT_CLASS = YES_ERROR;
				CLANG_WARN_RANGE_LOOP_ANALYSIS = YES;
				CLANG_WARN_STRICT_PROTOTYPES = YES;
				CLANG_WARN_SUSPICIOUS_MOVE = YES;
				CLANG_WARN_UNGUARDED_AVAILABILITY = YES_AGGRESSIVE;
				CLANG_WARN_UNREACHABLE_CODE = YES;
				CLANG_WARN__DUPLICATE_METHOD_MATCH = YES;
				COPY_PHASE_STRIP = NO;
				DEBUG_INFORMATION_FORMAT = "dwarf-with-dsym";
				ENABLE_NS_ASSERTIONS = NO;
				ENABLE_STRICT_OBJC_MSGSEND = YES;
				GCC_C_LANGUAGE_STANDARD = gnu11;
				GCC_NO_COMMON_BLOCKS = YES;
				GCC_WARN_64_TO_32_BIT_CONVERSION = YES;
				GCC_WARN_ABOUT_RETURN_TYPE = YES_ERROR;
				GCC_WARN_UNDECLARED_SELECTOR = YES;
				GCC_WARN_UNINITIALIZED_AUTOS = YES_AGGRESSIVE;
				GCC_WARN_UNUSED_FUNCTION = YES;
				GCC_WARN_UNUSED_VARIABLE = YES;
				IPHONEOS_DEPLOYMENT_TARGET = 13.6;
				MTL_ENABLE_DEBUG_INFO = NO;
				MTL_FAST_MATH = YES;
				SDKROOT = iphoneos;
				SWIFT_ACTIVE_COMPILATION_CONDITIONS = "";
				SWIFT_COMPILATION_MODE = wholemodule;
				SWIFT_OPTIMIZATION_LEVEL = "-O";
				VALIDATE_PRODUCT = YES;
			};
			name = TestFlight;
		};
		0140535824A0E077000A5121 /* TestFlight */ = {
			isa = XCBuildConfiguration;
			buildSettings = {
				ASSETCATALOG_COMPILER_APPICON_NAME = AppIcon;
				CLANG_ENABLE_MODULES = YES;
				CODE_SIGN_ENTITLEMENTS = "${PROJECT}/Resources/ENA.entitlements";
				CODE_SIGN_IDENTITY = $IPHONE_APP_CODE_SIGN_IDENTITY;
				CODE_SIGN_STYLE = Manual;
				CURRENT_PROJECT_VERSION = 0;
				DEVELOPMENT_TEAM = 523TP53AQF;
				GCC_PREPROCESSOR_DEFINITIONS = "SQLITE_HAS_CODEC=1";
				INFOPLIST_FILE = ENA/Resources/Info_Testflight.plist;
				IPHONE_APP_CODE_SIGN_IDENTITY = "Apple Distribution";
				IPHONE_APP_DEV_TEAM = 523TP53AQF;
				IPHONE_APP_DIST_PROF_SPECIFIER = "match AppStore de.rki.coronawarnapp-dev";
				LD_RUNPATH_SEARCH_PATHS = (
					"$(inherited)",
					"@executable_path/Frameworks",
				);
				MARKETING_VERSION = 1.5.0;
				OTHER_CFLAGS = (
					"-DSQLITE_HAS_CODEC",
					"-DSQLITE_TEMP_STORE=3",
					"-DSQLCIPHER_CRYPTO_CC",
					"-DNDEBUG",
				);
				PRODUCT_BUNDLE_IDENTIFIER = "de.rki.coronawarnapp-dev";
				PRODUCT_NAME = "$(TARGET_NAME)";
				PROVISIONING_PROFILE_SPECIFIER = $IPHONE_APP_DIST_PROF_SPECIFIER;
				SWIFT_ACTIVE_COMPILATION_CONDITIONS = USE_DEV_PK_FOR_SIG_VERIFICATION;
				SWIFT_OBJC_BRIDGING_HEADER = "ENA-Bridging-Header.h";
				SWIFT_VERSION = 5.0;
				TARGETED_DEVICE_FAMILY = 1;
			};
			name = TestFlight;
		};
		0140535924A0E077000A5121 /* TestFlight */ = {
			isa = XCBuildConfiguration;
			buildSettings = {
				ALWAYS_EMBED_SWIFT_STANDARD_LIBRARIES = YES;
				BUNDLE_LOADER = "$(TEST_HOST)";
				CLANG_ENABLE_MODULES = YES;
				CODE_SIGN_STYLE = Manual;
				DEVELOPMENT_TEAM = 523TP53AQF;
				GCC_PREPROCESSOR_DEFINITIONS = "SQLITE_HAS_CODEC=1";
				INFOPLIST_FILE = ENATests/Info.plist;
				LD_RUNPATH_SEARCH_PATHS = (
					"$(inherited)",
					"@executable_path/Frameworks",
					"@loader_path/Frameworks",
				);
				OTHER_CFLAGS = (
					"-DSQLITE_HAS_CODEC",
					"-DSQLITE_TEMP_STORE=3",
					"-DSQLCIPHER_CRYPTO_CC",
					"-DNDEBUG",
				);
				PRODUCT_BUNDLE_IDENTIFIER = com.sap.ux.ENATests;
				PRODUCT_NAME = "$(TARGET_NAME)";
				SWIFT_OBJC_BRIDGING_HEADER = "ENATests-Bridging-Header.h";
				SWIFT_VERSION = 5.0;
				TARGETED_DEVICE_FAMILY = "1,2";
				TEST_HOST = "$(BUILT_PRODUCTS_DIR)/ENA.app/ENA";
			};
			name = TestFlight;
		};
		0140535A24A0E077000A5121 /* TestFlight */ = {
			isa = XCBuildConfiguration;
			buildSettings = {
				ALWAYS_EMBED_SWIFT_STANDARD_LIBRARIES = YES;
				CODE_SIGN_STYLE = Manual;
				DEVELOPMENT_TEAM = 523TP53AQF;
				INFOPLIST_FILE = ENAUITests/Info.plist;
				LD_RUNPATH_SEARCH_PATHS = (
					"$(inherited)",
					"@executable_path/Frameworks",
					"@loader_path/Frameworks",
				);
				PRODUCT_BUNDLE_IDENTIFIER = com.sap.ux.ENAUITests;
				PRODUCT_NAME = "$(TARGET_NAME)";
				PROVISIONING_PROFILE_SPECIFIER = "";
				"PROVISIONING_PROFILE_SPECIFIER[sdk=macosx*]" = "";
				SWIFT_VERSION = 5.0;
				TARGETED_DEVICE_FAMILY = "1,2";
				TEST_TARGET_NAME = ENA;
			};
			name = TestFlight;
		};
		019BFC6324C988F90053973D /* TestFlight */ = {
			isa = XCBuildConfiguration;
			buildSettings = {
				CODE_SIGNING_ALLOWED = NO;
				CODE_SIGNING_REQUIRED = NO;
				CODE_SIGN_STYLE = Manual;
				DEFINES_MODULE = YES;
				DYLIB_INSTALL_NAME_BASE = "@rpath";
				GCC_PREPROCESSOR_DEFINITIONS = "SQLITE_HAS_CODEC=1";
				INFOPLIST_FILE = CWASQLite/Info.plist;
				LD_RUNPATH_SEARCH_PATHS = (
					"$(inherited)",
					"@executable_path/Frameworks",
					"@loader_path/Frameworks",
				);
				OTHER_CFLAGS = (
					"-DSQLITE_TEMP_STORE=3",
					"-DSQLCIPHER_CRYPTO_CC",
					"-DNDEBUG",
					"-DSQLITE_HAS_CODEC",
				);
				PRODUCT_BUNDLE_IDENTIFIER = de.rki.coronawarnapp.sqlite;
				PRODUCT_NAME = CWASQLite;
				PROVISIONING_PROFILE_SPECIFIER = "";
				SKIP_INSTALL = YES;
				SWIFT_VERSION = 5.0;
				VERSIONING_SYSTEM = "apple-generic";
			};
			name = TestFlight;
		};
		01D1BEB124F7F41200D11B9A /* AdHoc */ = {
			isa = XCBuildConfiguration;
			buildSettings = {
				ALWAYS_SEARCH_USER_PATHS = NO;
				CLANG_ANALYZER_LOCALIZABILITY_NONLOCALIZED = YES;
				CLANG_ANALYZER_NONNULL = YES;
				CLANG_ANALYZER_NUMBER_OBJECT_CONVERSION = YES_AGGRESSIVE;
				CLANG_CXX_LANGUAGE_STANDARD = "gnu++14";
				CLANG_CXX_LIBRARY = "libc++";
				CLANG_ENABLE_MODULES = YES;
				CLANG_ENABLE_OBJC_ARC = YES;
				CLANG_ENABLE_OBJC_WEAK = YES;
				CLANG_WARN_BLOCK_CAPTURE_AUTORELEASING = YES;
				CLANG_WARN_BOOL_CONVERSION = YES;
				CLANG_WARN_COMMA = YES;
				CLANG_WARN_CONSTANT_CONVERSION = YES;
				CLANG_WARN_DEPRECATED_OBJC_IMPLEMENTATIONS = YES;
				CLANG_WARN_DIRECT_OBJC_ISA_USAGE = YES_ERROR;
				CLANG_WARN_DOCUMENTATION_COMMENTS = YES;
				CLANG_WARN_EMPTY_BODY = YES;
				CLANG_WARN_ENUM_CONVERSION = YES;
				CLANG_WARN_INFINITE_RECURSION = YES;
				CLANG_WARN_INT_CONVERSION = YES;
				CLANG_WARN_NON_LITERAL_NULL_CONVERSION = YES;
				CLANG_WARN_OBJC_IMPLICIT_RETAIN_SELF = YES;
				CLANG_WARN_OBJC_LITERAL_CONVERSION = YES;
				CLANG_WARN_OBJC_ROOT_CLASS = YES_ERROR;
				CLANG_WARN_RANGE_LOOP_ANALYSIS = YES;
				CLANG_WARN_STRICT_PROTOTYPES = YES;
				CLANG_WARN_SUSPICIOUS_MOVE = YES;
				CLANG_WARN_UNGUARDED_AVAILABILITY = YES_AGGRESSIVE;
				CLANG_WARN_UNREACHABLE_CODE = YES;
				CLANG_WARN__DUPLICATE_METHOD_MATCH = YES;
				COPY_PHASE_STRIP = NO;
				DEBUG_INFORMATION_FORMAT = "dwarf-with-dsym";
				ENABLE_NS_ASSERTIONS = NO;
				ENABLE_STRICT_OBJC_MSGSEND = YES;
				GCC_C_LANGUAGE_STANDARD = gnu11;
				GCC_NO_COMMON_BLOCKS = YES;
				GCC_WARN_64_TO_32_BIT_CONVERSION = YES;
				GCC_WARN_ABOUT_RETURN_TYPE = YES_ERROR;
				GCC_WARN_UNDECLARED_SELECTOR = YES;
				GCC_WARN_UNINITIALIZED_AUTOS = YES_AGGRESSIVE;
				GCC_WARN_UNUSED_FUNCTION = YES;
				GCC_WARN_UNUSED_VARIABLE = YES;
				IPHONEOS_DEPLOYMENT_TARGET = 13.6;
				MTL_ENABLE_DEBUG_INFO = NO;
				MTL_FAST_MATH = YES;
				SDKROOT = iphoneos;
				SWIFT_ACTIVE_COMPILATION_CONDITIONS = ADHOC;
				SWIFT_COMPILATION_MODE = wholemodule;
				SWIFT_OPTIMIZATION_LEVEL = "-O";
				VALIDATE_PRODUCT = YES;
			};
			name = AdHoc;
		};
		01D1BEB224F7F41200D11B9A /* AdHoc */ = {
			isa = XCBuildConfiguration;
			buildSettings = {
				ASSETCATALOG_COMPILER_APPICON_NAME = AppIcon;
				CLANG_ENABLE_MODULES = YES;
				CODE_SIGN_ENTITLEMENTS = "${PROJECT}/Resources/ENA.entitlements";
				CODE_SIGN_IDENTITY = $IPHONE_APP_CODE_SIGN_IDENTITY;
				CODE_SIGN_STYLE = Manual;
				CURRENT_PROJECT_VERSION = 0;
				DEVELOPMENT_TEAM = 523TP53AQF;
				GCC_PREPROCESSOR_DEFINITIONS = "SQLITE_HAS_CODEC=1";
				INFOPLIST_FILE = ENA/Resources/Info.plist;
				IPHONE_APP_CODE_SIGN_IDENTITY = "Apple Distribution";
				IPHONE_APP_DEV_TEAM = 523TP53AQF;
				IPHONE_APP_DIST_PROF_SPECIFIER = "match AdHoc de.rki.coronawarnapp";
				LD_RUNPATH_SEARCH_PATHS = (
					"$(inherited)",
					"@executable_path/Frameworks",
				);
				MARKETING_VERSION = 1.5.0;
				OTHER_CFLAGS = (
					"-DSQLITE_HAS_CODEC",
					"-DSQLITE_TEMP_STORE=3",
					"-DSQLCIPHER_CRYPTO_CC",
					"-DNDEBUG",
				);
				PRODUCT_BUNDLE_IDENTIFIER = de.rki.coronawarnapp;
				PRODUCT_NAME = "$(TARGET_NAME)";
				PROVISIONING_PROFILE_SPECIFIER = $IPHONE_APP_DIST_PROF_SPECIFIER;
				SWIFT_ACTIVE_COMPILATION_CONDITIONS = "APP_STORE USE_DEV_PK_FOR_SIG_VERIFICATION";
				SWIFT_OBJC_BRIDGING_HEADER = "ENA-Bridging-Header.h";
				SWIFT_VERSION = 5.0;
				TARGETED_DEVICE_FAMILY = 1;
			};
			name = AdHoc;
		};
		01D1BEB324F7F41200D11B9A /* AdHoc */ = {
			isa = XCBuildConfiguration;
			buildSettings = {
				ALWAYS_EMBED_SWIFT_STANDARD_LIBRARIES = YES;
				BUNDLE_LOADER = "$(TEST_HOST)";
				CLANG_ENABLE_MODULES = YES;
				CODE_SIGN_STYLE = Manual;
				DEVELOPMENT_TEAM = 523TP53AQF;
				GCC_PREPROCESSOR_DEFINITIONS = "SQLITE_HAS_CODEC=1";
				INFOPLIST_FILE = ENATests/Info.plist;
				LD_RUNPATH_SEARCH_PATHS = (
					"$(inherited)",
					"@executable_path/Frameworks",
					"@loader_path/Frameworks",
				);
				OTHER_CFLAGS = (
					"-DSQLITE_HAS_CODEC",
					"-DSQLITE_TEMP_STORE=3",
					"-DSQLCIPHER_CRYPTO_CC",
					"-DNDEBUG",
				);
				PRODUCT_BUNDLE_IDENTIFIER = com.sap.ux.ENATests;
				PRODUCT_NAME = "$(TARGET_NAME)";
				SWIFT_OBJC_BRIDGING_HEADER = "ENATests-Bridging-Header.h";
				SWIFT_VERSION = 5.0;
				TARGETED_DEVICE_FAMILY = "1,2";
				TEST_HOST = "$(BUILT_PRODUCTS_DIR)/ENA.app/ENA";
			};
			name = AdHoc;
		};
		01D1BEB424F7F41200D11B9A /* AdHoc */ = {
			isa = XCBuildConfiguration;
			buildSettings = {
				ALWAYS_EMBED_SWIFT_STANDARD_LIBRARIES = YES;
				CODE_SIGN_STYLE = Manual;
				DEVELOPMENT_TEAM = 523TP53AQF;
				INFOPLIST_FILE = ENAUITests/Info.plist;
				LD_RUNPATH_SEARCH_PATHS = (
					"$(inherited)",
					"@executable_path/Frameworks",
					"@loader_path/Frameworks",
				);
				PRODUCT_BUNDLE_IDENTIFIER = com.sap.ux.ENAUITests;
				PRODUCT_NAME = "$(TARGET_NAME)";
				PROVISIONING_PROFILE_SPECIFIER = "";
				"PROVISIONING_PROFILE_SPECIFIER[sdk=macosx*]" = "";
				SWIFT_VERSION = 5.0;
				TARGETED_DEVICE_FAMILY = "1,2";
				TEST_TARGET_NAME = ENA;
			};
			name = AdHoc;
		};
		01D1BEB524F7F41200D11B9A /* AdHoc */ = {
			isa = XCBuildConfiguration;
			buildSettings = {
				CODE_SIGNING_ALLOWED = NO;
				CODE_SIGNING_REQUIRED = NO;
				CODE_SIGN_STYLE = Manual;
				DEFINES_MODULE = YES;
				DYLIB_INSTALL_NAME_BASE = "@rpath";
				GCC_PREPROCESSOR_DEFINITIONS = "SQLITE_HAS_CODEC=1";
				INFOPLIST_FILE = CWASQLite/Info.plist;
				LD_RUNPATH_SEARCH_PATHS = (
					"$(inherited)",
					"@executable_path/Frameworks",
					"@loader_path/Frameworks",
				);
				OTHER_CFLAGS = (
					"-DSQLITE_TEMP_STORE=3",
					"-DSQLCIPHER_CRYPTO_CC",
					"-DNDEBUG",
					"-DSQLITE_HAS_CODEC",
				);
				PRODUCT_BUNDLE_IDENTIFIER = de.rki.coronawarnapp.sqlite;
				PRODUCT_NAME = CWASQLite;
				PROVISIONING_PROFILE_SPECIFIER = "";
				SKIP_INSTALL = YES;
				SWIFT_VERSION = 5.0;
				VERSIONING_SYSTEM = "apple-generic";
			};
			name = AdHoc;
		};
		01DE5A74248E3CF800F6D7F2 /* UITesting */ = {
			isa = XCBuildConfiguration;
			buildSettings = {
				ALWAYS_SEARCH_USER_PATHS = NO;
				CLANG_ANALYZER_LOCALIZABILITY_NONLOCALIZED = YES;
				CLANG_ANALYZER_NONNULL = YES;
				CLANG_ANALYZER_NUMBER_OBJECT_CONVERSION = YES_AGGRESSIVE;
				CLANG_CXX_LANGUAGE_STANDARD = "gnu++14";
				CLANG_CXX_LIBRARY = "libc++";
				CLANG_ENABLE_MODULES = YES;
				CLANG_ENABLE_OBJC_ARC = YES;
				CLANG_ENABLE_OBJC_WEAK = YES;
				CLANG_WARN_BLOCK_CAPTURE_AUTORELEASING = YES;
				CLANG_WARN_BOOL_CONVERSION = YES;
				CLANG_WARN_COMMA = YES;
				CLANG_WARN_CONSTANT_CONVERSION = YES;
				CLANG_WARN_DEPRECATED_OBJC_IMPLEMENTATIONS = YES;
				CLANG_WARN_DIRECT_OBJC_ISA_USAGE = YES_ERROR;
				CLANG_WARN_DOCUMENTATION_COMMENTS = YES;
				CLANG_WARN_EMPTY_BODY = YES;
				CLANG_WARN_ENUM_CONVERSION = YES;
				CLANG_WARN_INFINITE_RECURSION = YES;
				CLANG_WARN_INT_CONVERSION = YES;
				CLANG_WARN_NON_LITERAL_NULL_CONVERSION = YES;
				CLANG_WARN_OBJC_IMPLICIT_RETAIN_SELF = YES;
				CLANG_WARN_OBJC_LITERAL_CONVERSION = YES;
				CLANG_WARN_OBJC_ROOT_CLASS = YES_ERROR;
				CLANG_WARN_RANGE_LOOP_ANALYSIS = YES;
				CLANG_WARN_STRICT_PROTOTYPES = YES;
				CLANG_WARN_SUSPICIOUS_MOVE = YES;
				CLANG_WARN_UNGUARDED_AVAILABILITY = YES_AGGRESSIVE;
				CLANG_WARN_UNREACHABLE_CODE = YES;
				CLANG_WARN__DUPLICATE_METHOD_MATCH = YES;
				COPY_PHASE_STRIP = NO;
				DEBUG_INFORMATION_FORMAT = dwarf;
				ENABLE_STRICT_OBJC_MSGSEND = YES;
				ENABLE_TESTABILITY = YES;
				GCC_C_LANGUAGE_STANDARD = gnu11;
				GCC_DYNAMIC_NO_PIC = NO;
				GCC_NO_COMMON_BLOCKS = YES;
				GCC_OPTIMIZATION_LEVEL = 0;
				GCC_PREPROCESSOR_DEFINITIONS = (
					"DEBUG=1",
					"$(inherited)",
				);
				GCC_WARN_64_TO_32_BIT_CONVERSION = YES;
				GCC_WARN_ABOUT_RETURN_TYPE = YES_ERROR;
				GCC_WARN_UNDECLARED_SELECTOR = YES;
				GCC_WARN_UNINITIALIZED_AUTOS = YES_AGGRESSIVE;
				GCC_WARN_UNUSED_FUNCTION = YES;
				GCC_WARN_UNUSED_VARIABLE = YES;
				IPHONEOS_DEPLOYMENT_TARGET = 13.6;
				MTL_ENABLE_DEBUG_INFO = INCLUDE_SOURCE;
				MTL_FAST_MATH = YES;
				ONLY_ACTIVE_ARCH = YES;
				SDKROOT = iphoneos;
				SWIFT_ACTIVE_COMPILATION_CONDITIONS = "DEBUG UITESTING";
				SWIFT_OPTIMIZATION_LEVEL = "-Onone";
			};
			name = UITesting;
		};
		01DE5A75248E3CF800F6D7F2 /* UITesting */ = {
			isa = XCBuildConfiguration;
			buildSettings = {
				ASSETCATALOG_COMPILER_APPICON_NAME = AppIcon;
				CLANG_ENABLE_MODULES = YES;
				CODE_SIGN_ENTITLEMENTS = "${PROJECT}/Resources/ENACommunity.entitlements";
				CODE_SIGN_IDENTITY = "Apple Development";
				CODE_SIGN_STYLE = Automatic;
				CURRENT_PROJECT_VERSION = 0;
				DEVELOPMENT_TEAM = $IPHONE_APP_DEV_TEAM;
				GCC_PREPROCESSOR_DEFINITIONS = (
					"DEBUG=1",
					"$(inherited)",
					"SQLITE_HAS_CODEC=1",
				);
				INFOPLIST_FILE = ENA/Resources/Info.plist;
				IPHONE_APP_CODE_SIGN_IDENTITY = "iPhone Developer";
				IPHONE_APP_DEV_TEAM = 523TP53AQF;
				IPHONE_APP_DIST_PROF_SPECIFIER = "";
				LD_RUNPATH_SEARCH_PATHS = (
					"$(inherited)",
					"@executable_path/Frameworks",
				);
				MARKETING_VERSION = 1.5.0;
				OTHER_CFLAGS = (
					"-DSQLITE_HAS_CODEC",
					"-DSQLITE_TEMP_STORE=3",
					"-DSQLCIPHER_CRYPTO_CC",
					"-DNDEBUG",
				);
				PRODUCT_BUNDLE_IDENTIFIER = "de.rki.coronawarnapp-dev";
				PRODUCT_NAME = "$(TARGET_NAME)";
				PROVISIONING_PROFILE_SPECIFIER = "";
				SWIFT_ACTIVE_COMPILATION_CONDITIONS = "$(inherited) DISABLE_CERTIFICATE_PINNING";
				SWIFT_OBJC_BRIDGING_HEADER = "ENA-Bridging-Header.h";
				SWIFT_OPTIMIZATION_LEVEL = "-Onone";
				SWIFT_VERSION = 5.0;
				TARGETED_DEVICE_FAMILY = 1;
			};
			name = UITesting;
		};
		01DE5A76248E3CF800F6D7F2 /* UITesting */ = {
			isa = XCBuildConfiguration;
			buildSettings = {
				ALWAYS_EMBED_SWIFT_STANDARD_LIBRARIES = YES;
				BUNDLE_LOADER = "$(TEST_HOST)";
				CLANG_ENABLE_MODULES = YES;
				CODE_SIGN_STYLE = Automatic;
				DEVELOPMENT_TEAM = 523TP53AQF;
				GCC_PREPROCESSOR_DEFINITIONS = (
					"$(inherited)",
					"SQLITE_HAS_CODEC=1",
				);
				INFOPLIST_FILE = ENATests/Info.plist;
				LD_RUNPATH_SEARCH_PATHS = (
					"$(inherited)",
					"@executable_path/Frameworks",
					"@loader_path/Frameworks",
				);
				OTHER_CFLAGS = (
					"-DSQLITE_HAS_CODEC",
					"-DSQLITE_TEMP_STORE=3",
					"-DSQLCIPHER_CRYPTO_CC",
					"-DNDEBUG",
				);
				PRODUCT_BUNDLE_IDENTIFIER = com.sap.ux.ENATests;
				PRODUCT_NAME = "$(TARGET_NAME)";
				SWIFT_OBJC_BRIDGING_HEADER = "ENATests-Bridging-Header.h";
				SWIFT_OPTIMIZATION_LEVEL = "-Onone";
				SWIFT_VERSION = 5.0;
				TARGETED_DEVICE_FAMILY = "1,2";
				TEST_HOST = "$(BUILT_PRODUCTS_DIR)/ENA.app/ENA";
			};
			name = UITesting;
		};
		01DE5A77248E3CF800F6D7F2 /* UITesting */ = {
			isa = XCBuildConfiguration;
			buildSettings = {
				ALWAYS_EMBED_SWIFT_STANDARD_LIBRARIES = YES;
				CODE_SIGN_STYLE = Automatic;
				DEVELOPMENT_TEAM = 523TP53AQF;
				INFOPLIST_FILE = ENAUITests/Info.plist;
				LD_RUNPATH_SEARCH_PATHS = (
					"$(inherited)",
					"@executable_path/Frameworks",
					"@loader_path/Frameworks",
				);
				PRODUCT_BUNDLE_IDENTIFIER = com.sap.ux.ENAUITests;
				PRODUCT_NAME = "$(TARGET_NAME)";
				PROVISIONING_PROFILE_SPECIFIER = "";
				"PROVISIONING_PROFILE_SPECIFIER[sdk=macosx*]" = "";
				SWIFT_VERSION = 5.0;
				TARGETED_DEVICE_FAMILY = "1,2";
				TEST_TARGET_NAME = ENA;
			};
			name = UITesting;
		};
		85D7596624570491008175F0 /* Debug */ = {
			isa = XCBuildConfiguration;
			buildSettings = {
				ALWAYS_SEARCH_USER_PATHS = NO;
				CLANG_ANALYZER_LOCALIZABILITY_NONLOCALIZED = YES;
				CLANG_ANALYZER_NONNULL = YES;
				CLANG_ANALYZER_NUMBER_OBJECT_CONVERSION = YES_AGGRESSIVE;
				CLANG_CXX_LANGUAGE_STANDARD = "gnu++14";
				CLANG_CXX_LIBRARY = "libc++";
				CLANG_ENABLE_MODULES = YES;
				CLANG_ENABLE_OBJC_ARC = YES;
				CLANG_ENABLE_OBJC_WEAK = YES;
				CLANG_WARN_BLOCK_CAPTURE_AUTORELEASING = YES;
				CLANG_WARN_BOOL_CONVERSION = YES;
				CLANG_WARN_COMMA = YES;
				CLANG_WARN_CONSTANT_CONVERSION = YES;
				CLANG_WARN_DEPRECATED_OBJC_IMPLEMENTATIONS = YES;
				CLANG_WARN_DIRECT_OBJC_ISA_USAGE = YES_ERROR;
				CLANG_WARN_DOCUMENTATION_COMMENTS = YES;
				CLANG_WARN_EMPTY_BODY = YES;
				CLANG_WARN_ENUM_CONVERSION = YES;
				CLANG_WARN_INFINITE_RECURSION = YES;
				CLANG_WARN_INT_CONVERSION = YES;
				CLANG_WARN_NON_LITERAL_NULL_CONVERSION = YES;
				CLANG_WARN_OBJC_IMPLICIT_RETAIN_SELF = YES;
				CLANG_WARN_OBJC_LITERAL_CONVERSION = YES;
				CLANG_WARN_OBJC_ROOT_CLASS = YES_ERROR;
				CLANG_WARN_RANGE_LOOP_ANALYSIS = YES;
				CLANG_WARN_STRICT_PROTOTYPES = YES;
				CLANG_WARN_SUSPICIOUS_MOVE = YES;
				CLANG_WARN_UNGUARDED_AVAILABILITY = YES_AGGRESSIVE;
				CLANG_WARN_UNREACHABLE_CODE = YES;
				CLANG_WARN__DUPLICATE_METHOD_MATCH = YES;
				COPY_PHASE_STRIP = NO;
				DEBUG_INFORMATION_FORMAT = dwarf;
				ENABLE_STRICT_OBJC_MSGSEND = YES;
				ENABLE_TESTABILITY = YES;
				GCC_C_LANGUAGE_STANDARD = gnu11;
				GCC_DYNAMIC_NO_PIC = NO;
				GCC_NO_COMMON_BLOCKS = YES;
				GCC_OPTIMIZATION_LEVEL = 0;
				GCC_PREPROCESSOR_DEFINITIONS = (
					"DEBUG=1",
					"$(inherited)",
				);
				GCC_WARN_64_TO_32_BIT_CONVERSION = YES;
				GCC_WARN_ABOUT_RETURN_TYPE = YES_ERROR;
				GCC_WARN_UNDECLARED_SELECTOR = YES;
				GCC_WARN_UNINITIALIZED_AUTOS = YES_AGGRESSIVE;
				GCC_WARN_UNUSED_FUNCTION = YES;
				GCC_WARN_UNUSED_VARIABLE = YES;
				IPHONEOS_DEPLOYMENT_TARGET = 13.6;
				MTL_ENABLE_DEBUG_INFO = INCLUDE_SOURCE;
				MTL_FAST_MATH = YES;
				ONLY_ACTIVE_ARCH = YES;
				SDKROOT = iphoneos;
				SWIFT_ACTIVE_COMPILATION_CONDITIONS = DEBUG;
				SWIFT_OPTIMIZATION_LEVEL = "-Onone";
			};
			name = Debug;
		};
		85D7596724570491008175F0 /* Release */ = {
			isa = XCBuildConfiguration;
			buildSettings = {
				ALWAYS_SEARCH_USER_PATHS = NO;
				CLANG_ANALYZER_LOCALIZABILITY_NONLOCALIZED = YES;
				CLANG_ANALYZER_NONNULL = YES;
				CLANG_ANALYZER_NUMBER_OBJECT_CONVERSION = YES_AGGRESSIVE;
				CLANG_CXX_LANGUAGE_STANDARD = "gnu++14";
				CLANG_CXX_LIBRARY = "libc++";
				CLANG_ENABLE_MODULES = YES;
				CLANG_ENABLE_OBJC_ARC = YES;
				CLANG_ENABLE_OBJC_WEAK = YES;
				CLANG_WARN_BLOCK_CAPTURE_AUTORELEASING = YES;
				CLANG_WARN_BOOL_CONVERSION = YES;
				CLANG_WARN_COMMA = YES;
				CLANG_WARN_CONSTANT_CONVERSION = YES;
				CLANG_WARN_DEPRECATED_OBJC_IMPLEMENTATIONS = YES;
				CLANG_WARN_DIRECT_OBJC_ISA_USAGE = YES_ERROR;
				CLANG_WARN_DOCUMENTATION_COMMENTS = YES;
				CLANG_WARN_EMPTY_BODY = YES;
				CLANG_WARN_ENUM_CONVERSION = YES;
				CLANG_WARN_INFINITE_RECURSION = YES;
				CLANG_WARN_INT_CONVERSION = YES;
				CLANG_WARN_NON_LITERAL_NULL_CONVERSION = YES;
				CLANG_WARN_OBJC_IMPLICIT_RETAIN_SELF = YES;
				CLANG_WARN_OBJC_LITERAL_CONVERSION = YES;
				CLANG_WARN_OBJC_ROOT_CLASS = YES_ERROR;
				CLANG_WARN_RANGE_LOOP_ANALYSIS = YES;
				CLANG_WARN_STRICT_PROTOTYPES = YES;
				CLANG_WARN_SUSPICIOUS_MOVE = YES;
				CLANG_WARN_UNGUARDED_AVAILABILITY = YES_AGGRESSIVE;
				CLANG_WARN_UNREACHABLE_CODE = YES;
				CLANG_WARN__DUPLICATE_METHOD_MATCH = YES;
				COPY_PHASE_STRIP = NO;
				DEBUG_INFORMATION_FORMAT = "dwarf-with-dsym";
				ENABLE_NS_ASSERTIONS = NO;
				ENABLE_STRICT_OBJC_MSGSEND = YES;
				GCC_C_LANGUAGE_STANDARD = gnu11;
				GCC_NO_COMMON_BLOCKS = YES;
				GCC_WARN_64_TO_32_BIT_CONVERSION = YES;
				GCC_WARN_ABOUT_RETURN_TYPE = YES_ERROR;
				GCC_WARN_UNDECLARED_SELECTOR = YES;
				GCC_WARN_UNINITIALIZED_AUTOS = YES_AGGRESSIVE;
				GCC_WARN_UNUSED_FUNCTION = YES;
				GCC_WARN_UNUSED_VARIABLE = YES;
				IPHONEOS_DEPLOYMENT_TARGET = 13.6;
				MTL_ENABLE_DEBUG_INFO = NO;
				MTL_FAST_MATH = YES;
				SDKROOT = iphoneos;
				SWIFT_ACTIVE_COMPILATION_CONDITIONS = RELEASE;
				SWIFT_COMPILATION_MODE = wholemodule;
				SWIFT_OPTIMIZATION_LEVEL = "-O";
				VALIDATE_PRODUCT = YES;
			};
			name = Release;
		};
		85D7596924570491008175F0 /* Debug */ = {
			isa = XCBuildConfiguration;
			buildSettings = {
				ASSETCATALOG_COMPILER_APPICON_NAME = AppIcon;
				CLANG_ENABLE_MODULES = YES;
				CODE_SIGN_ENTITLEMENTS = "${PROJECT}/Resources/ENATest.entitlements";
				CODE_SIGN_IDENTITY = $IPHONE_APP_CODE_SIGN_IDENTITY;
				CODE_SIGN_STYLE = Manual;
				CURRENT_PROJECT_VERSION = 0;
				DEVELOPMENT_TEAM = 523TP53AQF;
				GCC_PREPROCESSOR_DEFINITIONS = (
					"DEBUG=1",
					"$(inherited)",
					"SQLITE_HAS_CODEC=1",
				);
				INFOPLIST_FILE = ENA/Resources/Info_Debug.plist;
				IPHONE_APP_CODE_SIGN_IDENTITY = "iPhone Developer";
				IPHONE_APP_DEV_TEAM = 523TP53AQF;
				IPHONE_APP_DIST_PROF_SPECIFIER = "523TP53AQF/Corona-Warn-App-Dev1";
				LD_RUNPATH_SEARCH_PATHS = (
					"$(inherited)",
					"@executable_path/Frameworks",
				);
				MARKETING_VERSION = 1.5.0;
				OTHER_CFLAGS = (
					"-DSQLITE_HAS_CODEC",
					"-DSQLITE_TEMP_STORE=3",
					"-DSQLCIPHER_CRYPTO_CC",
					"-DNDEBUG",
				);
				PRODUCT_BUNDLE_IDENTIFIER = "de.rki.coronawarnapp-dev";
				PRODUCT_NAME = "$(TARGET_NAME)";
				PROVISIONING_PROFILE_SPECIFIER = $IPHONE_APP_DIST_PROF_SPECIFIER;
				SWIFT_ACTIVE_COMPILATION_CONDITIONS = "$(inherited) USE_DEV_PK_FOR_SIG_VERIFICATION DISABLE_CERTIFICATE_PINNING";
				SWIFT_OBJC_BRIDGING_HEADER = "ENA-Bridging-Header.h";
				SWIFT_OPTIMIZATION_LEVEL = "-Onone";
				SWIFT_VERSION = 5.0;
				TARGETED_DEVICE_FAMILY = 1;
			};
			name = Debug;
		};
		85D7596A24570491008175F0 /* Release */ = {
			isa = XCBuildConfiguration;
			buildSettings = {
				ASSETCATALOG_COMPILER_APPICON_NAME = AppIcon;
				CLANG_ENABLE_MODULES = YES;
				CODE_SIGN_ENTITLEMENTS = "${PROJECT}/Resources/ENA.entitlements";
				CODE_SIGN_IDENTITY = $IPHONE_APP_CODE_SIGN_IDENTITY;
				CODE_SIGN_STYLE = Manual;
				CURRENT_PROJECT_VERSION = 0;
				GCC_PREPROCESSOR_DEFINITIONS = "SQLITE_HAS_CODEC=1";
				INFOPLIST_FILE = ENA/Resources/Info.plist;
				IPHONE_APP_CODE_SIGN_IDENTITY = "iPhone Developer";
				IPHONE_APP_DEV_TEAM = 523TP53AQF;
				IPHONE_APP_DIST_PROF_SPECIFIER = "523TP53AQF/Corona-Warn-App";
				LD_RUNPATH_SEARCH_PATHS = (
					"$(inherited)",
					"@executable_path/Frameworks",
				);
				MARKETING_VERSION = 1.5.0;
				OTHER_CFLAGS = (
					"-DSQLITE_HAS_CODEC",
					"-DSQLITE_TEMP_STORE=3",
					"-DSQLCIPHER_CRYPTO_CC",
					"-DNDEBUG",
				);
				PRODUCT_BUNDLE_IDENTIFIER = de.rki.coronawarnapp;
				PRODUCT_NAME = "$(TARGET_NAME)";
				PROVISIONING_PROFILE_SPECIFIER = $IPHONE_APP_DIST_PROF_SPECIFIER;
				SWIFT_OBJC_BRIDGING_HEADER = "ENA-Bridging-Header.h";
				SWIFT_VERSION = 5.0;
				TARGETED_DEVICE_FAMILY = 1;
			};
			name = Release;
		};
		85D7596C24570491008175F0 /* Debug */ = {
			isa = XCBuildConfiguration;
			buildSettings = {
				ALWAYS_EMBED_SWIFT_STANDARD_LIBRARIES = YES;
				BUNDLE_LOADER = "$(TEST_HOST)";
				CLANG_ENABLE_MODULES = YES;
				CODE_SIGN_STYLE = Automatic;
				DEVELOPMENT_TEAM = 523TP53AQF;
				GCC_PREPROCESSOR_DEFINITIONS = (
					"$(inherited)",
					"SQLITE_HAS_CODEC=1",
				);
				INFOPLIST_FILE = ENATests/Info.plist;
				LD_RUNPATH_SEARCH_PATHS = (
					"$(inherited)",
					"@executable_path/Frameworks",
					"@loader_path/Frameworks",
				);
				OTHER_CFLAGS = (
					"-DSQLITE_HAS_CODEC",
					"-DSQLITE_TEMP_STORE=3",
					"-DSQLCIPHER_CRYPTO_CC",
					"-DNDEBUG",
				);
				PRODUCT_BUNDLE_IDENTIFIER = com.sap.ux.ENATests;
				PRODUCT_NAME = "$(TARGET_NAME)";
				SWIFT_OBJC_BRIDGING_HEADER = "ENATests-Bridging-Header.h";
				SWIFT_OPTIMIZATION_LEVEL = "-Onone";
				SWIFT_VERSION = 5.0;
				TARGETED_DEVICE_FAMILY = "1,2";
				TEST_HOST = "$(BUILT_PRODUCTS_DIR)/ENA.app/ENA";
			};
			name = Debug;
		};
		85D7596D24570491008175F0 /* Release */ = {
			isa = XCBuildConfiguration;
			buildSettings = {
				ALWAYS_EMBED_SWIFT_STANDARD_LIBRARIES = YES;
				BUNDLE_LOADER = "$(TEST_HOST)";
				CLANG_ENABLE_MODULES = YES;
				CODE_SIGN_STYLE = Automatic;
				DEVELOPMENT_TEAM = 523TP53AQF;
				GCC_PREPROCESSOR_DEFINITIONS = "SQLITE_HAS_CODEC=1";
				INFOPLIST_FILE = ENATests/Info.plist;
				LD_RUNPATH_SEARCH_PATHS = (
					"$(inherited)",
					"@executable_path/Frameworks",
					"@loader_path/Frameworks",
				);
				OTHER_CFLAGS = (
					"-DSQLITE_HAS_CODEC",
					"-DSQLITE_TEMP_STORE=3",
					"-DSQLCIPHER_CRYPTO_CC",
					"-DNDEBUG",
				);
				PRODUCT_BUNDLE_IDENTIFIER = com.sap.ux.ENATests;
				PRODUCT_NAME = "$(TARGET_NAME)";
				SWIFT_OBJC_BRIDGING_HEADER = "ENATests-Bridging-Header.h";
				SWIFT_VERSION = 5.0;
				TARGETED_DEVICE_FAMILY = "1,2";
				TEST_HOST = "$(BUILT_PRODUCTS_DIR)/ENA.app/ENA";
			};
			name = Release;
		};
		85D7596F24570491008175F0 /* Debug */ = {
			isa = XCBuildConfiguration;
			buildSettings = {
				ALWAYS_EMBED_SWIFT_STANDARD_LIBRARIES = YES;
				CODE_SIGN_STYLE = Automatic;
				DEVELOPMENT_TEAM = 523TP53AQF;
				INFOPLIST_FILE = ENAUITests/Info.plist;
				LD_RUNPATH_SEARCH_PATHS = (
					"$(inherited)",
					"@executable_path/Frameworks",
					"@loader_path/Frameworks",
				);
				PRODUCT_BUNDLE_IDENTIFIER = com.sap.ux.ENAUITests;
				PRODUCT_NAME = "$(TARGET_NAME)";
				PROVISIONING_PROFILE_SPECIFIER = "";
				"PROVISIONING_PROFILE_SPECIFIER[sdk=macosx*]" = "";
				SWIFT_ACTIVE_COMPILATION_CONDITIONS = DEBUG;
				SWIFT_VERSION = 5.0;
				TARGETED_DEVICE_FAMILY = "1,2";
				TEST_TARGET_NAME = ENA;
			};
			name = Debug;
		};
		85D7597024570491008175F0 /* Release */ = {
			isa = XCBuildConfiguration;
			buildSettings = {
				ALWAYS_EMBED_SWIFT_STANDARD_LIBRARIES = YES;
				CODE_SIGN_STYLE = Automatic;
				DEVELOPMENT_TEAM = 523TP53AQF;
				INFOPLIST_FILE = ENAUITests/Info.plist;
				LD_RUNPATH_SEARCH_PATHS = (
					"$(inherited)",
					"@executable_path/Frameworks",
					"@loader_path/Frameworks",
				);
				PRODUCT_BUNDLE_IDENTIFIER = com.sap.ux.ENAUITests;
				PRODUCT_NAME = "$(TARGET_NAME)";
				PROVISIONING_PROFILE_SPECIFIER = "";
				"PROVISIONING_PROFILE_SPECIFIER[sdk=macosx*]" = "";
				SWIFT_VERSION = 5.0;
				TARGETED_DEVICE_FAMILY = "1,2";
				TEST_TARGET_NAME = ENA;
			};
			name = Release;
		};
		B1FF6B6F2497D0B50041CF02 /* Debug */ = {
			isa = XCBuildConfiguration;
			buildSettings = {
				CODE_SIGNING_ALLOWED = NO;
				CODE_SIGNING_REQUIRED = NO;
				CODE_SIGN_IDENTITY = "Apple Development";
				"CODE_SIGN_IDENTITY[sdk=macosx*]" = "Apple Development";
				CODE_SIGN_STYLE = Manual;
				CURRENT_PROJECT_VERSION = 0;
				DEFINES_MODULE = YES;
				DEVELOPMENT_TEAM = "";
				DYLIB_COMPATIBILITY_VERSION = 1;
				DYLIB_CURRENT_VERSION = 1;
				DYLIB_INSTALL_NAME_BASE = "@rpath";
				GCC_PREPROCESSOR_DEFINITIONS = (
					"DISABLE_CERTIFICATE_PINNING=1",
					"SQLITE_HAS_CODEC=1",
					"DEBUG=1",
				);
				"GCC_PREPROCESSOR_DEFINITIONS_NOT_USED_IN_PRECOMPS[arch=*]" = "";
				INFOPLIST_FILE = CWASQLite/Info.plist;
				INSTALL_PATH = "$(LOCAL_LIBRARY_DIR)/Frameworks";
				LD_RUNPATH_SEARCH_PATHS = (
					"$(inherited)",
					"@executable_path/Frameworks",
					"@loader_path/Frameworks",
				);
				OTHER_CFLAGS = (
					"-DSQLITE_TEMP_STORE=3",
					"-DSQLCIPHER_CRYPTO_CC",
					"-DNDEBUG",
					"-DSQLITE_HAS_CODEC",
				);
				PRODUCT_BUNDLE_IDENTIFIER = de.rki.coronawarnapp.sqlite;
				PRODUCT_NAME = "$(TARGET_NAME:c99extidentifier)";
				PROVISIONING_PROFILE_SPECIFIER = "";
				"PROVISIONING_PROFILE_SPECIFIER[sdk=macosx*]" = "";
				SKIP_INSTALL = YES;
				SUPPORTS_MACCATALYST = NO;
				SWIFT_VERSION = 5.0;
				TARGETED_DEVICE_FAMILY = 1;
				VERSIONING_SYSTEM = "apple-generic";
				VERSION_INFO_PREFIX = "";
			};
			name = Debug;
		};
		B1FF6B702497D0B50041CF02 /* Community */ = {
			isa = XCBuildConfiguration;
			buildSettings = {
				CODE_SIGNING_ALLOWED = NO;
				CODE_SIGNING_REQUIRED = NO;
				CODE_SIGN_STYLE = Manual;
				CURRENT_PROJECT_VERSION = 0;
				DEFINES_MODULE = YES;
				DEVELOPMENT_TEAM = "";
				DYLIB_COMPATIBILITY_VERSION = 1;
				DYLIB_CURRENT_VERSION = 1;
				DYLIB_INSTALL_NAME_BASE = "@rpath";
				GCC_PREPROCESSOR_DEFINITIONS = (
					"DISABLE_CERTIFICATE_PINNING=1",
					"SQLITE_HAS_CODEC=1",
					"DEBUG=1",
				);
				INFOPLIST_FILE = CWASQLite/Info.plist;
				INSTALL_PATH = "$(LOCAL_LIBRARY_DIR)/Frameworks";
				LD_RUNPATH_SEARCH_PATHS = (
					"$(inherited)",
					"@executable_path/Frameworks",
					"@loader_path/Frameworks",
				);
				OTHER_CFLAGS = (
					"-DSQLITE_TEMP_STORE=3",
					"-DSQLCIPHER_CRYPTO_CC",
					"-DNDEBUG",
					"-DSQLITE_HAS_CODEC",
				);
				PRODUCT_BUNDLE_IDENTIFIER = de.rki.coronawarnapp.sqlite;
				PRODUCT_NAME = "$(TARGET_NAME:c99extidentifier)";
				PROVISIONING_PROFILE_SPECIFIER = "";
				"PROVISIONING_PROFILE_SPECIFIER[sdk=macosx*]" = "";
				SKIP_INSTALL = YES;
				SUPPORTS_MACCATALYST = NO;
				SWIFT_VERSION = 5.0;
				TARGETED_DEVICE_FAMILY = 1;
				VERSIONING_SYSTEM = "apple-generic";
				VERSION_INFO_PREFIX = "";
			};
			name = Community;
		};
		B1FF6B712497D0B50041CF02 /* UITesting */ = {
			isa = XCBuildConfiguration;
			buildSettings = {
				CODE_SIGNING_ALLOWED = NO;
				CODE_SIGNING_REQUIRED = NO;
				CODE_SIGN_STYLE = Manual;
				CURRENT_PROJECT_VERSION = 0;
				DEFINES_MODULE = YES;
				DEVELOPMENT_TEAM = "";
				DYLIB_COMPATIBILITY_VERSION = 1;
				DYLIB_CURRENT_VERSION = 1;
				DYLIB_INSTALL_NAME_BASE = "@rpath";
				GCC_PREPROCESSOR_DEFINITIONS = (
					"DISABLE_CERTIFICATE_PINNING=1",
					"SQLITE_HAS_CODEC=1",
				);
				INFOPLIST_FILE = CWASQLite/Info.plist;
				INSTALL_PATH = "$(LOCAL_LIBRARY_DIR)/Frameworks";
				LD_RUNPATH_SEARCH_PATHS = (
					"$(inherited)",
					"@executable_path/Frameworks",
					"@loader_path/Frameworks",
				);
				OTHER_CFLAGS = (
					"-DSQLITE_TEMP_STORE=3",
					"-DSQLCIPHER_CRYPTO_CC",
					"-DNDEBUG",
					"-DSQLITE_HAS_CODEC",
				);
				PRODUCT_BUNDLE_IDENTIFIER = de.rki.coronawarnapp.sqlite;
				PRODUCT_NAME = "$(TARGET_NAME:c99extidentifier)";
				PROVISIONING_PROFILE_SPECIFIER = "";
				"PROVISIONING_PROFILE_SPECIFIER[sdk=macosx*]" = "";
				SKIP_INSTALL = YES;
				SUPPORTS_MACCATALYST = NO;
				SWIFT_VERSION = 5.0;
				TARGETED_DEVICE_FAMILY = 1;
				VERSIONING_SYSTEM = "apple-generic";
				VERSION_INFO_PREFIX = "";
			};
			name = UITesting;
		};
		B1FF6B722497D0B50041CF02 /* Release */ = {
			isa = XCBuildConfiguration;
			buildSettings = {
				CODE_SIGNING_ALLOWED = NO;
				CODE_SIGNING_REQUIRED = NO;
				CODE_SIGN_STYLE = Manual;
				CURRENT_PROJECT_VERSION = 0;
				DEFINES_MODULE = YES;
				DEVELOPMENT_TEAM = "";
				DYLIB_COMPATIBILITY_VERSION = 1;
				DYLIB_CURRENT_VERSION = 1;
				DYLIB_INSTALL_NAME_BASE = "@rpath";
				GCC_PREPROCESSOR_DEFINITIONS = "SQLITE_HAS_CODEC=1";
				INFOPLIST_FILE = CWASQLite/Info.plist;
				INSTALL_PATH = "$(LOCAL_LIBRARY_DIR)/Frameworks";
				LD_RUNPATH_SEARCH_PATHS = (
					"$(inherited)",
					"@executable_path/Frameworks",
					"@loader_path/Frameworks",
				);
				OTHER_CFLAGS = (
					"-DSQLITE_TEMP_STORE=3",
					"-DSQLCIPHER_CRYPTO_CC",
					"-DNDEBUG",
					"-DSQLITE_HAS_CODEC",
				);
				PRODUCT_BUNDLE_IDENTIFIER = "de.rki.coronawarnapp-dev.sqlite";
				PRODUCT_NAME = "$(TARGET_NAME:c99extidentifier)";
				PROVISIONING_PROFILE_SPECIFIER = "";
				"PROVISIONING_PROFILE_SPECIFIER[sdk=macosx*]" = "";
				SKIP_INSTALL = YES;
				SUPPORTS_MACCATALYST = NO;
				SWIFT_VERSION = 5.0;
				TARGETED_DEVICE_FAMILY = 1;
				VERSIONING_SYSTEM = "apple-generic";
				VERSION_INFO_PREFIX = "";
			};
			name = Release;
		};
/* End XCBuildConfiguration section */

/* Begin XCConfigurationList section */
		85D759362457048F008175F0 /* Build configuration list for PBXProject "ENA" */ = {
			isa = XCConfigurationList;
			buildConfigurations = (
				85D7596624570491008175F0 /* Debug */,
				011E4AFC2483A269002E6412 /* Community */,
				01DE5A74248E3CF800F6D7F2 /* UITesting */,
				85D7596724570491008175F0 /* Release */,
				0140535724A0E077000A5121 /* TestFlight */,
				01D1BEB124F7F41200D11B9A /* AdHoc */,
			);
			defaultConfigurationIsVisible = 0;
			defaultConfigurationName = Debug;
		};
		85D7596824570491008175F0 /* Build configuration list for PBXNativeTarget "ENA" */ = {
			isa = XCConfigurationList;
			buildConfigurations = (
				85D7596924570491008175F0 /* Debug */,
				011E4AFD2483A269002E6412 /* Community */,
				01DE5A75248E3CF800F6D7F2 /* UITesting */,
				85D7596A24570491008175F0 /* Release */,
				0140535824A0E077000A5121 /* TestFlight */,
				01D1BEB224F7F41200D11B9A /* AdHoc */,
			);
			defaultConfigurationIsVisible = 0;
			defaultConfigurationName = Debug;
		};
		85D7596B24570491008175F0 /* Build configuration list for PBXNativeTarget "ENATests" */ = {
			isa = XCConfigurationList;
			buildConfigurations = (
				85D7596C24570491008175F0 /* Debug */,
				011E4AFE2483A269002E6412 /* Community */,
				01DE5A76248E3CF800F6D7F2 /* UITesting */,
				85D7596D24570491008175F0 /* Release */,
				0140535924A0E077000A5121 /* TestFlight */,
				01D1BEB324F7F41200D11B9A /* AdHoc */,
			);
			defaultConfigurationIsVisible = 0;
			defaultConfigurationName = Debug;
		};
		85D7596E24570491008175F0 /* Build configuration list for PBXNativeTarget "ENAUITests" */ = {
			isa = XCConfigurationList;
			buildConfigurations = (
				85D7596F24570491008175F0 /* Debug */,
				011E4AFF2483A269002E6412 /* Community */,
				01DE5A77248E3CF800F6D7F2 /* UITesting */,
				85D7597024570491008175F0 /* Release */,
				0140535A24A0E077000A5121 /* TestFlight */,
				01D1BEB424F7F41200D11B9A /* AdHoc */,
			);
			defaultConfigurationIsVisible = 0;
			defaultConfigurationName = Debug;
		};
		B1FF6B742497D0B50041CF02 /* Build configuration list for PBXNativeTarget "CWASQLite" */ = {
			isa = XCConfigurationList;
			buildConfigurations = (
				B1FF6B6F2497D0B50041CF02 /* Debug */,
				B1FF6B702497D0B50041CF02 /* Community */,
				B1FF6B712497D0B50041CF02 /* UITesting */,
				B1FF6B722497D0B50041CF02 /* Release */,
				019BFC6324C988F90053973D /* TestFlight */,
				01D1BEB524F7F41200D11B9A /* AdHoc */,
			);
			defaultConfigurationIsVisible = 0;
			defaultConfigurationName = Debug;
		};
/* End XCConfigurationList section */

/* Begin XCRemoteSwiftPackageReference section */
		B10FB02E246036F3004CA11E /* XCRemoteSwiftPackageReference "swift-protobuf" */ = {
			isa = XCRemoteSwiftPackageReference;
			repositoryURL = "https://github.com/apple/swift-protobuf.git";
			requirement = {
				kind = exactVersion;
				version = 1.9.0;
			};
		};
		B1B5A75E24924B3D0029D5D7 /* XCRemoteSwiftPackageReference "fmdb" */ = {
			isa = XCRemoteSwiftPackageReference;
			repositoryURL = "https://github.com/ccgus/fmdb.git";
			requirement = {
				kind = exactVersion;
				version = 2.7.7;
			};
		};
		B1E8C9A3247AB869006DC678 /* XCRemoteSwiftPackageReference "ZIPFoundation" */ = {
			isa = XCRemoteSwiftPackageReference;
			repositoryURL = "https://github.com/weichsel/ZIPFoundation.git";
			requirement = {
				kind = exactVersion;
				version = 0.9.11;
			};
		};
/* End XCRemoteSwiftPackageReference section */

/* Begin XCSwiftPackageProductDependency section */
		B10FB02F246036F3004CA11E /* SwiftProtobuf */ = {
			isa = XCSwiftPackageProductDependency;
			package = B10FB02E246036F3004CA11E /* XCRemoteSwiftPackageReference "swift-protobuf" */;
			productName = SwiftProtobuf;
		};
		B1B5A75F24924B3D0029D5D7 /* FMDB */ = {
			isa = XCSwiftPackageProductDependency;
			package = B1B5A75E24924B3D0029D5D7 /* XCRemoteSwiftPackageReference "fmdb" */;
			productName = FMDB;
		};
		B1E8C9A4247AB869006DC678 /* ZIPFoundation */ = {
			isa = XCSwiftPackageProductDependency;
			package = B1E8C9A3247AB869006DC678 /* XCRemoteSwiftPackageReference "ZIPFoundation" */;
			productName = ZIPFoundation;
		};
/* End XCSwiftPackageProductDependency section */
	};
	rootObject = 85D759332457048F008175F0 /* Project object */;
}<|MERGE_RESOLUTION|>--- conflicted
+++ resolved
@@ -326,11 +326,8 @@
 		AB7420C2251B7D59006666AC /* DeltaOnboardingProtocols.swift in Sources */ = {isa = PBXBuildFile; fileRef = AB7420C1251B7D59006666AC /* DeltaOnboardingProtocols.swift */; };
 		AB7420CB251B7D93006666AC /* DeltaOnboardingV15ViewController.swift in Sources */ = {isa = PBXBuildFile; fileRef = AB7420CA251B7D93006666AC /* DeltaOnboardingV15ViewController.swift */; };
 		AB7420DD251B8101006666AC /* DeltaOnboardingCoordinatorTests.swift in Sources */ = {isa = PBXBuildFile; fileRef = AB7420DC251B8101006666AC /* DeltaOnboardingCoordinatorTests.swift */; };
-<<<<<<< HEAD
-=======
 		AB628A1F251CDADE00CF61D2 /* ServerEnvironments.json in Resources */ = {isa = PBXBuildFile; fileRef = AB628A1E251CDADE00CF61D2 /* ServerEnvironments.json */; };
 		ABDA2792251CE308006BAE84 /* DMServerEnvironmentViewController.swift in Sources */ = {isa = PBXBuildFile; fileRef = ABDA2791251CE308006BAE84 /* DMServerEnvironmentViewController.swift */; };
->>>>>>> 08345970
 		B103193224E18A0A00DD02EF /* DMMenuItem.swift in Sources */ = {isa = PBXBuildFile; fileRef = B103193124E18A0A00DD02EF /* DMMenuItem.swift */; };
 		B10EC1F824ED1F8700ED0E48 /* CancellationToken.swift in Sources */ = {isa = PBXBuildFile; fileRef = B10EC1F724ED1F8700ED0E48 /* CancellationToken.swift */; };
 		B10F9B8B249961BC00C418F4 /* DynamicTypeLabelTests.swift in Sources */ = {isa = PBXBuildFile; fileRef = B10F9B89249961B500C418F4 /* DynamicTypeLabelTests.swift */; };
@@ -865,11 +862,8 @@
 		AB7420C1251B7D59006666AC /* DeltaOnboardingProtocols.swift */ = {isa = PBXFileReference; lastKnownFileType = sourcecode.swift; path = DeltaOnboardingProtocols.swift; sourceTree = "<group>"; };
 		AB7420CA251B7D93006666AC /* DeltaOnboardingV15ViewController.swift */ = {isa = PBXFileReference; lastKnownFileType = sourcecode.swift; path = DeltaOnboardingV15ViewController.swift; sourceTree = "<group>"; };
 		AB7420DC251B8101006666AC /* DeltaOnboardingCoordinatorTests.swift */ = {isa = PBXFileReference; lastKnownFileType = sourcecode.swift; path = DeltaOnboardingCoordinatorTests.swift; sourceTree = "<group>"; };
-<<<<<<< HEAD
-=======
 		AB628A1E251CDADE00CF61D2 /* ServerEnvironments.json */ = {isa = PBXFileReference; lastKnownFileType = text.json; path = ServerEnvironments.json; sourceTree = "<group>"; };
 		ABDA2791251CE308006BAE84 /* DMServerEnvironmentViewController.swift */ = {isa = PBXFileReference; lastKnownFileType = sourcecode.swift; path = DMServerEnvironmentViewController.swift; sourceTree = "<group>"; };
->>>>>>> 08345970
 		B102BDC22460410600CD55A2 /* README.md */ = {isa = PBXFileReference; lastKnownFileType = net.daringfireball.markdown; path = README.md; sourceTree = "<group>"; };
 		B103193124E18A0A00DD02EF /* DMMenuItem.swift */ = {isa = PBXFileReference; lastKnownFileType = sourcecode.swift; path = DMMenuItem.swift; sourceTree = "<group>"; };
 		B10EC1F724ED1F8700ED0E48 /* CancellationToken.swift */ = {isa = PBXFileReference; lastKnownFileType = sourcecode.swift; path = CancellationToken.swift; sourceTree = "<group>"; };
@@ -2060,10 +2054,7 @@
 		AB7420AA251B678E006666AC /* DeltaOnboarding */ = {
 			isa = PBXGroup;
 			children = (
-<<<<<<< HEAD
 				9488C3002521EE8E00504648 /* DeltaOnboardingNavigationController.swift */,
-=======
->>>>>>> 08345970
 				AB7420DB251B80EF006666AC /* __tests__ */,
 				AB7420C1251B7D59006666AC /* DeltaOnboardingProtocols.swift */,
 				AB7420B6251B69E2006666AC /* DeltaOnboardingCoordinator.swift */,
@@ -2077,10 +2068,7 @@
 			children = (
 				AB7420AB251B67A8006666AC /* DeltaOnboardingV15.swift */,
 				AB7420CA251B7D93006666AC /* DeltaOnboardingV15ViewController.swift */,
-<<<<<<< HEAD
 				94F594612521CBF50077681B /* DeltaOnboardingV15ViewModel.swift */,
-=======
->>>>>>> 08345970
 			);
 			path = V15;
 			sourceTree = "<group>";
@@ -2089,16 +2077,11 @@
 			isa = PBXGroup;
 			children = (
 				AB7420DC251B8101006666AC /* DeltaOnboardingCoordinatorTests.swift */,
-<<<<<<< HEAD
 				9412FAF92523499D0086E139 /* DeltaOnboardingViewControllerTests.swift */,
-=======
->>>>>>> 08345970
 			);
 			path = __tests__;
 			sourceTree = "<group>";
 		};
-<<<<<<< HEAD
-=======
 		AB628A1D251CDAA700CF61D2 /* ServerEnvironment */ = {
 			isa = PBXGroup;
 			children = (
@@ -2107,7 +2090,6 @@
 			path = ServerEnvironment;
 			sourceTree = "<group>";
 		};
->>>>>>> 08345970
 		B102BDC12460405F00CD55A2 /* Backend */ = {
 			isa = PBXGroup;
 			children = (
@@ -2357,10 +2339,7 @@
 				B1F82DF124718C7300E2E56A /* DMBackendConfigurationViewController.swift */,
 				B16457B624DC160B002879EB /* DMLastRiskCalculationViewController.swift */,
 				AB6289D8251C833100CF61D2 /* DMDeltaOnboardingViewController.swift */,
-<<<<<<< HEAD
-=======
 				ABDA2791251CE308006BAE84 /* DMServerEnvironmentViewController.swift */,
->>>>>>> 08345970
 			);
 			path = Features;
 			sourceTree = "<group>";
