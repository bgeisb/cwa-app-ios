--- conflicted
+++ resolved
@@ -216,11 +216,7 @@
 			if row == 0 {
 				delegate?.showInviteFriends()
 			} else {
-<<<<<<< HEAD
-				LinkHelper.showWebPage(from: self, urlString: AppStrings.SafariView.targetURL)
-=======
 				delegate?.showWebPage(from: self, urlString: AppStrings.SafariView.targetURL)
->>>>>>> a1ffd23c
 			}
 		case .settings:
 			if row == 0 {
