--- conflicted
+++ resolved
@@ -214,13 +214,8 @@
 		// check count for day entries: 1 add entry cell + 2 persons added
 		XCTAssertEqual(dayTableView.cells.count, 3)
 
-<<<<<<< HEAD
-		// deselect Manu Mustermann - 1 because new persons get entered on top
-		dayTableView.cells.element(boundBy: 1).staticTexts["Manu Mustermann"].tap()
-=======
 		// deselect Erika Musterfrau - 1 because new persons get entered on top
-		app.descendants(matching: .table).firstMatch.cells.element(boundBy: 1).staticTexts["Erika Musterfrau"].tap()
->>>>>>> 6f019fc3
+		dayTableView.cells.element(boundBy: 1).staticTexts["Erika Musterfrau"].tap()
 
 		XCTAssertTrue(app.segmentedControls.firstMatch.waitForExistence(timeout: .medium))
 		app.segmentedControls.firstMatch.buttons[app.localized("ContactDiary_Day_LocationsSegment")].tap()
