--- conflicted
+++ resolved
@@ -9,12 +9,6 @@
 	var hoursSinceNow: Double {
 		self.timeIntervalSinceNow / 60 / 60
 	}
-<<<<<<< HEAD
-	
-	var unixTimestampInHours: Int {
-		return Int(self.timeIntervalSince1970 / 3600)
-	}
-=======
 
 	var unixTimestampInHours: Int {
 		return Int(self.timeIntervalSince1970 / 3600)
@@ -23,5 +17,4 @@
 	static func - (lhs: Date, rhs: Date) -> TimeInterval {
 		return lhs.timeIntervalSince1970 - rhs.timeIntervalSince1970
 	}
->>>>>>> 4cffe802
 }