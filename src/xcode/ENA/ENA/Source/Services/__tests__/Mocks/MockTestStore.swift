--- conflicted
+++ resolved
@@ -100,16 +100,11 @@
 	var testResultMetadata: TestResultMetadata?
 	var exposureWindowsMetadata: ExposureWindowsMetadata?
 	
-<<<<<<< HEAD
-	// MARK: - EventRegistrationProviding
+	// MARK: - EventRegistrationCaching
 	
 	var wasRecentTraceWarningDownloadSuccessful: Bool = false
-=======
-	// MARK: - EventRegistrationCaching
-
 	var checkinInfoScreenShown: Bool = false
 	var traceLocationsInfoScreenShown: Bool = false
 	var shouldAddCheckinToContactDiaryByDefault = true
 	var qrCodePosterTemplateMetadata: QRCodePosterTemplateMetadata?
->>>>>>> bbc4cfa4
 }