//
// 🦠 Corona-Warn-App
//

import UIKit

// swiftlint:disable:next type_body_length
enum AppStrings {
	enum Common {
		static let alertTitleGeneral = NSLocalizedString("Alert_TitleGeneral", comment: "")
		static let alertActionOk = NSLocalizedString("Alert_ActionOk", comment: "")
		static let alertActionYes = NSLocalizedString("Alert_ActionYes", comment: "")
		static let alertActionNo = NSLocalizedString("Alert_ActionNo", comment: "")
		static let alertActionRetry = NSLocalizedString("Alert_ActionRetry", comment: "")
		static let alertActionCancel = NSLocalizedString("Alert_ActionCancel", comment: "")
		static let alertActionRemove = NSLocalizedString("Alert_ActionRemove", comment: "")

		static let alertTitleBluetoothOff = NSLocalizedString("Alert_BluetoothOff_Title", comment: "")
		static let alertDescriptionBluetoothOff = NSLocalizedString("Alert_BluetoothOff_Description", comment: "")
		static let alertActionLater = NSLocalizedString("Alert_CancelAction_Later", comment: "")
		static let alertActionOpenSettings = NSLocalizedString("Alert_DefaultAction_OpenSettings", comment: "")
		static let general_BackButtonTitle = NSLocalizedString("General_BackButtonTitle", comment: "")

		static let errorAlertActionMoreInfo = NSLocalizedString("Common_Alert_Action_moreInfo", comment: "")
		static let enError5Description = NSLocalizedString("Common_ENError5_Description", comment: "")
		static let enError11Description = NSLocalizedString("Common_ENError11_Description", comment: "")
		static let enError13Description = NSLocalizedString("Common_ENError13_Description", comment: "")
		static let backgroundFetch_AlertMessage = NSLocalizedString("Common_BackgroundFetch_AlertMessage", comment: "")
		static let backgroundFetch_OKTitle = NSLocalizedString("Common_BackgroundFetch_OKTitle", comment: "")
		static let backgroundFetch_SettingsTitle = NSLocalizedString("Common_BackgroundFetch_SettingsTitle", comment: "")
		static let backgroundFetch_AlertTitle = NSLocalizedString("Common_BackgroundFetch_AlertTitle", comment: "")
		static let deadmanAlertTitle = NSLocalizedString("Common_Deadman_AlertTitle", comment: "")
		static let deadmanAlertBody = NSLocalizedString("Common_Deadman_AlertBody", comment: "")
		static let tessRelayDescription = NSLocalizedString("Common_Tess_Relay_Description", comment: "")
		static let noNetworkConnection = NSLocalizedString("Common_No_Network", comment: "")
	}

	enum Links {
		static let appFaq = NSLocalizedString("General_moreInfo_URL", tableName: "Localizable.links", comment: "")
		static let appFaqENError5 = NSLocalizedString("General_moreInfo_URL_EN5", tableName: "Localizable.links", comment: "")
		static let appFaqENError11 = NSLocalizedString("General_moreInfo_URL_EN11", tableName: "Localizable.links", comment: "")
		static let appFaqENError13 = NSLocalizedString("General_moreInfo_URL_EN13", tableName: "Localizable.links", comment: "")
		static let exposureDetectionFAQ = NSLocalizedString("ExposureDetection_high_faq_URL", tableName: "Localizable.links", comment: "")
		static let healthCertificateFAQ = NSLocalizedString("HealthCertificate_Info_register_FAQLink", tableName: "Localizable.links", comment: "")
		static let healthCertificateErrorFAQ = NSLocalizedString("HealthCertificate_Error_FAQ_Link", tableName: "Localizable.links", comment: "")
		static let testCertificateErrorFAQ = NSLocalizedString("TestCertificate_Error_FAQ_Link", tableName: "Localizable.links", comment: "")
		static let findTestCentersFAQ = NSLocalizedString("Test_Centers_FAQ_Link", tableName: "Localizable.links", comment: "")
		static let healthCertificateValidationFAQ = NSLocalizedString("HealthCertificate_Info_validation_FAQLink", tableName: "Localizable.links", comment: "")
		static let healthCertificateValidationEU = NSLocalizedString("HealthCertificate_Info_validation_EULink", tableName: "Localizable.links", comment: "")
	}

	enum QuickActions {
		static let contactDiaryNewEntry = NSLocalizedString("QuickAction_newContactDiaryEntry", comment: "")
		static let eventCheckin = NSLocalizedString("QuickAction_eventCheckin", comment: "")
	}

	enum AccessibilityLabel {
		static let close = NSLocalizedString("AccessibilityLabel_Close", comment: "")
		static let phoneNumber = NSLocalizedString("AccessibilityLabel_PhoneNumber", comment: "")
	}

	enum ExposureSubmission {
		static let generalErrorTitle = NSLocalizedString("ExposureSubmission_GeneralErrorTitle", comment: "")
		static let dataPrivacyTitle = NSLocalizedString("ExposureSubmission_DataPrivacyTitle", comment: "")
		static let dataPrivacyDisclaimer = NSLocalizedString("ExposureSubmission_DataPrivacyDescription", comment: "")
		static let dataPrivacyAcceptTitle = NSLocalizedString("ExposureSubmissionDataPrivacy_AcceptTitle", comment: "")
		static let dataPrivacyDontAcceptTitle = NSLocalizedString("ExposureSubmissionDataPrivacy_DontAcceptTitle", comment: "")
		static let continueText = NSLocalizedString("ExposureSubmission_Continue_actionText", comment: "")
		static let primaryButton = NSLocalizedString("ExposureSubmission_Continue_actionText", comment: "")
		static let confirmDismissPopUpTitle = NSLocalizedString("ExposureSubmission_ConfirmDismissPopUpTitle", comment: "")
		static let confirmDismissPopUpText = NSLocalizedString("ExposureSubmission_ConfirmDismissPopUpText", comment: "")
		static let hotlineNumber = NSLocalizedString("ExposureSubmission_Hotline_Number", comment: "")
		static let hotlineNumberForeign = NSLocalizedString("ExposureSubmission_Hotline_Number_Foreign", comment: "")
		static let qrCodeExpiredTitle = NSLocalizedString("ExposureSubmissionQRInfo_QRCodeExpired_Alert_Title", comment: "")
		static let qrCodeExpiredAlertText = NSLocalizedString("ExposureSubmissionQRInfo_QRCodeExpired_Alert_Text", comment: "")

		static let ratQRCodeInvalidAlertTitle = NSLocalizedString("ExposureSubmission_RAT_QR_Invalid_Alert_Title", comment: "")
		static let ratQRCodeInvalidAlertText = NSLocalizedString("ExposureSubmission_RAT_QR_Invalid_Alert_Text", comment: "")
		static let ratQRCodeInvalidAlertButton = NSLocalizedString("ExposureSubmission_RAT_QR_Invalid_Alert_Button", comment: "")

		enum OverwriteNotice {
			static let title = NSLocalizedString("ExposureSubmission_OverwriteNotice_Title", comment: "")
			static let primaryButton = NSLocalizedString("ExposureSubmission_OverwriteNotice_PrimaryButton", comment: "")
			static let imageDescription = NSLocalizedString("ExposureSubmission_OverwriteNotice_Image_Description", comment: "")

			enum Pcr {
				static let headline = NSLocalizedString("ExposureSubmission_OverwriteNotice_Pcr_Headline", comment: "")
				static let text = NSLocalizedString("ExposureSubmission_OverwriteNotice_Pcr_Text", comment: "")
			}

			enum Antigen {
				static let headline = NSLocalizedString("ExposureSubmission_OverwriteNotice_Antigen_Headline", comment: "")
				static let text = NSLocalizedString("ExposureSubmission_OverwriteNotice_Antigen_Text", comment: "")
			}
		}

		enum AntigenTest {

			enum Information {
				static let title = NSLocalizedString("ExposureSubmission_Antigen_Profile_Information_Title", comment: "")
				static let imageDescription = NSLocalizedString("ExposureSubmission_Antigen_Profile_Information_Image_Description", comment: "")
				static let descriptionTitle = NSLocalizedString("ExposureSubmission_Antigen_Profile_Information_Description_Title", comment: "")
				static let descriptionSubHeadline = NSLocalizedString("ExposureSubmission_Antigen_Profile_Information_DescriptionSubHeadline", comment: "")
				static let primaryButton = NSLocalizedString("ExposureSubmission_Antigen_Profile_Information_PrimaryButton", comment: "")

				enum legal {
					static let title = NSLocalizedString("ExposureSubmission_Antigen_Profile_Legal_Headline", tableName: "Localizable.legal", comment: "")
					static let text01 = NSLocalizedString("ExposureSubmission_Antigen_Profile_Legal_Text01", tableName: "Localizable.legal", comment: "")
					static let text02 = NSLocalizedString("ExposureSubmission_Antigen_Profile_Legal_Text02", tableName: "Localizable.legal", comment: "")
					static let text03 = NSLocalizedString("ExposureSubmission_Antigen_Profile_Legal_Text03", tableName: "Localizable.legal", comment: "")
					static let text04 = NSLocalizedString("ExposureSubmission_Antigen_Profile_Legal_Text04", tableName: "Localizable.legal", comment: "")
					static let text05 = NSLocalizedString("ExposureSubmission_Antigen_Profile_Legal_Text05", tableName: "Localizable.legal", comment: "")
					static let text06 = NSLocalizedString("ExposureSubmission_Antigen_Profile_Legal_Text06", tableName: "Localizable.legal", comment: "")
					static let text07 = NSLocalizedString("ExposureSubmission_Antigen_Profile_Legal_Text07", tableName: "Localizable.legal", comment: "")
				}
				static let dataPrivacyTitle = NSLocalizedString("ExposureSubmission_Antigen_Profile_Information_Dataprivacy_Title", comment: "")
			}

			enum Profile {
				static let headerText = NSLocalizedString("ExposureSubmission_Antigen_Profile_Header_Text", comment: "")
				static let QRCodeImageDescription = NSLocalizedString("ExposureSubmission_Antigen_Profile_QRCode_Image_Description", comment: "")
				static let noticeText = NSLocalizedString("ExposureSubmission_Antigen_Profile_Noice_Text", comment: "")
				static let dateOfBirthFormatText = NSLocalizedString("ExposureSubmission_Antigen_Profile_DateOfBirth_Format", comment: "")
				static let primaryButton = NSLocalizedString("ExposureSubmission_Antigen_Profile_Primary_Button", comment: "")
				static let secondaryButton = NSLocalizedString("ExposureSubmission_Antigen_Profile_Secondary_Button", comment: "")

				static let createProfileTile_Title = NSLocalizedString("ExposureSubmission_Profile_CreateProfileTile_Title", comment: "")
				static let createProfileTile_Description = NSLocalizedString("ExposureSubmission_Profile_CreateProfileTile_Description", comment: "")
				static let profileTile_Title = NSLocalizedString("ExposureSubmission_Profile_ProfileTile_Title", comment: "")
				static let profileTile_Description = NSLocalizedString("ExposureSubmission_Profile_ProfileTile_Description", comment: "")
			}
		}

		enum TestCertificate {
			enum Info {
				static let title = NSLocalizedString("ExposureSubmission_TestCertificate_Information_Title", comment: "")
				static let primaryButton = NSLocalizedString("ExposureSubmission_TestCertificate_Information_PrimaryButton", comment: "")
				static let secondaryButton = NSLocalizedString("ExposureSubmission_TestCertificate_Information_SecondaryButton", comment: "")
				static let imageDescription = NSLocalizedString("ExposureSubmission_TestCertificate_Information_ImageDescription", comment: "")
				static let body = NSLocalizedString("ExposureSubmission_TestCertificate_Information_Subheadline", comment: "")
				static let birthdayPlaceholder = NSLocalizedString("ExposureSubmission_TestCertificate_Information_BirthdayPlaceholder", comment: "")
				static let birthdayText = NSLocalizedString("ExposureSubmission_TestCertificate_Information_BirthdayText", comment: "")
				static let section_1 = NSLocalizedString("ExposureSubmission_TestCertificate_Information_Section01", comment: "")
				static let section_2 = NSLocalizedString("ExposureSubmission_TestCertificate_Information_Section02", comment: "")

				static let legalHeadline_1 = NSLocalizedString("ExposureSubmission_TestCertificate_Information_Legal_Headline", tableName: "Localizable.legal", comment: "")
				static let legalText_1 = NSLocalizedString("ExposureSubmission_TestCertificate_Information_Legal_Text_1", tableName: "Localizable.legal", comment: "")
				static let legalText_2 = NSLocalizedString("ExposureSubmission_TestCertificate_Information_Legal_Text_2", tableName: "Localizable.legal", comment: "")
				static let legalText_2a_PCR = NSLocalizedString("ExposureSubmission_TestCertificate_Information_Legal_Text_2a_PCR", tableName: "Localizable.legal", comment: "")
				static let legalText_3 = NSLocalizedString("ExposureSubmission_TestCertificate_Information_Legal_Text_3", tableName: "Localizable.legal", comment: "")
				static let legalText_4 = NSLocalizedString("ExposureSubmission_TestCertificate_Information_Legal_Text_4", tableName: "Localizable.legal", comment: "")
				static let legalText_5 = NSLocalizedString("ExposureSubmission_TestCertificate_Information_Legal_Text_5", tableName: "Localizable.legal", comment: "")
				static let dataPrivacyTitle = NSLocalizedString("ExposureSubmission_TestCertificate_Information_Dataprivacy_Title", comment: "")

				enum Alert {
					static let title = NSLocalizedString("ExposureSubmission_TestCertificate_Information_Alert_Title", comment: "")
					static let message = NSLocalizedString("ExposureSubmission_TestCertificate_Information_Alert_Message", comment: "")
					static let continueRegistration = NSLocalizedString("ExposureSubmission_TestCertificate_Information_Alert_ContinueRegistration", comment: "")
					static let cancelRegistration = NSLocalizedString("ExposureSubmission_TestCertificate_Information_Alert_CancelRegistration", comment: "")
				}

			}
		}
	}

	enum ExposureSubmissionTanEntry {
		static let title = NSLocalizedString("ExposureSubmissionTanEntry_Title", comment: "")
		static let textField = NSLocalizedString("ExposureSubmissionTanEntry_EntryField", comment: "")
		static let description = NSLocalizedString("ExposureSubmissionTanEntry_Description", comment: "")
		static let submit = NSLocalizedString("ExposureSubmissionTanEntry_Submit", comment: "")
		static let invalidCharacterError = NSLocalizedString("ExposureSubmissionTanEntry_InvalidCharacterError", comment: "")
		static let invalidError = NSLocalizedString("ExposureSubmissionTanEntry_InvalidError", comment: "")
	}
	
	enum ExposureSubmissionCheckins {
		static let title = NSLocalizedString("Submission_Checkins_Title", comment: "")
		static let description = NSLocalizedString("Submission_Checkins_Description", comment: "")
		static let selectAll = NSLocalizedString("Submission_Checkins_SelectAll", comment: "")
		static let continueButton = NSLocalizedString("Submission_Checkins_Continue", comment: "")
		static let skipButton = NSLocalizedString("Submission_Checkins_Skip", comment: "")
		static let alertTitle = NSLocalizedString("Submission_Checkins_Alert_Title", comment: "")
		static let alertMessage = NSLocalizedString("Submission_Checkins_Alert_Message", comment: "")
		static let alertShare = NSLocalizedString("Submission_Checkins_Alert_Share", comment: "")
		static let alertDontShare = NSLocalizedString("Submission_Checkins_Alert_DontShare", comment: "")
	}

	enum ExposureSubmissionTestResultAvailable {
		static let title = NSLocalizedString("ExposureSubmissionTestresultAvailable_Title", comment: "")
		static let accImageDescription = NSLocalizedString("ExposureSubmissionTestresultAvailable_AccImageDescription", comment: "")
		static let consentGranted = NSLocalizedString("ExposureSubmissionTestresultAvailable_Consent_granted", comment: "")
		static let consentNotGranted = NSLocalizedString("ExposureSubmissionTestresultAvailable_Consent_not_given", comment: "")
		static let listItem1WithConsent = NSLocalizedString("ExposureSubmissionTestresultAvailable_ListItem1WithConsent", comment: "")
		static let listItem2WithConsent = NSLocalizedString("ExposureSubmissionTestresultAvailable_ListItem2WithConsent", comment: "")
		static let listItem1WithoutConsent = NSLocalizedString("ExposureSubmissionTestresultAvailable_ListItem1WithoutConsent", comment: "")
		static let listItem2WithoutConsent = NSLocalizedString("ExposureSubmissionTestresultAvailable_ListItem2WithoutConsent", comment: "")
		static let primaryButtonTitle = NSLocalizedString("ExposureSubmissionTestresultAvailable_primaryButtonTitle", comment: "")
		static let closeAlertTitle = NSLocalizedString("ExposureSubmissionTestresultAvailable_CloseAlertTitle", comment: "")
		static let closeAlertButtonClose = NSLocalizedString("ExposureSubmissionTestresultAvailable_CloseAlertButtonCancel", comment: "")
		static let closeAlertButtonContinue = NSLocalizedString("ExposureSubmissionTestresultAvailable_CloseAlertButtonContinue", comment: "")
	}

	enum ExposureSubmissionResult {

		enum PCR {
			static let title = NSLocalizedString("ExposureSubmissionResult_Title", comment: "")
			static let card_positive = NSLocalizedString("ExposureSubmissionResult_CardPositive", comment: "")
			static let card_negative = NSLocalizedString("ExposureSubmissionResult_CardNegative", comment: "")
			static let card_subtitle = NSLocalizedString("ExposureSubmissionResult_CardSubTitle", comment: "")
			static let testPending = NSLocalizedString("ExposureSubmissionResult_testPending", comment: "")
			static let testPendingDesc = NSLocalizedString("ExposureSubmissionResult_testPendingDesc", comment: "")
			static let testAdded = NSLocalizedString("ExposureSubmissionResult_testAdded", comment: "")
			static let registrationDate = NSLocalizedString("ExposureSubmissionResult_RegistrationDate", comment: "")
			static let testPendingContactJournal = NSLocalizedString("ExposureSubmissionResult_pcrTestPendingContactJournal", comment: "")
			static let testPendingContactJournalDesc = NSLocalizedString("ExposureSubmissionResult_pcrTestPendingContactJournalDesc", comment: "")

		}
		
		enum Antigen {
			static let title = NSLocalizedString("ExposureSubmissionResult_Title_Antigen", comment: "")
			static let card_positive = NSLocalizedString("ExposureSubmissionResult_CardPositive_Antigen", comment: "")
			static let card_negative = NSLocalizedString("ExposureSubmissionResult_CardNegative_Antigen", comment: "")
			static let card_subtitle = NSLocalizedString("ExposureSubmissionResult_CardSubTitle_Antigen", comment: "")
			static let testPending = NSLocalizedString("ExposureSubmissionResult_antigenTestPending", comment: "")
			static let testPendingDesc = NSLocalizedString("ExposureSubmissionResult_antigenTestPendingDesc", comment: "")
			static let testPendingContactJournal = NSLocalizedString("ExposureSubmissionResult_antigenTestPendingContactJournal", comment: "")
			static let testPendingContactJournalDesc = NSLocalizedString("ExposureSubmissionResult_antigenTestPendingContactJournalDesc", comment: "")
			static let testNegativeDesc = NSLocalizedString("ExposureSubmissionResult_antigenTestNegativDesc", comment: "")
			static let testAdded = NSLocalizedString("ExposureSubmissionResult_antigenTestAdded", comment: "")
			static let testAddedDesc = NSLocalizedString("ExposureSubmissionResult_antigenTestAddedDesc", comment: "")
			static let personBirthdayPrefix = NSLocalizedString("ExposureSubmissionResult_Person_Birthday_Prefix", comment: "")
			static let registrationDate = NSLocalizedString("ExposureSubmissionResult_RegistrationDate_Antigen", comment: "")
			static let registrationDateSuffix = NSLocalizedString("ExposureSubmissionResult_RegistrationDate_Suffix_Antigen", comment: "")
			static let hoursAbbreviation = NSLocalizedString("ExposureSubmissionResult_Abbreviation_Hours", comment: "")
			static let minutesAbbreviation = NSLocalizedString("ExposureSubmissionResult_Abbreviation_Minutes", comment: "")
			static let secondsAbbreviation = NSLocalizedString("ExposureSubmissionResult_Abbreviation_Seconds", comment: "")
			static let timerTitle = NSLocalizedString("ExposureSubmissionResult_Timer_Title", comment: "")
			static let proofTitle = NSLocalizedString("ExposureSubmissionResult_Negative_Antigen_Proof_Title", comment: "")
			static let proofDesc = NSLocalizedString("ExposureSubmissionResult_Negative_Antigen_Proof_Desc", comment: "")
			static let noProofTitle = NSLocalizedString("ExposureSubmissionResult_Negative_Antigen_NoProof_Title", comment: "")
			static let noProofDesc = NSLocalizedString("ExposureSubmissionResult_Negative_Antigen_NoProof_Desc", comment: "")
			static let testCenterNotSupportedTitle = NSLocalizedString("ExposureSubmissionResult_testCertificate_testCenterNotSupported", comment: "")
		}
		static let testCertificatePending = NSLocalizedString("ExposureSubmissionResult_testCertificate_Pending", comment: "")
		static let testCertificateNotRequested = NSLocalizedString("ExposureSubmissionResult_testCertificate_NotRequested", comment: "")
		static let testCertificateAvailableInTheTab = NSLocalizedString("ExposureSubmissionResult_testCertificate_AvailableInTab", comment: "")

		static let testCertificateTitle = NSLocalizedString("ExposureSubmissionResult_testCertificate_title", comment: "")

		static let card_title = NSLocalizedString("ExposureSubmissionResult_CardTitle", comment: "")
		static let card_invalid = NSLocalizedString("ExposureSubmissionResult_CardInvalid", comment: "")
		static let card_pending = NSLocalizedString("ExposureSubmissionResult_CardPending", comment: "")
		static let procedure = NSLocalizedString("ExposureSubmissionResult_Procedure", comment: "")
		static let warnOthers = NSLocalizedString("ExposureSubmissionResult_warnOthers", comment: "")
		static let testNegative = NSLocalizedString("ExposureSubmissionResult_testNegative", comment: "")
		static let testNegativeDesc = NSLocalizedString("ExposureSubmissionResult_testNegativeDesc", comment: "")
		static let testInvalid = NSLocalizedString("ExposureSubmissionResult_testInvalid", comment: "")
		static let testInvalidDesc = NSLocalizedString("ExposureSubmissionResult_testInvalidDesc", comment: "")
		static let testExpired = NSLocalizedString("ExposureSubmissionResult_testExpired", comment: "")
		static let testExpiredDesc = NSLocalizedString("ExposureSubmissionResult_testExpiredDesc", comment: "")
		static let warnOthersConsentGiven = NSLocalizedString("ExposureSubmissionResult_WarnOthersConsentGiven", comment: "")
		static let warnOthersConsentNotGiven = NSLocalizedString("ExposureSubmissionResult_WarnOthersConsentNotGiven", comment: "")
		static let testRemove = NSLocalizedString("ExposureSubmissionResult_testRemove", comment: "")
		static let testRemoveDesc = NSLocalizedString("ExposureSubmissionResult_testRemoveDesc", comment: "")
		static let warnOthersDesc = NSLocalizedString("ExposureSubmissionResult_warnOthersDesc", comment: "")
		static let primaryButtonTitle = NSLocalizedString("ExposureSubmissionResult_primaryButtonTitle", comment: "")
		static let secondaryButtonTitle = NSLocalizedString("ExposureSubmissionResult_secondaryButtonTitle", comment: "")
		static let deleteButton = NSLocalizedString("ExposureSubmissionResult_deleteButton", comment: "")
		static let refreshButton = NSLocalizedString("ExposureSubmissionResult_refreshButton", comment: "")
		static let furtherInfos_Title = NSLocalizedString("ExposureSubmissionResult_testNegative_furtherInfos_title", comment: "")
		static let furtherInfos_ListItem1 = NSLocalizedString("ExposureSubmissionResult_testNegative_furtherInfos_listItem1", comment: "")
		static let furtherInfos_ListItem2 = NSLocalizedString("ExposureSubmissionResult_testNegative_furtherInfos_listItem2", comment: "")
		static let furtherInfos_ListItem3 = NSLocalizedString("ExposureSubmissionResult_testNegative_furtherInfos_listItem3", comment: "")
		static let furtherInfos_TestAgain = NSLocalizedString("ExposureSubmissionResult_furtherInfos_hint_testAgain", comment: "")
		static let removeAlert_Title = NSLocalizedString("ExposureSubmissionResult_RemoveAlert_Title", comment: "")
		static let removeAlert_Text = NSLocalizedString("ExposureSubmissionResult_RemoveAlert_Text", comment: "")
		static let registrationDateUnknown = NSLocalizedString("ExposureSubmissionResult_RegistrationDateUnknown", comment: "")
	}

	enum ExposureSubmissionDispatch {
		static let title = NSLocalizedString("ExposureSubmission_DispatchTitle", comment: "")
		static let accImageDescription = NSLocalizedString("ExposureSubmissionIntroduction_AccImageDescription", comment: "")
		static let description = NSLocalizedString("ExposureSubmission_DispatchDescription", comment: "")
		static let sectionHeadline = NSLocalizedString("ExposureSubmission_DispatchSectionHeadline", comment: "")
		static let sectionHeadline2 = NSLocalizedString("ExposureSubmission_DispatchSectionHeadline2", comment: "")
		static let qrCodeButtonTitle = NSLocalizedString("ExposureSubmissionDispatch_QRCodeButtonTitle", comment: "")
		static let qrCodeButtonDescription = NSLocalizedString("ExposureSubmissionDispatch_QRCodeButtonDescription", comment: "")
		static let tanButtonTitle = NSLocalizedString("ExposureSubmissionDispatch_TANButtonTitle", comment: "")
		static let tanButtonDescription = NSLocalizedString("ExposureSubmissionDispatch_TANButtonDescription", comment: "")
		static let hotlineButtonTitle = NSLocalizedString("ExposureSubmissionDispatch_HotlineButtonTitle", comment: "")
		static let hotlineButtonDescription = NSLocalizedString("ExposureSubmissionDispatch_HotlineButtonDescription", comment: "")
		static let findTestCentersButtonTitle = NSLocalizedString("ExposureSubmissionDispatch_FindTestCentersTitle", comment: "")
		static let findTestCentersButtonDescription = NSLocalizedString("ExposureSubmissionDispatch_FindTestCentersDescription", comment: "")
	}

	enum ExposureSubmissionQRInfo {
		static let title = NSLocalizedString("ExposureSubmissionQRInfo_title", comment: "")
		static let imageDescription = NSLocalizedString("ExposureSubmissionQRInfo_imageDescription", comment: "")
		static let titleDescription = NSLocalizedString("ExposureSubmissionQRInfo_title_description", comment: "")
		static let headerSection1 = NSLocalizedString("ExposureSubmissionQRInfo_header_section_1", comment: "")
		static let instruction1 = NSLocalizedString("ExposureSubmissionQRInfo_instruction1", comment: "")
		static let instruction2 = NSLocalizedString("ExposureSubmissionQRInfo_instruction2", comment: "")
		static let instruction2a = NSLocalizedString("ExposureSubmissionQRInfo_instruction2a", comment: "")
		static let instruction3 = NSLocalizedString("ExposureSubmissionQRInfo_instruction3", comment: "")
		static let instruction3HighlightedPhrase = NSLocalizedString("ExposureSubmissionQRInfo_instruction3_highlightedPhrase", comment: "")
		static let headerSection2 = NSLocalizedString("ExposureSubmissionQRInfo_header_section_2", comment: "")
		static let bodySection2 = NSLocalizedString("ExposureSubmissionQRInfo_body_section_2", comment: "")
		static let bodySection3 = NSLocalizedString("ExposureSubmissionQRInfo_body_section_3", comment: "")
		static let acknowledgementTitle = NSLocalizedString("ExposureSubmissionQRInfo_acknowledgement_legal_title", tableName: "Localizable.legal", comment: "")
		static let acknowledgementBody = NSLocalizedString("ExposureSubmissionQRInfo_acknowledgement_legal_body", tableName: "Localizable.legal", comment: "")
		static let acknowledgementBullet1_1 = NSLocalizedString("ExposureSubmissionQRInfo_acknowledgement_legal_Bullet1_1", tableName: "Localizable.legal", comment: "")
		static let acknowledgementBullet1_2 = NSLocalizedString("ExposureSubmissionQRInfo_acknowledgement_legal_Bullet1_2", tableName: "Localizable.legal", comment: "")
		static let acknowledgementBullet2 = NSLocalizedString("ExposureSubmissionQRInfo_acknowledgement_legal_Bullet2", tableName: "Localizable.legal", comment: "")
		static let acknowledgementBullet3 = NSLocalizedString("ExposureSubmissionQRInfo_acknowledgement_legal_Bullet3", tableName: "Localizable.legal", comment: "")
		static let acknowledgementWithdrawConsent = NSLocalizedString("ExposureSubmissionQRInfo_acknowledgement_legal_WithdrawConsent", tableName: "Localizable.legal", comment: "")
		
		
		static let acknowledgement3 = NSLocalizedString("ExposureSubmissionQRInfo_acknowledgement_3", comment: "")
		static let acknowledgement4 = NSLocalizedString("ExposureSubmissionQRInfo_acknowledgement_4", comment: "")
		static let acknowledgement5 = NSLocalizedString("ExposureSubmissionQRInfo_acknowledgement_5", comment: "")
		static let acknowledgement6 = NSLocalizedString("ExposureSubmissionQRInfo_acknowledgement_6", comment: "")
		static let acknowledgement7 = NSLocalizedString("ExposureSubmissionQRInfo_acknowledgement_7", comment: "")
		static let primaryButtonTitle = NSLocalizedString("ExposureSubmissionQRInfo_primaryButtonTitle", comment: "")
	}

	enum ExposureSubmissionQRScanner {
		static let title = NSLocalizedString("ExposureSubmissionQRScanner_title", comment: "")
		static let instruction = NSLocalizedString("ExposureSubmissionQRScanner_instruction", comment: "")
		static let otherError = NSLocalizedString("ExposureSubmissionQRScanner_otherError", comment: "")
		static let cameraPermissionDenied = NSLocalizedString("ExposureSubmissionQRScanner_cameraPermissionDenied", comment: "")
		static let flashButtonAccessibilityLabel = NSLocalizedString("ExposureSubmissionQRScanner_CameraFlash", comment: "")
		static let flashButtonAccessibilityOnValue = NSLocalizedString("ExposureSubmissionQRScanner_CameraFlash_On", comment: "")
		static let flashButtonAccessibilityOffValue = NSLocalizedString("ExposureSubmissionQRScanner_CameraFlash_Off", comment: "")
		static let flashButtonAccessibilityEnableAction = NSLocalizedString("ExposureSubmissionQRScanner_CameraFlash_Enable", comment: "")
		static let flashButtonAccessibilityDisableAction = NSLocalizedString("ExposureSubmissionQRScanner_CameraFlash_Disable", comment: "")
	}

	enum ExposureSubmissionHotline {
		static let title = NSLocalizedString("ExposureSubmissionHotline_Title", comment: "")
		static let description = NSLocalizedString("ExposureSubmissionHotline_Description", comment: "")
		static let sectionTitle = NSLocalizedString("ExposureSubmissionHotline_SectionTitle", comment: "")
		static let sectionDescription1 = NSLocalizedString("ExposureSubmissionHotline_SectionDescription1", comment: "")
		static let iconAccessibilityLabel1 = NSLocalizedString("ExposureSubmissionHotline_iconAccessibilityLabel1", comment: "")
		static let iconAccessibilityLabel2 = NSLocalizedString("ExposureSubmissionHotline_iconAccessibilityLabel2", comment: "")
		static let sectionDescription2 = NSLocalizedString("ExposureSubmission_SectionDescription2", comment: "")
		static let callButtonTitle = NSLocalizedString("ExposureSubmission_CallButtonTitle", comment: "")
		static let tanInputButtonTitle = NSLocalizedString("ExposureSubmission_TANInputButtonTitle", comment: "")
		static let phoneNumberDomestic = NSLocalizedString("ExposureSubmission_PhoneNumberDomestic", comment: "")
		static let phoneDetailsDomestic = NSLocalizedString("ExposureSubmission_PhoneDetailsDomestic", comment: "")
		static let phoneNumberForeign = NSLocalizedString("ExposureSubmission_PhoneNumberForeign", comment: "")
		static let phoneDetailsForeign = NSLocalizedString("ExposureSubmission_PhoneDetailsForeign", comment: "")
		static let hotlineDetailDescription = NSLocalizedString("ExposureSubmission_PhoneDetailDescription", comment: "")
		static let imageDescription = NSLocalizedString("ExposureSubmissionHotline_imageDescription", comment: "")
	}
	
	enum ExposureSubmissionPositiveTestResult {
		static let noConsentTitle = NSLocalizedString("TestResultPositive_NoConsent_Title", comment: "")
		static let noConsentInfo1 = NSLocalizedString("TestResultPositive_NoConsent_Info1", comment: "")
		static let noConsentInfo2 = NSLocalizedString("TestResultPositive_NoConsent_Info2", comment: "")
		static let noConsentInfo3 = NSLocalizedString("TestResultPositive_NoConsent_Info3", comment: "")
		static let noConsentPrimaryButtonTitle = NSLocalizedString("TestResultPositive_NoConsent_PrimaryButton", comment: "")
		static let noConsentSecondaryButtonTitle = NSLocalizedString("TestResultPositive_NoConsent_SecondaryButton", comment: "")

		static let noConsentAlertTitle = NSLocalizedString("TestResultPositive_NoConsent_AlertNotWarnOthers_Title", comment: "")
		static let noConsentAlertDescription = NSLocalizedString("TestResultPositive_NoConsent_AlertNotWarnOthers_Description", comment: "")
		static let noConsentAlertButtonDontWarn = NSLocalizedString("TestResultPositive_NoConsent_AlertNotWarnOthers_ButtonOne", comment: "")
		static let noConsentAlertButtonWarn = NSLocalizedString("TestResultPositive_NoConsent_AlertNotWarnOthers_ButtonTwo", comment: "")

		static let withConsentTitle = NSLocalizedString("TestResultPositive_WithConsent_Title", comment: "")
		static let withConsentInfo1 = NSLocalizedString("TestResultPositive_WithConsent_Info1", comment: "")
		static let withConsentInfo2 = NSLocalizedString("TestResultPositive_WithConsent_Info2", comment: "")
		static let withConsentPrimaryButtonTitle = NSLocalizedString("TestResultPositive_WithConsent_PrimaryButton", comment: "")
		static let withConsentSecondaryButtonTitle = NSLocalizedString("TestResultPositive_WithConsent_SecondaryButton", comment: "")

		static let keysSubmittedDescription = NSLocalizedString("TestResultPositive_KeysSubmitted_Description", comment: "")
		static let keysSubmittedTitle1 = NSLocalizedString("TestResultPositive_KeysSubmitted_Title1", comment: "")
		static let keysSubmittedInfo1 = NSLocalizedString("TestResultPositive_KeysSubmitted_Info1", comment: "")
		static let keysSubmittedInfo2 = NSLocalizedString("TestResultPositive_KeysSubmitted_Info2", comment: "")
		static let keysSubmittedInfo3 = NSLocalizedString("TestResultPositive_KeysSubmitted_Info3", comment: "")
		static let keysSubmittedTitle2 = NSLocalizedString("TestResultPositive_KeysSubmitted_Title2", comment: "")
		static let keysSubmittedFurtherInfo1 = NSLocalizedString("TestResultPositive_KeysSubmitted_FurtherInfo1", comment: "")
		static let keysSubmittedFurtherInfo2 = NSLocalizedString("TestResultPositive_KeysSubmitted_FurtherInfo2", comment: "")
		static let keysSubmittedFurtherInfo3 = NSLocalizedString("TestResultPositive_KeysSubmitted_FurtherInfo3", comment: "")
		static let keysSubmittedFurtherInfo4 = NSLocalizedString("TestResultPositive_KeysSubmitted_FurtherInfo4", comment: "")
		static let keysSubmittedPrimaryButtonTitle = NSLocalizedString("TestResultPositive_KeysSubmitted_PrimaryButton", comment: "")
	}

	enum ExposureSubmissionSymptoms {
		static let title = NSLocalizedString("ExposureSubmissionSymptoms_Title", comment: "")
		static let introduction = NSLocalizedString("ExposureSubmissionSymptoms_Introduction", comment: "")
		static let description = NSLocalizedString("ExposureSubmissionSymptoms_Description", comment: "")
		static let symptoms = [
			NSLocalizedString("ExposureSubmissionSymptoms_Symptom0", comment: ""),
			NSLocalizedString("ExposureSubmissionSymptoms_Symptom1", comment: ""),
			NSLocalizedString("ExposureSubmissionSymptoms_Symptom2", comment: ""),
			NSLocalizedString("ExposureSubmissionSymptoms_Symptom3", comment: ""),
			NSLocalizedString("ExposureSubmissionSymptoms_Symptom4", comment: ""),
			NSLocalizedString("ExposureSubmissionSymptoms_Symptom5", comment: ""),
			NSLocalizedString("ExposureSubmissionSymptoms_Symptom6", comment: ""),
			NSLocalizedString("ExposureSubmissionSymptoms_Symptom7", comment: "")
		]
		static let answerOptionYes = NSLocalizedString("ExposureSubmissionSymptoms_AnswerOptionYes", comment: "")
		static let answerOptionNo = NSLocalizedString("ExposureSubmissionSymptoms_AnswerOptionNo", comment: "")
		static let answerOptionPreferNotToSay = NSLocalizedString("ExposureSubmissionSymptoms_AnswerOptionPreferNotToSay", comment: "")
		static let continueButton = NSLocalizedString("ExposureSubmissionSymptoms_ContinueButton", comment: "")
		static let doneButton = NSLocalizedString("ExposureSubmissionSymptoms_DoneButton", comment: "")

	}
	
	enum ExposureSubmissionSymptomsOnset {
		static let title = NSLocalizedString("ExposureSubmissionSymptomsOnset_Title", comment: "")
		static let subtitle = NSLocalizedString("ExposureSubmissionSymptomsOnset_Subtitle", comment: "")
		static let description = NSLocalizedString("ExposureSubmissionSymptomsOnset_Description", comment: "")
		static let datePickerTitle = NSLocalizedString("ExposureSubmissionSymptomsOnset_DatePickerTitle", comment: "")
		static let answerOptionLastSevenDays = NSLocalizedString("ExposureSubmissionSymptomsOnset_AnswerOptionLastSevenDays", comment: "")
		static let answerOptionOneToTwoWeeksAgo = NSLocalizedString("ExposureSubmissionSymptomsOnset_AnswerOptionOneToTwoWeeksAgo", comment: "")
		static let answerOptionMoreThanTwoWeeksAgo = NSLocalizedString("ExposureSubmissionSymptomsOnset_AnswerOptionMoreThanTwoWeeksAgo", comment: "")
		static let answerOptionPreferNotToSay = NSLocalizedString("ExposureSubmissionSymptomsOnset_AnswerOptionPreferNotToSay", comment: "")
		static let continueButton = NSLocalizedString("ExposureSubmissionSymptomsOnset_ContinueButton", comment: "")
	}
	
	enum ExposureSubmissionSymptomsCancelAlert {
		static let title = NSLocalizedString("ExposureSubmissionSymptoms_CancelAlertTitle", comment: "")
		static let message = NSLocalizedString("ExposureSubmissionSymptoms_CancelAlertMessage", comment: "")
		static let cancelButton = NSLocalizedString("ExposureSubmissionSymptoms_CancelAlertButtonCancel", comment: "")
		static let continueButton = NSLocalizedString("ExposureSubmissionSymptoms_CancelAlertButtonContinue", comment: "")
	}
	
	enum ExposureSubmissionWarnOthers {
		static let title = NSLocalizedString("ExposureSubmissionWarnOthers_title", comment: "")
		static let accImageDescription = NSLocalizedString("ExposureSubmissionWarnOthers_AccImageDescription", comment: "")
		static let continueButton = NSLocalizedString("ExposureSubmissionWarnOthers_continueButton", comment: "")
		static let sectionTitle = NSLocalizedString("ExposureSubmissionWarnOthers_sectionTitle", comment: "")
		static let description = NSLocalizedString("ExposureSubmissionWarnOthers_description", comment: "")
		static let supportedCountriesTitle = NSLocalizedString("ExposureSubmissionWarnOthers_supportedCountriesTitle", comment: "")
		
		static let acknowledgementTitle = NSLocalizedString("ExposureSubmissionWarnOthers_acknowledgementTitle", tableName: "Localizable.legal", comment: "")
		static let acknowledgementBody = NSLocalizedString("ExposureSubmissionWarnOthers_acknowledgementBody", tableName: "Localizable.legal", comment: "")
		static let acknowledgement_1_1 = NSLocalizedString("ExposureSubmissionWarnOthers_acknowledgement_1_1", tableName: "Localizable.legal", comment: "")
		static let acknowledgement_1_2 = NSLocalizedString("ExposureSubmissionWarnOthers_acknowledgement_1_2", tableName: "Localizable.legal", comment: "")
		static let acknowledgement_footer = NSLocalizedString("ExposureSubmissionWarnOthers_acknowledgement_footer", tableName: "Localizable.legal", comment: "")
		
		static let consent_bullet1 = NSLocalizedString("ExposureSubmissionWarnOthers_consent_bullet1", comment: "")
		static let consent_bullet2 = NSLocalizedString("ExposureSubmissionWarnOthers_consent_bullet2", comment: "")
		static let consent_bullet3 = NSLocalizedString("ExposureSubmissionWarnOthers_consent_bullet3", comment: "")
		static let consent_bullet4 = NSLocalizedString("ExposureSubmissionWarnOthers_consent_bullet4", comment: "")
		static let consent_bullet5 = NSLocalizedString("ExposureSubmissionWarnOthers_consent_bullet5", comment: "")
	}

	enum ExposureSubmissionSuccess {
		static let title = NSLocalizedString("ExposureSubmissionSuccess_Title", comment: "")
		static let accImageDescription = NSLocalizedString("ExposureSubmissionSuccess_AccImageDescription", comment: "")
		static let button = NSLocalizedString("ExposureSubmissionSuccess_Button", comment: "")
		static let description = NSLocalizedString("ExposureSubmissionSuccess_Description", comment: "")
		static let listTitle = NSLocalizedString("ExposureSubmissionSuccess_listTitle", comment: "")
		static let listItem0 = NSLocalizedString("ExposureSubmissionSuccess_listItem0", comment: "")
		static let listItem1 = NSLocalizedString("ExposureSubmissionSuccess_listItem1", comment: "")
		static let listItem2 = NSLocalizedString("ExposureSubmissionSuccess_listItem2", comment: "")
		static let subTitle = NSLocalizedString("ExposureSubmissionSuccess_subTitle", comment: "")
		static let listItem2_1 = NSLocalizedString("ExposureSubmissionSuccess_listItem2_1", comment: "")
		static let listItem2_2 = NSLocalizedString("ExposureSubmissionSuccess_listItem2_2", comment: "")
		static let listItem2_3 = NSLocalizedString("ExposureSubmissionSuccess_listItem2_3", comment: "")
		static let listItem2_4 = NSLocalizedString("ExposureSubmissionSuccess_listItem2_4", comment: "")
	}

	enum ExposureSubmissionError {
		static let noKeysCollected = NSLocalizedString("ExposureSubmissionError_NoKeys", comment: "")
		static let invalidTan = NSLocalizedString("ExposureSubmissionError_InvalidTan", comment: "")
		static let enNotEnabled = NSLocalizedString("ExposureSubmissionError_EnNotEnabled", comment: "")
		static let noRegistrationToken = NSLocalizedString("ExposureSubmissionError_NoRegistrationToken", comment: "")
		static let invalidResponse = NSLocalizedString("ExposureSubmissionError_InvalidResponse", comment: "")
		static let noResponse = NSLocalizedString("ExposureSubmissionError_NoResponse", comment: "")
		static let noNetworkConnection = NSLocalizedString("ExposureNotificationSetting_EU_Empty_Error_Desc", comment: "")
		static let teleTanAlreadyUsed = NSLocalizedString("ExposureSubmissionError_TeleTanAlreadyUsed", comment: "")
		static let qrAlreadyUsed = NSLocalizedString("ExposureSubmissionError_QRAlreadyUsed", comment: "")
		static let qrAlreadyUsedTitle = NSLocalizedString("ExposureSubmissionError_QRAlreadyUsed_Title", comment: "")
		static let qrNotExist = NSLocalizedString("ExposureSubmissionError_QRNotExist", comment: "")
		static let qrNotExistTitle = NSLocalizedString("ExposureSubmissionError_QRNotExist_Title", comment: "")
		static let regTokenNotExist = NSLocalizedString("ExposureSubmissionError_RegTokenNotExist", comment: "")
		static let other = NSLocalizedString("ExposureSubmissionError_other", comment: "")
		static let otherend = NSLocalizedString("ExposureSubmissionError_otherend", comment: "")
		static let httpError = NSLocalizedString("ExposureSubmissionError_httpError", comment: "")
		static let notAuthorized = NSLocalizedString("ExposureSubmissionError_declined", comment: "")
		static let unknown = NSLocalizedString("ExposureSubmissionError_unknown", comment: "")
		static let defaultError = NSLocalizedString("ExposureSubmissionError_defaultError", comment: "")
		static let noAppConfiguration = NSLocalizedString("ExposureSubmissionError_noAppConfiguration", comment: "")
		static let errorPrefix = NSLocalizedString("ExposureSubmissionError_ErrorPrefix", comment: "")
	}

	enum ExposureDetection {
		static let off = NSLocalizedString("ExposureDetection_Off", comment: "")
		static let unknown = NSLocalizedString("ExposureDetection_Unknown", comment: "")
		static let low = NSLocalizedString("ExposureDetection_Low", comment: "")
		static let lowColorName = NSLocalizedString("ExposureDetection_Low_Green_Color", comment: "")
		static let high = NSLocalizedString("ExposureDetection_High", comment: "")
		static let highColorName = NSLocalizedString("ExposureDetection_High_Red_Color", comment: "")
		static let daysSinceInstallation = NSLocalizedString("Home_Risk_Days_Since_Installation_Title", comment: "")
		
		static let lastExposure = NSLocalizedString("ExposureDetection_LastExposure", comment: "")
		static let lastExposureOneRiskDay = NSLocalizedString("ExposureDetection_LastExposure_One_Risk_Day", comment: "")
		static let refreshed = NSLocalizedString("ExposureDetection_Refreshed", comment: "")
		static let refreshedNever = NSLocalizedString("ExposureDetection_Refreshed_Never", comment: "")
		static let refreshingIn = NSLocalizedString("ExposureDetection_RefreshingIn", comment: "")
		static let refreshIn = NSLocalizedString("ExposureDetection_RefreshIn", comment: "")
		static let lastRiskLevel = NSLocalizedString("ExposureDetection_LastRiskLevel", comment: "")
		static let offText = NSLocalizedString("ExposureDetection_OffText", comment: "")
		static let outdatedText = NSLocalizedString("ExposureDetection_OutdatedText", comment: "")
		static let unknownText = NSLocalizedString("ExposureDetection_UnknownText", comment: "")
		static let loadingText = NSLocalizedString("ExposureDetection_LoadingText", comment: "")
		
		static let contactJournalText = NSLocalizedString("ExposureDetection_Contact_Journal_Text", comment: "")

		static let behaviorTitle = NSLocalizedString("ExposureDetection_Behavior_Title", comment: "")
		static let behaviorSubtitle = NSLocalizedString("ExposureDetection_Behavior_Subtitle", comment: "")

		static let guideHands = NSLocalizedString("ExposureDetection_Guide_Hands", comment: "")
		static let guideMask = NSLocalizedString("ExposureDetection_Guide_Mask", comment: "")
		static let guideDistance = NSLocalizedString("ExposureDetection_Guide_Distance", comment: "")
		static let guideSneeze = NSLocalizedString("ExposureDetection_Guide_Sneeze", comment: "")
		static let guideVentilation = NSLocalizedString("ExposureDetection_Guide_Ventilation", comment: "")
		static let guideHome = NSLocalizedString("ExposureDetection_Guide_Home", comment: "")
		static let guideHotline1 = NSLocalizedString("ExposureDetection_Guide_Hotline1", comment: "")
		static let guideHotline2 = NSLocalizedString("ExposureDetection_Guide_Hotline2", comment: "")
		static let guideHotline3 = NSLocalizedString("ExposureDetection_Guide_Hotline3", comment: "")
		static let guideHotline4 = NSLocalizedString("ExposureDetection_Guide_Hotline4", comment: "")
		static let guideFAQ = NSLocalizedString("ExposureDetection_Guide_FAQ", comment: "Placeholder points to `ExposureDetection_LinkText`")
		static let guideFAQLinkText = NSLocalizedString("ExposureDetection_Guide_FAQ_LinkText", comment: "The 'tapable' text containing the link to the faq")

		static let tracingTitle = NSLocalizedString("ExposureDetection_ActiveTracingSection_Title", comment: "")
		static let tracingSubTitle = NSLocalizedString("ExposureDetection_ActiveTracingSection_Subtitle", comment: "")
		static let tracingParagraph0 = NSLocalizedString("ExposureDetection_ActiveTracingSection_Text_Paragraph0", comment: "")
		static let tracingParagraph1a = NSLocalizedString("ExposureDetection_ActiveTracingSection_Text_Paragraph1a", comment: "")
		static let tracingParagraph1b = NSLocalizedString("ExposureDetection_ActiveTracingSection_Text_Paragraph1b", comment: "")
		
		static let explanationTitle = NSLocalizedString("ExposureDetection_Explanation_Title", comment: "")
		static let explanationSubtitle = NSLocalizedString("ExposureDetection_Explanation_Subtitle", comment: "")
		static let explanationTextOff = NSLocalizedString("ExposureDetection_Explanation_Text_Off", comment: "")
		static let explanationTextOutdated = NSLocalizedString("ExposureDetection_Explanation_Text_Outdated", comment: "")
		static let explanationTextUnknown = NSLocalizedString("ExposureDetection_Explanation_Text_Unknown", comment: "")
		static let explanationTextLowNoEncounter = NSLocalizedString("ExposureDetection_Explanation_Text_Low_No_Encounter", comment: "")
		static let explanationTextLowWithEncounter = NSLocalizedString("ExposureDetection_Explanation_Text_Low_With_Encounter", comment: "")
		static let explanationTextLowWithEncounterFAQ = NSLocalizedString("ExposureDetection_Explanation_Text_Low_With_Encounter_FAQ", comment: "")
		static let explanationTextHigh = NSLocalizedString("ExposureDetection_Explanation_Text_High", comment: "")
		static let explanationTextHighDateOfLastExposure = NSLocalizedString("ExposureDetection_Explanation_Text_High_DateOfLastExposure", comment: "")
		static let lowRiskExposureTitle = NSLocalizedString("ExposureDetection_LowRiskExposure_Title", comment: "")
		static let lowRiskExposureSubtitle = NSLocalizedString("ExposureDetection_LowRiskExposure_Subtitle", comment: "")
		static let lowRiskExposureBody = NSLocalizedString("ExposureDetection_LowRiskExposure_Body", comment: "")

		static let buttonEnable = NSLocalizedString("ExposureDetection_Button_Enable", comment: "")
		static let buttonRefresh = NSLocalizedString("ExposureDetection_Button_Refresh", comment: "")
		static let buttonTitleRestart = NSLocalizedString("ExposureDetection_Button_Title_Restart", comment: "")

		static let riskCardStatusDownloadingTitle = NSLocalizedString("ExposureDetection_Risk_Status_Downloading_Title", comment: "")
		static let riskCardStatusDownloadingBody = NSLocalizedString("ExposureDetection_Risk_Status_Downloading_Body", comment: "")
		static let riskCardStatusDetectingTitle = NSLocalizedString("ExposureDetection_Risk_Status_Detecting_Title", comment: "")
		static let riskCardStatusDetectingBody = NSLocalizedString("ExposureDetection_Risk_Status_Detecting_Body", comment: "")

		static let riskCardFailedCalculationTitle = NSLocalizedString("ExposureDetection_Risk_Failed_Title", comment: "")
		static let riskCardFailedCalculationBody = NSLocalizedString("ExposureDetection_Risk_Failed_Body", comment: "")
		static let riskCardFailedCalculationRestartButtonTitle = NSLocalizedString("ExposureDetection_Risk_Restart_Button_Title", comment: "")

		static let surveyCardTitle = NSLocalizedString("ExposureDetection_Survey_Card_Title", comment: "")
		static let surveyCardBody = NSLocalizedString("ExposureDetection_Survey_Card_Body", comment: "")
		static let surveyCardButton = NSLocalizedString("ExposureDetection_Survey_Card_Button", comment: "")
	}

	enum SurveyConsent {
		static let imageDescription = NSLocalizedString("SurveyConsent_Image_Description", comment: "")
		static let title = NSLocalizedString("SurveyConsent_Title", comment: "")
		static let body1 = NSLocalizedString("SurveyConsent_Body1", comment: "")
		static let body2 = NSLocalizedString("SurveyConsent_Body2", comment: "")
		static let body3 = NSLocalizedString("SurveyConsent_Body3", comment: "")
		static let legalTitle = NSLocalizedString("SurveyConsent_LegalTitle_BoldText", tableName: "Localizable.legal", comment: "")
		static let legalBody1 = NSLocalizedString("SurveyConsent_LegalBody1", tableName: "Localizable.legal", comment: "")
		static let legalBody2 = NSLocalizedString("SurveyConsent_LegalBody2", tableName: "Localizable.legal", comment: "")
		static let legalBullet1 = NSLocalizedString("SurveyConsent_Legal_Bullet1", tableName: "Localizable.legal", comment: "")
		static let legalBullet2 = NSLocalizedString("SurveyConsent_Legal_Bullet2", tableName: "Localizable.legal", comment: "")
		static let legalBullet3 = NSLocalizedString("SurveyConsent_Legal_Bullet3", tableName: "Localizable.legal", comment: "")

		static let acceptButtonTitle = NSLocalizedString("SurveyConsent_Accept_Button_Title", comment: "")
		static let legalDetailsButtonTitle = NSLocalizedString("SurveyConsent_Legal_Details_Button_Title", tableName: "Localizable.legal", comment: "")
		
		// Errors
		static let errorTitle = NSLocalizedString("SurveyConsent_Error_Title", comment: "")
		static let errorTryAgainLater = NSLocalizedString("SurveyConsent_Error_TryAgainLater", comment: "")
		static let errorDeviceNotSupported = NSLocalizedString("SurveyConsent_Error_DeviceNotSupported", comment: "")
		static let errorChangeDeviceTime = NSLocalizedString("SurveyConsent_Error_ChangeDeviceTime", comment: "")
		static let errorTryAgainNextMonth = NSLocalizedString("SurveyConsent_Error_TryAgainNextMonth", comment: "")
		static let errorAlreadyParticipated = NSLocalizedString("SurveyConsent_Error_AlreadyParticipated", comment: "")

		static let surveyDetailsTitle = NSLocalizedString("SurveyConsent_Legal_Details_Title", comment: "")

		static let surveyDetailsLegalHeader = NSLocalizedString("SurveyConsent_Legal_Details_Headline", tableName: "Localizable.legal", comment: "")
		static let surveyDetailsLegalBody1 = NSLocalizedString("SurveyConsent_Details_Legal_Body1", tableName: "Localizable.legal", comment: "")
		static let surveyDetailsLegalBody2 = NSLocalizedString("SurveyConsent_Details_Legal_Body2", tableName: "Localizable.legal", comment: "")

		static let surveyDetailsHeader = NSLocalizedString("SurveyConsent_Details_Headline", comment: "")
		static let surveyDetailsBody = NSLocalizedString("SurveyConsent_Details_Body", comment: "")

	}

	enum ExposureDetectionError {
		static let errorAlertMessage = NSLocalizedString("ExposureDetectionError_Alert_Message", comment: "")
		static let errorAlertFullDistSpaceMessage = NSLocalizedString("ExposureDetectionError_Alert_FullDiskSpace_Message", comment: "")
		static let errorAlertWrongDeviceTime = NSLocalizedString("ExposureDetection_WrongTime_Notification_Popover_Body", comment: "")
	}

	enum Settings {
		static let trackingStatusActive = NSLocalizedString("Settings_KontaktProtokollStatusActive", comment: "")
		static let trackingStatusInactive = NSLocalizedString("Settings_KontaktProtokollStatusInactive", comment: "")

		static let statusEnable = NSLocalizedString("Settings_StatusEnable", comment: "")
		static let statusDisable = NSLocalizedString("Settings_StatusDisable", comment: "")

		static let notificationStatusActive = NSLocalizedString("Settings_Notification_StatusActive", comment: "")
		static let notificationStatusInactive = NSLocalizedString("Settings_Notification_StatusInactive", comment: "")
		
		static let backgroundAppRefreshStatusActive = NSLocalizedString("Settings_BackgroundAppRefresh_StatusActive", comment: "")
		static let backgroundAppRefreshStatusInactive = NSLocalizedString("Settings_BackgroundAppRefresh_StatusInactive", comment: "")

		static let tracingLabel = NSLocalizedString("Settings_Tracing_Label", comment: "")
		static let notificationLabel = NSLocalizedString("Settings_Notification_Label", comment: "")
		static let backgroundAppRefreshLabel = NSLocalizedString("Settings_BackgroundAppRefresh_Label", comment: "")
		static let resetLabel = NSLocalizedString("Settings_Reset_Label", comment: "")

		static let tracingDescription = NSLocalizedString("Settings_Tracing_Description", comment: "")
		static let notificationDescription = NSLocalizedString("Settings_Notification_Description", comment: "")
		static let backgroundAppRefreshDescription = NSLocalizedString("Settings_BackgroundAppRefresh_Description", comment: "")
		static let resetDescription = NSLocalizedString("Settings_Reset_Description", comment: "")

		static let navigationBarTitle = NSLocalizedString("Settings_NavTitle", comment: "")

		static let daysSinceInstallTitle = NSLocalizedString("Settings_DaysSinceInstall_Title", comment: "")
		static let daysSinceInstallSubTitle = NSLocalizedString("Settings_DaysSinceInstall_SubTitle", comment: "")
		static let daysSinceInstallP1 = NSLocalizedString("Settings_DaysSinceInstall_P1", comment: "")
		static let daysSinceInstallP2a = NSLocalizedString("Settings_DaysSinceInstall_P2a", comment: "")
		static let daysSinceInstallP2b = NSLocalizedString("Settings_DaysSinceInstall_P2b", comment: "")

		enum Datadonation {
			static let label = NSLocalizedString("Settings_DataDonation_Label", comment: "")
			static let description = NSLocalizedString("Settings_DataDonation_Description", comment: "")
			static let statusActive = NSLocalizedString("Settings_DataDonation_StatusActive", comment: "")
			static let statusInactive = NSLocalizedString("Settings_DataDonation_StatusInactive", comment: "")
		}

	}

	enum NotificationSettings {
		static let onTitle = NSLocalizedString("NotificationSettings_On_Title", comment: "")
		static let onSectionTitle = NSLocalizedString("NotificationSettings_On_SectionTitle", comment: "")
		static let riskChanges = NSLocalizedString("NotificationSettings_On_RiskChanges", comment: "")
		static let testsStatus = NSLocalizedString("NotificationSettings_On_TestsStatus", comment: "")

		static let offSectionTitle = NSLocalizedString("NotificationSettings_Off_SectionTitle", comment: "")
		static let enableNotifications = NSLocalizedString("NotificationSettings_Off_EnableNotifications", comment: "")
		static let statusInactive = NSLocalizedString("NotificationSettings_Off_StatusInactive", comment: "")
		static let infoTitle = NSLocalizedString("NotificationSettings_Off_InfoTitle", comment: "")
		static let infoDescription = NSLocalizedString("NotificationSettings_Off_InfoDescription", comment: "")
		static let openSettings = NSLocalizedString("NotificationSettings_Off_OpenSettings", comment: "")

		static let navigationBarTitle = NSLocalizedString("NotificationSettings_NavTitle", comment: "")

		static let onImageDescription = NSLocalizedString("NotificationSettings_onImageDescription", comment: "")
		static let offImageDescription = NSLocalizedString("NotificationSettings_offImageDescription", comment: "")
	}

	enum BackgroundAppRefreshSettings {
		static let title = NSLocalizedString("BackgroundAppRefreshSettings_Title", comment: "")
		static let subtitle = NSLocalizedString("BackgroundAppRefreshSettings_Subtitle", comment: "")
		static let description = NSLocalizedString("BackgroundAppRefreshSettings_Description", comment: "")
		static let onImageDescription = NSLocalizedString("BackgroundAppRefreshSettings_Image_Description_On", comment: "")
		static let offImageDescription = NSLocalizedString("BackgroundAppRefreshSettings_Image_Description_Off", comment: "")
		
		enum Status {
			static let header = NSLocalizedString("BackgroundAppRefreshSettings_Status_Header", comment: "")
			static let title = NSLocalizedString("BackgroundAppRefreshSettings_Status_Title", comment: "")
			static let on = NSLocalizedString("BackgroundAppRefreshSettings_Status_On", comment: "")
			static let off = NSLocalizedString("BackgroundAppRefreshSettings_Status_Off", comment: "")
		}

		enum InfoBox {
			static let title = NSLocalizedString("BackgroundAppRefreshSettings_InfoBox_Title", comment: "")
			static let description = NSLocalizedString("BackgroundAppRefreshSettings_InfoBox_Description", comment: "")
			static let lowPowerModeDescription = NSLocalizedString("BackgroundAppRefreshSettings_InfoBox_LowPowerMode_Description", comment: "")

			enum LowPowerModeInstruction {
				static let title = NSLocalizedString("BackgroundAppRefreshSettings_InfoBox_LowPowerModeInstruction_Title", comment: "")
				static let step1 = NSLocalizedString("BackgroundAppRefreshSettings_InfoBox_LowPowerModeInstruction_Step1", comment: "")
				static let step2 = NSLocalizedString("BackgroundAppRefreshSettings_InfoBox_LowPowerModeInstruction_Step2", comment: "")
				static let step3 = NSLocalizedString("BackgroundAppRefreshSettings_InfoBox_LowPowerModeInstruction_Step3", comment: "")
			}

			enum SystemBackgroundRefreshInstruction {
				static let title = NSLocalizedString("BackgroundAppRefreshSettings_InfoBox_SystemBackgroundRefreshInstruction_Title", comment: "")
				static let step1 = NSLocalizedString("BackgroundAppRefreshSettings_InfoBox_SystemBackgroundRefreshInstruction_Step1", comment: "")
				static let step2 = NSLocalizedString("BackgroundAppRefreshSettings_InfoBox_SystemBackgroundRefreshInstruction_Step2", comment: "")
				static let step3 = NSLocalizedString("BackgroundAppRefreshSettings_InfoBox_SystemBackgroundRefreshInstruction_Step3", comment: "")
				static let step4 = NSLocalizedString("BackgroundAppRefreshSettings_InfoBox_SystemBackgroundRefreshInstruction_Step4", comment: "")
			}

			enum AppBackgroundRefreshInstruction {
				static let title = NSLocalizedString("BackgroundAppRefreshSettings_InfoBox_AppBackgroundRefreshInstruction_Title", comment: "")
				static let step1 = NSLocalizedString("BackgroundAppRefreshSettings_InfoBox_AppBackgroundRefreshInstruction_Step1", comment: "")
				static let step2 = NSLocalizedString("BackgroundAppRefreshSettings_InfoBox_AppBackgroundRefreshInstruction_Step2", comment: "")
				static let step3 = NSLocalizedString("BackgroundAppRefreshSettings_InfoBox_AppBackgroundRefreshInstruction_Step3", comment: "")
			}
		}

		static let openSettingsButtonTitle = NSLocalizedString("BackgroundAppRefreshSettings_OpenSettingsButton_Title", comment: "")
		static let shareButtonTitle = NSLocalizedString("BackgroundAppRefreshSettings_ShareButton_Title", comment: "")
	}

	enum Onboarding {
		static let onboardingLetsGo = NSLocalizedString("Onboarding_LetsGo_actionText", comment: "")
		static let onboardingContinue = NSLocalizedString("Onboarding_Continue_actionText", comment: "")
		static let onboardingContinueDescription = NSLocalizedString("Onboarding_Continue_actionTextHint", comment: "")
		static let onboardingDoNotActivate = NSLocalizedString("Onboarding_DoNotActivate_actionText", comment: "")
		static let onboardingDoNotAllow = NSLocalizedString("Onboarding_doNotAllow_actionText", comment: "")
		static let onboarding_deactivate_exposure_notif_confirmation_title = NSLocalizedString("Onboarding_DeactivateExposureConfirmation_title", comment: "")
		static let onboarding_deactivate_exposure_notif_confirmation_message = NSLocalizedString("Onboarding_DeactivateExposureConfirmation_message", comment: "")

		static let onboardingInfo_togetherAgainstCoronaPage_imageDescription = NSLocalizedString("OnboardingInfo_togetherAgainstCoronaPage_imageDescription", comment: "")
		static let onboardingInfo_togetherAgainstCoronaPage_title = NSLocalizedString("OnboardingInfo_togetherAgainstCoronaPage_title", comment: "")
		static let onboardingInfo_togetherAgainstCoronaPage_boldText = NSLocalizedString("OnboardingInfo_togetherAgainstCoronaPage_boldText", comment: "")
		static let onboardingInfo_togetherAgainstCoronaPage_normalText = NSLocalizedString("OnboardingInfo_togetherAgainstCoronaPage_normalText", comment: "")
		static let onboardingInfo_togetherAgainstCoronaPage_link = NSLocalizedString("OnboardingInfo_togetherAgainstCoronaPage_link", tableName: "Localizable.links", comment: "URL")
		static let onboardingInfo_togetherAgainstCoronaPage_linkText = NSLocalizedString("OnboardingInfo_togetherAgainstCoronaPage_linkText", comment: "")
		static let onboardingInfo_privacyPage_imageDescription = NSLocalizedString("OnboardingInfo_privacyPage_imageDescription", comment: "")
		static let onboardingInfo_privacyPage_title = NSLocalizedString("OnboardingInfo_privacyPage_title", comment: "")
		static let onboardingInfo_privacyPage_boldText = NSLocalizedString("OnboardingInfo_privacyPage_boldText", comment: "")
		static let onboardingInfo_privacyPage_normalText = NSLocalizedString("OnboardingInfo_privacyPage_normalText", comment: "")
		static let onboardingInfo_enableLoggingOfContactsPage_imageDescription = NSLocalizedString("OnboardingInfo_enableLoggingOfContactsPage_imageDescription", comment: "")
		static let onboardingInfo_enableLoggingOfContactsPage_title = NSLocalizedString("OnboardingInfo_enableLoggingOfContactsPage_title", comment: "")
		static let onboardingInfo_enableLoggingOfContactsPage_boldText = NSLocalizedString("OnboardingInfo_enableLoggingOfContactsPage_boldText", comment: "")
		static let onboardingInfo_enableLoggingOfContactsPage_normalText = NSLocalizedString("OnboardingInfo_enableLoggingOfContactsPage_normalText", comment: "")
		static let onboardingInfo_enableLoggingOfContactsPage_panelTitle = NSLocalizedString("OnboardingInfo_enableLoggingOfContactsPage_panelTitle", tableName: "Localizable.legal", comment: "")
		static let onboardingInfo_enableLoggingOfContactsPage_consentUnderagesTitle = NSLocalizedString("OnboardingInfo_enableLoggingOfContactsPage_consentUnderagesTitle", comment: "")
		static let onboardingInfo_enableLoggingOfContactsPage_consentUnderagesText = NSLocalizedString("OnboardingInfo_enableLoggingOfContactsPage_consentUnderagesText", comment: "")
		static let onboardingInfo_enableLoggingOfContactsPage_panelBody = NSLocalizedString("OnboardingInfo_enableLoggingOfContactsPage_panelBody", tableName: "Localizable.legal", comment: "")
		static let onboardingInfo_howDoesDataExchangeWorkPage_imageDescription = NSLocalizedString("OnboardingInfo_howDoesDataExchangeWorkPage_imageDescription", comment: "")
		static let onboardingInfo_enableLoggingOfContactsPage_button = NSLocalizedString("Onboarding_EnableLogging_actionText", comment: "")
		static let onboardingInfo_howDoesDataExchangeWorkPage_title = NSLocalizedString("OnboardingInfo_howDoesDataExchangeWorkPage_title", comment: "")
		static let onboardingInfo_howDoesDataExchangeWorkPage_boldText = NSLocalizedString("OnboardingInfo_howDoesDataExchangeWorkPage_boldText", comment: "")
		static let onboardingInfo_howDoesDataExchangeWorkPage_normalText = NSLocalizedString("OnboardingInfo_howDoesDataExchangeWorkPage_normalText", comment: "")
		static let onboardingInfo_alwaysStayInformedPage_imageDescription = NSLocalizedString("OnboardingInfo_alwaysStayInformedPage_imageDescription", comment: "")
		static let onboardingInfo_alwaysStayInformedPage_title = NSLocalizedString("OnboardingInfo_alwaysStayInformedPage_title", comment: "")
		static let onboardingInfo_alwaysStayInformedPage_boldText = NSLocalizedString("OnboardingInfo_alwaysStayInformedPage_boldText", comment: "")
		static let onboardingInfo_alwaysStayInformedPage_normalText = NSLocalizedString("OnboardingInfo_alwaysStayInformedPage_normalText", comment: "")
		static let onboardingInfo_alwaysStayInformedPage_stateHeader = NSLocalizedString("OnboardingInfo_enableLoggingOfContactsPage_stateHeader", comment: "")
		static let onboardingInfo_alwaysStayInformedPage_stateTitle = NSLocalizedString("OnboardingInfo_enableLoggingOfContactsPage_stateTitle", comment: "")
		static let onboardingInfo_alwaysStayInformedPage_stateActivated = NSLocalizedString("OnboardingInfo_enableLoggingOfContactsPage_stateActive", comment: "")
		static let onboardingInfo_alwaysStayInformedPage_stateDeactivated = NSLocalizedString("OnboardingInfo_enableLoggingOfContactsPage_stateStopped", comment: "")

		// Onbarding Intro EU Texts
		
		static let onboardingInfo_ParticipatingCountries_Title = NSLocalizedString("onboardingInfo_enableLoggingOfContactsPage_participatingCountriesTitle", comment: "")
		static let onboardingInfo_enableLoggingOfContactsPage_euTitle = NSLocalizedString("onboardingInfo_enableLoggingOfContactsPage_euTitle", comment: "")
		static let onboardingInfo_enableLoggingOfContactsPage_euDescription = NSLocalizedString("onboardingInfo_enableLoggingOfContactsPage_euDescription", comment: "")
		static let onboardingInfo_enableLoggingOfContactsPage_emptyEuTitle = NSLocalizedString("onboardingInfo_enableLoggingOfContactsPage_emptyEuTitle", comment: "")
		static let onboardingInfo_enableLoggingOfContactsPage_emptyEuDescription = NSLocalizedString("onboardingInfo_enableLoggingOfContactsPage_emptyEuDescription", comment: "")
	}

	enum ExposureNotificationSetting {
		static let title = NSLocalizedString("ExposureNotificationSetting_TracingSettingTitle", comment: "The title of the view")
		static let enableTracing = NSLocalizedString("ExposureNotificationSetting_EnableTracing", comment: "The enable tracing")
		static let limitedTracing = NSLocalizedString("ExposureNotificationSetting_Tracing_Limited", comment: "")
		static let deactivatedTracing = NSLocalizedString("ExposureNotificationSetting_Tracing_Deactivated", comment: "")
		static let descriptionTitle = NSLocalizedString("ExposureNotificationSetting_DescriptionTitle", comment: "The introduction label")
		static let descriptionTitleInactive = NSLocalizedString("ExposureNotificationSetting_DescriptionTitle_Inactive", comment: "The introduction label when tracing is not active")
		static let descriptionText1 = NSLocalizedString("ExposureNotificationSetting_DescriptionText1", comment: "")
		static let descriptionText2 = NSLocalizedString("ExposureNotificationSetting_DescriptionText2", comment: "")
		static let descriptionText3 = NSLocalizedString("ExposureNotificationSetting_DescriptionText3", comment: "")
		static let descriptionText4 = NSLocalizedString("ExposureNotificationSetting_DescriptionText4", comment: "")
		static let actionCellHeader = NSLocalizedString("ExposureNotificationSetting_ActionCell_Header", comment: "")
		static let activateBluetooth = NSLocalizedString("ExposureNotificationSetting_Activate_Bluetooth", comment: "")
		static let activateInternet = NSLocalizedString("ExposureNotificationSetting_Activate_Internet", comment: "")
		static let bluetoothDescription = NSLocalizedString("ExposureNotificationSetting_Bluetooth_Description", comment: "")
		static let internetDescription = NSLocalizedString("ExposureNotificationSetting_Internet_Description", comment: "")
		static let detailActionButtonTitle = NSLocalizedString("ExposureNotificationSetting_Detail_Action_Button", comment: "")
		static let tracingHistoryDescription = NSLocalizedString("ENSetting_Tracing_History", comment: "")
		static let activateOldOSENSetting = NSLocalizedString("ExposureNotificationSetting_Activate_OSENSetting_Pre13.7", comment: "")
		static let activateOldOSENSettingDescription = NSLocalizedString("ExposureNotificationSetting_Activate_OSENSetting_Description_Pre13.7", comment: "")
		static let activateOSENSetting = NSLocalizedString("ExposureNotificationSetting_Activate_OSENSetting", comment: "")
		static let activateOSENSettingDescription = NSLocalizedString("ExposureNotificationSetting_Activate_OSENSetting_Description", comment: "")
		static let activateAppOSENSetting = NSLocalizedString("ExposureNotificationSetting_SetActiveApp_OSENSetting", comment: "")
		static let activateAppOSENSettingDescription = NSLocalizedString("ExposureNotificationSetting_SetActiveApp_OSENSetting_Description", comment: "")
		static let activateOldAppOSENSettingDescription = NSLocalizedString("ExposureNotificationSetting_SetActiveApp_OSENSetting_Description_Pre13.7", comment: "")
		static let activateParentalControlENSetting = NSLocalizedString("ExposureNotificationSetting_ParentalControls_OSENSetting", comment: "")
		static let activateParentalControlENSettingDescription = NSLocalizedString("ExposureNotificationSetting_ParentalControls_OSENSetting_Description", comment: "")
		static let authorizationRequiredENSetting = NSLocalizedString("ExposureNotificationSetting_AuthorizationRequired_OSENSetting", comment: "")
		static let authorizationRequiredENSettingDescription = NSLocalizedString("ExposureNotificationSetting_AuthorizationRequired_OSENSetting_Description", comment: "")
		static let authorizationButtonTitle = NSLocalizedString("ExposureNotificationSetting_AuthorizationRequired_ActionTitle", comment: "")
		static let privacyConsentActivateAction = NSLocalizedString("ExposureNotificationSetting_Activate_Action", comment: "")
		static let privacyConsentDismissAction = NSLocalizedString("ExposureNotificationSetting_Dismiss_Action", comment: "")
		static let accLabelEnabled = NSLocalizedString("ExposureNotificationSetting_AccLabel_Enabled", comment: "")
		static let accLabelDisabled = NSLocalizedString("ExposureNotificationSetting_AccLabel_Disabled", comment: "")
		static let accLabelBluetoothOff = NSLocalizedString("ExposureNotificationSetting_AccLabel_BluetoothOff", comment: "")
		static let accLabelInternetOff = NSLocalizedString("ExposureNotificationSetting_AccLabel_InternetOff", comment: "")

		// EU Settings
		
		static let euTracingRiskDeterminationTitle = NSLocalizedString("ExposureNotificationSetting_euTracingRiskDeterminationTitle", comment: "")
		static let euTracingAllCountriesTitle = NSLocalizedString("ExposureNotificationSetting_euTracingAllCountriesTitle", comment: "")
		static let euTitle = NSLocalizedString("ExposureNotificationSetting_EU_Title", comment: "")
		static let euDescription1 = NSLocalizedString("ExposureNotificationSetting_EU_Desc_1", comment: "")
		static let euDescription2 = NSLocalizedString("ExposureNotificationSetting_EU_Desc_2", comment: "")
		static let euDescription3 = NSLocalizedString("ExposureNotificationSetting_EU_Desc_3", comment: "")
		static let euDescription4 = NSLocalizedString("ExposureNotificationSetting_EU_Desc_4", comment: "")
		static let euEmptyErrorTitle = NSLocalizedString("ExposureNotificationSetting_EU_Empty_Error_Title", comment: "")
		static let euEmptyErrorDescription = NSLocalizedString("ExposureNotificationSetting_EU_Empty_Error_Desc", comment: "")
		static let euEmptyErrorButtonTitle = NSLocalizedString("ExposureNotificationSetting_EU_Empty_Error_Button_Title", comment: "")

	}

	enum ExposureNotificationError {

		static let generalErrorTitle = NSLocalizedString("ExposureNotificationSetting_GeneralError_Title", comment: "")

		static let learnMoreActionTitle = NSLocalizedString("ExposureNotificationSetting_GeneralError_LearnMore_Action", comment: "")

		static let learnMoreURL = NSLocalizedString("ExposureNotificationSetting_GeneralError_LearnMore_URL", tableName: "Localizable.links", comment: "")

		static let enAuthorizationError = NSLocalizedString("ExposureNotificationSetting_AuthenticationError", comment: "")

		static let enActivationRequiredError = NSLocalizedString("ExposureNotificationSetting_exposureNotification_Required", comment: "")

		static let enUnavailableError = NSLocalizedString("ExposureNotificationSetting_exposureNotification_unavailable", comment: "")

		static let enUnknownError = NSLocalizedString("ExposureNotificationSetting_unknownError", comment: "")

		static let apiMisuse = NSLocalizedString("ExposureNotificationSetting_apiMisuse", comment: "")
	}

	enum Home {
		// Home Navigation
		static let leftBarButtonDescription = NSLocalizedString("Home_LeftBarButton_description", comment: "")
		static let rightBarButtonDescription = NSLocalizedString("Home_RightBarButton_description", comment: "")

		// Activate Card
		static let activateCardOnTitle = NSLocalizedString("Home_Activate_Card_On_Title", comment: "")
		static let activateCardOffTitle = NSLocalizedString("Home_Activate_Card_Off_Title", comment: "")
		static let activateCardBluetoothOffTitle = NSLocalizedString("Home_Activate_Card_Bluetooth_Off_Title", comment: "")
		
		// Inactive Card
		static let riskCardInactiveNoCalculationPossibleTitle = NSLocalizedString("Home_Risk_Inactive_NoCalculation_Possible_Title", comment: "")
		static let riskCardInactiveOutdatedResultsTitle = NSLocalizedString("Home_Risk_Inactive_Outdated_Results_Title", comment: "")
		static let riskCardInactiveNoCalculationPossibleBody = NSLocalizedString("Home_Risk_Inactive_NoCalculation_Possible_Body", comment: "")
		static let riskCardInactiveOutdatedResultsBody = NSLocalizedString("Home_Risk_Inactive_Outdated_Results_Body", comment: "")
		static let riskCardInactiveNoCalculationPossibleButton = NSLocalizedString("Home_Risk_Inactive_NoCalculation_Possible_Button", comment: "")
		static let riskCardInactiveOutdatedResultsButton = NSLocalizedString("Home_Risk_Inactive_Outdated_Results_Button", comment: "")

		// Failed Card
		static let riskCardFailedCalculationTitle = NSLocalizedString("Home_Risk_Failed_Title", comment: "")
		static let riskCardFailedCalculationBody = NSLocalizedString("Home_Risk_Failed_Body", comment: "")
		static let riskCardFailedCalculationRestartButtonTitle = NSLocalizedString("Home_Risk_Restart_Button_Title", comment: "")

		// Common
		static let riskCardDateItemTitle = NSLocalizedString("Home_Risk_Date_Item_Title", comment: "")
		static let riskCardNoDateTitle = NSLocalizedString("Home_Risk_No_Date_Title", comment: "")
		static let riskCardIntervalDisabledButtonTitle = NSLocalizedString("Home_Risk_Period_Disabled_Button_Title", comment: "")
		static let riskCardLastContactItemTitle = NSLocalizedString("Home_Risk_Last_Contact_Item_Title", comment: "")
		static let riskCardLastContactItemTitleOneRiskDay = NSLocalizedString("Home_Risk_Last_Contact_Item_Title_One_Risk_Day", comment: "")
		static let riskCardLastActiveItemTitle = NSLocalizedString("Home_Risk_Last_Activate_Item_Title", comment: "")
		static let riskCardLastActiveItemUnknownTitle = NSLocalizedString("Home_Risk_Last_Activate_Item_Unknown_Title", comment: "")
		static let riskCardLastActiveItemLowTitle = NSLocalizedString("Home_Risk_Last_Activate_Item_Low_Title", comment: "")
		static let riskCardLastActiveItemHighTitle = NSLocalizedString("Home_Risk_Last_Activate_Item_High_Title", comment: "")
		static let riskCardUpdateButton = NSLocalizedString("Home_RiskCard_Update_Button", comment: "")

		// Low Card
		static let riskCardLowTitle = NSLocalizedString("Home_Risk_Low_Title", comment: "")
		static let riskCardLowTitleColorName = NSLocalizedString("Home_Risk_Low_Color", comment: "")
		static let riskCardLowNumberContactsItemTitle = NSLocalizedString("Home_Risk_Low_Number_Contacts_Item_Title", comment: "")
		static let daysSinceInstallation = NSLocalizedString("Home_Risk_Days_Since_Installation_Title", comment: "")
		static let riskEncounterLowFAQLink = NSLocalizedString("Risk_Encounter_Low_FAQ_URL", tableName: "Localizable.links", comment: "")

		// High Card
		static let riskCardHighTitle = NSLocalizedString("Home_Risk_High_Title", comment: "")
		static let riskCardHighNumberContactsItemTitle = NSLocalizedString("Home_Risk_High_Number_Contacts_Item_Title", comment: "")
		static let riskCardStatusDownloadingTitle = NSLocalizedString("Home_Risk_Status_Downloading_Title", comment: "")
		static let riskCardStatusDownloadingBody = NSLocalizedString("Home_Risk_Status_Downloading_Body", comment: "")
		static let riskCardStatusDetectingTitle = NSLocalizedString("Home_Risk_Status_Detecting_Title", comment: "")
		static let riskCardStatusDetectingBody = NSLocalizedString("Home_Risk_Status_Detecting_Body", comment: "")

		// Test Result States
		enum TestResult {
			static let pcrTitle = NSLocalizedString("Home_resultCard_PCR_Title", comment: "")
			static let antigenTitle = NSLocalizedString("Home_resultCard_Antigen_Title", comment: "")

			static let resultCardLoadingErrorTitle = NSLocalizedString("Home_resultCard_LoadingErrorTitle", comment: "")

			enum Pending {
				static let title = NSLocalizedString("Home_resultCard_ResultUnvailableTitle", comment: "")
				static let pcrDescription = NSLocalizedString("Home_resultCard_Pending_PCR_Desc", comment: "")
				static let antigenDescription = NSLocalizedString("Home_resultCard_Pending_Antigen_Desc", comment: "")
			}

			enum Available {
				static let title = NSLocalizedString("Home_resultCard_ResultAvailableTitle", comment: "")
				static let description = NSLocalizedString("Home_resultCard_AvailableDesc", comment: "")
			}

			enum Negative {
				static let caption = NSLocalizedString("Home_resultCard_NegativeCaption", comment: "")
				static let title = NSLocalizedString("Home_resultCard_NegativeTitle", comment: "")
				static let titleNegative = NSLocalizedString("Home_resultCard_NegativeTitleNegative", comment: "")
				static let description = NSLocalizedString("Home_resultCard_NegativeDesc", comment: "")
				static let datePCR = NSLocalizedString("Home_resultCard_NegativeDatePCR", comment: "")
				static let dateAntigen = NSLocalizedString("Home_resultCard_NegativeDateAntigen", comment: "")
			}

			enum Invalid {
				static let title = NSLocalizedString("Home_resultCard_InvalidTitle", comment: "")
				static let description = NSLocalizedString("Home_resultCard_InvalidDesc", comment: "")
			}

			enum Expired {
				static let title = NSLocalizedString("Home_resultCard_ExpiredTitle", comment: "")
				static let description = NSLocalizedString("Home_resultCard_ExpiredDesc", comment: "")
			}

			enum Outdated {
				static let title = NSLocalizedString("Home_resultCard_OutdatedTitle", comment: "")
				static let description = NSLocalizedString("Home_resultCard_OutdatedDesc", comment: "")
			}

			enum Loading {
				static let title = NSLocalizedString("Home_resultCard_LoadingTitle", comment: "")
				static let description = NSLocalizedString("Home_resultCard_LoadingBody", comment: "")
			}

			enum Button {
				static let showResult = NSLocalizedString("Home_resultCard_ShowResultButton", comment: "")
				static let retrieveResult = NSLocalizedString("Home_resultCard_RetrieveResultButton", comment: "")
				static let deleteTest = NSLocalizedString("Home_resultCard_DeleteTestButton", comment: "")
				static let hideTest = NSLocalizedString("Home_resultCard_HideTestButton", comment: "")
			}

			enum ShownPositive {
				static let statusTitle = NSLocalizedString("Home_Finding_Positive_Card_Status_Title", comment: "")
				static let statusSubtitle = NSLocalizedString("Home_Finding_Positive_Card_Status_Subtitle", comment: "")
				static let statusDatePCR = NSLocalizedString("Home_Finding_Positive_Card_Status_DatePCR", comment: "")
				static let statusDateAntigen = NSLocalizedString("Home_Finding_Positive_Card_Status_DateAntigen", comment: "")
				static let noteTitle = NSLocalizedString("Home_Finding_Positive_Card_Note_Title", comment: "")
				static let verifyItemTitle = NSLocalizedString("Home_Finding_Positive_Card_Verify_Item_Title", comment: "")
				static let phoneItemTitle = NSLocalizedString("Home_Finding_Positive_Card_Phone_Item_Title", comment: "")
				static let homeItemTitle = NSLocalizedString("Home_Finding_Positive_Card_Home_Item_Title", comment: "")
				static let shareItemTitle = NSLocalizedString("Home_Finding_Positive_Card_Share_Item_Title", comment: "")
				static let button = NSLocalizedString("Home_Finding_Positive_Card_Button", comment: "")
				static let removeTestButton = NSLocalizedString("Home_Finding_Positive_Card_Button_Remove_Test", comment: "")
				static let deleteAlertTitle = NSLocalizedString("Home_Finding_Positive_Card_Remove_Test_Alert_Title", comment: "")
				static let deleteAlertDescription =
					NSLocalizedString("Home_Finding_Positive_Card_Remove_Test_Alert_Description", comment: "")
				static let deleteAlertDeleteButtonTitle = NSLocalizedString("Home_Finding_Positive_Card_Remove_Test_Alert_Description_Delete_Button", comment: "")
			}
		}

		enum TestRegistration {
			static let title = NSLocalizedString("Home_TestRegistration_Title", comment: "")
			static let description = NSLocalizedString("Home_TestRegistration_Body", comment: "")
			static let button = NSLocalizedString("Home_TestRegistration_Button", comment: "")
		}

		// Trace Locations Card
		static let traceLocationsCardTitle = NSLocalizedString("Home_TraceLocationsCard_Title", comment: "")
		static let traceLocationsCardBody = NSLocalizedString("Home_TraceLocationsCard_Body", comment: "")
		static let traceLocationsCardButton = NSLocalizedString("Home_TraceLocationsCard_Button", comment: "")

		// Settings
		static let settingsCardTitle = NSLocalizedString("Home_SettingsCard_Title", comment: "")
		static let appInformationCardTitle = NSLocalizedString("Home_AppInformationCard_Title", comment: "")
		static let appInformationVersion = NSLocalizedString("Home_AppInformationCard_Version", comment: "")

		// Info
		static let infoCardShareTitle = NSLocalizedString("Home_InfoCard_ShareTitle", comment: "")
		static let infoCardShareBody = NSLocalizedString("Home_InfoCard_ShareBody", comment: "")
		static let infoCardAboutTitle = NSLocalizedString("Home_InfoCard_AboutTitle", comment: "")
		static let infoCardAboutBody = NSLocalizedString("Home_InfoCard_AboutBody", comment: "")

		// Risk Detection HowTo Alert

		static let riskDetectionHowToAlertTitle = NSLocalizedString("How_Risk_Detection_Works_Alert_Title", comment: "")
		static let riskDetectionHowToAlertMessage = NSLocalizedString("How_Risk_Detection_Works_Alert_Message", comment: "")

		static let riskStatusLoweredAlertTitle = NSLocalizedString("Home_Alert_RiskStatusLowered_Title", comment: "")
		static let riskStatusLoweredAlertMessage = NSLocalizedString("Home_Alert_RiskStatusLowered_Message", comment: "")
		static let riskStatusLoweredAlertPrimaryButtonTitle = NSLocalizedString("Home_Alert_RiskStatusLowered_PrimaryButtonTitle", comment: "")
	}

	enum InviteFriends {
		static let title = NSLocalizedString("InviteFriends_Title", comment: "")
		static let description = NSLocalizedString("InviteFriends_Description", comment: "")
		static let submit = NSLocalizedString("InviteFriends_Button", comment: "")
		static let navigationBarTitle = NSLocalizedString("InviteFriends_NavTitle", comment: "")
		static let shareTitle = NSLocalizedString("InviteFriends_ShareTitle", comment: "")
		static let shareUrl = NSLocalizedString("InviteFriends_ShareUrl", tableName: "Localizable.links", comment: "")
		static let subtitle = NSLocalizedString("InviteFriends_Subtitle", comment: "")
		static let imageAccessLabel = NSLocalizedString("InviteFriends_Illustration_Label", comment: "")
	}

	enum Reset {
		static let navigationBarTitle = NSLocalizedString("Reset_NavTitle", comment: "")
		static let header1 = NSLocalizedString("Reset_Header1", comment: "")
		static let description1 = NSLocalizedString("Reset_Descrition1", comment: "")
		static let resetButton = NSLocalizedString("Reset_Button", comment: "")
		static let discardButton = NSLocalizedString("Reset_Discard", comment: "")
		static let infoTitle = NSLocalizedString("Reset_InfoTitle", comment: "")
		static let infoDescription = NSLocalizedString("Reset_InfoDescription", comment: "")
		static let subtitle = NSLocalizedString("Reset_Subtitle", comment: "")
		static let imageDescription = NSLocalizedString("Reset_ImageDescription", comment: "")

		static let confirmDialogTitle = NSLocalizedString("Reset_ConfirmDialog_Title", comment: "")
		static let confirmDialogDescription = NSLocalizedString("Reset_ConfirmDialog_Description", comment: "")
		static let confirmDialogCancel = NSLocalizedString("Reset_ConfirmDialog_Cancel", comment: "")
		static let confirmDialogConfirm = NSLocalizedString("Reset_ConfirmDialog_Confirm", comment: "")
	}

	enum SafariView {
		static let targetURL = NSLocalizedString("safari_corona_website", tableName: "Localizable.links", comment: "")
	}

	enum LocalNotifications {
		static let ignore = NSLocalizedString("local_notifications_ignore", comment: "")
		static let detectExposureTitle = NSLocalizedString("local_notifications_detectexposure_title", comment: "")
		static let detectExposureBody = NSLocalizedString("local_notifications_detectexposure_body", comment: "")
		static let testResultsTitle = NSLocalizedString("local_notifications_testresults_title", comment: "")
		static let testResultsBody = NSLocalizedString("local_notifications_testresults_body", comment: "")
	}

	enum RiskLegend {
		static let title = NSLocalizedString("RiskLegend_Title", comment: "")
		static let subtitle = NSLocalizedString("RiskLegend_Subtitle", comment: "")
		static let legend1Title = NSLocalizedString("RiskLegend_Legend1_Title", comment: "")
		static let legend1Text = NSLocalizedString("RiskLegend_Legend1_Text", comment: "")
		static let legend2Title = NSLocalizedString("RiskLegend_Legend2_Title", comment: "")
		static let legend2Text = NSLocalizedString("RiskLegend_Legend2_Text", comment: "")
		static let legend2RiskLevels = NSLocalizedString("RiskLegend_Legend2_RiskLevels", comment: "")
		static let legend2High = NSLocalizedString("RiskLegend_Legend2_High", comment: "")
		static let legend2Low = NSLocalizedString("RiskLegend_Legend2_Low", comment: "")
		static let legend3Title = NSLocalizedString("RiskLegend_Legend3_Title", comment: "")
		static let legend3Text = NSLocalizedString("RiskLegend_Legend3_Text", comment: "")
		static let definitionsTitle = NSLocalizedString("RiskLegend_Definitions_Title", comment: "")
		static let storeTitle = NSLocalizedString("RiskLegend_Store_Title", comment: "")
		static let storeText = NSLocalizedString("RiskLegend_Store_Text", comment: "")
		static let checkTitle = NSLocalizedString("RiskLegend_Check_Title", comment: "")
		static let checkText = NSLocalizedString("RiskLegend_Check_Text", comment: "")
		static let contactTitle = NSLocalizedString("RiskLegend_Contact_Title", comment: "")
		static let contactText = NSLocalizedString("RiskLegend_Contact_Text", comment: "")
		static let notificationTitle = NSLocalizedString("RiskLegend_Notification_Title", comment: "")
		static let notificationText = NSLocalizedString("RiskLegend_Notification_Text", comment: "")
		static let randomTitle = NSLocalizedString("RiskLegend_Random_Title", comment: "")
		static let randomText = NSLocalizedString("RiskLegend_Random_Text", comment: "")
		static let titleImageAccLabel = NSLocalizedString("RiskLegend_Image1_AccLabel", comment: "")
	}

	enum UpdateMessage {
		static let title = NSLocalizedString("Update_Message_Title", comment: "")
		static let text = NSLocalizedString("Update_Message_Text", comment: "")
		static let textForce = NSLocalizedString("Update_Message_Text_Force", comment: "")
		static let actionUpdate = NSLocalizedString("Update_Message_Action_Update", comment: "")
		static let actionLater = NSLocalizedString("Update_Message_Action_Later", comment: "")
	}

	enum AppInformation {
		static let newFeaturesNavigation = NSLocalizedString("App_Information_New_Features_Navigation", comment: "")
		static let aboutNavigation = NSLocalizedString("App_Information_About_Navigation", comment: "")
		static let aboutImageDescription = NSLocalizedString("App_Information_About_ImageDescription", comment: "")
		static let aboutTitle = NSLocalizedString("App_Information_About_Title", comment: "")
		static let aboutDescription = NSLocalizedString("App_Information_About_Description", comment: "")
		static let aboutText = NSLocalizedString("App_Information_About_Text", comment: "")
		static let aboutLink = NSLocalizedString("App_Information_About_Link", tableName: "Localizable.links", comment: "")
		static let aboutLinkText = NSLocalizedString("App_Information_About_LinkText", comment: "")

		static let faqNavigation = NSLocalizedString("App_Information_FAQ_Navigation", comment: "")

		static let contactNavigation = NSLocalizedString("App_Information_Contact_Navigation", comment: "")
		static let contactImageDescription = NSLocalizedString("App_Information_Contact_ImageDescription", comment: "")
		static let contactTitle = NSLocalizedString("App_Information_Contact_Title", comment: "")
		static let contactDescription = NSLocalizedString("App_Information_Contact_Description", comment: "")
		static let contactHotlineTitle = NSLocalizedString("App_Information_Contact_Hotline_Title", comment: "")
		static let contactHotlineDomesticText = NSLocalizedString("App_Information_Contact_Hotline_Text_Domestic", comment: "")
		static let contactHotlineDomesticNumber = NSLocalizedString("App_Information_Contact_Hotline_Number_Domestic", comment: "")
		static let contactHotlineDomesticDetails = NSLocalizedString("App_Information_Contact_Hotline_Details_Domestic", comment: "")
		static let contactHotlineForeignText = NSLocalizedString("App_Information_Contact_Hotline_Text_Foreign", comment: "")
		static let contactHotlineForeignNumber = NSLocalizedString("App_Information_Contact_Hotline_Number_Foreign", comment: "")
		static let contactHotlineForeignDetails = NSLocalizedString("App_Information_Contact_Hotline_Details_Foreign", comment: "")
		static let contactHotlineTerms = NSLocalizedString("App_Information_Contact_Hotline_Terms", comment: "")

		static let imprintNavigation = NSLocalizedString("App_Information_Imprint_Navigation", comment: "")
		static let imprintImageDescription = NSLocalizedString("App_Information_Imprint_ImageDescription", comment: "")
		static let imprintSection1Title = NSLocalizedString("App_Information_Imprint_Section1_Title", comment: "")
		static let imprintSection1Text = NSLocalizedString("App_Information_Imprint_Section1_Text", comment: "")
		static let imprintSection2Title = NSLocalizedString("App_Information_Imprint_Section2_Title", comment: "")
		static let imprintSection2Text = NSLocalizedString("App_Information_Imprint_Section2_Text", comment: "")
		static let imprintSection3Title = NSLocalizedString("App_Information_Imprint_Section3_Title", comment: "")
		static let imprintSection3Text = NSLocalizedString("App_Information_Imprint_Section3_Text", comment: "")
		static let imprintSection4Title = NSLocalizedString("App_Information_Imprint_Section4_Title", comment: "")
		static let imprintSection4Text = NSLocalizedString("App_Information_Imprint_Section4_Text", comment: "")
		static let imprintSectionContactFormTitle = NSLocalizedString("App_Information_Contact_Form_Title", comment: "")
		static let imprintSectionContactFormLink = NSLocalizedString("App_Information_Contact_Form_Link", tableName: "Localizable.links", comment: "")

		static let legalNavigation = NSLocalizedString("App_Information_Legal_Navigation", comment: "")
		static let legalImageDescription = NSLocalizedString("App_Information_Legal_ImageDescription", comment: "")

		static let privacyNavigation = NSLocalizedString("App_Information_Privacy_Navigation", comment: "")
		static let privacyImageDescription = NSLocalizedString("App_Information_Privacy_ImageDescription", comment: "")
		static let privacyTitle = NSLocalizedString("App_Information_Privacy_Title", comment: "")

		static let termsNavigation = NSLocalizedString("App_Information_Terms_Navigation", comment: "")
		static let termsImageDescription = NSLocalizedString("App_Information_Terms_ImageDescription", comment: "")
		static let termsTitle = NSLocalizedString("App_Information_Terms_Title", comment: "")
	}

	enum ENATanInput {
		static let empty = NSLocalizedString("ENATanInput_Empty", comment: "")
		static let invalidCharacter = NSLocalizedString("ENATanInput_InvalidCharacter", comment: "")
		static let characterIndex = NSLocalizedString("ENATanInput_CharacterIndex", comment: "")
	}
	
	enum NewVersionFeatures {
		static let accImageLabel = NSLocalizedString("DeltaOnboarding_NewVersionFeatures_AccessibilityImageLabel", comment: "")
		
		static let title = NSLocalizedString("DeltaOnboarding_NewVersionFeatures_Title", comment: "")
		
		static let release = NSLocalizedString("DeltaOnboarding_NewVersionFeatures_Release", comment: "")
		
		static let buttonContinue = NSLocalizedString("DeltaOnboarding_NewVersionFeatures_Button_Continue", comment: "")
		
		static let generalDescription = NSLocalizedString("DeltaOnboarding_NewVersionFeatures_Description", comment: "")
		
		static let aboutAppInformation = NSLocalizedString("NewVersionFeatures_Info_about_abb_information", comment: "")
		
		/* Version 2.6 */
		
		static let feature26EuCertCheckTitle = NSLocalizedString("NewVersionFeature_26_euCertCheck_title", comment: "")
		
		static let feature26EuCertCheckDescription = NSLocalizedString("NewVersionFeature_26_euCertCheck_description", comment: "")
		
		static let feature26EnhancedStatsTitle = NSLocalizedString("NewVersionFeature_26_enhancedStats_title", comment: "")
		
		static let feature26DEnhancedStatsDescription = NSLocalizedString("NewVersionFeature_26_enhancedStats_description", comment: "")
		
		static let feature26EditRapidTestTitle = NSLocalizedString("NewVersionFeature_26_editRapidTestProfile_title", comment: "")
		
		static let feature26EditRapidTestDescription = NSLocalizedString("NewVersionFeature_26_editRapidTestProfile_description", comment: "")
		
	}
	
	enum DeltaOnboarding {
		static let accImageLabel = NSLocalizedString("DeltaOnboarding_AccessibilityImageLabel", comment: "")
		
		static let title = NSLocalizedString("DeltaOnboarding_Headline", comment: "")
		
		static let description = NSLocalizedString("DeltaOnboarding_Description", comment: "")
		static let participatingCountries = NSLocalizedString("DeltaOnboarding_ParticipatingCountries", comment: "")
		
		static let participatingCountriesListUnavailableTitle = NSLocalizedString("DeltaOnboarding_ParticipatingCountriesList_Unavailable_Title", comment: "")
		static let participatingCountriesListUnavailable = NSLocalizedString("DeltaOnboarding_ParticipatingCountriesList_Unavailable", comment: "")
		
		static let primaryButton = NSLocalizedString("DeltaOnboarding_PrimaryButton_Continue", comment: "")
		
		static let legalDataProcessingInfoTitle = NSLocalizedString("DeltaOnboarding_DataProcessing_Info_title", tableName: "Localizable.legal", comment: "")
		
		static let legalDataProcessingInfoContent = NSLocalizedString("DeltaOnboarding_DataProcessing_Info_content", tableName: "Localizable.legal", comment: "")

		static let termsDescription1 = NSLocalizedString("DeltaOnboarding_Terms_Description1", comment: "")
		static let termsButtonTitle = NSLocalizedString("DeltaOnboarding_Terms_Button", comment: "")
		static let termsDescription2 = NSLocalizedString("DeltaOnboarding_Terms_Description2", comment: "")
	}

	enum WarnOthersNotification {
		static let title = NSLocalizedString("WarnOthersNotification_Title", comment: "")
		static let description = NSLocalizedString("WarnOthersNotification_Description", comment: "")
	}

	enum WrongDeviceTime {
		static let errorPushNotificationTitle = NSLocalizedString("ExposureDetection_WrongTime_Notification_Title", comment: "")
		static let errorPushNotificationText = NSLocalizedString("ExposureDetection_WrongTime_Notification_Body", comment: "")
	}
	
	enum AutomaticSharingConsent {
		static let consentTitle = NSLocalizedString("AutomaticSharingConsent_Title", comment: "")
		static let switchTitle = NSLocalizedString("AutomaticSharingConsent_SwitchTitle", comment: "")
		static let switchTitleDescription = NSLocalizedString("AutomaticSharingConsent_SwitchTitleDesc", comment: "")
		static let consentSubTitle = NSLocalizedString("AutomaticSharingConsent_Subtitle", tableName: "Localizable.legal", comment: "")
		static let consentDescriptionPart1 = NSLocalizedString("AutomaticSharingConsent_DescriptionPart1", tableName: "Localizable.legal", comment: "")
		static let consentDescriptionPart2 = NSLocalizedString("AutomaticSharingConsent_DescriptionPart2", tableName: "Localizable.legal", comment: "")
		static let consentDescriptionPart3 = NSLocalizedString("AutomaticSharingConsent_DescriptionPart3", tableName: "Localizable.legal", comment: "")
		static let consentDescriptionPart4 = NSLocalizedString("AutomaticSharingConsent_DescriptionPart4", tableName: "Localizable.legal", comment: "")
		static let consentDescriptionPart5 = NSLocalizedString("AutomaticSharingConsent_DescriptionPart5", tableName: "Localizable.legal", comment: "")
		static let dataProcessingDetailInfo = NSLocalizedString("AutomaticSharingConsent_DataProcessingDetailInfo", comment: "")
	}

	enum ThankYouScreen {
		static let title = NSLocalizedString("Thank_You_Title", comment: "")
		static let subTitle = NSLocalizedString("Thank_You_SubTitle", comment: "")
		static let description1 = NSLocalizedString("Thank_You_Description1", comment: "")
		static let description2 = NSLocalizedString("Thank_You_Description2", comment: "")
		static let continueButton = NSLocalizedString("Thank_You_Continue_Button", comment: "")
		static let cancelButton = NSLocalizedString("Thank_You_Cancel_Button", comment: "")
		static let accImageDescription = NSLocalizedString("Thank_You_AccImageDescription", comment: "")
	}
	
	enum ContactDiary {

		enum Overview {
			static let menuButtonTitle = NSLocalizedString("ContactDiary_Overview_Button_Title_Menu", comment: "")
			static let title = NSLocalizedString("ContactDiary_Overview_Title", comment: "")
			static let description = NSLocalizedString("ContactDiary_Overview_Description", comment: "")
			static let increasedRiskTitle = NSLocalizedString("ContactDiary_Overview_Increased_Risk_Title", comment: "")
			static let lowRiskTitle = NSLocalizedString("ContactDiary_Overview_Low_Risk_Title", comment: "")
			static let riskTextStandardCause = NSLocalizedString("ContactDiary_Overview_Risk_Text_StandardCause", comment: "")
			static let riskTextLowRiskEncountersCause = NSLocalizedString("ContactDiary_Overview_Risk_Text_LowRiskEncountersCause", comment: "")
			static let riskTextDisclaimer = NSLocalizedString("ContactDiary_Overview_Risk_Text_Disclaimer", comment: "")

			enum Tests {
				static let pcrRegistered = NSLocalizedString("ContactDiary_Overview_Tests_PCR_Registered", comment: "")
				static let antigenDone = NSLocalizedString("ContactDiary_Overview_Tests_Antigen_Done", comment: "")
				static let negativeResult = NSLocalizedString("ContactDiary_Overview_Tests_Negative_Result", comment: "")
				static let positiveResult = NSLocalizedString("ContactDiary_Overview_Tests_Positive_Result", comment: "")
			}

			enum ActionSheet {
				static let infoActionTitle = NSLocalizedString("ContactDiary_Overview_ActionSheet_InfoActionTitle", comment: "")
				static let exportActionTitle = NSLocalizedString("ContactDiary_Overview_ActionSheet_ExportActionTitle", comment: "")
				static let exportActionSubject = NSLocalizedString("ContactDiary_Overview_ActionSheet_ExportActionSubject", comment: "")
				static let editPersonTitle = NSLocalizedString("ContactDiary_Overview_ActionSheet_EditPersonTitle", comment: "")
				static let editLocationTitle = NSLocalizedString("ContactDiary_Overview_ActionSheet_EditLocationTitle", comment: "")
			}

			enum PersonEncounter {
				static let durationLessThan15Minutes = NSLocalizedString("ContactDiary_Overview_PersonEncounter_Duration_LessThan15Minutes", comment: "")
				static let durationMoreThan15Minutes = NSLocalizedString("ContactDiary_Overview_PersonEncounter_Duration_MoreThan15Minutes", comment: "")

				static let maskSituationWithMask = NSLocalizedString("ContactDiary_Overview_PersonEncounter_MaskSituation_WithMask", comment: "")
				static let maskSituationWithoutMask = NSLocalizedString("ContactDiary_Overview_PersonEncounter_MaskSituation_WithoutMask", comment: "")

				static let settingOutside = NSLocalizedString("ContactDiary_Overview_PersonEncounter_Setting_Outside", comment: "")
				static let settingInside = NSLocalizedString("ContactDiary_Overview_PersonEncounter_Setting_Inside", comment: "")
			}

			enum LocationVisit {
				static let abbreviationHours = NSLocalizedString("ContactDiary_Overview_LocationVisit_Abbreviation_Hours", comment: "")
			}
			
			enum CheckinEncounter {
				static let titleHighRisk = NSLocalizedString("ContactDiaray_Overview_Checkin_Title_HighRisk", comment: "")
				static let titleLowRisk = NSLocalizedString("ContactDiaray_Overview_Checkin_Title_LowRisk", comment: "")
				static let titleSubheadline = NSLocalizedString("ContactDiaray_Overview_Checkin_Title_Subheadline", comment: "")
				static let highRisk = NSLocalizedString("ContactDiaray_Overview_Checkin_High_Risk_In_Brackets", comment: "")
				static let lowRisk = NSLocalizedString("ContactDiaray_Overview_Checkin_Low_Risk_In_Brackets", comment: "")
			}
		}

		enum Day {
			static let contactPersonsSegment = NSLocalizedString("ContactDiary_Day_ContactPersonsSegment", comment: "")
			static let addContactPerson = NSLocalizedString("ContactDiary_Day_AddContactPerson", comment: "")
			static let contactPersonsEmptyTitle = NSLocalizedString("ContactDiary_Day_ContactPersonsEmptyTitle", comment: "")
			static let contactPersonsEmptyDescription = NSLocalizedString("ContactDiary_Day_ContactPersonsEmptyDescription", comment: "")
			static let contactPersonsEmptyImageDescription = NSLocalizedString("ContactDiary_Day_ContactPersonsEmptyImageDescription", comment: "")
			static let locationsSegment = NSLocalizedString("ContactDiary_Day_LocationsSegment", comment: "")
			static let addLocation = NSLocalizedString("ContactDiary_Day_AddLocation", comment: "")
			static let locationsEmptyTitle = NSLocalizedString("ContactDiary_Day_LocationsEmptyTitle", comment: "")
			static let locationsEmptyDescription = NSLocalizedString("ContactDiary_Day_LocationsEmptyDescription", comment: "")
			static let locationsEmptyImageDescription = NSLocalizedString("ContactDiary_Day_LocationsEmptyImageDescription", comment: "")

			enum Encounter {
				static let lessThan15Minutes = NSLocalizedString("ContactDiary_Day_Encounter_LessThan15Minutes", comment: "")
				static let moreThan15Minutes = NSLocalizedString("ContactDiary_Day_Encounter_MoreThan15Minutes", comment: "")
				static let withMask = NSLocalizedString("ContactDiary_Day_Encounter_WithMask", comment: "")
				static let withoutMask = NSLocalizedString("ContactDiary_Day_Encounter_WithoutMask", comment: "")
				static let outside = NSLocalizedString("ContactDiary_Day_Encounter_Outside", comment: "")
				static let inside = NSLocalizedString("ContactDiary_Day_Encounter_Inside", comment: "")
				static let notesPlaceholder = NSLocalizedString("ContactDiary_Day_Encounter_Notes_Placeholder", comment: "")
			}

			enum Visit {
				static let duration = NSLocalizedString("ContactDiary_Day_Visit_Duration", comment: "")
				static let notesPlaceholder = NSLocalizedString("ContactDiary_Day_Visit_Notes_Placeholder", comment: "")
			}
		}

		enum EditEntries {
			enum ContactPersons {
				static let title = NSLocalizedString("ContactDiary_EditEntries_ContactPersons_Title", comment: "")
				static let deleteAllButtonTitle = NSLocalizedString("ContactDiary_EditEntries_ContactPersons_DeleteAllButtonTitle", comment: "")

				enum DeleteOneAlert {
					static let title = NSLocalizedString("ContactDiary_EditEntries_ContactPerson_AlertTitle", comment: "")
					static let message = NSLocalizedString("ContactDiary_EditEntries_ContactPerson_AlertMessage", comment: "")
					static let confirmButtonTitle = NSLocalizedString("ContactDiary_EditEntries_ContactPerson_AlertConfirmButtonTitle", comment: "")
					static let cancelButtonTitle = NSLocalizedString("ContactDiary_EditEntries_ContactPerson_AlertCancelButtonTitle", comment: "")
				}

				enum DeleteAllAlert {
					static let title = NSLocalizedString("ContactDiary_EditEntries_ContactPersons_AlertTitle", comment: "")
					static let message = NSLocalizedString("ContactDiary_EditEntries_ContactPersons_AlertMessage", comment: "")
					static let confirmButtonTitle = NSLocalizedString("ContactDiary_EditEntries_ContactPersons_AlertConfirmButtonTitle", comment: "")
					static let cancelButtonTitle = NSLocalizedString("ContactDiary_EditEntries_ContactPersons_AlertCancelButtonTitle", comment: "")
				}
			}

			enum Locations {
				static let title = NSLocalizedString("ContactDiary_EditEntries_Locations_Title", comment: "")
				static let deleteAllButtonTitle = NSLocalizedString("ContactDiary_EditEntries_Locations_DeleteAllButtonTitle", comment: "")

				enum DeleteOneAlert {
					static let title = NSLocalizedString("ContactDiary_EditEntries_Location_AlertTitle", comment: "")
					static let message = NSLocalizedString("ContactDiary_EditEntries_Location_AlertMessage", comment: "")
					static let confirmButtonTitle = NSLocalizedString("ContactDiary_EditEntries_Location_AlertConfirmButtonTitle", comment: "")
					static let cancelButtonTitle = NSLocalizedString("ContactDiary_EditEntries_Location_AlertCancelButtonTitle", comment: "")
				}

				enum DeleteAllAlert {
					static let title = NSLocalizedString("ContactDiary_EditEntries_Locations_AlertTitle", comment: "")
					static let message = NSLocalizedString("ContactDiary_EditEntries_Locations_AlertMessage", comment: "")
					static let confirmButtonTitle = NSLocalizedString("ContactDiary_EditEntries_Locations_AlertConfirmButtonTitle", comment: "")
					static let cancelButtonTitle = NSLocalizedString("ContactDiary_EditEntries_Locations_AlertCancelButtonTitle", comment: "")
				}
			}
		}

		enum Information {
			static let title = NSLocalizedString("ContactDiary_Information_Title", comment: "")
			static let imageDescription = NSLocalizedString("ContactDiary_Information_ImageDescription", comment: "")
			static let descriptionTitle = NSLocalizedString("ContactDiary_Information_DescriptionTitle", comment: "")
			static let descriptionSubHeadline = NSLocalizedString("ContactDiary_Information_DescriptionSubHeadline", comment: "")
			static let itemPersonTitle = NSLocalizedString("ContactDiary_Information_Item_Person_Title", comment: "")
			static let itemContactTitle = NSLocalizedString("ContactDiary_Information_Item_Location_Title", comment: "")
			static let itemLockTitle = NSLocalizedString("ContactDiary_Information_Item_Lock_Title", comment: "")
			static let deletedAutomatically = NSLocalizedString("ContactDiary_Information_Item_DeletedAutomatically_Title", comment: "")
			static let exportTextformat = NSLocalizedString("ContactDiary_Information_Item_ExportTextFormat_Title", comment: "")
			static let exposureHistory = NSLocalizedString("ContactDiary_Information_Item_ExposureHistory_Title", comment: "")
			static let legalHeadline_1 = NSLocalizedString("ContactDiary_Information_Legal_Headline_1", tableName: "Localizable.legal", comment: "")
			static let legalSubHeadline_1 = NSLocalizedString("ContactDiary_Information_Legal_SubHeadline_1", tableName: "Localizable.legal", comment: "")
			static let legalSubHeadline_2 = NSLocalizedString("ContactDiary_Information_Legal_SubHeadline_2", tableName: "Localizable.legal", comment: "")
			static let legalText_1 = NSLocalizedString("ContactDiary_Information_Legal_Text_1", tableName: "Localizable.legal", comment: "")
			static let legalText_2 = NSLocalizedString("ContactDiary_Information_Legal_Text_2", tableName: "Localizable.legal", comment: "")
			static let legalText_3 = NSLocalizedString("ContactDiary_Information_Legal_Text_3", tableName: "Localizable.legal", comment: "")
			static let legalText_4 = NSLocalizedString("ContactDiary_Information_Legal_Text_4", tableName: "Localizable.legal", comment: "")
			static let dataPrivacyTitle = NSLocalizedString("ContactDiary_Information_Dataprivacy_Title", comment: "")
			static let primaryButtonTitle = NSLocalizedString("ContactDiary_Information_PrimaryButton_Title", comment: "")
		}

		enum AddEditEntry {
			static let primaryButtonTitle = NSLocalizedString("ContactDiary_AddEditEntry_PrimaryButton_Title", comment: "")

			enum location {
				static let title = NSLocalizedString("ContactDiary_AddEditEntry_LocationTitle", comment: "")
				enum placeholders {
					static let name = NSLocalizedString("ContactDiary_AddEditEntry_LocationPlaceholder_Name", comment: "")
					static let phoneNumber = NSLocalizedString("ContactDiary_AddEditEntry_LocationPlaceholder_PhoneNumber", comment: "")
					static let email = NSLocalizedString("ContactDiary_AddEditEntry_LocationPlaceholder_EmailAddress", comment: "")
				}
			}

			enum person {
				static let title = NSLocalizedString("ContactDiary_AddEditEntry_PersonTitle", comment: "")
				enum placeholders {
					static let name = NSLocalizedString("ContactDiary_AddEditEntry_PersonPlaceholder_Name", comment: "")
					static let phoneNumber = NSLocalizedString("ContactDiary_AddEditEntry_PersonPlaceholder_PhoneNumber", comment: "")
					static let email = NSLocalizedString("ContactDiary_AddEditEntry_PersonPlaceholder_EmailAddress", comment: "")
				}
			}
		}
		
		enum NotesInformation {
			static let title = NSLocalizedString("Contact_Journal_Notes_Description_Title", comment: "")
			static let description = NSLocalizedString("Contact_Journal_Notes_Description", comment: "")
		}
	}

	enum Statistics {
		static let error = NSLocalizedString("Statistics_LoadingError", comment: "")
		
		enum Card {
			static let fromNationWide = NSLocalizedString("Statistics_Card_From_Nationwide", comment: "")
			static let fromCWA = NSLocalizedString("Statistics_Card_From_CWA", comment: "")

			enum Infections {
				static let title = NSLocalizedString("Statistics_Card_Infections_Title", comment: "")
				static let today = NSLocalizedString("Statistics_Card_Infections_Today", comment: "")
				static let yesterday = NSLocalizedString("Statistics_Card_Infections_Yesterday", comment: "")
				static let date = NSLocalizedString("Statistics_Card_Infections_Date", comment: "")
				static let secondaryLabelTitle = NSLocalizedString("Statistics_Card_Infections_SecondaryLabelTitle", comment: "")
				static let tertiaryLabelTitle = NSLocalizedString("Statistics_Card_Infections_TertiaryLabelTitle", comment: "")
			}

			enum Incidence {
				static let title = NSLocalizedString("Statistics_Card_Incidence_Title", comment: "")
				static let today = NSLocalizedString("Statistics_Card_Incidence_Today", comment: "")
				static let yesterday = NSLocalizedString("Statistics_Card_Incidence_Yesterday", comment: "")
				static let date = NSLocalizedString("Statistics_Card_Incidence_Date", comment: "")
				static let secondaryLabelTitle = NSLocalizedString("Statistics_Card_Incidence_SecondaryLabelTitle", comment: "")
			}

			enum KeySubmissions {
				static let title = NSLocalizedString("Statistics_Card_KeySubmissions_Title", comment: "")
				static let today = NSLocalizedString("Statistics_Card_KeySubmissions_Today", comment: "")
				static let yesterday = NSLocalizedString("Statistics_Card_KeySubmissions_Yesterday", comment: "")
				static let date = NSLocalizedString("Statistics_Card_KeySubmissions_Date", comment: "")
				static let secondaryLabelTitle = NSLocalizedString("Statistics_Card_KeySubmissions_SecondaryLabelTitle", comment: "")
				static let tertiaryLabelTitle = NSLocalizedString("Statistics_Card_KeySubmissions_TertiaryLabelTitle", comment: "")
				static let footnote = NSLocalizedString("Statistics_Card_KeySubmissions_Footnote", comment: "")
			}

			enum ReproductionNumber {
				static let title = NSLocalizedString("Statistics_Card_ReproductionNumber_Title", comment: "")
				static let today = NSLocalizedString("Statistics_Card_ReproductionNumber_Today", comment: "")
				static let yesterday = NSLocalizedString("Statistics_Card_ReproductionNumber_Yesterday", comment: "")
				static let date = NSLocalizedString("Statistics_Card_ReproductionNumber_Date", comment: "")
				static let secondaryLabelTitle = NSLocalizedString("Statistics_Card_ReproductionNumber_SecondaryLabelTitle", comment: "")
			}

			enum AtleastOneVaccinated {
				static let title = NSLocalizedString("Statistics_Card_AtLeastOneVaccinated_Title", comment: "")
				static let today = NSLocalizedString("Statistics_Card_AtLeastOneVaccinated_Today", comment: "")
				static let yesterday = NSLocalizedString("Statistics_Card_AtLeastOneVaccinated_Yesterday", comment: "")
				static let date = NSLocalizedString("Statistics_Card_AtLeastOneVaccinated_Date", comment: "")
				static let secondaryLabelTitle = NSLocalizedString("Statistics_Card_AtLeastOneVaccinated_SecondaryLabelTitle", comment: "")
				static let primarySubtitle = NSLocalizedString("Statistics_Card_AtLeastOneVaccinated_SecondarySubtitleLabel", comment: "")
				static let tertiaryLabelTitle = NSLocalizedString("Statistics_Card_AtLeastOneVaccinated_TertiaryLabelTitle", comment: "")

			}
			
			enum FullyVaccinated {
				static let title = NSLocalizedString("Statistics_Card_FullyVaccinated_Title", comment: "")
				static let today = NSLocalizedString("Statistics_Card_FullyVaccinated_Today", comment: "")
				static let yesterday = NSLocalizedString("Statistics_Card_FullyVaccinated_Yesterday", comment: "")
				static let date = NSLocalizedString("Statistics_Card_FullyVaccinated_Date", comment: "")
				static let secondaryLabelTitle = NSLocalizedString("Statistics_Card_FullyVaccinated_SecondaryLabelTitle", comment: "")
				static let tertiaryLabelTitle = NSLocalizedString("Statistics_Card_FullyVaccinated_TertiaryLabelTitle", comment: "")
				static let primarySubtitle = NSLocalizedString("Statistics_Card_FullyVaccinated_SecondarySubtitleLabel", comment: "")
				static let percent = NSLocalizedString("Statistics_Card_FullyVaccinated_Percent", comment: "")
			}
			
			enum DoseRates {
				static let title = NSLocalizedString("Statistics_Card_AppliedDoseRates_Title", comment: "")
				static let today = NSLocalizedString("Statistics_Card_AppliedDoseRates_Today", comment: "")
				static let yesterday = NSLocalizedString("Statistics_Card_AppliedDoseRates_Yesterday", comment: "")
				static let date = NSLocalizedString("Statistics_Card_AppliedDoseRates_Date", comment: "")
				static let secondaryLabelTitle = NSLocalizedString("Statistics_Card_AppliedDoseRates_SecondaryLabelTitle", comment: "")
				static let tertiaryLabelTitle = NSLocalizedString("Statistics_Card_AppliedDoseRates_TertiaryLabelTitle", comment: "")
			}

			static let trendIncreasing = NSLocalizedString("Statistics_Card_Trend_Increasing", comment: "")
			static let trendDecreasing = NSLocalizedString("Statistics_Card_Trend_Decreasing", comment: "")
			static let trendStable = NSLocalizedString("Statistics_Card_Trend_Stable", comment: "")

			static let trendSemanticNegative = NSLocalizedString("Statistics_Card_TrendSemantic_Negative", comment: "")
			static let trendSemanticPositive = NSLocalizedString("Statistics_Card_TrendSemantic_Positive", comment: "")
			static let trendSemanticNeutral = NSLocalizedString("Statistics_Card_TrendSemantic_Neutral", comment: "")

			static let million = NSLocalizedString("Statistics_Card_Million", comment: "")

		}

		enum Info {
			static let title = NSLocalizedString("Statistics_Info_Title", comment: "")
			static let subtitle = NSLocalizedString("Statistics_Info_Subtitle", comment: "")
			static let local7DaysTitle = NSLocalizedString("Statistics_Info_Local7Days_Title", comment: "")
			static let local7DaysText = NSLocalizedString("Statistics_Info_Local7Days_Text", comment: "")
			static let incidenceTitle = NSLocalizedString("Statistics_Info_Incidence_Title", comment: "")
			static let incidenceText = NSLocalizedString("Statistics_Info_Incidence_Text", comment: "")
			static let infectionsTitle = NSLocalizedString("Statistics_Info_Infections_Title", comment: "")
			static let infectionsText = NSLocalizedString("Statistics_Info_Infections_Text", comment: "")
			static let keySubmissionsTitle = NSLocalizedString("Statistics_Info_KeySubmissions_Title", comment: "")
			static let keySubmissionsText = NSLocalizedString("Statistics_Info_KeySubmissions_Text", comment: "")
			static let reproductionNumberTitle = NSLocalizedString("Statistics_Info_ReproductionNumber_Title", comment: "")
			static let reproductionNumberText = NSLocalizedString("Statistics_Info_ReproductionNumber_Text", comment: "")
			static let vaccinatedAtLeastOnceTitle = NSLocalizedString("Statistics_Info_AtLeastOnce_Title", comment: "")
			static let vaccinatedAtLeastOnceText = NSLocalizedString("Statistics_Info_AtLeastOnce_Text", comment: "")
			static let fullyVaccinatedTitle = NSLocalizedString("Statistics_Info_FullyVaccinated_Title", comment: "")
			static let fullyVaccinatedText = NSLocalizedString("Statistics_Info_FullyVaccinated_Text", comment: "")
			static let dosesAdministeredTitle = NSLocalizedString("Statistics_Info_DosesAdministered_Title", comment: "")
			static let dosesAdministeredText = NSLocalizedString("Statistics_Info_DosesAdministered_Text", comment: "")
			static let faqLinkText = NSLocalizedString("Statistics_Info_FAQLink_Text", comment: "")
			static let faqLinkTitle = NSLocalizedString("Statistics_Info_FAQLink_Title", comment: "")
			static let faqLink = NSLocalizedString("Statistics_Info_FAQ_URL", tableName: "Localizable.links", comment: "")
			static let definitionsTitle = NSLocalizedString("Statistics_Info_Definitions_Title", comment: "")
			static let periodTitle = NSLocalizedString("Statistics_Info_Period_Title", comment: "")
			static let yesterdayTitle = NSLocalizedString("Statistics_Info_Yesterday_Title", comment: "")
			static let yesterdayText = NSLocalizedString("Statistics_Info_Yesterday_Text", comment: "")
			static let meanTitle = NSLocalizedString("Statistics_Info_Mean_Title", comment: "")
			static let meanText = NSLocalizedString("Statistics_Info_Mean_Text", comment: "")
			static let totalTitle = NSLocalizedString("Statistics_Info_Total_Title", comment: "")
			static let totalText = NSLocalizedString("Statistics_Info_Total_Text", comment: "")
			static let trendTitle = NSLocalizedString("Statistics_Info_Trend_Title", comment: "")
			static let trendText = NSLocalizedString("Statistics_Info_Trend_Text", comment: "")
			static let trendsTitle = NSLocalizedString("Statistics_Info_Trends_Title", comment: "")
			static let trendsIncreasing = NSLocalizedString("Statistics_Info_Trends_Increasing", comment: "")
			static let trendsDecreasing = NSLocalizedString("Statistics_Info_Trends_Decreasing", comment: "")
			static let trendsStable = NSLocalizedString("Statistics_Info_Trends_Stable", comment: "")
			static let trendsFootnote = NSLocalizedString("Statistics_Info_Trends_Footnote", comment: "")
			static let titleImageAccLabel = NSLocalizedString("Statistics_Info_Image_AccLabel", comment: "")
		}

	}
	
	enum UpdateOS {
		static let title = NSLocalizedString("UpdateOS_title", comment: "")
		static let text = NSLocalizedString("UpdateOS_text", comment: "")
	}
	
	enum Tabbar {
		static let homeTitle = NSLocalizedString("Tabbar_Home_Title", comment: "")
		static let certificatesTitle = NSLocalizedString("Tabbar_Certificates_Title", comment: "")
		static let checkInTitle = NSLocalizedString("Tabbar_CheckIn_Title", comment: "")
		static let diaryTitle = NSLocalizedString("Tabbar_Diary_Title", comment: "")
	}
	
	enum DataDonation {
		enum ValueSelection {
			static let noValue = NSLocalizedString("DataDonation_ValueSelection_None", comment: "")
			enum Title {
				static let FederalState = NSLocalizedString("DataDonation_ValueSelection_Title_State", comment: "")
				static let Region = NSLocalizedString("DataDonation_ValueSelection_Title_Region", comment: "")
				static let Age = NSLocalizedString("DataDonation_ValueSelection_Title_Age", comment: "")
			}
			enum Ages {
				static let Below29 = NSLocalizedString("DataDonation_ValueSelection_Age_Below29", comment: "")
				static let Between30And59 = NSLocalizedString("DataDonation_ValueSelection_Age_Between30And59", comment: "")
				static let Min60OrAbove = NSLocalizedString("DataDonation_ValueSelection_Age_Min60OrAbove", comment: "")
			}
		}

		enum Info {
			static let introductionText = NSLocalizedString("DataDonation_IntroductionText", comment: "")
			static let settingsSubHeadline = NSLocalizedString("DataDonation_SubHead_Settings", comment: "")
			static let accImageDescription = NSLocalizedString("DataDonation_AccImageDescription", comment: "")
			static let title = NSLocalizedString("DataDonation_Headline", comment: "")
			static let description = NSLocalizedString("DataDonation_Description", comment: "")
			static let subHeadState = NSLocalizedString("DataDonation_SubHead_YourState", comment: "")
			static let subHeadAgeGroup = NSLocalizedString("DataDonation_SubHead_AgeGroup", comment: "")
			static let noSelectionState = NSLocalizedString("DataDonation_State_NoSelection_Text", comment: "")
			static let noSelectionRegion = NSLocalizedString("DataDonation_Region_NoSelection_Text", comment: "")
			static let noSelectionAgeGroup = NSLocalizedString("DataDonation_AgeGroup_NoSelection_Text", comment: "")
			static let dataProcessingDetails = NSLocalizedString("DataDonation_DetailedInformation_DataProcessing", comment: "")
			static let buttonOK = NSLocalizedString("DataDonation_Button_OK", comment: "")
			static let buttonNOK = NSLocalizedString("DataDonation_Button_NotOK", comment: "")
			
			static let legalTitle = NSLocalizedString("DataDonation_Acknowledgement_Title", tableName: "Localizable.legal", comment: "")
			static let legalAcknowledgementContent = NSLocalizedString("DataDonation_Acknowledgement_Content", tableName: "Localizable.legal", comment: "")
			static let legalAcknowledgementBulletPoint1 = NSLocalizedString("DataDonation_Acknowledgement_BulletPoint_1", tableName: "Localizable.legal", comment: "")
			static let legalAcknowledgementBulletPoint2 = NSLocalizedString("DataDonation_Acknowledgement_BulletPoint_2", tableName: "Localizable.legal", comment: "")
			static let legalAcknowledgementBulletPoint3 = NSLocalizedString("DataDonation_Acknowledgement_BulletPoint_3", tableName: "Localizable.legal", comment: "")
			
		}

		enum DetailedInfo {
			static let title = NSLocalizedString("DetailedInfosDataDonation_Headline", comment: "")
			
			static let legalHeadline = NSLocalizedString("DataDonation_DetailedInformation_Headline", tableName: "Localizable.legal", comment: "")
			static let legalParagraph = NSLocalizedString("DataDonation_DetailedInformation_Text", tableName: "Localizable.legal", comment: "")
			
			static let headline = NSLocalizedString("DetailedInfosDataDonation_SubHead_DataProcessing", comment: "")
			static let paragraph1 = NSLocalizedString("DetailedInfosDataDonation_DataProcessing_Description", comment: "")
			static let paragraph2 = NSLocalizedString("DetailedInfosDataDonation_SubHead_RKI_DataCollection", comment: "")
			static let paragraph3 = NSLocalizedString("DetailedInfosDataDonation_SubHead_RetrievedTestResult", comment: "")
			static let paragraph4 = NSLocalizedString("DetailedInfosDataDonation_SubHead_WarnOthers", comment: "")
			static let paragraph5 = NSLocalizedString("DetailedInfosDataDonation_Misc_SubHead_MiscInformation", comment: "")
			static let paragraph6 = NSLocalizedString("DetailedInfosDataDonation_General_Privacy_Infos", comment: "")
			
			static let bullet01_title = NSLocalizedString("DetailedInfosDataDonation_BulletPoint_ImproveddRiskDetermination_BulletTitle", comment: "")
			static let bullet01_text = NSLocalizedString("DetailedInfosDataDonation_BulletPoint_ImproveddRiskDetermination", comment: "")

			static let bullet02_title = NSLocalizedString("DetailedInfosDataDonation_BulletPoint_ImproveddUserNavigation_BulletTitle", comment: "")
			static let bullet02_text = NSLocalizedString("DetailedInfosDataDonation_BulletPoint_ImproveddUserNavigation", comment: "")

			static let bullet03_title = NSLocalizedString("DetailedInfosDataDonation_BulletPoint_AppSupport_BulletTitle", comment: "")
			static let bullet03_text = NSLocalizedString("DetailedInfosDataDonation_BulletPoint_AppSupport", comment: "")

			static let bullet04_title = NSLocalizedString("DetailedInfosDataDonation_BulletPoint_ImprovedStatistics_BulletTitle", comment: "")
			static let bullet04_text = NSLocalizedString("DetailedInfosDataDonation_BulletPoint_ImprovedStatistics", comment: "")
			
			static let bullet05_text = NSLocalizedString("DetailedInfosDataDonation_RKI_DataCollection_BulletPoint_Date", comment: "")
			static let bullet06_text = NSLocalizedString("DetailedInfosDataDonation_RKI_DataCollection_BulletPoint_ChangeOfWarnHistory", comment: "")
			static let bullet07_text = NSLocalizedString("DetailedInfosDataDonation_RKI_DataCollection_BulletPoint_InfoAboutRisk", comment: "")
			static let bullet08_text = NSLocalizedString("DetailedInfosDataDonation_RKI_DataCollection_BulletPoint_RiskStatus_Base", comment: "")
			static let bullet09_text = NSLocalizedString("DetailedInfosDataDonation_RetrievedTestResult_BulletPoint_KindOfTestResult", comment: "")
			static let bullet10_text = NSLocalizedString("DetailedInfosDataDonation_RetrievedTestResult_BulletPoint_CalculatedRisk", comment: "")
			static let bullet11_text = NSLocalizedString("DetailedInfosDataDonation_RetrievedTestResult_BulletPoint_PeriodHighRisk", comment: "")
			static let bullet12_text = NSLocalizedString("DetailedInfosDataDonation_RetrievedTestResult_BulletPoint_PeriodLastInfoHighRisk", comment: "")
			static let bullet13_text = NSLocalizedString("DetailedInfosDataDonation_RetrievedTestResult_BulletPoint_SharedTestResult", comment: "")
			static let bullet14_text = NSLocalizedString("DetailedInfosDataDonation_WarnOthers_BulletPoint_Canceled", comment: "")
			static let bullet15_text = NSLocalizedString("DetailedInfosDataDonation_WarnOthers_BulletPoint_SymptompsStart", comment: "")
			static let bullet16_text = NSLocalizedString("DetailedInfosDataDonation_WarnOthers_BulletPoint_Consent", comment: "")
			static let bullet17_text = NSLocalizedString("DetailedInfosDataDonation_WarnOthers_BulletPoint_HowFar", comment: "")
			static let bullet18_text = NSLocalizedString("DetailedInfosDataDonation_WarnOthers_BulletPoint_HoursUntilReceived", comment: "")
			static let bullet19_text = NSLocalizedString("DetailedInfosDataDonation_WarnOthers_BulletPoint_DaysElapsed", comment: "")
			static let bullet20_text = NSLocalizedString("DetailedInfosDataDonation_WarnOthers_BulletPoint_HoursSinceRegistration", comment: "")
			static let bullet21_text = NSLocalizedString("DetailedInfosDataDonation_Misc_SubHead_BulletPoint_AgeGroup", comment: "")
			static let bullet22_text = NSLocalizedString("DetailedInfosDataDonation_Misc_SubHead_BulletPoint_Region", comment: "")
			static let bullet23_text = NSLocalizedString("DetailedInfosDataDonation_Misc_SubHead_BulletPoint_TechSpecs", comment: "")
		}
		
		enum AppSettings {
			static let ppaSettingsPrivacyInformationBody = NSLocalizedString("ppa_settings_privacy_information_body", tableName: "Localizable.legal", comment: "")
		}
	}

	enum ErrorReport {
		
		// Top ViewController UI
		static let title = NSLocalizedString("ErrorReport_Title", comment: "")
		static let description1 = NSLocalizedString("ErrorReport_Description1", comment: "")
		static let faq = NSLocalizedString("ErrorReport_FAQ", comment: "")
		static let faqURL = NSLocalizedString("errorReport_FAQ_URL", tableName: "Localizable.links", comment: "")
		static let privacyInformation = NSLocalizedString("ErrorReport_PrivacyInformation", comment: "")
		static let detailedInformationTitle = NSLocalizedString("ErrorReport_DetailedInformation_Title", comment: "")
		
		// Bottom ViewController UI
		static let analysisTitle = NSLocalizedString("ErrorReport_Analysis", comment: "")
		static let activeStatusTitle = NSLocalizedString("ErrorReport_ActiveStatus_Title", comment: "")
		static let inactiveStatusTitle = NSLocalizedString("ErrorReport_InactiveStatus_Title", comment: "")
		static let statusProgress = NSLocalizedString("ErrorReport_Progress_Description", comment: "")
		static let startButtonTitle = NSLocalizedString("ErrorReport_StartButtonTitle", comment: "")
		static let stopAndDeleteButtonTitle = NSLocalizedString("ErrorReport_StopAndDeleteButtonTitle", comment: "")
		static let saveButtonTitle = NSLocalizedString("ErrorReport_SaveButtonTitle", comment: "")
		static let sendButtontitle = NSLocalizedString("ErrorReport_SendButtonTitle", comment: "")
		
		// Confirm and Send Reports screen
		static let sendReportsTitle = NSLocalizedString("ErrorReport_SendReports_Title", comment: "")
		static let sendReportsParagraph = NSLocalizedString("ErrorReport_SendReports_Paragraph", comment: "")
		static let sendReportsDetails = NSLocalizedString("ErrorReport_SendReports_Details", comment: "")
		static let sendReportsButtonTitle = NSLocalizedString("ErrorReport_SendReports_Button_Title", comment: "")

		// History ViewController UI
		static let historyTitle = NSLocalizedString("ErrorReport_History_Title", comment: "")
		static let historyDescription = NSLocalizedString("ErrorReport_History_Description", comment: "")
		static let historyCellID = NSLocalizedString("ErrorReport_History_Cell_ID", comment: "")
		static let historyNavigationSubline = NSLocalizedString("ErrorReport_History_Navigation_Subline", comment: "")

		enum Legal {
			static let dataPrivacy_Headline = NSLocalizedString("errorReport_Legal_DataPrivacy_Headline", tableName: "Localizable.legal", comment: "")
			static let dataPrivacy_Bullet1 = NSLocalizedString("errorReport_Legal_DataPrivacy_Bullet1", tableName: "Localizable.legal", comment: "")
			static let dataPrivacy_Bullet2 = NSLocalizedString("errorReport_Legal_DataPrivacy_Bullet2", tableName: "Localizable.legal", comment: "")
			static let dataPrivacy_Bullet3 = NSLocalizedString("errorReport_Legal_DataPrivacy_Bullet3", tableName: "Localizable.legal", comment: "")
			static let dataPrivacy_Bullet4 = NSLocalizedString("errorReport_Legal_DataPrivacy_Bullet4", tableName: "Localizable.legal", comment: "")
			static let dataPrivacy_Bullet5 = NSLocalizedString("errorReport_Legal_DataPrivacy_Bullet5", tableName: "Localizable.legal", comment: "")
			
			static let consent_Headline = NSLocalizedString("errorReport_Legal_Consent_Headline", tableName: "Localizable.legal", comment: "")
			static let consent_Intro = NSLocalizedString("errorReport_Legal_Consent_Intro", tableName: "Localizable.legal", comment: "")
			static let consent_Bullet1_Header = NSLocalizedString("errorReport_Legal_Consent_Bullet1_Header", tableName: "Localizable.legal", comment: "")
			static let consent_Bullet1_Paragraph = NSLocalizedString("errorReport_Legal_Consent_Bullet1_Paragraph", tableName: "Localizable.legal", comment: "")
			static let consent_Bullet2 = NSLocalizedString("errorReport_Legal_Consent_Bullet2", tableName: "Localizable.legal", comment: "")
			static let consent_Last_Paragraph = NSLocalizedString("errorReport_Legal_Consent_LastParagraph", tableName: "Localizable.legal", comment: "")
			
			static let sendReports_Headline = NSLocalizedString("errorReport_Legal_SendReports_Headline", tableName: "Localizable.legal", comment: "")
			static let sendReports_Subline = NSLocalizedString("errorReport_Legal_SendReports_Subline", tableName: "Localizable.legal", comment: "")
			static let sendReports_Bullet1_Part1 = NSLocalizedString("errorReport_Legal_SendReports_Bullet1_Part1", tableName: "Localizable.legal", comment: "")
			static let sendReports_Bullet1_Part2 = NSLocalizedString("errorReport_Legal_SendReports_Bullet1_Part2", tableName: "Localizable.legal", comment: "")
			static let sendReports_Bullet2 = NSLocalizedString("errorReport_Legal_SendReports_Bullet2", tableName: "Localizable.legal", comment: "")
			static let sendReports_Paragraph = NSLocalizedString("errorReport_Legal_SendReports_Paragraph", tableName: "Localizable.legal", comment: "")
		}
		
		static let detailedInfo_Headline = NSLocalizedString("errorReport_DetailedInformation_Headline", comment: "")
		static let detailedInfo_Content1 = NSLocalizedString("errorReport_DetailedInformation_Content1", comment: "")
		static let detailedInfo_Subheadline = NSLocalizedString("ErrorReport_DetailedInformation_Subheadline", comment: "")
		static let detailedInfo_Content2 = NSLocalizedString("ErrorReport_DetailedInformation_Content2", comment: "")
	}
	enum Checkins {

		enum Edit {
			static let primaryButtonTitle = NSLocalizedString("Checkins_Edit_PrimaryButton_Title", comment: "")
			static let sectionHeaderTitle = NSLocalizedString("Checkins_Edit_Section_Title", comment: "")
			static let checkedIn = NSLocalizedString("Checkins_Edit_CheckedIn", comment: "")
			static let checkedOut = NSLocalizedString("Checkins_Edit_CheckedOut", comment: "")
			static let notice = NSLocalizedString("Checkins_Edit_Notice", comment: "")
		}

		enum QRScanner {
			static let title = NSLocalizedString("Checkins_QR_Scanner_Title", comment: "")
			static let checkinsButton = NSLocalizedString("Checkin_Qr_Scanner_Button_CheckIns", comment: "")
			static let instruction = NSLocalizedString("Checkins_Overview_QRScanner_Instruction", comment: "")

			enum Error {
				static let title = NSLocalizedString("Checkin_QR_Scanner_Checkin_Error_Title", comment: "")
				static let invalidURL = NSLocalizedString("Checkin_QR_Scanner_Error_InvalidURL", comment: "")
				static let invalidPayload = NSLocalizedString("Checkin_QR_Scanner_Error_InvalidPayload", comment: "")
				static let invalidVendorData = NSLocalizedString("Checkin_QR_Scanner_Error_InvalidURLVendorData", comment: "")
				static let invalidDescription = NSLocalizedString("Checkin_QR_Scanner_Error_InvalidDescription", comment: "")
				static let invalidAddress = NSLocalizedString("Checkin_QR_Scanner_Error_InvalidAddress", comment: "")
				static let invalidCryptographicSeed = NSLocalizedString("Checkin_QR_Scanner_Error_InvalidCryptographicSeed", comment: "")
				static let invalidTimeStamps = NSLocalizedString("Checkin_QR_Scanner_Error_InvalidTimeStamps", comment: "")
			}
		}

		enum Overview {
			static let title = NSLocalizedString("Checkins_Overview_Title", comment: "")
			static let menuButtonTitle = NSLocalizedString("Checkins_Overview_MenuButtonTitle", comment: "")
			static let scanButtonTitle = NSLocalizedString("Checkins_Overview_ScanButtonTitle", comment: "")
			static let emptyTitle = NSLocalizedString("Checkins_Overview_EmptyTitle", comment: "")
			static let emptyDescription = NSLocalizedString("Checkins_Overview_EmptyDescription", comment: "")
			static let emptyImageDescription = NSLocalizedString("Checkins_Overview_EmptyImageDescription", comment: "")
			static let deleteAllButtonTitle = NSLocalizedString("Checkins_Overview_DeleteAllButtonTitle", comment: "")
			static let itemPrefixCheckIn = NSLocalizedString("Checkins_Overview_Item_Prefix_CheckIn", comment: "")
			static let itemPrefixCheckedOut = NSLocalizedString("Checkins_Overview_Item_Prefix_CheckedOut", comment: "")
			
			static let durationTitle = NSLocalizedString("Checkins_Overview_DurationTitle", comment: "")
			static let checkinTimeTemplate = NSLocalizedString("Checkins_Overview_CheckinTimeTemplate", comment: "")
			static let checkinDateTemplate = NSLocalizedString("Checkins_Overview_CheckinDateTemplate", comment: "")
			static let checkoutButtonTitle = NSLocalizedString("Checkins_Overview_CheckoutButtonTitle", comment: "")

			enum MissingPermissions {
				static let title = NSLocalizedString("Checkins_Overview_MissingPermissions_Title", comment: "")
				static let description = NSLocalizedString("Checkins_Overview_MissingPermissions_Description", comment: "")
				static let buttonTitle = NSLocalizedString("Checkins_Overview_MissingPermissions_ButtonTitle", comment: "")
			}

			enum DeleteOneAlert {
				static let title = NSLocalizedString("Checkins_Overview_DeleteOne_AlertTitle", comment: "")
				static let message = NSLocalizedString("Checkins_Overview_DeleteOne_AlertMessage", comment: "")
				static let confirmButtonTitle = NSLocalizedString("Checkins_Overview_DeleteOne_AlertConfirmButtonTitle", comment: "")
				static let cancelButtonTitle = NSLocalizedString("Checkins_Overview_DeleteOne_AlertCancelButtonTitle", comment: "")
			}

			enum DeleteAllAlert {
				static let title = NSLocalizedString("Checkins_Overview_DeleteAll_AlertTitle", comment: "")
				static let message = NSLocalizedString("Checkins_Overview_DeleteAll_AlertMessage", comment: "")
				static let confirmButtonTitle = NSLocalizedString("Checkins_Overview_DeleteAll_AlertConfirmButtonTitle", comment: "")
				static let cancelButtonTitle = NSLocalizedString("Checkins_Overview_DeleteAll_AlertCancelButtonTitle", comment: "")
			}

			enum ActionSheet {
				static let infoTitle = NSLocalizedString("Checkins_Overview_ActionSheet_InfoTitle", comment: "")
				static let editTitle = NSLocalizedString("Checkins_Overview_ActionSheet_EditTitle", comment: "")
			}
		}
		
		enum Information {
			static let title = NSLocalizedString("Checkin_Information_Title", comment: "")
			static let imageDescription = NSLocalizedString("Checkin_Information_ImageDescription", comment: "")
			static let descriptionTitle = NSLocalizedString("Checkin_Information_DescriptionTitle", comment: "")
			static let descriptionSubHeadline = NSLocalizedString("Checkin_Information_DescriptionSubHeadline", comment: "")
			static let itemRiskStatusTitle = NSLocalizedString("Checkin_Information_Item_RiskStatus_Title", comment: "")
			static let itemTimeTitle = NSLocalizedString("Checkin_Information_Item_Time_Title", comment: "")

			static let legalHeadline01 = NSLocalizedString("Checkin_Information_Legal_Headline_1", tableName: "Localizable.legal", comment: "")
			static let legalSubHeadline01 = NSLocalizedString("Checkin_Information_Legal_SubHeadline_1", tableName: "Localizable.legal", comment: "")
			static let legalSubHeadline02 = NSLocalizedString("Checkin_Information_Legal_SubHeadline_2", tableName: "Localizable.legal", comment: "")
			static let legalText01bold = NSLocalizedString("Checkin_Information_Legal_Text_1_bold", tableName: "Localizable.legal", comment: "")
			static let legalText01normal = NSLocalizedString("Checkin_Information_Legal_Text_1_normal", tableName: "Localizable.legal", comment: "")
			static let legalText02 = NSLocalizedString("Checkin_Information_Legal_Text_2", tableName: "Localizable.legal", comment: "")
			static let legalText03 = NSLocalizedString("Checkin_Information_Legal_Text_3", tableName: "Localizable.legal", comment: "")
			static let dataPrivacyTitle = NSLocalizedString("Checkin_Information_Dataprivacy_Title", comment: "")
			static let primaryButtonTitle = NSLocalizedString("Checkin_Information_PrimaryButton_Title", comment: "")
		}
		
		enum Details {
			static let checkInButton = NSLocalizedString("Checkin_Details_CheckIn_Button", comment: "")
			static let hoursShortVersion = NSLocalizedString("Checkin_Details_HoursShortVersion", comment: "")
			static let checkinFor = NSLocalizedString("Checkin_Details_CheckinFor", comment: "")
			static let saveToDiary = NSLocalizedString("Checkin_Details_SaveToDiary", comment: "")
			static let saveSwitch = NSLocalizedString("Checkin_Details_SaveSwitch", comment: "")
			static let saveSwitchOn = NSLocalizedString("Checkin_Details_SaveSwitch_On", comment: "")
			static let saveSwitchOff = NSLocalizedString("Checkin_Details_SaveSwitch_Off", comment: "")
			static let automaticCheckout = NSLocalizedString("Checkin_Details_AutomaticCheckout", comment: "")
			static let eventNotStartedYet = NSLocalizedString("Checkin_Details_EventNotStartedYet", comment: "")
			static let eventEnded = NSLocalizedString("Checkin_Details_EventEnded", comment: "")
		}
	}

	enum Checkout {
		static let notificationTitle = NSLocalizedString("Checkout_Notification_Title", comment: "")
		static let notificationBody = NSLocalizedString("Checkout_Notification_Body", comment: "")
	}

	enum TraceLocations {

		enum unspecified {
			static let title = NSLocalizedString("TraceLocations_Type_Title_Unspecified", comment: "")
		}

		enum permanent {
			static let name = NSLocalizedString("TraceLocations_Section_Title_Permanent", comment: "")

			enum title {
				static let other = NSLocalizedString("TraceLocations_Type_Title_PermanentOther", comment: "")
				static let retail = NSLocalizedString("TraceLocations_Type_Title_PermanentRetail", comment: "")
				static let foodService = NSLocalizedString("TraceLocations_Title_Type_PermanentFoodService", comment: "")
				static let craft = NSLocalizedString("TraceLocations_Type_Title_PermanentCraft", comment: "")
				static let workplace = NSLocalizedString("TraceLocations_Type_Title_PermanentWorkplace", comment: "")
				static let educationalInstitution = NSLocalizedString("TraceLocations_Type_Title_PermanentEducationalInstitution", comment: "")
				static let publicBuilding = NSLocalizedString("TraceLocations_Type_Title_PermanentPublicBuilding", comment: "")
			}

			enum subtitle {
				static let retail = NSLocalizedString("TraceLocations_Type_Subtitle_PermanentRetail", comment: "")
				static let foodService = NSLocalizedString("TraceLocations_Type_Subtitle_PermanentFoodService", comment: "")
				static let craft = NSLocalizedString("TraceLocations_Type_Subtitle_PermanentCraft", comment: "")
				static let workplace = NSLocalizedString("TraceLocations_Type_Subtitle_PermanentWorkplace", comment: "")
				static let educationalInstitution = NSLocalizedString("TraceLocations_Type_Subtitle_PermanentEducationalInstitution", comment: "")
				static let publicBuilding = NSLocalizedString("TraceLocations_Type_Subtitle_PermanentPublicBuilding", comment: "")
			}
		}

		enum temporary {
			static let name = NSLocalizedString("TraceLocations_Section_Title_Temporary", comment: "")

			enum title {
				static let other = NSLocalizedString("TraceLocations_Type_Title_TemporaryOther", comment: "")
				static let culturalEvent = NSLocalizedString("TraceLocations_Type_Title_TemporaryCulturalEvent", comment: "")
				static let clubActivity = NSLocalizedString("TraceLocations_Type_Title_TemporaryClubActivity", comment: "")
				static let privateEvent = NSLocalizedString("TraceLocations_Type_Title_TemporaryPrivateEvent", comment: "")
				static let worshipService = NSLocalizedString("TraceLocations_Type_Title_TemporaryWorshipService", comment: "")
			}
			enum subtitle {
				static let culturalEvent = NSLocalizedString("TraceLocations_Type_Subtitle_TemporaryCulturalEvent", comment: "")
				static let clubActivity = NSLocalizedString("TraceLocations_Type_Subtitle_TemporaryClubActivity", comment: "")
				static let privateEvent = NSLocalizedString("TraceLocations_Type_Subtitle_TemporaryPrivateEvent", comment: "")
			}
		}

		enum Information {
			static let title = NSLocalizedString("TraceLocation_Information_Title", comment: "")
			static let imageDescription = NSLocalizedString("TraceLocation_Information_ImageDescription", comment: "")
			static let descriptionTitle = NSLocalizedString("TraceLocation_Information_DescriptionTitle", comment: "")
			static let descriptionSubHeadline = NSLocalizedString("TraceLocation_Information_DescriptionSubHeadline", comment: "")
			static let itemCheckinRiskStatus = NSLocalizedString("TraceLocation_Information_Item_RiskStatus", comment: "")
			static let itemCheckinTitle = NSLocalizedString("TraceLocation_Information_Item_Checkin", comment: "")
			static let itemContactTitle = NSLocalizedString("TraceLocation_Information_Item_RenewQRCode", comment: "")
			static let legalHeadline = NSLocalizedString("TraceLocation_Information_Legal_Headline_1", tableName: "Localizable.legal", comment: "")

			static let legalText01 = NSLocalizedString("TraceLocation_Information_Legal_Text_1", tableName: "Localizable.legal", comment: "")
			static let legalText02bold = NSLocalizedString("TraceLocation_Information_Legal_Text_2_bold", tableName: "Localizable.legal", comment: "")
			static let legalText02 = NSLocalizedString("TraceLocation_Information_Legal_Text_2", tableName: "Localizable.legal", comment: "")
			static let legalText03bold = NSLocalizedString("TraceLocation_Information_Legal_Text_3_bold", tableName: "Localizable.legal", comment: "")
			static let legalText03 = NSLocalizedString("TraceLocation_Information_Legal_Text_3", tableName: "Localizable.legal", comment: "")
			static let legalText04 = NSLocalizedString("TraceLocation_Information_Legal_Text_4", tableName: "Localizable.legal", comment: "")
			static let legalText05 = NSLocalizedString("TraceLocation_Information_Legal_Text_5", tableName: "Localizable.legal", comment: "")
			static let dataPrivacyTitle = NSLocalizedString("Checkin_Information_Dataprivacy_Title", comment: "")
			static let primaryButtonTitle = NSLocalizedString("TraceLocation_Information_PrimaryButton_Title", comment: "")
		}

		enum Overview {
			static let title = NSLocalizedString("TraceLocations_Overview_Title", comment: "")
			static let menuButtonTitle = NSLocalizedString("TraceLocations_Overview_MenuButtonTitle", comment: "")
			static let addButtonTitle = NSLocalizedString("TraceLocations_Overview_AddButtonTitle", comment: "")
			static let emptyTitle = NSLocalizedString("TraceLocations_Overview_EmptyTitle", comment: "")
			static let emptyDescription = NSLocalizedString("TraceLocations_Overview_EmptyDescription", comment: "")
			static let emptyImageDescription = NSLocalizedString("TraceLocations_Overview_EmptyImageDescription", comment: "")
			static let deleteAllButtonTitle = NSLocalizedString("TraceLocations_Overview_DeleteAllButtonTitle", comment: "")
			static let itemPrefix = NSLocalizedString("TraceLocations_Overview_Item_Prefix", comment: "")

			static let selfCheckinButtonTitle = NSLocalizedString("TraceLocations_Overview_SelfCheckinButtonTitle", comment: "")

			enum DeleteOneAlert {
				static let title = NSLocalizedString("TraceLocations_Overview_DeleteOne_AlertTitle", comment: "")
				static let message = NSLocalizedString("TraceLocations_Overview_DeleteOne_AlertMessage", comment: "")
				static let confirmButtonTitle = NSLocalizedString("TraceLocations_Overview_DeleteOne_AlertConfirmButtonTitle", comment: "")
				static let cancelButtonTitle = NSLocalizedString("TraceLocations_Overview_DeleteOne_AlertCancelButtonTitle", comment: "")
			}

			enum DeleteAllAlert {
				static let title = NSLocalizedString("TraceLocations_Overview_DeleteAll_AlertTitle", comment: "")
				static let message = NSLocalizedString("TraceLocations_Overview_DeleteAll_AlertMessage", comment: "")
				static let confirmButtonTitle = NSLocalizedString("TraceLocations_Overview_DeleteAll_AlertConfirmButtonTitle", comment: "")
				static let cancelButtonTitle = NSLocalizedString("TraceLocations_Overview_DeleteAll_AlertCancelButtonTitle", comment: "")
			}

			enum ActionSheet {
				static let infoTitle = NSLocalizedString("TraceLocations_Overview_ActionSheet_InfoTitle", comment: "")
				static let editTitle = NSLocalizedString("TraceLocations_Overview_ActionSheet_EditTitle", comment: "")
			}
		}

		enum Details {
			static let printVersionButtonTitle = NSLocalizedString("TraceLocations_Details_PrintVersionButtonTitle", comment: "")
			static let duplicateButtonTitle = NSLocalizedString("TraceLocations_Details_DuplicateButtonTitle", comment: "")
		}


		enum TypeSelection {
			static let title = NSLocalizedString("TraceLocations_TypeSelection_Title", comment: "")

			static let otherLocationTitle = NSLocalizedString("TraceLocations_TypeSelection_OtherLocation_Title", comment: "")
			static let otherEventTitle = NSLocalizedString("TraceLocations_TypeSelection_OtherEvent_Title", comment: "")
		}

		enum Configuration {
			static let title = NSLocalizedString("TraceLocations_Configuration_Title", comment: "")
			static let descriptionPlaceholder = NSLocalizedString("TraceLocations_Configuration_DescriptionPlaceholder", comment: "")
			static let addressPlaceholder = NSLocalizedString("TraceLocations_Configuration_AddressPlaceholder", comment: "")
			static let startDateTitle = NSLocalizedString("TraceLocations_Configuration_StartDateTitle", comment: "")
			static let endDateTitle = NSLocalizedString("TraceLocations_Configuration_EndDateTitle", comment: "")
			static let defaultCheckinLengthTitle = NSLocalizedString("TraceLocations_Configuration_DefaultCheckinLengthTitle", comment: "")
			static let defaultCheckinLengthFootnote = NSLocalizedString("TraceLocations_Configuration_DefaultCheckinLengthFootnote", comment: "")
			static let primaryButtonTitle = NSLocalizedString("TraceLocations_Configuration_PrimaryButtonTitle", comment: "")
			static let hoursUnit = NSLocalizedString("TraceLocations_Configuration_HoursUnit", comment: "")
			static let savingErrorMessage = NSLocalizedString("TraceLocations_Configuration_SavingErrorMessage", comment: "")
		}
	}

	enum AntigenProfile {
		
		enum Create {
			static let title = NSLocalizedString("AntigenProfile_Create_Title", comment: "")
			static let description = NSLocalizedString("AntigenProfile_Create_Description", comment: "")
			static let firstNameTextFieldPlaceholder = NSLocalizedString("AntigenProfile_Create_FirstNamePlaceholder", comment: "")
			static let lastNameTextFieldPlaceholder = NSLocalizedString("AntigenProfile_Create_LastNamePlaceholder", comment: "")
			static let birthDateTextFieldPlaceholder = NSLocalizedString("AntigenProfile_Create_BirthDatePlaceholder", comment: "")
			static let streetTextFieldPlaceholder = NSLocalizedString("AntigenProfile_Create_StreetPlaceholder", comment: "")
			static let postalCodeTextFieldPlaceholder = NSLocalizedString("AntigenProfile_Create_PostalCodePlaceholder", comment: "")
			static let cityTextFieldPlaceholder = NSLocalizedString("AntigenProfile_Create_CityPlaceholder", comment: "")
			static let phoneNumberTextFieldPlaceholder = NSLocalizedString("AntigenProfile_Create_PhoneNumberPlaceholder", comment: "")
			static let emailAddressTextFieldPlaceholder = NSLocalizedString("AntigenProfile_Create_EmailAddressPlaceholder", comment: "")
			static let saveButtonTitle = NSLocalizedString("AntigenProfile_Create_Save_Button_Title", comment: "")
		}
		
		enum Profile {
			static let infoActionTitle = NSLocalizedString("AntigenProfile_Info_Action_Title", comment: "")
			static let editActionTitle = NSLocalizedString("AntigenProfile_Edit_Action_Title", comment: "")
			static let deleteActionTitle = NSLocalizedString("AntigenProfile_Delete_Action_Title", comment: "")
			static let cancelActionTitle = NSLocalizedString("AntigenProfile_Cancel_Action_Title", comment: "")
			static let deleteAlertTitle = NSLocalizedString("AntigenProfile_Delete_Alert_Title", comment: "")
			static let deleteAlertDescription = NSLocalizedString("AntigenProfile_Delete_Alert_Description", comment: "")
			static let deleteAlertDeleteButtonTitle = NSLocalizedString("AntigenProfile_Delete_Alert_Delete_Button_Title", comment: "")
		}
	}

	enum HealthCertificate {

<<<<<<< HEAD
=======
		enum Validation {
			static let title = NSLocalizedString("HealthCertificate_Validation_Title", comment: "")
			static let countrySelectionTitle = NSLocalizedString("HealthCertificate_Validation_CountrySelection_Title", comment: "")
			static let dateTimeSelectionTitle = NSLocalizedString("HealthCertificate_Validation_DateTimeSelection_Title", comment: "")
			static let dateTimeSelectionInfo = NSLocalizedString("HealthCertificate_Validation_DateTimeSelection_Info", comment: "")
			static let body1 = NSLocalizedString("HealthCertificate_Validation_Body1", comment: "")
			static let headline1 = NSLocalizedString("HealthCertificate_Validation_Headline1", comment: "")
			static let body2 = NSLocalizedString("HealthCertificate_Validation_Body2", comment: "")
			static let headline2 = NSLocalizedString("HealthCertificate_Validation_Headline2", comment: "")
			static let bullet1 = NSLocalizedString("HealthCertificate_Validation_Bullet1", comment: "")
			static let bullet2 = NSLocalizedString("HealthCertificate_Validation_Bullet2", comment: "")
			static let bullet3 = NSLocalizedString("HealthCertificate_Validation_Bullet3", comment: "")
			static let bullet4 = NSLocalizedString("HealthCertificate_Validation_Bullet4", comment: "")
			static let body3 = NSLocalizedString("HealthCertificate_Validation_Body3", comment: "")
			static let legalTitle = NSLocalizedString("HealthCertificate_Validation_Legal_Title", comment: "")
			static let legalDescription = NSLocalizedString("HealthCertificate_Validation_Legal_Description", comment: "")
			static let body4 = NSLocalizedString("HealthCertificate_Validation_Body4", comment: "")
			
			enum Info {
				static let imageDescription = NSLocalizedString("HealthCertificate_Validation_Info_imageDescription", comment: "")
				static let title = NSLocalizedString("HealthCertificate_Validation_Info_title", comment: "")
				static let byCar = NSLocalizedString("HealthCertificate_Validation_Info_byCar", comment: "")
				static let byPlane = NSLocalizedString("HealthCertificate_Validation_Info_byPlane", comment: "")
			}
		}

>>>>>>> 5a247c20
		enum Overview {
			static let title = NSLocalizedString("HealthCertificate_Overview_title", comment: "")
			static let addCertificate = NSLocalizedString("HealthCertificate_Overview_add", comment: "")
			static let emptyTitle = NSLocalizedString("HealthCertificate_Overview_EmptyTitle", comment: "")
			static let emptyDescription = NSLocalizedString("HealthCertificate_Overview_EmptyDescription", comment: "")
			static let emptyImageDescription = NSLocalizedString("HealthCertificate_Overview_EmptyImageDescription", comment: "")
			static let covidTitle = NSLocalizedString("HealthCertificate_Overview_Covid_Title", comment: "")
			static let covidDescription = NSLocalizedString("HealthCertificate_Overview_Covid_Certificate_Description", comment: "")

			enum TestCertificateRequest {
				static let title = NSLocalizedString("TestCertificateRequest_title", comment: "")
				static let loadingSubtitle = NSLocalizedString("TestCertificateRequest_loadingSubtitle", comment: "")
				static let errorSubtitle = NSLocalizedString("TestCertificateRequest_errorSubtitle", comment: "")
				static let registrationDate = NSLocalizedString("TestCertificateRequest_registrationDate", comment: "")
				static let loadingStateDescription = NSLocalizedString("TestCertificateRequest_loadingStateDescription", comment: "")
				static let tryAgainButtonTitle = NSLocalizedString("TestCertificateRequest_tryAgainButtonTitle", comment: "")
				static let removeButtonTitle = NSLocalizedString("TestCertificateRequest_removeButtonTitle", comment: "")

				enum ErrorAlert {
					static let title = NSLocalizedString("TestCertificateRequest_ErrorAlert_title", comment: "")
					static let buttonTitle = NSLocalizedString("TestCertificateRequest_ErrorAlert_Button_title", comment: "")
				}

				enum DeleteAlert {
					static let title = NSLocalizedString("TestCertificateRequest_RemoveAlert_title", comment: "")
					static let message = NSLocalizedString("TestCertificateRequest_RemoveAlert_message", comment: "")
					static let cancelButtonTitle = NSLocalizedString("TestCertificateRequest_RemoveAlert_CancelButton_title", comment: "")
					static let deleteButtonTitle = NSLocalizedString("TestCertificateRequest_RemoveAlert_DeleteButton_title", comment: "")
				}

				enum Error {
					static let clientErrorCallHotline = NSLocalizedString("TestCertificateRequest_Error_CLIENT_ERROR_CALL_HOTLINE", comment: "")
					static let dccExpired = NSLocalizedString("TestCertificateRequest_Error_DCC_EXPIRED", comment: "")
					static let dccNotSupportedByLab = NSLocalizedString("TestCertificateRequest_Error_DCC_NOT_SUPPORTED_BY_LAB", comment: "")
					static let e2eErrorCallHotline = NSLocalizedString("TestCertificateRequest_Error_E2E_ERROR_CALL_HOTLINE", comment: "")
					static let noNetwork = NSLocalizedString("TestCertificateRequest_Error_NO_NETWORK", comment: "")
					static let tryAgain = NSLocalizedString("TestCertificateRequest_Error_TRY_AGAIN", comment: "")
					static let tryAgainDCCNotAvailableYet = NSLocalizedString("TestCertificateRequest_Error_TRY_AGAIN_DCC_NOT_AVAILABLE_YET", comment: "")
					static let dgcNotSupportedByLab = NSLocalizedString("TestCertificateRequest_Error_DGC_NOT_SUPPORTED_BY_LAB", comment: "")
					static let faqDescription = NSLocalizedString("TestCertificate_Error_FAQ_Description", comment: "")
					static let faqButtonTitle = NSLocalizedString("TestCertificate_Error_FAQ_Button_Title", comment: "")
				}
			}
		}

		enum Info {
			static let title = NSLocalizedString("HealthCertificate_Info_Title", comment: "")
			static let imageDescription = NSLocalizedString("HealthCertificate_Info_imageDescription", comment: "")
			static let description = NSLocalizedString("HealthCertificate_Info_description", comment: "")
			static let section01 = NSLocalizedString("HealthCertificate_Info_section01", comment: "")
			static let section02 = NSLocalizedString("HealthCertificate_Info_section02", comment: "")
			static let section03 = NSLocalizedString("HealthCertificate_Info_section03", comment: "")
			static let section04 = NSLocalizedString("HealthCertificate_Info_section04", comment: "")

			enum Legal {
				static let headline = NSLocalizedString("HealthCertificate_Info_Legal_headline", tableName: "Localizable.legal", comment: "")
				static let section01 = NSLocalizedString("HealthCertificate_Info_Legal_section01", tableName: "Localizable.legal", comment: "")
				static let section02 = NSLocalizedString("HealthCertificate_Info_Legal_section02", tableName: "Localizable.legal", comment: "")
				static let section03 = NSLocalizedString("HealthCertificate_Info_Legal_section03", tableName: "Localizable.legal", comment: "")
				static let section04 = NSLocalizedString("HealthCertificate_Info_Legal_section04", tableName: "Localizable.legal", comment: "")
			}

			static let disclaimer = NSLocalizedString("HealthCertificate_Info_disclaimer", tableName: "Localizable.legal", comment: "")
			static let primaryButton = NSLocalizedString("HealthCertificate_Info_primaryButton", comment: "")
		}

		enum QRScanner {
			static let title = NSLocalizedString("HealthCertificate_QRScanner_title", comment: "")
			static let instruction = NSLocalizedString("HealthCertificate_QRScanner_instruction", comment: "")
		}

		enum Person {
			static let title = NSLocalizedString("HealthCertifiedPerson_title", comment: "")
			static let partiallyVaccinated = NSLocalizedString("HealthCertifiedPerson_partiallyVaccinated", comment: "")
			static let daysUntilCompleteProtection = NSLocalizedString("HealthCertifiedPerson_daysUntilCompleteProtection", comment: "")
			static let dateOfBirth = NSLocalizedString("HealthCertifiedPerson_dateOfBirth", comment: "")
			static let preferredPersonDescription = NSLocalizedString("HealthCertifiedPerson_preferredPersonDescription", comment: "")
			static let QRCodeImageDescription = NSLocalizedString("HealthCertifiedPerson_QRCode_Image_Description", comment: "")
			static let validationButtonTitle = NSLocalizedString("HealthCertifiedPerson_validationButtonTitle", comment: "")

			enum VaccinationCertificate {
				static let headline = NSLocalizedString("HealthCertifiedPerson_VaccinationCertificate_headline", comment: "")
				static let vaccinationCount = NSLocalizedString("HealthCertifiedPerson_VaccinationCertificate_vaccinationCount", comment: "")
				static let vaccinationDate = NSLocalizedString("HealthCertifiedPerson_VaccinationCertificate_vaccinationDate", comment: "")
			}

			enum TestCertificate {
				static let headline = NSLocalizedString("HealthCertifiedPerson_TestCertificate_headline", comment: "")
				static let pcrTest = NSLocalizedString("HealthCertifiedPerson_TestCertificate_pcrTest", comment: "")
				static let antigenTest = NSLocalizedString("HealthCertifiedPerson_TestCertificate_antigenTest", comment: "")
				static let sampleCollectionDate = NSLocalizedString("HealthCertifiedPerson_TestCertificate_sampleCollectionDate", comment: "")
			}

			enum RecoveryCertificate {
				static let headline = NSLocalizedString("HealthCertifiedPerson_RecoveryCertificate_headline", comment: "")
				static let validityDate = NSLocalizedString("HealthCertifiedPerson_RecoveryCertificate_validityDate", comment: "")
			}

			static let currentlyUsedCertificate = NSLocalizedString("HealthCertifiedPerson_currentlyUsedCertificate", comment: "")
		}

		enum Details {
			static let vaccinationCount = NSLocalizedString("HealthCertificate_Details_vaccinationCount", comment: "")
			static let vaccinationCertificate = NSLocalizedString("HealthCertificate_Details_certificate", comment: "")
			static let euCovidCertificate =
				NSLocalizedString("HealthCertificate_Details_EU_Covid_Certificate", comment: "")
			static let QRCodeImageDescription = NSLocalizedString("HealthCertificate_Details_QRCode_Image_Description", comment: "")
			static let certificateCount = NSLocalizedString("HealthCertificate_Details_certificateCount", comment: "")
			static let validity = NSLocalizedString("HealthCertificate_Details_validity", comment: "")
			static let dateOfBirth = NSLocalizedString("HealthCertificate_Details_dateOfBirth", comment: "")
			static let dateOfVaccination = NSLocalizedString("HealthCertificate_Details_dateOfVaccination", comment: "")
			static let vaccine = NSLocalizedString("HealthCertificate_Details_vaccine", comment: "")
			static let vaccineType = NSLocalizedString("HealthCertificate_Details_vaccineType", comment: "")
			static let manufacture = NSLocalizedString("HealthCertificate_Details_manufacture", comment: "")
			static let issuer = NSLocalizedString("HealthCertificate_Details_issuer", comment: "")
			static let country = NSLocalizedString("HealthCertificate_Details_country", comment: "")
			static let identifier = NSLocalizedString("HealthCertificate_Details_identifier", comment: "")
			static let validationButtonTitle = NSLocalizedString("HealthCertificate_Details_validationButtonTitle", comment: "")
			static let deleteButtonTitle = NSLocalizedString("HealthCertificate_Details_deleteButtonTitle", comment: "")

			enum VaccinationCertificate {
				static let oneOfOneHint = NSLocalizedString("VaccinationCertificate_Details_OneOfOneHint", comment: "")
			}

			enum TestCertificate {
				static let title = NSLocalizedString("TestCertificate_Details_title", comment: "")
				static let subtitle = NSLocalizedString("TestCertificate_Details_subtitle", comment: "")
				static let primaryButton = NSLocalizedString("TestCertificate_Details_primaryButton", comment: "")
			}

			enum RecoveryCertificate {
				static let title = NSLocalizedString("RecoveryCertificate_Details_title", comment: "")
				static let subtitle = NSLocalizedString("RecoveryCertificate_Details_subtitle", comment: "")
				static let primaryButton = NSLocalizedString("RecoveryCertificate_Details_primaryButton", comment: "")
			}
		}

		enum Alert {
			static let deleteButton = NSLocalizedString("HealthCertificate_Alert_deleteButton", comment: "")
			static let cancelButton = NSLocalizedString("HealthCertificate_Alert_cancelButton", comment: "")

			enum VaccinationCertificate {
				static let title = NSLocalizedString("VaccinationCertificate_Alert_title", comment: "")
			 static let message = NSLocalizedString("VaccinationCertificate_Alert_message", comment: "")
			}

			enum TestCertificate {
				static let title = NSLocalizedString("TestCertificate_Alert_title", comment: "")
				static let message = NSLocalizedString("TestCertificate_Alert_message", comment: "")
			}

			enum RecoveryCertificate {
				static let title = NSLocalizedString("RecoveryCertificate_Alert_title", comment: "")
				static let message = NSLocalizedString("RecoveryCertificate_Alert_message", comment: "")
			}
		}

		enum Error {
			static let title = NSLocalizedString("HealthCertificate_Error_Title", comment: "")
			static let faqDescription = NSLocalizedString("HealthCertificate_Error_FAQ_Description", comment: "")
			static let faqButtonTitle = NSLocalizedString("HealthCertificate_Error_FAQ_Button_Title", comment: "")
			static let hcAlreadyRegistered = NSLocalizedString("HealthCertificate_Error_HC_ALREADY_REGISTERED", comment: "")
			static let hcInvalid = NSLocalizedString("HealthCertificate_Error_HC_INVALID", comment: "")
			static let hcNotSupported = NSLocalizedString("HealthCertificate_Error_HC_NOT_SUPPORTED", comment: "")
			static let hcQRCodeError = NSLocalizedString("HealthCertificate_Error_HC_QR_CODE_ERROR", comment: "")
		}

		enum Validation {
			enum Info {
				static let imageDescription = NSLocalizedString("HealthCertificate_Validation_Info_imageDescription", comment: "")
				static let title = NSLocalizedString("HealthCertificate_Validation_Info_title", comment: "")
				static let byCar = NSLocalizedString("HealthCertificate_Validation_Info_byCar", comment: "")
				static let byPlane = NSLocalizedString("HealthCertificate_Validation_Info_byPlane", comment: "")
			}

			enum Error {
				static let title = NSLocalizedString("HealthCertificate_Validation_Error_Title", comment: "")
				static let tryAgain = NSLocalizedString("HealthCertificate_Validation_Error_TRY_AGAIN", comment: "")
				static let noNetwork = NSLocalizedString("HealthCertificate_Validation_Error_NO_NETWORK", comment: "")
			}

			enum Result {
				static let validationParameters = NSLocalizedString("HealthCertificate_Validation_Result_validationParameters", comment: "")
				static let acceptanceRule = NSLocalizedString("HealthCertificate_Validation_Result_acceptanceRule", comment: "")
				static let invalidationRule = NSLocalizedString("HealthCertificate_Validation_Result_invalidationRule", comment: "")
				static let moreInformation01 = NSLocalizedString("HealthCertificate_Validation_Result_moreInformation01", comment: "")
				static let moreInformation02 = NSLocalizedString("HealthCertificate_Validation_Result_moreInformation02", comment: "")
				static let moreInformation03 = NSLocalizedString("HealthCertificate_Validation_Result_moreInformation03", comment: "")

				enum Passed {
					static let title = NSLocalizedString("HealthCertificate_Validation_Passed_title", comment: "")
					static let subtitle = NSLocalizedString("HealthCertificate_Validation_Passed_subtitle", comment: "")
					static let description = NSLocalizedString("HealthCertificate_Validation_Passed_description", comment: "")
					static let hintsTitle = NSLocalizedString("HealthCertificate_Validation_Passed_hintsTitle", comment: "")
					static let hint1 = NSLocalizedString("HealthCertificate_Validation_Passed_hint1", comment: "")
					static let hint2 = NSLocalizedString("HealthCertificate_Validation_Passed_hint2", comment: "")
					static let hint3 = NSLocalizedString("HealthCertificate_Validation_Passed_hint3", comment: "")
					static let hint4 = NSLocalizedString("HealthCertificate_Validation_Passed_hint4", comment: "")
					static let primaryButtonTitle = NSLocalizedString("HealthCertificate_Validation_Passed_primaryButtonTitle", comment: "")
				}

				enum Open {
					static let title = NSLocalizedString("HealthCertificate_Validation_Open_title", comment: "")
					static let subtitle = NSLocalizedString("HealthCertificate_Validation_Open_subtitle", comment: "")
					static let openSectionTitle = NSLocalizedString("HealthCertificate_Validation_Open_openSectionTitle", comment: "")
					static let openSectionDescription = NSLocalizedString("HealthCertificate_Validation_Open_openSectionDescription", comment: "")
				}

				enum Failed {
					static let title = NSLocalizedString("HealthCertificate_Validation_Failed_title", comment: "")
					static let subtitle = NSLocalizedString("HealthCertificate_Validation_Failed_subtitle", comment: "")
					static let failedSectionTitle = NSLocalizedString("HealthCertificate_Validation_Failed_failedSectionTitle", comment: "")
					static let failedSectionDescription = NSLocalizedString("HealthCertificate_Validation_Failed_failedSectionDescription", comment: "")
					static let openSectionTitle = NSLocalizedString("HealthCertificate_Validation_Failed_openSectionTitle", comment: "")
					static let openSectionDescription = NSLocalizedString("HealthCertificate_Validation_Failed_openSectionDescription", comment: "")
				}

				enum TechnicalFailed {
					static let title = NSLocalizedString("HealthCertificate_Validation_TechnicalFailed_title", comment: "")
					static let subtitle = NSLocalizedString("HealthCertificate_Validation_TechnicalFailed_subtitle", comment: "")
					static let failedSectionTitle = NSLocalizedString("HealthCertificate_Validation_TechnicalFailed_failedSectionTitle", comment: "")
					static let failedSectionDescription = NSLocalizedString("HealthCertificate_Validation_TechnicalFailed_failedSectionDescription", comment: "")
					static let certificateExpired = NSLocalizedString("HealthCertificate_Validation_TechnicalFailed_certificateExpired", comment: "")
				}
			}
		}
	}

	// swiftlint:disable:next file_length
}<|MERGE_RESOLUTION|>--- conflicted
+++ resolved
@@ -1919,35 +1919,6 @@
 
 	enum HealthCertificate {
 
-<<<<<<< HEAD
-=======
-		enum Validation {
-			static let title = NSLocalizedString("HealthCertificate_Validation_Title", comment: "")
-			static let countrySelectionTitle = NSLocalizedString("HealthCertificate_Validation_CountrySelection_Title", comment: "")
-			static let dateTimeSelectionTitle = NSLocalizedString("HealthCertificate_Validation_DateTimeSelection_Title", comment: "")
-			static let dateTimeSelectionInfo = NSLocalizedString("HealthCertificate_Validation_DateTimeSelection_Info", comment: "")
-			static let body1 = NSLocalizedString("HealthCertificate_Validation_Body1", comment: "")
-			static let headline1 = NSLocalizedString("HealthCertificate_Validation_Headline1", comment: "")
-			static let body2 = NSLocalizedString("HealthCertificate_Validation_Body2", comment: "")
-			static let headline2 = NSLocalizedString("HealthCertificate_Validation_Headline2", comment: "")
-			static let bullet1 = NSLocalizedString("HealthCertificate_Validation_Bullet1", comment: "")
-			static let bullet2 = NSLocalizedString("HealthCertificate_Validation_Bullet2", comment: "")
-			static let bullet3 = NSLocalizedString("HealthCertificate_Validation_Bullet3", comment: "")
-			static let bullet4 = NSLocalizedString("HealthCertificate_Validation_Bullet4", comment: "")
-			static let body3 = NSLocalizedString("HealthCertificate_Validation_Body3", comment: "")
-			static let legalTitle = NSLocalizedString("HealthCertificate_Validation_Legal_Title", comment: "")
-			static let legalDescription = NSLocalizedString("HealthCertificate_Validation_Legal_Description", comment: "")
-			static let body4 = NSLocalizedString("HealthCertificate_Validation_Body4", comment: "")
-			
-			enum Info {
-				static let imageDescription = NSLocalizedString("HealthCertificate_Validation_Info_imageDescription", comment: "")
-				static let title = NSLocalizedString("HealthCertificate_Validation_Info_title", comment: "")
-				static let byCar = NSLocalizedString("HealthCertificate_Validation_Info_byCar", comment: "")
-				static let byPlane = NSLocalizedString("HealthCertificate_Validation_Info_byPlane", comment: "")
-			}
-		}
-
->>>>>>> 5a247c20
 		enum Overview {
 			static let title = NSLocalizedString("HealthCertificate_Overview_title", comment: "")
 			static let addCertificate = NSLocalizedString("HealthCertificate_Overview_add", comment: "")
@@ -2116,6 +2087,23 @@
 		}
 
 		enum Validation {
+			static let title = NSLocalizedString("HealthCertificate_Validation_Title", comment: "")
+			static let countrySelectionTitle = NSLocalizedString("HealthCertificate_Validation_CountrySelection_Title", comment: "")
+			static let dateTimeSelectionTitle = NSLocalizedString("HealthCertificate_Validation_DateTimeSelection_Title", comment: "")
+			static let dateTimeSelectionInfo = NSLocalizedString("HealthCertificate_Validation_DateTimeSelection_Info", comment: "")
+			static let body1 = NSLocalizedString("HealthCertificate_Validation_Body1", comment: "")
+			static let headline1 = NSLocalizedString("HealthCertificate_Validation_Headline1", comment: "")
+			static let body2 = NSLocalizedString("HealthCertificate_Validation_Body2", comment: "")
+			static let headline2 = NSLocalizedString("HealthCertificate_Validation_Headline2", comment: "")
+			static let bullet1 = NSLocalizedString("HealthCertificate_Validation_Bullet1", comment: "")
+			static let bullet2 = NSLocalizedString("HealthCertificate_Validation_Bullet2", comment: "")
+			static let bullet3 = NSLocalizedString("HealthCertificate_Validation_Bullet3", comment: "")
+			static let bullet4 = NSLocalizedString("HealthCertificate_Validation_Bullet4", comment: "")
+			static let body3 = NSLocalizedString("HealthCertificate_Validation_Body3", comment: "")
+			static let legalTitle = NSLocalizedString("HealthCertificate_Validation_Legal_Title", comment: "")
+			static let legalDescription = NSLocalizedString("HealthCertificate_Validation_Legal_Description", comment: "")
+			static let body4 = NSLocalizedString("HealthCertificate_Validation_Body4", comment: "")
+
 			enum Info {
 				static let imageDescription = NSLocalizedString("HealthCertificate_Validation_Info_imageDescription", comment: "")
 				static let title = NSLocalizedString("HealthCertificate_Validation_Info_title", comment: "")
