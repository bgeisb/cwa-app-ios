--- conflicted
+++ resolved
@@ -55,21 +55,15 @@
 		client: Client,
 		store: Store,
 		exposureManager: ExposureManager,
-<<<<<<< HEAD
-		developerStore: DMStore
-=======
+		developerStore: DMStore,
 		exposureSubmissionService: ExposureSubmissionService
->>>>>>> a0aeb69c
 	) {
 		self.client = client
 		self.presentingViewController = presentingViewController
 		self.store = store
 		self.exposureManager = exposureManager
-<<<<<<< HEAD
 		self.developerStore = developerStore
-=======
 		self.exposureSubmissionService = exposureSubmissionService
->>>>>>> a0aeb69c
 	}
 
 	// MARK: Properties
@@ -77,11 +71,8 @@
 	private let client: Client
 	private let store: Store
 	private let exposureManager: ExposureManager
-<<<<<<< HEAD
+	private let exposureSubmissionService: ExposureSubmissionService
 	private let developerStore: DMStore
-=======
-	private let exposureSubmissionService: ExposureSubmissionService
->>>>>>> a0aeb69c
 
 	// MARK: Interacting with the developer menu
 
@@ -105,8 +96,6 @@
 	 func showDeveloperMenu() {
 		let vc = DMViewController(
 			client: client,
-			store: store,
-			exposureManager: exposureManager,
 			exposureSubmissionService: exposureSubmissionService
 		)
 		let navigationController = UINavigationController(
