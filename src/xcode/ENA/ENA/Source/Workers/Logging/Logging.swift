import Foundation
import os.log

extension OSLog {

	private static var subsystem = Bundle.main.unwrappedBundleIdentifier

	/// Application lifecycle
	static let appLifecycle = OSLog(subsystem: subsystem, category: "appLifecycle")
    /// API interactions
    static let api = OSLog(subsystem: subsystem, category: "api")
    /// UI
    static let ui = OSLog(subsystem: subsystem, category: "ui")
    /// Local data & caches
    static let localData = OSLog(subsystem: subsystem, category: "localdata")
	///	Cryptography
	static let crypto = OSLog(subsystem: subsystem, category: "crypto")
	/// Risk Detection
	static let riskDetection = OSLog(subsystem: subsystem, category: "riskdetection")
	/// App Config
	static let appConfig = OSLog(subsystem: subsystem, category: "appconfig")
	/// Contact Diary
	static let contactdiary = OSLog(subsystem: subsystem, category: "contactdiary")
	/// Background - Stuff that happens in the Background.
	static let background = OSLog(subsystem: subsystem, category: "background")
	/// PPAC
	static let ppac = OSLog(subsystem: subsystem, category: "ppac")
	/// OTP
	static let otp = OSLog(subsystem: subsystem, category: "otp")
	/// Survey
	static let survey = OSLog(subsystem: subsystem, category: "survey")
	/// PP Analytics
	static let ppa = OSLog(subsystem: subsystem, category: "ppa")
	/// Error Log Submission
	static let els = OSLog(subsystem: subsystem, category: "els")
	/// Event / Location Checkin
	static let checkin = OSLog(subsystem: subsystem, category: "checkin")
	/// Event / Location Organizer
	static let traceLocation = OSLog(subsystem: subsystem, category: "traceLocation")
	/// QR Code
	static let qrCode = OSLog(subsystem: subsystem, category: "qrCode")
	/// Vaccination
	static let vaccination = OSLog(subsystem: subsystem, category: "vaccination")
	/// Local Statistics
	static let localStatistics = OSLog(subsystem: subsystem, category: "localStatistics")
<<<<<<< HEAD
	/// http client
	static let client = OSLog(subsystem: subsystem, category: "httpClient")
=======
	/// Filescanner
	static let fileScanner = OSLog(subsystem: subsystem, category: "fileScanner")
	/// Onboarding
	static let onboarding = OSLog(subsystem: subsystem, category: "onboarding")
>>>>>>> 6745b13e
}

/// Logging
///
/// Usage:
/// ```
/// Log.debug("foo")
/// Log.info("something broke", log: .api)
/// Log.warning("validation failed", log: .crypto)
/// Log.error("my hovercraft is full of eels", log: .ui)
///
/// ```
///
/// 🚨🚨🚨🚨 Usage for sensitive / private logging data (like e.g. the name of a person in the contact journal): 🚨🚨🚨🚨
/// These data are (see also TechSpec in future):
/// - PCR QR-Code (GUID, URL)
/// - PCR registration token
/// - Contact Journal Information
/// - Created Event Information
/// - Scanned Event Information
/// - Rapid Test profile information
/// - Rapid Test QR-Code (URL and JSON payload (encoded and decoded))
/// - Rapid test registration token
/// - Personal Information in Rapid test result
/// - TAN Code for submission
/// ```
/// Log.debug("some key \(private: "some sensitive values")")
/// Log.debug("some key \(private: "some sensitive values", public: "explanation what data is censored here")")
///
/// ```
enum Log {

	static let fileLogger = FileLogger()

	static func debug(_ message: String, log: OSLog = .default, file: String = #fileID, line: Int = #line, function: String = #function) {
        Self.log(message: message, type: .debug, log: log, error: nil, file: file, line: line, function: function)
    }

    static func info(_ message: String, log: OSLog = .default, file: String = #fileID, line: Int = #line, function: String = #function) {
        Self.log(message: message, type: .info, log: log, error: nil, file: file, line: line, function: function)
    }

    static func warning(_ message: String, log: OSLog = .default, file: String = #fileID, line: Int = #line, function: String = #function) {
        Self.log(message: message, type: .default, log: log, error: nil, file: file, line: line, function: function)
    }

    static func error(_ message: String, log: OSLog = .default, error: Error? = nil, file: String = #fileID, line: Int = #line, function: String = #function) {
        Self.log(message: message, type: .error, log: log, error: error, file: file, line: line, function: function)
    }

	private static func log(message: String, type: OSLogType, log: OSLog, error: Error?, file: String, line: Int, function: String) {
		// Console logging
		let meta: String = "[\(file):\(line)] [\(function)]"

		if let error = error {
			// obviously we have to disable swiftlint here:
			// swiftlint:disable:next no_direct_oslog
			os_log("%{public}@ %{public}@ %{public}@ %{public}@", log: log, type: type, meta, message, error as CVarArg, error.localizedDescription)
		} else {
			// obviously we have to disable swiftlint here:
			// swiftlint:disable:next no_direct_oslog
			os_log("%{public}@ %{public}@", log: log, type: type, meta, message)
		}

		// Save logs to File. This is used for viewing and exporting logs from debug menu.
		fileLogger.log(message, logType: type, file: file, line: line, function: function)
	}
}

extension OSLogType {

	var title: String {
		switch self {
		case .error:
			return "Error"
		case .debug:
			return "Debug"
		case .info:
			return "Info"
		case .default:
			return "Warning"
		default:
			return "Other"
		}
	}

	var icon: String {
		switch self {
		case .error:
			return "❌"
		case .debug:
			return "🛠"
		case .info:
			return "ℹ️"
		case .default:
			return "⚠️"
		default:
			return ""
		}
	}

	var logFilePath: String {
		return "\(self.title).txt"
	}
}

struct FileLogger {

	enum Error: Swift.Error {
		case streamerInitError
	}

	// MARK: - Internal

	/// The directory where all logs are stored
	let logFileBaseURL: URL = {
		let fileManager = FileManager.default
		return fileManager.urls(for: .applicationSupportDirectory, in: .userDomainMask)[0].appendingPathComponent("Logs")
	}()

	/// Path to a common log file for all log types combined
	let allLogsFileURL: URL = {
		let fileManager = FileManager.default
		let baseURL = fileManager.urls(for: .applicationSupportDirectory, in: .userDomainMask)[0].appendingPathComponent("Logs")
		#if DEBUG
		return baseURL.appendingPathComponent("AllLogTypes.txt")
		#else
		return baseURL.appendingPathComponent("AllLogTypes.log")
		#endif
	}()

	/// Path to a common log file for official submission
	let errorLogFileURL: URL = {
		let fileManager = FileManager.default
		let baseURL = fileManager.urls(for: .applicationSupportDirectory, in: .userDomainMask)[0].appendingPathComponent("Logs")
		// I don't want to mess with existing tester-/developer logs, so this has an extra file
		return baseURL.appendingPathComponent("application.log")
	}()

	init() {
		// Quick and dirty migration to new log location
		let fileManager = FileManager.default
		let oldURL = fileManager.urls(for: .documentDirectory, in: .userDomainMask)[0].appendingPathComponent("Logs")
		var isDir: ObjCBool = true
		if fileManager.fileExists(atPath: oldURL.path, isDirectory: &isDir) {
			// Don't `Log` anything here unless you handle file access for write + deletion properly!
			do {
				try fileManager.moveItem(atPath: oldURL.path, toPath: logFileBaseURL.path)
			} catch {
				// swiftlint:disable:next force_try
				try! fileManager.removeItem(at: oldURL) // Removal or bust! For GDPR!!!
			}
			assert(!fileManager.fileExists(atPath: oldURL.path, isDirectory: &isDir))
		}
	}

	func log(_ logMessage: String, logType: OSLogType, file: String? = nil, line: Int? = nil, function: String? = nil) {
		var meta: String = ""
		if let file = file, let line = line, let function = function {
			meta = "[\(file):\(line)] [\(function)]\n"
		}
		let prefixedLogMessage = "\(logType.title) \(logDateFormatter.string(from: Date()))\n\(meta)\(logMessage)\n\n"

		writeLog(of: logType, message: prefixedLogMessage)
	}

	/// `StreamReader` for a given log type
	/// - Parameter logType: the log type to read
	/// - Throws: `FileLogger.Error.streamerInitError` if Reader initialization fails
	/// - Returns: a `StreamReader`
	func logReader(for logType: OSLogType) throws -> StreamReader {
		let fileURL = logFileBaseURL.appendingPathComponent(logType.logFilePath)
		try createLogFile(for: fileURL)
		guard let reader = StreamReader(at: fileURL) else {
			throw Error.streamerInitError
		}
		return reader
	}

	/// `StreamReader` for all log types combined
	/// - Throws: `FileLogger.Error.streamerInitError` if Reader initialization fails
	/// - Returns: a `StreamReader`
	func logReader() throws -> StreamReader {
		let url = allLogsFileURL
		try createLogFile(for: url)
		guard let reader = StreamReader(at: url) else {
			throw Error.streamerInitError
		}
		return reader
	}

	/// Removes ALL logs
	func deleteLogs() {
		do {
			try FileManager.default.removeItem(at: logFileBaseURL)
		} catch {
			Log.error("Can't remove logs at \(logFileBaseURL)", log: .localData, error: error)
		}
	}

	// MARK: - Private

	private let logDateFormatter = ISO8601DateFormatter()

	private func writeLog(of logType: OSLogType, message: String) {
		let logHandle = makeWriteFileHandle(with: logType)
		let allLogsHandle = makeWriteFileHandle(with: allLogsFileURL)
		let errorLogHandle = makeWriteFileHandle(with: errorLogFileURL)

		guard let logMessageData = message.data(using: .utf8) else { return }

		defer {
			logHandle?.closeFile()
			allLogsHandle?.closeFile()
			errorLogHandle?.closeFile()
		}

		logHandle?.seekToEndOfFile()
		logHandle?.write(logMessageData)

		allLogsHandle?.seekToEndOfFile()
		allLogsHandle?.write(logMessageData)

		if ErrorLogSubmissionService.errorLoggingEnabled {
			errorLogHandle?.seekToEndOfFile()
			errorLogHandle?.write(logMessageData)
		}
	}
	
	private func createLogFile(for url: URL) throws {
		let fileManager = FileManager.default
		if !fileManager.fileExists(atPath: url.path) {
			try fileManager.createDirectory(at: logFileBaseURL, withIntermediateDirectories: true)
			fileManager.createFile(atPath: url.path, contents: Data())
		}
	}

	private func makeWriteFileHandle(with logType: OSLogType) -> FileHandle? {
		#if DEBUG
		// logacy logs stay `txt` unless migrated
		let logFileURL = logFileBaseURL.appendingPathComponent("\(logType.title).txt")
		#else
		let logFileURL = logFileBaseURL.appendingPathComponent("\(logType.title).log")
		#endif
		return makeWriteFileHandle(with: logFileURL)
	}

	private func makeWriteFileHandle(with url: URL) -> FileHandle? {
		do {
			let fileManager = FileManager.default
			if !fileManager.fileExists(atPath: url.path) {
				try fileManager.createDirectory(at: logFileBaseURL, withIntermediateDirectories: true)
				fileManager.createFile(atPath: url.path, contents: nil)
			}

			let fileHandle = try? FileHandle(forWritingTo: url)
			return fileHandle
		} catch {
			Log.error("File handle error", log: .localData, error: error)
			return nil
		}
	}

	private func makeReadFileHandle(with logType: OSLogType) -> FileHandle? {
		#if DEBUG
		// logacy logs stay `txt` unless migrated
		let logFileURL = logFileBaseURL.appendingPathComponent("\(logType.title).txt")
		#else
		let logFileURL = logFileBaseURL.appendingPathComponent("\(logType.title).log")
		#endif
		return makeReadFileHandle(with: logFileURL)
	}

	private func makeReadFileHandle(with url: URL) -> FileHandle? {
		do {
			return try FileHandle(forReadingFrom: url)
		} catch {
			Log.error("File handle error", log: .localData, error: error)
			return nil
		}
	}
}

protocol Logging {
	func debug(_ message: String, log: OSLog, file: String, line: Int, function: String)
	func info(_ message: String, log: OSLog, file: String, line: Int, function: String)
	func warning(_ message: String, log: OSLog, file: String, line: Int, function: String)
	func error(_ message: String, log: OSLog, error: Error?, file: String, line: Int, function: String)
}

extension Log {
	static func debug(_ message: String, log: OSLog = .default, file: String = #fileID, line: Int = #line, function: String = #function, logger: Logging?) {
		#if DEBUG
		if let logger = logger {
			logger.debug(message, log: log, file: file, line: line, function: function)
		}
		#endif
		debug(message, log: log, file: file, line: line, function: function)
	}

	static func info(_ message: String, log: OSLog = .default, file: String = #fileID, line: Int = #line, function: String = #function, logger: Logging?) {
		#if DEBUG
		if let logger = logger {
			logger.info(message, log: log, file: file, line: line, function: function)
		}
		#endif
		info(message, log: log, file: file, line: line, function: function)
	}

	static func warning(_ message: String, log: OSLog = .default, file: String = #fileID, line: Int = #line, function: String = #function, logger: Logging?) {
		#if DEBUG
		if let logger = logger {
			logger.warning(message, log: log, file: file, line: line, function: function)
		}
		#endif
		warning(message, log: log, file: file, line: line, function: function)
	}

	static func error(_ message: String, log: OSLog = .default, error err: Error? = nil, file: String = #fileID, line: Int = #line, function: String = #function, logger: Logging?) {
		#if DEBUG
		if let logger = logger {
			logger.error(message, log: log, error: err, file: file, line: line, function: function)
		}
		#endif
		error(message, log: log, error: err, file: file, line: line, function: function)
	}
}<|MERGE_RESOLUTION|>--- conflicted
+++ resolved
@@ -43,15 +43,10 @@
 	static let vaccination = OSLog(subsystem: subsystem, category: "vaccination")
 	/// Local Statistics
 	static let localStatistics = OSLog(subsystem: subsystem, category: "localStatistics")
-<<<<<<< HEAD
-	/// http client
-	static let client = OSLog(subsystem: subsystem, category: "httpClient")
-=======
 	/// Filescanner
 	static let fileScanner = OSLog(subsystem: subsystem, category: "fileScanner")
 	/// Onboarding
 	static let onboarding = OSLog(subsystem: subsystem, category: "onboarding")
->>>>>>> 6745b13e
 }
 
 /// Logging
