//
// 🦠 Corona-Warn-App
//

import UIKit

// swiftlint:disable:next type_body_length
enum AppStrings {
	enum Common {
		static let alertTitleGeneral = NSLocalizedString("Alert_TitleGeneral", comment: "")
		static let alertActionOk = NSLocalizedString("Alert_ActionOk", comment: "")
		static let alertActionYes = NSLocalizedString("Alert_ActionYes", comment: "")
		static let alertActionNo = NSLocalizedString("Alert_ActionNo", comment: "")
		static let alertActionRetry = NSLocalizedString("Alert_ActionRetry", comment: "")
		static let alertActionCancel = NSLocalizedString("Alert_ActionCancel", comment: "")
		static let alertActionRemove = NSLocalizedString("Alert_ActionRemove", comment: "")

		static let alertTitleBluetoothOff = NSLocalizedString("Alert_BluetoothOff_Title", comment: "")
		static let alertDescriptionBluetoothOff = NSLocalizedString("Alert_BluetoothOff_Description", comment: "")
		static let alertActionLater = NSLocalizedString("Alert_CancelAction_Later", comment: "")
		static let alertActionOpenSettings = NSLocalizedString("Alert_DefaultAction_OpenSettings", comment: "")
		static let general_BackButtonTitle = NSLocalizedString("General_BackButtonTitle", comment: "")

		static let errorAlertActionMoreInfo = NSLocalizedString("Common_Alert_Action_moreInfo", comment: "")
		static let enError5Description = NSLocalizedString("Common_ENError5_Description", comment: "")
		static let enError11Description = NSLocalizedString("Common_ENError11_Description", comment: "")
		static let enError13Description = NSLocalizedString("Common_ENError13_Description", comment: "")
		static let backgroundFetch_AlertMessage = NSLocalizedString("Common_BackgroundFetch_AlertMessage", comment: "")
		static let backgroundFetch_OKTitle = NSLocalizedString("Common_BackgroundFetch_OKTitle", comment: "")
		static let backgroundFetch_SettingsTitle = NSLocalizedString("Common_BackgroundFetch_SettingsTitle", comment: "")
		static let backgroundFetch_AlertTitle = NSLocalizedString("Common_BackgroundFetch_AlertTitle", comment: "")
		static let deadmanAlertTitle = NSLocalizedString("Common_Deadman_AlertTitle", comment: "")
		static let deadmanAlertBody = NSLocalizedString("Common_Deadman_AlertBody", comment: "")
		static let tessRelayDescription = NSLocalizedString("Common_Tess_Relay_Description", comment: "")
	}

	enum Links {
		static let appFaq = NSLocalizedString("General_moreInfo_URL", tableName: "Localizable.links", comment: "")
		static let appFaqENError5 = NSLocalizedString("General_moreInfo_URL_EN5", tableName: "Localizable.links", comment: "")
		static let appFaqENError11 = NSLocalizedString("General_moreInfo_URL_EN11", tableName: "Localizable.links", comment: "")
		static let appFaqENError13 = NSLocalizedString("General_moreInfo_URL_EN13", tableName: "Localizable.links", comment: "")
	}

	enum AccessibilityLabel {
		static let close = NSLocalizedString("AccessibilityLabel_Close", comment: "")
		static let phoneNumber = NSLocalizedString("AccessibilityLabel_PhoneNumber", comment: "")
	}

	enum ExposureSubmission {
		static let generalErrorTitle = NSLocalizedString("ExposureSubmission_GeneralErrorTitle", comment: "")
		static let dataPrivacyTitle = NSLocalizedString("ExposureSubmission_DataPrivacyTitle", comment: "")
		static let dataPrivacyDisclaimer = NSLocalizedString("ExposureSubmission_DataPrivacyDescription", comment: "")
		static let dataPrivacyAcceptTitle = NSLocalizedString("ExposureSubmissionDataPrivacy_AcceptTitle", comment: "")
		static let dataPrivacyDontAcceptTitle = NSLocalizedString("ExposureSubmissionDataPrivacy_DontAcceptTitle", comment: "")
		static let continueText = NSLocalizedString("ExposureSubmission_Continue_actionText", comment: "")
		static let primaryButton = NSLocalizedString("ExposureSubmission_Continue_actionText", comment: "")
		static let confirmDismissPopUpTitle = NSLocalizedString("ExposureSubmission_ConfirmDismissPopUpTitle", comment: "")
		static let confirmDismissPopUpText = NSLocalizedString("ExposureSubmission_ConfirmDismissPopUpText", comment: "")
		static let hotlineNumber = NSLocalizedString("ExposureSubmission_Hotline_Number", comment: "")
		static let qrCodeExpiredTitle = NSLocalizedString("ExposureSubmissionQRInfo_QRCodeExpired_Alert_Title", comment: "")
		static let qrCodeExpiredAlertText = NSLocalizedString("ExposureSubmissionQRInfo_QRCodeExpired_Alert_Text", comment: "")
	}

	enum ExposureSubmissionTanEntry {
		static let title = NSLocalizedString("ExposureSubmissionTanEntry_Title", comment: "")
		static let textField = NSLocalizedString("ExposureSubmissionTanEntry_EntryField", comment: "")
		static let description = NSLocalizedString("ExposureSubmissionTanEntry_Description", comment: "")
		static let submit = NSLocalizedString("ExposureSubmissionTanEntry_Submit", comment: "")
		static let invalidCharacterError = NSLocalizedString("ExposureSubmissionTanEntry_InvalidCharacterError", comment: "")
		static let invalidError = NSLocalizedString("ExposureSubmissionTanEntry_InvalidError", comment: "")
	}

	enum ExposureSubmissionTestResultAvailable {
		static let title = NSLocalizedString("ExposureSubmissionTestresultAvailable_Title", comment: "")
		static let accImageDescription = NSLocalizedString("ExposureSubmissionTestresultAvailable_AccImageDescription", comment: "")
		static let consentGranted = NSLocalizedString("ExposureSubmissionTestresultAvailable_Consent_granted", comment: "")
		static let consentNotGranted = NSLocalizedString("ExposureSubmissionTestresultAvailable_Consent_not_given", comment: "")
		static let listItem1WithConsent = NSLocalizedString("ExposureSubmissionTestresultAvailable_ListItem1WithConsent", comment: "")
		static let listItem2WithConsent = NSLocalizedString("ExposureSubmissionTestresultAvailable_ListItem2WithConsent", comment: "")
		static let listItem1WithoutConsent = NSLocalizedString("ExposureSubmissionTestresultAvailable_ListItem1WithoutConsent", comment: "")
		static let listItem2WithoutConsent = NSLocalizedString("ExposureSubmissionTestresultAvailable_ListItem2WithoutConsent", comment: "")
		static let primaryButtonTitle = NSLocalizedString("ExposureSubmissionTestresultAvailable_primaryButtonTitle", comment: "")
		static let closeAlertTitle = NSLocalizedString("ExposureSubmissionTestresultAvailable_CloseAlertTitle", comment: "")
		static let closeAlertMessage = NSLocalizedString("ExposureSubmissionTestresultAvailable_CloseAlertMessage", comment: "")
		static let closeAlertButtonClose = NSLocalizedString("ExposureSubmissionTestresultAvailable_CloseAlertButtonCancel", comment: "")
		static let closeAlertButtonContinue = NSLocalizedString("ExposureSubmissionTestresultAvailable_CloseAlertButtonContinue", comment: "")
		static let noConsentCloseAlertTitle = NSLocalizedString("ExposureSubmissionTestresultAvailable_NoConsentCloseAlertTitle", comment: "")
		static let noConsentCloseAlertMessage = NSLocalizedString("ExposureSubmissionTestresultAvailable_NoConsentCloseAlertMessage", comment: "")
	}

	enum ExposureSubmissionResult {
		static let title = NSLocalizedString("ExposureSubmissionResult_Title", comment: "")
		static let card_title = NSLocalizedString("ExposureSubmissionResult_CardTitle", comment: "")
		static let card_subtitle = NSLocalizedString("ExposureSubmissionResult_CardSubTitle", comment: "")
		static let card_positive = NSLocalizedString("ExposureSubmissionResult_CardPositive", comment: "")
		static let card_negative = NSLocalizedString("ExposureSubmissionResult_CardNegative", comment: "")
		static let card_invalid = NSLocalizedString("ExposureSubmissionResult_CardInvalid", comment: "")
		static let card_pending = NSLocalizedString("ExposureSubmissionResult_CardPending", comment: "")
		static let procedure = NSLocalizedString("ExposureSubmissionResult_Procedure", comment: "")
		static let testAdded = NSLocalizedString("ExposureSubmissionResult_testAdded", comment: "")
		static let warnOthers = NSLocalizedString("ExposureSubmissionResult_warnOthers", comment: "")
		static let testNegative = NSLocalizedString("ExposureSubmissionResult_testNegative", comment: "")
		static let testNegativeDesc = NSLocalizedString("ExposureSubmissionResult_testNegativeDesc", comment: "")
		static let testInvalid = NSLocalizedString("ExposureSubmissionResult_testInvalid", comment: "")
		static let testInvalidDesc = NSLocalizedString("ExposureSubmissionResult_testInvalidDesc", comment: "")
		static let testExpired = NSLocalizedString("ExposureSubmissionResult_testExpired", comment: "")
		static let testExpiredDesc = NSLocalizedString("ExposureSubmissionResult_testExpiredDesc", comment: "")
		static let testPending = NSLocalizedString("ExposureSubmissionResult_testPending", comment: "")
		static let testPendingDesc = NSLocalizedString("ExposureSubmissionResult_testPendingDesc", comment: "")
		static let warnOthersConsentGiven = NSLocalizedString("ExposureSubmissionResult_WarnOthersConsentGiven", comment: "")
		static let warnOthersConsentNotGiven = NSLocalizedString("ExposureSubmissionResult_WarnOthersConsentNotGiven", comment: "")
		static let testRemove = NSLocalizedString("ExposureSubmissionResult_testRemove", comment: "")
		static let testRemoveDesc = NSLocalizedString("ExposureSubmissionResult_testRemoveDesc", comment: "")
		static let warnOthersDesc = NSLocalizedString("ExposureSubmissionResult_warnOthersDesc", comment: "")
		static let primaryButtonTitle = NSLocalizedString("ExposureSubmissionResult_primaryButtonTitle", comment: "")
		static let secondaryButtonTitle = NSLocalizedString("ExposureSubmissionResult_secondaryButtonTitle", comment: "")
		static let deleteButton = NSLocalizedString("ExposureSubmissionResult_deleteButton", comment: "")
		static let refreshButton = NSLocalizedString("ExposureSubmissionResult_refreshButton", comment: "")
		static let furtherInfos_Title = NSLocalizedString("ExposureSubmissionResult_testNegative_furtherInfos_title", comment: "")
		static let furtherInfos_ListItem1 = NSLocalizedString("ExposureSubmissionResult_testNegative_furtherInfos_listItem1", comment: "")
		static let furtherInfos_ListItem2 = NSLocalizedString("ExposureSubmissionResult_testNegative_furtherInfos_listItem2", comment: "")
		static let furtherInfos_ListItem3 = NSLocalizedString("ExposureSubmissionResult_testNegative_furtherInfos_listItem3", comment: "")
		static let furtherInfos_TestAgain = NSLocalizedString("ExposureSubmissionResult_furtherInfos_hint_testAgain", comment: "")
		static let removeAlert_Title = NSLocalizedString("ExposureSubmissionResult_RemoveAlert_Title", comment: "")
		static let removeAlert_Text = NSLocalizedString("ExposureSubmissionResult_RemoveAlert_Text", comment: "")
		static let registrationDateUnknown = NSLocalizedString("ExposureSubmissionResult_RegistrationDateUnknown", comment: "")
		static let registrationDate = NSLocalizedString("ExposureSubmissionResult_RegistrationDate", comment: "")
	}

	enum ExposureSubmissionDispatch {
		static let title = NSLocalizedString("ExposureSubmission_DispatchTitle", comment: "")
		static let accImageDescription = NSLocalizedString("ExposureSubmissionIntroduction_AccImageDescription", comment: "")
		static let description = NSLocalizedString("ExposureSubmission_DispatchDescription", comment: "")
		static let sectionHeadline = NSLocalizedString("ExposureSubmission_DispatchSectionHeadline", comment: "")
		static let sectionHeadline2 = NSLocalizedString("ExposureSubmission_DispatchSectionHeadline2", comment: "")
		static let qrCodeButtonTitle = NSLocalizedString("ExposureSubmissionDispatch_QRCodeButtonTitle", comment: "")
		static let qrCodeButtonDescription = NSLocalizedString("ExposureSubmissionDispatch_QRCodeButtonDescription", comment: "")
		static let tanButtonTitle = NSLocalizedString("ExposureSubmissionDispatch_TANButtonTitle", comment: "")
		static let tanButtonDescription = NSLocalizedString("ExposureSubmissionDispatch_TANButtonDescription", comment: "")
		static let hotlineButtonTitle = NSLocalizedString("ExposureSubmissionDispatch_HotlineButtonTitle", comment: "")
		static let hotlineButtonDescription = NSLocalizedString("ExposureSubmissionDispatch_HotlineButtonDescription", comment: "")
	}

	enum ExposureSubmissionQRInfo {
		static let title = NSLocalizedString("ExposureSubmissionQRInfo_title", comment: "")
		static let imageDescription = NSLocalizedString("ExposureSubmissionQRInfo_imageDescription", comment: "")
		static let titleDescription = NSLocalizedString("ExposureSubmissionQRInfo_title_description", comment: "")
		static let headerSection1 = NSLocalizedString("ExposureSubmissionQRInfo_header_section_1", comment: "")
		static let bodySection1 = NSLocalizedString("ExposureSubmissionQRInfo_body_section_1", comment: "")
		static let instruction1 = NSLocalizedString("ExposureSubmissionQRInfo_instruction1", comment: "")
		static let instruction2 = NSLocalizedString("ExposureSubmissionQRInfo_instruction2", comment: "")
		static let instruction3 = NSLocalizedString("ExposureSubmissionQRInfo_instruction3", comment: "")
		static let instruction3HighlightedPhrase = NSLocalizedString("ExposureSubmissionQRInfo_instruction3_highlightedPhrase", comment: "")
		static let headerSection2 = NSLocalizedString("ExposureSubmissionQRInfo_header_section_2", comment: "")
		static let bodySection2 = NSLocalizedString("ExposureSubmissionQRInfo_body_section_2", comment: "")
		static let acknowledgementTitle = NSLocalizedString("ExposureSubmissionQRInfo_acknowledgement_title", tableName: "Localizable.legal", comment: "")
		static let acknowledgementBody = NSLocalizedString("ExposureSubmissionQRInfo_acknowledgement_body", tableName: "Localizable.legal", comment: "")
		static let acknowledgement1_1 = NSLocalizedString("ExposureSubmissionQRInfo_acknowledgement_1_1", tableName: "Localizable.legal", comment: "")
		static let acknowledgement1_2 = NSLocalizedString("ExposureSubmissionQRInfo_acknowledgement_1_2", tableName: "Localizable.legal", comment: "")
		static let acknowledgement2_1 = NSLocalizedString("ExposureSubmissionQRInfo_acknowledgement_2_1", tableName: "Localizable.legal", comment: "")
		static let acknowledgement2_2 = NSLocalizedString("ExposureSubmissionQRInfo_acknowledgement_2_2", tableName: "Localizable.legal", comment: "")
		static let acknowledgement3 = NSLocalizedString("ExposureSubmissionQRInfo_acknowledgement_3", comment: "")
		static let acknowledgement4 = NSLocalizedString("ExposureSubmissionQRInfo_acknowledgement_4", comment: "")
		static let acknowledgement5 = NSLocalizedString("ExposureSubmissionQRInfo_acknowledgement_5", comment: "")
		static let acknowledgement6 = NSLocalizedString("ExposureSubmissionQRInfo_acknowledgement_6", comment: "")
		static let primaryButtonTitle = NSLocalizedString("ExposureSubmissionQRInfo_primaryButtonTitle", comment: "")
	}

	enum ExposureSubmissionQRScanner {
		static let title = NSLocalizedString("ExposureSubmissionQRScanner_title", comment: "")
		static let instruction = NSLocalizedString("ExposureSubmissionQRScanner_instruction", comment: "")
		static let otherError = NSLocalizedString("ExposureSubmissionQRScanner_otherError", comment: "")
		static let cameraPermissionDenied = NSLocalizedString("ExposureSubmissionQRScanner_cameraPermissionDenied", comment: "")
		static let flashButtonAccessibilityLabel = NSLocalizedString("ExposureSubmissionQRScanner_CameraFlash", comment: "")
		static let flashButtonAccessibilityOnValue = NSLocalizedString("ExposureSubmissionQRScanner_CameraFlash_On", comment: "")
		static let flashButtonAccessibilityOffValue = NSLocalizedString("ExposureSubmissionQRScanner_CameraFlash_Off", comment: "")
		static let flashButtonAccessibilityEnableAction = NSLocalizedString("ExposureSubmissionQRScanner_CameraFlash_Enable", comment: "")
		static let flashButtonAccessibilityDisableAction = NSLocalizedString("ExposureSubmissionQRScanner_CameraFlash_Disable", comment: "")
	}

	enum ExposureSubmissionHotline {
		static let title = NSLocalizedString("ExposureSubmissionHotline_Title", comment: "")
		static let description = NSLocalizedString("ExposureSubmissionHotline_Description", comment: "")
		static let sectionTitle = NSLocalizedString("ExposureSubmissionHotline_SectionTitle", comment: "")
		static let sectionDescription1 = NSLocalizedString("ExposureSubmissionHotline_SectionDescription1", comment: "")
		static let iconAccessibilityLabel1 = NSLocalizedString("ExposureSubmissionHotline_iconAccessibilityLabel1", comment: "")
		static let iconAccessibilityLabel2 = NSLocalizedString("ExposureSubmissionHotline_iconAccessibilityLabel2", comment: "")
		static let sectionDescription2 = NSLocalizedString("ExposureSubmission_SectionDescription2", comment: "")
		static let callButtonTitle = NSLocalizedString("ExposureSubmission_CallButtonTitle", comment: "")
		static let tanInputButtonTitle = NSLocalizedString("ExposureSubmission_TANInputButtonTitle", comment: "")
		static let phoneNumber = NSLocalizedString("ExposureSubmission_PhoneNumber", comment: "")
		static let hotlineDetailDescription = NSLocalizedString("ExposureSubmission_PhoneDetailDescription", comment: "")
		static let imageDescription = NSLocalizedString("ExposureSubmissionHotline_imageDescription", comment: "")
	}
	
	enum ExposureSubmissionPositiveTestResult {
		static let noConsentTitle = NSLocalizedString("TestResultPositive_NoConsent_Title", comment: "")
		static let noConsentInfo1 = NSLocalizedString("TestResultPositive_NoConsent_Info1", comment: "")
		static let noConsentInfo2 = NSLocalizedString("TestResultPositive_NoConsent_Info2", comment: "")
		static let noConsentInfo3 = NSLocalizedString("TestResultPositive_NoConsent_Info3", comment: "")
		static let noConsentPrimaryButtonTitle = NSLocalizedString("TestResultPositive_NoConsent_PrimaryButton", comment: "")
		static let noConsentSecondaryButtonTitle = NSLocalizedString("TestResultPositive_NoConsent_SecondaryButton", comment: "")
		static let noConsentAlertTitle = NSLocalizedString("TestResultPositive_NoConsent_AlertNotWarnOthers_Title", comment: "")
		static let noConsentAlertDescription = NSLocalizedString("TestResultPositive_NoConsent_AlertNotWarnOthers_Description", comment: "")
		static let noConsentAlertButtonDontWarn = NSLocalizedString("TestResultPositive_NoConsent_AlertNotWarnOthers_ButtonOne", comment: "")
		static let noConsentAlertButtonWarn = NSLocalizedString("TestResultPositive_NoConsent_AlertNotWarnOthers_ButtonTwo", comment: "")
		static let withConsentTitle = NSLocalizedString("TestResultPositive_WithConsent_Title", comment: "")
		static let withConsentInfo1 = NSLocalizedString("TestResultPositive_WithConsent_Info1", comment: "")
		static let withConsentInfo2 = NSLocalizedString("TestResultPositive_WithConsent_Info2", comment: "")
		static let withConsentPrimaryButtonTitle = NSLocalizedString("TestResultPositive_WithConsent_PrimaryButton", comment: "")
		static let withConsentSecondaryButtonTitle = NSLocalizedString("TestResultPositive_WithConsent_SecondaryButton", comment: "")
	}

	enum ExposureSubmissionSymptoms {
		static let title = NSLocalizedString("ExposureSubmissionSymptoms_Title", comment: "")
		static let introduction = NSLocalizedString("ExposureSubmissionSymptoms_Introduction", comment: "")
		static let description = NSLocalizedString("ExposureSubmissionSymptoms_Description", comment: "")
		static let symptoms = [
			NSLocalizedString("ExposureSubmissionSymptoms_Symptom0", comment: ""),
			NSLocalizedString("ExposureSubmissionSymptoms_Symptom1", comment: ""),
			NSLocalizedString("ExposureSubmissionSymptoms_Symptom2", comment: ""),
			NSLocalizedString("ExposureSubmissionSymptoms_Symptom3", comment: ""),
			NSLocalizedString("ExposureSubmissionSymptoms_Symptom4", comment: ""),
			NSLocalizedString("ExposureSubmissionSymptoms_Symptom5", comment: ""),
			NSLocalizedString("ExposureSubmissionSymptoms_Symptom6", comment: ""),
			NSLocalizedString("ExposureSubmissionSymptoms_Symptom7", comment: "")
		]
		static let answerOptionYes = NSLocalizedString("ExposureSubmissionSymptoms_AnswerOptionYes", comment: "")
		static let answerOptionNo = NSLocalizedString("ExposureSubmissionSymptoms_AnswerOptionNo", comment: "")
		static let answerOptionPreferNotToSay = NSLocalizedString("ExposureSubmissionSymptoms_AnswerOptionPreferNotToSay", comment: "")
		static let continueButton = NSLocalizedString("ExposureSubmissionSymptoms_ContinueButton", comment: "")
		static let doneButton = NSLocalizedString("ExposureSubmissionSymptoms_DoneButton", comment: "")

	}
	
	enum ExposureSubmissionSymptomsOnset {
		static let title = NSLocalizedString("ExposureSubmissionSymptomsOnset_Title", comment: "")
		static let subtitle = NSLocalizedString("ExposureSubmissionSymptomsOnset_Subtitle", comment: "")
		static let description = NSLocalizedString("ExposureSubmissionSymptomsOnset_Description", comment: "")
		static let datePickerTitle = NSLocalizedString("ExposureSubmissionSymptomsOnset_DatePickerTitle", comment: "")
		static let answerOptionLastSevenDays = NSLocalizedString("ExposureSubmissionSymptomsOnset_AnswerOptionLastSevenDays", comment: "")
		static let answerOptionOneToTwoWeeksAgo = NSLocalizedString("ExposureSubmissionSymptomsOnset_AnswerOptionOneToTwoWeeksAgo", comment: "")
		static let answerOptionMoreThanTwoWeeksAgo = NSLocalizedString("ExposureSubmissionSymptomsOnset_AnswerOptionMoreThanTwoWeeksAgo", comment: "")
		static let answerOptionPreferNotToSay = NSLocalizedString("ExposureSubmissionSymptomsOnset_AnswerOptionPreferNotToSay", comment: "")
		static let continueButton = NSLocalizedString("ExposureSubmissionSymptomsOnset_ContinueButton", comment: "")
	}
	
	enum ExposureSubmissionSymptomsCancelAlert {
		static let title = NSLocalizedString("ExposureSubmissionSymptoms_CancelAlertTitle", comment: "")
		static let message = NSLocalizedString("ExposureSubmissionSymptoms_CancelAlertMessage", comment: "")
		static let cancelButton = NSLocalizedString("ExposureSubmissionSymptoms_CancelAlertButtonCancel", comment: "")
		static let continueButton = NSLocalizedString("ExposureSubmissionSymptoms_CancelAlertButtonContinue", comment: "")
	}
	
	enum ExposureSubmissionWarnOthers {
		static let title = NSLocalizedString("ExposureSubmissionWarnOthers_title", comment: "")
		static let accImageDescription = NSLocalizedString("ExposureSubmissionWarnOthers_AccImageDescription", comment: "")
		static let continueButton = NSLocalizedString("ExposureSubmissionWarnOthers_continueButton", comment: "")
		static let sectionTitle = NSLocalizedString("ExposureSubmissionWarnOthers_sectionTitle", comment: "")
		static let description = NSLocalizedString("ExposureSubmissionWarnOthers_description", comment: "")
		static let supportedCountriesTitle = NSLocalizedString("ExposureSubmissionWarnOthers_supportedCountriesTitle", comment: "")
		static let acknowledgement_1_1 = NSLocalizedString("ExposureSubmissionWarnOthers_acknowledgement_1_1", tableName: "Localizable.legal", comment: "")
		static let acknowledgement_1_2 = NSLocalizedString("ExposureSubmissionWarnOthers_acknowledgement_1_2", tableName: "Localizable.legal", comment: "")
		static let acknowledgement_footer = NSLocalizedString("ExposureSubmissionWarnOthers_acknowledgement_footer", tableName: "Localizable.legal", comment: "")
	}

	enum ExposureSubmissionSuccess {
		static let title = NSLocalizedString("ExposureSubmissionSuccess_Title", comment: "")
		static let accImageDescription = NSLocalizedString("ExposureSubmissionSuccess_AccImageDescription", comment: "")
		static let button = NSLocalizedString("ExposureSubmissionSuccess_Button", comment: "")
		static let description = NSLocalizedString("ExposureSubmissionSuccess_Description", comment: "")
		static let listTitle = NSLocalizedString("ExposureSubmissionSuccess_listTitle", comment: "")
		static let listItem1 = NSLocalizedString("ExposureSubmissionSuccess_listItem1", comment: "")
		static let listItem2 = NSLocalizedString("ExposureSubmissionSuccess_listItem2", comment: "")
		static let subTitle = NSLocalizedString("ExposureSubmissionSuccess_subTitle", comment: "")
		static let listItem2_1 = NSLocalizedString("ExposureSubmissionSuccess_listItem2_1", comment: "")
		static let listItem2_2 = NSLocalizedString("ExposureSubmissionSuccess_listItem2_2", comment: "")
		static let listItem2_3 = NSLocalizedString("ExposureSubmissionSuccess_listItem2_3", comment: "")
		static let listItem2_4 = NSLocalizedString("ExposureSubmissionSuccess_listItem2_4", comment: "")
	}

	enum ExposureSubmissionError {
		static let noKeysCollected = NSLocalizedString("ExposureSubmissionError_NoKeys", comment: "")
		static let invalidTan = NSLocalizedString("ExposureSubmissionError_InvalidTan", comment: "")
		static let enNotEnabled = NSLocalizedString("ExposureSubmissionError_EnNotEnabled", comment: "")
		static let noRegistrationToken = NSLocalizedString("ExposureSubmissionError_NoRegistrationToken", comment: "")
		static let invalidResponse = NSLocalizedString("ExposureSubmissionError_InvalidResponse", comment: "")
		static let noResponse = NSLocalizedString("ExposureSubmissionError_NoResponse", comment: "")
		static let noNetworkConnection = NSLocalizedString("ExposureNotificationSetting_EU_Empty_Error_Desc", comment: "")
		static let teleTanAlreadyUsed = NSLocalizedString("ExposureSubmissionError_TeleTanAlreadyUsed", comment: "")
		static let qrAlreadyUsed = NSLocalizedString("ExposureSubmissionError_QRAlreadyUsed", comment: "")
		static let qrAlreadyUsedTitle = NSLocalizedString("ExposureSubmissionError_QRAlreadyUsed_Title", comment: "")
		static let qrNotExist = NSLocalizedString("ExposureSubmissionError_QRNotExist", comment: "")
		static let qrNotExistTitle = NSLocalizedString("ExposureSubmissionError_QRNotExist_Title", comment: "")
		static let regTokenNotExist = NSLocalizedString("ExposureSubmissionError_RegTokenNotExist", comment: "")
		static let other = NSLocalizedString("ExposureSubmissionError_other", comment: "")
		static let otherend = NSLocalizedString("ExposureSubmissionError_otherend", comment: "")
		static let httpError = NSLocalizedString("ExposureSubmissionError_httpError", comment: "")
		static let notAuthorized = NSLocalizedString("ExposureSubmissionError_declined", comment: "")
		static let unknown = NSLocalizedString("ExposureSubmissionError_unknown", comment: "")
		static let defaultError = NSLocalizedString("ExposureSubmissionError_defaultError", comment: "")
		static let noAppConfiguration = NSLocalizedString("ExposureSubmissionError_noAppConfiguration", comment: "")
		static let errorPrefix = NSLocalizedString("ExposureSubmissionError_ErrorPrefix", comment: "")
	}

	enum ExposureDetection {
		static let off = NSLocalizedString("ExposureDetection_Off", comment: "")
		static let unknown = NSLocalizedString("ExposureDetection_Unknown", comment: "")
		static let low = NSLocalizedString("ExposureDetection_Low", comment: "")
		static let lowColorName = NSLocalizedString("ExposureDetection_Low_Green_Color", comment: "")
		static let high = NSLocalizedString("ExposureDetection_High", comment: "")
		static let highColorName = NSLocalizedString("ExposureDetection_High_Red_Color", comment: "")

		static let lastExposure = NSLocalizedString("ExposureDetection_LastExposure", comment: "")
		static let refreshed = NSLocalizedString("ExposureDetection_Refreshed", comment: "")
		static let refreshedNever = NSLocalizedString("ExposureDetection_Refreshed_Never", comment: "")
		static let refreshingIn = NSLocalizedString("ExposureDetection_RefreshingIn", comment: "")
		static let refreshIn = NSLocalizedString("ExposureDetection_RefreshIn", comment: "")
		static let lastRiskLevel = NSLocalizedString("ExposureDetection_LastRiskLevel", comment: "")
		static let offText = NSLocalizedString("ExposureDetection_OffText", comment: "")
		static let outdatedText = NSLocalizedString("ExposureDetection_OutdatedText", comment: "")
		static let unknownText = NSLocalizedString("ExposureDetection_UnknownText", comment: "")
		static let loadingText = NSLocalizedString("ExposureDetection_LoadingText", comment: "")

		static let behaviorTitle = NSLocalizedString("ExposureDetection_Behavior_Title", comment: "")
		static let behaviorSubtitle = NSLocalizedString("ExposureDetection_Behavior_Subtitle", comment: "")

		static let guideHands = NSLocalizedString("ExposureDetection_Guide_Hands", comment: "")
		static let guideMask = NSLocalizedString("ExposureDetection_Guide_Mask", comment: "")
		static let guideDistance = NSLocalizedString("ExposureDetection_Guide_Distance", comment: "")
		static let guideSneeze = NSLocalizedString("ExposureDetection_Guide_Sneeze", comment: "")
		static let guideHome = NSLocalizedString("ExposureDetection_Guide_Home", comment: "")
		static let guideHotline1 = NSLocalizedString("ExposureDetection_Guide_Hotline1", comment: "")
		static let guideHotline2 = NSLocalizedString("ExposureDetection_Guide_Hotline2", comment: "")
		static let guideHotline3 = NSLocalizedString("ExposureDetection_Guide_Hotline3", comment: "")
		static let guideHotline4 = NSLocalizedString("ExposureDetection_Guide_Hotline4", comment: "")

		static let explanationTitle = NSLocalizedString("ExposureDetection_Explanation_Title", comment: "")
		static let explanationSubtitle = NSLocalizedString("ExposureDetection_Explanation_Subtitle", comment: "")
		static let explanationTextOff = NSLocalizedString("ExposureDetection_Explanation_Text_Off", comment: "")
		static let explanationTextOutdated = NSLocalizedString("ExposureDetection_Explanation_Text_Outdated", comment: "")
		static let explanationTextUnknown = NSLocalizedString("ExposureDetection_Explanation_Text_Unknown", comment: "")
		static let explanationTextLowNoEncounter = NSLocalizedString("ExposureDetection_Explanation_Text_Low_No_Encounter", comment: "")
		static let explanationTextLowWithEncounter = NSLocalizedString("ExposureDetection_Explanation_Text_Low_With_Encounter", comment: "")
		static let explanationTextHigh = NSLocalizedString("ExposureDetection_Explanation_Text_High", comment: "")
		static let explanationTextHighDateOfLastExposure = NSLocalizedString("ExposureDetection_Explanation_Text_High_DateOfLastExposure", comment: "")
		static let explanationFAQLink = NSLocalizedString("ExposureDetection_Explanation_FAQ_Link", tableName: "Localizable.links", comment: "")
		static let explanationFAQLinkText = NSLocalizedString("ExposureDetection_Explanation_FAQ_Link_Text", comment: "")

		static let lowRiskExposureTitle = NSLocalizedString("ExposureDetection_LowRiskExposure_Title", comment: "")
		static let lowRiskExposureSubtitle = NSLocalizedString("ExposureDetection_LowRiskExposure_Subtitle", comment: "")
		static let lowRiskExposureBody = NSLocalizedString("ExposureDetection_LowRiskExposure_Body", comment: "")

		static let buttonEnable = NSLocalizedString("ExposureDetection_Button_Enable", comment: "")
		static let buttonRefresh = NSLocalizedString("ExposureDetection_Button_Refresh", comment: "")
		static let buttonTitleRestart = NSLocalizedString("ExposureDetection_Button_Title_Restart", comment: "")

		static let riskCardStatusDownloadingTitle = NSLocalizedString("ExposureDetection_Risk_Status_Downloading_Title", comment: "")
		static let riskCardStatusDownloadingBody = NSLocalizedString("ExposureDetection_Risk_Status_Downloading_Body", comment: "")
		static let riskCardStatusDetectingTitle = NSLocalizedString("ExposureDetection_Risk_Status_Detecting_Title", comment: "")
		static let riskCardStatusDetectingBody = NSLocalizedString("ExposureDetection_Risk_Status_Detecting_Body", comment: "")

		static let riskCardFailedCalculationTitle = NSLocalizedString("ExposureDetection_Risk_Failed_Title", comment: "")
		static let riskCardFailedCalculationBody = NSLocalizedString("ExposureDetection_Risk_Failed_Body", comment: "")
		static let riskCardFailedCalculationRestartButtonTitle = NSLocalizedString("ExposureDetection_Risk_Restart_Button_Title", comment: "")
	}

	enum ExposureDetectionError {
		static let errorAlertMessage = NSLocalizedString("ExposureDetectionError_Alert_Message", comment: "")
		static let errorAlertFullDistSpaceMessage = NSLocalizedString("ExposureDetectionError_Alert_FullDiskSpace_Message", comment: "")
		static let errorAlertWrongDeviceTime = NSLocalizedString("ExposureDetection_WrongTime_Notification_Popover_Body", comment: "")
	}

	enum Settings {
		static let trackingStatusActive = NSLocalizedString("Settings_KontaktProtokollStatusActive", comment: "")
		static let trackingStatusInactive = NSLocalizedString("Settings_KontaktProtokollStatusInactive", comment: "")

		static let statusEnable = NSLocalizedString("Settings_StatusEnable", comment: "")
		static let statusDisable = NSLocalizedString("Settings_StatusDisable", comment: "")

		static let notificationStatusActive = NSLocalizedString("Settings_Notification_StatusActive", comment: "")
		static let notificationStatusInactive = NSLocalizedString("Settings_Notification_StatusInactive", comment: "")
		
		static let backgroundAppRefreshStatusActive = NSLocalizedString("Settings_BackgroundAppRefresh_StatusActive", comment: "")
		static let backgroundAppRefreshStatusInactive = NSLocalizedString("Settings_BackgroundAppRefresh_StatusInactive", comment: "")

		static let tracingLabel = NSLocalizedString("Settings_Tracing_Label", comment: "")
		static let notificationLabel = NSLocalizedString("Settings_Notification_Label", comment: "")
		static let backgroundAppRefreshLabel = NSLocalizedString("Settings_BackgroundAppRefresh_Label", comment: "")
		static let resetLabel = NSLocalizedString("Settings_Reset_Label", comment: "")

		static let tracingDescription = NSLocalizedString("Settings_Tracing_Description", comment: "")
		static let notificationDescription = NSLocalizedString("Settings_Notification_Description", comment: "")
		static let backgroundAppRefreshDescription = NSLocalizedString("Settings_BackgroundAppRefresh_Description", comment: "")
		static let resetDescription = NSLocalizedString("Settings_Reset_Description", comment: "")

		static let navigationBarTitle = NSLocalizedString("Settings_NavTitle", comment: "")

	}

	enum NotificationSettings {
		static let onTitle = NSLocalizedString("NotificationSettings_On_Title", comment: "")
		static let onSectionTitle = NSLocalizedString("NotificationSettings_On_SectionTitle", comment: "")
		static let riskChanges = NSLocalizedString("NotificationSettings_On_RiskChanges", comment: "")
		static let testsStatus = NSLocalizedString("NotificationSettings_On_TestsStatus", comment: "")

		static let offSectionTitle = NSLocalizedString("NotificationSettings_Off_SectionTitle", comment: "")
		static let enableNotifications = NSLocalizedString("NotificationSettings_Off_EnableNotifications", comment: "")
		static let statusInactive = NSLocalizedString("NotificationSettings_Off_StatusInactive", comment: "")
		static let infoTitle = NSLocalizedString("NotificationSettings_Off_InfoTitle", comment: "")
		static let infoDescription = NSLocalizedString("NotificationSettings_Off_InfoDescription", comment: "")
		static let openSettings = NSLocalizedString("NotificationSettings_Off_OpenSettings", comment: "")

		static let navigationBarTitle = NSLocalizedString("NotificationSettings_NavTitle", comment: "")

		static let onImageDescription = NSLocalizedString("NotificationSettings_onImageDescription", comment: "")
		static let offImageDescription = NSLocalizedString("NotificationSettings_offImageDescription", comment: "")
	}

	enum BackgroundAppRefreshSettings {
		static let title = NSLocalizedString("BackgroundAppRefreshSettings_Title", comment: "")
		static let subtitle = NSLocalizedString("BackgroundAppRefreshSettings_Subtitle", comment: "")
		static let description = NSLocalizedString("BackgroundAppRefreshSettings_Description", comment: "")
		static let onImageDescription = NSLocalizedString("BackgroundAppRefreshSettings_Image_Description_On", comment: "")
		static let offImageDescription = NSLocalizedString("BackgroundAppRefreshSettings_Image_Description_Off", comment: "")
		
		enum Status {
			static let header = NSLocalizedString("BackgroundAppRefreshSettings_Status_Header", comment: "")
			static let title = NSLocalizedString("BackgroundAppRefreshSettings_Status_Title", comment: "")
			static let on = NSLocalizedString("BackgroundAppRefreshSettings_Status_On", comment: "")
			static let off = NSLocalizedString("BackgroundAppRefreshSettings_Status_Off", comment: "")
		}

		enum InfoBox {
			static let title = NSLocalizedString("BackgroundAppRefreshSettings_InfoBox_Title", comment: "")
			static let description = NSLocalizedString("BackgroundAppRefreshSettings_InfoBox_Description", comment: "")
			static let lowPowerModeDescription = NSLocalizedString("BackgroundAppRefreshSettings_InfoBox_LowPowerMode_Description", comment: "")

			enum LowPowerModeInstruction {
				static let title = NSLocalizedString("BackgroundAppRefreshSettings_InfoBox_LowPowerModeInstruction_Title", comment: "")
				static let step1 = NSLocalizedString("BackgroundAppRefreshSettings_InfoBox_LowPowerModeInstruction_Step1", comment: "")
				static let step2 = NSLocalizedString("BackgroundAppRefreshSettings_InfoBox_LowPowerModeInstruction_Step2", comment: "")
				static let step3 = NSLocalizedString("BackgroundAppRefreshSettings_InfoBox_LowPowerModeInstruction_Step3", comment: "")
			}

			enum SystemBackgroundRefreshInstruction {
				static let title = NSLocalizedString("BackgroundAppRefreshSettings_InfoBox_SystemBackgroundRefreshInstruction_Title", comment: "")
				static let step1 = NSLocalizedString("BackgroundAppRefreshSettings_InfoBox_SystemBackgroundRefreshInstruction_Step1", comment: "")
				static let step2 = NSLocalizedString("BackgroundAppRefreshSettings_InfoBox_SystemBackgroundRefreshInstruction_Step2", comment: "")
				static let step3 = NSLocalizedString("BackgroundAppRefreshSettings_InfoBox_SystemBackgroundRefreshInstruction_Step3", comment: "")
				static let step4 = NSLocalizedString("BackgroundAppRefreshSettings_InfoBox_SystemBackgroundRefreshInstruction_Step4", comment: "")
			}

			enum AppBackgroundRefreshInstruction {
				static let title = NSLocalizedString("BackgroundAppRefreshSettings_InfoBox_AppBackgroundRefreshInstruction_Title", comment: "")
				static let step1 = NSLocalizedString("BackgroundAppRefreshSettings_InfoBox_AppBackgroundRefreshInstruction_Step1", comment: "")
				static let step2 = NSLocalizedString("BackgroundAppRefreshSettings_InfoBox_AppBackgroundRefreshInstruction_Step2", comment: "")
				static let step3 = NSLocalizedString("BackgroundAppRefreshSettings_InfoBox_AppBackgroundRefreshInstruction_Step3", comment: "")
			}
		}

		static let openSettingsButtonTitle = NSLocalizedString("BackgroundAppRefreshSettings_OpenSettingsButton_Title", comment: "")
		static let shareButtonTitle = NSLocalizedString("BackgroundAppRefreshSettings_ShareButton_Title", comment: "")
	}

	enum Onboarding {
		static let onboardingLetsGo = NSLocalizedString("Onboarding_LetsGo_actionText", comment: "")
		static let onboardingContinue = NSLocalizedString("Onboarding_Continue_actionText", comment: "")
		static let onboardingContinueDescription = NSLocalizedString("Onboarding_Continue_actionTextHint", comment: "")
		static let onboardingDoNotActivate = NSLocalizedString("Onboarding_DoNotActivate_actionText", comment: "")
		static let onboardingDoNotAllow = NSLocalizedString("Onboarding_doNotAllow_actionText", comment: "")
		static let onboarding_deactivate_exposure_notif_confirmation_title = NSLocalizedString("Onboarding_DeactivateExposureConfirmation_title", comment: "")
		static let onboarding_deactivate_exposure_notif_confirmation_message = NSLocalizedString("Onboarding_DeactivateExposureConfirmation_message", comment: "")

		static let onboardingInfo_togetherAgainstCoronaPage_imageDescription = NSLocalizedString("OnboardingInfo_togetherAgainstCoronaPage_imageDescription", comment: "")
		static let onboardingInfo_togetherAgainstCoronaPage_title = NSLocalizedString("OnboardingInfo_togetherAgainstCoronaPage_title", comment: "")
		static let onboardingInfo_togetherAgainstCoronaPage_boldText = NSLocalizedString("OnboardingInfo_togetherAgainstCoronaPage_boldText", comment: "")
		static let onboardingInfo_togetherAgainstCoronaPage_normalText = NSLocalizedString("OnboardingInfo_togetherAgainstCoronaPage_normalText", comment: "")
		static let onboardingInfo_togetherAgainstCoronaPage_link = NSLocalizedString("OnboardingInfo_togetherAgainstCoronaPage_link", tableName: "Localizable.links", comment: "URL")
		static let onboardingInfo_togetherAgainstCoronaPage_linkText = NSLocalizedString("OnboardingInfo_togetherAgainstCoronaPage_linkText", comment: "")
		static let onboardingInfo_privacyPage_imageDescription = NSLocalizedString("OnboardingInfo_privacyPage_imageDescription", comment: "")
		static let onboardingInfo_privacyPage_title = NSLocalizedString("OnboardingInfo_privacyPage_title", comment: "")
		static let onboardingInfo_privacyPage_boldText = NSLocalizedString("OnboardingInfo_privacyPage_boldText", comment: "")
		static let onboardingInfo_privacyPage_normalText = NSLocalizedString("OnboardingInfo_privacyPage_normalText", comment: "")
		static let onboardingInfo_enableLoggingOfContactsPage_imageDescription = NSLocalizedString("OnboardingInfo_enableLoggingOfContactsPage_imageDescription", comment: "")
		static let onboardingInfo_enableLoggingOfContactsPage_title = NSLocalizedString("OnboardingInfo_enableLoggingOfContactsPage_title", comment: "")
		static let onboardingInfo_enableLoggingOfContactsPage_boldText = NSLocalizedString("OnboardingInfo_enableLoggingOfContactsPage_boldText", comment: "")
		static let onboardingInfo_enableLoggingOfContactsPage_normalText = NSLocalizedString("OnboardingInfo_enableLoggingOfContactsPage_normalText", comment: "")
		static let onboardingInfo_enableLoggingOfContactsPage_panelTitle = NSLocalizedString("OnboardingInfo_enableLoggingOfContactsPage_panelTitle", tableName: "Localizable.legal", comment: "")
		static let onboardingInfo_enableLoggingOfContactsPage_consentUnderagesTitle = NSLocalizedString("OnboardingInfo_enableLoggingOfContactsPage_consentUnderagesTitle", comment: "")
		static let onboardingInfo_enableLoggingOfContactsPage_consentUnderagesText = NSLocalizedString("OnboardingInfo_enableLoggingOfContactsPage_consentUnderagesText", comment: "")
		static let onboardingInfo_enableLoggingOfContactsPage_panelBody = NSLocalizedString("OnboardingInfo_enableLoggingOfContactsPage_panelBody", tableName: "Localizable.legal", comment: "")
		static let onboardingInfo_howDoesDataExchangeWorkPage_imageDescription = NSLocalizedString("OnboardingInfo_howDoesDataExchangeWorkPage_imageDescription", comment: "")
		static let onboardingInfo_enableLoggingOfContactsPage_button = NSLocalizedString("Onboarding_EnableLogging_actionText", comment: "")
		static let onboardingInfo_howDoesDataExchangeWorkPage_title = NSLocalizedString("OnboardingInfo_howDoesDataExchangeWorkPage_title", comment: "")
		static let onboardingInfo_howDoesDataExchangeWorkPage_boldText = NSLocalizedString("OnboardingInfo_howDoesDataExchangeWorkPage_boldText", comment: "")
		static let onboardingInfo_howDoesDataExchangeWorkPage_normalText = NSLocalizedString("OnboardingInfo_howDoesDataExchangeWorkPage_normalText", comment: "")
		static let onboardingInfo_alwaysStayInformedPage_imageDescription = NSLocalizedString("OnboardingInfo_alwaysStayInformedPage_imageDescription", comment: "")
		static let onboardingInfo_alwaysStayInformedPage_title = NSLocalizedString("OnboardingInfo_alwaysStayInformedPage_title", comment: "")
		static let onboardingInfo_alwaysStayInformedPage_boldText = NSLocalizedString("OnboardingInfo_alwaysStayInformedPage_boldText", comment: "")
		static let onboardingInfo_alwaysStayInformedPage_normalText = NSLocalizedString("OnboardingInfo_alwaysStayInformedPage_normalText", comment: "")
		static let onboardingInfo_alwaysStayInformedPage_stateHeader = NSLocalizedString("OnboardingInfo_enableLoggingOfContactsPage_stateHeader", comment: "")
		static let onboardingInfo_alwaysStayInformedPage_stateTitle = NSLocalizedString("OnboardingInfo_enableLoggingOfContactsPage_stateTitle", comment: "")
		static let onboardingInfo_alwaysStayInformedPage_stateActivated = NSLocalizedString("OnboardingInfo_enableLoggingOfContactsPage_stateActive", comment: "")
		static let onboardingInfo_alwaysStayInformedPage_stateDeactivated = NSLocalizedString("OnboardingInfo_enableLoggingOfContactsPage_stateStopped", comment: "")

		// Onbarding Intro EU Texts
		
		static let onboardingInfo_ParticipatingCountries_Title = NSLocalizedString("onboardingInfo_enableLoggingOfContactsPage_participatingCountriesTitle", comment: "")
		static let onboardingInfo_enableLoggingOfContactsPage_euTitle = NSLocalizedString("onboardingInfo_enableLoggingOfContactsPage_euTitle", comment: "")
		static let onboardingInfo_enableLoggingOfContactsPage_euDescription = NSLocalizedString("onboardingInfo_enableLoggingOfContactsPage_euDescription", comment: "")
		static let onboardingInfo_enableLoggingOfContactsPage_emptyEuTitle = NSLocalizedString("onboardingInfo_enableLoggingOfContactsPage_emptyEuTitle", comment: "")
		static let onboardingInfo_enableLoggingOfContactsPage_emptyEuDescription = NSLocalizedString("onboardingInfo_enableLoggingOfContactsPage_emptyEuDescription", comment: "")
	}

	enum ExposureNotificationSetting {
		static let title = NSLocalizedString("ExposureNotificationSetting_TracingSettingTitle", comment: "The title of the view")
		static let enableTracing = NSLocalizedString("ExposureNotificationSetting_EnableTracing", comment: "The enable tracing")
		static let limitedTracing = NSLocalizedString("ExposureNotificationSetting_Tracing_Limited", comment: "")
		static let deactivatedTracing = NSLocalizedString("ExposureNotificationSetting_Tracing_Deactivated", comment: "")
		static let descriptionTitle = NSLocalizedString("ExposureNotificationSetting_DescriptionTitle", comment: "The introduction label")
		static let descriptionTitleInactive = NSLocalizedString("ExposureNotificationSetting_DescriptionTitle_Inactive", comment: "The introduction label when tracing is not active")
		static let descriptionText1 = NSLocalizedString("ExposureNotificationSetting_DescriptionText1", comment: "")
		static let descriptionText2 = NSLocalizedString("ExposureNotificationSetting_DescriptionText2", comment: "")
		static let descriptionText3 = NSLocalizedString("ExposureNotificationSetting_DescriptionText3", comment: "")
		static let descriptionText4 = NSLocalizedString("ExposureNotificationSetting_DescriptionText4", comment: "")
		static let actionCellHeader = NSLocalizedString("ExposureNotificationSetting_ActionCell_Header", comment: "")
		static let activateBluetooth = NSLocalizedString("ExposureNotificationSetting_Activate_Bluetooth", comment: "")
		static let activateInternet = NSLocalizedString("ExposureNotificationSetting_Activate_Internet", comment: "")
		static let bluetoothDescription = NSLocalizedString("ExposureNotificationSetting_Bluetooth_Description", comment: "")
		static let internetDescription = NSLocalizedString("ExposureNotificationSetting_Internet_Description", comment: "")
		static let detailActionButtonTitle = NSLocalizedString("ExposureNotificationSetting_Detail_Action_Button", comment: "")
		static let tracingHistoryDescription = NSLocalizedString("ENSetting_Tracing_History", comment: "")
		static let activateOldOSENSetting = NSLocalizedString("ExposureNotificationSetting_Activate_OSENSetting_Pre13.7", comment: "")
		static let activateOldOSENSettingDescription = NSLocalizedString("ExposureNotificationSetting_Activate_OSENSetting_Description_Pre13.7", comment: "")
		static let activateOSENSetting = NSLocalizedString("ExposureNotificationSetting_Activate_OSENSetting", comment: "")
		static let activateOSENSettingDescription = NSLocalizedString("ExposureNotificationSetting_Activate_OSENSetting_Description", comment: "")
		static let activateAppOSENSetting = NSLocalizedString("ExposureNotificationSetting_SetActiveApp_OSENSetting", comment: "")
		static let activateAppOSENSettingDescription = NSLocalizedString("ExposureNotificationSetting_SetActiveApp_OSENSetting_Description", comment: "")
		static let activateOldAppOSENSettingDescription = NSLocalizedString("ExposureNotificationSetting_SetActiveApp_OSENSetting_Description_Pre13.7", comment: "")
		static let activateParentalControlENSetting = NSLocalizedString("ExposureNotificationSetting_ParentalControls_OSENSetting", comment: "")
		static let activateParentalControlENSettingDescription = NSLocalizedString("ExposureNotificationSetting_ParentalControls_OSENSetting_Description", comment: "")
		static let authorizationRequiredENSetting = NSLocalizedString("ExposureNotificationSetting_AuthorizationRequired_OSENSetting", comment: "")
		static let authorizationRequiredENSettingDescription = NSLocalizedString("ExposureNotificationSetting_AuthorizationRequired_OSENSetting_Description", comment: "")
		static let authorizationButtonTitle = NSLocalizedString("ExposureNotificationSetting_AuthorizationRequired_ActionTitle", comment: "")
		static let privacyConsentActivateAction = NSLocalizedString("ExposureNotificationSetting_Activate_Action", comment: "")
		static let privacyConsentDismissAction = NSLocalizedString("ExposureNotificationSetting_Dismiss_Action", comment: "")
		static let accLabelEnabled = NSLocalizedString("ExposureNotificationSetting_AccLabel_Enabled", comment: "")
		static let accLabelDisabled = NSLocalizedString("ExposureNotificationSetting_AccLabel_Disabled", comment: "")
		static let accLabelBluetoothOff = NSLocalizedString("ExposureNotificationSetting_AccLabel_BluetoothOff", comment: "")
		static let accLabelInternetOff = NSLocalizedString("ExposureNotificationSetting_AccLabel_InternetOff", comment: "")

		// EU Settings
		
		static let euTracingRiskDeterminationTitle = NSLocalizedString("ExposureNotificationSetting_euTracingRiskDeterminationTitle", comment: "")
		static let euTracingAllCountriesTitle = NSLocalizedString("ExposureNotificationSetting_euTracingAllCountriesTitle", comment: "")
		static let euTitle = NSLocalizedString("ExposureNotificationSetting_EU_Title", comment: "")
		static let euDescription1 = NSLocalizedString("ExposureNotificationSetting_EU_Desc_1", comment: "")
		static let euDescription2 = NSLocalizedString("ExposureNotificationSetting_EU_Desc_2", comment: "")
		static let euDescription3 = NSLocalizedString("ExposureNotificationSetting_EU_Desc_3", comment: "")
		static let euDescription4 = NSLocalizedString("ExposureNotificationSetting_EU_Desc_4", comment: "")
		static let euEmptyErrorTitle = NSLocalizedString("ExposureNotificationSetting_EU_Empty_Error_Title", comment: "")
		static let euEmptyErrorDescription = NSLocalizedString("ExposureNotificationSetting_EU_Empty_Error_Desc", comment: "")
		static let euEmptyErrorButtonTitle = NSLocalizedString("ExposureNotificationSetting_EU_Empty_Error_Button_Title", comment: "")

	}

	enum ExposureNotificationError {

		static let generalErrorTitle = NSLocalizedString("ExposureNotificationSetting_GeneralError_Title", comment: "")

		static let learnMoreActionTitle = NSLocalizedString("ExposureNotificationSetting_GeneralError_LearnMore_Action", comment: "")

		static let learnMoreURL = NSLocalizedString("ExposureNotificationSetting_GeneralError_LearnMore_URL", tableName: "Localizable.links", comment: "")

		static let enAuthorizationError = NSLocalizedString("ExposureNotificationSetting_AuthenticationError", comment: "")

		static let enActivationRequiredError = NSLocalizedString("ExposureNotificationSetting_exposureNotification_Required", comment: "")

		static let enUnavailableError = NSLocalizedString("ExposureNotificationSetting_exposureNotification_unavailable", comment: "")

		static let enUnknownError = NSLocalizedString("ExposureNotificationSetting_unknownError", comment: "")

		static let apiMisuse = NSLocalizedString("ExposureNotificationSetting_apiMisuse", comment: "")
	}

	enum Home {
		// Home Navigation
		static let leftBarButtonDescription = NSLocalizedString("Home_LeftBarButton_description", comment: "")
		static let rightBarButtonDescription = NSLocalizedString("Home_RightBarButton_description", comment: "")

		// Activate Card
		static let activateCardOnTitle = NSLocalizedString("Home_Activate_Card_On_Title", comment: "")
		static let activateCardOffTitle = NSLocalizedString("Home_Activate_Card_Off_Title", comment: "")
		static let activateCardBluetoothOffTitle = NSLocalizedString("Home_Activate_Card_Bluetooth_Off_Title", comment: "")
		
		// Inactive Card
		static let riskCardInactiveNoCalculationPossibleTitle = NSLocalizedString("Home_Risk_Inactive_NoCalculation_Possible_Title", comment: "")
		static let riskCardInactiveOutdatedResultsTitle = NSLocalizedString("Home_Risk_Inactive_Outdated_Results_Title", comment: "")
		static let riskCardInactiveNoCalculationPossibleBody = NSLocalizedString("Home_Risk_Inactive_NoCalculation_Possible_Body", comment: "")
		static let riskCardInactiveOutdatedResultsBody = NSLocalizedString("Home_Risk_Inactive_Outdated_Results_Body", comment: "")
		static let riskCardInactiveNoCalculationPossibleButton = NSLocalizedString("Home_Risk_Inactive_NoCalculation_Possible_Button", comment: "")
		static let riskCardInactiveOutdatedResultsButton = NSLocalizedString("Home_Risk_Inactive_Outdated_Results_Button", comment: "")

		// Failed Card
		static let riskCardFailedCalculationTitle = NSLocalizedString("Home_Risk_Failed_Title", comment: "")
		static let riskCardFailedCalculationBody = NSLocalizedString("Home_Risk_Failed_Body", comment: "")
		static let riskCardFailedCalculationRestartButtonTitle = NSLocalizedString("Home_Risk_Restart_Button_Title", comment: "")

		// Common
		static let riskCardDateItemTitle = NSLocalizedString("Home_Risk_Date_Item_Title", comment: "")
		static let riskCardNoDateTitle = NSLocalizedString("Home_Risk_No_Date_Title", comment: "")
		static let riskCardIntervalDisabledButtonTitle = NSLocalizedString("Home_Risk_Period_Disabled_Button_Title", comment: "")
		static let riskCardLastContactItemTitle = NSLocalizedString("Home_Risk_Last_Contact_Item_Title", comment: "")
		static let riskCardLastActiveItemTitle = NSLocalizedString("Home_Risk_Last_Activate_Item_Title", comment: "")
		static let riskCardLastActiveItemUnknownTitle = NSLocalizedString("Home_Risk_Last_Activate_Item_Unknown_Title", comment: "")
		static let riskCardLastActiveItemLowTitle = NSLocalizedString("Home_Risk_Last_Activate_Item_Low_Title", comment: "")
		static let riskCardLastActiveItemHighTitle = NSLocalizedString("Home_Risk_Last_Activate_Item_High_Title", comment: "")
		static let riskCardUpdateButton = NSLocalizedString("Home_RiskCard_Update_Button", comment: "")

		// Low Card
		static let riskCardLowTitle = NSLocalizedString("Home_Risk_Low_Title", comment: "")
		static let riskCardLowTitleColorName = NSLocalizedString("Home_Risk_Low_Color", comment: "")
		static let riskCardLowNumberContactsItemTitle = NSLocalizedString("Home_Risk_Low_Number_Contacts_Item_Title", comment: "")
		static let riskCardLowButton = NSLocalizedString("Home_Risk_Low_Button", comment: "")

		// High Card
		static let riskCardHighTitle = NSLocalizedString("Home_Risk_High_Title", comment: "")
		static let riskCardHighNumberContactsItemTitle = NSLocalizedString("Home_Risk_High_Number_Contacts_Item_Title", comment: "")
		static let riskCardStatusDownloadingTitle = NSLocalizedString("Home_Risk_Status_Downloading_Title", comment: "")
		static let riskCardStatusDownloadingBody = NSLocalizedString("Home_Risk_Status_Downloading_Body", comment: "")
		static let riskCardStatusDetectingTitle = NSLocalizedString("Home_Risk_Status_Detecting_Title", comment: "")
		static let riskCardStatusDetectingBody = NSLocalizedString("Home_Risk_Status_Detecting_Body", comment: "")

		// Thank you card
		static let thankYouCardTitle = NSLocalizedString("Home_Thank_You_Card_Title", comment: "")
		static let thankYouCardBody = NSLocalizedString("Home_Thank_You_Card_Body", comment: "")
		static let thankYouCardNoteTitle = NSLocalizedString("Home_Thank_You_Card_Note_Title", comment: "")
		static let thankYouCardPhoneItemTitle = NSLocalizedString("Home_Thank_You_Card_Phone_Item_Title", comment: "")
		static let thankYouCardHomeItemTitle = NSLocalizedString("Home_Thank_You_Card_Home_Item_Title", comment: "")
		static let thankYouCardFurtherInfoItemTitle = NSLocalizedString("Home_Thank_You_Card_Further_Info_Item_Title", comment: "")
		static let thankYouCard14DaysItemTitle = NSLocalizedString("Home_Thank_You_Card_14Days_Item_Title", comment: "")
		static let thankYouCardContactsItemTitle = NSLocalizedString("Home_Thank_You_Card_Contacts_Item_Title", comment: "")
		static let thankYouCardAppItemTitle = NSLocalizedString("Home_Thank_You_Card_App_Item_Title", comment: "")
		static let thankYouCardNoSymptomsItemTitle = NSLocalizedString("Home_Thank_You_Card_NoSymptoms_Item_Title", comment: "")

		// Finding positive card
		static let findingPositiveCardTitle = NSLocalizedString("Home_Finding_Positive_Card_Title", comment: "")
		static let findingPositiveCardStatusTitle = NSLocalizedString("Home_Finding_Positive_Card_Status_Title", comment: "")
		static let findingPositiveCardStatusSubtitle = NSLocalizedString("Home_Finding_Positive_Card_Status_Subtitle", comment: "")
		static let findingPositiveCardNoteTitle = NSLocalizedString("Home_Finding_Positive_Card_Note_Title", comment: "")
		static let findingPositivePhoneItemTitle = NSLocalizedString("Home_Finding_Positive_Card_Phone_Item_Title", comment: "")
		static let findingPositiveHomeItemTitle = NSLocalizedString("Home_Finding_Positive_Card_Home_Item_Title", comment: "")
		static let findingPositiveShareItemTitle = NSLocalizedString("Home_Finding_Positive_Card_Share_Item_Title", comment: "")
		static let findingPositiveCardButton = NSLocalizedString("Home_Finding_Positive_Card_Button", comment: "")

		// Submit Card
		static let submitCardTitle = NSLocalizedString("Home_SubmitCard_Title", comment: "")
		static let submitCardBody = NSLocalizedString("Home_SubmitCard_Body", comment: "")
		static let submitCardButton = NSLocalizedString("Home_SubmitCard_Button", comment: "")

		static let diaryCardTitle = NSLocalizedString("Home_DiaryCard_Title", comment: "")
		static let diaryCardBody = NSLocalizedString("Home_DiaryCard_Body", comment: "")
		static let diaryCardButton = NSLocalizedString("Home_DiaryCard_Button", comment: "")

		static let settingsCardTitle = NSLocalizedString("Home_SettingsCard_Title", comment: "")
		static let appInformationCardTitle = NSLocalizedString("Home_AppInformationCard_Title", comment: "")
		static let appInformationVersion = NSLocalizedString("Home_AppInformationCard_Version", comment: "")

		static let infoCardShareTitle = NSLocalizedString("Home_InfoCard_ShareTitle", comment: "")
		static let infoCardShareBody = NSLocalizedString("Home_InfoCard_ShareBody", comment: "")
		static let infoCardAboutTitle = NSLocalizedString("Home_InfoCard_AboutTitle", comment: "")
		static let infoCardAboutBody = NSLocalizedString("Home_InfoCard_AboutBody", comment: "")

		// Test Result States
		static let resultCardResultAvailableTitle = NSLocalizedString("Home_resultCard_ResultAvailableTitle", comment: "")
		static let resultCardResultUnvailableTitle = NSLocalizedString("Home_resultCard_ResultUnvailableTitle", comment: "")
		static let resultCardLoadingBody = NSLocalizedString("Home_resultCard_LoadingBody", comment: "")
		static let resultCardLoadingTitle = NSLocalizedString("Home_resultCard_LoadingTitle", comment: "")
		static let resultCardShowResultButton = NSLocalizedString("Home_resultCard_ShowResultButton", comment: "")
		static let resultCardRetrieveResultButton = NSLocalizedString("Home_resultCard_RetrieveResultButton", comment: "")
		static let resultCardNegativeTitle = NSLocalizedString("Home_resultCard_NegativeTitle", comment: "")
		static let resultCardNegativeDesc = NSLocalizedString("Home_resultCard_NegativeDesc", comment: "")
		static let resultCardPendingDesc = NSLocalizedString("Home_resultCard_PendingDesc", comment: "")
		static let resultCardInvalidTitle = NSLocalizedString("Home_resultCard_InvalidTitle", comment: "")
		static let resultCardInvalidDesc = NSLocalizedString("Home_resultCard_InvalidDesc", comment: "")
		static let resultCardAvailableSubtitle = NSLocalizedString("Home_resultCard_AvailableSubtitle", comment: "")
		static let resultCardAvailableDesc = NSLocalizedString("Home_resultCard_AvailableDesc", comment: "")
		static let resultCardLoadingErrorTitle = NSLocalizedString("Home_resultCard_LoadingErrorTitle", comment: "")

		static let riskStatusLoweredAlertTitle = NSLocalizedString("Home_Alert_RiskStatusLowered_Title", comment: "")
		static let riskStatusLoweredAlertMessage = NSLocalizedString("Home_Alert_RiskStatusLowered_Message", comment: "")
		static let riskStatusLoweredAlertPrimaryButtonTitle = NSLocalizedString("Home_Alert_RiskStatusLowered_PrimaryButtonTitle", comment: "")
	}

	enum InviteFriends {
		static let title = NSLocalizedString("InviteFriends_Title", comment: "")
		static let description = NSLocalizedString("InviteFriends_Description", comment: "")
		static let submit = NSLocalizedString("InviteFriends_Button", comment: "")
		static let navigationBarTitle = NSLocalizedString("InviteFriends_NavTitle", comment: "")
		static let shareTitle = NSLocalizedString("InviteFriends_ShareTitle", comment: "")
		static let shareUrl = NSLocalizedString("InviteFriends_ShareUrl", tableName: "Localizable.links", comment: "")
		static let subtitle = NSLocalizedString("InviteFriends_Subtitle", comment: "")
		static let imageAccessLabel = NSLocalizedString("InviteFriends_Illustration_Label", comment: "")
	}

	enum Reset {
		static let navigationBarTitle = NSLocalizedString("Reset_NavTitle", comment: "")
		static let header1 = NSLocalizedString("Reset_Header1", comment: "")
		static let description1 = NSLocalizedString("Reset_Descrition1", comment: "")
		static let resetButton = NSLocalizedString("Reset_Button", comment: "")
		static let discardButton = NSLocalizedString("Reset_Discard", comment: "")
		static let infoTitle = NSLocalizedString("Reset_InfoTitle", comment: "")
		static let infoDescription = NSLocalizedString("Reset_InfoDescription", comment: "")
		static let subtitle = NSLocalizedString("Reset_Subtitle", comment: "")
		static let imageDescription = NSLocalizedString("Reset_ImageDescription", comment: "")

		static let confirmDialogTitle = NSLocalizedString("Reset_ConfirmDialog_Title", comment: "")
		static let confirmDialogDescription = NSLocalizedString("Reset_ConfirmDialog_Description", comment: "")
		static let confirmDialogCancel = NSLocalizedString("Reset_ConfirmDialog_Cancel", comment: "")
		static let confirmDialogConfirm = NSLocalizedString("Reset_ConfirmDialog_Confirm", comment: "")
	}

	enum SafariView {
		static let targetURL = NSLocalizedString("safari_corona_website", tableName: "Localizable.links", comment: "")
	}

	enum LocalNotifications {
		static let ignore = NSLocalizedString("local_notifications_ignore", comment: "")
		static let detectExposureTitle = NSLocalizedString("local_notifications_detectexposure_title", comment: "")
		static let detectExposureBody = NSLocalizedString("local_notifications_detectexposure_body", comment: "")
		static let testResultsTitle = NSLocalizedString("local_notifications_testresults_title", comment: "")
		static let testResultsBody = NSLocalizedString("local_notifications_testresults_body", comment: "")
	}

	enum RiskLegend {
		static let title = NSLocalizedString("RiskLegend_Title", comment: "")
		static let subtitle = NSLocalizedString("RiskLegend_Subtitle", comment: "")
		static let legend1Title = NSLocalizedString("RiskLegend_Legend1_Title", comment: "")
		static let legend1Text = NSLocalizedString("RiskLegend_Legend1_Text", comment: "")
		static let legend2Title = NSLocalizedString("RiskLegend_Legend2_Title", comment: "")
		static let legend2Text = NSLocalizedString("RiskLegend_Legend2_Text", comment: "")
		static let legend2RiskLevels = NSLocalizedString("RiskLegend_Legend2_RiskLevels", comment: "")
		static let legend2High = NSLocalizedString("RiskLegend_Legend2_High", comment: "")
		static let legend2Low = NSLocalizedString("RiskLegend_Legend2_Low", comment: "")
		static let legend3Title = NSLocalizedString("RiskLegend_Legend3_Title", comment: "")
		static let legend3Text = NSLocalizedString("RiskLegend_Legend3_Text", comment: "")
		static let definitionsTitle = NSLocalizedString("RiskLegend_Definitions_Title", comment: "")
		static let storeTitle = NSLocalizedString("RiskLegend_Store_Title", comment: "")
		static let storeText = NSLocalizedString("RiskLegend_Store_Text", comment: "")
		static let checkTitle = NSLocalizedString("RiskLegend_Check_Title", comment: "")
		static let checkText = NSLocalizedString("RiskLegend_Check_Text", comment: "")
		static let contactTitle = NSLocalizedString("RiskLegend_Contact_Title", comment: "")
		static let contactText = NSLocalizedString("RiskLegend_Contact_Text", comment: "")
		static let notificationTitle = NSLocalizedString("RiskLegend_Notification_Title", comment: "")
		static let notificationText = NSLocalizedString("RiskLegend_Notification_Text", comment: "")
		static let randomTitle = NSLocalizedString("RiskLegend_Random_Title", comment: "")
		static let randomText = NSLocalizedString("RiskLegend_Random_Text", comment: "")
		static let titleImageAccLabel = NSLocalizedString("RiskLegend_Image1_AccLabel", comment: "")
	}

	enum UpdateMessage {
		static let title = NSLocalizedString("Update_Message_Title", comment: "")
		static let text = NSLocalizedString("Update_Message_Text", comment: "")
		static let textForce = NSLocalizedString("Update_Message_Text_Force", comment: "")
		static let actionUpdate = NSLocalizedString("Update_Message_Action_Update", comment: "")
		static let actionLater = NSLocalizedString("Update_Message_Action_Later", comment: "")
	}
<<<<<<< HEAD
	
=======

>>>>>>> 5718dee7
	enum AppInformation {
		static let newFeaturesNavigation = NSLocalizedString("App_Information_New_Features_Navigation", comment: "")
		static let aboutNavigation = NSLocalizedString("App_Information_About_Navigation", comment: "")
		static let aboutImageDescription = NSLocalizedString("App_Information_About_ImageDescription", comment: "")
		static let aboutTitle = NSLocalizedString("App_Information_About_Title", comment: "")
		static let aboutDescription = NSLocalizedString("App_Information_About_Description", comment: "")
		static let aboutText = NSLocalizedString("App_Information_About_Text", comment: "")
		static let aboutLink = NSLocalizedString("App_Information_About_Link", tableName: "Localizable.links", comment: "")
		static let aboutLinkText = NSLocalizedString("App_Information_About_LinkText", comment: "")

		static let faqNavigation = NSLocalizedString("App_Information_FAQ_Navigation", comment: "")

		static let contactNavigation = NSLocalizedString("App_Information_Contact_Navigation", comment: "")
		static let contactImageDescription = NSLocalizedString("App_Information_Contact_ImageDescription", comment: "")
		static let contactTitle = NSLocalizedString("App_Information_Contact_Title", comment: "")
		static let contactDescription = NSLocalizedString("App_Information_Contact_Description", comment: "")
		static let contactHotlineTitle = NSLocalizedString("App_Information_Contact_Hotline_Title", comment: "")
		static let contactHotlineText = NSLocalizedString("App_Information_Contact_Hotline_Text", comment: "")
		static let contactHotlineNumber = NSLocalizedString("App_Information_Contact_Hotline_Number", comment: "")
		static let contactHotlineDescription = NSLocalizedString("App_Information_Contact_Hotline_Description", comment: "")
		static let contactHotlineTerms = NSLocalizedString("App_Information_Contact_Hotline_Terms", comment: "")

		static let imprintNavigation = NSLocalizedString("App_Information_Imprint_Navigation", comment: "")
		static let imprintImageDescription = NSLocalizedString("App_Information_Imprint_ImageDescription", comment: "")
		static let imprintSection1Title = NSLocalizedString("App_Information_Imprint_Section1_Title", comment: "")
		static let imprintSection1Text = NSLocalizedString("App_Information_Imprint_Section1_Text", comment: "")
		static let imprintSection2Title = NSLocalizedString("App_Information_Imprint_Section2_Title", comment: "")
		static let imprintSection2Text = NSLocalizedString("App_Information_Imprint_Section2_Text", comment: "")
		static let imprintSection3Title = NSLocalizedString("App_Information_Imprint_Section3_Title", comment: "")
		static let imprintSection3Text = NSLocalizedString("App_Information_Imprint_Section3_Text", comment: "")
		static let imprintSection4Title = NSLocalizedString("App_Information_Imprint_Section4_Title", comment: "")
		static let imprintSection4Text = NSLocalizedString("App_Information_Imprint_Section4_Text", comment: "")
		static let imprintSectionContactFormTitle = NSLocalizedString("App_Information_Contact_Form_Title", comment: "")
		static let imprintSectionContactFormLink = NSLocalizedString("App_Information_Contact_Form_Link", tableName: "Localizable.links", comment: "")

		static let legalNavigation = NSLocalizedString("App_Information_Legal_Navigation", comment: "")
		static let legalImageDescription = NSLocalizedString("App_Information_Legal_ImageDescription", comment: "")

		static let privacyNavigation = NSLocalizedString("App_Information_Privacy_Navigation", comment: "")
		static let privacyImageDescription = NSLocalizedString("App_Information_Privacy_ImageDescription", comment: "")
		static let privacyTitle = NSLocalizedString("App_Information_Privacy_Title", comment: "")

		static let termsNavigation = NSLocalizedString("App_Information_Terms_Navigation", comment: "")
		static let termsImageDescription = NSLocalizedString("App_Information_Terms_ImageDescription", comment: "")
		static let termsTitle = NSLocalizedString("App_Information_Terms_Title", comment: "")
	}

	enum ENATanInput {
		static let empty = NSLocalizedString("ENATanInput_Empty", comment: "")
		static let invalidCharacter = NSLocalizedString("ENATanInput_InvalidCharacter", comment: "")
		static let characterIndex = NSLocalizedString("ENATanInput_CharacterIndex", comment: "")
	}
	
	enum NewVersionFeatures {
		static let accImageLabel = NSLocalizedString("DeltaOnboarding_NewVersionFeatures_AccessibilityImageLabel", comment: "")
		
		static let title = NSLocalizedString("DeltaOnboarding_NewVersionFeatures_Title", comment: "")
		
		static let release = NSLocalizedString("DeltaOnboarding_NewVersionFeatures_Release", comment: "")
		
		static let buttonContinue = NSLocalizedString("DeltaOnboarding_NewVersionFeatures_Button_Continue", comment: "")
		
		static let generalDescription = NSLocalizedString("DeltaOnboarding_NewVersionFeatures_Description", comment: "")
		
		static let feature112StatisticsTitle = NSLocalizedString("NewVersionFeature_112_statistics_title", comment: "")
		
		static let feature112StatisticsDescription = NSLocalizedString("NewVersionFeature_112_statistics_description", comment: "")
		
		static let feature112ExposureHistoryTitle = NSLocalizedString("NewVersionFeature_112_exposure_history_title", comment: "")
		
		static let feature112ExposureHistoryDescription = NSLocalizedString("NewVersionFeature_112_exposure_history_description", comment: "")
		
		static let feature112iOS125SupportTitle = NSLocalizedString("NewVersionFeature_112_ios125_support_title", comment: "")
		
		static let feature112iOS125SupportDescription = NSLocalizedString("NewVersionFeature_112_ios125_support_description", comment: "")
	}
	
	enum DeltaOnboarding {
		static let accImageLabel = NSLocalizedString("DeltaOnboarding_AccessibilityImageLabel", comment: "")
		
		static let title = NSLocalizedString("DeltaOnboarding_Headline", comment: "")
		
		static let description = NSLocalizedString("DeltaOnboarding_Description", comment: "")
		static let participatingCountries = NSLocalizedString("DeltaOnboarding_ParticipatingCountries", comment: "")
		
		static let participatingCountriesListUnavailableTitle = NSLocalizedString("DeltaOnboarding_ParticipatingCountriesList_Unavailable_Title", comment: "")
		static let participatingCountriesListUnavailable = NSLocalizedString("DeltaOnboarding_ParticipatingCountriesList_Unavailable", comment: "")
		
		static let primaryButton = NSLocalizedString("DeltaOnboarding_PrimaryButton_Continue", comment: "")
		
		static let legalDataProcessingInfoTitle = NSLocalizedString("DeltaOnboarding_DataProcessing_Info_title", tableName: "Localizable.legal", comment: "")
		
		static let legalDataProcessingInfoContent = NSLocalizedString("DeltaOnboarding_DataProcessing_Info_content", tableName: "Localizable.legal", comment: "")

		static let termsDescription1 = NSLocalizedString("DeltaOnboarding_Terms_Description1", comment: "")
		static let termsButtonTitle = NSLocalizedString("DeltaOnboarding_Terms_Button", comment: "")
		static let termsDescription2 = NSLocalizedString("DeltaOnboarding_Terms_Description2", comment: "")
	}

	enum WarnOthersNotification {
		static let title = NSLocalizedString("WarnOthersNotification_Title", comment: "")
		static let description = NSLocalizedString("WarnOthersNotification_Description", comment: "")
	}

	enum WrongDeviceTime {
		static let errorPushNotificationTitle = NSLocalizedString("ExposureDetection_WrongTime_Notification_Title", comment: "")
		static let errorPushNotificationText = NSLocalizedString("ExposureDetection_WrongTime_Notification_Body", comment: "")
	}
	
	enum AutomaticSharingConsent {
		static let consentTitle = NSLocalizedString("AutomaticSharingConsent_Title", comment: "")
		static let switchTitle = NSLocalizedString("AutomaticSharingConsent_SwitchTitle", comment: "")
		static let switchTitleDescription = NSLocalizedString("AutomaticSharingConsent_SwitchTitleDesc", comment: "")
		static let consentSubTitle = NSLocalizedString("AutomaticSharingConsent_Subtitle", tableName: "Localizable.legal", comment: "")
		static let consentDescriptionPart1 = NSLocalizedString("AutomaticSharingConsent_DescriptionPart1", tableName: "Localizable.legal", comment: "")
		static let consentDescriptionPart2 = NSLocalizedString("AutomaticSharingConsent_DescriptionPart2", tableName: "Localizable.legal", comment: "")
		static let consentDescriptionPart3 = NSLocalizedString("AutomaticSharingConsent_DescriptionPart3", tableName: "Localizable.legal", comment: "")
		static let consentDescriptionPart4 = NSLocalizedString("AutomaticSharingConsent_DescriptionPart4", tableName: "Localizable.legal", comment: "")
		static let consentDescriptionPart5 = NSLocalizedString("AutomaticSharingConsent_DescriptionPart5", tableName: "Localizable.legal", comment: "")
		static let dataProcessingDetailInfo = NSLocalizedString("AutomaticSharingConsent_DataProcessingDetailInfo", comment: "")
	}
	
	enum ThankYouScreen {
		static let title = NSLocalizedString("Thank_You_Title", comment: "")
		static let subTitle = NSLocalizedString("Thank_You_SubTitle", comment: "")
		static let description1 = NSLocalizedString("Thank_You_Description1", comment: "")
		static let description2 = NSLocalizedString("Thank_You_Description2", comment: "")
		static let continueButton = NSLocalizedString("Thank_You_Continue_Button", comment: "")
		static let cancelButton = NSLocalizedString("Thank_You_Cancel_Button", comment: "")
		static let accImageDescription = NSLocalizedString("Thank_You_AccImageDescription", comment: "")
	}
	
	enum ContactDiary {

		enum Overview {
			static let menuButtonTitle = NSLocalizedString("ContactDiary_Overview_Button_Title_Menu", comment: "")
			static let title = NSLocalizedString("ContactDiary_Overview_Title", comment: "")
			static let description = NSLocalizedString("ContactDiary_Overview_Description", comment: "")
			static let increasedRiskTitle = NSLocalizedString("ContactDiary_Overview_Increased_Risk_Title", comment: "")
			static let lowRiskTitle = NSLocalizedString("ContactDiary_Overview_Low_Risk_Title", comment: "")
			static let riskText1 = NSLocalizedString("ContactDiary_Overview_Risk_Text_1", comment: "")
			static let riskText2 = NSLocalizedString("ContactDiary_Overview_Risk_Text_2", comment: "")

			enum ActionSheet {
				static let infoActionTitle = NSLocalizedString("ContactDiary_Overview_ActionSheet_InfoActionTitle", comment: "")
				static let exportActionTitle = NSLocalizedString("ContactDiary_Overview_ActionSheet_ExportActionTitle", comment: "")
				static let exportActionSubject = NSLocalizedString("ContactDiary_Overview_ActionSheet_ExportActionSubject", comment: "")
				static let editPersonTitle = NSLocalizedString("ContactDiary_Overview_ActionSheet_EditPersonTitle", comment: "")
				static let editLocationTitle = NSLocalizedString("ContactDiary_Overview_ActionSheet_EditLocationTitle", comment: "")
			}
		}

		enum Day {
			static let contactPersonsSegment = NSLocalizedString("ContactDiary_Day_ContactPersonsSegment", comment: "")
			static let addContactPerson = NSLocalizedString("ContactDiary_Day_AddContactPerson", comment: "")
			static let contactPersonsEmptyTitle = NSLocalizedString("ContactDiary_Day_ContactPersonsEmptyTitle", comment: "")
			static let contactPersonsEmptyDescription = NSLocalizedString("ContactDiary_Day_ContactPersonsEmptyDescription", comment: "")
			static let contactPersonsEmptyImageDescription = NSLocalizedString("ContactDiary_Day_ContactPersonsEmptyImageDescription", comment: "")
			static let locationsSegment = NSLocalizedString("ContactDiary_Day_LocationsSegment", comment: "")
			static let addLocation = NSLocalizedString("ContactDiary_Day_AddLocation", comment: "")
			static let locationsEmptyTitle = NSLocalizedString("ContactDiary_Day_LocationsEmptyTitle", comment: "")
			static let locationsEmptyDescription = NSLocalizedString("ContactDiary_Day_LocationsEmptyDescription", comment: "")
			static let locationsEmptyImageDescription = NSLocalizedString("ContactDiary_Day_LocationsEmptyImageDescription", comment: "")
		}

		enum EditEntries {
			enum ContactPersons {
				static let title = NSLocalizedString("ContactDiary_EditEntries_ContactPersons_Title", comment: "")
				static let deleteAllButtonTitle = NSLocalizedString("ContactDiary_EditEntries_ContactPersons_DeleteAllButtonTitle", comment: "")

				enum DeleteOneAlert {
					static let title = NSLocalizedString("ContactDiary_EditEntries_ContactPerson_AlertTitle", comment: "")
					static let message = NSLocalizedString("ContactDiary_EditEntries_ContactPerson_AlertMessage", comment: "")
					static let confirmButtonTitle = NSLocalizedString("ContactDiary_EditEntries_ContactPerson_AlertConfirmButtonTitle", comment: "")
					static let cancelButtonTitle = NSLocalizedString("ContactDiary_EditEntries_ContactPerson_AlertCancelButtonTitle", comment: "")
				}

				enum DeleteAllAlert {
					static let title = NSLocalizedString("ContactDiary_EditEntries_ContactPersons_AlertTitle", comment: "")
					static let message = NSLocalizedString("ContactDiary_EditEntries_ContactPersons_AlertMessage", comment: "")
					static let confirmButtonTitle = NSLocalizedString("ContactDiary_EditEntries_ContactPersons_AlertConfirmButtonTitle", comment: "")
					static let cancelButtonTitle = NSLocalizedString("ContactDiary_EditEntries_ContactPersons_AlertCancelButtonTitle", comment: "")
				}
			}

			enum Locations {
				static let title = NSLocalizedString("ContactDiary_EditEntries_Locations_Title", comment: "")
				static let deleteAllButtonTitle = NSLocalizedString("ContactDiary_EditEntries_Locations_DeleteAllButtonTitle", comment: "")

				enum DeleteOneAlert {
					static let title = NSLocalizedString("ContactDiary_EditEntries_Location_AlertTitle", comment: "")
					static let message = NSLocalizedString("ContactDiary_EditEntries_Location_AlertMessage", comment: "")
					static let confirmButtonTitle = NSLocalizedString("ContactDiary_EditEntries_Location_AlertConfirmButtonTitle", comment: "")
					static let cancelButtonTitle = NSLocalizedString("ContactDiary_EditEntries_Location_AlertCancelButtonTitle", comment: "")
				}

				enum DeleteAllAlert {
					static let title = NSLocalizedString("ContactDiary_EditEntries_Locations_AlertTitle", comment: "")
					static let message = NSLocalizedString("ContactDiary_EditEntries_Locations_AlertMessage", comment: "")
					static let confirmButtonTitle = NSLocalizedString("ContactDiary_EditEntries_Locations_AlertConfirmButtonTitle", comment: "")
					static let cancelButtonTitle = NSLocalizedString("ContactDiary_EditEntries_Locations_AlertCancelButtonTitle", comment: "")
				}
			}
		}

		enum Information {
			static let title = NSLocalizedString("ContactDiary_Information_Title", comment: "")
			static let imageDescription = NSLocalizedString("ContactDiary_Information_ImageDescription", comment: "")
			static let descriptionTitle = NSLocalizedString("ContactDiary_Information_DescriptionTitle", comment: "")
			static let descriptionSubHeadline = NSLocalizedString("ContactDiary_Information_DescriptionSubHeadline", comment: "")
			static let itemPersonTitle = NSLocalizedString("ContactDiary_Information_Item_Person_Title", comment: "")
			static let itemContactTitle = NSLocalizedString("ContactDiary_Information_Item_Location_Title", comment: "")
			static let itemLockTitle = NSLocalizedString("ContactDiary_Information_Item_Lock_Title", comment: "")
			static let deletedAutomatically = NSLocalizedString("ContactDiary_Information_Item_DeletedAutomatically_Title", comment: "")
			static let exportTextformat = NSLocalizedString("ContactDiary_Information_Item_ExportTextFormat_Title", comment: "")
			static let exposureHistory = NSLocalizedString("ContactDiary_Information_Item_ExposureHistory_Title", comment: "")
			static let legalHeadline_1 = NSLocalizedString("ContactDiary_Information_Legal_Headline_1", tableName: "Localizable.legal", comment: "")
			static let legalSubHeadline_1 = NSLocalizedString("ContactDiary_Information_Legal_SubHeadline_1", tableName: "Localizable.legal", comment: "")
			static let legalSubHeadline_2 = NSLocalizedString("ContactDiary_Information_Legal_SubHeadline_2", tableName: "Localizable.legal", comment: "")
			static let legalText_1 = NSLocalizedString("ContactDiary_Information_Legal_Text_1", tableName: "Localizable.legal", comment: "")
			static let legalText_2 = NSLocalizedString("ContactDiary_Information_Legal_Text_2", tableName: "Localizable.legal", comment: "")
			static let legalText_3 = NSLocalizedString("ContactDiary_Information_Legal_Text_3", tableName: "Localizable.legal", comment: "")
			static let legalText_4 = NSLocalizedString("ContactDiary_Information_Legal_Text_4", tableName: "Localizable.legal", comment: "")
			static let dataPrivacyTitle = NSLocalizedString("ContactDiary_Information_Dataprivacy_Title", comment: "")
			static let primaryButtonTitle = NSLocalizedString("ContactDiary_Information_PrimaryButton_Title", comment: "")
		}

		enum AddEditEntry {
			static let primaryButtonTitle = NSLocalizedString("ContactDiary_AddEditEntry_PrimaryButton_Title", comment: "")

			enum location {
				static let title = NSLocalizedString("ContactDiary_AddEditEntry_LocationTitle", comment: "")
				static let placeholder = NSLocalizedString("ContactDiary_AddEditEntry_LocationPlaceholder", comment: "")
			}

			enum person {
				static let title = NSLocalizedString("ContactDiary_AddEditEntry_PersonTitle", comment: "")
				static let placeholder = NSLocalizedString("ContactDiary_AddEditEntry_PersonPlaceholder", comment: "")
			}
		}
	}

	enum Statistics {

		static let error = NSLocalizedString("Statistics_LoadingError", comment: "")

		enum Card {

			enum Infections {
				static let title = NSLocalizedString("Statistics_Card_Infections_Title", comment: "")
				static let today = NSLocalizedString("Statistics_Card_Infections_Today", comment: "")
				static let yesterday = NSLocalizedString("Statistics_Card_Infections_Yesterday", comment: "")
				static let date = NSLocalizedString("Statistics_Card_Infections_Date", comment: "")
				static let secondaryLabelTitle = NSLocalizedString("Statistics_Card_Infections_SecondaryLabelTitle", comment: "")
				static let tertiaryLabelTitle = NSLocalizedString("Statistics_Card_Infections_TertiaryLabelTitle", comment: "")
			}

			enum Incidence {
				static let title = NSLocalizedString("Statistics_Card_Incidence_Title", comment: "")
				static let today = NSLocalizedString("Statistics_Card_Incidence_Today", comment: "")
				static let yesterday = NSLocalizedString("Statistics_Card_Incidence_Yesterday", comment: "")
				static let date = NSLocalizedString("Statistics_Card_Incidence_Date", comment: "")
				static let secondaryLabelTitle = NSLocalizedString("Statistics_Card_Incidence_SecondaryLabelTitle", comment: "")
			}

			enum KeySubmissions {
				static let title = NSLocalizedString("Statistics_Card_KeySubmissions_Title", comment: "")
				static let today = NSLocalizedString("Statistics_Card_KeySubmissions_Today", comment: "")
				static let yesterday = NSLocalizedString("Statistics_Card_KeySubmissions_Yesterday", comment: "")
				static let date = NSLocalizedString("Statistics_Card_KeySubmissions_Date", comment: "")
				static let secondaryLabelTitle = NSLocalizedString("Statistics_Card_KeySubmissions_SecondaryLabelTitle", comment: "")
				static let tertiaryLabelTitle = NSLocalizedString("Statistics_Card_KeySubmissions_TertiaryLabelTitle", comment: "")
				static let footnote = NSLocalizedString("Statistics_Card_KeySubmissions_Footnote", comment: "")
			}

			enum ReproductionNumber {
				static let title = NSLocalizedString("Statistics_Card_ReproductionNumber_Title", comment: "")
				static let today = NSLocalizedString("Statistics_Card_ReproductionNumber_Today", comment: "")
				static let yesterday = NSLocalizedString("Statistics_Card_ReproductionNumber_Yesterday", comment: "")
				static let date = NSLocalizedString("Statistics_Card_ReproductionNumber_Date", comment: "")
				static let secondaryLabelTitle = NSLocalizedString("Statistics_Card_ReproductionNumber_SecondaryLabelTitle", comment: "")
			}

			static let trendIncreasing = NSLocalizedString("Statistics_Card_Trend_Increasing", comment: "")
			static let trendDecreasing = NSLocalizedString("Statistics_Card_Trend_Decreasing", comment: "")
			static let trendStable = NSLocalizedString("Statistics_Card_Trend_Stable", comment: "")

			static let trendSemanticNegative = NSLocalizedString("Statistics_Card_TrendSemantic_Negative", comment: "")
			static let trendSemanticPositive = NSLocalizedString("Statistics_Card_TrendSemantic_Positive", comment: "")
			static let trendSemanticNeutral = NSLocalizedString("Statistics_Card_TrendSemantic_Neutral", comment: "")

			static let million = NSLocalizedString("Statistics_Card_Million", comment: "")

		}

		enum Info {
			static let title = NSLocalizedString("Statistics_Info_Title", comment: "")
			static let subtitle = NSLocalizedString("Statistics_Info_Subtitle", comment: "")
			static let infectionsTitle = NSLocalizedString("Statistics_Info_Infections_Title", comment: "")
			static let infectionsText = NSLocalizedString("Statistics_Info_Infections_Text", comment: "")
			static let keySubmissionsTitle = NSLocalizedString("Statistics_Info_KeySubmissions_Title", comment: "")
			static let keySubmissionsText = NSLocalizedString("Statistics_Info_KeySubmissions_Text", comment: "")
			static let incidenceTitle = NSLocalizedString("Statistics_Info_Incidence_Title", comment: "")
			static let incidenceText = NSLocalizedString("Statistics_Info_Incidence_Text", comment: "")
			static let reproductionNumberTitle = NSLocalizedString("Statistics_Info_ReproductionNumber_Title", comment: "")
			static let reproductionNumberText = NSLocalizedString("Statistics_Info_ReproductionNumber_Text", comment: "")
			static let faqLinkText = NSLocalizedString("Statistics_Info_FAQLink_Text", comment: "")
			static let faqLinkTitle = NSLocalizedString("Statistics_Info_FAQLink_Title", comment: "")
			static let faqLink = NSLocalizedString("Statistics_Info_FAQ_URL", tableName: "Localizable.links", comment: "")
			static let definitionsTitle = NSLocalizedString("Statistics_Info_Definitions_Title", comment: "")
			static let periodTitle = NSLocalizedString("Statistics_Info_Period_Title", comment: "")
			static let yesterdayTitle = NSLocalizedString("Statistics_Info_Yesterday_Title", comment: "")
			static let yesterdayText = NSLocalizedString("Statistics_Info_Yesterday_Text", comment: "")
			static let meanTitle = NSLocalizedString("Statistics_Info_Mean_Title", comment: "")
			static let meanText = NSLocalizedString("Statistics_Info_Mean_Text", comment: "")
			static let totalTitle = NSLocalizedString("Statistics_Info_Total_Title", comment: "")
			static let totalText = NSLocalizedString("Statistics_Info_Total_Text", comment: "")
			static let trendTitle = NSLocalizedString("Statistics_Info_Trend_Title", comment: "")
			static let trendText = NSLocalizedString("Statistics_Info_Trend_Text", comment: "")
			static let trendsTitle = NSLocalizedString("Statistics_Info_Trends_Title", comment: "")
			static let trendsIncreasing = NSLocalizedString("Statistics_Info_Trends_Increasing", comment: "")
			static let trendsDecreasing = NSLocalizedString("Statistics_Info_Trends_Decreasing", comment: "")
			static let trendsStable = NSLocalizedString("Statistics_Info_Trends_Stable", comment: "")
			static let trendsFootnote = NSLocalizedString("Statistics_Info_Trends_Footnote", comment: "")
			static let titleImageAccLabel = NSLocalizedString("Statistics_Info_Image_AccLabel", comment: "")
		}

	}
	
	enum UpdateOS {
		static let title = NSLocalizedString("UpdateOS_title", comment: "")
		static let text = NSLocalizedString("UpdateOS_text", comment: "")
	}
	
	// swiftlint:disable:next file_length
}<|MERGE_RESOLUTION|>--- conflicted
+++ resolved
@@ -766,11 +766,7 @@
 		static let actionUpdate = NSLocalizedString("Update_Message_Action_Update", comment: "")
 		static let actionLater = NSLocalizedString("Update_Message_Action_Later", comment: "")
 	}
-<<<<<<< HEAD
-	
-=======
-
->>>>>>> 5718dee7
+
 	enum AppInformation {
 		static let newFeaturesNavigation = NSLocalizedString("App_Information_New_Features_Navigation", comment: "")
 		static let aboutNavigation = NSLocalizedString("App_Information_About_Navigation", comment: "")
