//
// 🦠 Corona-Warn-App
//

import UIKit

class DMServerEnvironmentViewController: UIViewController, UIPickerViewDelegate, UIPickerViewDataSource {

	// MARK: - Init

	init(
		store: Store,
		downloadedPackagesStore: DownloadedPackagesStore,
		environmentProvider: EnvironmentProviding = Environments()
	) {
		self.store = store
		self.downloadedPackagesStore = downloadedPackagesStore
		self.environmentProvider = environmentProvider
		super.init(nibName: nil, bundle: nil)
	}

	@available(*, unavailable)
	required init?(coder: NSCoder) {
		fatalError("init(coder:) has not been implemented")
	}

	// MARK: - Overrides

	override func viewDidLoad() {
		super.viewDidLoad()

		view.backgroundColor = ColorCompatibility.systemBackground

		currentEnvironmentLabel = UILabel(frame: .zero)
		currentEnvironmentLabel.translatesAutoresizingMaskIntoConstraints = false
		updateCurrentEnvironmentLabel()

		picker = UIPickerView(frame: .zero)
		picker.translatesAutoresizingMaskIntoConstraints = false
		picker.dataSource = self
		picker.delegate = self

		let environmentIndex = environmentProvider.environments.firstIndex {
			$0.name == environmentProvider.currentEnvironment().name
		}
		picker.selectRow(environmentIndex ?? 0, inComponent: 0, animated: true)

		let saveButton = UIButton(frame: .zero)
		saveButton.translatesAutoresizingMaskIntoConstraints = false
		saveButton.addTarget(self, action: #selector(saveButtonTaped), for: .touchUpInside)
		saveButton.setTitle("Save", for: .normal)
		saveButton.setTitleColor(.enaColor(for: .buttonPrimary), for: .normal)

		let stackView = UIStackView(arrangedSubviews: [currentEnvironmentLabel, picker, saveButton])
		stackView.translatesAutoresizingMaskIntoConstraints = false
		stackView.axis = .vertical
		view.addSubview(stackView)

		NSLayoutConstraint.activate([
			stackView.centerYAnchor.constraint(equalTo: view.centerYAnchor),
			stackView.centerXAnchor.constraint(equalTo: view.centerXAnchor)
		])
	}

	// MARK: - Protocol UIPickerViewDelegate

	func pickerView(_ pickerView: UIPickerView, titleForRow row: Int, forComponent component: Int) -> String? {
		return environmentProvider.environments[row].name
	}

	// MARK: - Protocol UIPickerViewDataSource

	func pickerView(_ pickerView: UIPickerView, numberOfRowsInComponent component: Int) -> Int {
		return environmentProvider.environments.count
	}

	func numberOfComponents(in pickerView: UIPickerView) -> Int {
		return 1
	}

	// MARK: - Private

	private var store: Store
	private let downloadedPackagesStore: DownloadedPackagesStore
	private let environmentProvider: EnvironmentProviding
	private var currentEnvironmentLabel: UILabel!
	private var picker: UIPickerView!

<<<<<<< HEAD
	private func updateCurrentEnviromentLabel() {
		currentEnvironmentLabel.text = "Selected Environment: \(environmentProvider.currentEnvironment().name)"
=======
	private func updateCurrentEnvironmentLabel() {
		currentEnvironmentLabel.text = "Selected Environment: \(store.selectedServerEnvironment.name)"
>>>>>>> a75fa55f
	}

	@objc
	private func saveButtonTaped() {
		let quitAlert = UIAlertController(title: "App Restart Needed", message: "To use the new environment you have to restart the app", preferredStyle: .alert)

		let quitAction = UIAlertAction(title: "Save and quit app", style: .destructive) { [weak self] _ in
			guard let self = self else { return }

			let selectedRow = self.picker.selectedRow(inComponent: 0)
<<<<<<< HEAD
			let selectedEnv = self.environmentProvider.environments[selectedRow]

			UserDefaults.standard.setValue(selectedEnv.name, forKey: Environments.selectedEnvironmentKey)
			self.updateCurrentEnviromentLabel()

=======
			self.store.selectedServerEnvironment = self.serverEnvironment.availableEnvironments()[selectedRow]
			self.updateCurrentEnvironmentLabel()
			self.store.appConfigMetadata = nil
>>>>>>> a75fa55f
			self.store.enfRiskCalculationResult = nil
			self.store.checkinRiskCalculationResult = nil
			self.downloadedPackagesStore.reset()
			exit(0)
		}

		let cancelAction = UIAlertAction(title: "Cancel", style: .cancel)
		quitAlert.addAction(quitAction)
		quitAlert.addAction(cancelAction)
		present(quitAlert, animated: true)
	}
}<|MERGE_RESOLUTION|>--- conflicted
+++ resolved
@@ -86,13 +86,8 @@
 	private var currentEnvironmentLabel: UILabel!
 	private var picker: UIPickerView!
 
-<<<<<<< HEAD
-	private func updateCurrentEnviromentLabel() {
+	private func updateCurrentEnvironmentLabel() {
 		currentEnvironmentLabel.text = "Selected Environment: \(environmentProvider.currentEnvironment().name)"
-=======
-	private func updateCurrentEnvironmentLabel() {
-		currentEnvironmentLabel.text = "Selected Environment: \(store.selectedServerEnvironment.name)"
->>>>>>> a75fa55f
 	}
 
 	@objc
@@ -103,17 +98,12 @@
 			guard let self = self else { return }
 
 			let selectedRow = self.picker.selectedRow(inComponent: 0)
-<<<<<<< HEAD
-			let selectedEnv = self.environmentProvider.environments[selectedRow]
+            let selectedEnv = self.environmentProvider.environments[selectedRow]
 
 			UserDefaults.standard.setValue(selectedEnv.name, forKey: Environments.selectedEnvironmentKey)
-			self.updateCurrentEnviromentLabel()
+			self.updateCurrentEnvironmentLabel()
 
-=======
-			self.store.selectedServerEnvironment = self.serverEnvironment.availableEnvironments()[selectedRow]
-			self.updateCurrentEnvironmentLabel()
 			self.store.appConfigMetadata = nil
->>>>>>> a75fa55f
 			self.store.enfRiskCalculationResult = nil
 			self.store.checkinRiskCalculationResult = nil
 			self.downloadedPackagesStore.reset()
