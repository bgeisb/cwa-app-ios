--- conflicted
+++ resolved
@@ -19,14 +19,10 @@
 		let css = CheckinSplittingService()
 		let transmissionRiskValueMapping = appConfig.presenceTracingParameters.riskCalculationParameters.transmissionRiskValueMapping
 
-<<<<<<< HEAD
 		let preparedCheckins = checkins
-=======
-		let checkins = rawCheckins
 			.compactMap {
 				$0.derivingWarningTimeInterval(config: PresenceTracingSubmissionConfiguration(from: appConfig.presenceTracingParameters.submissionParameters))
 			}
->>>>>>> b54001cf
 			// Split checkins per day
 			.reduce([Checkin]()) { value, checkin -> [Checkin] in
 				var mutableValue = value
