--- conflicted
+++ resolved
@@ -7,11 +7,7 @@
 			"verificationURL": "https://TestEnvironment0.verification",
 			"dataDonationURL": "https://TestEnvironment0.datadonation",
 			"errorLogSubmissionURL": "https://TestEnvironment0.logupload",
-<<<<<<< HEAD
-			"dgcURL": "https://TestEnvironment0.dgc",
-=======
 			"dccURL": "https://TestEnvironment0.dgc",
->>>>>>> 91a2fef0
 			"validationKeyString": "Key0",
 			"pinningKeyHash": "hash0"
 		},
@@ -22,11 +18,7 @@
 			"verificationURL": "https://TestEnvironment1.verification",
 			"dataDonationURL": "https://TestEnvironment1.datadonation",
 			"errorLogSubmissionURL": "https://TestEnvironment1.logupload",
-<<<<<<< HEAD
-			"dgcURL": "https://TestEnvironment1.dgc",
-=======
 			"dccURL": "https://TestEnvironment1.dgc",
->>>>>>> 91a2fef0
 			"validationKeyString": "Key1",
 			"pinningKeyHash": "hash1"
 		},
@@ -37,11 +29,7 @@
 			"verificationURL": "https://TestEnvironment2.verification",
 			"dataDonationURL": "https://TestEnvironment2.datadonation",
 			"errorLogSubmissionURL": "https://TestEnvironment2.logupload",
-<<<<<<< HEAD
-			"dgcURL": "https://TestEnvironment2.dgc",
-=======
 			"dccURL": "https://TestEnvironment2.dgc",
->>>>>>> 91a2fef0
 			"validationKeyString": "Key2",
 			"pinningKeyHash": "hash2"
 		},
@@ -52,11 +40,7 @@
 			"verificationURL": "https://prod.verification",
 			"dataDonationURL": "https://prod.datadonation",
 			"errorLogSubmissionURL": "https://prod.logupload",
-<<<<<<< HEAD
-			"dgcURL": "https://prod.dgc",
-=======
 			"dccURL": "https://prod.dgc",
->>>>>>> 91a2fef0
 			"validationKeyString": "Key",
 			"pinningKeyHash": "hash"
 		}
