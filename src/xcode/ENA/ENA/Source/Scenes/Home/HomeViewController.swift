--- conflicted
+++ resolved
@@ -98,20 +98,11 @@
             } else if let error = error {
                 logError(message: error.localizedDescription)
             } else {
-<<<<<<< HEAD
-                let exposureDetectionViewController = ExposureDetectionViewController.initiate(for: .exposureDetection)
-                exposureDetectionViewController.delegate = self
-                exposureDetectionViewController.client = self.client
-                exposureDetectionViewController.exposureManager = manager
-                exposureDetectionViewController.exposureDetectionSummary = self.summary
-                self.present(exposureDetectionViewController, animated: true, completion: nil)
-=======
                 let vc = enStoryBoard.instantiateViewController(identifier: "ExposureNotificationSettingViewController", creator: { coder in
                     return ExposureNotificationSettingViewController(coder: coder, manager: manager)
                 }
                 )
                 self.present(vc, animated: true, completion: nil)
->>>>>>> 67e4bec3
             }
         }
     }
