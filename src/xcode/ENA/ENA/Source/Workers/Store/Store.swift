--- conflicted
+++ resolved
@@ -60,7 +60,6 @@
 
 	var riskCalculationResult: RiskCalculationResult? { get set }
 
-<<<<<<< HEAD
 	/// Date when the risk was changed to high
 	var dateOfConversionToHighRisk: Date? { get set }
 	
@@ -69,11 +68,7 @@
 	
 	/// Date when the test result came
 	var testResultDate: Date? { get set }
-	
-=======
-	var dateOfConversionToHighRisk: Date? { get set }
-	
->>>>>>> ffb2ad47
+
 	/// Set to true whenever a risk calculation changes the risk from .high to .low
 	var shouldShowRiskStatusLoweredAlert: Bool { get set }
 
@@ -173,13 +168,10 @@
 	var userMetadata: UserMetadata? { get set }
     /// Analytics data.
 	var clientMetadata: ClientMetadata? { get set }
-<<<<<<< HEAD
 	/// Analytics data
 	var keySubmissionMetadata: KeySubmissionMetadata? { get set }
-=======
 	/// Analytics data.
 	var testResultMetadata: TestResultMetaData? { get set }
->>>>>>> ffb2ad47
 }
 
 /// Wrapper protocol
