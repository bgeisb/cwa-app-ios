//
// Corona-Warn-App
//
// SAP SE and all other contributors
// copyright owners license this file to you under the Apache
// License, Version 2.0 (the "License"); you may not use this
// file except in compliance with the License.
// You may obtain a copy of the License at
//
// http://www.apache.org/licenses/LICENSE-2.0
//
// Unless required by applicable law or agreed to in writing,
// software distributed under the License is distributed on an
// "AS IS" BASIS, WITHOUT WARRANTIES OR CONDITIONS OF ANY
// KIND, either express or implied.  See the License for the
// specific language governing permissions and limitations
// under the License.
//

@testable import ENA
import ExposureNotification
import Foundation
import XCTest

final class ExposureDetectionExecutorTests: XCTestCase {

	// MARK: - Determine Available Data Tests

	func testDetermineAvailableData_Success() throws {
		// Test the case where the exector is asked to download the days and hours,
		// and the client returns valid data. Returned DaysAndHours should be non-nil
		let testDaysAndHours = DaysAndHours(days: ["Hello"], hours: [23])
		let sut = ExposureDetectionExecutor.makeWith(client: ClientMock(availableDaysAndHours: testDaysAndHours))
		let successExpectation = expectation(description: "Expect that the completion handler is called!")

		sut.exposureDetection(
			country: "IT",
			determineAvailableData: { daysAndHours, country  in
				defer { successExpectation.fulfill() }

				XCTAssertEqual(daysAndHours?.days, testDaysAndHours.days)
				XCTAssertEqual(daysAndHours?.hours, [23])
				XCTAssertEqual(country, "IT")
			}
		)
		waitForExpectations(timeout: 2.0)
	}

	func testDetermineAvailableData_Failure() throws {
		// Test the case where the exector is asked to download the days and hours,
		// but the client retuns an error. Returned DaysAndHours should be nil
		let sut = ExposureDetectionExecutor.makeWith(client: ClientMock(urlRequestFailure: .serverError(500)))
		let successExpectation = expectation(description: "Expect that the completion handler is called!")

		sut.exposureDetection(
			country: "IT",
			determineAvailableData: { daysAndHours, _ in
				defer { successExpectation.fulfill() }

				XCTAssertNil(daysAndHours)
			}
		)
		waitForExpectations(timeout: 2.0)
	}

	// MARK: - Download Delta Tests

	func testDownloadDelta_GetDeltaSuccess() throws {
		// Test the case where the exector is asked to download the latest DaysAndHours delta,
		// and the server has new data. We expect that:
		// 1 - the request is successful and we get some DaysAndHours back.
		// 2 - only the delta is returned (days/hours the store was missing when compared to remote)
		let cal = Calendar(identifier: .gregorian)
		let startOfToday = cal.startOfDay(for: Date())
		let todayString = startOfToday.formatted
		let yesterdayString = try XCTUnwrap(cal.date(byAdding: DateComponents(day: -1), to: startOfToday)?.formatted)

		let remoteDaysAndHours: DaysAndHours = DaysAndHours(days: [yesterdayString, todayString], hours: [])
		let localDaysAndHours: DaysAndHours = DaysAndHours(days: [yesterdayString], hours: [])

		let downloadedPackageStore = DownloadedPackagesSQLLiteStore.openInMemory

		downloadedPackageStore.set(country: "IT", day: localDaysAndHours.days[0], package: try .makePackage())

		let sut = ExposureDetectionExecutor.makeWith(packageStore: downloadedPackageStore)

		let missingDaysAndHours = sut.exposureDetection(
			country: "IT",
			downloadDeltaFor: remoteDaysAndHours)

		XCTAssertEqual(missingDaysAndHours.days, [todayString])
	}

	func testDownloadDelta_TestStoreIsPruned() throws {
		// Test the case where the exector is asked to download the latest DaysAndHours delta,
		// and the server has new data. We expect that the downloaded package store is pruned of old entries

		let downloadedPackageStore = DownloadedPackagesSQLLiteStore.openInMemory

		downloadedPackageStore.set(country: "IT", day: Date.distantPast.formatted, package: try SAPDownloadedPackage.makePackage())

		let sut = ExposureDetectionExecutor.makeWith(packageStore: downloadedPackageStore)

		_ = sut.exposureDetection(
			country: "IT",
			downloadDeltaFor: DaysAndHours(days: ["Hello"], hours: [])
		)

		XCTAssert(downloadedPackageStore.allDays(country: "IT").isEmpty, "The store should be empty after being pruned!")
	}

	// MARK: - Store Delta Tests

	func testStoreDelta_Success() throws {
		// Test the case where the exector is asked to store the latest DaysAndHours delta,
		// and the server has new data. We expect that the package store contains this new data.

		let downloadedPackageStore = DownloadedPackagesSQLLiteStore.openInMemory
		let testDaysAndHours = DaysAndHours(days: ["2020-01-01"], hours: [])
		let testPackage = try SAPDownloadedPackage.makePackage()
		let completionExpectation = expectation(description: "Expect that the completion handler is called.")

		let sut = ExposureDetectionExecutor.makeWith(
			client: ClientMock(
				availableDaysAndHours: testDaysAndHours,
				downloadedPackage: testPackage),
			packageStore: downloadedPackageStore
		)

		sut.exposureDetection(
			country: "IT",
			downloadAndStore: testDaysAndHours) { error in
				defer { completionExpectation.fulfill() }
				XCTAssertNil(error)

				guard let storedPackage = downloadedPackageStore.package(for: "2020-01-01", country: "IT") else {
					// We can't XCUnwrap here as completion handler closure cannot throw
					XCTFail("Package store did not contain downloaded delta package!")
					return
				}

				XCTAssertEqual(storedPackage.bin, testPackage.bin)
				XCTAssertEqual(storedPackage.signature, testPackage.signature)
		}
		waitForExpectations(timeout: 2.0)
	}

	func testStoreDelta_CompletionCalledOnlyOnce() throws {
		// Test the case where the exector is asked to store the latest DaysAndHours delta,
		// and the server has new data. We expect that completion is only called once.

		let downloadedPackageStore = DownloadedPackagesSQLLiteStore.openInMemory
		let testDaysAndHours = DaysAndHours(days: ["2020-01-01", "2020-01-02"], hours: [])
		let testPackage = try SAPDownloadedPackage.makePackage()
		let completionExpectation = expectation(description: "Expect that the completion handler is called.")
		completionExpectation.expectedFulfillmentCount = 1

		let sut = ExposureDetectionExecutor.makeWith(
			client: ClientMock(
				availableDaysAndHours: testDaysAndHours,
				downloadedPackage: testPackage),
			packageStore: downloadedPackageStore
		)

		sut.exposureDetection(
			country: "IT",
			downloadAndStore: testDaysAndHours) { error in
				defer { completionExpectation.fulfill() }
				XCTAssertNil(error)

				guard let storedPackage = downloadedPackageStore.package(for: "2020-01-01", country: "IT") else {
					// We can't XCUnwrap here as completion handler closure cannot throw
					XCTFail("Package store did not contain downloaded delta package!")
					return
				}

				XCTAssertEqual(storedPackage.bin, testPackage.bin)
				XCTAssertEqual(storedPackage.signature, testPackage.signature)
				XCTAssertEqual(downloadedPackageStore.allDays(country: "IT").count, 2)
		}
		waitForExpectations(timeout: 2.0)
	}

	func testStoreDelta_WhenErrorHappens_ThenCompletionCalledOnlyOnce() throws {
		// Test the case where the exector is asked to store the latest DaysAndHours delta.
		// The packages store returns an error. We expect that completion is only called once.

		let mockKeyValueStore = MockTestStore()
		mockKeyValueStore.fakeSQLiteError = 13
		let downloadedPackageStore = DownloadedPackagesSQLLiteStore.openInMemory
		downloadedPackageStore.keyValueStore = mockKeyValueStore
		let testDaysAndHours = DaysAndHours(days: ["2020-01-01", "2020-01-02"], hours: [])
		let testPackage = try SAPDownloadedPackage.makePackage()
		let completionExpectation = expectation(description: "Expect that the completion handler is called.")
		completionExpectation.expectedFulfillmentCount = 1

		let sut = ExposureDetectionExecutor.makeWith(
			client: ClientMock(
				availableDaysAndHours: testDaysAndHours,
				downloadedPackage: testPackage),
			packageStore: downloadedPackageStore
		)

		sut.exposureDetection(
			country: "IT",
			downloadAndStore: testDaysAndHours) { error in
				XCTAssertNotNil(error)
				completionExpectation.fulfill()
		}
		waitForExpectations(timeout: 2.0)
	}

	// MARK: - Write Downloaded Package Tests

	func testWriteDownloadedPackage_NoHourlyFetching() throws {
		// Test the case where the exector is asked to write the downloaded packages
		// to disk and return the URLs (for later exposure detection use)
		// We expect that the .bin and .sig files are written in the App's temp directory
		// Hourly fetching is disabled

		let todayString = Calendar.gregorianUTC.startOfDay(for: Date()).formatted
		let downloadedPackageStore = DownloadedPackagesSQLLiteStore.openInMemory

		try downloadedPackageStore.set(country: "IT", day: todayString, package: .makePackage())
		// Below package is stored but should not be written to disk as hourly fetching is disabled
		try downloadedPackageStore.set(country: "IT", hour: 3, day: todayString, package: .makePackage())

		let store = MockTestStore()
		store.hourlyFetchingEnabled = false

		let sut = ExposureDetectionExecutor.makeWith(
			packageStore: downloadedPackageStore,
			store: store
		)

		let result = sut.exposureDetectionWriteDownloadedPackages(
			country: "IT"
		)
		let writtenPackages = try XCTUnwrap(result, "Written packages was unexpectedly nil!")

		XCTAssertFalse(
			writtenPackages.urls.isEmpty,
			"The package was not saved!"
		)
		XCTAssertTrue(
			writtenPackages.urls.count == 2,
			"Hourly fetching disabled - there should only be one sig/bin combination written!"
		)

		let fileManager = FileManager.default
		for url in writtenPackages.urls {
			XCTAssertTrue(
				url.absoluteString.starts(with: fileManager.temporaryDirectory.absoluteString),
				"The packages were not written in the temporary directory!"
			)
		}
		// Cleanup
		let firstURL = try XCTUnwrap(writtenPackages.urls.first, "Written packages URLs is empty!")
		let parentDir = firstURL.deletingLastPathComponent()
		try fileManager.removeItem(at: parentDir)
	}

	func testWriteDownloadedPackage_HourlyFetchingEnabled() throws {
		// Test the case where the exector is asked to write the downloaded packages
		// to disk and return the URLs (for later exposure detection use)
		// We expect that the .bin and .sig files are written in the App's temp directory
		// Hourly fetching is enabled
		let todayString = Calendar.gregorianUTC.startOfDay(for: Date()).formatted
		let downloadedPackageStore = DownloadedPackagesSQLLiteStore.openInMemory

		// Below package is stored but should not be written to disk as hourly fetching is enabled
		try downloadedPackageStore.set(country: "IT", day: todayString, package: .makePackage())
		try downloadedPackageStore.set(country: "IT", hour: 3, day: todayString, package: .makePackage())
		try downloadedPackageStore.set(country: "IT", hour: 4, day: todayString, package: .makePackage())

		let sut = ExposureDetectionExecutor.makeWith(packageStore: downloadedPackageStore)

		let result = sut.exposureDetectionWriteDownloadedPackages(
			country: "IT"
		)
		let writtenPackages = try XCTUnwrap(result, "Written packages was unexpectedly nil!")

		XCTAssertFalse(
			writtenPackages.urls.isEmpty,
			"The package was not saved!"
		)
		XCTAssertTrue(
			writtenPackages.urls.count == 4,
			"Hourly fetching enabled - there should be two sig/bin combination written!"
		)

		let fileManager = FileManager.default
		for url in writtenPackages.urls {
			XCTAssertTrue(
				url.absoluteString.starts(with: fileManager.temporaryDirectory.absoluteString),
				"The packages were not written in the temporary directory!"
			)
		}
		// Cleanup
		let firstURL = try XCTUnwrap(writtenPackages.urls.first, "Written packages URLs is empty!")
		let parentDir = firstURL.deletingLastPathComponent()
		try fileManager.removeItem(at: parentDir)
	}

	// MARK: - Detect Summary With Configuration Tests

	func testDetectSummaryWithConfiguration_Success() throws {
		// Test the case where the exector is asked to run an exposure detection
		// We provide a `MockExposureDetector` + a mock detection summary, and expect this to be returned
		let completionExpectation = expectation(description: "Expect that the completion handler is called.")
		let mockSummary = MutableENExposureDetectionSummary(daysSinceLastExposure: 2, matchedKeyCount: 2, maximumRiskScore: 255)
		let sut = ExposureDetectionExecutor.makeWith(exposureDetector: MockExposureDetector((mockSummary, nil)))
		let exposureDetection = ExposureDetection(
			delegate: sut,
<<<<<<< HEAD
			appConfiguration: SAP_ApplicationConfiguration(),
			deviceTimeCheck: DeviceTimeCheck(store: MockTestStore())
=======
			appConfiguration: SAP_Internal_ApplicationConfiguration()
>>>>>>> 7749fad5
		)

		_ = sut.exposureDetection(
			exposureDetection,
			detectSummaryWithConfiguration: ENExposureConfiguration(),
			writtenPackages: WrittenPackages(urls: []),
			completion: { result in
				defer { completionExpectation.fulfill() }

				guard case .success(let summary) = result else {
					XCTFail("Completion handler did return a detection summary!")
					return
				}

				XCTAssertEqual(summary.daysSinceLastExposure, mockSummary.daysSinceLastExposure)
				XCTAssertEqual(summary.matchedKeyCount, mockSummary.matchedKeyCount)
				XCTAssertEqual(summary.maximumRiskScore, mockSummary.maximumRiskScore)
			}
		)
		waitForExpectations(timeout: 2.0)
	}

	func testDetectSummaryWithConfiguration_Error() throws {
		// Test the case where the exector is asked to run an exposure detection
		// We provide an `MockExposureDetector` with an error, and expect this to be returned
		let completionExpectation = expectation(description: "Expect that the completion handler is called.")
		let expectedError = ENError(.notAuthorized)
		let sut = ExposureDetectionExecutor.makeWith(exposureDetector: MockExposureDetector((nil, expectedError)))
		let exposureDetection = ExposureDetection(
			delegate: sut,
<<<<<<< HEAD
			appConfiguration: SAP_ApplicationConfiguration(),
			deviceTimeCheck: DeviceTimeCheck(store: MockTestStore())
=======
			appConfiguration: SAP_Internal_ApplicationConfiguration()
>>>>>>> 7749fad5
		)

		_ = sut.exposureDetection(
			exposureDetection,
			detectSummaryWithConfiguration: ENExposureConfiguration(),
			writtenPackages: WrittenPackages(urls: []),
			completion: { result in
				defer { completionExpectation.fulfill() }

				guard case .failure(let error) = result else {
					XCTFail("Completion handler indicated succeess though it should have failed!")
					return
				}

				guard let enError = error as? ENError else {
					XCTFail("Completion handler returned incorrect error type. Expected ENErrror, got \(type(of: error))!")
					return
				}

				XCTAssertEqual(enError.code, expectedError.code)
			}
		)
		waitForExpectations(timeout: 2.0)
	}

	func testDetectSummaryWithConfiguration_Error2BadParameter_ClearsCache() throws {
		// Test the case where the exector is asked to run an exposure detection
		// We provide an `MockExposureDetector` with an error, and expect this to be returned
		let completionExpectation = expectation(description: "Expect that the completion handler is called.")
		let expectedError = ENError(.badParameter)

		let keysBin = Data("keys".utf8)
		let signature = Data("sig".utf8)
		let package = SAPDownloadedPackage(
			keysBin: keysBin,
			signature: signature
		)
		let packageStore = DownloadedPackagesSQLLiteStore.inMemory()
		packageStore.open()
		packageStore.set(country: "DE", day: "SomeDay", package: package)

		let store = MockTestStore()
		store.appConfig = SAP_Internal_ApplicationConfiguration()

		let sut = ExposureDetectionExecutor.makeWith(
			packageStore: packageStore,
			store: store,
			exposureDetector: MockExposureDetector((nil, expectedError))
		)
		let exposureDetection = ExposureDetection(
			delegate: sut,
<<<<<<< HEAD
			appConfiguration: SAP_ApplicationConfiguration(),
			deviceTimeCheck: DeviceTimeCheck(store: store)
=======
			appConfiguration: SAP_Internal_ApplicationConfiguration()
>>>>>>> 7749fad5
		)

		XCTAssertNotEqual(packageStore.allDays(country: "DE").count, 0)
		XCTAssertNotNil(store.appConfig)

		_ = sut.exposureDetection(
			exposureDetection,
			detectSummaryWithConfiguration: ENExposureConfiguration(),
			writtenPackages: WrittenPackages(urls: []),
			completion: { _ in

				XCTAssertEqual(packageStore.allDays(country: "DE").count, 0)
				XCTAssertNil(store.appConfig)
				XCTAssertNil(store.lastAppConfigETag)
				XCTAssertNil(store.lastAppConfigFetch)

				completionExpectation.fulfill()
			}
		)
		waitForExpectations(timeout: 2.0)
	}
}

// MARK: - Private Helper Extensions

private extension ExposureDetectionExecutor {
	/// Create a `ExposureDetectionExecutor` with the specified parameters. Mock defaults are applied unless specified.
	static func makeWith(
		client: Client = ClientMock(),
		packageStore: DownloadedPackagesStore = DownloadedPackagesSQLLiteStore.inMemory(),
		store: Store & AppConfigCaching = MockTestStore(),
		exposureDetector: MockExposureDetector = MockExposureDetector()
	) -> ExposureDetectionExecutor {
		ExposureDetectionExecutor(
			client: client,
			downloadedPackagesStore: packageStore,
			store: store,
			exposureDetector: exposureDetector
		)
	}
}

private extension DownloadedPackagesSQLLiteStore {
	static var openInMemory: DownloadedPackagesSQLLiteStore {
		let store = DownloadedPackagesSQLLiteStore.inMemory()
		store.open()
		return store
	}
}

private extension Date {
	var formatted: String {
		DateFormatter.packagesDateFormatter.string(from: self)
	}
}

private extension Calendar {
	static var gregorianUTC: Calendar {
		var calendar = Calendar(identifier: .gregorian)
		// swiftlint:disable:next force_unwrapping
		calendar.timeZone = TimeZone(abbreviation: "UTC")!
		return calendar
	}
}

private extension DateFormatter {
	static var packagesDateFormatter: DateFormatter = {
		let formatter = DateFormatter()
		formatter.dateFormat = "yyyy-MM-dd"
		formatter.timeZone = TimeZone(abbreviation: "UTC")
		formatter.locale = Locale(identifier: "en_US_POSIX")
		formatter.calendar = Calendar(identifier: .gregorian)
		return formatter
	}()
}<|MERGE_RESOLUTION|>--- conflicted
+++ resolved
@@ -312,12 +312,8 @@
 		let sut = ExposureDetectionExecutor.makeWith(exposureDetector: MockExposureDetector((mockSummary, nil)))
 		let exposureDetection = ExposureDetection(
 			delegate: sut,
-<<<<<<< HEAD
-			appConfiguration: SAP_ApplicationConfiguration(),
+			appConfiguration: SAP_Internal_ApplicationConfiguration(),
 			deviceTimeCheck: DeviceTimeCheck(store: MockTestStore())
-=======
-			appConfiguration: SAP_Internal_ApplicationConfiguration()
->>>>>>> 7749fad5
 		)
 
 		_ = sut.exposureDetection(
@@ -348,12 +344,8 @@
 		let sut = ExposureDetectionExecutor.makeWith(exposureDetector: MockExposureDetector((nil, expectedError)))
 		let exposureDetection = ExposureDetection(
 			delegate: sut,
-<<<<<<< HEAD
-			appConfiguration: SAP_ApplicationConfiguration(),
+			appConfiguration: SAP_Internal_ApplicationConfiguration(),
 			deviceTimeCheck: DeviceTimeCheck(store: MockTestStore())
-=======
-			appConfiguration: SAP_Internal_ApplicationConfiguration()
->>>>>>> 7749fad5
 		)
 
 		_ = sut.exposureDetection(
@@ -405,12 +397,8 @@
 		)
 		let exposureDetection = ExposureDetection(
 			delegate: sut,
-<<<<<<< HEAD
-			appConfiguration: SAP_ApplicationConfiguration(),
+			appConfiguration: SAP_Internal_ApplicationConfiguration(),
 			deviceTimeCheck: DeviceTimeCheck(store: store)
-=======
-			appConfiguration: SAP_Internal_ApplicationConfiguration()
->>>>>>> 7749fad5
 		)
 
 		XCTAssertNotEqual(packageStore.allDays(country: "DE").count, 0)
