//
// 🦠 Corona-Warn-App
//

import ExposureNotification
import Foundation

// swiftlint:disable:next type_body_length
final class HTTPClient: Client {

	// MARK: - Init

	init(
		serverEnvironmentProvider: ServerEnvironmentProviding,
		packageVerifier: @escaping SAPDownloadedPackage.Verification = SAPDownloadedPackage.Verifier().verify,
		session: URLSession = .coronaWarnSession()
	) {
		self.serverEnvironmentProvider = serverEnvironmentProvider
		self.session = session
		self.packageVerifier = packageVerifier
	}

	// MARK: - Overrides

	// MARK: - Protocol Client

	func availableDays(
		forCountry country: String,
		completion completeWith: @escaping AvailableDaysCompletionHandler
	) {
		let url = configuration.availableDaysURL(forCountry: country)
		availableDays(from: url, completion: completeWith)
	}

	func fetchDay(
		_ day: String,
		forCountry country: String,
		completion completeWith: @escaping DayCompletionHandler
	) {
		let url = configuration.diagnosisKeysURL(day: day, forCountry: country)
		fetchDay(from: url, completion: completeWith)
	}

	func getRegistrationToken(forKey key: String, withType type: String, isFake: Bool = false, completion completeWith: @escaping RegistrationHandler) {

		guard
			let registrationTokenRequest = try? URLRequest.getRegistrationTokenRequest(
				configuration: configuration,
				key: key,
				type: type,
				headerValue: isFake ? 1 : 0
			) else {
				completeWith(.failure(.invalidResponse))
				return
		}

		session.response(for: registrationTokenRequest, isFake: isFake) { result in
			switch result {
			case let .success(response):
				if response.statusCode == 400 {
					if type == "TELETAN" {
						completeWith(.failure(.teleTanAlreadyUsed))
					} else {
						completeWith(.failure(.qrAlreadyUsed))
					}
					return
				}
				guard response.hasAcceptableStatusCode else {
					completeWith(.failure(.serverError(response.statusCode)))
					return
				}
				guard let registerResponseData = response.body else {
					completeWith(.failure(.invalidResponse))
					Log.error("Failed to register Device with invalid response", log: .api)
					return
				}

				do {
					let response = try JSONDecoder().decode(
						GetRegistrationTokenResponse.self,
						from: registerResponseData
					)
					guard let registrationToken = response.registrationToken else {
						Log.error("Failed to register Device with invalid response payload structure", log: .api)
						completeWith(.failure(.invalidResponse))
						return
					}
					completeWith(.success(registrationToken))
				} catch _ {
					Log.error("Failed to register Device with invalid response payload structure", log: .api)
					completeWith(.failure(.invalidResponse))
				}
			case let .failure(error):
				completeWith(.failure(error))
				Log.error("Failed to registerDevices due to error: \(error).", log: .api)
			}
		}
	}

	func getTestResult(forDevice registrationToken: String, isFake: Bool = false, completion completeWith: @escaping TestResultHandler) {
		guard
			let testResultRequest = try? URLRequest.getTestResultRequest(
				configuration: configuration,
				registrationToken: registrationToken,
				headerValue: isFake ? 1 : 0
			) else {
				completeWith(.failure(.invalidResponse))
				return
		}
		Log.debug("Requesting TestResult", log: .api)
		session.response(for: testResultRequest, isFake: isFake) { result in
			Log.debug("Received TestResult", log: .api)
			switch result {
			case let .success(response):

				if response.statusCode == 400 {
					completeWith(.failure(.qrDoesNotExist))
					return
				}

				guard response.hasAcceptableStatusCode else {
					completeWith(.failure(.serverError(response.statusCode)))
					return
				}
				guard let testResultResponseData = response.body else {
					completeWith(.failure(.invalidResponse))
					Log.error("Failed to register Device with invalid response", log: .api)
					return
				}
				do {
					let response = try JSONDecoder().decode(
						FetchTestResultResponse.self,
						from: testResultResponseData
					)
					guard let testResult = response.testResult else {
						Log.error("Failed to get test result with invalid response payload structure", log: .api)
						completeWith(.failure(.invalidResponse))
						return
					}
					completeWith(.success(testResult))
				} catch {
					Log.error("Failed to get test result with invalid response payload structure", log: .api)
					completeWith(.failure(.invalidResponse))
				}
			case let .failure(error):
				completeWith(.failure(error))
				Log.error("Failed to get test result due to error: \(error).", log: .api)
			}
		}
	}

	func getTANForExposureSubmit(forDevice registrationToken: String, isFake: Bool = false, completion completeWith: @escaping TANHandler) {

		guard
			let tanForExposureSubmitRequest = try? URLRequest.getTanForExposureSubmitRequest(
				configuration: configuration,
				registrationToken: registrationToken,
				headerValue: isFake ? 1 : 0
			) else {
				completeWith(.failure(.invalidResponse))
				return
		}

		session.response(for: tanForExposureSubmitRequest, isFake: isFake) { result in
			switch result {
			case let .success(response):

				if response.statusCode == 400 {
					completeWith(.failure(.regTokenNotExist))
					return
				}
				guard response.hasAcceptableStatusCode else {
					completeWith(.failure(.serverError(response.statusCode)))
					return
				}
				guard let tanResponseData = response.body else {
					completeWith(.failure(.invalidResponse))
					Log.error("Failed to get TAN", log: .api)
					Log.error(String(response.statusCode), log: .api)
					return
				}
				do {
					let response = try JSONDecoder().decode(
						GetTANForExposureSubmitResponse.self,
						from: tanResponseData
					)
					guard let tan = response.tan else {
						Log.error("Failed to get TAN because of invalid response payload structure", log: .api)
						completeWith(.failure(.invalidResponse))
						return
					}
					completeWith(.success(tan))
				} catch _ {
					Log.error("Failed to get TAN because of invalid response payload structure", log: .api)
					completeWith(.failure(.invalidResponse))
				}
			case let .failure(error):
				completeWith(.failure(error))
				Log.error("Failed to get TAN due to error: \(error).", log: .api)
			}
		}
	}

	func submit(payload: CountrySubmissionPayload, isFake: Bool, completion: @escaping KeySubmissionResponse) {
		let keys = payload.exposureKeys
		let countries = payload.visitedCountries
		let tan = payload.tan
		let payload = CountrySubmissionPayload(exposureKeys: keys, visitedCountries: countries, tan: tan)
		guard let request = try? URLRequest.keySubmissionRequest(configuration: configuration, payload: payload, isFake: isFake) else {
			completion(.failure(SubmissionError.requestCouldNotBeBuilt))
			return
		}

		session.response(for: request, isFake: isFake) { result in
			#if !RELEASE
			UserDefaults.standard.dmLastSubmissionRequest = request.httpBody
			#endif

			switch result {
			case let .success(response):
				switch response.statusCode {
				case 200..<300: completion(.success(()))
				case 400: completion(.failure(SubmissionError.invalidPayloadOrHeaders))
				case 403: completion(.failure(SubmissionError.invalidTan))
				default: completion(.failure(SubmissionError.serverError(response.statusCode)))
				}
			case let .failure(error):
				completion(.failure(SubmissionError.other(error)))
			}
		}
	}

	func authorize(
		otp: String,
		ppacToken: PPACToken,
		isFake: Bool,
		forceApiTokenHeader: Bool = false,
		completion: @escaping OTPAuthorizationCompletionHandler
	) {
		guard let request = try? URLRequest.authorizeOTPRequest(
				configuration: configuration,
				otp: otp,
				ppacToken: ppacToken,
				forceApiTokenHeader: forceApiTokenHeader) else {
			completion(.failure(.invalidResponseError))
			return
		}

		session.response(for: request, isFake: isFake, completion: { [weak self] result in
			switch result {
			case let .success(response):
				switch response.statusCode {
				case 200:
					self?.otpAuthorizationSuccessHandler(for: response, completion: completion)
				case 400, 401, 403, 429:
					self?.otpAuthorizationFailureHandler(for: response, completion: completion)
				case 500:
					Log.error("Failed to get authorized OTP - 500 status code", log: .api)
					completion(.failure(.internalServerError))
				default:
					Log.error("Failed to authorize OTP - response error", log: .api)
					Log.error(String(response.statusCode), log: .api)
					completion(.failure(.internalServerError))
				}
			case let .failure(error):
				Log.error("Failed to authorize OTP due to error: \(error).", log: .api)
				completion(.failure(.invalidResponseError))
			}
		})
	}

	func submit(
		payload: SAP_Internal_Ppdd_PPADataIOS,
		ppacToken: PPACToken,
		isFake: Bool,
		forceApiTokenHeader: Bool = false,
		completion: @escaping PPAnalyticsSubmitionCompletionHandler
	) {
		guard let request = try? URLRequest.ppaSubmit(
				configuration: configuration,
				payload: payload,
				ppacToken: ppacToken,
				forceApiTokenHeader: forceApiTokenHeader) else {
			completion(.failure(.urlCreationError))
			return
		}

		session.response(for: request, isFake: isFake, completion: { result in
			switch result {
			case let .success(response):
				switch response.statusCode {
				case 204:
					completion(.success(()))
				case 400, 401, 403, 429:
					guard let responseBody = response.body else {
						Log.error("Error in response body: \(response.statusCode)", log: .api)
						completion(.failure(.responseError(response.statusCode)))
						return
					}
					do {
						let decodedResponse = try JSONDecoder().decode(
							PPACResponse.self,
							from: responseBody
						)
						guard let errorCode = decodedResponse.errorCode else {
							Log.error("Error at converting decodedResponse to PPACResponse", log: .api)
							completion(.failure(.jsonError))
							return
						}
						Log.error("Server error at submitting anatlytics data", log: .api)
						completion(.failure(.serverError(errorCode)))
					} catch {
						Log.error("Error at decoding server response json", log: .api, error: error)
						completion(.failure(.jsonError))
					}
				case 500:
					Log.error("Server error at submitting anatlytics data", log: .api)
					completion(.failure(.responseError(500)))
				default:
					Log.error("Error in response body: \(response.statusCode)", log: .api)
					completion(.failure(.responseError(response.statusCode)))
				}
			case let .failure(error):
				Log.error("Error in response body: \(error)", log: .api)
				completion(.failure(.serverFailure(error)))
			}
		})
	}
	
	
	func traceWarningPackageDiscovery(
		country: String,
		completion: @escaping TraceWarningPackageDiscoveryCompletionHandler
	) {
		guard let request = try? URLRequest.traceWarningPackageDiscovery(
				configuration: configuration,
				country: country) else {
			completion(.failure(.requestCreationError))
			return
		}
		
		session.response(for: request, completion: { result in
			switch result {
			case let .success(response):
				switch response.statusCode {
				case 200:
					guard let body = response.body else {
						Log.error("Failed to unpack response body of trace warning discovery with http status code: \(String(response.statusCode))", log: .api)
						completion(.failure(.invalidResponseError(response.statusCode)))
						return
					}
					
					do {
						let decoder = JSONDecoder()
						let decodedResponse = try decoder.decode(
							TraceWarningDiscoveryResponse.self,
							from: body
						)
						guard let oldest = decodedResponse.oldest,
							  let latest = decodedResponse.latest else {
							Log.error("Failed to get oldest or latest out of decoded response", log: .api)
							completion(.failure(.decodingJsonError(response.statusCode)))
							return
						}
						
						let eTag = response.httpResponse.value(forCaseInsensitiveHeaderField: "ETag")
						let traceWarningDiscovery = TraceWarningDiscovery(oldest: oldest, latest: latest, eTag: eTag)
						Log.info("Succesfully downloaded availablePackagesOnCDN", log: .api)
						completion(.success(traceWarningDiscovery))
					} catch {
						Log.error("Failed to decode response json", log: .api)
						completion(.failure(.decodingJsonError(response.statusCode)))
					}
				default:
					Log.error("Wrong http status code: \(String(response.statusCode))", log: .api)
					completion(.failure(.invalidResponseError(response.statusCode)))
				}
			case let .failure(error):
				Log.error("Error in response body", log: .api, error: error)
				completion(.failure(.defaultServerError(error)))
			}
			
		})
	}
	
	func traceWarningPackageDownload(
		country: String,
		packageId: Int,
		completion: @escaping TraceWarningPackageDownloadCompletionHandler
	) {
		let url = configuration.traceWarningPackageDownloadURL(country: country, packageId: packageId)
		traceWarningPackageDownload(country: country, packageId: packageId, url: url, completion: completion)
	}

	// MARK: - Public

	// MARK: - Internal

	var configuration: Configuration {
		Configuration.makeDefaultConfiguration(
			serverEnvironmentProvider: serverEnvironmentProvider
		)
	}

	// MARK: - Private

	private let serverEnvironmentProvider: ServerEnvironmentProviding
	private let session: URLSession
	private let packageVerifier: SAPDownloadedPackage.Verification
	private var fetchDayRetries: [URL: Int] = [:]
	private var traceWarningPackageDownloadRetries: [URL: Int] = [:]

	private let queue = DispatchQueue(label: "com.sap.HTTPClient")

	private func fetchDay(
		from url: URL,
		completion completeWith: @escaping DayCompletionHandler) {
		var responseError: Failure?
 
		session.GET(url) { [weak self] result in
			self?.queue.async {
				guard let self = self else {
					completeWith(.failure(.noResponse))
					return
				}

				defer {
					// no guard in defer!
					if let error = responseError {
						let retryCount = self.fetchDayRetries[url] ?? 0
						if retryCount > 2 {
							completeWith(.failure(error))
						} else {
							self.fetchDayRetries[url] = retryCount.advanced(by: 1)
							Log.debug("\(url) received: \(error) – retry (\(retryCount.advanced(by: 1)) of 3)", log: .api)
							self.fetchDay(from: url, completion: completeWith)
						}
					} else {
						// no error, no retry - clean up
						self.fetchDayRetries[url] = nil
					}
				}

				switch result {
				case let .success(response):
					guard let dayData = response.body else {
						responseError = .invalidResponse
						Log.error("Failed to download for URL '\(url)': invalid response", log: .api)
						return
					}
					guard let package = SAPDownloadedPackage(compressedData: dayData) else {
						Log.error("Failed to create signed package. For URL: \(url)", log: .api)
						responseError = .invalidResponse
						return
					}
					let etag = response.httpResponse.value(forCaseInsensitiveHeaderField: "ETag")
					let payload = PackageDownloadResponse(package: package, etag: etag, isEmpty: false)
					completeWith(.success(payload))
				case let .failure(error):
					responseError = error
					Log.error("Failed to download for URL '\(url)' due to error: \(error).", log: .api)
				}
			}
		}
	}
	
	private func availableDays(
		from url: URL,
		completion completeWith: @escaping AvailableDaysCompletionHandler
	) {
		session.GET(url) { [weak self] result in
			self?.queue.async {
				switch result {
				case let .success(response):
					guard let data = response.body else {
						completeWith(.failure(.invalidResponse))
						return
					}
					guard response.hasAcceptableStatusCode else {
						completeWith(.failure(.invalidResponse))
						return
					}
					do {
						let decoder = JSONDecoder()
						let days = try decoder
							.decode(
								[String].self,
								from: data
						)
						completeWith(.success(days))
					} catch {
						completeWith(.failure(.invalidResponse))
						return
					}
				case let .failure(error):
					completeWith(.failure(error))
				}
			}
		}
	}

	private func otpAuthorizationSuccessHandler(
		for response: URLSession.Response,
		completion: @escaping OTPAuthorizationCompletionHandler
	) {
		guard let responseBody = response.body else {
			Log.error("Failed to authorize OTP - response error", log: .api)
			Log.error(String(response.statusCode), log: .api)
			completion(.failure(.invalidResponseError))
			return
		}
		do {
			let decoder = JSONDecoder()
			decoder.dateDecodingStrategy = .iso8601
			let decodedResponse = try decoder.decode(
				OTPResponseProperties.self,
				from: responseBody
			)
			guard let expirationDate = decodedResponse.expirationDate else {
				Log.error("Failed to get expirationDate out of decoded response", log: .api)
				completion(.failure(.invalidResponseError))
				return
			}
			completion(.success(expirationDate))
		} catch {
			Log.error("Failed to get expirationDate because of invalid response payload structure", log: .api)
			completion(.failure(.invalidResponseError))
		}
	}

	private func otpAuthorizationFailureHandler(
		for response: URLSession.Response,
		completion: @escaping OTPAuthorizationCompletionHandler
	) {
		guard let responseBody = response.body else {
			Log.error("Failed to get authorized OTP - no 200 status code", log: .api)
			Log.error(String(response.statusCode), log: .api)
			completion(.failure(.invalidResponseError))
			return
		}
		do {
			let decodedResponse = try JSONDecoder().decode(
				OTPResponseProperties.self,
				from: responseBody
			)
			guard let errorCode = decodedResponse.errorCode else {
				Log.error("Failed to get errorCode because of invalid response payload structure", log: .api)
				completion(.failure(.invalidResponseError))
				return
			}

			switch errorCode {
			case .API_TOKEN_ALREADY_ISSUED:
				completion(.failure(.apiTokenAlreadyIssued))
			case .API_TOKEN_EXPIRED:
				completion(.failure(.apiTokenExpired))
			case .API_TOKEN_QUOTA_EXCEEDED:
				completion(.failure(.apiTokenQuotaExceeded))
			case .DEVICE_TOKEN_INVALID:
				completion(.failure(.deviceTokenInvalid))
			case .DEVICE_TOKEN_REDEEMED:
				completion(.failure(.deviceTokenRedeemed))
			case .DEVICE_TOKEN_SYNTAX_ERROR:
				completion(.failure(.deviceTokenSyntaxError))
			default:
				completion(.failure(.otherServerError))
			}
		} catch {
			Log.error("Failed to get errorCode because json could not be decoded", log: .api, error: error)
			completion(.failure(.invalidResponseError))
		}
	}
	
	private func traceWarningPackageDownload(
		country: String,
		packageId: Int,
		url: URL,
		completion: @escaping TraceWarningPackageDownloadCompletionHandler
	) {
		var responseError: TraceWarningError?
		
		session.GET(url) { [weak self] result in
			self?.queue.async {
				
				guard let self = self else {
					Log.error("TraceWarningDownload failed due to strong self creation", log: .api)
					completion(.failure(.downloadError))
					return
				}
				
				defer {
					// no guard in defer!
					if let error = responseError {
						let retryCount = self.traceWarningPackageDownloadRetries[url] ?? 0
						if retryCount > 2 {
							completion(.failure(error))
						} else {
							self.traceWarningPackageDownloadRetries[url] = retryCount.advanced(by: 1)
							Log.debug("TraceWarningDownload url: \(url) received: \(error) – retry (\(retryCount.advanced(by: 1)) of 3)", log: .api)
							self.traceWarningPackageDownload(country: country, packageId: packageId, url: url, completion: completion)
						}
					} else {
						// no error, no retry - clean up
						self.traceWarningPackageDownloadRetries[url] = nil
					}
				}
				
				switch result {
				case let .success(response):
					switch response.statusCode {
					case 200:
						guard let body = response.body else {
							Log.error("Failed to unpack response body of trace warning download with http status code: \(String(response.statusCode))", log: .api)
							responseError = .invalidResponseError(response.statusCode)
							return
						}
<<<<<<< HEAD
						
						guard let package = SAPDownloadedPackage(compressedData: body) else {
							Log.error("Failed to create signed package for trace warning download", log: .api)
							responseError = .invalidResponseError(response.statusCode)
							return
						}
						let eTag = response.httpResponse.value(forCaseInsensitiveHeaderField: "ETag")
						
						var isEmpty = false
						// According to tech spec: If present, indicates that the package is empty (i.e. no zip file, to extract).
						if response.httpResponse.value(forCaseInsensitiveHeaderField: "cwa-empty-pkg") != nil {
							isEmpty = true
						}
						let downloadedZippedPackage = PackageDownloadResponse(package: package, etag: eTag, isEmpty: isEmpty)
						Log.info("Succesfully downloaded traceWarningPackage", log: .api)
						completion(.success(downloadedZippedPackage))
=======
						let eTag = response.httpResponse.value(forCaseInsensitiveHeaderField: "ETag")
						
						// First look if package will be empty. According to tech spec: If "cwa-empty-pkg" == 1, this indicates that the package is empty (i.e. no zip file, to extract).
						if response.httpResponse.value(forCaseInsensitiveHeaderField: "cwa-empty-pkg") == "1" {
							let emptyPackage = PackageDownloadResponse(package: nil, etag: eTag)
							Log.info("Succesfully downloaded empty traceWarningPackage", log: .api)
							completion(.success(emptyPackage))
						} else {
							guard let package = SAPDownloadedPackage(compressedData: body) else {
								Log.error("Failed to create signed package for trace warning download", log: .api)
								responseError = .invalidResponseError(response.statusCode)
								return
							}
							let downloadedZippedPackage = PackageDownloadResponse(package: package, etag: eTag)
							Log.info("Succesfully downloaded zipped traceWarningPackage", log: .api)
							completion(.success(downloadedZippedPackage))
						}
>>>>>>> 4cffe802
					default:
						Log.error("Error in response with status code: \(String(response.statusCode))", log: .api)
						responseError = .invalidResponseError(response.statusCode)
					}
				case let .failure(error):
					Log.error("Error in response body", log: .api, error: error)
					responseError = .defaultServerError(error)
				}
				
			}
		}
	}

}

// MARK: Extensions

private extension HTTPClient {
	struct FetchTestResultResponse: Codable {
		let testResult: Int?
	}
	
	struct GetRegistrationTokenResponse: Codable {
		let registrationToken: String?
	}
	
	struct GetTANForExposureSubmitResponse: Codable {
		let tan: String?
	}
}

private extension URLRequest {

	static func keySubmissionRequest(
		configuration: HTTPClient.Configuration,
		payload: CountrySubmissionPayload,
		isFake: Bool
	) throws -> URLRequest {
		// construct the request
		let submPayload = SAP_Internal_SubmissionPayload.with {
			$0.requestPadding = self.getSubmissionPadding(for: payload.exposureKeys)
			$0.keys = payload.exposureKeys
			/// Consent needs always set to be true https://jira.itc.sap.com/browse/EXPOSUREAPP-3125?focusedCommentId=1022122&page=com.atlassian.jira.plugin.system.issuetabpanels%3Acomment-tabpanel#comment-1022122
			$0.consentToFederation = true
			$0.visitedCountries = payload.visitedCountries.map { $0.id }
		}
		let payloadData = try submPayload.serializedData()
		let url = configuration.submissionURL
		var request = URLRequest(url: url)

		// headers
		request.setValue(
			payload.tan,
			// TAN code associated with this diagnosis key submission.
			forHTTPHeaderField: "cwa-authorization"
		)
		
		request.setValue(
			isFake ? "1" : "0",
			// Requests with a value of "0" will be fully processed.
			// Any other value indicates that this request shall be
			// handled as a fake request." ,
			forHTTPHeaderField: "cwa-fake"
		)
		
		// Add header padding for the GUID, in case it is
		// a fake request, otherwise leave empty.
		request.setValue(
			isFake ? String.getRandomString(of: 36) : "",
			forHTTPHeaderField: "cwa-header-padding"
		)
		
		request.setValue(
			"application/x-protobuf",
			forHTTPHeaderField: "Content-Type"
		)
		
		request.httpMethod = HttpMethod.post
		request.httpBody = payloadData
		
		return request
	}
	
	static func getTestResultRequest(
		configuration: HTTPClient.Configuration,
		registrationToken: String,
		headerValue: Int
	) throws -> URLRequest {
		
		var request = URLRequest(url: configuration.testResultURL)
		
		request.setValue(
			"\(headerValue)",
			// Requests with a value of "0" will be fully processed.
			// Any other value indicates that this request shall be
			// handled as a fake request." ,
			forHTTPHeaderField: "cwa-fake"
		)
		
		// Add header padding.
		request.setValue(
			String.getRandomString(of: 7),
			forHTTPHeaderField: "cwa-header-padding"
		)
		
		request.setValue(
			"application/json",
			forHTTPHeaderField: "Content-Type"
		)
		
		request.httpMethod = HttpMethod.post
		
		// Add body padding to request.
		let originalBody = ["registrationToken": registrationToken]
		let paddedData = try getPaddedRequestBody(for: originalBody)
		request.httpBody = paddedData
		
		return request
	}
	
	static func getTanForExposureSubmitRequest(
		configuration: HTTPClient.Configuration,
		registrationToken: String,
		headerValue: Int
	) throws -> URLRequest {
		
		var request = URLRequest(url: configuration.tanRetrievalURL)
		
		request.setValue(
			"\(headerValue)",
			// Requests with a value of "0" will be fully processed.
			// Any other value indicates that this request shall be
			// handled as a fake request." ,
			forHTTPHeaderField: "cwa-fake"
		)
		
		// Add header padding.
		request.setValue(
			String.getRandomString(of: 14),
			forHTTPHeaderField: "cwa-header-padding"
		)
		
		request.setValue(
			"application/json",
			forHTTPHeaderField: "Content-Type"
		)
		
		request.httpMethod = HttpMethod.post
		
		// Add body padding to request.
		let originalBody = ["registrationToken": registrationToken]
		let paddedData = try getPaddedRequestBody(for: originalBody)
		request.httpBody = paddedData
		
		return request
	}
	
	static func getRegistrationTokenRequest(
		configuration: HTTPClient.Configuration,
		key: String,
		type: String,
		headerValue: Int
	) throws -> URLRequest {
		
		var request = URLRequest(url: configuration.registrationURL)
		
		request.setValue(
			"\(headerValue)",
			// Requests with a value of "0" will be fully processed.
			// Any other value indicates that this request shall be
			// handled as a fake request." ,
			forHTTPHeaderField: "cwa-fake"
		)
		
		// Add header padding.
		request.setValue(
			"",
			forHTTPHeaderField: "cwa-header-padding"
		)
		
		request.setValue(
			"application/json",
			forHTTPHeaderField: "Content-Type"
		)
		
		request.httpMethod = HttpMethod.post
		
		// Add body padding to request.
		let originalBody = ["key": key, "keyType": type]
		let paddedData = try getPaddedRequestBody(for: originalBody)
		request.httpBody = paddedData
		
		return request
	}

	static func authorizeOTPRequest(
		configuration: HTTPClient.Configuration,
		otp: String,
		ppacToken: PPACToken,
		forceApiTokenHeader: Bool
	) throws -> URLRequest {

		let ppacIos = SAP_Internal_Ppdd_PPACIOS.with {
			$0.apiToken = ppacToken.apiToken
			$0.deviceToken = ppacToken.deviceToken
		}

		let payload = SAP_Internal_Ppdd_EDUSOneTimePassword.with {
			$0.otp = otp
		}

		let protoBufRequest = SAP_Internal_Ppdd_EDUSOneTimePasswordRequestIOS.with {
			$0.payload = payload
			$0.authentication = ppacIos
		}

		let url = configuration.otpAuthorizationURL
		let body = try protoBufRequest.serializedData()
		var request = URLRequest(url: url)

		request.httpMethod = HttpMethod.post

		request.setValue(
			"application/x-protobuf",
			forHTTPHeaderField: "Content-Type"
		)

		#if !RELEASE
		if forceApiTokenHeader {
			request.setValue(
				"1",
				forHTTPHeaderField: "cwa-ppac-ios-accept-api-token"
			)
		}
		#endif

		request.httpBody = body
		return request
	}

	static func ppaSubmit(
		configuration: HTTPClient.Configuration,
		payload: SAP_Internal_Ppdd_PPADataIOS,
		ppacToken: PPACToken,
		forceApiTokenHeader: Bool
	) throws -> URLRequest {

		let ppacIos = SAP_Internal_Ppdd_PPACIOS.with {
			$0.apiToken = ppacToken.apiToken
			$0.deviceToken = ppacToken.deviceToken
		}

		let protoBufRequest = SAP_Internal_Ppdd_PPADataRequestIOS.with {
			$0.payload = payload
			$0.authentication = ppacIos
		}

		let url = configuration.ppaSubmitURL
		let body = try protoBufRequest.serializedData()
		var request = URLRequest(url: url)

		request.httpMethod = HttpMethod.post

		request.setValue(
			"application/x-protobuf",
			forHTTPHeaderField: "Content-Type"
		)
		
		#if !RELEASE
		if forceApiTokenHeader {
			request.setValue(
				"1",
				forHTTPHeaderField: "cwa-ppac-ios-accept-api-token"
			)
		}
		#endif

		request.httpBody = body
		return request
	}
	
	static func traceWarningPackageDiscovery(
		configuration: HTTPClient.Configuration,
		country: String
	) throws -> URLRequest {

		let url = configuration.traceWarningPackageDiscoveryURL(country: country)
		var request = URLRequest(url: url)

		request.httpMethod = HttpMethod.get
		
		return request
	}
	
	// MARK: - Helper methods for adding padding to the requests.
	
	/// This method recreates the request body with a padding that consists of a random string.
	/// The entire request body must not be bigger than `maxRequestPayloadSize`.
	/// Note that this method is _not_ used for the key submission step, as this needs a different handling.
	/// Please check `getSubmissionPadding()` for this case.
	private static func getPaddedRequestBody(for originalBody: [String: String]) throws -> Data {
		// This is the maximum size of bytes the request body should have.
		let maxRequestPayloadSize = 250
		
		// Copying in order to not use inout parameters.
		var paddedBody = originalBody
		paddedBody["requestPadding"] = ""
		let paddedData = try JSONEncoder().encode(paddedBody)
		let paddingSize = maxRequestPayloadSize - paddedData.count
		let padding = String.getRandomString(of: paddingSize)
		paddedBody["requestPadding"] = padding
		return try JSONEncoder().encode(paddedBody)
	}
	
	/// This method recreates the request body of the submit keys request with a padding that fills up to resemble
	/// a request with 14 +`n` keys. Note that the `n`parameter is currently set to 0, but can change in the future
	/// when there will be support for 15 keys.
	private static func getSubmissionPadding(for keys: [SAP_External_Exposurenotification_TemporaryExposureKey]) -> Data {
		// This parameter denotes how many keys 14 + n have to be padded.
		let n = 0
		let paddedKeysAmount = 14 + n - keys.count
		guard paddedKeysAmount > 0 else { return Data() }
		guard let data = (String.getRandomString(of: 28 * paddedKeysAmount)).data(using: .ascii) else { return Data() }
		return data
	}

	// swiftlint:disable:next file_length
}<|MERGE_RESOLUTION|>--- conflicted
+++ resolved
@@ -454,7 +454,7 @@
 						return
 					}
 					let etag = response.httpResponse.value(forCaseInsensitiveHeaderField: "ETag")
-					let payload = PackageDownloadResponse(package: package, etag: etag, isEmpty: false)
+					let payload = PackageDownloadResponse(package: package, etag: etag)
 					completeWith(.success(payload))
 				case let .failure(error):
 					responseError = error
@@ -614,24 +614,6 @@
 							responseError = .invalidResponseError(response.statusCode)
 							return
 						}
-<<<<<<< HEAD
-						
-						guard let package = SAPDownloadedPackage(compressedData: body) else {
-							Log.error("Failed to create signed package for trace warning download", log: .api)
-							responseError = .invalidResponseError(response.statusCode)
-							return
-						}
-						let eTag = response.httpResponse.value(forCaseInsensitiveHeaderField: "ETag")
-						
-						var isEmpty = false
-						// According to tech spec: If present, indicates that the package is empty (i.e. no zip file, to extract).
-						if response.httpResponse.value(forCaseInsensitiveHeaderField: "cwa-empty-pkg") != nil {
-							isEmpty = true
-						}
-						let downloadedZippedPackage = PackageDownloadResponse(package: package, etag: eTag, isEmpty: isEmpty)
-						Log.info("Succesfully downloaded traceWarningPackage", log: .api)
-						completion(.success(downloadedZippedPackage))
-=======
 						let eTag = response.httpResponse.value(forCaseInsensitiveHeaderField: "ETag")
 						
 						// First look if package will be empty. According to tech spec: If "cwa-empty-pkg" == 1, this indicates that the package is empty (i.e. no zip file, to extract).
@@ -649,7 +631,6 @@
 							Log.info("Succesfully downloaded zipped traceWarningPackage", log: .api)
 							completion(.success(downloadedZippedPackage))
 						}
->>>>>>> 4cffe802
 					default:
 						Log.error("Error in response with status code: \(String(response.statusCode))", log: .api)
 						responseError = .invalidResponseError(response.statusCode)
