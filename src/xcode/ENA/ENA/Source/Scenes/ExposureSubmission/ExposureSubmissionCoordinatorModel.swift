//
// 🦠 Corona-Warn-App
//

import Foundation
import OpenCombine
import UIKit

class ExposureSubmissionCoordinatorModel {

	// MARK: - Init

	init(
		exposureSubmissionService: ExposureSubmissionService,
		coronaTestService: CoronaTestService,
		eventProvider: EventProviding
	) {
		self.exposureSubmissionService = exposureSubmissionService
		self.coronaTestService = coronaTestService
		self.eventProvider = eventProvider

		// Try to load current country list initially to make it virtually impossible the user has to wait for it later.
		exposureSubmissionService.loadSupportedCountries { _ in
			// no op
		} onSuccess: { _ in
			Log.debug("[Coordinator] initial country list loaded", log: .riskDetection)
		}
	}

	// MARK: - Internal

	let exposureSubmissionService: ExposureSubmissionService
	let coronaTestService: CoronaTestService

	var coronaTestType: CoronaTestType?

	var coronaTest: CoronaTest? {
		guard let coronaTestType = coronaTestType else {
			return nil
		}

		return coronaTestService.coronaTest(ofType: coronaTestType)
	}

	let eventProvider: EventProviding
	
	var shouldShowSymptomsOnsetScreen = false

	func symptomsOptionSelected(
		_ selectedSymptomsOption: ExposureSubmissionSymptomsViewController.SymptomsOption
	) {
		switch selectedSymptomsOption {
		case .yes:
			shouldShowSymptomsOnsetScreen = true
		case .no:
			exposureSubmissionService.symptomsOnset = .nonSymptomatic
			shouldShowSymptomsOnsetScreen = false
		case .preferNotToSay:
			exposureSubmissionService.symptomsOnset = .noInformation
			shouldShowSymptomsOnsetScreen = false
		}
	}

	func symptomsOnsetOptionSelected(
		_ selectedSymptomsOnsetOption: ExposureSubmissionSymptomsOnsetViewController.SymptomsOnsetOption
	) {
		
		switch selectedSymptomsOnsetOption {
		case .exactDate(let date):
			guard let daysSinceOnset = Calendar.gregorian().dateComponents([.day], from: date, to: Date()).day else { fatalError("Getting days since onset from date failed") }
			exposureSubmissionService.symptomsOnset = .daysSinceOnset(daysSinceOnset)
		case .lastSevenDays:
			exposureSubmissionService.symptomsOnset = .lastSevenDays
		case .oneToTwoWeeksAgo:
			exposureSubmissionService.symptomsOnset = .oneToTwoWeeksAgo
		case .moreThanTwoWeeksAgo:
			exposureSubmissionService.symptomsOnset = .moreThanTwoWeeksAgo
		case .preferNotToSay:
			exposureSubmissionService.symptomsOnset = .symptomaticWithUnknownOnset
		}
	}

	func submitExposure(
		isLoading: @escaping (Bool) -> Void,
		onSuccess: @escaping () -> Void,
		onError: @escaping (ExposureSubmissionError) -> Void
	) {
		guard let coronaTestType = coronaTestType else {
			onError(.noCoronaTestTypeGiven)
			return
		}

		isLoading(true)

		exposureSubmissionService.submitExposure(coronaTestType: coronaTestType) { error in
			isLoading(false)

			switch error {
			// If the user doesn`t allow the TEKs to be shared with the app, we stay on the screen (https://jira.itc.sap.com/browse/EXPOSUREAPP-2293)
			case .notAuthorized:
				return

			// We continue the regular flow even if there are no keys collected.
			case .none, .noKeysCollected:
				onSuccess()

			// We don't show an error if the submission consent was not given, because we assume that the submission already happend in the background.
			case .noSubmissionConsent:
				Log.info("Consent Not Given", log: .ui)
				onSuccess()

			case .some(let error):
				Log.error("error: \(error.localizedDescription)", log: .api)
				onError(error)
			}
		}
	}

	func registerTestAndGetResult(
		for testType: CoronaTestQRCodeInformation,
		isSubmissionConsentGiven: Bool,
		isLoading: @escaping (Bool) -> Void,
		onSuccess: @escaping (TestResult) -> Void,
		onError: @escaping (CoronaTestServiceError) -> Void
	) {
		isLoading(true)
		// QR code test fetch
		switch testType {
		case .pcr(let guid):
			coronaTestService.registerPCRTestAndGetResult(
				guid: guid,
				isSubmissionConsentGiven: isSubmissionConsentGiven,
				completion: { result in
					isLoading(false)
					
					switch result {
					case let .failure(error):
						onError(error)
					case let .success(testResult):
						onSuccess(testResult)
					}
				}
			)
		case .antigen(let antigenTest):
			coronaTestService.registerAntigenTestAndGetResult(
<<<<<<< HEAD
				with: antigenTest.guid,
				pointOfCareConsentDate: antigenTest.pointOfCareConsentDate,
				firstName: antigenTest.firstName,
				lastName: antigenTest.lastName,
				dateOfBirth: antigenTest.dateOfBirth,
=======
				with: rapidTest.guid,
				pointOfCareConsentDate: rapidTest.pointOfCareConsentDate,
				name: rapidTest.fullName,
				birthday: rapidTest.dateOfBirthString,
>>>>>>> 51dee7e3
				isSubmissionConsentGiven: isSubmissionConsentGiven,
				completion: { result in
					isLoading(false)
					
					switch result {
					case let .failure(error):
						onError(error)
					case let .success(testResult):
						onSuccess(testResult)
					}
				}
			)
		}

	}

	func setSubmissionConsentGiven(_ isSubmissionConsentGiven: Bool) {
		switch coronaTestType {
		case .pcr:
			coronaTestService.pcrTest?.isSubmissionConsentGiven = isSubmissionConsentGiven
		case .antigen:
			coronaTestService.antigenTest?.isSubmissionConsentGiven = isSubmissionConsentGiven
		case .none:
			fatalError("Cannot set submission consent, no corona test type is set")
		}
	}

}<|MERGE_RESOLUTION|>--- conflicted
+++ resolved
@@ -143,18 +143,11 @@
 			)
 		case .antigen(let antigenTest):
 			coronaTestService.registerAntigenTestAndGetResult(
-<<<<<<< HEAD
 				with: antigenTest.guid,
 				pointOfCareConsentDate: antigenTest.pointOfCareConsentDate,
 				firstName: antigenTest.firstName,
 				lastName: antigenTest.lastName,
-				dateOfBirth: antigenTest.dateOfBirth,
-=======
-				with: rapidTest.guid,
-				pointOfCareConsentDate: rapidTest.pointOfCareConsentDate,
-				name: rapidTest.fullName,
-				birthday: rapidTest.dateOfBirthString,
->>>>>>> 51dee7e3
+				dateOfBirth: antigenTest.dateOfBirthString,
 				isSubmissionConsentGiven: isSubmissionConsentGiven,
 				completion: { result in
 					isLoading(false)
