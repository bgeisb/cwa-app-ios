--- conflicted
+++ resolved
@@ -13,7 +13,6 @@
 			<key>NSStringFormatValueTypeKey</key>
 			<string>u</string>
 			<key>one</key>
-<<<<<<< HEAD
 			<!--Plural form for ONE. Plural form for ONE.-->
 			<string>Aveți un risc de infectare mai mare deoarece ați avut o întâlnire cu o persoană diagnosticată cu COVID-19, pentru o perioadă mai lungă de timp și în strânsă proximitate, în urmă cu o zi.</string>
 			<key>zero</key>
@@ -31,11 +30,6 @@
 			<key>other</key>
 			<!--Plural form for OTHER. Plural form for OTHER.-->
 			<string>Aveți un risc de infectare mai mare deoarece ați avut o întâlnire cu o persoană diagnosticată cu COVID-19, pentru o perioadă mai lungă de timp și în strânsă proximitate, în urmă cu %u de zile.</string>
-=======
-			<string>You have an increased risk of infection because you were last exposed one day ago over a longer period of time and at close proximity to at least one person diagnosed with COVID-19.</string>
-			<key>other</key>
-			<string>You have an increased risk of infection because you were last exposed %u days ago over a longer period of time and at close proximity to at least one person diagnosed with COVID-19.</string>
->>>>>>> 54409f09
 		</dict>
 	</dict>
 	<key>ExposureDetection_Refreshed_Format</key>
