--- conflicted
+++ resolved
@@ -68,15 +68,13 @@
         "ENAUITests_07_ContactJournalUITests\/testScreenshotEditPersonScreen()",
         "ENAUITests_07_ContactJournalUITests\/testScreenshotTwoPersonsOneLocationAndMessages()",
         "ENAUITests_08_UpdateOSUITests\/test_screenshot_UpdateOS()",
-<<<<<<< HEAD
         "ENAUITests_Statistics\/testScreenshot_statisticsCardTitles()",
         "ENAUITests_Statistics\/test_screenshot_statisticsCardTitles()"
-=======
+        "ENAUITests_08_UpdateOSUITests\/test_screenshot_UpdateOS()",
         "ENAUITests_Statistics\/test_screenshot_statisticsCardTitles()",
         "ENAUITests_Statistics\/test_screenshot_statistics_card_titles()",
         "ENAUITests_08_UpdateOSUITests\/test_screenshot_UpdateOS()",
         "ENAUITests_Statistics\/test_screenshot_statistics_card_titles()"
->>>>>>> a9b072c4
       ],
       "target" : {
         "containerPath" : "container:ENA.xcodeproj",
