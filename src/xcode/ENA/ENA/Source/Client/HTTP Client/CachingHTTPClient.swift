--- conflicted
+++ resolved
@@ -4,11 +4,8 @@
 
 import Foundation
 
-<<<<<<< HEAD
-=======
 typealias GroupIdentifier = String
 
->>>>>>> 906248a7
 class CachingHTTPClient: AppConfigurationFetching, StatisticsFetching, LocalStatisticsFetching, QRCodePosterTemplateFetching, VaccinationValueSetsFetching {
 	private let environmentProvider: EnvironmentProviding
 
@@ -198,19 +195,11 @@
 	
 	/// Fetches local statistics
 	/// - Parameters:
-<<<<<<< HEAD
-	///   - administrativeUnit: string to pass administrative unit to the API to get local statistics
-	///   - etag: an optional ETag to download only versions that differ the given tag
-	///   - completion: result handler
-	func fetchLocalStatistics(
-		administrativeUnit: AdministrativeUnit,
-=======
 	///   - groupID: string to pass group ID to the API to get local statistics
 	///   - etag: an optional ETag to download only versions that differ the given tag
 	///   - completion: result handler
 	func fetchLocalStatistics(
 		groupID: GroupIdentifier,
->>>>>>> 906248a7
 		eTag: String?,
 		completion: @escaping LocalStatisticsCompletionHandler
 	) {
@@ -220,11 +209,7 @@
 			headers = ["If-None-Match": eTag]
 		}
 
-<<<<<<< HEAD
-		let url = configuration.localStatisticsURL(administrativeUnit: administrativeUnit)
-=======
 		let url = configuration.localStatisticsURL(groupID: groupID)
->>>>>>> 906248a7
 		session.GET(url, extraHeaders: headers) { result in
 			switch result {
 			case .success(let response):
@@ -232,11 +217,7 @@
 					let package = try self.verifyPackage(in: response)
 					let localStatistics = try SAP_Internal_Stats_LocalStatistics(serializedData: package.bin)
 					let responseETag = response.httpResponse.value(forCaseInsensitiveHeaderField: "ETag")
-<<<<<<< HEAD
-					let localStatisticsResponse = LocalStatisticsResponse(localStatistics, responseETag)
-=======
 					let localStatisticsResponse = LocalStatisticsResponse(localStatistics, responseETag, groupID)
->>>>>>> 906248a7
 					completion(.success(localStatisticsResponse))
 				} catch {
 					completion(.failure(error))
