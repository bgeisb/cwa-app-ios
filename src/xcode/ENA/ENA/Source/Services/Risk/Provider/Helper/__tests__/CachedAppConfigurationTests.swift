//
// 🦠 Corona-Warn-App
//

import XCTest
import Combine
@testable import ENA

final class CachedAppConfigurationTests: XCTestCase {

	private var subscriptions = [AnyCancellable]()

	func testCachedRequests() {

		let fetchedFromClientExpectation = expectation(description: "configuration fetched from client")
		// we trigger a config fetch twice but expect only one http request (plus one cached result)
		fetchedFromClientExpectation.expectedFulfillmentCount = 1
		fetchedFromClientExpectation.assertForOverFulfill = true

		let store = MockTestStore()
		XCTAssertNil(store.appConfigMetadata)

		let client = CachingHTTPClientMock(store: store)
		let expectedConfig = SAP_Internal_ApplicationConfiguration()
		client.onFetchAppConfiguration = { _, completeWith in
			let config = AppConfigurationFetchingResponse(expectedConfig, "etag")
			completeWith((.success(config), nil))
			fetchedFromClientExpectation.fulfill()
		}

		let configurationDidChangeExpectation = expectation(description: "Configuration did change")
		configurationDidChangeExpectation.expectedFulfillmentCount = 1
		configurationDidChangeExpectation.assertForOverFulfill = true

		let cache = CachedAppConfiguration(client: client, store: store, configurationDidChange: {
			configurationDidChangeExpectation.fulfill()
		})

		let completionExpectation = expectation(description: "app configuration completion called")
		completionExpectation.expectedFulfillmentCount = 2

		cache.appConfiguration().sink { config in
			XCTAssertEqual(config, expectedConfig)
			completionExpectation.fulfill()
		}.store(in: &subscriptions)

		XCTAssertNotNil(store.appConfigMetadata)

		// Should not trigger another call (expectation) to the actual client or a new risk calculation
		// Remember: `expectedFulfillmentCount = 1`
<<<<<<< HEAD
		cache.appConfiguration().sink { config in
			XCTAssertEqual(config, expectedConfig)
=======
		cache.appConfiguration { response in
			switch response {
			case .success(let config):
				XCTAssertEqual(config, expectedConfig)
				XCTAssertEqual(config, store.appConfigMetadata?.appConfig)
			case .failure(let error):
				XCTFail(error.localizedDescription)
			}
			completionExpectation.fulfill()
		}

		waitForExpectations(timeout: .medium)
	}

	func testCacheDecay() throws {
		let outdatedConfig = SAP_Internal_ApplicationConfiguration()
		let updatedConfigMetaData = CachingHTTPClientMock.staticAppConfigMetadata

		let store = MockTestStore()
		let appConfigMetadata = AppConfigMetadata(
			lastAppConfigETag: "\"OldETag\"",
			lastAppConfigFetch: 297.secondsAgo ?? Date(), // close to the assumed 300 seconds default decay
			appConfig: outdatedConfig
		)
		store.appConfigMetadata = appConfigMetadata

		let client = CachingHTTPClientMock(store: store)

		let lastFetch = try XCTUnwrap(store.appConfigMetadata?.lastAppConfigFetch)
		XCTAssertLessThan(Date().timeIntervalSince(lastFetch), 300)

		let fetchedFromClientExpectation = expectation(description: "configuration fetched from client")
		fetchedFromClientExpectation.expectedFulfillmentCount = 1
		fetchedFromClientExpectation.assertForOverFulfill = true

		client.onFetchAppConfiguration = { _, completeWith in
			store.appConfigMetadata = updatedConfigMetaData

			let config = AppConfigurationFetchingResponse(updatedConfigMetaData.appConfig, "\"NewETag\"")
			completeWith((.success(config), nil))
			fetchedFromClientExpectation.fulfill()
		}

		let completionExpectation = expectation(description: "app configuration completion called")
		completionExpectation.expectedFulfillmentCount = 2

		let configurationDidChangeExpectation = expectation(description: "Configuration did change")
		configurationDidChangeExpectation.expectedFulfillmentCount = 1
		configurationDidChangeExpectation.assertForOverFulfill = true

		let cache = CachedAppConfiguration(client: client, store: store, configurationDidChange: {
			configurationDidChangeExpectation.fulfill()
		})

		cache.appConfiguration { response in
			switch response {
			case .success(let config):
				XCTAssertEqual(config, outdatedConfig)
			case .failure(let error):
				XCTFail(error.localizedDescription)
			}
			completionExpectation.fulfill()
		}

		XCTAssertEqual(store.appConfigMetadata?.appConfig, outdatedConfig)

		// ensure cache decay
		sleep(5)
		XCTAssertGreaterThanOrEqual(Date().timeIntervalSince(lastFetch), 300)

		// second fetch – expected decayed cache and updated config
		cache.appConfiguration { response in
			switch response {
			case .success(let config):
				XCTAssertEqual(config, updatedConfigMetaData.appConfig)
				XCTAssertEqual(config, store.appConfigMetadata?.appConfig)
			case .failure(let error):
				XCTFail(error.localizedDescription)
			}
			completionExpectation.fulfill()
		}

		waitForExpectations(timeout: 10)
	}

	func testFetch_nothingCached() throws {
		let store = MockTestStore()
		store.appConfigMetadata = nil

		let client = CachingHTTPClientMock(store: store)

		let completionExpectation = expectation(description: "app configuration completion called")

		let configurationDidChangeExpectation = expectation(description: "Configuration did change")
		configurationDidChangeExpectation.expectedFulfillmentCount = 1
		configurationDidChangeExpectation.assertForOverFulfill = true

		let cache = CachedAppConfiguration(client: client, store: store, configurationDidChange: {
			configurationDidChangeExpectation.fulfill()
		})

		cache.appConfiguration { response in
			XCTAssertNotNil(store.appConfigMetadata)

			switch response {
			case .success(let config):
				XCTAssertTrue(config.isInitialized)
			case .failure(let error):
				XCTFail("Expected no error, got: \(error)")
			}
			completionExpectation.fulfill()
		}

		waitForExpectations(timeout: .medium)
	}

	func testCacheExpired_invalidCache() throws {
		let fetchedFromClientExpectation = expectation(description: "configuration fetched from client")
		fetchedFromClientExpectation.expectedFulfillmentCount = 1

		let store = MockTestStore()
		store.appConfigMetadata = CachingHTTPClientMock.staticAppConfigMetadata

		let client = CachingHTTPClientMock(store: store)
		client.onFetchAppConfiguration = { _, completeWith in
			let config = CachingHTTPClientMock.staticAppConfig
			let response = AppConfigurationFetchingResponse(config, "etag_2")
			completeWith((.success(response), nil))
			fetchedFromClientExpectation.fulfill()
		}

		let completionExpectation = expectation(description: "app configuration completion called")

		let configurationDidChangeExpectation = expectation(description: "Configuration did not change")

		let cache = CachedAppConfiguration(client: client, store: store, configurationDidChange: {
			configurationDidChangeExpectation.fulfill()
		})

		cache.appConfiguration { response in
			switch response {
			case .success(let config):
				XCTAssertEqual(config, store.appConfigMetadata?.appConfig)
				XCTAssertEqual("etag_2", store.appConfigMetadata?.lastAppConfigETag)
			case .failure(let error):
				XCTFail("Expected no error, got: \(error)")
			}
			completionExpectation.fulfill()
		}

		waitForExpectations(timeout: .medium)
	}

	func testCacheNotModfied_useCache() throws {
		let fetchedFromClientExpectation = expectation(description: "configuration fetched from client")
		fetchedFromClientExpectation.expectedFulfillmentCount = 1

		let store = MockTestStore()
		store.appConfigMetadata = CachingHTTPClientMock.staticAppConfigMetadata

		let client = CachingHTTPClientMock(store: store)
		client.onFetchAppConfiguration = { _, completeWith in
			completeWith((.failure(CachedAppConfiguration.CacheError.notModified), nil))
			fetchedFromClientExpectation.fulfill()
		}

		let completionExpectation = expectation(description: "app configuration completion called")

		let configurationDidChangeExpectation = expectation(description: "Configuration did not change")
		configurationDidChangeExpectation.isInverted = true

		let cache = CachedAppConfiguration(client: client, store: store, configurationDidChange: {
			configurationDidChangeExpectation.fulfill()
		})

		cache.appConfiguration { response in
			switch response {
			case .success(let config):
				XCTAssertEqual(config, store.appConfigMetadata?.appConfig)
				XCTAssertEqual("\"SomeETag\"", store.appConfigMetadata?.lastAppConfigETag)
			case .failure(let error):
				XCTFail("Expected no error, got: \(error)")
			}
			completionExpectation.fulfill()
		}

		waitForExpectations(timeout: .medium)
	}

	func testCacheNotModfied_nothingCached() throws {
		let fetchedFromClientExpectation = expectation(description: "configuration fetched from client")
		// 1. on init
		// 2. on `cache.appConfiguration` because of no config in store
		fetchedFromClientExpectation.expectedFulfillmentCount = 2

		let store = MockTestStore()
		XCTAssertNil(store.appConfigMetadata)

		let client = CachingHTTPClientMock(store: store)
		client.onFetchAppConfiguration = { _, completeWith in
			XCTAssertNil(store.appConfigMetadata)

			completeWith((.failure(CachedAppConfiguration.CacheError.notModified), nil))
			fetchedFromClientExpectation.fulfill()
		}

		let completionExpectation = expectation(description: "app configuration completion called")

		let configurationDidChangeExpectation = expectation(description: "Configuration did not change")
		configurationDidChangeExpectation.isInverted = true

		let cache = CachedAppConfiguration(client: client, store: store, configurationDidChange: {
			configurationDidChangeExpectation.fulfill()
		})

		cache.appConfiguration { response in
			XCTAssertNil(store.appConfigMetadata)

			switch response {
			case .success:
				XCTFail("expected to fail")
			case .failure(let error):
				let err = error as? CachedAppConfiguration.CacheError
				if case .notModified = err {
					XCTAssert(true)
					// we exprect the .notModified error
					// Tip: you should remove the `lastETag` from the store in this case
				} else {
					XCTFail("wrong error type; got: \(error)")
				}
			}
>>>>>>> 63b77a78
			completionExpectation.fulfill()
		}.store(in: &subscriptions)

//		cache.$configuration.
//		cache.appConfiguration { response in
//			switch response {
//			case .success(let config):
//				XCTAssertEqual(config, expectedConfig)
//				XCTAssertEqual(config, store.appConfig)
//			case .failure(let error):
//				XCTFail(error.localizedDescription)
//			}
//			completionExpectation.fulfill()
//		}

		waitForExpectations(timeout: .medium)
	}

//	func testCacheDecay() throws {
//		let outdatedConfig = SAP_Internal_ApplicationConfiguration()
//		let updatedConfig = CachingHTTPClientMock.staticAppConfig
//
//		let store = MockTestStore()
//		store.appConfig = outdatedConfig
//		store.lastAppConfigFetch = 297.secondsAgo // close to the assumed 300 seconds default decay
//
//		let client = CachingHTTPClientMock(store: store)
//
//		let lastFetch = try XCTUnwrap(store.lastAppConfigFetch)
//		XCTAssertLessThan(Date().timeIntervalSince(lastFetch), 300)
//
//		let fetchedFromClientExpectation = expectation(description: "configuration fetched from client")
//		fetchedFromClientExpectation.expectedFulfillmentCount = 1
//		fetchedFromClientExpectation.assertForOverFulfill = true
//
//		client.onFetchAppConfiguration = { _, completeWith in
//			store.appConfig = updatedConfig
//
//			let config = AppConfigurationFetchingResponse(updatedConfig, "etag")
//			completeWith((.success(config), nil))
//			fetchedFromClientExpectation.fulfill()
//		}
//
//		let completionExpectation = expectation(description: "app configuration completion called")
//		completionExpectation.expectedFulfillmentCount = 2
//
//		let configurationDidChangeExpectation = expectation(description: "Configuration did change")
//		configurationDidChangeExpectation.expectedFulfillmentCount = 1
//		configurationDidChangeExpectation.assertForOverFulfill = true
//
//		let cache = CachedAppConfiguration(client: client, store: store, configurationDidChange: {
//			configurationDidChangeExpectation.fulfill()
//		})
//
//		cache.appConfiguration { response in
//			switch response {
//			case .success(let config):
//				XCTAssertEqual(config, outdatedConfig)
//			case .failure(let error):
//				XCTFail(error.localizedDescription)
//			}
//			completionExpectation.fulfill()
//		}
//
//		XCTAssertEqual(store.appConfig, outdatedConfig)
//
//		// ensure cache decay
//		sleep(5)
//		XCTAssertGreaterThanOrEqual(Date().timeIntervalSince(lastFetch), 300)
//
//		// second fetch – expected decayed cache and updated config
//		cache.appConfiguration { response in
//			switch response {
//			case .success(let config):
//				XCTAssertEqual(config, updatedConfig)
//				XCTAssertEqual(config, store.appConfig)
//			case .failure(let error):
//				XCTFail(error.localizedDescription)
//			}
//			completionExpectation.fulfill()
//		}
//
//		waitForExpectations(timeout: 10)
//	}
//
//	func testFetch_nothingCached() throws {
//		let store = MockTestStore()
//		store.appConfig = nil
//		store.lastAppConfigETag = nil
//
//		let client = CachingHTTPClientMock(store: store)
//
//		let completionExpectation = expectation(description: "app configuration completion called")
//
//		let configurationDidChangeExpectation = expectation(description: "Configuration did change")
//		configurationDidChangeExpectation.expectedFulfillmentCount = 1
//		configurationDidChangeExpectation.assertForOverFulfill = true
//
//		let cache = CachedAppConfiguration(client: client, store: store, configurationDidChange: {
//			configurationDidChangeExpectation.fulfill()
//		})
//
//		cache.appConfiguration { response in
//			XCTAssertNotNil(store.appConfig)
//			XCTAssertNotNil(store.lastAppConfigETag)
//
//			switch response {
//			case .success(let config):
//				XCTAssertTrue(config.isInitialized)
//			case .failure(let error):
//				XCTFail("Expected no error, got: \(error)")
//			}
//			completionExpectation.fulfill()
//		}
//
//		waitForExpectations(timeout: .medium)
//	}
//
//	func testCacheNotModfied_invalidCache() throws {
//		let fetchedFromClientExpectation = expectation(description: "configuration fetched from client")
//		fetchedFromClientExpectation.expectedFulfillmentCount = 1
//
//		let store = MockTestStore()
//		store.lastAppConfigETag = "etag"
//		store.appConfig = nil
//
//		let client = CachingHTTPClientMock(store: store)
//		client.onFetchAppConfiguration = { etag, completeWith in
//			XCTAssertNil(etag, "ETag should be reset!")
//
//			let config = CachingHTTPClientMock.staticAppConfig
//			let response = AppConfigurationFetchingResponse(config, "etag_2")
//			completeWith((.success(response), nil))
//			fetchedFromClientExpectation.fulfill()
//		}
//
//		let completionExpectation = expectation(description: "app configuration completion called")
//
//		let configurationDidChangeExpectation = expectation(description: "Configuration did not change")
//
//		let cache = CachedAppConfiguration(client: client, store: store, configurationDidChange: {
//			configurationDidChangeExpectation.fulfill()
//		})
//
//		cache.appConfiguration { response in
//			switch response {
//			case .success(let config):
//				XCTAssertEqual(config, store.appConfig)
//				XCTAssertEqual("etag_2", store.lastAppConfigETag)
//			case .failure(let error):
//				XCTFail("Expected no error, got: \(error)")
//			}
//			completionExpectation.fulfill()
//		}
//
//		waitForExpectations(timeout: .medium)
//	}
//
//	func testCacheNotModfied_useCache() throws {
//		let fetchedFromClientExpectation = expectation(description: "configuration fetched from client")
//		fetchedFromClientExpectation.expectedFulfillmentCount = 1
//
//		let store = MockTestStore()
//		store.lastAppConfigETag = "etag"
//		store.appConfig = SAP_Internal_ApplicationConfiguration()
//
//		let client = CachingHTTPClientMock(store: store)
//		client.onFetchAppConfiguration = { _, completeWith in
//			completeWith((.failure(CachedAppConfiguration.CacheError.notModified), nil))
//			fetchedFromClientExpectation.fulfill()
//		}
//
//		let completionExpectation = expectation(description: "app configuration completion called")
//
//		let configurationDidChangeExpectation = expectation(description: "Configuration did not change")
//		configurationDidChangeExpectation.isInverted = true
//
//		let cache = CachedAppConfiguration(client: client, store: store, configurationDidChange: {
//			configurationDidChangeExpectation.fulfill()
//		})
//
//		cache.appConfiguration { response in
//			switch response {
//			case .success(let config):
//				XCTAssertEqual(config, store.appConfig)
//			case .failure(let error):
//				XCTFail("Expected no error, got: \(error)")
//			}
//			completionExpectation.fulfill()
//		}
//
//		waitForExpectations(timeout: .medium)
//	}
//
//	func testCacheNotModfied_nothingCached() throws {
//		let fetchedFromClientExpectation = expectation(description: "configuration fetched from client")
//		// 1. on init
//		// 2. on `cache.appConfiguration` because of no config in store
//		fetchedFromClientExpectation.expectedFulfillmentCount = 2
//
//		let store = MockTestStore()
//		XCTAssertNil(store.appConfig)
//		XCTAssertNil(store.lastAppConfigETag)
//
//		let client = CachingHTTPClientMock(store: store)
//		client.onFetchAppConfiguration = { _, completeWith in
//			XCTAssertNil(store.appConfig)
//			XCTAssertNil(store.lastAppConfigETag)
//
//			completeWith((.failure(CachedAppConfiguration.CacheError.notModified), nil))
//			fetchedFromClientExpectation.fulfill()
//		}
//
//		let completionExpectation = expectation(description: "app configuration completion called")
//
//		let configurationDidChangeExpectation = expectation(description: "Configuration did not change")
//		configurationDidChangeExpectation.isInverted = true
//
//		let cache = CachedAppConfiguration(client: client, store: store, configurationDidChange: {
//			configurationDidChangeExpectation.fulfill()
//		})
//
//		cache.appConfiguration { response in
//			XCTAssertNil(store.appConfig)
//			XCTAssertNil(store.lastAppConfigETag)
//
//			switch response {
//			case .success:
//				XCTFail("expected to fail")
//			case .failure(let error):
//				let err = error as? CachedAppConfiguration.CacheError
//				if case .notModified = err {
//					XCTAssert(true)
//					// we exprect the .notModified error
//					// Tip: you should remove the `lastETag` from the store in this case
//				} else {
//					XCTFail("wrong error type; got: \(error)")
//				}
//			}
//			completionExpectation.fulfill()
//		}
//
//		waitForExpectations(timeout: .medium)
//	}
}

extension Int {

	/// A date n seconds ago
	var secondsAgo: Date? {
		let components = DateComponents(second: -(self))
		return Calendar.autoupdatingCurrent.date(byAdding: components, to: Date())
	}

}<|MERGE_RESOLUTION|>--- conflicted
+++ resolved
@@ -48,242 +48,8 @@
 
 		// Should not trigger another call (expectation) to the actual client or a new risk calculation
 		// Remember: `expectedFulfillmentCount = 1`
-<<<<<<< HEAD
 		cache.appConfiguration().sink { config in
 			XCTAssertEqual(config, expectedConfig)
-=======
-		cache.appConfiguration { response in
-			switch response {
-			case .success(let config):
-				XCTAssertEqual(config, expectedConfig)
-				XCTAssertEqual(config, store.appConfigMetadata?.appConfig)
-			case .failure(let error):
-				XCTFail(error.localizedDescription)
-			}
-			completionExpectation.fulfill()
-		}
-
-		waitForExpectations(timeout: .medium)
-	}
-
-	func testCacheDecay() throws {
-		let outdatedConfig = SAP_Internal_ApplicationConfiguration()
-		let updatedConfigMetaData = CachingHTTPClientMock.staticAppConfigMetadata
-
-		let store = MockTestStore()
-		let appConfigMetadata = AppConfigMetadata(
-			lastAppConfigETag: "\"OldETag\"",
-			lastAppConfigFetch: 297.secondsAgo ?? Date(), // close to the assumed 300 seconds default decay
-			appConfig: outdatedConfig
-		)
-		store.appConfigMetadata = appConfigMetadata
-
-		let client = CachingHTTPClientMock(store: store)
-
-		let lastFetch = try XCTUnwrap(store.appConfigMetadata?.lastAppConfigFetch)
-		XCTAssertLessThan(Date().timeIntervalSince(lastFetch), 300)
-
-		let fetchedFromClientExpectation = expectation(description: "configuration fetched from client")
-		fetchedFromClientExpectation.expectedFulfillmentCount = 1
-		fetchedFromClientExpectation.assertForOverFulfill = true
-
-		client.onFetchAppConfiguration = { _, completeWith in
-			store.appConfigMetadata = updatedConfigMetaData
-
-			let config = AppConfigurationFetchingResponse(updatedConfigMetaData.appConfig, "\"NewETag\"")
-			completeWith((.success(config), nil))
-			fetchedFromClientExpectation.fulfill()
-		}
-
-		let completionExpectation = expectation(description: "app configuration completion called")
-		completionExpectation.expectedFulfillmentCount = 2
-
-		let configurationDidChangeExpectation = expectation(description: "Configuration did change")
-		configurationDidChangeExpectation.expectedFulfillmentCount = 1
-		configurationDidChangeExpectation.assertForOverFulfill = true
-
-		let cache = CachedAppConfiguration(client: client, store: store, configurationDidChange: {
-			configurationDidChangeExpectation.fulfill()
-		})
-
-		cache.appConfiguration { response in
-			switch response {
-			case .success(let config):
-				XCTAssertEqual(config, outdatedConfig)
-			case .failure(let error):
-				XCTFail(error.localizedDescription)
-			}
-			completionExpectation.fulfill()
-		}
-
-		XCTAssertEqual(store.appConfigMetadata?.appConfig, outdatedConfig)
-
-		// ensure cache decay
-		sleep(5)
-		XCTAssertGreaterThanOrEqual(Date().timeIntervalSince(lastFetch), 300)
-
-		// second fetch – expected decayed cache and updated config
-		cache.appConfiguration { response in
-			switch response {
-			case .success(let config):
-				XCTAssertEqual(config, updatedConfigMetaData.appConfig)
-				XCTAssertEqual(config, store.appConfigMetadata?.appConfig)
-			case .failure(let error):
-				XCTFail(error.localizedDescription)
-			}
-			completionExpectation.fulfill()
-		}
-
-		waitForExpectations(timeout: 10)
-	}
-
-	func testFetch_nothingCached() throws {
-		let store = MockTestStore()
-		store.appConfigMetadata = nil
-
-		let client = CachingHTTPClientMock(store: store)
-
-		let completionExpectation = expectation(description: "app configuration completion called")
-
-		let configurationDidChangeExpectation = expectation(description: "Configuration did change")
-		configurationDidChangeExpectation.expectedFulfillmentCount = 1
-		configurationDidChangeExpectation.assertForOverFulfill = true
-
-		let cache = CachedAppConfiguration(client: client, store: store, configurationDidChange: {
-			configurationDidChangeExpectation.fulfill()
-		})
-
-		cache.appConfiguration { response in
-			XCTAssertNotNil(store.appConfigMetadata)
-
-			switch response {
-			case .success(let config):
-				XCTAssertTrue(config.isInitialized)
-			case .failure(let error):
-				XCTFail("Expected no error, got: \(error)")
-			}
-			completionExpectation.fulfill()
-		}
-
-		waitForExpectations(timeout: .medium)
-	}
-
-	func testCacheExpired_invalidCache() throws {
-		let fetchedFromClientExpectation = expectation(description: "configuration fetched from client")
-		fetchedFromClientExpectation.expectedFulfillmentCount = 1
-
-		let store = MockTestStore()
-		store.appConfigMetadata = CachingHTTPClientMock.staticAppConfigMetadata
-
-		let client = CachingHTTPClientMock(store: store)
-		client.onFetchAppConfiguration = { _, completeWith in
-			let config = CachingHTTPClientMock.staticAppConfig
-			let response = AppConfigurationFetchingResponse(config, "etag_2")
-			completeWith((.success(response), nil))
-			fetchedFromClientExpectation.fulfill()
-		}
-
-		let completionExpectation = expectation(description: "app configuration completion called")
-
-		let configurationDidChangeExpectation = expectation(description: "Configuration did not change")
-
-		let cache = CachedAppConfiguration(client: client, store: store, configurationDidChange: {
-			configurationDidChangeExpectation.fulfill()
-		})
-
-		cache.appConfiguration { response in
-			switch response {
-			case .success(let config):
-				XCTAssertEqual(config, store.appConfigMetadata?.appConfig)
-				XCTAssertEqual("etag_2", store.appConfigMetadata?.lastAppConfigETag)
-			case .failure(let error):
-				XCTFail("Expected no error, got: \(error)")
-			}
-			completionExpectation.fulfill()
-		}
-
-		waitForExpectations(timeout: .medium)
-	}
-
-	func testCacheNotModfied_useCache() throws {
-		let fetchedFromClientExpectation = expectation(description: "configuration fetched from client")
-		fetchedFromClientExpectation.expectedFulfillmentCount = 1
-
-		let store = MockTestStore()
-		store.appConfigMetadata = CachingHTTPClientMock.staticAppConfigMetadata
-
-		let client = CachingHTTPClientMock(store: store)
-		client.onFetchAppConfiguration = { _, completeWith in
-			completeWith((.failure(CachedAppConfiguration.CacheError.notModified), nil))
-			fetchedFromClientExpectation.fulfill()
-		}
-
-		let completionExpectation = expectation(description: "app configuration completion called")
-
-		let configurationDidChangeExpectation = expectation(description: "Configuration did not change")
-		configurationDidChangeExpectation.isInverted = true
-
-		let cache = CachedAppConfiguration(client: client, store: store, configurationDidChange: {
-			configurationDidChangeExpectation.fulfill()
-		})
-
-		cache.appConfiguration { response in
-			switch response {
-			case .success(let config):
-				XCTAssertEqual(config, store.appConfigMetadata?.appConfig)
-				XCTAssertEqual("\"SomeETag\"", store.appConfigMetadata?.lastAppConfigETag)
-			case .failure(let error):
-				XCTFail("Expected no error, got: \(error)")
-			}
-			completionExpectation.fulfill()
-		}
-
-		waitForExpectations(timeout: .medium)
-	}
-
-	func testCacheNotModfied_nothingCached() throws {
-		let fetchedFromClientExpectation = expectation(description: "configuration fetched from client")
-		// 1. on init
-		// 2. on `cache.appConfiguration` because of no config in store
-		fetchedFromClientExpectation.expectedFulfillmentCount = 2
-
-		let store = MockTestStore()
-		XCTAssertNil(store.appConfigMetadata)
-
-		let client = CachingHTTPClientMock(store: store)
-		client.onFetchAppConfiguration = { _, completeWith in
-			XCTAssertNil(store.appConfigMetadata)
-
-			completeWith((.failure(CachedAppConfiguration.CacheError.notModified), nil))
-			fetchedFromClientExpectation.fulfill()
-		}
-
-		let completionExpectation = expectation(description: "app configuration completion called")
-
-		let configurationDidChangeExpectation = expectation(description: "Configuration did not change")
-		configurationDidChangeExpectation.isInverted = true
-
-		let cache = CachedAppConfiguration(client: client, store: store, configurationDidChange: {
-			configurationDidChangeExpectation.fulfill()
-		})
-
-		cache.appConfiguration { response in
-			XCTAssertNil(store.appConfigMetadata)
-
-			switch response {
-			case .success:
-				XCTFail("expected to fail")
-			case .failure(let error):
-				let err = error as? CachedAppConfiguration.CacheError
-				if case .notModified = err {
-					XCTAssert(true)
-					// we exprect the .notModified error
-					// Tip: you should remove the `lastETag` from the store in this case
-				} else {
-					XCTFail("wrong error type; got: \(error)")
-				}
-			}
->>>>>>> 63b77a78
 			completionExpectation.fulfill()
 		}.store(in: &subscriptions)
 
