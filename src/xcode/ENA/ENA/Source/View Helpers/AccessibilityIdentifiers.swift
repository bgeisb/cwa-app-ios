--- conflicted
+++ resolved
@@ -41,11 +41,8 @@
 		static let infoCardAboutTitle = "AppStrings.Home.infoCardAboutTitle"
 		static let appInformationCardTitle = "AppStrings.Home.appInformationCardTitle"
 		static let settingsCardTitle = "AppStrings.Home.settingsCardTitle"
-<<<<<<< HEAD
-	}
-=======
 		static let thankYouCard = "AppStrings.Home.thankYouCard"
->>>>>>> 90370538
+	}
 
 	enum ContactDiaryInformation {
 		static let imageDescription = "AppStrings.ContactDiaryInformation.imageDescription"
