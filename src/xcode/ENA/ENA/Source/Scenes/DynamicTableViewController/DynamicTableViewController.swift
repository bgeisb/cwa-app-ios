//
// 🦠 Corona-Warn-App
//

import Foundation
import UIKit
import OpenCombine

class DynamicTableViewController: UIViewController, UITableViewDataSource, UITableViewDelegate {
	
	var dynamicTableViewModel = DynamicTableViewModel([])

	@IBOutlet private(set) lazy var tableView: UITableView! = self.view as? UITableView

	override func loadView() {
		if nil != nibName {
			super.loadView()
		} else {
			view = UITableView(frame: .zero, style: .grouped)
		}

		if nil == tableView {
			fatalError("\(String(describing: Self.self)) must be provided with a \(String(describing: UITableView.self)).")
		}

		tableView.delegate = self
		tableView.dataSource = self

		tableView.rowHeight = UITableView.automaticDimension
		tableView.estimatedRowHeight = UITableView.automaticDimension
		tableView.sectionHeaderHeight = UITableView.automaticDimension
		tableView.estimatedSectionHeaderHeight = UITableView.automaticDimension
		tableView.sectionFooterHeight = UITableView.automaticDimension
		tableView.estimatedSectionFooterHeight = UITableView.automaticDimension
	}

	override func viewDidLoad() {
		super.viewDidLoad()

		tableView.register(DynamicTableViewHeaderImageView.self, forHeaderFooterViewReuseIdentifier: HeaderFooterReuseIdentifier.header.rawValue)
		tableView.register(DynamicTableViewHeaderSeparatorView.self, forHeaderFooterViewReuseIdentifier: HeaderFooterReuseIdentifier.separator.rawValue)

		tableView.register(DynamicTypeTableViewCell.self, forCellReuseIdentifier: DynamicCell.CellReuseIdentifier.dynamicTypeLabel.rawValue)
		tableView.register(DynamicTableViewTextViewCell.self, forCellReuseIdentifier: DynamicCell.CellReuseIdentifier.dynamicTypeTextView.rawValue)
		tableView.register(DynamicTableViewSpaceCell.self, forCellReuseIdentifier: DynamicCell.CellReuseIdentifier.space.rawValue)
		tableView.register(DynamicTableViewIconCell.self, forCellReuseIdentifier: DynamicCell.CellReuseIdentifier.icon.rawValue)
		tableView.register(DynamicTableViewBulletPointCell.self, forCellReuseIdentifier: DynamicCell.CellReuseIdentifier.bulletPoint.rawValue)
		tableView.register(DynamicTableViewHeadlineWithImageCell.self, forCellReuseIdentifier: DynamicCell.CellReuseIdentifier.headlineWithImage.rawValue)
		tableView.register(DynamicTableViewDoubleLabelViewCell.self, forCellReuseIdentifier: DynamicCell.CellReuseIdentifier.doubleLabel.rawValue)

		setupKeyboardAvoidance()
	}

	private func setupKeyboardAvoidance() {
		NotificationCenter.default.ocombine.publisher(for: UIApplication.keyboardWillShowNotification)
			.append(NotificationCenter.default.ocombine.publisher(for: UIApplication.keyboardWillChangeFrameNotification))
			.sink { [weak self] notification in

				guard let self = self,
					  let keyboardFrame = notification.userInfo?[UIResponder.keyboardFrameEndUserInfoKey] as? CGRect,
					  let animationDuration = notification.userInfo?[UIResponder.keyboardAnimationDurationUserInfoKey] as? Double,
					  let animationCurveRawValue = notification.userInfo?[UIResponder.keyboardAnimationCurveUserInfoKey] as? Int,
					  let animationCurve = UIView.AnimationCurve(rawValue: animationCurveRawValue) else {
					return
				}

				var targetRect: CGRect?
				if let currentResponder = self.view.firstResponder as? UIView {
					let rect = currentResponder.convert(currentResponder.bounds, to: self.view)
					if keyboardFrame.intersects(rect) {
						targetRect = rect
					}
				}

				let animator = UIViewPropertyAnimator(duration: animationDuration, curve: animationCurve) { [weak self] in
					self?.tableView.scrollIndicatorInsets.bottom = keyboardFrame.height
					self?.tableView.contentInset.bottom = keyboardFrame.height
					if let targetRect = targetRect {
						self?.tableView.scrollRectToVisible(targetRect, animated: false)
					}
				}
				animator.startAnimation()
			}
			.store(in: &keyboardSubscriptions)

		NotificationCenter.default.ocombine.publisher(for: UIApplication.keyboardWillHideNotification)
			.sink { [weak self] notification in

				guard let self = self,
					  let animationDuration = notification.userInfo?[UIResponder.keyboardAnimationDurationUserInfoKey] as? Double,
					  let animationCurveRawValue = notification.userInfo?[UIResponder.keyboardAnimationCurveUserInfoKey] as? Int,
					  let animationCurve = UIView.AnimationCurve(rawValue: animationCurveRawValue) else {
					return
				}

				let animator = UIViewPropertyAnimator(duration: animationDuration, curve: animationCurve) { [weak self] in
					self?.tableView.scrollIndicatorInsets.bottom = 0
					self?.tableView.contentInset.bottom = 0
				}
				animator.startAnimation()
			}
			.store(in: &keyboardSubscriptions)
	}

	// MARK: - Private

	private var keyboardSubscriptions = Set<AnyCancellable>()

}

extension DynamicTableViewController {
	enum HeaderFooterReuseIdentifier: String, TableViewHeaderFooterReuseIdentifiers {
		case header = "headerView"
		case separator = "separatorView"
	}
}

extension DynamicTableViewController {
	private func tableView(_: UITableView, titleForHeaderFooter headerFooter: DynamicHeader, inSection _: Int) -> String? {
		switch headerFooter {
		case let .text(text):
			return text
		default:
			return nil
		}
	}

	private func tableView(_: UITableView, heightForHeaderFooter headerFooter: DynamicHeader, inSection _: Int) -> CGFloat {
		switch headerFooter {
		case .none:
			return .leastNonzeroMagnitude
		case .blank:
			return UITableView.automaticDimension
		case let .space(height, _):
			return height
		default:
			return UITableView.automaticDimension
		}
	}

	// swiftlint:disable:next cyclomatic_complexity
	private func tableView(_ tableView: UITableView, viewForHeaderFooter headerFooter: DynamicHeader, inSection section: Int) -> UIView? {
		switch headerFooter {
		case let .space(_, color):
			if let color = color {
				let view = UIView()
				view.backgroundColor = color
				return view
			} else {
				return nil
			}

		case let .separator(color, height, insets):
			let view = tableView.dequeueReusableHeaderFooterView(withIdentifier: HeaderFooterReuseIdentifier.separator.rawValue) as? DynamicTableViewHeaderSeparatorView
			view?.color = color
			view?.height = height
			view?.layoutMargins = insets
			return view

		case let .image(image, title, accessibilityLabel: label, accessibilityIdentifier: accessibilityIdentifier, height, accessibilityTraits):
			let view = tableView.dequeueReusableHeaderFooterView(withIdentifier: HeaderFooterReuseIdentifier.header.rawValue) as? DynamicTableViewHeaderImageView
			view?.imageView?.image = image
			view?.imageView?.isAccessibilityElement = label != nil
			view?.imageView?.accessibilityLabel = label
			view?.imageView?.accessibilityIdentifier = accessibilityIdentifier
			view?.imageView?.accessibilityTraits = accessibilityTraits

			// optional title that will be shown over the image and scroll with it.
			view?.titleLabel.isAccessibilityElement = title != nil
			view?.titleLabel.accessibilityLabel = title
			view?.titleLabel.accessibilityTraits = .header
			view?.title = title

			view?.accessibilityElements = [view?.titleLabel as Any, view?.imageView as Any]

			if let height = height {
				view?.height = height
			} else if let imageWidth = image?.size.width,
			   let imageHeight = image?.size.height {
				// view.bounds.size.width will not be set at that point
				// tableviews always use full screen, so it might work to use screen size here
				let cellWidth = UIScreen.main.bounds.size.width
				let ratio = imageHeight / imageWidth
				view?.height = cellWidth * ratio
			} else {
				view?.height = 250.0
			}
			return view

		case let .view(view):
			return view

		case let .identifier(identifier, action, configure):
			let view = tableView.dequeueReusableHeaderFooterView(withIdentifier: identifier)
			if let view = view { configure?(view, section) }
			if let view = view as? DynamicTableViewHeaderFooterView {
				view.block = { self.execute(action: action) }
			}
			return view

		case let .cell(identifier, configure):
			let view = tableView.dequeueReusableCell(withIdentifier: identifier)
			if let view = view { configure?(view, section) }
			return view

		case let .custom(block):
			return block(self)

		default:
			Log.error("Missing dynamic header type: \(String(describing: headerFooter))")
			return nil
		}
	}

	final func execute(action: DynamicAction, cell: UITableViewCell? = nil) {
		switch action {
		case let .open(url):
			if let url = url { LinkHelper.open(url: url) }

		case let .call(number):
			LinkHelper.open(urlString: "tel://\(number)")

		case let .execute(block):
			block(self, cell)

		case .none:
			break
		}
	}
}

extension DynamicTableViewController {
	func numberOfSections(in _: UITableView) -> Int {
		dynamicTableViewModel.numberOfSection
	}

	func tableView(_: UITableView, numberOfRowsInSection section: Int) -> Int {
		if dynamicTableViewModel.section(section).isHidden(for: self) {
			return 1
		} else {
			return dynamicTableViewModel.numberOfRows(inSection: section, for: self)
		}
	}

	func tableView(_ tableView: UITableView, titleForHeaderInSection section: Int) -> String? {
		let content = dynamicTableViewModel.section(section)
		if content.isHidden(for: self) {
			return nil
		} else {
			return self.tableView(tableView, titleForHeaderFooter: content.header, inSection: section)
		}
	}

	func tableView(_ tableView: UITableView, titleForFooterInSection section: Int) -> String? {
		let content = dynamicTableViewModel.section(section)
		if content.isHidden(for: self) {
			return nil
		} else {
			return self.tableView(tableView, titleForHeaderFooter: content.footer, inSection: section)
		}
	}

	func tableView(_ tableView: UITableView, heightForHeaderInSection section: Int) -> CGFloat {
		let content = dynamicTableViewModel.section(section)
		if content.isHidden(for: self) {
			return .leastNonzeroMagnitude
		} else {
			return self.tableView(tableView, heightForHeaderFooter: content.header, inSection: section)
		}
	}

	func tableView(_ tableView: UITableView, heightForFooterInSection section: Int) -> CGFloat {
		let content = dynamicTableViewModel.section(section)
		if content.isHidden(for: self) {
			return .leastNonzeroMagnitude
		} else {
			return self.tableView(tableView, heightForHeaderFooter: content.footer, inSection: section)
		}
	}

	func tableView(_ tableView: UITableView, viewForHeaderInSection section: Int) -> UIView? {
		let content = dynamicTableViewModel.section(section)
		if content.isHidden(for: self) {
			return nil
		} else {
			return self.tableView(tableView, viewForHeaderFooter: content.header, inSection: section)
		}
	}

	func tableView(_ tableView: UITableView, viewForFooterInSection section: Int) -> UIView? {
		let content = dynamicTableViewModel.section(section)
		if content.isHidden(for: self) {
			return nil
		} else {
			return self.tableView(tableView, viewForHeaderFooter: content.footer, inSection: section)
		}
	}

	func tableView(_: UITableView, heightForRowAt indexPath: IndexPath) -> CGFloat {
		if dynamicTableViewModel.section(at: indexPath).isHidden(for: self) {
			return .leastNonzeroMagnitude
		} else {
			return UITableView.automaticDimension
		}
	}

	func tableView(_ tableView: UITableView, cellForRowAt indexPath: IndexPath) -> UITableViewCell {
		if dynamicTableViewModel.section(at: indexPath).isHidden(for: self) {
			return UITableViewCell()
		}
		
		let section = dynamicTableViewModel.section(at: indexPath)
		let content = dynamicTableViewModel.cell(at: indexPath)

		let cell = tableView.dequeueReusableCell(withIdentifier: content.cellReuseIdentifier, for: indexPath)
		
		
		cell.removeBackground()
		
		switch section.background {
		case .none:
<<<<<<< HEAD
			cell.backgroundColor = .clear
		case .greyBoxed:
			
			// Give all subviews some insets to the border
=======
			break
		case .greyBoxed:
			
			// Give all subviews in the content view of the cell some insets to the border. If we change the contentView's constraints, it would not affect the subviews.
>>>>>>> 13efc78b
			if let subview = cell.subviews.first?.subviews.first {
				subview.leadingAnchor.constraint(equalTo: cell.leadingAnchor, constant: 30).isActive = true
				subview.trailingAnchor.constraint(equalTo: cell.trailingAnchor, constant: -30).isActive = true
			}
			
			let isFirst = indexPath.row == 0
			let isLast = indexPath.row == section.cells.count - 1
			
			if isFirst {
				cell.addBackground(.top)
			} else if isLast {
				cell.addBackground(.bottom)
			} else {
				cell.addBackground(.inBetween)
			}
		}

		content.configure(cell: cell, at: indexPath, for: self)
		
		cell.removeSeparators()

		// no separators for spacers please
		if section.separators != .none, cell is DynamicTableViewSpaceCell == false {
			let isFirst = indexPath.row == 0
			let isLast = indexPath.row == section.cells.count - 1

			if isFirst && section.separators == .all { cell.addSeparator(.top) }
			if isLast && section.separators == .all { cell.addSeparator(.bottom) }
			if !isLast { cell.addSeparator(.inBetween) }
		}

		return cell
	}

	func tableView(_ tableView: UITableView, didSelectRowAt indexPath: IndexPath) {
		tableView.deselectRow(at: indexPath, animated: true)
		let dynamicCell = dynamicTableViewModel.cell(at: indexPath)
		let cell = tableView.cellForRow(at: indexPath)
		execute(action: dynamicCell.action, cell: cell)
	}

	func tableView(_: UITableView, accessoryButtonTappedForRowWith indexPath: IndexPath) {
		let dynamicCell = dynamicTableViewModel.cell(at: indexPath)
		guard let cell = tableView.cellForRow(at: indexPath) else { return }
		execute(action: dynamicCell.accessoryAction, cell: cell)
	}
}

private extension UITableViewCell {
	enum SeparatorLocation: Int {
		case top = 100_001
		case bottom = 100_002
		case inBetween = 100_003
	}

	func removeSeparators() {
		viewWithTag(SeparatorLocation.top.rawValue)?.removeFromSuperview()
		viewWithTag(SeparatorLocation.bottom.rawValue)?.removeFromSuperview()
		viewWithTag(SeparatorLocation.inBetween.rawValue)?.removeFromSuperview()
	}

	func addSeparator(_ location: SeparatorLocation) {
		let separator = UIView(frame: bounds)
		separator.backgroundColor = .enaColor(for: .hairline)
		separator.translatesAutoresizingMaskIntoConstraints = false

		addSubview(separator)
		NSLayoutConstraint.activate([
			separator.leadingAnchor.constraint(equalTo: leadingAnchor, constant: 16.0),
			separator.trailingAnchor.constraint(equalTo: trailingAnchor, constant: -16.0),
			separator.heightAnchor.constraint(equalToConstant: 1)
		])

		switch location {
		case .top:
			separator.tag = SeparatorLocation.top.rawValue
			separator.topAnchor.constraint(equalTo: contentView.topAnchor).isActive = true
		case .bottom:
			separator.tag = SeparatorLocation.bottom.rawValue
			separator.bottomAnchor.constraint(equalTo: contentView.bottomAnchor).isActive = true
		case .inBetween:
			separator.tag = SeparatorLocation.inBetween.rawValue
			separator.bottomAnchor.constraint(equalTo: contentView.bottomAnchor).isActive = true
		}
	}
}

/// Stuff to draw a background to the cell, depending on the position of the cell in the section it gets rounded corners.

private extension UITableViewCell {
	enum BackgroundLocation: Int {
		case top = 200_001
		case bottom = 200_002
		case inBetween = 200_003
	}
	
	func removeBackground() {
		viewWithTag(BackgroundLocation.top.rawValue)?.removeFromSuperview()
		viewWithTag(BackgroundLocation.bottom.rawValue)?.removeFromSuperview()
		viewWithTag(BackgroundLocation.inBetween.rawValue)?.removeFromSuperview()
	}

	func addBackground(_ location: BackgroundLocation) {
		let coloredBackground = UIView(frame: bounds)
		coloredBackground.backgroundColor = .enaColor(for: .cellBackground3)
		coloredBackground.translatesAutoresizingMaskIntoConstraints = false

		switch location {
		case .top:
			coloredBackground.tag = BackgroundLocation.top.rawValue
			coloredBackground.clipsToBounds = true
			coloredBackground.layer.cornerRadius = 10
			coloredBackground.layer.maskedCorners = [.layerMaxXMinYCorner, .layerMinXMinYCorner]
		case .bottom:
			coloredBackground.tag = BackgroundLocation.bottom.rawValue
			coloredBackground.clipsToBounds = true
			coloredBackground.layer.cornerRadius = 10
			coloredBackground.layer.maskedCorners = [.layerMaxXMaxYCorner, .layerMinXMaxYCorner]
		case .inBetween:
			coloredBackground.tag = BackgroundLocation.inBetween.rawValue
		}

		
		addSubview(coloredBackground)
		sendSubviewToBack(coloredBackground)
		NSLayoutConstraint.activate([
			coloredBackground.topAnchor.constraint(equalTo: topAnchor),
			coloredBackground.leadingAnchor.constraint(equalTo: leadingAnchor, constant: 16.0),
			coloredBackground.trailingAnchor.constraint(equalTo: trailingAnchor, constant: -16.0),
			coloredBackground.bottomAnchor.constraint(equalTo: bottomAnchor)
		])
	}
	
}<|MERGE_RESOLUTION|>--- conflicted
+++ resolved
@@ -319,17 +319,10 @@
 		
 		switch section.background {
 		case .none:
-<<<<<<< HEAD
-			cell.backgroundColor = .clear
-		case .greyBoxed:
-			
-			// Give all subviews some insets to the border
-=======
 			break
 		case .greyBoxed:
 			
 			// Give all subviews in the content view of the cell some insets to the border. If we change the contentView's constraints, it would not affect the subviews.
->>>>>>> 13efc78b
 			if let subview = cell.subviews.first?.subviews.first {
 				subview.leadingAnchor.constraint(equalTo: cell.leadingAnchor, constant: 30).isActive = true
 				subview.trailingAnchor.constraint(equalTo: cell.trailingAnchor, constant: -30).isActive = true
