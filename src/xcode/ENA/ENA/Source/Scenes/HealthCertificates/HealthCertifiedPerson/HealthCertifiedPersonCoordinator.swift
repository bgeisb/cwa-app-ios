//
// 🦠 Corona-Warn-App
//

import Foundation
import UIKit

final class HealthCertifiedPersonCoordinator {

	// MARK: - Init

	init(
		store: HealthCertificateStoring,
		parentViewController: UIViewController,
		cclService: CCLServable,
		healthCertificateService: HealthCertificateService,
		healthCertificateValidationService: HealthCertificateValidationProviding,
		healthCertificateValidationOnboardedCountriesProvider: HealthCertificateValidationOnboardedCountriesProviding,
		vaccinationValueSetsProvider: VaccinationValueSetsProviding,
		showHealthCertificateFlow: @escaping (HealthCertifiedPerson, HealthCertificate, Bool) -> Void,
		presentCovPassInfoScreen: @escaping (UIViewController) -> Void,
		appConfigProvider: AppConfigurationProviding,
		restServiceProvider: RestServiceProviding
	) {
		self.store = store
		self.parentViewController = parentViewController
		self.cclService = cclService
		self.healthCertificateService = healthCertificateService
		self.healthCertificateValidationService = healthCertificateValidationService
		self.healthCertificateValidationOnboardedCountriesProvider = healthCertificateValidationOnboardedCountriesProvider
		self.vaccinationValueSetsProvider = vaccinationValueSetsProvider
		self.showHealthCertificateFlow = showHealthCertificateFlow
		self.presentCovPassInfoScreen = presentCovPassInfoScreen
		// set an empty starting viewController
		self.navigationController = DismissHandlingNavigationController(rootViewController: UIViewController())
		self.appConfigProvider = appConfigProvider
		self.restServiceProvider = restServiceProvider
	}

	// MARK: - Internal

	let navigationController: DismissHandlingNavigationController

	func showHealthCertifiedPerson(_ healthCertifiedPerson: HealthCertifiedPerson) {
		let healthCertifiedPersonViewController = healthCertifiedPersonViewController(healthCertifiedPerson)
		navigationController.viewControllers = [healthCertifiedPersonViewController]
		parentViewController?.present(navigationController, animated: true)
	}

	// MARK: - Private

	private let store: HealthCertificateStoring
	private let cclService: CCLServable
	private let healthCertificateService: HealthCertificateService
	private let healthCertificateValidationService: HealthCertificateValidationProviding
	private let healthCertificateValidationOnboardedCountriesProvider: HealthCertificateValidationOnboardedCountriesProviding
	private let vaccinationValueSetsProvider: VaccinationValueSetsProviding
	private let showHealthCertificateFlow: (HealthCertifiedPerson, HealthCertificate, Bool) -> Void
	private let presentCovPassInfoScreen: (UIViewController) -> Void
	private let appConfigProvider: AppConfigurationProviding
	private let restServiceProvider: RestServiceProviding

	private weak var parentViewController: UIViewController?

	private var validationCoordinator: HealthCertificateValidationCoordinator?

	private func healthCertifiedPersonViewController(
		_ healthCertifiedPerson: HealthCertifiedPerson
	) -> HealthCertifiedPersonViewController {
		HealthCertifiedPersonViewController(
			cclService: cclService,
			healthCertificateService: healthCertificateService,
			healthCertifiedPerson: healthCertifiedPerson,
			vaccinationValueSetsProvider: vaccinationValueSetsProvider,
			dismiss: { [weak self] in
				self?.navigationController.dismiss(animated: true)
			},
			didTapValidationButton: { [weak self] healthCertificate, setLoadingState in
				setLoadingState(true)

				self?.healthCertificateValidationOnboardedCountriesProvider.onboardedCountries { result in
					DispatchQueue.main.async {
						setLoadingState(false)
						switch result {
						case .success(let countries):
							self?.showValidationFlow(
								healthCertificate: healthCertificate,
								countries: countries
							)
						case .failure(let error):
							self?.showErrorAlert(
								title: AppStrings.HealthCertificate.Validation.Error.title,
								error: error
							)
						}
					}
				}
			},
			didTapBoosterNotification: { [weak self] healthCertifiedPerson in
				guard let boosterNotification = healthCertifiedPerson.dccWalletInfo?.boosterNotification, let cclService = self?.cclService else {
					return
				}
				let boosterDetailsViewController = BoosterDetailsViewController(
					viewModel: BoosterDetailsViewModel(cclService: cclService, healthCertifiedPerson: healthCertifiedPerson, boosterNotification: boosterNotification),
					dismiss: { [weak self] in
						self?.navigationController.dismiss(animated: true)
					}
				)
				self?.navigationController.pushViewController(boosterDetailsViewController, animated: true)
			},
			didTapHealthCertificate: { [weak self] healthCertificate in
				self?.showHealthCertificateFlow(healthCertifiedPerson, healthCertificate, true)
			},
			didSwipeToDelete: { [weak self] healthCertificate, confirmDeletion in
				self?.showDeleteAlert(
					certificateType: healthCertificate.type,
					submitAction: UIAlertAction(
						title: AppStrings.HealthCertificate.Alert.deleteButton,
						style: .destructive,
						handler: { _ in
							guard let self = self else {
								Log.error("Could not create strong self")
								return
							}
							self.healthCertificateService.moveHealthCertificateToBin(healthCertificate)
							// Do not confirm deletion if we removed the last certificate of the person (this removes the person, too) because it would trigger a new reload of the table where no person can be shown. Instead, we dismiss the view controller.
							if self.healthCertificateService.healthCertifiedPersons.contains(where: { $0 === healthCertifiedPerson }) {
								confirmDeletion()
							} else {
								self.navigationController.dismiss(animated: true)
							}
						}
					)
				)
			},
			showInfoHit: { [weak self] in
				guard let self = self else {
					Log.error("Failed to stronger self")
					return
				}
				self.presentCovPassInfoScreen(self.navigationController)
			},
<<<<<<< HEAD
			didTapUpdateNotification: { [weak self] in
				self?.showUpdateConsent(for: healthCertifiedPerson)
			}
		)
	}

	private func showUpdateConsent(for person: HealthCertifiedPerson) {
=======
			didTapCertificateReissuance: { [weak self] person in
				self?.showCertificateReissuanceConsent(for: person)
			}
		)
	}

	private func showCertificateReissuanceConsent(for person: HealthCertifiedPerson) {
>>>>>>> 4f129365
		let updateConsentViewController = HealthCertifiedPersonReissuanceConsentViewController(
			for: person,
			appConfigProvider: appConfigProvider,
			restServiceProvider: restServiceProvider,
			healthCertificateService: healthCertificateService,
			presentAlert: { [weak self] okAction, retryAction in
				let alert = UIAlertController(
					title: AppStrings.HealthCertificate.Person.UpdateConsent.defaultAlertTitle,
					message: AppStrings.HealthCertificate.Person.UpdateConsent.defaultAlertMessage,
					preferredStyle: .alert
				)
				alert.addAction(okAction)
				alert.addAction(retryAction)
				self?.navigationController.present(alert, animated: true)
			},
			presentUpdateSuccess: { [weak self] in
				self?.presentUpdateSucceeded()
			},
			didCancel: { [weak self] in
				self?.navigationController.popToRootViewController(animated: true)
			},
			dismiss: { [weak self] in
				self?.navigationController.dismiss(animated: true)
			}
		)
		updateConsentViewController.navigationItem.hidesBackButton = true

		let footerViewModel = FooterViewModel(
			primaryButtonName: AppStrings.HealthCertificate.Person.UpdateConsent.primaryButtonTitle,
			secondaryButtonName: AppStrings.HealthCertificate.Person.UpdateConsent.secondaryButtonTitle,
			isPrimaryButtonEnabled: false,
			isSecondaryButtonEnabled: true,
			primaryCustomDisableBackgroundColor: .enaColor(for: .backgroundLightGray),
			secondaryCustomDisableBackgroundColor: .enaColor(for: .backgroundLightGray)
		)
		let footerViewController = FooterViewController(footerViewModel)

		let containerViewController = TopBottomContainerViewController(
			topController: updateConsentViewController,
			bottomController: footerViewController
		)
		navigationController.pushViewController(containerViewController, animated: true)
	}

	private func presentUpdateSucceeded() {
		let updateSucceededViewController = HealthCertifiedPersonReissuanceSucceededViewController(
			didTapEnd: { [weak self] in
				self?.navigationController.popToRootViewController(animated: true)
			}
		)
		navigationController.pushViewController(updateSucceededViewController, animated: true)
	}

	private func showDeleteAlert(
		certificateType: HealthCertificate.CertificateType,
		submitAction: UIAlertAction
	) {
		let title: String
		let message: String

		switch certificateType {
		case .vaccination:
			title = AppStrings.HealthCertificate.Alert.VaccinationCertificate.title
			message = AppStrings.HealthCertificate.Alert.VaccinationCertificate.message
		case .test:
			title = AppStrings.HealthCertificate.Alert.TestCertificate.title
			message = AppStrings.HealthCertificate.Alert.TestCertificate.message
		case .recovery:
			title = AppStrings.HealthCertificate.Alert.RecoveryCertificate.title
			message = AppStrings.HealthCertificate.Alert.RecoveryCertificate.message
		}

		let alert = UIAlertController(
			title: title,
			message: message,
			preferredStyle: .alert
		)
		alert.addAction(
			UIAlertAction(
				title: AppStrings.HealthCertificate.Alert.cancelButton,
				style: .cancel,
				handler: nil
			)
		)
		alert.addAction(submitAction)
		navigationController.present(alert, animated: true)
	}

	private func showErrorAlert(
		title: String,
		error: Error
	) {
		let alert = UIAlertController(
			title: title,
			message: error.localizedDescription,
			preferredStyle: .alert
		)

		let okayAction = UIAlertAction(
			title: AppStrings.Common.alertActionOk,
			style: .cancel,
			handler: { _ in
				alert.dismiss(animated: true)
			}
		)
		alert.addAction(okayAction)
		DispatchQueue.main.async { [weak self] in
			guard let self = self else {
				fatalError("Could not create strong self")
			}

			self.navigationController.present(alert, animated: true, completion: nil)
		}
	}

	private func showValidationFlow(
		healthCertificate: HealthCertificate,
		countries: [Country]
	) {
		validationCoordinator = HealthCertificateValidationCoordinator(
			parentViewController: navigationController,
			healthCertificate: healthCertificate,
			countries: countries,
			store: store,
			healthCertificateValidationService: healthCertificateValidationService,
			vaccinationValueSetsProvider: vaccinationValueSetsProvider
		)

		validationCoordinator?.start()
	}

}<|MERGE_RESOLUTION|>--- conflicted
+++ resolved
@@ -140,15 +140,6 @@
 				}
 				self.presentCovPassInfoScreen(self.navigationController)
 			},
-<<<<<<< HEAD
-			didTapUpdateNotification: { [weak self] in
-				self?.showUpdateConsent(for: healthCertifiedPerson)
-			}
-		)
-	}
-
-	private func showUpdateConsent(for person: HealthCertifiedPerson) {
-=======
 			didTapCertificateReissuance: { [weak self] person in
 				self?.showCertificateReissuanceConsent(for: person)
 			}
@@ -156,7 +147,6 @@
 	}
 
 	private func showCertificateReissuanceConsent(for person: HealthCertifiedPerson) {
->>>>>>> 4f129365
 		let updateConsentViewController = HealthCertifiedPersonReissuanceConsentViewController(
 			for: person,
 			appConfigProvider: appConfigProvider,
