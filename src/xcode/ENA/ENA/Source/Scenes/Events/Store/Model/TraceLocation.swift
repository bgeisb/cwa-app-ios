////
// 🦠 Corona-Warn-App
//

// This implementation is based on the following technical specification.
// For more details please see: https://github.com/corona-warn-app/cwa-app-tech-spec/blob/e87ef2851c91141573d5714fd24485219280543e/docs/spec/event-registration-client.md

struct TraceLocation {

	let id: Data
	let version: Int
	let type: TraceLocationType
	let description: String
	let address: String
	let startDate: Date?
	let endDate: Date?
	let defaultCheckInLengthInMinutes: Int?
	let cryptographicSeed: Data
<<<<<<< HEAD
	let cnMainPublicKey: Data
=======
	let cnPublicKey: Data
>>>>>>> 4240f828

	var isActive: Bool {
		guard let endDate = endDate else {
			return true
		}

		return Date() < endDate
	}
	
	var qrCodeURL: String {
		return "ToDo"
//		let encodedByteRepresentation = id.base32EncodedString
//		return String(format: "https://e.coronawarn.app/c1/%@", id).uppercased()
	}
}

extension TraceLocation {
	
	// MARK: - Init
	
	init?(qrCodeString: String) {
		
		guard let data = qrCodeString.base32DecodedData else {
			Log.error("Couldn't serialize the data")
			return nil
		}
		Log.debug("Data found: \(String(describing: data))")


		do {
			// creates a fake event for the moment
			let qrCodePayload = try SAP_Internal_Pt_QRCodePayload(serializedData: data)
			let traceLocation = qrCodePayload.locationData
			let eventInformation = try SAP_Internal_Pt_CWALocationData(serializedData: qrCodePayload.vendorData)
			
			let startDate = traceLocation.startTimestamp == 0 ? nil : Date(timeIntervalSince1970: TimeInterval(traceLocation.startTimestamp))
			let endDate = traceLocation.startTimestamp == 0 ? nil : Date(timeIntervalSince1970: TimeInterval(traceLocation.endTimestamp))
			let defaultCheckInLengthInMinutes = eventInformation.defaultCheckInLengthInMinutes == 0 ? nil : Int(eventInformation.defaultCheckInLengthInMinutes)

			guard let id = qrCodePayload.id else {
				Log.error("Error in creating the qRCodePayload id", log: .checkin)
				return nil
			}
			self = TraceLocation(
				id: id,
				version: Int(traceLocation.version),
				type: TraceLocationType(traceLocationTypeProtobuf: eventInformation.type),
				description: traceLocation.description_p,
				address: traceLocation.address,
				startDate: startDate,
				endDate: endDate,
				defaultCheckInLengthInMinutes: defaultCheckInLengthInMinutes,
				cryptographicSeed: qrCodePayload.crowdNotifierData.cryptographicSeed,
				cnPublicKey: qrCodePayload.crowdNotifierData.publicKey
			)
		} catch {
			Log.error(error.localizedDescription, log: .checkin, error: error)
			return nil
		}
	}
}<|MERGE_RESOLUTION|>--- conflicted
+++ resolved
@@ -16,11 +16,7 @@
 	let endDate: Date?
 	let defaultCheckInLengthInMinutes: Int?
 	let cryptographicSeed: Data
-<<<<<<< HEAD
-	let cnMainPublicKey: Data
-=======
 	let cnPublicKey: Data
->>>>>>> 4240f828
 
 	var isActive: Bool {
 		guard let endDate = endDate else {
