////
// 🦠 Corona-Warn-App
//

import Foundation
import UIKit

final class CheckinCoordinator {

	// MARK: - Init

	init(
<<<<<<< HEAD
		store: Store,
		eventStore: EventStoringProviding
	) {
		self.store = store
		self.eventStore = eventStore
=======
		store: Store
	) {
		self.store = store
		
		#if DEBUG
		if isUITesting {
			// app launch argument
			if let checkinInfoScreenShown = UserDefaults.standard.string(forKey: "checkinInfoScreenShown") {
				store.checkinInfoScreenShown = (checkinInfoScreenShown != "NO")
			}
		}
		#endif
>>>>>>> 37a98495
	}

	// MARK: - Internal

	lazy var viewController: UINavigationController = {
		let checkinsOverviewViewController = CheckinsOverviewViewController(
			viewModel: CheckinsOverviewViewModel(
				store: eventStore,
				onAddEntryCellTap: { [weak self] in
					self?.showQRCodeScanner()
				},
				onEntryCellTap: { checkin in
					Log.debug("Checkin cell tapped: \(checkin)")
				}
			),
			onInfoButtonTap: {
				Log.debug("Info button tapped")
			},
			onMissingPermissionsButtonTap: { [weak self] in
				self?.showSettings()
			}
		)

		let footerViewController = FooterViewController(
			FooterViewModel(
				primaryButtonName: AppStrings.Checkins.Overview.deleteAllButtonTitle,
				isSecondaryButtonEnabled: false,
				isPrimaryButtonHidden: true,
				isSecondaryButtonHidden: true,
				primaryButtonColor: .systemRed
			)
		)

		let topBottomContainerViewController = TopBottomContainerViewController(
			topController: checkinsOverviewViewController,
			bottomController: footerViewController
		)
<<<<<<< HEAD

		return UINavigationController(rootViewController: topBottomContainerViewController)
	}()

	// MARK: - Private

	private let store: Store
	private let eventStore: EventStoringProviding

=======
		
		// show the info screen only once
		if !infoScreenShown {
			return ENANavigationControllerWithFooter(rootViewController: infoScreen(hidesCloseButton: true, dismissAction: { [weak self] in
				guard let self = self else { return }
				// Push Checkin Table View Controller
				self.viewController.pushViewController(checkInsTableViewController,	animated: true)
				// Set as the only controller on the navigation stack to avoid back gesture etc.
				self.viewController.setViewControllers([checkInsTableViewController], animated: false)
				self.infoScreenShown = true // remember and don't show it again
			},
			showDetail: { detailViewController in
				self.viewController.pushViewController(detailViewController, animated: true)
			}))
		} else {
			return UINavigationController(rootViewController: checkInsTableViewController)
		}
		
	}()

	// MARK: - Private
	
	private let store: Store
	private var infoScreenShown: Bool {
		get { store.checkinInfoScreenShown }
		set { store.checkinInfoScreenShown = newValue }
	}
	
>>>>>>> 37a98495
	private func showQRCodeScanner() {
		let qrCodeScanner = CheckinQRCodeScannerViewController(
			didScanCheckin: { [weak self] checkin in
				self?.showCheckinDetails(checkin)
			},
			dismiss: { [weak self] in
				self?.viewController.dismiss(animated: true)
			}
		)
		qrCodeScanner.definesPresentationContext = true
		DispatchQueue.main.async { [weak self] in
			let navigationController = UINavigationController(rootViewController: qrCodeScanner)
			navigationController.modalPresentationStyle = .fullScreen
			self?.viewController.present(navigationController, animated: true)
		}
	}

	private func showCheckinDetails(_ checkin: Checkin) {
		let checkinDetailViewController = CheckinDetailViewController(
			checkin,
			dismiss: { [weak self] in self?.viewController.dismiss(animated: true) },
			presentCheckins: { [weak self] in
				self?.viewController.dismiss(animated: true, completion: {
//					self?.showCheckins()
				})
			}
		)
		checkinDetailViewController.modalPresentationStyle = .overCurrentContext
		checkinDetailViewController.modalTransitionStyle = .flipHorizontal
		viewController.present(checkinDetailViewController, animated: true)
	}

	private func showSettings() {
		guard let url = URL(string: UIApplication.openSettingsURLString),
			  UIApplication.shared.canOpenURL(url) else {
			Log.debug("Failed to oper settings app", log: .checkin)
			return
		}
		UIApplication.shared.open(url, options: [:])
	}
	
	private func infoScreen(
		hidesCloseButton: Bool = false,
		dismissAction: @escaping (() -> Void),
		showDetail: @escaping ((UIViewController) -> Void)
	) -> UIViewController {
		let viewController = CheckinsInfoScreenViewController(
			viewModel: CheckInsInfoScreenViewModel(
				presentDisclaimer: {
					let detailViewController = HTMLViewController(model: AppInformationModel.privacyModel)
					detailViewController.title = AppStrings.AppInformation.privacyTitle
					showDetail(detailViewController)
				},
				hidesCloseButton: hidesCloseButton
			),
			onDismiss: {
				dismissAction()
			}
		)
		return viewController
	}

	private func presentInfoScreen() {
		// Promise the navigation view controller will be available,
		// this is needed to resolve an inset issue with large titles
		var navigationController: ENANavigationControllerWithFooter!
		let infoVC = infoScreen(
			dismissAction: {
				navigationController.dismiss(animated: true)
			},
			showDetail: { detailViewController in
				navigationController.pushViewController(detailViewController, animated: true)
			}
		)
		// We need to use UINavigationController(rootViewController: UIViewController) here,
		// otherwise the inset of the navigation title is wrong
		navigationController = ENANavigationControllerWithFooter(rootViewController: infoVC)
		viewController.present(navigationController, animated: true)
	}

}<|MERGE_RESOLUTION|>--- conflicted
+++ resolved
@@ -7,184 +7,168 @@
 
 final class CheckinCoordinator {
 
-	// MARK: - Init
+    // MARK: - Init
 
-	init(
-<<<<<<< HEAD
-		store: Store,
-		eventStore: EventStoringProviding
-	) {
-		self.store = store
-		self.eventStore = eventStore
-=======
-		store: Store
-	) {
-		self.store = store
-		
-		#if DEBUG
-		if isUITesting {
-			// app launch argument
-			if let checkinInfoScreenShown = UserDefaults.standard.string(forKey: "checkinInfoScreenShown") {
-				store.checkinInfoScreenShown = (checkinInfoScreenShown != "NO")
-			}
-		}
-		#endif
->>>>>>> 37a98495
-	}
+    init(
+        store: Store,
+        eventStore: EventStoringProviding
+    ) {
+        self.store = store
+        self.eventStore = eventStore
 
-	// MARK: - Internal
+        #if DEBUG
+        if isUITesting {
+            // app launch argument
+            if let checkinInfoScreenShown = UserDefaults.standard.string(forKey: "checkinInfoScreenShown") {
+                store.checkinInfoScreenShown = (checkinInfoScreenShown != "NO")
+            }
+        }
+        #endif
+    }
 
-	lazy var viewController: UINavigationController = {
-		let checkinsOverviewViewController = CheckinsOverviewViewController(
-			viewModel: CheckinsOverviewViewModel(
-				store: eventStore,
-				onAddEntryCellTap: { [weak self] in
-					self?.showQRCodeScanner()
-				},
-				onEntryCellTap: { checkin in
-					Log.debug("Checkin cell tapped: \(checkin)")
-				}
-			),
-			onInfoButtonTap: {
-				Log.debug("Info button tapped")
-			},
-			onMissingPermissionsButtonTap: { [weak self] in
-				self?.showSettings()
-			}
-		)
+    // MARK: - Internal
 
-		let footerViewController = FooterViewController(
-			FooterViewModel(
-				primaryButtonName: AppStrings.Checkins.Overview.deleteAllButtonTitle,
-				isSecondaryButtonEnabled: false,
-				isPrimaryButtonHidden: true,
-				isSecondaryButtonHidden: true,
-				primaryButtonColor: .systemRed
-			)
-		)
+    lazy var viewController: UINavigationController = {
+        let checkinsOverviewViewController = CheckinsOverviewViewController(
+            viewModel: CheckinsOverviewViewModel(
+                store: eventStore,
+                onAddEntryCellTap: { [weak self] in
+                    self?.showQRCodeScanner()
+                },
+                onEntryCellTap: { checkin in
+                    Log.debug("Checkin cell tapped: \(checkin)")
+                }
+            ),
+            onInfoButtonTap: {
+                Log.debug("Info button tapped")
+            },
+            onMissingPermissionsButtonTap: { [weak self] in
+                self?.showSettings()
+            }
+        )
 
-		let topBottomContainerViewController = TopBottomContainerViewController(
-			topController: checkinsOverviewViewController,
-			bottomController: footerViewController
-		)
-<<<<<<< HEAD
+        let footerViewController = FooterViewController(
+            FooterViewModel(
+                primaryButtonName: AppStrings.Checkins.Overview.deleteAllButtonTitle,
+                isSecondaryButtonEnabled: false,
+                isPrimaryButtonHidden: true,
+                isSecondaryButtonHidden: true,
+                primaryButtonColor: .systemRed
+            )
+        )
 
-		return UINavigationController(rootViewController: topBottomContainerViewController)
-	}()
+        let topBottomContainerViewController = TopBottomContainerViewController(
+            topController: checkinsOverviewViewController,
+            bottomController: footerViewController
+        )
 
-	// MARK: - Private
+        // show the info screen only once
+        if !infoScreenShown {
+            return ENANavigationControllerWithFooter(rootViewController: infoScreen(hidesCloseButton: true, dismissAction: { [weak self] in
+                guard let self = self else { return }
+                // Push Checkin Table View Controller
+                self.viewController.pushViewController(checkInsTableViewController,	animated: true)
+                // Set as the only controller on the navigation stack to avoid back gesture etc.
+                self.viewController.setViewControllers([checkInsTableViewController], animated: false)
+                self.infoScreenShown = true // remember and don't show it again
+            },
+            showDetail: { detailViewController in
+                self.viewController.pushViewController(detailViewController, animated: true)
+            }))
+        } else {
+            return UINavigationController(rootViewController: checkInsTableViewController)
+        }
 
-	private let store: Store
-	private let eventStore: EventStoringProviding
+    }()
 
-=======
-		
-		// show the info screen only once
-		if !infoScreenShown {
-			return ENANavigationControllerWithFooter(rootViewController: infoScreen(hidesCloseButton: true, dismissAction: { [weak self] in
-				guard let self = self else { return }
-				// Push Checkin Table View Controller
-				self.viewController.pushViewController(checkInsTableViewController,	animated: true)
-				// Set as the only controller on the navigation stack to avoid back gesture etc.
-				self.viewController.setViewControllers([checkInsTableViewController], animated: false)
-				self.infoScreenShown = true // remember and don't show it again
-			},
-			showDetail: { detailViewController in
-				self.viewController.pushViewController(detailViewController, animated: true)
-			}))
-		} else {
-			return UINavigationController(rootViewController: checkInsTableViewController)
-		}
-		
-	}()
+    // MARK: - Private
 
-	// MARK: - Private
-	
-	private let store: Store
-	private var infoScreenShown: Bool {
-		get { store.checkinInfoScreenShown }
-		set { store.checkinInfoScreenShown = newValue }
-	}
-	
->>>>>>> 37a98495
-	private func showQRCodeScanner() {
-		let qrCodeScanner = CheckinQRCodeScannerViewController(
-			didScanCheckin: { [weak self] checkin in
-				self?.showCheckinDetails(checkin)
-			},
-			dismiss: { [weak self] in
-				self?.viewController.dismiss(animated: true)
-			}
-		)
-		qrCodeScanner.definesPresentationContext = true
-		DispatchQueue.main.async { [weak self] in
-			let navigationController = UINavigationController(rootViewController: qrCodeScanner)
-			navigationController.modalPresentationStyle = .fullScreen
-			self?.viewController.present(navigationController, animated: true)
-		}
-	}
+    private let store: Store
+    private let eventStore: EventStoringProviding
 
-	private func showCheckinDetails(_ checkin: Checkin) {
-		let checkinDetailViewController = CheckinDetailViewController(
-			checkin,
-			dismiss: { [weak self] in self?.viewController.dismiss(animated: true) },
-			presentCheckins: { [weak self] in
-				self?.viewController.dismiss(animated: true, completion: {
-//					self?.showCheckins()
-				})
-			}
-		)
-		checkinDetailViewController.modalPresentationStyle = .overCurrentContext
-		checkinDetailViewController.modalTransitionStyle = .flipHorizontal
-		viewController.present(checkinDetailViewController, animated: true)
-	}
+    private var infoScreenShown: Bool {
+        get { store.checkinInfoScreenShown }
+        set { store.checkinInfoScreenShown = newValue }
+    }
 
-	private func showSettings() {
-		guard let url = URL(string: UIApplication.openSettingsURLString),
-			  UIApplication.shared.canOpenURL(url) else {
-			Log.debug("Failed to oper settings app", log: .checkin)
-			return
-		}
-		UIApplication.shared.open(url, options: [:])
-	}
-	
-	private func infoScreen(
-		hidesCloseButton: Bool = false,
-		dismissAction: @escaping (() -> Void),
-		showDetail: @escaping ((UIViewController) -> Void)
-	) -> UIViewController {
-		let viewController = CheckinsInfoScreenViewController(
-			viewModel: CheckInsInfoScreenViewModel(
-				presentDisclaimer: {
-					let detailViewController = HTMLViewController(model: AppInformationModel.privacyModel)
-					detailViewController.title = AppStrings.AppInformation.privacyTitle
-					showDetail(detailViewController)
-				},
-				hidesCloseButton: hidesCloseButton
-			),
-			onDismiss: {
-				dismissAction()
-			}
-		)
-		return viewController
-	}
+    private func showQRCodeScanner() {
+        let qrCodeScanner = CheckinQRCodeScannerViewController(
+            didScanCheckin: { [weak self] checkin in
+                self?.showCheckinDetails(checkin)
+            },
+            dismiss: { [weak self] in
+                self?.viewController.dismiss(animated: true)
+            }
+        )
+        qrCodeScanner.definesPresentationContext = true
+        DispatchQueue.main.async { [weak self] in
+            let navigationController = UINavigationController(rootViewController: qrCodeScanner)
+            navigationController.modalPresentationStyle = .fullScreen
+            self?.viewController.present(navigationController, animated: true)
+        }
+    }
 
-	private func presentInfoScreen() {
-		// Promise the navigation view controller will be available,
-		// this is needed to resolve an inset issue with large titles
-		var navigationController: ENANavigationControllerWithFooter!
-		let infoVC = infoScreen(
-			dismissAction: {
-				navigationController.dismiss(animated: true)
-			},
-			showDetail: { detailViewController in
-				navigationController.pushViewController(detailViewController, animated: true)
-			}
-		)
-		// We need to use UINavigationController(rootViewController: UIViewController) here,
-		// otherwise the inset of the navigation title is wrong
-		navigationController = ENANavigationControllerWithFooter(rootViewController: infoVC)
-		viewController.present(navigationController, animated: true)
-	}
+    private func showCheckinDetails(_ checkin: Checkin) {
+        let checkinDetailViewController = CheckinDetailViewController(
+            checkin,
+            dismiss: { [weak self] in self?.viewController.dismiss(animated: true) },
+            presentCheckins: { [weak self] in
+                self?.viewController.dismiss(animated: true, completion: {
+                    //					self?.showCheckins()
+                })
+            }
+        )
+        checkinDetailViewController.modalPresentationStyle = .overCurrentContext
+        checkinDetailViewController.modalTransitionStyle = .flipHorizontal
+        viewController.present(checkinDetailViewController, animated: true)
+    }
+
+    private func showSettings() {
+        guard let url = URL(string: UIApplication.openSettingsURLString),
+              UIApplication.shared.canOpenURL(url) else {
+            Log.debug("Failed to oper settings app", log: .checkin)
+            return
+        }
+        UIApplication.shared.open(url, options: [:])
+    }
+
+    private func infoScreen(
+        hidesCloseButton: Bool = false,
+        dismissAction: @escaping (() -> Void),
+        showDetail: @escaping ((UIViewController) -> Void)
+    ) -> UIViewController {
+        let viewController = CheckinsInfoScreenViewController(
+            viewModel: CheckInsInfoScreenViewModel(
+                presentDisclaimer: {
+                    let detailViewController = HTMLViewController(model: AppInformationModel.privacyModel)
+                    detailViewController.title = AppStrings.AppInformation.privacyTitle
+                    showDetail(detailViewController)
+                },
+                hidesCloseButton: hidesCloseButton
+            ),
+            onDismiss: {
+                dismissAction()
+            }
+        )
+        return viewController
+    }
+
+    private func presentInfoScreen() {
+        // Promise the navigation view controller will be available,
+        // this is needed to resolve an inset issue with large titles
+        var navigationController: ENANavigationControllerWithFooter!
+        let infoVC = infoScreen(
+            dismissAction: {
+                navigationController.dismiss(animated: true)
+            },
+            showDetail: { detailViewController in
+                navigationController.pushViewController(detailViewController, animated: true)
+            }
+        )
+        // We need to use UINavigationController(rootViewController: UIViewController) here,
+        // otherwise the inset of the navigation title is wrong
+        navigationController = ENANavigationControllerWithFooter(rootViewController: infoVC)
+        viewController.present(navigationController, animated: true)
+    }
 
 }