////
// 🦠 Corona-Warn-App
//

import UIKit
import OpenCombine

class HealthCertificateOverviewViewController: UITableViewController {

	// MARK: - Init

	init(
		viewModel: HealthCertificateOverviewViewModel,
		onInfoBarButtonItemTap: @escaping () -> Void,
		onCreateHealthCertificateTap: @escaping () -> Void,
		onCertifiedPersonTap: @escaping (HealthCertifiedPerson) -> Void,
<<<<<<< HEAD
		onTestCertificateTap: @escaping (HealthCertificate) -> Void,
=======
>>>>>>> 9c0d6096
		onMissingPermissionsButtonTap: @escaping () -> Void
	) {
		self.viewModel = viewModel
		self.onInfoBarButtonItemTap = onInfoBarButtonItemTap
		self.onCreateHealthCertificateTap = onCreateHealthCertificateTap
		self.onCertifiedPersonTap = onCertifiedPersonTap
<<<<<<< HEAD
		self.onTestCertificateTap = onTestCertificateTap
=======
>>>>>>> 9c0d6096
		self.onMissingPermissionsButtonTap = onMissingPermissionsButtonTap

		super.init(style: .grouped)
		
		viewModel.$healthCertifiedPersons
			.receive(on: DispatchQueue.OCombine(.main))
			.sink { [weak self] _ in
				self?.tableView.reloadData()
				self?.updateEmptyState()
			}
			.store(in: &subscriptions)

		viewModel.$testCertificateRequests
			.receive(on: DispatchQueue.OCombine(.main))
			.sink { [weak self] _ in
				self?.tableView.reloadData()
				self?.updateEmptyState()
			}
			.store(in: &subscriptions)

		viewModel.$testCertificateRequestError
			.sink { [weak self] in
				guard let self = self, let error = $0 else {
					return
				}

				self.viewModel.testCertificateRequestError = nil
				self.showErrorAlert(error: error)
			}
			.store(in: &subscriptions)
	}

	@available(*, unavailable)
	required init?(coder _: NSCoder) {
		fatalError("init(coder:) has intentionally not been implemented")
	}

	// MARK: - Overrides

	override func viewDidLoad() {
		super.viewDidLoad()

		setupBarButtonItems()
		setupTableView()

		navigationItem.largeTitleDisplayMode = .automatic
		tableView.backgroundColor = .enaColor(for: .darkBackground)
		
		tableView.reloadData()
		updateEmptyState()

		title = AppStrings.HealthCertificate.Overview.title
	}

	override func viewWillAppear(_ animated: Bool) {
		super.viewWillAppear(animated)

		navigationController?.navigationBar.prefersLargeTitles = true
		navigationController?.navigationBar.sizeToFit()

		viewModel.resetBadgeCount()
	}

	// MARK: - Protocol UITableViewDataSource

	override func numberOfSections(in tableView: UITableView) -> Int {
		return viewModel.numberOfSections
	}

	override func tableView(_ tableView: UITableView, numberOfRowsInSection section: Int) -> Int {
		return viewModel.numberOfRows(in: section)
	}

	override func tableView(_ tableView: UITableView, cellForRowAt indexPath: IndexPath) -> UITableViewCell {
		switch HealthCertificateOverviewViewModel.Section(rawValue: indexPath.section) {
		case .createCertificate:
			return addCertificateCell(forRowAt: indexPath)
		case .missingPermission:
			return missingPermissionsCell(forRowAt: indexPath)
		case .testCertificateRequest:
			return testCertificateRequestCell(forRowAt: indexPath)
		case .healthCertificate:
			return healthCertifiedPersonCell(forRowAt: indexPath)
		case .none:
			fatalError("Invalid section")
		}
	}

	// MARK: - Protocol UITableViewDelegate
	
	override func tableView(_ tableView: UITableView, didSelectRowAt indexPath: IndexPath) {
		switch HealthCertificateOverviewViewModel.Section(rawValue: indexPath.section) {
		case .createCertificate:
			onCreateHealthCertificateTap()
		case .missingPermission:
			return
		case .testCertificateRequest:
			break
		case .healthCertificate:
			onCertifiedPersonTap(viewModel.healthCertifiedPersons[indexPath.row])
		case .none:
			fatalError("Invalid section")
		}
	}
	
	// MARK: - Private

	private let viewModel: HealthCertificateOverviewViewModel

	private let onInfoBarButtonItemTap: () -> Void
	private let onCreateHealthCertificateTap: () -> Void
	private let onCertifiedPersonTap: (HealthCertifiedPerson) -> Void
<<<<<<< HEAD
	private let onTestCertificateTap: (HealthCertificate) -> Void
=======
>>>>>>> 9c0d6096
	private let onMissingPermissionsButtonTap: () -> Void
	
	private var subscriptions = Set<AnyCancellable>()

	private func setupBarButtonItems() {
		let infoButton = UIButton(type: .infoLight)
		infoButton.addTarget(self, action: #selector(infoButtonTapped), for: .touchUpInside)
		navigationItem.rightBarButtonItem = UIBarButtonItem(customView: infoButton)
		navigationItem.rightBarButtonItem?.isAccessibilityElement = true
		navigationItem.rightBarButtonItem?.accessibilityLabel = AppStrings.Home.rightBarButtonDescription
		navigationItem.rightBarButtonItem?.accessibilityIdentifier = AccessibilityIdentifiers.Home.rightBarButtonDescription
	}

	private func setupTableView() {
		tableView.register(
			UINib(nibName: String(describing: AddCertificateTableViewCell.self), bundle: nil),
			forCellReuseIdentifier: AddCertificateTableViewCell.reuseIdentifier
		)
		
		tableView.register(
			MissingPermissionsTableViewCell.self,
			forCellReuseIdentifier: MissingPermissionsTableViewCell.reuseIdentifier
		)
		
		tableView.register(
			UINib(nibName: String(describing: TestCertificateRequestTableViewCell.self), bundle: nil),
			forCellReuseIdentifier: TestCertificateRequestTableViewCell.reuseIdentifier
		)
		
		tableView.register(
			UINib(nibName: String(describing: HomeHealthCertifiedPersonTableViewCell.self), bundle: nil),
			forCellReuseIdentifier: HomeHealthCertifiedPersonTableViewCell.reuseIdentifier
		)

		tableView.separatorStyle = .none
		tableView.rowHeight = UITableView.automaticDimension

		tableView.sectionHeaderHeight = 0
		tableView.sectionFooterHeight = 0

		// Overestimate to fix auto layout warnings and fix a problem that showed the test cell behind other cells when opening app from the background in manual mode
		tableView.estimatedRowHeight = 500
	}
	
	private func addCertificateCell(forRowAt indexPath: IndexPath) -> UITableViewCell {
		guard let cell = tableView.dequeueReusableCell(withIdentifier: String(describing: AddCertificateTableViewCell.self), for: indexPath) as? AddCertificateTableViewCell else {
			fatalError("Could not dequeue CreateCertificateTableViewCell")
		}

		cell.configure(cellModel: AddCertificateCellModel())
		return cell
	}
	
	private func missingPermissionsCell(forRowAt indexPath: IndexPath) -> UITableViewCell {
		guard let cell = tableView.dequeueReusableCell(withIdentifier: MissingPermissionsTableViewCell.reuseIdentifier, for: indexPath) as? MissingPermissionsTableViewCell else {
			fatalError("Could not dequeue MissingPermissionsTableViewCell")
		}

		cell.configure(
			cellModel: MissingPermissionsCellModel(),
			onButtonTap: { [weak self] in
				self?.onMissingPermissionsButtonTap()
			}
		)

		return cell
	}
	
	private func testCertificateRequestCell(forRowAt indexPath: IndexPath) -> UITableViewCell {
		guard let cell = tableView.dequeueReusableCell(withIdentifier: TestCertificateRequestTableViewCell.reuseIdentifier, for: indexPath) as? TestCertificateRequestTableViewCell else {
			fatalError("Could not dequeue TestCertificateRequestTableViewCell")
		}

		cell.configure(
			with: TestCertificateRequestCellModel(
				testCertificateRequest: viewModel.testCertificateRequests[indexPath.row]
			),
			onTryAgainButtonTap: { [weak self] in
				self?.viewModel.retryTestCertificateRequest(at: indexPath)
			},
			onRemoveButtonTap: { [weak self] in
				guard let self = self else { return }

				self.showDeleteAlert(testCertificateRequest: self.viewModel.testCertificateRequests[indexPath.row])
			},
			onUpdate: { [weak self] in
				self?.animateChanges(of: cell)
			}
		)

		return cell
	}
	
	private func healthCertifiedPersonCell(forRowAt indexPath: IndexPath) -> UITableViewCell {
		guard let cell = tableView.dequeueReusableCell(withIdentifier: HomeHealthCertifiedPersonTableViewCell.reuseIdentifier, for: indexPath) as? HomeHealthCertifiedPersonTableViewCell else {
			fatalError("Could not dequeue HomeHealthCertifiedPersonTableViewCell")
		}

		guard let healthCertifiedPerson = viewModel.healthCertifiedPersons[safe: indexPath.row] else {
			return UITableViewCell()
		}

		let cellModel = HomeHealthCertifiedPersonCellModel(
			healthCertifiedPerson: healthCertifiedPerson
		)
		cell.configure(with: cellModel)

		return cell
	}

	@IBAction private func infoButtonTapped() {
		onInfoBarButtonItemTap()
	}

	private func animateChanges(of cell: UITableViewCell) {
		// DispatchQueue prevents undefined behaviour in `visibleCells` while cells are being updated
		// https://developer.apple.com/forums/thread/117537
		DispatchQueue.main.async { [self] in
			guard tableView.visibleCells.contains(cell) else {
				return
			}

			// Animate the changed cell height
			tableView.performBatchUpdates(nil, completion: nil)

			// Keep the other visible cells maskToBounds off during the animation to avoid flickering shadows due to them being cut off (https://stackoverflow.com/a/59581645)
			for cell in tableView.visibleCells {
				cell.layer.masksToBounds = false
				cell.contentView.layer.masksToBounds = false
			}
		}
	}

	private func showErrorAlert(error: HealthCertificateServiceError.TestCertificateRequestError
	) {
		let errorMessage = error.localizedDescription + AppStrings.HealthCertificate.Overview.TestCertificateRequest.Error.faqDescription

		let alert = UIAlertController(
			title: AppStrings.HealthCertificate.Overview.TestCertificateRequest.ErrorAlert.title,
			message: errorMessage,
			preferredStyle: .alert
		)

		alert.addAction(
			UIAlertAction(
				title: AppStrings.HealthCertificate.Overview.TestCertificateRequest.Error.faqButtonTitle,
				style: .default,
				handler: { _ in
					if LinkHelper.open(urlString: AppStrings.Links.testCertificateErrorFAQ) {
						alert.dismiss(animated: true)
					}
				}
			)
		)

		let okayAction = UIAlertAction(
			title: AppStrings.HealthCertificate.Overview.TestCertificateRequest.ErrorAlert.buttonTitle,
			style: .cancel,
			handler: { _ in
				alert.dismiss(animated: true)
			}
		)

		alert.addAction(okayAction)

		present(alert, animated: true, completion: nil)
	}

	private func showDeleteAlert(
		testCertificateRequest: TestCertificateRequest
	) {
		let alert = UIAlertController(
			title: AppStrings.HealthCertificate.Overview.TestCertificateRequest.DeleteAlert.title,
			message: AppStrings.HealthCertificate.Overview.TestCertificateRequest.DeleteAlert.message,
			preferredStyle: .alert
		)

		alert.addAction(
			UIAlertAction(
				title: AppStrings.HealthCertificate.Overview.TestCertificateRequest.DeleteAlert.cancelButtonTitle,
				style: .cancel,
				handler: nil
			)
		)

		alert.addAction(
			UIAlertAction(
				title: AppStrings.HealthCertificate.Overview.TestCertificateRequest.DeleteAlert.deleteButtonTitle,
				style: .destructive,
				handler: { [weak self] _ in
					self?.viewModel.remove(testCertificateRequest: testCertificateRequest)
					self?.updateEmptyState()
				}
			)
		)

		present(alert, animated: true)
	}
	
	private func updateEmptyState() {
		let emptyStateView = EmptyStateView(viewModel: HealthCertificateOverviewEmptyStateViewModel())

		// Since we set the empty state view as a background view we need to push it below the add cell by
		// adding top padding for the height of the add cell …
<<<<<<< HEAD
		emptyStateView.additionalTopPadding = tableView.rectForRow(at: IndexPath(row: 0, section: 0)).maxY
		// … + the height of the navigation bar
		emptyStateView.additionalTopPadding += parent?.navigationController?.navigationBar.frame.height ?? 0
=======
		emptyStateView.additionalTopPadding = tableView.rectForRow(at: IndexPath(row: 0, section: 0)).height
		// … + the height of the navigation bar
		emptyStateView.additionalTopPadding += self.navigationController?.navigationBar.frame.height ?? 0
>>>>>>> 9c0d6096
		// … + the height of the status bar
		if #available(iOS 13.0, *) {
			emptyStateView.additionalTopPadding += UIApplication.shared.windows.first?.windowScene?.statusBarManager?.statusBarFrame.height ?? 0
		} else {
			emptyStateView.additionalTopPadding += UIApplication.shared.statusBarFrame.height
		}
<<<<<<< HEAD

		tableView.backgroundView = viewModel.isEmptyStateVisible ? emptyStateView : nil
	}

=======
		tableView.backgroundView = viewModel.isEmptyStateVisible ? emptyStateView : nil
	}
>>>>>>> 9c0d6096
}<|MERGE_RESOLUTION|>--- conflicted
+++ resolved
@@ -14,20 +14,12 @@
 		onInfoBarButtonItemTap: @escaping () -> Void,
 		onCreateHealthCertificateTap: @escaping () -> Void,
 		onCertifiedPersonTap: @escaping (HealthCertifiedPerson) -> Void,
-<<<<<<< HEAD
-		onTestCertificateTap: @escaping (HealthCertificate) -> Void,
-=======
->>>>>>> 9c0d6096
 		onMissingPermissionsButtonTap: @escaping () -> Void
 	) {
 		self.viewModel = viewModel
 		self.onInfoBarButtonItemTap = onInfoBarButtonItemTap
 		self.onCreateHealthCertificateTap = onCreateHealthCertificateTap
 		self.onCertifiedPersonTap = onCertifiedPersonTap
-<<<<<<< HEAD
-		self.onTestCertificateTap = onTestCertificateTap
-=======
->>>>>>> 9c0d6096
 		self.onMissingPermissionsButtonTap = onMissingPermissionsButtonTap
 
 		super.init(style: .grouped)
@@ -140,10 +132,6 @@
 	private let onInfoBarButtonItemTap: () -> Void
 	private let onCreateHealthCertificateTap: () -> Void
 	private let onCertifiedPersonTap: (HealthCertifiedPerson) -> Void
-<<<<<<< HEAD
-	private let onTestCertificateTap: (HealthCertificate) -> Void
-=======
->>>>>>> 9c0d6096
 	private let onMissingPermissionsButtonTap: () -> Void
 	
 	private var subscriptions = Set<AnyCancellable>()
@@ -348,28 +336,15 @@
 
 		// Since we set the empty state view as a background view we need to push it below the add cell by
 		// adding top padding for the height of the add cell …
-<<<<<<< HEAD
-		emptyStateView.additionalTopPadding = tableView.rectForRow(at: IndexPath(row: 0, section: 0)).maxY
-		// … + the height of the navigation bar
-		emptyStateView.additionalTopPadding += parent?.navigationController?.navigationBar.frame.height ?? 0
-=======
 		emptyStateView.additionalTopPadding = tableView.rectForRow(at: IndexPath(row: 0, section: 0)).height
 		// … + the height of the navigation bar
 		emptyStateView.additionalTopPadding += self.navigationController?.navigationBar.frame.height ?? 0
->>>>>>> 9c0d6096
 		// … + the height of the status bar
 		if #available(iOS 13.0, *) {
 			emptyStateView.additionalTopPadding += UIApplication.shared.windows.first?.windowScene?.statusBarManager?.statusBarFrame.height ?? 0
 		} else {
 			emptyStateView.additionalTopPadding += UIApplication.shared.statusBarFrame.height
 		}
-<<<<<<< HEAD
-
 		tableView.backgroundView = viewModel.isEmptyStateVisible ? emptyStateView : nil
 	}
-
-=======
-		tableView.backgroundView = viewModel.isEmptyStateVisible ? emptyStateView : nil
-	}
->>>>>>> 9c0d6096
 }