/* Hints */
/* Use a non-breaking space (OPTION + SPACE) to avoid line breaks. */
/* Write \"z. B.\" always with a non-breaking space (OPTION + SPACE). */
/* General */
"Alert_TitleGeneral" = "Възникна грешка.";

"Alert_ActionOk" = "OK";

"Alert_ActionYes" = "Да";

"Alert_ActionNo" = "Не";

"Alert_ActionRetry" = "Отново";

"Alert_ActionCancel" = "Отказ";

"Alert_ActionRemove" = "Изтриване";

"Alert_BluetoothOff_Title" = "Включете функцията Bluetooth";

"Alert_BluetoothOff_Description" = "Активирайте Bluetooth от настройките на Вашето устройство, за да използвате това приложение.";

"Alert_CancelAction_Later" = "По-късно";

"Alert_DefaultAction_OpenSettings" = "Отворете менюто за настройки";

"General_BackButtonTitle" = "Назад";

"Common_No_Network" = "Процесът не беше завършен поради проблеми с мрежата. Моля, опитайте отново.";

"Common_ENError5_Description" = "Грешка 5: Нещо се обърка. Вашето ниво на риск не може да бъде определено. Работим по намиране на решение за проблема.";

"Common_ENError11_Description" = "Грешка 11: Нещо се обърка. Вашето ниво на риск не може да бъде определено. Моля, рестартирайте смартфона си и опитайте отново утре.";

"Common_ENError13_Description" = "Грешка 13: Регистрирането на Вашето излагане на риск днес вече е извършено. Моля, опитайте отново след 24 часа.";

"Common_Alert_Action_moreInfo" = "Научете повече";

"Common_BackgroundFetch_AlertMessage" = "Дезактивирали сте фоновото опресняване за приложението Corona-Warn-App. Моля, активирайте го, за да използвате автоматичното регистриране на излагания на риск. Ако не го направите, регистрирането на излаганията може да бъде стартирано само ръчно от приложението.\n\nМоже да активирате фоновото опресняване за приложението от настройките на Вашето устройство.";

"Common_BackgroundFetch_SettingsTitle" = "Към настройките на устройството";

"Common_BackgroundFetch_OKTitle" = "Ръчно стартиране на регистрирането на излагания на риск";

"Common_BackgroundFetch_AlertTitle" = "Фоновото опресняване за приложението е дезактивирано";

"Common_Deadman_AlertTitle" = "Вашият статус на риск";

"Common_Deadman_AlertBody" = "Моля, не забравяйте да отваряте приложението Corona-Warn-App редовно, за да проверявате статуса си на риск.";

"Common_Tess_Relay_Description" = "Лицата със слухови затруднения могат да използват релейните услуги Tess (за превод между писмен немски и жестомимичен език), за да се обаждат на горещата телефонна линия. Може да изтеглите приложението от App Storе.";

/* Accessibility */
"AccessibilityLabel_Close" = "Затваряне";

"AccessibilityLabel_PhoneNumber" = "Телефонен номер";

/* Exposure Detection */
"ExposureDetection_Off" = "В момента не се извършва регистриране на излагания на риск";

"ExposureDetection_Unknown" = "Неизвестен риск";

"ExposureDetection_Low" = "Нисък риск";

"ExposureDetection_Low_Green_Color" = "Зелено";

"ExposureDetection_High" = "Повишен риск";

"ExposureDetection_High_Red_Color" = "Червено";

"ExposureDetection_LastExposure" = "Най-близка дата - %@";

"ExposureDetection_LastExposure_One_Risk_Day" = "На %@";

"ExposureDetection_Refreshed" = "Актуализирано: %@";

"ExposureDetection_Refreshed_Never" = "Неизвестен";

"ExposureDetection_RefreshingIn" = "Актуализиране след %02d:%02d\U00A0минути";

"ExposureDetection_RefreshIn" = "Актуализиране след %@";

"ExposureDetection_LastRiskLevel" = "Последна проверка за излагане на риск: %@";

"ExposureDetection_OffText" = "Активирайте регистрирането на излагания на риск, за да може да бъде изчислено текущото Ви ниво на риск.";

"ExposureDetection_OutdatedText" = "Регистърът на изчислените рискове не е актуализиран повече от 48 часа. Моля, актуализирайте го.";

"ExposureDetection_UnknownText" = "Тъй като регистрирането на излагания на риск не е било активно достатъчно дълго, не можем да изчислим Вашия риск от заразяване.";

"ExposureDetection_LoadingText" = "Извършва се изтегляне и проверка на актуалните данни. Това може да отнеме няколко минути.";

"ExposureDetection_Contact_Journal_Text" = "Ще намерите още информация относно излаганията ви на риск във вашия дневник на контактите.";

"ExposureDetection_Behavior_Title" = "Насоки";

"ExposureDetection_Behavior_Subtitle" = "Ето какво трябва да направите:";

"ExposureDetection_Guide_Vaccination" = "Ваксинирайте се срещу вируса SARS-CoV-2, ако все още не сте го направили.";

"ExposureDetection_Guide_Hands" = "Мийте редовно ръцете си със сапун в продължение на 20 сек.";

"ExposureDetection_Guide_Mask" = "Носете маска при контакт с други хора.";

"ExposureDetection_Guide_Distance" = "Спазвайте дистанция от поне 1,5 м от околните.";

"ExposureDetection_Guide_Sneeze" = "Кихайте и кашляйте в кърпичка или в сгъвката на лакътя си.";

"ExposureDetection_Guide_Ventilation" = "Проветрявайте затворените помещения по няколко пъти на ден. За целта отворете прозорците възможно най-широко за няколко минути (т.нар. ударно проветряване).";

"ExposureDetection_Guide_Symptoms" = "Следете за типичните симптоми на COVID-19. Дори ваксинираните хора проявяват такива при случаи на пробив в защитата на ваксината. Направете си тест, ако забележите съмнителни симптоми.";

"ExposureDetection_Guide_Home" = "По възможност се приберете и си останете вкъщи.";

"ExposureDetection_Guide_Hotline1" = "Ако имате въпроси относно симптомите, възможностите за тестване или карантинните мерки, моля обърнете се към:";

"ExposureDetection_Guide_Hotline2" = "Вашия личен лекар";

"ExposureDetection_Guide_Hotline3" = "Общата служба за медицинска помощ на телефон 116 117";

"ExposureDetection_Guide_Hotline4" = "Местна служба за обществено здравеопазване";

"ExposureDetection_Guide_Vaccination_HighRisk" = "Ако все още не сте се ваксинирали, консултирайте се с личния си лекар или се обадете на телефона на Общата служба за медицинска помощ, за да си запазите час за тест. След теста обсъдете с личния си лекар възможността за ваксинация срещу SARS-CoV-2.";

/* Placeholder points to `ExposureDetection_LinkText` */
"ExposureDetection_Guide_FAQ" = "Ако се тествате, ще получите допълнителна информация относно процедурата за тестване в %@.";

/* The 'tapable' text containing the link to the faq */
"ExposureDetection_Guide_FAQ_LinkText" = "ЧЗВ относно процедурата за тестване";

"ExposureDetection_Explanation_Title" = "Риск от заразяване";

"ExposureDetection_Explanation_Subtitle" = "Ето как се изчислява Вашето ниво на риск.";

"ExposureDetection_Explanation_Text_Off" = "Рискът от заразяване се изчислява въз основа на данните за излагане (продължителност и близост на контакта), регистрирани на Вашето локално устройство. Никой освен Вас не може да види или да получи данни за Вашето ниво на риск.";

"ExposureDetection_Explanation_Text_Outdated" = "Данните за проверка на Вашия риск от заразяване не са актуализирани повече от 48 часа. Моля, актуализирайте ги!";

"ExposureDetection_Explanation_Text_Unknown" = "Тъй като регистрирането на излагания не е било активно достатъчно дълго, не можем да изчислим Вашия риск от заразяване.\n\nРискът от заразяване се изчислява въз основа на данните за излагане (продължителност и близост на контакта), регистрирани локално на Вашия смартфон. Никой освен Вас не може да види или да получи данни за Вашето ниво на риск.";

"ExposureDetection_Explanation_Text_Low_No_Encounter" = "Вашето ниво на риск от заразяване е ниско, защото нямате регистрирани контакти с лица, които впоследствие са били диагностицирани с коронавирус, или ако сте имали такива, те са били краткотрайни и от по-голямо разстояние.";

"ExposureDetection_Explanation_Text_Low_With_Encounter" = "Рискът от заразяване се изчислява локално на смартфона Ви въз основа на регистрираните данни за излаганията. При изчислението се вземат предвид също близостта и продължителността на всички контакти с лица, диагностицирани с коронавирус, както вероятността те да са били заразни. Никой освен Вас не може да види или да получи данни за Вашето ниво на риск.";

"ExposureDetection_Explanation_Text_Low_With_Encounter_FAQ" = "За повече информация вижте страницата „ЧЗВ“.";

"ExposureDetection_Explanation_Text_High_DateOfLastExposure" = "Нивото на риска Ви от заразяване е повишено, защото сте имали продължителен и близък контакт с поне едно лице, диагностицирано с коронавирус.";

"ExposureDetection_Explanation_Text_High" = "Това е причината да определим Вашия риск от заразяване като повишен. \nРискът от заразяване се изчислява въз основа на данните за излагане (продължителност и близост на контакта), регистрирани на Вашето локално устройство. Никой освен Вас не може да види или да получи данни за Вашето ниво на риск. \nКогато се приберете у дома, избягвайте близките контакти с членовете на домакинството си.";

"ExposureDetection_LowRiskExposure_Title" = "Излагания на нисък риск";

"ExposureDetection_LowRiskExposure_Subtitle" = "Защо рискът Ви от заразяване е нисък";

"ExposureDetection_LowRiskExposure_Body" = "Били сте в контакт с лице, което на по-късен етап е диагностицирано с коронавирус. Отчитайки регистрираните от Вас данни за излагането, Вашето ниво на риск от заразяване е ниско, т.е. контактът е бил кратък или е осъществен от разстояние.\nНе трябва да се притеснявате и не е нужно да предприемате определени действия. Препоръчваме Ви да следвате общоприетите правила за спазване на дистанция и хигиена.";

"ExposureDetection_Button_Enable" = "Активиране на регистрирането на излагания на риск";

"ExposureDetection_Button_Refresh" = "Актуализиране";

"ExposureDetection_Button_Title_Restart" = "Рестартиране";

"ExposureDetection_Risk_Status_Downloading_Title" = "Данните се изтеглят...";

"ExposureDetection_Risk_Status_Detecting_Title" = "Извършва се проверка ...";

"ExposureDetection_Risk_Status_Downloading_Body" = "Това може да отнеме няколко минути. Благодарим Ви за търпението!";

"ExposureDetection_Risk_Status_Detecting_Body" = "Данните за Вашия риск от заразяване се проверяват. Това може да отнеме няколко минути. Благодарим Ви за търпението!";

"ExposureDetection_Risk_Failed_Title" = "Проверката за излагане е риск е неуспешна";

"ExposureDetection_Risk_Failed_Body" = "Синхронизацията на случайни ИД със сървъра е неуспешна. Можете да я рестартирате ръчно.";

"ExposureDetection_Risk_Restart_Button_Title" = "Рестартиране";

"ExposureDetection_Survey_Card_Title" = "Анкета относно Corona-Warn-App";

"ExposureDetection_Survey_Card_Body" = "Помогнете ни да подобрим приложението, като отговорите на няколко лесни въпроса.";

"ExposureDetection_Survey_Card_Button" = "Към анкетата";

/* Survey Errors */
"SurveyConsent_Error_Title" = "Грешка";

"SurveyConsent_Error_TryAgainLater" = "Анкетата не може да бъде извлечена в момента. Моля, опитайте по-късно. Код на грешката: %@.";

"SurveyConsent_Error_DeviceNotSupported" = "Анкетата не може да бъде извлечена. Код на грешката: %@.";

"SurveyConsent_Error_ChangeDeviceTime" = "Часът, показван от Вашия смартфон, не съответства на текущия час. Моля, коригирайте това в настройките на устройството. Код на грешката: %@.";

"SurveyConsent_Error_TryAgainNextMonth" = "Анкетата не може да бъде извлечена поради причини, свързани със сигурността. Може да попълните анкетата отново през следващия календарен месец. Код на грешката: %@.";

"SurveyConsent_Error_AlreadyParticipated" = "Вече сте попълнили анкетата. Може да правите това само веднъж месечно. Код на грешката: %@.";

/* Survey Consent Screen */
"SurveyConsent_Title" = "Анкета за оценяване и подобряване на приложението Corona-Warn-App.";

"SurveyConsent_Body1" = "Помогнете ни да подобрим Corona-Warn-App, като попълните анкетата относно работата Ви с приложението. По този начин екипът от института „Роберт Кох“ ще може да оцени ефективността на приложението, да го подобри, както и да разбере какво влияние оказват предупрежденията от приложението върху поведението на хората с повишено ниво на риск от заразяване.";

"SurveyConsent_Body2" = "Анкетата е предназначена единствено за тези, чието приложение е отчело излагане с повишен риск. Можете да я попълните на уебсайта на института „Роберт Кох“ – в следващата стъпка ще видите връзка към него. Преди това обаче трябва да потвърдим автентичността на приложението Ви, за което ни е необходимо Вашето съгласие";

"SurveyConsent_Body3" = "Когато опитате да отворите връзката, ще получите допълнителна информация за анкетата. Освен това отново ще поискаме Вашето изрично съгласие, преди да започнете да я попълвате.";

"SurveyConsent_Accept_Button_Title" = "Приемам";

/* Survey Consent Legal Details Screen */
"SurveyConsent_Legal_Details_Title" = "Подробна информация относно обработката на данни при участие в анкетата";

"SurveyConsent_Details_Headline" = "Относно анкетата на института „Роберт Кох“";

"SurveyConsent_Details_Body" = "Когато автентичността на Вашето приложение бъде потвърдена, то ще Ви препрати към уебсайта на института „Роберт Кох“ чрез генерирана за Вас връзка към анкетата. Връзката съдържа еднократна парола, която се генерира от Вашето приложение Corona-Warn-App. Когато докоснете връзката и отворите уебсайта с анкетата, еднократната парола ще бъде запазена временно в браузъра Ви. Този екран съдържа допълнителна информация относно анкетата и бележки с указания – например за това как да стартирате анкетата. При стартирането на анкетата еднократната парола ще бъде изпратена към сървърите на Corona-Warn-App, където ще бъде обозначена като „използвана“. След това сървърът проверява дали може да попълните анкетата. По този начин се гарантира, че всеки отделен потребител ще попълни анкетата само веднъж.";

/* Exposure detection wrong device time */
"ExposureDetection_WrongTime_Notification_Title" = "Невъзможна проверка на излаганията на риск";

"ExposureDetection_WrongTime_Notification_Body" = "Зададеният на Вашето устройство час е различен от текущия. Поради това рискът не може да бъде проверен веднага. Моля, коригирайте настройката за час на Вашето устройство.";

"ExposureDetection_WrongTime_Notification_Popover_Title" = "Невъзможна проверка на излаганията на риск";

"ExposureDetection_WrongTime_Notification_Popover_Body" = "Зададеният на Вашето устройство час е различен от текущия. Поради това рискът не може да бъде проверен веднага. Моля, коригирайте настройката за час на Вашето устройство.";

/* Active Tracing Section */
"ExposureDetection_ActiveTracingSection_Title" = "Период на регистриране";

"ExposureDetection_ActiveTracingSection_Subtitle" = "Този период се включва в изчислението.";

/* There are two paragraphs in this section. The first one just contains text… */
"ExposureDetection_ActiveTracingSection_Text_Paragraph0" = "Вашият риск от заразяване може да се изчисли само за периодите, в които регистрирането на излаганията на риск е било активно. Ето защо тази функция трябва да бъде активирана постоянно. Регистрирането на контактите Ви покрива последните 14 дни.";

"ExposureDetection_ActiveTracingSection_Text_Paragraph1b" = "Ако регистрирането на контактите Ви е било активно, когато сте се срещали с други хора, рискът да сте се заразили през този период ще бъде изчислен.";

/* Exposure Detection Errors */
"ExposureDetectionError_Alert_Message" = "Възникна грешка при регистриране на излаганията на риск.";

"ExposureDetectionError_Alert_FullDiskSpace_Message" = "Няма достатъчно свободна памет за текущите данни.\nМоля, освободете място на смартфона си, за да може Вашият статус на риск да бъде актуализиран.";

/* How Risk Detection Works Alert.\n First introduced due to EXPOSUREAPP-1738.\n The alert only displays a single OK-button. We re-use the localized string\n `Alert_ActionOk` for that. */
"How_Risk_Detection_Works_Alert_Title" = "Информация относно функционалността за регистриране на излагания на риск";

"How_Risk_Detection_Works_Alert_Message" = "Вашият риск от заразяване може да бъде изчислен само за периодите, през които е било активно регистрирането на излаганията на риск. Затова тази функция трябва да бъде активна непрекъснато.\nРегистрирането на излагания на риск покрива последните %1$u дни.\nПриложението изтрива автоматично по-старите регистри, тъй като те вече не могат да служат за предотвратяване на заразяването.\n\nЗа повече информация вижте страницата „ЧЗВ“.";

/* Settings */
"Settings_Notification_StatusActive" = "Включено";

"Settings_Notification_StatusInactive" = "Изключено";

"Settings_BackgroundAppRefresh_StatusActive" = "Включено";

"Settings_BackgroundAppRefresh_StatusInactive" = "Изключено";

"Settings_StatusEnable" = "Активиране";

"Settings_StatusDisable" = "Дезактивиране";

"Settings_KontaktProtokollStatusActive" = "Активно";

"Settings_KontaktProtokollStatusInactive" = "Спряно";

"Settings_Tracing_Label" = "Регистриране на излаганията на риск";

"Settings_Notification_Label" = "Известия";

"Settings_BackgroundAppRefresh_Label" = "Фоново опресняване на приложението";

"Settings_Reset_Label" = "Изчистване на данните в приложението";

"Settings_Tracing_Description" = "Разрешаване на генерирането и споделянето на случайни ИД кодове за COVID-19";

"Settings_Notification_Description" = "Разрешаване на автоматични известия за Вашия статус на риск от заразяване с COVID-19.";

"Settings_BackgroundAppRefresh_Description" = "Разрешаване на автоматични актуализации за Вашия статус на риск.";

"Settings_Reset_Description" = "Изтрийте всички свои данни в приложението.";

"Settings_NavTitle" = "Настройки";

"Settings_DaysSinceInstall_Title" = "Период на регистриране";

"Settings_DaysSinceInstall_SubTitle" = "Този период се включва в изчислението.";

"Settings_DaysSinceInstall_P1" = "Вашият риск от заразяване може да се изчисли само за периодите, в които регистрирането на излаганията на риск е било активно. Ето защо тази функция трябва да бъде активирана постоянно. Регистрирането на контактите Ви покрива последните 14 дни.";

"Settings_DaysSinceInstall_P2b" = "Ако регистрирането на контактите Ви е било активно, когато сте се срещали с други хора, рискът да сте се заразили през този период ще бъде изчислен.";

"Settings_DataDonation_Label" = "Споделяне на данни";

"Settings_DataDonation_Description" = "Разрешете да се изпращат данни за това как използвате приложението";

"Settings_DataDonation_StatusActive" = "Включено";

"Settings_DataDonation_StatusInactive" = "Изключено";

/* Notification Settings */
"NotificationSettings_Title" = "Известия";

"NotificationSettings_ImageDescriptionOn" = "Жена, която получава известие от приложението Corona-Warn-App.";

"NotificationSettings_ImageDescriptionOff" = "Жена, която не може да получава известия от приложението Corona-Warn-App.";

"NotificationSettings_SettingsDescription" = "НАСТРОЙКА";

"NotificationSettings_Notifications" = "Известия";

"NotificationSettings_NotificationsOn" = "Включено";

"NotificationSettings_NotificationsOff" = "Изключено";

"NotificationSettings_BulletHeadlineOn" = "Управление на известия";

"NotificationSettings_BulletHeadlineOff" = "Активиране на известия";

"NotificationSettings_BulletDescOn" = "Можете да дефинирате следните настройки тук:";

"NotificationSettings_BulletDescOff" = "За да активирате известията от Corona-Warn-App, трябва да разрешите известяването от настройките на Вашето устройство.";

"NotificationSettings_BulletPoint1" = "Искате да получавате известия като цяло";

"NotificationSettings_BulletPoint2" = "Искате текста на известията да се показва при заключен екран";

"NotificationSettings_BulletPoint3" = "Не искате текста на известията да се показва преди да отключите устройството си";

"NotificationSettings_BulletDesc2" = "За подробности относно настройките за Вашата операционна система, вижте нашата страница за %@.";

"NotificationSettings_BulletDesc2_FAQText" = "ЧЗВ";

"NotificationSettings_OpenSystemSettings" = "Към настройките на устройството";

"NotificationSettings_DeltaOnboarding_Title" = "Управление на известия";

"NotificationSettings_DeltaOnboarding_Description" = "Настройките за известията вече се управляват директно в настройките на Вашето устройство.";

"NotificationSettings_DeltaOnboarding_PrimaryButtonTitle" = "Напред";

/* Background App Referesh Settings */
"BackgroundAppRefreshSettings_Title" = "Фоново опресняване на приложението";

"BackgroundAppRefreshSettings_Image_Description_On" = "Човек държи в ръка смартфон с активирани фонови актуализации.";

"BackgroundAppRefreshSettings_Image_Description_Off" = "Човек държи в ръка смартфон с дезактивирани фонови актуализации.";

"BackgroundAppRefreshSettings_Subtitle" = "Актуализация на статус на риск във фонов режим";

"BackgroundAppRefreshSettings_Description" = "Когато фоновото опресняване е активирано, приложението Corona-Warn-App определя Вашия статус на риск автоматично.\nНе се начисляват допълнителни такси за предаването на данните през мобилната мрежа.\nАко фоновото пресняване е дезактивирано, ще трябва да отваряте приложението всеки ден, за да актуализирате своя статус на риск.";

"BackgroundAppRefreshSettings_Status_Header" = "Настройка";

"BackgroundAppRefreshSettings_Status_Title" = "Фоново опресняване на приложението";

"BackgroundAppRefreshSettings_Status_On" = "Включено";

"BackgroundAppRefreshSettings_Status_Off" = "Изключено";

"BackgroundAppRefreshSettings_InfoBox_Title" = "Активирайте фоновото опресняване на приложението";

"BackgroundAppRefreshSettings_InfoBox_Description" = "Трябва да активирате фоновото опресняване на приложението както в общите настройки на своя iPhone, така и в настройките на приложението Corona-Warn-App.";

"BackgroundAppRefreshSettings_InfoBox_LowPowerMode_Description" = "Имайте предвид, че за да активирате фоновото опресняване на приложението, енергоспестяващият режим трябва да е дезактивиран.";

"BackgroundAppRefreshSettings_InfoBox_LowPowerModeInstruction_Title" = "Дезактивирайте енергоспестяващия режим";

"BackgroundAppRefreshSettings_InfoBox_LowPowerModeInstruction_Step1" = "Отворете менюто за настройки";

"BackgroundAppRefreshSettings_InfoBox_LowPowerModeInstruction_Step2" = "Отворете раздел „Батерия“";

"BackgroundAppRefreshSettings_InfoBox_LowPowerModeInstruction_Step3" = "Дезактивирайте енергоспестяващия режим";

"BackgroundAppRefreshSettings_InfoBox_SystemBackgroundRefreshInstruction_Title" = "Общо активиране на фоновото опресняване на приложението";

"BackgroundAppRefreshSettings_InfoBox_SystemBackgroundRefreshInstruction_Step1" = "Отворете менюто за настройки";

"BackgroundAppRefreshSettings_InfoBox_SystemBackgroundRefreshInstruction_Step2" = "Отворете раздел „Общи“";

"BackgroundAppRefreshSettings_InfoBox_SystemBackgroundRefreshInstruction_Step3" = "Отворете „Фоново опресняване на приложението“";

"BackgroundAppRefreshSettings_InfoBox_SystemBackgroundRefreshInstruction_Step4" = "Изберете „Wi-Fi“ или „Wi-Fi и мобилни данни“";

"BackgroundAppRefreshSettings_InfoBox_AppBackgroundRefreshInstruction_Title" = "Активиране на фоновото опресняване на приложението за Corona-Warn-App";

"BackgroundAppRefreshSettings_InfoBox_AppBackgroundRefreshInstruction_Step1" = "Отворете менюто за настройки";

"BackgroundAppRefreshSettings_InfoBox_AppBackgroundRefreshInstruction_Step2" = "Отворете приложението Corona-Warn-App";

"BackgroundAppRefreshSettings_InfoBox_AppBackgroundRefreshInstruction_Step3" = "Активирайте фоновото опресняване на приложението";

"BackgroundAppRefreshSettings_OpenSettingsButton_Title" = "Отворете менюто за настройки";

"BackgroundAppRefreshSettings_ShareButton_Title" = "Инструкции за споделяне";

/* Onboarding */
"Onboarding_LetsGo_actionText" = "Първи стъпки";

"Onboarding_Continue_actionText" = "Напред";

"Onboarding_EnableLogging_actionText" = "Активиране на регистрирането на излагания на риск";

"Onboarding_Continue_actionTextHint" = "Можете да пропуснете този екран";

"Onboarding_DoNotActivate_actionText" = "Да не се активира";

"Onboarding_DeactivateExposureConfirmation_title" = "Ако не активирате регистрирането на излагания на риск, приложението не може да определи Вашето ниво на риск и няма да Ви изпраща никаква информация относно него.";

"Onboarding_DeactivateExposureConfirmation_message" = "Може да активирате регистрирането на излагания на риск по всяко време.";

"OnboardingInfo_togetherAgainstCoronaPage_imageDescription" = "Група лица използват устройствата си, придвижвайки се из града.";

"OnboardingInfo_togetherAgainstCoronaPage_title" = "Да се преборим с коронавируса заедно";

"OnboardingInfo_togetherAgainstCoronaPage_boldText" = "Повече защита за Вас и за всички нас. С помощта на приложението Corona-Warn-App можем да прекъснем веригите на заразяване много по-бързо.";

"OnboardingInfo_togetherAgainstCoronaPage_normalText" = "Превърнете устройството си в предупредителна система за коронавирус. Вижте своя статус на риск от заразяване и разберете дали сте били в контакт с хора, диагностицирани с коронавирус през последните 14 дни.\n\nПриложението регистрира контакти на лица посредством обмяна на криптирани случайни ИД между смартфоните им, без да осъществява достъп до каквито и да било лични данни.\n\nАко желаете, може да използвате приложението за доказване на личния ви статус на заразяване (например отрицателен бърз тест). Но имайте предвид, че по никакъв начин не сте задължени да използвате приложението за тази цел. Може да докажете статуса си и по друг начин, съобразен с правните разпоредби на вашето място на пребиваване.\n\nМожете също така да потвърдите личния си ваксинационен статус.\n\nПриложението регистрира контакти на лица посредством обмяна на криптирани случайни ИД между смартфоните им, без да осъществява достъп до каквито и да било лични данни";

"OnboardingInfo_togetherAgainstCoronaPage_linkText" = "Информация за приложението на опростен и жестомимичен език.";

"OnboardingInfo_privacyPage_imageDescription" = "Жена използва приложението Corona-Warn-App на смартфона си. Икона, изобразяваща катинар на фона на щит символизира криптирането на данните.";

"OnboardingInfo_privacyPage_title" = "Поверителност";

"OnboardingInfo_privacyPage_boldText" = "";

"OnboardingInfo_privacyPage_normalText" = "Анонимността Ви се запазва.\nВашите данни се криптират изцяло и се изпращат посредством псевдоним.\n\nОтговорен орган: ОРЗД, член 4, параграф 7\n\nRobert Koch-Institute\nNordufer 20\n13353 Berlin\nМоля, прочетете нашите разпоредби относно неприкосновеността на данните.\n\nИнформация относно неприкосновеността на данните:";

"OnboardingInfo_enableLoggingOfContactsPage_imageDescription" = "Трима души са активирали регистрирането на излагания на риск и контактите им един с друг ще бъдат записани.";

"OnboardingInfo_enableLoggingOfContactsPage_title" = "Как да активирате регистрирането на излаганията";

"OnboardingInfo_enableLoggingOfContactsPage_boldText" = "За да установите дали за Вас съществува риск от заразяване, трябва да активирате функцията за регистриране на излагания на риск.";

"OnboardingInfo_enableLoggingOfContactsPage_normalText" = "Регистрирането на излаганията на риск се извършва с помощта на Bluetooth връзка, при която Вашият iPhone получава криптираните случайни идентификатори на други потребители на приложението и изпраща до техните устройства Вашите случайни идентификатори. Функцията може да бъде дезактивирана по всяко време. \n\nКриптираните случайни ИД кодове предават само информация за датата, продължителността и близостта на контакта с други лица (изчислена чрез силата на сигнала). Лични данни от типа на име, адрес и местоположение не се записват, а самоличността Ви не може да бъде определена по идентификаторите.";

"OnboardingInfo_enableLoggingOfContactsPage_consentUnderagesTitle" = "Минимална възраст: 16 год.";

"OnboardingInfo_enableLoggingOfContactsPage_consentUnderagesText" = "Употребата на това приложение е предназначено за лица, навършили 16 години, с постоянно пребиваване в Германия.";

"OnboardingInfo_enableLoggingOfContactsPage_stateHeader" = "Статус";

"OnboardingInfo_enableLoggingOfContactsPage_stateTitle" = "Регистриране на излаганията на риск";

"OnboardingInfo_enableLoggingOfContactsPage_stateActive" = "Активно";

"OnboardingInfo_enableLoggingOfContactsPage_stateStopped" = "Спряно";

"OnboardingInfo_howDoesDataExchangeWorkPage_imageDescription" = "Криптираният положителен резултат от тест се изпраща в системата, за да бъдат предупредени останалите потребители.";

"OnboardingInfo_howDoesDataExchangeWorkPage_title" = "Ако имате поставена диагноза „коронавирус“";

"OnboardingInfo_howDoesDataExchangeWorkPage_boldText" = "Ако получите положителен резултат от тест, моля съобщете за това в приложението. Споделянето на резултатите от Вашите тестове е доброволно и безопасно. Направете го в името на общото здраве.";

"OnboardingInfo_howDoesDataExchangeWorkPage_normalText" = "Вашето известие се криптира с висока степен на сигурност и се обработва на защитен сървър. Лицата, чиито криптирани случайни ИД кодове са запазени на Вашето устройство, ще получат предупреждение, както и информация относно това, което трябва да направят.";

"OnboardingInfo_alwaysStayInformedPage_imageDescription" = "Жена, която получава известие от приложението Corona-Warn-App.";

"OnboardingInfo_alwaysStayInformedPage_title" = "Предупреждения и рискове";

"OnboardingInfo_alwaysStayInformedPage_boldText" = "Приложението може да Ви изпраща автоматично известия за Вашия статус на риск, както и за валидността на Вашите сертификати в допълнение към останалата информация. За да е възможно това, трябва да промените настройките си за известия.";

"OnboardingInfo_alwaysStayInformedPage_normalText" = "С това действие ще защитите себе си и околните. Освен това ще можете да следите валидността на Вашите сертификати.";

/* Onboarding EU Keys */
"onboardingInfo_enableLoggingOfContactsPage_euTitle" = "Международно регистриране на излаганията";

"onboardingInfo_enableLoggingOfContactsPage_euDescription" = "Няколко държави обединиха усилия, за да направят възможни международните предупреждения. С други думи, вече могат да се вземат под внимание потенциалните Ви контакти с потребители на официалните приложения за проследяване на разпространението на коронавируса във всички участващи държави.\n\nКогато даден потребител сподели своя положителен резултат от тест (и по-конкретно своите случайно генерирани идентификатори) посредством сървъра за обмен, съвместно поддържан от участващите държави, останалите потребители на официалните приложения във всички тях ще бъдат предупредени за евентуален риск от заразяване.\n\nЕжедневното изтегляне на списъци със случайни идентификатори от потребители, споделили положителни резултати от тестове, обикновено е безплатно за Вас. Това означава, че мобилните оператори не таксуват използваните от приложението данни в този контекст и не начисляват за тях такси за роуминг в други държави от ЕС. За повече подробности се обърнете към своя мобилен оператор.";

"onboardingInfo_enableLoggingOfContactsPage_participatingCountriesTitle" = "В момента в обмена участват следните държави:";

"onboardingInfo_enableLoggingOfContactsPage_emptyEuTitle" = "Участващи държави";

"onboardingInfo_enableLoggingOfContactsPage_emptyEuDescription" = "Списък на участващите държави можете да видите в подробните данни за регистриране на излаганията.";

/* Exposure Submission */
/* phone number; no spacing allowed */
"ExposureSubmission_Hotline_Number" = "08007540002";

/* phone number; no spacing allowed */
"ExposureSubmission_Hotline_Number_Foreign" = "+493049875402";

"ExposureSubmission_DataPrivacyTitle" = "Съгласие";

"ExposureSubmission_Continue_actionText" = "Напред";

"ExposureSubmission_ConfirmDismissPopUpTitle" = "Желаете ли отмяна?";

"ExposureSubmission_ConfirmDismissPopUpText" = "Въведените от Вас данни няма да бъдат запазени.";

"ExposureSubmission_DataPrivacyDescription" = "By tapping “Accept”, you consent to the app querying the status of your coronavirus test and displaying it in the app. This feature is available to you if you have received a QR code and have consented to your test result being transmitted to the app’s server system. As soon as the testing lab has stored your test result on the server, you will be able to see the result in the app. If you have enabled notifications, you will also receive a notification outside the app telling you that your test result has been received. However, for privacy reasons, the test result itself will only be displayed in the app. You can withdraw this consent at any time by deleting your test registration in the app. Withdrawing your consent will not affect the lawfulness of processing before its withdrawal. Further information can be found in the menu under “Data Privacy”.";

"ExposureSubmissionDataPrivacy_AcceptTitle" = "Разрешавам";

"ExposureSubmission_Submit" = "Въведете ТАН код";

"ExposureSubmissionTanEntry_Title" = "Въведете ТАН код";

"ExposureSubmissionTanEntry_EntryField" = "Поле за въвеждане на ТАН код";

"ExposureSubmissionTanEntry_Description" = "Въведете предоставения Ви 10-цифрен ТАН код.";

"ExposureSubmissionTanEntry_Submit" = "Напред";

"ExposureSubmissionTanEntry_InvalidCharacterError" = "Въвели сте невалидни символи. Моля, проверете данните!";

"ExposureSubmissionTanEntry_InvalidError" = "Невалиден ТАН код. Моля, проверете въведените данни!";

"ExposureSubmission_NavTitle" = "Изпращане на диагностичен код";

"ExposureSubmissionConfirmation_Title" = "Положителен резултат";

"ExposureSubmission_GeneralErrorTitle" = "Грешка";

/* Exposure Submission Dispatch */
"ExposureSubmission_DispatchTitle" = "Управлявайте тестовете си";

"ExposureSubmissionIntroduction_AccImageDescription" = "Устройство предава на системата информация за положителен резултат от тест.";

"ExposureSubmission_DispatchDescription" = "Получете резултата от Вашия тест чрез приложението и предупредете останалите. По този начин предпазвате себе си и помагате да се спре разпространението на коронавируса.";

"ExposureSubmission_DispatchSectionHeadline" = "Правили ли сте си тест?";

"ExposureSubmission_DispatchSectionHeadline2" = "Положителен ли е Вашият резултат от PCR теста?";

"ExposureSubmissionDispatch_QRCodeButtonTitle" = "Сканиране на QR код";

"ExposureSubmissionDispatch_QRCodeButtonDescription" = "Получете резултата си в приложението и предупредете останалите потребители или заявете своя сертификат за тест за COVID.";

"ExposureSubmissionDispatch_TANButtonTitle" = "Въведете ТАН код за PCR тест";

"ExposureSubmissionDispatch_TANButtonDescription" = "Имате TAN код за вашия PCR тест? Въведете го тук, за да предупредите останалите.";

"ExposureSubmissionDispatch_HotlineButtonTitle" = "Заявете ТАН код за PCR тест";

"ExposureSubmissionDispatch_HotlineButtonDescription" = "Позвънете ни, за да получите TAN код за PCR тест.";

"ExposureSubmissionDispatch_FindTestCentersTitle" = "Търсене на център за тестване";

"ExposureSubmissionDispatch_FindTestCentersDescription" = "Намерете центровете за тестване в близост до вас. Ще бъдете препратени към външен уебсайт на RKI.";

/* Exposure Submission Hotline */
"ExposureSubmissionHotline_Title" = "Заявете ТАН код за PCR тест";

"ExposureSubmissionHotline_Description" = "За да заявите ТАН код, подгответе резултата от своя тест (ако е наличен) и телефонния си номер.";

"ExposureSubmissionHotline_SectionTitle" = "Как работи:";

"ExposureSubmissionHotline_SectionDescription1" = "Обадете се на горещата линия и поискайте ТАН код:";

"ExposureSubmissionHotline_iconAccessibilityLabel1" = "Стъпка 1 от 2";

"ExposureSubmissionHotline_iconAccessibilityLabel2" = "Стъпка 2 от 2";

/* UI text; spacing allowed */
"ExposureSubmission_PhoneNumberDomestic" = "0800 7540002";

"ExposureSubmission_PhoneDetailsDomestic" = "За обаждания на територията на Германия.\nОбаждането е безплатно.";

"ExposureSubmission_PhoneNumberForeign" = "+49 30 498 75402";

"ExposureSubmission_PhoneDetailsForeign" = "За обаждания извън територията на Германия.\nВажат тарифите на телефонния ви оператор.";

"ExposureSubmission_PhoneDetailDescription" = "Обслужването на клиентите, което предлагаме, е налично на следните езици: \nнемски, английски, турски\n\nРаботно време:\n24/7\n\nАко имате въпроси, свързани със здравето, се обадете на личния си лекар или на горещата линия на службата за медицинска помощ на телефон 116 117.";

"ExposureSubmission_SectionDescription2" = "Регистрирайте PCR теста си, като въведете ТАН кода в приложението.";

"ExposureSubmission_CallButtonTitle" = "Обаждане";

"ExposureSubmission_TANInputButtonTitle" = "Въведете ТАН код";

"ExposureSubmissionHotline_imageDescription" = "След като се обадите на горещата линия, ще получите ТАН код.";

/* Exposure Submission QR Code Info */
"ExposureSubmissionQRInfo_title" = "Вашето съгласие";

"ExposureSubmissionQRInfo_imageDescription" = "Човек държи смартфон. QR кодът на теста е кодът, който трябва да бъде сканиран.";

"ExposureSubmissionQRInfo_title_description" = "За да можете да получите резултата от Вашия тест и да предупредите останалите, трябва да дадете своето съгласие.";

"ExposureSubmissionQRInfo_header_section_1" = "Извличане на резултат от тест";

"ExposureSubmissionQRInfo_instruction1" = "Сега сканирайте QR кода от Вашия тест, за да получите резултата.";

"ExposureSubmissionQRInfo_instruction2" = "Можете да сканирате Вашия тест само веднъж. Приложението може да обработва едновременно само един бърз тест и един PCR тест.";

"ExposureSubmissionQRInfo_instruction2a" = "Ако резултатът от теста Ви е отрицателен, може да го потвърдите с официален COVID сертификат. За целта заявете такъв като следвате стъпките.";

"ExposureSubmissionQRInfo_instruction3" = "В приложението %@ може да се обработват няколко теста едновременно.";

"ExposureSubmissionQRInfo_instruction3_highlightedPhrase" = "не";

"ExposureSubmissionQRInfo_header_section_2" = "Моля, помогнете на хората, с които сте имали контакт, като ги предупредите!";

"ExposureSubmissionQRInfo_body_section_2" = "Ако Ви е поставена диагноза „коронавирус“, можете да предупредите останалите с помощта на приложението. Ако сте направили бърз тест, функцията за предупреждаване ще работи само в Германия. Ако сте направили PCR тест, тя ще работи в следните държави:";

"ExposureSubmissionQRInfo_body_section_3" = "Ще бъдат предупредени и хората, които са се регистрирали за същите събития или места по същото време.";

"ExposureSubmissionQRInfo_acknowledgement_3" = "Ако споделите резултата си, ще помогнете на другите да се предпазят от заразяване.";

"ExposureSubmissionQRInfo_acknowledgement_4" = "Вашата самоличност няма да бъде разкрита. Другите потребители няма да узнаят кой е споделил резултата от теста си.";

"ExposureSubmissionQRInfo_acknowledgement_5" = "В раздела „Моите регистрации“ виждате събитията и местата, чиито регистрирани гости ще бъдат предупредени. Можете да изтриете отделни регистрации от списъка, за да ги изключите от процеса на предупреждаване.";

"ExposureSubmissionQRInfo_acknowledgement_6" = "За да дадете съгласието си, трябва да имате навършени 16 години.";

"ExposureSubmissionQRInfo_acknowledgement_7" = "В следващата стъпка давате съгласие за достъп до случайно генерирани ИД кодове.";

"ExposureSubmissionQRInfo_primaryButtonTitle" = "Приемам";

"ExposureSubmissionQRInfo_QRCodeExpired_Alert_Title" = "QR кодът вече не е валиден";

"ExposureSubmissionQRInfo_QRCodeExpired_Alert_Text" = "Вашият тест е направен преди повече от 21 дни и вече не може да бъде регистриран в приложението. Ако в бъдеще си правите нов тест, моля сканирайте QR кода в момента, в който го получите.";

"ExposureSubmission_RAT_QR_Invalid_Alert_Title" = "Грешка";

"ExposureSubmission_RAT_QR_Invalid_Alert_Text" = "QR кодът не може да бъде съпоставен с бърз тест. Моля, сканирайте подходящ QR код.";

"ExposureSubmission_RAT_QR_Invalid_Alert_Button" = "OK";

/* Exposure Submission Success */
"ExposureSubmissionSuccess_Title" = "Благодарим Ви!";

"ExposureSubmissionSuccess_AccImageDescription" = "Всички в групата аплодират, защото някой е споделил резултата от своя тест.";

"ExposureSubmissionSuccess_Button" = "Това е всичко!";

"ExposureSubmissionSuccess_Description" = "Благодарение на Вашата подкрепа други хора ще бъдат предупредени и ще могат да реагират адекватно.";

"ExposureSubmissionSuccess_subTitle" = "Още информация:";

"ExposureSubmissionSuccess_listTitle" = "Моля, не забравяйте:";

"ExposureSubmissionSuccess_listItem0" = "Направете PCR тест, за да потвърдите този резултат от тестa. ";

"ExposureSubmissionSuccess_listItem1" = "От службата за обществено здравеопазване (Gesundheitsamt) може да се свържат с Вас през следващите няколко дни.";

"ExposureSubmissionSuccess_listItem2" = "Има голяма вероятност да сте носител на заразата. Изолирайте се от другите хора.";

"ExposureSubmissionSuccess_listItem2_1" = "Периодът, в който трябва да сте под карантина, обикновено е 14 дни. Наблюдавайте внимателно развитието на Вашите симптоми.";

"ExposureSubmissionSuccess_listItem2_2" = "Службата за обществено здравеопазване ще изиска от Вас да съставите списък на хората, с които сте били в близък контакт (на разстояние под 2 метра или при разговор лице в лице) в продължение на повече от 15 минути през последните два дни, преди да се разболеете. Може да използвате Вашия дневник на контактите – просто експортирайте записите и след това ги разпечатайте или ги изпратете по имейл.";

"ExposureSubmissionSuccess_listItem2_3" = "Моля, обърнете особено внимание на хората, които няма да бъдат уведомени директно чрез приложението, тъй като нямат смартфон или не са инсталирали приложението.";

"ExposureSubmissionSuccess_listItem2_4" = "Може все още да сте носител на заразата дори ако вече не проявявате симптоми и отново се чувствате добре. По тази причина, моля, не нарушавайте указания период на изолация.";

/* Exposure Submission Testresult available */
"ExposureSubmissionTestresultAvailable_Title" = "Резултатът от теста Ви е готов";

"ExposureSubmissionTestresultAvailable_AccImageDescription" = "Жена държи смартфон в ръката си. Той изпраща сигнал към друг смартфон.";

"ExposureSubmissionTestresultAvailable_Consent_granted" = "Съгласие\n„Предупредете другите“ е дадено";

"ExposureSubmissionTestresultAvailable_Consent_not_given" = "Съгласие\n„Предупредете другите“ не е дадено";

"ExposureSubmissionTestresultAvailable_ListItem1WithConsent" = "Благодарим Ви, че се съгласихте да споделите резултата от Вашия тест и да помогнете, като предупредите останалите.";

"ExposureSubmissionTestresultAvailable_ListItem2WithConsent" = "Ако не сте дали съгласието си за достъп до случайно генерираните ИД или ако са минали повече от 5 дни след това, моля дайте съгласието си в следващата стъпка.";

"ExposureSubmissionTestresultAvailable_ListItem1WithoutConsent" = "Избрали сте да не споделяте резултата от теста си. Останалите няма да бъдат предупредени.";

"ExposureSubmissionTestresultAvailable_ListItem2WithoutConsent" = "В следващата стъпка можете да промените решението си и да споделите резултата от теста си, за да помогнете да се спре разпространението на коронавируса и да предпазите останалите.";

"ExposureSubmissionTestresultAvailable_primaryButtonTitle" = "Напред";

"ExposureSubmissionTestresultAvailable_CloseAlertTitle" = "Ако е необходимо, след като видите резултата от теста си, можете да уведомите останалите потребители, за да прекъснете веригата на заразяване.";

"ExposureSubmissionTestresultAvailable_CloseAlertButtonCancel" = "Отказ";

"ExposureSubmissionTestresultAvailable_CloseAlertButtonContinue" = "Показване на резултат";

/* Exposure Submission Result */
"ExposureSubmissionResult_Title" = "Резултатът от Вашия тест";

"ExposureSubmissionResult_Title_Antigen" = "Бърз тест";

"ExposureSubmissionResult_CardSubTitle" = "Вашата диагноза";

"ExposureSubmissionResult_CardSubTitle_Antigen" = "Резултатът от бързия Ви тест";

"ExposureSubmissionResult_CardTitle" = "SARS-CoV-2";

"ExposureSubmissionResult_CardPositive" = "Положителен";

"ExposureSubmissionResult_CardNegative" = "Отрицателен";

"ExposureSubmissionResult_CardPositive_Antigen" = "Положителен";

"ExposureSubmissionResult_CardNegative_Antigen" = "Отрицателен";

"ExposureSubmissionResult_CardInvalid" = "Не може да бъде определен резултат";

"ExposureSubmissionResult_CardPending" = "Все още няма резултат от теста Ви";

"ExposureSubmissionResult_Procedure" = "Как работи:";

"ExposureSubmissionResult_testAdded" = "Вашият тест е добавен";

"ExposureSubmissionResult_antigenTestAdded" = "Вашият бърз тест е добавен";

"ExposureSubmissionResult_antigenTestAddedDesc" = "Резултатът от теста ще се показва тук в рамките на 48 часа.";

"ExposureSubmissionResult_warnOthers" = "Предупредете другите";

"ExposureSubmissionResult_warnOthersDesc" = "Моля, споделете своите случайни идентификатори и предупредете околните.\nПомогнете ни да определяме риска от заразяване за тях по-точно, като споделите и кога за пръв път сте забелязали симптомите на коронавирусната инфекция.";

"ExposureSubmissionResult_testNegative" = "Отрицателен резултат";

"ExposureSubmissionResult_testNegativeDesc" = "Вашият лабораторен резултат не потвърждава заразяване с коронавирус SARS-CoV-2.";

"ExposureSubmissionResult_testNegative_furtherInfos_title" = "Още информация:";

"ExposureSubmissionResult_testNegative_furtherInfos_listItem1" = "Все още ли не се чувствате добре? Обадете се на личния си лекар, ако се чувствате много зле и/или симптомите Ви са се влошили.";

"ExposureSubmissionResult_testNegative_furtherInfos_listItem2" = "Останете си вкъщи, докато се почувствате добре. Ако се заразите с коронавирус (SARS-CoV-2) в момент, когато организмът Ви е отслабен от друга инфекция, това може да доведе до сериозно заболяване.";

"ExposureSubmissionResult_testNegative_furtherInfos_listItem3" = "Не ходете на работа, ако не се чувствате добре, за да не излагате други хора на риск.";

"ExposureSubmissionResult_furtherInfos_hint_testAgain" = "Ако симптомите Ви се влошат, може да се наложи да направите нов тест за SARS-CoV-2.";

"ExposureSubmissionResult_testInvalid" = "Не може да бъде определен резултат от теста Ви";

"ExposureSubmissionResult_testInvalidDesc" = "Възникна проблем при определянето на резултата от Вашия тест.Моля, свържете се със съответния център за тестване или лаборатория, за да получите информация какво можете да направите.";

"ExposureSubmissionResult_testExpired" = "Не може да бъде определен резултат от теста Ви";

"ExposureSubmissionResult_testExpiredDesc" = "Възникнаха грешки при проверката на Вашия тест. Този QR код вече е изтекъл.";

"ExposureSubmissionResult_testPending" = "Все още няма резултат от теста Ви";

"ExposureSubmissionResult_testPendingDesc" = "Резултатът от Вашия тест ще се покаже в приложението веднага щом бъде готов.\n\nТой ще Ви бъде изпратен също и извън приложението. Службата за обществено здравеопазване ще Ви уведоми, ако е положителен.\n\nАко получите такова уведомление, моля изтрийте теста, който в момента е регистриран в приложението. Позвънете на номера, показан под „Заявка за ТАН код“, за да получите ТАН. Използвайте кода, за да регистрирате своя резултат в приложението и да предупредите останалите потребители.";

"ExposureSubmissionResult_testCertificate_title" = "Вашият сертификат за тест за COVID";

"ExposureSubmissionResult_testCertificate_testCenterNotSupported" = "Не може да бъде издаден официален цифров COVID сертификат за тестване, тъй като този пункт не поддържа издаването на такива.";

"ExposureSubmissionResult_testCertificate_Pending" = "Вашият официален цифров сертификат за тест за COVID все още не е наличен. Когато стане готов, той ще се появи в приложението Ви.";

"ExposureSubmissionResult_testCertificate_NotRequested" = "Съобразно Вашата заявка няма да бъде издаден официален цифров сертификат за тест за COVID.";

"ExposureSubmissionResult_testCertificate_AvailableInTab" = "Сертификатът за тестване е наличен на таба „Сертификати“.";

"ExposureSubmissionResult_antigenTestPending" = "Все още няма резултат от теста Ви";

"ExposureSubmissionResult_antigenTestPendingDesc" = "Резултатът от Вашия тест ще се покаже в приложението веднага щом бъде готов.";

"ExposureSubmissionResult_antigenTestPendingContactJournal" = "Резултатът от Вашия тест ще бъде добавен в дневника на контактите Ви";

"ExposureSubmissionResult_pcrTestPendingContactJournal" = "Резултатът от Вашия тест ще бъде добавен в дневника на контактите Ви";

"ExposureSubmissionResult_antigenTestPendingContactJournalDesc" = "Резултатът от Вашия тест ще се покаже в приложението веднага щом бъде готов.";

"ExposureSubmissionResult_pcrTestPendingContactJournalDesc" = "Резултатът от Вашия тест ще се покаже в приложението веднага щом бъде готов.";

"ExposureSubmissionResult_antigenTestNegativDesc" = "Бързият тест не потвърди , че имате коронавирус SARS-CoV-2.";

"ExposureSubmissionResult_WarnOthersConsentGiven" = "Съгласие „Предупредете другите“ е дадено";

"ExposureSubmissionResult_WarnOthersConsentNotGiven" = "Съгласие „Предупредете другите“ не е дадено";

"ExposureSubmissionResult_testRemove" = "Изтриване на тест";

"ExposureSubmissionResult_testRemoveDesc" = "Трябва да изтриете последния тест, за да можете да регистрирате нов.";

"ExposureSubmissionResult_primaryButtonTitle" = "Въведете симптоми";

"ExposureSubmissionResult_secondaryButtonTitle" = "Не въвеждайте симптоми";

"ExposureSubmissionResult_deleteButton" = "Изтриване на тест";

"ExposureSubmissionResult_refreshButton" = "Актуализиране";

/* ExposureSubmissionSymptoms */
"ExposureSubmissionSymptoms_Title" = "Симптоми";

"ExposureSubmissionSymptoms_Introduction" = "Може да посочите дали и кога сте проявили симптоми на коронавирус, за да позволите на приложението да оцени по-точно риска от заразяване на други хора. Тази стъпка не е задължителна. Ако не желаете да предоставите такава информация, просто изберете „Без отговор“.";

"ExposureSubmissionSymptoms_Description" = "Имали ли сте един или повече от следните симптоми през последните няколко дни?";

"ExposureSubmissionSymptoms_Symptom0" = "Повишена температура или треска";

"ExposureSubmissionSymptoms_Symptom1" = "Затруднено дишане";

"ExposureSubmissionSymptoms_Symptom2" = "Загуба на обоняние/вкус";

"ExposureSubmissionSymptoms_Symptom3" = "Кашлица";

"ExposureSubmissionSymptoms_Symptom4" = "Хрема";

"ExposureSubmissionSymptoms_Symptom5" = "Болки в гърлото";

"ExposureSubmissionSymptoms_Symptom6" = "Главоболие и болки в крайниците";

"ExposureSubmissionSymptoms_Symptom7" = "Обща слабост и умора";

"ExposureSubmissionSymptoms_AnswerOptionYes" = "Да";

"ExposureSubmissionSymptoms_AnswerOptionNo" = "Не";

"ExposureSubmissionSymptoms_AnswerOptionPreferNotToSay" = "Без отговор";

"ExposureSubmissionSymptoms_ContinueButton" = "Напред";

"ExposureSubmissionSymptoms_DoneButton" = "Готово";

/* ExposureSubmissionSymptomsOnset */
"ExposureSubmissionSymptomsOnset_Title" = "Начало на симптомите";

"ExposureSubmissionSymptomsOnset_Subtitle" = "Кога забелязахте симптомите за първи път?";

"ExposureSubmissionSymptomsOnset_Description" = "Моля, посочете датата възможно най-точно.";

"ExposureSubmissionSymptomsOnset_DatePickerTitle" = "Дата";

"ExposureSubmissionSymptomsOnset_AnswerOptionLastSevenDays" = "През последните 7 дни";

"ExposureSubmissionSymptomsOnset_AnswerOptionOneToTwoWeeksAgo" = "Преди 1-2 седмици";

"ExposureSubmissionSymptomsOnset_AnswerOptionMoreThanTwoWeeksAgo" = "Преди повече от 2 седмици";

"ExposureSubmissionSymptomsOnset_AnswerOptionPreferNotToSay" = "Без отговор";

"ExposureSubmissionSymptomsOnset_ContinueButton" = "Това е всичко!";

/* ExposureSubmissionSymptoms - Cancel alert */
"ExposureSubmissionSymptoms_CancelAlertTitle" = "Искате ли да отмените въвеждането на Вашите симптоми?";

"ExposureSubmissionSymptoms_CancelAlertMessage" = "Ако предоставите информация за Вашите симптоми, тя може да служи като по-точно предупреждение за останалите.";

"ExposureSubmissionSymptoms_CancelAlertButtonCancel" = "Да";

"ExposureSubmissionSymptoms_CancelAlertButtonContinue" = "Не";

/* ExposureSubmissionWarnOthers */
"ExposureSubmissionWarnOthers_title" = "Предупредете другите";

"ExposureSubmissionWarnOthers_AccImageDescription" = "Устройство предава на системата информация за положителен резултат от тест.";

"ExposureSubmissionWarnOthers_sectionTitle" = "Можете да помогнете!";

"ExposureSubmissionWarnOthers_description" = "Тъй като Ви е поставена диагноза „коронавирус“, можете да предупредите останалите с помощта на приложението. Ако сте направили бърз тест, функцията за предупреждаване ще работи само в Германия. Ако сте направили PCR тест, тя ще работи в следните държави:";

"ExposureSubmissionWarnOthers_supportedCountriesTitle" = "Функцията за предупреждаване работи в няколко държави. Към момента това са:";

"ExposureSubmissionWarnOthers_consent_bullet1" = "Вашето съгласие е доброволно.";

"ExposureSubmissionWarnOthers_consent_bullet2" = "Ако споделите резултата си, ще помогнете на другите да се предпазят от заразяване.";

"ExposureSubmissionWarnOthers_consent_bullet3" = "Вашата самоличност няма да бъде разкрита. Другите потребители няма да узнаят кой е споделил резултата от теста си.";

"ExposureSubmissionWarnOthers_consent_bullet4" = "В раздела „Моите регистрации“ виждате събитията и местата, чиито регистрирани гости ще бъдат предупредени. Можете да изтриете отделни регистрации от списъка, за да ги изключите от процеса на предупреждаване.";

"ExposureSubmissionWarnOthers_consent_bullet5" = "За да дадете съгласието си, трябва да имате навършени 16 години.";

"ExposureSubmissionWarnOthers_continueButton" = "Приемам";

/* Exposure Submission Result */
"ExposureSubmissionResult_RemoveAlert_Title" = "Изтриване на резултат от тест?";

"ExposureSubmissionResult_RemoveAlert_Text" = "Резултатът от тест ще бъде преместен в кошчето, което се намира на плочка \"Още\" от страницата на таб \"Статус\". Там можете да го изтриете за постоянно или да го възстановите. Резултатът от тест ще бъде изтрит автоматично след 30 дни.";

"ExposureSubmissionResult_RemoveAlert_ConfirmButtonTitle" = "Изтриване на резултат от тест";

"ExposureSubmissionResult_RegistrationDateUnknown" = "Датата на регистрация е неизвестна";

"ExposureSubmissionResult_RegistrationDate" = "Дата на добавяне на теста";

"ExposureSubmissionResult_RegistrationDate_Antigen" = "Дата на издаване:";

"ExposureSubmissionResult_RegistrationDate_Suffix_Antigen" = ".";

"ExposureSubmissionResult_Person_Birthday_Prefix" = "Дата на раждане";

"ExposureSubmissionResult_Abbreviation_Hours" = "ч";

"ExposureSubmissionResult_Abbreviation_Minutes" = "мин";

"ExposureSubmissionResult_Abbreviation_Seconds" = "сек";

"ExposureSubmissionResult_Timer_Title" = "Резултатът ще е достъпен след";

"ExposureSubmissionResult_Negative_Antigen_Proof_Title" = " ";

"ExposureSubmissionResult_Negative_Antigen_Proof_Desc" = "Резултатът от Вашия тест е поверителен и не сте задължени да го споделяте. В случаите, когато това се изисква по закон, можете да да използвате който и да е от предоставените начини.";

"ExposureSubmissionResult_Negative_Antigen_NoProof_Title" = "Без функция за проверка";

"ExposureSubmissionResult_Negative_Antigen_NoProof_Desc" = "Тъй като показаният тук резултат е анонимизиран, той не може да се използва като доказателство за отрицателен резултат от бърз тест.";

/* Exposure Submission */
"ExposureSubmissionError_ErrorPrefix" = "Възникна техническа грешка при изпращането на данните Ви. Моля, обадете се на горещата линия за технически въпроси. Може да намерите телефонния номер в раздел „За приложението“.";

"ExposureSubmissionError_NoKeys" = "Няма наличен диагностичен код. Опитайте отново утре.";

"ExposureSubmissionError_InvalidTan" = "Генерираният ТАН код е невалиден. Моля, обадете се на горещата линия за технически въпроси от раздел „Информация за приложението“.";

"ExposureSubmissionError_EnNotEnabled" = "Регистрирането на излагания на риск не е активно.";

"ExposureSubmissionError_NoRegistrationToken" = "Не беше намерен токен за регистрация на смартфона.";

"ExposureSubmissionError_InvalidResponse" = "Отговорът не може да бъде обработен.";

"ExposureSubmissionError_NoResponse" = "Съдържанието на отговора е празно.";

"ExposureSubmissionError_QRAlreadyUsed" = "QR кодът е невалиден или вече е регистриран на Вашия смартфон. Ще получите резултата си от център за тестване или лаборатория, независимо от валидността на QR кода. Ако Ви бъде поставена диагноза „коронавирус“, службата за обществено здравеопазване ще бъде уведомена за това по установения от правните норми канал и ще се свърже с Вас. Ако сте изтрили този тест в приложението може да го възстановите от кошчето.";

"ExposureSubmissionError_QRAlreadyUsed_Title" = "Невалиден QR код";

"ExposureSubmissionError_TeleTanAlreadyUsed" = "ТАН кодът е невалиден или вече е използван. За повече информация се обадете на номера, посочен под „Заявяване на ТАН код“.";

"ExposureSubmissionError_QRNotExist_Title" = "Този QR код е изтекъл";

"ExposureSubmissionError_QRNotExist" = "Моля, изтрийте теста от приложението.\nПосле можете да добавите нов тест.";

"ExposureSubmissionError_RegTokenNotExist" = "Не може да бъде генериран ТАН код за изпращане. Моля, обадете се на горещата линия за технически въпроси, която можете да намерите в раздел „Информация за приложението“.";

"ExposureSubmissionError_other" = "Възникна грешка при свързване. Код на грешката за техническа поддръжка:";

"ExposureSubmissionError_otherend" = "Моля, опитайте отново.";

"ExposureSubmissionError_httpError" = "Не може да бъде установена връзка.";

"ExposureSubmissionError_declined" = "Моля, споделете своите случайни ИД, за да предупредите други хора.";

"ExposureSubmissionError_unknown" = "Неизвестна грешка";

"ExposureSubmissionError_defaultError" = "Възникна грешка при предаването на кода";

"ExposureSubmissionError_noAppConfiguration" = "Няма връзка с интернет. Моля, проверете и отворете приложението отново.";

/* ExposureSubmission OverwriteNotice */
"ExposureSubmission_OverwriteNotice_Title" = "Бележка";

"ExposureSubmission_OverwriteNotice_PrimaryButton" = "Напред";

"ExposureSubmission_OverwriteNotice_Image_Description" = "Ако въведете нов тест, той ще замести предходния.";

"ExposureSubmission_OverwriteNotice_Pcr_Headline" = "Вече сте регистрирали PCR тест.";

"ExposureSubmission_OverwriteNotice_Pcr_Text" = "Вече сте регистрирали PCR тест. Приложението може да обработва едновременно само един бърз тест и един PCR тест. Ако регистрирате друг PCR тест, предходният PCR тест ще бъде преместен в кошчето, от където може да го възстановите или изтриете.";

"ExposureSubmission_OverwriteNotice_Antigen_Headline" = "Вече сте регистрирали бърз тест.";

"ExposureSubmission_OverwriteNotice_Antigen_Text" = "Вече сте регистрирали бърз тест. Приложението може да обработва едновременно само един бърз тест и един PCR тест. Ако регистрирате друг бърз тест, предходният бърз тест ще бъде преместен в кошчето, от където може да го възстановите или изтриете.";

/* ExposureSubmission AntigenTest Profile Information */
"ExposureSubmission_Antigen_Profile_Information_Title" = "Профил за бързи тестове";

"ExposureSubmission_Antigen_Profile_Information_Image_Description" = "Жена със смартфон в ръката стои пред сграда. QR кодът символизира профила за бързи тестове, който трябва да се сканира.";

"ExposureSubmission_Antigen_Profile_Information_Description_Title" = "Запазете личните си данни като QR код, за да ускорите регистрацията в пунктовете за тестване.";

"ExposureSubmission_Antigen_Profile_Information_DescriptionSubHeadline" = "Ако си създадете профил за бързи тестове, няма да се налага да попълвате личните си данни наново при всеки антигенен тест.";

"ExposureSubmission_Antigen_Profile_Information_PrimaryButton" = "Напред";

"ExposureSubmission_Antigen_Profile_Information_Dataprivacy_Title" = "За повече информация прочетете декларацията за поверителност.";

/* ExposureSubmission AntigenTest Profile */
"ExposureSubmission_Antigen_Profile_Header_Text" = "Профил за бързи тестове";

"ExposureSubmission_Antigen_Profile_QRCode_Image_Description" = "QR код с Вашия профил за бързи тестове";

"ExposureSubmission_Antigen_Profile_Noice_Text" = "Представете този QR код в пункта за тестване, за да ускорите снемането на личните си данни. Дръжте и личната си ката подръка.";

"ExposureSubmission_Antigen_Profile_DateOfBirth_Format" = "Дата на раждане %@";

"ExposureSubmission_Antigen_Profile_Primary_Button" = "Напред";

"ExposureSubmission_Antigen_Profile_Secondary_Button" = "Редактиране";

/* ExposureSubmission AntigenTest */
"ExposureSubmission_Profile_CreateProfileTile_Title" = "Създаване на профил за бързи тестове";

"ExposureSubmission_Profile_CreateProfileTile_Description" = "Запазете личните си данни като QR код, за да ускорите регистрацията в пунктовете за тестване.";

"ExposureSubmission_Profile_ProfileTile_Title" = "Профил за бързи тестове";

"ExposureSubmission_Profile_ProfileTile_Description" = "Спестете време като представите профила си в пункта за тестване.";

/* ExposureSubmission TestCertificate */
"ExposureSubmission_TestCertificate_Information_Title" = "Сертификат за тест за COVID";

"ExposureSubmission_TestCertificate_Information_PrimaryButton" = "Заявете сертификат за тест";

"ExposureSubmission_TestCertificate_Information_SecondaryButton" = "Не, благодаря!";

"ExposureSubmission_TestCertificate_Information_ImageDescription" = "Жена със смартфон използва Corona-Warn-App. Зад нея печат с отметка символизира валиден сертификат.";

"ExposureSubmission_TestCertificate_Information_Section01" = "Сертификат за тест се издава само ако резултатът от теста е отрицателен.";

"ExposureSubmission_TestCertificate_Information_Section02" = "Сертификатът за тестване е валидно доказателство за отрицателен резултат от тест в рамките на ЕС (например при пътуване).";

"ExposureSubmission_TestCertificate_Information_Subheadline" = "От приложението можете да направите заявка за официален цифров сертификат на ЕС за тест за COVID. След това сертификатът се добавя в приложението.";

"ExposureSubmission_TestCertificate_Information_BirthdayPlaceholder" = "Дата на раждане";

"ExposureSubmission_TestCertificate_Information_BirthdayText" = "С цел сигурност, резултатът от теста е защитен с датата Ви на раждане. Той може да бъде издаден само ако посочите правилната дата.";

"ExposureSubmission_TestCertificate_Information_Dataprivacy_Title" = "За повече информация относно обработката на данни, прочетете декларацията за поверителност.";

"ExposureSubmission_TestCertificate_Information_Alert_Title" = "Отмяна на регистрация";

"ExposureSubmission_TestCertificate_Information_Alert_Message" = "Ако отмените регистрацията на теста, няма да може да получите резултата от него в приложението.";

"ExposureSubmission_TestCertificate_Information_Alert_ContinueRegistration" = "Продължаване с регистрацията";

"ExposureSubmission_TestCertificate_Information_Alert_CancelRegistration" = "Отмяна на регистрация";

/* Tracing Enable/Disable Settings */
"ExposureNotificationSetting_TracingSettingTitle" = "Регистриране на излаганията на риск";

"ExposureNotificationSetting_EnableTracing" = "Регистриране на излаганията на риск";

"ExposureNotificationSetting_Tracing_Limited" = "Ограничено";

"ExposureNotificationSetting_Tracing_Deactivated" = "Дезактивирано";

"ExposureNotificationSetting_ActionCell_Header" = "Настройка";

"ExposureNotificationSetting_DescriptionTitle_Inactive" = "Активиране на регистрирането на излагания на риск";

"ExposureNotificationSetting_DescriptionTitle" = "Как работи регистрирането на излагания на риск";

"ExposureNotificationSetting_DescriptionText1" = "За да може приложението да определи дали има риск да сте се заразили след контакт със заразен потребител, трябва да активирате регистрирането на излаганията на риск от заразяване. Тази функция работи на територията на множество държави, което означава, че се вземат предвид и контактите Ви с потребителите на други официални приложения за борба с коронавируса.";

"ExposureNotificationSetting_DescriptionText2" = "При регистрирането на излаганията на риск Вашият iPhone получава чрез Bluetooth криптирани случайно генерирани ИД кодове на други потребители и предава на техните устройства Вашите случайно генерирани ИД кодове. Приложението изтегля ежедневно списъци със случайните ИД кодове, както и всички доброволно споделени данни за проявени симптоми, на всички потребители с положителен тест за вируса, които са се съгласили да споделят своите резултати (и по-конкретно своите случайни ИД кодове) чрез приложението си. След това тези списъци се сравняват със случайните ИД кодове на потребителите, записани от Вашия iPhone, за да се провери вероятността да сте се заразили и за да получите предупреждение, ако това е необходимо.";

"ExposureNotificationSetting_DescriptionText3" = "Превключвателят Ви позволява да дезактивирате регистрирането на излаганията на риск по всяко време.";

"ExposureNotificationSetting_DescriptionText4" = "При регистрирането на излаганията на риск приложението никога не събира лични данни като Вашето име, адрес или местоположение и не предава подобна информация на останалите потребители. Самоличността на отделните потребители не може да бъде определена по техните случайни ИД.";

"ExposureNotificationSetting_Activate_Bluetooth" = "Включете функцията Bluetooth";

"ExposureNotificationSetting_Bluetooth_Description" = "Функцията Bluetooth трябва да бъде включена, за да могат да се регистрират случаите на излагане на риск. Моля, включете я от настройките на Вашето устройство.";

"ExposureNotificationSetting_Activate_Internet" = "Необходима е връзка с интернет";

"ExposureNotificationSetting_Internet_Description" = "Необходима е връзка с интернет за изчисляване на Вашия риск от заразяване. Моля, свържете се с Wi-Fi или мобилна мрежа за данни от настройките на устройството си.";

"ExposureNotificationSetting_Detail_Action_Button" = "Към настройките на устройството";

"ExposureNotificationSetting_Activate_OSENSetting" = "Активиране на известията за излагане на риск";

"ExposureNotificationSetting_Activate_OSENSetting_Description" = "Регистрирането на излаганията изисква известията да бъдат активирани от настройките на устройството Ви. Изберете „Към настройките на устройството“ -> „Известия за излагане на риск“ -> „Споделяне на информацията за излаганията“. После задайте приложението да бъде активно за известия за излагания като изберете регион от \"Посочване на активен регион\".";

"ExposureNotificationSetting_Activate_OSENSetting_Pre13.7" = "Активиране на известията за излагане на COVID-19";

"ExposureNotificationSetting_Activate_OSENSetting_Description_Pre13.7" = "Регистрирането на излаганията изисква известията за излагане на риск от заразяване с COVID-19 да бъдат активирани в настройките на устройството Ви. Изберете „Към настройките на устройството“ и активирайте известията за излагане на COVID-19.";

"ExposureNotificationSetting_SetActiveApp_OSENSetting" = "Посочване на активен регион";

"ExposureNotificationSetting_SetActiveApp_OSENSetting_Description_Pre13.7" = "Регистрирането на излаганията изисква приложението Corona-Warn-App да бъде отбелязано като активно в настройките на устройството Ви. Изберете „Към настройките на устройството“ -> „Настройки за регистриране на излаганията на COVID-19“ и изберете Corona-Warn-App да е активно.";

"ExposureNotificationSetting_SetActiveApp_OSENSetting_Description" = "Регистрирането на излаганията изисква Corona-Warn-App да бъде отбелязано като активното приложение в настройките на устройството Ви. Изберете „Към настройките на устройството“ -> „Настройки за излаганията“ -> „Посочване като активен регион“.";

"ExposureNotificationSetting_ParentalControls_OSENSetting" = "Активиране на регистрирането на излагания на риск от заразяване с COVID-19 и свързаните с това известия";

"ExposureNotificationSetting_ParentalControls_OSENSetting_Description" = "Моля, уверете се, че функцията за регистриране на излагания на риск от заразяване с COVID-19 и свързаните с това известия са активирани в настройките на устройството Ви.";

"ExposureNotificationSetting_AuthorizationRequired_OSENSetting" = "Изисква се оторизация";

"ExposureNotificationSetting_AuthorizationRequired_OSENSetting_Description" = "Моля, потвърдете използването на функцията за регистриране на излагания на риск от заразяване с COVID-19.";

"ExposureNotificationSetting_AuthorizationRequired_ActionTitle" = "Оторизация";

"ExposureNotificationSetting_AccLabel_Enabled" = "Трима души са активирали регистрирането на излагания на риск и контактите им един с друг ще бъдат записани.";

"ExposureNotificationSetting_AccLabel_Disabled" = "Контакт между трима души, един от които е с дезактивирано проследяване на контактите.";

"ExposureNotificationSetting_AccLabel_BluetoothOff" = "Контакт между трима души, един от които е с изключена функция Bluetooth.";

"ExposureNotificationSetting_AccLabel_InternetOff" = "Човек със смартфон с изключена връзка към интернет, чиито последни контакти не могат да бъдат идентифицирани.";

"ExposureNotificationSetting_Activate_Action" = "Приемам";

"ExposureNotificationSetting_Dismiss_Action" = "Отказ";

"ExposureNotificationSetting_GeneralError_Title" = "Грешка";

"ExposureNotificationSetting_GeneralError_LearnMore_Action" = "Научете повече";

"ExposureNotificationSetting_AuthenticationError" = "Възникна грешка при активирането на функцията за регистриране на излаганията на риск. Моля, проверете дали сте активирали регистъра на излаганията на риск от заразяване с COVID-19 в настройките си.";

"ExposureNotificationSetting_exposureNotification_Required" = "Възникна грешка при активирането на функцията за регистриране на излаганията на риск. Моля, проверете дали функцията за известия за излагания на риск от заразяване с COVID-19 в настройките Ви е активирана за приложението.";

"ExposureNotificationSetting_exposureNotification_unavailable" = "Възникна грешка при активирането на функцията за регистриране на излаганията на риск. Моля, проверете в настройките си дали това е активното приложение, което сте избрали за регистриране на излаганията на риск. За повече информация посетете нашата страница „ЧЗВ“.";

"ExposureNotificationSetting_unknownError" = "Възникна неочаквана грешка. За повече информация посетете нашата страница „ЧЗВ“.";

"ExposureNotificationSetting_apiMisuse" = "Възникна вътрешна грешка при активирането на функцията за регистриране на излагания на риск. За повече информация посетете нашата страница „ЧЗВ“ и опитайте отново по-късно.";

"ExposureNotificationSetting_notResponding" = "Възникна грешка при активирането на регистрирането на излаганията на риск. Моля, рестартирайте устройството си. Ако грешката продължи да възниква, посетете уебсайта с често задавани въпроси (ЧЗВ) или се обадете на горещата линия от „Информация за приложението“ -> „Гореща линия за технически проблеми“.";

/* EU Settings */
"ExposureNotificationSetting_EU_Title" = "Международно регистриране на излаганията";

"ExposureNotificationSetting_EU_Desc_1" = "Няколко държави обединиха усилия, за да можете да получавате международни предупреждения чрез съвместен сървър за обмен на данни. Така при определянето на риска от заразяване се вземат предвид и контактите Ви с потребители на официалните приложения за борба с коронавируса и в други държави.";

"ExposureNotificationSetting_EU_Desc_2" = "За тази цел приложението изтегля списък на всички споделени случайни идентификатори на потребители, който се актуализира ежедневно. След това този списък се сравнява със случайните идентификатори, записани от Вашия iPhone.\n\nИзтеглянето на списъците обикновено е безплатно за Вас. Това означава, че мобилните оператори не таксуват използваните от приложението данни в този контекст и не начисляват за тях такси за роуминг в други държави от ЕС. За повече подробности се обърнете към своя мобилен оператор.";

"ExposureNotificationSetting_EU_Desc_3" = "В момента в международното регистриране на излаганията на риск от заразяване участват следните държави:";

"ExposureNotificationSetting_EU_Desc_4" = "Декларацията за поверителност на приложението (която включва информация за обработката на данни от функцията за международно регистриране на излаганията) ще откриете в менюто в раздел „За приложението“ > „Поверителност“.";

/* EU Tracing Risk decription */
"ExposureNotificationSetting_euTracingRiskDeterminationTitle" = "Международно регистриране на излаганията";

"ExposureNotificationSetting_euTracingAllCountriesTitle" = "Участващи държави";

"ExposureNotificationSetting_EU_Empty_Error_Title" = "Държавите не могат да бъдат показани в момента.";

"ExposureNotificationSetting_EU_Empty_Error_Desc" = "Възможно е да нямате достъп до интернет. Моля, проверете дали имате връзка.";

"ExposureNotificationSetting_EU_Empty_Error_Button_Title" = "Към настройките на устройството";

/* Home Navigation Bar */
"Home_LeftBarButton_description" = "Лого на приложението Corona-Warn-App";

"Home_RightBarButton_description" = "Информация";

/* Home Active card */
"Home_Activate_Card_On_Title" = "Регистрирането на излагания на риск е активно";

"Home_Activate_Card_Off_Title" = "В момента не се извършва регистриране на излагания на риск";

"Home_Activate_Card_Bluetooth_Off_Title" = "Функцията Bluetooth е изключена";

/* Home common card */
"Home_Risk_Date_Item_Title" = "Актуализирано: %@";

"Home_Risk_No_Date_Title" = "Неизвестен";

"Home_Risk_Period_Disabled_Button_Title" = "Актуализира се на всеки %@\U00A0часа";

"Home_Risk_Last_Contact_Item_Title" = "Най-близка дата - %@";

"Home_Risk_Last_Contact_Item_Title_One_Risk_Day" = "На %@";

"Home_Risk_Last_Activate_Item_Title" = "Последна проверка за излагане на риск: %@";

"Home_Risk_Last_Activate_Item_Unknown_Title" = "Неизвестен риск";

"Home_Risk_Last_Activate_Item_Low_Title" = "Нисък риск";

"Home_Risk_Last_Activate_Item_High_Title" = "Повишен риск";

"Home_RiskCard_Update_Button" = "Актуализиране";

/* Home Inactive card */
"Home_Risk_Inactive_NoCalculation_Possible_Title" = "В момента не се извършва регистриране на излагания на риск";

"Home_Risk_Inactive_Outdated_Results_Title" = "Невъзможно регистриране на излагания на риск";

"Home_Risk_Inactive_NoCalculation_Possible_Body" = "Активирайте регистрирането на излагания на риск, за да разберете какво е нивото Ви на риск днес.";

"Home_Risk_Inactive_Outdated_Results_Body" = "Регистърът на излаганията на риск не е обновяван повече от 24 часа.";

"Home_Risk_Inactive_NoCalculation_Possible_Button" = "Активиране на регистрирането на излагания на риск";

"Home_Risk_Inactive_Outdated_Results_Button" = "Активиране на регистрирането на излагания на риск";

/* Home Low card */
"Home_Risk_Low_Title" = "Нисък риск";

/* Home High card */
"Home_Risk_High_Title" = "Повишен риск";

/* Home Status Check */
"Home_Risk_Status_Downloading_Title" = "Данните се изтеглят...";

"Home_Risk_Status_Detecting_Title" = "Извършва се проверка ...";

"Home_Risk_Status_Downloading_Body" = "Това може да отнеме няколко минути. Благодарим Ви за търпението!";

"Home_Risk_Status_Detecting_Body" = "Данните за Вашия риск от заразяване се проверяват. Това може да отнеме няколко минути. Благодарим Ви за търпението!";

/* Home exposure detection failed card */
"Home_Risk_Failed_Title" = "Проверката за излагане е риск е неуспешна";

"Home_Risk_Failed_Body" = "Синхронизацията на случайни ИД със сървъра е неуспешна. Можете да я рестартирате ръчно.";

"Home_Risk_Restart_Button_Title" = "Рестартиране";

/* Home Test Result Card */
"Home_resultCard_PCR_Title" = "PCR тест";

"Home_resultCard_Antigen_Title" = "Бърз тест";

"Home_resultCard_LoadingErrorTitle" = "Резултатът от Вашия тест не може да бъде зареден.";

/* - Pending */
"Home_resultCard_ResultUnvailableTitle" = "Все още няма резултат от теста Ви";

"Home_resultCard_Pending_PCR_Desc" = "Резултатът от Вашия PCR тест все още не е определен.";

"Home_resultCard_Pending_Antigen_Desc" = "Резултатът от Вашия бърз тест все още не е определен.";

/* - Available */
"Home_resultCard_ResultAvailableTitle" = "Извличане на резултат от тест";

"Home_resultCard_AvailableDesc" = "Ако резултатът от Вашия тест за коронавирус е положителен, можете да предупредите останалите.";

/* - Negative */
"Home_resultCard_NegativeCaption" = "Резултати";

"Home_resultCard_NegativeTitle" = "SARS-CoV-2";

"Home_resultCard_NegativeTitleNegative" = "Отрицателен";

"Home_resultCard_NegativeDesc" = "Нямате поставена диагноза за заразяване с вирус SARS-CoV-2.";

"Home_resultCard_NegativeDatePCR" = "Дата на регистриране на теста: %@";

"Home_resultCard_NegativeDateAntigen" = "Извършено на %@";

/* - Invalid */
"Home_resultCard_InvalidTitle" = "Невалиден тест";

"Home_resultCard_InvalidDesc" = "Не може да бъде определен резултат от теста Ви.";

/* - Expired */
"Home_resultCard_ExpiredTitle" = "Вече не е валиден";

"Home_resultCard_ExpiredDesc" = "Вашият тест е направен преди повече от 21 дни и вече не е валиден. Моля, изтрийте го, за да можете да добавите друг след това.";

/* - Outdated */
"Home_resultCard_OutdatedTitle" = "Тестът вече не е актуален";

"Home_resultCard_OutdatedDesc" = "Бързият Ви тест е на повече от 48 часаи вече няма да се показва тук. ";

/* - Loading */
"Home_resultCard_LoadingTitle" = "Извършва се актуализиране...";

"Home_resultCard_LoadingBody" = "Извършва се изтегляне и проверка на актуалните данни. Това може да отнеме няколко минути.";

/* - Button */
"Home_resultCard_ShowResultButton" = "Показване на тест";

"Home_resultCard_RetrieveResultButton" = "Извличане на резултат от тест";

"Home_resultCard_DeleteTestButton" = "Изтриване на тест";

"Home_resultCard_HideTestButton" = "Да не се показва отново";

/* - Show Positive */
"Home_Finding_Positive_Card_Status_Title" = "Положителен резултат за SARS-CoV-2";

"Home_Finding_Positive_Card_Status_Subtitle" = "Вашето заразяване със SARS-CoV-2 е потвърдено.";

"Home_Finding_Positive_Card_Status_DatePCR" = "Дата на регистриране на теста: %@";

"Home_Finding_Positive_Card_Status_DateAntigen" = "Извършено на %@";

"Home_Finding_Positive_Card_Note_Title" = "Моля, не забравяйте:";

"Home_Finding_Positive_Card_Verify_Item_Title" = "Направете PCR тест, за да потвърдите този резултат от тест.";

"Home_Finding_Positive_Card_Phone_Item_Title" = "От службата за обществено здравеопазване (Gesundheitsamt) може да се свържат с Вас през следващите няколко дни.";

"Home_Finding_Positive_Card_Home_Item_Title" = "Има голяма вероятност да сте носител на заразата. Изолирайте се от другите хора.";

"Home_Finding_Positive_Card_Share_Item_Title" = "Споделете своите случайни ИД кодове, за да предупредите останалите потребители.";

"Home_Finding_Positive_Card_Button" = "Предупредете другите";

"Home_Finding_Positive_Card_Button_Remove_Test" = "Премахване на теста";

/* Home Test Registration Card */
"Home_TestRegistration_Title" = "Управлявайте тестовете си";

"Home_TestRegistration_Body" = "Намерете центровете за тестване в близост до вас и регистрирайте теста си, за да можете да предупредите останалите по-бързо или за да заявите своя цифров сертификат за тест за COVID.";

"Home_TestRegistration_Button" = "Напред";

/* Home Trace Locations Card */
"Home_TraceLocationsCard_Title" = "Планирате събитие?";

"Home_TraceLocationsCard_Body" = "Планирате събитие или ръководите бизнес? Създайте QR код, за да могат посетителите да се регистрират, когато пристигнат.";

"Home_TraceLocationsCard_Button" = "Създаване на QR код";

/* Home More Card */
"Home_MoreCard_Title" = "Още";

"Home_MoreCard_SettingsTitle" = "Настройки";

"Home_MoreCard_RecycleBinTitle" = "Кошче";

"Home_MoreCard_AppInformationTitle" = "За приложението";

"Home_MoreCard_FAQTitle" = "ЧЗВ";

"Home_MoreCard_ShareTitle" = "Споделяне";

/* Home Alert Risk Lowered */
"Home_Alert_RiskStatusLowered_Title" = "Промяна на Вашия статус на риск";

"Home_Alert_RiskStatusLowered_Message" = "Изминаха повече от 14 дни от последния контакт, който предизвика повишаване на нивото на Вашия риск. Затова рискът Ви от заразяване отново е определен като нисък.\n\nКакво трябва да направите:\n1. Ако нямате симптоми за заразяване с COVID-19, продължете да следвате общоприетите правила за спазване на дистанция и хигиена.\n2. Ако имате симптоми за заразяване с COVID-19, препоръчваме Ви да посетите своя лекар и да се тествате.";

"Home_Alert_RiskStatusLowered_PrimaryButtonTitle" = "OK";

/* App Information */
"App_Information_Title" = "За приложението";

"App_Information_Version" = "Версия";

/* App Information - About */
"App_Information_About_Navigation" = "За приложението";

"App_Information_About_ImageDescription" = "";

"App_Information_About_Title" = "Да се преборим с коронавируса заедно";

"App_Information_About_Description" = "Институтът „Роберт Кох“ (RKI) е федералната служба за обществено здравеопазване в Германия. Той е издател на приложението Corona-Warn-App по поръчка на федералното правителство. Приложението е предназначено да бъде дигитално допълнение на вече въведените мерки за опазване на общественото здраве: социално дистанциране, поддържане на висока хигиена и носене на маски.";

"App_Information_About_Text" = "Хората, които използват приложението, помагат за проследяване и прекъсване на веригите на заразяване. Приложението запазва във Вашето устройство данните за контактите Ви с други хора. Получавате известие, ако сте били в контакт с лица, които впоследствие са били диагностицирани с коронавирус. Вашата самоличност и неприкосновеността на данните Ви са защитени по всяко време.";

"App_Information_About_LinkText" = "Информация за приложението на опростен и жестомимичен език.";

/* App Information - FAQ */
"App_Information_FAQ_Navigation" = "ЧЗВ";

/* App Information - Contact */
"App_Information_Contact_Navigation" = "Технически въпроси";

"App_Information_Contact_ImageDescription" = "Мъж със слушалки провежда телефонен разговор.";

"App_Information_Contact_Title" = "Как можем да Ви помогнем?";

"App_Information_Contact_Description" = "Моля, използвайте нашата национална гореща линия за технически въпроси относно приложението Corona-Warn-App.";

"App_Information_Contact_Hotline_Title" = "Технически въпроси:";

"App_Information_Contact_Hotline_Text_Domestic" = "0800 7540001";

"App_Information_Contact_Hotline_Number_Domestic" = "08007540001";

"App_Information_Contact_Hotline_Details_Domestic" = "За обаждания на територията на Германия.\nОбаждането е безплатно.";

"App_Information_Contact_Hotline_Text_Foreign" = "+49 30 498 75401";

"App_Information_Contact_Hotline_Number_Foreign" = "+493049875401";

"App_Information_Contact_Hotline_Details_Foreign" = "За обаждания извън територията на Германия.\nВажат тарифите на телефонния ви оператор.";

"App_Information_Contact_Hotline_Terms" = "Обслужването на клиентите, което предлагаме, е налично на следните езици: \nнемски, английски, турски\n\nРаботно време:\nпонеделник - събота, от 7:00 до 22:00 ч. (CET) \n(освен на национални празници)\n\nАко имате въпроси, свързани със здравето, се обадете на личния си лекар или на горещата линия на службата за медицинска помощ на телефон 116 117.";

/* App Information - Imprint */
"App_Information_New_Features_Navigation" = "Нови функции";

"App_Information_Imprint_Navigation" = "За издателя";

"App_Information_Imprint_ImageDescription" = "Ръка държи смартфон, на чийто екран се вижда голямо количество текст, а до нея се вижда знакът за раздел, символизиращ правната информация.";

"App_Information_Imprint_Section1_Title" = "Издател";

"App_Information_Imprint_Section1_Text" = "(отговорен съгласно член 5, параграф 1 от TMG и член 18, параграф 1 от МStV)";

"App_Information_Imprint_Section2_Title" = "Robert Koch Institute";

"App_Information_Imprint_Section2_Text" = "Nordufer 20\n13353 Berlin\nпредставляван от своя директор";

"App_Information_Imprint_Section3_Title" = "Контакт";

"App_Information_Imprint_Section3_Text" = "Имейл: CoronaWarnApp@rki.de";

"App_Information_Imprint_Section4_Title" = "Идентификационен номер за ДДС";

"App_Information_Imprint_Section4_Text" = "DE 165 893 430";

"App_Information_Contact_Form_Title" = "Формуляр за контакт";

/* App Information - Legal */
"App_Information_Legal_Navigation" = "Правна информация";

/* App Information - Privacy */
"App_Information_Privacy_Navigation" = "Поверителност";

"App_Information_Legal_ImageDescription" = "Ръка държи смартфон, на чийто екран се вижда голямо количество текст, а до нея има изображение на везна, която символизира правната информация.";

"App_Information_Privacy_Title" = "Поверителност";

"App_Information_Privacy_Description" = "Анонимността Ви се запазва.\nВашите данни се криптират изцяло и се изпращат посредством псевдоним.";

/* App Information - Terms */
"App_Information_Terms_Navigation" = "Условия за използване";

"App_Information_Terms_ImageDescription" = "Ръка държи смартфон, на чийто екран се вижда голямо количество текст. До нея се вижда символ за отметка, символизиращ изразено съгласие с условията за използване.";

"App_Information_Terms_Title" = "Условия за използване";

/* App Information - Error Report */
"ErrorReport_PrivacyInformation" = "За повече информация прочетете декларацията за поверителност";

"ErrorReport_ActiveStatus_Title" = "Извършва се анализ на грешките";

"ErrorReport_InactiveStatus_Title" = "Неактивно";

"ErrorReport_Progress_Description" = "Текущ размер: %@ (без компресия)";

"ErrorReport_StartButtonTitle" = "Начало";

"ErrorReport_StopAndDeleteButtonTitle" = "Спиране и изтриване";

"ErrorReport_SaveButtonTitle" = "Споделяне и напред";

"ErrorReport_SendButtonTitle" = "Изпращане на отчет за грешки";

"ErrorReport_SendReports_Title" = "Изпращане на отчет за грешки";

"ErrorReport_SendReports_Paragraph" = "Необходимо е да дадете своето съгласие, за да може да изпратите записания отчет за грешките до отдела по техническа поддръжка на института „Роберт Кох“. \n\nСлед изпращането ще получите ИД на отчета за грешките. Този ИД може да се използва например за предоставяне на допълнителна информация на отдела по поддръжка и за присъединяването му към Вашия отчет. Ако не посочите ИД на отчета за грешките, техническият отдел на института „Роберт Кох“ не може да асоциира отчета с Вас.";

"ErrorReport_SendReports_Details" = "Подробна информация относно обработката на тези данни и рисковете относно защитата на данните в САЩ и други държави.";

"ErrorReport_SendReports_Button_Title" = "Приемане и изпращане";

/* Invite Friends */
"InviteFriends_NavTitle" = "Препоръчайте приложението";

"InviteFriends_Subtitle" = "Препоръчайте приложението Corona-Warn-App";

"InviteFriends_Title" = "Да се преборим с коронавируса заедно";

"InviteFriends_Description" = "Колкото повече хора използват приложението, толкова по-бързо можем да прекъснем веригите на заразяване. Предложете на семейството и приятелите си да изтеглят приложението.";

"InviteFriends_Button" = "Изпращане на линк за изтегляне";

"InviteFriends_ShareTitle" = "Да се преборим с коронавируса заедно! Аз ще участвам, а ти?";

"InviteFriends_Illustration_Label" = "Човек споделя приложението Corona-Warn-App с четирима души.";

/* Reset View */
"Reset_NavTitle" = "Изчистване";

"Reset_Header1" = "Потвърждавате ли, че желаете да изчистите данните в приложението?";

"Reset_Descrition1" = "Повече няма да получавате известия за излагания на риск и няма да можете да предупреждавате други потребители.";

"Reset_Button" = "Изчистване на данните в приложението";

"Reset_Discard" = "Отказ";

"Reset_InfoTitle" = "Изтриване на регистъра на излаганията на риск";

"Reset_InfoDescription" = "Регистърът на излагания на риск трябва да бъде изтрит от настройките на устройството Ви.";

"Reset_Subtitle" = "Изчистване на данните в приложението";

"Reset_ImageDescription" = "Ръка, държаща смартфон, на чийто екран се вижда символ за протичащо изчистване на приложението.";

"Reset_ConfirmDialog_Title" = "Изчистване на данните в приложението";

"Reset_ConfirmDialog_Description" = "Повече няма да получавате известия за излагания на риск и няма да можете да предупреждавате други потребители. Това действие не може да бъде отменено.";

"Reset_ConfirmDialog_Cancel" = "Отказ";

"Reset_ConfirmDialog_Confirm" = "Изчистване";

/* Local Notifications */
"local_notifications_ignore" = "Игнориране";

"local_notifications_detectexposure_title" = "Corona-Warn-App";

"local_notifications_detectexposure_body" = "Имате нови съобщения от приложението Corona-Warn-App.";

"local_notifications_testresults_title" = "Corona-Warn-App";

"local_notifications_testresults_body" = "Имате нови съобщения от приложението Corona-Warn-App.";

"local_notifications_certificate_title" = "Corona-Warn-App";

"local_notifications_certificate_body" = "Имате нови съобщения от приложението Corona-Warn-App.";

"local_notifications_certificate_validity_body" = "Проверете валидността на своите сертификати.";

/* Risk Legend */
"RiskLegend_Title" = "Общ преглед";

"RiskLegend_Subtitle" = "Важни функции и понятия";

"RiskLegend_Legend1_Title" = "Регистриране на излаганията на риск";

"RiskLegend_Legend1_Text" = "Регистрирането на излагания на риск е една от трите основни функции на приложението. Когато е активирана, всички осъществени контакти между устройства се записват автоматично.";

"RiskLegend_Legend2_Title" = "Риск от заразяване";

"RiskLegend_Legend2_Text" = "Когато регистрирането на излагания е активно, приложението изчислява какъв е Вашият риск от заразяване, като измерва продължителността и близостта на контактите Ви с хора, които са били диагностицирани с COVID-19 през последните 14 дни.";

"RiskLegend_Legend2_RiskLevels" = "Възможни са следните нива на риск:";

"RiskLegend_Legend2_High" = "Повишен риск";

"RiskLegend_Legend2_Low" = "Нисък риск";

"RiskLegend_Legend3_Title" = "Уведомяване на други потребители";

"RiskLegend_Legend3_Text" = "Може да регистрирате тест и да извлечете резултатите от него в приложението. Ако имате поставена диагноза „коронавирус“, може да уведомите останалите потребители и да прекъснете веригата на заразяване.";

"RiskLegend_Definitions_Title" = "Дефиниции на термини";

"RiskLegend_Store_Title" = "Регистър на излаганията на риск";

"RiskLegend_Store_Text" = "Списък на получените и генерираните случайни идентификатори, запазени временно в хранилището на операционната система. Списъкът се чете при проверка на излаганията на риск. Всички случайни идентификатори се изтриват автоматично след 14 дни.";

"RiskLegend_Check_Title" = "Проверка за излагане на риск";

"RiskLegend_Check_Text" = "Данните от регистъра на излаганията на риск се извличат и синхронизират с известията за рисковете на други потребители. Проверката на Вашия риск се извършва автоматично няколко пъти на ден.";

"RiskLegend_Contact_Title" = "Излагане на риск";

"RiskLegend_Contact_Text" = "Контакт със заразено лице, което е споделило положителен резултат от тест в приложението. За да бъде класифицирано като излагане с висока степен на риск, то трябва да отговаря на определени критерии по отношение на продължителност, разстояние и предполагаема заразност на другото лице.";

"RiskLegend_Notification_Title" = "Известия за излагане на риск";

"RiskLegend_Notification_Text" = "Показват излаганията на риск в приложението Corona-Warn-App.";

"RiskLegend_Random_Title" = "Случаен идентификатор";

"RiskLegend_Random_Text" = "Случайните идентификатори са произволно генерирани комбинации от цифри и букви, които устройствата си разменят, когато са в близост едно до друго. Идентифицирането на конкретни лица посредством проследяването им е невъзможно. Освен това те се изтриват автоматично след 14 дни. Лицата, диагностицирани с коронавирус, могат да споделят с останалите потребители на приложението своите случайни идентификатори, генерирани през последните 14 дни.";

"RiskLegend_Image1_AccLabel" = "На екрана на устройство се вижда съдържание с номера.";

/* Update Message */
"Update_Message_Title" = "Има налична актуализация";

"Update_Message_Text" = "Има налична актуализация за прлиожението Corona-Warn-App.";

"Update_Message_Text_Force" = "Имайте предвид, че е необходимо да инсталирате последната актуализация, за да можете да използвате приложението Corona-Warn-App.";

"Update_Message_Action_Update" = "Актуализиране";

"Update_Message_Action_Later" = "По-късно";

/* ENATanInput */
"ENATanInput_Empty" = "Празно";

"ENATanInput_InvalidCharacter" = "Невалиден символ\n\n%@";

"ENATanInput_CharacterIndex" = "Символ %1$u от %2$u";

/* Active Tracing Interval Formatting:\n The following two entries are used together. If tracing was not active (almost) 14 days\n during the last 14 days then `Active_Tracing_Interval_Partially_Active` is used – otherwise\n `Active_Tracing_Interval_Partially_Active` will be used. */
"Active_Tracing_Interval_Partially_Active" = "Регистрирането на излагания на риск е било активно през %1$u от изминалите 14 дни";

"Active_Tracing_Interval_Permanently_Active" = "Няма прекъсване на регистрирането на излагания на риск";

/* Delta Onboarding - New Version Features */
"DeltaOnboarding_NewVersionFeatures_AccessibilityImageLabel" = "Нови функции в настоящата версия";

"DeltaOnboarding_NewVersionFeatures_Title" = "Нови функции";

"DeltaOnboarding_NewVersionFeatures_Release" = "Версия";

"DeltaOnboarding_NewVersionFeatures_Button_Continue" = "Напред";

"DeltaOnboarding_NewVersionFeatures_Description" = "Наред с корекциите на грешки настоящата актуализация съдържа също и нови и разширени функции.";

/* New Version Features */
"NewVersionFeatures_Info_about_abb_information" = "Може да видите промените в тази версия в подраздела „Нови функции“ на информацията за приложението.";

/* Version 2.14 */
"NewVersionFeature_214_recycleBin_title" = "Функция \"Кошче\" за тестове";

<<<<<<< HEAD
"NewVersionFeature_214_recycleBin_description" = "Можете да възстановите бързи и PCR тестове, които по-рано сте изтрили в приложението. Това означава, че имате възможност да възстановявате файлове, които сте изтрили неволно.";
=======
"NewVersionFeature_214_recycleBin_description" = "Изтритите бързи и PCR тестове са преместени в кошчето. Това означава, че имате възможност да възстановявате файлове, които сте изтрили неволно.";
>>>>>>> d9cfc149

/* Delta Onboarding */
"DeltaOnboarding_AccessibilityImageLabel" = "Международно регистриране на излаганията";

"DeltaOnboarding_Headline" = "Международно регистриране на излаганията";

"DeltaOnboarding_Description" = "Разширихме функциите на Corona-Warn-App. Много държави работят заедно, за да може да получавате международни предупреждения чрез съвместния сървър за обмен на данни. Сега при определянето на Вашия риск от заразяване се вземат предвид и контактите Ви с потребителите на официалните приложения за борба с коронавируса във всички участващи държави.\n\nЗа целта приложението ежедневно изтегля списък със случайните идентификатори на всички потребители, избрали да споделят резултатите си от тестовете през своето приложение. След това този списък се сравнява със случайните ИД, записани от Вашия iPhone.\n\nЕжедневното изтегляне на списъка обикновено е безплатно за Вас. Това означава, че мобилните оператори не Ви таксуват за данните, които приложението използва, и не начисляват за тях такси за роуминг в други държави от ЕС. За повече подробности се обърнете към своя мобилен оператор.";

"DeltaOnboarding_ParticipatingCountries" = "В момента в обмена участват следните държави:";

"DeltaOnboarding_ParticipatingCountriesList_Unavailable" = "Списък на участващите държави можете да видите в подробните данни за регистриране на излаганията.";

"DeltaOnboarding_ParticipatingCountriesList_Unavailable_Title" = "Участващи държави";

"DeltaOnboarding_PrimaryButton_Continue" = "Напред";

"DeltaOnboarding_Terms_Description1" = "Условията за ползване също бяха актуализирани, за да отразят разширената функционалност на приложението.";

"DeltaOnboarding_Terms_Button" = "Покажи условията за ползване";

"DeltaOnboarding_Terms_Description2" = "Условията за ползване и декларацията за поверителност могат да бъдат прегледани от опцията „За приложението“ в менюто и от описанието в онлайн магазина. Промените няма да се отразят на работата на приложението. Ако продължите да го ползвате или го отворите повторно, ще приемем, че сте се съгласили с обновените условия за ползване.";

/* Warn other notifications */
"WarnOthersNotification_Title" = "Можете да помогнете!";

"WarnOthersNotification_Description" = "Моля, споделете резултата от теста си и предупредете останалите потребители.";

/* Automatic sharing Consent */
"AutomaticSharingConsent_Title" = "Вашето съгласие";

"AutomaticSharingConsent_SwitchTitle" = "Предупредете другите";

"AutomaticSharingConsent_SwitchTitleDesc" = "Дадохте следното съгласие:";

"AutomaticSharingConsent_DataProcessingDetailInfo" = "Подробна информация за обработването на данни и Вашето съгласие";

/* Thank you screen */
"Thank_You_Title" = "Благодарим Ви!";

"Thank_You_SubTitle" = "Благодарим Ви, че помагате да се спре разпространението на коронавируса.";

"Thank_You_Description1" = "Другите потребители ще бъдат предупредени.";

"Thank_You_Description2" = "Сега можете да помогнете за подобряване на точността на предупрежденията. За тази цел, в следващата стъпка ни кажете кога развихте първите симптоми. Можете да отмените стъпката във всеки един момент.";

"Thank_You_Continue_Button" = "Въведете симптоми";

"Thank_You_Cancel_Button" = "Изход";

"Thank_You_AccImageDescription" = "Няколко души гледат смартфоните си.";

/* Test result screen (positive test result) */
"TestResultPositive_NoConsent_Title" = "Моля, помогнете на всички нас!";

"TestResultPositive_NoConsent_Info1" = "Споделете резултата от Вашия тест и помогнете на другите да се предпазят от заразяване.";

"TestResultPositive_NoConsent_Info2" = "Вашата самоличност няма да бъде разкрита. Другите потребители няма да узнаят кой е споделил резултата от теста си.";

"TestResultPositive_NoConsent_Info3" = "Моля, следвайте инструкциите на Вашия лекар и си останете вкъщи, за да не заразявате други хора.";

"TestResultPositive_NoConsent_PrimaryButton" = "Предупредете другите";

"TestResultPositive_NoConsent_SecondaryButton" = "Отказ";

"TestResultPositive_NoConsent_AlertNotWarnOthers_Title" = "Не искате ли да изпратите предупреждение?";

"TestResultPositive_NoConsent_AlertNotWarnOthers_Description" = "Ако искате да предупредите останалите, трябва да споделите резултата от Вашия тест.";

"TestResultPositive_NoConsent_AlertNotWarnOthers_ButtonOne" = "Не предупреждавай другите";

"TestResultPositive_NoConsent_AlertNotWarnOthers_ButtonTwo" = "Предупреди другите";

"TestResultPositive_WithConsent_Title" = "Благодарим Ви, че помагате да се спре разпространението на коронавируса.";

"TestResultPositive_WithConsent_Info1" = "Другите потребители ще бъдат предупредени.";

"TestResultPositive_WithConsent_Info2" = "Сега можете да помогнете за подобряване на точността на предупрежденията. За тази цел, в следващата стъпка ни кажете кога развихте първите симптоми. Можете да отмените стъпката във всеки един момент.";

"TestResultPositive_WithConsent_PrimaryButton" = "Въведете симптоми";

"TestResultPositive_WithConsent_SecondaryButton" = "Изход";

"TestResultPositive_KeysSubmitted_Description" = "Благодарение на Вашата подкрепа други хора ще бъдат предупредени и ще могат да реагират адекватно.";

"TestResultPositive_KeysSubmitted_Title1" = "Моля, не забравяйте:";

"TestResultPositive_KeysSubmitted_Info1" = "Направете PCR тест, за да потвърдите този резултат от тест.";

"TestResultPositive_KeysSubmitted_Info2" = "От службата за обществено здравеопазване (Gesundheitsamt) може да се свържат с Вас през следващите няколко дни.";

"TestResultPositive_KeysSubmitted_Info3" = "Има голяма вероятност да сте носител на заразата. Изолирайте се от другите хора.";

"TestResultPositive_KeysSubmitted_Title2" = "Още информация:";

"TestResultPositive_KeysSubmitted_FurtherInfo1" = "Периодът, в който трябва да сте под карантина, обикновено е 14 дни. Наблюдавайте внимателно развитието на Вашите симптоми.";

"TestResultPositive_KeysSubmitted_FurtherInfo2" = "Службата за обществено здравеопазване ще изиска от Вас да съставите списък на хората, с които сте били в близък контакт (на разстояние под 2 метра или при разговор лице в лице) в продължение на повече от 15 минути през последните два дни, преди да се разболеете. Може да използвате Вашия дневник на контактите – просто експортирайте записите и след това ги разпечатайте или ги изпратете по имейл.";

"TestResultPositive_KeysSubmitted_FurtherInfo3" = "Моля, обърнете особено внимание на хората, които няма да бъдат уведомени директно чрез приложението, тъй като нямат смартфон или не са инсталирали приложението.";

"TestResultPositive_KeysSubmitted_FurtherInfo4" = "Може все още да сте носител на заразата дори ако вече не проявявате симптоми и отново се чувствате добре. По тази причина, моля, не нарушавайте указания период на изолация.";

"TestResultPositive_KeysSubmitted_PrimaryButton" = "Изтриване на тест";

/* Contact Diary */
/* Overview */
"ContactDiary_Overview_Button_Title_Menu" = "Меню";

"ContactDiary_Overview_Title" = "Дневник на контактите";

"ContactDiary_Overview_Description" = "Отбелязвайте хората, които сте срещали, и местата, които сте посетили. Ако за даден ден се появи информация за риск, може да предупредите хората, с които сте контактували в този ден дори ако те самите на използват приложението Corona-Warn-App.";

"ContactDiary_Overview_Increased_Risk_Title" = "Повишен риск";

"ContactDiary_Overview_Low_Risk_Title" = "Нисък риск";

"ContactDiary_Overview_Risk_Text_StandardCause" = "въз основа на оценените от приложението контакти.";

"ContactDiary_Overview_Risk_Text_Disclaimer" = "Не е задължително те да са свързани с отбелязаните от Вас хора и места.";

"ContactDiary_Overview_Risk_Text_LowRiskEncountersCause" = "въз основа на повече от едно излагане на нисък риск.";

"ContactDiary_Overview_PersonEncounter_Duration_LessThan10Minutes" = "Под 10 минути";

"ContactDiary_Overview_PersonEncounter_Duration_MoreThan10Minutes" = "Над 10 минути";

"ContactDiary_Overview_PersonEncounter_MaskSituation_WithMask" = "С маска";

"ContactDiary_Overview_PersonEncounter_MaskSituation_WithoutMask" = "Без маска";

"ContactDiary_Overview_PersonEncounter_Setting_Outside" = "На открито";

"ContactDiary_Overview_PersonEncounter_Setting_Inside" = "На закрито";

"ContactDiary_Overview_LocationVisit_Abbreviation_Hours" = "ч";

"ContactDiary_Overview_Tests_PCR_Registered" = "PCR тестът е регистриран";

"ContactDiary_Overview_Tests_Antigen_Done" = "Бързият тест е извършен";

"ContactDiary_Overview_Tests_Negative_Result" = "Отрицателен резултат";

"ContactDiary_Overview_Tests_Positive_Result" = "Положителен резултат";

/* ActionSheet */
"ContactDiary_Overview_ActionSheet_InfoActionTitle" = "Информация";

"ContactDiary_Overview_ActionSheet_ExportActionTitle" = "Експортиране на записи";

"ContactDiary_Overview_ActionSheet_EditPersonTitle" = "Редактиране на лица";

"ContactDiary_Overview_ActionSheet_EditLocationTitle" = "Редактиране на места";

"ContactDiary_Overview_ActionSheet_ExportActionSubject" = "Дневник на моите контакти";

/* Checkin Risk */
"ContactDiaray_Overview_Checkin_Title_HighRisk" = "Повишен риск";

"ContactDiaray_Overview_Checkin_Title_LowRisk" = "Нисък риск";

"ContactDiaray_Overview_Checkin_Title_Subheadline" = "Въз основа на Вашето присъствие в:";

"ContactDiaray_Overview_Checkin_High_Risk_In_Brackets" = "(повишен риск)";

"ContactDiaray_Overview_Checkin_Low_Risk_In_Brackets" = "(нисък риск)";

/* Day */
"ContactDiary_Day_ContactPersonsSegment" = "Лица";

"ContactDiary_Day_AddContactPerson" = "Добавяне на лице";

"ContactDiary_Day_ContactPersonsEmptyTitle" = "Все още няма въведени лица";

"ContactDiary_Day_ContactPersonsEmptyDescription" = "Създайте лице и го добавете към Вашия дневник на контактите.";

"ContactDiary_Day_ContactPersonsEmptyImageDescription" = "Силует на жена, която минава през поляна.";

"ContactDiary_Day_LocationsSegment" = "Места";

"ContactDiary_Day_AddLocation" = "Добавяне на място";

"ContactDiary_Day_LocationsEmptyTitle" = "Все още няма въведени места";

"ContactDiary_Day_LocationsEmptyDescription" = "Създайте място и го добавете към Вашия дневник на контактите.";

"ContactDiary_Day_LocationsEmptyImageDescription" = "Сграда с маркер за местоположение.";

"ContactDiary_Day_Encounter_LessThan10Minutes" = "Под 10 минути";

"ContactDiary_Day_Encounter_MoreThan10Minutes" = "Над 10 минути";

"ContactDiary_Day_Encounter_WithMask" = "С маска";

"ContactDiary_Day_Encounter_WithoutMask" = "Без маска";

"ContactDiary_Day_Encounter_Outside" = "На открито";

"ContactDiary_Day_Encounter_Inside" = "На закрито";

"ContactDiary_Day_Encounter_Notes_Placeholder" = "Забележка (напр. близко разстояние)";

"ContactDiary_Day_Visit_Duration" = "Продължителност";

"ContactDiary_Day_Visit_Notes_Placeholder" = "Бележка (напр. присъствие на много хора, лоша вентилация)";

/* Edit Entries */
"ContactDiary_EditEntries_ContactPersons_Title" = "Редактиране на лица";

"ContactDiary_EditEntries_ContactPersons_DeleteAllButtonTitle" = "Изтриване на всички";

"ContactDiary_EditEntries_ContactPersons_AlertTitle" = "Наистина ли искате да изтриете всички лица?";

"ContactDiary_EditEntries_ContactPersons_AlertMessage" = "Ако премахнете всички лица, всички записи за тях ще бъдат премахнати от дневника Ви.";

"ContactDiary_EditEntries_ContactPersons_AlertConfirmButtonTitle" = "Да";

"ContactDiary_EditEntries_ContactPersons_AlertCancelButtonTitle" = "Не";

"ContactDiary_EditEntries_ContactPerson_AlertTitle" = "Наистина ли искате да изтриете това лице?";

"ContactDiary_EditEntries_ContactPerson_AlertMessage" = "Ако изтриете дадено лице, всички записи за него ще бъдат премахнати от Вашия дневник.";

"ContactDiary_EditEntries_ContactPerson_AlertConfirmButtonTitle" = "Да";

"ContactDiary_EditEntries_ContactPerson_AlertCancelButtonTitle" = "Не";

"ContactDiary_EditEntries_Locations_Title" = "Редактиране на места";

"ContactDiary_EditEntries_Locations_DeleteAllButtonTitle" = "Изтриване на всички";

"ContactDiary_EditEntries_Locations_AlertTitle" = "Наистина ли искате да изтриете всички места?";

"ContactDiary_EditEntries_Locations_AlertMessage" = "Ако премахнете всички места, всички записи за тях ще бъдат премахнати от Вашия дневник.";

"ContactDiary_EditEntries_Locations_AlertConfirmButtonTitle" = "Да";

"ContactDiary_EditEntries_Locations_AlertCancelButtonTitle" = "Не";

"ContactDiary_EditEntries_Location_AlertTitle" = "Наистина ли искате да изтриете това място?";

"ContactDiary_EditEntries_Location_AlertMessage" = "Ако изтриете дадено място, всички записи за него ще бъдат премахнати от Вашия дневник.";

"ContactDiary_EditEntries_Location_AlertConfirmButtonTitle" = "Да";

"ContactDiary_EditEntries_Location_AlertCancelButtonTitle" = "Не";

/* Information */
"ContactDiary_Information_Title" = "Дневник на контактите";

"ContactDiary_Information_ImageDescription" = "Няколко души са навън и гледат смартфоните си.";

"ContactDiary_Information_DescriptionTitle" = "Отбелязвайте Вашите контакти.";

"ContactDiary_Information_DescriptionSubHeadline" = "Направете списък на Вашите контакти през последните 14 дни. Ще имате бърз достъп до него в случай на необходимост. Вашите излагания на риск също ще се показват в него.";

"ContactDiary_Information_Item_Person_Title" = "Отбележете хората, които сте срещнали.";

"ContactDiary_Information_Item_Location_Title" = "Отбележете местата, където сте имали контакт с други хора.";

"ContactDiary_Information_Item_Lock_Title" = "Единствено Вие имате достъп до записите от Вашия дневник. Те ще се пазят само на Вашия смартфон.";

"ContactDiary_Information_Item_DeletedAutomatically_Title" = "Можете да премахвате записи за хора и места от Вашия дневник по всяко време. Записите от дневника ще се изтриват автоматично след 16 дни.";

"ContactDiary_Information_Item_ExportTextFormat_Title" = "Ако е необходимо, можете да експортирате Вашия дневник на контактите във формат на обикновен текст и след това да го разпечатате, редактирате или предоставите на службата за обществено здравеопазване.";

"ContactDiary_Information_Item_ExposureHistory_Title" = "Не е задължително посочените излагания да са свързани с отбелязаните от Вас хора и места. Моля, не си правете погрешни изводи.";

"ContactDiary_Information_Dataprivacy_Title" = "За повече информация прочетете декларацията за поверителност.";

"ContactDiary_Information_PrimaryButton_Title" = "Отваряне на дневника";

/* AddEditEntry */
"ContactDiary_AddEditEntry_PrimaryButton_Title" = "Запазване";

/* - Location */
"ContactDiary_AddEditEntry_LocationTitle" = "Място";

"ContactDiary_AddEditEntry_LocationPlaceholder_Name" = "Описание";

"ContactDiary_AddEditEntry_LocationPlaceholder_PhoneNumber" = "Телефон";

"ContactDiary_AddEditEntry_LocationPlaceholder_EmailAddress" = "Имейл";

/* - Person */
"ContactDiary_AddEditEntry_PersonTitle" = "Лице";

"ContactDiary_AddEditEntry_PersonPlaceholder_Name" = "Име";

"ContactDiary_AddEditEntry_PersonPlaceholder_PhoneNumber" = "Телефон";

"ContactDiary_AddEditEntry_PersonPlaceholder_EmailAddress" = "Имейл";

/* Statistics */
/* - Trend on Cards */
"Statistics_Card_Trend_Increasing" = "Тенденция: Нагоре";

"Statistics_Card_Trend_Decreasing" = "Тенденция: Надолу";

"Statistics_Card_Trend_Stable" = "Тенденция: Стабилизиране";

"Statistics_Card_TrendSemantic_Negative" = "Отрицателна";

"Statistics_Card_TrendSemantic_Positive" = "Положителен";

"Statistics_Card_TrendSemantic_Neutral" = "Неутрална";

/* - Number Formatting */
"Statistics_Card_Million" = "%@ милиона";

/* - General Card Texts */
"Statistics_Card_From_Nationwide" = "В национален мащаб";

"Statistics_Card_From_CWA" = "чрез приложението Corona-Warn-App";

/* - Add Statistics Card */
"Statistics_Add_SevenDayIncidence" = "Добавяне на 7-дневна заболеваемост на местно ниво";

"Statistics_Add_DisabledAddTitle" = "Достигнато максимално ниво на заболеваемост на 7-дневна база на местно ниво.";

"Statistics_Add_LocalCardTitle" = "7-дневна заболеваемост на местно ниво";

"Statistics_Add_fromTheWholeCountry" = "Национално ниво";

"Statistics_Card_Manage" = "Редактиране";

/* - 7 Days Incedence */
"Statistics_Card_CombinedIncidence_Title" = "7-дневна заболеваемост";

"Statistics_Card_CombinedIncidence_Today" = "До днес";

"Statistics_Card_CombinedIncidence_Yesterday" = "До вчера";

"Statistics_Card_CombinedIncidence_Date" = "До %@";

"Statistics_Card_CombinedIncidence_PrimaryLabelSubtitle" = "Нови случаи на заразяване";

"Statistics_Card_CombinedIncidence_SecondaryLabelSubtitle" = "Хоспитализации";

/* - Infections Card */
"Statistics_Card_Infections_Title" = "Потвърдени нови случаи на заразяване";

"Statistics_Card_Infections_Today" = "Днес";

"Statistics_Card_Infections_Yesterday" = "Вчера";

"Statistics_Card_Infections_Date" = "%@";

"Statistics_Card_Infections_SecondaryLabelTitle" = "7 дни средно";

"Statistics_Card_Infections_TertiaryLabelTitle" = "Общо";

/* - Incidence Card */
"Statistics_Card_Region_Today" = "До днес";

"Statistics_Card_Region_Yesterday" = "До вчера";

"Statistics_Card_Region_Date" = "До %@";

"Statistics_Card_Region_PrimaryLabelSubtitle" = "Нови случаи на заразяване";

"Statistics_Card_Region_SecondaryLabelSubtitle_FederalState" = "Хоспитализации";

"Statistics_Card_Region_SecondaryLabelSubtitle_AdministrativeUnit" = "Хоспитализации в %@";

/* - Key Submissions Card */
"Statistics_Card_KeySubmissions_Title" = "Лица, които изпращат предупреждения";

"Statistics_Card_KeySubmissions_Today" = "Днес";

"Statistics_Card_KeySubmissions_Yesterday" = "Вчера";

"Statistics_Card_KeySubmissions_Date" = "%@";

"Statistics_Card_KeySubmissions_SecondaryLabelTitle" = "7 дни средно";

"Statistics_Card_KeySubmissions_TertiaryLabelTitle" = "Общо";

"Statistics_Card_KeySubmissions_Footnote" = "чрез приложението Corona-Warn-App";

/* - Reproduction Number Card */
"Statistics_Card_ReproductionNumber_Title" = "7-дневно репродуктивно число R";

"Statistics_Card_ReproductionNumber_Today" = "В момента";

"Statistics_Card_ReproductionNumber_Yesterday" = "Вчера";

"Statistics_Card_ReproductionNumber_Date" = "До %@";

"Statistics_Card_ReproductionNumber_SecondaryLabelTitle" = "среден брой заразени от всяко заразено лице";

/* - At least one person vaccinated card */
"Statistics_Card_AtLeastOneVaccinated_Title" = "Лица, получили поне една доза ваксина";

"Statistics_Card_AtLeastOneVaccinated_Today" = "До днес";

"Statistics_Card_AtLeastOneVaccinated_Yesterday" = "До вчера";

"Statistics_Card_AtLeastOneVaccinated_Date" = "До %@";

"Statistics_Card_AtLeastOneVaccinated_SecondaryLabelTitle" = "от населението";

"Statistics_Card_AtLeastOneVaccinated_TertiaryLabelTitle" = "Общо";

"Statistics_Card_AtLeastOneVaccinated_SecondarySubtitleLabel" = "от населението";

/* - Fully vaccinated people card */
"Statistics_Card_FullyVaccinated_Title" = "Напълно ваксинирани лица";

"Statistics_Card_FullyVaccinated_Today" = "До днес";

"Statistics_Card_FullyVaccinated_Yesterday" = "До вчера";

"Statistics_Card_FullyVaccinated_Date" = "До %@";

"Statistics_Card_FullyVaccinated_SecondaryLabelTitle" = "от населението";

"Statistics_Card_FullyVaccinated_TertiaryLabelTitle" = "Общо";

"Statistics_Card_FullyVaccinated_SecondarySubtitleLabel" = "от населението";

/* - Applied vaccination dose rates card */
"Statistics_Card_AppliedDoseRates_Title" = "Поставени дози ваксини";

"Statistics_Card_AppliedDoseRates_Today" = "Днес";

"Statistics_Card_AppliedDoseRates_Yesterday" = "Вчера";

"Statistics_Card_AppliedDoseRates_Date" = "%@";

"Statistics_Card_AppliedDoseRates_SecondaryLabelTitle" = "Средно за последните 7 дни";

"Statistics_Card_AppliedDoseRates_TertiaryLabelTitle" = "Общо";

/* - Infected People in Intensive Care */
"Statistics_Card_IntensiveCare_Title" = "Пациенти с COVID-19 в интензивни отделения";

"Statistics_Card_IntensiveCare_Today" = "До днес";

"Statistics_Card_IntensiveCare_Yesterday" = "Вчера";

"Statistics_Card_IntensiveCare_Date" = "До %@";

"Statistics_Card_IntensiveCare_SecondaryLabelTitle" = "Процент на заетостта от пациенти с COVID-19 на всички легла от интензивните отделения.";

/* Error */
"Statistics_LoadingError" = "Статистиката не може да бъде заредена. Моля, затворете приложението и опитайте отново.";

/* - Info Screen */
"Statistics_Info_Title" = "Показатели";

"Statistics_Info_Subtitle" = "Пояснение на статистиката";

"Statistics_Info_Incidence_Title" = "7-дневна заболеваемост";

"Statistics_Info_Local7Days_Title" = "7-дневна заболеваемост на местно ниво";

"Statistics_Info_Local7Days_Text" = "Общ брой потвърдени нови случаи на заразяване за последните 7 дни (по дата на регистриране) на 100 000 души в посочения окръг или федерална провинция.\nДанните за хоспитализация се отнасят за съответната провинция в Германия.";

"Statistics_Info_NewInfection_Title" = "Потвърдени нови случаи на заразяване";

"Statistics_Info_NewInfection_Text" = "Общ брой потвърдени нови случаи на заразяване за последните 7 дни (по дата на регистриране) на 100 000 души.";

"Statistics_Info_HospitalizationRate_Title" = "Хоспитализация";

"Statistics_Info_HospitalizationRate_Text" = "Общ брой приети в болница пациенти заради COVID-19 през последните 7 дни (по дата на регистриране) на 100 000 души.";

"Statistics_Info_IntensiveCare_Title" = "Пациенти с COVID-19 в интензивни отделения";

"Statistics_Info_IntensiveCare_Text" = "Съотношение на пациентите в интензивни отделения заради COVID-19 спрямо общия капацитет на интензивните отделения.";

"Statistics_Info_Infections_Title" = "Потвърдени нови случаи на заразяване";

"Statistics_Info_Infections_Text" = "Брой диагностицирани с коронавирус лица, регистрирани в института „Роберт Кох“.";

"Statistics_Info_KeySubmissions_Title" = "Лица, които изпращат предупреждения";

"Statistics_Info_KeySubmissions_Text" = "Брой потребители, които са диагностицирани с коронавирус с помощта на PCR тест и са предупредили другите потребители чрез приложението.";

"Statistics_Info_ReproductionNumber_Title" = "7-дневно репродуктивно число R";

"Statistics_Info_ReproductionNumber_Text" = "Репродуктивното число R указва средно колко души заразява от своя страна едно заразено лице. Текущата стойност взема предвид данните от последните 5 дни.";

"Statistics_Info_AtLeastOnce_Title" = "Лица, получили поне една доза ваксина";

"Statistics_Info_AtLeastOnce_Text" = "Брой на лицата, за които има предадени данни в института „Роберт Кох“, че са получили първа доза ваксина.";

"Statistics_Info_FullyVaccinated_Title" = "Напълно ваксинирани лица";

"Statistics_Info_FullyVaccinated_Text" = "Брой на лицата, за които има предадени данни в института „Роберт Кох“, че са получили всички необходими дози ваксини.";

"Statistics_Info_DosesAdministered_Title" = "Поставени дози ваксини";

"Statistics_Info_DosesAdministered_Text" = "Брой на поставените дози ваксини в национален мащаб към настоящия момент.";

"Statistics_Info_FAQLink_Text" = "За повече информация вижте страницата „ЧЗВ“:";

"Statistics_Info_FAQLink_Title" = "ЧЗВ относно статистиката";

"Statistics_Info_Definitions_Title" = "Легенда";

"Statistics_Info_Period_Title" = "Период от време";

"Statistics_Info_Yesterday_Title" = "Вчера/до вчера";

"Statistics_Info_Yesterday_Text" = "Брой за предишния ден/до предишния ден. Ако все още няма данни за предишния ден, се показва последната дата, за която има данни.";

"Statistics_Info_Mean_Title" = "7 дни средно";

"Statistics_Info_Mean_Text" = "Средна стойност за последните 7 дни";

"Statistics_Info_Total_Title" = "Общо";

"Statistics_Info_Total_Text" = "Общ брой от началото на годината или от стартирането на приложението (15 юни 2020 г.)";

"Statistics_Info_Trend_Title" = "Тенденция";

"Statistics_Info_Trend_Text" = "Тенденцията сравнява стойността от предишния ден с тази от преди два дни (за 7-дневна заболеваемост, 7-дневна заболеваемост с хоспитализация, пациенти с COVID-19 в интензивни отделения, 7-дневно репродуктивно число R) или, за 7-дневните тенденции, средната стойност за последните 7 дни със средната стойност от предходния период 7-дневен период (за средната 7-дневна стойност от потвърдените нови заразявания, предупреждения от потребители в приложението, сложени дози ваксини). Използва се съответната версия на данните към началното им публикуване, не са взети предвид последващите актуализации.\n\nПосоката на стрелката указва дали тенденцията е към нарастване, намаляване или стабилизиране, т.е. отклонението е по-малко от 1% спрямо предишния ден или от 5% спрямо предишната седмица (вземат се предвид и десетичните позиции). Цветът указва тенденцията като положителна (зелено), отрицателна (червено) или неутрална (сиво).";

"Statistics_Info_Trends_Title" = "Възможни са следните тенденции:";

"Statistics_Info_Trends_Increasing" = "Тенденция: Нагоре (отрицателна)";

"Statistics_Info_Trends_Decreasing" = "Тенденция: Надолу (положителна)";

"Statistics_Info_Trends_Stable" = "Тенденция: Стабилна (неутрална)";

"Statistics_Info_Trends_Footnote" = "Оценката на тенденцията за броя предупреждения от потребители на приложението се променя в зависимост от текущите нива на заразяване, поради което тази тенденция винаги се показва като неутрална.";

"Statistics_Info_Image_AccLabel" = "Абстрактно изображение на смартфон с 4 контейнера за данни";

"Statistics_Info_Blog_Description" = "За повече подробности относно съдържанието на отделните показатели, прочетете %@.";

"Statistics_Info_More_Information_Blog" = "блог";

/* Update OS */
"UpdateOS_title" = "Моля, актуализирайте своята iOS.";

"UpdateOS_text" = "За да инсталирате приложението Corona-Warn-App, е необходимо устройството Ви да работи с последната версия iOS. От настройките на Вашия iPhone изберете Общи -> Актуализация на софтуера.";

/* Tabbar */
"Tabbar_Home_Title" = "Статус";

"Tabbar_Certificates_Title" = "Сертификати";

"Tabbar_Scanner_Title" = "Скенер за QR кодове";

"Tabbar_Diary_Title" = "Дневник";

"Tabbar_CheckIn_Title" = "Регистрация";

/* Data Donation */
"DataDonation_IntroductionText" = "Покажете ни как използвате приложението. Това ще ни помогне да оценим неговата ефективност.";

"DataDonation_AccImageDescription" = "Жена държи смартфон, който споделя нейните данни";

"DataDonation_Headline" = "Споделяне на данни";

"DataDonation_Description" = "Можете да ни помогнете да подобрим приложението Corona-Warn-App, като споделите с института „Роберт Кох“ данните за Вашето използване на приложението. Това ще помогне на института да оцени ефективността му, както и да подобри функциите и удобството при неговото използване.";

"DataDonation_SubHead_Settings" = "НАСТРОЙКА";

"DataDonation_SubHead_YourState" = "В коя федерална провинция се намирате (незадължително)";

"DataDonation_SubHead_AgeGroup" = "Вашата възрастова група (незадължително)";

"DataDonation_State_NoSelection_Text" = "Федерална провинция";

"DataDonation_Region_NoSelection_Text" = "Окръг (незадължително)";

"DataDonation_AgeGroup_NoSelection_Text" = "Вашата възраст";

"DataDonation_DetailedInformation_DataProcessing" = "Подробна информация относно обработката на тези данни и рисковете относно защитата на данните в САЩ и други държави.";

"DataDonation_Button_OK" = "Приемам";

"DataDonation_Button_NotOK" = "Отказвам";

/* Value selection */
"DataDonation_ValueSelection_None" = "Без отговор";

"DataDonation_ValueSelection_Title_State" = "В коя федерална провинция се намирате";

"DataDonation_ValueSelection_Title_Region" = "В кой окръг се намирате";

"DataDonation_ValueSelection_Title_Age" = "Вашата възрастова група";

"DataDonation_ValueSelection_Age_Below29" = "До 29 години";

"DataDonation_ValueSelection_Age_Between30And59" = "30-59 години";

"DataDonation_ValueSelection_Age_Min60OrAbove" = "60+ години";

/* Detailed Infos Data Donation */
"DetailedInfosDataDonation_Headline" = "Подробна информация относно споделянето на данни";

"DetailedInfosDataDonation_SubHead_DataProcessing" = "Обработка на данните в процеса на споделяне на данни";

"DetailedInfosDataDonation_DataProcessing_Description" = "Ако се съгласите да споделяте свои данни, приложението изпраща ежедневно такива до института „Роберт Кох“. Те ще ни помогнат да оценим ефективността на приложението, а извършеният върху тях анализ ще подпомогне следните подобрения:";

"DetailedInfosDataDonation_BulletPoint_ImproveddRiskDetermination_BulletTitle" = "Подобряване на регистрирането на излагания на риск";

"DetailedInfosDataDonation_BulletPoint_ImproveddRiskDetermination" = "Бихме искали да подобрим точността и надеждността на техническото изчисление на рисковете от заразяване. За тази цел ще направим оценка на информацията относно излаганията на риск и предупрежденията, които виждате. Това ще ни даде възможност да подобрим метода на изчисление.";

"DetailedInfosDataDonation_BulletPoint_ImproveddUserNavigation_BulletTitle" = "Подобряване на ориентацията на потребителите в приложението";

"DetailedInfosDataDonation_BulletPoint_ImproveddUserNavigation" = "Бихме искали да направим приложението още по-лесно за използване. За тази цел ще направим оценка на информацията относно отделните стъпки, които потребителите извършват в него. Това ще ни помогне да направим етикетите и информационните текстове по-ясни, а контролните елементи – по-леснодостъпни. Също така ще можем да съобразим оформлението с различните модели смартфони.";

"DetailedInfosDataDonation_BulletPoint_AppSupport_BulletTitle" = "Активиране на информацията и помощта в приложението";

"DetailedInfosDataDonation_BulletPoint_AppSupport" = "Бихме искали да разполагаме с възможността да преценим дали възникват проблеми при използване, свързано с определени пунктове и лаборатории за тестване или региони. Можем да установим това, ако например споделените данни показват закъснение при предоставянето на резултати от тестове в определени региони. Бихме могли също да уведомяваме съответните органи по обществено здравеопазване, особено при потенциални технически проблеми.";

"DetailedInfosDataDonation_BulletPoint_ImprovedStatistics_BulletTitle" = "Подобряване на статистиката за хода на пандемията";

"DetailedInfosDataDonation_BulletPoint_ImprovedStatistics" = "Вашите данни могат да ни помогнат да предоставим аналитични данни относно разпространението на пандемията във времето и пространството, както и да ни дадат възможност да реагираме по-бързо на определени тенденции.";

"DetailedInfosDataDonation_SubHead_RKI_DataCollection" = "За тази цел институтът „Роберт Кох“ събира следните данни:";

"DetailedInfosDataDonation_RKI_DataCollection_BulletPoint_Date" = "Дата на предаване на данните";

"DetailedInfosDataDonation_RKI_DataCollection_BulletPoint_ChangeOfWarnHistory" = "Промени в хронологията на предупрежденията спрямо предишния ден";

"DetailedInfosDataDonation_RKI_DataCollection_BulletPoint_InfoAboutRisk" = "Показвано ниво на риск в момента на предаване на данните";

"DetailedInfosDataDonation_RKI_DataCollection_BulletPoint_RiskStatus_Base" = "База за изчисление на нивото на риск в контекста на дадено излагане";

"DetailedInfosDataDonation_SubHead_RetrievedTestResult" = "Ако сте извлекли резултат от тест чрез приложението:";

"DetailedInfosDataDonation_RetrievedTestResult_BulletPoint_KindOfTestResult" = "Положителен или отрицателен е полученият чрез приложението резултат от тест";

"DetailedInfosDataDonation_RetrievedTestResult_BulletPoint_CalculatedRisk" = "Изчисленият риск в момента на регистриране на теста";

"DetailedInfosDataDonation_RetrievedTestResult_BulletPoint_PeriodHighRisk" = "Времето между Вашето последно излагане с повишен риск и регистрирането на теста";

"DetailedInfosDataDonation_RetrievedTestResult_BulletPoint_PeriodLastInfoHighRisk" = "Времето между последното известие за повишен риск и регистрирането на теста";

"DetailedInfosDataDonation_RetrievedTestResult_BulletPoint_SharedTestResult" = "Информация относно това дали сте споделили резултата от теста си, за да предупредите останалите потребители";

"DetailedInfosDataDonation_SubHead_WarnOthers" = "Ако сте предупредили останалите потребители за потенциално излагане на риск:";

"DetailedInfosDataDonation_WarnOthers_BulletPoint_Canceled" = "Информация относно това дали сте отказали стъпките за предупреждаване на останалите потребители";

"DetailedInfosDataDonation_WarnOthers_BulletPoint_SymptompsStart" = "Предоставили ли сте подробна информация за проявените от Вас симптоми";

"DetailedInfosDataDonation_WarnOthers_BulletPoint_Consent" = "Има ли предоставено от Вас съгласие за предупреждаване на останалите потребители";

"DetailedInfosDataDonation_WarnOthers_BulletPoint_HowFar" = "Вашето последно известие във връзка с предупреждаването на останалите потребители";

"DetailedInfosDataDonation_WarnOthers_BulletPoint_HoursUntilReceived" = "След колко часа сте получили резултата от теста си";

"DetailedInfosDataDonation_WarnOthers_BulletPoint_DaysElapsed" = "Колко дни са изминали от последното известие за повишен риск";

"DetailedInfosDataDonation_WarnOthers_BulletPoint_HoursSinceRegistration" = "Колко часа са минали от момента на регистриране на теста Ви";

"DetailedInfosDataDonation_Misc_SubHead_MiscInformation" = "Още информация:";

"DetailedInfosDataDonation_Misc_SubHead_BulletPoint_AgeGroup" = "Посочената от Вас възрастова група";

"DetailedInfosDataDonation_Misc_SubHead_BulletPoint_Region" = "Посочения от Вас регион";

"DetailedInfosDataDonation_Misc_SubHead_BulletPoint_TechSpecs" = "Информация относно модела и версията на Вашия смартфон, както и версията на приложението и операционната система";

"DetailedInfosDataDonation_General_Privacy_Infos" = "Тази информация не може да се използва за установяване на самоличността Ви – Вашата анонимност ще бъде запазена.\nДанните ще бъдат анализирани за статистически цели и няма да се използват за създаване на профил.";

"Contact_Journal_Notes_Description_Title" = "Бележка";

"Contact_Journal_Notes_Description" = "Можете за въвеждате бележки, които ще ми помогнат да прецените по-добре своя риск от заразяване.\n\nОпишете допълнителните обстоятелства във връзка с Вашия контакт или престой, които биха могли да окажат влияние върху Вашето ниво на риск от заразяване, например в каква близост сте били до други хора и какво сте правили (напр. „седяхме близо един до друг“, „спортувахме“, „пространството беше малко“ или „пяхме“).\n\nТези бележки ще Ви помогнат да опресните паметта си по-късно и да предупредите хората, с които сте били в контакт, ако се наложи. Също така ще дадат възможност на службите за обществено здравеопазване за проследят потенциалните вериги на заразяване.";

/* Quick Actions a.k.a. shortcuts */
"QuickAction_newContactDiaryEntry" = "Добавяне на запис с днешна дата в дневника";

"QuickAction_eventCheckin" = "Регистрация";

/* Checkins */
"Checkins_Overview_Title" = "Моите регистрации";

"Checkins_Overview_MenuButtonTitle" = "Меню";

"Checkins_Overview_ScanButtonTitle" = "Сканиране на QR код";

"Checkins_Overview_EmptyTitle" = "Все още няма записи";

"Checkins_Overview_EmptyDescription" = "Създаването на запис се извършва автоматично, когато сканирате QR код, за да се регистрирате на дадено събитие или място.";

"Checkins_Overview_EmptyImageDescription" = "Сграда, на чийто фон се вижда символ за QR код";

"Checkins_Overview_DeleteAllButtonTitle" = "Изтриване на всички";

"Checkins_Overview_DurationTitle" = "Продължителност";

"Checkins_Overview_CheckinDateTemplate" = "На %@";

"Checkins_Overview_CheckinTimeTemplate" = "%@ - автоматично прекратяване на регистрацията след %@";

"Checkins_Overview_CheckoutButtonTitle" = "Прекрати регистрацията сега";

"Checkins_Overview_DeleteOne_AlertTitle" = "Наистина ли искате да изтриете този запис?";

"Checkins_Overview_DeleteOne_AlertMessage" = "Повече няма да можете да предупреждавате други потребители, които са се регистрирали на това място или събитие по същото време, нито ще можете да получавате предупреждения от тях.";

"Checkins_Overview_DeleteOne_AlertConfirmButtonTitle" = "Изтриване";

"Checkins_Overview_DeleteOne_AlertCancelButtonTitle" = "Отказ";

"Checkins_Overview_DeleteAll_AlertTitle" = "Наистина ли искате да изтриете всички записи?";

"Checkins_Overview_DeleteAll_AlertMessage" = "Повече няма да можете да предупреждавате други потребители, които са се регистрирали от същите места или събития по същото време, нито ще можете да получавате предупреждения от тях.";

"Checkins_Overview_DeleteAll_AlertConfirmButtonTitle" = "Изтриване";

"Checkins_Overview_DeleteAll_AlertCancelButtonTitle" = "Отказ";

"Checkins_Overview_ActionSheet_InfoTitle" = "Информация";

"Checkins_Overview_ActionSheet_EditTitle" = "Редактиране";

"Checkins_Overview_Item_Prefix_CheckIn" = "Регистрация за %@.";

"Checkins_Overview_Item_Prefix_CheckedOut" = "Прекратена регистрация за %@.";

"Checkin_QR_Scanner_Checkin_Error_Title" = "Невалиден QR код";

"Checkin_QR_Scanner_Error_InvalidURL" = "Сканираният QR код не е валиден за регистрации за събитие или място. Моля, сканирайте подходящ QR код (код за грешка: INVALID_URL).";

"Checkin_QR_Scanner_Error_InvalidPayload" = "Регистрацията не е извършена поради невалиден QR код. Отговорната страна трябва да генерира нов QR код (код за грешка: INVALID_PAYLOAD).";

"Checkin_QR_Scanner_Error_InvalidURLVendorData" = "Регистрацията не е извършена поради невалиден QR код. Отговорната страна трябва да генерира нов QR код (код за грешка: INVALID_VENDOR_DATA).";

"Checkin_QR_Scanner_Error_InvalidDescription" = "Регистрацията не е извършена поради невалиден QR код. Отговорната страна трябва да генерира нов QR код (код за грешка: INVALID_DESCRIPTION).";

"Checkin_QR_Scanner_Error_InvalidAddress" = "Регистрацията не е извършена поради невалиден QR код. Отговорната страна трябва да генерира нов QR код (код за грешка: INVALID_ADDRESS).";

"Checkin_QR_Scanner_Error_InvalidCryptographicSeed" = "Регистрацията не е извършена поради невалиден QR код. Отговорната страна трябва да генерира нов QR код (код за грешка: INVALID_CRYPTO_SEED).";

"Checkin_QR_Scanner_Error_InvalidTimeStamps" = "Регистрацията не е извършена поради невалиден QR код. Отговорната страна трябва да генерира нов QR код (код за грешка: INVALID_TIMESTAMPS).";

/* TraceLocations */
"TraceLocations_Overview_Title" = "Моите QR кодове";

"TraceLocations_Overview_MenuButtonTitle" = "Меню";

"TraceLocations_Overview_AddButtonTitle" = "Създаване на QR код";

"TraceLocations_Overview_EmptyTitle" = "Все още няма създадени QR кодове";

"TraceLocations_Overview_EmptyDescription" = "Тук се показват всички QR кодове, които сте създали за дадено място или събитие. Може да изтриете кодовете, които повече нямате намерение да използвате.";

"TraceLocations_Overview_EmptyImageDescription" = "Смартфон със символ за QR код";

"TraceLocations_Overview_DeleteAllButtonTitle" = "Изтриване на всички";

"TraceLocations_Overview_SelfCheckinButtonTitle" = "Регистрация";

"TraceLocations_Overview_DeleteOne_AlertTitle" = "Желаете ли да изтриете QR кода?";

"TraceLocations_Overview_DeleteOne_AlertMessage" = "Моля, имайте предвид, че ако го направите, този код повече няма да може да се използва за регистрации.";

"TraceLocations_Overview_DeleteOne_AlertConfirmButtonTitle" = "Изтриване";

"TraceLocations_Overview_DeleteOne_AlertCancelButtonTitle" = "Отказ";

"TraceLocations_Overview_DeleteAll_AlertTitle" = "Наистина ли желаете да изтриете всички QR кодове?";

"TraceLocations_Overview_DeleteAll_AlertMessage" = "Моля, имайте предвид, че ако го направите, тези кодове повече няма да може да се използват за регистрации.";

"TraceLocations_Overview_DeleteAll_AlertConfirmButtonTitle" = "Изтриване";

"TraceLocations_Overview_DeleteAll_AlertCancelButtonTitle" = "Отказ";

"TraceLocations_Overview_ActionSheet_InfoTitle" = "Информация";

"TraceLocations_Overview_ActionSheet_OnBehalfCheckinSubmissionTitle" = "Предупреждение за другите";

"TraceLocations_Overview_ActionSheet_EditTitle" = "Редактиране";

"TraceLocations_Overview_Item_Prefix" = "QR код за %@.";

/* Trace Location Details */
"TraceLocations_Details_PrintVersionButtonTitle" = "Показване на версия за печат";

"TraceLocations_Details_DuplicateButtonTitle" = "Използване като шаблон";

/* Selection of a TraceLocations */
"TraceLocations_TypeSelection_Title" = "Създаване на QR код";

"TraceLocations_Section_Title_Permanent" = "МЯСТО";

"TraceLocations_Section_Title_Temporary" = "СЪБИТИЕ";

"TraceLocations_Type_Title_PermanentOther" = "Друго място";

"TraceLocations_Type_Title_PermanentRetail" = "Търговия на дребно";

"TraceLocations_Title_Type_PermanentFoodService" = "Хотелиерство и ресторантьорство";

"TraceLocations_Type_Title_PermanentCraft" = "Занаятчийска дейност";

"TraceLocations_Type_Title_PermanentWorkplace" = "Работно място";

"TraceLocations_Type_Title_PermanentEducationalInstitution" = "Образователен обект";

"TraceLocations_Type_Title_PermanentPublicBuilding" = "Обществена сграда";

"TraceLocations_Type_Subtitle_PermanentRetail" = "Магазин, зала за продажби";

"TraceLocations_Type_Subtitle_PermanentFoodService" = "Кафе, бар, ресторант, хотел";

"TraceLocations_Type_Subtitle_PermanentCraft" = "Фризьорски салон, дърводелска работилница";

"TraceLocations_Type_Subtitle_PermanentWorkplace" = "Офис, конферентна зала, кафетерия";

"TraceLocations_Type_Subtitle_PermanentEducationalInstitution" = "Класна стая, лекционна зала, библиотека";

"TraceLocations_Type_Subtitle_PermanentPublicBuilding" = "Кметство, музей";

"TraceLocations_Type_Title_TemporaryOther" = "Друго събитие";

"TraceLocations_Type_Title_TemporaryCulturalEvent" = "Културно събитие";

"TraceLocations_Type_Title_TemporaryClubActivity" = "Клубни дейности";

"TraceLocations_Type_Title_TemporaryPrivateEvent" = "Частно парти";

"TraceLocations_Type_Title_TemporaryWorshipService" = "Религиозна служба";

"TraceLocations_Type_Subtitle_TemporaryCulturalEvent" = "Концерт, изложба";

"TraceLocations_Type_Subtitle_TemporaryClubActivity" = "Тренировка, общо събрание";

"TraceLocations_Type_Subtitle_TemporaryPrivateEvent" = "Рожден ден, семейно събиране";

/* Trace Location Configuration */
"TraceLocations_Configuration_Title" = "Създаване на QR код";

"TraceLocations_Configuration_DescriptionPlaceholder" = "Описание";

"TraceLocations_Configuration_AddressPlaceholder" = "Място";

"TraceLocations_Configuration_StartDateTitle" = "Начало";

"TraceLocations_Configuration_EndDateTitle" = "Край";

"TraceLocations_Configuration_DefaultCheckinLengthTitle" = "Обичаен престой";

"TraceLocations_Configuration_DefaultCheckinLengthFootnote" = "Посочете обичайната продължителност на престой на Вашите посетители.";

"TraceLocations_Configuration_PrimaryButtonTitle" = "Запазване";

"TraceLocations_Configuration_HoursUnit" = "%@ ч";

"TraceLocations_Configuration_SavingErrorMessage" = "QR кодът не може да бъде запазен в момента. Моля, опитайте по-късно (код на грешката: %@).";

/* On Behalf Checkin Submission */
/* - Info */
"OnBehalfCheckinSubmission_Info_Title" = "Предупреждение за другите";

"OnBehalfCheckinSubmission_Info_Subtitle" = "Повече безопасност за Вас и Вашите посетители";

"OnBehalfCheckinSubmission_Info_Description" = "Можете да предупредите гостите си от името на лице, което е било диагностицирано с коронавирус и е посетило събитието, но не се е регистрирало в приложението Corona-Warn-App.";

"OnBehalfCheckinSubmission_Info_BulletPoint1" = "Ако лице, което не се е регистрирало на това събитие или място, е диагностицирано с коронавирус по-късно, гостите ще могат да получат предупреждение, ако са били в едно помещение по същото време или до 30 минути след него.";

"OnBehalfCheckinSubmission_Info_BulletPoint2" = "Можете да изпращате такива предупреждения от името на други лице единствено ако сте инструктирани от службите за обществено здравеопазване да направите това. В такъв случай те ще ви изпратят ТАН код.";

"OnBehalfCheckinSubmission_Info_PrimaryButtonTitle" = "Напред";

/* - Trace Location Selection */
"OnBehalfCheckinSubmission_TraceLocationSelection_Title" = "Предупреждение за другите";

"OnBehalfCheckinSubmission_TraceLocationSelection_Description" = "Изберете събитие, за което искате да изпратите предупреждения до другите от името на лице, което е диагностицирано с коронавирус или възстановете изтрито събитие като сканирате QR кода му отново.";

"OnBehalfCheckinSubmission_TraceLocationSelection_ScanButtonTitle" = "Сканиране на QR код";

"OnBehalfCheckinSubmission_TraceLocationSelection_PrimaryButtonTitle" = "Напред";

"OnBehalfCheckinSubmission_TraceLocationSelection_EmptyState_Title" = "Не са налични събития";

"OnBehalfCheckinSubmission_TraceLocationSelection_EmptyState_Description" = "Сканирайте QR кода на желаното събитие отново, за да изпратите предупреждения от името на други лица.";

"OnBehalfCheckinSubmission_TraceLocationSelection_EmptyState_ImageDescription" = "Смартфон";

/* - Date Time Selection */
"OnBehalfCheckinSubmission_DateTimeSelection_Title" = "Предупреждение за другите";

"OnBehalfCheckinSubmission_DateTimeSelection_Description" = "Посочете продължителността на престоя на лицето, което е диагностицирано с коронавирус от името на лицето, което трябва да предупреди останалите. Тази информация ще получите от службите по обществено здравеопазване.";

"OnBehalfCheckinSubmission_DateTimeSelection_Start" = "Начало/пристигане";

"OnBehalfCheckinSubmission_DateTimeSelection_Duration" = "Продължителност";

"OnBehalfCheckinSubmission_DateTimeSelection_PrimaryButtonTitle" = "Напред";

/* - TAN Input */
"OnBehalfCheckinSubmission_TANInput_Title" = "Предупреждение за другите";

"OnBehalfCheckinSubmission_TANInput_Description" = "Въведете предоставения Ви ТАН код от 10 символа.";

"OnBehalfCheckinSubmission_TANInput_PrimaryButtonTitle" = "Изпратете предупреждение";

/* - Thank You */
"OnBehalfCheckinSubmission_ThankYou_Title" = "Благодарим Ви!";

"OnBehalfCheckinSubmission_ThankYou_Description" = "Благодарение на Вашата подкрепа други хора ще бъдат предупредени и ще могат да реагират адекватно.";

/* - Errors */
"OnBehalfCheckinSubmissionError_Failed" = "Възникна грешка. Моля, свържете се с горещата линия за технически проблеми, посочена в „Информация за приложението“ -> „Технически въпроси“.";

"OnBehalfCheckinSubmissionError_InvalidTAN" = "Невалиден ТАН код. Моля, проверете въведените данни или се свържете с организацията, която ви е изпратила кода.";

"OnBehalfCheckinSubmissionError_TryAgain" = "Възникна грешка. Моля, опитайте по-късно или се свържете с горещата линия за технически проблеми, посочена в „Информация за приложението“ -> „Технически въпроси“.";

"OnBehalfCheckinSubmissionError_NoNetwork" = "Няма връзка с интернет. Моля, проверете я и опитайте отново.";

/* Error Reporting */
"ErrorReport_Title" = "Отчети за грешки";

"ErrorReport_Analysis" = "Анализ на грешките";

"ErrorReport_Description1" = "За да помогнете на екипа за техническа поддръжка на приложението да анализира грешките, можете да запишете отчет за грешките в CWA. Когато го направите, отделните технически стъпки и резултатите от процесите в приложението се записват. Можете да изпратите отчета за грешките на екипа за техническа поддръжка, за да им помогнете да установят и поправят грешката.\n\nЗа повече информация разгледайте нашата страницата за ЧЗВ.";

"ErrorReport_FAQ" = "ЧЗВ за отчетите за грешки";

"ErrorReport_Description2" = "Необходимо е да дадете своето съгласие, за да може да изпратите записания отчет за грешките до отдела по техническа поддръжка на института „Роберт Кох“. \n\nСлед изпращането ще получите ИД на отчета за грешките. Този ИД може да се използва например за предоставяне на допълнителна информация на отдела по поддръжка и за присъединяването му към Вашия отчет. Ако не посочите ИД на отчета за грешките, техническият отдел на института „Роберт Кох“ не може да асоциира отчета с Вас.";

"ErrorReport_DetailedInformation_Title" = "Подробна информация относно изпращането на отчети за грешки";

"errorReport_DetailedInformation_Headline" = "Удостоверяване на автентичността и пренос на данни в други държави";

"errorReport_DetailedInformation_Content1" = "За да бъде потвърдена автентичността на приложението Ви, Вашето устройство генерира уникален идентификатор с информация за версията на устройството и приложението. Това гарантира, че само лицата, които действително използват приложението Corona-Warn-App, могат да изпращат данни до техническата поддръжка и изключва възможността за манипулиране на отчетите. За тази цел идентификаторът се изпраща до Apple. При този процес е възможно да бъдат изпратени данни до САЩ или други държави, чието ниво на защита на данните може да не съответства на европейското. По тази причина е възможно да не можете да упражните своите права относно защитата на данните, предвидени в европейското законодателство. По конкретно, службите за сигурност в съответната държава биха могли да осъществят достъп до данните и да ги анализират, независимо от липсата на основание за това, както и да свържат тези данни с друга информация. Това касае само идентификатора, който се изпраща до Apple. Apple не получава информацията от Вашия отчет за грешките, но е възможно да определи Вашата самоличност на база на идентификатора и чрез проследяване да установи, че проверката за автентичност е извършена на Вашето устройство.\n\nАко не сте съгласни данните Ви да бъдат пренасяни в други държави, моля не докосвайте бутона “Даване на съгласие и изпращане”. В този случай ще можете да използвате приложението, но не и да изпращате отчети за грешки.";

"ErrorReport_DetailedInformation_Subheadline" = "Как институтът „Роберт Кох“ анализира отчета за грешките";

"ErrorReport_DetailedInformation_Content2" = "След удостоверяването на автентичността на вашето приложение отчетът за грешките се изпраща на института „Роберт Кох“ посредством защитена връзка. Отчетите за грешки ще се използват само за отстраняване на неизправности и корекции на грешки в рамките на бъдещи актуализации на приложението. Само служителите от техническата поддръжка могат да осъществяват достъп до тях. Отчетите за грешки съдържат различни съобщения за статуси и инициирани в приложението събития, но не съдържат информация, която би позволила на института „Роберт Кох“ да Ви идентифицира. Само ако посочите ИД на отчета във връзка със следващи съобщения, може да бъде установена връзка между съобщението (и Вашето име, посочено в него) и информацията, съдържаща се в отчета за грешките (например технически съобщения за изчисление като част от регистрирането на излаганията и, ако е приложимо, извлечен резултат от тест и случайни ИД, споделени с цел уведомяване на останалите потребители).";

"ErrorReport_Legal_DetailedInformation_Content2" = "След удостоверяването на автентичността на вашето приложение отчетът за грешките се изпраща на института „Роберт Кох“ посредством защитена връзка. Отчетите за грешки ще се използват само за отстраняване на неизправности и корекции на грешки в рамките на бъдещи актуализации на приложението. Само служителите от техническата поддръжка могат да осъществяват достъп до тях. Отчетите за грешки съдържат различни съобщения за статуси и инициирани в приложението събития, но не съдържат информация, която би позволила на института „Роберт Кох“ да Ви идентифицира. Само ако посочите ИД на отчета във връзка със следващи съобщения, може да бъде установена връзка между съобщението (и Вашето име, посочено в него) и информацията, съдържаща се в отчета за грешките (например технически съобщения за изчисление като част от регистрирането на излаганията и, ако е приложимо, извлечен резултат от тест и случайни ИД, споделени с цел уведомяване на останалите потребители).";

"ErrorReport_History_Title" = "Хронология на ИД";

"ErrorReport_History_Description" = "Тук ще намерите идентификаторите (ИД) на Вашите журнали за анализ на грешките";

"ErrorReport_History_Cell_ID" = "ИД %@";

"ErrorReport_History_Navigation_Subline" = "ИД на анализите на грешки, споделени досега";

"ErrorReport_DEVICE_NOT_SUPPORTED" = "Отчетът за грешки не може да бъде изпратен. Код на грешката: %@.";

"ErrorReport_TRY_AGAIN_LATER" = "Отчетът за грешки не може да бъде изпратен в момента. Моля, опитайте по-късно. Код на грешката: %@.";

/* Checkins */
"Checkin_Information_Title" = "Регистрация";

"Checkin_Information_ImageDescription" = "Трима души стоят до висока маса и двама от тях гледат телефоните си.";

"Checkin_Information_DescriptionTitle" = "Бързо и надеждно прекъсване на веригите на заразяване";

"Checkin_Information_DescriptionSubHeadline" = "Сканирайте QR кода, за да регистрирате своето присъствие на дадено място или събитие.";

"Checkin_Information_Item_RiskStatus_Title" = "Всяка регистрация се взема предвид също и при изчисляване на Вашия статус на риск. При диагностициране на дадено лице с коронавирус Вие ще получите уведомление, ако по същото време или в рамките на 30 минути след това сте се намирали в едно и също помещение с него.";

"Checkin_Information_Item_Time_Title" = "Моля, отбележете продължителността на престоя си възможно най-точно, за да може да получите адекватни предупреждения.";

"Checkin_Information_Dataprivacy_Title" = "За повече информация прочетете декларацията за поверителност.";

"Checkin_Information_PrimaryButton_Title" = "Приемам";

/* CheckIn edit */
"Checkins_Edit_PrimaryButton_Title" = "Запазване";

"Checkins_Edit_Section_Title" = "Промяна на продължителността на престой за:";

"Checkins_Edit_CheckedIn" = "Регистрирано пристигане";

"Checkins_Edit_CheckedOut" = "Регистрирано напускане";

"Checkins_Edit_Notice" = "Продължителността на престоя няма да бъде коригирана автоматично във вашия дневник на контактите.";

/* Trace Location */
"TraceLocation_Information_Title" = "Създаване на QR код";

"TraceLocation_Information_ImageDescription" = "Eдин човек посочва флипчарт, а други двама седят в близост един до друг и гледат към него.";

"TraceLocation_Information_DescriptionTitle" = "Повече безопасност за Вас и Вашите посетители";

"TraceLocation_Information_DescriptionSubHeadline" = "Създайте QR код, който посетителите Ви могат да сканират при пристигането си. Това ще им позволи при необходимост.да предупредят останалите посетители или да бъдат предупредени от тях.";

"TraceLocation_Information_Item_RiskStatus" = "Всяка регистрация се взема предвид също и при изчисляване на нивото на риска. При поставяне на диагноза коронавирус на лице, което се е регистрирало от дадено място или събитие, ще бъдат уведомени всички останали посетители, които по същото време или в рамките на 30 минути след това са се намирали в едно и също помещение с него.";

"TraceLocation_Information_Item_Checkin" = "Можете да предоставите QR кода на посетителите си от смартфон или отпечатан на хартия.";

"TraceLocation_Information_Item_RenewQRCode" = "Ако желаете да използвате QR код дългосрочно, трябва да генерирате такъв ежедневно извън работно време.";

"TraceLocation_Information_PrimaryButton_Title" = "Напред";

/* Checkout */
"Checkout_Notification_Title" = "Регистрацията Ви беше прекратена автоматично";

"Checkout_Notification_Body" = "Моля, коригирайте продължителността на престоя си, ако е необходимо.";

"Checkin_Details_HoursShortVersion" = "%@ ч";

"Checkin_Details_CheckinFor" = "Регистрация за:";

"Checkin_Details_SaveToDiary" = "Да се създаде ли запис дневника на контактите след прекратяване на регистрацията?";

"Checkin_Details_SaveSwitch" = "Превключване";

"Checkin_Details_SaveSwitch_On" = "Включено";

"Checkin_Details_SaveSwitch_Off" = "Изключено";

"Checkin_Details_AutomaticCheckout" = "Автоматично прекратяване на регистрацията след";

"Checkin_Details_EventNotStartedYet" = "Това събитие започва в %@ на %@. Желаете ли да се регистрирате още сега?";

"Checkin_Details_EventEnded" = "Това събитие вече е отминало. Желаете ли да се регистрирате със задна дата?";

"Checkin_Details_CheckIn_Button" = "Регистрация";

/* Submission Check-in */
"Submission_Checkins_Title" = "Ще споделите ли своите регистрации?";

"Submission_Checkins_Description" = "Предупредете останалите, които също са се регистрирали с вас. Вашите лични данни няма да бъдат споделени.";

"Submission_Checkins_SelectAll" = "Избери всички";

"Submission_Checkins_Continue" = "Предаване";

"Submission_Checkins_Skip" = "Пропускане";

"Submission_Checkins_Alert_Title" = "Наистина ли не желаете да споделите своите регистрации?";

"Submission_Checkins_Alert_Message" = "Като пропускате споделянето, вие не изпращате предупреждение на други контактни лица, регистрирани с вас.";

"Submission_Checkins_Alert_Share" = "Споделяне";

"Submission_Checkins_Alert_DontShare" = "Да не се споделя";

/* Create Antigen Profile */
"AntigenProfile_Create_Title" = "Профил за бързи тестове";

"AntigenProfile_Create_Description" = "Запазете личните си данни като QR код, за да ускорите регистрацията в пунктовете за тестване.";

"AntigenProfile_Create_FirstNamePlaceholder" = "Име";

"AntigenProfile_Create_LastNamePlaceholder" = "Фамилия";

"AntigenProfile_Create_BirthDatePlaceholder" = "Дата на раждане";

"AntigenProfile_Create_StreetPlaceholder" = "Улица и номер";

"AntigenProfile_Create_PostalCodePlaceholder" = "Пощенски код";

"AntigenProfile_Create_CityPlaceholder" = "Град";

"AntigenProfile_Create_PhoneNumberPlaceholder" = "Телефонен номер";

"AntigenProfile_Create_EmailAddressPlaceholder" = "Имейл адрес";

"AntigenProfile_Create_Save_Button_Title" = "Запазване";

/* Antigen Profile */
"AntigenProfile_Info_Action_Title" = "Информация";

"AntigenProfile_Edit_Action_Title" = "Редактиране на профил за бързи тестове";

"AntigenProfile_Delete_Action_Title" = "Изтриване на профил за бързи тестове";

"AntigenProfile_Cancel_Action_Title" = "Отказ";

"AntigenProfile_Delete_Alert_Title" = "Желаете ли да изтриете профила за бързи тестове?";

"AntigenProfile_Delete_Alert_Description" = "Моля, имайте предвид, че ако го направите, този код повече няма да може да се използва за регистрации.";

"AntigenProfile_Delete_Alert_Delete_Button_Title" = "Изтриване";

/* Health Certificate Validation Info */
"HealthCertificate_Validation_Info_imageDescription" = "Показва се карта на Европа.";

"HealthCertificate_Validation_Info_title" = "Информация";

"HealthCertificate_Validation_Info_byCar" = "Изберете планирания час на пристигане на границата на държавата на местоназначение по местно време.";

"HealthCertificate_Validation_Info_byPlane" = "Ако пътувате със самолет, въведете планирания час на заминаване на полета ви.";

/* Health Certificate Overview */
"HealthCertificate_Overview_title" = "Сертификати";

"HealthCertificate_Overview_add" = "Добавяне на сертификат";

"HealthCertificate_Overview_EmptyTitle" = "Все още няма сертификати";

"HealthCertificate_Overview_EmptyDescription" = "Тук се показват запазените цифрови сертификати за ваксинация, възстановяване и тест.\n\nЗа да добавите сертификат, моля сканирайте съответния QR код.";

"HealthCertificate_Overview_EmptyImageDescription" = "Печат на сертификат на фона на цифров сертификат";

"HealthCertificate_Overview_Covid_Title" = "Цифров COVID сертификат на ЕС";

"VaccinationCertificate_title" = "ЕС\n**Цифров сертификат за ваксинация**";

"VaccinationCertificate_partiallyVaccinated" = "Ваксинирането не е пълно";

"VaccinationCertificate_vaccinationValidUntil" = "Валидно до %@";

"HealthCertificate_Overview_Covid_Certificate_Description" = "QR код със сертификата";

"HealthCertificate_Overview_News" = "Има новини относно сертификатите Ви";

/* - Test Certificate Info */
"TestCertificate_Info_title" = "ЕС\n**Цифров сертификат за тест за COVID**";

"TestCertificate_Info_description" = "Регистрирайте тест от началния екран и дайте съгласие да получите цифров сертификат за тест. Той ще се покаже тук веднага щом стане наличен.";

/* - Test Certificate */
"TestCertificate_title" = "ЕС\n**Цифров сертификат за тест за COVID**";

"TestCertificate_testDate" = "Тестът е извършен на %@";

/* - Test Certificate Request */
"TestCertificateRequest_title" = "ЕС\n**Цифров сертификат за тест за COVID**";

"TestCertificateRequest_loadingSubtitle" = "Вашият сертификат се създава...";

"TestCertificateRequest_errorSubtitle" = "Грешка при извличането на сертификата";

"TestCertificateRequest_registrationDate" = "Регистрирано на %@";

"TestCertificateRequest_loadingStateDescription" = "Вашият сертификат се заявява. Това може да отнеме няколко минути...";

"TestCertificateRequest_tryAgainButtonTitle" = "Опитайте пак";

"TestCertificateRequest_removeButtonTitle" = "Изтриване на сертификата за тестване";

/* - Test Certificate Request Error Alert */
"TestCertificateRequest_ErrorAlert_title" = "Все още има проблем със заявката.";

"TestCertificateRequest_ErrorAlert_Button_title" = "OK";

/* - Test Certificate Request Remove Alert */
"TestCertificateRequest_RemoveAlert_title" = "Желаете ли да изтриете сертификата?";

"TestCertificateRequest_RemoveAlert_message" = "Ако изтриете този сертификат, не можете да го заявите отново.";

"TestCertificateRequest_RemoveAlert_CancelButton_title" = "Отказ";

"TestCertificateRequest_RemoveAlert_DeleteButton_title" = "Изтриване";

/* Test Certificate Request Errors */
"TestCertificateRequest_Error_CLIENT_ERROR_CALL_HOTLINE" = "Възникна грешка. Моля, опитайте по-късно или се свържете с горещата линия за технически проблеми, посочена в „Информация за приложението“ -> „Технически въпроси“. (%@)";

"TestCertificateRequest_Error_DCC_EXPIRED" = "Сертификатът вече не е актуален. Можете да го изтриете от Corona-Warn-App. (%@)";

"TestCertificateRequest_Error_DCC_NOT_SUPPORTED_BY_LAB" = "Не можете да заявите сертификат за направен тест, тъй като пунктът не поддържа издаването на такива. Моля, изтрийте сертификата или се свържете с горещата линия за технически проблеми, посочена в „Информация за приложението“ -> „Технически въпроси“ (%@)";

"TestCertificateRequest_Error_E2E_ERROR_CALL_HOTLINE" = "Възникна грешка. Моля, опитайте по-късно или се свържете с горещата линия за технически проблеми, посочена в „Информация за приложението“ -> „Технически въпроси“. (%@)";

"TestCertificateRequest_Error_NO_NETWORK" = "Няма връзка с интернет. Моля, проверете я и опитайте отново. (%@)";

"TestCertificateRequest_Error_TRY_AGAIN" = "Не беше установена връзка. Опитайте отново. (%@)";

"TestCertificateRequest_Error_TRY_AGAIN_DCC_NOT_AVAILABLE_YET" = "Вашият сертификат още не е наличен. Моля, опитайте отново. Ако грешката продължи да възниква, се обърнете към горещата линия за технически проблеми, посочена в „Информация за приложението“ -> „Технически въпроси“. (%@)";

"TestCertificateRequest_Error_DGC_NOT_SUPPORTED_BY_LAB" = "Не можете да заявите сертификат за направен тест, тъй като пунктът не поддържа издаването на такива. Моля, изтрийте сертификата или се свържете с горещата линия за технически проблеми, посочена в „Информация за приложението“ -> „Технически въпроси“ (%@)";

/* Health Certificate Information */
"HealthCertificate_Info_Title" = "Добавете сертификати";

"HealthCertificate_Info_imageDescription" = "Имунизирано лице гледа в смартфона си";

"HealthCertificate_Info_description" = "Добавете в приложението Вашите цифрови сертификати за COVID на ЕС. Така ще можете да докажете, че имате ваксинационна защита и отрицателен резултат от тест или че сте се възстановили от инфекция.";

"HealthCertificate_Info_section01" = "В приложението можете да добавите цифрови сертификати на ЕС за ваксинация, тест или възстановяване от COVID.";

"HealthCertificate_Info_section02" = "Тези сертификати се считат за валидно доказателство в рамките на ЕС (например при пътуване).";

"HealthCertificate_Info_section03" = "След като добавите сертификат, той ще се запази в смартфона Ви. Ще се споделя с останалите само ако представите сертификат за ваксинация.";

"HealthCertificate_Info_section04" = "Добавете сертификати за Вас и Вашето семейство.";

"HealthCertificate_Info_primaryButton" = "Напред";

/* CovPass Info Screen */
"CovPass_Check_Info_Title" = "Проверка на сертификат от трети лица";

"CovPass_Check_Info_body" = "Трети лица могат да използват приложението CovPassCheck, за да извършват надеждна проверка за валидност на сертификатите за ваксинация, сертификатите за възстановяване или сертификатите за тест.";

"CovPass_Check_Info_faq" = "ЧЗВ за проверка на сертификати от трети лица";

"CovPass_Check_Info_text01" = "Можете сами да проверите валидността на сертификатите си в приложението Corona-Warn-App. Не ви е нужно приложението CovPassCheck.";

"CovPass_Check_Info_text02" = "Но имайте предвид, че визуалната проверка на сертификатите не е достатъчна за третите лица. В Германия те трябва да използват приложението CovPassCheck.";

"CovPass_Check_Info_text03" = "Имайте предвид също така, че третите лица в други държави може да използват различни приложения за проверка на сертификатите.";

/* Health Certified Person Screen */
"HealthCertificate_unified_QR_code_notice" = "Този QR код може да бъде надеждно проверен с приложението CovPassCheck.";

"HealthCertifiedPerson_title" = "Цифров сертификат за COVID на ЕС";

"HealthCertifiedPerson_VaccinationHint_title" = "Ваксинационен статус";

"HealthCertifiedPerson_partiallyVaccinated" = "Не сте получили всички планирани за момента ваксинации – Вашата ваксинационна защита все още не е пълна.";

"HealthCertifiedPerson_completelyProtected" = "Получили сте всички планирани за момента ваксинации. Ваксинационната Ви защита е пълна.";

"HealthCertifiedPerson_boosterRuleFAQ" = "За повече информация вижте страницата ни с %@.";

"HealthCertifiedPerson_boosterRuleFAQ_placeholder_FAQ" = "ЧЗВ";

"HealthCertifiedPerson_dateOfBirth" = "Дата на раждане %@";

"HealthCertifiedPerson_preferredPersonDescription" = "Включете тази функция, ако сте %@ и основният потребител на приложението. Сертификатът Ви ще се появи най-горе в списъка.";

"HealthCertifiedPerson_QRCode_Image_Description" = "QR код с текущия сертификат";

"HealthCertifiedPerson_validationButtonTitle" = "Проверка на валидност";

"HealthCertifiedPerson_VaccinationCertificate_headline" = "Сертификат за ваксинация";

"HealthCertifiedPerson_VaccinationCertificate_vaccinationCount" = "Ваксинация %i от %i";

"HealthCertifiedPerson_VaccinationCertificate_vaccinationDate" = "Дата на ваксинация: %@";

"HealthCertifiedPerson_TestCertificate_headline" = "Сертификат за тест";

"HealthCertifiedPerson_TestCertificate_pcrTest" = "PCR тест";

"HealthCertifiedPerson_TestCertificate_antigenTest" = "Бърз тест";

"HealthCertifiedPerson_TestCertificate_sampleCollectionDate" = "Взета проба %@";

"HealthCertifiedPerson_RecoveryCertificate_headline" = "Сертификат за възстановяване";

"HealthCertifiedPerson_RecoveryCertificate_validityDate" = "валиден до %@";

"HealthCertifiedPerson_currentlyUsedCertificate" = "Текущо използван сертификат";

"HealthCertifiedPerson_newlyAddedCertificate" = "Нови";

/* Vaccination Certificate Details */
"HealthCertificate_Details_vaccinationCount" = "Ваксиниране %i от %i";

"HealthCertificate_Details_certificate" = "Сертификат за ваксинация";

"HealthCertificate_Details_EU_Covid_Certificate" = "Цифров сертификат за COVID на ЕС";

"HealthCertificate_Details_QRCode_Image_Description" = "QR код с Вашия сертификат";

"HealthCertificate_Details_certificateCount" = "Сертификат за ваксинация %i от %i";

"HealthCertificate_Details_validity" = "Ваксиниране %@ - валидност до %@";

"HealthCertificate_Details_dateOfBirth" = "Дата на раждане %@";

"HealthCertificate_Details_dateOfVaccination" = "Дата на ваксиниране";

"HealthCertificate_Details_vaccine" = "Ваксина";

"HealthCertificate_Details_vaccineType" = "Вид ваксина";

"HealthCertificate_Details_manufacture" = "Производител";

"HealthCertificate_Details_issuer" = "Издадено от";

"HealthCertificate_Details_country" = "Държава";

"HealthCertificate_Details_identifier" = "Номер на сертификат";

"HealthCertificate_Details_validationButtonTitle" = "Проверка на валидност";

"HealthCertificate_Details_deleteButtonTitle" = "Изтриване на сертификата за ваксинация";

"HealthCertificate_Details_expirationDateTitle" = "Техническа дата на изтичане";

"HealthCertificate_Details_expirationDatePlaceholder" = "Валидно до %@";

"HealthCertificate_Details_expirationDateDetails" = "Моля, снабдете се с нов цифров сертификат навреме.";

"HealthCertificate_Details_moreButtonTitle" = "Повече";

/* Vaccination Certificate Details */
"VaccinationCertificate_Details_OneOfOneHint" = "Тази ваксина осигурява защита с една доза или се поставя на преболедувало лице, което се нуждае само от една доза.";

/* Health Certificate Delete Alert */
"HealthCertificate_Alert_deleteButton" = "Изтриване на сертификат";

"HealthCertificate_Alert_cancelButton" = "Отказ";

/* Vaccination Certificate Delete Alert */
"VaccinationCertificate_Alert_title" = "Желаете ли да изтриете сертификата за ваксинация?";

"VaccinationCertificate_Alert_message" = "Сертификатът ще бъде преместен в кошчето, което се намира на плочка \"Още\" от страницата на таб \"Статус\". Там можете да го изтриете за постоянно или да го възстановите. Сертификатът ще бъде изтрит автоматично след 30 дни.";

/* Test Certificate Details */
"TestCertificate_Details_title" = "Сертификат за тест";

"TestCertificate_Details_subtitle" = "Отрицателен тест за SARS-CoV-2";

"TestCertificate_Details_primaryButton" = "Изтриване на сертификата за тестване";

"TestCertificate_Error_FAQ_Description" = "\n\nЗа да разберете как можете да се сдобиете със сертификат за извършен тест, вижте страницата ни с често задавани въпроси (ЧЗВ).";

"TestCertificate_Error_FAQ_Button_Title" = "ЧЗВ за сертификати за извършен тест";

/* Test Certificate Delete Alert */
"TestCertificate_Alert_title" = "Желаете ли да изтриете сертификата за тестване?";

"TestCertificate_Alert_message" = "Сертификатът ще бъде преместен в кошчето, което се намира на плочка \"Още\" от страницата на таб \"Статус\". Там можете да го изтриете за постоянно или да го възстановите. Сертификатът ще бъде изтрит автоматично след 30 дни.";

/* Recovery Certificate Details */
"RecoveryCertificate_Details_title" = "Сертификат за възстановяване";

"RecoveryCertificate_Details_subtitle" = "Цифров сертификат за COVID на ЕС";

"RecoveryCertificate_Details_primaryButton" = "Изтриване на сертификат за възстановяване";

/* Recovery Certificate Delete Alert */
"RecoveryCertificate_Alert_title" = "Желаете ли да изтриете сертификата за възстановяване?";

"RecoveryCertificate_Alert_message" = "Сертификатът ще бъде преместен в кошчето, което се намира на плочка \"Още\" от страницата на таб \"Статус\". Там можете да го изтриете за постоянно или да го възстановите. Сертификатът ще бъде изтрит автоматично след 30 дни.";

/* Health Certificate Print PDF */
"HealthCertificate_PrintPdf_showPrintableVersion" = "Показване на версия за печат";

"HealthCertificate_PrintPdf_cancelActionSheet" = "Отказ";

"HealthCertificate_PrintPdf_Info_title" = "Генериране на разпечатка за ЕС";

"HealthCertificate_PrintPdf_Info_section01" = "Можете да запазите сертификата като PDF документ. Тази стъпка е доброволна. В началото само Вие ще имате достъп до него . По-късно можете да решите дали да го запазите на устройството си или да го импортирате в други приложения.";

"HealthCertificate_PrintPdf_Info_section02" = "Моля, имайте предвид, че PDF документът съдържа поверителна информация. Препоръчваме да внимавате с него и да го показвате само на лица, на които имате доверие и са упълномощени да го проверяват.";

"HealthCertificate_PrintPdf_Info_section03" = "Препоръчваме да не го публикувате, изпращате по имейл или да го споделяте чрез други приложения.";

"HealthCertificate_PrintPdf_Info_primaryButton" = "Напред";

"HealthCertificate_PrintPdf_Share_title" = "Версия за печат на цифров сертификат";

/* Health Certificate Print PDF Error Alert */
"HealthCertificate_PrintPdf_ErrorAlert_Title" = "Невъзможно показване на версия за печат";

"HealthCertificate_PrintPdf_ErrorAlert_Message" = "Версията за печат на сертификата не може да бъде показана, защото той не е издаден в Германия";

"HealthCertificate_PrintPdf_ErrorAlert_FAQ" = "ЧЗВ за версия за печат";

"HealthCertificate_PrintPdf_ErrorAlert_OK" = "ОК";

"HealthCertificate_PrintPdf_ErrorAlert_ValueSetsFetching_Title" = "Невъзможно показване на версия за печат";

"HealthCertificate_PrintPdf_ErrorAlert_ValueSetsFetching_Message" = "Версията за печат на сертификата не може да бъде показана, защото в момента той не може да бъде извлечен. Моля, опитайте отново по-късно.";

/* Health Certificate Errors */
"HealthCertificate_Error_Title" = "Грешка";

"HealthCertificate_Error_FAQ_Description" = "\n\nЗа да разберете как може да се сдобиете със сертификат, вижте страницата ни с често задавани въпроси (ЧЗВ).";

"HealthCertificate_Error_FAQ_Button_Title" = "ЧЗВ за сертификати";

"HealthCertificate_Error_HC_ALREADY_REGISTERED" = "Сертификатът вече е регистриран в приложението Ви.";

"HealthCertificate_Error_HC_INVALID" = "Този QR код не е валиден сертификат.";

"HealthCertificate_Error_HC_NOT_SUPPORTED" = "Този сертификат не се поддържа.";

"HealthCertificate_Error_HC_QR_CODE_ERROR" = "Не беше генериран QR код. Ако грешката продължи да възниква, се обърнете към горещата линия за технически проблеми, посочена в „Информация за приложението“ -> „Технически въпроси“.";

"HealthCertificate_Error_invalidSignature_title" = "Невалиден подпис";

"HealthCertificate_Error_invalidSignature_msg" = "Подписът на сертификата е невалиден. Сертификатът няма силата на доказателство и съответно не може да бъде импортиран.";

"HealthCertificate_Error_invalidSignature_FAQ_Button_Title" = "ЧЗВ за проверката на подписа";

/* Health Certificate Validation Errors */
"HealthCertificate_Validation_Error_Title" = "Неуспешна проверка";

"HealthCertificate_Validation_Error_TRY_AGAIN" = "Възникна грешка. Моля, опитайте по-късно или се свържете с горещата линия за технически проблеми, посочена в „Информация за приложението“ -> „Технически въпроси“.";

"HealthCertificate_Validation_Error_NO_NETWORK" = "Изгубихте връзка с Интернет. За да завършите проверката за валидност на сертификата, проверете връзката си и опитайте отново.";

/* Health Certificate Validation */
"HealthCertificate_Validation_Title" = "Валидност на сертификат";

"HealthCertificate_Validation_CountrySelection_Title" = "Държава";

"HealthCertificate_Validation_DateTimeSelection_Title" = "Дата и час";

"HealthCertificate_Validation_DateTimeSelection_Info" = "Въведете датата и часа на влизане във вашето местно време.";

"HealthCertificate_Validation_Body1" = "Моля, проверете предварително дали сертификатът ви ще бъде валиден в държавата на местоназначение по време на пътуването ви. Правилата за влизане в избраната държава ще бъдат взети предвид.";

"HealthCertificate_Validation_Headline1" = "Проверка на";

"HealthCertificate_Validation_Body2" = "Сертификатът за COVID е валиден документ при пътуване в рамките на ЕС.";

"HealthCertificate_Validation_Headline2" = "Бележки";

"HealthCertificate_Validation_Bullet1" = "Моля, имайте предвид, че правилата за влизане подлежат на промяна. Затова, моля, проверете сертификата си непосредствено преди да влезете в държавата на местоназначение (макс. 48 часа).";

"HealthCertificate_Validation_Bullet2" = "В отделни райони може да се прилагат допълнителни правила и ограничения.";

"HealthCertificate_Validation_Bullet3" = "С цел удостоверяване на автентичността всеки сертификат се издава с електронен подпис, който се проверява с помощта на приложение за проверка.";

"HealthCertificate_Validation_Bullet4" = "Corona-Warn-App не проверява дали записаните в сертификата данни са валидни.";

"HealthCertificate_Validation_Legal_Title" = "Защита на личните данни";

"HealthCertificate_Validation_Legal_Description" = "Текущите правила за въвеждане са изтеглени от сървърите на RKI. Това изисква връзка с Интернет. Данните ви за достъп се изпращат до RKI.";

"HealthCertificate_Validation_Body4" = "За повече информация относно обработката на данни, прочетете декларацията за поверителност.";

"HealthCertificate_Validation_ButtonTitle" = "Проверка";

/* Health Certificate Validation Result */
"HealthCertificate_Validation_Result_validationParameters" = "Влизане в %@ на %@\nВалидирано на %@";

"HealthCertificate_Validation_Result_acceptanceRule" = "Това е правило в държавата, където отивате: %@.";

"HealthCertificate_Validation_Result_invalidationRule" = "Това е правило в държавата, където е издаден сертификатът.";

"HealthCertificate_Validation_Result_moreInformation" = "За повече информация вижте %@ или посетете %@.";

"HealthCertificate_Validation_Result_moreInformation_placeholder_FAQ" = "ЧЗВ";

/* - Passed */
"HealthCertificate_Validation_Passed_title" = "Сертификатът е валиден";

"HealthCertificate_Validation_Passed_unknownTitle" = "Сертификатът не може да бъде валидиран";

"HealthCertificate_Validation_Passed_subtitle" = "Сертификатът ви е валиден в избраната държава";

"HealthCertificate_Validation_Passed_unknownSubtitle" = "Сертификатът ви не беше валидиран";

"HealthCertificate_Validation_Passed_hintsTitle" = "Бележки";

"HealthCertificate_Validation_Passed_hint1" = "Моля, имайте предвид, че правилата за влизане подлежат на промяна. Затова, моля, проверете сертификата си непосредствено преди да влезете в държавата на местоназначение (макс. 48 часа).";

"HealthCertificate_Validation_Passed_hint2" = "В отделни райони може да се прилагат допълнителни правила и ограничения.";

"HealthCertificate_Validation_Passed_hint3" = "С цел удостоверяване на автентичността всеки сертификат се издава с електронен подпис, който се проверява с помощта на приложение за проверка.";

"HealthCertificate_Validation_Passed_hint4" = "Corona-Warn-App не проверява дали записаните в сертификата данни са валидни.";

"HealthCertificate_Validation_Passed_primaryButtonTitle" = "Проверка за друга държава";

/* - Open */
"HealthCertificate_Validation_Open_title" = "Сертификатът не може да бъде валидиран";

"HealthCertificate_Validation_Open_subtitle" = "Сертификатът Ви не беше валидиран напълно";

"HealthCertificate_Validation_Open_openSectionTitle" = "Бележки";

"HealthCertificate_Validation_Open_openSectionDescription" = "Следните правила не бяха проверени. Моля, уверете се, че сертификатът съответства на правилата в държавата на местоназначение.";

/* - Failed */
"HealthCertificate_Validation_Failed_title" = "Сертификатът не е валиден";

"HealthCertificate_Validation_Failed_subtitle" = "Сертификатът Ви не е валиден в избраната държава";

"HealthCertificate_Validation_Failed_failedSectionTitle" = "Валидирането е успешно завършено";

"HealthCertificate_Validation_Failed_failedSectionDescription" = "Следните изисквания не са изпълнени:";

"HealthCertificate_Validation_Failed_openSectionTitle" = "Валидирането е невъзможно";

"HealthCertificate_Validation_Failed_openSectionDescription" = "Следните правила не бяха проверени. Моля, уверете се, че сертификатът съответства на правилата в държавата на местоназначение.";

/* - Technical Validation Failed */
"HealthCertificate_Validation_TechnicalFailed_title" = "Сертификатът не е валиден";

"HealthCertificate_Validation_TechnicalFailed_subtitle" = "Сертификатът Ви не е валиден в избраната държава";

"HealthCertificate_Validation_TechnicalFailed_failedSectionTitle" = "Техническа проверка";

"HealthCertificate_Validation_TechnicalFailed_failedSectionDescription" = "Следните изисквания не са изпълнени:";

"HealthCertificate_Validation_TechnicalFailed_certificateNotValid" = "Сертификатът трябва да носи валиден подпис.";

"HealthCertificate_Validation_TechnicalFailed_technicalExpirationDatePassed" = "Техническата дата на изтичане на сертификата не може да е отминала.";

"HealthCertificate_Validation_TechnicalFailed_expirationDateTitle" = "Техническа дата на изтичане";

"HealthCertificate_Validation_TechnicalFailed_expirationDate" = "Валидно до %@";

/* Health Certificate Validity State */
"HealthCertificate_ValidityState_ExpiringSoon" = "Сертификатът изтича на %@ в %@";

"HealthCertificate_ValidityState_ExpiringSoon_description" = "Моля, снабдете се с нов цифров сертификат навреме.";

"HealthCertificate_ValidityState_Expired" = "Сертификатът е изтекъл";

"HealthCertificate_ValidityState_Expired_description" = "Срокът на валидност е изтекъл. Моля, снабдете се с нов цифров сертификат.";

"HealthCertificate_ValidityState_Invalid" = "Сертификатът (подписът) е невалиден";

"HealthCertificate_ValidityState_Invalid_description" = "Сертификатът е издаден от неоторизиран орган или неправилно. Моля, заявете нов сертификат от оторизиран орган.";

"HealthCertificate_ValidityState_Blocked" = "Невалиден сертификат";

"HealthCertificate_ValidityState_Blocked_description" = "Сертификатът е изтеглен от издаващия орган. Моля, снабдете се с нов цифров сертификат.";

/* Universal QR Scanner */
"UniversalQRScanner_ScannerTitle" = "Скенер за QR кодове";

"UniversalQRScanner_InstructionTitle" = "Какви QR кодове можете да сканирате?";

"UniversalQRScanner_InstructionDescription" = "Вашите PCR и бързи тестове, сертификати за тестове, ваксинация и възстановяване и регистрации.";

"UniversalQRScanner_FileButtonTitle" = "Отваряне на файл";

"UniversalQRScanner_CameraFlash" = "Светкавица";

"UniversalQRScanner_CameraFlash_On" = "Включено";

"UniversalQRScanner_CameraFlash_Off" = "Изключено";

"UniversalQRScanner_CameraFlash_Enable" = "Включване на светкавицата";

"UniversalQRScanner_CameraFlash_Disable" = "Изключване на светкавицата";

"UniversalQRScanner_Error_cameraPermissionDenied_title" = "Достъпът не е разрешен";

"UniversalQRScanner_Error_cameraPermissionDenied" = "Разрешете на приложението да използва камерата, за да сканира QR кода.";

"UniversalQRScanner_Error_cameraPermissionDenied_settingsButton" = "Настройки";

"UniversalQRScanner_Error_unsupportedQRCode" = "QR кодът не се поддържа от Corona-Warn-App. Моля, сканирайте подходящ QR код.";

"UniversalQRScanner_RestoredFromBinAlert_Title" = "Възстановяване на сертификат";

"UniversalQRScanner_RestoredFromBinAlert_Message" = "QR кодът вече е регистриран на устройството Ви. Сертификатът ще бъде възстановен от кошчето.";

"UniversalQRScanner_TestRestoredFromBinAlert_Title" = "Възстановяване на тест";

"UniversalQRScanner_TestRestoredFromBinAlert_Message" = "QR кодът вече е регистриран на устройството Ви. Тестът ще бъде възстановен от кошчето.";

/* File Scanner */
"FileScanner_sheet_photos" = "Галерия със снимки";

"FileScanner_sheet_documents" = "Документ";

"FileScanner_sheet_cancel" = "Отказ";

"FileScanner_AccessError_title" = "Достъпът не е разрешен";

"FileScanner_AccessError_message" = "Corona-Warn-App няма достъп до галерията Ви със снимки. Можете да разрешите достъпа от настройките на Вашето устройство.";

"FileScanner_AccessError_cancel" = "Отказ";

"FileScanner_AccessError_settings" = "Настройки";

"FileScanner_HUD_text" = "Четене на QR код...";

"FileScanner_PasswordEntry_title" = "Файлът е защитен с парола";

"FileScanner_PasswordEntry_message" = "Моля, въведете паролата си.";

"FileScanner_PasswordEntry_placeholder" = "Парола";

"FileScanner_PasswordError_title" = "Паролата е грешна";

"FileScanner_AlreadyRegistered_title" = "Сертификатът вече е регистриран";

"FileScanner_AlreadyRegistered_message" = "Сертификатът вече е регистриран в приложението Ви.";

"FileScanner_PasswordError_message" = "Моля, въведете валидна парола.";

"FileScanner_InvalidQRCode_title" = "Няма подходящ QR код";

"FileScanner_InvalidQRCode_message" = "QR кодът не се поддържа от Corona-Warn-App. Моля, изберете  подходящ QR код.";

"FileScanner_FileNotReadable_title" = "Файлът не се чете";

"FileScanner_FileNotReadable_message" = "Възможно е избраният файл да е повреден или защитен с парола и не може да бъде прочетен. Моля, изберете подходящ файл.";

"FileScanner_NoQRCodeFound_title" = "Не е намерен QR код";

"FileScanner_NoQRCodeFound_message" = "В избрания файл не е открит QR код. Моля, изберете друг файл.";

"UniversalQRScanner_Tooltip_title" = "Скенер за QR кодове";

"UniversalQRScanner_Tooltip_description" = "Използвайте този скенер, за да сканирате тестове, сертификати и регистрации.";

/* Federal State Names */
"FederalState_BadenWuerttemberg" = "Баден-Вюртемберг";

"FederalState_Bayern" = "Бавария";

"FederalState_Berlin" = "Берлин";

"FederalState_Brandenburg" = "Бранденбург";

"FederalState_Bremen" = "Бремен";

"FederalState_Hamburg" = "Хамбург";

"FederalState_Hessen" = "Хесен";

"FederalState_MecklenburgVorpommern" = "Мекленбург-Западна Померания";

"FederalState_Niedersachsen" = "Долна Саксония";

"FederalState_NordrheinWestfalen" = "Северен Рейн-Вестфалия";

"FederalState_RheinlandPfalz" = "Рейнланд-Пфалц";

"FederalState_Saarland" = "Саарланд";

"FederalState_Sachsen" = "Саксония";

"FederalState_SachsenAnhalt" = "Саксония-Анхалт";

"FederalState_SchleswigHolstein" = "Шлезвиг-Холщайн";

"FederalState_Thueringen" = "Тюрингия";

/* Recycle Bin */
"RecycleBin_title" = "Кошче";

"RecycleBin_description" = "Докоснете елемент, за да го възстановите. Елементите се изтриват автоматично след 30 дни.";

"RecycleBin_deleteAllButtonTitle" = "Изтриване на всички за постоянно";

/* - Vaccination Certificate */
"RecycleBin_VaccinationCertificate_headline" = "Сертификат за ваксинация";

"RecycleBin_VaccinationCertificate_vaccinationCount" = "Ваксинация %i от %i";

"RecycleBin_VaccinationCertificate_vaccinationDate" = "Дата на ваксинация: %@";

/* - Test Certificate */
"RecycleBin_TestCertificate_headline" = "Сертификат за тест";

"RecycleBin_TestCertificate_pcrTest" = "PCR тест";

"RecycleBin_TestCertificate_antigenTest" = "Бърз тест";

"RecycleBin_TestCertificate_sampleCollectionDate" = "Взета проба %@";

/* - Recovery Certificate */
"RecycleBin_RecoveryCertificate_headline" = "Сертификат за възстановяване";

"RecycleBin_RecoveryCertificate_validityDate" = "валиден до %@";

/* - Corona Test */
"RecycleBin_CoronaTest_headline" = "Тест";

"RecycleBin_CoronaTest_pcrTest" = "PCR тест";

"RecycleBin_CoronaTest_antigenTest" = "Бърз тест";

"RecycleBin_CoronaTest_registrationDate" = "Регистрирано на %@";

"RecycleBin_CoronaTest_sampleCollectionDate" = "Извършено на %@";

/* - Empty State */
"RecycleBin_EmptyState_title" = "Кошчето е празно";

"RecycleBin_EmptyState_description" = "Когато изтривате сертификати и тестове, те се преместват в кошчето и се показват там.";

"RecycleBin_EmptyState_imageDescription" = "Кошче";

/* - Restore Certificate Alert */
"RecycleBin_RestoreCertificate_AlertTitle" = "Възстановяване на сертификат";

"RecycleBin_RestoreCertificate_AlertMessage" = "Възстановеният сертификат ще бъде преместен на оригиналното си местоположение. Ще можете да го намерите на страницата за таб \"Сертификати\".";

"RecycleBin_RestoreCertificate_AlertConfirmButtonTitle" = "Възстановяване";

"RecycleBin_RestoreCertificate_AlertCancelButtonTitle" = "Отказ";

/* - Corona Test */
"RecycleBin_CoronaTest_AlertTitle" = "Възстановяване на тест";

"RecycleBin_CoronaTest_AlertMessage" = "Възстановеният тест ще бъде преместен на оригиналното си местоположение. Ще можете да го намерите на страницата за таб \"Статус\".";

"RecycleBin_CoronaTest_AlertConfirmButtonTitle" = "Възстановяване";

"RecycleBin_CoronaTest_AlertCancelButtonTitle" = "Отказ";

/* - Delete All Alert */
"RecycleBin_DeleteAll_AlertTitle" = "Искате ли да изпразните кошчето?";

"RecycleBin_DeleteAll_AlertMessage" = "След това няма да можете да възстановите съдържанието му.";

"RecycleBin_DeleteAll_AlertConfirmButtonTitle" = "Изтриване";

"RecycleBin_DeleteAll_AlertCancelButtonTitle" = "Отказ";
<|MERGE_RESOLUTION|>--- conflicted
+++ resolved
@@ -1556,11 +1556,7 @@
 /* Version 2.14 */
 "NewVersionFeature_214_recycleBin_title" = "Функция \"Кошче\" за тестове";
 
-<<<<<<< HEAD
-"NewVersionFeature_214_recycleBin_description" = "Можете да възстановите бързи и PCR тестове, които по-рано сте изтрили в приложението. Това означава, че имате възможност да възстановявате файлове, които сте изтрили неволно.";
-=======
 "NewVersionFeature_214_recycleBin_description" = "Изтритите бързи и PCR тестове са преместени в кошчето. Това означава, че имате възможност да възстановявате файлове, които сте изтрили неволно.";
->>>>>>> d9cfc149
 
 /* Delta Onboarding */
 "DeltaOnboarding_AccessibilityImageLabel" = "Международно регистриране на излаганията";
