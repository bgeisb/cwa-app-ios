--- conflicted
+++ resolved
@@ -4081,12 +4081,7 @@
 					"$(inherited)",
 					"@executable_path/Frameworks",
 				);
-<<<<<<< HEAD
 				MARKETING_VERSION = 1.8.0;
-				MARKETING_VERSION = 1.8.0;
-=======
-				MARKETING_VERSION = 1.7.0;
->>>>>>> 3ed4f1f8
 				OTHER_CFLAGS = (
 					"-DSQLITE_HAS_CODEC",
 					"-DSQLITE_TEMP_STORE=3",
