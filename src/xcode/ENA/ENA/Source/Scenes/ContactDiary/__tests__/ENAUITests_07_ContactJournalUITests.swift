--- conflicted
+++ resolved
@@ -367,11 +367,7 @@
 		var lastLoopSeenElements: [String] = []
 
 		while !allElementsFound {
-<<<<<<< HEAD
-			/** search for a possibel button */
-=======
 			/** search for a possible button */
->>>>>>> 9c03e039
 			guard !element.buttons[identifier].exists else {
 				return element.buttons[identifier]
 			}
