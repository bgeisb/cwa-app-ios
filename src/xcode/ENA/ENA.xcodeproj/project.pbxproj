--- conflicted
+++ resolved
@@ -384,11 +384,8 @@
 		51D420D524598AC200AD70CA /* Source */ = {
 			isa = PBXGroup;
 			children = (
-<<<<<<< HEAD
 				CD99A3C82461A44B00BF12AF /* View Helpers */,
-=======
 				51CE1BBB2460B1BA002CF42A /* Protocols */,
->>>>>>> d293d922
 				8595BF5D246032C40056EA27 /* Views */,
 				B1569DD5245D6C790079FCD7 /* Developer Menu */,
 				51EE9A6A245C0F7900F2544F /* Models */,
@@ -847,12 +844,9 @@
 				51CE1B8C246078B6002CF42A /* SettingsCollectionViewCell.swift in Sources */,
 				51CE1B8B246078B6002CF42A /* InfoCollectionViewCell.swift in Sources */,
 				85142501245DA0B3009D2791 /* UIViewController+Alert.swift in Sources */,
-<<<<<<< HEAD
 				CD99A3CA2461A47C00BF12AF /* AppStrings.swift in Sources */,
-=======
 				514E81342461B97800636861 /* ExposureManager.swift in Sources */,
 				51CE1BBF2460B222002CF42A /* HomeRiskCellConfigurator.swift in Sources */,
->>>>>>> d293d922
 				B102BDBF24603FF800CD55A2 /* security.pb.swift in Sources */,
 			);
 			runOnlyForDeploymentPostprocessing = 0;
