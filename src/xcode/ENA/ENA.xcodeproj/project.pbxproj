// !$*UTF8*$!
{
	archiveVersion = 1;
	classes = {
	};
	objectVersion = 52;
	objects = {

/* Begin PBXBuildFile section */
		011E13AE24680A4000973467 /* HTTPClient.swift in Sources */ = {isa = PBXBuildFile; fileRef = 011E13AD24680A4000973467 /* HTTPClient.swift */; };
		011E4B032483A92A002E6412 /* MockExposureManager.swift in Sources */ = {isa = PBXBuildFile; fileRef = CD678F6A246C43E200B6A0F8 /* MockExposureManager.swift */; };
		0123D5992501385200A91838 /* ExposureSubmissionErrorTests.swift in Sources */ = {isa = PBXBuildFile; fileRef = 0123D5972501383100A91838 /* ExposureSubmissionErrorTests.swift */; };
		013DC102245DAC4E00EE58B0 /* Store.swift in Sources */ = {isa = PBXBuildFile; fileRef = 013DC101245DAC4E00EE58B0 /* Store.swift */; };
		0144BDE1250924CC00B0857C /* SymptomsOnset.swift in Sources */ = {isa = PBXBuildFile; fileRef = 0144BDE0250924CC00B0857C /* SymptomsOnset.swift */; };
		0144BDE32509288B00B0857C /* SymptomsOnsetTests.swift in Sources */ = {isa = PBXBuildFile; fileRef = 0144BDE22509288B00B0857C /* SymptomsOnsetTests.swift */; };
		0144BDED250A3E5300B0857C /* ExposureSubmissionCoordinatorModel.swift in Sources */ = {isa = PBXBuildFile; fileRef = 0144BDEC250A3E5300B0857C /* ExposureSubmissionCoordinatorModel.swift */; };
		014891B324F90D0B002A6F77 /* ENA.plist in Resources */ = {isa = PBXBuildFile; fileRef = 014891B224F90D0B002A6F77 /* ENA.plist */; };
		015178C22507D2E50074F095 /* ExposureSubmissionSymptomsOnsetViewControllerTests.swift in Sources */ = {isa = PBXBuildFile; fileRef = 015178C12507D2A90074F095 /* ExposureSubmissionSymptomsOnsetViewControllerTests.swift */; };
		015692E424B48C3F0033F35E /* TimeInterval+Convenience.swift in Sources */ = {isa = PBXBuildFile; fileRef = 015692E324B48C3F0033F35E /* TimeInterval+Convenience.swift */; };
		0159E6C1247829BA00894A89 /* temporary_exposure_key_export.pb.swift in Sources */ = {isa = PBXBuildFile; fileRef = 0159E6BF247829BA00894A89 /* temporary_exposure_key_export.pb.swift */; };
		0159E6C2247829BA00894A89 /* temporary_exposure_key_signature_list.pb.swift in Sources */ = {isa = PBXBuildFile; fileRef = 0159E6C0247829BA00894A89 /* temporary_exposure_key_signature_list.pb.swift */; };
		015E8C0824C997D200C0A4B3 /* CWASQLite.framework in Frameworks */ = {isa = PBXBuildFile; fileRef = B1FF6B6A2497D0B40041CF02 /* CWASQLite.framework */; };
		015E8C0924C9983600C0A4B3 /* CWASQLite.framework in Embed Frameworks */ = {isa = PBXBuildFile; fileRef = B1FF6B6A2497D0B40041CF02 /* CWASQLite.framework */; settings = {ATTRIBUTES = (CodeSignOnCopy, RemoveHeadersOnCopy, ); }; };
		016146912487A43E00660992 /* LinkHelper.swift in Sources */ = {isa = PBXBuildFile; fileRef = 016146902487A43E00660992 /* LinkHelper.swift */; };
		01678E9C249A5F08003B048B /* testStore.sqlite in Resources */ = {isa = PBXBuildFile; fileRef = 01678E9A249A521F003B048B /* testStore.sqlite */; };
		019357182525FAD00038F615 /* ExposureSubmissionQRInfoViewController.swift in Sources */ = {isa = PBXBuildFile; fileRef = 019357162525FAD00038F615 /* ExposureSubmissionQRInfoViewController.swift */; };
		019357192525FAD00038F615 /* ExposureSubmissionQRInfoViewModel.swift in Sources */ = {isa = PBXBuildFile; fileRef = 019357172525FAD00038F615 /* ExposureSubmissionQRInfoViewModel.swift */; };
		019BFC6C24C9901A0053973D /* sqlite3.c in Sources */ = {isa = PBXBuildFile; fileRef = 0DFCC2702484DC8400E2811D /* sqlite3.c */; settings = {COMPILER_FLAGS = "-w"; }; };
		01A1B442252DE57000841B63 /* ExposureSubmissionQRScannerViewModelTests.swift in Sources */ = {isa = PBXBuildFile; fileRef = 01A1B441252DE54600841B63 /* ExposureSubmissionQRScannerViewModelTests.swift */; };
		01A1B44A252DFD7800841B63 /* MetadataObject.swift in Sources */ = {isa = PBXBuildFile; fileRef = 01A1B449252DFD7700841B63 /* MetadataObject.swift */; };
		01A1B452252DFDC400841B63 /* FakeMetadataMachineReadableObject.swift in Sources */ = {isa = PBXBuildFile; fileRef = 01A1B451252DFD9400841B63 /* FakeMetadataMachineReadableObject.swift */; };
		01A1B45C252E077600841B63 /* TimeInterval+Convenience.swift in Sources */ = {isa = PBXBuildFile; fileRef = 015692E324B48C3F0033F35E /* TimeInterval+Convenience.swift */; };
		01A1B467252E19D000841B63 /* ExposureSubmissionCoordinatorModelTests.swift in Sources */ = {isa = PBXBuildFile; fileRef = 01A1B460252E17F900841B63 /* ExposureSubmissionCoordinatorModelTests.swift */; };
		01A2367A2519D1E80043D9F8 /* ExposureSubmissionWarnOthersViewModel.swift in Sources */ = {isa = PBXBuildFile; fileRef = 01A236792519D1E80043D9F8 /* ExposureSubmissionWarnOthersViewModel.swift */; };
		01A23685251A23740043D9F8 /* ExposureSubmissionQRInfoModelTests.swift in Sources */ = {isa = PBXBuildFile; fileRef = 01A23684251A22E90043D9F8 /* ExposureSubmissionQRInfoModelTests.swift */; };
		01A97DD12506768F00C07C37 /* DatePickerOptionViewModelTests.swift in Sources */ = {isa = PBXBuildFile; fileRef = 01A97DD02506767E00C07C37 /* DatePickerOptionViewModelTests.swift */; };
		01A97DD32506769F00C07C37 /* DatePickerDayViewModelTests.swift in Sources */ = {isa = PBXBuildFile; fileRef = 01A97DD22506769F00C07C37 /* DatePickerDayViewModelTests.swift */; };
		01B7232424F812500064C0EB /* DynamicTableViewOptionGroupCell.swift in Sources */ = {isa = PBXBuildFile; fileRef = 01B7232324F812500064C0EB /* DynamicTableViewOptionGroupCell.swift */; };
		01B7232724F812BC0064C0EB /* OptionGroupView.swift in Sources */ = {isa = PBXBuildFile; fileRef = 01B7232624F812BC0064C0EB /* OptionGroupView.swift */; };
		01B7232924F812DF0064C0EB /* OptionView.swift in Sources */ = {isa = PBXBuildFile; fileRef = 01B7232824F812DF0064C0EB /* OptionView.swift */; };
		01B7232B24F815B00064C0EB /* MultipleChoiceOptionView.swift in Sources */ = {isa = PBXBuildFile; fileRef = 01B7232A24F815B00064C0EB /* MultipleChoiceOptionView.swift */; };
		01B7232D24F8E0260064C0EB /* MultipleChoiceChoiceView.swift in Sources */ = {isa = PBXBuildFile; fileRef = 01B7232C24F8E0260064C0EB /* MultipleChoiceChoiceView.swift */; };
		01B7232F24FE4F080064C0EB /* OptionGroupViewModel.swift in Sources */ = {isa = PBXBuildFile; fileRef = 01B7232E24FE4F080064C0EB /* OptionGroupViewModel.swift */; };
		01C2D43E2501225100FB23BF /* MockExposureSubmissionService.swift in Sources */ = {isa = PBXBuildFile; fileRef = A3284256248E7431006B1F09 /* MockExposureSubmissionService.swift */; };
		01C2D4432501260D00FB23BF /* OptionGroupViewModelTests.swift in Sources */ = {isa = PBXBuildFile; fileRef = 01C2D440250124E600FB23BF /* OptionGroupViewModelTests.swift */; };
		01C6ABF42527273E0052814D /* String+Insertion.swift in Sources */ = {isa = PBXBuildFile; fileRef = 01C6ABF32527273D0052814D /* String+Insertion.swift */; };
		01C6AC0E252B1E990052814D /* ExposureSubmissionQRScannerViewModel.swift in Sources */ = {isa = PBXBuildFile; fileRef = 01C6AC0D252B1E980052814D /* ExposureSubmissionQRScannerViewModel.swift */; };
		01C6AC21252B21DF0052814D /* ExposureSubmissionQRScannerViewController.xib in Resources */ = {isa = PBXBuildFile; fileRef = 01C6AC20252B21DF0052814D /* ExposureSubmissionQRScannerViewController.xib */; };
		01C6AC26252B23D70052814D /* ExposureSubmissionQRScannerFocusView.swift in Sources */ = {isa = PBXBuildFile; fileRef = 01C6AC25252B23D70052814D /* ExposureSubmissionQRScannerFocusView.swift */; };
		01C6AC32252B29C00052814D /* QRScannerError.swift in Sources */ = {isa = PBXBuildFile; fileRef = 01C6AC31252B29C00052814D /* QRScannerError.swift */; };
		01C6AC3A252B2A500052814D /* UIImage+Color.swift in Sources */ = {isa = PBXBuildFile; fileRef = 01C6AC39252B2A500052814D /* UIImage+Color.swift */; };
		01C7665E25024A09002C9A5C /* DatePickerOptionView.swift in Sources */ = {isa = PBXBuildFile; fileRef = 01C7665D25024A09002C9A5C /* DatePickerOptionView.swift */; };
		01CF95D52530827F007B72F7 /* SAPApplicationConfiguration+Helpers.swift in Sources */ = {isa = PBXBuildFile; fileRef = 01CF95D425308252007B72F7 /* SAPApplicationConfiguration+Helpers.swift */; };
		01CF95DD253083B2007B72F7 /* CodableExposureDetectionSummary+Helpers.swift in Sources */ = {isa = PBXBuildFile; fileRef = 01CF95DC25308346007B72F7 /* CodableExposureDetectionSummary+Helpers.swift */; };
		01D16C5E24ED69CA007DB387 /* BackgroundAppRefreshViewModelTests.swift in Sources */ = {isa = PBXBuildFile; fileRef = 01D16C5D24ED69CA007DB387 /* BackgroundAppRefreshViewModelTests.swift */; };
		01D16C6024ED6D9A007DB387 /* MockBackgroundRefreshStatusProvider.swift in Sources */ = {isa = PBXBuildFile; fileRef = 01D16C5F24ED6D9A007DB387 /* MockBackgroundRefreshStatusProvider.swift */; };
		01D16C6224ED6DB3007DB387 /* MockLowPowerModeStatusProvider.swift in Sources */ = {isa = PBXBuildFile; fileRef = 01D16C6124ED6DB3007DB387 /* MockLowPowerModeStatusProvider.swift */; };
		01D6948B25026EC000B45BEA /* DatePickerOptionViewModel.swift in Sources */ = {isa = PBXBuildFile; fileRef = 01D6948A25026EC000B45BEA /* DatePickerOptionViewModel.swift */; };
		01D6948D2502717F00B45BEA /* DatePickerDayView.swift in Sources */ = {isa = PBXBuildFile; fileRef = 01D6948C2502717F00B45BEA /* DatePickerDayView.swift */; };
		01D6948F2502729000B45BEA /* DatePickerDay.swift in Sources */ = {isa = PBXBuildFile; fileRef = 01D6948E2502729000B45BEA /* DatePickerDay.swift */; };
		01D69491250272CE00B45BEA /* DatePickerDayViewModel.swift in Sources */ = {isa = PBXBuildFile; fileRef = 01D69490250272CE00B45BEA /* DatePickerDayViewModel.swift */; };
		01DB708525068167008F7244 /* Calendar+GregorianLocale.swift in Sources */ = {isa = PBXBuildFile; fileRef = 01DB708425068167008F7244 /* Calendar+GregorianLocale.swift */; };
		01DC23252462DFD0001B727C /* ExposureSubmission.storyboard in Resources */ = {isa = PBXBuildFile; fileRef = CD99A39C245B22EE00BF12AF /* ExposureSubmission.storyboard */; };
		01E4298E251DCDC90057FCBE /* Localizable.legal.strings in Resources */ = {isa = PBXBuildFile; fileRef = 01E42990251DCDC90057FCBE /* Localizable.legal.strings */; };
		01F5F7222487B9C000229720 /* AppInformationViewController.swift in Sources */ = {isa = PBXBuildFile; fileRef = 01F5F7212487B9C000229720 /* AppInformationViewController.swift */; };
		0D5611B4247F852C00B5B094 /* SQLiteKeyValueStore.swift in Sources */ = {isa = PBXBuildFile; fileRef = 0D5611B3247F852C00B5B094 /* SQLiteKeyValueStore.swift */; };
		0DD260FF248D549B007C3B2C /* KeychainHelper.swift in Sources */ = {isa = PBXBuildFile; fileRef = 0DD260FE248D549B007C3B2C /* KeychainHelper.swift */; };
		0DF6BB97248AD616007E8B0C /* AppUpdateCheckHelper.swift in Sources */ = {isa = PBXBuildFile; fileRef = 0DF6BB96248AD616007E8B0C /* AppUpdateCheckHelper.swift */; };
		0DF6BB9D248AE232007E8B0C /* AppUpdateCheckerHelperTests.swift in Sources */ = {isa = PBXBuildFile; fileRef = 0DF6BB9C248AE232007E8B0C /* AppUpdateCheckerHelperTests.swift */; };
		0DF6BBB5248C04CF007E8B0C /* app_config_attenuation_duration.pb.swift in Sources */ = {isa = PBXBuildFile; fileRef = 0DF6BBB2248C04CF007E8B0C /* app_config_attenuation_duration.pb.swift */; };
		0DF6BBB6248C04CF007E8B0C /* app_config_app_version_config.pb.swift in Sources */ = {isa = PBXBuildFile; fileRef = 0DF6BBB3248C04CF007E8B0C /* app_config_app_version_config.pb.swift */; };
		0DF6BBB7248C04CF007E8B0C /* app_config.pb.swift in Sources */ = {isa = PBXBuildFile; fileRef = 0DF6BBB4248C04CF007E8B0C /* app_config.pb.swift */; };
		1309194F247972C40066E329 /* PrivacyProtectionViewController.swift in Sources */ = {isa = PBXBuildFile; fileRef = 1309194E247972C40066E329 /* PrivacyProtectionViewController.swift */; };
		130CB19C246D92F800ADE602 /* ENAUITestsOnboarding.swift in Sources */ = {isa = PBXBuildFile; fileRef = 130CB19B246D92F800ADE602 /* ENAUITestsOnboarding.swift */; };
		13156CFD248C19D000AFC472 /* usage.html in Resources */ = {isa = PBXBuildFile; fileRef = 13156CFF248C19D000AFC472 /* usage.html */; };
		134F0DBC247578FF00D88934 /* ENAUITestsHome.swift in Sources */ = {isa = PBXBuildFile; fileRef = 134F0DB9247578FF00D88934 /* ENAUITestsHome.swift */; };
		134F0DBD247578FF00D88934 /* ENAUITests-Extensions.swift in Sources */ = {isa = PBXBuildFile; fileRef = 134F0DBA247578FF00D88934 /* ENAUITests-Extensions.swift */; };
		134F0F2C2475793400D88934 /* SnapshotHelper.swift in Sources */ = {isa = PBXBuildFile; fileRef = 134F0F2B2475793400D88934 /* SnapshotHelper.swift */; };
		13722044247AEEAD00152764 /* UNNotificationCenter+Extension.swift in Sources */ = {isa = PBXBuildFile; fileRef = 13722043247AEEAD00152764 /* UNNotificationCenter+Extension.swift */; };
		137846492488027600A50AB8 /* OnboardingInfoViewController+Extension.swift in Sources */ = {isa = PBXBuildFile; fileRef = 137846482488027500A50AB8 /* OnboardingInfoViewController+Extension.swift */; };
		138910C5247A909000D739F6 /* ENATaskScheduler.swift in Sources */ = {isa = PBXBuildFile; fileRef = 138910C4247A909000D739F6 /* ENATaskScheduler.swift */; };
		13BAE9B12472FB1E00CEE58A /* CellConfiguratorIndexPosition.swift in Sources */ = {isa = PBXBuildFile; fileRef = 13BAE9B02472FB1E00CEE58A /* CellConfiguratorIndexPosition.swift */; };
		13E50469248E3CD20086641C /* ENAUITestsAppInformation.swift in Sources */ = {isa = PBXBuildFile; fileRef = 13E50468248E3CD20086641C /* ENAUITestsAppInformation.swift */; };
		13E5046B248E3DF30086641C /* AppStrings.swift in Sources */ = {isa = PBXBuildFile; fileRef = CD99A3C92461A47C00BF12AF /* AppStrings.swift */; };
		13E5046C248E434B0086641C /* Localizable.strings in Resources */ = {isa = PBXBuildFile; fileRef = EE70C23A245B09E900AC9B2F /* Localizable.strings */; };
		13E5046D248E434B0086641C /* Localizable.stringsdict in Resources */ = {isa = PBXBuildFile; fileRef = EE92A340245D96DA006B97B0 /* Localizable.stringsdict */; };
		2F26CE2E248B9C4F00BE30EE /* UIViewController+BackButton.swift in Sources */ = {isa = PBXBuildFile; fileRef = 2F26CE2D248B9C4F00BE30EE /* UIViewController+BackButton.swift */; };
		2F3218D0248063E300A7AC0A /* UIView+Convenience.swift in Sources */ = {isa = PBXBuildFile; fileRef = 2F3218CF248063E300A7AC0A /* UIView+Convenience.swift */; };
		2F3D95372518BCD1002B2C81 /* EUSettingsViewController.swift in Sources */ = {isa = PBXBuildFile; fileRef = 2F3D95362518BCD1002B2C81 /* EUSettingsViewController.swift */; };
		2F3D953C2518BCE9002B2C81 /* EUSettingsViewModel.swift in Sources */ = {isa = PBXBuildFile; fileRef = 2F3D953B2518BCE9002B2C81 /* EUSettingsViewModel.swift */; };
		2F785752248506BD00323A9C /* HomeTestResultCollectionViewCell.xib in Resources */ = {isa = PBXBuildFile; fileRef = 2F78574F248506BD00323A9C /* HomeTestResultCollectionViewCell.xib */; };
		2F80CFD9247ED988000F06AF /* ExposureSubmissionIntroViewController.swift in Sources */ = {isa = PBXBuildFile; fileRef = 2F80CFD8247ED988000F06AF /* ExposureSubmissionIntroViewController.swift */; };
		2F80CFDB247EDDB3000F06AF /* ExposureSubmissionHotlineViewController.swift in Sources */ = {isa = PBXBuildFile; fileRef = 2F80CFDA247EDDB3000F06AF /* ExposureSubmissionHotlineViewController.swift */; };
		2F96739B24AB70FA008E3147 /* ExposureSubmissionParsable.swift in Sources */ = {isa = PBXBuildFile; fileRef = 2F96739A24AB70FA008E3147 /* ExposureSubmissionParsable.swift */; };
		2FA968CE24D8560B008EE367 /* String+Random.swift in Sources */ = {isa = PBXBuildFile; fileRef = 2FA968CD24D8560B008EE367 /* String+Random.swift */; };
		2FA9E39324D2F2920030561C /* ExposureSubmission+TestResult.swift in Sources */ = {isa = PBXBuildFile; fileRef = 2FA9E39224D2F2920030561C /* ExposureSubmission+TestResult.swift */; };
		2FA9E39524D2F2B00030561C /* ExposureSubmission+DeviceRegistrationKey.swift in Sources */ = {isa = PBXBuildFile; fileRef = 2FA9E39424D2F2B00030561C /* ExposureSubmission+DeviceRegistrationKey.swift */; };
		2FA9E39724D2F3C70030561C /* ExposureSubmissionError.swift in Sources */ = {isa = PBXBuildFile; fileRef = 2FA9E39624D2F3C60030561C /* ExposureSubmissionError.swift */; };
		2FA9E39924D2F4350030561C /* ExposureSubmission+ErrorParsing.swift in Sources */ = {isa = PBXBuildFile; fileRef = 2FA9E39824D2F4350030561C /* ExposureSubmission+ErrorParsing.swift */; };
		2FA9E39B24D2F4A10030561C /* ExposureSubmissionService+Protocol.swift in Sources */ = {isa = PBXBuildFile; fileRef = 2FA9E39A24D2F4A10030561C /* ExposureSubmissionService+Protocol.swift */; };
		2FC0356F24B342FA00E234AC /* UIViewcontroller+AlertTest.swift in Sources */ = {isa = PBXBuildFile; fileRef = 2FC0356E24B342FA00E234AC /* UIViewcontroller+AlertTest.swift */; };
		2FC0357124B5B70700E234AC /* Error+FAQUrl.swift in Sources */ = {isa = PBXBuildFile; fileRef = 2FC0357024B5B70700E234AC /* Error+FAQUrl.swift */; };
		2FC951FE24DC23B9008D39F4 /* DMConfigurationCell.swift in Sources */ = {isa = PBXBuildFile; fileRef = 2FC951FD24DC23B9008D39F4 /* DMConfigurationCell.swift */; };
		2FD473BF251E0ECE000DCA40 /* EUSettingsViewControllerTests.swift in Sources */ = {isa = PBXBuildFile; fileRef = 2FD473BE251E0ECE000DCA40 /* EUSettingsViewControllerTests.swift */; };
		2FD881CC2490F65C00BEC8FC /* ExposureSubmissionHotlineViewControllerTest.swift in Sources */ = {isa = PBXBuildFile; fileRef = 2FD881CB2490F65C00BEC8FC /* ExposureSubmissionHotlineViewControllerTest.swift */; };
		2FD881CE249115E700BEC8FC /* ExposureSubmissionNavigationControllerTest.swift in Sources */ = {isa = PBXBuildFile; fileRef = 2FD881CD249115E700BEC8FC /* ExposureSubmissionNavigationControllerTest.swift */; };
		2FE15A3C249B8C0B0077BD8D /* AccessibilityIdentifiers.swift in Sources */ = {isa = PBXBuildFile; fileRef = 2FE15A3B249B8C0B0077BD8D /* AccessibilityIdentifiers.swift */; };
		2FF1D62E2487850200381FFB /* NSMutableAttributedString+Generation.swift in Sources */ = {isa = PBXBuildFile; fileRef = 2FF1D62D2487850200381FFB /* NSMutableAttributedString+Generation.swift */; };
		2FF1D63024880FCF00381FFB /* DynamicTableViewRoundedCell.swift in Sources */ = {isa = PBXBuildFile; fileRef = 2FF1D62F24880FCF00381FFB /* DynamicTableViewRoundedCell.swift */; };
		352F25A824EFCBDE00ACDFF3 /* ServerEnvironment.swift in Sources */ = {isa = PBXBuildFile; fileRef = 352F25A724EFCBDE00ACDFF3 /* ServerEnvironment.swift */; };
		353412CC2525EE4A0086D15C /* Globals.swift in Sources */ = {isa = PBXBuildFile; fileRef = 353412CB2525EE4A0086D15C /* Globals.swift */; };
		3539DAD1252B353C00489B1A /* CachedAppConfigurationMock.swift in Sources */ = {isa = PBXBuildFile; fileRef = 3539DAD0252B353C00489B1A /* CachedAppConfigurationMock.swift */; };
		3539DAE3252B42EE00489B1A /* de-config-int-2020-09-25 in Resources */ = {isa = PBXBuildFile; fileRef = 35853E11251DDD33008FE983 /* de-config-int-2020-09-25 */; };
		354E305924EFF26E00526C9F /* Country.swift in Sources */ = {isa = PBXBuildFile; fileRef = 354E305824EFF26E00526C9F /* Country.swift */; };
		35853E12251DDD33008FE983 /* de-config-int-2020-09-25 in Resources */ = {isa = PBXBuildFile; fileRef = 35853E11251DDD33008FE983 /* de-config-int-2020-09-25 */; };
		35853E22251DED0F008FE983 /* CachingHTTPClientMock.swift in Sources */ = {isa = PBXBuildFile; fileRef = 35163D23251CFCCB00D220CA /* CachingHTTPClientMock.swift */; };
		359767F124FD13D9001FD591 /* diagnosis_key_batch.pb.swift in Sources */ = {isa = PBXBuildFile; fileRef = 359767F024FD13D9001FD591 /* diagnosis_key_batch.pb.swift */; };
		3598D99A24FE280700483F1F /* CountryTests.swift in Sources */ = {isa = PBXBuildFile; fileRef = 3598D99924FE280700483F1F /* CountryTests.swift */; };
		35A7F081250A7CF8005E6C33 /* KeychainHelperTests.swift in Sources */ = {isa = PBXBuildFile; fileRef = 35A7F080250A7CF8005E6C33 /* KeychainHelperTests.swift */; };
		35BE8598251CE495005C2FD0 /* CachingHTTPClient.swift in Sources */ = {isa = PBXBuildFile; fileRef = 35BE8597251CE495005C2FD0 /* CachingHTTPClient.swift */; };
		4026C2DC24852B7600926FB4 /* AppInformationViewController+LegalModel.swift in Sources */ = {isa = PBXBuildFile; fileRef = 4026C2DB24852B7600926FB4 /* AppInformationViewController+LegalModel.swift */; };
		4026C2E424854C8D00926FB4 /* AppInformationLegalCell.swift in Sources */ = {isa = PBXBuildFile; fileRef = 4026C2E324854C8D00926FB4 /* AppInformationLegalCell.swift */; };
		50BD2E6224FE1E8700932566 /* AppInformationModel.swift in Sources */ = {isa = PBXBuildFile; fileRef = 50BD2E6124FE1E8700932566 /* AppInformationModel.swift */; };
		50BD2E6424FE232E00932566 /* AppInformationImprintViewModel.swift in Sources */ = {isa = PBXBuildFile; fileRef = 50BD2E6324FE232E00932566 /* AppInformationImprintViewModel.swift */; };
		50BD2E7724FE26F400932566 /* AppInformationImprintTest.swift in Sources */ = {isa = PBXBuildFile; fileRef = 50BD2E6F24FE26F300932566 /* AppInformationImprintTest.swift */; };
		50DC527924FEB2AE00F6D8EB /* AppInformationDynamicCell.swift in Sources */ = {isa = PBXBuildFile; fileRef = 50DC527824FEB2AE00F6D8EB /* AppInformationDynamicCell.swift */; };
		50DC527B24FEB5CA00F6D8EB /* AppInformationModelTest.swift in Sources */ = {isa = PBXBuildFile; fileRef = 50DC527A24FEB5CA00F6D8EB /* AppInformationModelTest.swift */; };
		50E3BE5A250127DF0033E2C7 /* AppInformationDynamicAction.swift in Sources */ = {isa = PBXBuildFile; fileRef = 50E3BE59250127DF0033E2C7 /* AppInformationDynamicAction.swift */; };
		51486D9F2484FC0200FCE216 /* HomeRiskLevelCellConfigurator.swift in Sources */ = {isa = PBXBuildFile; fileRef = 51486D9E2484FC0200FCE216 /* HomeRiskLevelCellConfigurator.swift */; };
		51486DA22485101500FCE216 /* RiskInactiveCollectionViewCell.swift in Sources */ = {isa = PBXBuildFile; fileRef = 51486DA02485101500FCE216 /* RiskInactiveCollectionViewCell.swift */; };
		51486DA32485101500FCE216 /* RiskInactiveCollectionViewCell.xib in Resources */ = {isa = PBXBuildFile; fileRef = 51486DA12485101500FCE216 /* RiskInactiveCollectionViewCell.xib */; };
		51486DA62485237200FCE216 /* RiskThankYouCollectionViewCell.swift in Sources */ = {isa = PBXBuildFile; fileRef = 51486DA42485237200FCE216 /* RiskThankYouCollectionViewCell.swift */; };
		51486DA72485237200FCE216 /* RiskThankYouCollectionViewCell.xib in Resources */ = {isa = PBXBuildFile; fileRef = 51486DA52485237200FCE216 /* RiskThankYouCollectionViewCell.xib */; };
		514C0A0624772F3400F235F6 /* HomeRiskViewConfigurator.swift in Sources */ = {isa = PBXBuildFile; fileRef = 514C0A0524772F3400F235F6 /* HomeRiskViewConfigurator.swift */; };
		514C0A0824772F5E00F235F6 /* RiskItemView.swift in Sources */ = {isa = PBXBuildFile; fileRef = 514C0A0724772F5E00F235F6 /* RiskItemView.swift */; };
		514C0A0B247AF9F700F235F6 /* RiskTextItemView.xib in Resources */ = {isa = PBXBuildFile; fileRef = 514C0A0A247AF9F700F235F6 /* RiskTextItemView.xib */; };
		514C0A0D247AFB0200F235F6 /* RiskTextItemView.swift in Sources */ = {isa = PBXBuildFile; fileRef = 514C0A0C247AFB0200F235F6 /* RiskTextItemView.swift */; };
		514C0A0F247AFEC500F235F6 /* HomeRiskTextItemViewConfigurator.swift in Sources */ = {isa = PBXBuildFile; fileRef = 514C0A0E247AFEC500F235F6 /* HomeRiskTextItemViewConfigurator.swift */; };
		514C0A11247C15EC00F235F6 /* HomeUnknownRiskCellConfigurator.swift in Sources */ = {isa = PBXBuildFile; fileRef = 514C0A10247C15EC00F235F6 /* HomeUnknownRiskCellConfigurator.swift */; };
		514C0A14247C163800F235F6 /* HomeLowRiskCellConfigurator.swift in Sources */ = {isa = PBXBuildFile; fileRef = 514C0A13247C163800F235F6 /* HomeLowRiskCellConfigurator.swift */; };
		514C0A16247C164700F235F6 /* HomeHighRiskCellConfigurator.swift in Sources */ = {isa = PBXBuildFile; fileRef = 514C0A15247C164700F235F6 /* HomeHighRiskCellConfigurator.swift */; };
		514C0A1A247C16D600F235F6 /* HomeInactiveRiskCellConfigurator.swift in Sources */ = {isa = PBXBuildFile; fileRef = 514C0A19247C16D600F235F6 /* HomeInactiveRiskCellConfigurator.swift */; };
		514E813024618E3D00636861 /* ExposureDetection.storyboard in Resources */ = {isa = PBXBuildFile; fileRef = 514E812F24618E3D00636861 /* ExposureDetection.storyboard */; };
		514E81342461B97800636861 /* ExposureManager.swift in Sources */ = {isa = PBXBuildFile; fileRef = 514E81332461B97700636861 /* ExposureManager.swift */; };
		514EE999246D4C2E00DE4884 /* UITableViewCell+Identifier.swift in Sources */ = {isa = PBXBuildFile; fileRef = 514EE998246D4C2E00DE4884 /* UITableViewCell+Identifier.swift */; };
		514EE99B246D4C4C00DE4884 /* UITableView+Dequeue.swift in Sources */ = {isa = PBXBuildFile; fileRef = 514EE99A246D4C4C00DE4884 /* UITableView+Dequeue.swift */; };
		514EE99D246D4CFB00DE4884 /* TableViewCellConfigurator.swift in Sources */ = {isa = PBXBuildFile; fileRef = 514EE99C246D4CFB00DE4884 /* TableViewCellConfigurator.swift */; };
		515BBDEB2484F8E500CDB674 /* HomeThankYouRiskCellConfigurator.swift in Sources */ = {isa = PBXBuildFile; fileRef = 515BBDEA2484F8E500CDB674 /* HomeThankYouRiskCellConfigurator.swift */; };
		516E42CB24B760F50008CC30 /* HomeRiskLevelCellConfiguratorTests.swift in Sources */ = {isa = PBXBuildFile; fileRef = 516E42C924B760EC0008CC30 /* HomeRiskLevelCellConfiguratorTests.swift */; };
		516E42FB24B7739F0008CC30 /* HomeUnknownRiskCellConfiguratorTests.swift in Sources */ = {isa = PBXBuildFile; fileRef = 516E42FA24B7739F0008CC30 /* HomeUnknownRiskCellConfiguratorTests.swift */; };
		516E42FE24B7773E0008CC30 /* HomeLowRiskCellConfiguratorTests.swift in Sources */ = {isa = PBXBuildFile; fileRef = 516E42FC24B776A90008CC30 /* HomeLowRiskCellConfiguratorTests.swift */; };
		516E430024B777B20008CC30 /* HomeHighRiskCellConfiguratorTests.swift in Sources */ = {isa = PBXBuildFile; fileRef = 516E42FF24B777B20008CC30 /* HomeHighRiskCellConfiguratorTests.swift */; };
		516E430224B89AED0008CC30 /* CoordinatorTests.swift in Sources */ = {isa = PBXBuildFile; fileRef = 516E430124B89AED0008CC30 /* CoordinatorTests.swift */; };
		51895EDC245E16CD0085DA38 /* ENAColor.swift in Sources */ = {isa = PBXBuildFile; fileRef = 51895EDB245E16CD0085DA38 /* ENAColor.swift */; };
		518A69FB24687D5800444E66 /* RiskLevel.swift in Sources */ = {isa = PBXBuildFile; fileRef = 518A69FA24687D5800444E66 /* RiskLevel.swift */; };
		51B5B414246DF07300DC5D3E /* RiskImageItemView.xib in Resources */ = {isa = PBXBuildFile; fileRef = 51B5B413246DF07300DC5D3E /* RiskImageItemView.xib */; };
		51B5B41C246EC8B800DC5D3E /* HomeCardCollectionViewCell.swift in Sources */ = {isa = PBXBuildFile; fileRef = 51B5B41B246EC8B800DC5D3E /* HomeCardCollectionViewCell.swift */; };
		51C737BD245B349700286105 /* OnboardingInfoViewController.swift in Sources */ = {isa = PBXBuildFile; fileRef = 51C737BC245B349700286105 /* OnboardingInfoViewController.swift */; };
		51C737BF245B3B5D00286105 /* OnboardingInfo.swift in Sources */ = {isa = PBXBuildFile; fileRef = 51C737BE245B3B5D00286105 /* OnboardingInfo.swift */; };
		51C7790C24867F16004582F8 /* RiskListItemView.xib in Resources */ = {isa = PBXBuildFile; fileRef = 51C7790B24867F16004582F8 /* RiskListItemView.xib */; };
		51C7790E24867F22004582F8 /* RiskListItemView.swift in Sources */ = {isa = PBXBuildFile; fileRef = 51C7790D24867F22004582F8 /* RiskListItemView.swift */; };
		51C77910248684F5004582F8 /* HomeRiskListItemViewConfigurator.swift in Sources */ = {isa = PBXBuildFile; fileRef = 51C7790F248684F5004582F8 /* HomeRiskListItemViewConfigurator.swift */; };
		51C779122486E549004582F8 /* HomeFindingPositiveRiskCellConfigurator.swift in Sources */ = {isa = PBXBuildFile; fileRef = 51C779112486E549004582F8 /* HomeFindingPositiveRiskCellConfigurator.swift */; };
		51C779142486E5AB004582F8 /* RiskFindingPositiveCollectionViewCell.xib in Resources */ = {isa = PBXBuildFile; fileRef = 51C779132486E5AB004582F8 /* RiskFindingPositiveCollectionViewCell.xib */; };
		51C779162486E5BA004582F8 /* RiskFindingPositiveCollectionViewCell.swift in Sources */ = {isa = PBXBuildFile; fileRef = 51C779152486E5BA004582F8 /* RiskFindingPositiveCollectionViewCell.swift */; };
		51CE1B4A246016B0002CF42A /* UICollectionViewCell+Identifier.swift in Sources */ = {isa = PBXBuildFile; fileRef = 51CE1B49246016B0002CF42A /* UICollectionViewCell+Identifier.swift */; };
		51CE1B4C246016D1002CF42A /* UICollectionReusableView+Identifier.swift in Sources */ = {isa = PBXBuildFile; fileRef = 51CE1B4B246016D1002CF42A /* UICollectionReusableView+Identifier.swift */; };
		51CE1B5524604DD2002CF42A /* HomeLayout.swift in Sources */ = {isa = PBXBuildFile; fileRef = 51CE1B5424604DD2002CF42A /* HomeLayout.swift */; };
		51CE1B85246078B6002CF42A /* ActivateCollectionViewCell.xib in Resources */ = {isa = PBXBuildFile; fileRef = 51CE1B76246078B6002CF42A /* ActivateCollectionViewCell.xib */; };
		51CE1B87246078B6002CF42A /* ActivateCollectionViewCell.swift in Sources */ = {isa = PBXBuildFile; fileRef = 51CE1B78246078B6002CF42A /* ActivateCollectionViewCell.swift */; };
		51CE1B88246078B6002CF42A /* RiskLevelCollectionViewCell.xib in Resources */ = {isa = PBXBuildFile; fileRef = 51CE1B79246078B6002CF42A /* RiskLevelCollectionViewCell.xib */; };
		51CE1B89246078B6002CF42A /* RiskLevelCollectionViewCell.swift in Sources */ = {isa = PBXBuildFile; fileRef = 51CE1B7A246078B6002CF42A /* RiskLevelCollectionViewCell.swift */; };
		51CE1B8A246078B6002CF42A /* InfoCollectionViewCell.xib in Resources */ = {isa = PBXBuildFile; fileRef = 51CE1B7B246078B6002CF42A /* InfoCollectionViewCell.xib */; };
		51CE1B8B246078B6002CF42A /* InfoCollectionViewCell.swift in Sources */ = {isa = PBXBuildFile; fileRef = 51CE1B7C246078B6002CF42A /* InfoCollectionViewCell.swift */; };
		51CE1B91246078B6002CF42A /* SectionSystemBackgroundDecorationView.swift in Sources */ = {isa = PBXBuildFile; fileRef = 51CE1B84246078B6002CF42A /* SectionSystemBackgroundDecorationView.swift */; };
		51CE1BB52460AC83002CF42A /* UICollectionView+Dequeue.swift in Sources */ = {isa = PBXBuildFile; fileRef = 51CE1BB42460AC82002CF42A /* UICollectionView+Dequeue.swift */; };
		51CE1BBA2460AFD8002CF42A /* HomeActivateCellConfigurator.swift in Sources */ = {isa = PBXBuildFile; fileRef = 51CE1BB92460AFD8002CF42A /* HomeActivateCellConfigurator.swift */; };
		51CE1BBD2460B1CB002CF42A /* CollectionViewCellConfigurator.swift in Sources */ = {isa = PBXBuildFile; fileRef = 51CE1BBC2460B1CB002CF42A /* CollectionViewCellConfigurator.swift */; };
		51CE1BBF2460B222002CF42A /* HomeRiskCellConfigurator.swift in Sources */ = {isa = PBXBuildFile; fileRef = 51CE1BBE2460B222002CF42A /* HomeRiskCellConfigurator.swift */; };
		51CE1BC32460B28D002CF42A /* HomeInfoCellConfigurator.swift in Sources */ = {isa = PBXBuildFile; fileRef = 51CE1BC22460B28D002CF42A /* HomeInfoCellConfigurator.swift */; };
		51D420B12458397300AD70CA /* Onboarding.storyboard in Resources */ = {isa = PBXBuildFile; fileRef = 51D420B02458397300AD70CA /* Onboarding.storyboard */; };
		51D420B424583ABB00AD70CA /* AppStoryboard.swift in Sources */ = {isa = PBXBuildFile; fileRef = 51D420B324583ABB00AD70CA /* AppStoryboard.swift */; };
		51D420B724583B7200AD70CA /* NSObject+Identifier.swift in Sources */ = {isa = PBXBuildFile; fileRef = 51D420B624583B7200AD70CA /* NSObject+Identifier.swift */; };
		51D420B924583B8300AD70CA /* UIViewController+AppStoryboard.swift in Sources */ = {isa = PBXBuildFile; fileRef = 51D420B824583B8300AD70CA /* UIViewController+AppStoryboard.swift */; };
		51D420C424583E3300AD70CA /* SettingsViewController.swift in Sources */ = {isa = PBXBuildFile; fileRef = 51D420C324583E3300AD70CA /* SettingsViewController.swift */; };
		51D420CE245869C800AD70CA /* Home.storyboard in Resources */ = {isa = PBXBuildFile; fileRef = 51D420CD245869C800AD70CA /* Home.storyboard */; };
		51D420D024586AB300AD70CA /* Settings.storyboard in Resources */ = {isa = PBXBuildFile; fileRef = 51D420CF24586AB300AD70CA /* Settings.storyboard */; };
		51F1255D24BDD75300126C86 /* HomeUnknown48hRiskCellConfigurator.swift in Sources */ = {isa = PBXBuildFile; fileRef = 51F1255C24BDD75300126C86 /* HomeUnknown48hRiskCellConfigurator.swift */; };
		51F1256024BEFB8F00126C86 /* HomeUnknown48hRiskCellConfiguratorTests.swift in Sources */ = {isa = PBXBuildFile; fileRef = 51F1255E24BEFB7A00126C86 /* HomeUnknown48hRiskCellConfiguratorTests.swift */; };
		51FE277B2475340300BB8144 /* HomeRiskLoadingItemViewConfigurator.swift in Sources */ = {isa = PBXBuildFile; fileRef = 51FE277A2475340300BB8144 /* HomeRiskLoadingItemViewConfigurator.swift */; };
		51FE277D247535C400BB8144 /* RiskLoadingItemView.xib in Resources */ = {isa = PBXBuildFile; fileRef = 51FE277C247535C400BB8144 /* RiskLoadingItemView.xib */; };
		51FE277F247535E300BB8144 /* RiskLoadingItemView.swift in Sources */ = {isa = PBXBuildFile; fileRef = 51FE277E247535E300BB8144 /* RiskLoadingItemView.swift */; };
		710021DC248E44A6001F0B63 /* ENAFont.swift in Sources */ = {isa = PBXBuildFile; fileRef = 710021DB248E44A6001F0B63 /* ENAFont.swift */; };
		710021DE248EAF16001F0B63 /* ExposureSubmissionImageCardCell.xib in Resources */ = {isa = PBXBuildFile; fileRef = 710021DD248EAF16001F0B63 /* ExposureSubmissionImageCardCell.xib */; };
		710021E0248EAF9A001F0B63 /* ExposureSubmissionImageCardCell.swift in Sources */ = {isa = PBXBuildFile; fileRef = 710021DF248EAF9A001F0B63 /* ExposureSubmissionImageCardCell.swift */; };
		710224EA248FA67F000C5DEF /* HomeTestResultCollectionViewCell.swift in Sources */ = {isa = PBXBuildFile; fileRef = 710224E9248FA67F000C5DEF /* HomeTestResultCollectionViewCell.swift */; };
		710224EC248FC150000C5DEF /* HomeTestResultCellConfigurator.swift in Sources */ = {isa = PBXBuildFile; fileRef = 710224EB248FC150000C5DEF /* HomeTestResultCellConfigurator.swift */; };
		710224EE2490E2FD000C5DEF /* ExposureSubmissionStepCell.xib in Resources */ = {isa = PBXBuildFile; fileRef = 710224ED2490E2FC000C5DEF /* ExposureSubmissionStepCell.xib */; };
		710224F42490E7A3000C5DEF /* ExposureSubmissionStepCell.swift in Sources */ = {isa = PBXBuildFile; fileRef = 710224F32490E7A3000C5DEF /* ExposureSubmissionStepCell.swift */; };
		710224F624910661000C5DEF /* ExposureSubmissionDynamicCell.swift in Sources */ = {isa = PBXBuildFile; fileRef = 710224F524910661000C5DEF /* ExposureSubmissionDynamicCell.swift */; };
		710ABB1F2475115500948792 /* UITableViewController+Enum.swift in Sources */ = {isa = PBXBuildFile; fileRef = 710ABB1E2475115500948792 /* UITableViewController+Enum.swift */; };
		710ABB23247513E300948792 /* DynamicTypeTableViewCell.swift in Sources */ = {isa = PBXBuildFile; fileRef = 710ABB22247513E300948792 /* DynamicTypeTableViewCell.swift */; };
		710ABB25247514BD00948792 /* UIViewController+Segue.swift in Sources */ = {isa = PBXBuildFile; fileRef = 710ABB24247514BD00948792 /* UIViewController+Segue.swift */; };
		710ABB27247533FA00948792 /* DynamicTableViewController.swift in Sources */ = {isa = PBXBuildFile; fileRef = 710ABB26247533FA00948792 /* DynamicTableViewController.swift */; };
		710ABB292475353900948792 /* DynamicTableViewModel.swift in Sources */ = {isa = PBXBuildFile; fileRef = 710ABB282475353900948792 /* DynamicTableViewModel.swift */; };
		71176E2F248922B0004B0C9F /* ENAColorTests.swift in Sources */ = {isa = PBXBuildFile; fileRef = 71176E2D24891C02004B0C9F /* ENAColorTests.swift */; };
		71176E32248957C3004B0C9F /* AppNavigationController.swift in Sources */ = {isa = PBXBuildFile; fileRef = 71176E31248957C3004B0C9F /* AppNavigationController.swift */; };
		711EFCC72492EE31005FEF21 /* ENAFooterView.swift in Sources */ = {isa = PBXBuildFile; fileRef = 711EFCC62492EE31005FEF21 /* ENAFooterView.swift */; };
		711EFCC924935C79005FEF21 /* ExposureSubmissionTestResultHeaderView.xib in Resources */ = {isa = PBXBuildFile; fileRef = 711EFCC824935C79005FEF21 /* ExposureSubmissionTestResultHeaderView.xib */; };
		71330E41248109F600EB10F6 /* DynamicTableViewSection.swift in Sources */ = {isa = PBXBuildFile; fileRef = 71330E40248109F600EB10F6 /* DynamicTableViewSection.swift */; };
		71330E43248109FD00EB10F6 /* DynamicTableViewCell.swift in Sources */ = {isa = PBXBuildFile; fileRef = 71330E42248109FD00EB10F6 /* DynamicTableViewCell.swift */; };
		71330E4524810A0500EB10F6 /* DynamicTableViewHeader.swift in Sources */ = {isa = PBXBuildFile; fileRef = 71330E4424810A0500EB10F6 /* DynamicTableViewHeader.swift */; };
		71330E4724810A0C00EB10F6 /* DynamicTableViewFooter.swift in Sources */ = {isa = PBXBuildFile; fileRef = 71330E4624810A0C00EB10F6 /* DynamicTableViewFooter.swift */; };
		713EA25B247818B000AB7EE8 /* DynamicTypeButton.swift in Sources */ = {isa = PBXBuildFile; fileRef = 713EA25A247818B000AB7EE8 /* DynamicTypeButton.swift */; };
		713EA25D24798A7000AB7EE8 /* ExposureDetectionRoundedView.swift in Sources */ = {isa = PBXBuildFile; fileRef = 713EA25C24798A7000AB7EE8 /* ExposureDetectionRoundedView.swift */; };
		713EA25F24798A9100AB7EE8 /* ExposureDetectionRiskCell.swift in Sources */ = {isa = PBXBuildFile; fileRef = 713EA25E24798A9100AB7EE8 /* ExposureDetectionRiskCell.swift */; };
		713EA26124798AD100AB7EE8 /* InsetTableViewCell.swift in Sources */ = {isa = PBXBuildFile; fileRef = 713EA26024798AD100AB7EE8 /* InsetTableViewCell.swift */; };
		713EA26324798F8500AB7EE8 /* ExposureDetectionHeaderCell.swift in Sources */ = {isa = PBXBuildFile; fileRef = 713EA26224798F8500AB7EE8 /* ExposureDetectionHeaderCell.swift */; };
		714194EA247A65C60072A090 /* DynamicTableViewHeaderSeparatorView.swift in Sources */ = {isa = PBXBuildFile; fileRef = 714194E9247A65C60072A090 /* DynamicTableViewHeaderSeparatorView.swift */; };
		7154EB4A247D21E200A467FF /* ExposureDetectionLongGuideCell.swift in Sources */ = {isa = PBXBuildFile; fileRef = 7154EB49247D21E200A467FF /* ExposureDetectionLongGuideCell.swift */; };
		7154EB4C247E862100A467FF /* ExposureDetectionLoadingCell.swift in Sources */ = {isa = PBXBuildFile; fileRef = 7154EB4B247E862100A467FF /* ExposureDetectionLoadingCell.swift */; };
		717D21E9248C022E00D9717E /* DynamicTableViewHtmlCell.swift in Sources */ = {isa = PBXBuildFile; fileRef = 717D21E8248C022E00D9717E /* DynamicTableViewHtmlCell.swift */; };
		7187A5582481231C00FCC755 /* DynamicTableViewAction.swift in Sources */ = {isa = PBXBuildFile; fileRef = 71330E4824810A5A00EB10F6 /* DynamicTableViewAction.swift */; };
		71B804472484CC0800D53506 /* ENALabel.swift in Sources */ = {isa = PBXBuildFile; fileRef = 71B804462484CC0800D53506 /* ENALabel.swift */; };
		71B804492484D37300D53506 /* RiskLegendViewController.swift in Sources */ = {isa = PBXBuildFile; fileRef = 71B804482484D37300D53506 /* RiskLegendViewController.swift */; };
		71B8044D248525CD00D53506 /* RiskLegendViewController+DynamicTableViewModel.swift in Sources */ = {isa = PBXBuildFile; fileRef = 71B8044C248525CD00D53506 /* RiskLegendViewController+DynamicTableViewModel.swift */; };
		71B8044F248526B600D53506 /* DynamicTableViewSpaceCell.swift in Sources */ = {isa = PBXBuildFile; fileRef = 71B8044E248526B600D53506 /* DynamicTableViewSpaceCell.swift */; };
		71B804542485273C00D53506 /* RiskLegendDotBodyCell.swift in Sources */ = {isa = PBXBuildFile; fileRef = 71B804532485273C00D53506 /* RiskLegendDotBodyCell.swift */; };
		71C0BEDD2498DD07009A17A0 /* ENANavigationFooterView.swift in Sources */ = {isa = PBXBuildFile; fileRef = 71C0BEDC2498DD07009A17A0 /* ENANavigationFooterView.swift */; };
		71CAB9D2248AACAD00F516A5 /* PixelPerfectLayoutConstraint.swift in Sources */ = {isa = PBXBuildFile; fileRef = 71CAB9D1248AACAD00F516A5 /* PixelPerfectLayoutConstraint.swift */; };
		71CAB9D4248AB33500F516A5 /* DynamicTypeSymbolImageView.swift in Sources */ = {isa = PBXBuildFile; fileRef = 71CAB9D3248AB33500F516A5 /* DynamicTypeSymbolImageView.swift */; };
		71D3C19A2494EFAC00DBABA8 /* ENANavigationControllerWithFooter.swift in Sources */ = {isa = PBXBuildFile; fileRef = 71D3C1992494EFAC00DBABA8 /* ENANavigationControllerWithFooter.swift */; };
		71EF33D92497F3E8007B7E1B /* ENANavigationControllerWithFooterChild.swift in Sources */ = {isa = PBXBuildFile; fileRef = 71EF33D82497F3E8007B7E1B /* ENANavigationControllerWithFooterChild.swift */; };
		71EF33DB2497F419007B7E1B /* ENANavigationFooterItem.swift in Sources */ = {isa = PBXBuildFile; fileRef = 71EF33DA2497F419007B7E1B /* ENANavigationFooterItem.swift */; };
		71F2E57B2487AEFC00694F1A /* ena-colors.xcassets in Resources */ = {isa = PBXBuildFile; fileRef = 71F2E57A2487AEFC00694F1A /* ena-colors.xcassets */; };
		71F5418E248BEE08006DB793 /* privacy-policy.html in Resources */ = {isa = PBXBuildFile; fileRef = 71F5418A248BEDBE006DB793 /* privacy-policy.html */; };
		71F54191248BF677006DB793 /* HtmlTextView.swift in Sources */ = {isa = PBXBuildFile; fileRef = 71F54190248BF677006DB793 /* HtmlTextView.swift */; };
		71FD8862246EB27F00E804D0 /* ExposureDetectionViewController.swift in Sources */ = {isa = PBXBuildFile; fileRef = 71FD8861246EB27F00E804D0 /* ExposureDetectionViewController.swift */; };
		71FE1C69247A8FE100851FEB /* DynamicTableViewHeaderFooterView.swift in Sources */ = {isa = PBXBuildFile; fileRef = 71FE1C68247A8FE100851FEB /* DynamicTableViewHeaderFooterView.swift */; };
		71FE1C71247AA7B700851FEB /* DynamicTableViewHeaderImageView.swift in Sources */ = {isa = PBXBuildFile; fileRef = 71FE1C70247AA7B700851FEB /* DynamicTableViewHeaderImageView.swift */; };
		71FE1C7A247AC2B500851FEB /* ExposureSubmissionSuccessViewController.swift in Sources */ = {isa = PBXBuildFile; fileRef = 71FE1C73247AC2B500851FEB /* ExposureSubmissionSuccessViewController.swift */; };
		71FE1C7B247AC2B500851FEB /* ExposureSubmissionQRScannerViewController.swift in Sources */ = {isa = PBXBuildFile; fileRef = 71FE1C74247AC2B500851FEB /* ExposureSubmissionQRScannerViewController.swift */; };
		71FE1C7C247AC2B500851FEB /* ExposureSubmissionOverviewViewController.swift in Sources */ = {isa = PBXBuildFile; fileRef = 71FE1C75247AC2B500851FEB /* ExposureSubmissionOverviewViewController.swift */; };
		71FE1C7D247AC2B500851FEB /* ExposureSubmissionTanInputViewController.swift in Sources */ = {isa = PBXBuildFile; fileRef = 71FE1C76247AC2B500851FEB /* ExposureSubmissionTanInputViewController.swift */; };
		71FE1C7F247AC2B500851FEB /* ExposureSubmissionTestResultViewController.swift in Sources */ = {isa = PBXBuildFile; fileRef = 71FE1C78247AC2B500851FEB /* ExposureSubmissionTestResultViewController.swift */; };
		71FE1C80247AC2B500851FEB /* ExposureSubmissionNavigationController.swift in Sources */ = {isa = PBXBuildFile; fileRef = 71FE1C79247AC2B500851FEB /* ExposureSubmissionNavigationController.swift */; };
		71FE1C82247AC30300851FEB /* ENATanInput.swift in Sources */ = {isa = PBXBuildFile; fileRef = 71FE1C81247AC30300851FEB /* ENATanInput.swift */; };
		71FE1C86247AC33D00851FEB /* ExposureSubmissionTestResultHeaderView.swift in Sources */ = {isa = PBXBuildFile; fileRef = 71FE1C84247AC33D00851FEB /* ExposureSubmissionTestResultHeaderView.swift */; };
		71FE1C8C247AC79D00851FEB /* DynamicTableViewIconCell.swift in Sources */ = {isa = PBXBuildFile; fileRef = 71FE1C8A247AC79D00851FEB /* DynamicTableViewIconCell.swift */; };
		71FE1C8D247AC79D00851FEB /* DynamicTableViewIconCell.xib in Resources */ = {isa = PBXBuildFile; fileRef = 71FE1C8B247AC79D00851FEB /* DynamicTableViewIconCell.xib */; };
		85142501245DA0B3009D2791 /* UIViewController+Alert.swift in Sources */ = {isa = PBXBuildFile; fileRef = 85142500245DA0B3009D2791 /* UIViewController+Alert.swift */; };
		8539874F2467094E00D28B62 /* AppIcon.xcassets in Resources */ = {isa = PBXBuildFile; fileRef = 8539874E2467094E00D28B62 /* AppIcon.xcassets */; };
		853D987A24694A8700490DBA /* ENAButton.swift in Sources */ = {isa = PBXBuildFile; fileRef = 853D987924694A8700490DBA /* ENAButton.swift */; };
		853D98832469DC5000490DBA /* ExposureNotificationSetting.storyboard in Resources */ = {isa = PBXBuildFile; fileRef = 853D98822469DC5000490DBA /* ExposureNotificationSetting.storyboard */; };
		858F6F6E245A103C009FFD33 /* ExposureNotification.framework in Frameworks */ = {isa = PBXBuildFile; fileRef = 858F6F6D245A103C009FFD33 /* ExposureNotification.framework */; };
		8595BF5F246032D90056EA27 /* ENASwitch.swift in Sources */ = {isa = PBXBuildFile; fileRef = 8595BF5E246032D90056EA27 /* ENASwitch.swift */; };
		859DD512248549790073D59F /* MockDiagnosisKeysRetrieval.swift in Sources */ = {isa = PBXBuildFile; fileRef = 859DD511248549790073D59F /* MockDiagnosisKeysRetrieval.swift */; };
		85D7593F2457048F008175F0 /* AppDelegate.swift in Sources */ = {isa = PBXBuildFile; fileRef = 85D7593E2457048F008175F0 /* AppDelegate.swift */; };
		85D759412457048F008175F0 /* SceneDelegate.swift in Sources */ = {isa = PBXBuildFile; fileRef = 85D759402457048F008175F0 /* SceneDelegate.swift */; };
		85D7594B24570491008175F0 /* Assets.xcassets in Resources */ = {isa = PBXBuildFile; fileRef = 85D7594A24570491008175F0 /* Assets.xcassets */; };
		85D7594E24570491008175F0 /* LaunchScreen.storyboard in Resources */ = {isa = PBXBuildFile; fileRef = 85D7594C24570491008175F0 /* LaunchScreen.storyboard */; };
		85D7596424570491008175F0 /* ENAUITests.swift in Sources */ = {isa = PBXBuildFile; fileRef = 85D7596324570491008175F0 /* ENAUITests.swift */; };
		85E33444247EB357006E74EC /* CircularProgressView.swift in Sources */ = {isa = PBXBuildFile; fileRef = 85E33443247EB357006E74EC /* CircularProgressView.swift */; };
		9412FAFE252349EA0086E139 /* DeltaOnboardingViewControllerTests.swift in Sources */ = {isa = PBXBuildFile; fileRef = 9412FAF92523499D0086E139 /* DeltaOnboardingViewControllerTests.swift */; };
		9417BA95252B6B5100AD4053 /* DMSQLiteErrorViewController.swift in Sources */ = {isa = PBXBuildFile; fileRef = 9417BA94252B6B5100AD4053 /* DMSQLiteErrorViewController.swift */; };
		941ADDB02518C2B200E421D9 /* EuTracingTableViewCell.swift in Sources */ = {isa = PBXBuildFile; fileRef = 941ADDAF2518C2B200E421D9 /* EuTracingTableViewCell.swift */; };
		941ADDB22518C3FB00E421D9 /* ENSettingEuTracingViewModel.swift in Sources */ = {isa = PBXBuildFile; fileRef = 941ADDB12518C3FB00E421D9 /* ENSettingEuTracingViewModel.swift */; };
		941F5ED02518E82800785F06 /* ENSettingEuTracingViewModelTests.swift in Sources */ = {isa = PBXBuildFile; fileRef = 941F5ECB2518E82100785F06 /* ENSettingEuTracingViewModelTests.swift */; };
		9488C3012521EE8E00504648 /* DeltaOnboardingNavigationController.swift in Sources */ = {isa = PBXBuildFile; fileRef = 9488C3002521EE8E00504648 /* DeltaOnboardingNavigationController.swift */; };
		94F594622521CBF50077681B /* DeltaOnboardingV15ViewModel.swift in Sources */ = {isa = PBXBuildFile; fileRef = 94F594612521CBF50077681B /* DeltaOnboardingV15ViewModel.swift */; };
		A124E64A249BF4EF00E95F72 /* ExposureDetectionExecutorTests.swift in Sources */ = {isa = PBXBuildFile; fileRef = A124E648249BF4EB00E95F72 /* ExposureDetectionExecutorTests.swift */; };
		A124E64C249C4C9000E95F72 /* SAPDownloadedPackagesStore+Helpers.swift in Sources */ = {isa = PBXBuildFile; fileRef = A124E64B249C4C9000E95F72 /* SAPDownloadedPackagesStore+Helpers.swift */; };
		A128F04E2489ABEE00EC7F6C /* RiskCalculationTests.swift in Sources */ = {isa = PBXBuildFile; fileRef = A128F04C2489ABE700EC7F6C /* RiskCalculationTests.swift */; };
		A128F059248B459F00EC7F6C /* PublicKeyStore.swift in Sources */ = {isa = PBXBuildFile; fileRef = A128F058248B459F00EC7F6C /* PublicKeyStore.swift */; };
		A14BDEC024A1AD660063E4EC /* MockExposureDetector.swift in Sources */ = {isa = PBXBuildFile; fileRef = A14BDEBF24A1AD660063E4EC /* MockExposureDetector.swift */; };
		A1654EFF24B41FF600C0E115 /* DynamicCellTests.swift in Sources */ = {isa = PBXBuildFile; fileRef = A1654EFD24B41FEF00C0E115 /* DynamicCellTests.swift */; };
		A1654F0224B43E8500C0E115 /* DynamicTableViewTextViewCellTests.swift in Sources */ = {isa = PBXBuildFile; fileRef = A1654F0024B43E7F00C0E115 /* DynamicTableViewTextViewCellTests.swift */; };
		A16714AF248CA1B70031B111 /* Bundle+ReadPlist.swift in Sources */ = {isa = PBXBuildFile; fileRef = A16714AE248CA1B70031B111 /* Bundle+ReadPlist.swift */; };
		A16714BB248D18D20031B111 /* SummaryMetadata.swift in Sources */ = {isa = PBXBuildFile; fileRef = A16714BA248D18D20031B111 /* SummaryMetadata.swift */; };
		A173665324844F41006BE209 /* SQLiteKeyValueStoreTests.swift in Sources */ = {isa = PBXBuildFile; fileRef = A173665124844F29006BE209 /* SQLiteKeyValueStoreTests.swift */; };
		A17366552484978A006BE209 /* OnboardingInfoViewControllerUtils.swift in Sources */ = {isa = PBXBuildFile; fileRef = A17366542484978A006BE209 /* OnboardingInfoViewControllerUtils.swift */; };
		A17DA5E32486D8EF006F310F /* RiskLevelTests.swift in Sources */ = {isa = PBXBuildFile; fileRef = A17DA5E12486D8E7006F310F /* RiskLevelTests.swift */; };
		A1877CAB248F2532006FEFC0 /* SAPDownloadedPackageTests.swift in Sources */ = {isa = PBXBuildFile; fileRef = A1877CA9248F247D006FEFC0 /* SAPDownloadedPackageTests.swift */; };
		A189E45F248C325E001D0996 /* de-config in Resources */ = {isa = PBXBuildFile; fileRef = A189E45E248C325E001D0996 /* de-config */; };
		A1BABD0924A57B88000ED515 /* TemporaryExposureKeyMock.swift in Sources */ = {isa = PBXBuildFile; fileRef = A1BABD0824A57B88000ED515 /* TemporaryExposureKeyMock.swift */; };
		A1BABD0E24A57CFC000ED515 /* ENTemporaryExposureKey+ProcessingTests.swift in Sources */ = {isa = PBXBuildFile; fileRef = A1BABD0C24A57BAC000ED515 /* ENTemporaryExposureKey+ProcessingTests.swift */; };
		A1BABD1024A57D03000ED515 /* ENTemporaryExposureKey+Processing.swift in Sources */ = {isa = PBXBuildFile; fileRef = A1BABD0A24A57BA0000ED515 /* ENTemporaryExposureKey+Processing.swift */; };
		A1C683FA24AEC57400B90D12 /* DynamicTableViewTextViewCell.swift in Sources */ = {isa = PBXBuildFile; fileRef = A1C683F924AEC57400B90D12 /* DynamicTableViewTextViewCell.swift */; };
		A1C683FC24AEC9EE00B90D12 /* DynamicTableViewTextCell.swift in Sources */ = {isa = PBXBuildFile; fileRef = A1C683FB24AEC9EE00B90D12 /* DynamicTableViewTextCell.swift */; };
		A1E41941249410AF0016E52A /* SAPDownloadedPackage+Helpers.swift in Sources */ = {isa = PBXBuildFile; fileRef = A1E41940249410AF0016E52A /* SAPDownloadedPackage+Helpers.swift */; };
		A1E419462495479D0016E52A /* HTTPClient+MockNetworkStack.swift in Sources */ = {isa = PBXBuildFile; fileRef = A1E419442495476C0016E52A /* HTTPClient+MockNetworkStack.swift */; };
		A1E41949249548770016E52A /* HTTPClient+SubmitTests.swift in Sources */ = {isa = PBXBuildFile; fileRef = A1E41947249548260016E52A /* HTTPClient+SubmitTests.swift */; };
		A1E419522495A6F20016E52A /* HTTPClient+TANForExposureSubmitTests.swift in Sources */ = {isa = PBXBuildFile; fileRef = A1E419502495A6EA0016E52A /* HTTPClient+TANForExposureSubmitTests.swift */; };
		A1E419552495A8060016E52A /* HTTPClient+GetTestResultTests.swift in Sources */ = {isa = PBXBuildFile; fileRef = A1E419532495A7850016E52A /* HTTPClient+GetTestResultTests.swift */; };
		A1E419582495A8F90016E52A /* HTTPClient+RegistrationTokenTests.swift in Sources */ = {isa = PBXBuildFile; fileRef = A1E419562495A8F50016E52A /* HTTPClient+RegistrationTokenTests.swift */; };
		A1E4195D249818060016E52A /* RiskTests.swift in Sources */ = {isa = PBXBuildFile; fileRef = A1E4195B249818020016E52A /* RiskTests.swift */; };
		A1E419602498243E0016E52A /* String+TodayTests.swift in Sources */ = {isa = PBXBuildFile; fileRef = A1E4195E249824340016E52A /* String+TodayTests.swift */; };
		A328424D248B91E0006B1F09 /* HomeTestResultLoadingCell.xib in Resources */ = {isa = PBXBuildFile; fileRef = A328424B248B91E0006B1F09 /* HomeTestResultLoadingCell.xib */; };
		A328424E248B91E0006B1F09 /* HomeTestResultLoadingCell.swift in Sources */ = {isa = PBXBuildFile; fileRef = A328424C248B91E0006B1F09 /* HomeTestResultLoadingCell.swift */; };
		A3284250248B9269006B1F09 /* HomeTestResultLoadingCellConfigurator.swift in Sources */ = {isa = PBXBuildFile; fileRef = A328424F248B9269006B1F09 /* HomeTestResultLoadingCellConfigurator.swift */; };
		A328425D248E82BC006B1F09 /* ExposureSubmissionTestResultViewControllerTests.swift in Sources */ = {isa = PBXBuildFile; fileRef = A328425B248E82B5006B1F09 /* ExposureSubmissionTestResultViewControllerTests.swift */; };
		A328425F248E943D006B1F09 /* ExposureSubmissionTanInputViewControllerTests.swift in Sources */ = {isa = PBXBuildFile; fileRef = A328425E248E943D006B1F09 /* ExposureSubmissionTanInputViewControllerTests.swift */; };
		A32842612490E2AC006B1F09 /* ExposureSubmissionWarnOthersViewControllerTests.swift in Sources */ = {isa = PBXBuildFile; fileRef = A32842602490E2AC006B1F09 /* ExposureSubmissionWarnOthersViewControllerTests.swift */; };
		A328426324910552006B1F09 /* ExposureSubmissionSuccessViewControllerTests.swift in Sources */ = {isa = PBXBuildFile; fileRef = A328426224910552006B1F09 /* ExposureSubmissionSuccessViewControllerTests.swift */; };
		A32842652491136E006B1F09 /* ExposureSubmissionUITests.swift in Sources */ = {isa = PBXBuildFile; fileRef = A32842642491136E006B1F09 /* ExposureSubmissionUITests.swift */; };
		A32842672492359E006B1F09 /* MockExposureSubmissionNavigationControllerChild.swift in Sources */ = {isa = PBXBuildFile; fileRef = A32842662492359E006B1F09 /* MockExposureSubmissionNavigationControllerChild.swift */; };
		A32C046524D96348005BEA61 /* HTTPClient+PlausibeDeniabilityTests.swift in Sources */ = {isa = PBXBuildFile; fileRef = A32C046424D96348005BEA61 /* HTTPClient+PlausibeDeniabilityTests.swift */; };
		A32CA72F24B6F2E300B1A994 /* HomeRiskCellConfiguratorTests.swift in Sources */ = {isa = PBXBuildFile; fileRef = A32CA72E24B6F2E300B1A994 /* HomeRiskCellConfiguratorTests.swift */; };
		A3483B0B24C5EFA40037855F /* MockExposureDetectionViewControllerDelegate.swift in Sources */ = {isa = PBXBuildFile; fileRef = A3483B0A24C5EFA40037855F /* MockExposureDetectionViewControllerDelegate.swift */; };
		A3552CC424DD6E16008C91BE /* AppDelegate+PlausibleDeniability.swift in Sources */ = {isa = PBXBuildFile; fileRef = A3552CC324DD6E16008C91BE /* AppDelegate+PlausibleDeniability.swift */; };
		A3552CC624DD6E78008C91BE /* AppDelegate+ENATaskExecutionDelegate.swift in Sources */ = {isa = PBXBuildFile; fileRef = A3552CC524DD6E78008C91BE /* AppDelegate+ENATaskExecutionDelegate.swift */; };
		A36D07B92486D61C00E46F96 /* HomeCardCellButtonDelegate.swift in Sources */ = {isa = PBXBuildFile; fileRef = A36D07B82486D61C00E46F96 /* HomeCardCellButtonDelegate.swift */; };
		A36FACC424C5EA1500DED947 /* ExposureDetectionViewControllerTests.swift in Sources */ = {isa = PBXBuildFile; fileRef = A36FACC324C5EA1500DED947 /* ExposureDetectionViewControllerTests.swift */; };
		A372DA3B24BDA075003248BB /* ExposureSubmissionCoordinator.swift in Sources */ = {isa = PBXBuildFile; fileRef = A372DA3A24BDA075003248BB /* ExposureSubmissionCoordinator.swift */; };
		A372DA3F24BEF773003248BB /* ExposureSubmissionCoordinatorTests.swift in Sources */ = {isa = PBXBuildFile; fileRef = A372DA3E24BEF773003248BB /* ExposureSubmissionCoordinatorTests.swift */; };
		A372DA4124BF33F9003248BB /* MockExposureSubmissionCoordinatorDelegate.swift in Sources */ = {isa = PBXBuildFile; fileRef = A372DA4024BF33F9003248BB /* MockExposureSubmissionCoordinatorDelegate.swift */; };
		A372DA4224BF3E29003248BB /* MockExposureSubmissionCoordinator.swift in Sources */ = {isa = PBXBuildFile; fileRef = A372DA3C24BE01D9003248BB /* MockExposureSubmissionCoordinator.swift */; };
		A3816086250633D7002286E9 /* RequiresDismissConfirmation.swift in Sources */ = {isa = PBXBuildFile; fileRef = A3816085250633D7002286E9 /* RequiresDismissConfirmation.swift */; };
		A3C4F96024812CD20047F23E /* ExposureSubmissionWarnOthersViewController.swift in Sources */ = {isa = PBXBuildFile; fileRef = A3C4F95F24812CD20047F23E /* ExposureSubmissionWarnOthersViewController.swift */; };
		A3E851B224ADD09900402485 /* CountdownTimer.swift in Sources */ = {isa = PBXBuildFile; fileRef = A3E851B124ADD09900402485 /* CountdownTimer.swift */; };
		A3E851B524ADDAC000402485 /* CountdownTimerTests.swift in Sources */ = {isa = PBXBuildFile; fileRef = A3E851B424ADDAC000402485 /* CountdownTimerTests.swift */; };
		A3EE6E5A249BB7AF00C64B61 /* ExposureSubmissionServiceFactory.swift in Sources */ = {isa = PBXBuildFile; fileRef = A3EE6E59249BB7AF00C64B61 /* ExposureSubmissionServiceFactory.swift */; };
		A3EE6E5C249BB97500C64B61 /* UITestingParameters.swift in Sources */ = {isa = PBXBuildFile; fileRef = A3EE6E5B249BB97500C64B61 /* UITestingParameters.swift */; };
		A3EE6E5D249BB9B900C64B61 /* UITestingParameters.swift in Sources */ = {isa = PBXBuildFile; fileRef = A3EE6E5B249BB97500C64B61 /* UITestingParameters.swift */; };
		A3FF84EC247BFAF00053E947 /* Hasher.swift in Sources */ = {isa = PBXBuildFile; fileRef = A3FF84EB247BFAF00053E947 /* Hasher.swift */; };
		AB1011592507C15000D392A2 /* TracingStatusHistory.swift in Sources */ = {isa = PBXBuildFile; fileRef = AB1011572507C15000D392A2 /* TracingStatusHistory.swift */; };
		AB10115B250926BB00D392A2 /* CountryKeypackageDownloader.swift in Sources */ = {isa = PBXBuildFile; fileRef = AB10115A250926BB00D392A2 /* CountryKeypackageDownloader.swift */; };
		AB1885D825238DD100D39BBE /* OnboardingInfoViewControllerTests.swift in Sources */ = {isa = PBXBuildFile; fileRef = AB1885D025238DAA00D39BBE /* OnboardingInfoViewControllerTests.swift */; };
		AB1886C4252DE1AF00D39BBE /* Logging.swift in Sources */ = {isa = PBXBuildFile; fileRef = AB1886C3252DE1AE00D39BBE /* Logging.swift */; };
		AB1886D1252DE51E00D39BBE /* Bundle+Identifier.swift in Sources */ = {isa = PBXBuildFile; fileRef = AB1886D0252DE51E00D39BBE /* Bundle+Identifier.swift */; };
		AB1FCBD42521FC47005930BA /* ServerEnvironmentTests.swift in Sources */ = {isa = PBXBuildFile; fileRef = AB1FCBCC2521FC44005930BA /* ServerEnvironmentTests.swift */; };
		AB1FCBDC2521FCD5005930BA /* TestServerEnvironments.json in Resources */ = {isa = PBXBuildFile; fileRef = AB1FCBDB2521FCD5005930BA /* TestServerEnvironments.json */; };
		AB453F602534B04400D8339E /* ExposureManagerTests.swift in Sources */ = {isa = PBXBuildFile; fileRef = AB453F5F2534B04400D8339E /* ExposureManagerTests.swift */; };
		AB5F84AD24F8F7A1000400D4 /* SerialMigrator.swift in Sources */ = {isa = PBXBuildFile; fileRef = AB5F84AC24F8F7A1000400D4 /* SerialMigrator.swift */; };
		AB5F84B024F8F7C3000400D4 /* Migration.swift in Sources */ = {isa = PBXBuildFile; fileRef = AB5F84AF24F8F7C3000400D4 /* Migration.swift */; };
		AB5F84B224F8F7E3000400D4 /* Migration0To1.swift in Sources */ = {isa = PBXBuildFile; fileRef = AB5F84B124F8F7E3000400D4 /* Migration0To1.swift */; };
		AB5F84B424F8FA26000400D4 /* SerialMigratorTests.swift in Sources */ = {isa = PBXBuildFile; fileRef = AB5F84B324F8FA26000400D4 /* SerialMigratorTests.swift */; };
		AB5F84BB24F92876000400D4 /* Migration0To1Tests.swift in Sources */ = {isa = PBXBuildFile; fileRef = AB5F84BA24F92876000400D4 /* Migration0To1Tests.swift */; };
		AB5F84BD24F92E92000400D4 /* SerialMigratorFake.swift in Sources */ = {isa = PBXBuildFile; fileRef = AB5F84BC24F92E92000400D4 /* SerialMigratorFake.swift */; };
		AB5F84BE24FE2DC9000400D4 /* DownloadedPackagesSQLLiteStoreV0.swift in Sources */ = {isa = PBXBuildFile; fileRef = AB5F84B824F92855000400D4 /* DownloadedPackagesSQLLiteStoreV0.swift */; };
		AB5F84C024FE2EB3000400D4 /* DownloadedPackagesStoreV0.swift in Sources */ = {isa = PBXBuildFile; fileRef = AB5F84BF24FE2EB3000400D4 /* DownloadedPackagesStoreV0.swift */; };
		AB6289CF251BA01400CF61D2 /* Bundle+Version.swift in Sources */ = {isa = PBXBuildFile; fileRef = AB6289CE251BA01400CF61D2 /* Bundle+Version.swift */; };
		AB6289D4251BA4EC00CF61D2 /* String+Compare.swift in Sources */ = {isa = PBXBuildFile; fileRef = AB6289D3251BA4EC00CF61D2 /* String+Compare.swift */; };
		AB6289D9251C833100CF61D2 /* DMDeltaOnboardingViewController.swift in Sources */ = {isa = PBXBuildFile; fileRef = AB6289D8251C833100CF61D2 /* DMDeltaOnboardingViewController.swift */; };
		AB628A1F251CDADE00CF61D2 /* ServerEnvironments.json in Resources */ = {isa = PBXBuildFile; fileRef = AB628A1E251CDADE00CF61D2 /* ServerEnvironments.json */; };
		AB7420AC251B67A8006666AC /* DeltaOnboardingV15.swift in Sources */ = {isa = PBXBuildFile; fileRef = AB7420AB251B67A8006666AC /* DeltaOnboardingV15.swift */; };
		AB7420B7251B69E2006666AC /* DeltaOnboardingCoordinator.swift in Sources */ = {isa = PBXBuildFile; fileRef = AB7420B6251B69E2006666AC /* DeltaOnboardingCoordinator.swift */; };
		AB7420C2251B7D59006666AC /* DeltaOnboardingProtocols.swift in Sources */ = {isa = PBXBuildFile; fileRef = AB7420C1251B7D59006666AC /* DeltaOnboardingProtocols.swift */; };
		AB7420CB251B7D93006666AC /* DeltaOnboardingV15ViewController.swift in Sources */ = {isa = PBXBuildFile; fileRef = AB7420CA251B7D93006666AC /* DeltaOnboardingV15ViewController.swift */; };
		AB7420DD251B8101006666AC /* DeltaOnboardingCoordinatorTests.swift in Sources */ = {isa = PBXBuildFile; fileRef = AB7420DC251B8101006666AC /* DeltaOnboardingCoordinatorTests.swift */; };
		AB8B0D3225305384009C067B /* Localizable.links.strings in Resources */ = {isa = PBXBuildFile; fileRef = AB8B0D3425305384009C067B /* Localizable.links.strings */; };
		AB8B0D4525306089009C067B /* Localizable.links.strings in Resources */ = {isa = PBXBuildFile; fileRef = AB8B0D3425305384009C067B /* Localizable.links.strings */; };
		ABDA2792251CE308006BAE84 /* DMServerEnvironmentViewController.swift in Sources */ = {isa = PBXBuildFile; fileRef = ABDA2791251CE308006BAE84 /* DMServerEnvironmentViewController.swift */; };
		B103193224E18A0A00DD02EF /* DMMenuItem.swift in Sources */ = {isa = PBXBuildFile; fileRef = B103193124E18A0A00DD02EF /* DMMenuItem.swift */; };
		B10EC1F824ED1F8700ED0E48 /* CancellationToken.swift in Sources */ = {isa = PBXBuildFile; fileRef = B10EC1F724ED1F8700ED0E48 /* CancellationToken.swift */; };
		B10F9B8B249961BC00C418F4 /* DynamicTypeLabelTests.swift in Sources */ = {isa = PBXBuildFile; fileRef = B10F9B89249961B500C418F4 /* DynamicTypeLabelTests.swift */; };
		B10F9B8C249961CE00C418F4 /* UIFont+DynamicTypeTests.swift in Sources */ = {isa = PBXBuildFile; fileRef = B163D11424993F64001A322C /* UIFont+DynamicTypeTests.swift */; };
		B10FD5ED246EAADC00E9D7F2 /* AppInformationDetailViewController.swift in Sources */ = {isa = PBXBuildFile; fileRef = 71CC3E9E246D6B6800217F2C /* AppInformationDetailViewController.swift */; };
		B10FD5F1246EAB1000E9D7F2 /* AppInformationViewController+DynamicTableViewModel.swift in Sources */ = {isa = PBXBuildFile; fileRef = 71CC3E9C246D5D8000217F2C /* AppInformationViewController+DynamicTableViewModel.swift */; };
		B10FD5F4246EAC1700E9D7F2 /* AppleFilesWriter.swift in Sources */ = {isa = PBXBuildFile; fileRef = B10FD5F3246EAC1700E9D7F2 /* AppleFilesWriter.swift */; };
		B111EE2C2465D9F7001AEBB4 /* String+Localization.swift in Sources */ = {isa = PBXBuildFile; fileRef = B111EE2B2465D9F7001AEBB4 /* String+Localization.swift */; };
		B112545A246F2C6500AB5036 /* ENTemporaryExposureKey+Convert.swift in Sources */ = {isa = PBXBuildFile; fileRef = B1125459246F2C6500AB5036 /* ENTemporaryExposureKey+Convert.swift */; };
		B11655932491437600316087 /* RiskProvidingConfigurationTests.swift in Sources */ = {isa = PBXBuildFile; fileRef = B11655922491437600316087 /* RiskProvidingConfigurationTests.swift */; };
		B1175213248A83AB00C3325C /* Risk.swift in Sources */ = {isa = PBXBuildFile; fileRef = B1175212248A83AB00C3325C /* Risk.swift */; };
		B1175216248A9F9600C3325C /* ConvertingKeysTests.swift in Sources */ = {isa = PBXBuildFile; fileRef = B1175215248A9F9600C3325C /* ConvertingKeysTests.swift */; };
		B1175218248ACFBC00C3325C /* SAP_RiskScoreClass+LowAndHigh.swift in Sources */ = {isa = PBXBuildFile; fileRef = B1175217248ACFBC00C3325C /* SAP_RiskScoreClass+LowAndHigh.swift */; };
		B117521A248ACFFC00C3325C /* SAP_RiskScoreClass+LowAndHighTests.swift in Sources */ = {isa = PBXBuildFile; fileRef = B1175219248ACFFC00C3325C /* SAP_RiskScoreClass+LowAndHighTests.swift */; };
		B117909824914D77007FF821 /* StoreTests.swift in Sources */ = {isa = PBXBuildFile; fileRef = 01D3ECFF2490230400551E65 /* StoreTests.swift */; };
		B11E619B246EE4B0004A056A /* DynamicTypeLabel.swift in Sources */ = {isa = PBXBuildFile; fileRef = 71CC3EA0246D6BBF00217F2C /* DynamicTypeLabel.swift */; };
		B11E619C246EE4E9004A056A /* UIFont+DynamicType.swift in Sources */ = {isa = PBXBuildFile; fileRef = 71CC3EA2246D6C4000217F2C /* UIFont+DynamicType.swift */; };
		B120C7C924AFE7B800F68FF1 /* ActiveTracingTests.swift in Sources */ = {isa = PBXBuildFile; fileRef = B120C7C824AFE7B800F68FF1 /* ActiveTracingTests.swift */; };
		B120C7CA24AFF12D00F68FF1 /* ActiveTracing.swift in Sources */ = {isa = PBXBuildFile; fileRef = B120C7C524AFDAB900F68FF1 /* ActiveTracing.swift */; };
		B1218920248AD79900496210 /* ClientMock.swift in Sources */ = {isa = PBXBuildFile; fileRef = CD678F6C246C43EE00B6A0F8 /* ClientMock.swift */; };
		B1221BE02492ECE800E6C4E4 /* CFDictionary+KeychainQuery.swift in Sources */ = {isa = PBXBuildFile; fileRef = B1221BDF2492ECE800E6C4E4 /* CFDictionary+KeychainQuery.swift */; };
		B1221BE22492ED0F00E6C4E4 /* CFDictionary+KeychainQueryTests.swift in Sources */ = {isa = PBXBuildFile; fileRef = B1221BE12492ED0F00E6C4E4 /* CFDictionary+KeychainQueryTests.swift */; };
		B143DBDF2477F292000A29E8 /* ExposureNotificationSettingViewController.swift in Sources */ = {isa = PBXBuildFile; fileRef = 853D98842469DC8100490DBA /* ExposureNotificationSettingViewController.swift */; };
		B14D0CD9246E946E00D5BEBC /* ExposureDetection.swift in Sources */ = {isa = PBXBuildFile; fileRef = B1A9E70D246D73180024CC12 /* ExposureDetection.swift */; };
		B14D0CDB246E968C00D5BEBC /* String+Today.swift in Sources */ = {isa = PBXBuildFile; fileRef = B14D0CDA246E968C00D5BEBC /* String+Today.swift */; };
		B14D0CDD246E972400D5BEBC /* ExposureDetectionDelegate.swift in Sources */ = {isa = PBXBuildFile; fileRef = B14D0CDC246E972400D5BEBC /* ExposureDetectionDelegate.swift */; };
		B14D0CDF246E976400D5BEBC /* ExposureDetectionTransaction+DidEndPrematurelyReason.swift in Sources */ = {isa = PBXBuildFile; fileRef = B14D0CDE246E976400D5BEBC /* ExposureDetectionTransaction+DidEndPrematurelyReason.swift */; };
		B153096A24706F1000A4A1BD /* URLSession+Default.swift in Sources */ = {isa = PBXBuildFile; fileRef = B153096924706F1000A4A1BD /* URLSession+Default.swift */; };
		B153096C24706F2400A4A1BD /* URLSessionConfiguration+Default.swift in Sources */ = {isa = PBXBuildFile; fileRef = B153096B24706F2400A4A1BD /* URLSessionConfiguration+Default.swift */; };
		B15382E5248273F30010F007 /* MockTestStore.swift in Sources */ = {isa = PBXBuildFile; fileRef = B15382E3248273DC0010F007 /* MockTestStore.swift */; };
		B15382E7248290BB0010F007 /* AppleFilesWriterTests.swift in Sources */ = {isa = PBXBuildFile; fileRef = B15382E6248290BB0010F007 /* AppleFilesWriterTests.swift */; };
		B15382FE248424F00010F007 /* ExposureDetectionTests.swift in Sources */ = {isa = PBXBuildFile; fileRef = B15382FD248424F00010F007 /* ExposureDetectionTests.swift */; };
		B16177E824802F9B006E435A /* DownloadedPackagesSQLLiteStoreTests.swift in Sources */ = {isa = PBXBuildFile; fileRef = B16177E724802F9B006E435A /* DownloadedPackagesSQLLiteStoreTests.swift */; };
		B161782524804AC3006E435A /* DownloadedPackagesSQLLiteStoreV1.swift in Sources */ = {isa = PBXBuildFile; fileRef = B161782424804AC3006E435A /* DownloadedPackagesSQLLiteStoreV1.swift */; };
		B161782D248062CE006E435A /* DeltaCalculationResultTests.swift in Sources */ = {isa = PBXBuildFile; fileRef = B161782C248062CE006E435A /* DeltaCalculationResultTests.swift */; };
		B161782E2480658F006E435A /* DeltaCalculationResult.swift in Sources */ = {isa = PBXBuildFile; fileRef = B161782924805784006E435A /* DeltaCalculationResult.swift */; };
		B163D1102499068D001A322C /* SettingsViewModelTests.swift in Sources */ = {isa = PBXBuildFile; fileRef = B163D10F2499068D001A322C /* SettingsViewModelTests.swift */; };
		B16457B524DC11EF002879EB /* DMLastSubmissionRequetViewController.swift in Sources */ = {isa = PBXBuildFile; fileRef = B16457B424DC11EF002879EB /* DMLastSubmissionRequetViewController.swift */; };
		B16457B724DC160B002879EB /* DMLastRiskCalculationViewController.swift in Sources */ = {isa = PBXBuildFile; fileRef = B16457B624DC160B002879EB /* DMLastRiskCalculationViewController.swift */; };
		B16457B924DC19F9002879EB /* DMSettingsViewController.swift in Sources */ = {isa = PBXBuildFile; fileRef = B16457B824DC19F9002879EB /* DMSettingsViewController.swift */; };
		B16457BB24DC3309002879EB /* DMLogsViewController.swift in Sources */ = {isa = PBXBuildFile; fileRef = B16457BA24DC3309002879EB /* DMLogsViewController.swift */; };
		B16457BD24DC3F4E002879EB /* DMKeysViewController.swift in Sources */ = {isa = PBXBuildFile; fileRef = B1FC2D1C24D9C87F00083C81 /* DMKeysViewController.swift */; };
		B1741B492462C207006275D9 /* Client.swift in Sources */ = {isa = PBXBuildFile; fileRef = B1741B482462C207006275D9 /* Client.swift */; };
		B1741B4C2462C21F006275D9 /* DMDeveloperMenu.swift in Sources */ = {isa = PBXBuildFile; fileRef = B1741B432461C257006275D9 /* DMDeveloperMenu.swift */; };
		B1741B4E2462C21F006275D9 /* DMViewController.swift in Sources */ = {isa = PBXBuildFile; fileRef = B1569DDE245D70990079FCD7 /* DMViewController.swift */; };
		B1741B582462EBDB006275D9 /* HomeViewController.swift in Sources */ = {isa = PBXBuildFile; fileRef = 51CE1B2E245F5CFC002CF42A /* HomeViewController.swift */; };
		B17A44A22464906A00CB195E /* KeyTests.swift in Sources */ = {isa = PBXBuildFile; fileRef = B17A44A12464906A00CB195E /* KeyTests.swift */; };
		B17F2D48248CEB4C00CAA38F /* DetectionMode.swift in Sources */ = {isa = PBXBuildFile; fileRef = B18E852E248C29D400CF4FB8 /* DetectionMode.swift */; };
		B184A380248FFCBE007180F6 /* SecureStore.swift in Sources */ = {isa = PBXBuildFile; fileRef = B184A37F248FFCBE007180F6 /* SecureStore.swift */; };
		B184A383248FFCE2007180F6 /* CodableExposureDetectionSummary.swift in Sources */ = {isa = PBXBuildFile; fileRef = B184A382248FFCE2007180F6 /* CodableExposureDetectionSummary.swift */; };
		B18755D124DC45CA00A9202E /* DMStoreViewController.swift in Sources */ = {isa = PBXBuildFile; fileRef = B18755D024DC45CA00A9202E /* DMStoreViewController.swift */; };
		B18C411D246DB30000B8D8CB /* URL+Helper.swift in Sources */ = {isa = PBXBuildFile; fileRef = B18C411C246DB30000B8D8CB /* URL+Helper.swift */; };
		B19FD7112491A07000A9D56A /* String+SemanticVersion.swift in Sources */ = {isa = PBXBuildFile; fileRef = B19FD7102491A07000A9D56A /* String+SemanticVersion.swift */; };
		B19FD7132491A08500A9D56A /* SAP_SemanticVersion+Compare.swift in Sources */ = {isa = PBXBuildFile; fileRef = B19FD7122491A08500A9D56A /* SAP_SemanticVersion+Compare.swift */; };
		B19FD7152491A4A300A9D56A /* SAP_SemanticVersionTests.swift in Sources */ = {isa = PBXBuildFile; fileRef = B19FD7142491A4A300A9D56A /* SAP_SemanticVersionTests.swift */; };
		B1A31F6924DAE6C000E263DF /* DMKeyCell.swift in Sources */ = {isa = PBXBuildFile; fileRef = B1A31F6824DAE6C000E263DF /* DMKeyCell.swift */; };
		B1A89F3824819C2B00DA1CEC /* HomeInteractor.swift in Sources */ = {isa = PBXBuildFile; fileRef = 5111E7622460BB1500ED6498 /* HomeInteractor.swift */; };
		B1A89F3924819CC200DA1CEC /* ExposureStateUpdating.swift in Sources */ = {isa = PBXBuildFile; fileRef = B18CADAD24782FA4006F53F0 /* ExposureStateUpdating.swift */; };
		B1A89F3A24819CD300DA1CEC /* HomeRiskImageItemViewConfigurator.swift in Sources */ = {isa = PBXBuildFile; fileRef = 514EE99F246D4DF800DE4884 /* HomeRiskImageItemViewConfigurator.swift */; };
		B1A89F3B24819CE800DA1CEC /* LabelTableViewCell.swift in Sources */ = {isa = PBXBuildFile; fileRef = CDD87C5C247559E3007CE6CA /* LabelTableViewCell.swift */; };
		B1AC51D624CED8820087C35B /* DetectionModeTests.swift in Sources */ = {isa = PBXBuildFile; fileRef = B1AC51D524CED8820087C35B /* DetectionModeTests.swift */; };
		B1B381432472EF8B0056BEEE /* HTTPClient+Configuration.swift in Sources */ = {isa = PBXBuildFile; fileRef = B12995E8246C344100854AD0 /* HTTPClient+Configuration.swift */; };
		B1B5A76024924B3D0029D5D7 /* FMDB in Frameworks */ = {isa = PBXBuildFile; productRef = B1B5A75F24924B3D0029D5D7 /* FMDB */; };
		B1B9CF1F246ED2E8008F04F5 /* Sap_FilebucketTests.swift in Sources */ = {isa = PBXBuildFile; fileRef = B1B9CF1E246ED2E8008F04F5 /* Sap_FilebucketTests.swift */; };
		B1BD9E7E24898A2300BD3930 /* ExposureDetectionViewController+DynamicTableViewModel.swift in Sources */ = {isa = PBXBuildFile; fileRef = 714CD8662472885900F56450 /* ExposureDetectionViewController+DynamicTableViewModel.swift */; };
		B1BFE27224BDE1D500C1181D /* HomeViewController+HowRiskDetectionWorks.swift in Sources */ = {isa = PBXBuildFile; fileRef = B1BFE27124BDE1D500C1181D /* HomeViewController+HowRiskDetectionWorks.swift */; };
		B1C6ECFF247F089E0066138F /* RiskImageItemView.swift in Sources */ = {isa = PBXBuildFile; fileRef = 51B5B415246DF13D00DC5D3E /* RiskImageItemView.swift */; };
		B1C6ED00247F23730066138F /* NotificationName.swift in Sources */ = {isa = PBXBuildFile; fileRef = 51D420D324586DCA00AD70CA /* NotificationName.swift */; };
		B1C7EE4424938E9E00F1F284 /* ExposureDetection_DidEndPrematurelyReason+ErrorHandling.swift in Sources */ = {isa = PBXBuildFile; fileRef = B1C7EE4324938E9E00F1F284 /* ExposureDetection_DidEndPrematurelyReason+ErrorHandling.swift */; };
		B1C7EE4624938EB700F1F284 /* ExposureDetection_DidEndPrematurelyReason+ErrorHandlingTests.swift in Sources */ = {isa = PBXBuildFile; fileRef = B1C7EE4524938EB700F1F284 /* ExposureDetection_DidEndPrematurelyReason+ErrorHandlingTests.swift */; };
		B1C7EE482493D97000F1F284 /* RiskProvidingConfigurationManualTriggerTests.swift in Sources */ = {isa = PBXBuildFile; fileRef = B1C7EE472493D97000F1F284 /* RiskProvidingConfigurationManualTriggerTests.swift */; };
		B1C7EEAE24941A3B00F1F284 /* ManualExposureDetectionState.swift in Sources */ = {isa = PBXBuildFile; fileRef = B1C7EEAD24941A3B00F1F284 /* ManualExposureDetectionState.swift */; };
		B1C7EEB024941A6B00F1F284 /* RiskConsumer.swift in Sources */ = {isa = PBXBuildFile; fileRef = B1C7EEAF24941A6B00F1F284 /* RiskConsumer.swift */; };
		B1CD333E24865E0000B06E9B /* TracingStatusHistoryTests.swift in Sources */ = {isa = PBXBuildFile; fileRef = B1CD333D24865E0000B06E9B /* TracingStatusHistoryTests.swift */; };
		B1CD33412486AA7100B06E9B /* CoronaWarnURLSessionDelegate.swift in Sources */ = {isa = PBXBuildFile; fileRef = B1CD33402486AA7100B06E9B /* CoronaWarnURLSessionDelegate.swift */; };
		B1D431C8246C69F300E728AD /* HTTPClient+ConfigurationTests.swift in Sources */ = {isa = PBXBuildFile; fileRef = B1D431C7246C69F300E728AD /* HTTPClient+ConfigurationTests.swift */; };
		B1D431CB246C84A400E728AD /* DownloadedPackagesStoreV1.swift in Sources */ = {isa = PBXBuildFile; fileRef = B1D431CA246C84A400E728AD /* DownloadedPackagesStoreV1.swift */; };
		B1D6B002247DA0320079DDD3 /* ExposureDetectionViewControllerDelegate.swift in Sources */ = {isa = PBXBuildFile; fileRef = B1D6B001247DA0320079DDD3 /* ExposureDetectionViewControllerDelegate.swift */; };
		B1D6B004247DA4920079DDD3 /* UIApplication+CoronaWarn.swift in Sources */ = {isa = PBXBuildFile; fileRef = B1D6B003247DA4920079DDD3 /* UIApplication+CoronaWarn.swift */; };
		B1D7D68E24766D2100E4DA5D /* submission_payload.pb.swift in Sources */ = {isa = PBXBuildFile; fileRef = B1D7D68624766D2100E4DA5D /* submission_payload.pb.swift */; };
		B1D7D69224766D2100E4DA5D /* apple_export.pb.swift in Sources */ = {isa = PBXBuildFile; fileRef = B1D7D68A24766D2100E4DA5D /* apple_export.pb.swift */; };
		B1D8CB2724DD44C6008C6010 /* DMTracingHistoryViewController.swift in Sources */ = {isa = PBXBuildFile; fileRef = B1D8CB2524DD4371008C6010 /* DMTracingHistoryViewController.swift */; };
		B1DDDABC247137B000A07175 /* HTTPClientConfigurationEndpointTests.swift in Sources */ = {isa = PBXBuildFile; fileRef = B1DDDABB247137B000A07175 /* HTTPClientConfigurationEndpointTests.swift */; };
		B1DDDABE24713BAD00A07175 /* SAPDownloadedPackage.swift in Sources */ = {isa = PBXBuildFile; fileRef = B1A9E710246D782F0024CC12 /* SAPDownloadedPackage.swift */; };
		B1E23B8624FE4DD3006BCDA6 /* PublicKeyProviderTests.swift in Sources */ = {isa = PBXBuildFile; fileRef = B1E23B8524FE4DD3006BCDA6 /* PublicKeyProviderTests.swift */; };
		B1E23B8824FE80EF006BCDA6 /* CancellationTokenTests.swift in Sources */ = {isa = PBXBuildFile; fileRef = B1E23B8724FE80EF006BCDA6 /* CancellationTokenTests.swift */; };
		B1E8C99D2479D4E7006DC678 /* DMSubmissionStateViewController.swift in Sources */ = {isa = PBXBuildFile; fileRef = B1E8C99C2479D4E7006DC678 /* DMSubmissionStateViewController.swift */; };
		B1EAEC8B24711884003BE9A2 /* URLSession+Convenience.swift in Sources */ = {isa = PBXBuildFile; fileRef = B1EAEC8A24711884003BE9A2 /* URLSession+Convenience.swift */; };
		B1EAEC8F247118D1003BE9A2 /* URLSession+ConvenienceTests.swift in Sources */ = {isa = PBXBuildFile; fileRef = B1EAEC8D247118CB003BE9A2 /* URLSession+ConvenienceTests.swift */; };
		B1EDFD88248E741B00E7EAFF /* SwiftProtobuf in Frameworks */ = {isa = PBXBuildFile; productRef = B10FB02F246036F3004CA11E /* SwiftProtobuf */; };
		B1EDFD89248E741B00E7EAFF /* ZIPFoundation in Frameworks */ = {isa = PBXBuildFile; productRef = B1E8C9A4247AB869006DC678 /* ZIPFoundation */; };
		B1EDFD8D248E74D000E7EAFF /* URL+StaticString.swift in Sources */ = {isa = PBXBuildFile; fileRef = B1EDFD8C248E74D000E7EAFF /* URL+StaticString.swift */; };
		B1F82DF224718C7300E2E56A /* DMBackendConfigurationViewController.swift in Sources */ = {isa = PBXBuildFile; fileRef = B1F82DF124718C7300E2E56A /* DMBackendConfigurationViewController.swift */; };
		B1F8AE482479B4C30093A588 /* api-response-day-2020-05-16 in Resources */ = {isa = PBXBuildFile; fileRef = B1F8AE472479B4C30093A588 /* api-response-day-2020-05-16 */; };
		B1FC2D2024D9C8DF00083C81 /* SAP_TemporaryExposureKey+DeveloperMenu.swift in Sources */ = {isa = PBXBuildFile; fileRef = B1FC2D1F24D9C8DF00083C81 /* SAP_TemporaryExposureKey+DeveloperMenu.swift */; };
		B1FE13EB24891CFA00D012E5 /* RiskProvider.swift in Sources */ = {isa = PBXBuildFile; fileRef = B1FE13DE248821E000D012E5 /* RiskProvider.swift */; };
		B1FE13EC24891CFE00D012E5 /* RiskProviding.swift in Sources */ = {isa = PBXBuildFile; fileRef = B1FE13DC248821CB00D012E5 /* RiskProviding.swift */; };
		B1FE13ED24891D0400D012E5 /* RiskProviderTests.swift in Sources */ = {isa = PBXBuildFile; fileRef = B1FE13E1248824E900D012E5 /* RiskProviderTests.swift */; };
		B1FE13EF24891D0C00D012E5 /* RiskProvidingConfiguration.swift in Sources */ = {isa = PBXBuildFile; fileRef = B1FE13E52488255900D012E5 /* RiskProvidingConfiguration.swift */; };
		B1FE13F024891D1500D012E5 /* RiskCalculation.swift in Sources */ = {isa = PBXBuildFile; fileRef = B1FE13D72487DEED00D012E5 /* RiskCalculation.swift */; };
		B1FE13FB24896E6700D012E5 /* AppConfigurationProviding.swift in Sources */ = {isa = PBXBuildFile; fileRef = B1FE13FA24896E6700D012E5 /* AppConfigurationProviding.swift */; };
		B1FE13FE24896EF700D012E5 /* CachedAppConfigurationTests.swift in Sources */ = {isa = PBXBuildFile; fileRef = B1FE13FD24896EF700D012E5 /* CachedAppConfigurationTests.swift */; };
		B1FE13FF2489708200D012E5 /* CachedAppConfiguration.swift in Sources */ = {isa = PBXBuildFile; fileRef = B1FE13F824896DDB00D012E5 /* CachedAppConfiguration.swift */; };
		B1FF6B6E2497D0B50041CF02 /* CWASQLite.h in Headers */ = {isa = PBXBuildFile; fileRef = B1FF6B6C2497D0B50041CF02 /* CWASQLite.h */; settings = {ATTRIBUTES = (Public, ); }; };
		B1FF6B772497D2330041CF02 /* sqlite3.h in Headers */ = {isa = PBXBuildFile; fileRef = 0DFCC2712484DC8400E2811D /* sqlite3.h */; settings = {ATTRIBUTES = (Public, ); }; };
		CD2EC329247D82EE00C6B3F9 /* NotificationSettingsViewController.swift in Sources */ = {isa = PBXBuildFile; fileRef = CD2EC328247D82EE00C6B3F9 /* NotificationSettingsViewController.swift */; };
		CD678F6F246C43FC00B6A0F8 /* MockURLSession.swift in Sources */ = {isa = PBXBuildFile; fileRef = CD678F6E246C43FC00B6A0F8 /* MockURLSession.swift */; };
		CD8638532477EBD400A5A07C /* SettingsViewModel.swift in Sources */ = {isa = PBXBuildFile; fileRef = CD8638522477EBD400A5A07C /* SettingsViewModel.swift */; };
		CD99A3A9245C272400BF12AF /* ExposureSubmissionService.swift in Sources */ = {isa = PBXBuildFile; fileRef = CD99A3A8245C272400BF12AF /* ExposureSubmissionService.swift */; };
		CD99A3CA2461A47C00BF12AF /* AppStrings.swift in Sources */ = {isa = PBXBuildFile; fileRef = CD99A3C92461A47C00BF12AF /* AppStrings.swift */; };
		CDA262F824AB808800612E15 /* Coordinator.swift in Sources */ = {isa = PBXBuildFile; fileRef = CDA262F724AB808800612E15 /* Coordinator.swift */; };
		CDCE11D6247D644100F30825 /* NotificationSettingsViewModel.swift in Sources */ = {isa = PBXBuildFile; fileRef = CDCE11D5247D644100F30825 /* NotificationSettingsViewModel.swift */; };
		CDCE11D9247D64C600F30825 /* NotificationSettingsOnTableViewCell.swift in Sources */ = {isa = PBXBuildFile; fileRef = CDCE11D8247D64C600F30825 /* NotificationSettingsOnTableViewCell.swift */; };
		CDCE11DB247D64D600F30825 /* NotificationSettingsOffTableViewCell.swift in Sources */ = {isa = PBXBuildFile; fileRef = CDCE11DA247D64D600F30825 /* NotificationSettingsOffTableViewCell.swift */; };
		CDD87C56247556DE007CE6CA /* MainSettingsTableViewCell.swift in Sources */ = {isa = PBXBuildFile; fileRef = CDD87C54247556DE007CE6CA /* MainSettingsTableViewCell.swift */; };
		CDF27BD3246ADBA70044D32B /* ExposureSubmissionServiceTests.swift in Sources */ = {isa = PBXBuildFile; fileRef = CDF27BD2246ADBA70044D32B /* ExposureSubmissionServiceTests.swift */; };
		CDF27BD5246ADBF30044D32B /* HTTPClient+DaysAndHoursTests.swift in Sources */ = {isa = PBXBuildFile; fileRef = CDF27BD4246ADBF30044D32B /* HTTPClient+DaysAndHoursTests.swift */; };
		EB11B02A24EE7CA500143A95 /* ENAUITestsSettings.swift in Sources */ = {isa = PBXBuildFile; fileRef = EB11B02924EE7CA500143A95 /* ENAUITestsSettings.swift */; };
		EB2394A024E5492900E71225 /* BackgroundAppRefreshViewModel.swift in Sources */ = {isa = PBXBuildFile; fileRef = EB23949F24E5492900E71225 /* BackgroundAppRefreshViewModel.swift */; };
		EB3BCA882507B6C1003F27C7 /* ExposureSubmissionSymptomsOnsetViewController.swift in Sources */ = {isa = PBXBuildFile; fileRef = EB3BCA872507B6C1003F27C7 /* ExposureSubmissionSymptomsOnsetViewController.swift */; };
		EB3BCA8C2507C3B0003F27C7 /* DynamicTableViewBulletPointCell.swift in Sources */ = {isa = PBXBuildFile; fileRef = EB3BCA85250799E7003F27C7 /* DynamicTableViewBulletPointCell.swift */; };
		EB7057D724E6BACA002235B4 /* InfoBoxView.xib in Resources */ = {isa = PBXBuildFile; fileRef = EB7057D624E6BACA002235B4 /* InfoBoxView.xib */; };
		EB7D205424E6A3320089264C /* InfoBoxView.swift in Sources */ = {isa = PBXBuildFile; fileRef = EB7D205324E6A3320089264C /* InfoBoxView.swift */; };
		EB7D205624E6A5930089264C /* InfoBoxViewModel.swift in Sources */ = {isa = PBXBuildFile; fileRef = EB7D205524E6A5930089264C /* InfoBoxViewModel.swift */; };
		EB7F8E9524E434E000A3CCC4 /* BackgroundAppRefreshViewController.swift in Sources */ = {isa = PBXBuildFile; fileRef = EB7F8E9424E434E000A3CCC4 /* BackgroundAppRefreshViewController.swift */; };
		EB858D2024E700D10048A0AA /* UIView+Screenshot.swift in Sources */ = {isa = PBXBuildFile; fileRef = EB858D1F24E700D10048A0AA /* UIView+Screenshot.swift */; };
		EB873540253704D100325C6C /* UNUserNotificationCenter+DeadManSwitch.swift in Sources */ = {isa = PBXBuildFile; fileRef = EB87353F253704D100325C6C /* UNUserNotificationCenter+DeadManSwitch.swift */; };
		EBCD2412250790F400E5574C /* ExposureSubmissionSymptomsViewController.swift in Sources */ = {isa = PBXBuildFile; fileRef = EBCD2411250790F400E5574C /* ExposureSubmissionSymptomsViewController.swift */; };
		EE20EA072469883900770683 /* RiskLegend.storyboard in Resources */ = {isa = PBXBuildFile; fileRef = EE20EA062469883900770683 /* RiskLegend.storyboard */; };
		EE22DB81247FB40A001B0A71 /* ENStateHandler.swift in Sources */ = {isa = PBXBuildFile; fileRef = EE22DB7F247FB409001B0A71 /* ENStateHandler.swift */; };
		EE22DB82247FB40A001B0A71 /* ENSettingModel.swift in Sources */ = {isa = PBXBuildFile; fileRef = EE22DB80247FB409001B0A71 /* ENSettingModel.swift */; };
		EE22DB89247FB43A001B0A71 /* TracingHistoryTableViewCell.swift in Sources */ = {isa = PBXBuildFile; fileRef = EE22DB84247FB43A001B0A71 /* TracingHistoryTableViewCell.swift */; };
		EE22DB8A247FB43A001B0A71 /* ImageTableViewCell.swift in Sources */ = {isa = PBXBuildFile; fileRef = EE22DB85247FB43A001B0A71 /* ImageTableViewCell.swift */; };
		EE22DB8B247FB43A001B0A71 /* ActionDetailTableViewCell.swift in Sources */ = {isa = PBXBuildFile; fileRef = EE22DB86247FB43A001B0A71 /* ActionDetailTableViewCell.swift */; };
		EE22DB8C247FB43A001B0A71 /* DescriptionTableViewCell.swift in Sources */ = {isa = PBXBuildFile; fileRef = EE22DB87247FB43A001B0A71 /* DescriptionTableViewCell.swift */; };
		EE22DB8D247FB43A001B0A71 /* ActionTableViewCell.swift in Sources */ = {isa = PBXBuildFile; fileRef = EE22DB88247FB43A001B0A71 /* ActionTableViewCell.swift */; };
		EE22DB8F247FB46C001B0A71 /* ENStateTests.swift in Sources */ = {isa = PBXBuildFile; fileRef = EE22DB8E247FB46C001B0A71 /* ENStateTests.swift */; };
		EE22DB91247FB479001B0A71 /* MockStateHandlerObserverDelegate.swift in Sources */ = {isa = PBXBuildFile; fileRef = EE22DB90247FB479001B0A71 /* MockStateHandlerObserverDelegate.swift */; };
		EE269508248FCB0300BAE234 /* InfoPlist.strings in Resources */ = {isa = PBXBuildFile; fileRef = EE26950A248FCB0300BAE234 /* InfoPlist.strings */; };
		EE278B2D245F2BBB008B06F9 /* InviteFriends.storyboard in Resources */ = {isa = PBXBuildFile; fileRef = EE278B2C245F2BBB008B06F9 /* InviteFriends.storyboard */; };
		EE278B30245F2C8A008B06F9 /* FriendsInviteController.swift in Sources */ = {isa = PBXBuildFile; fileRef = EE278B2F245F2C8A008B06F9 /* FriendsInviteController.swift */; };
		EE70C23D245B09EA00AC9B2F /* Localizable.strings in Resources */ = {isa = PBXBuildFile; fileRef = EE70C23A245B09E900AC9B2F /* Localizable.strings */; };
		EE92A33E245D96DA006B97B0 /* Localizable.stringsdict in Resources */ = {isa = PBXBuildFile; fileRef = EE92A340245D96DA006B97B0 /* Localizable.stringsdict */; };
		EEF1067A246EBF8B009DFB4E /* ResetViewController.swift in Sources */ = {isa = PBXBuildFile; fileRef = EEF10679246EBF8B009DFB4E /* ResetViewController.swift */; };
		F22C6E2324917E3200712A6B /* DynamicTableViewControllerRowsTests.swift in Sources */ = {isa = PBXBuildFile; fileRef = F247572A24838AC8003E1FC5 /* DynamicTableViewControllerRowsTests.swift */; };
		F22C6E252492082B00712A6B /* DynamicTableViewSpaceCellTests.swift in Sources */ = {isa = PBXBuildFile; fileRef = F22C6E242492082B00712A6B /* DynamicTableViewSpaceCellTests.swift */; };
		F252472F2483955B00C5556B /* DynamicTableViewControllerFake.storyboard in Resources */ = {isa = PBXBuildFile; fileRef = F252472E2483955B00C5556B /* DynamicTableViewControllerFake.storyboard */; };
		F25247312484456800C5556B /* DynamicTableViewModelTests.swift in Sources */ = {isa = PBXBuildFile; fileRef = F25247302484456800C5556B /* DynamicTableViewModelTests.swift */; };
		F2DC808E248989CE00EDC40A /* DynamicTableViewControllerRegisterCellsTests.swift in Sources */ = {isa = PBXBuildFile; fileRef = F2DC808D248989CE00EDC40A /* DynamicTableViewControllerRegisterCellsTests.swift */; };
		F2DC809024898A9400EDC40A /* DynamicTableViewControllerNumberOfRowsAndSectionsTests.swift in Sources */ = {isa = PBXBuildFile; fileRef = F2DC808F24898A9400EDC40A /* DynamicTableViewControllerNumberOfRowsAndSectionsTests.swift */; };
		F2DC809224898B1800EDC40A /* DynamicTableViewControllerHeaderTests.swift in Sources */ = {isa = PBXBuildFile; fileRef = F2DC809124898B1800EDC40A /* DynamicTableViewControllerHeaderTests.swift */; };
		F2DC809424898CE600EDC40A /* DynamicTableViewControllerFooterTests.swift in Sources */ = {isa = PBXBuildFile; fileRef = F2DC809324898CE600EDC40A /* DynamicTableViewControllerFooterTests.swift */; };
		FEDCE09E9F78ABEB4AA9A484 /* ExposureDetectionExecutor.swift in Sources */ = {isa = PBXBuildFile; fileRef = FEDCE0116603B6E00FAEE632 /* ExposureDetectionExecutor.swift */; };
		FEDCE29E414945F14E7CE576 /* ENStateHandler+State.swift in Sources */ = {isa = PBXBuildFile; fileRef = FEDCE1B8926528ED74CDE1B2 /* ENStateHandler+State.swift */; };
		FEDCE50B4AC5E24D4E11AA52 /* RequiresAppDependencies.swift in Sources */ = {isa = PBXBuildFile; fileRef = FEDCE1600374711EC77FF572 /* RequiresAppDependencies.swift */; };
		FEDCE6E2763B0BABFADF36BA /* ExposureDetectionViewController+State.swift in Sources */ = {isa = PBXBuildFile; fileRef = FEDCE4BE82DC5BFE90575663 /* ExposureDetectionViewController+State.swift */; };
		FEDCE77AED78E9C25999BB35 /* SceneDelegate+State.swift in Sources */ = {isa = PBXBuildFile; fileRef = FEDCE838D90CB02C55E15237 /* SceneDelegate+State.swift */; };
		FEDCECC1B2111AB537AEF7E5 /* HomeInteractor+State.swift in Sources */ = {isa = PBXBuildFile; fileRef = FEDCEC452596E54A041BBCE9 /* HomeInteractor+State.swift */; };
/* End PBXBuildFile section */

/* Begin PBXContainerItemProxy section */
		85D7595524570491008175F0 /* PBXContainerItemProxy */ = {
			isa = PBXContainerItemProxy;
			containerPortal = 85D759332457048F008175F0 /* Project object */;
			proxyType = 1;
			remoteGlobalIDString = 85D7593A2457048F008175F0;
			remoteInfo = ENA;
		};
		85D7596024570491008175F0 /* PBXContainerItemProxy */ = {
			isa = PBXContainerItemProxy;
			containerPortal = 85D759332457048F008175F0 /* Project object */;
			proxyType = 1;
			remoteGlobalIDString = 85D7593A2457048F008175F0;
			remoteInfo = ENA;
		};
/* End PBXContainerItemProxy section */

/* Begin PBXCopyFilesBuildPhase section */
		B102BDB924603FD600CD55A2 /* Embed Frameworks */ = {
			isa = PBXCopyFilesBuildPhase;
			buildActionMask = 12;
			dstPath = "";
			dstSubfolderSpec = 10;
			files = (
				015E8C0924C9983600C0A4B3 /* CWASQLite.framework in Embed Frameworks */,
			);
			name = "Embed Frameworks";
			runOnlyForDeploymentPostprocessing = 0;
		};
/* End PBXCopyFilesBuildPhase section */

/* Begin PBXFileReference section */
		011E13AD24680A4000973467 /* HTTPClient.swift */ = {isa = PBXFileReference; lastKnownFileType = sourcecode.swift; path = HTTPClient.swift; sourceTree = "<group>"; };
		011E4B002483A35A002E6412 /* ENACommunity.entitlements */ = {isa = PBXFileReference; fileEncoding = 4; lastKnownFileType = text.plist.entitlements; path = ENACommunity.entitlements; sourceTree = "<group>"; };
		0123D5972501383100A91838 /* ExposureSubmissionErrorTests.swift */ = {isa = PBXFileReference; lastKnownFileType = sourcecode.swift; path = ExposureSubmissionErrorTests.swift; sourceTree = "<group>"; };
		013DC101245DAC4E00EE58B0 /* Store.swift */ = {isa = PBXFileReference; lastKnownFileType = sourcecode.swift; path = Store.swift; sourceTree = "<group>"; };
		0144BDE0250924CC00B0857C /* SymptomsOnset.swift */ = {isa = PBXFileReference; lastKnownFileType = sourcecode.swift; path = SymptomsOnset.swift; sourceTree = "<group>"; };
		0144BDE22509288B00B0857C /* SymptomsOnsetTests.swift */ = {isa = PBXFileReference; lastKnownFileType = sourcecode.swift; path = SymptomsOnsetTests.swift; sourceTree = "<group>"; };
		0144BDEC250A3E5300B0857C /* ExposureSubmissionCoordinatorModel.swift */ = {isa = PBXFileReference; lastKnownFileType = sourcecode.swift; path = ExposureSubmissionCoordinatorModel.swift; sourceTree = "<group>"; };
		014891B224F90D0B002A6F77 /* ENA.plist */ = {isa = PBXFileReference; fileEncoding = 4; lastKnownFileType = text.plist.xml; name = ENA.plist; path = ../../../ENA.plist; sourceTree = "<group>"; };
		015178C12507D2A90074F095 /* ExposureSubmissionSymptomsOnsetViewControllerTests.swift */ = {isa = PBXFileReference; lastKnownFileType = sourcecode.swift; path = ExposureSubmissionSymptomsOnsetViewControllerTests.swift; sourceTree = "<group>"; };
		015692E324B48C3F0033F35E /* TimeInterval+Convenience.swift */ = {isa = PBXFileReference; fileEncoding = 4; lastKnownFileType = sourcecode.swift; lineEnding = 0; path = "TimeInterval+Convenience.swift"; sourceTree = "<group>"; };
		0159E6BF247829BA00894A89 /* temporary_exposure_key_export.pb.swift */ = {isa = PBXFileReference; fileEncoding = 4; lastKnownFileType = sourcecode.swift; name = temporary_exposure_key_export.pb.swift; path = ../../../gen/output/temporary_exposure_key_export.pb.swift; sourceTree = "<group>"; };
		0159E6C0247829BA00894A89 /* temporary_exposure_key_signature_list.pb.swift */ = {isa = PBXFileReference; fileEncoding = 4; lastKnownFileType = sourcecode.swift; name = temporary_exposure_key_signature_list.pb.swift; path = ../../../gen/output/temporary_exposure_key_signature_list.pb.swift; sourceTree = "<group>"; };
		016146902487A43E00660992 /* LinkHelper.swift */ = {isa = PBXFileReference; lastKnownFileType = sourcecode.swift; path = LinkHelper.swift; sourceTree = "<group>"; };
		01678E9A249A521F003B048B /* testStore.sqlite */ = {isa = PBXFileReference; lastKnownFileType = file; path = testStore.sqlite; sourceTree = "<group>"; };
		019357162525FAD00038F615 /* ExposureSubmissionQRInfoViewController.swift */ = {isa = PBXFileReference; lastKnownFileType = sourcecode.swift; path = ExposureSubmissionQRInfoViewController.swift; sourceTree = "<group>"; };
		019357172525FAD00038F615 /* ExposureSubmissionQRInfoViewModel.swift */ = {isa = PBXFileReference; lastKnownFileType = sourcecode.swift; path = ExposureSubmissionQRInfoViewModel.swift; sourceTree = "<group>"; };
		01A1B441252DE54600841B63 /* ExposureSubmissionQRScannerViewModelTests.swift */ = {isa = PBXFileReference; lastKnownFileType = sourcecode.swift; path = ExposureSubmissionQRScannerViewModelTests.swift; sourceTree = "<group>"; };
		01A1B449252DFD7700841B63 /* MetadataObject.swift */ = {isa = PBXFileReference; lastKnownFileType = sourcecode.swift; path = MetadataObject.swift; sourceTree = "<group>"; };
		01A1B451252DFD9400841B63 /* FakeMetadataMachineReadableObject.swift */ = {isa = PBXFileReference; lastKnownFileType = sourcecode.swift; path = FakeMetadataMachineReadableObject.swift; sourceTree = "<group>"; };
		01A1B460252E17F900841B63 /* ExposureSubmissionCoordinatorModelTests.swift */ = {isa = PBXFileReference; lastKnownFileType = sourcecode.swift; path = ExposureSubmissionCoordinatorModelTests.swift; sourceTree = "<group>"; };
		01A236792519D1E80043D9F8 /* ExposureSubmissionWarnOthersViewModel.swift */ = {isa = PBXFileReference; lastKnownFileType = sourcecode.swift; path = ExposureSubmissionWarnOthersViewModel.swift; sourceTree = "<group>"; };
		01A23684251A22E90043D9F8 /* ExposureSubmissionQRInfoModelTests.swift */ = {isa = PBXFileReference; lastKnownFileType = sourcecode.swift; path = ExposureSubmissionQRInfoModelTests.swift; sourceTree = "<group>"; };
		01A97DD02506767E00C07C37 /* DatePickerOptionViewModelTests.swift */ = {isa = PBXFileReference; lastKnownFileType = sourcecode.swift; path = DatePickerOptionViewModelTests.swift; sourceTree = "<group>"; };
		01A97DD22506769F00C07C37 /* DatePickerDayViewModelTests.swift */ = {isa = PBXFileReference; lastKnownFileType = sourcecode.swift; path = DatePickerDayViewModelTests.swift; sourceTree = "<group>"; };
		01B7232324F812500064C0EB /* DynamicTableViewOptionGroupCell.swift */ = {isa = PBXFileReference; lastKnownFileType = sourcecode.swift; path = DynamicTableViewOptionGroupCell.swift; sourceTree = "<group>"; };
		01B7232624F812BC0064C0EB /* OptionGroupView.swift */ = {isa = PBXFileReference; lastKnownFileType = sourcecode.swift; path = OptionGroupView.swift; sourceTree = "<group>"; };
		01B7232824F812DF0064C0EB /* OptionView.swift */ = {isa = PBXFileReference; lastKnownFileType = sourcecode.swift; path = OptionView.swift; sourceTree = "<group>"; };
		01B7232A24F815B00064C0EB /* MultipleChoiceOptionView.swift */ = {isa = PBXFileReference; lastKnownFileType = sourcecode.swift; path = MultipleChoiceOptionView.swift; sourceTree = "<group>"; };
		01B7232C24F8E0260064C0EB /* MultipleChoiceChoiceView.swift */ = {isa = PBXFileReference; lastKnownFileType = sourcecode.swift; path = MultipleChoiceChoiceView.swift; sourceTree = "<group>"; };
		01B7232E24FE4F080064C0EB /* OptionGroupViewModel.swift */ = {isa = PBXFileReference; lastKnownFileType = sourcecode.swift; path = OptionGroupViewModel.swift; sourceTree = "<group>"; };
		01C2D440250124E600FB23BF /* OptionGroupViewModelTests.swift */ = {isa = PBXFileReference; lastKnownFileType = sourcecode.swift; path = OptionGroupViewModelTests.swift; sourceTree = "<group>"; };
		01C6ABF32527273D0052814D /* String+Insertion.swift */ = {isa = PBXFileReference; lastKnownFileType = sourcecode.swift; path = "String+Insertion.swift"; sourceTree = "<group>"; };
		01C6AC0D252B1E980052814D /* ExposureSubmissionQRScannerViewModel.swift */ = {isa = PBXFileReference; lastKnownFileType = sourcecode.swift; path = ExposureSubmissionQRScannerViewModel.swift; sourceTree = "<group>"; };
		01C6AC20252B21DF0052814D /* ExposureSubmissionQRScannerViewController.xib */ = {isa = PBXFileReference; lastKnownFileType = file.xib; path = ExposureSubmissionQRScannerViewController.xib; sourceTree = "<group>"; };
		01C6AC25252B23D70052814D /* ExposureSubmissionQRScannerFocusView.swift */ = {isa = PBXFileReference; lastKnownFileType = sourcecode.swift; path = ExposureSubmissionQRScannerFocusView.swift; sourceTree = "<group>"; };
		01C6AC31252B29C00052814D /* QRScannerError.swift */ = {isa = PBXFileReference; lastKnownFileType = sourcecode.swift; path = QRScannerError.swift; sourceTree = "<group>"; };
		01C6AC39252B2A500052814D /* UIImage+Color.swift */ = {isa = PBXFileReference; lastKnownFileType = sourcecode.swift; path = "UIImage+Color.swift"; sourceTree = "<group>"; };
		01C7665D25024A09002C9A5C /* DatePickerOptionView.swift */ = {isa = PBXFileReference; lastKnownFileType = sourcecode.swift; path = DatePickerOptionView.swift; sourceTree = "<group>"; };
		01CF95D425308252007B72F7 /* SAPApplicationConfiguration+Helpers.swift */ = {isa = PBXFileReference; lastKnownFileType = sourcecode.swift; path = "SAPApplicationConfiguration+Helpers.swift"; sourceTree = "<group>"; };
		01CF95DC25308346007B72F7 /* CodableExposureDetectionSummary+Helpers.swift */ = {isa = PBXFileReference; lastKnownFileType = sourcecode.swift; path = "CodableExposureDetectionSummary+Helpers.swift"; sourceTree = "<group>"; };
		01D16C5D24ED69CA007DB387 /* BackgroundAppRefreshViewModelTests.swift */ = {isa = PBXFileReference; lastKnownFileType = sourcecode.swift; path = BackgroundAppRefreshViewModelTests.swift; sourceTree = "<group>"; };
		01D16C5F24ED6D9A007DB387 /* MockBackgroundRefreshStatusProvider.swift */ = {isa = PBXFileReference; lastKnownFileType = sourcecode.swift; path = MockBackgroundRefreshStatusProvider.swift; sourceTree = "<group>"; };
		01D16C6124ED6DB3007DB387 /* MockLowPowerModeStatusProvider.swift */ = {isa = PBXFileReference; lastKnownFileType = sourcecode.swift; path = MockLowPowerModeStatusProvider.swift; sourceTree = "<group>"; };
		01D3ECFF2490230400551E65 /* StoreTests.swift */ = {isa = PBXFileReference; fileEncoding = 4; lastKnownFileType = sourcecode.swift; lineEnding = 0; path = StoreTests.swift; sourceTree = "<group>"; };
		01D6948A25026EC000B45BEA /* DatePickerOptionViewModel.swift */ = {isa = PBXFileReference; lastKnownFileType = sourcecode.swift; path = DatePickerOptionViewModel.swift; sourceTree = "<group>"; };
		01D6948C2502717F00B45BEA /* DatePickerDayView.swift */ = {isa = PBXFileReference; lastKnownFileType = sourcecode.swift; path = DatePickerDayView.swift; sourceTree = "<group>"; };
		01D6948E2502729000B45BEA /* DatePickerDay.swift */ = {isa = PBXFileReference; lastKnownFileType = sourcecode.swift; path = DatePickerDay.swift; sourceTree = "<group>"; };
		01D69490250272CE00B45BEA /* DatePickerDayViewModel.swift */ = {isa = PBXFileReference; lastKnownFileType = sourcecode.swift; path = DatePickerDayViewModel.swift; sourceTree = "<group>"; };
		01DB708425068167008F7244 /* Calendar+GregorianLocale.swift */ = {isa = PBXFileReference; lastKnownFileType = sourcecode.swift; path = "Calendar+GregorianLocale.swift"; sourceTree = "<group>"; };
		01E25C6F24A3B52F007E33F8 /* Info_Testflight.plist */ = {isa = PBXFileReference; fileEncoding = 4; lastKnownFileType = text.plist.xml; path = Info_Testflight.plist; sourceTree = "<group>"; };
		01E4298F251DCDC90057FCBE /* en */ = {isa = PBXFileReference; lastKnownFileType = text.plist.strings; name = en; path = en.lproj/Localizable.legal.strings; sourceTree = "<group>"; };
		01E42994251DCDCE0057FCBE /* de */ = {isa = PBXFileReference; lastKnownFileType = text.plist.strings; name = de; path = de.lproj/Localizable.legal.strings; sourceTree = "<group>"; };
		01E42995251DCDD10057FCBE /* tr */ = {isa = PBXFileReference; lastKnownFileType = text.plist.strings; name = tr; path = tr.lproj/Localizable.legal.strings; sourceTree = "<group>"; };
		01F5F7212487B9C000229720 /* AppInformationViewController.swift */ = {isa = PBXFileReference; lastKnownFileType = sourcecode.swift; path = AppInformationViewController.swift; sourceTree = "<group>"; };
		0D5611B3247F852C00B5B094 /* SQLiteKeyValueStore.swift */ = {isa = PBXFileReference; lastKnownFileType = sourcecode.swift; path = SQLiteKeyValueStore.swift; sourceTree = "<group>"; };
		0DD260FE248D549B007C3B2C /* KeychainHelper.swift */ = {isa = PBXFileReference; lastKnownFileType = sourcecode.swift; path = KeychainHelper.swift; sourceTree = "<group>"; };
		0DF6BB96248AD616007E8B0C /* AppUpdateCheckHelper.swift */ = {isa = PBXFileReference; lastKnownFileType = sourcecode.swift; path = AppUpdateCheckHelper.swift; sourceTree = "<group>"; };
		0DF6BB9C248AE232007E8B0C /* AppUpdateCheckerHelperTests.swift */ = {isa = PBXFileReference; lastKnownFileType = sourcecode.swift; path = AppUpdateCheckerHelperTests.swift; sourceTree = "<group>"; };
		0DF6BBB2248C04CF007E8B0C /* app_config_attenuation_duration.pb.swift */ = {isa = PBXFileReference; fileEncoding = 4; lastKnownFileType = sourcecode.swift; name = app_config_attenuation_duration.pb.swift; path = ../../../gen/output/app_config_attenuation_duration.pb.swift; sourceTree = "<group>"; };
		0DF6BBB3248C04CF007E8B0C /* app_config_app_version_config.pb.swift */ = {isa = PBXFileReference; fileEncoding = 4; lastKnownFileType = sourcecode.swift; name = app_config_app_version_config.pb.swift; path = ../../../gen/output/app_config_app_version_config.pb.swift; sourceTree = "<group>"; };
		0DF6BBB4248C04CF007E8B0C /* app_config.pb.swift */ = {isa = PBXFileReference; fileEncoding = 4; lastKnownFileType = sourcecode.swift; name = app_config.pb.swift; path = ../../../gen/output/app_config.pb.swift; sourceTree = "<group>"; };
		0DFCC2692484D7A700E2811D /* ENA-Bridging-Header.h */ = {isa = PBXFileReference; lastKnownFileType = sourcecode.c.h; path = "ENA-Bridging-Header.h"; sourceTree = "<group>"; };
		0DFCC26F2484DC8200E2811D /* ENATests-Bridging-Header.h */ = {isa = PBXFileReference; lastKnownFileType = sourcecode.c.h; path = "ENATests-Bridging-Header.h"; sourceTree = "<group>"; };
		0DFCC2702484DC8400E2811D /* sqlite3.c */ = {isa = PBXFileReference; fileEncoding = 4; lastKnownFileType = sourcecode.c.c; path = sqlite3.c; sourceTree = "<group>"; };
		0DFCC2712484DC8400E2811D /* sqlite3.h */ = {isa = PBXFileReference; fileEncoding = 4; lastKnownFileType = sourcecode.c.h; path = sqlite3.h; sourceTree = "<group>"; };
		1309194E247972C40066E329 /* PrivacyProtectionViewController.swift */ = {isa = PBXFileReference; lastKnownFileType = sourcecode.swift; path = PrivacyProtectionViewController.swift; sourceTree = "<group>"; };
		130CB19B246D92F800ADE602 /* ENAUITestsOnboarding.swift */ = {isa = PBXFileReference; fileEncoding = 4; lastKnownFileType = sourcecode.swift; path = ENAUITestsOnboarding.swift; sourceTree = "<group>"; };
		13156CFE248C19D000AFC472 /* de */ = {isa = PBXFileReference; lastKnownFileType = text.html; name = de; path = de.lproj/usage.html; sourceTree = "<group>"; };
		13156D00248CDECC00AFC472 /* en */ = {isa = PBXFileReference; lastKnownFileType = text.html; name = en; path = en.lproj/usage.html; sourceTree = "<group>"; };
		134F0DB9247578FF00D88934 /* ENAUITestsHome.swift */ = {isa = PBXFileReference; fileEncoding = 4; lastKnownFileType = sourcecode.swift; path = ENAUITestsHome.swift; sourceTree = "<group>"; };
		134F0DBA247578FF00D88934 /* ENAUITests-Extensions.swift */ = {isa = PBXFileReference; fileEncoding = 4; lastKnownFileType = sourcecode.swift; path = "ENAUITests-Extensions.swift"; sourceTree = "<group>"; };
		134F0F2B2475793400D88934 /* SnapshotHelper.swift */ = {isa = PBXFileReference; fileEncoding = 4; lastKnownFileType = sourcecode.swift; name = SnapshotHelper.swift; path = ../../fastlane/SnapshotHelper.swift; sourceTree = "<group>"; };
		13722043247AEEAD00152764 /* UNNotificationCenter+Extension.swift */ = {isa = PBXFileReference; lastKnownFileType = sourcecode.swift; path = "UNNotificationCenter+Extension.swift"; sourceTree = "<group>"; };
		137846482488027500A50AB8 /* OnboardingInfoViewController+Extension.swift */ = {isa = PBXFileReference; lastKnownFileType = sourcecode.swift; path = "OnboardingInfoViewController+Extension.swift"; sourceTree = "<group>"; };
		138910C4247A909000D739F6 /* ENATaskScheduler.swift */ = {isa = PBXFileReference; lastKnownFileType = sourcecode.swift; path = ENATaskScheduler.swift; sourceTree = "<group>"; };
		13BAE9B02472FB1E00CEE58A /* CellConfiguratorIndexPosition.swift */ = {isa = PBXFileReference; lastKnownFileType = sourcecode.swift; path = CellConfiguratorIndexPosition.swift; sourceTree = "<group>"; };
		13E50468248E3CD20086641C /* ENAUITestsAppInformation.swift */ = {isa = PBXFileReference; lastKnownFileType = sourcecode.swift; path = ENAUITestsAppInformation.swift; sourceTree = "<group>"; };
		2F26CE2D248B9C4F00BE30EE /* UIViewController+BackButton.swift */ = {isa = PBXFileReference; lastKnownFileType = sourcecode.swift; path = "UIViewController+BackButton.swift"; sourceTree = "<group>"; };
		2F3218CF248063E300A7AC0A /* UIView+Convenience.swift */ = {isa = PBXFileReference; lastKnownFileType = sourcecode.swift; path = "UIView+Convenience.swift"; sourceTree = "<group>"; };
		2F3D95362518BCD1002B2C81 /* EUSettingsViewController.swift */ = {isa = PBXFileReference; lastKnownFileType = sourcecode.swift; path = EUSettingsViewController.swift; sourceTree = "<group>"; };
		2F3D953B2518BCE9002B2C81 /* EUSettingsViewModel.swift */ = {isa = PBXFileReference; lastKnownFileType = sourcecode.swift; path = EUSettingsViewModel.swift; sourceTree = "<group>"; };
		2F78574F248506BD00323A9C /* HomeTestResultCollectionViewCell.xib */ = {isa = PBXFileReference; fileEncoding = 4; lastKnownFileType = file.xib; path = HomeTestResultCollectionViewCell.xib; sourceTree = "<group>"; };
		2F80CFD8247ED988000F06AF /* ExposureSubmissionIntroViewController.swift */ = {isa = PBXFileReference; lastKnownFileType = sourcecode.swift; path = ExposureSubmissionIntroViewController.swift; sourceTree = "<group>"; };
		2F80CFDA247EDDB3000F06AF /* ExposureSubmissionHotlineViewController.swift */ = {isa = PBXFileReference; lastKnownFileType = sourcecode.swift; path = ExposureSubmissionHotlineViewController.swift; sourceTree = "<group>"; };
		2F96739A24AB70FA008E3147 /* ExposureSubmissionParsable.swift */ = {isa = PBXFileReference; lastKnownFileType = sourcecode.swift; path = ExposureSubmissionParsable.swift; sourceTree = "<group>"; };
		2FA968CD24D8560B008EE367 /* String+Random.swift */ = {isa = PBXFileReference; lastKnownFileType = sourcecode.swift; path = "String+Random.swift"; sourceTree = "<group>"; };
		2FA9E39224D2F2920030561C /* ExposureSubmission+TestResult.swift */ = {isa = PBXFileReference; lastKnownFileType = sourcecode.swift; path = "ExposureSubmission+TestResult.swift"; sourceTree = "<group>"; };
		2FA9E39424D2F2B00030561C /* ExposureSubmission+DeviceRegistrationKey.swift */ = {isa = PBXFileReference; lastKnownFileType = sourcecode.swift; path = "ExposureSubmission+DeviceRegistrationKey.swift"; sourceTree = "<group>"; };
		2FA9E39624D2F3C60030561C /* ExposureSubmissionError.swift */ = {isa = PBXFileReference; lastKnownFileType = sourcecode.swift; path = ExposureSubmissionError.swift; sourceTree = "<group>"; };
		2FA9E39824D2F4350030561C /* ExposureSubmission+ErrorParsing.swift */ = {isa = PBXFileReference; lastKnownFileType = sourcecode.swift; path = "ExposureSubmission+ErrorParsing.swift"; sourceTree = "<group>"; };
		2FA9E39A24D2F4A10030561C /* ExposureSubmissionService+Protocol.swift */ = {isa = PBXFileReference; lastKnownFileType = sourcecode.swift; path = "ExposureSubmissionService+Protocol.swift"; sourceTree = "<group>"; };
		2FC0356E24B342FA00E234AC /* UIViewcontroller+AlertTest.swift */ = {isa = PBXFileReference; lastKnownFileType = sourcecode.swift; path = "UIViewcontroller+AlertTest.swift"; sourceTree = "<group>"; };
		2FC0357024B5B70700E234AC /* Error+FAQUrl.swift */ = {isa = PBXFileReference; lastKnownFileType = sourcecode.swift; path = "Error+FAQUrl.swift"; sourceTree = "<group>"; };
		2FC951FD24DC23B9008D39F4 /* DMConfigurationCell.swift */ = {isa = PBXFileReference; lastKnownFileType = sourcecode.swift; path = DMConfigurationCell.swift; sourceTree = "<group>"; };
		2FD473BE251E0ECE000DCA40 /* EUSettingsViewControllerTests.swift */ = {isa = PBXFileReference; lastKnownFileType = sourcecode.swift; path = EUSettingsViewControllerTests.swift; sourceTree = "<group>"; };
		2FD881CB2490F65C00BEC8FC /* ExposureSubmissionHotlineViewControllerTest.swift */ = {isa = PBXFileReference; lastKnownFileType = sourcecode.swift; path = ExposureSubmissionHotlineViewControllerTest.swift; sourceTree = "<group>"; };
		2FD881CD249115E700BEC8FC /* ExposureSubmissionNavigationControllerTest.swift */ = {isa = PBXFileReference; lastKnownFileType = sourcecode.swift; path = ExposureSubmissionNavigationControllerTest.swift; sourceTree = "<group>"; };
		2FE15A3B249B8C0B0077BD8D /* AccessibilityIdentifiers.swift */ = {isa = PBXFileReference; lastKnownFileType = sourcecode.swift; path = AccessibilityIdentifiers.swift; sourceTree = "<group>"; };
		2FF1D62D2487850200381FFB /* NSMutableAttributedString+Generation.swift */ = {isa = PBXFileReference; lastKnownFileType = sourcecode.swift; path = "NSMutableAttributedString+Generation.swift"; sourceTree = "<group>"; };
		2FF1D62F24880FCF00381FFB /* DynamicTableViewRoundedCell.swift */ = {isa = PBXFileReference; lastKnownFileType = sourcecode.swift; path = DynamicTableViewRoundedCell.swift; sourceTree = "<group>"; };
		35075C092526378D00DE92F7 /* AllTests.xctestplan */ = {isa = PBXFileReference; fileEncoding = 4; lastKnownFileType = text; name = AllTests.xctestplan; path = TestPlans/AllTests.xctestplan; sourceTree = "<group>"; };
		35075C0E252637C300DE92F7 /* SmokeTests.xctestplan */ = {isa = PBXFileReference; fileEncoding = 4; lastKnownFileType = text; name = SmokeTests.xctestplan; path = TestPlans/SmokeTests.xctestplan; sourceTree = "<group>"; };
		35163D23251CFCCB00D220CA /* CachingHTTPClientMock.swift */ = {isa = PBXFileReference; lastKnownFileType = sourcecode.swift; path = CachingHTTPClientMock.swift; sourceTree = "<group>"; };
		3523CA31252DC617002E6DEC /* Screenshots.xctestplan */ = {isa = PBXFileReference; lastKnownFileType = text; name = Screenshots.xctestplan; path = TestPlans/Screenshots.xctestplan; sourceTree = "<group>"; };
		352F25A724EFCBDE00ACDFF3 /* ServerEnvironment.swift */ = {isa = PBXFileReference; fileEncoding = 4; lastKnownFileType = sourcecode.swift; path = ServerEnvironment.swift; sourceTree = "<group>"; };
		353412CB2525EE4A0086D15C /* Globals.swift */ = {isa = PBXFileReference; lastKnownFileType = sourcecode.swift; path = Globals.swift; sourceTree = "<group>"; };
		3539DAD0252B353C00489B1A /* CachedAppConfigurationMock.swift */ = {isa = PBXFileReference; lastKnownFileType = sourcecode.swift; path = CachedAppConfigurationMock.swift; sourceTree = "<group>"; };
		354E305824EFF26E00526C9F /* Country.swift */ = {isa = PBXFileReference; lastKnownFileType = sourcecode.swift; path = Country.swift; sourceTree = "<group>"; };
		35853E11251DDD33008FE983 /* de-config-int-2020-09-25 */ = {isa = PBXFileReference; lastKnownFileType = file; path = "de-config-int-2020-09-25"; sourceTree = "<group>"; };
		359767F024FD13D9001FD591 /* diagnosis_key_batch.pb.swift */ = {isa = PBXFileReference; fileEncoding = 4; lastKnownFileType = sourcecode.swift; name = diagnosis_key_batch.pb.swift; path = ../../../gen/output/diagnosis_key_batch.pb.swift; sourceTree = "<group>"; };
		3598D99924FE280700483F1F /* CountryTests.swift */ = {isa = PBXFileReference; lastKnownFileType = sourcecode.swift; path = CountryTests.swift; sourceTree = "<group>"; };
		35A7F080250A7CF8005E6C33 /* KeychainHelperTests.swift */ = {isa = PBXFileReference; lastKnownFileType = sourcecode.swift; path = KeychainHelperTests.swift; sourceTree = "<group>"; };
		35BE8597251CE495005C2FD0 /* CachingHTTPClient.swift */ = {isa = PBXFileReference; lastKnownFileType = sourcecode.swift; path = CachingHTTPClient.swift; sourceTree = "<group>"; };
		4026C2DB24852B7600926FB4 /* AppInformationViewController+LegalModel.swift */ = {isa = PBXFileReference; lastKnownFileType = sourcecode.swift; path = "AppInformationViewController+LegalModel.swift"; sourceTree = "<group>"; };
		4026C2E324854C8D00926FB4 /* AppInformationLegalCell.swift */ = {isa = PBXFileReference; lastKnownFileType = sourcecode.swift; path = AppInformationLegalCell.swift; sourceTree = "<group>"; };
		50BD2E6124FE1E8700932566 /* AppInformationModel.swift */ = {isa = PBXFileReference; lastKnownFileType = sourcecode.swift; path = AppInformationModel.swift; sourceTree = "<group>"; };
		50BD2E6324FE232E00932566 /* AppInformationImprintViewModel.swift */ = {isa = PBXFileReference; lastKnownFileType = sourcecode.swift; path = AppInformationImprintViewModel.swift; sourceTree = "<group>"; };
		50BD2E6F24FE26F300932566 /* AppInformationImprintTest.swift */ = {isa = PBXFileReference; fileEncoding = 4; lastKnownFileType = sourcecode.swift; path = AppInformationImprintTest.swift; sourceTree = "<group>"; };
		50DC527824FEB2AE00F6D8EB /* AppInformationDynamicCell.swift */ = {isa = PBXFileReference; lastKnownFileType = sourcecode.swift; path = AppInformationDynamicCell.swift; sourceTree = "<group>"; };
		50DC527A24FEB5CA00F6D8EB /* AppInformationModelTest.swift */ = {isa = PBXFileReference; lastKnownFileType = sourcecode.swift; path = AppInformationModelTest.swift; sourceTree = "<group>"; };
		50E3BE59250127DF0033E2C7 /* AppInformationDynamicAction.swift */ = {isa = PBXFileReference; lastKnownFileType = sourcecode.swift; path = AppInformationDynamicAction.swift; sourceTree = "<group>"; };
		5111E7622460BB1500ED6498 /* HomeInteractor.swift */ = {isa = PBXFileReference; lastKnownFileType = sourcecode.swift; path = HomeInteractor.swift; sourceTree = "<group>"; };
		51486D9E2484FC0200FCE216 /* HomeRiskLevelCellConfigurator.swift */ = {isa = PBXFileReference; lastKnownFileType = sourcecode.swift; path = HomeRiskLevelCellConfigurator.swift; sourceTree = "<group>"; };
		51486DA02485101500FCE216 /* RiskInactiveCollectionViewCell.swift */ = {isa = PBXFileReference; lastKnownFileType = sourcecode.swift; path = RiskInactiveCollectionViewCell.swift; sourceTree = "<group>"; };
		51486DA12485101500FCE216 /* RiskInactiveCollectionViewCell.xib */ = {isa = PBXFileReference; lastKnownFileType = file.xib; path = RiskInactiveCollectionViewCell.xib; sourceTree = "<group>"; };
		51486DA42485237200FCE216 /* RiskThankYouCollectionViewCell.swift */ = {isa = PBXFileReference; lastKnownFileType = sourcecode.swift; path = RiskThankYouCollectionViewCell.swift; sourceTree = "<group>"; };
		51486DA52485237200FCE216 /* RiskThankYouCollectionViewCell.xib */ = {isa = PBXFileReference; lastKnownFileType = file.xib; path = RiskThankYouCollectionViewCell.xib; sourceTree = "<group>"; };
		514C0A0524772F3400F235F6 /* HomeRiskViewConfigurator.swift */ = {isa = PBXFileReference; lastKnownFileType = sourcecode.swift; path = HomeRiskViewConfigurator.swift; sourceTree = "<group>"; };
		514C0A0724772F5E00F235F6 /* RiskItemView.swift */ = {isa = PBXFileReference; lastKnownFileType = sourcecode.swift; path = RiskItemView.swift; sourceTree = "<group>"; };
		514C0A09247AEEE200F235F6 /* en */ = {isa = PBXFileReference; lastKnownFileType = text.plist.stringsdict; name = en; path = en.lproj/Localizable.stringsdict; sourceTree = "<group>"; };
		514C0A0A247AF9F700F235F6 /* RiskTextItemView.xib */ = {isa = PBXFileReference; lastKnownFileType = file.xib; path = RiskTextItemView.xib; sourceTree = "<group>"; };
		514C0A0C247AFB0200F235F6 /* RiskTextItemView.swift */ = {isa = PBXFileReference; lastKnownFileType = sourcecode.swift; path = RiskTextItemView.swift; sourceTree = "<group>"; };
		514C0A0E247AFEC500F235F6 /* HomeRiskTextItemViewConfigurator.swift */ = {isa = PBXFileReference; lastKnownFileType = sourcecode.swift; path = HomeRiskTextItemViewConfigurator.swift; sourceTree = "<group>"; };
		514C0A10247C15EC00F235F6 /* HomeUnknownRiskCellConfigurator.swift */ = {isa = PBXFileReference; lastKnownFileType = sourcecode.swift; path = HomeUnknownRiskCellConfigurator.swift; sourceTree = "<group>"; };
		514C0A13247C163800F235F6 /* HomeLowRiskCellConfigurator.swift */ = {isa = PBXFileReference; lastKnownFileType = sourcecode.swift; path = HomeLowRiskCellConfigurator.swift; sourceTree = "<group>"; };
		514C0A15247C164700F235F6 /* HomeHighRiskCellConfigurator.swift */ = {isa = PBXFileReference; lastKnownFileType = sourcecode.swift; path = HomeHighRiskCellConfigurator.swift; sourceTree = "<group>"; };
		514C0A19247C16D600F235F6 /* HomeInactiveRiskCellConfigurator.swift */ = {isa = PBXFileReference; lastKnownFileType = sourcecode.swift; path = HomeInactiveRiskCellConfigurator.swift; sourceTree = "<group>"; };
		514E812F24618E3D00636861 /* ExposureDetection.storyboard */ = {isa = PBXFileReference; lastKnownFileType = file.storyboard; path = ExposureDetection.storyboard; sourceTree = "<group>"; };
		514E81332461B97700636861 /* ExposureManager.swift */ = {isa = PBXFileReference; fileEncoding = 4; lastKnownFileType = sourcecode.swift; path = ExposureManager.swift; sourceTree = "<group>"; };
		514EE998246D4C2E00DE4884 /* UITableViewCell+Identifier.swift */ = {isa = PBXFileReference; lastKnownFileType = sourcecode.swift; path = "UITableViewCell+Identifier.swift"; sourceTree = "<group>"; };
		514EE99A246D4C4C00DE4884 /* UITableView+Dequeue.swift */ = {isa = PBXFileReference; lastKnownFileType = sourcecode.swift; path = "UITableView+Dequeue.swift"; sourceTree = "<group>"; };
		514EE99C246D4CFB00DE4884 /* TableViewCellConfigurator.swift */ = {isa = PBXFileReference; lastKnownFileType = sourcecode.swift; path = TableViewCellConfigurator.swift; sourceTree = "<group>"; };
		514EE99F246D4DF800DE4884 /* HomeRiskImageItemViewConfigurator.swift */ = {isa = PBXFileReference; lastKnownFileType = sourcecode.swift; path = HomeRiskImageItemViewConfigurator.swift; sourceTree = "<group>"; };
		515BBDEA2484F8E500CDB674 /* HomeThankYouRiskCellConfigurator.swift */ = {isa = PBXFileReference; lastKnownFileType = sourcecode.swift; path = HomeThankYouRiskCellConfigurator.swift; sourceTree = "<group>"; };
		516E42C924B760EC0008CC30 /* HomeRiskLevelCellConfiguratorTests.swift */ = {isa = PBXFileReference; lastKnownFileType = sourcecode.swift; path = HomeRiskLevelCellConfiguratorTests.swift; sourceTree = "<group>"; };
		516E42FA24B7739F0008CC30 /* HomeUnknownRiskCellConfiguratorTests.swift */ = {isa = PBXFileReference; lastKnownFileType = sourcecode.swift; path = HomeUnknownRiskCellConfiguratorTests.swift; sourceTree = "<group>"; };
		516E42FC24B776A90008CC30 /* HomeLowRiskCellConfiguratorTests.swift */ = {isa = PBXFileReference; lastKnownFileType = sourcecode.swift; path = HomeLowRiskCellConfiguratorTests.swift; sourceTree = "<group>"; };
		516E42FF24B777B20008CC30 /* HomeHighRiskCellConfiguratorTests.swift */ = {isa = PBXFileReference; lastKnownFileType = sourcecode.swift; path = HomeHighRiskCellConfiguratorTests.swift; sourceTree = "<group>"; };
		516E430124B89AED0008CC30 /* CoordinatorTests.swift */ = {isa = PBXFileReference; lastKnownFileType = sourcecode.swift; path = CoordinatorTests.swift; sourceTree = "<group>"; };
		51895EDB245E16CD0085DA38 /* ENAColor.swift */ = {isa = PBXFileReference; lastKnownFileType = sourcecode.swift; path = ENAColor.swift; sourceTree = "<group>"; };
		518A69FA24687D5800444E66 /* RiskLevel.swift */ = {isa = PBXFileReference; lastKnownFileType = sourcecode.swift; path = RiskLevel.swift; sourceTree = "<group>"; };
		51B5B413246DF07300DC5D3E /* RiskImageItemView.xib */ = {isa = PBXFileReference; lastKnownFileType = file.xib; path = RiskImageItemView.xib; sourceTree = "<group>"; };
		51B5B415246DF13D00DC5D3E /* RiskImageItemView.swift */ = {isa = PBXFileReference; lastKnownFileType = sourcecode.swift; path = RiskImageItemView.swift; sourceTree = "<group>"; };
		51B5B41B246EC8B800DC5D3E /* HomeCardCollectionViewCell.swift */ = {isa = PBXFileReference; lastKnownFileType = sourcecode.swift; path = HomeCardCollectionViewCell.swift; sourceTree = "<group>"; };
		51C737BC245B349700286105 /* OnboardingInfoViewController.swift */ = {isa = PBXFileReference; lastKnownFileType = sourcecode.swift; path = OnboardingInfoViewController.swift; sourceTree = "<group>"; };
		51C737BE245B3B5D00286105 /* OnboardingInfo.swift */ = {isa = PBXFileReference; lastKnownFileType = sourcecode.swift; path = OnboardingInfo.swift; sourceTree = "<group>"; };
		51C7790B24867F16004582F8 /* RiskListItemView.xib */ = {isa = PBXFileReference; lastKnownFileType = file.xib; path = RiskListItemView.xib; sourceTree = "<group>"; };
		51C7790D24867F22004582F8 /* RiskListItemView.swift */ = {isa = PBXFileReference; lastKnownFileType = sourcecode.swift; path = RiskListItemView.swift; sourceTree = "<group>"; };
		51C7790F248684F5004582F8 /* HomeRiskListItemViewConfigurator.swift */ = {isa = PBXFileReference; lastKnownFileType = sourcecode.swift; path = HomeRiskListItemViewConfigurator.swift; sourceTree = "<group>"; };
		51C779112486E549004582F8 /* HomeFindingPositiveRiskCellConfigurator.swift */ = {isa = PBXFileReference; lastKnownFileType = sourcecode.swift; path = HomeFindingPositiveRiskCellConfigurator.swift; sourceTree = "<group>"; };
		51C779132486E5AB004582F8 /* RiskFindingPositiveCollectionViewCell.xib */ = {isa = PBXFileReference; lastKnownFileType = file.xib; path = RiskFindingPositiveCollectionViewCell.xib; sourceTree = "<group>"; };
		51C779152486E5BA004582F8 /* RiskFindingPositiveCollectionViewCell.swift */ = {isa = PBXFileReference; lastKnownFileType = sourcecode.swift; path = RiskFindingPositiveCollectionViewCell.swift; sourceTree = "<group>"; };
		51CE1B2E245F5CFC002CF42A /* HomeViewController.swift */ = {isa = PBXFileReference; lastKnownFileType = sourcecode.swift; path = HomeViewController.swift; sourceTree = "<group>"; };
		51CE1B49246016B0002CF42A /* UICollectionViewCell+Identifier.swift */ = {isa = PBXFileReference; lastKnownFileType = sourcecode.swift; path = "UICollectionViewCell+Identifier.swift"; sourceTree = "<group>"; };
		51CE1B4B246016D1002CF42A /* UICollectionReusableView+Identifier.swift */ = {isa = PBXFileReference; lastKnownFileType = sourcecode.swift; path = "UICollectionReusableView+Identifier.swift"; sourceTree = "<group>"; };
		51CE1B5424604DD2002CF42A /* HomeLayout.swift */ = {isa = PBXFileReference; lastKnownFileType = sourcecode.swift; path = HomeLayout.swift; sourceTree = "<group>"; };
		51CE1B76246078B6002CF42A /* ActivateCollectionViewCell.xib */ = {isa = PBXFileReference; fileEncoding = 4; lastKnownFileType = file.xib; path = ActivateCollectionViewCell.xib; sourceTree = "<group>"; };
		51CE1B78246078B6002CF42A /* ActivateCollectionViewCell.swift */ = {isa = PBXFileReference; fileEncoding = 4; lastKnownFileType = sourcecode.swift; path = ActivateCollectionViewCell.swift; sourceTree = "<group>"; };
		51CE1B79246078B6002CF42A /* RiskLevelCollectionViewCell.xib */ = {isa = PBXFileReference; fileEncoding = 4; lastKnownFileType = file.xib; path = RiskLevelCollectionViewCell.xib; sourceTree = "<group>"; };
		51CE1B7A246078B6002CF42A /* RiskLevelCollectionViewCell.swift */ = {isa = PBXFileReference; fileEncoding = 4; lastKnownFileType = sourcecode.swift; path = RiskLevelCollectionViewCell.swift; sourceTree = "<group>"; };
		51CE1B7B246078B6002CF42A /* InfoCollectionViewCell.xib */ = {isa = PBXFileReference; fileEncoding = 4; lastKnownFileType = file.xib; path = InfoCollectionViewCell.xib; sourceTree = "<group>"; };
		51CE1B7C246078B6002CF42A /* InfoCollectionViewCell.swift */ = {isa = PBXFileReference; fileEncoding = 4; lastKnownFileType = sourcecode.swift; path = InfoCollectionViewCell.swift; sourceTree = "<group>"; };
		51CE1B84246078B6002CF42A /* SectionSystemBackgroundDecorationView.swift */ = {isa = PBXFileReference; fileEncoding = 4; lastKnownFileType = sourcecode.swift; path = SectionSystemBackgroundDecorationView.swift; sourceTree = "<group>"; };
		51CE1BB42460AC82002CF42A /* UICollectionView+Dequeue.swift */ = {isa = PBXFileReference; lastKnownFileType = sourcecode.swift; path = "UICollectionView+Dequeue.swift"; sourceTree = "<group>"; };
		51CE1BB92460AFD8002CF42A /* HomeActivateCellConfigurator.swift */ = {isa = PBXFileReference; lastKnownFileType = sourcecode.swift; path = HomeActivateCellConfigurator.swift; sourceTree = "<group>"; };
		51CE1BBC2460B1CB002CF42A /* CollectionViewCellConfigurator.swift */ = {isa = PBXFileReference; fileEncoding = 4; lastKnownFileType = sourcecode.swift; path = CollectionViewCellConfigurator.swift; sourceTree = "<group>"; };
		51CE1BBE2460B222002CF42A /* HomeRiskCellConfigurator.swift */ = {isa = PBXFileReference; lastKnownFileType = sourcecode.swift; path = HomeRiskCellConfigurator.swift; sourceTree = "<group>"; };
		51CE1BC22460B28D002CF42A /* HomeInfoCellConfigurator.swift */ = {isa = PBXFileReference; lastKnownFileType = sourcecode.swift; path = HomeInfoCellConfigurator.swift; sourceTree = "<group>"; };
		51D420B02458397300AD70CA /* Onboarding.storyboard */ = {isa = PBXFileReference; lastKnownFileType = file.storyboard; path = Onboarding.storyboard; sourceTree = "<group>"; };
		51D420B324583ABB00AD70CA /* AppStoryboard.swift */ = {isa = PBXFileReference; lastKnownFileType = sourcecode.swift; path = AppStoryboard.swift; sourceTree = "<group>"; };
		51D420B624583B7200AD70CA /* NSObject+Identifier.swift */ = {isa = PBXFileReference; lastKnownFileType = sourcecode.swift; path = "NSObject+Identifier.swift"; sourceTree = "<group>"; };
		51D420B824583B8300AD70CA /* UIViewController+AppStoryboard.swift */ = {isa = PBXFileReference; lastKnownFileType = sourcecode.swift; path = "UIViewController+AppStoryboard.swift"; sourceTree = "<group>"; };
		51D420C324583E3300AD70CA /* SettingsViewController.swift */ = {isa = PBXFileReference; fileEncoding = 4; lastKnownFileType = sourcecode.swift; lineEnding = 0; path = SettingsViewController.swift; sourceTree = "<group>"; };
		51D420CD245869C800AD70CA /* Home.storyboard */ = {isa = PBXFileReference; lastKnownFileType = file.storyboard; path = Home.storyboard; sourceTree = "<group>"; };
		51D420CF24586AB300AD70CA /* Settings.storyboard */ = {isa = PBXFileReference; lastKnownFileType = file.storyboard; path = Settings.storyboard; sourceTree = "<group>"; };
		51D420D324586DCA00AD70CA /* NotificationName.swift */ = {isa = PBXFileReference; lastKnownFileType = sourcecode.swift; path = NotificationName.swift; sourceTree = "<group>"; };
		51F1255C24BDD75300126C86 /* HomeUnknown48hRiskCellConfigurator.swift */ = {isa = PBXFileReference; lastKnownFileType = sourcecode.swift; path = HomeUnknown48hRiskCellConfigurator.swift; sourceTree = "<group>"; };
		51F1255E24BEFB7A00126C86 /* HomeUnknown48hRiskCellConfiguratorTests.swift */ = {isa = PBXFileReference; lastKnownFileType = sourcecode.swift; path = HomeUnknown48hRiskCellConfiguratorTests.swift; sourceTree = "<group>"; };
		51FE277A2475340300BB8144 /* HomeRiskLoadingItemViewConfigurator.swift */ = {isa = PBXFileReference; lastKnownFileType = sourcecode.swift; path = HomeRiskLoadingItemViewConfigurator.swift; sourceTree = "<group>"; };
		51FE277C247535C400BB8144 /* RiskLoadingItemView.xib */ = {isa = PBXFileReference; lastKnownFileType = file.xib; path = RiskLoadingItemView.xib; sourceTree = "<group>"; };
		51FE277E247535E300BB8144 /* RiskLoadingItemView.swift */ = {isa = PBXFileReference; lastKnownFileType = sourcecode.swift; path = RiskLoadingItemView.swift; sourceTree = "<group>"; };
		710021DB248E44A6001F0B63 /* ENAFont.swift */ = {isa = PBXFileReference; lastKnownFileType = sourcecode.swift; path = ENAFont.swift; sourceTree = "<group>"; };
		710021DD248EAF16001F0B63 /* ExposureSubmissionImageCardCell.xib */ = {isa = PBXFileReference; lastKnownFileType = file.xib; path = ExposureSubmissionImageCardCell.xib; sourceTree = "<group>"; };
		710021DF248EAF9A001F0B63 /* ExposureSubmissionImageCardCell.swift */ = {isa = PBXFileReference; lastKnownFileType = sourcecode.swift; path = ExposureSubmissionImageCardCell.swift; sourceTree = "<group>"; };
		710224E9248FA67F000C5DEF /* HomeTestResultCollectionViewCell.swift */ = {isa = PBXFileReference; lastKnownFileType = sourcecode.swift; path = HomeTestResultCollectionViewCell.swift; sourceTree = "<group>"; };
		710224EB248FC150000C5DEF /* HomeTestResultCellConfigurator.swift */ = {isa = PBXFileReference; lastKnownFileType = sourcecode.swift; path = HomeTestResultCellConfigurator.swift; sourceTree = "<group>"; };
		710224ED2490E2FC000C5DEF /* ExposureSubmissionStepCell.xib */ = {isa = PBXFileReference; lastKnownFileType = file.xib; path = ExposureSubmissionStepCell.xib; sourceTree = "<group>"; };
		710224F32490E7A3000C5DEF /* ExposureSubmissionStepCell.swift */ = {isa = PBXFileReference; lastKnownFileType = sourcecode.swift; path = ExposureSubmissionStepCell.swift; sourceTree = "<group>"; };
		710224F524910661000C5DEF /* ExposureSubmissionDynamicCell.swift */ = {isa = PBXFileReference; lastKnownFileType = sourcecode.swift; path = ExposureSubmissionDynamicCell.swift; sourceTree = "<group>"; };
		710ABB1E2475115500948792 /* UITableViewController+Enum.swift */ = {isa = PBXFileReference; lastKnownFileType = sourcecode.swift; path = "UITableViewController+Enum.swift"; sourceTree = "<group>"; };
		710ABB22247513E300948792 /* DynamicTypeTableViewCell.swift */ = {isa = PBXFileReference; lastKnownFileType = sourcecode.swift; path = DynamicTypeTableViewCell.swift; sourceTree = "<group>"; };
		710ABB24247514BD00948792 /* UIViewController+Segue.swift */ = {isa = PBXFileReference; lastKnownFileType = sourcecode.swift; path = "UIViewController+Segue.swift"; sourceTree = "<group>"; };
		710ABB26247533FA00948792 /* DynamicTableViewController.swift */ = {isa = PBXFileReference; lastKnownFileType = sourcecode.swift; path = DynamicTableViewController.swift; sourceTree = "<group>"; };
		710ABB282475353900948792 /* DynamicTableViewModel.swift */ = {isa = PBXFileReference; lastKnownFileType = sourcecode.swift; path = DynamicTableViewModel.swift; sourceTree = "<group>"; };
		71176E2D24891C02004B0C9F /* ENAColorTests.swift */ = {isa = PBXFileReference; lastKnownFileType = sourcecode.swift; path = ENAColorTests.swift; sourceTree = "<group>"; };
		71176E31248957C3004B0C9F /* AppNavigationController.swift */ = {isa = PBXFileReference; lastKnownFileType = sourcecode.swift; path = AppNavigationController.swift; sourceTree = "<group>"; };
		711EFCC62492EE31005FEF21 /* ENAFooterView.swift */ = {isa = PBXFileReference; lastKnownFileType = sourcecode.swift; path = ENAFooterView.swift; sourceTree = "<group>"; };
		711EFCC824935C79005FEF21 /* ExposureSubmissionTestResultHeaderView.xib */ = {isa = PBXFileReference; lastKnownFileType = file.xib; path = ExposureSubmissionTestResultHeaderView.xib; sourceTree = "<group>"; };
		71330E40248109F600EB10F6 /* DynamicTableViewSection.swift */ = {isa = PBXFileReference; lastKnownFileType = sourcecode.swift; path = DynamicTableViewSection.swift; sourceTree = "<group>"; };
		71330E42248109FD00EB10F6 /* DynamicTableViewCell.swift */ = {isa = PBXFileReference; lastKnownFileType = sourcecode.swift; path = DynamicTableViewCell.swift; sourceTree = "<group>"; };
		71330E4424810A0500EB10F6 /* DynamicTableViewHeader.swift */ = {isa = PBXFileReference; lastKnownFileType = sourcecode.swift; path = DynamicTableViewHeader.swift; sourceTree = "<group>"; };
		71330E4624810A0C00EB10F6 /* DynamicTableViewFooter.swift */ = {isa = PBXFileReference; lastKnownFileType = sourcecode.swift; path = DynamicTableViewFooter.swift; sourceTree = "<group>"; };
		71330E4824810A5A00EB10F6 /* DynamicTableViewAction.swift */ = {isa = PBXFileReference; lastKnownFileType = sourcecode.swift; path = DynamicTableViewAction.swift; sourceTree = "<group>"; };
		713EA25A247818B000AB7EE8 /* DynamicTypeButton.swift */ = {isa = PBXFileReference; lastKnownFileType = sourcecode.swift; path = DynamicTypeButton.swift; sourceTree = "<group>"; };
		713EA25C24798A7000AB7EE8 /* ExposureDetectionRoundedView.swift */ = {isa = PBXFileReference; lastKnownFileType = sourcecode.swift; path = ExposureDetectionRoundedView.swift; sourceTree = "<group>"; };
		713EA25E24798A9100AB7EE8 /* ExposureDetectionRiskCell.swift */ = {isa = PBXFileReference; lastKnownFileType = sourcecode.swift; path = ExposureDetectionRiskCell.swift; sourceTree = "<group>"; };
		713EA26024798AD100AB7EE8 /* InsetTableViewCell.swift */ = {isa = PBXFileReference; lastKnownFileType = sourcecode.swift; path = InsetTableViewCell.swift; sourceTree = "<group>"; };
		713EA26224798F8500AB7EE8 /* ExposureDetectionHeaderCell.swift */ = {isa = PBXFileReference; lastKnownFileType = sourcecode.swift; path = ExposureDetectionHeaderCell.swift; sourceTree = "<group>"; };
		714194E9247A65C60072A090 /* DynamicTableViewHeaderSeparatorView.swift */ = {isa = PBXFileReference; lastKnownFileType = sourcecode.swift; path = DynamicTableViewHeaderSeparatorView.swift; sourceTree = "<group>"; };
		714CD8662472885900F56450 /* ExposureDetectionViewController+DynamicTableViewModel.swift */ = {isa = PBXFileReference; fileEncoding = 4; lastKnownFileType = sourcecode.swift; lineEnding = 0; path = "ExposureDetectionViewController+DynamicTableViewModel.swift"; sourceTree = "<group>"; };
		7154EB49247D21E200A467FF /* ExposureDetectionLongGuideCell.swift */ = {isa = PBXFileReference; lastKnownFileType = sourcecode.swift; path = ExposureDetectionLongGuideCell.swift; sourceTree = "<group>"; };
		7154EB4B247E862100A467FF /* ExposureDetectionLoadingCell.swift */ = {isa = PBXFileReference; lastKnownFileType = sourcecode.swift; path = ExposureDetectionLoadingCell.swift; sourceTree = "<group>"; };
		717D21E8248C022E00D9717E /* DynamicTableViewHtmlCell.swift */ = {isa = PBXFileReference; lastKnownFileType = sourcecode.swift; path = DynamicTableViewHtmlCell.swift; sourceTree = "<group>"; };
		717D21EA248C072300D9717E /* en */ = {isa = PBXFileReference; lastKnownFileType = text.html; name = en; path = "en.lproj/privacy-policy.html"; sourceTree = "<group>"; };
		71AFBD922464251000F91006 /* .swiftlint.yml */ = {isa = PBXFileReference; lastKnownFileType = text.yaml; path = .swiftlint.yml; sourceTree = "<group>"; };
		71B8044424828A6C00D53506 /* .swiftformat */ = {isa = PBXFileReference; lastKnownFileType = text; path = .swiftformat; sourceTree = "<group>"; };
		71B804462484CC0800D53506 /* ENALabel.swift */ = {isa = PBXFileReference; lastKnownFileType = sourcecode.swift; path = ENALabel.swift; sourceTree = "<group>"; };
		71B804482484D37300D53506 /* RiskLegendViewController.swift */ = {isa = PBXFileReference; lastKnownFileType = sourcecode.swift; path = RiskLegendViewController.swift; sourceTree = "<group>"; };
		71B8044C248525CD00D53506 /* RiskLegendViewController+DynamicTableViewModel.swift */ = {isa = PBXFileReference; lastKnownFileType = sourcecode.swift; path = "RiskLegendViewController+DynamicTableViewModel.swift"; sourceTree = "<group>"; };
		71B8044E248526B600D53506 /* DynamicTableViewSpaceCell.swift */ = {isa = PBXFileReference; lastKnownFileType = sourcecode.swift; path = DynamicTableViewSpaceCell.swift; sourceTree = "<group>"; };
		71B804532485273C00D53506 /* RiskLegendDotBodyCell.swift */ = {isa = PBXFileReference; lastKnownFileType = sourcecode.swift; path = RiskLegendDotBodyCell.swift; sourceTree = "<group>"; };
		71C0BEDC2498DD07009A17A0 /* ENANavigationFooterView.swift */ = {isa = PBXFileReference; lastKnownFileType = sourcecode.swift; path = ENANavigationFooterView.swift; sourceTree = "<group>"; };
		71CAB9D1248AACAD00F516A5 /* PixelPerfectLayoutConstraint.swift */ = {isa = PBXFileReference; lastKnownFileType = sourcecode.swift; path = PixelPerfectLayoutConstraint.swift; sourceTree = "<group>"; };
		71CAB9D3248AB33500F516A5 /* DynamicTypeSymbolImageView.swift */ = {isa = PBXFileReference; lastKnownFileType = sourcecode.swift; path = DynamicTypeSymbolImageView.swift; sourceTree = "<group>"; };
		71CC3E9C246D5D8000217F2C /* AppInformationViewController+DynamicTableViewModel.swift */ = {isa = PBXFileReference; lastKnownFileType = sourcecode.swift; path = "AppInformationViewController+DynamicTableViewModel.swift"; sourceTree = "<group>"; };
		71CC3E9E246D6B6800217F2C /* AppInformationDetailViewController.swift */ = {isa = PBXFileReference; lastKnownFileType = sourcecode.swift; path = AppInformationDetailViewController.swift; sourceTree = "<group>"; };
		71CC3EA0246D6BBF00217F2C /* DynamicTypeLabel.swift */ = {isa = PBXFileReference; lastKnownFileType = sourcecode.swift; path = DynamicTypeLabel.swift; sourceTree = "<group>"; };
		71CC3EA2246D6C4000217F2C /* UIFont+DynamicType.swift */ = {isa = PBXFileReference; lastKnownFileType = sourcecode.swift; path = "UIFont+DynamicType.swift"; sourceTree = "<group>"; };
		71D3C1992494EFAC00DBABA8 /* ENANavigationControllerWithFooter.swift */ = {isa = PBXFileReference; lastKnownFileType = sourcecode.swift; path = ENANavigationControllerWithFooter.swift; sourceTree = "<group>"; };
		71EF33D82497F3E8007B7E1B /* ENANavigationControllerWithFooterChild.swift */ = {isa = PBXFileReference; lastKnownFileType = sourcecode.swift; path = ENANavigationControllerWithFooterChild.swift; sourceTree = "<group>"; };
		71EF33DA2497F419007B7E1B /* ENANavigationFooterItem.swift */ = {isa = PBXFileReference; lastKnownFileType = sourcecode.swift; path = ENANavigationFooterItem.swift; sourceTree = "<group>"; };
		71F2E57A2487AEFC00694F1A /* ena-colors.xcassets */ = {isa = PBXFileReference; lastKnownFileType = folder.assetcatalog; path = "ena-colors.xcassets"; sourceTree = "<group>"; };
		71F5418B248BEDBE006DB793 /* de */ = {isa = PBXFileReference; lastKnownFileType = text.html; name = de; path = "de.lproj/privacy-policy.html"; sourceTree = "<group>"; };
		71F54190248BF677006DB793 /* HtmlTextView.swift */ = {isa = PBXFileReference; lastKnownFileType = sourcecode.swift; path = HtmlTextView.swift; sourceTree = "<group>"; };
		71FD8861246EB27F00E804D0 /* ExposureDetectionViewController.swift */ = {isa = PBXFileReference; lastKnownFileType = sourcecode.swift; path = ExposureDetectionViewController.swift; sourceTree = "<group>"; };
		71FE1C68247A8FE100851FEB /* DynamicTableViewHeaderFooterView.swift */ = {isa = PBXFileReference; lastKnownFileType = sourcecode.swift; path = DynamicTableViewHeaderFooterView.swift; sourceTree = "<group>"; };
		71FE1C70247AA7B700851FEB /* DynamicTableViewHeaderImageView.swift */ = {isa = PBXFileReference; fileEncoding = 4; lastKnownFileType = sourcecode.swift; path = DynamicTableViewHeaderImageView.swift; sourceTree = "<group>"; };
		71FE1C73247AC2B500851FEB /* ExposureSubmissionSuccessViewController.swift */ = {isa = PBXFileReference; fileEncoding = 4; lastKnownFileType = sourcecode.swift; path = ExposureSubmissionSuccessViewController.swift; sourceTree = "<group>"; };
		71FE1C74247AC2B500851FEB /* ExposureSubmissionQRScannerViewController.swift */ = {isa = PBXFileReference; fileEncoding = 4; lastKnownFileType = sourcecode.swift; path = ExposureSubmissionQRScannerViewController.swift; sourceTree = "<group>"; };
		71FE1C75247AC2B500851FEB /* ExposureSubmissionOverviewViewController.swift */ = {isa = PBXFileReference; fileEncoding = 4; lastKnownFileType = sourcecode.swift; path = ExposureSubmissionOverviewViewController.swift; sourceTree = "<group>"; };
		71FE1C76247AC2B500851FEB /* ExposureSubmissionTanInputViewController.swift */ = {isa = PBXFileReference; fileEncoding = 4; lastKnownFileType = sourcecode.swift; path = ExposureSubmissionTanInputViewController.swift; sourceTree = "<group>"; };
		71FE1C78247AC2B500851FEB /* ExposureSubmissionTestResultViewController.swift */ = {isa = PBXFileReference; fileEncoding = 4; lastKnownFileType = sourcecode.swift; path = ExposureSubmissionTestResultViewController.swift; sourceTree = "<group>"; };
		71FE1C79247AC2B500851FEB /* ExposureSubmissionNavigationController.swift */ = {isa = PBXFileReference; fileEncoding = 4; lastKnownFileType = sourcecode.swift; path = ExposureSubmissionNavigationController.swift; sourceTree = "<group>"; };
		71FE1C81247AC30300851FEB /* ENATanInput.swift */ = {isa = PBXFileReference; fileEncoding = 4; lastKnownFileType = sourcecode.swift; path = ENATanInput.swift; sourceTree = "<group>"; };
		71FE1C84247AC33D00851FEB /* ExposureSubmissionTestResultHeaderView.swift */ = {isa = PBXFileReference; fileEncoding = 4; lastKnownFileType = sourcecode.swift; path = ExposureSubmissionTestResultHeaderView.swift; sourceTree = "<group>"; };
		71FE1C8A247AC79D00851FEB /* DynamicTableViewIconCell.swift */ = {isa = PBXFileReference; fileEncoding = 4; lastKnownFileType = sourcecode.swift; path = DynamicTableViewIconCell.swift; sourceTree = "<group>"; };
		71FE1C8B247AC79D00851FEB /* DynamicTableViewIconCell.xib */ = {isa = PBXFileReference; fileEncoding = 4; lastKnownFileType = file.xib; path = DynamicTableViewIconCell.xib; sourceTree = "<group>"; };
		85142500245DA0B3009D2791 /* UIViewController+Alert.swift */ = {isa = PBXFileReference; lastKnownFileType = sourcecode.swift; path = "UIViewController+Alert.swift"; sourceTree = "<group>"; };
		8539874E2467094E00D28B62 /* AppIcon.xcassets */ = {isa = PBXFileReference; lastKnownFileType = folder.assetcatalog; path = AppIcon.xcassets; sourceTree = "<group>"; };
		853D987924694A8700490DBA /* ENAButton.swift */ = {isa = PBXFileReference; lastKnownFileType = sourcecode.swift; path = ENAButton.swift; sourceTree = "<group>"; };
		853D98822469DC5000490DBA /* ExposureNotificationSetting.storyboard */ = {isa = PBXFileReference; lastKnownFileType = file.storyboard; path = ExposureNotificationSetting.storyboard; sourceTree = "<group>"; };
		853D98842469DC8100490DBA /* ExposureNotificationSettingViewController.swift */ = {isa = PBXFileReference; fileEncoding = 4; lastKnownFileType = sourcecode.swift; lineEnding = 0; path = ExposureNotificationSettingViewController.swift; sourceTree = "<group>"; };
		85790F2E245C6B72003D47E1 /* ENA.entitlements */ = {isa = PBXFileReference; fileEncoding = 4; lastKnownFileType = text.plist.entitlements; path = ENA.entitlements; sourceTree = "<group>"; };
		858F6F6D245A103C009FFD33 /* ExposureNotification.framework */ = {isa = PBXFileReference; lastKnownFileType = wrapper.framework; name = ExposureNotification.framework; path = System/Library/Frameworks/ExposureNotification.framework; sourceTree = SDKROOT; };
		8595BF5E246032D90056EA27 /* ENASwitch.swift */ = {isa = PBXFileReference; lastKnownFileType = sourcecode.swift; path = ENASwitch.swift; sourceTree = "<group>"; };
		859DD511248549790073D59F /* MockDiagnosisKeysRetrieval.swift */ = {isa = PBXFileReference; lastKnownFileType = sourcecode.swift; path = MockDiagnosisKeysRetrieval.swift; sourceTree = "<group>"; };
		85D7593B2457048F008175F0 /* ENA.app */ = {isa = PBXFileReference; explicitFileType = wrapper.application; includeInIndex = 0; path = ENA.app; sourceTree = BUILT_PRODUCTS_DIR; };
		85D7593E2457048F008175F0 /* AppDelegate.swift */ = {isa = PBXFileReference; lastKnownFileType = sourcecode.swift; path = AppDelegate.swift; sourceTree = "<group>"; };
		85D759402457048F008175F0 /* SceneDelegate.swift */ = {isa = PBXFileReference; lastKnownFileType = sourcecode.swift; path = SceneDelegate.swift; sourceTree = "<group>"; };
		85D7594A24570491008175F0 /* Assets.xcassets */ = {isa = PBXFileReference; lastKnownFileType = folder.assetcatalog; path = Assets.xcassets; sourceTree = "<group>"; };
		85D7594D24570491008175F0 /* Base */ = {isa = PBXFileReference; lastKnownFileType = file.storyboard; name = Base; path = Base.lproj/LaunchScreen.storyboard; sourceTree = "<group>"; };
		85D7594F24570491008175F0 /* Info.plist */ = {isa = PBXFileReference; lastKnownFileType = text.plist.xml; path = Info.plist; sourceTree = "<group>"; };
		85D7595424570491008175F0 /* ENATests.xctest */ = {isa = PBXFileReference; explicitFileType = wrapper.cfbundle; includeInIndex = 0; path = ENATests.xctest; sourceTree = BUILT_PRODUCTS_DIR; };
		85D7595A24570491008175F0 /* Info.plist */ = {isa = PBXFileReference; lastKnownFileType = text.plist.xml; path = Info.plist; sourceTree = "<group>"; };
		85D7595F24570491008175F0 /* ENAUITests.xctest */ = {isa = PBXFileReference; explicitFileType = wrapper.cfbundle; includeInIndex = 0; path = ENAUITests.xctest; sourceTree = BUILT_PRODUCTS_DIR; };
		85D7596324570491008175F0 /* ENAUITests.swift */ = {isa = PBXFileReference; fileEncoding = 4; lastKnownFileType = sourcecode.swift; lineEnding = 0; path = ENAUITests.swift; sourceTree = "<group>"; };
		85D7596524570491008175F0 /* Info.plist */ = {isa = PBXFileReference; lastKnownFileType = text.plist.xml; path = Info.plist; sourceTree = "<group>"; };
		85E33443247EB357006E74EC /* CircularProgressView.swift */ = {isa = PBXFileReference; lastKnownFileType = sourcecode.swift; path = CircularProgressView.swift; sourceTree = "<group>"; };
		9412FAF92523499D0086E139 /* DeltaOnboardingViewControllerTests.swift */ = {isa = PBXFileReference; lastKnownFileType = sourcecode.swift; path = DeltaOnboardingViewControllerTests.swift; sourceTree = "<group>"; };
		9417BA94252B6B5100AD4053 /* DMSQLiteErrorViewController.swift */ = {isa = PBXFileReference; lastKnownFileType = sourcecode.swift; path = DMSQLiteErrorViewController.swift; sourceTree = "<group>"; };
		941ADDAF2518C2B200E421D9 /* EuTracingTableViewCell.swift */ = {isa = PBXFileReference; lastKnownFileType = sourcecode.swift; path = EuTracingTableViewCell.swift; sourceTree = "<group>"; };
		941ADDB12518C3FB00E421D9 /* ENSettingEuTracingViewModel.swift */ = {isa = PBXFileReference; lastKnownFileType = sourcecode.swift; path = ENSettingEuTracingViewModel.swift; sourceTree = "<group>"; };
		941F5ECB2518E82100785F06 /* ENSettingEuTracingViewModelTests.swift */ = {isa = PBXFileReference; lastKnownFileType = sourcecode.swift; path = ENSettingEuTracingViewModelTests.swift; sourceTree = "<group>"; };
		9488C3002521EE8E00504648 /* DeltaOnboardingNavigationController.swift */ = {isa = PBXFileReference; lastKnownFileType = sourcecode.swift; path = DeltaOnboardingNavigationController.swift; sourceTree = "<group>"; };
		94F594612521CBF50077681B /* DeltaOnboardingV15ViewModel.swift */ = {isa = PBXFileReference; lastKnownFileType = sourcecode.swift; path = DeltaOnboardingV15ViewModel.swift; sourceTree = "<group>"; };
		A124E648249BF4EB00E95F72 /* ExposureDetectionExecutorTests.swift */ = {isa = PBXFileReference; lastKnownFileType = sourcecode.swift; path = ExposureDetectionExecutorTests.swift; sourceTree = "<group>"; };
		A124E64B249C4C9000E95F72 /* SAPDownloadedPackagesStore+Helpers.swift */ = {isa = PBXFileReference; lastKnownFileType = sourcecode.swift; path = "SAPDownloadedPackagesStore+Helpers.swift"; sourceTree = "<group>"; };
		A128F04C2489ABE700EC7F6C /* RiskCalculationTests.swift */ = {isa = PBXFileReference; fileEncoding = 4; lastKnownFileType = sourcecode.swift; path = RiskCalculationTests.swift; sourceTree = "<group>"; };
		A128F058248B459F00EC7F6C /* PublicKeyStore.swift */ = {isa = PBXFileReference; lastKnownFileType = sourcecode.swift; path = PublicKeyStore.swift; sourceTree = "<group>"; };
		A14BDEBF24A1AD660063E4EC /* MockExposureDetector.swift */ = {isa = PBXFileReference; lastKnownFileType = sourcecode.swift; path = MockExposureDetector.swift; sourceTree = "<group>"; };
		A1654EFD24B41FEF00C0E115 /* DynamicCellTests.swift */ = {isa = PBXFileReference; lastKnownFileType = sourcecode.swift; path = DynamicCellTests.swift; sourceTree = "<group>"; };
		A1654F0024B43E7F00C0E115 /* DynamicTableViewTextViewCellTests.swift */ = {isa = PBXFileReference; lastKnownFileType = sourcecode.swift; path = DynamicTableViewTextViewCellTests.swift; sourceTree = "<group>"; };
		A16714AE248CA1B70031B111 /* Bundle+ReadPlist.swift */ = {isa = PBXFileReference; lastKnownFileType = sourcecode.swift; path = "Bundle+ReadPlist.swift"; sourceTree = "<group>"; };
		A16714BA248D18D20031B111 /* SummaryMetadata.swift */ = {isa = PBXFileReference; lastKnownFileType = sourcecode.swift; path = SummaryMetadata.swift; sourceTree = "<group>"; };
		A173665124844F29006BE209 /* SQLiteKeyValueStoreTests.swift */ = {isa = PBXFileReference; fileEncoding = 4; lastKnownFileType = sourcecode.swift; path = SQLiteKeyValueStoreTests.swift; sourceTree = "<group>"; };
		A17366542484978A006BE209 /* OnboardingInfoViewControllerUtils.swift */ = {isa = PBXFileReference; lastKnownFileType = sourcecode.swift; path = OnboardingInfoViewControllerUtils.swift; sourceTree = "<group>"; };
		A17DA5E12486D8E7006F310F /* RiskLevelTests.swift */ = {isa = PBXFileReference; lastKnownFileType = sourcecode.swift; path = RiskLevelTests.swift; sourceTree = "<group>"; };
		A1877CA9248F247D006FEFC0 /* SAPDownloadedPackageTests.swift */ = {isa = PBXFileReference; lastKnownFileType = sourcecode.swift; path = SAPDownloadedPackageTests.swift; sourceTree = "<group>"; };
		A189E45E248C325E001D0996 /* de-config */ = {isa = PBXFileReference; lastKnownFileType = file; path = "de-config"; sourceTree = "<group>"; };
		A1BABD0824A57B88000ED515 /* TemporaryExposureKeyMock.swift */ = {isa = PBXFileReference; fileEncoding = 4; lastKnownFileType = sourcecode.swift; path = TemporaryExposureKeyMock.swift; sourceTree = "<group>"; };
		A1BABD0A24A57BA0000ED515 /* ENTemporaryExposureKey+Processing.swift */ = {isa = PBXFileReference; fileEncoding = 4; lastKnownFileType = sourcecode.swift; path = "ENTemporaryExposureKey+Processing.swift"; sourceTree = "<group>"; };
		A1BABD0C24A57BAC000ED515 /* ENTemporaryExposureKey+ProcessingTests.swift */ = {isa = PBXFileReference; fileEncoding = 4; lastKnownFileType = sourcecode.swift; path = "ENTemporaryExposureKey+ProcessingTests.swift"; sourceTree = "<group>"; };
		A1C683F924AEC57400B90D12 /* DynamicTableViewTextViewCell.swift */ = {isa = PBXFileReference; lastKnownFileType = sourcecode.swift; path = DynamicTableViewTextViewCell.swift; sourceTree = "<group>"; };
		A1C683FB24AEC9EE00B90D12 /* DynamicTableViewTextCell.swift */ = {isa = PBXFileReference; lastKnownFileType = sourcecode.swift; path = DynamicTableViewTextCell.swift; sourceTree = "<group>"; };
		A1E41940249410AF0016E52A /* SAPDownloadedPackage+Helpers.swift */ = {isa = PBXFileReference; lastKnownFileType = sourcecode.swift; path = "SAPDownloadedPackage+Helpers.swift"; sourceTree = "<group>"; };
		A1E419442495476C0016E52A /* HTTPClient+MockNetworkStack.swift */ = {isa = PBXFileReference; lastKnownFileType = sourcecode.swift; path = "HTTPClient+MockNetworkStack.swift"; sourceTree = "<group>"; };
		A1E41947249548260016E52A /* HTTPClient+SubmitTests.swift */ = {isa = PBXFileReference; lastKnownFileType = sourcecode.swift; path = "HTTPClient+SubmitTests.swift"; sourceTree = "<group>"; };
		A1E419502495A6EA0016E52A /* HTTPClient+TANForExposureSubmitTests.swift */ = {isa = PBXFileReference; lastKnownFileType = sourcecode.swift; path = "HTTPClient+TANForExposureSubmitTests.swift"; sourceTree = "<group>"; };
		A1E419532495A7850016E52A /* HTTPClient+GetTestResultTests.swift */ = {isa = PBXFileReference; lastKnownFileType = sourcecode.swift; path = "HTTPClient+GetTestResultTests.swift"; sourceTree = "<group>"; };
		A1E419562495A8F50016E52A /* HTTPClient+RegistrationTokenTests.swift */ = {isa = PBXFileReference; lastKnownFileType = sourcecode.swift; path = "HTTPClient+RegistrationTokenTests.swift"; sourceTree = "<group>"; };
		A1E4195B249818020016E52A /* RiskTests.swift */ = {isa = PBXFileReference; lastKnownFileType = sourcecode.swift; path = RiskTests.swift; sourceTree = "<group>"; };
		A1E4195E249824340016E52A /* String+TodayTests.swift */ = {isa = PBXFileReference; lastKnownFileType = sourcecode.swift; path = "String+TodayTests.swift"; sourceTree = "<group>"; };
		A328424B248B91E0006B1F09 /* HomeTestResultLoadingCell.xib */ = {isa = PBXFileReference; fileEncoding = 4; lastKnownFileType = file.xib; path = HomeTestResultLoadingCell.xib; sourceTree = "<group>"; };
		A328424C248B91E0006B1F09 /* HomeTestResultLoadingCell.swift */ = {isa = PBXFileReference; fileEncoding = 4; lastKnownFileType = sourcecode.swift; path = HomeTestResultLoadingCell.swift; sourceTree = "<group>"; };
		A328424F248B9269006B1F09 /* HomeTestResultLoadingCellConfigurator.swift */ = {isa = PBXFileReference; lastKnownFileType = sourcecode.swift; path = HomeTestResultLoadingCellConfigurator.swift; sourceTree = "<group>"; };
		A3284256248E7431006B1F09 /* MockExposureSubmissionService.swift */ = {isa = PBXFileReference; lastKnownFileType = sourcecode.swift; path = MockExposureSubmissionService.swift; sourceTree = "<group>"; };
		A328425B248E82B5006B1F09 /* ExposureSubmissionTestResultViewControllerTests.swift */ = {isa = PBXFileReference; lastKnownFileType = sourcecode.swift; path = ExposureSubmissionTestResultViewControllerTests.swift; sourceTree = "<group>"; };
		A328425E248E943D006B1F09 /* ExposureSubmissionTanInputViewControllerTests.swift */ = {isa = PBXFileReference; lastKnownFileType = sourcecode.swift; path = ExposureSubmissionTanInputViewControllerTests.swift; sourceTree = "<group>"; };
		A32842602490E2AC006B1F09 /* ExposureSubmissionWarnOthersViewControllerTests.swift */ = {isa = PBXFileReference; lastKnownFileType = sourcecode.swift; path = ExposureSubmissionWarnOthersViewControllerTests.swift; sourceTree = "<group>"; };
		A328426224910552006B1F09 /* ExposureSubmissionSuccessViewControllerTests.swift */ = {isa = PBXFileReference; lastKnownFileType = sourcecode.swift; path = ExposureSubmissionSuccessViewControllerTests.swift; sourceTree = "<group>"; };
		A32842642491136E006B1F09 /* ExposureSubmissionUITests.swift */ = {isa = PBXFileReference; lastKnownFileType = sourcecode.swift; path = ExposureSubmissionUITests.swift; sourceTree = "<group>"; };
		A32842662492359E006B1F09 /* MockExposureSubmissionNavigationControllerChild.swift */ = {isa = PBXFileReference; lastKnownFileType = sourcecode.swift; path = MockExposureSubmissionNavigationControllerChild.swift; sourceTree = "<group>"; };
		A32C046424D96348005BEA61 /* HTTPClient+PlausibeDeniabilityTests.swift */ = {isa = PBXFileReference; lastKnownFileType = sourcecode.swift; path = "HTTPClient+PlausibeDeniabilityTests.swift"; sourceTree = "<group>"; };
		A32CA72E24B6F2E300B1A994 /* HomeRiskCellConfiguratorTests.swift */ = {isa = PBXFileReference; lastKnownFileType = sourcecode.swift; path = HomeRiskCellConfiguratorTests.swift; sourceTree = "<group>"; };
		A3483B0A24C5EFA40037855F /* MockExposureDetectionViewControllerDelegate.swift */ = {isa = PBXFileReference; lastKnownFileType = sourcecode.swift; path = MockExposureDetectionViewControllerDelegate.swift; sourceTree = "<group>"; };
		A3552CC324DD6E16008C91BE /* AppDelegate+PlausibleDeniability.swift */ = {isa = PBXFileReference; lastKnownFileType = sourcecode.swift; path = "AppDelegate+PlausibleDeniability.swift"; sourceTree = "<group>"; };
		A3552CC524DD6E78008C91BE /* AppDelegate+ENATaskExecutionDelegate.swift */ = {isa = PBXFileReference; lastKnownFileType = sourcecode.swift; path = "AppDelegate+ENATaskExecutionDelegate.swift"; sourceTree = "<group>"; };
		A36D07B82486D61C00E46F96 /* HomeCardCellButtonDelegate.swift */ = {isa = PBXFileReference; lastKnownFileType = sourcecode.swift; path = HomeCardCellButtonDelegate.swift; sourceTree = "<group>"; };
		A36FACC324C5EA1500DED947 /* ExposureDetectionViewControllerTests.swift */ = {isa = PBXFileReference; lastKnownFileType = sourcecode.swift; path = ExposureDetectionViewControllerTests.swift; sourceTree = "<group>"; };
		A372DA3A24BDA075003248BB /* ExposureSubmissionCoordinator.swift */ = {isa = PBXFileReference; lastKnownFileType = sourcecode.swift; path = ExposureSubmissionCoordinator.swift; sourceTree = "<group>"; };
		A372DA3C24BE01D9003248BB /* MockExposureSubmissionCoordinator.swift */ = {isa = PBXFileReference; lastKnownFileType = sourcecode.swift; path = MockExposureSubmissionCoordinator.swift; sourceTree = "<group>"; };
		A372DA3E24BEF773003248BB /* ExposureSubmissionCoordinatorTests.swift */ = {isa = PBXFileReference; lastKnownFileType = sourcecode.swift; path = ExposureSubmissionCoordinatorTests.swift; sourceTree = "<group>"; };
		A372DA4024BF33F9003248BB /* MockExposureSubmissionCoordinatorDelegate.swift */ = {isa = PBXFileReference; lastKnownFileType = sourcecode.swift; path = MockExposureSubmissionCoordinatorDelegate.swift; sourceTree = "<group>"; };
		A3816085250633D7002286E9 /* RequiresDismissConfirmation.swift */ = {isa = PBXFileReference; lastKnownFileType = sourcecode.swift; path = RequiresDismissConfirmation.swift; sourceTree = "<group>"; };
		A3C4F95F24812CD20047F23E /* ExposureSubmissionWarnOthersViewController.swift */ = {isa = PBXFileReference; lastKnownFileType = sourcecode.swift; path = ExposureSubmissionWarnOthersViewController.swift; sourceTree = "<group>"; };
		A3E851B124ADD09900402485 /* CountdownTimer.swift */ = {isa = PBXFileReference; lastKnownFileType = sourcecode.swift; path = CountdownTimer.swift; sourceTree = "<group>"; };
		A3E851B424ADDAC000402485 /* CountdownTimerTests.swift */ = {isa = PBXFileReference; lastKnownFileType = sourcecode.swift; path = CountdownTimerTests.swift; sourceTree = "<group>"; };
		A3EE6E59249BB7AF00C64B61 /* ExposureSubmissionServiceFactory.swift */ = {isa = PBXFileReference; lastKnownFileType = sourcecode.swift; path = ExposureSubmissionServiceFactory.swift; sourceTree = "<group>"; };
		A3EE6E5B249BB97500C64B61 /* UITestingParameters.swift */ = {isa = PBXFileReference; lastKnownFileType = sourcecode.swift; path = UITestingParameters.swift; sourceTree = "<group>"; };
		A3FF84EB247BFAF00053E947 /* Hasher.swift */ = {isa = PBXFileReference; lastKnownFileType = sourcecode.swift; path = Hasher.swift; sourceTree = "<group>"; };
		AB1011572507C15000D392A2 /* TracingStatusHistory.swift */ = {isa = PBXFileReference; fileEncoding = 4; lastKnownFileType = sourcecode.swift; path = TracingStatusHistory.swift; sourceTree = "<group>"; };
		AB10115A250926BB00D392A2 /* CountryKeypackageDownloader.swift */ = {isa = PBXFileReference; lastKnownFileType = sourcecode.swift; path = CountryKeypackageDownloader.swift; sourceTree = "<group>"; };
		AB1885D025238DAA00D39BBE /* OnboardingInfoViewControllerTests.swift */ = {isa = PBXFileReference; lastKnownFileType = sourcecode.swift; path = OnboardingInfoViewControllerTests.swift; sourceTree = "<group>"; };
		AB1886C3252DE1AE00D39BBE /* Logging.swift */ = {isa = PBXFileReference; fileEncoding = 4; lastKnownFileType = sourcecode.swift; path = Logging.swift; sourceTree = "<group>"; };
		AB1886D0252DE51E00D39BBE /* Bundle+Identifier.swift */ = {isa = PBXFileReference; lastKnownFileType = sourcecode.swift; path = "Bundle+Identifier.swift"; sourceTree = "<group>"; };
		AB1FCBCC2521FC44005930BA /* ServerEnvironmentTests.swift */ = {isa = PBXFileReference; lastKnownFileType = sourcecode.swift; path = ServerEnvironmentTests.swift; sourceTree = "<group>"; };
		AB1FCBDB2521FCD5005930BA /* TestServerEnvironments.json */ = {isa = PBXFileReference; fileEncoding = 4; lastKnownFileType = text.json; path = TestServerEnvironments.json; sourceTree = "<group>"; };
		AB453F5F2534B04400D8339E /* ExposureManagerTests.swift */ = {isa = PBXFileReference; fileEncoding = 4; lastKnownFileType = sourcecode.swift; path = ExposureManagerTests.swift; sourceTree = "<group>"; };
		AB5F84AC24F8F7A1000400D4 /* SerialMigrator.swift */ = {isa = PBXFileReference; lastKnownFileType = sourcecode.swift; path = SerialMigrator.swift; sourceTree = "<group>"; };
		AB5F84AF24F8F7C3000400D4 /* Migration.swift */ = {isa = PBXFileReference; lastKnownFileType = sourcecode.swift; path = Migration.swift; sourceTree = "<group>"; };
		AB5F84B124F8F7E3000400D4 /* Migration0To1.swift */ = {isa = PBXFileReference; lastKnownFileType = sourcecode.swift; path = Migration0To1.swift; sourceTree = "<group>"; };
		AB5F84B324F8FA26000400D4 /* SerialMigratorTests.swift */ = {isa = PBXFileReference; lastKnownFileType = sourcecode.swift; path = SerialMigratorTests.swift; sourceTree = "<group>"; };
		AB5F84B824F92855000400D4 /* DownloadedPackagesSQLLiteStoreV0.swift */ = {isa = PBXFileReference; fileEncoding = 4; lastKnownFileType = sourcecode.swift; path = DownloadedPackagesSQLLiteStoreV0.swift; sourceTree = "<group>"; };
		AB5F84BA24F92876000400D4 /* Migration0To1Tests.swift */ = {isa = PBXFileReference; lastKnownFileType = sourcecode.swift; path = Migration0To1Tests.swift; sourceTree = "<group>"; };
		AB5F84BC24F92E92000400D4 /* SerialMigratorFake.swift */ = {isa = PBXFileReference; lastKnownFileType = sourcecode.swift; path = SerialMigratorFake.swift; sourceTree = "<group>"; };
		AB5F84BF24FE2EB3000400D4 /* DownloadedPackagesStoreV0.swift */ = {isa = PBXFileReference; fileEncoding = 4; lastKnownFileType = sourcecode.swift; path = DownloadedPackagesStoreV0.swift; sourceTree = "<group>"; };
		AB6289CE251BA01400CF61D2 /* Bundle+Version.swift */ = {isa = PBXFileReference; lastKnownFileType = sourcecode.swift; path = "Bundle+Version.swift"; sourceTree = "<group>"; };
		AB6289D3251BA4EC00CF61D2 /* String+Compare.swift */ = {isa = PBXFileReference; fileEncoding = 4; lastKnownFileType = sourcecode.swift; path = "String+Compare.swift"; sourceTree = "<group>"; };
		AB6289D8251C833100CF61D2 /* DMDeltaOnboardingViewController.swift */ = {isa = PBXFileReference; lastKnownFileType = sourcecode.swift; path = DMDeltaOnboardingViewController.swift; sourceTree = "<group>"; };
		AB628A1E251CDADE00CF61D2 /* ServerEnvironments.json */ = {isa = PBXFileReference; lastKnownFileType = text.json; path = ServerEnvironments.json; sourceTree = "<group>"; };
		AB7420AB251B67A8006666AC /* DeltaOnboardingV15.swift */ = {isa = PBXFileReference; lastKnownFileType = sourcecode.swift; path = DeltaOnboardingV15.swift; sourceTree = "<group>"; };
		AB7420B6251B69E2006666AC /* DeltaOnboardingCoordinator.swift */ = {isa = PBXFileReference; lastKnownFileType = sourcecode.swift; path = DeltaOnboardingCoordinator.swift; sourceTree = "<group>"; };
		AB7420C1251B7D59006666AC /* DeltaOnboardingProtocols.swift */ = {isa = PBXFileReference; lastKnownFileType = sourcecode.swift; path = DeltaOnboardingProtocols.swift; sourceTree = "<group>"; };
		AB7420CA251B7D93006666AC /* DeltaOnboardingV15ViewController.swift */ = {isa = PBXFileReference; lastKnownFileType = sourcecode.swift; path = DeltaOnboardingV15ViewController.swift; sourceTree = "<group>"; };
		AB7420DC251B8101006666AC /* DeltaOnboardingCoordinatorTests.swift */ = {isa = PBXFileReference; lastKnownFileType = sourcecode.swift; path = DeltaOnboardingCoordinatorTests.swift; sourceTree = "<group>"; };
		AB8B0D3C253053A1009C067B /* de */ = {isa = PBXFileReference; lastKnownFileType = text.plist.strings; name = de; path = de.lproj/Localizable.links.strings; sourceTree = "<group>"; };
		AB8B0D3D253053D5009C067B /* en */ = {isa = PBXFileReference; lastKnownFileType = text.plist.strings; name = en; path = en.lproj/Localizable.links.strings; sourceTree = "<group>"; };
		AB8B0D3E253053DB009C067B /* tr */ = {isa = PBXFileReference; lastKnownFileType = text.plist.strings; name = tr; path = tr.lproj/Localizable.links.strings; sourceTree = "<group>"; };
		AB8B0D3F253053DF009C067B /* pl */ = {isa = PBXFileReference; lastKnownFileType = text.plist.strings; name = pl; path = pl.lproj/Localizable.links.strings; sourceTree = "<group>"; };
		AB8B0D40253053E2009C067B /* ro */ = {isa = PBXFileReference; lastKnownFileType = text.plist.strings; name = ro; path = ro.lproj/Localizable.links.strings; sourceTree = "<group>"; };
		AB8B0D41253053E5009C067B /* bg */ = {isa = PBXFileReference; lastKnownFileType = text.plist.strings; name = bg; path = bg.lproj/Localizable.links.strings; sourceTree = "<group>"; };
		ABDA2791251CE308006BAE84 /* DMServerEnvironmentViewController.swift */ = {isa = PBXFileReference; lastKnownFileType = sourcecode.swift; path = DMServerEnvironmentViewController.swift; sourceTree = "<group>"; };
		B102BDC22460410600CD55A2 /* README.md */ = {isa = PBXFileReference; lastKnownFileType = net.daringfireball.markdown; path = README.md; sourceTree = "<group>"; };
		B103193124E18A0A00DD02EF /* DMMenuItem.swift */ = {isa = PBXFileReference; lastKnownFileType = sourcecode.swift; path = DMMenuItem.swift; sourceTree = "<group>"; };
		B10EC1F724ED1F8700ED0E48 /* CancellationToken.swift */ = {isa = PBXFileReference; lastKnownFileType = sourcecode.swift; path = CancellationToken.swift; sourceTree = "<group>"; };
		B10F9B89249961B500C418F4 /* DynamicTypeLabelTests.swift */ = {isa = PBXFileReference; fileEncoding = 4; lastKnownFileType = sourcecode.swift; path = DynamicTypeLabelTests.swift; sourceTree = "<group>"; };
		B10FD5F3246EAC1700E9D7F2 /* AppleFilesWriter.swift */ = {isa = PBXFileReference; lastKnownFileType = sourcecode.swift; path = AppleFilesWriter.swift; sourceTree = "<group>"; };
		B111EE2B2465D9F7001AEBB4 /* String+Localization.swift */ = {isa = PBXFileReference; lastKnownFileType = sourcecode.swift; path = "String+Localization.swift"; sourceTree = "<group>"; };
		B1125459246F2C6500AB5036 /* ENTemporaryExposureKey+Convert.swift */ = {isa = PBXFileReference; lastKnownFileType = sourcecode.swift; path = "ENTemporaryExposureKey+Convert.swift"; sourceTree = "<group>"; };
		B11655922491437600316087 /* RiskProvidingConfigurationTests.swift */ = {isa = PBXFileReference; fileEncoding = 4; lastKnownFileType = sourcecode.swift; path = RiskProvidingConfigurationTests.swift; sourceTree = "<group>"; };
		B1175212248A83AB00C3325C /* Risk.swift */ = {isa = PBXFileReference; lastKnownFileType = sourcecode.swift; path = Risk.swift; sourceTree = "<group>"; };
		B1175215248A9F9600C3325C /* ConvertingKeysTests.swift */ = {isa = PBXFileReference; lastKnownFileType = sourcecode.swift; path = ConvertingKeysTests.swift; sourceTree = "<group>"; };
		B1175217248ACFBC00C3325C /* SAP_RiskScoreClass+LowAndHigh.swift */ = {isa = PBXFileReference; lastKnownFileType = sourcecode.swift; path = "SAP_RiskScoreClass+LowAndHigh.swift"; sourceTree = "<group>"; };
		B1175219248ACFFC00C3325C /* SAP_RiskScoreClass+LowAndHighTests.swift */ = {isa = PBXFileReference; lastKnownFileType = sourcecode.swift; path = "SAP_RiskScoreClass+LowAndHighTests.swift"; sourceTree = "<group>"; };
		B120C7C524AFDAB900F68FF1 /* ActiveTracing.swift */ = {isa = PBXFileReference; lastKnownFileType = sourcecode.swift; path = ActiveTracing.swift; sourceTree = "<group>"; };
		B120C7C824AFE7B800F68FF1 /* ActiveTracingTests.swift */ = {isa = PBXFileReference; lastKnownFileType = sourcecode.swift; path = ActiveTracingTests.swift; sourceTree = "<group>"; };
		B1221BDB2492BCEB00E6C4E4 /* Info_Debug.plist */ = {isa = PBXFileReference; fileEncoding = 4; lastKnownFileType = text.plist.xml; path = Info_Debug.plist; sourceTree = "<group>"; };
		B1221BDF2492ECE800E6C4E4 /* CFDictionary+KeychainQuery.swift */ = {isa = PBXFileReference; lastKnownFileType = sourcecode.swift; path = "CFDictionary+KeychainQuery.swift"; sourceTree = "<group>"; };
		B1221BE12492ED0F00E6C4E4 /* CFDictionary+KeychainQueryTests.swift */ = {isa = PBXFileReference; lastKnownFileType = sourcecode.swift; path = "CFDictionary+KeychainQueryTests.swift"; sourceTree = "<group>"; };
		B12995E8246C344100854AD0 /* HTTPClient+Configuration.swift */ = {isa = PBXFileReference; lastKnownFileType = sourcecode.swift; path = "HTTPClient+Configuration.swift"; sourceTree = "<group>"; };
		B14D0CDA246E968C00D5BEBC /* String+Today.swift */ = {isa = PBXFileReference; lastKnownFileType = sourcecode.swift; path = "String+Today.swift"; sourceTree = "<group>"; };
		B14D0CDC246E972400D5BEBC /* ExposureDetectionDelegate.swift */ = {isa = PBXFileReference; lastKnownFileType = sourcecode.swift; path = ExposureDetectionDelegate.swift; sourceTree = "<group>"; };
		B14D0CDE246E976400D5BEBC /* ExposureDetectionTransaction+DidEndPrematurelyReason.swift */ = {isa = PBXFileReference; lastKnownFileType = sourcecode.swift; path = "ExposureDetectionTransaction+DidEndPrematurelyReason.swift"; sourceTree = "<group>"; };
		B153096924706F1000A4A1BD /* URLSession+Default.swift */ = {isa = PBXFileReference; lastKnownFileType = sourcecode.swift; path = "URLSession+Default.swift"; sourceTree = "<group>"; };
		B153096B24706F2400A4A1BD /* URLSessionConfiguration+Default.swift */ = {isa = PBXFileReference; lastKnownFileType = sourcecode.swift; path = "URLSessionConfiguration+Default.swift"; sourceTree = "<group>"; };
		B15382E3248273DC0010F007 /* MockTestStore.swift */ = {isa = PBXFileReference; lastKnownFileType = sourcecode.swift; path = MockTestStore.swift; sourceTree = "<group>"; };
		B15382E6248290BB0010F007 /* AppleFilesWriterTests.swift */ = {isa = PBXFileReference; lastKnownFileType = sourcecode.swift; path = AppleFilesWriterTests.swift; sourceTree = "<group>"; };
		B15382FD248424F00010F007 /* ExposureDetectionTests.swift */ = {isa = PBXFileReference; lastKnownFileType = sourcecode.swift; path = ExposureDetectionTests.swift; sourceTree = "<group>"; };
		B1569DDE245D70990079FCD7 /* DMViewController.swift */ = {isa = PBXFileReference; lastKnownFileType = sourcecode.swift; path = DMViewController.swift; sourceTree = "<group>"; };
		B16177E724802F9B006E435A /* DownloadedPackagesSQLLiteStoreTests.swift */ = {isa = PBXFileReference; lastKnownFileType = sourcecode.swift; path = DownloadedPackagesSQLLiteStoreTests.swift; sourceTree = "<group>"; };
		B161782424804AC3006E435A /* DownloadedPackagesSQLLiteStoreV1.swift */ = {isa = PBXFileReference; lastKnownFileType = sourcecode.swift; path = DownloadedPackagesSQLLiteStoreV1.swift; sourceTree = "<group>"; };
		B161782924805784006E435A /* DeltaCalculationResult.swift */ = {isa = PBXFileReference; lastKnownFileType = sourcecode.swift; path = DeltaCalculationResult.swift; sourceTree = "<group>"; };
		B161782C248062CE006E435A /* DeltaCalculationResultTests.swift */ = {isa = PBXFileReference; lastKnownFileType = sourcecode.swift; path = DeltaCalculationResultTests.swift; sourceTree = "<group>"; };
		B163D10F2499068D001A322C /* SettingsViewModelTests.swift */ = {isa = PBXFileReference; lastKnownFileType = sourcecode.swift; path = SettingsViewModelTests.swift; sourceTree = "<group>"; };
		B163D11424993F64001A322C /* UIFont+DynamicTypeTests.swift */ = {isa = PBXFileReference; lastKnownFileType = sourcecode.swift; path = "UIFont+DynamicTypeTests.swift"; sourceTree = "<group>"; };
		B16457B424DC11EF002879EB /* DMLastSubmissionRequetViewController.swift */ = {isa = PBXFileReference; lastKnownFileType = sourcecode.swift; path = DMLastSubmissionRequetViewController.swift; sourceTree = "<group>"; };
		B16457B624DC160B002879EB /* DMLastRiskCalculationViewController.swift */ = {isa = PBXFileReference; lastKnownFileType = sourcecode.swift; path = DMLastRiskCalculationViewController.swift; sourceTree = "<group>"; };
		B16457B824DC19F9002879EB /* DMSettingsViewController.swift */ = {isa = PBXFileReference; lastKnownFileType = sourcecode.swift; path = DMSettingsViewController.swift; sourceTree = "<group>"; };
		B16457BA24DC3309002879EB /* DMLogsViewController.swift */ = {isa = PBXFileReference; lastKnownFileType = sourcecode.swift; path = DMLogsViewController.swift; sourceTree = "<group>"; };
		B1741B422461C105006275D9 /* README.md */ = {isa = PBXFileReference; lastKnownFileType = net.daringfireball.markdown; path = README.md; sourceTree = "<group>"; };
		B1741B432461C257006275D9 /* DMDeveloperMenu.swift */ = {isa = PBXFileReference; lastKnownFileType = sourcecode.swift; path = DMDeveloperMenu.swift; sourceTree = "<group>"; };
		B1741B482462C207006275D9 /* Client.swift */ = {isa = PBXFileReference; fileEncoding = 4; lastKnownFileType = sourcecode.swift; path = Client.swift; sourceTree = "<group>"; };
		B17A44A12464906A00CB195E /* KeyTests.swift */ = {isa = PBXFileReference; lastKnownFileType = sourcecode.swift; path = KeyTests.swift; sourceTree = "<group>"; };
		B184A37F248FFCBE007180F6 /* SecureStore.swift */ = {isa = PBXFileReference; fileEncoding = 4; lastKnownFileType = sourcecode.swift; path = SecureStore.swift; sourceTree = "<group>"; };
		B184A382248FFCE2007180F6 /* CodableExposureDetectionSummary.swift */ = {isa = PBXFileReference; lastKnownFileType = sourcecode.swift; path = CodableExposureDetectionSummary.swift; sourceTree = "<group>"; };
		B18755D024DC45CA00A9202E /* DMStoreViewController.swift */ = {isa = PBXFileReference; lastKnownFileType = sourcecode.swift; path = DMStoreViewController.swift; sourceTree = "<group>"; };
		B18C411C246DB30000B8D8CB /* URL+Helper.swift */ = {isa = PBXFileReference; lastKnownFileType = sourcecode.swift; path = "URL+Helper.swift"; sourceTree = "<group>"; };
		B18CADAD24782FA4006F53F0 /* ExposureStateUpdating.swift */ = {isa = PBXFileReference; lastKnownFileType = sourcecode.swift; path = ExposureStateUpdating.swift; sourceTree = "<group>"; };
		B18E852E248C29D400CF4FB8 /* DetectionMode.swift */ = {isa = PBXFileReference; lastKnownFileType = sourcecode.swift; path = DetectionMode.swift; sourceTree = "<group>"; };
		B19FD7102491A07000A9D56A /* String+SemanticVersion.swift */ = {isa = PBXFileReference; lastKnownFileType = sourcecode.swift; path = "String+SemanticVersion.swift"; sourceTree = "<group>"; };
		B19FD7122491A08500A9D56A /* SAP_SemanticVersion+Compare.swift */ = {isa = PBXFileReference; lastKnownFileType = sourcecode.swift; path = "SAP_SemanticVersion+Compare.swift"; sourceTree = "<group>"; };
		B19FD7142491A4A300A9D56A /* SAP_SemanticVersionTests.swift */ = {isa = PBXFileReference; fileEncoding = 4; lastKnownFileType = sourcecode.swift; path = SAP_SemanticVersionTests.swift; sourceTree = "<group>"; };
		B1A31F6824DAE6C000E263DF /* DMKeyCell.swift */ = {isa = PBXFileReference; lastKnownFileType = sourcecode.swift; path = DMKeyCell.swift; sourceTree = "<group>"; };
		B1A9E70D246D73180024CC12 /* ExposureDetection.swift */ = {isa = PBXFileReference; lastKnownFileType = sourcecode.swift; path = ExposureDetection.swift; sourceTree = "<group>"; };
		B1A9E710246D782F0024CC12 /* SAPDownloadedPackage.swift */ = {isa = PBXFileReference; lastKnownFileType = sourcecode.swift; path = SAPDownloadedPackage.swift; sourceTree = "<group>"; };
		B1AC51D524CED8820087C35B /* DetectionModeTests.swift */ = {isa = PBXFileReference; lastKnownFileType = sourcecode.swift; path = DetectionModeTests.swift; sourceTree = "<group>"; };
		B1B9CF1E246ED2E8008F04F5 /* Sap_FilebucketTests.swift */ = {isa = PBXFileReference; lastKnownFileType = sourcecode.swift; path = Sap_FilebucketTests.swift; sourceTree = "<group>"; };
		B1BFE27124BDE1D500C1181D /* HomeViewController+HowRiskDetectionWorks.swift */ = {isa = PBXFileReference; lastKnownFileType = sourcecode.swift; path = "HomeViewController+HowRiskDetectionWorks.swift"; sourceTree = "<group>"; };
		B1C7EE4324938E9E00F1F284 /* ExposureDetection_DidEndPrematurelyReason+ErrorHandling.swift */ = {isa = PBXFileReference; lastKnownFileType = sourcecode.swift; path = "ExposureDetection_DidEndPrematurelyReason+ErrorHandling.swift"; sourceTree = "<group>"; };
		B1C7EE4524938EB700F1F284 /* ExposureDetection_DidEndPrematurelyReason+ErrorHandlingTests.swift */ = {isa = PBXFileReference; lastKnownFileType = sourcecode.swift; path = "ExposureDetection_DidEndPrematurelyReason+ErrorHandlingTests.swift"; sourceTree = "<group>"; };
		B1C7EE472493D97000F1F284 /* RiskProvidingConfigurationManualTriggerTests.swift */ = {isa = PBXFileReference; lastKnownFileType = sourcecode.swift; path = RiskProvidingConfigurationManualTriggerTests.swift; sourceTree = "<group>"; };
		B1C7EEAD24941A3B00F1F284 /* ManualExposureDetectionState.swift */ = {isa = PBXFileReference; lastKnownFileType = sourcecode.swift; path = ManualExposureDetectionState.swift; sourceTree = "<group>"; };
		B1C7EEAF24941A6B00F1F284 /* RiskConsumer.swift */ = {isa = PBXFileReference; lastKnownFileType = sourcecode.swift; path = RiskConsumer.swift; sourceTree = "<group>"; };
		B1CD333D24865E0000B06E9B /* TracingStatusHistoryTests.swift */ = {isa = PBXFileReference; lastKnownFileType = sourcecode.swift; path = TracingStatusHistoryTests.swift; sourceTree = "<group>"; };
		B1CD33402486AA7100B06E9B /* CoronaWarnURLSessionDelegate.swift */ = {isa = PBXFileReference; lastKnownFileType = sourcecode.swift; path = CoronaWarnURLSessionDelegate.swift; sourceTree = "<group>"; };
		B1D431C7246C69F300E728AD /* HTTPClient+ConfigurationTests.swift */ = {isa = PBXFileReference; lastKnownFileType = sourcecode.swift; path = "HTTPClient+ConfigurationTests.swift"; sourceTree = "<group>"; };
		B1D431CA246C84A400E728AD /* DownloadedPackagesStoreV1.swift */ = {isa = PBXFileReference; lastKnownFileType = sourcecode.swift; path = DownloadedPackagesStoreV1.swift; sourceTree = "<group>"; };
		B1D6B001247DA0320079DDD3 /* ExposureDetectionViewControllerDelegate.swift */ = {isa = PBXFileReference; lastKnownFileType = sourcecode.swift; path = ExposureDetectionViewControllerDelegate.swift; sourceTree = "<group>"; };
		B1D6B003247DA4920079DDD3 /* UIApplication+CoronaWarn.swift */ = {isa = PBXFileReference; lastKnownFileType = sourcecode.swift; path = "UIApplication+CoronaWarn.swift"; sourceTree = "<group>"; };
		B1D7D68624766D2100E4DA5D /* submission_payload.pb.swift */ = {isa = PBXFileReference; fileEncoding = 4; lastKnownFileType = sourcecode.swift; name = submission_payload.pb.swift; path = ../../../gen/output/submission_payload.pb.swift; sourceTree = "<group>"; };
		B1D7D68A24766D2100E4DA5D /* apple_export.pb.swift */ = {isa = PBXFileReference; fileEncoding = 4; lastKnownFileType = sourcecode.swift; name = apple_export.pb.swift; path = ../../../gen/output/apple_export.pb.swift; sourceTree = "<group>"; };
		B1D8CB2524DD4371008C6010 /* DMTracingHistoryViewController.swift */ = {isa = PBXFileReference; lastKnownFileType = sourcecode.swift; path = DMTracingHistoryViewController.swift; sourceTree = "<group>"; };
		B1DDDABB247137B000A07175 /* HTTPClientConfigurationEndpointTests.swift */ = {isa = PBXFileReference; lastKnownFileType = sourcecode.swift; path = HTTPClientConfigurationEndpointTests.swift; sourceTree = "<group>"; };
		B1E23B8524FE4DD3006BCDA6 /* PublicKeyProviderTests.swift */ = {isa = PBXFileReference; lastKnownFileType = sourcecode.swift; path = PublicKeyProviderTests.swift; sourceTree = "<group>"; };
		B1E23B8724FE80EF006BCDA6 /* CancellationTokenTests.swift */ = {isa = PBXFileReference; lastKnownFileType = sourcecode.swift; path = CancellationTokenTests.swift; sourceTree = "<group>"; };
		B1E8C99C2479D4E7006DC678 /* DMSubmissionStateViewController.swift */ = {isa = PBXFileReference; fileEncoding = 4; lastKnownFileType = sourcecode.swift; path = DMSubmissionStateViewController.swift; sourceTree = "<group>"; };
		B1EAEC8A24711884003BE9A2 /* URLSession+Convenience.swift */ = {isa = PBXFileReference; lastKnownFileType = sourcecode.swift; path = "URLSession+Convenience.swift"; sourceTree = "<group>"; };
		B1EAEC8D247118CB003BE9A2 /* URLSession+ConvenienceTests.swift */ = {isa = PBXFileReference; lastKnownFileType = sourcecode.swift; path = "URLSession+ConvenienceTests.swift"; sourceTree = "<group>"; };
		B1EDFD8C248E74D000E7EAFF /* URL+StaticString.swift */ = {isa = PBXFileReference; lastKnownFileType = sourcecode.swift; path = "URL+StaticString.swift"; sourceTree = "<group>"; };
		B1F82DF124718C7300E2E56A /* DMBackendConfigurationViewController.swift */ = {isa = PBXFileReference; lastKnownFileType = sourcecode.swift; path = DMBackendConfigurationViewController.swift; sourceTree = "<group>"; };
		B1F8AE472479B4C30093A588 /* api-response-day-2020-05-16 */ = {isa = PBXFileReference; lastKnownFileType = file; path = "api-response-day-2020-05-16"; sourceTree = "<group>"; };
		B1FC2D1C24D9C87F00083C81 /* DMKeysViewController.swift */ = {isa = PBXFileReference; lastKnownFileType = sourcecode.swift; path = DMKeysViewController.swift; sourceTree = "<group>"; };
		B1FC2D1F24D9C8DF00083C81 /* SAP_TemporaryExposureKey+DeveloperMenu.swift */ = {isa = PBXFileReference; lastKnownFileType = sourcecode.swift; path = "SAP_TemporaryExposureKey+DeveloperMenu.swift"; sourceTree = "<group>"; };
		B1FE13D72487DEED00D012E5 /* RiskCalculation.swift */ = {isa = PBXFileReference; lastKnownFileType = sourcecode.swift; path = RiskCalculation.swift; sourceTree = "<group>"; };
		B1FE13DC248821CB00D012E5 /* RiskProviding.swift */ = {isa = PBXFileReference; lastKnownFileType = sourcecode.swift; path = RiskProviding.swift; sourceTree = "<group>"; };
		B1FE13DE248821E000D012E5 /* RiskProvider.swift */ = {isa = PBXFileReference; lastKnownFileType = sourcecode.swift; path = RiskProvider.swift; sourceTree = "<group>"; };
		B1FE13E1248824E900D012E5 /* RiskProviderTests.swift */ = {isa = PBXFileReference; lastKnownFileType = sourcecode.swift; path = RiskProviderTests.swift; sourceTree = "<group>"; };
		B1FE13E52488255900D012E5 /* RiskProvidingConfiguration.swift */ = {isa = PBXFileReference; lastKnownFileType = sourcecode.swift; path = RiskProvidingConfiguration.swift; sourceTree = "<group>"; };
		B1FE13F824896DDB00D012E5 /* CachedAppConfiguration.swift */ = {isa = PBXFileReference; lastKnownFileType = sourcecode.swift; path = CachedAppConfiguration.swift; sourceTree = "<group>"; };
		B1FE13FA24896E6700D012E5 /* AppConfigurationProviding.swift */ = {isa = PBXFileReference; lastKnownFileType = sourcecode.swift; path = AppConfigurationProviding.swift; sourceTree = "<group>"; };
		B1FE13FD24896EF700D012E5 /* CachedAppConfigurationTests.swift */ = {isa = PBXFileReference; lastKnownFileType = sourcecode.swift; path = CachedAppConfigurationTests.swift; sourceTree = "<group>"; };
		B1FF6B6A2497D0B40041CF02 /* CWASQLite.framework */ = {isa = PBXFileReference; explicitFileType = wrapper.framework; includeInIndex = 0; path = CWASQLite.framework; sourceTree = BUILT_PRODUCTS_DIR; };
		B1FF6B6C2497D0B50041CF02 /* CWASQLite.h */ = {isa = PBXFileReference; lastKnownFileType = sourcecode.c.h; path = CWASQLite.h; sourceTree = "<group>"; };
		B1FF6B6D2497D0B50041CF02 /* Info.plist */ = {isa = PBXFileReference; lastKnownFileType = text.plist.xml; path = Info.plist; sourceTree = "<group>"; };
		CD2EC328247D82EE00C6B3F9 /* NotificationSettingsViewController.swift */ = {isa = PBXFileReference; lastKnownFileType = sourcecode.swift; path = NotificationSettingsViewController.swift; sourceTree = "<group>"; };
		CD678F6A246C43E200B6A0F8 /* MockExposureManager.swift */ = {isa = PBXFileReference; lastKnownFileType = sourcecode.swift; path = MockExposureManager.swift; sourceTree = "<group>"; };
		CD678F6C246C43EE00B6A0F8 /* ClientMock.swift */ = {isa = PBXFileReference; lastKnownFileType = sourcecode.swift; path = ClientMock.swift; sourceTree = "<group>"; };
		CD678F6E246C43FC00B6A0F8 /* MockURLSession.swift */ = {isa = PBXFileReference; lastKnownFileType = sourcecode.swift; path = MockURLSession.swift; sourceTree = "<group>"; };
		CD7F5C732466F6D400D3D03C /* ENATest.entitlements */ = {isa = PBXFileReference; lastKnownFileType = text.plist.entitlements; path = ENATest.entitlements; sourceTree = "<group>"; };
		CD8638522477EBD400A5A07C /* SettingsViewModel.swift */ = {isa = PBXFileReference; lastKnownFileType = sourcecode.swift; path = SettingsViewModel.swift; sourceTree = "<group>"; };
		CD99A39C245B22EE00BF12AF /* ExposureSubmission.storyboard */ = {isa = PBXFileReference; fileEncoding = 4; lastKnownFileType = file.storyboard; path = ExposureSubmission.storyboard; sourceTree = "<group>"; };
		CD99A3A8245C272400BF12AF /* ExposureSubmissionService.swift */ = {isa = PBXFileReference; lastKnownFileType = sourcecode.swift; path = ExposureSubmissionService.swift; sourceTree = "<group>"; };
		CD99A3C92461A47C00BF12AF /* AppStrings.swift */ = {isa = PBXFileReference; lastKnownFileType = sourcecode.swift; path = AppStrings.swift; sourceTree = "<group>"; };
		CDA262F724AB808800612E15 /* Coordinator.swift */ = {isa = PBXFileReference; lastKnownFileType = sourcecode.swift; path = Coordinator.swift; sourceTree = "<group>"; };
		CDCE11D5247D644100F30825 /* NotificationSettingsViewModel.swift */ = {isa = PBXFileReference; lastKnownFileType = sourcecode.swift; path = NotificationSettingsViewModel.swift; sourceTree = "<group>"; };
		CDCE11D8247D64C600F30825 /* NotificationSettingsOnTableViewCell.swift */ = {isa = PBXFileReference; lastKnownFileType = sourcecode.swift; path = NotificationSettingsOnTableViewCell.swift; sourceTree = "<group>"; };
		CDCE11DA247D64D600F30825 /* NotificationSettingsOffTableViewCell.swift */ = {isa = PBXFileReference; lastKnownFileType = sourcecode.swift; path = NotificationSettingsOffTableViewCell.swift; sourceTree = "<group>"; };
		CDD87C54247556DE007CE6CA /* MainSettingsTableViewCell.swift */ = {isa = PBXFileReference; lastKnownFileType = sourcecode.swift; path = MainSettingsTableViewCell.swift; sourceTree = "<group>"; };
		CDD87C5C247559E3007CE6CA /* LabelTableViewCell.swift */ = {isa = PBXFileReference; lastKnownFileType = sourcecode.swift; path = LabelTableViewCell.swift; sourceTree = "<group>"; };
		CDF27BD2246ADBA70044D32B /* ExposureSubmissionServiceTests.swift */ = {isa = PBXFileReference; lastKnownFileType = sourcecode.swift; path = ExposureSubmissionServiceTests.swift; sourceTree = "<group>"; };
		CDF27BD4246ADBF30044D32B /* HTTPClient+DaysAndHoursTests.swift */ = {isa = PBXFileReference; lastKnownFileType = sourcecode.swift; path = "HTTPClient+DaysAndHoursTests.swift"; sourceTree = "<group>"; };
		EB11B02924EE7CA500143A95 /* ENAUITestsSettings.swift */ = {isa = PBXFileReference; lastKnownFileType = sourcecode.swift; path = ENAUITestsSettings.swift; sourceTree = "<group>"; };
		EB23949F24E5492900E71225 /* BackgroundAppRefreshViewModel.swift */ = {isa = PBXFileReference; lastKnownFileType = sourcecode.swift; path = BackgroundAppRefreshViewModel.swift; sourceTree = "<group>"; };
		EB3BCA85250799E7003F27C7 /* DynamicTableViewBulletPointCell.swift */ = {isa = PBXFileReference; lastKnownFileType = sourcecode.swift; path = DynamicTableViewBulletPointCell.swift; sourceTree = "<group>"; };
		EB3BCA872507B6C1003F27C7 /* ExposureSubmissionSymptomsOnsetViewController.swift */ = {isa = PBXFileReference; lastKnownFileType = sourcecode.swift; path = ExposureSubmissionSymptomsOnsetViewController.swift; sourceTree = "<group>"; };
		EB3BCA8A2507B8F3003F27C7 /* ExposureSubmissionSymptomsViewControllerTests.swift */ = {isa = PBXFileReference; lastKnownFileType = sourcecode.swift; path = ExposureSubmissionSymptomsViewControllerTests.swift; sourceTree = "<group>"; };
		EB7057D624E6BACA002235B4 /* InfoBoxView.xib */ = {isa = PBXFileReference; lastKnownFileType = file.xib; path = InfoBoxView.xib; sourceTree = "<group>"; };
		EB7D205324E6A3320089264C /* InfoBoxView.swift */ = {isa = PBXFileReference; lastKnownFileType = sourcecode.swift; path = InfoBoxView.swift; sourceTree = "<group>"; };
		EB7D205524E6A5930089264C /* InfoBoxViewModel.swift */ = {isa = PBXFileReference; lastKnownFileType = sourcecode.swift; path = InfoBoxViewModel.swift; sourceTree = "<group>"; };
		EB7F8E9424E434E000A3CCC4 /* BackgroundAppRefreshViewController.swift */ = {isa = PBXFileReference; lastKnownFileType = sourcecode.swift; path = BackgroundAppRefreshViewController.swift; sourceTree = "<group>"; };
		EB858D1F24E700D10048A0AA /* UIView+Screenshot.swift */ = {isa = PBXFileReference; lastKnownFileType = sourcecode.swift; path = "UIView+Screenshot.swift"; sourceTree = "<group>"; };
		EB87353F253704D100325C6C /* UNUserNotificationCenter+DeadManSwitch.swift */ = {isa = PBXFileReference; fileEncoding = 4; lastKnownFileType = sourcecode.swift; path = "UNUserNotificationCenter+DeadManSwitch.swift"; sourceTree = "<group>"; };
		EBCD2411250790F400E5574C /* ExposureSubmissionSymptomsViewController.swift */ = {isa = PBXFileReference; lastKnownFileType = sourcecode.swift; path = ExposureSubmissionSymptomsViewController.swift; sourceTree = "<group>"; };
		EE20EA062469883900770683 /* RiskLegend.storyboard */ = {isa = PBXFileReference; lastKnownFileType = file.storyboard; path = RiskLegend.storyboard; sourceTree = "<group>"; };
		EE22DB7F247FB409001B0A71 /* ENStateHandler.swift */ = {isa = PBXFileReference; fileEncoding = 4; lastKnownFileType = sourcecode.swift; path = ENStateHandler.swift; sourceTree = "<group>"; };
		EE22DB80247FB409001B0A71 /* ENSettingModel.swift */ = {isa = PBXFileReference; fileEncoding = 4; lastKnownFileType = sourcecode.swift; path = ENSettingModel.swift; sourceTree = "<group>"; };
		EE22DB84247FB43A001B0A71 /* TracingHistoryTableViewCell.swift */ = {isa = PBXFileReference; fileEncoding = 4; lastKnownFileType = sourcecode.swift; path = TracingHistoryTableViewCell.swift; sourceTree = "<group>"; };
		EE22DB85247FB43A001B0A71 /* ImageTableViewCell.swift */ = {isa = PBXFileReference; fileEncoding = 4; lastKnownFileType = sourcecode.swift; path = ImageTableViewCell.swift; sourceTree = "<group>"; };
		EE22DB86247FB43A001B0A71 /* ActionDetailTableViewCell.swift */ = {isa = PBXFileReference; fileEncoding = 4; lastKnownFileType = sourcecode.swift; path = ActionDetailTableViewCell.swift; sourceTree = "<group>"; };
		EE22DB87247FB43A001B0A71 /* DescriptionTableViewCell.swift */ = {isa = PBXFileReference; fileEncoding = 4; lastKnownFileType = sourcecode.swift; path = DescriptionTableViewCell.swift; sourceTree = "<group>"; };
		EE22DB88247FB43A001B0A71 /* ActionTableViewCell.swift */ = {isa = PBXFileReference; fileEncoding = 4; lastKnownFileType = sourcecode.swift; path = ActionTableViewCell.swift; sourceTree = "<group>"; };
		EE22DB8E247FB46C001B0A71 /* ENStateTests.swift */ = {isa = PBXFileReference; fileEncoding = 4; lastKnownFileType = sourcecode.swift; path = ENStateTests.swift; sourceTree = "<group>"; };
		EE22DB90247FB479001B0A71 /* MockStateHandlerObserverDelegate.swift */ = {isa = PBXFileReference; fileEncoding = 4; lastKnownFileType = sourcecode.swift; path = MockStateHandlerObserverDelegate.swift; sourceTree = "<group>"; };
		EE269509248FCB0300BAE234 /* de */ = {isa = PBXFileReference; lastKnownFileType = text.plist.strings; name = de; path = de.lproj/InfoPlist.strings; sourceTree = "<group>"; };
		EE26950B248FCB1600BAE234 /* en */ = {isa = PBXFileReference; lastKnownFileType = text.plist.strings; name = en; path = en.lproj/InfoPlist.strings; sourceTree = "<group>"; };
		EE278B2C245F2BBB008B06F9 /* InviteFriends.storyboard */ = {isa = PBXFileReference; lastKnownFileType = file.storyboard; path = InviteFriends.storyboard; sourceTree = "<group>"; };
		EE278B2F245F2C8A008B06F9 /* FriendsInviteController.swift */ = {isa = PBXFileReference; lastKnownFileType = sourcecode.swift; path = FriendsInviteController.swift; sourceTree = "<group>"; };
		EE70C23B245B09E900AC9B2F /* de */ = {isa = PBXFileReference; lastKnownFileType = text.plist.strings; name = de; path = de.lproj/Localizable.strings; sourceTree = "<group>"; };
		EE70C23C245B09E900AC9B2F /* en */ = {isa = PBXFileReference; lastKnownFileType = text.plist.strings; name = en; path = en.lproj/Localizable.strings; sourceTree = "<group>"; };
		EE92A33F245D96DA006B97B0 /* de */ = {isa = PBXFileReference; lastKnownFileType = text.plist.stringsdict; name = de; path = de.lproj/Localizable.stringsdict; sourceTree = "<group>"; };
		EECF5E5524BDCC3C00332B8F /* pl */ = {isa = PBXFileReference; lastKnownFileType = text.html; name = pl; path = pl.lproj/usage.html; sourceTree = "<group>"; };
		EECF5E5624BDCC3C00332B8F /* pl */ = {isa = PBXFileReference; lastKnownFileType = text.html; name = pl; path = "pl.lproj/privacy-policy.html"; sourceTree = "<group>"; };
		EECF5E5724BDCC3C00332B8F /* pl */ = {isa = PBXFileReference; lastKnownFileType = text.plist.strings; name = pl; path = pl.lproj/Localizable.strings; sourceTree = "<group>"; };
		EECF5E5824BDCC3C00332B8F /* pl */ = {isa = PBXFileReference; lastKnownFileType = text.plist.stringsdict; name = pl; path = pl.lproj/Localizable.stringsdict; sourceTree = "<group>"; };
		EECF5E5924BDCC3C00332B8F /* pl */ = {isa = PBXFileReference; lastKnownFileType = text.plist.strings; name = pl; path = pl.lproj/InfoPlist.strings; sourceTree = "<group>"; };
		EECF5E5A24BDCC4D00332B8F /* ro */ = {isa = PBXFileReference; lastKnownFileType = text.html; name = ro; path = ro.lproj/usage.html; sourceTree = "<group>"; };
		EECF5E5B24BDCC4D00332B8F /* ro */ = {isa = PBXFileReference; lastKnownFileType = text.html; name = ro; path = "ro.lproj/privacy-policy.html"; sourceTree = "<group>"; };
		EECF5E5C24BDCC4D00332B8F /* ro */ = {isa = PBXFileReference; lastKnownFileType = text.plist.strings; name = ro; path = ro.lproj/Localizable.strings; sourceTree = "<group>"; };
		EECF5E5D24BDCC4D00332B8F /* ro */ = {isa = PBXFileReference; lastKnownFileType = text.plist.stringsdict; name = ro; path = ro.lproj/Localizable.stringsdict; sourceTree = "<group>"; };
		EECF5E5E24BDCC4D00332B8F /* ro */ = {isa = PBXFileReference; lastKnownFileType = text.plist.strings; name = ro; path = ro.lproj/InfoPlist.strings; sourceTree = "<group>"; };
		EECF5E5F24BDCC5900332B8F /* bg */ = {isa = PBXFileReference; lastKnownFileType = text.html; name = bg; path = bg.lproj/usage.html; sourceTree = "<group>"; };
		EECF5E6024BDCC5A00332B8F /* bg */ = {isa = PBXFileReference; lastKnownFileType = text.html; name = bg; path = "bg.lproj/privacy-policy.html"; sourceTree = "<group>"; };
		EECF5E6124BDCC5A00332B8F /* bg */ = {isa = PBXFileReference; lastKnownFileType = text.plist.strings; name = bg; path = bg.lproj/Localizable.strings; sourceTree = "<group>"; };
		EECF5E6224BDCC5A00332B8F /* bg */ = {isa = PBXFileReference; lastKnownFileType = text.plist.stringsdict; name = bg; path = bg.lproj/Localizable.stringsdict; sourceTree = "<group>"; };
		EECF5E6324BDCC5A00332B8F /* bg */ = {isa = PBXFileReference; lastKnownFileType = text.plist.strings; name = bg; path = bg.lproj/InfoPlist.strings; sourceTree = "<group>"; };
		EEDD6DF524A4885200BC30D0 /* tr */ = {isa = PBXFileReference; lastKnownFileType = text.html; name = tr; path = tr.lproj/usage.html; sourceTree = "<group>"; };
		EEDD6DF624A4885200BC30D0 /* tr */ = {isa = PBXFileReference; lastKnownFileType = text.html; name = tr; path = "tr.lproj/privacy-policy.html"; sourceTree = "<group>"; };
		EEDD6DF724A4885D00BC30D0 /* tr */ = {isa = PBXFileReference; lastKnownFileType = text.plist.strings; name = tr; path = tr.lproj/LaunchScreen.strings; sourceTree = "<group>"; };
		EEDD6DF824A4889D00BC30D0 /* tr */ = {isa = PBXFileReference; lastKnownFileType = text.plist.strings; name = tr; path = tr.lproj/InfoPlist.strings; sourceTree = "<group>"; };
		EEDD6DF924A488A500BC30D0 /* tr */ = {isa = PBXFileReference; lastKnownFileType = text.plist.strings; name = tr; path = tr.lproj/Localizable.strings; sourceTree = "<group>"; };
		EEDD6DFA24A488AD00BC30D0 /* tr */ = {isa = PBXFileReference; lastKnownFileType = text.plist.stringsdict; name = tr; path = tr.lproj/Localizable.stringsdict; sourceTree = "<group>"; };
		EEF10679246EBF8B009DFB4E /* ResetViewController.swift */ = {isa = PBXFileReference; fileEncoding = 4; lastKnownFileType = sourcecode.swift; path = ResetViewController.swift; sourceTree = "<group>"; };
		F22C6E242492082B00712A6B /* DynamicTableViewSpaceCellTests.swift */ = {isa = PBXFileReference; lastKnownFileType = sourcecode.swift; path = DynamicTableViewSpaceCellTests.swift; sourceTree = "<group>"; };
		F247572A24838AC8003E1FC5 /* DynamicTableViewControllerRowsTests.swift */ = {isa = PBXFileReference; lastKnownFileType = sourcecode.swift; path = DynamicTableViewControllerRowsTests.swift; sourceTree = "<group>"; };
		F252472E2483955B00C5556B /* DynamicTableViewControllerFake.storyboard */ = {isa = PBXFileReference; lastKnownFileType = file.storyboard; path = DynamicTableViewControllerFake.storyboard; sourceTree = "<group>"; };
		F25247302484456800C5556B /* DynamicTableViewModelTests.swift */ = {isa = PBXFileReference; fileEncoding = 4; lastKnownFileType = sourcecode.swift; lineEnding = 0; path = DynamicTableViewModelTests.swift; sourceTree = "<group>"; };
		F2DC808D248989CE00EDC40A /* DynamicTableViewControllerRegisterCellsTests.swift */ = {isa = PBXFileReference; lastKnownFileType = sourcecode.swift; path = DynamicTableViewControllerRegisterCellsTests.swift; sourceTree = "<group>"; };
		F2DC808F24898A9400EDC40A /* DynamicTableViewControllerNumberOfRowsAndSectionsTests.swift */ = {isa = PBXFileReference; fileEncoding = 4; lastKnownFileType = sourcecode.swift; lineEnding = 0; path = DynamicTableViewControllerNumberOfRowsAndSectionsTests.swift; sourceTree = "<group>"; };
		F2DC809124898B1800EDC40A /* DynamicTableViewControllerHeaderTests.swift */ = {isa = PBXFileReference; lastKnownFileType = sourcecode.swift; path = DynamicTableViewControllerHeaderTests.swift; sourceTree = "<group>"; };
		F2DC809324898CE600EDC40A /* DynamicTableViewControllerFooterTests.swift */ = {isa = PBXFileReference; lastKnownFileType = sourcecode.swift; path = DynamicTableViewControllerFooterTests.swift; sourceTree = "<group>"; };
		FEDCE0116603B6E00FAEE632 /* ExposureDetectionExecutor.swift */ = {isa = PBXFileReference; fileEncoding = 4; lastKnownFileType = sourcecode.swift; path = ExposureDetectionExecutor.swift; sourceTree = "<group>"; };
		FEDCE1600374711EC77FF572 /* RequiresAppDependencies.swift */ = {isa = PBXFileReference; fileEncoding = 4; lastKnownFileType = sourcecode.swift; path = RequiresAppDependencies.swift; sourceTree = "<group>"; };
		FEDCE1B8926528ED74CDE1B2 /* ENStateHandler+State.swift */ = {isa = PBXFileReference; fileEncoding = 4; lastKnownFileType = sourcecode.swift; path = "ENStateHandler+State.swift"; sourceTree = "<group>"; };
		FEDCE4BE82DC5BFE90575663 /* ExposureDetectionViewController+State.swift */ = {isa = PBXFileReference; fileEncoding = 4; lastKnownFileType = sourcecode.swift; path = "ExposureDetectionViewController+State.swift"; sourceTree = "<group>"; };
		FEDCE838D90CB02C55E15237 /* SceneDelegate+State.swift */ = {isa = PBXFileReference; fileEncoding = 4; lastKnownFileType = sourcecode.swift; path = "SceneDelegate+State.swift"; sourceTree = "<group>"; };
		FEDCEC452596E54A041BBCE9 /* HomeInteractor+State.swift */ = {isa = PBXFileReference; fileEncoding = 4; lastKnownFileType = sourcecode.swift; path = "HomeInteractor+State.swift"; sourceTree = "<group>"; };
/* End PBXFileReference section */

/* Begin PBXFrameworksBuildPhase section */
		85D759382457048F008175F0 /* Frameworks */ = {
			isa = PBXFrameworksBuildPhase;
			buildActionMask = 2147483647;
			files = (
				015E8C0824C997D200C0A4B3 /* CWASQLite.framework in Frameworks */,
				B1B5A76024924B3D0029D5D7 /* FMDB in Frameworks */,
				858F6F6E245A103C009FFD33 /* ExposureNotification.framework in Frameworks */,
				B1EDFD88248E741B00E7EAFF /* SwiftProtobuf in Frameworks */,
				B1EDFD89248E741B00E7EAFF /* ZIPFoundation in Frameworks */,
			);
			runOnlyForDeploymentPostprocessing = 0;
		};
		85D7595124570491008175F0 /* Frameworks */ = {
			isa = PBXFrameworksBuildPhase;
			buildActionMask = 2147483647;
			files = (
			);
			runOnlyForDeploymentPostprocessing = 0;
		};
		85D7595C24570491008175F0 /* Frameworks */ = {
			isa = PBXFrameworksBuildPhase;
			buildActionMask = 2147483647;
			files = (
			);
			runOnlyForDeploymentPostprocessing = 0;
		};
		B1FF6B672497D0B40041CF02 /* Frameworks */ = {
			isa = PBXFrameworksBuildPhase;
			buildActionMask = 2147483647;
			files = (
			);
			runOnlyForDeploymentPostprocessing = 0;
		};
/* End PBXFrameworksBuildPhase section */

/* Begin PBXGroup section */
		0123D5962501381900A91838 /* __test__ */ = {
			isa = PBXGroup;
			children = (
				0123D5972501383100A91838 /* ExposureSubmissionErrorTests.swift */,
			);
			path = __test__;
			sourceTree = "<group>";
		};
		01A1B440252DE53800841B63 /* QRScanner */ = {
			isa = PBXGroup;
			children = (
				01A1B441252DE54600841B63 /* ExposureSubmissionQRScannerViewModelTests.swift */,
			);
			path = QRScanner;
			sourceTree = "<group>";
		};
		01B7232524F8128B0064C0EB /* OptionGroup */ = {
			isa = PBXGroup;
			children = (
				01C2D43F2501243400FB23BF /* __tests__ */,
				01B7232624F812BC0064C0EB /* OptionGroupView.swift */,
				01B7232E24FE4F080064C0EB /* OptionGroupViewModel.swift */,
				01B7232824F812DF0064C0EB /* OptionView.swift */,
				01B7232A24F815B00064C0EB /* MultipleChoiceOptionView.swift */,
				01B7232C24F8E0260064C0EB /* MultipleChoiceChoiceView.swift */,
				01D69492250272E500B45BEA /* DatePickerOption */,
			);
			path = OptionGroup;
			sourceTree = "<group>";
		};
		01C2D43F2501243400FB23BF /* __tests__ */ = {
			isa = PBXGroup;
			children = (
				01C2D440250124E600FB23BF /* OptionGroupViewModelTests.swift */,
			);
			path = __tests__;
			sourceTree = "<group>";
		};
		01C6AC2D252B23FC0052814D /* QRScanner */ = {
			isa = PBXGroup;
			children = (
				71FE1C74247AC2B500851FEB /* ExposureSubmissionQRScannerViewController.swift */,
				01C6AC20252B21DF0052814D /* ExposureSubmissionQRScannerViewController.xib */,
				01C6AC0D252B1E980052814D /* ExposureSubmissionQRScannerViewModel.swift */,
				01C6AC25252B23D70052814D /* ExposureSubmissionQRScannerFocusView.swift */,
				01C6AC31252B29C00052814D /* QRScannerError.swift */,
				01A1B449252DFD7700841B63 /* MetadataObject.swift */,
			);
			path = QRScanner;
			sourceTree = "<group>";
		};
		01D16C5C24ED6981007DB387 /* __tests__ */ = {
			isa = PBXGroup;
			children = (
				01D16C5D24ED69CA007DB387 /* BackgroundAppRefreshViewModelTests.swift */,
				01D16C5F24ED6D9A007DB387 /* MockBackgroundRefreshStatusProvider.swift */,
				01D16C6124ED6DB3007DB387 /* MockLowPowerModeStatusProvider.swift */,
			);
			path = __tests__;
			sourceTree = "<group>";
		};
		01D69492250272E500B45BEA /* DatePickerOption */ = {
			isa = PBXGroup;
			children = (
				01D694932502730700B45BEA /* __tests__ */,
				01C7665D25024A09002C9A5C /* DatePickerOptionView.swift */,
				01D6948A25026EC000B45BEA /* DatePickerOptionViewModel.swift */,
				01D6948C2502717F00B45BEA /* DatePickerDayView.swift */,
				01D69490250272CE00B45BEA /* DatePickerDayViewModel.swift */,
				01D6948E2502729000B45BEA /* DatePickerDay.swift */,
			);
			path = DatePickerOption;
			sourceTree = "<group>";
		};
		01D694932502730700B45BEA /* __tests__ */ = {
			isa = PBXGroup;
			children = (
				01A97DD02506767E00C07C37 /* DatePickerOptionViewModelTests.swift */,
				01A97DD22506769F00C07C37 /* DatePickerDayViewModelTests.swift */,
			);
			path = __tests__;
			sourceTree = "<group>";
		};
		13091950247972CF0066E329 /* PrivacyProtectionViewController */ = {
			isa = PBXGroup;
			children = (
				1309194E247972C40066E329 /* PrivacyProtectionViewController.swift */,
			);
			path = PrivacyProtectionViewController;
			sourceTree = "<group>";
		};
		130CB19A246D92F800ADE602 /* Onboarding */ = {
			isa = PBXGroup;
			children = (
				130CB19B246D92F800ADE602 /* ENAUITestsOnboarding.swift */,
			);
			path = Onboarding;
			sourceTree = "<group>";
		};
		134F0DB8247578FF00D88934 /* Home */ = {
			isa = PBXGroup;
			children = (
				134F0DB9247578FF00D88934 /* ENAUITestsHome.swift */,
			);
			path = Home;
			sourceTree = "<group>";
		};
		138910C3247A907500D739F6 /* Task Scheduling */ = {
			isa = PBXGroup;
			children = (
				138910C4247A909000D739F6 /* ENATaskScheduler.swift */,
			);
			path = "Task Scheduling";
			sourceTree = "<group>";
		};
		13E5046A248E3CE60086641C /* AppInformation */ = {
			isa = PBXGroup;
			children = (
				13E50468248E3CD20086641C /* ENAUITestsAppInformation.swift */,
			);
			path = AppInformation;
			sourceTree = "<group>";
		};
		2F3D95352518BCBA002B2C81 /* EUSettings */ = {
			isa = PBXGroup;
			children = (
				2FD473BD251E0E7F000DCA40 /* __tests__ */,
				2F3D95362518BCD1002B2C81 /* EUSettingsViewController.swift */,
				2F3D953B2518BCE9002B2C81 /* EUSettingsViewModel.swift */,
			);
			path = EUSettings;
			sourceTree = "<group>";
		};
		2FA9E39124D2F2620030561C /* Exposure Submission */ = {
			isa = PBXGroup;
			children = (
				0123D5962501381900A91838 /* __test__ */,
				CD99A3A8245C272400BF12AF /* ExposureSubmissionService.swift */,
				A3EE6E59249BB7AF00C64B61 /* ExposureSubmissionServiceFactory.swift */,
				2FA9E39224D2F2920030561C /* ExposureSubmission+TestResult.swift */,
				2FA9E39424D2F2B00030561C /* ExposureSubmission+DeviceRegistrationKey.swift */,
				2FA9E39624D2F3C60030561C /* ExposureSubmissionError.swift */,
				2FA9E39824D2F4350030561C /* ExposureSubmission+ErrorParsing.swift */,
				2FA9E39A24D2F4A10030561C /* ExposureSubmissionService+Protocol.swift */,
			);
			path = "Exposure Submission";
			sourceTree = "<group>";
		};
		2FC0357524B8755500E234AC /* __tests__ */ = {
			isa = PBXGroup;
			children = (
			);
			path = __tests__;
			sourceTree = "<group>";
		};
		2FC951FA24DC2366008D39F4 /* Cells */ = {
			isa = PBXGroup;
			children = (
				2FC951FD24DC23B9008D39F4 /* DMConfigurationCell.swift */,
			);
			path = Cells;
			sourceTree = "<group>";
		};
		2FD473BD251E0E7F000DCA40 /* __tests__ */ = {
			isa = PBXGroup;
			children = (
				2FD473BE251E0ECE000DCA40 /* EUSettingsViewControllerTests.swift */,
			);
			path = __tests__;
			sourceTree = "<group>";
		};
		35075C002526367700DE92F7 /* TestPlans */ = {
			isa = PBXGroup;
			children = (
				35075C092526378D00DE92F7 /* AllTests.xctestplan */,
				35075C0E252637C300DE92F7 /* SmokeTests.xctestplan */,
				3523CA31252DC617002E6DEC /* Screenshots.xctestplan */,
			);
			name = TestPlans;
			sourceTree = "<group>";
		};
		50BD2E6724FE26F300932566 /* __test__ */ = {
			isa = PBXGroup;
			children = (
				50BD2E6F24FE26F300932566 /* AppInformationImprintTest.swift */,
				50DC527A24FEB5CA00F6D8EB /* AppInformationModelTest.swift */,
			);
			name = __test__;
			sourceTree = "<group>";
		};
		5107E3D72459B2D60042FC9B /* Frameworks */ = {
			isa = PBXGroup;
			children = (
				858F6F6D245A103C009FFD33 /* ExposureNotification.framework */,
			);
			name = Frameworks;
			sourceTree = "<group>";
		};
		514C0A12247C15F000F235F6 /* HomeRiskCellConfigurators */ = {
			isa = PBXGroup;
			children = (
				A32CA72D24B6F28700B1A994 /* __tests__ */,
				51CE1BBE2460B222002CF42A /* HomeRiskCellConfigurator.swift */,
				51486D9E2484FC0200FCE216 /* HomeRiskLevelCellConfigurator.swift */,
				514C0A10247C15EC00F235F6 /* HomeUnknownRiskCellConfigurator.swift */,
				51F1255C24BDD75300126C86 /* HomeUnknown48hRiskCellConfigurator.swift */,
				514C0A13247C163800F235F6 /* HomeLowRiskCellConfigurator.swift */,
				514C0A15247C164700F235F6 /* HomeHighRiskCellConfigurator.swift */,
				514C0A19247C16D600F235F6 /* HomeInactiveRiskCellConfigurator.swift */,
				515BBDEA2484F8E500CDB674 /* HomeThankYouRiskCellConfigurator.swift */,
				51C779112486E549004582F8 /* HomeFindingPositiveRiskCellConfigurator.swift */,
			);
			path = HomeRiskCellConfigurators;
			sourceTree = "<group>";
		};
		514E81312461946E00636861 /* ExposureDetection */ = {
			isa = PBXGroup;
			children = (
				A36FACC224C5E9FC00DED947 /* __tests__ */,
				71FD8861246EB27F00E804D0 /* ExposureDetectionViewController.swift */,
				B1D6B001247DA0320079DDD3 /* ExposureDetectionViewControllerDelegate.swift */,
				714CD8662472885900F56450 /* ExposureDetectionViewController+DynamicTableViewModel.swift */,
			);
			path = ExposureDetection;
			sourceTree = "<group>";
		};
		514E81322461B97700636861 /* Exposure */ = {
			isa = PBXGroup;
			children = (
				B15382DD2482707A0010F007 /* __tests__ */,
				514E81332461B97700636861 /* ExposureManager.swift */,
				CD678F6A246C43E200B6A0F8 /* MockExposureManager.swift */,
				518A69FA24687D5800444E66 /* RiskLevel.swift */,
				A16714BA248D18D20031B111 /* SummaryMetadata.swift */,
				354E305824EFF26E00526C9F /* Country.swift */,
				941ADDB12518C3FB00E421D9 /* ENSettingEuTracingViewModel.swift */,
			);
			path = Exposure;
			sourceTree = "<group>";
		};
		514EE991246D4A1600DE4884 /* Risk Items */ = {
			isa = PBXGroup;
			children = (
				514C0A0724772F5E00F235F6 /* RiskItemView.swift */,
				51B5B415246DF13D00DC5D3E /* RiskImageItemView.swift */,
				51B5B413246DF07300DC5D3E /* RiskImageItemView.xib */,
				51FE277E247535E300BB8144 /* RiskLoadingItemView.swift */,
				51FE277C247535C400BB8144 /* RiskLoadingItemView.xib */,
				514C0A0C247AFB0200F235F6 /* RiskTextItemView.swift */,
				514C0A0A247AF9F700F235F6 /* RiskTextItemView.xib */,
				51C7790D24867F22004582F8 /* RiskListItemView.swift */,
				51C7790B24867F16004582F8 /* RiskListItemView.xib */,
			);
			path = "Risk Items";
			sourceTree = "<group>";
		};
		514EE996246D4BDD00DE4884 /* UICollectionView */ = {
			isa = PBXGroup;
			children = (
				51CE1B49246016B0002CF42A /* UICollectionViewCell+Identifier.swift */,
				51CE1B4B246016D1002CF42A /* UICollectionReusableView+Identifier.swift */,
				51CE1BB42460AC82002CF42A /* UICollectionView+Dequeue.swift */,
			);
			path = UICollectionView;
			sourceTree = "<group>";
		};
		514EE997246D4BEB00DE4884 /* UITableView */ = {
			isa = PBXGroup;
			children = (
				710ABB24247514BD00948792 /* UIViewController+Segue.swift */,
				710ABB1E2475115500948792 /* UITableViewController+Enum.swift */,
				514EE998246D4C2E00DE4884 /* UITableViewCell+Identifier.swift */,
				514EE99A246D4C4C00DE4884 /* UITableView+Dequeue.swift */,
			);
			path = UITableView;
			sourceTree = "<group>";
		};
		515BBDE92484F77300CDB674 /* HomeRiskViewConfigurators */ = {
			isa = PBXGroup;
			children = (
				514C0A0524772F3400F235F6 /* HomeRiskViewConfigurator.swift */,
				514EE99F246D4DF800DE4884 /* HomeRiskImageItemViewConfigurator.swift */,
				514C0A0E247AFEC500F235F6 /* HomeRiskTextItemViewConfigurator.swift */,
				51C7790F248684F5004582F8 /* HomeRiskListItemViewConfigurator.swift */,
				51FE277A2475340300BB8144 /* HomeRiskLoadingItemViewConfigurator.swift */,
			);
			path = HomeRiskViewConfigurators;
			sourceTree = "<group>";
		};
		516E430324B89AF60008CC30 /* __tests__ */ = {
			isa = PBXGroup;
			children = (
				516E430124B89AED0008CC30 /* CoordinatorTests.swift */,
			);
			path = __tests__;
			sourceTree = "<group>";
		};
		518A6A1C246A9F6600444E66 /* HomeRiskCellConfigurator */ = {
			isa = PBXGroup;
			children = (
				515BBDE92484F77300CDB674 /* HomeRiskViewConfigurators */,
				514C0A12247C15F000F235F6 /* HomeRiskCellConfigurators */,
			);
			path = HomeRiskCellConfigurator;
			sourceTree = "<group>";
		};
		51B5B419246E058100DC5D3E /* Risk */ = {
			isa = PBXGroup;
			children = (
				51CE1B7A246078B6002CF42A /* RiskLevelCollectionViewCell.swift */,
				51CE1B79246078B6002CF42A /* RiskLevelCollectionViewCell.xib */,
				51486DA02485101500FCE216 /* RiskInactiveCollectionViewCell.swift */,
				51486DA12485101500FCE216 /* RiskInactiveCollectionViewCell.xib */,
				51486DA42485237200FCE216 /* RiskThankYouCollectionViewCell.swift */,
				51486DA52485237200FCE216 /* RiskThankYouCollectionViewCell.xib */,
				51C779152486E5BA004582F8 /* RiskFindingPositiveCollectionViewCell.swift */,
				51C779132486E5AB004582F8 /* RiskFindingPositiveCollectionViewCell.xib */,
				514EE991246D4A1600DE4884 /* Risk Items */,
			);
			path = Risk;
			sourceTree = "<group>";
		};
		51B5B41A246E059700DC5D3E /* Common */ = {
			isa = PBXGroup;
			children = (
				713EA26024798AD100AB7EE8 /* InsetTableViewCell.swift */,
				71F54190248BF677006DB793 /* HtmlTextView.swift */,
			);
			path = Common;
			sourceTree = "<group>";
		};
		51CE1B74246078B6002CF42A /* Home Screen */ = {
			isa = PBXGroup;
			children = (
				51CE1B75246078B6002CF42A /* Cells */,
				51CE1B83246078B6002CF42A /* Decorations */,
			);
			path = "Home Screen";
			sourceTree = "<group>";
		};
		51CE1B75246078B6002CF42A /* Cells */ = {
			isa = PBXGroup;
			children = (
				51B5B419246E058100DC5D3E /* Risk */,
				A328424C248B91E0006B1F09 /* HomeTestResultLoadingCell.swift */,
				A328424B248B91E0006B1F09 /* HomeTestResultLoadingCell.xib */,
				710224E9248FA67F000C5DEF /* HomeTestResultCollectionViewCell.swift */,
				2F78574F248506BD00323A9C /* HomeTestResultCollectionViewCell.xib */,
				51B5B41B246EC8B800DC5D3E /* HomeCardCollectionViewCell.swift */,
				51CE1B78246078B6002CF42A /* ActivateCollectionViewCell.swift */,
				51CE1B76246078B6002CF42A /* ActivateCollectionViewCell.xib */,
				51CE1B7C246078B6002CF42A /* InfoCollectionViewCell.swift */,
				51CE1B7B246078B6002CF42A /* InfoCollectionViewCell.xib */,
			);
			path = Cells;
			sourceTree = "<group>";
		};
		51CE1B83246078B6002CF42A /* Decorations */ = {
			isa = PBXGroup;
			children = (
				51CE1B84246078B6002CF42A /* SectionSystemBackgroundDecorationView.swift */,
			);
			path = Decorations;
			sourceTree = "<group>";
		};
		51CE1BB82460AE69002CF42A /* Home */ = {
			isa = PBXGroup;
			children = (
				51CE1BB92460AFD8002CF42A /* HomeActivateCellConfigurator.swift */,
				518A6A1C246A9F6600444E66 /* HomeRiskCellConfigurator */,
				51CE1BC22460B28D002CF42A /* HomeInfoCellConfigurator.swift */,
				13BAE9B02472FB1E00CEE58A /* CellConfiguratorIndexPosition.swift */,
				A328424F248B9269006B1F09 /* HomeTestResultLoadingCellConfigurator.swift */,
				710224EB248FC150000C5DEF /* HomeTestResultCellConfigurator.swift */,
			);
			path = Home;
			sourceTree = "<group>";
		};
		51CE1BBB2460B1BA002CF42A /* Protocols */ = {
			isa = PBXGroup;
			children = (
				B18CADAD24782FA4006F53F0 /* ExposureStateUpdating.swift */,
				51CE1BBC2460B1CB002CF42A /* CollectionViewCellConfigurator.swift */,
				514EE99C246D4CFB00DE4884 /* TableViewCellConfigurator.swift */,
				A36D07B82486D61C00E46F96 /* HomeCardCellButtonDelegate.swift */,
				FEDCE1600374711EC77FF572 /* RequiresAppDependencies.swift */,
			);
			path = Protocols;
			sourceTree = "<group>";
		};
		51D420AF2458308400AD70CA /* Onboarding */ = {
			isa = PBXGroup;
			children = (
				AB7420AA251B678E006666AC /* DeltaOnboarding */,
				AB1885CF25238D9B00D39BBE /* __tests__ */,
				51C737BC245B349700286105 /* OnboardingInfoViewController.swift */,
				A17366542484978A006BE209 /* OnboardingInfoViewControllerUtils.swift */,
				137846482488027500A50AB8 /* OnboardingInfoViewController+Extension.swift */,
			);
			path = Onboarding;
			sourceTree = "<group>";
		};
		51D420B224583AA400AD70CA /* Workers */ = {
			isa = PBXGroup;
			children = (
				B1221BDD2492E78100E6C4E4 /* Keychain */,
				B19FD70E2491A04800A9D56A /* Update Checker */,
				B184A381248FFCC3007180F6 /* Store */,
				A1C2B2DA24834934004A3BD5 /* __tests__ */,
				AB1886C3252DE1AE00D39BBE /* Logging.swift */,
				B120C7C524AFDAB900F68FF1 /* ActiveTracing.swift */,
				A3FF84EB247BFAF00053E947 /* Hasher.swift */,
				0D5611B3247F852C00B5B094 /* SQLiteKeyValueStore.swift */,
				016146902487A43E00660992 /* LinkHelper.swift */,
				A128F058248B459F00EC7F6C /* PublicKeyStore.swift */,
			);
			path = Workers;
			sourceTree = "<group>";
		};
		51D420B524583B5100AD70CA /* Extensions */ = {
			isa = PBXGroup;
			children = (
				71176E2C24891BCF004B0C9F /* __tests__ */,
				514EE996246D4BDD00DE4884 /* UICollectionView */,
				514EE997246D4BEB00DE4884 /* UITableView */,
				AB1886D0252DE51E00D39BBE /* Bundle+Identifier.swift */,
				A16714AE248CA1B70031B111 /* Bundle+ReadPlist.swift */,
				AB6289CE251BA01400CF61D2 /* Bundle+Version.swift */,
				01DB708425068167008F7244 /* Calendar+GregorianLocale.swift */,
				51895EDB245E16CD0085DA38 /* ENAColor.swift */,
				710021DB248E44A6001F0B63 /* ENAFont.swift */,
				A1BABD0A24A57BA0000ED515 /* ENTemporaryExposureKey+Processing.swift */,
				2FC0357024B5B70700E234AC /* Error+FAQUrl.swift */,
				B1C7EE4324938E9E00F1F284 /* ExposureDetection_DidEndPrematurelyReason+ErrorHandling.swift */,
				2F96739A24AB70FA008E3147 /* ExposureSubmissionParsable.swift */,
				51D420D324586DCA00AD70CA /* NotificationName.swift */,
				2FF1D62D2487850200381FFB /* NSMutableAttributedString+Generation.swift */,
				51D420B624583B7200AD70CA /* NSObject+Identifier.swift */,
				AB6289D3251BA4EC00CF61D2 /* String+Compare.swift */,
				01C6ABF32527273D0052814D /* String+Insertion.swift */,
				B111EE2B2465D9F7001AEBB4 /* String+Localization.swift */,
				2FA968CD24D8560B008EE367 /* String+Random.swift */,
				B14D0CDA246E968C00D5BEBC /* String+Today.swift */,
				B1D6B003247DA4920079DDD3 /* UIApplication+CoronaWarn.swift */,
				71CC3EA2246D6C4000217F2C /* UIFont+DynamicType.swift */,
				01C6AC39252B2A500052814D /* UIImage+Color.swift */,
				2F3218CF248063E300A7AC0A /* UIView+Convenience.swift */,
				EB858D1F24E700D10048A0AA /* UIView+Screenshot.swift */,
				85142500245DA0B3009D2791 /* UIViewController+Alert.swift */,
				51D420B824583B8300AD70CA /* UIViewController+AppStoryboard.swift */,
				2F26CE2D248B9C4F00BE30EE /* UIViewController+BackButton.swift */,
				13722043247AEEAD00152764 /* UNNotificationCenter+Extension.swift */,
				EB87353F253704D100325C6C /* UNUserNotificationCenter+DeadManSwitch.swift */,
				B1EDFD8C248E74D000E7EAFF /* URL+StaticString.swift */,
				B153096924706F1000A4A1BD /* URLSession+Default.swift */,
				B153096B24706F2400A4A1BD /* URLSessionConfiguration+Default.swift */,
			);
			path = Extensions;
			sourceTree = "<group>";
		};
		51D420C124583D3100AD70CA /* Home */ = {
			isa = PBXGroup;
			children = (
				2FC0357524B8755500E234AC /* __tests__ */,
				51CE1B2E245F5CFC002CF42A /* HomeViewController.swift */,
				5111E7622460BB1500ED6498 /* HomeInteractor.swift */,
				51CE1B5424604DD2002CF42A /* HomeLayout.swift */,
				B1BFE27124BDE1D500C1181D /* HomeViewController+HowRiskDetectionWorks.swift */,
			);
			path = Home;
			sourceTree = "<group>";
		};
		51D420C224583D7B00AD70CA /* Settings */ = {
			isa = PBXGroup;
			children = (
				EB41DC0624E53D3F0029C6F7 /* BackgroundAppRefresh */,
				CDD87C6024766163007CE6CA /* Cells */,
				51D420C324583E3300AD70CA /* SettingsViewController.swift */,
				EEF10679246EBF8B009DFB4E /* ResetViewController.swift */,
				CD2EC328247D82EE00C6B3F9 /* NotificationSettingsViewController.swift */,
			);
			path = Settings;
			sourceTree = "<group>";
		};
		51D420D524598AC200AD70CA /* Source */ = {
			isa = PBXGroup;
			children = (
				353412CB2525EE4A0086D15C /* Globals.swift */,
				AB1FCBCA2521FC21005930BA /* ServerEnvironment */,
				B111EDEC2465B1F4001AEBB4 /* Client */,
				CD99A3C82461A44B00BF12AF /* View Helpers */,
				51CE1BBB2460B1BA002CF42A /* Protocols */,
				8595BF5D246032C40056EA27 /* Views */,
				B1569DD5245D6C790079FCD7 /* Developer Menu */,
				51EE9A6A245C0F7900F2544F /* Models */,
				85D759802459A82D008175F0 /* Services */,
				85D759712457059A008175F0 /* Scenes */,
				51D420B224583AA400AD70CA /* Workers */,
				51D420B524583B5100AD70CA /* Extensions */,
				85D7593E2457048F008175F0 /* AppDelegate.swift */,
				A3552CC524DD6E78008C91BE /* AppDelegate+ENATaskExecutionDelegate.swift */,
				A3552CC324DD6E16008C91BE /* AppDelegate+PlausibleDeniability.swift */,
				85D759402457048F008175F0 /* SceneDelegate.swift */,
				CDA262F724AB808800612E15 /* Coordinator.swift */,
				516E430324B89AF60008CC30 /* __tests__ */,
			);
			path = Source;
			sourceTree = "<group>";
		};
		51EE9A6A245C0F7900F2544F /* Models */ = {
			isa = PBXGroup;
			children = (
				B1AC51D424CED8740087C35B /* __tests__ */,
				138910C3247A907500D739F6 /* Task Scheduling */,
				CD8638512477EBAA00A5A07C /* Settings */,
				B1125458246F2C2100AB5036 /* Converting Keys */,
				514E81322461B97700636861 /* Exposure */,
				51CE1BB82460AE69002CF42A /* Home */,
				51EE9A6C245C0FB500F2544F /* Onboarding */,
				B18E852E248C29D400CF4FB8 /* DetectionMode.swift */,
				FEDCE21C117BF675C80F5989 /* States */,
				B10EC1F724ED1F8700ED0E48 /* CancellationToken.swift */,
				0144BDE0250924CC00B0857C /* SymptomsOnset.swift */,
			);
			path = Models;
			sourceTree = "<group>";
		};
		51EE9A6C245C0FB500F2544F /* Onboarding */ = {
			isa = PBXGroup;
			children = (
				51C737BE245B3B5D00286105 /* OnboardingInfo.swift */,
			);
			path = Onboarding;
			sourceTree = "<group>";
		};
		71176E2C24891BCF004B0C9F /* __tests__ */ = {
			isa = PBXGroup;
			children = (
				71176E2D24891C02004B0C9F /* ENAColorTests.swift */,
				A1BABD0C24A57BAC000ED515 /* ENTemporaryExposureKey+ProcessingTests.swift */,
				B1C7EE4524938EB700F1F284 /* ExposureDetection_DidEndPrematurelyReason+ErrorHandlingTests.swift */,
				B163D11424993F64001A322C /* UIFont+DynamicTypeTests.swift */,
				A1E4195E249824340016E52A /* String+TodayTests.swift */,
				2FC0356E24B342FA00E234AC /* UIViewcontroller+AlertTest.swift */,
			);
			path = __tests__;
			sourceTree = "<group>";
		};
		71176E30248957B1004B0C9F /* App */ = {
			isa = PBXGroup;
			children = (
				71176E31248957C3004B0C9F /* AppNavigationController.swift */,
			);
			path = App;
			sourceTree = "<group>";
		};
		7143D07424990A3100608DDE /* NavigationControllerWithFooter */ = {
			isa = PBXGroup;
			children = (
				71D3C1992494EFAC00DBABA8 /* ENANavigationControllerWithFooter.swift */,
				71EF33D82497F3E8007B7E1B /* ENANavigationControllerWithFooterChild.swift */,
				71EF33DA2497F419007B7E1B /* ENANavigationFooterItem.swift */,
				71C0BEDC2498DD07009A17A0 /* ENANavigationFooterView.swift */,
			);
			path = NavigationControllerWithFooter;
			sourceTree = "<group>";
		};
		71B804502485272200D53506 /* RiskLegend */ = {
			isa = PBXGroup;
			children = (
				71B804532485273C00D53506 /* RiskLegendDotBodyCell.swift */,
			);
			path = RiskLegend;
			sourceTree = "<group>";
		};
		71F76D0E24767AF100515A01 /* DynamicTableViewController */ = {
			isa = PBXGroup;
			children = (
				F247572E2483934B003E1FC5 /* __tests__ */,
				71F76D0F24767B2500515A01 /* Views */,
				710ABB26247533FA00948792 /* DynamicTableViewController.swift */,
				710ABB282475353900948792 /* DynamicTableViewModel.swift */,
				71330E40248109F600EB10F6 /* DynamicTableViewSection.swift */,
				71330E4424810A0500EB10F6 /* DynamicTableViewHeader.swift */,
				71330E4624810A0C00EB10F6 /* DynamicTableViewFooter.swift */,
				71330E42248109FD00EB10F6 /* DynamicTableViewCell.swift */,
				A1C683FB24AEC9EE00B90D12 /* DynamicTableViewTextCell.swift */,
				71330E4824810A5A00EB10F6 /* DynamicTableViewAction.swift */,
			);
			path = DynamicTableViewController;
			sourceTree = "<group>";
		};
		71F76D0F24767B2500515A01 /* Views */ = {
			isa = PBXGroup;
			children = (
				71FE1C68247A8FE100851FEB /* DynamicTableViewHeaderFooterView.swift */,
				71FE1C70247AA7B700851FEB /* DynamicTableViewHeaderImageView.swift */,
				714194E9247A65C60072A090 /* DynamicTableViewHeaderSeparatorView.swift */,
				710ABB22247513E300948792 /* DynamicTypeTableViewCell.swift */,
				71FE1C8A247AC79D00851FEB /* DynamicTableViewIconCell.swift */,
				71FE1C8B247AC79D00851FEB /* DynamicTableViewIconCell.xib */,
				EB3BCA85250799E7003F27C7 /* DynamicTableViewBulletPointCell.swift */,
				71B8044E248526B600D53506 /* DynamicTableViewSpaceCell.swift */,
				2FF1D62F24880FCF00381FFB /* DynamicTableViewRoundedCell.swift */,
				717D21E8248C022E00D9717E /* DynamicTableViewHtmlCell.swift */,
				A1C683F924AEC57400B90D12 /* DynamicTableViewTextViewCell.swift */,
				01B7232324F812500064C0EB /* DynamicTableViewOptionGroupCell.swift */,
			);
			path = Views;
			sourceTree = "<group>";
		};
		71FE1C83247AC33D00851FEB /* ExposureSubmission */ = {
			isa = PBXGroup;
			children = (
				71FE1C84247AC33D00851FEB /* ExposureSubmissionTestResultHeaderView.swift */,
				711EFCC824935C79005FEF21 /* ExposureSubmissionTestResultHeaderView.xib */,
				710021DF248EAF9A001F0B63 /* ExposureSubmissionImageCardCell.swift */,
				710021DD248EAF16001F0B63 /* ExposureSubmissionImageCardCell.xib */,
				710224F32490E7A3000C5DEF /* ExposureSubmissionStepCell.swift */,
				710224ED2490E2FC000C5DEF /* ExposureSubmissionStepCell.xib */,
			);
			path = ExposureSubmission;
			sourceTree = "<group>";
		};
		853D987824694A1E00490DBA /* BaseElements */ = {
			isa = PBXGroup;
			children = (
				853D987924694A8700490DBA /* ENAButton.swift */,
				8595BF5E246032D90056EA27 /* ENASwitch.swift */,
				71FE1C81247AC30300851FEB /* ENATanInput.swift */,
				71B804462484CC0800D53506 /* ENALabel.swift */,
				711EFCC62492EE31005FEF21 /* ENAFooterView.swift */,
			);
			path = BaseElements;
			sourceTree = "<group>";
		};
		858F6F71245AEC05009FFD33 /* ENSetting */ = {
			isa = PBXGroup;
			children = (
				2F3D95352518BCBA002B2C81 /* EUSettings */,
				EE22DB80247FB409001B0A71 /* ENSettingModel.swift */,
				EE22DB7F247FB409001B0A71 /* ENStateHandler.swift */,
				853D98842469DC8100490DBA /* ExposureNotificationSettingViewController.swift */,
			);
			path = ENSetting;
			sourceTree = "<group>";
		};
		8595BF5D246032C40056EA27 /* Views */ = {
			isa = PBXGroup;
			children = (
				B10F9B88249961B500C418F4 /* __tests__ */,
				EE22DB83247FB43A001B0A71 /* ENSetting */,
				51B5B41A246E059700DC5D3E /* Common */,
				853D987824694A1E00490DBA /* BaseElements */,
				EEF790092466ED410065EBD5 /* ExposureDetection */,
				71FE1C83247AC33D00851FEB /* ExposureSubmission */,
				51CE1B74246078B6002CF42A /* Home Screen */,
				71B804502485272200D53506 /* RiskLegend */,
				71CC3EA0246D6BBF00217F2C /* DynamicTypeLabel.swift */,
				713EA25A247818B000AB7EE8 /* DynamicTypeButton.swift */,
				85E33443247EB357006E74EC /* CircularProgressView.swift */,
				71CAB9D3248AB33500F516A5 /* DynamicTypeSymbolImageView.swift */,
			);
			path = Views;
			sourceTree = "<group>";
		};
		85D759322457048F008175F0 = {
			isa = PBXGroup;
			children = (
				71B8044424828A6C00D53506 /* .swiftformat */,
				71AFBD922464251000F91006 /* .swiftlint.yml */,
				85D7593D2457048F008175F0 /* ENA */,
				85D7595724570491008175F0 /* ENATests */,
				85D7596224570491008175F0 /* ENAUITests */,
				35075C002526367700DE92F7 /* TestPlans */,
				B1FF6B6B2497D0B40041CF02 /* CWASQLite */,
				85D7593C2457048F008175F0 /* Products */,
				5107E3D72459B2D60042FC9B /* Frameworks */,
				0DFCC2692484D7A700E2811D /* ENA-Bridging-Header.h */,
				0DFCC26F2484DC8200E2811D /* ENATests-Bridging-Header.h */,
			);
			sourceTree = "<group>";
			usesTabs = 1;
		};
		85D7593C2457048F008175F0 /* Products */ = {
			isa = PBXGroup;
			children = (
				85D7593B2457048F008175F0 /* ENA.app */,
				85D7595424570491008175F0 /* ENATests.xctest */,
				85D7595F24570491008175F0 /* ENAUITests.xctest */,
				B1FF6B6A2497D0B40041CF02 /* CWASQLite.framework */,
			);
			name = Products;
			sourceTree = "<group>";
		};
		85D7593D2457048F008175F0 /* ENA */ = {
			isa = PBXGroup;
			children = (
				B102BDC12460405F00CD55A2 /* Backend */,
				51D420D524598AC200AD70CA /* Source */,
				85D7597424570615008175F0 /* Resources */,
			);
			path = ENA;
			sourceTree = "<group>";
		};
		85D7595724570491008175F0 /* ENATests */ = {
			isa = PBXGroup;
			children = (
				B18C411A246DB2F000B8D8CB /* Helper */,
				85D7595A24570491008175F0 /* Info.plist */,
			);
			path = ENATests;
			sourceTree = "<group>";
		};
		85D7596224570491008175F0 /* ENAUITests */ = {
			isa = PBXGroup;
			children = (
				134F0DBA247578FF00D88934 /* ENAUITests-Extensions.swift */,
				130CB19A246D92F800ADE602 /* Onboarding */,
				134F0DB8247578FF00D88934 /* Home */,
				13E5046A248E3CE60086641C /* AppInformation */,
				EB11B02824EE7C7D00143A95 /* Settings */,
				85D7596324570491008175F0 /* ENAUITests.swift */,
				134F0F2B2475793400D88934 /* SnapshotHelper.swift */,
				A3EE6E5B249BB97500C64B61 /* UITestingParameters.swift */,
				85D7596524570491008175F0 /* Info.plist */,
			);
			path = ENAUITests;
			sourceTree = "<group>";
		};
		85D759712457059A008175F0 /* Scenes */ = {
			isa = PBXGroup;
			children = (
				71176E30248957B1004B0C9F /* App */,
				71F76D0E24767AF100515A01 /* DynamicTableViewController */,
				7143D07424990A3100608DDE /* NavigationControllerWithFooter */,
				EE20EA0824699A3A00770683 /* RiskLegend */,
				EE85998B2462EFD4002E7AE2 /* AppInformation */,
				51D420AF2458308400AD70CA /* Onboarding */,
				51D420C124583D3100AD70CA /* Home */,
				514E81312461946E00636861 /* ExposureDetection */,
				EE278B2E245F2C58008B06F9 /* FriendsInvite */,
				CD99A398245B229F00BF12AF /* ExposureSubmission */,
				858F6F71245AEC05009FFD33 /* ENSetting */,
				51D420C224583D7B00AD70CA /* Settings */,
				13091950247972CF0066E329 /* PrivacyProtectionViewController */,
				01B7232524F8128B0064C0EB /* OptionGroup */,
			);
			path = Scenes;
			sourceTree = "<group>";
		};
		85D7597424570615008175F0 /* Resources */ = {
			isa = PBXGroup;
			children = (
				AB628A1D251CDAA700CF61D2 /* ServerEnvironment */,
				014891B224F90D0B002A6F77 /* ENA.plist */,
				011E4B002483A35A002E6412 /* ENACommunity.entitlements */,
				CD7F5C732466F6D400D3D03C /* ENATest.entitlements */,
				85790F2E245C6B72003D47E1 /* ENA.entitlements */,
				EE70C239245B09E900AC9B2F /* Localization */,
				85D7594F24570491008175F0 /* Info.plist */,
				B1221BDB2492BCEB00E6C4E4 /* Info_Debug.plist */,
				01E25C6F24A3B52F007E33F8 /* Info_Testflight.plist */,
				85D75976245706BD008175F0 /* Assets */,
				85D75975245706B0008175F0 /* Storyboards */,
			);
			path = Resources;
			sourceTree = "<group>";
		};
		85D75975245706B0008175F0 /* Storyboards */ = {
			isa = PBXGroup;
			children = (
				CD99A39C245B22EE00BF12AF /* ExposureSubmission.storyboard */,
				85D7594C24570491008175F0 /* LaunchScreen.storyboard */,
				51D420B02458397300AD70CA /* Onboarding.storyboard */,
				51D420CD245869C800AD70CA /* Home.storyboard */,
				514E812F24618E3D00636861 /* ExposureDetection.storyboard */,
				51D420CF24586AB300AD70CA /* Settings.storyboard */,
				EE278B2C245F2BBB008B06F9 /* InviteFriends.storyboard */,
				853D98822469DC5000490DBA /* ExposureNotificationSetting.storyboard */,
				EE20EA062469883900770683 /* RiskLegend.storyboard */,
			);
			path = Storyboards;
			sourceTree = "<group>";
		};
		85D75976245706BD008175F0 /* Assets */ = {
			isa = PBXGroup;
			children = (
				8539874E2467094E00D28B62 /* AppIcon.xcassets */,
				85D7594A24570491008175F0 /* Assets.xcassets */,
				71F2E57A2487AEFC00694F1A /* ena-colors.xcassets */,
			);
			path = Assets;
			sourceTree = "<group>";
		};
		85D759802459A82D008175F0 /* Services */ = {
			isa = PBXGroup;
			children = (
				B15382DC248270220010F007 /* __tests__ */,
				2FA9E39124D2F2620030561C /* Exposure Submission */,
				B1175211248A837300C3325C /* Risk */,
				B14D0CD8246E939600D5BEBC /* Exposure Transaction */,
				B1D431C9246C848E00E728AD /* DownloadedPackagesStore */,
			);
			path = Services;
			sourceTree = "<group>";
		};
		A128F04B2489ABE700EC7F6C /* __tests__ */ = {
			isa = PBXGroup;
			children = (
				A128F04C2489ABE700EC7F6C /* RiskCalculationTests.swift */,
				B1175219248ACFFC00C3325C /* SAP_RiskScoreClass+LowAndHighTests.swift */,
			);
			path = __tests__;
			sourceTree = "<group>";
		};
		A1C2B2DA24834934004A3BD5 /* __tests__ */ = {
			isa = PBXGroup;
			children = (
				A173665124844F29006BE209 /* SQLiteKeyValueStoreTests.swift */,
				B1E23B8524FE4DD3006BCDA6 /* PublicKeyProviderTests.swift */,
				B1CD333D24865E0000B06E9B /* TracingStatusHistoryTests.swift */,
				B120C7C824AFE7B800F68FF1 /* ActiveTracingTests.swift */,
			);
			path = __tests__;
			sourceTree = "<group>";
		};
		A1E41959249817C70016E52A /* __tests__ */ = {
			isa = PBXGroup;
			children = (
				A1E4195B249818020016E52A /* RiskTests.swift */,
			);
			path = __tests__;
			sourceTree = "<group>";
		};
		A3284253248E48E0006B1F09 /* __tests__ */ = {
			isa = PBXGroup;
			children = (
				A328425A248E8290006B1F09 /* Mock Objects */,
				01A1B440252DE53800841B63 /* QRScanner */,
				A328425B248E82B5006B1F09 /* ExposureSubmissionTestResultViewControllerTests.swift */,
				A328425E248E943D006B1F09 /* ExposureSubmissionTanInputViewControllerTests.swift */,
				2FD881CB2490F65C00BEC8FC /* ExposureSubmissionHotlineViewControllerTest.swift */,
				2FD881CD249115E700BEC8FC /* ExposureSubmissionNavigationControllerTest.swift */,
				015178C12507D2A90074F095 /* ExposureSubmissionSymptomsOnsetViewControllerTests.swift */,
				EB3BCA8A2507B8F3003F27C7 /* ExposureSubmissionSymptomsViewControllerTests.swift */,
				A32842602490E2AC006B1F09 /* ExposureSubmissionWarnOthersViewControllerTests.swift */,
				A328426224910552006B1F09 /* ExposureSubmissionSuccessViewControllerTests.swift */,
				A32842642491136E006B1F09 /* ExposureSubmissionUITests.swift */,
				A372DA3E24BEF773003248BB /* ExposureSubmissionCoordinatorTests.swift */,
				01A1B460252E17F900841B63 /* ExposureSubmissionCoordinatorModelTests.swift */,
				01A23684251A22E90043D9F8 /* ExposureSubmissionQRInfoModelTests.swift */,
			);
			path = __tests__;
			sourceTree = "<group>";
		};
		A328425A248E8290006B1F09 /* Mock Objects */ = {
			isa = PBXGroup;
			children = (
				A3284256248E7431006B1F09 /* MockExposureSubmissionService.swift */,
				A32842662492359E006B1F09 /* MockExposureSubmissionNavigationControllerChild.swift */,
				A372DA3C24BE01D9003248BB /* MockExposureSubmissionCoordinator.swift */,
				A372DA4024BF33F9003248BB /* MockExposureSubmissionCoordinatorDelegate.swift */,
				01A1B451252DFD9400841B63 /* FakeMetadataMachineReadableObject.swift */,
			);
			path = "Mock Objects";
			sourceTree = "<group>";
		};
		A32CA72D24B6F28700B1A994 /* __tests__ */ = {
			isa = PBXGroup;
			children = (
				A32CA72E24B6F2E300B1A994 /* HomeRiskCellConfiguratorTests.swift */,
				516E42C924B760EC0008CC30 /* HomeRiskLevelCellConfiguratorTests.swift */,
				516E42FA24B7739F0008CC30 /* HomeUnknownRiskCellConfiguratorTests.swift */,
				51F1255E24BEFB7A00126C86 /* HomeUnknown48hRiskCellConfiguratorTests.swift */,
				516E42FC24B776A90008CC30 /* HomeLowRiskCellConfiguratorTests.swift */,
				516E42FF24B777B20008CC30 /* HomeHighRiskCellConfiguratorTests.swift */,
			);
			path = __tests__;
			sourceTree = "<group>";
		};
		A36FACC224C5E9FC00DED947 /* __tests__ */ = {
			isa = PBXGroup;
			children = (
				A36FACC324C5EA1500DED947 /* ExposureDetectionViewControllerTests.swift */,
				A3483B0A24C5EFA40037855F /* MockExposureDetectionViewControllerDelegate.swift */,
			);
			path = __tests__;
			sourceTree = "<group>";
		};
		A372DA3724BDA015003248BB /* View */ = {
			isa = PBXGroup;
			children = (
				A372DA3924BDA043003248BB /* Custom */,
				A372DA3824BDA035003248BB /* Controller */,
			);
			path = View;
			sourceTree = "<group>";
		};
		A372DA3824BDA035003248BB /* Controller */ = {
			isa = PBXGroup;
			children = (
				2F80CFD8247ED988000F06AF /* ExposureSubmissionIntroViewController.swift */,
				71FE1C75247AC2B500851FEB /* ExposureSubmissionOverviewViewController.swift */,
				71FE1C76247AC2B500851FEB /* ExposureSubmissionTanInputViewController.swift */,
				71FE1C78247AC2B500851FEB /* ExposureSubmissionTestResultViewController.swift */,
				019357162525FAD00038F615 /* ExposureSubmissionQRInfoViewController.swift */,
				019357172525FAD00038F615 /* ExposureSubmissionQRInfoViewModel.swift */,
				01C6AC2D252B23FC0052814D /* QRScanner */,
				2F80CFDA247EDDB3000F06AF /* ExposureSubmissionHotlineViewController.swift */,
				EBCD2411250790F400E5574C /* ExposureSubmissionSymptomsViewController.swift */,
				EB3BCA872507B6C1003F27C7 /* ExposureSubmissionSymptomsOnsetViewController.swift */,
				A3C4F95F24812CD20047F23E /* ExposureSubmissionWarnOthersViewController.swift */,
				01A236792519D1E80043D9F8 /* ExposureSubmissionWarnOthersViewModel.swift */,
				71FE1C73247AC2B500851FEB /* ExposureSubmissionSuccessViewController.swift */,
			);
			path = Controller;
			sourceTree = "<group>";
		};
		A372DA3924BDA043003248BB /* Custom */ = {
			isa = PBXGroup;
			children = (
				710224F524910661000C5DEF /* ExposureSubmissionDynamicCell.swift */,
			);
			path = Custom;
			sourceTree = "<group>";
		};
		A3E851B324ADDA9E00402485 /* __tests__ */ = {
			isa = PBXGroup;
			children = (
				A3E851B424ADDAC000402485 /* CountdownTimerTests.swift */,
			);
			path = __tests__;
			sourceTree = "<group>";
		};
		AB1011552507C14F00D392A2 /* Models */ = {
			isa = PBXGroup;
			children = (
				AB1011572507C15000D392A2 /* TracingStatusHistory.swift */,
			);
			path = Models;
			sourceTree = "<group>";
		};
		AB1885CF25238D9B00D39BBE /* __tests__ */ = {
			isa = PBXGroup;
			children = (
				AB1885D025238DAA00D39BBE /* OnboardingInfoViewControllerTests.swift */,
			);
			path = __tests__;
			sourceTree = "<group>";
		};
		AB1FCBCA2521FC21005930BA /* ServerEnvironment */ = {
			isa = PBXGroup;
			children = (
				AB1FCBCB2521FC34005930BA /* __tests__ */,
				352F25A724EFCBDE00ACDFF3 /* ServerEnvironment.swift */,
			);
			path = ServerEnvironment;
			sourceTree = "<group>";
		};
		AB1FCBCB2521FC34005930BA /* __tests__ */ = {
			isa = PBXGroup;
			children = (
				AB1FCBDB2521FCD5005930BA /* TestServerEnvironments.json */,
				AB1FCBCC2521FC44005930BA /* ServerEnvironmentTests.swift */,
			);
			path = __tests__;
			sourceTree = "<group>";
		};
		AB5F84A924F8F6C7000400D4 /* Migration */ = {
			isa = PBXGroup;
			children = (
				AB5F84AA24F8F6C7000400D4 /* 0To1 */,
			);
			path = Migration;
			sourceTree = "<group>";
		};
		AB5F84AA24F8F6C7000400D4 /* 0To1 */ = {
			isa = PBXGroup;
			children = (
				AB5F84BA24F92876000400D4 /* Migration0To1Tests.swift */,
			);
			path = 0To1;
			sourceTree = "<group>";
		};
		AB5F84AB24F8F6EB000400D4 /* Migration */ = {
			isa = PBXGroup;
			children = (
				AB5F84AC24F8F7A1000400D4 /* SerialMigrator.swift */,
				AB5F84AF24F8F7C3000400D4 /* Migration.swift */,
				AB5F84AE24F8F7B8000400D4 /* Migrations */,
			);
			path = Migration;
			sourceTree = "<group>";
		};
		AB5F84AE24F8F7B8000400D4 /* Migrations */ = {
			isa = PBXGroup;
			children = (
				AB5F84B124F8F7E3000400D4 /* Migration0To1.swift */,
			);
			path = Migrations;
			sourceTree = "<group>";
		};
		AB5F84C124FE2EEA000400D4 /* V0 */ = {
			isa = PBXGroup;
			children = (
				AB5F84BF24FE2EB3000400D4 /* DownloadedPackagesStoreV0.swift */,
				AB5F84B824F92855000400D4 /* DownloadedPackagesSQLLiteStoreV0.swift */,
			);
			path = V0;
			sourceTree = "<group>";
		};
		AB5F84C224FE2EF2000400D4 /* V1 */ = {
			isa = PBXGroup;
			children = (
				B1D431CA246C84A400E728AD /* DownloadedPackagesStoreV1.swift */,
				B161782424804AC3006E435A /* DownloadedPackagesSQLLiteStoreV1.swift */,
			);
			path = V1;
			sourceTree = "<group>";
		};
		AB628A1D251CDAA700CF61D2 /* ServerEnvironment */ = {
			isa = PBXGroup;
			children = (
				AB628A1E251CDADE00CF61D2 /* ServerEnvironments.json */,
			);
			path = ServerEnvironment;
			sourceTree = "<group>";
		};
		AB7420AA251B678E006666AC /* DeltaOnboarding */ = {
			isa = PBXGroup;
			children = (
				9488C3002521EE8E00504648 /* DeltaOnboardingNavigationController.swift */,
				AB7420DB251B80EF006666AC /* __tests__ */,
				AB7420C1251B7D59006666AC /* DeltaOnboardingProtocols.swift */,
				AB7420B6251B69E2006666AC /* DeltaOnboardingCoordinator.swift */,
				AB7420C9251B7D79006666AC /* V15 */,
			);
			path = DeltaOnboarding;
			sourceTree = "<group>";
		};
		AB7420C9251B7D79006666AC /* V15 */ = {
			isa = PBXGroup;
			children = (
				AB7420AB251B67A8006666AC /* DeltaOnboardingV15.swift */,
				AB7420CA251B7D93006666AC /* DeltaOnboardingV15ViewController.swift */,
				94F594612521CBF50077681B /* DeltaOnboardingV15ViewModel.swift */,
			);
			path = V15;
			sourceTree = "<group>";
		};
		AB7420DB251B80EF006666AC /* __tests__ */ = {
			isa = PBXGroup;
			children = (
				AB7420DC251B8101006666AC /* DeltaOnboardingCoordinatorTests.swift */,
				9412FAF92523499D0086E139 /* DeltaOnboardingViewControllerTests.swift */,
			);
			path = __tests__;
			sourceTree = "<group>";
		};
		B102BDC12460405F00CD55A2 /* Backend */ = {
			isa = PBXGroup;
			children = (
				B15382DA24826F7E0010F007 /* __tests__ */,
				0159E6BF247829BA00894A89 /* temporary_exposure_key_export.pb.swift */,
				0159E6C0247829BA00894A89 /* temporary_exposure_key_signature_list.pb.swift */,
				B1D7D68A24766D2100E4DA5D /* apple_export.pb.swift */,
				0DF6BBB4248C04CF007E8B0C /* app_config.pb.swift */,
				0DF6BBB3248C04CF007E8B0C /* app_config_app_version_config.pb.swift */,
				0DF6BBB2248C04CF007E8B0C /* app_config_attenuation_duration.pb.swift */,
				B1D7D68624766D2100E4DA5D /* submission_payload.pb.swift */,
				359767F024FD13D9001FD591 /* diagnosis_key_batch.pb.swift */,
				B102BDC22460410600CD55A2 /* README.md */,
			);
			path = Backend;
			sourceTree = "<group>";
		};
		B10F9B88249961B500C418F4 /* __tests__ */ = {
			isa = PBXGroup;
			children = (
				B10F9B89249961B500C418F4 /* DynamicTypeLabelTests.swift */,
			);
			path = __tests__;
			sourceTree = "<group>";
		};
		B111EDEC2465B1F4001AEBB4 /* Client */ = {
			isa = PBXGroup;
			children = (
				B1CD333F2486AA5F00B06E9B /* Security */,
				B1741B482462C207006275D9 /* Client.swift */,
				B1DDDABA2471379900A07175 /* __tests__ */,
				B1125455246F293A00AB5036 /* HTTP Client */,
			);
			path = Client;
			sourceTree = "<group>";
		};
		B1125455246F293A00AB5036 /* HTTP Client */ = {
			isa = PBXGroup;
			children = (
				B1EAEC8C24711889003BE9A2 /* __tests__ */,
				011E13AD24680A4000973467 /* HTTPClient.swift */,
				B12995E8246C344100854AD0 /* HTTPClient+Configuration.swift */,
				B1EAEC8A24711884003BE9A2 /* URLSession+Convenience.swift */,
				B1A9E710246D782F0024CC12 /* SAPDownloadedPackage.swift */,
				35BE8597251CE495005C2FD0 /* CachingHTTPClient.swift */,
			);
			path = "HTTP Client";
			sourceTree = "<group>";
		};
		B1125458246F2C2100AB5036 /* Converting Keys */ = {
			isa = PBXGroup;
			children = (
				B1175214248A9F8300C3325C /* __tests__ */,
				B1125459246F2C6500AB5036 /* ENTemporaryExposureKey+Convert.swift */,
			);
			path = "Converting Keys";
			sourceTree = "<group>";
		};
		B11655912491437600316087 /* __tests__ */ = {
			isa = PBXGroup;
			children = (
				B11655922491437600316087 /* RiskProvidingConfigurationTests.swift */,
				B1C7EE472493D97000F1F284 /* RiskProvidingConfigurationManualTriggerTests.swift */,
			);
			path = __tests__;
			sourceTree = "<group>";
		};
		B1175211248A837300C3325C /* Risk */ = {
			isa = PBXGroup;
			children = (
				A1E41959249817C70016E52A /* __tests__ */,
				B1FE13D62487DEDD00D012E5 /* Calculation */,
				B1FE13D92488216300D012E5 /* Provider */,
				B1175212248A83AB00C3325C /* Risk.swift */,
			);
			path = Risk;
			sourceTree = "<group>";
		};
		B1175214248A9F8300C3325C /* __tests__ */ = {
			isa = PBXGroup;
			children = (
				B1175215248A9F9600C3325C /* ConvertingKeysTests.swift */,
			);
			path = __tests__;
			sourceTree = "<group>";
		};
		B117909724914D6E007FF821 /* __tests__ */ = {
			isa = PBXGroup;
			children = (
				01678E9A249A521F003B048B /* testStore.sqlite */,
				01D3ECFF2490230400551E65 /* StoreTests.swift */,
			);
			path = __tests__;
			sourceTree = "<group>";
		};
		B1221BDD2492E78100E6C4E4 /* Keychain */ = {
			isa = PBXGroup;
			children = (
				B1221BDE2492ECD500E6C4E4 /* __tests__ */,
				0DD260FE248D549B007C3B2C /* KeychainHelper.swift */,
				B1221BDF2492ECE800E6C4E4 /* CFDictionary+KeychainQuery.swift */,
			);
			path = Keychain;
			sourceTree = "<group>";
		};
		B1221BDE2492ECD500E6C4E4 /* __tests__ */ = {
			isa = PBXGroup;
			children = (
				B1221BE12492ED0F00E6C4E4 /* CFDictionary+KeychainQueryTests.swift */,
				35A7F080250A7CF8005E6C33 /* KeychainHelperTests.swift */,
			);
			path = __tests__;
			sourceTree = "<group>";
		};
		B14D0CD8246E939600D5BEBC /* Exposure Transaction */ = {
			isa = PBXGroup;
			children = (
				B161782B248062A0006E435A /* __tests__ */,
				B161782924805784006E435A /* DeltaCalculationResult.swift */,
				B1A9E70D246D73180024CC12 /* ExposureDetection.swift */,
				B10FD5F3246EAC1700E9D7F2 /* AppleFilesWriter.swift */,
				B14D0CDE246E976400D5BEBC /* ExposureDetectionTransaction+DidEndPrematurelyReason.swift */,
				B14D0CDC246E972400D5BEBC /* ExposureDetectionDelegate.swift */,
				FEDCE0116603B6E00FAEE632 /* ExposureDetectionExecutor.swift */,
				AB10115A250926BB00D392A2 /* CountryKeypackageDownloader.swift */,
			);
			path = "Exposure Transaction";
			sourceTree = "<group>";
		};
		B15382DA24826F7E0010F007 /* __tests__ */ = {
			isa = PBXGroup;
			children = (
				B1F8AE472479B4C30093A588 /* api-response-day-2020-05-16 */,
				A189E45E248C325E001D0996 /* de-config */,
				35853E11251DDD33008FE983 /* de-config-int-2020-09-25 */,
				B17A44A12464906A00CB195E /* KeyTests.swift */,
				B1B9CF1E246ED2E8008F04F5 /* Sap_FilebucketTests.swift */,
			);
			path = __tests__;
			sourceTree = "<group>";
		};
		B15382DB24826FD70010F007 /* Mocks */ = {
			isa = PBXGroup;
			children = (
				CD678F6C246C43EE00B6A0F8 /* ClientMock.swift */,
				CD678F6E246C43FC00B6A0F8 /* MockURLSession.swift */,
				35163D23251CFCCB00D220CA /* CachingHTTPClientMock.swift */,
			);
			path = Mocks;
			sourceTree = "<group>";
		};
		B15382DC248270220010F007 /* __tests__ */ = {
			isa = PBXGroup;
			children = (
				B15382E0248273A50010F007 /* Mocks */,
				CDF27BD2246ADBA70044D32B /* ExposureSubmissionServiceTests.swift */,
			);
			path = __tests__;
			sourceTree = "<group>";
		};
		B15382DD2482707A0010F007 /* __tests__ */ = {
			isa = PBXGroup;
			children = (
				B15382DE248270B50010F007 /* Mocks */,
				EE22DB8E247FB46C001B0A71 /* ENStateTests.swift */,
				AB453F5F2534B04400D8339E /* ExposureManagerTests.swift */,
				A17DA5E12486D8E7006F310F /* RiskLevelTests.swift */,
				3598D99924FE280700483F1F /* CountryTests.swift */,
				941F5ECB2518E82100785F06 /* ENSettingEuTracingViewModelTests.swift */,
			);
			path = __tests__;
			sourceTree = "<group>";
		};
		B15382DE248270B50010F007 /* Mocks */ = {
			isa = PBXGroup;
			children = (
				EE22DB90247FB479001B0A71 /* MockStateHandlerObserverDelegate.swift */,
			);
			path = Mocks;
			sourceTree = "<group>";
		};
		B15382DF248270E90010F007 /* Helper */ = {
			isa = PBXGroup;
			children = (
				A1E419442495476C0016E52A /* HTTPClient+MockNetworkStack.swift */,
			);
			path = Helper;
			sourceTree = "<group>";
		};
		B15382E0248273A50010F007 /* Mocks */ = {
			isa = PBXGroup;
			children = (
				B15382E3248273DC0010F007 /* MockTestStore.swift */,
				859DD511248549790073D59F /* MockDiagnosisKeysRetrieval.swift */,
			);
			path = Mocks;
			sourceTree = "<group>";
		};
		B1569DD5245D6C790079FCD7 /* Developer Menu */ = {
			isa = PBXGroup;
			children = (
				B16457BC24DC3E0E002879EB /* Features */,
				B1FC2D1E24D9C8CB00083C81 /* Helper */,
				2FC951FA24DC2366008D39F4 /* Cells */,
				B1741B432461C257006275D9 /* DMDeveloperMenu.swift */,
				B1569DDE245D70990079FCD7 /* DMViewController.swift */,
				B1741B422461C105006275D9 /* README.md */,
			);
			path = "Developer Menu";
			sourceTree = "<group>";
		};
		B16177E624802F85006E435A /* __tests__ */ = {
			isa = PBXGroup;
			children = (
				AB5F84A924F8F6C7000400D4 /* Migration */,
				B16177E724802F9B006E435A /* DownloadedPackagesSQLLiteStoreTests.swift */,
				AB5F84B324F8FA26000400D4 /* SerialMigratorTests.swift */,
			);
			path = __tests__;
			sourceTree = "<group>";
		};
		B161782B248062A0006E435A /* __tests__ */ = {
			isa = PBXGroup;
			children = (
				B161782C248062CE006E435A /* DeltaCalculationResultTests.swift */,
				B15382E6248290BB0010F007 /* AppleFilesWriterTests.swift */,
				B15382FD248424F00010F007 /* ExposureDetectionTests.swift */,
				A124E648249BF4EB00E95F72 /* ExposureDetectionExecutorTests.swift */,
			);
			path = __tests__;
			sourceTree = "<group>";
		};
		B163D10E24990664001A322C /* __tests__ */ = {
			isa = PBXGroup;
			children = (
				B163D10F2499068D001A322C /* SettingsViewModelTests.swift */,
			);
			path = __tests__;
			sourceTree = "<group>";
		};
		B16457BC24DC3E0E002879EB /* Features */ = {
			isa = PBXGroup;
			children = (
				B1E8C99C2479D4E7006DC678 /* DMSubmissionStateViewController.swift */,
				B16457B424DC11EF002879EB /* DMLastSubmissionRequetViewController.swift */,
				B16457B824DC19F9002879EB /* DMSettingsViewController.swift */,
				B18755D024DC45CA00A9202E /* DMStoreViewController.swift */,
				B1D8CB2524DD4371008C6010 /* DMTracingHistoryViewController.swift */,
				B16457BA24DC3309002879EB /* DMLogsViewController.swift */,
				B1FC2D1C24D9C87F00083C81 /* DMKeysViewController.swift */,
				B1F82DF124718C7300E2E56A /* DMBackendConfigurationViewController.swift */,
				B16457B624DC160B002879EB /* DMLastRiskCalculationViewController.swift */,
				AB6289D8251C833100CF61D2 /* DMDeltaOnboardingViewController.swift */,
				ABDA2791251CE308006BAE84 /* DMServerEnvironmentViewController.swift */,
				9417BA94252B6B5100AD4053 /* DMSQLiteErrorViewController.swift */,
			);
			path = Features;
			sourceTree = "<group>";
		};
		B184A381248FFCC3007180F6 /* Store */ = {
			isa = PBXGroup;
			children = (
				B117909724914D6E007FF821 /* __tests__ */,
				AB1011552507C14F00D392A2 /* Models */,
				013DC101245DAC4E00EE58B0 /* Store.swift */,
				B184A37F248FFCBE007180F6 /* SecureStore.swift */,
				B184A382248FFCE2007180F6 /* CodableExposureDetectionSummary.swift */,
			);
			path = Store;
			sourceTree = "<group>";
		};
		B18C411A246DB2F000B8D8CB /* Helper */ = {
			isa = PBXGroup;
			children = (
				A1BABD0824A57B88000ED515 /* TemporaryExposureKeyMock.swift */,
				B18C411C246DB30000B8D8CB /* URL+Helper.swift */,
				A1E41940249410AF0016E52A /* SAPDownloadedPackage+Helpers.swift */,
				A124E64B249C4C9000E95F72 /* SAPDownloadedPackagesStore+Helpers.swift */,
				A14BDEBF24A1AD660063E4EC /* MockExposureDetector.swift */,
				015692E324B48C3F0033F35E /* TimeInterval+Convenience.swift */,
				AB5F84BC24F92E92000400D4 /* SerialMigratorFake.swift */,
				01CF95DC25308346007B72F7 /* CodableExposureDetectionSummary+Helpers.swift */,
				01CF95D425308252007B72F7 /* SAPApplicationConfiguration+Helpers.swift */,
			);
			path = Helper;
			sourceTree = "<group>";
		};
		B19FD70E2491A04800A9D56A /* Update Checker */ = {
			isa = PBXGroup;
			children = (
				B19FD70F2491A05800A9D56A /* __tests__ */,
				0DF6BB96248AD616007E8B0C /* AppUpdateCheckHelper.swift */,
				B19FD7102491A07000A9D56A /* String+SemanticVersion.swift */,
				B19FD7122491A08500A9D56A /* SAP_SemanticVersion+Compare.swift */,
			);
			path = "Update Checker";
			sourceTree = "<group>";
		};
		B19FD70F2491A05800A9D56A /* __tests__ */ = {
			isa = PBXGroup;
			children = (
				B19FD7142491A4A300A9D56A /* SAP_SemanticVersionTests.swift */,
				0DF6BB9C248AE232007E8B0C /* AppUpdateCheckerHelperTests.swift */,
			);
			path = __tests__;
			sourceTree = "<group>";
		};
		B1AC51D424CED8740087C35B /* __tests__ */ = {
			isa = PBXGroup;
			children = (
				B1AC51D524CED8820087C35B /* DetectionModeTests.swift */,
				B1E23B8724FE80EF006BCDA6 /* CancellationTokenTests.swift */,
				0144BDE22509288B00B0857C /* SymptomsOnsetTests.swift */,
			);
			path = __tests__;
			sourceTree = "<group>";
		};
		B1CD333F2486AA5F00B06E9B /* Security */ = {
			isa = PBXGroup;
			children = (
				B1CD33402486AA7100B06E9B /* CoronaWarnURLSessionDelegate.swift */,
			);
			path = Security;
			sourceTree = "<group>";
		};
		B1D431C9246C848E00E728AD /* DownloadedPackagesStore */ = {
			isa = PBXGroup;
			children = (
				AB5F84C224FE2EF2000400D4 /* V1 */,
				AB5F84C124FE2EEA000400D4 /* V0 */,
				AB5F84AB24F8F6EB000400D4 /* Migration */,
				B16177E624802F85006E435A /* __tests__ */,
			);
			path = DownloadedPackagesStore;
			sourceTree = "<group>";
		};
		B1DDDABA2471379900A07175 /* __tests__ */ = {
			isa = PBXGroup;
			children = (
				B15382DB24826FD70010F007 /* Mocks */,
				B1DDDABB247137B000A07175 /* HTTPClientConfigurationEndpointTests.swift */,
			);
			path = __tests__;
			sourceTree = "<group>";
		};
		B1EAEC8C24711889003BE9A2 /* __tests__ */ = {
			isa = PBXGroup;
			children = (
				B15382DF248270E90010F007 /* Helper */,
				B1D431C7246C69F300E728AD /* HTTPClient+ConfigurationTests.swift */,
				CDF27BD4246ADBF30044D32B /* HTTPClient+DaysAndHoursTests.swift */,
				A1E419532495A7850016E52A /* HTTPClient+GetTestResultTests.swift */,
				A1E419562495A8F50016E52A /* HTTPClient+RegistrationTokenTests.swift */,
				A1E41947249548260016E52A /* HTTPClient+SubmitTests.swift */,
				A1E419502495A6EA0016E52A /* HTTPClient+TANForExposureSubmitTests.swift */,
				A1877CA9248F247D006FEFC0 /* SAPDownloadedPackageTests.swift */,
				B1EAEC8D247118CB003BE9A2 /* URLSession+ConvenienceTests.swift */,
				A32C046424D96348005BEA61 /* HTTPClient+PlausibeDeniabilityTests.swift */,
			);
			path = __tests__;
			sourceTree = "<group>";
		};
		B1FC2D1E24D9C8CB00083C81 /* Helper */ = {
			isa = PBXGroup;
			children = (
				B1FC2D1F24D9C8DF00083C81 /* SAP_TemporaryExposureKey+DeveloperMenu.swift */,
				B1A31F6824DAE6C000E263DF /* DMKeyCell.swift */,
				B103193124E18A0A00DD02EF /* DMMenuItem.swift */,
			);
			path = Helper;
			sourceTree = "<group>";
		};
		B1FE13D62487DEDD00D012E5 /* Calculation */ = {
			isa = PBXGroup;
			children = (
				A128F04B2489ABE700EC7F6C /* __tests__ */,
				B1FE13D72487DEED00D012E5 /* RiskCalculation.swift */,
				B1175217248ACFBC00C3325C /* SAP_RiskScoreClass+LowAndHigh.swift */,
			);
			path = Calculation;
			sourceTree = "<group>";
		};
		B1FE13D92488216300D012E5 /* Provider */ = {
			isa = PBXGroup;
			children = (
				B1FE13F724896DC400D012E5 /* Helper */,
				B1FE13E32488253200D012E5 /* Model */,
				B1FE13E0248824D700D012E5 /* __tests__ */,
				B1FE13DC248821CB00D012E5 /* RiskProviding.swift */,
				B1FE13DE248821E000D012E5 /* RiskProvider.swift */,
			);
			path = Provider;
			sourceTree = "<group>";
		};
		B1FE13E0248824D700D012E5 /* __tests__ */ = {
			isa = PBXGroup;
			children = (
				B1FE13E1248824E900D012E5 /* RiskProviderTests.swift */,
			);
			path = __tests__;
			sourceTree = "<group>";
		};
		B1FE13E32488253200D012E5 /* Model */ = {
			isa = PBXGroup;
			children = (
				B11655912491437600316087 /* __tests__ */,
				B1FE13E52488255900D012E5 /* RiskProvidingConfiguration.swift */,
				B1C7EEAD24941A3B00F1F284 /* ManualExposureDetectionState.swift */,
				B1C7EEAF24941A6B00F1F284 /* RiskConsumer.swift */,
			);
			path = Model;
			sourceTree = "<group>";
		};
		B1FE13F724896DC400D012E5 /* Helper */ = {
			isa = PBXGroup;
			children = (
				B1FE13FC24896EE700D012E5 /* __tests__ */,
				B1FE13F824896DDB00D012E5 /* CachedAppConfiguration.swift */,
				B1FE13FA24896E6700D012E5 /* AppConfigurationProviding.swift */,
				3539DAD0252B353C00489B1A /* CachedAppConfigurationMock.swift */,
			);
			path = Helper;
			sourceTree = "<group>";
		};
		B1FE13FC24896EE700D012E5 /* __tests__ */ = {
			isa = PBXGroup;
			children = (
				B1FE13FD24896EF700D012E5 /* CachedAppConfigurationTests.swift */,
			);
			path = __tests__;
			sourceTree = "<group>";
		};
		B1FF6B6B2497D0B40041CF02 /* CWASQLite */ = {
			isa = PBXGroup;
			children = (
				0DFCC2712484DC8400E2811D /* sqlite3.h */,
				0DFCC2702484DC8400E2811D /* sqlite3.c */,
				B1FF6B6C2497D0B50041CF02 /* CWASQLite.h */,
				B1FF6B6D2497D0B50041CF02 /* Info.plist */,
			);
			path = CWASQLite;
			sourceTree = "<group>";
		};
		CD8638512477EBAA00A5A07C /* Settings */ = {
			isa = PBXGroup;
			children = (
				B163D10E24990664001A322C /* __tests__ */,
				CD8638522477EBD400A5A07C /* SettingsViewModel.swift */,
				CDCE11D5247D644100F30825 /* NotificationSettingsViewModel.swift */,
			);
			path = Settings;
			sourceTree = "<group>";
		};
		CD99A398245B229F00BF12AF /* ExposureSubmission */ = {
			isa = PBXGroup;
			children = (
				A3284253248E48E0006B1F09 /* __tests__ */,
				A372DA3724BDA015003248BB /* View */,
				71FE1C79247AC2B500851FEB /* ExposureSubmissionNavigationController.swift */,
				A372DA3A24BDA075003248BB /* ExposureSubmissionCoordinator.swift */,
				0144BDEC250A3E5300B0857C /* ExposureSubmissionCoordinatorModel.swift */,
				A3816085250633D7002286E9 /* RequiresDismissConfirmation.swift */,
			);
			path = ExposureSubmission;
			sourceTree = "<group>";
		};
		CD99A3C82461A44B00BF12AF /* View Helpers */ = {
			isa = PBXGroup;
			children = (
				A3E851B324ADDA9E00402485 /* __tests__ */,
				51D420B324583ABB00AD70CA /* AppStoryboard.swift */,
				CD99A3C92461A47C00BF12AF /* AppStrings.swift */,
				71CAB9D1248AACAD00F516A5 /* PixelPerfectLayoutConstraint.swift */,
				2FE15A3B249B8C0B0077BD8D /* AccessibilityIdentifiers.swift */,
				A3E851B124ADD09900402485 /* CountdownTimer.swift */,
			);
			path = "View Helpers";
			sourceTree = "<group>";
		};
		CDCE11D7247D645800F30825 /* Notifications */ = {
			isa = PBXGroup;
			children = (
				CDCE11D8247D64C600F30825 /* NotificationSettingsOnTableViewCell.swift */,
				CDCE11DA247D64D600F30825 /* NotificationSettingsOffTableViewCell.swift */,
			);
			path = Notifications;
			sourceTree = "<group>";
		};
		CDD87C6024766163007CE6CA /* Cells */ = {
			isa = PBXGroup;
			children = (
				CDCE11D7247D645800F30825 /* Notifications */,
				CDD87C54247556DE007CE6CA /* MainSettingsTableViewCell.swift */,
				CDD87C5C247559E3007CE6CA /* LabelTableViewCell.swift */,
			);
			path = Cells;
			sourceTree = "<group>";
		};
		EB11B02824EE7C7D00143A95 /* Settings */ = {
			isa = PBXGroup;
			children = (
				EB11B02924EE7CA500143A95 /* ENAUITestsSettings.swift */,
			);
			path = Settings;
			sourceTree = "<group>";
		};
		EB41DC0624E53D3F0029C6F7 /* BackgroundAppRefresh */ = {
			isa = PBXGroup;
			children = (
				01D16C5C24ED6981007DB387 /* __tests__ */,
				EB7F8E9424E434E000A3CCC4 /* BackgroundAppRefreshViewController.swift */,
				EB23949F24E5492900E71225 /* BackgroundAppRefreshViewModel.swift */,
				EB7D205324E6A3320089264C /* InfoBoxView.swift */,
				EB7D205524E6A5930089264C /* InfoBoxViewModel.swift */,
				EB7057D624E6BACA002235B4 /* InfoBoxView.xib */,
			);
			path = BackgroundAppRefresh;
			sourceTree = "<group>";
		};
		EE20EA0824699A3A00770683 /* RiskLegend */ = {
			isa = PBXGroup;
			children = (
				71B804482484D37300D53506 /* RiskLegendViewController.swift */,
				71B8044C248525CD00D53506 /* RiskLegendViewController+DynamicTableViewModel.swift */,
			);
			path = RiskLegend;
			sourceTree = "<group>";
		};
		EE22DB83247FB43A001B0A71 /* ENSetting */ = {
			isa = PBXGroup;
			children = (
				EE22DB84247FB43A001B0A71 /* TracingHistoryTableViewCell.swift */,
				EE22DB85247FB43A001B0A71 /* ImageTableViewCell.swift */,
				EE22DB86247FB43A001B0A71 /* ActionDetailTableViewCell.swift */,
				EE22DB87247FB43A001B0A71 /* DescriptionTableViewCell.swift */,
				EE22DB88247FB43A001B0A71 /* ActionTableViewCell.swift */,
				941ADDAF2518C2B200E421D9 /* EuTracingTableViewCell.swift */,
			);
			path = ENSetting;
			sourceTree = "<group>";
		};
		EE278B2E245F2C58008B06F9 /* FriendsInvite */ = {
			isa = PBXGroup;
			children = (
				EE278B2F245F2C8A008B06F9 /* FriendsInviteController.swift */,
			);
			path = FriendsInvite;
			sourceTree = "<group>";
		};
		EE70C239245B09E900AC9B2F /* Localization */ = {
			isa = PBXGroup;
			children = (
				13156CFF248C19D000AFC472 /* usage.html */,
				71F5418A248BEDBE006DB793 /* privacy-policy.html */,
				EE70C23A245B09E900AC9B2F /* Localizable.strings */,
				01E42990251DCDC90057FCBE /* Localizable.legal.strings */,
				EE92A340245D96DA006B97B0 /* Localizable.stringsdict */,
				EE26950A248FCB0300BAE234 /* InfoPlist.strings */,
				AB8B0D3425305384009C067B /* Localizable.links.strings */,
			);
			path = Localization;
			sourceTree = "<group>";
		};
		EE85998B2462EFD4002E7AE2 /* AppInformation */ = {
			isa = PBXGroup;
			children = (
				50BD2E6724FE26F300932566 /* __test__ */,
				01F5F7212487B9C000229720 /* AppInformationViewController.swift */,
				71CC3E9C246D5D8000217F2C /* AppInformationViewController+DynamicTableViewModel.swift */,
				50BD2E6124FE1E8700932566 /* AppInformationModel.swift */,
				50DC527824FEB2AE00F6D8EB /* AppInformationDynamicCell.swift */,
				50E3BE59250127DF0033E2C7 /* AppInformationDynamicAction.swift */,
				50BD2E6324FE232E00932566 /* AppInformationImprintViewModel.swift */,
				4026C2DB24852B7600926FB4 /* AppInformationViewController+LegalModel.swift */,
				71CC3E9E246D6B6800217F2C /* AppInformationDetailViewController.swift */,
				4026C2E324854C8D00926FB4 /* AppInformationLegalCell.swift */,
			);
			path = AppInformation;
			sourceTree = "<group>";
		};
		EEF790092466ED410065EBD5 /* ExposureDetection */ = {
			isa = PBXGroup;
			children = (
				713EA26224798F8500AB7EE8 /* ExposureDetectionHeaderCell.swift */,
				713EA25E24798A9100AB7EE8 /* ExposureDetectionRiskCell.swift */,
				713EA25C24798A7000AB7EE8 /* ExposureDetectionRoundedView.swift */,
				7154EB49247D21E200A467FF /* ExposureDetectionLongGuideCell.swift */,
				7154EB4B247E862100A467FF /* ExposureDetectionLoadingCell.swift */,
			);
			path = ExposureDetection;
			sourceTree = "<group>";
		};
		F247572E2483934B003E1FC5 /* __tests__ */ = {
			isa = PBXGroup;
			children = (
				A1654EFD24B41FEF00C0E115 /* DynamicCellTests.swift */,
				F252472E2483955B00C5556B /* DynamicTableViewControllerFake.storyboard */,
				F2DC809324898CE600EDC40A /* DynamicTableViewControllerFooterTests.swift */,
				F2DC809124898B1800EDC40A /* DynamicTableViewControllerHeaderTests.swift */,
				F2DC808F24898A9400EDC40A /* DynamicTableViewControllerNumberOfRowsAndSectionsTests.swift */,
				F2DC808D248989CE00EDC40A /* DynamicTableViewControllerRegisterCellsTests.swift */,
				F247572A24838AC8003E1FC5 /* DynamicTableViewControllerRowsTests.swift */,
				F25247302484456800C5556B /* DynamicTableViewModelTests.swift */,
				F22C6E242492082B00712A6B /* DynamicTableViewSpaceCellTests.swift */,
				A1654F0024B43E7F00C0E115 /* DynamicTableViewTextViewCellTests.swift */,
			);
			path = __tests__;
			sourceTree = "<group>";
		};
		FEDCE21C117BF675C80F5989 /* States */ = {
			isa = PBXGroup;
			children = (
				FEDCE1B8926528ED74CDE1B2 /* ENStateHandler+State.swift */,
				FEDCE4BE82DC5BFE90575663 /* ExposureDetectionViewController+State.swift */,
				FEDCEC452596E54A041BBCE9 /* HomeInteractor+State.swift */,
				FEDCE838D90CB02C55E15237 /* SceneDelegate+State.swift */,
			);
			path = States;
			sourceTree = "<group>";
		};
/* End PBXGroup section */

/* Begin PBXHeadersBuildPhase section */
		B1FF6B652497D0B40041CF02 /* Headers */ = {
			isa = PBXHeadersBuildPhase;
			buildActionMask = 2147483647;
			files = (
				B1FF6B6E2497D0B50041CF02 /* CWASQLite.h in Headers */,
				B1FF6B772497D2330041CF02 /* sqlite3.h in Headers */,
			);
			runOnlyForDeploymentPostprocessing = 0;
		};
/* End PBXHeadersBuildPhase section */

/* Begin PBXNativeTarget section */
		85D7593A2457048F008175F0 /* ENA */ = {
			isa = PBXNativeTarget;
			buildConfigurationList = 85D7596824570491008175F0 /* Build configuration list for PBXNativeTarget "ENA" */;
			buildPhases = (
				71AFBD9324642AF500F91006 /* SwiftLint */,
				85D759372457048F008175F0 /* Sources */,
				85D759382457048F008175F0 /* Frameworks */,
				85D759392457048F008175F0 /* Resources */,
				B102BDB924603FD600CD55A2 /* Embed Frameworks */,
			);
			buildRules = (
			);
			dependencies = (
			);
			name = ENA;
			packageProductDependencies = (
				B10FB02F246036F3004CA11E /* SwiftProtobuf */,
				B1E8C9A4247AB869006DC678 /* ZIPFoundation */,
				B1B5A75F24924B3D0029D5D7 /* FMDB */,
			);
			productName = ENA;
			productReference = 85D7593B2457048F008175F0 /* ENA.app */;
			productType = "com.apple.product-type.application";
		};
		85D7595324570491008175F0 /* ENATests */ = {
			isa = PBXNativeTarget;
			buildConfigurationList = 85D7596B24570491008175F0 /* Build configuration list for PBXNativeTarget "ENATests" */;
			buildPhases = (
				85D7595024570491008175F0 /* Sources */,
				85D7595124570491008175F0 /* Frameworks */,
				85D7595224570491008175F0 /* Resources */,
			);
			buildRules = (
			);
			dependencies = (
				85D7595624570491008175F0 /* PBXTargetDependency */,
			);
			name = ENATests;
			productName = ENATests;
			productReference = 85D7595424570491008175F0 /* ENATests.xctest */;
			productType = "com.apple.product-type.bundle.unit-test";
		};
		85D7595E24570491008175F0 /* ENAUITests */ = {
			isa = PBXNativeTarget;
			buildConfigurationList = 85D7596E24570491008175F0 /* Build configuration list for PBXNativeTarget "ENAUITests" */;
			buildPhases = (
				85D7595B24570491008175F0 /* Sources */,
				85D7595C24570491008175F0 /* Frameworks */,
				85D7595D24570491008175F0 /* Resources */,
			);
			buildRules = (
			);
			dependencies = (
				85D7596124570491008175F0 /* PBXTargetDependency */,
			);
			name = ENAUITests;
			productName = ENAUITests;
			productReference = 85D7595F24570491008175F0 /* ENAUITests.xctest */;
			productType = "com.apple.product-type.bundle.ui-testing";
		};
		B1FF6B692497D0B40041CF02 /* CWASQLite */ = {
			isa = PBXNativeTarget;
			buildConfigurationList = B1FF6B742497D0B50041CF02 /* Build configuration list for PBXNativeTarget "CWASQLite" */;
			buildPhases = (
				B1FF6B652497D0B40041CF02 /* Headers */,
				B1FF6B662497D0B40041CF02 /* Sources */,
				B1FF6B672497D0B40041CF02 /* Frameworks */,
				B1FF6B682497D0B40041CF02 /* Resources */,
			);
			buildRules = (
			);
			dependencies = (
			);
			name = CWASQLite;
			productName = CWASQLite;
			productReference = B1FF6B6A2497D0B40041CF02 /* CWASQLite.framework */;
			productType = "com.apple.product-type.framework";
		};
/* End PBXNativeTarget section */

/* Begin PBXProject section */
		85D759332457048F008175F0 /* Project object */ = {
			isa = PBXProject;
			attributes = {
				LastSwiftUpdateCheck = 1150;
				LastUpgradeCheck = 1150;
				ORGANIZATIONNAME = "SAP SE";
				TargetAttributes = {
					85D7593A2457048F008175F0 = {
						CreatedOnToolsVersion = 11.4.1;
						LastSwiftMigration = 1150;
					};
					85D7595324570491008175F0 = {
						CreatedOnToolsVersion = 11.4.1;
						LastSwiftMigration = 1150;
						TestTargetID = 85D7593A2457048F008175F0;
					};
					85D7595E24570491008175F0 = {
						CreatedOnToolsVersion = 11.4.1;
						TestTargetID = 85D7593A2457048F008175F0;
					};
					B1FF6B692497D0B40041CF02 = {
						CreatedOnToolsVersion = 11.6;
					};
				};
			};
			buildConfigurationList = 85D759362457048F008175F0 /* Build configuration list for PBXProject "ENA" */;
			compatibilityVersion = "Xcode 9.3";
			developmentRegion = en;
			hasScannedForEncodings = 0;
			knownRegions = (
				en,
				Base,
				de,
				tr,
				pl,
				ro,
				bg,
			);
			mainGroup = 85D759322457048F008175F0;
			packageReferences = (
				B10FB02E246036F3004CA11E /* XCRemoteSwiftPackageReference "swift-protobuf" */,
				B1E8C9A3247AB869006DC678 /* XCRemoteSwiftPackageReference "ZIPFoundation" */,
				B1B5A75E24924B3D0029D5D7 /* XCRemoteSwiftPackageReference "fmdb" */,
			);
			productRefGroup = 85D7593C2457048F008175F0 /* Products */;
			projectDirPath = "";
			projectRoot = "";
			targets = (
				85D7593A2457048F008175F0 /* ENA */,
				85D7595324570491008175F0 /* ENATests */,
				85D7595E24570491008175F0 /* ENAUITests */,
				B1FF6B692497D0B40041CF02 /* CWASQLite */,
			);
		};
/* End PBXProject section */

/* Begin PBXResourcesBuildPhase section */
		85D759392457048F008175F0 /* Resources */ = {
			isa = PBXResourcesBuildPhase;
			buildActionMask = 2147483647;
			files = (
				514E813024618E3D00636861 /* ExposureDetection.storyboard in Resources */,
				51486DA32485101500FCE216 /* RiskInactiveCollectionViewCell.xib in Resources */,
				13156CFD248C19D000AFC472 /* usage.html in Resources */,
				51486DA72485237200FCE216 /* RiskThankYouCollectionViewCell.xib in Resources */,
				2F785752248506BD00323A9C /* HomeTestResultCollectionViewCell.xib in Resources */,
				EE269508248FCB0300BAE234 /* InfoPlist.strings in Resources */,
				85D7594E24570491008175F0 /* LaunchScreen.storyboard in Resources */,
				EB7057D724E6BACA002235B4 /* InfoBoxView.xib in Resources */,
				710224EE2490E2FD000C5DEF /* ExposureSubmissionStepCell.xib in Resources */,
				EE20EA072469883900770683 /* RiskLegend.storyboard in Resources */,
				71FE1C8D247AC79D00851FEB /* DynamicTableViewIconCell.xib in Resources */,
				71F2E57B2487AEFC00694F1A /* ena-colors.xcassets in Resources */,
				51C7790C24867F16004582F8 /* RiskListItemView.xib in Resources */,
				EE92A33E245D96DA006B97B0 /* Localizable.stringsdict in Resources */,
				01E4298E251DCDC90057FCBE /* Localizable.legal.strings in Resources */,
				A328424D248B91E0006B1F09 /* HomeTestResultLoadingCell.xib in Resources */,
				EE278B2D245F2BBB008B06F9 /* InviteFriends.storyboard in Resources */,
				EE70C23D245B09EA00AC9B2F /* Localizable.strings in Resources */,
				51CE1B85246078B6002CF42A /* ActivateCollectionViewCell.xib in Resources */,
				AB628A1F251CDADE00CF61D2 /* ServerEnvironments.json in Resources */,
				014891B324F90D0B002A6F77 /* ENA.plist in Resources */,
				01C6AC21252B21DF0052814D /* ExposureSubmissionQRScannerViewController.xib in Resources */,
				51C779142486E5AB004582F8 /* RiskFindingPositiveCollectionViewCell.xib in Resources */,
				3539DAE3252B42EE00489B1A /* de-config-int-2020-09-25 in Resources */,
				51D420CE245869C800AD70CA /* Home.storyboard in Resources */,
				8539874F2467094E00D28B62 /* AppIcon.xcassets in Resources */,
				514C0A0B247AF9F700F235F6 /* RiskTextItemView.xib in Resources */,
				51B5B414246DF07300DC5D3E /* RiskImageItemView.xib in Resources */,
				85D7594B24570491008175F0 /* Assets.xcassets in Resources */,
				711EFCC924935C79005FEF21 /* ExposureSubmissionTestResultHeaderView.xib in Resources */,
				51CE1B88246078B6002CF42A /* RiskLevelCollectionViewCell.xib in Resources */,
				710021DE248EAF16001F0B63 /* ExposureSubmissionImageCardCell.xib in Resources */,
				51D420D024586AB300AD70CA /* Settings.storyboard in Resources */,
				71F5418E248BEE08006DB793 /* privacy-policy.html in Resources */,
				01DC23252462DFD0001B727C /* ExposureSubmission.storyboard in Resources */,
				51CE1B8A246078B6002CF42A /* InfoCollectionViewCell.xib in Resources */,
				51FE277D247535C400BB8144 /* RiskLoadingItemView.xib in Resources */,
				853D98832469DC5000490DBA /* ExposureNotificationSetting.storyboard in Resources */,
				AB8B0D3225305384009C067B /* Localizable.links.strings in Resources */,
				51D420B12458397300AD70CA /* Onboarding.storyboard in Resources */,
			);
			runOnlyForDeploymentPostprocessing = 0;
		};
		85D7595224570491008175F0 /* Resources */ = {
			isa = PBXResourcesBuildPhase;
			buildActionMask = 2147483647;
			files = (
				B1F8AE482479B4C30093A588 /* api-response-day-2020-05-16 in Resources */,
				35853E12251DDD33008FE983 /* de-config-int-2020-09-25 in Resources */,
				01678E9C249A5F08003B048B /* testStore.sqlite in Resources */,
				A189E45F248C325E001D0996 /* de-config in Resources */,
				AB1FCBDC2521FCD5005930BA /* TestServerEnvironments.json in Resources */,
				F252472F2483955B00C5556B /* DynamicTableViewControllerFake.storyboard in Resources */,
			);
			runOnlyForDeploymentPostprocessing = 0;
		};
		85D7595D24570491008175F0 /* Resources */ = {
			isa = PBXResourcesBuildPhase;
			buildActionMask = 2147483647;
			files = (
				13E5046C248E434B0086641C /* Localizable.strings in Resources */,
				13E5046D248E434B0086641C /* Localizable.stringsdict in Resources */,
				AB8B0D4525306089009C067B /* Localizable.links.strings in Resources */,
			);
			runOnlyForDeploymentPostprocessing = 0;
		};
		B1FF6B682497D0B40041CF02 /* Resources */ = {
			isa = PBXResourcesBuildPhase;
			buildActionMask = 2147483647;
			files = (
			);
			runOnlyForDeploymentPostprocessing = 0;
		};
/* End PBXResourcesBuildPhase section */

/* Begin PBXShellScriptBuildPhase section */
		71AFBD9324642AF500F91006 /* SwiftLint */ = {
			isa = PBXShellScriptBuildPhase;
			buildActionMask = 2147483647;
			files = (
			);
			inputFileListPaths = (
			);
			inputPaths = (
			);
			name = SwiftLint;
			outputFileListPaths = (
			);
			outputPaths = (
			);
			runOnlyForDeploymentPostprocessing = 0;
			shellPath = /bin/sh;
			shellScript = "if which swiftlint >/dev/null; then\n  swiftlint\nelse\n  echo \"warning: SwiftLint is not available.\"\n  echo \"Use 'brew install swiftlint' to install SwiftLint or download it manually from https://github.com/realm/SwiftLint.\"\nfi\n\n";
			showEnvVarsInLog = 0;
		};
/* End PBXShellScriptBuildPhase section */

/* Begin PBXSourcesBuildPhase section */
		85D759372457048F008175F0 /* Sources */ = {
			isa = PBXSourcesBuildPhase;
			buildActionMask = 2147483647;
			files = (
				50BD2E6224FE1E8700932566 /* AppInformationModel.swift in Sources */,
				B120C7CA24AFF12D00F68FF1 /* ActiveTracing.swift in Sources */,
				B1A89F3B24819CE800DA1CEC /* LabelTableViewCell.swift in Sources */,
				B1C7EE4424938E9E00F1F284 /* ExposureDetection_DidEndPrematurelyReason+ErrorHandling.swift in Sources */,
				B1A89F3A24819CD300DA1CEC /* HomeRiskImageItemViewConfigurator.swift in Sources */,
				B1A89F3924819CC200DA1CEC /* ExposureStateUpdating.swift in Sources */,
				AB5F84B024F8F7C3000400D4 /* Migration.swift in Sources */,
				B1C6ECFF247F089E0066138F /* RiskImageItemView.swift in Sources */,
				51486DA62485237200FCE216 /* RiskThankYouCollectionViewCell.swift in Sources */,
				71330E43248109FD00EB10F6 /* DynamicTableViewCell.swift in Sources */,
				B14D0CDD246E972400D5BEBC /* ExposureDetectionDelegate.swift in Sources */,
				0144BDED250A3E5300B0857C /* ExposureSubmissionCoordinatorModel.swift in Sources */,
				B161782E2480658F006E435A /* DeltaCalculationResult.swift in Sources */,
				B11E619B246EE4B0004A056A /* DynamicTypeLabel.swift in Sources */,
				AB6289CF251BA01400CF61D2 /* Bundle+Version.swift in Sources */,
				B1D7D69224766D2100E4DA5D /* apple_export.pb.swift in Sources */,
				AB7420C2251B7D59006666AC /* DeltaOnboardingProtocols.swift in Sources */,
				7187A5582481231C00FCC755 /* DynamicTableViewAction.swift in Sources */,
				B16457B524DC11EF002879EB /* DMLastSubmissionRequetViewController.swift in Sources */,
				A128F059248B459F00EC7F6C /* PublicKeyStore.swift in Sources */,
				01D6948D2502717F00B45BEA /* DatePickerDayView.swift in Sources */,
				71C0BEDD2498DD07009A17A0 /* ENANavigationFooterView.swift in Sources */,
				2FA9E39524D2F2B00030561C /* ExposureSubmission+DeviceRegistrationKey.swift in Sources */,
				A3FF84EC247BFAF00053E947 /* Hasher.swift in Sources */,
				51895EDC245E16CD0085DA38 /* ENAColor.swift in Sources */,
				A372DA3B24BDA075003248BB /* ExposureSubmissionCoordinator.swift in Sources */,
				51FE277B2475340300BB8144 /* HomeRiskLoadingItemViewConfigurator.swift in Sources */,
				0D5611B4247F852C00B5B094 /* SQLiteKeyValueStore.swift in Sources */,
				13BAE9B12472FB1E00CEE58A /* CellConfiguratorIndexPosition.swift in Sources */,
				515BBDEB2484F8E500CDB674 /* HomeThankYouRiskCellConfigurator.swift in Sources */,
				514C0A0D247AFB0200F235F6 /* RiskTextItemView.swift in Sources */,
				CD99A3A9245C272400BF12AF /* ExposureSubmissionService.swift in Sources */,
				AB7420AC251B67A8006666AC /* DeltaOnboardingV15.swift in Sources */,
				71F54191248BF677006DB793 /* HtmlTextView.swift in Sources */,
				51B5B41C246EC8B800DC5D3E /* HomeCardCollectionViewCell.swift in Sources */,
				B1EDFD8D248E74D000E7EAFF /* URL+StaticString.swift in Sources */,
				A3E851B224ADD09900402485 /* CountdownTimer.swift in Sources */,
				011E13AE24680A4000973467 /* HTTPClient.swift in Sources */,
				A1C683FA24AEC57400B90D12 /* DynamicTableViewTextViewCell.swift in Sources */,
				01C6AC3A252B2A500052814D /* UIImage+Color.swift in Sources */,
				853D987A24694A8700490DBA /* ENAButton.swift in Sources */,
				CD8638532477EBD400A5A07C /* SettingsViewModel.swift in Sources */,
				2FC0357124B5B70700E234AC /* Error+FAQUrl.swift in Sources */,
				51CE1BB52460AC83002CF42A /* UICollectionView+Dequeue.swift in Sources */,
				B17F2D48248CEB4C00CAA38F /* DetectionMode.swift in Sources */,
				0144BDE1250924CC00B0857C /* SymptomsOnset.swift in Sources */,
				01C6AC26252B23D70052814D /* ExposureSubmissionQRScannerFocusView.swift in Sources */,
				01B7232424F812500064C0EB /* DynamicTableViewOptionGroupCell.swift in Sources */,
				137846492488027600A50AB8 /* OnboardingInfoViewController+Extension.swift in Sources */,
				ABDA2792251CE308006BAE84 /* DMServerEnvironmentViewController.swift in Sources */,
				85E33444247EB357006E74EC /* CircularProgressView.swift in Sources */,
				AB1886D1252DE51E00D39BBE /* Bundle+Identifier.swift in Sources */,
				71FD8862246EB27F00E804D0 /* ExposureDetectionViewController.swift in Sources */,
				51F1255D24BDD75300126C86 /* HomeUnknown48hRiskCellConfigurator.swift in Sources */,
				2FC951FE24DC23B9008D39F4 /* DMConfigurationCell.swift in Sources */,
				A3552CC424DD6E16008C91BE /* AppDelegate+PlausibleDeniability.swift in Sources */,
				2FA9E39924D2F4350030561C /* ExposureSubmission+ErrorParsing.swift in Sources */,
				514EE99D246D4CFB00DE4884 /* TableViewCellConfigurator.swift in Sources */,
				0DF6BBB7248C04CF007E8B0C /* app_config.pb.swift in Sources */,
				AB5F84AD24F8F7A1000400D4 /* SerialMigrator.swift in Sources */,
				B1DDDABE24713BAD00A07175 /* SAPDownloadedPackage.swift in Sources */,
				71FE1C7C247AC2B500851FEB /* ExposureSubmissionOverviewViewController.swift in Sources */,
				B1FE13EC24891CFE00D012E5 /* RiskProviding.swift in Sources */,
				011E4B032483A92A002E6412 /* MockExposureManager.swift in Sources */,
				2FE15A3C249B8C0B0077BD8D /* AccessibilityIdentifiers.swift in Sources */,
				51FE277F247535E300BB8144 /* RiskLoadingItemView.swift in Sources */,
				514C0A0824772F5E00F235F6 /* RiskItemView.swift in Sources */,
				B1175213248A83AB00C3325C /* Risk.swift in Sources */,
				A36D07B92486D61C00E46F96 /* HomeCardCellButtonDelegate.swift in Sources */,
				B1A89F3824819C2B00DA1CEC /* HomeInteractor.swift in Sources */,
				2F3D953C2518BCE9002B2C81 /* EUSettingsViewModel.swift in Sources */,
				01B7232924F812DF0064C0EB /* OptionView.swift in Sources */,
				514C0A16247C164700F235F6 /* HomeHighRiskCellConfigurator.swift in Sources */,
				71FE1C7B247AC2B500851FEB /* ExposureSubmissionQRScannerViewController.swift in Sources */,
				B1FC2D2024D9C8DF00083C81 /* SAP_TemporaryExposureKey+DeveloperMenu.swift in Sources */,
				717D21E9248C022E00D9717E /* DynamicTableViewHtmlCell.swift in Sources */,
				71FE1C82247AC30300851FEB /* ENATanInput.swift in Sources */,
				7154EB4A247D21E200A467FF /* ExposureDetectionLongGuideCell.swift in Sources */,
				51CE1B4A246016B0002CF42A /* UICollectionViewCell+Identifier.swift in Sources */,
				50DC527924FEB2AE00F6D8EB /* AppInformationDynamicCell.swift in Sources */,
				EB3BCA8C2507C3B0003F27C7 /* DynamicTableViewBulletPointCell.swift in Sources */,
				2F3D95372518BCD1002B2C81 /* EUSettingsViewController.swift in Sources */,
				71B8044F248526B600D53506 /* DynamicTableViewSpaceCell.swift in Sources */,
				8595BF5F246032D90056EA27 /* ENASwitch.swift in Sources */,
				71FE1C7A247AC2B500851FEB /* ExposureSubmissionSuccessViewController.swift in Sources */,
				B1C7EEAE24941A3B00F1F284 /* ManualExposureDetectionState.swift in Sources */,
				51486DA22485101500FCE216 /* RiskInactiveCollectionViewCell.swift in Sources */,
				710021DC248E44A6001F0B63 /* ENAFont.swift in Sources */,
				B1FE13FF2489708200D012E5 /* CachedAppConfiguration.swift in Sources */,
				AB10115B250926BB00D392A2 /* CountryKeypackageDownloader.swift in Sources */,
				EE22DB8B247FB43A001B0A71 /* ActionDetailTableViewCell.swift in Sources */,
				AB1011592507C15000D392A2 /* TracingStatusHistory.swift in Sources */,
				71FE1C71247AA7B700851FEB /* DynamicTableViewHeaderImageView.swift in Sources */,
				01D69491250272CE00B45BEA /* DatePickerDayViewModel.swift in Sources */,
				0159E6C2247829BA00894A89 /* temporary_exposure_key_signature_list.pb.swift in Sources */,
				B16457BB24DC3309002879EB /* DMLogsViewController.swift in Sources */,
				01B7232F24FE4F080064C0EB /* OptionGroupViewModel.swift in Sources */,
				51D420B724583B7200AD70CA /* NSObject+Identifier.swift in Sources */,
				CDCE11D6247D644100F30825 /* NotificationSettingsViewModel.swift in Sources */,
				50BD2E6424FE232E00932566 /* AppInformationImprintViewModel.swift in Sources */,
				710224EC248FC150000C5DEF /* HomeTestResultCellConfigurator.swift in Sources */,
				71330E4724810A0C00EB10F6 /* DynamicTableViewFooter.swift in Sources */,
				B1D431CB246C84A400E728AD /* DownloadedPackagesStoreV1.swift in Sources */,
				714194EA247A65C60072A090 /* DynamicTableViewHeaderSeparatorView.swift in Sources */,
				2F26CE2E248B9C4F00BE30EE /* UIViewController+BackButton.swift in Sources */,
				A16714BB248D18D20031B111 /* SummaryMetadata.swift in Sources */,
				51C779162486E5BA004582F8 /* RiskFindingPositiveCollectionViewCell.swift in Sources */,
				B10FD5F4246EAC1700E9D7F2 /* AppleFilesWriter.swift in Sources */,
				711EFCC72492EE31005FEF21 /* ENAFooterView.swift in Sources */,
				B1FE13F024891D1500D012E5 /* RiskCalculation.swift in Sources */,
				514C0A14247C163800F235F6 /* HomeLowRiskCellConfigurator.swift in Sources */,
				51C779122486E549004582F8 /* HomeFindingPositiveRiskCellConfigurator.swift in Sources */,
				B1741B4E2462C21F006275D9 /* DMViewController.swift in Sources */,
				EB2394A024E5492900E71225 /* BackgroundAppRefreshViewModel.swift in Sources */,
				71CAB9D4248AB33500F516A5 /* DynamicTypeSymbolImageView.swift in Sources */,
				019357182525FAD00038F615 /* ExposureSubmissionQRInfoViewController.swift in Sources */,
				EE22DB8C247FB43A001B0A71 /* DescriptionTableViewCell.swift in Sources */,
				2F3218D0248063E300A7AC0A /* UIView+Convenience.swift in Sources */,
				B1741B4C2462C21F006275D9 /* DMDeveloperMenu.swift in Sources */,
				514C0A11247C15EC00F235F6 /* HomeUnknownRiskCellConfigurator.swift in Sources */,
				710ABB23247513E300948792 /* DynamicTypeTableViewCell.swift in Sources */,
				71FE1C7D247AC2B500851FEB /* ExposureSubmissionTanInputViewController.swift in Sources */,
				EE22DB81247FB40A001B0A71 /* ENStateHandler.swift in Sources */,
				A16714AF248CA1B70031B111 /* Bundle+ReadPlist.swift in Sources */,
				2F80CFDB247EDDB3000F06AF /* ExposureSubmissionHotlineViewController.swift in Sources */,
				B16457B924DC19F9002879EB /* DMSettingsViewController.swift in Sources */,
				2F80CFD9247ED988000F06AF /* ExposureSubmissionIntroViewController.swift in Sources */,
				941ADDB02518C2B200E421D9 /* EuTracingTableViewCell.swift in Sources */,
				A3C4F96024812CD20047F23E /* ExposureSubmissionWarnOthersViewController.swift in Sources */,
				01D6948F2502729000B45BEA /* DatePickerDay.swift in Sources */,
				B1741B582462EBDB006275D9 /* HomeViewController.swift in Sources */,
				71EF33D92497F3E8007B7E1B /* ENANavigationControllerWithFooterChild.swift in Sources */,
				A3EE6E5A249BB7AF00C64B61 /* ExposureSubmissionServiceFactory.swift in Sources */,
				4026C2E424854C8D00926FB4 /* AppInformationLegalCell.swift in Sources */,
				51C737BF245B3B5D00286105 /* OnboardingInfo.swift in Sources */,
				B1FE13EB24891CFA00D012E5 /* RiskProvider.swift in Sources */,
				B143DBDF2477F292000A29E8 /* ExposureNotificationSettingViewController.swift in Sources */,
				016146912487A43E00660992 /* LinkHelper.swift in Sources */,
				51D420B924583B8300AD70CA /* UIViewController+AppStoryboard.swift in Sources */,
				71B804542485273C00D53506 /* RiskLegendDotBodyCell.swift in Sources */,
				EE22DB8A247FB43A001B0A71 /* ImageTableViewCell.swift in Sources */,
				B11E619C246EE4E9004A056A /* UIFont+DynamicType.swift in Sources */,
				71330E4524810A0500EB10F6 /* DynamicTableViewHeader.swift in Sources */,
				0DF6BBB5248C04CF007E8B0C /* app_config_attenuation_duration.pb.swift in Sources */,
				B1BFE27224BDE1D500C1181D /* HomeViewController+HowRiskDetectionWorks.swift in Sources */,
				B1EAEC8B24711884003BE9A2 /* URLSession+Convenience.swift in Sources */,
				7154EB4C247E862100A467FF /* ExposureDetectionLoadingCell.swift in Sources */,
				2FA9E39B24D2F4A10030561C /* ExposureSubmissionService+Protocol.swift in Sources */,
				A17366552484978A006BE209 /* OnboardingInfoViewControllerUtils.swift in Sources */,
				0DF6BBB6248C04CF007E8B0C /* app_config_app_version_config.pb.swift in Sources */,
				B153096A24706F1000A4A1BD /* URLSession+Default.swift in Sources */,
				2FF1D62E2487850200381FFB /* NSMutableAttributedString+Generation.swift in Sources */,
				35BE8598251CE495005C2FD0 /* CachingHTTPClient.swift in Sources */,
				51CE1B4C246016D1002CF42A /* UICollectionReusableView+Identifier.swift in Sources */,
				01B7232D24F8E0260064C0EB /* MultipleChoiceChoiceView.swift in Sources */,
				710224EA248FA67F000C5DEF /* HomeTestResultCollectionViewCell.swift in Sources */,
				9417BA95252B6B5100AD4053 /* DMSQLiteErrorViewController.swift in Sources */,
				013DC102245DAC4E00EE58B0 /* Store.swift in Sources */,
				B1FE13EF24891D0C00D012E5 /* RiskProvidingConfiguration.swift in Sources */,
				51CE1B89246078B6002CF42A /* RiskLevelCollectionViewCell.swift in Sources */,
				B1F82DF224718C7300E2E56A /* DMBackendConfigurationViewController.swift in Sources */,
				B1CD33412486AA7100B06E9B /* CoronaWarnURLSessionDelegate.swift in Sources */,
				B10EC1F824ED1F8700ED0E48 /* CancellationToken.swift in Sources */,
				514C0A0F247AFEC500F235F6 /* HomeRiskTextItemViewConfigurator.swift in Sources */,
				A3284250248B9269006B1F09 /* HomeTestResultLoadingCellConfigurator.swift in Sources */,
				713EA25D24798A7000AB7EE8 /* ExposureDetectionRoundedView.swift in Sources */,
				AB5F84B224F8F7E3000400D4 /* Migration0To1.swift in Sources */,
				A3EE6E5D249BB9B900C64B61 /* UITestingParameters.swift in Sources */,
				B1A31F6924DAE6C000E263DF /* DMKeyCell.swift in Sources */,
				710224F42490E7A3000C5DEF /* ExposureSubmissionStepCell.swift in Sources */,
				AB7420CB251B7D93006666AC /* DeltaOnboardingV15ViewController.swift in Sources */,
				B19FD7132491A08500A9D56A /* SAP_SemanticVersion+Compare.swift in Sources */,
				B1D7D68E24766D2100E4DA5D /* submission_payload.pb.swift in Sources */,
				B1B381432472EF8B0056BEEE /* HTTPClient+Configuration.swift in Sources */,
				354E305924EFF26E00526C9F /* Country.swift in Sources */,
				A328424E248B91E0006B1F09 /* HomeTestResultLoadingCell.swift in Sources */,
				A3816086250633D7002286E9 /* RequiresDismissConfirmation.swift in Sources */,
				51D420B424583ABB00AD70CA /* AppStoryboard.swift in Sources */,
				4026C2DC24852B7600926FB4 /* AppInformationViewController+LegalModel.swift in Sources */,
				01C6ABF42527273E0052814D /* String+Insertion.swift in Sources */,
				EE278B30245F2C8A008B06F9 /* FriendsInviteController.swift in Sources */,
				710ABB27247533FA00948792 /* DynamicTableViewController.swift in Sources */,
				B184A380248FFCBE007180F6 /* SecureStore.swift in Sources */,
				713EA26124798AD100AB7EE8 /* InsetTableViewCell.swift in Sources */,
				51CE1B87246078B6002CF42A /* ActivateCollectionViewCell.swift in Sources */,
				B1C6ED00247F23730066138F /* NotificationName.swift in Sources */,
				EE22DB8D247FB43A001B0A71 /* ActionTableViewCell.swift in Sources */,
				51CE1BBD2460B1CB002CF42A /* CollectionViewCellConfigurator.swift in Sources */,
				71D3C19A2494EFAC00DBABA8 /* ENANavigationControllerWithFooter.swift in Sources */,
				CD2EC329247D82EE00C6B3F9 /* NotificationSettingsViewController.swift in Sources */,
				A1BABD1024A57D03000ED515 /* ENTemporaryExposureKey+Processing.swift in Sources */,
				01A1B44A252DFD7800841B63 /* MetadataObject.swift in Sources */,
				51C737BD245B349700286105 /* OnboardingInfoViewController.swift in Sources */,
				B1FE13FB24896E6700D012E5 /* AppConfigurationProviding.swift in Sources */,
				514EE999246D4C2E00DE4884 /* UITableViewCell+Identifier.swift in Sources */,
				13722044247AEEAD00152764 /* UNNotificationCenter+Extension.swift in Sources */,
				B10FD5ED246EAADC00E9D7F2 /* AppInformationDetailViewController.swift in Sources */,
				CDCE11D9247D64C600F30825 /* NotificationSettingsOnTableViewCell.swift in Sources */,
				0DF6BB97248AD616007E8B0C /* AppUpdateCheckHelper.swift in Sources */,
				0DD260FF248D549B007C3B2C /* KeychainHelper.swift in Sources */,
				352F25A824EFCBDE00ACDFF3 /* ServerEnvironment.swift in Sources */,
				AB5F84BE24FE2DC9000400D4 /* DownloadedPackagesSQLLiteStoreV0.swift in Sources */,
				2FA9E39724D2F3C70030561C /* ExposureSubmissionError.swift in Sources */,
				941ADDB22518C3FB00E421D9 /* ENSettingEuTracingViewModel.swift in Sources */,
				01D6948B25026EC000B45BEA /* DatePickerOptionViewModel.swift in Sources */,
				2FF1D63024880FCF00381FFB /* DynamicTableViewRoundedCell.swift in Sources */,
				85D7593F2457048F008175F0 /* AppDelegate.swift in Sources */,
				CDD87C56247556DE007CE6CA /* MainSettingsTableViewCell.swift in Sources */,
				AB6289D4251BA4EC00CF61D2 /* String+Compare.swift in Sources */,
				B153096C24706F2400A4A1BD /* URLSessionConfiguration+Default.swift in Sources */,
				B1BD9E7E24898A2300BD3930 /* ExposureDetectionViewController+DynamicTableViewModel.swift in Sources */,
				0159E6C1247829BA00894A89 /* temporary_exposure_key_export.pb.swift in Sources */,
				71FE1C80247AC2B500851FEB /* ExposureSubmissionNavigationController.swift in Sources */,
				2FA968CE24D8560B008EE367 /* String+Random.swift in Sources */,
				EB858D2024E700D10048A0AA /* UIView+Screenshot.swift in Sources */,
				2F96739B24AB70FA008E3147 /* ExposureSubmissionParsable.swift in Sources */,
				EB7F8E9524E434E000A3CCC4 /* BackgroundAppRefreshViewController.swift in Sources */,
				85D759412457048F008175F0 /* SceneDelegate.swift in Sources */,
				71B8044D248525CD00D53506 /* RiskLegendViewController+DynamicTableViewModel.swift in Sources */,
				EB7D205624E6A5930089264C /* InfoBoxViewModel.swift in Sources */,
				859DD512248549790073D59F /* MockDiagnosisKeysRetrieval.swift in Sources */,
				2FA9E39324D2F2920030561C /* ExposureSubmission+TestResult.swift in Sources */,
				EE22DB89247FB43A001B0A71 /* TracingHistoryTableViewCell.swift in Sources */,
				71B804472484CC0800D53506 /* ENALabel.swift in Sources */,
				71FE1C7F247AC2B500851FEB /* ExposureSubmissionTestResultViewController.swift in Sources */,
				B1D6B002247DA0320079DDD3 /* ExposureDetectionViewControllerDelegate.swift in Sources */,
				713EA25B247818B000AB7EE8 /* DynamicTypeButton.swift in Sources */,
				CDA262F824AB808800612E15 /* Coordinator.swift in Sources */,
				A3552CC624DD6E78008C91BE /* AppDelegate+ENATaskExecutionDelegate.swift in Sources */,
				51C77910248684F5004582F8 /* HomeRiskListItemViewConfigurator.swift in Sources */,
				B1D6B004247DA4920079DDD3 /* UIApplication+CoronaWarn.swift in Sources */,
				51CE1BC32460B28D002CF42A /* HomeInfoCellConfigurator.swift in Sources */,
				138910C5247A909000D739F6 /* ENATaskScheduler.swift in Sources */,
				71B804492484D37300D53506 /* RiskLegendViewController.swift in Sources */,
				01C2D43E2501225100FB23BF /* MockExposureSubmissionService.swift in Sources */,
				514EE99B246D4C4C00DE4884 /* UITableView+Dequeue.swift in Sources */,
				713EA25F24798A9100AB7EE8 /* ExposureDetectionRiskCell.swift in Sources */,
				B16457B724DC160B002879EB /* DMLastRiskCalculationViewController.swift in Sources */,
				01F5F7222487B9C000229720 /* AppInformationViewController.swift in Sources */,
				01C6AC32252B29C00052814D /* QRScannerError.swift in Sources */,
				EB7D205424E6A3320089264C /* InfoBoxView.swift in Sources */,
				B10FD5F1246EAB1000E9D7F2 /* AppInformationViewController+DynamicTableViewModel.swift in Sources */,
				51C7790E24867F22004582F8 /* RiskListItemView.swift in Sources */,
				71CAB9D2248AACAD00F516A5 /* PixelPerfectLayoutConstraint.swift in Sources */,
				710021E0248EAF9A001F0B63 /* ExposureSubmissionImageCardCell.swift in Sources */,
				B14D0CDF246E976400D5BEBC /* ExposureDetectionTransaction+DidEndPrematurelyReason.swift in Sources */,
				B1D8CB2724DD44C6008C6010 /* DMTracingHistoryViewController.swift in Sources */,
				71FE1C69247A8FE100851FEB /* DynamicTableViewHeaderFooterView.swift in Sources */,
				B18755D124DC45CA00A9202E /* DMStoreViewController.swift in Sources */,
				353412CC2525EE4A0086D15C /* Globals.swift in Sources */,
				B184A383248FFCE2007180F6 /* CodableExposureDetectionSummary.swift in Sources */,
				B111EE2C2465D9F7001AEBB4 /* String+Localization.swift in Sources */,
				01B7232B24F815B00064C0EB /* MultipleChoiceOptionView.swift in Sources */,
				A1C683FC24AEC9EE00B90D12 /* DynamicTableViewTextCell.swift in Sources */,
				710224F624910661000C5DEF /* ExposureSubmissionDynamicCell.swift in Sources */,
				EEF1067A246EBF8B009DFB4E /* ResetViewController.swift in Sources */,
				01B7232724F812BC0064C0EB /* OptionGroupView.swift in Sources */,
				51CE1BBA2460AFD8002CF42A /* HomeActivateCellConfigurator.swift in Sources */,
				50E3BE5A250127DF0033E2C7 /* AppInformationDynamicAction.swift in Sources */,
				9488C3012521EE8E00504648 /* DeltaOnboardingNavigationController.swift in Sources */,
				71FE1C86247AC33D00851FEB /* ExposureSubmissionTestResultHeaderView.swift in Sources */,
				1309194F247972C40066E329 /* PrivacyProtectionViewController.swift in Sources */,
				CDCE11DB247D64D600F30825 /* NotificationSettingsOffTableViewCell.swift in Sources */,
				51CE1B91246078B6002CF42A /* SectionSystemBackgroundDecorationView.swift in Sources */,
				AB6289D9251C833100CF61D2 /* DMDeltaOnboardingViewController.swift in Sources */,
				B112545A246F2C6500AB5036 /* ENTemporaryExposureKey+Convert.swift in Sources */,
				359767F124FD13D9001FD591 /* diagnosis_key_batch.pb.swift in Sources */,
				AB1886C4252DE1AF00D39BBE /* Logging.swift in Sources */,
				51486D9F2484FC0200FCE216 /* HomeRiskLevelCellConfigurator.swift in Sources */,
				B1E8C99D2479D4E7006DC678 /* DMSubmissionStateViewController.swift in Sources */,
				71FE1C8C247AC79D00851FEB /* DynamicTableViewIconCell.swift in Sources */,
				B19FD7112491A07000A9D56A /* String+SemanticVersion.swift in Sources */,
				710ABB25247514BD00948792 /* UIViewController+Segue.swift in Sources */,
				51CE1B5524604DD2002CF42A /* HomeLayout.swift in Sources */,
				B16457BD24DC3F4E002879EB /* DMKeysViewController.swift in Sources */,
				51D420C424583E3300AD70CA /* SettingsViewController.swift in Sources */,
				01C6AC0E252B1E990052814D /* ExposureSubmissionQRScannerViewModel.swift in Sources */,
				B1C7EEB024941A6B00F1F284 /* RiskConsumer.swift in Sources */,
				514C0A1A247C16D600F235F6 /* HomeInactiveRiskCellConfigurator.swift in Sources */,
				01DB708525068167008F7244 /* Calendar+GregorianLocale.swift in Sources */,
				71330E41248109F600EB10F6 /* DynamicTableViewSection.swift in Sources */,
				710ABB292475353900948792 /* DynamicTableViewModel.swift in Sources */,
				AB5F84C024FE2EB3000400D4 /* DownloadedPackagesStoreV0.swift in Sources */,
				518A69FB24687D5800444E66 /* RiskLevel.swift in Sources */,
				B1175218248ACFBC00C3325C /* SAP_RiskScoreClass+LowAndHigh.swift in Sources */,
				EBCD2412250790F400E5574C /* ExposureSubmissionSymptomsViewController.swift in Sources */,
				AB7420B7251B69E2006666AC /* DeltaOnboardingCoordinator.swift in Sources */,
				EB873540253704D100325C6C /* UNUserNotificationCenter+DeadManSwitch.swift in Sources */,
				B1741B492462C207006275D9 /* Client.swift in Sources */,
				514C0A0624772F3400F235F6 /* HomeRiskViewConfigurator.swift in Sources */,
				71EF33DB2497F419007B7E1B /* ENANavigationFooterItem.swift in Sources */,
				710ABB1F2475115500948792 /* UITableViewController+Enum.swift in Sources */,
				51CE1B8B246078B6002CF42A /* InfoCollectionViewCell.swift in Sources */,
				B14D0CDB246E968C00D5BEBC /* String+Today.swift in Sources */,
				85142501245DA0B3009D2791 /* UIViewController+Alert.swift in Sources */,
				B103193224E18A0A00DD02EF /* DMMenuItem.swift in Sources */,
				01C7665E25024A09002C9A5C /* DatePickerOptionView.swift in Sources */,
				CD99A3CA2461A47C00BF12AF /* AppStrings.swift in Sources */,
				514E81342461B97800636861 /* ExposureManager.swift in Sources */,
				71176E32248957C3004B0C9F /* AppNavigationController.swift in Sources */,
				3539DAD1252B353C00489B1A /* CachedAppConfigurationMock.swift in Sources */,
				B14D0CD9246E946E00D5BEBC /* ExposureDetection.swift in Sources */,
				B161782524804AC3006E435A /* DownloadedPackagesSQLLiteStoreV1.swift in Sources */,
				51CE1BBF2460B222002CF42A /* HomeRiskCellConfigurator.swift in Sources */,
				EE22DB82247FB40A001B0A71 /* ENSettingModel.swift in Sources */,
				713EA26324798F8500AB7EE8 /* ExposureDetectionHeaderCell.swift in Sources */,
				FEDCE09E9F78ABEB4AA9A484 /* ExposureDetectionExecutor.swift in Sources */,
				FEDCE50B4AC5E24D4E11AA52 /* RequiresAppDependencies.swift in Sources */,
				01A2367A2519D1E80043D9F8 /* ExposureSubmissionWarnOthersViewModel.swift in Sources */,
				EB3BCA882507B6C1003F27C7 /* ExposureSubmissionSymptomsOnsetViewController.swift in Sources */,
				FEDCE29E414945F14E7CE576 /* ENStateHandler+State.swift in Sources */,
				FEDCE6E2763B0BABFADF36BA /* ExposureDetectionViewController+State.swift in Sources */,
				FEDCECC1B2111AB537AEF7E5 /* HomeInteractor+State.swift in Sources */,
				B1221BE02492ECE800E6C4E4 /* CFDictionary+KeychainQuery.swift in Sources */,
				94F594622521CBF50077681B /* DeltaOnboardingV15ViewModel.swift in Sources */,
				FEDCE77AED78E9C25999BB35 /* SceneDelegate+State.swift in Sources */,
				019357192525FAD00038F615 /* ExposureSubmissionQRInfoViewModel.swift in Sources */,
			);
			runOnlyForDeploymentPostprocessing = 0;
		};
		85D7595024570491008175F0 /* Sources */ = {
			isa = PBXSourcesBuildPhase;
			buildActionMask = 2147483647;
			files = (
				A1BABD0924A57B88000ED515 /* TemporaryExposureKeyMock.swift in Sources */,
				B1E23B8824FE80EF006BCDA6 /* CancellationTokenTests.swift in Sources */,
				A1E41949249548770016E52A /* HTTPClient+SubmitTests.swift in Sources */,
				A1E41941249410AF0016E52A /* SAPDownloadedPackage+Helpers.swift in Sources */,
				015692E424B48C3F0033F35E /* TimeInterval+Convenience.swift in Sources */,
				516E42FE24B7773E0008CC30 /* HomeLowRiskCellConfiguratorTests.swift in Sources */,
				01A1B467252E19D000841B63 /* ExposureSubmissionCoordinatorModelTests.swift in Sources */,
				B1EAEC8F247118D1003BE9A2 /* URLSession+ConvenienceTests.swift in Sources */,
				A32C046524D96348005BEA61 /* HTTPClient+PlausibeDeniabilityTests.swift in Sources */,
				A372DA4224BF3E29003248BB /* MockExposureSubmissionCoordinator.swift in Sources */,
				A1E419582495A8F90016E52A /* HTTPClient+RegistrationTokenTests.swift in Sources */,
				A1E419552495A8060016E52A /* HTTPClient+GetTestResultTests.swift in Sources */,
				01D16C5E24ED69CA007DB387 /* BackgroundAppRefreshViewModelTests.swift in Sources */,
				A328425F248E943D006B1F09 /* ExposureSubmissionTanInputViewControllerTests.swift in Sources */,
				A14BDEC024A1AD660063E4EC /* MockExposureDetector.swift in Sources */,
				35A7F081250A7CF8005E6C33 /* KeychainHelperTests.swift in Sources */,
				A3483B0B24C5EFA40037855F /* MockExposureDetectionViewControllerDelegate.swift in Sources */,
				B1C7EE482493D97000F1F284 /* RiskProvidingConfigurationManualTriggerTests.swift in Sources */,
				B1221BE22492ED0F00E6C4E4 /* CFDictionary+KeychainQueryTests.swift in Sources */,
				A124E64A249BF4EF00E95F72 /* ExposureDetectionExecutorTests.swift in Sources */,
				A128F04E2489ABEE00EC7F6C /* RiskCalculationTests.swift in Sources */,
				01A1B442252DE57000841B63 /* ExposureSubmissionQRScannerViewModelTests.swift in Sources */,
				AB1885D825238DD100D39BBE /* OnboardingInfoViewControllerTests.swift in Sources */,
				B16177E824802F9B006E435A /* DownloadedPackagesSQLLiteStoreTests.swift in Sources */,
				B1175216248A9F9600C3325C /* ConvertingKeysTests.swift in Sources */,
				B10F9B8B249961BC00C418F4 /* DynamicTypeLabelTests.swift in Sources */,
				CD678F6F246C43FC00B6A0F8 /* MockURLSession.swift in Sources */,
				A3E851B524ADDAC000402485 /* CountdownTimerTests.swift in Sources */,
				F2DC808E248989CE00EDC40A /* DynamicTableViewControllerRegisterCellsTests.swift in Sources */,
				51F1256024BEFB8F00126C86 /* HomeUnknown48hRiskCellConfiguratorTests.swift in Sources */,
				EE22DB91247FB479001B0A71 /* MockStateHandlerObserverDelegate.swift in Sources */,
				B1C7EE4624938EB700F1F284 /* ExposureDetection_DidEndPrematurelyReason+ErrorHandlingTests.swift in Sources */,
				AB453F602534B04400D8339E /* ExposureManagerTests.swift in Sources */,
				B10F9B8C249961CE00C418F4 /* UIFont+DynamicTypeTests.swift in Sources */,
				01C2D4432501260D00FB23BF /* OptionGroupViewModelTests.swift in Sources */,
				A173665324844F41006BE209 /* SQLiteKeyValueStoreTests.swift in Sources */,
				A1877CAB248F2532006FEFC0 /* SAPDownloadedPackageTests.swift in Sources */,
				B1E23B8624FE4DD3006BCDA6 /* PublicKeyProviderTests.swift in Sources */,
				F2DC809424898CE600EDC40A /* DynamicTableViewControllerFooterTests.swift in Sources */,
				B15382E5248273F30010F007 /* MockTestStore.swift in Sources */,
				A32842672492359E006B1F09 /* MockExposureSubmissionNavigationControllerChild.swift in Sources */,
				516E42FB24B7739F0008CC30 /* HomeUnknownRiskCellConfiguratorTests.swift in Sources */,
				F25247312484456800C5556B /* DynamicTableViewModelTests.swift in Sources */,
				B15382E7248290BB0010F007 /* AppleFilesWriterTests.swift in Sources */,
				AB1FCBD42521FC47005930BA /* ServerEnvironmentTests.swift in Sources */,
				0123D5992501385200A91838 /* ExposureSubmissionErrorTests.swift in Sources */,
				01A23685251A23740043D9F8 /* ExposureSubmissionQRInfoModelTests.swift in Sources */,
				2FD881CC2490F65C00BEC8FC /* ExposureSubmissionHotlineViewControllerTest.swift in Sources */,
				01A97DD12506768F00C07C37 /* DatePickerOptionViewModelTests.swift in Sources */,
				A32CA72F24B6F2E300B1A994 /* HomeRiskCellConfiguratorTests.swift in Sources */,
				B120C7C924AFE7B800F68FF1 /* ActiveTracingTests.swift in Sources */,
				516E430224B89AED0008CC30 /* CoordinatorTests.swift in Sources */,
				B117521A248ACFFC00C3325C /* SAP_RiskScoreClass+LowAndHighTests.swift in Sources */,
				9412FAFE252349EA0086E139 /* DeltaOnboardingViewControllerTests.swift in Sources */,
				B11655932491437600316087 /* RiskProvidingConfigurationTests.swift in Sources */,
				01A97DD32506769F00C07C37 /* DatePickerDayViewModelTests.swift in Sources */,
				516E430024B777B20008CC30 /* HomeHighRiskCellConfiguratorTests.swift in Sources */,
				F2DC809224898B1800EDC40A /* DynamicTableViewControllerHeaderTests.swift in Sources */,
				B1D431C8246C69F300E728AD /* HTTPClient+ConfigurationTests.swift in Sources */,
				B15382FE248424F00010F007 /* ExposureDetectionTests.swift in Sources */,
				A372DA3F24BEF773003248BB /* ExposureSubmissionCoordinatorTests.swift in Sources */,
				CDF27BD3246ADBA70044D32B /* ExposureSubmissionServiceTests.swift in Sources */,
				01D16C6024ED6D9A007DB387 /* MockBackgroundRefreshStatusProvider.swift in Sources */,
				A328426324910552006B1F09 /* ExposureSubmissionSuccessViewControllerTests.swift in Sources */,
				2FD473BF251E0ECE000DCA40 /* EUSettingsViewControllerTests.swift in Sources */,
				A372DA4124BF33F9003248BB /* MockExposureSubmissionCoordinatorDelegate.swift in Sources */,
				01CF95DD253083B2007B72F7 /* CodableExposureDetectionSummary+Helpers.swift in Sources */,
				01CF95D52530827F007B72F7 /* SAPApplicationConfiguration+Helpers.swift in Sources */,
				01A1B452252DFDC400841B63 /* FakeMetadataMachineReadableObject.swift in Sources */,
				3598D99A24FE280700483F1F /* CountryTests.swift in Sources */,
				B163D1102499068D001A322C /* SettingsViewModelTests.swift in Sources */,
				A1654F0224B43E8500C0E115 /* DynamicTableViewTextViewCellTests.swift in Sources */,
				A1E419462495479D0016E52A /* HTTPClient+MockNetworkStack.swift in Sources */,
				B1CD333E24865E0000B06E9B /* TracingStatusHistoryTests.swift in Sources */,
				B1FE13ED24891D0400D012E5 /* RiskProviderTests.swift in Sources */,
				AB7420DD251B8101006666AC /* DeltaOnboardingCoordinatorTests.swift in Sources */,
				B1218920248AD79900496210 /* ClientMock.swift in Sources */,
				AB5F84BB24F92876000400D4 /* Migration0To1Tests.swift in Sources */,
				50DC527B24FEB5CA00F6D8EB /* AppInformationModelTest.swift in Sources */,
				A1BABD0E24A57CFC000ED515 /* ENTemporaryExposureKey+ProcessingTests.swift in Sources */,
				EE22DB8F247FB46C001B0A71 /* ENStateTests.swift in Sources */,
				B1DDDABC247137B000A07175 /* HTTPClientConfigurationEndpointTests.swift in Sources */,
				2FD881CE249115E700BEC8FC /* ExposureSubmissionNavigationControllerTest.swift in Sources */,
				A1E419522495A6F20016E52A /* HTTPClient+TANForExposureSubmitTests.swift in Sources */,
				015178C22507D2E50074F095 /* ExposureSubmissionSymptomsOnsetViewControllerTests.swift in Sources */,
				516E42CB24B760F50008CC30 /* HomeRiskLevelCellConfiguratorTests.swift in Sources */,
				A32842612490E2AC006B1F09 /* ExposureSubmissionWarnOthersViewControllerTests.swift in Sources */,
				B1B9CF1F246ED2E8008F04F5 /* Sap_FilebucketTests.swift in Sources */,
				AB5F84B424F8FA26000400D4 /* SerialMigratorTests.swift in Sources */,
				B17A44A22464906A00CB195E /* KeyTests.swift in Sources */,
				B19FD7152491A4A300A9D56A /* SAP_SemanticVersionTests.swift in Sources */,
				941F5ED02518E82800785F06 /* ENSettingEuTracingViewModelTests.swift in Sources */,
				01D16C6224ED6DB3007DB387 /* MockLowPowerModeStatusProvider.swift in Sources */,
				A1654EFF24B41FF600C0E115 /* DynamicCellTests.swift in Sources */,
				B161782D248062CE006E435A /* DeltaCalculationResultTests.swift in Sources */,
				0144BDE32509288B00B0857C /* SymptomsOnsetTests.swift in Sources */,
				A124E64C249C4C9000E95F72 /* SAPDownloadedPackagesStore+Helpers.swift in Sources */,
				A36FACC424C5EA1500DED947 /* ExposureDetectionViewControllerTests.swift in Sources */,
				71176E2F248922B0004B0C9F /* ENAColorTests.swift in Sources */,
				0DF6BB9D248AE232007E8B0C /* AppUpdateCheckerHelperTests.swift in Sources */,
				A328425D248E82BC006B1F09 /* ExposureSubmissionTestResultViewControllerTests.swift in Sources */,
				F22C6E2324917E3200712A6B /* DynamicTableViewControllerRowsTests.swift in Sources */,
				A1E4195D249818060016E52A /* RiskTests.swift in Sources */,
				B18C411D246DB30000B8D8CB /* URL+Helper.swift in Sources */,
				CDF27BD5246ADBF30044D32B /* HTTPClient+DaysAndHoursTests.swift in Sources */,
				A17DA5E32486D8EF006F310F /* RiskLevelTests.swift in Sources */,
				B117909824914D77007FF821 /* StoreTests.swift in Sources */,
				F22C6E252492082B00712A6B /* DynamicTableViewSpaceCellTests.swift in Sources */,
				B1AC51D624CED8820087C35B /* DetectionModeTests.swift in Sources */,
				B1FE13FE24896EF700D012E5 /* CachedAppConfigurationTests.swift in Sources */,
				50BD2E7724FE26F400932566 /* AppInformationImprintTest.swift in Sources */,
				A1E419602498243E0016E52A /* String+TodayTests.swift in Sources */,
				35853E22251DED0F008FE983 /* CachingHTTPClientMock.swift in Sources */,
				2FC0356F24B342FA00E234AC /* UIViewcontroller+AlertTest.swift in Sources */,
				F2DC809024898A9400EDC40A /* DynamicTableViewControllerNumberOfRowsAndSectionsTests.swift in Sources */,
				AB5F84BD24F92E92000400D4 /* SerialMigratorFake.swift in Sources */,
			);
			runOnlyForDeploymentPostprocessing = 0;
		};
		85D7595B24570491008175F0 /* Sources */ = {
			isa = PBXSourcesBuildPhase;
			buildActionMask = 2147483647;
			files = (
				134F0DBC247578FF00D88934 /* ENAUITestsHome.swift in Sources */,
				EB11B02A24EE7CA500143A95 /* ENAUITestsSettings.swift in Sources */,
				134F0DBD247578FF00D88934 /* ENAUITests-Extensions.swift in Sources */,
				A32842652491136E006B1F09 /* ExposureSubmissionUITests.swift in Sources */,
				85D7596424570491008175F0 /* ENAUITests.swift in Sources */,
				13E50469248E3CD20086641C /* ENAUITestsAppInformation.swift in Sources */,
				01A1B45C252E077600841B63 /* TimeInterval+Convenience.swift in Sources */,
				130CB19C246D92F800ADE602 /* ENAUITestsOnboarding.swift in Sources */,
				13E5046B248E3DF30086641C /* AppStrings.swift in Sources */,
				A3EE6E5C249BB97500C64B61 /* UITestingParameters.swift in Sources */,
				134F0F2C2475793400D88934 /* SnapshotHelper.swift in Sources */,
			);
			runOnlyForDeploymentPostprocessing = 0;
		};
		B1FF6B662497D0B40041CF02 /* Sources */ = {
			isa = PBXSourcesBuildPhase;
			buildActionMask = 2147483647;
			files = (
				019BFC6C24C9901A0053973D /* sqlite3.c in Sources */,
			);
			runOnlyForDeploymentPostprocessing = 0;
		};
/* End PBXSourcesBuildPhase section */

/* Begin PBXTargetDependency section */
		85D7595624570491008175F0 /* PBXTargetDependency */ = {
			isa = PBXTargetDependency;
			target = 85D7593A2457048F008175F0 /* ENA */;
			targetProxy = 85D7595524570491008175F0 /* PBXContainerItemProxy */;
		};
		85D7596124570491008175F0 /* PBXTargetDependency */ = {
			isa = PBXTargetDependency;
			target = 85D7593A2457048F008175F0 /* ENA */;
			targetProxy = 85D7596024570491008175F0 /* PBXContainerItemProxy */;
		};
/* End PBXTargetDependency section */

/* Begin PBXVariantGroup section */
		01E42990251DCDC90057FCBE /* Localizable.legal.strings */ = {
			isa = PBXVariantGroup;
			children = (
				01E4298F251DCDC90057FCBE /* en */,
				01E42994251DCDCE0057FCBE /* de */,
				01E42995251DCDD10057FCBE /* tr */,
			);
			name = Localizable.legal.strings;
			sourceTree = "<group>";
		};
		13156CFF248C19D000AFC472 /* usage.html */ = {
			isa = PBXVariantGroup;
			children = (
				13156CFE248C19D000AFC472 /* de */,
				13156D00248CDECC00AFC472 /* en */,
				EEDD6DF524A4885200BC30D0 /* tr */,
				EECF5E5524BDCC3C00332B8F /* pl */,
				EECF5E5A24BDCC4D00332B8F /* ro */,
				EECF5E5F24BDCC5900332B8F /* bg */,
			);
			name = usage.html;
			sourceTree = "<group>";
		};
		71F5418A248BEDBE006DB793 /* privacy-policy.html */ = {
			isa = PBXVariantGroup;
			children = (
				71F5418B248BEDBE006DB793 /* de */,
				717D21EA248C072300D9717E /* en */,
				EEDD6DF624A4885200BC30D0 /* tr */,
				EECF5E5624BDCC3C00332B8F /* pl */,
				EECF5E5B24BDCC4D00332B8F /* ro */,
				EECF5E6024BDCC5A00332B8F /* bg */,
			);
			name = "privacy-policy.html";
			sourceTree = "<group>";
		};
		85D7594C24570491008175F0 /* LaunchScreen.storyboard */ = {
			isa = PBXVariantGroup;
			children = (
				85D7594D24570491008175F0 /* Base */,
				EEDD6DF724A4885D00BC30D0 /* tr */,
			);
			name = LaunchScreen.storyboard;
			sourceTree = "<group>";
		};
		AB8B0D3425305384009C067B /* Localizable.links.strings */ = {
			isa = PBXVariantGroup;
			children = (
				AB8B0D3C253053A1009C067B /* de */,
				AB8B0D3D253053D5009C067B /* en */,
				AB8B0D3E253053DB009C067B /* tr */,
				AB8B0D3F253053DF009C067B /* pl */,
				AB8B0D40253053E2009C067B /* ro */,
				AB8B0D41253053E5009C067B /* bg */,
			);
			name = Localizable.links.strings;
			sourceTree = "<group>";
		};
		EE26950A248FCB0300BAE234 /* InfoPlist.strings */ = {
			isa = PBXVariantGroup;
			children = (
				EE269509248FCB0300BAE234 /* de */,
				EE26950B248FCB1600BAE234 /* en */,
				EEDD6DF824A4889D00BC30D0 /* tr */,
				EECF5E5924BDCC3C00332B8F /* pl */,
				EECF5E5E24BDCC4D00332B8F /* ro */,
				EECF5E6324BDCC5A00332B8F /* bg */,
			);
			name = InfoPlist.strings;
			sourceTree = "<group>";
		};
		EE70C23A245B09E900AC9B2F /* Localizable.strings */ = {
			isa = PBXVariantGroup;
			children = (
				EE70C23B245B09E900AC9B2F /* de */,
				EE70C23C245B09E900AC9B2F /* en */,
				EEDD6DF924A488A500BC30D0 /* tr */,
				EECF5E5724BDCC3C00332B8F /* pl */,
				EECF5E5C24BDCC4D00332B8F /* ro */,
				EECF5E6124BDCC5A00332B8F /* bg */,
			);
			name = Localizable.strings;
			sourceTree = "<group>";
		};
		EE92A340245D96DA006B97B0 /* Localizable.stringsdict */ = {
			isa = PBXVariantGroup;
			children = (
				EE92A33F245D96DA006B97B0 /* de */,
				514C0A09247AEEE200F235F6 /* en */,
				EEDD6DFA24A488AD00BC30D0 /* tr */,
				EECF5E5824BDCC3C00332B8F /* pl */,
				EECF5E5D24BDCC4D00332B8F /* ro */,
				EECF5E6224BDCC5A00332B8F /* bg */,
			);
			name = Localizable.stringsdict;
			sourceTree = "<group>";
		};
/* End PBXVariantGroup section */

/* Begin XCBuildConfiguration section */
		011E4AFC2483A269002E6412 /* Community */ = {
			isa = XCBuildConfiguration;
			buildSettings = {
				ALWAYS_SEARCH_USER_PATHS = NO;
				CLANG_ANALYZER_LOCALIZABILITY_NONLOCALIZED = YES;
				CLANG_ANALYZER_NONNULL = YES;
				CLANG_ANALYZER_NUMBER_OBJECT_CONVERSION = YES_AGGRESSIVE;
				CLANG_CXX_LANGUAGE_STANDARD = "gnu++14";
				CLANG_CXX_LIBRARY = "libc++";
				CLANG_ENABLE_MODULES = YES;
				CLANG_ENABLE_OBJC_ARC = YES;
				CLANG_ENABLE_OBJC_WEAK = YES;
				CLANG_WARN_BLOCK_CAPTURE_AUTORELEASING = YES;
				CLANG_WARN_BOOL_CONVERSION = YES;
				CLANG_WARN_COMMA = YES;
				CLANG_WARN_CONSTANT_CONVERSION = YES;
				CLANG_WARN_DEPRECATED_OBJC_IMPLEMENTATIONS = YES;
				CLANG_WARN_DIRECT_OBJC_ISA_USAGE = YES_ERROR;
				CLANG_WARN_DOCUMENTATION_COMMENTS = YES;
				CLANG_WARN_EMPTY_BODY = YES;
				CLANG_WARN_ENUM_CONVERSION = YES;
				CLANG_WARN_INFINITE_RECURSION = YES;
				CLANG_WARN_INT_CONVERSION = YES;
				CLANG_WARN_NON_LITERAL_NULL_CONVERSION = YES;
				CLANG_WARN_OBJC_IMPLICIT_RETAIN_SELF = YES;
				CLANG_WARN_OBJC_LITERAL_CONVERSION = YES;
				CLANG_WARN_OBJC_ROOT_CLASS = YES_ERROR;
				CLANG_WARN_RANGE_LOOP_ANALYSIS = YES;
				CLANG_WARN_STRICT_PROTOTYPES = YES;
				CLANG_WARN_SUSPICIOUS_MOVE = YES;
				CLANG_WARN_UNGUARDED_AVAILABILITY = YES_AGGRESSIVE;
				CLANG_WARN_UNREACHABLE_CODE = YES;
				CLANG_WARN__DUPLICATE_METHOD_MATCH = YES;
				COPY_PHASE_STRIP = NO;
				DEBUG_INFORMATION_FORMAT = dwarf;
				ENABLE_STRICT_OBJC_MSGSEND = YES;
				ENABLE_TESTABILITY = YES;
				GCC_C_LANGUAGE_STANDARD = gnu11;
				GCC_DYNAMIC_NO_PIC = NO;
				GCC_NO_COMMON_BLOCKS = YES;
				GCC_OPTIMIZATION_LEVEL = 0;
				GCC_PREPROCESSOR_DEFINITIONS = (
					"DEBUG=1",
					"$(inherited)",
				);
				GCC_WARN_64_TO_32_BIT_CONVERSION = YES;
				GCC_WARN_ABOUT_RETURN_TYPE = YES_ERROR;
				GCC_WARN_UNDECLARED_SELECTOR = YES;
				GCC_WARN_UNINITIALIZED_AUTOS = YES_AGGRESSIVE;
				GCC_WARN_UNUSED_FUNCTION = YES;
				GCC_WARN_UNUSED_VARIABLE = YES;
				IPHONEOS_DEPLOYMENT_TARGET = 13.6;
				MTL_ENABLE_DEBUG_INFO = INCLUDE_SOURCE;
				MTL_FAST_MATH = YES;
				ONLY_ACTIVE_ARCH = YES;
				SDKROOT = iphoneos;
				SWIFT_ACTIVE_COMPILATION_CONDITIONS = "DEBUG COMMUNITY";
				SWIFT_OPTIMIZATION_LEVEL = "-Onone";
			};
			name = Community;
		};
		011E4AFD2483A269002E6412 /* Community */ = {
			isa = XCBuildConfiguration;
			buildSettings = {
				ASSETCATALOG_COMPILER_APPICON_NAME = AppIcon;
				CLANG_ENABLE_MODULES = YES;
				CODE_SIGN_ENTITLEMENTS = "${PROJECT}/Resources/ENACommunity.entitlements";
				CODE_SIGN_IDENTITY = "Apple Development";
				CODE_SIGN_STYLE = Automatic;
<<<<<<< HEAD
				CURRENT_PROJECT_VERSION = 0;
=======
				CURRENT_PROJECT_VERSION = 8;
>>>>>>> c679daf8
				DEVELOPMENT_TEAM = $IPHONE_APP_DEV_TEAM;
				GCC_PREPROCESSOR_DEFINITIONS = (
					"DEBUG=1",
					"$(inherited)",
					"SQLITE_HAS_CODEC=1",
					"DISABLE_CERTIFICATE_PINNING=1",
				);
				INFOPLIST_FILE = ENA/Resources/Info_Debug.plist;
				IPHONE_APP_CODE_SIGN_IDENTITY = "iPhone Developer";
				IPHONE_APP_DEV_TEAM = "";
				IPHONE_APP_DIST_PROF_SPECIFIER = "";
				LD_RUNPATH_SEARCH_PATHS = (
					"$(inherited)",
					"@executable_path/Frameworks",
				);
				MARKETING_VERSION = 1.6.0;
				OTHER_CFLAGS = (
					"-DSQLITE_HAS_CODEC",
					"-DSQLITE_TEMP_STORE=3",
					"-DSQLCIPHER_CRYPTO_CC",
					"-DNDEBUG",
				);
				PRODUCT_BUNDLE_IDENTIFIER = de.rki.coronawarnapp;
				PRODUCT_NAME = "$(TARGET_NAME)";
				PROVISIONING_PROFILE_SPECIFIER = "";
				SWIFT_ACTIVE_COMPILATION_CONDITIONS = COMMUNITY;
				SWIFT_OBJC_BRIDGING_HEADER = "ENA-Bridging-Header.h";
				SWIFT_OPTIMIZATION_LEVEL = "-Onone";
				SWIFT_VERSION = 5.0;
				TARGETED_DEVICE_FAMILY = 1;
			};
			name = Community;
		};
		011E4AFE2483A269002E6412 /* Community */ = {
			isa = XCBuildConfiguration;
			buildSettings = {
				ALWAYS_EMBED_SWIFT_STANDARD_LIBRARIES = YES;
				BUNDLE_LOADER = "$(TEST_HOST)";
				CLANG_ENABLE_MODULES = YES;
				CODE_SIGN_STYLE = Automatic;
				DEVELOPMENT_TEAM = 523TP53AQF;
				GCC_PREPROCESSOR_DEFINITIONS = (
					"$(inherited)",
					"SQLITE_HAS_CODEC=1",
				);
				INFOPLIST_FILE = ENATests/Info.plist;
				LD_RUNPATH_SEARCH_PATHS = (
					"$(inherited)",
					"@executable_path/Frameworks",
					"@loader_path/Frameworks",
				);
				OTHER_CFLAGS = (
					"-DSQLITE_HAS_CODEC",
					"-DSQLITE_TEMP_STORE=3",
					"-DSQLCIPHER_CRYPTO_CC",
					"-DNDEBUG",
				);
				PRODUCT_BUNDLE_IDENTIFIER = com.sap.ux.ENATests;
				PRODUCT_NAME = "$(TARGET_NAME)";
				SWIFT_OBJC_BRIDGING_HEADER = "ENATests-Bridging-Header.h";
				SWIFT_OPTIMIZATION_LEVEL = "-Onone";
				SWIFT_VERSION = 5.0;
				TARGETED_DEVICE_FAMILY = "1,2";
				TEST_HOST = "$(BUILT_PRODUCTS_DIR)/ENA.app/ENA";
			};
			name = Community;
		};
		011E4AFF2483A269002E6412 /* Community */ = {
			isa = XCBuildConfiguration;
			buildSettings = {
				ALWAYS_EMBED_SWIFT_STANDARD_LIBRARIES = YES;
				CODE_SIGN_STYLE = Automatic;
				DEVELOPMENT_TEAM = 523TP53AQF;
				INFOPLIST_FILE = ENAUITests/Info.plist;
				LD_RUNPATH_SEARCH_PATHS = (
					"$(inherited)",
					"@executable_path/Frameworks",
					"@loader_path/Frameworks",
				);
				PRODUCT_BUNDLE_IDENTIFIER = com.sap.ux.ENAUITests;
				PRODUCT_NAME = "$(TARGET_NAME)";
				PROVISIONING_PROFILE_SPECIFIER = "";
				"PROVISIONING_PROFILE_SPECIFIER[sdk=macosx*]" = "";
				SWIFT_ACTIVE_COMPILATION_CONDITIONS = "DEBUG COMMUNITY";
				SWIFT_VERSION = 5.0;
				TARGETED_DEVICE_FAMILY = "1,2";
				TEST_TARGET_NAME = ENA;
			};
			name = Community;
		};
		0140535724A0E077000A5121 /* TestFlight */ = {
			isa = XCBuildConfiguration;
			buildSettings = {
				ALWAYS_SEARCH_USER_PATHS = NO;
				CLANG_ANALYZER_LOCALIZABILITY_NONLOCALIZED = YES;
				CLANG_ANALYZER_NONNULL = YES;
				CLANG_ANALYZER_NUMBER_OBJECT_CONVERSION = YES_AGGRESSIVE;
				CLANG_CXX_LANGUAGE_STANDARD = "gnu++14";
				CLANG_CXX_LIBRARY = "libc++";
				CLANG_ENABLE_MODULES = YES;
				CLANG_ENABLE_OBJC_ARC = YES;
				CLANG_ENABLE_OBJC_WEAK = YES;
				CLANG_WARN_BLOCK_CAPTURE_AUTORELEASING = YES;
				CLANG_WARN_BOOL_CONVERSION = YES;
				CLANG_WARN_COMMA = YES;
				CLANG_WARN_CONSTANT_CONVERSION = YES;
				CLANG_WARN_DEPRECATED_OBJC_IMPLEMENTATIONS = YES;
				CLANG_WARN_DIRECT_OBJC_ISA_USAGE = YES_ERROR;
				CLANG_WARN_DOCUMENTATION_COMMENTS = YES;
				CLANG_WARN_EMPTY_BODY = YES;
				CLANG_WARN_ENUM_CONVERSION = YES;
				CLANG_WARN_INFINITE_RECURSION = YES;
				CLANG_WARN_INT_CONVERSION = YES;
				CLANG_WARN_NON_LITERAL_NULL_CONVERSION = YES;
				CLANG_WARN_OBJC_IMPLICIT_RETAIN_SELF = YES;
				CLANG_WARN_OBJC_LITERAL_CONVERSION = YES;
				CLANG_WARN_OBJC_ROOT_CLASS = YES_ERROR;
				CLANG_WARN_RANGE_LOOP_ANALYSIS = YES;
				CLANG_WARN_STRICT_PROTOTYPES = YES;
				CLANG_WARN_SUSPICIOUS_MOVE = YES;
				CLANG_WARN_UNGUARDED_AVAILABILITY = YES_AGGRESSIVE;
				CLANG_WARN_UNREACHABLE_CODE = YES;
				CLANG_WARN__DUPLICATE_METHOD_MATCH = YES;
				COPY_PHASE_STRIP = NO;
				DEBUG_INFORMATION_FORMAT = "dwarf-with-dsym";
				ENABLE_NS_ASSERTIONS = NO;
				ENABLE_STRICT_OBJC_MSGSEND = YES;
				GCC_C_LANGUAGE_STANDARD = gnu11;
				GCC_NO_COMMON_BLOCKS = YES;
				GCC_WARN_64_TO_32_BIT_CONVERSION = YES;
				GCC_WARN_ABOUT_RETURN_TYPE = YES_ERROR;
				GCC_WARN_UNDECLARED_SELECTOR = YES;
				GCC_WARN_UNINITIALIZED_AUTOS = YES_AGGRESSIVE;
				GCC_WARN_UNUSED_FUNCTION = YES;
				GCC_WARN_UNUSED_VARIABLE = YES;
				IPHONEOS_DEPLOYMENT_TARGET = 13.6;
				MTL_ENABLE_DEBUG_INFO = NO;
				MTL_FAST_MATH = YES;
				SDKROOT = iphoneos;
				SWIFT_ACTIVE_COMPILATION_CONDITIONS = "";
				SWIFT_COMPILATION_MODE = wholemodule;
				SWIFT_OPTIMIZATION_LEVEL = "-O";
				VALIDATE_PRODUCT = YES;
			};
			name = TestFlight;
		};
		0140535824A0E077000A5121 /* TestFlight */ = {
			isa = XCBuildConfiguration;
			buildSettings = {
				ASSETCATALOG_COMPILER_APPICON_NAME = AppIcon;
				CLANG_ENABLE_MODULES = YES;
				CODE_SIGN_ENTITLEMENTS = "${PROJECT}/Resources/ENA.entitlements";
				CODE_SIGN_IDENTITY = $IPHONE_APP_CODE_SIGN_IDENTITY;
				CODE_SIGN_STYLE = Manual;
<<<<<<< HEAD
				CURRENT_PROJECT_VERSION = 0;
=======
				CURRENT_PROJECT_VERSION = 8;
>>>>>>> c679daf8
				DEVELOPMENT_TEAM = 523TP53AQF;
				GCC_PREPROCESSOR_DEFINITIONS = "SQLITE_HAS_CODEC=1";
				INFOPLIST_FILE = ENA/Resources/Info_Testflight.plist;
				IPHONE_APP_CODE_SIGN_IDENTITY = "Apple Distribution";
				IPHONE_APP_DEV_TEAM = 523TP53AQF;
				IPHONE_APP_DIST_PROF_SPECIFIER = "match AppStore de.rki.coronawarnapp-dev";
				LD_RUNPATH_SEARCH_PATHS = (
					"$(inherited)",
					"@executable_path/Frameworks",
				);
				MARKETING_VERSION = 1.6.0;
				OTHER_CFLAGS = (
					"-DSQLITE_HAS_CODEC",
					"-DSQLITE_TEMP_STORE=3",
					"-DSQLCIPHER_CRYPTO_CC",
					"-DNDEBUG",
				);
				PRODUCT_BUNDLE_IDENTIFIER = "de.rki.coronawarnapp-dev";
				PRODUCT_NAME = "$(TARGET_NAME)";
				PROVISIONING_PROFILE_SPECIFIER = $IPHONE_APP_DIST_PROF_SPECIFIER;
				SWIFT_ACTIVE_COMPILATION_CONDITIONS = USE_DEV_PK_FOR_SIG_VERIFICATION;
				SWIFT_OBJC_BRIDGING_HEADER = "ENA-Bridging-Header.h";
				SWIFT_VERSION = 5.0;
				TARGETED_DEVICE_FAMILY = 1;
			};
			name = TestFlight;
		};
		0140535924A0E077000A5121 /* TestFlight */ = {
			isa = XCBuildConfiguration;
			buildSettings = {
				ALWAYS_EMBED_SWIFT_STANDARD_LIBRARIES = YES;
				BUNDLE_LOADER = "$(TEST_HOST)";
				CLANG_ENABLE_MODULES = YES;
				CODE_SIGN_STYLE = Manual;
				DEVELOPMENT_TEAM = 523TP53AQF;
				GCC_PREPROCESSOR_DEFINITIONS = "SQLITE_HAS_CODEC=1";
				INFOPLIST_FILE = ENATests/Info.plist;
				LD_RUNPATH_SEARCH_PATHS = (
					"$(inherited)",
					"@executable_path/Frameworks",
					"@loader_path/Frameworks",
				);
				OTHER_CFLAGS = (
					"-DSQLITE_HAS_CODEC",
					"-DSQLITE_TEMP_STORE=3",
					"-DSQLCIPHER_CRYPTO_CC",
					"-DNDEBUG",
				);
				PRODUCT_BUNDLE_IDENTIFIER = com.sap.ux.ENATests;
				PRODUCT_NAME = "$(TARGET_NAME)";
				SWIFT_OBJC_BRIDGING_HEADER = "ENATests-Bridging-Header.h";
				SWIFT_VERSION = 5.0;
				TARGETED_DEVICE_FAMILY = "1,2";
				TEST_HOST = "$(BUILT_PRODUCTS_DIR)/ENA.app/ENA";
			};
			name = TestFlight;
		};
		0140535A24A0E077000A5121 /* TestFlight */ = {
			isa = XCBuildConfiguration;
			buildSettings = {
				ALWAYS_EMBED_SWIFT_STANDARD_LIBRARIES = YES;
				CODE_SIGN_STYLE = Manual;
				DEVELOPMENT_TEAM = 523TP53AQF;
				INFOPLIST_FILE = ENAUITests/Info.plist;
				LD_RUNPATH_SEARCH_PATHS = (
					"$(inherited)",
					"@executable_path/Frameworks",
					"@loader_path/Frameworks",
				);
				PRODUCT_BUNDLE_IDENTIFIER = com.sap.ux.ENAUITests;
				PRODUCT_NAME = "$(TARGET_NAME)";
				PROVISIONING_PROFILE_SPECIFIER = "";
				"PROVISIONING_PROFILE_SPECIFIER[sdk=macosx*]" = "";
				SWIFT_VERSION = 5.0;
				TARGETED_DEVICE_FAMILY = "1,2";
				TEST_TARGET_NAME = ENA;
			};
			name = TestFlight;
		};
		019BFC6324C988F90053973D /* TestFlight */ = {
			isa = XCBuildConfiguration;
			buildSettings = {
				CODE_SIGNING_ALLOWED = NO;
				CODE_SIGNING_REQUIRED = NO;
				CODE_SIGN_STYLE = Manual;
				DEFINES_MODULE = YES;
				DYLIB_INSTALL_NAME_BASE = "@rpath";
				GCC_PREPROCESSOR_DEFINITIONS = "SQLITE_HAS_CODEC=1";
				INFOPLIST_FILE = CWASQLite/Info.plist;
				LD_RUNPATH_SEARCH_PATHS = (
					"$(inherited)",
					"@executable_path/Frameworks",
					"@loader_path/Frameworks",
				);
				OTHER_CFLAGS = (
					"-DSQLITE_TEMP_STORE=3",
					"-DSQLCIPHER_CRYPTO_CC",
					"-DNDEBUG",
					"-DSQLITE_HAS_CODEC",
				);
				PRODUCT_BUNDLE_IDENTIFIER = de.rki.coronawarnapp.sqlite;
				PRODUCT_NAME = CWASQLite;
				PROVISIONING_PROFILE_SPECIFIER = "";
				SKIP_INSTALL = YES;
				SWIFT_VERSION = 5.0;
				VERSIONING_SYSTEM = "apple-generic";
			};
			name = TestFlight;
		};
		01D1BEB124F7F41200D11B9A /* AdHoc */ = {
			isa = XCBuildConfiguration;
			buildSettings = {
				ALWAYS_SEARCH_USER_PATHS = NO;
				CLANG_ANALYZER_LOCALIZABILITY_NONLOCALIZED = YES;
				CLANG_ANALYZER_NONNULL = YES;
				CLANG_ANALYZER_NUMBER_OBJECT_CONVERSION = YES_AGGRESSIVE;
				CLANG_CXX_LANGUAGE_STANDARD = "gnu++14";
				CLANG_CXX_LIBRARY = "libc++";
				CLANG_ENABLE_MODULES = YES;
				CLANG_ENABLE_OBJC_ARC = YES;
				CLANG_ENABLE_OBJC_WEAK = YES;
				CLANG_WARN_BLOCK_CAPTURE_AUTORELEASING = YES;
				CLANG_WARN_BOOL_CONVERSION = YES;
				CLANG_WARN_COMMA = YES;
				CLANG_WARN_CONSTANT_CONVERSION = YES;
				CLANG_WARN_DEPRECATED_OBJC_IMPLEMENTATIONS = YES;
				CLANG_WARN_DIRECT_OBJC_ISA_USAGE = YES_ERROR;
				CLANG_WARN_DOCUMENTATION_COMMENTS = YES;
				CLANG_WARN_EMPTY_BODY = YES;
				CLANG_WARN_ENUM_CONVERSION = YES;
				CLANG_WARN_INFINITE_RECURSION = YES;
				CLANG_WARN_INT_CONVERSION = YES;
				CLANG_WARN_NON_LITERAL_NULL_CONVERSION = YES;
				CLANG_WARN_OBJC_IMPLICIT_RETAIN_SELF = YES;
				CLANG_WARN_OBJC_LITERAL_CONVERSION = YES;
				CLANG_WARN_OBJC_ROOT_CLASS = YES_ERROR;
				CLANG_WARN_RANGE_LOOP_ANALYSIS = YES;
				CLANG_WARN_STRICT_PROTOTYPES = YES;
				CLANG_WARN_SUSPICIOUS_MOVE = YES;
				CLANG_WARN_UNGUARDED_AVAILABILITY = YES_AGGRESSIVE;
				CLANG_WARN_UNREACHABLE_CODE = YES;
				CLANG_WARN__DUPLICATE_METHOD_MATCH = YES;
				COPY_PHASE_STRIP = NO;
				DEBUG_INFORMATION_FORMAT = "dwarf-with-dsym";
				ENABLE_NS_ASSERTIONS = NO;
				ENABLE_STRICT_OBJC_MSGSEND = YES;
				GCC_C_LANGUAGE_STANDARD = gnu11;
				GCC_NO_COMMON_BLOCKS = YES;
				GCC_WARN_64_TO_32_BIT_CONVERSION = YES;
				GCC_WARN_ABOUT_RETURN_TYPE = YES_ERROR;
				GCC_WARN_UNDECLARED_SELECTOR = YES;
				GCC_WARN_UNINITIALIZED_AUTOS = YES_AGGRESSIVE;
				GCC_WARN_UNUSED_FUNCTION = YES;
				GCC_WARN_UNUSED_VARIABLE = YES;
				IPHONEOS_DEPLOYMENT_TARGET = 13.6;
				MTL_ENABLE_DEBUG_INFO = NO;
				MTL_FAST_MATH = YES;
				SDKROOT = iphoneos;
				SWIFT_ACTIVE_COMPILATION_CONDITIONS = ADHOC;
				SWIFT_COMPILATION_MODE = wholemodule;
				SWIFT_OPTIMIZATION_LEVEL = "-O";
				VALIDATE_PRODUCT = YES;
			};
			name = AdHoc;
		};
		01D1BEB224F7F41200D11B9A /* AdHoc */ = {
			isa = XCBuildConfiguration;
			buildSettings = {
				ASSETCATALOG_COMPILER_APPICON_NAME = AppIcon;
				CLANG_ENABLE_MODULES = YES;
				CODE_SIGN_ENTITLEMENTS = "${PROJECT}/Resources/ENA.entitlements";
				CODE_SIGN_IDENTITY = $IPHONE_APP_CODE_SIGN_IDENTITY;
				CODE_SIGN_STYLE = Manual;
<<<<<<< HEAD
				CURRENT_PROJECT_VERSION = 0;
=======
				CURRENT_PROJECT_VERSION = 8;
>>>>>>> c679daf8
				DEVELOPMENT_TEAM = 523TP53AQF;
				GCC_PREPROCESSOR_DEFINITIONS = "SQLITE_HAS_CODEC=1";
				INFOPLIST_FILE = ENA/Resources/Info.plist;
				IPHONE_APP_CODE_SIGN_IDENTITY = "Apple Distribution";
				IPHONE_APP_DEV_TEAM = 523TP53AQF;
				IPHONE_APP_DIST_PROF_SPECIFIER = "match AdHoc de.rki.coronawarnapp";
				LD_RUNPATH_SEARCH_PATHS = (
					"$(inherited)",
					"@executable_path/Frameworks",
				);
				MARKETING_VERSION = 1.6.0;
				OTHER_CFLAGS = (
					"-DSQLITE_HAS_CODEC",
					"-DSQLITE_TEMP_STORE=3",
					"-DSQLCIPHER_CRYPTO_CC",
					"-DNDEBUG",
				);
				PRODUCT_BUNDLE_IDENTIFIER = de.rki.coronawarnapp;
				PRODUCT_NAME = "$(TARGET_NAME)";
				PROVISIONING_PROFILE_SPECIFIER = $IPHONE_APP_DIST_PROF_SPECIFIER;
				SWIFT_ACTIVE_COMPILATION_CONDITIONS = "APP_STORE USE_DEV_PK_FOR_SIG_VERIFICATION";
				SWIFT_OBJC_BRIDGING_HEADER = "ENA-Bridging-Header.h";
				SWIFT_VERSION = 5.0;
				TARGETED_DEVICE_FAMILY = 1;
			};
			name = AdHoc;
		};
		01D1BEB324F7F41200D11B9A /* AdHoc */ = {
			isa = XCBuildConfiguration;
			buildSettings = {
				ALWAYS_EMBED_SWIFT_STANDARD_LIBRARIES = YES;
				BUNDLE_LOADER = "$(TEST_HOST)";
				CLANG_ENABLE_MODULES = YES;
				CODE_SIGN_STYLE = Manual;
				DEVELOPMENT_TEAM = 523TP53AQF;
				GCC_PREPROCESSOR_DEFINITIONS = "SQLITE_HAS_CODEC=1";
				INFOPLIST_FILE = ENATests/Info.plist;
				LD_RUNPATH_SEARCH_PATHS = (
					"$(inherited)",
					"@executable_path/Frameworks",
					"@loader_path/Frameworks",
				);
				OTHER_CFLAGS = (
					"-DSQLITE_HAS_CODEC",
					"-DSQLITE_TEMP_STORE=3",
					"-DSQLCIPHER_CRYPTO_CC",
					"-DNDEBUG",
				);
				PRODUCT_BUNDLE_IDENTIFIER = com.sap.ux.ENATests;
				PRODUCT_NAME = "$(TARGET_NAME)";
				SWIFT_OBJC_BRIDGING_HEADER = "ENATests-Bridging-Header.h";
				SWIFT_VERSION = 5.0;
				TARGETED_DEVICE_FAMILY = "1,2";
				TEST_HOST = "$(BUILT_PRODUCTS_DIR)/ENA.app/ENA";
			};
			name = AdHoc;
		};
		01D1BEB424F7F41200D11B9A /* AdHoc */ = {
			isa = XCBuildConfiguration;
			buildSettings = {
				ALWAYS_EMBED_SWIFT_STANDARD_LIBRARIES = YES;
				CODE_SIGN_STYLE = Manual;
				DEVELOPMENT_TEAM = 523TP53AQF;
				INFOPLIST_FILE = ENAUITests/Info.plist;
				LD_RUNPATH_SEARCH_PATHS = (
					"$(inherited)",
					"@executable_path/Frameworks",
					"@loader_path/Frameworks",
				);
				PRODUCT_BUNDLE_IDENTIFIER = com.sap.ux.ENAUITests;
				PRODUCT_NAME = "$(TARGET_NAME)";
				PROVISIONING_PROFILE_SPECIFIER = "";
				"PROVISIONING_PROFILE_SPECIFIER[sdk=macosx*]" = "";
				SWIFT_VERSION = 5.0;
				TARGETED_DEVICE_FAMILY = "1,2";
				TEST_TARGET_NAME = ENA;
			};
			name = AdHoc;
		};
		01D1BEB524F7F41200D11B9A /* AdHoc */ = {
			isa = XCBuildConfiguration;
			buildSettings = {
				CODE_SIGNING_ALLOWED = NO;
				CODE_SIGNING_REQUIRED = NO;
				CODE_SIGN_STYLE = Manual;
				DEFINES_MODULE = YES;
				DYLIB_INSTALL_NAME_BASE = "@rpath";
				GCC_PREPROCESSOR_DEFINITIONS = "SQLITE_HAS_CODEC=1";
				INFOPLIST_FILE = CWASQLite/Info.plist;
				LD_RUNPATH_SEARCH_PATHS = (
					"$(inherited)",
					"@executable_path/Frameworks",
					"@loader_path/Frameworks",
				);
				OTHER_CFLAGS = (
					"-DSQLITE_TEMP_STORE=3",
					"-DSQLCIPHER_CRYPTO_CC",
					"-DNDEBUG",
					"-DSQLITE_HAS_CODEC",
				);
				PRODUCT_BUNDLE_IDENTIFIER = de.rki.coronawarnapp.sqlite;
				PRODUCT_NAME = CWASQLite;
				PROVISIONING_PROFILE_SPECIFIER = "";
				SKIP_INSTALL = YES;
				SWIFT_VERSION = 5.0;
				VERSIONING_SYSTEM = "apple-generic";
			};
			name = AdHoc;
		};
		01DE5A74248E3CF800F6D7F2 /* UITesting */ = {
			isa = XCBuildConfiguration;
			buildSettings = {
				ALWAYS_SEARCH_USER_PATHS = NO;
				CLANG_ANALYZER_LOCALIZABILITY_NONLOCALIZED = YES;
				CLANG_ANALYZER_NONNULL = YES;
				CLANG_ANALYZER_NUMBER_OBJECT_CONVERSION = YES_AGGRESSIVE;
				CLANG_CXX_LANGUAGE_STANDARD = "gnu++14";
				CLANG_CXX_LIBRARY = "libc++";
				CLANG_ENABLE_MODULES = YES;
				CLANG_ENABLE_OBJC_ARC = YES;
				CLANG_ENABLE_OBJC_WEAK = YES;
				CLANG_WARN_BLOCK_CAPTURE_AUTORELEASING = YES;
				CLANG_WARN_BOOL_CONVERSION = YES;
				CLANG_WARN_COMMA = YES;
				CLANG_WARN_CONSTANT_CONVERSION = YES;
				CLANG_WARN_DEPRECATED_OBJC_IMPLEMENTATIONS = YES;
				CLANG_WARN_DIRECT_OBJC_ISA_USAGE = YES_ERROR;
				CLANG_WARN_DOCUMENTATION_COMMENTS = YES;
				CLANG_WARN_EMPTY_BODY = YES;
				CLANG_WARN_ENUM_CONVERSION = YES;
				CLANG_WARN_INFINITE_RECURSION = YES;
				CLANG_WARN_INT_CONVERSION = YES;
				CLANG_WARN_NON_LITERAL_NULL_CONVERSION = YES;
				CLANG_WARN_OBJC_IMPLICIT_RETAIN_SELF = YES;
				CLANG_WARN_OBJC_LITERAL_CONVERSION = YES;
				CLANG_WARN_OBJC_ROOT_CLASS = YES_ERROR;
				CLANG_WARN_RANGE_LOOP_ANALYSIS = YES;
				CLANG_WARN_STRICT_PROTOTYPES = YES;
				CLANG_WARN_SUSPICIOUS_MOVE = YES;
				CLANG_WARN_UNGUARDED_AVAILABILITY = YES_AGGRESSIVE;
				CLANG_WARN_UNREACHABLE_CODE = YES;
				CLANG_WARN__DUPLICATE_METHOD_MATCH = YES;
				COPY_PHASE_STRIP = NO;
				DEBUG_INFORMATION_FORMAT = dwarf;
				ENABLE_STRICT_OBJC_MSGSEND = YES;
				ENABLE_TESTABILITY = YES;
				GCC_C_LANGUAGE_STANDARD = gnu11;
				GCC_DYNAMIC_NO_PIC = NO;
				GCC_NO_COMMON_BLOCKS = YES;
				GCC_OPTIMIZATION_LEVEL = 0;
				GCC_PREPROCESSOR_DEFINITIONS = (
					"DEBUG=1",
					"$(inherited)",
				);
				GCC_WARN_64_TO_32_BIT_CONVERSION = YES;
				GCC_WARN_ABOUT_RETURN_TYPE = YES_ERROR;
				GCC_WARN_UNDECLARED_SELECTOR = YES;
				GCC_WARN_UNINITIALIZED_AUTOS = YES_AGGRESSIVE;
				GCC_WARN_UNUSED_FUNCTION = YES;
				GCC_WARN_UNUSED_VARIABLE = YES;
				IPHONEOS_DEPLOYMENT_TARGET = 13.6;
				MTL_ENABLE_DEBUG_INFO = INCLUDE_SOURCE;
				MTL_FAST_MATH = YES;
				ONLY_ACTIVE_ARCH = YES;
				SDKROOT = iphoneos;
				SWIFT_ACTIVE_COMPILATION_CONDITIONS = "DEBUG UITESTING";
				SWIFT_OPTIMIZATION_LEVEL = "-Onone";
			};
			name = UITesting;
		};
		01DE5A75248E3CF800F6D7F2 /* UITesting */ = {
			isa = XCBuildConfiguration;
			buildSettings = {
				ASSETCATALOG_COMPILER_APPICON_NAME = AppIcon;
				CLANG_ENABLE_MODULES = YES;
				CODE_SIGN_ENTITLEMENTS = "${PROJECT}/Resources/ENACommunity.entitlements";
				CODE_SIGN_IDENTITY = "Apple Development";
				CODE_SIGN_STYLE = Automatic;
				CURRENT_PROJECT_VERSION = 8;
				DEVELOPMENT_TEAM = $IPHONE_APP_DEV_TEAM;
				GCC_PREPROCESSOR_DEFINITIONS = (
					"DEBUG=1",
					"$(inherited)",
					"SQLITE_HAS_CODEC=1",
				);
				INFOPLIST_FILE = ENA/Resources/Info.plist;
				IPHONE_APP_CODE_SIGN_IDENTITY = "iPhone Developer";
				IPHONE_APP_DEV_TEAM = 523TP53AQF;
				IPHONE_APP_DIST_PROF_SPECIFIER = "";
				LD_RUNPATH_SEARCH_PATHS = (
					"$(inherited)",
					"@executable_path/Frameworks",
				);
				MARKETING_VERSION = 1.5.0;
				OTHER_CFLAGS = (
					"-DSQLITE_HAS_CODEC",
					"-DSQLITE_TEMP_STORE=3",
					"-DSQLCIPHER_CRYPTO_CC",
					"-DNDEBUG",
				);
				PRODUCT_BUNDLE_IDENTIFIER = "de.rki.coronawarnapp-dev";
				PRODUCT_NAME = "$(TARGET_NAME)";
				PROVISIONING_PROFILE_SPECIFIER = "";
				SWIFT_ACTIVE_COMPILATION_CONDITIONS = "$(inherited) DISABLE_CERTIFICATE_PINNING";
				SWIFT_OBJC_BRIDGING_HEADER = "ENA-Bridging-Header.h";
				SWIFT_OPTIMIZATION_LEVEL = "-Onone";
				SWIFT_VERSION = 5.0;
				TARGETED_DEVICE_FAMILY = 1;
			};
			name = UITesting;
		};
		01DE5A76248E3CF800F6D7F2 /* UITesting */ = {
			isa = XCBuildConfiguration;
			buildSettings = {
				ALWAYS_EMBED_SWIFT_STANDARD_LIBRARIES = YES;
				BUNDLE_LOADER = "$(TEST_HOST)";
				CLANG_ENABLE_MODULES = YES;
				CODE_SIGN_STYLE = Automatic;
				DEVELOPMENT_TEAM = 523TP53AQF;
				GCC_PREPROCESSOR_DEFINITIONS = (
					"$(inherited)",
					"SQLITE_HAS_CODEC=1",
				);
				INFOPLIST_FILE = ENATests/Info.plist;
				LD_RUNPATH_SEARCH_PATHS = (
					"$(inherited)",
					"@executable_path/Frameworks",
					"@loader_path/Frameworks",
				);
				OTHER_CFLAGS = (
					"-DSQLITE_TEMP_STORE=3",
					"-DSQLCIPHER_CRYPTO_CC",
					"-DNDEBUG",
					"-DSQLITE_HAS_CODEC",
				);
				PRODUCT_BUNDLE_IDENTIFIER = de.rki.coronawarnapp.sqlite;
				PRODUCT_NAME = CWASQLite;
				PROVISIONING_PROFILE_SPECIFIER = "";
				SKIP_INSTALL = YES;
				SWIFT_VERSION = 5.0;
				VERSIONING_SYSTEM = "apple-generic";
			};
			name = AdHoc;
		};
		85D7596624570491008175F0 /* Debug */ = {
			isa = XCBuildConfiguration;
			buildSettings = {
				ALWAYS_SEARCH_USER_PATHS = NO;
				CLANG_ANALYZER_LOCALIZABILITY_NONLOCALIZED = YES;
				CLANG_ANALYZER_NONNULL = YES;
				CLANG_ANALYZER_NUMBER_OBJECT_CONVERSION = YES_AGGRESSIVE;
				CLANG_CXX_LANGUAGE_STANDARD = "gnu++14";
				CLANG_CXX_LIBRARY = "libc++";
				CLANG_ENABLE_MODULES = YES;
				CLANG_ENABLE_OBJC_ARC = YES;
				CLANG_ENABLE_OBJC_WEAK = YES;
				CLANG_WARN_BLOCK_CAPTURE_AUTORELEASING = YES;
				CLANG_WARN_BOOL_CONVERSION = YES;
				CLANG_WARN_COMMA = YES;
				CLANG_WARN_CONSTANT_CONVERSION = YES;
				CLANG_WARN_DEPRECATED_OBJC_IMPLEMENTATIONS = YES;
				CLANG_WARN_DIRECT_OBJC_ISA_USAGE = YES_ERROR;
				CLANG_WARN_DOCUMENTATION_COMMENTS = YES;
				CLANG_WARN_EMPTY_BODY = YES;
				CLANG_WARN_ENUM_CONVERSION = YES;
				CLANG_WARN_INFINITE_RECURSION = YES;
				CLANG_WARN_INT_CONVERSION = YES;
				CLANG_WARN_NON_LITERAL_NULL_CONVERSION = YES;
				CLANG_WARN_OBJC_IMPLICIT_RETAIN_SELF = YES;
				CLANG_WARN_OBJC_LITERAL_CONVERSION = YES;
				CLANG_WARN_OBJC_ROOT_CLASS = YES_ERROR;
				CLANG_WARN_RANGE_LOOP_ANALYSIS = YES;
				CLANG_WARN_STRICT_PROTOTYPES = YES;
				CLANG_WARN_SUSPICIOUS_MOVE = YES;
				CLANG_WARN_UNGUARDED_AVAILABILITY = YES_AGGRESSIVE;
				CLANG_WARN_UNREACHABLE_CODE = YES;
				CLANG_WARN__DUPLICATE_METHOD_MATCH = YES;
				COPY_PHASE_STRIP = NO;
				DEBUG_INFORMATION_FORMAT = dwarf;
				ENABLE_STRICT_OBJC_MSGSEND = YES;
				ENABLE_TESTABILITY = YES;
				GCC_C_LANGUAGE_STANDARD = gnu11;
				GCC_DYNAMIC_NO_PIC = NO;
				GCC_NO_COMMON_BLOCKS = YES;
				GCC_OPTIMIZATION_LEVEL = 0;
				GCC_PREPROCESSOR_DEFINITIONS = (
					"DEBUG=1",
					"$(inherited)",
				);
				GCC_WARN_64_TO_32_BIT_CONVERSION = YES;
				GCC_WARN_ABOUT_RETURN_TYPE = YES_ERROR;
				GCC_WARN_UNDECLARED_SELECTOR = YES;
				GCC_WARN_UNINITIALIZED_AUTOS = YES_AGGRESSIVE;
				GCC_WARN_UNUSED_FUNCTION = YES;
				GCC_WARN_UNUSED_VARIABLE = YES;
				IPHONEOS_DEPLOYMENT_TARGET = 13.6;
				MTL_ENABLE_DEBUG_INFO = INCLUDE_SOURCE;
				MTL_FAST_MATH = YES;
				ONLY_ACTIVE_ARCH = YES;
				SDKROOT = iphoneos;
				SWIFT_ACTIVE_COMPILATION_CONDITIONS = DEBUG;
				SWIFT_OPTIMIZATION_LEVEL = "-Onone";
			};
			name = Debug;
		};
		85D7596724570491008175F0 /* Release */ = {
			isa = XCBuildConfiguration;
			buildSettings = {
				ALWAYS_SEARCH_USER_PATHS = NO;
				CLANG_ANALYZER_LOCALIZABILITY_NONLOCALIZED = YES;
				CLANG_ANALYZER_NONNULL = YES;
				CLANG_ANALYZER_NUMBER_OBJECT_CONVERSION = YES_AGGRESSIVE;
				CLANG_CXX_LANGUAGE_STANDARD = "gnu++14";
				CLANG_CXX_LIBRARY = "libc++";
				CLANG_ENABLE_MODULES = YES;
				CLANG_ENABLE_OBJC_ARC = YES;
				CLANG_ENABLE_OBJC_WEAK = YES;
				CLANG_WARN_BLOCK_CAPTURE_AUTORELEASING = YES;
				CLANG_WARN_BOOL_CONVERSION = YES;
				CLANG_WARN_COMMA = YES;
				CLANG_WARN_CONSTANT_CONVERSION = YES;
				CLANG_WARN_DEPRECATED_OBJC_IMPLEMENTATIONS = YES;
				CLANG_WARN_DIRECT_OBJC_ISA_USAGE = YES_ERROR;
				CLANG_WARN_DOCUMENTATION_COMMENTS = YES;
				CLANG_WARN_EMPTY_BODY = YES;
				CLANG_WARN_ENUM_CONVERSION = YES;
				CLANG_WARN_INFINITE_RECURSION = YES;
				CLANG_WARN_INT_CONVERSION = YES;
				CLANG_WARN_NON_LITERAL_NULL_CONVERSION = YES;
				CLANG_WARN_OBJC_IMPLICIT_RETAIN_SELF = YES;
				CLANG_WARN_OBJC_LITERAL_CONVERSION = YES;
				CLANG_WARN_OBJC_ROOT_CLASS = YES_ERROR;
				CLANG_WARN_RANGE_LOOP_ANALYSIS = YES;
				CLANG_WARN_STRICT_PROTOTYPES = YES;
				CLANG_WARN_SUSPICIOUS_MOVE = YES;
				CLANG_WARN_UNGUARDED_AVAILABILITY = YES_AGGRESSIVE;
				CLANG_WARN_UNREACHABLE_CODE = YES;
				CLANG_WARN__DUPLICATE_METHOD_MATCH = YES;
				COPY_PHASE_STRIP = NO;
				DEBUG_INFORMATION_FORMAT = "dwarf-with-dsym";
				ENABLE_NS_ASSERTIONS = NO;
				ENABLE_STRICT_OBJC_MSGSEND = YES;
				GCC_C_LANGUAGE_STANDARD = gnu11;
				GCC_NO_COMMON_BLOCKS = YES;
				GCC_WARN_64_TO_32_BIT_CONVERSION = YES;
				GCC_WARN_ABOUT_RETURN_TYPE = YES_ERROR;
				GCC_WARN_UNDECLARED_SELECTOR = YES;
				GCC_WARN_UNINITIALIZED_AUTOS = YES_AGGRESSIVE;
				GCC_WARN_UNUSED_FUNCTION = YES;
				GCC_WARN_UNUSED_VARIABLE = YES;
				IPHONEOS_DEPLOYMENT_TARGET = 13.6;
				MTL_ENABLE_DEBUG_INFO = NO;
				MTL_FAST_MATH = YES;
				SDKROOT = iphoneos;
				SWIFT_ACTIVE_COMPILATION_CONDITIONS = RELEASE;
				SWIFT_COMPILATION_MODE = wholemodule;
				SWIFT_OPTIMIZATION_LEVEL = "-O";
				VALIDATE_PRODUCT = YES;
			};
			name = Release;
		};
		85D7596924570491008175F0 /* Debug */ = {
			isa = XCBuildConfiguration;
			buildSettings = {
				ASSETCATALOG_COMPILER_APPICON_NAME = AppIcon;
				CLANG_ENABLE_MODULES = YES;
				CODE_SIGN_ENTITLEMENTS = "${PROJECT}/Resources/ENATest.entitlements";
				CODE_SIGN_IDENTITY = $IPHONE_APP_CODE_SIGN_IDENTITY;
				CODE_SIGN_STYLE = Manual;
<<<<<<< HEAD
				CURRENT_PROJECT_VERSION = 0;
=======
				CURRENT_PROJECT_VERSION = 8;
>>>>>>> c679daf8
				DEVELOPMENT_TEAM = 523TP53AQF;
				GCC_PREPROCESSOR_DEFINITIONS = (
					"DEBUG=1",
					"$(inherited)",
					"SQLITE_HAS_CODEC=1",
				);
				INFOPLIST_FILE = ENA/Resources/Info_Debug.plist;
				IPHONE_APP_CODE_SIGN_IDENTITY = "iPhone Developer";
				IPHONE_APP_DEV_TEAM = 523TP53AQF;
				IPHONE_APP_DIST_PROF_SPECIFIER = "523TP53AQF/Corona-Warn-App-Dev1";
				LD_RUNPATH_SEARCH_PATHS = (
					"$(inherited)",
					"@executable_path/Frameworks",
				);
				MARKETING_VERSION = 1.6.0;
				OTHER_CFLAGS = (
					"-DSQLITE_HAS_CODEC",
					"-DSQLITE_TEMP_STORE=3",
					"-DSQLCIPHER_CRYPTO_CC",
					"-DNDEBUG",
				);
				PRODUCT_BUNDLE_IDENTIFIER = "de.rki.coronawarnapp-dev";
				PRODUCT_NAME = "$(TARGET_NAME)";
				PROVISIONING_PROFILE_SPECIFIER = $IPHONE_APP_DIST_PROF_SPECIFIER;
				SWIFT_ACTIVE_COMPILATION_CONDITIONS = "$(inherited) USE_DEV_PK_FOR_SIG_VERIFICATION DISABLE_CERTIFICATE_PINNING";
				SWIFT_OBJC_BRIDGING_HEADER = "ENA-Bridging-Header.h";
				SWIFT_OPTIMIZATION_LEVEL = "-Onone";
				SWIFT_VERSION = 5.0;
				TARGETED_DEVICE_FAMILY = 1;
			};
			name = Debug;
		};
		85D7596A24570491008175F0 /* Release */ = {
			isa = XCBuildConfiguration;
			buildSettings = {
				ASSETCATALOG_COMPILER_APPICON_NAME = AppIcon;
				CLANG_ENABLE_MODULES = YES;
				CODE_SIGN_ENTITLEMENTS = "${PROJECT}/Resources/ENA.entitlements";
				CODE_SIGN_IDENTITY = $IPHONE_APP_CODE_SIGN_IDENTITY;
				CODE_SIGN_STYLE = Manual;
<<<<<<< HEAD
				CURRENT_PROJECT_VERSION = 0;
=======
				CURRENT_PROJECT_VERSION = 8;
>>>>>>> c679daf8
				GCC_PREPROCESSOR_DEFINITIONS = "SQLITE_HAS_CODEC=1";
				INFOPLIST_FILE = ENA/Resources/Info.plist;
				IPHONE_APP_CODE_SIGN_IDENTITY = "iPhone Developer";
				IPHONE_APP_DEV_TEAM = 523TP53AQF;
				IPHONE_APP_DIST_PROF_SPECIFIER = "523TP53AQF/Corona-Warn-App";
				LD_RUNPATH_SEARCH_PATHS = (
					"$(inherited)",
					"@executable_path/Frameworks",
				);
				MARKETING_VERSION = 1.6.0;
				OTHER_CFLAGS = (
					"-DSQLITE_HAS_CODEC",
					"-DSQLITE_TEMP_STORE=3",
					"-DSQLCIPHER_CRYPTO_CC",
					"-DNDEBUG",
				);
				PRODUCT_BUNDLE_IDENTIFIER = de.rki.coronawarnapp;
				PRODUCT_NAME = "$(TARGET_NAME)";
				PROVISIONING_PROFILE_SPECIFIER = $IPHONE_APP_DIST_PROF_SPECIFIER;
				SWIFT_OBJC_BRIDGING_HEADER = "ENA-Bridging-Header.h";
				SWIFT_VERSION = 5.0;
				TARGETED_DEVICE_FAMILY = 1;
			};
			name = Release;
		};
		85D7596C24570491008175F0 /* Debug */ = {
			isa = XCBuildConfiguration;
			buildSettings = {
				ALWAYS_EMBED_SWIFT_STANDARD_LIBRARIES = YES;
				BUNDLE_LOADER = "$(TEST_HOST)";
				CLANG_ENABLE_MODULES = YES;
				CODE_SIGN_STYLE = Automatic;
				DEVELOPMENT_TEAM = 523TP53AQF;
				GCC_PREPROCESSOR_DEFINITIONS = (
					"$(inherited)",
					"SQLITE_HAS_CODEC=1",
				);
				INFOPLIST_FILE = ENATests/Info.plist;
				LD_RUNPATH_SEARCH_PATHS = (
					"$(inherited)",
					"@executable_path/Frameworks",
					"@loader_path/Frameworks",
				);
				OTHER_CFLAGS = (
					"-DSQLITE_HAS_CODEC",
					"-DSQLITE_TEMP_STORE=3",
					"-DSQLCIPHER_CRYPTO_CC",
					"-DNDEBUG",
				);
				PRODUCT_BUNDLE_IDENTIFIER = com.sap.ux.ENATests;
				PRODUCT_NAME = "$(TARGET_NAME)";
				SWIFT_OBJC_BRIDGING_HEADER = "ENATests-Bridging-Header.h";
				SWIFT_OPTIMIZATION_LEVEL = "-Onone";
				SWIFT_VERSION = 5.0;
				TARGETED_DEVICE_FAMILY = "1,2";
				TEST_HOST = "$(BUILT_PRODUCTS_DIR)/ENA.app/ENA";
			};
			name = Debug;
		};
		85D7596D24570491008175F0 /* Release */ = {
			isa = XCBuildConfiguration;
			buildSettings = {
				ALWAYS_EMBED_SWIFT_STANDARD_LIBRARIES = YES;
				BUNDLE_LOADER = "$(TEST_HOST)";
				CLANG_ENABLE_MODULES = YES;
				CODE_SIGN_STYLE = Automatic;
				DEVELOPMENT_TEAM = 523TP53AQF;
				GCC_PREPROCESSOR_DEFINITIONS = "SQLITE_HAS_CODEC=1";
				INFOPLIST_FILE = ENATests/Info.plist;
				LD_RUNPATH_SEARCH_PATHS = (
					"$(inherited)",
					"@executable_path/Frameworks",
					"@loader_path/Frameworks",
				);
				OTHER_CFLAGS = (
					"-DSQLITE_HAS_CODEC",
					"-DSQLITE_TEMP_STORE=3",
					"-DSQLCIPHER_CRYPTO_CC",
					"-DNDEBUG",
				);
				PRODUCT_BUNDLE_IDENTIFIER = com.sap.ux.ENATests;
				PRODUCT_NAME = "$(TARGET_NAME)";
				SWIFT_OBJC_BRIDGING_HEADER = "ENATests-Bridging-Header.h";
				SWIFT_VERSION = 5.0;
				TARGETED_DEVICE_FAMILY = "1,2";
				TEST_HOST = "$(BUILT_PRODUCTS_DIR)/ENA.app/ENA";
			};
			name = Release;
		};
		85D7596F24570491008175F0 /* Debug */ = {
			isa = XCBuildConfiguration;
			buildSettings = {
				ALWAYS_EMBED_SWIFT_STANDARD_LIBRARIES = YES;
				CODE_SIGN_STYLE = Automatic;
				DEVELOPMENT_TEAM = 523TP53AQF;
				INFOPLIST_FILE = ENAUITests/Info.plist;
				LD_RUNPATH_SEARCH_PATHS = (
					"$(inherited)",
					"@executable_path/Frameworks",
					"@loader_path/Frameworks",
				);
				PRODUCT_BUNDLE_IDENTIFIER = com.sap.ux.ENAUITests;
				PRODUCT_NAME = "$(TARGET_NAME)";
				PROVISIONING_PROFILE_SPECIFIER = "";
				"PROVISIONING_PROFILE_SPECIFIER[sdk=macosx*]" = "";
				SWIFT_ACTIVE_COMPILATION_CONDITIONS = DEBUG;
				SWIFT_VERSION = 5.0;
				TARGETED_DEVICE_FAMILY = "1,2";
				TEST_TARGET_NAME = ENA;
			};
			name = Debug;
		};
		85D7597024570491008175F0 /* Release */ = {
			isa = XCBuildConfiguration;
			buildSettings = {
				ALWAYS_EMBED_SWIFT_STANDARD_LIBRARIES = YES;
				CODE_SIGN_STYLE = Automatic;
				DEVELOPMENT_TEAM = 523TP53AQF;
				INFOPLIST_FILE = ENAUITests/Info.plist;
				LD_RUNPATH_SEARCH_PATHS = (
					"$(inherited)",
					"@executable_path/Frameworks",
					"@loader_path/Frameworks",
				);
				PRODUCT_BUNDLE_IDENTIFIER = com.sap.ux.ENAUITests;
				PRODUCT_NAME = "$(TARGET_NAME)";
				PROVISIONING_PROFILE_SPECIFIER = "";
				"PROVISIONING_PROFILE_SPECIFIER[sdk=macosx*]" = "";
				SWIFT_VERSION = 5.0;
				TARGETED_DEVICE_FAMILY = "1,2";
				TEST_TARGET_NAME = ENA;
			};
			name = Release;
		};
		B1FF6B6F2497D0B50041CF02 /* Debug */ = {
			isa = XCBuildConfiguration;
			buildSettings = {
				CODE_SIGNING_ALLOWED = NO;
				CODE_SIGNING_REQUIRED = NO;
				CODE_SIGN_IDENTITY = "Apple Development";
				"CODE_SIGN_IDENTITY[sdk=macosx*]" = "Apple Development";
				CODE_SIGN_STYLE = Manual;
<<<<<<< HEAD
				CURRENT_PROJECT_VERSION = 0;
=======
				CURRENT_PROJECT_VERSION = 8;
>>>>>>> c679daf8
				DEFINES_MODULE = YES;
				DEVELOPMENT_TEAM = "";
				DYLIB_COMPATIBILITY_VERSION = 1;
				DYLIB_CURRENT_VERSION = 1;
				DYLIB_INSTALL_NAME_BASE = "@rpath";
				GCC_PREPROCESSOR_DEFINITIONS = (
					"DISABLE_CERTIFICATE_PINNING=1",
					"SQLITE_HAS_CODEC=1",
					"DEBUG=1",
				);
				"GCC_PREPROCESSOR_DEFINITIONS_NOT_USED_IN_PRECOMPS[arch=*]" = "";
				INFOPLIST_FILE = CWASQLite/Info.plist;
				INSTALL_PATH = "$(LOCAL_LIBRARY_DIR)/Frameworks";
				LD_RUNPATH_SEARCH_PATHS = (
					"$(inherited)",
					"@executable_path/Frameworks",
					"@loader_path/Frameworks",
				);
				OTHER_CFLAGS = (
					"-DSQLITE_TEMP_STORE=3",
					"-DSQLCIPHER_CRYPTO_CC",
					"-DNDEBUG",
					"-DSQLITE_HAS_CODEC",
				);
				PRODUCT_BUNDLE_IDENTIFIER = de.rki.coronawarnapp.sqlite;
				PRODUCT_NAME = "$(TARGET_NAME:c99extidentifier)";
				PROVISIONING_PROFILE_SPECIFIER = "";
				"PROVISIONING_PROFILE_SPECIFIER[sdk=macosx*]" = "";
				SKIP_INSTALL = YES;
				SUPPORTS_MACCATALYST = NO;
				SWIFT_VERSION = 5.0;
				TARGETED_DEVICE_FAMILY = 1;
				VERSIONING_SYSTEM = "apple-generic";
				VERSION_INFO_PREFIX = "";
			};
			name = Debug;
		};
		B1FF6B702497D0B50041CF02 /* Community */ = {
			isa = XCBuildConfiguration;
			buildSettings = {
				CODE_SIGNING_ALLOWED = NO;
				CODE_SIGNING_REQUIRED = NO;
				CODE_SIGN_STYLE = Manual;
<<<<<<< HEAD
				CURRENT_PROJECT_VERSION = 0;
=======
				CURRENT_PROJECT_VERSION = 8;
>>>>>>> c679daf8
				DEFINES_MODULE = YES;
				DEVELOPMENT_TEAM = "";
				DYLIB_COMPATIBILITY_VERSION = 1;
				DYLIB_CURRENT_VERSION = 1;
				DYLIB_INSTALL_NAME_BASE = "@rpath";
				GCC_PREPROCESSOR_DEFINITIONS = (
					"DISABLE_CERTIFICATE_PINNING=1",
					"SQLITE_HAS_CODEC=1",
					"DEBUG=1",
				);
				INFOPLIST_FILE = CWASQLite/Info.plist;
				INSTALL_PATH = "$(LOCAL_LIBRARY_DIR)/Frameworks";
				LD_RUNPATH_SEARCH_PATHS = (
					"$(inherited)",
					"@executable_path/Frameworks",
					"@loader_path/Frameworks",
				);
				OTHER_CFLAGS = (
					"-DSQLITE_TEMP_STORE=3",
					"-DSQLCIPHER_CRYPTO_CC",
					"-DNDEBUG",
					"-DSQLITE_HAS_CODEC",
				);
				PRODUCT_BUNDLE_IDENTIFIER = de.rki.coronawarnapp.sqlite;
				PRODUCT_NAME = "$(TARGET_NAME:c99extidentifier)";
				PROVISIONING_PROFILE_SPECIFIER = "";
				"PROVISIONING_PROFILE_SPECIFIER[sdk=macosx*]" = "";
				SKIP_INSTALL = YES;
				SUPPORTS_MACCATALYST = NO;
				SWIFT_VERSION = 5.0;
				TARGETED_DEVICE_FAMILY = 1;
				VERSIONING_SYSTEM = "apple-generic";
				VERSION_INFO_PREFIX = "";
			};
			name = Community;
		};
<<<<<<< HEAD
=======
		B1FF6B712497D0B50041CF02 /* UITesting */ = {
			isa = XCBuildConfiguration;
			buildSettings = {
				CODE_SIGNING_ALLOWED = NO;
				CODE_SIGNING_REQUIRED = NO;
				CODE_SIGN_STYLE = Manual;
				CURRENT_PROJECT_VERSION = 8;
				DEFINES_MODULE = YES;
				DEVELOPMENT_TEAM = "";
				DYLIB_COMPATIBILITY_VERSION = 1;
				DYLIB_CURRENT_VERSION = 1;
				DYLIB_INSTALL_NAME_BASE = "@rpath";
				GCC_PREPROCESSOR_DEFINITIONS = (
					"DISABLE_CERTIFICATE_PINNING=1",
					"SQLITE_HAS_CODEC=1",
				);
				INFOPLIST_FILE = CWASQLite/Info.plist;
				INSTALL_PATH = "$(LOCAL_LIBRARY_DIR)/Frameworks";
				LD_RUNPATH_SEARCH_PATHS = (
					"$(inherited)",
					"@executable_path/Frameworks",
					"@loader_path/Frameworks",
				);
				OTHER_CFLAGS = (
					"-DSQLITE_TEMP_STORE=3",
					"-DSQLCIPHER_CRYPTO_CC",
					"-DNDEBUG",
					"-DSQLITE_HAS_CODEC",
				);
				PRODUCT_BUNDLE_IDENTIFIER = de.rki.coronawarnapp.sqlite;
				PRODUCT_NAME = "$(TARGET_NAME:c99extidentifier)";
				PROVISIONING_PROFILE_SPECIFIER = "";
				"PROVISIONING_PROFILE_SPECIFIER[sdk=macosx*]" = "";
				SKIP_INSTALL = YES;
				SUPPORTS_MACCATALYST = NO;
				SWIFT_VERSION = 5.0;
				TARGETED_DEVICE_FAMILY = 1;
				VERSIONING_SYSTEM = "apple-generic";
				VERSION_INFO_PREFIX = "";
			};
			name = UITesting;
		};
>>>>>>> c679daf8
		B1FF6B722497D0B50041CF02 /* Release */ = {
			isa = XCBuildConfiguration;
			buildSettings = {
				CODE_SIGNING_ALLOWED = NO;
				CODE_SIGNING_REQUIRED = NO;
				CODE_SIGN_STYLE = Manual;
<<<<<<< HEAD
				CURRENT_PROJECT_VERSION = 0;
=======
				CURRENT_PROJECT_VERSION = 8;
>>>>>>> c679daf8
				DEFINES_MODULE = YES;
				DEVELOPMENT_TEAM = "";
				DYLIB_COMPATIBILITY_VERSION = 1;
				DYLIB_CURRENT_VERSION = 1;
				DYLIB_INSTALL_NAME_BASE = "@rpath";
				GCC_PREPROCESSOR_DEFINITIONS = "SQLITE_HAS_CODEC=1";
				INFOPLIST_FILE = CWASQLite/Info.plist;
				INSTALL_PATH = "$(LOCAL_LIBRARY_DIR)/Frameworks";
				LD_RUNPATH_SEARCH_PATHS = (
					"$(inherited)",
					"@executable_path/Frameworks",
					"@loader_path/Frameworks",
				);
				OTHER_CFLAGS = (
					"-DSQLITE_TEMP_STORE=3",
					"-DSQLCIPHER_CRYPTO_CC",
					"-DNDEBUG",
					"-DSQLITE_HAS_CODEC",
				);
				PRODUCT_BUNDLE_IDENTIFIER = "de.rki.coronawarnapp-dev.sqlite";
				PRODUCT_NAME = "$(TARGET_NAME:c99extidentifier)";
				PROVISIONING_PROFILE_SPECIFIER = "";
				"PROVISIONING_PROFILE_SPECIFIER[sdk=macosx*]" = "";
				SKIP_INSTALL = YES;
				SUPPORTS_MACCATALYST = NO;
				SWIFT_VERSION = 5.0;
				TARGETED_DEVICE_FAMILY = 1;
				VERSIONING_SYSTEM = "apple-generic";
				VERSION_INFO_PREFIX = "";
			};
			name = Release;
		};
/* End XCBuildConfiguration section */

/* Begin XCConfigurationList section */
		85D759362457048F008175F0 /* Build configuration list for PBXProject "ENA" */ = {
			isa = XCConfigurationList;
			buildConfigurations = (
				85D7596624570491008175F0 /* Debug */,
				011E4AFC2483A269002E6412 /* Community */,
				85D7596724570491008175F0 /* Release */,
				0140535724A0E077000A5121 /* TestFlight */,
				01D1BEB124F7F41200D11B9A /* AdHoc */,
			);
			defaultConfigurationIsVisible = 0;
			defaultConfigurationName = Debug;
		};
		85D7596824570491008175F0 /* Build configuration list for PBXNativeTarget "ENA" */ = {
			isa = XCConfigurationList;
			buildConfigurations = (
				85D7596924570491008175F0 /* Debug */,
				011E4AFD2483A269002E6412 /* Community */,
				85D7596A24570491008175F0 /* Release */,
				0140535824A0E077000A5121 /* TestFlight */,
				01D1BEB224F7F41200D11B9A /* AdHoc */,
			);
			defaultConfigurationIsVisible = 0;
			defaultConfigurationName = Debug;
		};
		85D7596B24570491008175F0 /* Build configuration list for PBXNativeTarget "ENATests" */ = {
			isa = XCConfigurationList;
			buildConfigurations = (
				85D7596C24570491008175F0 /* Debug */,
				011E4AFE2483A269002E6412 /* Community */,
				85D7596D24570491008175F0 /* Release */,
				0140535924A0E077000A5121 /* TestFlight */,
				01D1BEB324F7F41200D11B9A /* AdHoc */,
			);
			defaultConfigurationIsVisible = 0;
			defaultConfigurationName = Debug;
		};
		85D7596E24570491008175F0 /* Build configuration list for PBXNativeTarget "ENAUITests" */ = {
			isa = XCConfigurationList;
			buildConfigurations = (
				85D7596F24570491008175F0 /* Debug */,
				011E4AFF2483A269002E6412 /* Community */,
				85D7597024570491008175F0 /* Release */,
				0140535A24A0E077000A5121 /* TestFlight */,
				01D1BEB424F7F41200D11B9A /* AdHoc */,
			);
			defaultConfigurationIsVisible = 0;
			defaultConfigurationName = Debug;
		};
		B1FF6B742497D0B50041CF02 /* Build configuration list for PBXNativeTarget "CWASQLite" */ = {
			isa = XCConfigurationList;
			buildConfigurations = (
				B1FF6B6F2497D0B50041CF02 /* Debug */,
				B1FF6B702497D0B50041CF02 /* Community */,
				B1FF6B722497D0B50041CF02 /* Release */,
				019BFC6324C988F90053973D /* TestFlight */,
				01D1BEB524F7F41200D11B9A /* AdHoc */,
			);
			defaultConfigurationIsVisible = 0;
			defaultConfigurationName = Debug;
		};
/* End XCConfigurationList section */

/* Begin XCRemoteSwiftPackageReference section */
		B10FB02E246036F3004CA11E /* XCRemoteSwiftPackageReference "swift-protobuf" */ = {
			isa = XCRemoteSwiftPackageReference;
			repositoryURL = "https://github.com/apple/swift-protobuf.git";
			requirement = {
				kind = exactVersion;
				version = 1.9.0;
			};
		};
		B1B5A75E24924B3D0029D5D7 /* XCRemoteSwiftPackageReference "fmdb" */ = {
			isa = XCRemoteSwiftPackageReference;
			repositoryURL = "https://github.com/ccgus/fmdb.git";
			requirement = {
				kind = exactVersion;
				version = 2.7.7;
			};
		};
		B1E8C9A3247AB869006DC678 /* XCRemoteSwiftPackageReference "ZIPFoundation" */ = {
			isa = XCRemoteSwiftPackageReference;
			repositoryURL = "https://github.com/weichsel/ZIPFoundation.git";
			requirement = {
				kind = exactVersion;
				version = 0.9.11;
			};
		};
/* End XCRemoteSwiftPackageReference section */

/* Begin XCSwiftPackageProductDependency section */
		B10FB02F246036F3004CA11E /* SwiftProtobuf */ = {
			isa = XCSwiftPackageProductDependency;
			package = B10FB02E246036F3004CA11E /* XCRemoteSwiftPackageReference "swift-protobuf" */;
			productName = SwiftProtobuf;
		};
		B1B5A75F24924B3D0029D5D7 /* FMDB */ = {
			isa = XCSwiftPackageProductDependency;
			package = B1B5A75E24924B3D0029D5D7 /* XCRemoteSwiftPackageReference "fmdb" */;
			productName = FMDB;
		};
		B1E8C9A4247AB869006DC678 /* ZIPFoundation */ = {
			isa = XCSwiftPackageProductDependency;
			package = B1E8C9A3247AB869006DC678 /* XCRemoteSwiftPackageReference "ZIPFoundation" */;
			productName = ZIPFoundation;
		};
/* End XCSwiftPackageProductDependency section */
	};
	rootObject = 85D759332457048F008175F0 /* Project object */;
}<|MERGE_RESOLUTION|>--- conflicted
+++ resolved
@@ -3721,11 +3721,7 @@
 				CODE_SIGN_ENTITLEMENTS = "${PROJECT}/Resources/ENACommunity.entitlements";
 				CODE_SIGN_IDENTITY = "Apple Development";
 				CODE_SIGN_STYLE = Automatic;
-<<<<<<< HEAD
 				CURRENT_PROJECT_VERSION = 0;
-=======
-				CURRENT_PROJECT_VERSION = 8;
->>>>>>> c679daf8
 				DEVELOPMENT_TEAM = $IPHONE_APP_DEV_TEAM;
 				GCC_PREPROCESSOR_DEFINITIONS = (
 					"DEBUG=1",
@@ -3880,11 +3876,7 @@
 				CODE_SIGN_ENTITLEMENTS = "${PROJECT}/Resources/ENA.entitlements";
 				CODE_SIGN_IDENTITY = $IPHONE_APP_CODE_SIGN_IDENTITY;
 				CODE_SIGN_STYLE = Manual;
-<<<<<<< HEAD
 				CURRENT_PROJECT_VERSION = 0;
-=======
-				CURRENT_PROJECT_VERSION = 8;
->>>>>>> c679daf8
 				DEVELOPMENT_TEAM = 523TP53AQF;
 				GCC_PREPROCESSOR_DEFINITIONS = "SQLITE_HAS_CODEC=1";
 				INFOPLIST_FILE = ENA/Resources/Info_Testflight.plist;
@@ -4058,11 +4050,7 @@
 				CODE_SIGN_ENTITLEMENTS = "${PROJECT}/Resources/ENA.entitlements";
 				CODE_SIGN_IDENTITY = $IPHONE_APP_CODE_SIGN_IDENTITY;
 				CODE_SIGN_STYLE = Manual;
-<<<<<<< HEAD
 				CURRENT_PROJECT_VERSION = 0;
-=======
-				CURRENT_PROJECT_VERSION = 8;
->>>>>>> c679daf8
 				DEVELOPMENT_TEAM = 523TP53AQF;
 				GCC_PREPROCESSOR_DEFINITIONS = "SQLITE_HAS_CODEC=1";
 				INFOPLIST_FILE = ENA/Resources/Info.plist;
@@ -4432,11 +4420,7 @@
 				CODE_SIGN_ENTITLEMENTS = "${PROJECT}/Resources/ENATest.entitlements";
 				CODE_SIGN_IDENTITY = $IPHONE_APP_CODE_SIGN_IDENTITY;
 				CODE_SIGN_STYLE = Manual;
-<<<<<<< HEAD
 				CURRENT_PROJECT_VERSION = 0;
-=======
-				CURRENT_PROJECT_VERSION = 8;
->>>>>>> c679daf8
 				DEVELOPMENT_TEAM = 523TP53AQF;
 				GCC_PREPROCESSOR_DEFINITIONS = (
 					"DEBUG=1",
@@ -4477,11 +4461,7 @@
 				CODE_SIGN_ENTITLEMENTS = "${PROJECT}/Resources/ENA.entitlements";
 				CODE_SIGN_IDENTITY = $IPHONE_APP_CODE_SIGN_IDENTITY;
 				CODE_SIGN_STYLE = Manual;
-<<<<<<< HEAD
 				CURRENT_PROJECT_VERSION = 0;
-=======
-				CURRENT_PROJECT_VERSION = 8;
->>>>>>> c679daf8
 				GCC_PREPROCESSOR_DEFINITIONS = "SQLITE_HAS_CODEC=1";
 				INFOPLIST_FILE = ENA/Resources/Info.plist;
 				IPHONE_APP_CODE_SIGN_IDENTITY = "iPhone Developer";
@@ -4624,11 +4604,7 @@
 				CODE_SIGN_IDENTITY = "Apple Development";
 				"CODE_SIGN_IDENTITY[sdk=macosx*]" = "Apple Development";
 				CODE_SIGN_STYLE = Manual;
-<<<<<<< HEAD
 				CURRENT_PROJECT_VERSION = 0;
-=======
-				CURRENT_PROJECT_VERSION = 8;
->>>>>>> c679daf8
 				DEFINES_MODULE = YES;
 				DEVELOPMENT_TEAM = "";
 				DYLIB_COMPATIBILITY_VERSION = 1;
@@ -4672,11 +4648,7 @@
 				CODE_SIGNING_ALLOWED = NO;
 				CODE_SIGNING_REQUIRED = NO;
 				CODE_SIGN_STYLE = Manual;
-<<<<<<< HEAD
 				CURRENT_PROJECT_VERSION = 0;
-=======
-				CURRENT_PROJECT_VERSION = 8;
->>>>>>> c679daf8
 				DEFINES_MODULE = YES;
 				DEVELOPMENT_TEAM = "";
 				DYLIB_COMPATIBILITY_VERSION = 1;
@@ -4713,8 +4685,6 @@
 			};
 			name = Community;
 		};
-<<<<<<< HEAD
-=======
 		B1FF6B712497D0B50041CF02 /* UITesting */ = {
 			isa = XCBuildConfiguration;
 			buildSettings = {
@@ -4757,18 +4727,13 @@
 			};
 			name = UITesting;
 		};
->>>>>>> c679daf8
 		B1FF6B722497D0B50041CF02 /* Release */ = {
 			isa = XCBuildConfiguration;
 			buildSettings = {
 				CODE_SIGNING_ALLOWED = NO;
 				CODE_SIGNING_REQUIRED = NO;
 				CODE_SIGN_STYLE = Manual;
-<<<<<<< HEAD
 				CURRENT_PROJECT_VERSION = 0;
-=======
-				CURRENT_PROJECT_VERSION = 8;
->>>>>>> c679daf8
 				DEFINES_MODULE = YES;
 				DEVELOPMENT_TEAM = "";
 				DYLIB_COMPATIBILITY_VERSION = 1;
