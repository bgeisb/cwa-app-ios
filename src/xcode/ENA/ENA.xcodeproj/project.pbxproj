// !$*UTF8*$!
{
	archiveVersion = 1;
	classes = {
	};
	objectVersion = 52;
	objects = {

/* Begin PBXBuildFile section */
		011E13AE24680A4000973467 /* HTTPClient.swift in Sources */ = {isa = PBXBuildFile; fileRef = 011E13AD24680A4000973467 /* HTTPClient.swift */; };
		011E4B032483A92A002E6412 /* MockExposureManager.swift in Sources */ = {isa = PBXBuildFile; fileRef = CD678F6A246C43E200B6A0F8 /* MockExposureManager.swift */; };
		0123D5992501385200A91838 /* ExposureSubmissionErrorTests.swift in Sources */ = {isa = PBXBuildFile; fileRef = 0123D5972501383100A91838 /* ExposureSubmissionErrorTests.swift */; };
		013DC102245DAC4E00EE58B0 /* Store.swift in Sources */ = {isa = PBXBuildFile; fileRef = 013DC101245DAC4E00EE58B0 /* Store.swift */; };
		014891B324F90D0B002A6F77 /* ENA.plist in Resources */ = {isa = PBXBuildFile; fileRef = 014891B224F90D0B002A6F77 /* ENA.plist */; };
		015692E424B48C3F0033F35E /* TimeInterval+Convenience.swift in Sources */ = {isa = PBXBuildFile; fileRef = 015692E324B48C3F0033F35E /* TimeInterval+Convenience.swift */; };
		0159E6C1247829BA00894A89 /* temporary_exposure_key_export.pb.swift in Sources */ = {isa = PBXBuildFile; fileRef = 0159E6BF247829BA00894A89 /* temporary_exposure_key_export.pb.swift */; };
		0159E6C2247829BA00894A89 /* temporary_exposure_key_signature_list.pb.swift in Sources */ = {isa = PBXBuildFile; fileRef = 0159E6C0247829BA00894A89 /* temporary_exposure_key_signature_list.pb.swift */; };
		015E8C0824C997D200C0A4B3 /* CWASQLite.framework in Frameworks */ = {isa = PBXBuildFile; fileRef = B1FF6B6A2497D0B40041CF02 /* CWASQLite.framework */; };
		015E8C0924C9983600C0A4B3 /* CWASQLite.framework in Embed Frameworks */ = {isa = PBXBuildFile; fileRef = B1FF6B6A2497D0B40041CF02 /* CWASQLite.framework */; settings = {ATTRIBUTES = (CodeSignOnCopy, RemoveHeadersOnCopy, ); }; };
		016146912487A43E00660992 /* LinkHelper.swift in Sources */ = {isa = PBXBuildFile; fileRef = 016146902487A43E00660992 /* LinkHelper.swift */; };
		01678E9C249A5F08003B048B /* testStore.sqlite in Resources */ = {isa = PBXBuildFile; fileRef = 01678E9A249A521F003B048B /* testStore.sqlite */; };
		019BFC6C24C9901A0053973D /* sqlite3.c in Sources */ = {isa = PBXBuildFile; fileRef = 0DFCC2702484DC8400E2811D /* sqlite3.c */; settings = {COMPILER_FLAGS = "-w"; }; };
		01B7232424F812500064C0EB /* DynamicTableViewOptionGroupCell.swift in Sources */ = {isa = PBXBuildFile; fileRef = 01B7232324F812500064C0EB /* DynamicTableViewOptionGroupCell.swift */; };
		01B7232724F812BC0064C0EB /* OptionGroupView.swift in Sources */ = {isa = PBXBuildFile; fileRef = 01B7232624F812BC0064C0EB /* OptionGroupView.swift */; };
		01B7232924F812DF0064C0EB /* OptionView.swift in Sources */ = {isa = PBXBuildFile; fileRef = 01B7232824F812DF0064C0EB /* OptionView.swift */; };
		01B7232B24F815B00064C0EB /* MultipleChoiceOptionView.swift in Sources */ = {isa = PBXBuildFile; fileRef = 01B7232A24F815B00064C0EB /* MultipleChoiceOptionView.swift */; };
		01B7232D24F8E0260064C0EB /* MultipleChoiceChoiceView.swift in Sources */ = {isa = PBXBuildFile; fileRef = 01B7232C24F8E0260064C0EB /* MultipleChoiceChoiceView.swift */; };
		01B7232F24FE4F080064C0EB /* OptionGroupViewModel.swift in Sources */ = {isa = PBXBuildFile; fileRef = 01B7232E24FE4F080064C0EB /* OptionGroupViewModel.swift */; };
		01C2D43E2501225100FB23BF /* MockExposureSubmissionService.swift in Sources */ = {isa = PBXBuildFile; fileRef = A3284256248E7431006B1F09 /* MockExposureSubmissionService.swift */; };
		01C2D4432501260D00FB23BF /* OptionGroupViewModelTests.swift in Sources */ = {isa = PBXBuildFile; fileRef = 01C2D440250124E600FB23BF /* OptionGroupViewModelTests.swift */; };
		01D16C5E24ED69CA007DB387 /* BackgroundAppRefreshViewModelTests.swift in Sources */ = {isa = PBXBuildFile; fileRef = 01D16C5D24ED69CA007DB387 /* BackgroundAppRefreshViewModelTests.swift */; };
		01D16C6024ED6D9A007DB387 /* MockBackgroundRefreshStatusProvider.swift in Sources */ = {isa = PBXBuildFile; fileRef = 01D16C5F24ED6D9A007DB387 /* MockBackgroundRefreshStatusProvider.swift */; };
		01D16C6224ED6DB3007DB387 /* MockLowPowerModeStatusProvider.swift in Sources */ = {isa = PBXBuildFile; fileRef = 01D16C6124ED6DB3007DB387 /* MockLowPowerModeStatusProvider.swift */; };
		01D16C6424EFA903007DB387 /* ExposureSubmissionWarnEuropeConsentViewController.swift in Sources */ = {isa = PBXBuildFile; fileRef = 01D16C6324EFA903007DB387 /* ExposureSubmissionWarnEuropeConsentViewController.swift */; };
		01D16C6624EFA91F007DB387 /* ExposureSubmissionWarnEuropeTravelConfirmationViewController.swift in Sources */ = {isa = PBXBuildFile; fileRef = 01D16C6524EFA91F007DB387 /* ExposureSubmissionWarnEuropeTravelConfirmationViewController.swift */; };
		01D16C6824EFA93D007DB387 /* ExposureSubmissionWarnEuropeCountrySelectionViewController.swift in Sources */ = {isa = PBXBuildFile; fileRef = 01D16C6724EFA93D007DB387 /* ExposureSubmissionWarnEuropeCountrySelectionViewController.swift */; };
		01DC23252462DFD0001B727C /* ExposureSubmission.storyboard in Resources */ = {isa = PBXBuildFile; fileRef = CD99A39C245B22EE00BF12AF /* ExposureSubmission.storyboard */; };
		01F5F7222487B9C000229720 /* AppInformationViewController.swift in Sources */ = {isa = PBXBuildFile; fileRef = 01F5F7212487B9C000229720 /* AppInformationViewController.swift */; };
		0D5611B4247F852C00B5B094 /* SQLiteKeyValueStore.swift in Sources */ = {isa = PBXBuildFile; fileRef = 0D5611B3247F852C00B5B094 /* SQLiteKeyValueStore.swift */; };
		0DD260FF248D549B007C3B2C /* KeychainHelper.swift in Sources */ = {isa = PBXBuildFile; fileRef = 0DD260FE248D549B007C3B2C /* KeychainHelper.swift */; };
		0DF6BB97248AD616007E8B0C /* AppUpdateCheckHelper.swift in Sources */ = {isa = PBXBuildFile; fileRef = 0DF6BB96248AD616007E8B0C /* AppUpdateCheckHelper.swift */; };
		0DF6BB9D248AE232007E8B0C /* AppUpdateCheckerHelperTests.swift in Sources */ = {isa = PBXBuildFile; fileRef = 0DF6BB9C248AE232007E8B0C /* AppUpdateCheckerHelperTests.swift */; };
		0DF6BBB5248C04CF007E8B0C /* app_config_attenuation_duration.pb.swift in Sources */ = {isa = PBXBuildFile; fileRef = 0DF6BBB2248C04CF007E8B0C /* app_config_attenuation_duration.pb.swift */; };
		0DF6BBB6248C04CF007E8B0C /* app_config_app_version_config.pb.swift in Sources */ = {isa = PBXBuildFile; fileRef = 0DF6BBB3248C04CF007E8B0C /* app_config_app_version_config.pb.swift */; };
		0DF6BBB7248C04CF007E8B0C /* app_config.pb.swift in Sources */ = {isa = PBXBuildFile; fileRef = 0DF6BBB4248C04CF007E8B0C /* app_config.pb.swift */; };
		1309194F247972C40066E329 /* PrivacyProtectionViewController.swift in Sources */ = {isa = PBXBuildFile; fileRef = 1309194E247972C40066E329 /* PrivacyProtectionViewController.swift */; };
		130CB19C246D92F800ADE602 /* ENAUITestsOnboarding.swift in Sources */ = {isa = PBXBuildFile; fileRef = 130CB19B246D92F800ADE602 /* ENAUITestsOnboarding.swift */; };
		13156CFD248C19D000AFC472 /* usage.html in Resources */ = {isa = PBXBuildFile; fileRef = 13156CFF248C19D000AFC472 /* usage.html */; };
		134F0DBC247578FF00D88934 /* ENAUITestsHome.swift in Sources */ = {isa = PBXBuildFile; fileRef = 134F0DB9247578FF00D88934 /* ENAUITestsHome.swift */; };
		134F0DBD247578FF00D88934 /* ENAUITests-Extensions.swift in Sources */ = {isa = PBXBuildFile; fileRef = 134F0DBA247578FF00D88934 /* ENAUITests-Extensions.swift */; };
		134F0F2C2475793400D88934 /* SnapshotHelper.swift in Sources */ = {isa = PBXBuildFile; fileRef = 134F0F2B2475793400D88934 /* SnapshotHelper.swift */; };
		13722044247AEEAD00152764 /* UNNotificationCenter+Extension.swift in Sources */ = {isa = PBXBuildFile; fileRef = 13722043247AEEAD00152764 /* UNNotificationCenter+Extension.swift */; };
		137846492488027600A50AB8 /* OnboardingInfoViewController+Extension.swift in Sources */ = {isa = PBXBuildFile; fileRef = 137846482488027500A50AB8 /* OnboardingInfoViewController+Extension.swift */; };
		138910C5247A909000D739F6 /* ENATaskScheduler.swift in Sources */ = {isa = PBXBuildFile; fileRef = 138910C4247A909000D739F6 /* ENATaskScheduler.swift */; };
		13BAE9B12472FB1E00CEE58A /* CellConfiguratorIndexPosition.swift in Sources */ = {isa = PBXBuildFile; fileRef = 13BAE9B02472FB1E00CEE58A /* CellConfiguratorIndexPosition.swift */; };
		13E50469248E3CD20086641C /* ENAUITestsAppInformation.swift in Sources */ = {isa = PBXBuildFile; fileRef = 13E50468248E3CD20086641C /* ENAUITestsAppInformation.swift */; };
		13E5046B248E3DF30086641C /* AppStrings.swift in Sources */ = {isa = PBXBuildFile; fileRef = CD99A3C92461A47C00BF12AF /* AppStrings.swift */; };
		13E5046C248E434B0086641C /* Localizable.strings in Resources */ = {isa = PBXBuildFile; fileRef = EE70C23A245B09E900AC9B2F /* Localizable.strings */; };
		13E5046D248E434B0086641C /* Localizable.stringsdict in Resources */ = {isa = PBXBuildFile; fileRef = EE92A340245D96DA006B97B0 /* Localizable.stringsdict */; };
		2F26CE2E248B9C4F00BE30EE /* UIViewController+BackButton.swift in Sources */ = {isa = PBXBuildFile; fileRef = 2F26CE2D248B9C4F00BE30EE /* UIViewController+BackButton.swift */; };
		2F3218D0248063E300A7AC0A /* UIView+Convenience.swift in Sources */ = {isa = PBXBuildFile; fileRef = 2F3218CF248063E300A7AC0A /* UIView+Convenience.swift */; };
		2F785752248506BD00323A9C /* HomeTestResultCollectionViewCell.xib in Resources */ = {isa = PBXBuildFile; fileRef = 2F78574F248506BD00323A9C /* HomeTestResultCollectionViewCell.xib */; };
		2F80CFD9247ED988000F06AF /* ExposureSubmissionIntroViewController.swift in Sources */ = {isa = PBXBuildFile; fileRef = 2F80CFD8247ED988000F06AF /* ExposureSubmissionIntroViewController.swift */; };
		2F80CFDB247EDDB3000F06AF /* ExposureSubmissionHotlineViewController.swift in Sources */ = {isa = PBXBuildFile; fileRef = 2F80CFDA247EDDB3000F06AF /* ExposureSubmissionHotlineViewController.swift */; };
		2F96739B24AB70FA008E3147 /* ExposureSubmissionParsable.swift in Sources */ = {isa = PBXBuildFile; fileRef = 2F96739A24AB70FA008E3147 /* ExposureSubmissionParsable.swift */; };
		2FA968CE24D8560B008EE367 /* String+Random.swift in Sources */ = {isa = PBXBuildFile; fileRef = 2FA968CD24D8560B008EE367 /* String+Random.swift */; };
		2FA9E39324D2F2920030561C /* ExposureSubmission+TestResult.swift in Sources */ = {isa = PBXBuildFile; fileRef = 2FA9E39224D2F2920030561C /* ExposureSubmission+TestResult.swift */; };
		2FA9E39524D2F2B00030561C /* ExposureSubmission+DeviceRegistrationKey.swift in Sources */ = {isa = PBXBuildFile; fileRef = 2FA9E39424D2F2B00030561C /* ExposureSubmission+DeviceRegistrationKey.swift */; };
		2FA9E39724D2F3C70030561C /* ExposureSubmissionError.swift in Sources */ = {isa = PBXBuildFile; fileRef = 2FA9E39624D2F3C60030561C /* ExposureSubmissionError.swift */; };
		2FA9E39924D2F4350030561C /* ExposureSubmission+ErrorParsing.swift in Sources */ = {isa = PBXBuildFile; fileRef = 2FA9E39824D2F4350030561C /* ExposureSubmission+ErrorParsing.swift */; };
		2FA9E39B24D2F4A10030561C /* ExposureSubmissionService+Protocol.swift in Sources */ = {isa = PBXBuildFile; fileRef = 2FA9E39A24D2F4A10030561C /* ExposureSubmissionService+Protocol.swift */; };
		2FC0356F24B342FA00E234AC /* UIViewcontroller+AlertTest.swift in Sources */ = {isa = PBXBuildFile; fileRef = 2FC0356E24B342FA00E234AC /* UIViewcontroller+AlertTest.swift */; };
		2FC0357124B5B70700E234AC /* Error+FAQUrl.swift in Sources */ = {isa = PBXBuildFile; fileRef = 2FC0357024B5B70700E234AC /* Error+FAQUrl.swift */; };
		2FC951FE24DC23B9008D39F4 /* DMConfigurationCell.swift in Sources */ = {isa = PBXBuildFile; fileRef = 2FC951FD24DC23B9008D39F4 /* DMConfigurationCell.swift */; };
		2FD881CC2490F65C00BEC8FC /* ExposureSubmissionHotlineViewControllerTest.swift in Sources */ = {isa = PBXBuildFile; fileRef = 2FD881CB2490F65C00BEC8FC /* ExposureSubmissionHotlineViewControllerTest.swift */; };
		2FD881CE249115E700BEC8FC /* ExposureSubmissionNavigationControllerTest.swift in Sources */ = {isa = PBXBuildFile; fileRef = 2FD881CD249115E700BEC8FC /* ExposureSubmissionNavigationControllerTest.swift */; };
		2FE15A3C249B8C0B0077BD8D /* AccessibilityIdentifiers.swift in Sources */ = {isa = PBXBuildFile; fileRef = 2FE15A3B249B8C0B0077BD8D /* AccessibilityIdentifiers.swift */; };
		2FF1D62E2487850200381FFB /* NSMutableAttributedString+Generation.swift in Sources */ = {isa = PBXBuildFile; fileRef = 2FF1D62D2487850200381FFB /* NSMutableAttributedString+Generation.swift */; };
		2FF1D63024880FCF00381FFB /* DynamicTableViewRoundedCell.swift in Sources */ = {isa = PBXBuildFile; fileRef = 2FF1D62F24880FCF00381FFB /* DynamicTableViewRoundedCell.swift */; };
		350BB08825055B4700345A77 /* app_config_V0.pb.swift in Sources */ = {isa = PBXBuildFile; fileRef = 350BB08725055B4700345A77 /* app_config_V0.pb.swift */; };
		352F25A824EFCBDE00ACDFF3 /* LocalSettings.swift in Sources */ = {isa = PBXBuildFile; fileRef = 352F25A724EFCBDE00ACDFF3 /* LocalSettings.swift */; };
<<<<<<< HEAD
		35A7F081250A7CF8005E6C33 /* KeychainHelperTests.swift in Sources */ = {isa = PBXBuildFile; fileRef = 35A7F080250A7CF8005E6C33 /* KeychainHelperTests.swift */; };
=======
		354DA0CC25063BDB0018354E /* ExposureSubmissionWarnEuropeConsentViewControllerTest.swift in Sources */ = {isa = PBXBuildFile; fileRef = 354DA0CB25063BDB0018354E /* ExposureSubmissionWarnEuropeConsentViewControllerTest.swift */; };
		354DA0CE250658C30018354E /* ExposureSubmissionWarnEuropeCountrySelectionViewControllerTests.swift in Sources */ = {isa = PBXBuildFile; fileRef = 354DA0CD250658C30018354E /* ExposureSubmissionWarnEuropeCountrySelectionViewControllerTests.swift */; };
		354DA0D0250665A10018354E /* ExposureSubmissionWarnEuropeTravelConfirmationViewControllerTests.swift in Sources */ = {isa = PBXBuildFile; fileRef = 354DA0CF250665A10018354E /* ExposureSubmissionWarnEuropeTravelConfirmationViewControllerTests.swift */; };
		354E305924EFF26E00526C9F /* Country.swift in Sources */ = {isa = PBXBuildFile; fileRef = 354E305824EFF26E00526C9F /* Country.swift */; };
		359767F124FD13D9001FD591 /* diagnosis_key_batch.pb.swift in Sources */ = {isa = PBXBuildFile; fileRef = 359767F024FD13D9001FD591 /* diagnosis_key_batch.pb.swift */; };
		3598D99A24FE280700483F1F /* CountryTests.swift in Sources */ = {isa = PBXBuildFile; fileRef = 3598D99924FE280700483F1F /* CountryTests.swift */; };
>>>>>>> 4760a744
		4026C2DC24852B7600926FB4 /* AppInformationViewController+LegalModel.swift in Sources */ = {isa = PBXBuildFile; fileRef = 4026C2DB24852B7600926FB4 /* AppInformationViewController+LegalModel.swift */; };
		4026C2E424854C8D00926FB4 /* AppInformationLegalCell.swift in Sources */ = {isa = PBXBuildFile; fileRef = 4026C2E324854C8D00926FB4 /* AppInformationLegalCell.swift */; };
		50BD2E6224FE1E8700932566 /* AppInformationModel.swift in Sources */ = {isa = PBXBuildFile; fileRef = 50BD2E6124FE1E8700932566 /* AppInformationModel.swift */; };
		50BD2E6424FE232E00932566 /* AppInformationImprintViewModel.swift in Sources */ = {isa = PBXBuildFile; fileRef = 50BD2E6324FE232E00932566 /* AppInformationImprintViewModel.swift */; };
		50BD2E7724FE26F400932566 /* AppInformationImprintTest.swift in Sources */ = {isa = PBXBuildFile; fileRef = 50BD2E6F24FE26F300932566 /* AppInformationImprintTest.swift */; };
		50DC527924FEB2AE00F6D8EB /* AppInformationDynamicCell.swift in Sources */ = {isa = PBXBuildFile; fileRef = 50DC527824FEB2AE00F6D8EB /* AppInformationDynamicCell.swift */; };
		50DC527B24FEB5CA00F6D8EB /* AppInformationModelTest.swift in Sources */ = {isa = PBXBuildFile; fileRef = 50DC527A24FEB5CA00F6D8EB /* AppInformationModelTest.swift */; };
		50E3BE5A250127DF0033E2C7 /* AppInformationDynamicAction.swift in Sources */ = {isa = PBXBuildFile; fileRef = 50E3BE59250127DF0033E2C7 /* AppInformationDynamicAction.swift */; };
		51486D9F2484FC0200FCE216 /* HomeRiskLevelCellConfigurator.swift in Sources */ = {isa = PBXBuildFile; fileRef = 51486D9E2484FC0200FCE216 /* HomeRiskLevelCellConfigurator.swift */; };
		51486DA22485101500FCE216 /* RiskInactiveCollectionViewCell.swift in Sources */ = {isa = PBXBuildFile; fileRef = 51486DA02485101500FCE216 /* RiskInactiveCollectionViewCell.swift */; };
		51486DA32485101500FCE216 /* RiskInactiveCollectionViewCell.xib in Resources */ = {isa = PBXBuildFile; fileRef = 51486DA12485101500FCE216 /* RiskInactiveCollectionViewCell.xib */; };
		51486DA62485237200FCE216 /* RiskThankYouCollectionViewCell.swift in Sources */ = {isa = PBXBuildFile; fileRef = 51486DA42485237200FCE216 /* RiskThankYouCollectionViewCell.swift */; };
		51486DA72485237200FCE216 /* RiskThankYouCollectionViewCell.xib in Resources */ = {isa = PBXBuildFile; fileRef = 51486DA52485237200FCE216 /* RiskThankYouCollectionViewCell.xib */; };
		514C0A0624772F3400F235F6 /* HomeRiskViewConfigurator.swift in Sources */ = {isa = PBXBuildFile; fileRef = 514C0A0524772F3400F235F6 /* HomeRiskViewConfigurator.swift */; };
		514C0A0824772F5E00F235F6 /* RiskItemView.swift in Sources */ = {isa = PBXBuildFile; fileRef = 514C0A0724772F5E00F235F6 /* RiskItemView.swift */; };
		514C0A0B247AF9F700F235F6 /* RiskTextItemView.xib in Resources */ = {isa = PBXBuildFile; fileRef = 514C0A0A247AF9F700F235F6 /* RiskTextItemView.xib */; };
		514C0A0D247AFB0200F235F6 /* RiskTextItemView.swift in Sources */ = {isa = PBXBuildFile; fileRef = 514C0A0C247AFB0200F235F6 /* RiskTextItemView.swift */; };
		514C0A0F247AFEC500F235F6 /* HomeRiskTextItemViewConfigurator.swift in Sources */ = {isa = PBXBuildFile; fileRef = 514C0A0E247AFEC500F235F6 /* HomeRiskTextItemViewConfigurator.swift */; };
		514C0A11247C15EC00F235F6 /* HomeUnknownRiskCellConfigurator.swift in Sources */ = {isa = PBXBuildFile; fileRef = 514C0A10247C15EC00F235F6 /* HomeUnknownRiskCellConfigurator.swift */; };
		514C0A14247C163800F235F6 /* HomeLowRiskCellConfigurator.swift in Sources */ = {isa = PBXBuildFile; fileRef = 514C0A13247C163800F235F6 /* HomeLowRiskCellConfigurator.swift */; };
		514C0A16247C164700F235F6 /* HomeHighRiskCellConfigurator.swift in Sources */ = {isa = PBXBuildFile; fileRef = 514C0A15247C164700F235F6 /* HomeHighRiskCellConfigurator.swift */; };
		514C0A1A247C16D600F235F6 /* HomeInactiveRiskCellConfigurator.swift in Sources */ = {isa = PBXBuildFile; fileRef = 514C0A19247C16D600F235F6 /* HomeInactiveRiskCellConfigurator.swift */; };
		514E813024618E3D00636861 /* ExposureDetection.storyboard in Resources */ = {isa = PBXBuildFile; fileRef = 514E812F24618E3D00636861 /* ExposureDetection.storyboard */; };
		514E81342461B97800636861 /* ExposureManager.swift in Sources */ = {isa = PBXBuildFile; fileRef = 514E81332461B97700636861 /* ExposureManager.swift */; };
		514EE999246D4C2E00DE4884 /* UITableViewCell+Identifier.swift in Sources */ = {isa = PBXBuildFile; fileRef = 514EE998246D4C2E00DE4884 /* UITableViewCell+Identifier.swift */; };
		514EE99B246D4C4C00DE4884 /* UITableView+Dequeue.swift in Sources */ = {isa = PBXBuildFile; fileRef = 514EE99A246D4C4C00DE4884 /* UITableView+Dequeue.swift */; };
		514EE99D246D4CFB00DE4884 /* TableViewCellConfigurator.swift in Sources */ = {isa = PBXBuildFile; fileRef = 514EE99C246D4CFB00DE4884 /* TableViewCellConfigurator.swift */; };
		515BBDEB2484F8E500CDB674 /* HomeThankYouRiskCellConfigurator.swift in Sources */ = {isa = PBXBuildFile; fileRef = 515BBDEA2484F8E500CDB674 /* HomeThankYouRiskCellConfigurator.swift */; };
		516E42CB24B760F50008CC30 /* HomeRiskLevelCellConfiguratorTests.swift in Sources */ = {isa = PBXBuildFile; fileRef = 516E42C924B760EC0008CC30 /* HomeRiskLevelCellConfiguratorTests.swift */; };
		516E42FB24B7739F0008CC30 /* HomeUnknownRiskCellConfiguratorTests.swift in Sources */ = {isa = PBXBuildFile; fileRef = 516E42FA24B7739F0008CC30 /* HomeUnknownRiskCellConfiguratorTests.swift */; };
		516E42FE24B7773E0008CC30 /* HomeLowRiskCellConfiguratorTests.swift in Sources */ = {isa = PBXBuildFile; fileRef = 516E42FC24B776A90008CC30 /* HomeLowRiskCellConfiguratorTests.swift */; };
		516E430024B777B20008CC30 /* HomeHighRiskCellConfiguratorTests.swift in Sources */ = {isa = PBXBuildFile; fileRef = 516E42FF24B777B20008CC30 /* HomeHighRiskCellConfiguratorTests.swift */; };
		516E430224B89AED0008CC30 /* CoordinatorTests.swift in Sources */ = {isa = PBXBuildFile; fileRef = 516E430124B89AED0008CC30 /* CoordinatorTests.swift */; };
		51895EDC245E16CD0085DA38 /* ENAColor.swift in Sources */ = {isa = PBXBuildFile; fileRef = 51895EDB245E16CD0085DA38 /* ENAColor.swift */; };
		518A69FB24687D5800444E66 /* RiskLevel.swift in Sources */ = {isa = PBXBuildFile; fileRef = 518A69FA24687D5800444E66 /* RiskLevel.swift */; };
		51B5B414246DF07300DC5D3E /* RiskImageItemView.xib in Resources */ = {isa = PBXBuildFile; fileRef = 51B5B413246DF07300DC5D3E /* RiskImageItemView.xib */; };
		51B5B41C246EC8B800DC5D3E /* HomeCardCollectionViewCell.swift in Sources */ = {isa = PBXBuildFile; fileRef = 51B5B41B246EC8B800DC5D3E /* HomeCardCollectionViewCell.swift */; };
		51C737BD245B349700286105 /* OnboardingInfoViewController.swift in Sources */ = {isa = PBXBuildFile; fileRef = 51C737BC245B349700286105 /* OnboardingInfoViewController.swift */; };
		51C737BF245B3B5D00286105 /* OnboardingInfo.swift in Sources */ = {isa = PBXBuildFile; fileRef = 51C737BE245B3B5D00286105 /* OnboardingInfo.swift */; };
		51C7790C24867F16004582F8 /* RiskListItemView.xib in Resources */ = {isa = PBXBuildFile; fileRef = 51C7790B24867F16004582F8 /* RiskListItemView.xib */; };
		51C7790E24867F22004582F8 /* RiskListItemView.swift in Sources */ = {isa = PBXBuildFile; fileRef = 51C7790D24867F22004582F8 /* RiskListItemView.swift */; };
		51C77910248684F5004582F8 /* HomeRiskListItemViewConfigurator.swift in Sources */ = {isa = PBXBuildFile; fileRef = 51C7790F248684F5004582F8 /* HomeRiskListItemViewConfigurator.swift */; };
		51C779122486E549004582F8 /* HomeFindingPositiveRiskCellConfigurator.swift in Sources */ = {isa = PBXBuildFile; fileRef = 51C779112486E549004582F8 /* HomeFindingPositiveRiskCellConfigurator.swift */; };
		51C779142486E5AB004582F8 /* RiskFindingPositiveCollectionViewCell.xib in Resources */ = {isa = PBXBuildFile; fileRef = 51C779132486E5AB004582F8 /* RiskFindingPositiveCollectionViewCell.xib */; };
		51C779162486E5BA004582F8 /* RiskFindingPositiveCollectionViewCell.swift in Sources */ = {isa = PBXBuildFile; fileRef = 51C779152486E5BA004582F8 /* RiskFindingPositiveCollectionViewCell.swift */; };
		51CE1B4A246016B0002CF42A /* UICollectionViewCell+Identifier.swift in Sources */ = {isa = PBXBuildFile; fileRef = 51CE1B49246016B0002CF42A /* UICollectionViewCell+Identifier.swift */; };
		51CE1B4C246016D1002CF42A /* UICollectionReusableView+Identifier.swift in Sources */ = {isa = PBXBuildFile; fileRef = 51CE1B4B246016D1002CF42A /* UICollectionReusableView+Identifier.swift */; };
		51CE1B5524604DD2002CF42A /* HomeLayout.swift in Sources */ = {isa = PBXBuildFile; fileRef = 51CE1B5424604DD2002CF42A /* HomeLayout.swift */; };
		51CE1B85246078B6002CF42A /* ActivateCollectionViewCell.xib in Resources */ = {isa = PBXBuildFile; fileRef = 51CE1B76246078B6002CF42A /* ActivateCollectionViewCell.xib */; };
		51CE1B87246078B6002CF42A /* ActivateCollectionViewCell.swift in Sources */ = {isa = PBXBuildFile; fileRef = 51CE1B78246078B6002CF42A /* ActivateCollectionViewCell.swift */; };
		51CE1B88246078B6002CF42A /* RiskLevelCollectionViewCell.xib in Resources */ = {isa = PBXBuildFile; fileRef = 51CE1B79246078B6002CF42A /* RiskLevelCollectionViewCell.xib */; };
		51CE1B89246078B6002CF42A /* RiskLevelCollectionViewCell.swift in Sources */ = {isa = PBXBuildFile; fileRef = 51CE1B7A246078B6002CF42A /* RiskLevelCollectionViewCell.swift */; };
		51CE1B8A246078B6002CF42A /* InfoCollectionViewCell.xib in Resources */ = {isa = PBXBuildFile; fileRef = 51CE1B7B246078B6002CF42A /* InfoCollectionViewCell.xib */; };
		51CE1B8B246078B6002CF42A /* InfoCollectionViewCell.swift in Sources */ = {isa = PBXBuildFile; fileRef = 51CE1B7C246078B6002CF42A /* InfoCollectionViewCell.swift */; };
		51CE1B91246078B6002CF42A /* SectionSystemBackgroundDecorationView.swift in Sources */ = {isa = PBXBuildFile; fileRef = 51CE1B84246078B6002CF42A /* SectionSystemBackgroundDecorationView.swift */; };
		51CE1BB52460AC83002CF42A /* UICollectionView+Dequeue.swift in Sources */ = {isa = PBXBuildFile; fileRef = 51CE1BB42460AC82002CF42A /* UICollectionView+Dequeue.swift */; };
		51CE1BBA2460AFD8002CF42A /* HomeActivateCellConfigurator.swift in Sources */ = {isa = PBXBuildFile; fileRef = 51CE1BB92460AFD8002CF42A /* HomeActivateCellConfigurator.swift */; };
		51CE1BBD2460B1CB002CF42A /* CollectionViewCellConfigurator.swift in Sources */ = {isa = PBXBuildFile; fileRef = 51CE1BBC2460B1CB002CF42A /* CollectionViewCellConfigurator.swift */; };
		51CE1BBF2460B222002CF42A /* HomeRiskCellConfigurator.swift in Sources */ = {isa = PBXBuildFile; fileRef = 51CE1BBE2460B222002CF42A /* HomeRiskCellConfigurator.swift */; };
		51CE1BC32460B28D002CF42A /* HomeInfoCellConfigurator.swift in Sources */ = {isa = PBXBuildFile; fileRef = 51CE1BC22460B28D002CF42A /* HomeInfoCellConfigurator.swift */; };
		51D420B12458397300AD70CA /* Onboarding.storyboard in Resources */ = {isa = PBXBuildFile; fileRef = 51D420B02458397300AD70CA /* Onboarding.storyboard */; };
		51D420B424583ABB00AD70CA /* AppStoryboard.swift in Sources */ = {isa = PBXBuildFile; fileRef = 51D420B324583ABB00AD70CA /* AppStoryboard.swift */; };
		51D420B724583B7200AD70CA /* NSObject+Identifier.swift in Sources */ = {isa = PBXBuildFile; fileRef = 51D420B624583B7200AD70CA /* NSObject+Identifier.swift */; };
		51D420B924583B8300AD70CA /* UIViewController+AppStoryboard.swift in Sources */ = {isa = PBXBuildFile; fileRef = 51D420B824583B8300AD70CA /* UIViewController+AppStoryboard.swift */; };
		51D420C424583E3300AD70CA /* SettingsViewController.swift in Sources */ = {isa = PBXBuildFile; fileRef = 51D420C324583E3300AD70CA /* SettingsViewController.swift */; };
		51D420CE245869C800AD70CA /* Home.storyboard in Resources */ = {isa = PBXBuildFile; fileRef = 51D420CD245869C800AD70CA /* Home.storyboard */; };
		51D420D024586AB300AD70CA /* Settings.storyboard in Resources */ = {isa = PBXBuildFile; fileRef = 51D420CF24586AB300AD70CA /* Settings.storyboard */; };
		51F1255D24BDD75300126C86 /* HomeUnknown48hRiskCellConfigurator.swift in Sources */ = {isa = PBXBuildFile; fileRef = 51F1255C24BDD75300126C86 /* HomeUnknown48hRiskCellConfigurator.swift */; };
		51F1256024BEFB8F00126C86 /* HomeUnknown48hRiskCellConfiguratorTests.swift in Sources */ = {isa = PBXBuildFile; fileRef = 51F1255E24BEFB7A00126C86 /* HomeUnknown48hRiskCellConfiguratorTests.swift */; };
		51FE277B2475340300BB8144 /* HomeRiskLoadingItemViewConfigurator.swift in Sources */ = {isa = PBXBuildFile; fileRef = 51FE277A2475340300BB8144 /* HomeRiskLoadingItemViewConfigurator.swift */; };
		51FE277D247535C400BB8144 /* RiskLoadingItemView.xib in Resources */ = {isa = PBXBuildFile; fileRef = 51FE277C247535C400BB8144 /* RiskLoadingItemView.xib */; };
		51FE277F247535E300BB8144 /* RiskLoadingItemView.swift in Sources */ = {isa = PBXBuildFile; fileRef = 51FE277E247535E300BB8144 /* RiskLoadingItemView.swift */; };
		710021DC248E44A6001F0B63 /* ENAFont.swift in Sources */ = {isa = PBXBuildFile; fileRef = 710021DB248E44A6001F0B63 /* ENAFont.swift */; };
		710021DE248EAF16001F0B63 /* ExposureSubmissionImageCardCell.xib in Resources */ = {isa = PBXBuildFile; fileRef = 710021DD248EAF16001F0B63 /* ExposureSubmissionImageCardCell.xib */; };
		710021E0248EAF9A001F0B63 /* ExposureSubmissionImageCardCell.swift in Sources */ = {isa = PBXBuildFile; fileRef = 710021DF248EAF9A001F0B63 /* ExposureSubmissionImageCardCell.swift */; };
		710224EA248FA67F000C5DEF /* HomeTestResultCollectionViewCell.swift in Sources */ = {isa = PBXBuildFile; fileRef = 710224E9248FA67F000C5DEF /* HomeTestResultCollectionViewCell.swift */; };
		710224EC248FC150000C5DEF /* HomeTestResultCellConfigurator.swift in Sources */ = {isa = PBXBuildFile; fileRef = 710224EB248FC150000C5DEF /* HomeTestResultCellConfigurator.swift */; };
		710224EE2490E2FD000C5DEF /* ExposureSubmissionStepCell.xib in Resources */ = {isa = PBXBuildFile; fileRef = 710224ED2490E2FC000C5DEF /* ExposureSubmissionStepCell.xib */; };
		710224F42490E7A3000C5DEF /* ExposureSubmissionStepCell.swift in Sources */ = {isa = PBXBuildFile; fileRef = 710224F32490E7A3000C5DEF /* ExposureSubmissionStepCell.swift */; };
		710224F624910661000C5DEF /* ExposureSubmissionDynamicCell.swift in Sources */ = {isa = PBXBuildFile; fileRef = 710224F524910661000C5DEF /* ExposureSubmissionDynamicCell.swift */; };
		710ABB1F2475115500948792 /* UITableViewController+Enum.swift in Sources */ = {isa = PBXBuildFile; fileRef = 710ABB1E2475115500948792 /* UITableViewController+Enum.swift */; };
		710ABB23247513E300948792 /* DynamicTypeTableViewCell.swift in Sources */ = {isa = PBXBuildFile; fileRef = 710ABB22247513E300948792 /* DynamicTypeTableViewCell.swift */; };
		710ABB25247514BD00948792 /* UIViewController+Segue.swift in Sources */ = {isa = PBXBuildFile; fileRef = 710ABB24247514BD00948792 /* UIViewController+Segue.swift */; };
		710ABB27247533FA00948792 /* DynamicTableViewController.swift in Sources */ = {isa = PBXBuildFile; fileRef = 710ABB26247533FA00948792 /* DynamicTableViewController.swift */; };
		710ABB292475353900948792 /* DynamicTableViewModel.swift in Sources */ = {isa = PBXBuildFile; fileRef = 710ABB282475353900948792 /* DynamicTableViewModel.swift */; };
		71176E2F248922B0004B0C9F /* ENAColorTests.swift in Sources */ = {isa = PBXBuildFile; fileRef = 71176E2D24891C02004B0C9F /* ENAColorTests.swift */; };
		71176E32248957C3004B0C9F /* AppNavigationController.swift in Sources */ = {isa = PBXBuildFile; fileRef = 71176E31248957C3004B0C9F /* AppNavigationController.swift */; };
		711EFCC72492EE31005FEF21 /* ENAFooterView.swift in Sources */ = {isa = PBXBuildFile; fileRef = 711EFCC62492EE31005FEF21 /* ENAFooterView.swift */; };
		711EFCC924935C79005FEF21 /* ExposureSubmissionTestResultHeaderView.xib in Resources */ = {isa = PBXBuildFile; fileRef = 711EFCC824935C79005FEF21 /* ExposureSubmissionTestResultHeaderView.xib */; };
		71330E41248109F600EB10F6 /* DynamicTableViewSection.swift in Sources */ = {isa = PBXBuildFile; fileRef = 71330E40248109F600EB10F6 /* DynamicTableViewSection.swift */; };
		71330E43248109FD00EB10F6 /* DynamicTableViewCell.swift in Sources */ = {isa = PBXBuildFile; fileRef = 71330E42248109FD00EB10F6 /* DynamicTableViewCell.swift */; };
		71330E4524810A0500EB10F6 /* DynamicTableViewHeader.swift in Sources */ = {isa = PBXBuildFile; fileRef = 71330E4424810A0500EB10F6 /* DynamicTableViewHeader.swift */; };
		71330E4724810A0C00EB10F6 /* DynamicTableViewFooter.swift in Sources */ = {isa = PBXBuildFile; fileRef = 71330E4624810A0C00EB10F6 /* DynamicTableViewFooter.swift */; };
		713EA25B247818B000AB7EE8 /* DynamicTypeButton.swift in Sources */ = {isa = PBXBuildFile; fileRef = 713EA25A247818B000AB7EE8 /* DynamicTypeButton.swift */; };
		713EA25D24798A7000AB7EE8 /* ExposureDetectionRoundedView.swift in Sources */ = {isa = PBXBuildFile; fileRef = 713EA25C24798A7000AB7EE8 /* ExposureDetectionRoundedView.swift */; };
		713EA25F24798A9100AB7EE8 /* ExposureDetectionRiskCell.swift in Sources */ = {isa = PBXBuildFile; fileRef = 713EA25E24798A9100AB7EE8 /* ExposureDetectionRiskCell.swift */; };
		713EA26124798AD100AB7EE8 /* InsetTableViewCell.swift in Sources */ = {isa = PBXBuildFile; fileRef = 713EA26024798AD100AB7EE8 /* InsetTableViewCell.swift */; };
		713EA26324798F8500AB7EE8 /* ExposureDetectionHeaderCell.swift in Sources */ = {isa = PBXBuildFile; fileRef = 713EA26224798F8500AB7EE8 /* ExposureDetectionHeaderCell.swift */; };
		714194EA247A65C60072A090 /* DynamicTableViewHeaderSeparatorView.swift in Sources */ = {isa = PBXBuildFile; fileRef = 714194E9247A65C60072A090 /* DynamicTableViewHeaderSeparatorView.swift */; };
		7154EB4A247D21E200A467FF /* ExposureDetectionLongGuideCell.swift in Sources */ = {isa = PBXBuildFile; fileRef = 7154EB49247D21E200A467FF /* ExposureDetectionLongGuideCell.swift */; };
		7154EB4C247E862100A467FF /* ExposureDetectionLoadingCell.swift in Sources */ = {isa = PBXBuildFile; fileRef = 7154EB4B247E862100A467FF /* ExposureDetectionLoadingCell.swift */; };
		717D21E9248C022E00D9717E /* DynamicTableViewHtmlCell.swift in Sources */ = {isa = PBXBuildFile; fileRef = 717D21E8248C022E00D9717E /* DynamicTableViewHtmlCell.swift */; };
		7187A5582481231C00FCC755 /* DynamicTableViewAction.swift in Sources */ = {isa = PBXBuildFile; fileRef = 71330E4824810A5A00EB10F6 /* DynamicTableViewAction.swift */; };
		71B804472484CC0800D53506 /* ENALabel.swift in Sources */ = {isa = PBXBuildFile; fileRef = 71B804462484CC0800D53506 /* ENALabel.swift */; };
		71B804492484D37300D53506 /* RiskLegendViewController.swift in Sources */ = {isa = PBXBuildFile; fileRef = 71B804482484D37300D53506 /* RiskLegendViewController.swift */; };
		71B8044D248525CD00D53506 /* RiskLegendViewController+DynamicTableViewModel.swift in Sources */ = {isa = PBXBuildFile; fileRef = 71B8044C248525CD00D53506 /* RiskLegendViewController+DynamicTableViewModel.swift */; };
		71B8044F248526B600D53506 /* DynamicTableViewSpaceCell.swift in Sources */ = {isa = PBXBuildFile; fileRef = 71B8044E248526B600D53506 /* DynamicTableViewSpaceCell.swift */; };
		71B804542485273C00D53506 /* RiskLegendDotBodyCell.swift in Sources */ = {isa = PBXBuildFile; fileRef = 71B804532485273C00D53506 /* RiskLegendDotBodyCell.swift */; };
		71C0BEDD2498DD07009A17A0 /* ENANavigationFooterView.swift in Sources */ = {isa = PBXBuildFile; fileRef = 71C0BEDC2498DD07009A17A0 /* ENANavigationFooterView.swift */; };
		71CAB9D2248AACAD00F516A5 /* PixelPerfectLayoutConstraint.swift in Sources */ = {isa = PBXBuildFile; fileRef = 71CAB9D1248AACAD00F516A5 /* PixelPerfectLayoutConstraint.swift */; };
		71CAB9D4248AB33500F516A5 /* DynamicTypeSymbolImageView.swift in Sources */ = {isa = PBXBuildFile; fileRef = 71CAB9D3248AB33500F516A5 /* DynamicTypeSymbolImageView.swift */; };
		71D3C19A2494EFAC00DBABA8 /* ENANavigationControllerWithFooter.swift in Sources */ = {isa = PBXBuildFile; fileRef = 71D3C1992494EFAC00DBABA8 /* ENANavigationControllerWithFooter.swift */; };
		71EF33D92497F3E8007B7E1B /* ENANavigationControllerWithFooterChild.swift in Sources */ = {isa = PBXBuildFile; fileRef = 71EF33D82497F3E8007B7E1B /* ENANavigationControllerWithFooterChild.swift */; };
		71EF33DB2497F419007B7E1B /* ENANavigationFooterItem.swift in Sources */ = {isa = PBXBuildFile; fileRef = 71EF33DA2497F419007B7E1B /* ENANavigationFooterItem.swift */; };
		71F2E57B2487AEFC00694F1A /* ena-colors.xcassets in Resources */ = {isa = PBXBuildFile; fileRef = 71F2E57A2487AEFC00694F1A /* ena-colors.xcassets */; };
		71F5418E248BEE08006DB793 /* privacy-policy.html in Resources */ = {isa = PBXBuildFile; fileRef = 71F5418A248BEDBE006DB793 /* privacy-policy.html */; };
		71F54191248BF677006DB793 /* HtmlTextView.swift in Sources */ = {isa = PBXBuildFile; fileRef = 71F54190248BF677006DB793 /* HtmlTextView.swift */; };
		71FD8862246EB27F00E804D0 /* ExposureDetectionViewController.swift in Sources */ = {isa = PBXBuildFile; fileRef = 71FD8861246EB27F00E804D0 /* ExposureDetectionViewController.swift */; };
		71FE1C69247A8FE100851FEB /* DynamicTableViewHeaderFooterView.swift in Sources */ = {isa = PBXBuildFile; fileRef = 71FE1C68247A8FE100851FEB /* DynamicTableViewHeaderFooterView.swift */; };
		71FE1C71247AA7B700851FEB /* DynamicTableViewHeaderImageView.swift in Sources */ = {isa = PBXBuildFile; fileRef = 71FE1C70247AA7B700851FEB /* DynamicTableViewHeaderImageView.swift */; };
		71FE1C7A247AC2B500851FEB /* ExposureSubmissionSuccessViewController.swift in Sources */ = {isa = PBXBuildFile; fileRef = 71FE1C73247AC2B500851FEB /* ExposureSubmissionSuccessViewController.swift */; };
		71FE1C7B247AC2B500851FEB /* ExposureSubmissionQRScannerViewController.swift in Sources */ = {isa = PBXBuildFile; fileRef = 71FE1C74247AC2B500851FEB /* ExposureSubmissionQRScannerViewController.swift */; };
		71FE1C7C247AC2B500851FEB /* ExposureSubmissionOverviewViewController.swift in Sources */ = {isa = PBXBuildFile; fileRef = 71FE1C75247AC2B500851FEB /* ExposureSubmissionOverviewViewController.swift */; };
		71FE1C7D247AC2B500851FEB /* ExposureSubmissionTanInputViewController.swift in Sources */ = {isa = PBXBuildFile; fileRef = 71FE1C76247AC2B500851FEB /* ExposureSubmissionTanInputViewController.swift */; };
		71FE1C7F247AC2B500851FEB /* ExposureSubmissionTestResultViewController.swift in Sources */ = {isa = PBXBuildFile; fileRef = 71FE1C78247AC2B500851FEB /* ExposureSubmissionTestResultViewController.swift */; };
		71FE1C80247AC2B500851FEB /* ExposureSubmissionNavigationController.swift in Sources */ = {isa = PBXBuildFile; fileRef = 71FE1C79247AC2B500851FEB /* ExposureSubmissionNavigationController.swift */; };
		71FE1C82247AC30300851FEB /* ENATanInput.swift in Sources */ = {isa = PBXBuildFile; fileRef = 71FE1C81247AC30300851FEB /* ENATanInput.swift */; };
		71FE1C86247AC33D00851FEB /* ExposureSubmissionTestResultHeaderView.swift in Sources */ = {isa = PBXBuildFile; fileRef = 71FE1C84247AC33D00851FEB /* ExposureSubmissionTestResultHeaderView.swift */; };
		71FE1C8C247AC79D00851FEB /* DynamicTableViewIconCell.swift in Sources */ = {isa = PBXBuildFile; fileRef = 71FE1C8A247AC79D00851FEB /* DynamicTableViewIconCell.swift */; };
		71FE1C8D247AC79D00851FEB /* DynamicTableViewIconCell.xib in Resources */ = {isa = PBXBuildFile; fileRef = 71FE1C8B247AC79D00851FEB /* DynamicTableViewIconCell.xib */; };
		85142501245DA0B3009D2791 /* UIViewController+Alert.swift in Sources */ = {isa = PBXBuildFile; fileRef = 85142500245DA0B3009D2791 /* UIViewController+Alert.swift */; };
		8539874F2467094E00D28B62 /* AppIcon.xcassets in Resources */ = {isa = PBXBuildFile; fileRef = 8539874E2467094E00D28B62 /* AppIcon.xcassets */; };
		853D987A24694A8700490DBA /* ENAButton.swift in Sources */ = {isa = PBXBuildFile; fileRef = 853D987924694A8700490DBA /* ENAButton.swift */; };
		853D98832469DC5000490DBA /* ExposureNotificationSetting.storyboard in Resources */ = {isa = PBXBuildFile; fileRef = 853D98822469DC5000490DBA /* ExposureNotificationSetting.storyboard */; };
		858F6F6E245A103C009FFD33 /* ExposureNotification.framework in Frameworks */ = {isa = PBXBuildFile; fileRef = 858F6F6D245A103C009FFD33 /* ExposureNotification.framework */; };
		8595BF5F246032D90056EA27 /* ENASwitch.swift in Sources */ = {isa = PBXBuildFile; fileRef = 8595BF5E246032D90056EA27 /* ENASwitch.swift */; };
		859DD512248549790073D59F /* MockDiagnosisKeysRetrieval.swift in Sources */ = {isa = PBXBuildFile; fileRef = 859DD511248549790073D59F /* MockDiagnosisKeysRetrieval.swift */; };
		85D7593F2457048F008175F0 /* AppDelegate.swift in Sources */ = {isa = PBXBuildFile; fileRef = 85D7593E2457048F008175F0 /* AppDelegate.swift */; };
		85D759412457048F008175F0 /* SceneDelegate.swift in Sources */ = {isa = PBXBuildFile; fileRef = 85D759402457048F008175F0 /* SceneDelegate.swift */; };
		85D7594B24570491008175F0 /* Assets.xcassets in Resources */ = {isa = PBXBuildFile; fileRef = 85D7594A24570491008175F0 /* Assets.xcassets */; };
		85D7594E24570491008175F0 /* LaunchScreen.storyboard in Resources */ = {isa = PBXBuildFile; fileRef = 85D7594C24570491008175F0 /* LaunchScreen.storyboard */; };
		85D7596424570491008175F0 /* ENAUITests.swift in Sources */ = {isa = PBXBuildFile; fileRef = 85D7596324570491008175F0 /* ENAUITests.swift */; };
		85E33444247EB357006E74EC /* CircularProgressView.swift in Sources */ = {isa = PBXBuildFile; fileRef = 85E33443247EB357006E74EC /* CircularProgressView.swift */; };
		A124E64A249BF4EF00E95F72 /* ExposureDetectionExecutorTests.swift in Sources */ = {isa = PBXBuildFile; fileRef = A124E648249BF4EB00E95F72 /* ExposureDetectionExecutorTests.swift */; };
		A124E64C249C4C9000E95F72 /* SAPDownloadedPackagesStore+Helpers.swift in Sources */ = {isa = PBXBuildFile; fileRef = A124E64B249C4C9000E95F72 /* SAPDownloadedPackagesStore+Helpers.swift */; };
		A128F04E2489ABEE00EC7F6C /* RiskCalculationTests.swift in Sources */ = {isa = PBXBuildFile; fileRef = A128F04C2489ABE700EC7F6C /* RiskCalculationTests.swift */; };
		A128F059248B459F00EC7F6C /* PublicKeyStore.swift in Sources */ = {isa = PBXBuildFile; fileRef = A128F058248B459F00EC7F6C /* PublicKeyStore.swift */; };
		A14BDEC024A1AD660063E4EC /* MockExposureDetector.swift in Sources */ = {isa = PBXBuildFile; fileRef = A14BDEBF24A1AD660063E4EC /* MockExposureDetector.swift */; };
		A1654EFF24B41FF600C0E115 /* DynamicCellTests.swift in Sources */ = {isa = PBXBuildFile; fileRef = A1654EFD24B41FEF00C0E115 /* DynamicCellTests.swift */; };
		A1654F0224B43E8500C0E115 /* DynamicTableViewTextViewCellTests.swift in Sources */ = {isa = PBXBuildFile; fileRef = A1654F0024B43E7F00C0E115 /* DynamicTableViewTextViewCellTests.swift */; };
		A16714AF248CA1B70031B111 /* Bundle+ReadPlist.swift in Sources */ = {isa = PBXBuildFile; fileRef = A16714AE248CA1B70031B111 /* Bundle+ReadPlist.swift */; };
		A16714BB248D18D20031B111 /* SummaryMetadata.swift in Sources */ = {isa = PBXBuildFile; fileRef = A16714BA248D18D20031B111 /* SummaryMetadata.swift */; };
		A173665324844F41006BE209 /* SQLiteKeyValueStoreTests.swift in Sources */ = {isa = PBXBuildFile; fileRef = A173665124844F29006BE209 /* SQLiteKeyValueStoreTests.swift */; };
		A17366552484978A006BE209 /* OnboardingInfoViewControllerUtils.swift in Sources */ = {isa = PBXBuildFile; fileRef = A17366542484978A006BE209 /* OnboardingInfoViewControllerUtils.swift */; };
		A17DA5E32486D8EF006F310F /* RiskLevelTests.swift in Sources */ = {isa = PBXBuildFile; fileRef = A17DA5E12486D8E7006F310F /* RiskLevelTests.swift */; };
		A1877CAB248F2532006FEFC0 /* SAPDownloadedPackageTests.swift in Sources */ = {isa = PBXBuildFile; fileRef = A1877CA9248F247D006FEFC0 /* SAPDownloadedPackageTests.swift */; };
		A189E45F248C325E001D0996 /* de-config in Resources */ = {isa = PBXBuildFile; fileRef = A189E45E248C325E001D0996 /* de-config */; };
		A1BABD0924A57B88000ED515 /* TemporaryExposureKeyMock.swift in Sources */ = {isa = PBXBuildFile; fileRef = A1BABD0824A57B88000ED515 /* TemporaryExposureKeyMock.swift */; };
		A1BABD0E24A57CFC000ED515 /* ENTemporaryExposureKey+ProcessingTests.swift in Sources */ = {isa = PBXBuildFile; fileRef = A1BABD0C24A57BAC000ED515 /* ENTemporaryExposureKey+ProcessingTests.swift */; };
		A1BABD1024A57D03000ED515 /* ENTemporaryExposureKey+Processing.swift in Sources */ = {isa = PBXBuildFile; fileRef = A1BABD0A24A57BA0000ED515 /* ENTemporaryExposureKey+Processing.swift */; };
		A1C683FA24AEC57400B90D12 /* DynamicTableViewTextViewCell.swift in Sources */ = {isa = PBXBuildFile; fileRef = A1C683F924AEC57400B90D12 /* DynamicTableViewTextViewCell.swift */; };
		A1C683FC24AEC9EE00B90D12 /* DynamicTableViewTextCell.swift in Sources */ = {isa = PBXBuildFile; fileRef = A1C683FB24AEC9EE00B90D12 /* DynamicTableViewTextCell.swift */; };
		A1E41941249410AF0016E52A /* SAPDownloadedPackage+Helpers.swift in Sources */ = {isa = PBXBuildFile; fileRef = A1E41940249410AF0016E52A /* SAPDownloadedPackage+Helpers.swift */; };
		A1E419462495479D0016E52A /* HTTPClient+MockNetworkStack.swift in Sources */ = {isa = PBXBuildFile; fileRef = A1E419442495476C0016E52A /* HTTPClient+MockNetworkStack.swift */; };
		A1E41949249548770016E52A /* HTTPClient+SubmitTests.swift in Sources */ = {isa = PBXBuildFile; fileRef = A1E41947249548260016E52A /* HTTPClient+SubmitTests.swift */; };
		A1E4194C2495A3A10016E52A /* HTTPClient+AppConfigTests.swift in Sources */ = {isa = PBXBuildFile; fileRef = A1E4194A2495A3940016E52A /* HTTPClient+AppConfigTests.swift */; };
		A1E4194F2495A5AF0016E52A /* HTTPClient+ExposureConfigTests.swift in Sources */ = {isa = PBXBuildFile; fileRef = A1E4194D2495A5800016E52A /* HTTPClient+ExposureConfigTests.swift */; };
		A1E419522495A6F20016E52A /* HTTPClient+TANForExposureSubmitTests.swift in Sources */ = {isa = PBXBuildFile; fileRef = A1E419502495A6EA0016E52A /* HTTPClient+TANForExposureSubmitTests.swift */; };
		A1E419552495A8060016E52A /* HTTPClient+GetTestResultTests.swift in Sources */ = {isa = PBXBuildFile; fileRef = A1E419532495A7850016E52A /* HTTPClient+GetTestResultTests.swift */; };
		A1E419582495A8F90016E52A /* HTTPClient+RegistrationTokenTests.swift in Sources */ = {isa = PBXBuildFile; fileRef = A1E419562495A8F50016E52A /* HTTPClient+RegistrationTokenTests.swift */; };
		A1E4195D249818060016E52A /* RiskTests.swift in Sources */ = {isa = PBXBuildFile; fileRef = A1E4195B249818020016E52A /* RiskTests.swift */; };
		A1E419602498243E0016E52A /* String+TodayTests.swift in Sources */ = {isa = PBXBuildFile; fileRef = A1E4195E249824340016E52A /* String+TodayTests.swift */; };
		A328424D248B91E0006B1F09 /* HomeTestResultLoadingCell.xib in Resources */ = {isa = PBXBuildFile; fileRef = A328424B248B91E0006B1F09 /* HomeTestResultLoadingCell.xib */; };
		A328424E248B91E0006B1F09 /* HomeTestResultLoadingCell.swift in Sources */ = {isa = PBXBuildFile; fileRef = A328424C248B91E0006B1F09 /* HomeTestResultLoadingCell.swift */; };
		A3284250248B9269006B1F09 /* HomeTestResultLoadingCellConfigurator.swift in Sources */ = {isa = PBXBuildFile; fileRef = A328424F248B9269006B1F09 /* HomeTestResultLoadingCellConfigurator.swift */; };
		A3284255248E493B006B1F09 /* ExposureSubmissionOverviewViewControllerTests.swift in Sources */ = {isa = PBXBuildFile; fileRef = A3284254248E493B006B1F09 /* ExposureSubmissionOverviewViewControllerTests.swift */; };
		A3284259248E7672006B1F09 /* MockExposureSubmissionQRScannerViewController.swift in Sources */ = {isa = PBXBuildFile; fileRef = A3284258248E7672006B1F09 /* MockExposureSubmissionQRScannerViewController.swift */; };
		A328425D248E82BC006B1F09 /* ExposureSubmissionTestResultViewControllerTests.swift in Sources */ = {isa = PBXBuildFile; fileRef = A328425B248E82B5006B1F09 /* ExposureSubmissionTestResultViewControllerTests.swift */; };
		A328425F248E943D006B1F09 /* ExposureSubmissionTanInputViewControllerTests.swift in Sources */ = {isa = PBXBuildFile; fileRef = A328425E248E943D006B1F09 /* ExposureSubmissionTanInputViewControllerTests.swift */; };
		A32842612490E2AC006B1F09 /* ExposureSubmissionWarnOthersViewControllerTests.swift in Sources */ = {isa = PBXBuildFile; fileRef = A32842602490E2AC006B1F09 /* ExposureSubmissionWarnOthersViewControllerTests.swift */; };
		A328426324910552006B1F09 /* ExposureSubmissionSuccessViewControllerTests.swift in Sources */ = {isa = PBXBuildFile; fileRef = A328426224910552006B1F09 /* ExposureSubmissionSuccessViewControllerTests.swift */; };
		A32842652491136E006B1F09 /* ExposureSubmissionUITests.swift in Sources */ = {isa = PBXBuildFile; fileRef = A32842642491136E006B1F09 /* ExposureSubmissionUITests.swift */; };
		A32842672492359E006B1F09 /* MockExposureSubmissionNavigationControllerChild.swift in Sources */ = {isa = PBXBuildFile; fileRef = A32842662492359E006B1F09 /* MockExposureSubmissionNavigationControllerChild.swift */; };
		A32C046524D96348005BEA61 /* HTTPClient+PlausibeDeniabilityTests.swift in Sources */ = {isa = PBXBuildFile; fileRef = A32C046424D96348005BEA61 /* HTTPClient+PlausibeDeniabilityTests.swift */; };
		A32CA72F24B6F2E300B1A994 /* HomeRiskCellConfiguratorTests.swift in Sources */ = {isa = PBXBuildFile; fileRef = A32CA72E24B6F2E300B1A994 /* HomeRiskCellConfiguratorTests.swift */; };
		A3483B0B24C5EFA40037855F /* MockExposureDetectionViewControllerDelegate.swift in Sources */ = {isa = PBXBuildFile; fileRef = A3483B0A24C5EFA40037855F /* MockExposureDetectionViewControllerDelegate.swift */; };
		A3552CC424DD6E16008C91BE /* AppDelegate+PlausibleDeniability.swift in Sources */ = {isa = PBXBuildFile; fileRef = A3552CC324DD6E16008C91BE /* AppDelegate+PlausibleDeniability.swift */; };
		A3552CC624DD6E78008C91BE /* AppDelegate+ENATaskExecutionDelegate.swift in Sources */ = {isa = PBXBuildFile; fileRef = A3552CC524DD6E78008C91BE /* AppDelegate+ENATaskExecutionDelegate.swift */; };
		A36D07B92486D61C00E46F96 /* HomeCardCellButtonDelegate.swift in Sources */ = {isa = PBXBuildFile; fileRef = A36D07B82486D61C00E46F96 /* HomeCardCellButtonDelegate.swift */; };
		A36FACC424C5EA1500DED947 /* ExposureDetectionViewControllerTests.swift in Sources */ = {isa = PBXBuildFile; fileRef = A36FACC324C5EA1500DED947 /* ExposureDetectionViewControllerTests.swift */; };
		A372DA3B24BDA075003248BB /* ExposureSubmissionCoordinator.swift in Sources */ = {isa = PBXBuildFile; fileRef = A372DA3A24BDA075003248BB /* ExposureSubmissionCoordinator.swift */; };
		A372DA3F24BEF773003248BB /* ExposureSubmissionCoordinatorTests.swift in Sources */ = {isa = PBXBuildFile; fileRef = A372DA3E24BEF773003248BB /* ExposureSubmissionCoordinatorTests.swift */; };
		A372DA4124BF33F9003248BB /* MockExposureSubmissionCoordinatorDelegate.swift in Sources */ = {isa = PBXBuildFile; fileRef = A372DA4024BF33F9003248BB /* MockExposureSubmissionCoordinatorDelegate.swift */; };
		A372DA4224BF3E29003248BB /* MockExposureSubmissionCoordinator.swift in Sources */ = {isa = PBXBuildFile; fileRef = A372DA3C24BE01D9003248BB /* MockExposureSubmissionCoordinator.swift */; };
		A3816086250633D7002286E9 /* RequiresDismissConfirmation.swift in Sources */ = {isa = PBXBuildFile; fileRef = A3816085250633D7002286E9 /* RequiresDismissConfirmation.swift */; };
		A3C4F96024812CD20047F23E /* ExposureSubmissionWarnOthersViewController.swift in Sources */ = {isa = PBXBuildFile; fileRef = A3C4F95F24812CD20047F23E /* ExposureSubmissionWarnOthersViewController.swift */; };
		A3E5E71E247E6F7A00237116 /* SpinnerInjectable.swift in Sources */ = {isa = PBXBuildFile; fileRef = A3E5E71D247E6F7A00237116 /* SpinnerInjectable.swift */; };
		A3E851B224ADD09900402485 /* CountdownTimer.swift in Sources */ = {isa = PBXBuildFile; fileRef = A3E851B124ADD09900402485 /* CountdownTimer.swift */; };
		A3E851B524ADDAC000402485 /* CountdownTimerTests.swift in Sources */ = {isa = PBXBuildFile; fileRef = A3E851B424ADDAC000402485 /* CountdownTimerTests.swift */; };
		A3EE6E5A249BB7AF00C64B61 /* ExposureSubmissionServiceFactory.swift in Sources */ = {isa = PBXBuildFile; fileRef = A3EE6E59249BB7AF00C64B61 /* ExposureSubmissionServiceFactory.swift */; };
		A3EE6E5C249BB97500C64B61 /* UITestingParameters.swift in Sources */ = {isa = PBXBuildFile; fileRef = A3EE6E5B249BB97500C64B61 /* UITestingParameters.swift */; };
		A3EE6E5D249BB9B900C64B61 /* UITestingParameters.swift in Sources */ = {isa = PBXBuildFile; fileRef = A3EE6E5B249BB97500C64B61 /* UITestingParameters.swift */; };
		A3FF84EC247BFAF00053E947 /* Hasher.swift in Sources */ = {isa = PBXBuildFile; fileRef = A3FF84EB247BFAF00053E947 /* Hasher.swift */; };
		AB5F84AD24F8F7A1000400D4 /* SerialMigrator.swift in Sources */ = {isa = PBXBuildFile; fileRef = AB5F84AC24F8F7A1000400D4 /* SerialMigrator.swift */; };
		AB5F84B024F8F7C3000400D4 /* Migration.swift in Sources */ = {isa = PBXBuildFile; fileRef = AB5F84AF24F8F7C3000400D4 /* Migration.swift */; };
		AB5F84B224F8F7E3000400D4 /* Migration0To1.swift in Sources */ = {isa = PBXBuildFile; fileRef = AB5F84B124F8F7E3000400D4 /* Migration0To1.swift */; };
		AB5F84B424F8FA26000400D4 /* SerialMigratorTests.swift in Sources */ = {isa = PBXBuildFile; fileRef = AB5F84B324F8FA26000400D4 /* SerialMigratorTests.swift */; };
		AB5F84BB24F92876000400D4 /* Migration0To1Tests.swift in Sources */ = {isa = PBXBuildFile; fileRef = AB5F84BA24F92876000400D4 /* Migration0To1Tests.swift */; };
		AB5F84BD24F92E92000400D4 /* SerialMigratorFake.swift in Sources */ = {isa = PBXBuildFile; fileRef = AB5F84BC24F92E92000400D4 /* SerialMigratorFake.swift */; };
		AB5F84BE24FE2DC9000400D4 /* DownloadedPackagesSQLLiteStoreV0.swift in Sources */ = {isa = PBXBuildFile; fileRef = AB5F84B824F92855000400D4 /* DownloadedPackagesSQLLiteStoreV0.swift */; };
		AB5F84C024FE2EB3000400D4 /* DownloadedPackagesStoreV0.swift in Sources */ = {isa = PBXBuildFile; fileRef = AB5F84BF24FE2EB3000400D4 /* DownloadedPackagesStoreV0.swift */; };
		B103193224E18A0A00DD02EF /* DMMenuItem.swift in Sources */ = {isa = PBXBuildFile; fileRef = B103193124E18A0A00DD02EF /* DMMenuItem.swift */; };
		B10EC1F824ED1F8700ED0E48 /* CancellationToken.swift in Sources */ = {isa = PBXBuildFile; fileRef = B10EC1F724ED1F8700ED0E48 /* CancellationToken.swift */; };
		B10F9B8B249961BC00C418F4 /* DynamicTypeLabelTests.swift in Sources */ = {isa = PBXBuildFile; fileRef = B10F9B89249961B500C418F4 /* DynamicTypeLabelTests.swift */; };
		B10F9B8C249961CE00C418F4 /* UIFont+DynamicTypeTests.swift in Sources */ = {isa = PBXBuildFile; fileRef = B163D11424993F64001A322C /* UIFont+DynamicTypeTests.swift */; };
		B10FD5ED246EAADC00E9D7F2 /* AppInformationDetailViewController.swift in Sources */ = {isa = PBXBuildFile; fileRef = 71CC3E9E246D6B6800217F2C /* AppInformationDetailViewController.swift */; };
		B10FD5F1246EAB1000E9D7F2 /* AppInformationViewController+DynamicTableViewModel.swift in Sources */ = {isa = PBXBuildFile; fileRef = 71CC3E9C246D5D8000217F2C /* AppInformationViewController+DynamicTableViewModel.swift */; };
		B10FD5F4246EAC1700E9D7F2 /* AppleFilesWriter.swift in Sources */ = {isa = PBXBuildFile; fileRef = B10FD5F3246EAC1700E9D7F2 /* AppleFilesWriter.swift */; };
		B111EE2C2465D9F7001AEBB4 /* String+Localization.swift in Sources */ = {isa = PBXBuildFile; fileRef = B111EE2B2465D9F7001AEBB4 /* String+Localization.swift */; };
		B112545A246F2C6500AB5036 /* ENTemporaryExposureKey+Convert.swift in Sources */ = {isa = PBXBuildFile; fileRef = B1125459246F2C6500AB5036 /* ENTemporaryExposureKey+Convert.swift */; };
		B11655932491437600316087 /* RiskProvidingConfigurationTests.swift in Sources */ = {isa = PBXBuildFile; fileRef = B11655922491437600316087 /* RiskProvidingConfigurationTests.swift */; };
		B1175213248A83AB00C3325C /* Risk.swift in Sources */ = {isa = PBXBuildFile; fileRef = B1175212248A83AB00C3325C /* Risk.swift */; };
		B1175216248A9F9600C3325C /* ConvertingKeysTests.swift in Sources */ = {isa = PBXBuildFile; fileRef = B1175215248A9F9600C3325C /* ConvertingKeysTests.swift */; };
		B1175218248ACFBC00C3325C /* SAP_RiskScoreClass+LowAndHigh.swift in Sources */ = {isa = PBXBuildFile; fileRef = B1175217248ACFBC00C3325C /* SAP_RiskScoreClass+LowAndHigh.swift */; };
		B117521A248ACFFC00C3325C /* SAP_RiskScoreClass+LowAndHighTests.swift in Sources */ = {isa = PBXBuildFile; fileRef = B1175219248ACFFC00C3325C /* SAP_RiskScoreClass+LowAndHighTests.swift */; };
		B117909824914D77007FF821 /* StoreTests.swift in Sources */ = {isa = PBXBuildFile; fileRef = 01D3ECFF2490230400551E65 /* StoreTests.swift */; };
		B11E619B246EE4B0004A056A /* DynamicTypeLabel.swift in Sources */ = {isa = PBXBuildFile; fileRef = 71CC3EA0246D6BBF00217F2C /* DynamicTypeLabel.swift */; };
		B11E619C246EE4E9004A056A /* UIFont+DynamicType.swift in Sources */ = {isa = PBXBuildFile; fileRef = 71CC3EA2246D6C4000217F2C /* UIFont+DynamicType.swift */; };
		B120C7C924AFE7B800F68FF1 /* ActiveTracingTests.swift in Sources */ = {isa = PBXBuildFile; fileRef = B120C7C824AFE7B800F68FF1 /* ActiveTracingTests.swift */; };
		B120C7CA24AFF12D00F68FF1 /* ActiveTracing.swift in Sources */ = {isa = PBXBuildFile; fileRef = B120C7C524AFDAB900F68FF1 /* ActiveTracing.swift */; };
		B1218920248AD79900496210 /* ClientMock.swift in Sources */ = {isa = PBXBuildFile; fileRef = CD678F6C246C43EE00B6A0F8 /* ClientMock.swift */; };
		B1221BE02492ECE800E6C4E4 /* CFDictionary+KeychainQuery.swift in Sources */ = {isa = PBXBuildFile; fileRef = B1221BDF2492ECE800E6C4E4 /* CFDictionary+KeychainQuery.swift */; };
		B1221BE22492ED0F00E6C4E4 /* CFDictionary+KeychainQueryTests.swift in Sources */ = {isa = PBXBuildFile; fileRef = B1221BE12492ED0F00E6C4E4 /* CFDictionary+KeychainQueryTests.swift */; };
		B143DBDF2477F292000A29E8 /* ExposureNotificationSettingViewController.swift in Sources */ = {isa = PBXBuildFile; fileRef = 853D98842469DC8100490DBA /* ExposureNotificationSettingViewController.swift */; };
		B14D0CD9246E946E00D5BEBC /* ExposureDetection.swift in Sources */ = {isa = PBXBuildFile; fileRef = B1A9E70D246D73180024CC12 /* ExposureDetection.swift */; };
		B14D0CDB246E968C00D5BEBC /* String+Today.swift in Sources */ = {isa = PBXBuildFile; fileRef = B14D0CDA246E968C00D5BEBC /* String+Today.swift */; };
		B14D0CDD246E972400D5BEBC /* ExposureDetectionDelegate.swift in Sources */ = {isa = PBXBuildFile; fileRef = B14D0CDC246E972400D5BEBC /* ExposureDetectionDelegate.swift */; };
		B14D0CDF246E976400D5BEBC /* ExposureDetectionTransaction+DidEndPrematurelyReason.swift in Sources */ = {isa = PBXBuildFile; fileRef = B14D0CDE246E976400D5BEBC /* ExposureDetectionTransaction+DidEndPrematurelyReason.swift */; };
		B153096A24706F1000A4A1BD /* URLSession+Default.swift in Sources */ = {isa = PBXBuildFile; fileRef = B153096924706F1000A4A1BD /* URLSession+Default.swift */; };
		B153096C24706F2400A4A1BD /* URLSessionConfiguration+Default.swift in Sources */ = {isa = PBXBuildFile; fileRef = B153096B24706F2400A4A1BD /* URLSessionConfiguration+Default.swift */; };
		B15382E5248273F30010F007 /* MockTestStore.swift in Sources */ = {isa = PBXBuildFile; fileRef = B15382E3248273DC0010F007 /* MockTestStore.swift */; };
		B15382E7248290BB0010F007 /* AppleFilesWriterTests.swift in Sources */ = {isa = PBXBuildFile; fileRef = B15382E6248290BB0010F007 /* AppleFilesWriterTests.swift */; };
		B15382FE248424F00010F007 /* ExposureDetectionTests.swift in Sources */ = {isa = PBXBuildFile; fileRef = B15382FD248424F00010F007 /* ExposureDetectionTests.swift */; };
		B16177E824802F9B006E435A /* DownloadedPackagesSQLLiteStoreTests.swift in Sources */ = {isa = PBXBuildFile; fileRef = B16177E724802F9B006E435A /* DownloadedPackagesSQLLiteStoreTests.swift */; };
		B161782524804AC3006E435A /* DownloadedPackagesSQLLiteStoreV1.swift in Sources */ = {isa = PBXBuildFile; fileRef = B161782424804AC3006E435A /* DownloadedPackagesSQLLiteStoreV1.swift */; };
		B161782D248062CE006E435A /* DeltaCalculationResultTests.swift in Sources */ = {isa = PBXBuildFile; fileRef = B161782C248062CE006E435A /* DeltaCalculationResultTests.swift */; };
		B161782E2480658F006E435A /* DeltaCalculationResult.swift in Sources */ = {isa = PBXBuildFile; fileRef = B161782924805784006E435A /* DeltaCalculationResult.swift */; };
		B163D1102499068D001A322C /* SettingsViewModelTests.swift in Sources */ = {isa = PBXBuildFile; fileRef = B163D10F2499068D001A322C /* SettingsViewModelTests.swift */; };
		B16457B524DC11EF002879EB /* DMLastSubmissionRequetViewController.swift in Sources */ = {isa = PBXBuildFile; fileRef = B16457B424DC11EF002879EB /* DMLastSubmissionRequetViewController.swift */; };
		B16457B724DC160B002879EB /* DMLastRiskCalculationViewController.swift in Sources */ = {isa = PBXBuildFile; fileRef = B16457B624DC160B002879EB /* DMLastRiskCalculationViewController.swift */; };
		B16457B924DC19F9002879EB /* DMSettingsViewController.swift in Sources */ = {isa = PBXBuildFile; fileRef = B16457B824DC19F9002879EB /* DMSettingsViewController.swift */; };
		B16457BB24DC3309002879EB /* DMErrorsViewController.swift in Sources */ = {isa = PBXBuildFile; fileRef = B16457BA24DC3309002879EB /* DMErrorsViewController.swift */; };
		B16457BD24DC3F4E002879EB /* DMKeysViewController.swift in Sources */ = {isa = PBXBuildFile; fileRef = B1FC2D1C24D9C87F00083C81 /* DMKeysViewController.swift */; };
		B1741B492462C207006275D9 /* Client.swift in Sources */ = {isa = PBXBuildFile; fileRef = B1741B482462C207006275D9 /* Client.swift */; };
		B1741B4C2462C21F006275D9 /* DMDeveloperMenu.swift in Sources */ = {isa = PBXBuildFile; fileRef = B1741B432461C257006275D9 /* DMDeveloperMenu.swift */; };
		B1741B4E2462C21F006275D9 /* DMViewController.swift in Sources */ = {isa = PBXBuildFile; fileRef = B1569DDE245D70990079FCD7 /* DMViewController.swift */; };
		B1741B582462EBDB006275D9 /* HomeViewController.swift in Sources */ = {isa = PBXBuildFile; fileRef = 51CE1B2E245F5CFC002CF42A /* HomeViewController.swift */; };
		B17A44A22464906A00CB195E /* KeyTests.swift in Sources */ = {isa = PBXBuildFile; fileRef = B17A44A12464906A00CB195E /* KeyTests.swift */; };
		B17F2D48248CEB4C00CAA38F /* DetectionMode.swift in Sources */ = {isa = PBXBuildFile; fileRef = B18E852E248C29D400CF4FB8 /* DetectionMode.swift */; };
		B184A380248FFCBE007180F6 /* SecureStore.swift in Sources */ = {isa = PBXBuildFile; fileRef = B184A37F248FFCBE007180F6 /* SecureStore.swift */; };
		B184A383248FFCE2007180F6 /* CodableExposureDetectionSummary.swift in Sources */ = {isa = PBXBuildFile; fileRef = B184A382248FFCE2007180F6 /* CodableExposureDetectionSummary.swift */; };
		B18755D124DC45CA00A9202E /* DMStoreViewController.swift in Sources */ = {isa = PBXBuildFile; fileRef = B18755D024DC45CA00A9202E /* DMStoreViewController.swift */; };
		B18C411D246DB30000B8D8CB /* URL+Helper.swift in Sources */ = {isa = PBXBuildFile; fileRef = B18C411C246DB30000B8D8CB /* URL+Helper.swift */; };
		B19FD7112491A07000A9D56A /* String+SemanticVersion.swift in Sources */ = {isa = PBXBuildFile; fileRef = B19FD7102491A07000A9D56A /* String+SemanticVersion.swift */; };
		B19FD7132491A08500A9D56A /* SAP_SemanticVersion+Compare.swift in Sources */ = {isa = PBXBuildFile; fileRef = B19FD7122491A08500A9D56A /* SAP_SemanticVersion+Compare.swift */; };
		B19FD7152491A4A300A9D56A /* SAP_SemanticVersionTests.swift in Sources */ = {isa = PBXBuildFile; fileRef = B19FD7142491A4A300A9D56A /* SAP_SemanticVersionTests.swift */; };
		B1A31F6924DAE6C000E263DF /* DMKeyCell.swift in Sources */ = {isa = PBXBuildFile; fileRef = B1A31F6824DAE6C000E263DF /* DMKeyCell.swift */; };
		B1A76E9F24714AC700EA5208 /* HTTPClient+Configuration.swift in Sources */ = {isa = PBXBuildFile; fileRef = B1A76E9E24714AC700EA5208 /* HTTPClient+Configuration.swift */; };
		B1A89F3824819C2B00DA1CEC /* HomeInteractor.swift in Sources */ = {isa = PBXBuildFile; fileRef = 5111E7622460BB1500ED6498 /* HomeInteractor.swift */; };
		B1A89F3924819CC200DA1CEC /* ExposureStateUpdating.swift in Sources */ = {isa = PBXBuildFile; fileRef = B18CADAD24782FA4006F53F0 /* ExposureStateUpdating.swift */; };
		B1A89F3A24819CD300DA1CEC /* HomeRiskImageItemViewConfigurator.swift in Sources */ = {isa = PBXBuildFile; fileRef = 514EE99F246D4DF800DE4884 /* HomeRiskImageItemViewConfigurator.swift */; };
		B1A89F3B24819CE800DA1CEC /* LabelTableViewCell.swift in Sources */ = {isa = PBXBuildFile; fileRef = CDD87C5C247559E3007CE6CA /* LabelTableViewCell.swift */; };
		B1AC51D624CED8820087C35B /* DetectionModeTests.swift in Sources */ = {isa = PBXBuildFile; fileRef = B1AC51D524CED8820087C35B /* DetectionModeTests.swift */; };
		B1B381432472EF8B0056BEEE /* HTTPClient+Configuration.swift in Sources */ = {isa = PBXBuildFile; fileRef = B12995E8246C344100854AD0 /* HTTPClient+Configuration.swift */; };
		B1B5A76024924B3D0029D5D7 /* FMDB in Frameworks */ = {isa = PBXBuildFile; productRef = B1B5A75F24924B3D0029D5D7 /* FMDB */; };
		B1B9CF1F246ED2E8008F04F5 /* Sap_FilebucketTests.swift in Sources */ = {isa = PBXBuildFile; fileRef = B1B9CF1E246ED2E8008F04F5 /* Sap_FilebucketTests.swift */; };
		B1BD9E7E24898A2300BD3930 /* ExposureDetectionViewController+DynamicTableViewModel.swift in Sources */ = {isa = PBXBuildFile; fileRef = 714CD8662472885900F56450 /* ExposureDetectionViewController+DynamicTableViewModel.swift */; };
		B1BFE27224BDE1D500C1181D /* HomeViewController+HowRiskDetectionWorks.swift in Sources */ = {isa = PBXBuildFile; fileRef = B1BFE27124BDE1D500C1181D /* HomeViewController+HowRiskDetectionWorks.swift */; };
		B1C6ECFF247F089E0066138F /* RiskImageItemView.swift in Sources */ = {isa = PBXBuildFile; fileRef = 51B5B415246DF13D00DC5D3E /* RiskImageItemView.swift */; };
		B1C6ED00247F23730066138F /* NotificationName.swift in Sources */ = {isa = PBXBuildFile; fileRef = 51D420D324586DCA00AD70CA /* NotificationName.swift */; };
		B1C7EE4424938E9E00F1F284 /* ExposureDetection_DidEndPrematurelyReason+ErrorHandling.swift in Sources */ = {isa = PBXBuildFile; fileRef = B1C7EE4324938E9E00F1F284 /* ExposureDetection_DidEndPrematurelyReason+ErrorHandling.swift */; };
		B1C7EE4624938EB700F1F284 /* ExposureDetection_DidEndPrematurelyReason+ErrorHandlingTests.swift in Sources */ = {isa = PBXBuildFile; fileRef = B1C7EE4524938EB700F1F284 /* ExposureDetection_DidEndPrematurelyReason+ErrorHandlingTests.swift */; };
		B1C7EE482493D97000F1F284 /* RiskProvidingConfigurationManualTriggerTests.swift in Sources */ = {isa = PBXBuildFile; fileRef = B1C7EE472493D97000F1F284 /* RiskProvidingConfigurationManualTriggerTests.swift */; };
		B1C7EEAE24941A3B00F1F284 /* ManualExposureDetectionState.swift in Sources */ = {isa = PBXBuildFile; fileRef = B1C7EEAD24941A3B00F1F284 /* ManualExposureDetectionState.swift */; };
		B1C7EEB024941A6B00F1F284 /* RiskConsumer.swift in Sources */ = {isa = PBXBuildFile; fileRef = B1C7EEAF24941A6B00F1F284 /* RiskConsumer.swift */; };
		B1CD333C24865A7D00B06E9B /* TracingStatusHistory.swift in Sources */ = {isa = PBXBuildFile; fileRef = B1CD333B24865A7D00B06E9B /* TracingStatusHistory.swift */; };
		B1CD333E24865E0000B06E9B /* TracingStatusHistoryTests.swift in Sources */ = {isa = PBXBuildFile; fileRef = B1CD333D24865E0000B06E9B /* TracingStatusHistoryTests.swift */; };
		B1CD33412486AA7100B06E9B /* CoronaWarnURLSessionDelegate.swift in Sources */ = {isa = PBXBuildFile; fileRef = B1CD33402486AA7100B06E9B /* CoronaWarnURLSessionDelegate.swift */; };
		B1D431C8246C69F300E728AD /* HTTPClient+ConfigurationTests.swift in Sources */ = {isa = PBXBuildFile; fileRef = B1D431C7246C69F300E728AD /* HTTPClient+ConfigurationTests.swift */; };
		B1D431CB246C84A400E728AD /* DownloadedPackagesStoreV1.swift in Sources */ = {isa = PBXBuildFile; fileRef = B1D431CA246C84A400E728AD /* DownloadedPackagesStoreV1.swift */; };
		B1D6B002247DA0320079DDD3 /* ExposureDetectionViewControllerDelegate.swift in Sources */ = {isa = PBXBuildFile; fileRef = B1D6B001247DA0320079DDD3 /* ExposureDetectionViewControllerDelegate.swift */; };
		B1D6B004247DA4920079DDD3 /* UIApplication+CoronaWarn.swift in Sources */ = {isa = PBXBuildFile; fileRef = B1D6B003247DA4920079DDD3 /* UIApplication+CoronaWarn.swift */; };
		B1D7D68E24766D2100E4DA5D /* submission_payload.pb.swift in Sources */ = {isa = PBXBuildFile; fileRef = B1D7D68624766D2100E4DA5D /* submission_payload.pb.swift */; };
		B1D7D69224766D2100E4DA5D /* apple_export.pb.swift in Sources */ = {isa = PBXBuildFile; fileRef = B1D7D68A24766D2100E4DA5D /* apple_export.pb.swift */; };
		B1D8CB2724DD44C6008C6010 /* DMTracingHistoryViewController.swift in Sources */ = {isa = PBXBuildFile; fileRef = B1D8CB2524DD4371008C6010 /* DMTracingHistoryViewController.swift */; };
		B1DDDABC247137B000A07175 /* HTTPClientConfigurationEndpointTests.swift in Sources */ = {isa = PBXBuildFile; fileRef = B1DDDABB247137B000A07175 /* HTTPClientConfigurationEndpointTests.swift */; };
		B1DDDABE24713BAD00A07175 /* SAPDownloadedPackage.swift in Sources */ = {isa = PBXBuildFile; fileRef = B1A9E710246D782F0024CC12 /* SAPDownloadedPackage.swift */; };
		B1E23B8624FE4DD3006BCDA6 /* PublicKeyProviderTests.swift in Sources */ = {isa = PBXBuildFile; fileRef = B1E23B8524FE4DD3006BCDA6 /* PublicKeyProviderTests.swift */; };
		B1E23B8824FE80EF006BCDA6 /* CancellationTokenTests.swift in Sources */ = {isa = PBXBuildFile; fileRef = B1E23B8724FE80EF006BCDA6 /* CancellationTokenTests.swift */; };
		B1E8C99D2479D4E7006DC678 /* DMSubmissionStateViewController.swift in Sources */ = {isa = PBXBuildFile; fileRef = B1E8C99C2479D4E7006DC678 /* DMSubmissionStateViewController.swift */; };
		B1EAEC8B24711884003BE9A2 /* URLSession+Convenience.swift in Sources */ = {isa = PBXBuildFile; fileRef = B1EAEC8A24711884003BE9A2 /* URLSession+Convenience.swift */; };
		B1EAEC8F247118D1003BE9A2 /* URLSession+ConvenienceTests.swift in Sources */ = {isa = PBXBuildFile; fileRef = B1EAEC8D247118CB003BE9A2 /* URLSession+ConvenienceTests.swift */; };
		B1EDFD88248E741B00E7EAFF /* SwiftProtobuf in Frameworks */ = {isa = PBXBuildFile; productRef = B10FB02F246036F3004CA11E /* SwiftProtobuf */; };
		B1EDFD89248E741B00E7EAFF /* ZIPFoundation in Frameworks */ = {isa = PBXBuildFile; productRef = B1E8C9A4247AB869006DC678 /* ZIPFoundation */; };
		B1EDFD8D248E74D000E7EAFF /* URL+StaticString.swift in Sources */ = {isa = PBXBuildFile; fileRef = B1EDFD8C248E74D000E7EAFF /* URL+StaticString.swift */; };
		B1F82DF224718C7300E2E56A /* DMBackendConfigurationViewController.swift in Sources */ = {isa = PBXBuildFile; fileRef = B1F82DF124718C7300E2E56A /* DMBackendConfigurationViewController.swift */; };
		B1F8AE482479B4C30093A588 /* api-response-day-2020-05-16 in Resources */ = {isa = PBXBuildFile; fileRef = B1F8AE472479B4C30093A588 /* api-response-day-2020-05-16 */; };
		B1FC2D2024D9C8DF00083C81 /* SAP_TemporaryExposureKey+DeveloperMenu.swift in Sources */ = {isa = PBXBuildFile; fileRef = B1FC2D1F24D9C8DF00083C81 /* SAP_TemporaryExposureKey+DeveloperMenu.swift */; };
		B1FE13EB24891CFA00D012E5 /* RiskProvider.swift in Sources */ = {isa = PBXBuildFile; fileRef = B1FE13DE248821E000D012E5 /* RiskProvider.swift */; };
		B1FE13EC24891CFE00D012E5 /* RiskProviding.swift in Sources */ = {isa = PBXBuildFile; fileRef = B1FE13DC248821CB00D012E5 /* RiskProviding.swift */; };
		B1FE13ED24891D0400D012E5 /* RiskProviderTests.swift in Sources */ = {isa = PBXBuildFile; fileRef = B1FE13E1248824E900D012E5 /* RiskProviderTests.swift */; };
		B1FE13EF24891D0C00D012E5 /* RiskProvidingConfiguration.swift in Sources */ = {isa = PBXBuildFile; fileRef = B1FE13E52488255900D012E5 /* RiskProvidingConfiguration.swift */; };
		B1FE13F024891D1500D012E5 /* RiskCalculation.swift in Sources */ = {isa = PBXBuildFile; fileRef = B1FE13D72487DEED00D012E5 /* RiskCalculation.swift */; };
		B1FE13FB24896E6700D012E5 /* AppConfigurationProviding.swift in Sources */ = {isa = PBXBuildFile; fileRef = B1FE13FA24896E6700D012E5 /* AppConfigurationProviding.swift */; };
		B1FE13FE24896EF700D012E5 /* CachedAppConfigurationTests.swift in Sources */ = {isa = PBXBuildFile; fileRef = B1FE13FD24896EF700D012E5 /* CachedAppConfigurationTests.swift */; };
		B1FE13FF2489708200D012E5 /* CachedAppConfiguration.swift in Sources */ = {isa = PBXBuildFile; fileRef = B1FE13F824896DDB00D012E5 /* CachedAppConfiguration.swift */; };
		B1FF6B6E2497D0B50041CF02 /* CWASQLite.h in Headers */ = {isa = PBXBuildFile; fileRef = B1FF6B6C2497D0B50041CF02 /* CWASQLite.h */; settings = {ATTRIBUTES = (Public, ); }; };
		B1FF6B772497D2330041CF02 /* sqlite3.h in Headers */ = {isa = PBXBuildFile; fileRef = 0DFCC2712484DC8400E2811D /* sqlite3.h */; settings = {ATTRIBUTES = (Public, ); }; };
		CD2EC329247D82EE00C6B3F9 /* NotificationSettingsViewController.swift in Sources */ = {isa = PBXBuildFile; fileRef = CD2EC328247D82EE00C6B3F9 /* NotificationSettingsViewController.swift */; };
		CD678F6F246C43FC00B6A0F8 /* MockURLSession.swift in Sources */ = {isa = PBXBuildFile; fileRef = CD678F6E246C43FC00B6A0F8 /* MockURLSession.swift */; };
		CD8638532477EBD400A5A07C /* SettingsViewModel.swift in Sources */ = {isa = PBXBuildFile; fileRef = CD8638522477EBD400A5A07C /* SettingsViewModel.swift */; };
		CD99A3A9245C272400BF12AF /* ExposureSubmissionService.swift in Sources */ = {isa = PBXBuildFile; fileRef = CD99A3A8245C272400BF12AF /* ExposureSubmissionService.swift */; };
		CD99A3C7246155C300BF12AF /* Logger.swift in Sources */ = {isa = PBXBuildFile; fileRef = CD99A3C6246155C300BF12AF /* Logger.swift */; };
		CD99A3CA2461A47C00BF12AF /* AppStrings.swift in Sources */ = {isa = PBXBuildFile; fileRef = CD99A3C92461A47C00BF12AF /* AppStrings.swift */; };
		CDA262F824AB808800612E15 /* Coordinator.swift in Sources */ = {isa = PBXBuildFile; fileRef = CDA262F724AB808800612E15 /* Coordinator.swift */; };
		CDCE11D6247D644100F30825 /* NotificationSettingsViewModel.swift in Sources */ = {isa = PBXBuildFile; fileRef = CDCE11D5247D644100F30825 /* NotificationSettingsViewModel.swift */; };
		CDCE11D9247D64C600F30825 /* NotificationSettingsOnTableViewCell.swift in Sources */ = {isa = PBXBuildFile; fileRef = CDCE11D8247D64C600F30825 /* NotificationSettingsOnTableViewCell.swift */; };
		CDCE11DB247D64D600F30825 /* NotificationSettingsOffTableViewCell.swift in Sources */ = {isa = PBXBuildFile; fileRef = CDCE11DA247D64D600F30825 /* NotificationSettingsOffTableViewCell.swift */; };
		CDD87C56247556DE007CE6CA /* MainSettingsTableViewCell.swift in Sources */ = {isa = PBXBuildFile; fileRef = CDD87C54247556DE007CE6CA /* MainSettingsTableViewCell.swift */; };
		CDF27BD3246ADBA70044D32B /* ExposureSubmissionServiceTests.swift in Sources */ = {isa = PBXBuildFile; fileRef = CDF27BD2246ADBA70044D32B /* ExposureSubmissionServiceTests.swift */; };
		CDF27BD5246ADBF30044D32B /* HTTPClient+DaysAndHoursTests.swift in Sources */ = {isa = PBXBuildFile; fileRef = CDF27BD4246ADBF30044D32B /* HTTPClient+DaysAndHoursTests.swift */; };
		EB11B02A24EE7CA500143A95 /* ENAUITestsSettings.swift in Sources */ = {isa = PBXBuildFile; fileRef = EB11B02924EE7CA500143A95 /* ENAUITestsSettings.swift */; };
		EB2394A024E5492900E71225 /* BackgroundAppRefreshViewModel.swift in Sources */ = {isa = PBXBuildFile; fileRef = EB23949F24E5492900E71225 /* BackgroundAppRefreshViewModel.swift */; };
		EB7057D724E6BACA002235B4 /* InfoBoxView.xib in Resources */ = {isa = PBXBuildFile; fileRef = EB7057D624E6BACA002235B4 /* InfoBoxView.xib */; };
		EB7D205424E6A3320089264C /* InfoBoxView.swift in Sources */ = {isa = PBXBuildFile; fileRef = EB7D205324E6A3320089264C /* InfoBoxView.swift */; };
		EB7D205624E6A5930089264C /* InfoBoxViewModel.swift in Sources */ = {isa = PBXBuildFile; fileRef = EB7D205524E6A5930089264C /* InfoBoxViewModel.swift */; };
		EB7F8E9524E434E000A3CCC4 /* BackgroundAppRefreshViewController.swift in Sources */ = {isa = PBXBuildFile; fileRef = EB7F8E9424E434E000A3CCC4 /* BackgroundAppRefreshViewController.swift */; };
		EB858D2024E700D10048A0AA /* UIView+Screenshot.swift in Sources */ = {isa = PBXBuildFile; fileRef = EB858D1F24E700D10048A0AA /* UIView+Screenshot.swift */; };
		EE20EA072469883900770683 /* RiskLegend.storyboard in Resources */ = {isa = PBXBuildFile; fileRef = EE20EA062469883900770683 /* RiskLegend.storyboard */; };
		EE22DB81247FB40A001B0A71 /* ENStateHandler.swift in Sources */ = {isa = PBXBuildFile; fileRef = EE22DB7F247FB409001B0A71 /* ENStateHandler.swift */; };
		EE22DB82247FB40A001B0A71 /* ENSettingModel.swift in Sources */ = {isa = PBXBuildFile; fileRef = EE22DB80247FB409001B0A71 /* ENSettingModel.swift */; };
		EE22DB89247FB43A001B0A71 /* TracingHistoryTableViewCell.swift in Sources */ = {isa = PBXBuildFile; fileRef = EE22DB84247FB43A001B0A71 /* TracingHistoryTableViewCell.swift */; };
		EE22DB8A247FB43A001B0A71 /* ImageTableViewCell.swift in Sources */ = {isa = PBXBuildFile; fileRef = EE22DB85247FB43A001B0A71 /* ImageTableViewCell.swift */; };
		EE22DB8B247FB43A001B0A71 /* ActionDetailTableViewCell.swift in Sources */ = {isa = PBXBuildFile; fileRef = EE22DB86247FB43A001B0A71 /* ActionDetailTableViewCell.swift */; };
		EE22DB8C247FB43A001B0A71 /* DescriptionTableViewCell.swift in Sources */ = {isa = PBXBuildFile; fileRef = EE22DB87247FB43A001B0A71 /* DescriptionTableViewCell.swift */; };
		EE22DB8D247FB43A001B0A71 /* ActionTableViewCell.swift in Sources */ = {isa = PBXBuildFile; fileRef = EE22DB88247FB43A001B0A71 /* ActionTableViewCell.swift */; };
		EE22DB8F247FB46C001B0A71 /* ENStateTests.swift in Sources */ = {isa = PBXBuildFile; fileRef = EE22DB8E247FB46C001B0A71 /* ENStateTests.swift */; };
		EE22DB91247FB479001B0A71 /* MockStateHandlerObserverDelegate.swift in Sources */ = {isa = PBXBuildFile; fileRef = EE22DB90247FB479001B0A71 /* MockStateHandlerObserverDelegate.swift */; };
		EE269508248FCB0300BAE234 /* InfoPlist.strings in Resources */ = {isa = PBXBuildFile; fileRef = EE26950A248FCB0300BAE234 /* InfoPlist.strings */; };
		EE278B2D245F2BBB008B06F9 /* InviteFriends.storyboard in Resources */ = {isa = PBXBuildFile; fileRef = EE278B2C245F2BBB008B06F9 /* InviteFriends.storyboard */; };
		EE278B30245F2C8A008B06F9 /* FriendsInviteController.swift in Sources */ = {isa = PBXBuildFile; fileRef = EE278B2F245F2C8A008B06F9 /* FriendsInviteController.swift */; };
		EE70C23D245B09EA00AC9B2F /* Localizable.strings in Resources */ = {isa = PBXBuildFile; fileRef = EE70C23A245B09E900AC9B2F /* Localizable.strings */; };
		EE92A33E245D96DA006B97B0 /* Localizable.stringsdict in Resources */ = {isa = PBXBuildFile; fileRef = EE92A340245D96DA006B97B0 /* Localizable.stringsdict */; };
		EEF1067A246EBF8B009DFB4E /* ResetViewController.swift in Sources */ = {isa = PBXBuildFile; fileRef = EEF10679246EBF8B009DFB4E /* ResetViewController.swift */; };
		F22C6E2324917E3200712A6B /* DynamicTableViewControllerRowsTests.swift in Sources */ = {isa = PBXBuildFile; fileRef = F247572A24838AC8003E1FC5 /* DynamicTableViewControllerRowsTests.swift */; };
		F22C6E252492082B00712A6B /* DynamicTableViewSpaceCellTests.swift in Sources */ = {isa = PBXBuildFile; fileRef = F22C6E242492082B00712A6B /* DynamicTableViewSpaceCellTests.swift */; };
		F252472F2483955B00C5556B /* DynamicTableViewControllerFake.storyboard in Resources */ = {isa = PBXBuildFile; fileRef = F252472E2483955B00C5556B /* DynamicTableViewControllerFake.storyboard */; };
		F25247312484456800C5556B /* DynamicTableViewModelTests.swift in Sources */ = {isa = PBXBuildFile; fileRef = F25247302484456800C5556B /* DynamicTableViewModelTests.swift */; };
		F2DC808E248989CE00EDC40A /* DynamicTableViewControllerRegisterCellsTests.swift in Sources */ = {isa = PBXBuildFile; fileRef = F2DC808D248989CE00EDC40A /* DynamicTableViewControllerRegisterCellsTests.swift */; };
		F2DC809024898A9400EDC40A /* DynamicTableViewControllerNumberOfRowsAndSectionsTests.swift in Sources */ = {isa = PBXBuildFile; fileRef = F2DC808F24898A9400EDC40A /* DynamicTableViewControllerNumberOfRowsAndSectionsTests.swift */; };
		F2DC809224898B1800EDC40A /* DynamicTableViewControllerHeaderTests.swift in Sources */ = {isa = PBXBuildFile; fileRef = F2DC809124898B1800EDC40A /* DynamicTableViewControllerHeaderTests.swift */; };
		F2DC809424898CE600EDC40A /* DynamicTableViewControllerFooterTests.swift in Sources */ = {isa = PBXBuildFile; fileRef = F2DC809324898CE600EDC40A /* DynamicTableViewControllerFooterTests.swift */; };
		FEDCE09E9F78ABEB4AA9A484 /* ExposureDetectionExecutor.swift in Sources */ = {isa = PBXBuildFile; fileRef = FEDCE0116603B6E00FAEE632 /* ExposureDetectionExecutor.swift */; };
		FEDCE29E414945F14E7CE576 /* ENStateHandler+State.swift in Sources */ = {isa = PBXBuildFile; fileRef = FEDCE1B8926528ED74CDE1B2 /* ENStateHandler+State.swift */; };
		FEDCE50B4AC5E24D4E11AA52 /* RequiresAppDependencies.swift in Sources */ = {isa = PBXBuildFile; fileRef = FEDCE1600374711EC77FF572 /* RequiresAppDependencies.swift */; };
		FEDCE6E2763B0BABFADF36BA /* ExposureDetectionViewController+State.swift in Sources */ = {isa = PBXBuildFile; fileRef = FEDCE4BE82DC5BFE90575663 /* ExposureDetectionViewController+State.swift */; };
		FEDCE77AED78E9C25999BB35 /* SceneDelegate+State.swift in Sources */ = {isa = PBXBuildFile; fileRef = FEDCE838D90CB02C55E15237 /* SceneDelegate+State.swift */; };
		FEDCECC1B2111AB537AEF7E5 /* HomeInteractor+State.swift in Sources */ = {isa = PBXBuildFile; fileRef = FEDCEC452596E54A041BBCE9 /* HomeInteractor+State.swift */; };
/* End PBXBuildFile section */

/* Begin PBXContainerItemProxy section */
		85D7595524570491008175F0 /* PBXContainerItemProxy */ = {
			isa = PBXContainerItemProxy;
			containerPortal = 85D759332457048F008175F0 /* Project object */;
			proxyType = 1;
			remoteGlobalIDString = 85D7593A2457048F008175F0;
			remoteInfo = ENA;
		};
		85D7596024570491008175F0 /* PBXContainerItemProxy */ = {
			isa = PBXContainerItemProxy;
			containerPortal = 85D759332457048F008175F0 /* Project object */;
			proxyType = 1;
			remoteGlobalIDString = 85D7593A2457048F008175F0;
			remoteInfo = ENA;
		};
/* End PBXContainerItemProxy section */

/* Begin PBXCopyFilesBuildPhase section */
		B102BDB924603FD600CD55A2 /* Embed Frameworks */ = {
			isa = PBXCopyFilesBuildPhase;
			buildActionMask = 12;
			dstPath = "";
			dstSubfolderSpec = 10;
			files = (
				015E8C0924C9983600C0A4B3 /* CWASQLite.framework in Embed Frameworks */,
			);
			name = "Embed Frameworks";
			runOnlyForDeploymentPostprocessing = 0;
		};
/* End PBXCopyFilesBuildPhase section */

/* Begin PBXFileReference section */
		011E13AD24680A4000973467 /* HTTPClient.swift */ = {isa = PBXFileReference; lastKnownFileType = sourcecode.swift; path = HTTPClient.swift; sourceTree = "<group>"; };
		011E4B002483A35A002E6412 /* ENACommunity.entitlements */ = {isa = PBXFileReference; fileEncoding = 4; lastKnownFileType = text.plist.entitlements; path = ENACommunity.entitlements; sourceTree = "<group>"; };
		0123D5972501383100A91838 /* ExposureSubmissionErrorTests.swift */ = {isa = PBXFileReference; lastKnownFileType = sourcecode.swift; path = ExposureSubmissionErrorTests.swift; sourceTree = "<group>"; };
		013DC101245DAC4E00EE58B0 /* Store.swift */ = {isa = PBXFileReference; lastKnownFileType = sourcecode.swift; path = Store.swift; sourceTree = "<group>"; };
		014891B224F90D0B002A6F77 /* ENA.plist */ = {isa = PBXFileReference; fileEncoding = 4; lastKnownFileType = text.plist.xml; name = ENA.plist; path = ../../../ENA.plist; sourceTree = "<group>"; };
		015692E324B48C3F0033F35E /* TimeInterval+Convenience.swift */ = {isa = PBXFileReference; fileEncoding = 4; lastKnownFileType = sourcecode.swift; lineEnding = 0; path = "TimeInterval+Convenience.swift"; sourceTree = "<group>"; };
		0159E6BF247829BA00894A89 /* temporary_exposure_key_export.pb.swift */ = {isa = PBXFileReference; fileEncoding = 4; lastKnownFileType = sourcecode.swift; name = temporary_exposure_key_export.pb.swift; path = ../../../gen/output/temporary_exposure_key_export.pb.swift; sourceTree = "<group>"; };
		0159E6C0247829BA00894A89 /* temporary_exposure_key_signature_list.pb.swift */ = {isa = PBXFileReference; fileEncoding = 4; lastKnownFileType = sourcecode.swift; name = temporary_exposure_key_signature_list.pb.swift; path = ../../../gen/output/temporary_exposure_key_signature_list.pb.swift; sourceTree = "<group>"; };
		016146902487A43E00660992 /* LinkHelper.swift */ = {isa = PBXFileReference; lastKnownFileType = sourcecode.swift; path = LinkHelper.swift; sourceTree = "<group>"; };
		01678E9A249A521F003B048B /* testStore.sqlite */ = {isa = PBXFileReference; lastKnownFileType = file; path = testStore.sqlite; sourceTree = "<group>"; };
		01B7232324F812500064C0EB /* DynamicTableViewOptionGroupCell.swift */ = {isa = PBXFileReference; lastKnownFileType = sourcecode.swift; path = DynamicTableViewOptionGroupCell.swift; sourceTree = "<group>"; };
		01B7232624F812BC0064C0EB /* OptionGroupView.swift */ = {isa = PBXFileReference; lastKnownFileType = sourcecode.swift; path = OptionGroupView.swift; sourceTree = "<group>"; };
		01B7232824F812DF0064C0EB /* OptionView.swift */ = {isa = PBXFileReference; lastKnownFileType = sourcecode.swift; path = OptionView.swift; sourceTree = "<group>"; };
		01B7232A24F815B00064C0EB /* MultipleChoiceOptionView.swift */ = {isa = PBXFileReference; lastKnownFileType = sourcecode.swift; path = MultipleChoiceOptionView.swift; sourceTree = "<group>"; };
		01B7232C24F8E0260064C0EB /* MultipleChoiceChoiceView.swift */ = {isa = PBXFileReference; lastKnownFileType = sourcecode.swift; path = MultipleChoiceChoiceView.swift; sourceTree = "<group>"; };
		01B7232E24FE4F080064C0EB /* OptionGroupViewModel.swift */ = {isa = PBXFileReference; lastKnownFileType = sourcecode.swift; path = OptionGroupViewModel.swift; sourceTree = "<group>"; };
		01C2D440250124E600FB23BF /* OptionGroupViewModelTests.swift */ = {isa = PBXFileReference; lastKnownFileType = sourcecode.swift; path = OptionGroupViewModelTests.swift; sourceTree = "<group>"; };
		01D16C5D24ED69CA007DB387 /* BackgroundAppRefreshViewModelTests.swift */ = {isa = PBXFileReference; lastKnownFileType = sourcecode.swift; path = BackgroundAppRefreshViewModelTests.swift; sourceTree = "<group>"; };
		01D16C5F24ED6D9A007DB387 /* MockBackgroundRefreshStatusProvider.swift */ = {isa = PBXFileReference; lastKnownFileType = sourcecode.swift; path = MockBackgroundRefreshStatusProvider.swift; sourceTree = "<group>"; };
		01D16C6124ED6DB3007DB387 /* MockLowPowerModeStatusProvider.swift */ = {isa = PBXFileReference; lastKnownFileType = sourcecode.swift; path = MockLowPowerModeStatusProvider.swift; sourceTree = "<group>"; };
		01D16C6324EFA903007DB387 /* ExposureSubmissionWarnEuropeConsentViewController.swift */ = {isa = PBXFileReference; lastKnownFileType = sourcecode.swift; path = ExposureSubmissionWarnEuropeConsentViewController.swift; sourceTree = "<group>"; };
		01D16C6524EFA91F007DB387 /* ExposureSubmissionWarnEuropeTravelConfirmationViewController.swift */ = {isa = PBXFileReference; lastKnownFileType = sourcecode.swift; path = ExposureSubmissionWarnEuropeTravelConfirmationViewController.swift; sourceTree = "<group>"; };
		01D16C6724EFA93D007DB387 /* ExposureSubmissionWarnEuropeCountrySelectionViewController.swift */ = {isa = PBXFileReference; lastKnownFileType = sourcecode.swift; path = ExposureSubmissionWarnEuropeCountrySelectionViewController.swift; sourceTree = "<group>"; };
		01D3ECFF2490230400551E65 /* StoreTests.swift */ = {isa = PBXFileReference; fileEncoding = 4; lastKnownFileType = sourcecode.swift; lineEnding = 0; path = StoreTests.swift; sourceTree = "<group>"; };
		01E25C6F24A3B52F007E33F8 /* Info_Testflight.plist */ = {isa = PBXFileReference; fileEncoding = 4; lastKnownFileType = text.plist.xml; path = Info_Testflight.plist; sourceTree = "<group>"; };
		01F5F7212487B9C000229720 /* AppInformationViewController.swift */ = {isa = PBXFileReference; lastKnownFileType = sourcecode.swift; path = AppInformationViewController.swift; sourceTree = "<group>"; };
		0D5611B3247F852C00B5B094 /* SQLiteKeyValueStore.swift */ = {isa = PBXFileReference; lastKnownFileType = sourcecode.swift; path = SQLiteKeyValueStore.swift; sourceTree = "<group>"; };
		0DD260FE248D549B007C3B2C /* KeychainHelper.swift */ = {isa = PBXFileReference; lastKnownFileType = sourcecode.swift; path = KeychainHelper.swift; sourceTree = "<group>"; };
		0DF6BB96248AD616007E8B0C /* AppUpdateCheckHelper.swift */ = {isa = PBXFileReference; lastKnownFileType = sourcecode.swift; path = AppUpdateCheckHelper.swift; sourceTree = "<group>"; };
		0DF6BB9C248AE232007E8B0C /* AppUpdateCheckerHelperTests.swift */ = {isa = PBXFileReference; lastKnownFileType = sourcecode.swift; path = AppUpdateCheckerHelperTests.swift; sourceTree = "<group>"; };
		0DF6BBB2248C04CF007E8B0C /* app_config_attenuation_duration.pb.swift */ = {isa = PBXFileReference; fileEncoding = 4; lastKnownFileType = sourcecode.swift; name = app_config_attenuation_duration.pb.swift; path = ../../../gen/output/app_config_attenuation_duration.pb.swift; sourceTree = "<group>"; };
		0DF6BBB3248C04CF007E8B0C /* app_config_app_version_config.pb.swift */ = {isa = PBXFileReference; fileEncoding = 4; lastKnownFileType = sourcecode.swift; name = app_config_app_version_config.pb.swift; path = ../../../gen/output/app_config_app_version_config.pb.swift; sourceTree = "<group>"; };
		0DF6BBB4248C04CF007E8B0C /* app_config.pb.swift */ = {isa = PBXFileReference; fileEncoding = 4; lastKnownFileType = sourcecode.swift; name = app_config.pb.swift; path = ../../../gen/output/app_config.pb.swift; sourceTree = "<group>"; };
		0DFCC2692484D7A700E2811D /* ENA-Bridging-Header.h */ = {isa = PBXFileReference; lastKnownFileType = sourcecode.c.h; path = "ENA-Bridging-Header.h"; sourceTree = "<group>"; };
		0DFCC26F2484DC8200E2811D /* ENATests-Bridging-Header.h */ = {isa = PBXFileReference; lastKnownFileType = sourcecode.c.h; path = "ENATests-Bridging-Header.h"; sourceTree = "<group>"; };
		0DFCC2702484DC8400E2811D /* sqlite3.c */ = {isa = PBXFileReference; fileEncoding = 4; lastKnownFileType = sourcecode.c.c; path = sqlite3.c; sourceTree = "<group>"; };
		0DFCC2712484DC8400E2811D /* sqlite3.h */ = {isa = PBXFileReference; fileEncoding = 4; lastKnownFileType = sourcecode.c.h; path = sqlite3.h; sourceTree = "<group>"; };
		1309194E247972C40066E329 /* PrivacyProtectionViewController.swift */ = {isa = PBXFileReference; lastKnownFileType = sourcecode.swift; path = PrivacyProtectionViewController.swift; sourceTree = "<group>"; };
		130CB19B246D92F800ADE602 /* ENAUITestsOnboarding.swift */ = {isa = PBXFileReference; fileEncoding = 4; lastKnownFileType = sourcecode.swift; path = ENAUITestsOnboarding.swift; sourceTree = "<group>"; };
		13156CFE248C19D000AFC472 /* de */ = {isa = PBXFileReference; lastKnownFileType = text.html; name = de; path = de.lproj/usage.html; sourceTree = "<group>"; };
		13156D00248CDECC00AFC472 /* en */ = {isa = PBXFileReference; lastKnownFileType = text.html; name = en; path = en.lproj/usage.html; sourceTree = "<group>"; };
		134F0DB9247578FF00D88934 /* ENAUITestsHome.swift */ = {isa = PBXFileReference; fileEncoding = 4; lastKnownFileType = sourcecode.swift; path = ENAUITestsHome.swift; sourceTree = "<group>"; };
		134F0DBA247578FF00D88934 /* ENAUITests-Extensions.swift */ = {isa = PBXFileReference; fileEncoding = 4; lastKnownFileType = sourcecode.swift; path = "ENAUITests-Extensions.swift"; sourceTree = "<group>"; };
		134F0F2B2475793400D88934 /* SnapshotHelper.swift */ = {isa = PBXFileReference; fileEncoding = 4; lastKnownFileType = sourcecode.swift; name = SnapshotHelper.swift; path = ../../fastlane/SnapshotHelper.swift; sourceTree = "<group>"; };
		13722043247AEEAD00152764 /* UNNotificationCenter+Extension.swift */ = {isa = PBXFileReference; lastKnownFileType = sourcecode.swift; path = "UNNotificationCenter+Extension.swift"; sourceTree = "<group>"; };
		137846482488027500A50AB8 /* OnboardingInfoViewController+Extension.swift */ = {isa = PBXFileReference; lastKnownFileType = sourcecode.swift; path = "OnboardingInfoViewController+Extension.swift"; sourceTree = "<group>"; };
		138910C4247A909000D739F6 /* ENATaskScheduler.swift */ = {isa = PBXFileReference; lastKnownFileType = sourcecode.swift; path = ENATaskScheduler.swift; sourceTree = "<group>"; };
		13BAE9B02472FB1E00CEE58A /* CellConfiguratorIndexPosition.swift */ = {isa = PBXFileReference; lastKnownFileType = sourcecode.swift; path = CellConfiguratorIndexPosition.swift; sourceTree = "<group>"; };
		13E50468248E3CD20086641C /* ENAUITestsAppInformation.swift */ = {isa = PBXFileReference; lastKnownFileType = sourcecode.swift; path = ENAUITestsAppInformation.swift; sourceTree = "<group>"; };
		2F26CE2D248B9C4F00BE30EE /* UIViewController+BackButton.swift */ = {isa = PBXFileReference; lastKnownFileType = sourcecode.swift; path = "UIViewController+BackButton.swift"; sourceTree = "<group>"; };
		2F3218CF248063E300A7AC0A /* UIView+Convenience.swift */ = {isa = PBXFileReference; lastKnownFileType = sourcecode.swift; path = "UIView+Convenience.swift"; sourceTree = "<group>"; };
		2F78574F248506BD00323A9C /* HomeTestResultCollectionViewCell.xib */ = {isa = PBXFileReference; fileEncoding = 4; lastKnownFileType = file.xib; path = HomeTestResultCollectionViewCell.xib; sourceTree = "<group>"; };
		2F80CFD8247ED988000F06AF /* ExposureSubmissionIntroViewController.swift */ = {isa = PBXFileReference; lastKnownFileType = sourcecode.swift; path = ExposureSubmissionIntroViewController.swift; sourceTree = "<group>"; };
		2F80CFDA247EDDB3000F06AF /* ExposureSubmissionHotlineViewController.swift */ = {isa = PBXFileReference; lastKnownFileType = sourcecode.swift; path = ExposureSubmissionHotlineViewController.swift; sourceTree = "<group>"; };
		2F96739A24AB70FA008E3147 /* ExposureSubmissionParsable.swift */ = {isa = PBXFileReference; lastKnownFileType = sourcecode.swift; path = ExposureSubmissionParsable.swift; sourceTree = "<group>"; };
		2FA968CD24D8560B008EE367 /* String+Random.swift */ = {isa = PBXFileReference; lastKnownFileType = sourcecode.swift; path = "String+Random.swift"; sourceTree = "<group>"; };
		2FA9E39224D2F2920030561C /* ExposureSubmission+TestResult.swift */ = {isa = PBXFileReference; lastKnownFileType = sourcecode.swift; path = "ExposureSubmission+TestResult.swift"; sourceTree = "<group>"; };
		2FA9E39424D2F2B00030561C /* ExposureSubmission+DeviceRegistrationKey.swift */ = {isa = PBXFileReference; lastKnownFileType = sourcecode.swift; path = "ExposureSubmission+DeviceRegistrationKey.swift"; sourceTree = "<group>"; };
		2FA9E39624D2F3C60030561C /* ExposureSubmissionError.swift */ = {isa = PBXFileReference; lastKnownFileType = sourcecode.swift; path = ExposureSubmissionError.swift; sourceTree = "<group>"; };
		2FA9E39824D2F4350030561C /* ExposureSubmission+ErrorParsing.swift */ = {isa = PBXFileReference; lastKnownFileType = sourcecode.swift; path = "ExposureSubmission+ErrorParsing.swift"; sourceTree = "<group>"; };
		2FA9E39A24D2F4A10030561C /* ExposureSubmissionService+Protocol.swift */ = {isa = PBXFileReference; lastKnownFileType = sourcecode.swift; path = "ExposureSubmissionService+Protocol.swift"; sourceTree = "<group>"; };
		2FC0356E24B342FA00E234AC /* UIViewcontroller+AlertTest.swift */ = {isa = PBXFileReference; lastKnownFileType = sourcecode.swift; path = "UIViewcontroller+AlertTest.swift"; sourceTree = "<group>"; };
		2FC0357024B5B70700E234AC /* Error+FAQUrl.swift */ = {isa = PBXFileReference; lastKnownFileType = sourcecode.swift; path = "Error+FAQUrl.swift"; sourceTree = "<group>"; };
		2FC951FD24DC23B9008D39F4 /* DMConfigurationCell.swift */ = {isa = PBXFileReference; lastKnownFileType = sourcecode.swift; path = DMConfigurationCell.swift; sourceTree = "<group>"; };
		2FD881CB2490F65C00BEC8FC /* ExposureSubmissionHotlineViewControllerTest.swift */ = {isa = PBXFileReference; lastKnownFileType = sourcecode.swift; path = ExposureSubmissionHotlineViewControllerTest.swift; sourceTree = "<group>"; };
		2FD881CD249115E700BEC8FC /* ExposureSubmissionNavigationControllerTest.swift */ = {isa = PBXFileReference; lastKnownFileType = sourcecode.swift; path = ExposureSubmissionNavigationControllerTest.swift; sourceTree = "<group>"; };
		2FE15A3B249B8C0B0077BD8D /* AccessibilityIdentifiers.swift */ = {isa = PBXFileReference; lastKnownFileType = sourcecode.swift; path = AccessibilityIdentifiers.swift; sourceTree = "<group>"; };
		2FF1D62D2487850200381FFB /* NSMutableAttributedString+Generation.swift */ = {isa = PBXFileReference; lastKnownFileType = sourcecode.swift; path = "NSMutableAttributedString+Generation.swift"; sourceTree = "<group>"; };
		2FF1D62F24880FCF00381FFB /* DynamicTableViewRoundedCell.swift */ = {isa = PBXFileReference; lastKnownFileType = sourcecode.swift; path = DynamicTableViewRoundedCell.swift; sourceTree = "<group>"; };
		350BB08725055B4700345A77 /* app_config_V0.pb.swift */ = {isa = PBXFileReference; fileEncoding = 4; lastKnownFileType = sourcecode.swift; name = app_config_V0.pb.swift; path = ../../../gen/output/app_config_V0.pb.swift; sourceTree = "<group>"; };
		352F25A724EFCBDE00ACDFF3 /* LocalSettings.swift */ = {isa = PBXFileReference; fileEncoding = 4; lastKnownFileType = sourcecode.swift; path = LocalSettings.swift; sourceTree = "<group>"; };
<<<<<<< HEAD
		35A7F080250A7CF8005E6C33 /* KeychainHelperTests.swift */ = {isa = PBXFileReference; lastKnownFileType = sourcecode.swift; path = KeychainHelperTests.swift; sourceTree = "<group>"; };
=======
		354DA0CB25063BDB0018354E /* ExposureSubmissionWarnEuropeConsentViewControllerTest.swift */ = {isa = PBXFileReference; lastKnownFileType = sourcecode.swift; path = ExposureSubmissionWarnEuropeConsentViewControllerTest.swift; sourceTree = "<group>"; };
		354DA0CD250658C30018354E /* ExposureSubmissionWarnEuropeCountrySelectionViewControllerTests.swift */ = {isa = PBXFileReference; lastKnownFileType = sourcecode.swift; path = ExposureSubmissionWarnEuropeCountrySelectionViewControllerTests.swift; sourceTree = "<group>"; };
		354DA0CF250665A10018354E /* ExposureSubmissionWarnEuropeTravelConfirmationViewControllerTests.swift */ = {isa = PBXFileReference; lastKnownFileType = sourcecode.swift; path = ExposureSubmissionWarnEuropeTravelConfirmationViewControllerTests.swift; sourceTree = "<group>"; };
		354E305824EFF26E00526C9F /* Country.swift */ = {isa = PBXFileReference; lastKnownFileType = sourcecode.swift; path = Country.swift; sourceTree = "<group>"; };
		359767F024FD13D9001FD591 /* diagnosis_key_batch.pb.swift */ = {isa = PBXFileReference; fileEncoding = 4; lastKnownFileType = sourcecode.swift; name = diagnosis_key_batch.pb.swift; path = ../../../gen/output/diagnosis_key_batch.pb.swift; sourceTree = "<group>"; };
		3598D99924FE280700483F1F /* CountryTests.swift */ = {isa = PBXFileReference; lastKnownFileType = sourcecode.swift; path = CountryTests.swift; sourceTree = "<group>"; };
>>>>>>> 4760a744
		4026C2DB24852B7600926FB4 /* AppInformationViewController+LegalModel.swift */ = {isa = PBXFileReference; lastKnownFileType = sourcecode.swift; path = "AppInformationViewController+LegalModel.swift"; sourceTree = "<group>"; };
		4026C2E324854C8D00926FB4 /* AppInformationLegalCell.swift */ = {isa = PBXFileReference; lastKnownFileType = sourcecode.swift; path = AppInformationLegalCell.swift; sourceTree = "<group>"; };
		50BD2E6124FE1E8700932566 /* AppInformationModel.swift */ = {isa = PBXFileReference; lastKnownFileType = sourcecode.swift; path = AppInformationModel.swift; sourceTree = "<group>"; };
		50BD2E6324FE232E00932566 /* AppInformationImprintViewModel.swift */ = {isa = PBXFileReference; lastKnownFileType = sourcecode.swift; path = AppInformationImprintViewModel.swift; sourceTree = "<group>"; };
		50BD2E6F24FE26F300932566 /* AppInformationImprintTest.swift */ = {isa = PBXFileReference; fileEncoding = 4; lastKnownFileType = sourcecode.swift; path = AppInformationImprintTest.swift; sourceTree = "<group>"; };
		50DC527824FEB2AE00F6D8EB /* AppInformationDynamicCell.swift */ = {isa = PBXFileReference; lastKnownFileType = sourcecode.swift; path = AppInformationDynamicCell.swift; sourceTree = "<group>"; };
		50DC527A24FEB5CA00F6D8EB /* AppInformationModelTest.swift */ = {isa = PBXFileReference; lastKnownFileType = sourcecode.swift; path = AppInformationModelTest.swift; sourceTree = "<group>"; };
		50E3BE59250127DF0033E2C7 /* AppInformationDynamicAction.swift */ = {isa = PBXFileReference; lastKnownFileType = sourcecode.swift; path = AppInformationDynamicAction.swift; sourceTree = "<group>"; };
		5111E7622460BB1500ED6498 /* HomeInteractor.swift */ = {isa = PBXFileReference; lastKnownFileType = sourcecode.swift; path = HomeInteractor.swift; sourceTree = "<group>"; };
		51486D9E2484FC0200FCE216 /* HomeRiskLevelCellConfigurator.swift */ = {isa = PBXFileReference; lastKnownFileType = sourcecode.swift; path = HomeRiskLevelCellConfigurator.swift; sourceTree = "<group>"; };
		51486DA02485101500FCE216 /* RiskInactiveCollectionViewCell.swift */ = {isa = PBXFileReference; lastKnownFileType = sourcecode.swift; path = RiskInactiveCollectionViewCell.swift; sourceTree = "<group>"; };
		51486DA12485101500FCE216 /* RiskInactiveCollectionViewCell.xib */ = {isa = PBXFileReference; lastKnownFileType = file.xib; path = RiskInactiveCollectionViewCell.xib; sourceTree = "<group>"; };
		51486DA42485237200FCE216 /* RiskThankYouCollectionViewCell.swift */ = {isa = PBXFileReference; lastKnownFileType = sourcecode.swift; path = RiskThankYouCollectionViewCell.swift; sourceTree = "<group>"; };
		51486DA52485237200FCE216 /* RiskThankYouCollectionViewCell.xib */ = {isa = PBXFileReference; lastKnownFileType = file.xib; path = RiskThankYouCollectionViewCell.xib; sourceTree = "<group>"; };
		514C0A0524772F3400F235F6 /* HomeRiskViewConfigurator.swift */ = {isa = PBXFileReference; lastKnownFileType = sourcecode.swift; path = HomeRiskViewConfigurator.swift; sourceTree = "<group>"; };
		514C0A0724772F5E00F235F6 /* RiskItemView.swift */ = {isa = PBXFileReference; lastKnownFileType = sourcecode.swift; path = RiskItemView.swift; sourceTree = "<group>"; };
		514C0A09247AEEE200F235F6 /* en */ = {isa = PBXFileReference; lastKnownFileType = text.plist.stringsdict; name = en; path = en.lproj/Localizable.stringsdict; sourceTree = "<group>"; };
		514C0A0A247AF9F700F235F6 /* RiskTextItemView.xib */ = {isa = PBXFileReference; lastKnownFileType = file.xib; path = RiskTextItemView.xib; sourceTree = "<group>"; };
		514C0A0C247AFB0200F235F6 /* RiskTextItemView.swift */ = {isa = PBXFileReference; lastKnownFileType = sourcecode.swift; path = RiskTextItemView.swift; sourceTree = "<group>"; };
		514C0A0E247AFEC500F235F6 /* HomeRiskTextItemViewConfigurator.swift */ = {isa = PBXFileReference; lastKnownFileType = sourcecode.swift; path = HomeRiskTextItemViewConfigurator.swift; sourceTree = "<group>"; };
		514C0A10247C15EC00F235F6 /* HomeUnknownRiskCellConfigurator.swift */ = {isa = PBXFileReference; lastKnownFileType = sourcecode.swift; path = HomeUnknownRiskCellConfigurator.swift; sourceTree = "<group>"; };
		514C0A13247C163800F235F6 /* HomeLowRiskCellConfigurator.swift */ = {isa = PBXFileReference; lastKnownFileType = sourcecode.swift; path = HomeLowRiskCellConfigurator.swift; sourceTree = "<group>"; };
		514C0A15247C164700F235F6 /* HomeHighRiskCellConfigurator.swift */ = {isa = PBXFileReference; lastKnownFileType = sourcecode.swift; path = HomeHighRiskCellConfigurator.swift; sourceTree = "<group>"; };
		514C0A19247C16D600F235F6 /* HomeInactiveRiskCellConfigurator.swift */ = {isa = PBXFileReference; lastKnownFileType = sourcecode.swift; path = HomeInactiveRiskCellConfigurator.swift; sourceTree = "<group>"; };
		514E812F24618E3D00636861 /* ExposureDetection.storyboard */ = {isa = PBXFileReference; lastKnownFileType = file.storyboard; path = ExposureDetection.storyboard; sourceTree = "<group>"; };
		514E81332461B97700636861 /* ExposureManager.swift */ = {isa = PBXFileReference; fileEncoding = 4; lastKnownFileType = sourcecode.swift; path = ExposureManager.swift; sourceTree = "<group>"; };
		514EE998246D4C2E00DE4884 /* UITableViewCell+Identifier.swift */ = {isa = PBXFileReference; lastKnownFileType = sourcecode.swift; path = "UITableViewCell+Identifier.swift"; sourceTree = "<group>"; };
		514EE99A246D4C4C00DE4884 /* UITableView+Dequeue.swift */ = {isa = PBXFileReference; lastKnownFileType = sourcecode.swift; path = "UITableView+Dequeue.swift"; sourceTree = "<group>"; };
		514EE99C246D4CFB00DE4884 /* TableViewCellConfigurator.swift */ = {isa = PBXFileReference; lastKnownFileType = sourcecode.swift; path = TableViewCellConfigurator.swift; sourceTree = "<group>"; };
		514EE99F246D4DF800DE4884 /* HomeRiskImageItemViewConfigurator.swift */ = {isa = PBXFileReference; lastKnownFileType = sourcecode.swift; path = HomeRiskImageItemViewConfigurator.swift; sourceTree = "<group>"; };
		515BBDEA2484F8E500CDB674 /* HomeThankYouRiskCellConfigurator.swift */ = {isa = PBXFileReference; lastKnownFileType = sourcecode.swift; path = HomeThankYouRiskCellConfigurator.swift; sourceTree = "<group>"; };
		516E42C924B760EC0008CC30 /* HomeRiskLevelCellConfiguratorTests.swift */ = {isa = PBXFileReference; lastKnownFileType = sourcecode.swift; path = HomeRiskLevelCellConfiguratorTests.swift; sourceTree = "<group>"; };
		516E42FA24B7739F0008CC30 /* HomeUnknownRiskCellConfiguratorTests.swift */ = {isa = PBXFileReference; lastKnownFileType = sourcecode.swift; path = HomeUnknownRiskCellConfiguratorTests.swift; sourceTree = "<group>"; };
		516E42FC24B776A90008CC30 /* HomeLowRiskCellConfiguratorTests.swift */ = {isa = PBXFileReference; lastKnownFileType = sourcecode.swift; path = HomeLowRiskCellConfiguratorTests.swift; sourceTree = "<group>"; };
		516E42FF24B777B20008CC30 /* HomeHighRiskCellConfiguratorTests.swift */ = {isa = PBXFileReference; lastKnownFileType = sourcecode.swift; path = HomeHighRiskCellConfiguratorTests.swift; sourceTree = "<group>"; };
		516E430124B89AED0008CC30 /* CoordinatorTests.swift */ = {isa = PBXFileReference; lastKnownFileType = sourcecode.swift; path = CoordinatorTests.swift; sourceTree = "<group>"; };
		51895EDB245E16CD0085DA38 /* ENAColor.swift */ = {isa = PBXFileReference; lastKnownFileType = sourcecode.swift; path = ENAColor.swift; sourceTree = "<group>"; };
		518A69FA24687D5800444E66 /* RiskLevel.swift */ = {isa = PBXFileReference; lastKnownFileType = sourcecode.swift; path = RiskLevel.swift; sourceTree = "<group>"; };
		51B5B413246DF07300DC5D3E /* RiskImageItemView.xib */ = {isa = PBXFileReference; lastKnownFileType = file.xib; path = RiskImageItemView.xib; sourceTree = "<group>"; };
		51B5B415246DF13D00DC5D3E /* RiskImageItemView.swift */ = {isa = PBXFileReference; lastKnownFileType = sourcecode.swift; path = RiskImageItemView.swift; sourceTree = "<group>"; };
		51B5B41B246EC8B800DC5D3E /* HomeCardCollectionViewCell.swift */ = {isa = PBXFileReference; lastKnownFileType = sourcecode.swift; path = HomeCardCollectionViewCell.swift; sourceTree = "<group>"; };
		51C737BC245B349700286105 /* OnboardingInfoViewController.swift */ = {isa = PBXFileReference; lastKnownFileType = sourcecode.swift; path = OnboardingInfoViewController.swift; sourceTree = "<group>"; };
		51C737BE245B3B5D00286105 /* OnboardingInfo.swift */ = {isa = PBXFileReference; lastKnownFileType = sourcecode.swift; path = OnboardingInfo.swift; sourceTree = "<group>"; };
		51C7790B24867F16004582F8 /* RiskListItemView.xib */ = {isa = PBXFileReference; lastKnownFileType = file.xib; path = RiskListItemView.xib; sourceTree = "<group>"; };
		51C7790D24867F22004582F8 /* RiskListItemView.swift */ = {isa = PBXFileReference; lastKnownFileType = sourcecode.swift; path = RiskListItemView.swift; sourceTree = "<group>"; };
		51C7790F248684F5004582F8 /* HomeRiskListItemViewConfigurator.swift */ = {isa = PBXFileReference; lastKnownFileType = sourcecode.swift; path = HomeRiskListItemViewConfigurator.swift; sourceTree = "<group>"; };
		51C779112486E549004582F8 /* HomeFindingPositiveRiskCellConfigurator.swift */ = {isa = PBXFileReference; lastKnownFileType = sourcecode.swift; path = HomeFindingPositiveRiskCellConfigurator.swift; sourceTree = "<group>"; };
		51C779132486E5AB004582F8 /* RiskFindingPositiveCollectionViewCell.xib */ = {isa = PBXFileReference; lastKnownFileType = file.xib; path = RiskFindingPositiveCollectionViewCell.xib; sourceTree = "<group>"; };
		51C779152486E5BA004582F8 /* RiskFindingPositiveCollectionViewCell.swift */ = {isa = PBXFileReference; lastKnownFileType = sourcecode.swift; path = RiskFindingPositiveCollectionViewCell.swift; sourceTree = "<group>"; };
		51CE1B2E245F5CFC002CF42A /* HomeViewController.swift */ = {isa = PBXFileReference; lastKnownFileType = sourcecode.swift; path = HomeViewController.swift; sourceTree = "<group>"; };
		51CE1B49246016B0002CF42A /* UICollectionViewCell+Identifier.swift */ = {isa = PBXFileReference; lastKnownFileType = sourcecode.swift; path = "UICollectionViewCell+Identifier.swift"; sourceTree = "<group>"; };
		51CE1B4B246016D1002CF42A /* UICollectionReusableView+Identifier.swift */ = {isa = PBXFileReference; lastKnownFileType = sourcecode.swift; path = "UICollectionReusableView+Identifier.swift"; sourceTree = "<group>"; };
		51CE1B5424604DD2002CF42A /* HomeLayout.swift */ = {isa = PBXFileReference; lastKnownFileType = sourcecode.swift; path = HomeLayout.swift; sourceTree = "<group>"; };
		51CE1B76246078B6002CF42A /* ActivateCollectionViewCell.xib */ = {isa = PBXFileReference; fileEncoding = 4; lastKnownFileType = file.xib; path = ActivateCollectionViewCell.xib; sourceTree = "<group>"; };
		51CE1B78246078B6002CF42A /* ActivateCollectionViewCell.swift */ = {isa = PBXFileReference; fileEncoding = 4; lastKnownFileType = sourcecode.swift; path = ActivateCollectionViewCell.swift; sourceTree = "<group>"; };
		51CE1B79246078B6002CF42A /* RiskLevelCollectionViewCell.xib */ = {isa = PBXFileReference; fileEncoding = 4; lastKnownFileType = file.xib; path = RiskLevelCollectionViewCell.xib; sourceTree = "<group>"; };
		51CE1B7A246078B6002CF42A /* RiskLevelCollectionViewCell.swift */ = {isa = PBXFileReference; fileEncoding = 4; lastKnownFileType = sourcecode.swift; path = RiskLevelCollectionViewCell.swift; sourceTree = "<group>"; };
		51CE1B7B246078B6002CF42A /* InfoCollectionViewCell.xib */ = {isa = PBXFileReference; fileEncoding = 4; lastKnownFileType = file.xib; path = InfoCollectionViewCell.xib; sourceTree = "<group>"; };
		51CE1B7C246078B6002CF42A /* InfoCollectionViewCell.swift */ = {isa = PBXFileReference; fileEncoding = 4; lastKnownFileType = sourcecode.swift; path = InfoCollectionViewCell.swift; sourceTree = "<group>"; };
		51CE1B84246078B6002CF42A /* SectionSystemBackgroundDecorationView.swift */ = {isa = PBXFileReference; fileEncoding = 4; lastKnownFileType = sourcecode.swift; path = SectionSystemBackgroundDecorationView.swift; sourceTree = "<group>"; };
		51CE1BB42460AC82002CF42A /* UICollectionView+Dequeue.swift */ = {isa = PBXFileReference; lastKnownFileType = sourcecode.swift; path = "UICollectionView+Dequeue.swift"; sourceTree = "<group>"; };
		51CE1BB92460AFD8002CF42A /* HomeActivateCellConfigurator.swift */ = {isa = PBXFileReference; lastKnownFileType = sourcecode.swift; path = HomeActivateCellConfigurator.swift; sourceTree = "<group>"; };
		51CE1BBC2460B1CB002CF42A /* CollectionViewCellConfigurator.swift */ = {isa = PBXFileReference; fileEncoding = 4; lastKnownFileType = sourcecode.swift; path = CollectionViewCellConfigurator.swift; sourceTree = "<group>"; };
		51CE1BBE2460B222002CF42A /* HomeRiskCellConfigurator.swift */ = {isa = PBXFileReference; lastKnownFileType = sourcecode.swift; path = HomeRiskCellConfigurator.swift; sourceTree = "<group>"; };
		51CE1BC22460B28D002CF42A /* HomeInfoCellConfigurator.swift */ = {isa = PBXFileReference; lastKnownFileType = sourcecode.swift; path = HomeInfoCellConfigurator.swift; sourceTree = "<group>"; };
		51D420B02458397300AD70CA /* Onboarding.storyboard */ = {isa = PBXFileReference; lastKnownFileType = file.storyboard; path = Onboarding.storyboard; sourceTree = "<group>"; };
		51D420B324583ABB00AD70CA /* AppStoryboard.swift */ = {isa = PBXFileReference; lastKnownFileType = sourcecode.swift; path = AppStoryboard.swift; sourceTree = "<group>"; };
		51D420B624583B7200AD70CA /* NSObject+Identifier.swift */ = {isa = PBXFileReference; lastKnownFileType = sourcecode.swift; path = "NSObject+Identifier.swift"; sourceTree = "<group>"; };
		51D420B824583B8300AD70CA /* UIViewController+AppStoryboard.swift */ = {isa = PBXFileReference; lastKnownFileType = sourcecode.swift; path = "UIViewController+AppStoryboard.swift"; sourceTree = "<group>"; };
		51D420C324583E3300AD70CA /* SettingsViewController.swift */ = {isa = PBXFileReference; fileEncoding = 4; lastKnownFileType = sourcecode.swift; lineEnding = 0; path = SettingsViewController.swift; sourceTree = "<group>"; };
		51D420CD245869C800AD70CA /* Home.storyboard */ = {isa = PBXFileReference; lastKnownFileType = file.storyboard; path = Home.storyboard; sourceTree = "<group>"; };
		51D420CF24586AB300AD70CA /* Settings.storyboard */ = {isa = PBXFileReference; lastKnownFileType = file.storyboard; path = Settings.storyboard; sourceTree = "<group>"; };
		51D420D324586DCA00AD70CA /* NotificationName.swift */ = {isa = PBXFileReference; lastKnownFileType = sourcecode.swift; path = NotificationName.swift; sourceTree = "<group>"; };
		51F1255C24BDD75300126C86 /* HomeUnknown48hRiskCellConfigurator.swift */ = {isa = PBXFileReference; lastKnownFileType = sourcecode.swift; path = HomeUnknown48hRiskCellConfigurator.swift; sourceTree = "<group>"; };
		51F1255E24BEFB7A00126C86 /* HomeUnknown48hRiskCellConfiguratorTests.swift */ = {isa = PBXFileReference; lastKnownFileType = sourcecode.swift; path = HomeUnknown48hRiskCellConfiguratorTests.swift; sourceTree = "<group>"; };
		51FE277A2475340300BB8144 /* HomeRiskLoadingItemViewConfigurator.swift */ = {isa = PBXFileReference; lastKnownFileType = sourcecode.swift; path = HomeRiskLoadingItemViewConfigurator.swift; sourceTree = "<group>"; };
		51FE277C247535C400BB8144 /* RiskLoadingItemView.xib */ = {isa = PBXFileReference; lastKnownFileType = file.xib; path = RiskLoadingItemView.xib; sourceTree = "<group>"; };
		51FE277E247535E300BB8144 /* RiskLoadingItemView.swift */ = {isa = PBXFileReference; lastKnownFileType = sourcecode.swift; path = RiskLoadingItemView.swift; sourceTree = "<group>"; };
		710021DB248E44A6001F0B63 /* ENAFont.swift */ = {isa = PBXFileReference; lastKnownFileType = sourcecode.swift; path = ENAFont.swift; sourceTree = "<group>"; };
		710021DD248EAF16001F0B63 /* ExposureSubmissionImageCardCell.xib */ = {isa = PBXFileReference; lastKnownFileType = file.xib; path = ExposureSubmissionImageCardCell.xib; sourceTree = "<group>"; };
		710021DF248EAF9A001F0B63 /* ExposureSubmissionImageCardCell.swift */ = {isa = PBXFileReference; lastKnownFileType = sourcecode.swift; path = ExposureSubmissionImageCardCell.swift; sourceTree = "<group>"; };
		710224E9248FA67F000C5DEF /* HomeTestResultCollectionViewCell.swift */ = {isa = PBXFileReference; lastKnownFileType = sourcecode.swift; path = HomeTestResultCollectionViewCell.swift; sourceTree = "<group>"; };
		710224EB248FC150000C5DEF /* HomeTestResultCellConfigurator.swift */ = {isa = PBXFileReference; lastKnownFileType = sourcecode.swift; path = HomeTestResultCellConfigurator.swift; sourceTree = "<group>"; };
		710224ED2490E2FC000C5DEF /* ExposureSubmissionStepCell.xib */ = {isa = PBXFileReference; lastKnownFileType = file.xib; path = ExposureSubmissionStepCell.xib; sourceTree = "<group>"; };
		710224F32490E7A3000C5DEF /* ExposureSubmissionStepCell.swift */ = {isa = PBXFileReference; lastKnownFileType = sourcecode.swift; path = ExposureSubmissionStepCell.swift; sourceTree = "<group>"; };
		710224F524910661000C5DEF /* ExposureSubmissionDynamicCell.swift */ = {isa = PBXFileReference; lastKnownFileType = sourcecode.swift; path = ExposureSubmissionDynamicCell.swift; sourceTree = "<group>"; };
		710ABB1E2475115500948792 /* UITableViewController+Enum.swift */ = {isa = PBXFileReference; lastKnownFileType = sourcecode.swift; path = "UITableViewController+Enum.swift"; sourceTree = "<group>"; };
		710ABB22247513E300948792 /* DynamicTypeTableViewCell.swift */ = {isa = PBXFileReference; lastKnownFileType = sourcecode.swift; path = DynamicTypeTableViewCell.swift; sourceTree = "<group>"; };
		710ABB24247514BD00948792 /* UIViewController+Segue.swift */ = {isa = PBXFileReference; lastKnownFileType = sourcecode.swift; path = "UIViewController+Segue.swift"; sourceTree = "<group>"; };
		710ABB26247533FA00948792 /* DynamicTableViewController.swift */ = {isa = PBXFileReference; lastKnownFileType = sourcecode.swift; path = DynamicTableViewController.swift; sourceTree = "<group>"; };
		710ABB282475353900948792 /* DynamicTableViewModel.swift */ = {isa = PBXFileReference; lastKnownFileType = sourcecode.swift; path = DynamicTableViewModel.swift; sourceTree = "<group>"; };
		71176E2D24891C02004B0C9F /* ENAColorTests.swift */ = {isa = PBXFileReference; lastKnownFileType = sourcecode.swift; path = ENAColorTests.swift; sourceTree = "<group>"; };
		71176E31248957C3004B0C9F /* AppNavigationController.swift */ = {isa = PBXFileReference; lastKnownFileType = sourcecode.swift; path = AppNavigationController.swift; sourceTree = "<group>"; };
		711EFCC62492EE31005FEF21 /* ENAFooterView.swift */ = {isa = PBXFileReference; lastKnownFileType = sourcecode.swift; path = ENAFooterView.swift; sourceTree = "<group>"; };
		711EFCC824935C79005FEF21 /* ExposureSubmissionTestResultHeaderView.xib */ = {isa = PBXFileReference; lastKnownFileType = file.xib; path = ExposureSubmissionTestResultHeaderView.xib; sourceTree = "<group>"; };
		71330E40248109F600EB10F6 /* DynamicTableViewSection.swift */ = {isa = PBXFileReference; lastKnownFileType = sourcecode.swift; path = DynamicTableViewSection.swift; sourceTree = "<group>"; };
		71330E42248109FD00EB10F6 /* DynamicTableViewCell.swift */ = {isa = PBXFileReference; lastKnownFileType = sourcecode.swift; path = DynamicTableViewCell.swift; sourceTree = "<group>"; };
		71330E4424810A0500EB10F6 /* DynamicTableViewHeader.swift */ = {isa = PBXFileReference; lastKnownFileType = sourcecode.swift; path = DynamicTableViewHeader.swift; sourceTree = "<group>"; };
		71330E4624810A0C00EB10F6 /* DynamicTableViewFooter.swift */ = {isa = PBXFileReference; lastKnownFileType = sourcecode.swift; path = DynamicTableViewFooter.swift; sourceTree = "<group>"; };
		71330E4824810A5A00EB10F6 /* DynamicTableViewAction.swift */ = {isa = PBXFileReference; lastKnownFileType = sourcecode.swift; path = DynamicTableViewAction.swift; sourceTree = "<group>"; };
		713EA25A247818B000AB7EE8 /* DynamicTypeButton.swift */ = {isa = PBXFileReference; lastKnownFileType = sourcecode.swift; path = DynamicTypeButton.swift; sourceTree = "<group>"; };
		713EA25C24798A7000AB7EE8 /* ExposureDetectionRoundedView.swift */ = {isa = PBXFileReference; lastKnownFileType = sourcecode.swift; path = ExposureDetectionRoundedView.swift; sourceTree = "<group>"; };
		713EA25E24798A9100AB7EE8 /* ExposureDetectionRiskCell.swift */ = {isa = PBXFileReference; lastKnownFileType = sourcecode.swift; path = ExposureDetectionRiskCell.swift; sourceTree = "<group>"; };
		713EA26024798AD100AB7EE8 /* InsetTableViewCell.swift */ = {isa = PBXFileReference; lastKnownFileType = sourcecode.swift; path = InsetTableViewCell.swift; sourceTree = "<group>"; };
		713EA26224798F8500AB7EE8 /* ExposureDetectionHeaderCell.swift */ = {isa = PBXFileReference; lastKnownFileType = sourcecode.swift; path = ExposureDetectionHeaderCell.swift; sourceTree = "<group>"; };
		714194E9247A65C60072A090 /* DynamicTableViewHeaderSeparatorView.swift */ = {isa = PBXFileReference; lastKnownFileType = sourcecode.swift; path = DynamicTableViewHeaderSeparatorView.swift; sourceTree = "<group>"; };
		714CD8662472885900F56450 /* ExposureDetectionViewController+DynamicTableViewModel.swift */ = {isa = PBXFileReference; fileEncoding = 4; lastKnownFileType = sourcecode.swift; lineEnding = 0; path = "ExposureDetectionViewController+DynamicTableViewModel.swift"; sourceTree = "<group>"; };
		7154EB49247D21E200A467FF /* ExposureDetectionLongGuideCell.swift */ = {isa = PBXFileReference; lastKnownFileType = sourcecode.swift; path = ExposureDetectionLongGuideCell.swift; sourceTree = "<group>"; };
		7154EB4B247E862100A467FF /* ExposureDetectionLoadingCell.swift */ = {isa = PBXFileReference; lastKnownFileType = sourcecode.swift; path = ExposureDetectionLoadingCell.swift; sourceTree = "<group>"; };
		717D21E8248C022E00D9717E /* DynamicTableViewHtmlCell.swift */ = {isa = PBXFileReference; lastKnownFileType = sourcecode.swift; path = DynamicTableViewHtmlCell.swift; sourceTree = "<group>"; };
		717D21EA248C072300D9717E /* en */ = {isa = PBXFileReference; lastKnownFileType = text.html; name = en; path = "en.lproj/privacy-policy.html"; sourceTree = "<group>"; };
		71AFBD922464251000F91006 /* .swiftlint.yml */ = {isa = PBXFileReference; lastKnownFileType = text.yaml; path = .swiftlint.yml; sourceTree = "<group>"; };
		71B8044424828A6C00D53506 /* .swiftformat */ = {isa = PBXFileReference; lastKnownFileType = text; path = .swiftformat; sourceTree = "<group>"; };
		71B804462484CC0800D53506 /* ENALabel.swift */ = {isa = PBXFileReference; lastKnownFileType = sourcecode.swift; path = ENALabel.swift; sourceTree = "<group>"; };
		71B804482484D37300D53506 /* RiskLegendViewController.swift */ = {isa = PBXFileReference; lastKnownFileType = sourcecode.swift; path = RiskLegendViewController.swift; sourceTree = "<group>"; };
		71B8044C248525CD00D53506 /* RiskLegendViewController+DynamicTableViewModel.swift */ = {isa = PBXFileReference; lastKnownFileType = sourcecode.swift; path = "RiskLegendViewController+DynamicTableViewModel.swift"; sourceTree = "<group>"; };
		71B8044E248526B600D53506 /* DynamicTableViewSpaceCell.swift */ = {isa = PBXFileReference; lastKnownFileType = sourcecode.swift; path = DynamicTableViewSpaceCell.swift; sourceTree = "<group>"; };
		71B804532485273C00D53506 /* RiskLegendDotBodyCell.swift */ = {isa = PBXFileReference; lastKnownFileType = sourcecode.swift; path = RiskLegendDotBodyCell.swift; sourceTree = "<group>"; };
		71C0BEDC2498DD07009A17A0 /* ENANavigationFooterView.swift */ = {isa = PBXFileReference; lastKnownFileType = sourcecode.swift; path = ENANavigationFooterView.swift; sourceTree = "<group>"; };
		71CAB9D1248AACAD00F516A5 /* PixelPerfectLayoutConstraint.swift */ = {isa = PBXFileReference; lastKnownFileType = sourcecode.swift; path = PixelPerfectLayoutConstraint.swift; sourceTree = "<group>"; };
		71CAB9D3248AB33500F516A5 /* DynamicTypeSymbolImageView.swift */ = {isa = PBXFileReference; lastKnownFileType = sourcecode.swift; path = DynamicTypeSymbolImageView.swift; sourceTree = "<group>"; };
		71CC3E9C246D5D8000217F2C /* AppInformationViewController+DynamicTableViewModel.swift */ = {isa = PBXFileReference; lastKnownFileType = sourcecode.swift; path = "AppInformationViewController+DynamicTableViewModel.swift"; sourceTree = "<group>"; };
		71CC3E9E246D6B6800217F2C /* AppInformationDetailViewController.swift */ = {isa = PBXFileReference; lastKnownFileType = sourcecode.swift; path = AppInformationDetailViewController.swift; sourceTree = "<group>"; };
		71CC3EA0246D6BBF00217F2C /* DynamicTypeLabel.swift */ = {isa = PBXFileReference; lastKnownFileType = sourcecode.swift; path = DynamicTypeLabel.swift; sourceTree = "<group>"; };
		71CC3EA2246D6C4000217F2C /* UIFont+DynamicType.swift */ = {isa = PBXFileReference; lastKnownFileType = sourcecode.swift; path = "UIFont+DynamicType.swift"; sourceTree = "<group>"; };
		71D3C1992494EFAC00DBABA8 /* ENANavigationControllerWithFooter.swift */ = {isa = PBXFileReference; lastKnownFileType = sourcecode.swift; path = ENANavigationControllerWithFooter.swift; sourceTree = "<group>"; };
		71EF33D82497F3E8007B7E1B /* ENANavigationControllerWithFooterChild.swift */ = {isa = PBXFileReference; lastKnownFileType = sourcecode.swift; path = ENANavigationControllerWithFooterChild.swift; sourceTree = "<group>"; };
		71EF33DA2497F419007B7E1B /* ENANavigationFooterItem.swift */ = {isa = PBXFileReference; lastKnownFileType = sourcecode.swift; path = ENANavigationFooterItem.swift; sourceTree = "<group>"; };
		71F2E57A2487AEFC00694F1A /* ena-colors.xcassets */ = {isa = PBXFileReference; lastKnownFileType = folder.assetcatalog; path = "ena-colors.xcassets"; sourceTree = "<group>"; };
		71F5418B248BEDBE006DB793 /* de */ = {isa = PBXFileReference; lastKnownFileType = text.html; name = de; path = "de.lproj/privacy-policy.html"; sourceTree = "<group>"; };
		71F54190248BF677006DB793 /* HtmlTextView.swift */ = {isa = PBXFileReference; lastKnownFileType = sourcecode.swift; path = HtmlTextView.swift; sourceTree = "<group>"; };
		71FD8861246EB27F00E804D0 /* ExposureDetectionViewController.swift */ = {isa = PBXFileReference; lastKnownFileType = sourcecode.swift; path = ExposureDetectionViewController.swift; sourceTree = "<group>"; };
		71FE1C68247A8FE100851FEB /* DynamicTableViewHeaderFooterView.swift */ = {isa = PBXFileReference; lastKnownFileType = sourcecode.swift; path = DynamicTableViewHeaderFooterView.swift; sourceTree = "<group>"; };
		71FE1C70247AA7B700851FEB /* DynamicTableViewHeaderImageView.swift */ = {isa = PBXFileReference; fileEncoding = 4; lastKnownFileType = sourcecode.swift; path = DynamicTableViewHeaderImageView.swift; sourceTree = "<group>"; };
		71FE1C73247AC2B500851FEB /* ExposureSubmissionSuccessViewController.swift */ = {isa = PBXFileReference; fileEncoding = 4; lastKnownFileType = sourcecode.swift; path = ExposureSubmissionSuccessViewController.swift; sourceTree = "<group>"; };
		71FE1C74247AC2B500851FEB /* ExposureSubmissionQRScannerViewController.swift */ = {isa = PBXFileReference; fileEncoding = 4; lastKnownFileType = sourcecode.swift; path = ExposureSubmissionQRScannerViewController.swift; sourceTree = "<group>"; };
		71FE1C75247AC2B500851FEB /* ExposureSubmissionOverviewViewController.swift */ = {isa = PBXFileReference; fileEncoding = 4; lastKnownFileType = sourcecode.swift; path = ExposureSubmissionOverviewViewController.swift; sourceTree = "<group>"; };
		71FE1C76247AC2B500851FEB /* ExposureSubmissionTanInputViewController.swift */ = {isa = PBXFileReference; fileEncoding = 4; lastKnownFileType = sourcecode.swift; path = ExposureSubmissionTanInputViewController.swift; sourceTree = "<group>"; };
		71FE1C78247AC2B500851FEB /* ExposureSubmissionTestResultViewController.swift */ = {isa = PBXFileReference; fileEncoding = 4; lastKnownFileType = sourcecode.swift; path = ExposureSubmissionTestResultViewController.swift; sourceTree = "<group>"; };
		71FE1C79247AC2B500851FEB /* ExposureSubmissionNavigationController.swift */ = {isa = PBXFileReference; fileEncoding = 4; lastKnownFileType = sourcecode.swift; path = ExposureSubmissionNavigationController.swift; sourceTree = "<group>"; };
		71FE1C81247AC30300851FEB /* ENATanInput.swift */ = {isa = PBXFileReference; fileEncoding = 4; lastKnownFileType = sourcecode.swift; path = ENATanInput.swift; sourceTree = "<group>"; };
		71FE1C84247AC33D00851FEB /* ExposureSubmissionTestResultHeaderView.swift */ = {isa = PBXFileReference; fileEncoding = 4; lastKnownFileType = sourcecode.swift; path = ExposureSubmissionTestResultHeaderView.swift; sourceTree = "<group>"; };
		71FE1C8A247AC79D00851FEB /* DynamicTableViewIconCell.swift */ = {isa = PBXFileReference; fileEncoding = 4; lastKnownFileType = sourcecode.swift; path = DynamicTableViewIconCell.swift; sourceTree = "<group>"; };
		71FE1C8B247AC79D00851FEB /* DynamicTableViewIconCell.xib */ = {isa = PBXFileReference; fileEncoding = 4; lastKnownFileType = file.xib; path = DynamicTableViewIconCell.xib; sourceTree = "<group>"; };
		85142500245DA0B3009D2791 /* UIViewController+Alert.swift */ = {isa = PBXFileReference; lastKnownFileType = sourcecode.swift; path = "UIViewController+Alert.swift"; sourceTree = "<group>"; };
		8539874E2467094E00D28B62 /* AppIcon.xcassets */ = {isa = PBXFileReference; lastKnownFileType = folder.assetcatalog; path = AppIcon.xcassets; sourceTree = "<group>"; };
		853D987924694A8700490DBA /* ENAButton.swift */ = {isa = PBXFileReference; lastKnownFileType = sourcecode.swift; path = ENAButton.swift; sourceTree = "<group>"; };
		853D98822469DC5000490DBA /* ExposureNotificationSetting.storyboard */ = {isa = PBXFileReference; lastKnownFileType = file.storyboard; path = ExposureNotificationSetting.storyboard; sourceTree = "<group>"; };
		853D98842469DC8100490DBA /* ExposureNotificationSettingViewController.swift */ = {isa = PBXFileReference; fileEncoding = 4; lastKnownFileType = sourcecode.swift; lineEnding = 0; path = ExposureNotificationSettingViewController.swift; sourceTree = "<group>"; };
		85790F2E245C6B72003D47E1 /* ENA.entitlements */ = {isa = PBXFileReference; fileEncoding = 4; lastKnownFileType = text.plist.entitlements; path = ENA.entitlements; sourceTree = "<group>"; };
		858F6F6D245A103C009FFD33 /* ExposureNotification.framework */ = {isa = PBXFileReference; lastKnownFileType = wrapper.framework; name = ExposureNotification.framework; path = System/Library/Frameworks/ExposureNotification.framework; sourceTree = SDKROOT; };
		8595BF5E246032D90056EA27 /* ENASwitch.swift */ = {isa = PBXFileReference; lastKnownFileType = sourcecode.swift; path = ENASwitch.swift; sourceTree = "<group>"; };
		859DD511248549790073D59F /* MockDiagnosisKeysRetrieval.swift */ = {isa = PBXFileReference; lastKnownFileType = sourcecode.swift; path = MockDiagnosisKeysRetrieval.swift; sourceTree = "<group>"; };
		85D7593B2457048F008175F0 /* ENA.app */ = {isa = PBXFileReference; explicitFileType = wrapper.application; includeInIndex = 0; path = ENA.app; sourceTree = BUILT_PRODUCTS_DIR; };
		85D7593E2457048F008175F0 /* AppDelegate.swift */ = {isa = PBXFileReference; lastKnownFileType = sourcecode.swift; path = AppDelegate.swift; sourceTree = "<group>"; };
		85D759402457048F008175F0 /* SceneDelegate.swift */ = {isa = PBXFileReference; lastKnownFileType = sourcecode.swift; path = SceneDelegate.swift; sourceTree = "<group>"; };
		85D7594A24570491008175F0 /* Assets.xcassets */ = {isa = PBXFileReference; lastKnownFileType = folder.assetcatalog; path = Assets.xcassets; sourceTree = "<group>"; };
		85D7594D24570491008175F0 /* Base */ = {isa = PBXFileReference; lastKnownFileType = file.storyboard; name = Base; path = Base.lproj/LaunchScreen.storyboard; sourceTree = "<group>"; };
		85D7594F24570491008175F0 /* Info.plist */ = {isa = PBXFileReference; lastKnownFileType = text.plist.xml; path = Info.plist; sourceTree = "<group>"; };
		85D7595424570491008175F0 /* ENATests.xctest */ = {isa = PBXFileReference; explicitFileType = wrapper.cfbundle; includeInIndex = 0; path = ENATests.xctest; sourceTree = BUILT_PRODUCTS_DIR; };
		85D7595A24570491008175F0 /* Info.plist */ = {isa = PBXFileReference; lastKnownFileType = text.plist.xml; path = Info.plist; sourceTree = "<group>"; };
		85D7595F24570491008175F0 /* ENAUITests.xctest */ = {isa = PBXFileReference; explicitFileType = wrapper.cfbundle; includeInIndex = 0; path = ENAUITests.xctest; sourceTree = BUILT_PRODUCTS_DIR; };
		85D7596324570491008175F0 /* ENAUITests.swift */ = {isa = PBXFileReference; fileEncoding = 4; lastKnownFileType = sourcecode.swift; lineEnding = 0; path = ENAUITests.swift; sourceTree = "<group>"; };
		85D7596524570491008175F0 /* Info.plist */ = {isa = PBXFileReference; lastKnownFileType = text.plist.xml; path = Info.plist; sourceTree = "<group>"; };
		85E33443247EB357006E74EC /* CircularProgressView.swift */ = {isa = PBXFileReference; lastKnownFileType = sourcecode.swift; path = CircularProgressView.swift; sourceTree = "<group>"; };
		A124E648249BF4EB00E95F72 /* ExposureDetectionExecutorTests.swift */ = {isa = PBXFileReference; lastKnownFileType = sourcecode.swift; path = ExposureDetectionExecutorTests.swift; sourceTree = "<group>"; };
		A124E64B249C4C9000E95F72 /* SAPDownloadedPackagesStore+Helpers.swift */ = {isa = PBXFileReference; lastKnownFileType = sourcecode.swift; path = "SAPDownloadedPackagesStore+Helpers.swift"; sourceTree = "<group>"; };
		A128F04C2489ABE700EC7F6C /* RiskCalculationTests.swift */ = {isa = PBXFileReference; fileEncoding = 4; lastKnownFileType = sourcecode.swift; path = RiskCalculationTests.swift; sourceTree = "<group>"; };
		A128F058248B459F00EC7F6C /* PublicKeyStore.swift */ = {isa = PBXFileReference; lastKnownFileType = sourcecode.swift; path = PublicKeyStore.swift; sourceTree = "<group>"; };
		A14BDEBF24A1AD660063E4EC /* MockExposureDetector.swift */ = {isa = PBXFileReference; lastKnownFileType = sourcecode.swift; path = MockExposureDetector.swift; sourceTree = "<group>"; };
		A1654EFD24B41FEF00C0E115 /* DynamicCellTests.swift */ = {isa = PBXFileReference; lastKnownFileType = sourcecode.swift; path = DynamicCellTests.swift; sourceTree = "<group>"; };
		A1654F0024B43E7F00C0E115 /* DynamicTableViewTextViewCellTests.swift */ = {isa = PBXFileReference; lastKnownFileType = sourcecode.swift; path = DynamicTableViewTextViewCellTests.swift; sourceTree = "<group>"; };
		A16714AE248CA1B70031B111 /* Bundle+ReadPlist.swift */ = {isa = PBXFileReference; lastKnownFileType = sourcecode.swift; path = "Bundle+ReadPlist.swift"; sourceTree = "<group>"; };
		A16714BA248D18D20031B111 /* SummaryMetadata.swift */ = {isa = PBXFileReference; lastKnownFileType = sourcecode.swift; path = SummaryMetadata.swift; sourceTree = "<group>"; };
		A173665124844F29006BE209 /* SQLiteKeyValueStoreTests.swift */ = {isa = PBXFileReference; fileEncoding = 4; lastKnownFileType = sourcecode.swift; path = SQLiteKeyValueStoreTests.swift; sourceTree = "<group>"; };
		A17366542484978A006BE209 /* OnboardingInfoViewControllerUtils.swift */ = {isa = PBXFileReference; lastKnownFileType = sourcecode.swift; path = OnboardingInfoViewControllerUtils.swift; sourceTree = "<group>"; };
		A17DA5E12486D8E7006F310F /* RiskLevelTests.swift */ = {isa = PBXFileReference; lastKnownFileType = sourcecode.swift; path = RiskLevelTests.swift; sourceTree = "<group>"; };
		A1877CA9248F247D006FEFC0 /* SAPDownloadedPackageTests.swift */ = {isa = PBXFileReference; lastKnownFileType = sourcecode.swift; path = SAPDownloadedPackageTests.swift; sourceTree = "<group>"; };
		A189E45E248C325E001D0996 /* de-config */ = {isa = PBXFileReference; lastKnownFileType = file; path = "de-config"; sourceTree = "<group>"; };
		A1BABD0824A57B88000ED515 /* TemporaryExposureKeyMock.swift */ = {isa = PBXFileReference; fileEncoding = 4; lastKnownFileType = sourcecode.swift; path = TemporaryExposureKeyMock.swift; sourceTree = "<group>"; };
		A1BABD0A24A57BA0000ED515 /* ENTemporaryExposureKey+Processing.swift */ = {isa = PBXFileReference; fileEncoding = 4; lastKnownFileType = sourcecode.swift; path = "ENTemporaryExposureKey+Processing.swift"; sourceTree = "<group>"; };
		A1BABD0C24A57BAC000ED515 /* ENTemporaryExposureKey+ProcessingTests.swift */ = {isa = PBXFileReference; fileEncoding = 4; lastKnownFileType = sourcecode.swift; path = "ENTemporaryExposureKey+ProcessingTests.swift"; sourceTree = "<group>"; };
		A1C683F924AEC57400B90D12 /* DynamicTableViewTextViewCell.swift */ = {isa = PBXFileReference; lastKnownFileType = sourcecode.swift; path = DynamicTableViewTextViewCell.swift; sourceTree = "<group>"; };
		A1C683FB24AEC9EE00B90D12 /* DynamicTableViewTextCell.swift */ = {isa = PBXFileReference; lastKnownFileType = sourcecode.swift; path = DynamicTableViewTextCell.swift; sourceTree = "<group>"; };
		A1E41940249410AF0016E52A /* SAPDownloadedPackage+Helpers.swift */ = {isa = PBXFileReference; lastKnownFileType = sourcecode.swift; path = "SAPDownloadedPackage+Helpers.swift"; sourceTree = "<group>"; };
		A1E419442495476C0016E52A /* HTTPClient+MockNetworkStack.swift */ = {isa = PBXFileReference; lastKnownFileType = sourcecode.swift; path = "HTTPClient+MockNetworkStack.swift"; sourceTree = "<group>"; };
		A1E41947249548260016E52A /* HTTPClient+SubmitTests.swift */ = {isa = PBXFileReference; lastKnownFileType = sourcecode.swift; path = "HTTPClient+SubmitTests.swift"; sourceTree = "<group>"; };
		A1E4194A2495A3940016E52A /* HTTPClient+AppConfigTests.swift */ = {isa = PBXFileReference; lastKnownFileType = sourcecode.swift; path = "HTTPClient+AppConfigTests.swift"; sourceTree = "<group>"; };
		A1E4194D2495A5800016E52A /* HTTPClient+ExposureConfigTests.swift */ = {isa = PBXFileReference; lastKnownFileType = sourcecode.swift; path = "HTTPClient+ExposureConfigTests.swift"; sourceTree = "<group>"; };
		A1E419502495A6EA0016E52A /* HTTPClient+TANForExposureSubmitTests.swift */ = {isa = PBXFileReference; lastKnownFileType = sourcecode.swift; path = "HTTPClient+TANForExposureSubmitTests.swift"; sourceTree = "<group>"; };
		A1E419532495A7850016E52A /* HTTPClient+GetTestResultTests.swift */ = {isa = PBXFileReference; lastKnownFileType = sourcecode.swift; path = "HTTPClient+GetTestResultTests.swift"; sourceTree = "<group>"; };
		A1E419562495A8F50016E52A /* HTTPClient+RegistrationTokenTests.swift */ = {isa = PBXFileReference; lastKnownFileType = sourcecode.swift; path = "HTTPClient+RegistrationTokenTests.swift"; sourceTree = "<group>"; };
		A1E4195B249818020016E52A /* RiskTests.swift */ = {isa = PBXFileReference; lastKnownFileType = sourcecode.swift; path = RiskTests.swift; sourceTree = "<group>"; };
		A1E4195E249824340016E52A /* String+TodayTests.swift */ = {isa = PBXFileReference; lastKnownFileType = sourcecode.swift; path = "String+TodayTests.swift"; sourceTree = "<group>"; };
		A328424B248B91E0006B1F09 /* HomeTestResultLoadingCell.xib */ = {isa = PBXFileReference; fileEncoding = 4; lastKnownFileType = file.xib; path = HomeTestResultLoadingCell.xib; sourceTree = "<group>"; };
		A328424C248B91E0006B1F09 /* HomeTestResultLoadingCell.swift */ = {isa = PBXFileReference; fileEncoding = 4; lastKnownFileType = sourcecode.swift; path = HomeTestResultLoadingCell.swift; sourceTree = "<group>"; };
		A328424F248B9269006B1F09 /* HomeTestResultLoadingCellConfigurator.swift */ = {isa = PBXFileReference; lastKnownFileType = sourcecode.swift; path = HomeTestResultLoadingCellConfigurator.swift; sourceTree = "<group>"; };
		A3284254248E493B006B1F09 /* ExposureSubmissionOverviewViewControllerTests.swift */ = {isa = PBXFileReference; lastKnownFileType = sourcecode.swift; path = ExposureSubmissionOverviewViewControllerTests.swift; sourceTree = "<group>"; };
		A3284256248E7431006B1F09 /* MockExposureSubmissionService.swift */ = {isa = PBXFileReference; lastKnownFileType = sourcecode.swift; path = MockExposureSubmissionService.swift; sourceTree = "<group>"; };
		A3284258248E7672006B1F09 /* MockExposureSubmissionQRScannerViewController.swift */ = {isa = PBXFileReference; lastKnownFileType = sourcecode.swift; path = MockExposureSubmissionQRScannerViewController.swift; sourceTree = "<group>"; };
		A328425B248E82B5006B1F09 /* ExposureSubmissionTestResultViewControllerTests.swift */ = {isa = PBXFileReference; lastKnownFileType = sourcecode.swift; path = ExposureSubmissionTestResultViewControllerTests.swift; sourceTree = "<group>"; };
		A328425E248E943D006B1F09 /* ExposureSubmissionTanInputViewControllerTests.swift */ = {isa = PBXFileReference; lastKnownFileType = sourcecode.swift; path = ExposureSubmissionTanInputViewControllerTests.swift; sourceTree = "<group>"; };
		A32842602490E2AC006B1F09 /* ExposureSubmissionWarnOthersViewControllerTests.swift */ = {isa = PBXFileReference; lastKnownFileType = sourcecode.swift; path = ExposureSubmissionWarnOthersViewControllerTests.swift; sourceTree = "<group>"; };
		A328426224910552006B1F09 /* ExposureSubmissionSuccessViewControllerTests.swift */ = {isa = PBXFileReference; lastKnownFileType = sourcecode.swift; path = ExposureSubmissionSuccessViewControllerTests.swift; sourceTree = "<group>"; };
		A32842642491136E006B1F09 /* ExposureSubmissionUITests.swift */ = {isa = PBXFileReference; lastKnownFileType = sourcecode.swift; path = ExposureSubmissionUITests.swift; sourceTree = "<group>"; };
		A32842662492359E006B1F09 /* MockExposureSubmissionNavigationControllerChild.swift */ = {isa = PBXFileReference; lastKnownFileType = sourcecode.swift; path = MockExposureSubmissionNavigationControllerChild.swift; sourceTree = "<group>"; };
		A32C046424D96348005BEA61 /* HTTPClient+PlausibeDeniabilityTests.swift */ = {isa = PBXFileReference; lastKnownFileType = sourcecode.swift; path = "HTTPClient+PlausibeDeniabilityTests.swift"; sourceTree = "<group>"; };
		A32CA72E24B6F2E300B1A994 /* HomeRiskCellConfiguratorTests.swift */ = {isa = PBXFileReference; lastKnownFileType = sourcecode.swift; path = HomeRiskCellConfiguratorTests.swift; sourceTree = "<group>"; };
		A3483B0A24C5EFA40037855F /* MockExposureDetectionViewControllerDelegate.swift */ = {isa = PBXFileReference; lastKnownFileType = sourcecode.swift; path = MockExposureDetectionViewControllerDelegate.swift; sourceTree = "<group>"; };
		A3552CC324DD6E16008C91BE /* AppDelegate+PlausibleDeniability.swift */ = {isa = PBXFileReference; lastKnownFileType = sourcecode.swift; path = "AppDelegate+PlausibleDeniability.swift"; sourceTree = "<group>"; };
		A3552CC524DD6E78008C91BE /* AppDelegate+ENATaskExecutionDelegate.swift */ = {isa = PBXFileReference; lastKnownFileType = sourcecode.swift; path = "AppDelegate+ENATaskExecutionDelegate.swift"; sourceTree = "<group>"; };
		A36D07B82486D61C00E46F96 /* HomeCardCellButtonDelegate.swift */ = {isa = PBXFileReference; lastKnownFileType = sourcecode.swift; path = HomeCardCellButtonDelegate.swift; sourceTree = "<group>"; };
		A36FACC324C5EA1500DED947 /* ExposureDetectionViewControllerTests.swift */ = {isa = PBXFileReference; lastKnownFileType = sourcecode.swift; path = ExposureDetectionViewControllerTests.swift; sourceTree = "<group>"; };
		A372DA3A24BDA075003248BB /* ExposureSubmissionCoordinator.swift */ = {isa = PBXFileReference; lastKnownFileType = sourcecode.swift; path = ExposureSubmissionCoordinator.swift; sourceTree = "<group>"; };
		A372DA3C24BE01D9003248BB /* MockExposureSubmissionCoordinator.swift */ = {isa = PBXFileReference; lastKnownFileType = sourcecode.swift; path = MockExposureSubmissionCoordinator.swift; sourceTree = "<group>"; };
		A372DA3E24BEF773003248BB /* ExposureSubmissionCoordinatorTests.swift */ = {isa = PBXFileReference; lastKnownFileType = sourcecode.swift; path = ExposureSubmissionCoordinatorTests.swift; sourceTree = "<group>"; };
		A372DA4024BF33F9003248BB /* MockExposureSubmissionCoordinatorDelegate.swift */ = {isa = PBXFileReference; lastKnownFileType = sourcecode.swift; path = MockExposureSubmissionCoordinatorDelegate.swift; sourceTree = "<group>"; };
		A3816085250633D7002286E9 /* RequiresDismissConfirmation.swift */ = {isa = PBXFileReference; lastKnownFileType = sourcecode.swift; path = RequiresDismissConfirmation.swift; sourceTree = "<group>"; };
		A3C4F95F24812CD20047F23E /* ExposureSubmissionWarnOthersViewController.swift */ = {isa = PBXFileReference; lastKnownFileType = sourcecode.swift; path = ExposureSubmissionWarnOthersViewController.swift; sourceTree = "<group>"; };
		A3E5E71D247E6F7A00237116 /* SpinnerInjectable.swift */ = {isa = PBXFileReference; lastKnownFileType = sourcecode.swift; path = SpinnerInjectable.swift; sourceTree = "<group>"; };
		A3E851B124ADD09900402485 /* CountdownTimer.swift */ = {isa = PBXFileReference; lastKnownFileType = sourcecode.swift; path = CountdownTimer.swift; sourceTree = "<group>"; };
		A3E851B424ADDAC000402485 /* CountdownTimerTests.swift */ = {isa = PBXFileReference; lastKnownFileType = sourcecode.swift; path = CountdownTimerTests.swift; sourceTree = "<group>"; };
		A3EE6E59249BB7AF00C64B61 /* ExposureSubmissionServiceFactory.swift */ = {isa = PBXFileReference; lastKnownFileType = sourcecode.swift; path = ExposureSubmissionServiceFactory.swift; sourceTree = "<group>"; };
		A3EE6E5B249BB97500C64B61 /* UITestingParameters.swift */ = {isa = PBXFileReference; lastKnownFileType = sourcecode.swift; path = UITestingParameters.swift; sourceTree = "<group>"; };
		A3FF84EB247BFAF00053E947 /* Hasher.swift */ = {isa = PBXFileReference; lastKnownFileType = sourcecode.swift; path = Hasher.swift; sourceTree = "<group>"; };
		AB5F84AC24F8F7A1000400D4 /* SerialMigrator.swift */ = {isa = PBXFileReference; lastKnownFileType = sourcecode.swift; path = SerialMigrator.swift; sourceTree = "<group>"; };
		AB5F84AF24F8F7C3000400D4 /* Migration.swift */ = {isa = PBXFileReference; lastKnownFileType = sourcecode.swift; path = Migration.swift; sourceTree = "<group>"; };
		AB5F84B124F8F7E3000400D4 /* Migration0To1.swift */ = {isa = PBXFileReference; lastKnownFileType = sourcecode.swift; path = Migration0To1.swift; sourceTree = "<group>"; };
		AB5F84B324F8FA26000400D4 /* SerialMigratorTests.swift */ = {isa = PBXFileReference; lastKnownFileType = sourcecode.swift; path = SerialMigratorTests.swift; sourceTree = "<group>"; };
		AB5F84B824F92855000400D4 /* DownloadedPackagesSQLLiteStoreV0.swift */ = {isa = PBXFileReference; fileEncoding = 4; lastKnownFileType = sourcecode.swift; path = DownloadedPackagesSQLLiteStoreV0.swift; sourceTree = "<group>"; };
		AB5F84BA24F92876000400D4 /* Migration0To1Tests.swift */ = {isa = PBXFileReference; lastKnownFileType = sourcecode.swift; path = Migration0To1Tests.swift; sourceTree = "<group>"; };
		AB5F84BC24F92E92000400D4 /* SerialMigratorFake.swift */ = {isa = PBXFileReference; lastKnownFileType = sourcecode.swift; path = SerialMigratorFake.swift; sourceTree = "<group>"; };
		AB5F84BF24FE2EB3000400D4 /* DownloadedPackagesStoreV0.swift */ = {isa = PBXFileReference; fileEncoding = 4; lastKnownFileType = sourcecode.swift; path = DownloadedPackagesStoreV0.swift; sourceTree = "<group>"; };
		B102BDC22460410600CD55A2 /* README.md */ = {isa = PBXFileReference; lastKnownFileType = net.daringfireball.markdown; path = README.md; sourceTree = "<group>"; };
		B103193124E18A0A00DD02EF /* DMMenuItem.swift */ = {isa = PBXFileReference; lastKnownFileType = sourcecode.swift; path = DMMenuItem.swift; sourceTree = "<group>"; };
		B10EC1F724ED1F8700ED0E48 /* CancellationToken.swift */ = {isa = PBXFileReference; lastKnownFileType = sourcecode.swift; path = CancellationToken.swift; sourceTree = "<group>"; };
		B10F9B89249961B500C418F4 /* DynamicTypeLabelTests.swift */ = {isa = PBXFileReference; fileEncoding = 4; lastKnownFileType = sourcecode.swift; path = DynamicTypeLabelTests.swift; sourceTree = "<group>"; };
		B10FD5F3246EAC1700E9D7F2 /* AppleFilesWriter.swift */ = {isa = PBXFileReference; lastKnownFileType = sourcecode.swift; path = AppleFilesWriter.swift; sourceTree = "<group>"; };
		B111EE2B2465D9F7001AEBB4 /* String+Localization.swift */ = {isa = PBXFileReference; lastKnownFileType = sourcecode.swift; path = "String+Localization.swift"; sourceTree = "<group>"; };
		B1125459246F2C6500AB5036 /* ENTemporaryExposureKey+Convert.swift */ = {isa = PBXFileReference; lastKnownFileType = sourcecode.swift; path = "ENTemporaryExposureKey+Convert.swift"; sourceTree = "<group>"; };
		B11655922491437600316087 /* RiskProvidingConfigurationTests.swift */ = {isa = PBXFileReference; fileEncoding = 4; lastKnownFileType = sourcecode.swift; path = RiskProvidingConfigurationTests.swift; sourceTree = "<group>"; };
		B1175212248A83AB00C3325C /* Risk.swift */ = {isa = PBXFileReference; lastKnownFileType = sourcecode.swift; path = Risk.swift; sourceTree = "<group>"; };
		B1175215248A9F9600C3325C /* ConvertingKeysTests.swift */ = {isa = PBXFileReference; lastKnownFileType = sourcecode.swift; path = ConvertingKeysTests.swift; sourceTree = "<group>"; };
		B1175217248ACFBC00C3325C /* SAP_RiskScoreClass+LowAndHigh.swift */ = {isa = PBXFileReference; lastKnownFileType = sourcecode.swift; path = "SAP_RiskScoreClass+LowAndHigh.swift"; sourceTree = "<group>"; };
		B1175219248ACFFC00C3325C /* SAP_RiskScoreClass+LowAndHighTests.swift */ = {isa = PBXFileReference; lastKnownFileType = sourcecode.swift; path = "SAP_RiskScoreClass+LowAndHighTests.swift"; sourceTree = "<group>"; };
		B120C7C524AFDAB900F68FF1 /* ActiveTracing.swift */ = {isa = PBXFileReference; lastKnownFileType = sourcecode.swift; path = ActiveTracing.swift; sourceTree = "<group>"; };
		B120C7C824AFE7B800F68FF1 /* ActiveTracingTests.swift */ = {isa = PBXFileReference; lastKnownFileType = sourcecode.swift; path = ActiveTracingTests.swift; sourceTree = "<group>"; };
		B1221BDB2492BCEB00E6C4E4 /* Info_Debug.plist */ = {isa = PBXFileReference; fileEncoding = 4; lastKnownFileType = text.plist.xml; path = Info_Debug.plist; sourceTree = "<group>"; };
		B1221BDF2492ECE800E6C4E4 /* CFDictionary+KeychainQuery.swift */ = {isa = PBXFileReference; lastKnownFileType = sourcecode.swift; path = "CFDictionary+KeychainQuery.swift"; sourceTree = "<group>"; };
		B1221BE12492ED0F00E6C4E4 /* CFDictionary+KeychainQueryTests.swift */ = {isa = PBXFileReference; lastKnownFileType = sourcecode.swift; path = "CFDictionary+KeychainQueryTests.swift"; sourceTree = "<group>"; };
		B12995E8246C344100854AD0 /* HTTPClient+Configuration.swift */ = {isa = PBXFileReference; lastKnownFileType = sourcecode.swift; path = "HTTPClient+Configuration.swift"; sourceTree = "<group>"; };
		B14D0CDA246E968C00D5BEBC /* String+Today.swift */ = {isa = PBXFileReference; lastKnownFileType = sourcecode.swift; path = "String+Today.swift"; sourceTree = "<group>"; };
		B14D0CDC246E972400D5BEBC /* ExposureDetectionDelegate.swift */ = {isa = PBXFileReference; lastKnownFileType = sourcecode.swift; path = ExposureDetectionDelegate.swift; sourceTree = "<group>"; };
		B14D0CDE246E976400D5BEBC /* ExposureDetectionTransaction+DidEndPrematurelyReason.swift */ = {isa = PBXFileReference; lastKnownFileType = sourcecode.swift; path = "ExposureDetectionTransaction+DidEndPrematurelyReason.swift"; sourceTree = "<group>"; };
		B153096924706F1000A4A1BD /* URLSession+Default.swift */ = {isa = PBXFileReference; lastKnownFileType = sourcecode.swift; path = "URLSession+Default.swift"; sourceTree = "<group>"; };
		B153096B24706F2400A4A1BD /* URLSessionConfiguration+Default.swift */ = {isa = PBXFileReference; lastKnownFileType = sourcecode.swift; path = "URLSessionConfiguration+Default.swift"; sourceTree = "<group>"; };
		B15382E3248273DC0010F007 /* MockTestStore.swift */ = {isa = PBXFileReference; lastKnownFileType = sourcecode.swift; path = MockTestStore.swift; sourceTree = "<group>"; };
		B15382E6248290BB0010F007 /* AppleFilesWriterTests.swift */ = {isa = PBXFileReference; lastKnownFileType = sourcecode.swift; path = AppleFilesWriterTests.swift; sourceTree = "<group>"; };
		B15382FD248424F00010F007 /* ExposureDetectionTests.swift */ = {isa = PBXFileReference; lastKnownFileType = sourcecode.swift; path = ExposureDetectionTests.swift; sourceTree = "<group>"; };
		B1569DDE245D70990079FCD7 /* DMViewController.swift */ = {isa = PBXFileReference; lastKnownFileType = sourcecode.swift; path = DMViewController.swift; sourceTree = "<group>"; };
		B16177E724802F9B006E435A /* DownloadedPackagesSQLLiteStoreTests.swift */ = {isa = PBXFileReference; lastKnownFileType = sourcecode.swift; path = DownloadedPackagesSQLLiteStoreTests.swift; sourceTree = "<group>"; };
		B161782424804AC3006E435A /* DownloadedPackagesSQLLiteStoreV1.swift */ = {isa = PBXFileReference; lastKnownFileType = sourcecode.swift; path = DownloadedPackagesSQLLiteStoreV1.swift; sourceTree = "<group>"; };
		B161782924805784006E435A /* DeltaCalculationResult.swift */ = {isa = PBXFileReference; lastKnownFileType = sourcecode.swift; path = DeltaCalculationResult.swift; sourceTree = "<group>"; };
		B161782C248062CE006E435A /* DeltaCalculationResultTests.swift */ = {isa = PBXFileReference; lastKnownFileType = sourcecode.swift; path = DeltaCalculationResultTests.swift; sourceTree = "<group>"; };
		B163D10F2499068D001A322C /* SettingsViewModelTests.swift */ = {isa = PBXFileReference; lastKnownFileType = sourcecode.swift; path = SettingsViewModelTests.swift; sourceTree = "<group>"; };
		B163D11424993F64001A322C /* UIFont+DynamicTypeTests.swift */ = {isa = PBXFileReference; lastKnownFileType = sourcecode.swift; path = "UIFont+DynamicTypeTests.swift"; sourceTree = "<group>"; };
		B16457B424DC11EF002879EB /* DMLastSubmissionRequetViewController.swift */ = {isa = PBXFileReference; lastKnownFileType = sourcecode.swift; path = DMLastSubmissionRequetViewController.swift; sourceTree = "<group>"; };
		B16457B624DC160B002879EB /* DMLastRiskCalculationViewController.swift */ = {isa = PBXFileReference; lastKnownFileType = sourcecode.swift; path = DMLastRiskCalculationViewController.swift; sourceTree = "<group>"; };
		B16457B824DC19F9002879EB /* DMSettingsViewController.swift */ = {isa = PBXFileReference; lastKnownFileType = sourcecode.swift; path = DMSettingsViewController.swift; sourceTree = "<group>"; };
		B16457BA24DC3309002879EB /* DMErrorsViewController.swift */ = {isa = PBXFileReference; lastKnownFileType = sourcecode.swift; path = DMErrorsViewController.swift; sourceTree = "<group>"; };
		B1741B422461C105006275D9 /* README.md */ = {isa = PBXFileReference; lastKnownFileType = net.daringfireball.markdown; path = README.md; sourceTree = "<group>"; };
		B1741B432461C257006275D9 /* DMDeveloperMenu.swift */ = {isa = PBXFileReference; lastKnownFileType = sourcecode.swift; path = DMDeveloperMenu.swift; sourceTree = "<group>"; };
		B1741B482462C207006275D9 /* Client.swift */ = {isa = PBXFileReference; fileEncoding = 4; lastKnownFileType = sourcecode.swift; path = Client.swift; sourceTree = "<group>"; };
		B17A44A12464906A00CB195E /* KeyTests.swift */ = {isa = PBXFileReference; lastKnownFileType = sourcecode.swift; path = KeyTests.swift; sourceTree = "<group>"; };
		B184A37F248FFCBE007180F6 /* SecureStore.swift */ = {isa = PBXFileReference; fileEncoding = 4; lastKnownFileType = sourcecode.swift; path = SecureStore.swift; sourceTree = "<group>"; };
		B184A382248FFCE2007180F6 /* CodableExposureDetectionSummary.swift */ = {isa = PBXFileReference; lastKnownFileType = sourcecode.swift; path = CodableExposureDetectionSummary.swift; sourceTree = "<group>"; };
		B18755D024DC45CA00A9202E /* DMStoreViewController.swift */ = {isa = PBXFileReference; lastKnownFileType = sourcecode.swift; path = DMStoreViewController.swift; sourceTree = "<group>"; };
		B18C411C246DB30000B8D8CB /* URL+Helper.swift */ = {isa = PBXFileReference; lastKnownFileType = sourcecode.swift; path = "URL+Helper.swift"; sourceTree = "<group>"; };
		B18CADAD24782FA4006F53F0 /* ExposureStateUpdating.swift */ = {isa = PBXFileReference; lastKnownFileType = sourcecode.swift; path = ExposureStateUpdating.swift; sourceTree = "<group>"; };
		B18E852E248C29D400CF4FB8 /* DetectionMode.swift */ = {isa = PBXFileReference; lastKnownFileType = sourcecode.swift; path = DetectionMode.swift; sourceTree = "<group>"; };
		B19FD7102491A07000A9D56A /* String+SemanticVersion.swift */ = {isa = PBXFileReference; lastKnownFileType = sourcecode.swift; path = "String+SemanticVersion.swift"; sourceTree = "<group>"; };
		B19FD7122491A08500A9D56A /* SAP_SemanticVersion+Compare.swift */ = {isa = PBXFileReference; lastKnownFileType = sourcecode.swift; path = "SAP_SemanticVersion+Compare.swift"; sourceTree = "<group>"; };
		B19FD7142491A4A300A9D56A /* SAP_SemanticVersionTests.swift */ = {isa = PBXFileReference; fileEncoding = 4; lastKnownFileType = sourcecode.swift; path = SAP_SemanticVersionTests.swift; sourceTree = "<group>"; };
		B1A31F6824DAE6C000E263DF /* DMKeyCell.swift */ = {isa = PBXFileReference; lastKnownFileType = sourcecode.swift; path = DMKeyCell.swift; sourceTree = "<group>"; };
		B1A76E9E24714AC700EA5208 /* HTTPClient+Configuration.swift */ = {isa = PBXFileReference; lastKnownFileType = sourcecode.swift; path = "HTTPClient+Configuration.swift"; sourceTree = "<group>"; };
		B1A9E70D246D73180024CC12 /* ExposureDetection.swift */ = {isa = PBXFileReference; lastKnownFileType = sourcecode.swift; path = ExposureDetection.swift; sourceTree = "<group>"; };
		B1A9E710246D782F0024CC12 /* SAPDownloadedPackage.swift */ = {isa = PBXFileReference; lastKnownFileType = sourcecode.swift; path = SAPDownloadedPackage.swift; sourceTree = "<group>"; };
		B1AC51D524CED8820087C35B /* DetectionModeTests.swift */ = {isa = PBXFileReference; lastKnownFileType = sourcecode.swift; path = DetectionModeTests.swift; sourceTree = "<group>"; };
		B1B9CF1E246ED2E8008F04F5 /* Sap_FilebucketTests.swift */ = {isa = PBXFileReference; lastKnownFileType = sourcecode.swift; path = Sap_FilebucketTests.swift; sourceTree = "<group>"; };
		B1BFE27124BDE1D500C1181D /* HomeViewController+HowRiskDetectionWorks.swift */ = {isa = PBXFileReference; lastKnownFileType = sourcecode.swift; path = "HomeViewController+HowRiskDetectionWorks.swift"; sourceTree = "<group>"; };
		B1C7EE4324938E9E00F1F284 /* ExposureDetection_DidEndPrematurelyReason+ErrorHandling.swift */ = {isa = PBXFileReference; lastKnownFileType = sourcecode.swift; path = "ExposureDetection_DidEndPrematurelyReason+ErrorHandling.swift"; sourceTree = "<group>"; };
		B1C7EE4524938EB700F1F284 /* ExposureDetection_DidEndPrematurelyReason+ErrorHandlingTests.swift */ = {isa = PBXFileReference; lastKnownFileType = sourcecode.swift; path = "ExposureDetection_DidEndPrematurelyReason+ErrorHandlingTests.swift"; sourceTree = "<group>"; };
		B1C7EE472493D97000F1F284 /* RiskProvidingConfigurationManualTriggerTests.swift */ = {isa = PBXFileReference; lastKnownFileType = sourcecode.swift; path = RiskProvidingConfigurationManualTriggerTests.swift; sourceTree = "<group>"; };
		B1C7EEAD24941A3B00F1F284 /* ManualExposureDetectionState.swift */ = {isa = PBXFileReference; lastKnownFileType = sourcecode.swift; path = ManualExposureDetectionState.swift; sourceTree = "<group>"; };
		B1C7EEAF24941A6B00F1F284 /* RiskConsumer.swift */ = {isa = PBXFileReference; lastKnownFileType = sourcecode.swift; path = RiskConsumer.swift; sourceTree = "<group>"; };
		B1CD333B24865A7D00B06E9B /* TracingStatusHistory.swift */ = {isa = PBXFileReference; lastKnownFileType = sourcecode.swift; path = TracingStatusHistory.swift; sourceTree = "<group>"; };
		B1CD333D24865E0000B06E9B /* TracingStatusHistoryTests.swift */ = {isa = PBXFileReference; lastKnownFileType = sourcecode.swift; path = TracingStatusHistoryTests.swift; sourceTree = "<group>"; };
		B1CD33402486AA7100B06E9B /* CoronaWarnURLSessionDelegate.swift */ = {isa = PBXFileReference; lastKnownFileType = sourcecode.swift; path = CoronaWarnURLSessionDelegate.swift; sourceTree = "<group>"; };
		B1D431C7246C69F300E728AD /* HTTPClient+ConfigurationTests.swift */ = {isa = PBXFileReference; lastKnownFileType = sourcecode.swift; path = "HTTPClient+ConfigurationTests.swift"; sourceTree = "<group>"; };
		B1D431CA246C84A400E728AD /* DownloadedPackagesStoreV1.swift */ = {isa = PBXFileReference; lastKnownFileType = sourcecode.swift; path = DownloadedPackagesStoreV1.swift; sourceTree = "<group>"; };
		B1D6B001247DA0320079DDD3 /* ExposureDetectionViewControllerDelegate.swift */ = {isa = PBXFileReference; lastKnownFileType = sourcecode.swift; path = ExposureDetectionViewControllerDelegate.swift; sourceTree = "<group>"; };
		B1D6B003247DA4920079DDD3 /* UIApplication+CoronaWarn.swift */ = {isa = PBXFileReference; lastKnownFileType = sourcecode.swift; path = "UIApplication+CoronaWarn.swift"; sourceTree = "<group>"; };
		B1D7D68624766D2100E4DA5D /* submission_payload.pb.swift */ = {isa = PBXFileReference; fileEncoding = 4; lastKnownFileType = sourcecode.swift; name = submission_payload.pb.swift; path = ../../../gen/output/submission_payload.pb.swift; sourceTree = "<group>"; };
		B1D7D68A24766D2100E4DA5D /* apple_export.pb.swift */ = {isa = PBXFileReference; fileEncoding = 4; lastKnownFileType = sourcecode.swift; name = apple_export.pb.swift; path = ../../../gen/output/apple_export.pb.swift; sourceTree = "<group>"; };
		B1D8CB2524DD4371008C6010 /* DMTracingHistoryViewController.swift */ = {isa = PBXFileReference; lastKnownFileType = sourcecode.swift; path = DMTracingHistoryViewController.swift; sourceTree = "<group>"; };
		B1DDDABB247137B000A07175 /* HTTPClientConfigurationEndpointTests.swift */ = {isa = PBXFileReference; lastKnownFileType = sourcecode.swift; path = HTTPClientConfigurationEndpointTests.swift; sourceTree = "<group>"; };
		B1E23B8524FE4DD3006BCDA6 /* PublicKeyProviderTests.swift */ = {isa = PBXFileReference; lastKnownFileType = sourcecode.swift; path = PublicKeyProviderTests.swift; sourceTree = "<group>"; };
		B1E23B8724FE80EF006BCDA6 /* CancellationTokenTests.swift */ = {isa = PBXFileReference; lastKnownFileType = sourcecode.swift; path = CancellationTokenTests.swift; sourceTree = "<group>"; };
		B1E8C99C2479D4E7006DC678 /* DMSubmissionStateViewController.swift */ = {isa = PBXFileReference; fileEncoding = 4; lastKnownFileType = sourcecode.swift; path = DMSubmissionStateViewController.swift; sourceTree = "<group>"; };
		B1EAEC8A24711884003BE9A2 /* URLSession+Convenience.swift */ = {isa = PBXFileReference; lastKnownFileType = sourcecode.swift; path = "URLSession+Convenience.swift"; sourceTree = "<group>"; };
		B1EAEC8D247118CB003BE9A2 /* URLSession+ConvenienceTests.swift */ = {isa = PBXFileReference; lastKnownFileType = sourcecode.swift; path = "URLSession+ConvenienceTests.swift"; sourceTree = "<group>"; };
		B1EDFD8C248E74D000E7EAFF /* URL+StaticString.swift */ = {isa = PBXFileReference; lastKnownFileType = sourcecode.swift; path = "URL+StaticString.swift"; sourceTree = "<group>"; };
		B1F82DF124718C7300E2E56A /* DMBackendConfigurationViewController.swift */ = {isa = PBXFileReference; lastKnownFileType = sourcecode.swift; path = DMBackendConfigurationViewController.swift; sourceTree = "<group>"; };
		B1F8AE472479B4C30093A588 /* api-response-day-2020-05-16 */ = {isa = PBXFileReference; lastKnownFileType = file; path = "api-response-day-2020-05-16"; sourceTree = "<group>"; };
		B1FC2D1C24D9C87F00083C81 /* DMKeysViewController.swift */ = {isa = PBXFileReference; lastKnownFileType = sourcecode.swift; path = DMKeysViewController.swift; sourceTree = "<group>"; };
		B1FC2D1F24D9C8DF00083C81 /* SAP_TemporaryExposureKey+DeveloperMenu.swift */ = {isa = PBXFileReference; lastKnownFileType = sourcecode.swift; path = "SAP_TemporaryExposureKey+DeveloperMenu.swift"; sourceTree = "<group>"; };
		B1FE13D72487DEED00D012E5 /* RiskCalculation.swift */ = {isa = PBXFileReference; lastKnownFileType = sourcecode.swift; path = RiskCalculation.swift; sourceTree = "<group>"; };
		B1FE13DC248821CB00D012E5 /* RiskProviding.swift */ = {isa = PBXFileReference; lastKnownFileType = sourcecode.swift; path = RiskProviding.swift; sourceTree = "<group>"; };
		B1FE13DE248821E000D012E5 /* RiskProvider.swift */ = {isa = PBXFileReference; lastKnownFileType = sourcecode.swift; path = RiskProvider.swift; sourceTree = "<group>"; };
		B1FE13E1248824E900D012E5 /* RiskProviderTests.swift */ = {isa = PBXFileReference; lastKnownFileType = sourcecode.swift; path = RiskProviderTests.swift; sourceTree = "<group>"; };
		B1FE13E52488255900D012E5 /* RiskProvidingConfiguration.swift */ = {isa = PBXFileReference; lastKnownFileType = sourcecode.swift; path = RiskProvidingConfiguration.swift; sourceTree = "<group>"; };
		B1FE13F824896DDB00D012E5 /* CachedAppConfiguration.swift */ = {isa = PBXFileReference; lastKnownFileType = sourcecode.swift; path = CachedAppConfiguration.swift; sourceTree = "<group>"; };
		B1FE13FA24896E6700D012E5 /* AppConfigurationProviding.swift */ = {isa = PBXFileReference; lastKnownFileType = sourcecode.swift; path = AppConfigurationProviding.swift; sourceTree = "<group>"; };
		B1FE13FD24896EF700D012E5 /* CachedAppConfigurationTests.swift */ = {isa = PBXFileReference; lastKnownFileType = sourcecode.swift; path = CachedAppConfigurationTests.swift; sourceTree = "<group>"; };
		B1FF6B6A2497D0B40041CF02 /* CWASQLite.framework */ = {isa = PBXFileReference; explicitFileType = wrapper.framework; includeInIndex = 0; path = CWASQLite.framework; sourceTree = BUILT_PRODUCTS_DIR; };
		B1FF6B6C2497D0B50041CF02 /* CWASQLite.h */ = {isa = PBXFileReference; lastKnownFileType = sourcecode.c.h; path = CWASQLite.h; sourceTree = "<group>"; };
		B1FF6B6D2497D0B50041CF02 /* Info.plist */ = {isa = PBXFileReference; lastKnownFileType = text.plist.xml; path = Info.plist; sourceTree = "<group>"; };
		CD2EC328247D82EE00C6B3F9 /* NotificationSettingsViewController.swift */ = {isa = PBXFileReference; lastKnownFileType = sourcecode.swift; path = NotificationSettingsViewController.swift; sourceTree = "<group>"; };
		CD678F6A246C43E200B6A0F8 /* MockExposureManager.swift */ = {isa = PBXFileReference; lastKnownFileType = sourcecode.swift; path = MockExposureManager.swift; sourceTree = "<group>"; };
		CD678F6C246C43EE00B6A0F8 /* ClientMock.swift */ = {isa = PBXFileReference; lastKnownFileType = sourcecode.swift; path = ClientMock.swift; sourceTree = "<group>"; };
		CD678F6E246C43FC00B6A0F8 /* MockURLSession.swift */ = {isa = PBXFileReference; lastKnownFileType = sourcecode.swift; path = MockURLSession.swift; sourceTree = "<group>"; };
		CD7F5C732466F6D400D3D03C /* ENATest.entitlements */ = {isa = PBXFileReference; lastKnownFileType = text.plist.entitlements; path = ENATest.entitlements; sourceTree = "<group>"; };
		CD8638522477EBD400A5A07C /* SettingsViewModel.swift */ = {isa = PBXFileReference; lastKnownFileType = sourcecode.swift; path = SettingsViewModel.swift; sourceTree = "<group>"; };
		CD99A39C245B22EE00BF12AF /* ExposureSubmission.storyboard */ = {isa = PBXFileReference; fileEncoding = 4; lastKnownFileType = file.storyboard; path = ExposureSubmission.storyboard; sourceTree = "<group>"; };
		CD99A3A8245C272400BF12AF /* ExposureSubmissionService.swift */ = {isa = PBXFileReference; lastKnownFileType = sourcecode.swift; path = ExposureSubmissionService.swift; sourceTree = "<group>"; };
		CD99A3C6246155C300BF12AF /* Logger.swift */ = {isa = PBXFileReference; fileEncoding = 4; lastKnownFileType = sourcecode.swift; path = Logger.swift; sourceTree = "<group>"; };
		CD99A3C92461A47C00BF12AF /* AppStrings.swift */ = {isa = PBXFileReference; lastKnownFileType = sourcecode.swift; path = AppStrings.swift; sourceTree = "<group>"; };
		CDA262F724AB808800612E15 /* Coordinator.swift */ = {isa = PBXFileReference; lastKnownFileType = sourcecode.swift; path = Coordinator.swift; sourceTree = "<group>"; };
		CDCE11D5247D644100F30825 /* NotificationSettingsViewModel.swift */ = {isa = PBXFileReference; lastKnownFileType = sourcecode.swift; path = NotificationSettingsViewModel.swift; sourceTree = "<group>"; };
		CDCE11D8247D64C600F30825 /* NotificationSettingsOnTableViewCell.swift */ = {isa = PBXFileReference; lastKnownFileType = sourcecode.swift; path = NotificationSettingsOnTableViewCell.swift; sourceTree = "<group>"; };
		CDCE11DA247D64D600F30825 /* NotificationSettingsOffTableViewCell.swift */ = {isa = PBXFileReference; lastKnownFileType = sourcecode.swift; path = NotificationSettingsOffTableViewCell.swift; sourceTree = "<group>"; };
		CDD87C54247556DE007CE6CA /* MainSettingsTableViewCell.swift */ = {isa = PBXFileReference; lastKnownFileType = sourcecode.swift; path = MainSettingsTableViewCell.swift; sourceTree = "<group>"; };
		CDD87C5C247559E3007CE6CA /* LabelTableViewCell.swift */ = {isa = PBXFileReference; lastKnownFileType = sourcecode.swift; path = LabelTableViewCell.swift; sourceTree = "<group>"; };
		CDF27BD2246ADBA70044D32B /* ExposureSubmissionServiceTests.swift */ = {isa = PBXFileReference; lastKnownFileType = sourcecode.swift; path = ExposureSubmissionServiceTests.swift; sourceTree = "<group>"; };
		CDF27BD4246ADBF30044D32B /* HTTPClient+DaysAndHoursTests.swift */ = {isa = PBXFileReference; lastKnownFileType = sourcecode.swift; path = "HTTPClient+DaysAndHoursTests.swift"; sourceTree = "<group>"; };
		EB11B02924EE7CA500143A95 /* ENAUITestsSettings.swift */ = {isa = PBXFileReference; lastKnownFileType = sourcecode.swift; path = ENAUITestsSettings.swift; sourceTree = "<group>"; };
		EB23949F24E5492900E71225 /* BackgroundAppRefreshViewModel.swift */ = {isa = PBXFileReference; lastKnownFileType = sourcecode.swift; path = BackgroundAppRefreshViewModel.swift; sourceTree = "<group>"; };
		EB7057D624E6BACA002235B4 /* InfoBoxView.xib */ = {isa = PBXFileReference; lastKnownFileType = file.xib; path = InfoBoxView.xib; sourceTree = "<group>"; };
		EB7D205324E6A3320089264C /* InfoBoxView.swift */ = {isa = PBXFileReference; lastKnownFileType = sourcecode.swift; path = InfoBoxView.swift; sourceTree = "<group>"; };
		EB7D205524E6A5930089264C /* InfoBoxViewModel.swift */ = {isa = PBXFileReference; lastKnownFileType = sourcecode.swift; path = InfoBoxViewModel.swift; sourceTree = "<group>"; };
		EB7F8E9424E434E000A3CCC4 /* BackgroundAppRefreshViewController.swift */ = {isa = PBXFileReference; lastKnownFileType = sourcecode.swift; path = BackgroundAppRefreshViewController.swift; sourceTree = "<group>"; };
		EB858D1F24E700D10048A0AA /* UIView+Screenshot.swift */ = {isa = PBXFileReference; lastKnownFileType = sourcecode.swift; path = "UIView+Screenshot.swift"; sourceTree = "<group>"; };
		EE20EA062469883900770683 /* RiskLegend.storyboard */ = {isa = PBXFileReference; lastKnownFileType = file.storyboard; path = RiskLegend.storyboard; sourceTree = "<group>"; };
		EE22DB7F247FB409001B0A71 /* ENStateHandler.swift */ = {isa = PBXFileReference; fileEncoding = 4; lastKnownFileType = sourcecode.swift; path = ENStateHandler.swift; sourceTree = "<group>"; };
		EE22DB80247FB409001B0A71 /* ENSettingModel.swift */ = {isa = PBXFileReference; fileEncoding = 4; lastKnownFileType = sourcecode.swift; path = ENSettingModel.swift; sourceTree = "<group>"; };
		EE22DB84247FB43A001B0A71 /* TracingHistoryTableViewCell.swift */ = {isa = PBXFileReference; fileEncoding = 4; lastKnownFileType = sourcecode.swift; path = TracingHistoryTableViewCell.swift; sourceTree = "<group>"; };
		EE22DB85247FB43A001B0A71 /* ImageTableViewCell.swift */ = {isa = PBXFileReference; fileEncoding = 4; lastKnownFileType = sourcecode.swift; path = ImageTableViewCell.swift; sourceTree = "<group>"; };
		EE22DB86247FB43A001B0A71 /* ActionDetailTableViewCell.swift */ = {isa = PBXFileReference; fileEncoding = 4; lastKnownFileType = sourcecode.swift; path = ActionDetailTableViewCell.swift; sourceTree = "<group>"; };
		EE22DB87247FB43A001B0A71 /* DescriptionTableViewCell.swift */ = {isa = PBXFileReference; fileEncoding = 4; lastKnownFileType = sourcecode.swift; path = DescriptionTableViewCell.swift; sourceTree = "<group>"; };
		EE22DB88247FB43A001B0A71 /* ActionTableViewCell.swift */ = {isa = PBXFileReference; fileEncoding = 4; lastKnownFileType = sourcecode.swift; path = ActionTableViewCell.swift; sourceTree = "<group>"; };
		EE22DB8E247FB46C001B0A71 /* ENStateTests.swift */ = {isa = PBXFileReference; fileEncoding = 4; lastKnownFileType = sourcecode.swift; path = ENStateTests.swift; sourceTree = "<group>"; };
		EE22DB90247FB479001B0A71 /* MockStateHandlerObserverDelegate.swift */ = {isa = PBXFileReference; fileEncoding = 4; lastKnownFileType = sourcecode.swift; path = MockStateHandlerObserverDelegate.swift; sourceTree = "<group>"; };
		EE269509248FCB0300BAE234 /* de */ = {isa = PBXFileReference; lastKnownFileType = text.plist.strings; name = de; path = de.lproj/InfoPlist.strings; sourceTree = "<group>"; };
		EE26950B248FCB1600BAE234 /* en */ = {isa = PBXFileReference; lastKnownFileType = text.plist.strings; name = en; path = en.lproj/InfoPlist.strings; sourceTree = "<group>"; };
		EE278B2C245F2BBB008B06F9 /* InviteFriends.storyboard */ = {isa = PBXFileReference; lastKnownFileType = file.storyboard; path = InviteFriends.storyboard; sourceTree = "<group>"; };
		EE278B2F245F2C8A008B06F9 /* FriendsInviteController.swift */ = {isa = PBXFileReference; lastKnownFileType = sourcecode.swift; path = FriendsInviteController.swift; sourceTree = "<group>"; };
		EE70C23B245B09E900AC9B2F /* de */ = {isa = PBXFileReference; lastKnownFileType = text.plist.strings; name = de; path = de.lproj/Localizable.strings; sourceTree = "<group>"; };
		EE70C23C245B09E900AC9B2F /* en */ = {isa = PBXFileReference; lastKnownFileType = text.plist.strings; name = en; path = en.lproj/Localizable.strings; sourceTree = "<group>"; };
		EE92A33F245D96DA006B97B0 /* de */ = {isa = PBXFileReference; lastKnownFileType = text.plist.stringsdict; name = de; path = de.lproj/Localizable.stringsdict; sourceTree = "<group>"; };
		EECF5E5524BDCC3C00332B8F /* pl */ = {isa = PBXFileReference; lastKnownFileType = text.html; name = pl; path = pl.lproj/usage.html; sourceTree = "<group>"; };
		EECF5E5624BDCC3C00332B8F /* pl */ = {isa = PBXFileReference; lastKnownFileType = text.html; name = pl; path = "pl.lproj/privacy-policy.html"; sourceTree = "<group>"; };
		EECF5E5724BDCC3C00332B8F /* pl */ = {isa = PBXFileReference; lastKnownFileType = text.plist.strings; name = pl; path = pl.lproj/Localizable.strings; sourceTree = "<group>"; };
		EECF5E5824BDCC3C00332B8F /* pl */ = {isa = PBXFileReference; lastKnownFileType = text.plist.stringsdict; name = pl; path = pl.lproj/Localizable.stringsdict; sourceTree = "<group>"; };
		EECF5E5924BDCC3C00332B8F /* pl */ = {isa = PBXFileReference; lastKnownFileType = text.plist.strings; name = pl; path = pl.lproj/InfoPlist.strings; sourceTree = "<group>"; };
		EECF5E5A24BDCC4D00332B8F /* ro */ = {isa = PBXFileReference; lastKnownFileType = text.html; name = ro; path = ro.lproj/usage.html; sourceTree = "<group>"; };
		EECF5E5B24BDCC4D00332B8F /* ro */ = {isa = PBXFileReference; lastKnownFileType = text.html; name = ro; path = "ro.lproj/privacy-policy.html"; sourceTree = "<group>"; };
		EECF5E5C24BDCC4D00332B8F /* ro */ = {isa = PBXFileReference; lastKnownFileType = text.plist.strings; name = ro; path = ro.lproj/Localizable.strings; sourceTree = "<group>"; };
		EECF5E5D24BDCC4D00332B8F /* ro */ = {isa = PBXFileReference; lastKnownFileType = text.plist.stringsdict; name = ro; path = ro.lproj/Localizable.stringsdict; sourceTree = "<group>"; };
		EECF5E5E24BDCC4D00332B8F /* ro */ = {isa = PBXFileReference; lastKnownFileType = text.plist.strings; name = ro; path = ro.lproj/InfoPlist.strings; sourceTree = "<group>"; };
		EECF5E5F24BDCC5900332B8F /* bg */ = {isa = PBXFileReference; lastKnownFileType = text.html; name = bg; path = bg.lproj/usage.html; sourceTree = "<group>"; };
		EECF5E6024BDCC5A00332B8F /* bg */ = {isa = PBXFileReference; lastKnownFileType = text.html; name = bg; path = "bg.lproj/privacy-policy.html"; sourceTree = "<group>"; };
		EECF5E6124BDCC5A00332B8F /* bg */ = {isa = PBXFileReference; lastKnownFileType = text.plist.strings; name = bg; path = bg.lproj/Localizable.strings; sourceTree = "<group>"; };
		EECF5E6224BDCC5A00332B8F /* bg */ = {isa = PBXFileReference; lastKnownFileType = text.plist.stringsdict; name = bg; path = bg.lproj/Localizable.stringsdict; sourceTree = "<group>"; };
		EECF5E6324BDCC5A00332B8F /* bg */ = {isa = PBXFileReference; lastKnownFileType = text.plist.strings; name = bg; path = bg.lproj/InfoPlist.strings; sourceTree = "<group>"; };
		EEDD6DF524A4885200BC30D0 /* tr */ = {isa = PBXFileReference; lastKnownFileType = text.html; name = tr; path = tr.lproj/usage.html; sourceTree = "<group>"; };
		EEDD6DF624A4885200BC30D0 /* tr */ = {isa = PBXFileReference; lastKnownFileType = text.html; name = tr; path = "tr.lproj/privacy-policy.html"; sourceTree = "<group>"; };
		EEDD6DF724A4885D00BC30D0 /* tr */ = {isa = PBXFileReference; lastKnownFileType = text.plist.strings; name = tr; path = tr.lproj/LaunchScreen.strings; sourceTree = "<group>"; };
		EEDD6DF824A4889D00BC30D0 /* tr */ = {isa = PBXFileReference; lastKnownFileType = text.plist.strings; name = tr; path = tr.lproj/InfoPlist.strings; sourceTree = "<group>"; };
		EEDD6DF924A488A500BC30D0 /* tr */ = {isa = PBXFileReference; lastKnownFileType = text.plist.strings; name = tr; path = tr.lproj/Localizable.strings; sourceTree = "<group>"; };
		EEDD6DFA24A488AD00BC30D0 /* tr */ = {isa = PBXFileReference; lastKnownFileType = text.plist.stringsdict; name = tr; path = tr.lproj/Localizable.stringsdict; sourceTree = "<group>"; };
		EEF10679246EBF8B009DFB4E /* ResetViewController.swift */ = {isa = PBXFileReference; fileEncoding = 4; lastKnownFileType = sourcecode.swift; path = ResetViewController.swift; sourceTree = "<group>"; };
		F22C6E242492082B00712A6B /* DynamicTableViewSpaceCellTests.swift */ = {isa = PBXFileReference; lastKnownFileType = sourcecode.swift; path = DynamicTableViewSpaceCellTests.swift; sourceTree = "<group>"; };
		F247572A24838AC8003E1FC5 /* DynamicTableViewControllerRowsTests.swift */ = {isa = PBXFileReference; lastKnownFileType = sourcecode.swift; path = DynamicTableViewControllerRowsTests.swift; sourceTree = "<group>"; };
		F252472E2483955B00C5556B /* DynamicTableViewControllerFake.storyboard */ = {isa = PBXFileReference; lastKnownFileType = file.storyboard; path = DynamicTableViewControllerFake.storyboard; sourceTree = "<group>"; };
		F25247302484456800C5556B /* DynamicTableViewModelTests.swift */ = {isa = PBXFileReference; fileEncoding = 4; lastKnownFileType = sourcecode.swift; lineEnding = 0; path = DynamicTableViewModelTests.swift; sourceTree = "<group>"; };
		F2DC808D248989CE00EDC40A /* DynamicTableViewControllerRegisterCellsTests.swift */ = {isa = PBXFileReference; lastKnownFileType = sourcecode.swift; path = DynamicTableViewControllerRegisterCellsTests.swift; sourceTree = "<group>"; };
		F2DC808F24898A9400EDC40A /* DynamicTableViewControllerNumberOfRowsAndSectionsTests.swift */ = {isa = PBXFileReference; fileEncoding = 4; lastKnownFileType = sourcecode.swift; lineEnding = 0; path = DynamicTableViewControllerNumberOfRowsAndSectionsTests.swift; sourceTree = "<group>"; };
		F2DC809124898B1800EDC40A /* DynamicTableViewControllerHeaderTests.swift */ = {isa = PBXFileReference; lastKnownFileType = sourcecode.swift; path = DynamicTableViewControllerHeaderTests.swift; sourceTree = "<group>"; };
		F2DC809324898CE600EDC40A /* DynamicTableViewControllerFooterTests.swift */ = {isa = PBXFileReference; lastKnownFileType = sourcecode.swift; path = DynamicTableViewControllerFooterTests.swift; sourceTree = "<group>"; };
		FEDCE0116603B6E00FAEE632 /* ExposureDetectionExecutor.swift */ = {isa = PBXFileReference; fileEncoding = 4; lastKnownFileType = sourcecode.swift; path = ExposureDetectionExecutor.swift; sourceTree = "<group>"; };
		FEDCE1600374711EC77FF572 /* RequiresAppDependencies.swift */ = {isa = PBXFileReference; fileEncoding = 4; lastKnownFileType = sourcecode.swift; path = RequiresAppDependencies.swift; sourceTree = "<group>"; };
		FEDCE1B8926528ED74CDE1B2 /* ENStateHandler+State.swift */ = {isa = PBXFileReference; fileEncoding = 4; lastKnownFileType = sourcecode.swift; path = "ENStateHandler+State.swift"; sourceTree = "<group>"; };
		FEDCE4BE82DC5BFE90575663 /* ExposureDetectionViewController+State.swift */ = {isa = PBXFileReference; fileEncoding = 4; lastKnownFileType = sourcecode.swift; path = "ExposureDetectionViewController+State.swift"; sourceTree = "<group>"; };
		FEDCE838D90CB02C55E15237 /* SceneDelegate+State.swift */ = {isa = PBXFileReference; fileEncoding = 4; lastKnownFileType = sourcecode.swift; path = "SceneDelegate+State.swift"; sourceTree = "<group>"; };
		FEDCEC452596E54A041BBCE9 /* HomeInteractor+State.swift */ = {isa = PBXFileReference; fileEncoding = 4; lastKnownFileType = sourcecode.swift; path = "HomeInteractor+State.swift"; sourceTree = "<group>"; };
/* End PBXFileReference section */

/* Begin PBXFrameworksBuildPhase section */
		85D759382457048F008175F0 /* Frameworks */ = {
			isa = PBXFrameworksBuildPhase;
			buildActionMask = 2147483647;
			files = (
				015E8C0824C997D200C0A4B3 /* CWASQLite.framework in Frameworks */,
				B1B5A76024924B3D0029D5D7 /* FMDB in Frameworks */,
				858F6F6E245A103C009FFD33 /* ExposureNotification.framework in Frameworks */,
				B1EDFD88248E741B00E7EAFF /* SwiftProtobuf in Frameworks */,
				B1EDFD89248E741B00E7EAFF /* ZIPFoundation in Frameworks */,
			);
			runOnlyForDeploymentPostprocessing = 0;
		};
		85D7595124570491008175F0 /* Frameworks */ = {
			isa = PBXFrameworksBuildPhase;
			buildActionMask = 2147483647;
			files = (
			);
			runOnlyForDeploymentPostprocessing = 0;
		};
		85D7595C24570491008175F0 /* Frameworks */ = {
			isa = PBXFrameworksBuildPhase;
			buildActionMask = 2147483647;
			files = (
			);
			runOnlyForDeploymentPostprocessing = 0;
		};
		B1FF6B672497D0B40041CF02 /* Frameworks */ = {
			isa = PBXFrameworksBuildPhase;
			buildActionMask = 2147483647;
			files = (
			);
			runOnlyForDeploymentPostprocessing = 0;
		};
/* End PBXFrameworksBuildPhase section */

/* Begin PBXGroup section */
		0123D5962501381900A91838 /* __test__ */ = {
			isa = PBXGroup;
			children = (
				0123D5972501383100A91838 /* ExposureSubmissionErrorTests.swift */,
			);
			path = __test__;
			sourceTree = "<group>";
		};
		01B7232524F8128B0064C0EB /* OptionGroup */ = {
			isa = PBXGroup;
			children = (
				01C2D43F2501243400FB23BF /* __tests__ */,
				01B7232624F812BC0064C0EB /* OptionGroupView.swift */,
				01B7232E24FE4F080064C0EB /* OptionGroupViewModel.swift */,
				01B7232824F812DF0064C0EB /* OptionView.swift */,
				01B7232A24F815B00064C0EB /* MultipleChoiceOptionView.swift */,
				01B7232C24F8E0260064C0EB /* MultipleChoiceChoiceView.swift */,
			);
			path = OptionGroup;
			sourceTree = "<group>";
		};
		01C2D43F2501243400FB23BF /* __tests__ */ = {
			isa = PBXGroup;
			children = (
				01C2D440250124E600FB23BF /* OptionGroupViewModelTests.swift */,
			);
			path = __tests__;
			sourceTree = "<group>";
		};
		01D16C5C24ED6981007DB387 /* __tests__ */ = {
			isa = PBXGroup;
			children = (
				01D16C5D24ED69CA007DB387 /* BackgroundAppRefreshViewModelTests.swift */,
				01D16C5F24ED6D9A007DB387 /* MockBackgroundRefreshStatusProvider.swift */,
				01D16C6124ED6DB3007DB387 /* MockLowPowerModeStatusProvider.swift */,
			);
			path = __tests__;
			sourceTree = "<group>";
		};
		13091950247972CF0066E329 /* PrivacyProtectionViewController */ = {
			isa = PBXGroup;
			children = (
				1309194E247972C40066E329 /* PrivacyProtectionViewController.swift */,
			);
			path = PrivacyProtectionViewController;
			sourceTree = "<group>";
		};
		130CB19A246D92F800ADE602 /* Onboarding */ = {
			isa = PBXGroup;
			children = (
				130CB19B246D92F800ADE602 /* ENAUITestsOnboarding.swift */,
			);
			path = Onboarding;
			sourceTree = "<group>";
		};
		134F0DB8247578FF00D88934 /* Home */ = {
			isa = PBXGroup;
			children = (
				134F0DB9247578FF00D88934 /* ENAUITestsHome.swift */,
			);
			path = Home;
			sourceTree = "<group>";
		};
		138910C3247A907500D739F6 /* Task Scheduling */ = {
			isa = PBXGroup;
			children = (
				138910C4247A909000D739F6 /* ENATaskScheduler.swift */,
			);
			path = "Task Scheduling";
			sourceTree = "<group>";
		};
		13E5046A248E3CE60086641C /* AppInformation */ = {
			isa = PBXGroup;
			children = (
				13E50468248E3CD20086641C /* ENAUITestsAppInformation.swift */,
			);
			path = AppInformation;
			sourceTree = "<group>";
		};
		2FA9E39124D2F2620030561C /* Exposure Submission */ = {
			isa = PBXGroup;
			children = (
				0123D5962501381900A91838 /* __test__ */,
				CD99A3A8245C272400BF12AF /* ExposureSubmissionService.swift */,
				A3EE6E59249BB7AF00C64B61 /* ExposureSubmissionServiceFactory.swift */,
				2FA9E39224D2F2920030561C /* ExposureSubmission+TestResult.swift */,
				2FA9E39424D2F2B00030561C /* ExposureSubmission+DeviceRegistrationKey.swift */,
				2FA9E39624D2F3C60030561C /* ExposureSubmissionError.swift */,
				2FA9E39824D2F4350030561C /* ExposureSubmission+ErrorParsing.swift */,
				2FA9E39A24D2F4A10030561C /* ExposureSubmissionService+Protocol.swift */,
			);
			path = "Exposure Submission";
			sourceTree = "<group>";
		};
		2FC0357524B8755500E234AC /* __tests__ */ = {
			isa = PBXGroup;
			children = (
			);
			path = __tests__;
			sourceTree = "<group>";
		};
		2FC951FA24DC2366008D39F4 /* Cells */ = {
			isa = PBXGroup;
			children = (
				2FC951FD24DC23B9008D39F4 /* DMConfigurationCell.swift */,
			);
			path = Cells;
			sourceTree = "<group>";
		};
		50BD2E6724FE26F300932566 /* __test__ */ = {
			isa = PBXGroup;
			children = (
				50BD2E6F24FE26F300932566 /* AppInformationImprintTest.swift */,
				50DC527A24FEB5CA00F6D8EB /* AppInformationModelTest.swift */,
			);
			name = __test__;
			sourceTree = "<group>";
		};
		5107E3D72459B2D60042FC9B /* Frameworks */ = {
			isa = PBXGroup;
			children = (
				858F6F6D245A103C009FFD33 /* ExposureNotification.framework */,
			);
			name = Frameworks;
			sourceTree = "<group>";
		};
		514C0A12247C15F000F235F6 /* HomeRiskCellConfigurators */ = {
			isa = PBXGroup;
			children = (
				A32CA72D24B6F28700B1A994 /* __tests__ */,
				51CE1BBE2460B222002CF42A /* HomeRiskCellConfigurator.swift */,
				51486D9E2484FC0200FCE216 /* HomeRiskLevelCellConfigurator.swift */,
				514C0A10247C15EC00F235F6 /* HomeUnknownRiskCellConfigurator.swift */,
				51F1255C24BDD75300126C86 /* HomeUnknown48hRiskCellConfigurator.swift */,
				514C0A13247C163800F235F6 /* HomeLowRiskCellConfigurator.swift */,
				514C0A15247C164700F235F6 /* HomeHighRiskCellConfigurator.swift */,
				514C0A19247C16D600F235F6 /* HomeInactiveRiskCellConfigurator.swift */,
				515BBDEA2484F8E500CDB674 /* HomeThankYouRiskCellConfigurator.swift */,
				51C779112486E549004582F8 /* HomeFindingPositiveRiskCellConfigurator.swift */,
			);
			path = HomeRiskCellConfigurators;
			sourceTree = "<group>";
		};
		514E81312461946E00636861 /* ExposureDetection */ = {
			isa = PBXGroup;
			children = (
				A36FACC224C5E9FC00DED947 /* __tests__ */,
				71FD8861246EB27F00E804D0 /* ExposureDetectionViewController.swift */,
				B1D6B001247DA0320079DDD3 /* ExposureDetectionViewControllerDelegate.swift */,
				714CD8662472885900F56450 /* ExposureDetectionViewController+DynamicTableViewModel.swift */,
			);
			path = ExposureDetection;
			sourceTree = "<group>";
		};
		514E81322461B97700636861 /* Exposure */ = {
			isa = PBXGroup;
			children = (
				B15382DD2482707A0010F007 /* __tests__ */,
				514E81332461B97700636861 /* ExposureManager.swift */,
				CD678F6A246C43E200B6A0F8 /* MockExposureManager.swift */,
				518A69FA24687D5800444E66 /* RiskLevel.swift */,
				A16714BA248D18D20031B111 /* SummaryMetadata.swift */,
				354E305824EFF26E00526C9F /* Country.swift */,
			);
			path = Exposure;
			sourceTree = "<group>";
		};
		514EE991246D4A1600DE4884 /* Risk Items */ = {
			isa = PBXGroup;
			children = (
				514C0A0724772F5E00F235F6 /* RiskItemView.swift */,
				51B5B415246DF13D00DC5D3E /* RiskImageItemView.swift */,
				51B5B413246DF07300DC5D3E /* RiskImageItemView.xib */,
				51FE277E247535E300BB8144 /* RiskLoadingItemView.swift */,
				51FE277C247535C400BB8144 /* RiskLoadingItemView.xib */,
				514C0A0C247AFB0200F235F6 /* RiskTextItemView.swift */,
				514C0A0A247AF9F700F235F6 /* RiskTextItemView.xib */,
				51C7790D24867F22004582F8 /* RiskListItemView.swift */,
				51C7790B24867F16004582F8 /* RiskListItemView.xib */,
			);
			path = "Risk Items";
			sourceTree = "<group>";
		};
		514EE996246D4BDD00DE4884 /* UICollectionView */ = {
			isa = PBXGroup;
			children = (
				51CE1B49246016B0002CF42A /* UICollectionViewCell+Identifier.swift */,
				51CE1B4B246016D1002CF42A /* UICollectionReusableView+Identifier.swift */,
				51CE1BB42460AC82002CF42A /* UICollectionView+Dequeue.swift */,
			);
			path = UICollectionView;
			sourceTree = "<group>";
		};
		514EE997246D4BEB00DE4884 /* UITableView */ = {
			isa = PBXGroup;
			children = (
				710ABB24247514BD00948792 /* UIViewController+Segue.swift */,
				710ABB1E2475115500948792 /* UITableViewController+Enum.swift */,
				514EE998246D4C2E00DE4884 /* UITableViewCell+Identifier.swift */,
				514EE99A246D4C4C00DE4884 /* UITableView+Dequeue.swift */,
			);
			path = UITableView;
			sourceTree = "<group>";
		};
		515BBDE92484F77300CDB674 /* HomeRiskViewConfigurators */ = {
			isa = PBXGroup;
			children = (
				514C0A0524772F3400F235F6 /* HomeRiskViewConfigurator.swift */,
				514EE99F246D4DF800DE4884 /* HomeRiskImageItemViewConfigurator.swift */,
				514C0A0E247AFEC500F235F6 /* HomeRiskTextItemViewConfigurator.swift */,
				51C7790F248684F5004582F8 /* HomeRiskListItemViewConfigurator.swift */,
				51FE277A2475340300BB8144 /* HomeRiskLoadingItemViewConfigurator.swift */,
			);
			path = HomeRiskViewConfigurators;
			sourceTree = "<group>";
		};
		516E430324B89AF60008CC30 /* __tests__ */ = {
			isa = PBXGroup;
			children = (
				516E430124B89AED0008CC30 /* CoordinatorTests.swift */,
			);
			path = __tests__;
			sourceTree = "<group>";
		};
		518A6A1C246A9F6600444E66 /* HomeRiskCellConfigurator */ = {
			isa = PBXGroup;
			children = (
				515BBDE92484F77300CDB674 /* HomeRiskViewConfigurators */,
				514C0A12247C15F000F235F6 /* HomeRiskCellConfigurators */,
			);
			path = HomeRiskCellConfigurator;
			sourceTree = "<group>";
		};
		51B5B419246E058100DC5D3E /* Risk */ = {
			isa = PBXGroup;
			children = (
				51CE1B7A246078B6002CF42A /* RiskLevelCollectionViewCell.swift */,
				51CE1B79246078B6002CF42A /* RiskLevelCollectionViewCell.xib */,
				51486DA02485101500FCE216 /* RiskInactiveCollectionViewCell.swift */,
				51486DA12485101500FCE216 /* RiskInactiveCollectionViewCell.xib */,
				51486DA42485237200FCE216 /* RiskThankYouCollectionViewCell.swift */,
				51486DA52485237200FCE216 /* RiskThankYouCollectionViewCell.xib */,
				51C779152486E5BA004582F8 /* RiskFindingPositiveCollectionViewCell.swift */,
				51C779132486E5AB004582F8 /* RiskFindingPositiveCollectionViewCell.xib */,
				514EE991246D4A1600DE4884 /* Risk Items */,
			);
			path = Risk;
			sourceTree = "<group>";
		};
		51B5B41A246E059700DC5D3E /* Common */ = {
			isa = PBXGroup;
			children = (
				713EA26024798AD100AB7EE8 /* InsetTableViewCell.swift */,
				71F54190248BF677006DB793 /* HtmlTextView.swift */,
			);
			path = Common;
			sourceTree = "<group>";
		};
		51CE1B74246078B6002CF42A /* Home Screen */ = {
			isa = PBXGroup;
			children = (
				51CE1B75246078B6002CF42A /* Cells */,
				51CE1B83246078B6002CF42A /* Decorations */,
			);
			path = "Home Screen";
			sourceTree = "<group>";
		};
		51CE1B75246078B6002CF42A /* Cells */ = {
			isa = PBXGroup;
			children = (
				51B5B419246E058100DC5D3E /* Risk */,
				A328424C248B91E0006B1F09 /* HomeTestResultLoadingCell.swift */,
				A328424B248B91E0006B1F09 /* HomeTestResultLoadingCell.xib */,
				710224E9248FA67F000C5DEF /* HomeTestResultCollectionViewCell.swift */,
				2F78574F248506BD00323A9C /* HomeTestResultCollectionViewCell.xib */,
				51B5B41B246EC8B800DC5D3E /* HomeCardCollectionViewCell.swift */,
				51CE1B78246078B6002CF42A /* ActivateCollectionViewCell.swift */,
				51CE1B76246078B6002CF42A /* ActivateCollectionViewCell.xib */,
				51CE1B7C246078B6002CF42A /* InfoCollectionViewCell.swift */,
				51CE1B7B246078B6002CF42A /* InfoCollectionViewCell.xib */,
			);
			path = Cells;
			sourceTree = "<group>";
		};
		51CE1B83246078B6002CF42A /* Decorations */ = {
			isa = PBXGroup;
			children = (
				51CE1B84246078B6002CF42A /* SectionSystemBackgroundDecorationView.swift */,
			);
			path = Decorations;
			sourceTree = "<group>";
		};
		51CE1BB82460AE69002CF42A /* Home */ = {
			isa = PBXGroup;
			children = (
				51CE1BB92460AFD8002CF42A /* HomeActivateCellConfigurator.swift */,
				518A6A1C246A9F6600444E66 /* HomeRiskCellConfigurator */,
				51CE1BC22460B28D002CF42A /* HomeInfoCellConfigurator.swift */,
				13BAE9B02472FB1E00CEE58A /* CellConfiguratorIndexPosition.swift */,
				A328424F248B9269006B1F09 /* HomeTestResultLoadingCellConfigurator.swift */,
				710224EB248FC150000C5DEF /* HomeTestResultCellConfigurator.swift */,
			);
			path = Home;
			sourceTree = "<group>";
		};
		51CE1BBB2460B1BA002CF42A /* Protocols */ = {
			isa = PBXGroup;
			children = (
				B18CADAD24782FA4006F53F0 /* ExposureStateUpdating.swift */,
				51CE1BBC2460B1CB002CF42A /* CollectionViewCellConfigurator.swift */,
				514EE99C246D4CFB00DE4884 /* TableViewCellConfigurator.swift */,
				A3E5E71D247E6F7A00237116 /* SpinnerInjectable.swift */,
				A36D07B82486D61C00E46F96 /* HomeCardCellButtonDelegate.swift */,
				FEDCE1600374711EC77FF572 /* RequiresAppDependencies.swift */,
			);
			path = Protocols;
			sourceTree = "<group>";
		};
		51D420AF2458308400AD70CA /* Onboarding */ = {
			isa = PBXGroup;
			children = (
				51C737BC245B349700286105 /* OnboardingInfoViewController.swift */,
				A17366542484978A006BE209 /* OnboardingInfoViewControllerUtils.swift */,
				137846482488027500A50AB8 /* OnboardingInfoViewController+Extension.swift */,
			);
			path = Onboarding;
			sourceTree = "<group>";
		};
		51D420B224583AA400AD70CA /* Workers */ = {
			isa = PBXGroup;
			children = (
				B1221BDD2492E78100E6C4E4 /* Keychain */,
				B19FD70E2491A04800A9D56A /* Update Checker */,
				B184A381248FFCC3007180F6 /* Store */,
				A1C2B2DA24834934004A3BD5 /* __tests__ */,
				CD99A3C6246155C300BF12AF /* Logger.swift */,
				B120C7C524AFDAB900F68FF1 /* ActiveTracing.swift */,
				B1CD333B24865A7D00B06E9B /* TracingStatusHistory.swift */,
				A3FF84EB247BFAF00053E947 /* Hasher.swift */,
				0D5611B3247F852C00B5B094 /* SQLiteKeyValueStore.swift */,
				016146902487A43E00660992 /* LinkHelper.swift */,
				A128F058248B459F00EC7F6C /* PublicKeyStore.swift */,
			);
			path = Workers;
			sourceTree = "<group>";
		};
		51D420B524583B5100AD70CA /* Extensions */ = {
			isa = PBXGroup;
			children = (
				71176E2C24891BCF004B0C9F /* __tests__ */,
				514EE996246D4BDD00DE4884 /* UICollectionView */,
				514EE997246D4BEB00DE4884 /* UITableView */,
				51895EDB245E16CD0085DA38 /* ENAColor.swift */,
				710021DB248E44A6001F0B63 /* ENAFont.swift */,
				13722043247AEEAD00152764 /* UNNotificationCenter+Extension.swift */,
				51D420B624583B7200AD70CA /* NSObject+Identifier.swift */,
				51D420B824583B8300AD70CA /* UIViewController+AppStoryboard.swift */,
				B1EDFD8C248E74D000E7EAFF /* URL+StaticString.swift */,
				51D420D324586DCA00AD70CA /* NotificationName.swift */,
				85142500245DA0B3009D2791 /* UIViewController+Alert.swift */,
				B111EE2B2465D9F7001AEBB4 /* String+Localization.swift */,
				71CC3EA2246D6C4000217F2C /* UIFont+DynamicType.swift */,
				B14D0CDA246E968C00D5BEBC /* String+Today.swift */,
				B153096924706F1000A4A1BD /* URLSession+Default.swift */,
				B153096B24706F2400A4A1BD /* URLSessionConfiguration+Default.swift */,
				B1D6B003247DA4920079DDD3 /* UIApplication+CoronaWarn.swift */,
				2F3218CF248063E300A7AC0A /* UIView+Convenience.swift */,
				2FF1D62D2487850200381FFB /* NSMutableAttributedString+Generation.swift */,
				A16714AE248CA1B70031B111 /* Bundle+ReadPlist.swift */,
				2F26CE2D248B9C4F00BE30EE /* UIViewController+BackButton.swift */,
				B1C7EE4324938E9E00F1F284 /* ExposureDetection_DidEndPrematurelyReason+ErrorHandling.swift */,
				A1BABD0A24A57BA0000ED515 /* ENTemporaryExposureKey+Processing.swift */,
				2F96739A24AB70FA008E3147 /* ExposureSubmissionParsable.swift */,
				2FC0357024B5B70700E234AC /* Error+FAQUrl.swift */,
				2FA968CD24D8560B008EE367 /* String+Random.swift */,
				EB858D1F24E700D10048A0AA /* UIView+Screenshot.swift */,
			);
			path = Extensions;
			sourceTree = "<group>";
		};
		51D420C124583D3100AD70CA /* Home */ = {
			isa = PBXGroup;
			children = (
				2FC0357524B8755500E234AC /* __tests__ */,
				51CE1B2E245F5CFC002CF42A /* HomeViewController.swift */,
				5111E7622460BB1500ED6498 /* HomeInteractor.swift */,
				51CE1B5424604DD2002CF42A /* HomeLayout.swift */,
				B1BFE27124BDE1D500C1181D /* HomeViewController+HowRiskDetectionWorks.swift */,
			);
			path = Home;
			sourceTree = "<group>";
		};
		51D420C224583D7B00AD70CA /* Settings */ = {
			isa = PBXGroup;
			children = (
				EB41DC0624E53D3F0029C6F7 /* BackgroundAppRefresh */,
				CDD87C6024766163007CE6CA /* Cells */,
				51D420C324583E3300AD70CA /* SettingsViewController.swift */,
				EEF10679246EBF8B009DFB4E /* ResetViewController.swift */,
				CD2EC328247D82EE00C6B3F9 /* NotificationSettingsViewController.swift */,
			);
			path = Settings;
			sourceTree = "<group>";
		};
		51D420D524598AC200AD70CA /* Source */ = {
			isa = PBXGroup;
			children = (
				B111EDEC2465B1F4001AEBB4 /* Client */,
				CD99A3C82461A44B00BF12AF /* View Helpers */,
				51CE1BBB2460B1BA002CF42A /* Protocols */,
				8595BF5D246032C40056EA27 /* Views */,
				B1569DD5245D6C790079FCD7 /* Developer Menu */,
				51EE9A6A245C0F7900F2544F /* Models */,
				85D759802459A82D008175F0 /* Services */,
				85D759712457059A008175F0 /* Scenes */,
				51D420B224583AA400AD70CA /* Workers */,
				51D420B524583B5100AD70CA /* Extensions */,
				85D7593E2457048F008175F0 /* AppDelegate.swift */,
				A3552CC524DD6E78008C91BE /* AppDelegate+ENATaskExecutionDelegate.swift */,
				A3552CC324DD6E16008C91BE /* AppDelegate+PlausibleDeniability.swift */,
				85D759402457048F008175F0 /* SceneDelegate.swift */,
				CDA262F724AB808800612E15 /* Coordinator.swift */,
				516E430324B89AF60008CC30 /* __tests__ */,
			);
			path = Source;
			sourceTree = "<group>";
		};
		51EE9A6A245C0F7900F2544F /* Models */ = {
			isa = PBXGroup;
			children = (
				B1AC51D424CED8740087C35B /* __tests__ */,
				138910C3247A907500D739F6 /* Task Scheduling */,
				CD8638512477EBAA00A5A07C /* Settings */,
				B1125458246F2C2100AB5036 /* Converting Keys */,
				514E81322461B97700636861 /* Exposure */,
				51CE1BB82460AE69002CF42A /* Home */,
				51EE9A6C245C0FB500F2544F /* Onboarding */,
				B18E852E248C29D400CF4FB8 /* DetectionMode.swift */,
				FEDCE21C117BF675C80F5989 /* States */,
				B10EC1F724ED1F8700ED0E48 /* CancellationToken.swift */,
			);
			path = Models;
			sourceTree = "<group>";
		};
		51EE9A6C245C0FB500F2544F /* Onboarding */ = {
			isa = PBXGroup;
			children = (
				51C737BE245B3B5D00286105 /* OnboardingInfo.swift */,
			);
			path = Onboarding;
			sourceTree = "<group>";
		};
		71176E2C24891BCF004B0C9F /* __tests__ */ = {
			isa = PBXGroup;
			children = (
				71176E2D24891C02004B0C9F /* ENAColorTests.swift */,
				A1BABD0C24A57BAC000ED515 /* ENTemporaryExposureKey+ProcessingTests.swift */,
				B1C7EE4524938EB700F1F284 /* ExposureDetection_DidEndPrematurelyReason+ErrorHandlingTests.swift */,
				B163D11424993F64001A322C /* UIFont+DynamicTypeTests.swift */,
				A1E4195E249824340016E52A /* String+TodayTests.swift */,
				2FC0356E24B342FA00E234AC /* UIViewcontroller+AlertTest.swift */,
			);
			path = __tests__;
			sourceTree = "<group>";
		};
		71176E30248957B1004B0C9F /* App */ = {
			isa = PBXGroup;
			children = (
				71176E31248957C3004B0C9F /* AppNavigationController.swift */,
			);
			path = App;
			sourceTree = "<group>";
		};
		7143D07424990A3100608DDE /* NavigationControllerWithFooter */ = {
			isa = PBXGroup;
			children = (
				71D3C1992494EFAC00DBABA8 /* ENANavigationControllerWithFooter.swift */,
				71EF33D82497F3E8007B7E1B /* ENANavigationControllerWithFooterChild.swift */,
				71EF33DA2497F419007B7E1B /* ENANavigationFooterItem.swift */,
				71C0BEDC2498DD07009A17A0 /* ENANavigationFooterView.swift */,
			);
			path = NavigationControllerWithFooter;
			sourceTree = "<group>";
		};
		71B804502485272200D53506 /* RiskLegend */ = {
			isa = PBXGroup;
			children = (
				71B804532485273C00D53506 /* RiskLegendDotBodyCell.swift */,
			);
			path = RiskLegend;
			sourceTree = "<group>";
		};
		71F76D0E24767AF100515A01 /* DynamicTableViewController */ = {
			isa = PBXGroup;
			children = (
				F247572E2483934B003E1FC5 /* __tests__ */,
				71F76D0F24767B2500515A01 /* Views */,
				710ABB26247533FA00948792 /* DynamicTableViewController.swift */,
				710ABB282475353900948792 /* DynamicTableViewModel.swift */,
				71330E40248109F600EB10F6 /* DynamicTableViewSection.swift */,
				71330E4424810A0500EB10F6 /* DynamicTableViewHeader.swift */,
				71330E4624810A0C00EB10F6 /* DynamicTableViewFooter.swift */,
				71330E42248109FD00EB10F6 /* DynamicTableViewCell.swift */,
				A1C683FB24AEC9EE00B90D12 /* DynamicTableViewTextCell.swift */,
				71330E4824810A5A00EB10F6 /* DynamicTableViewAction.swift */,
			);
			path = DynamicTableViewController;
			sourceTree = "<group>";
		};
		71F76D0F24767B2500515A01 /* Views */ = {
			isa = PBXGroup;
			children = (
				71FE1C68247A8FE100851FEB /* DynamicTableViewHeaderFooterView.swift */,
				71FE1C70247AA7B700851FEB /* DynamicTableViewHeaderImageView.swift */,
				714194E9247A65C60072A090 /* DynamicTableViewHeaderSeparatorView.swift */,
				710ABB22247513E300948792 /* DynamicTypeTableViewCell.swift */,
				71FE1C8A247AC79D00851FEB /* DynamicTableViewIconCell.swift */,
				71FE1C8B247AC79D00851FEB /* DynamicTableViewIconCell.xib */,
				71B8044E248526B600D53506 /* DynamicTableViewSpaceCell.swift */,
				2FF1D62F24880FCF00381FFB /* DynamicTableViewRoundedCell.swift */,
				717D21E8248C022E00D9717E /* DynamicTableViewHtmlCell.swift */,
				A1C683F924AEC57400B90D12 /* DynamicTableViewTextViewCell.swift */,
				01B7232324F812500064C0EB /* DynamicTableViewOptionGroupCell.swift */,
			);
			path = Views;
			sourceTree = "<group>";
		};
		71FE1C83247AC33D00851FEB /* ExposureSubmission */ = {
			isa = PBXGroup;
			children = (
				71FE1C84247AC33D00851FEB /* ExposureSubmissionTestResultHeaderView.swift */,
				711EFCC824935C79005FEF21 /* ExposureSubmissionTestResultHeaderView.xib */,
				710021DF248EAF9A001F0B63 /* ExposureSubmissionImageCardCell.swift */,
				710021DD248EAF16001F0B63 /* ExposureSubmissionImageCardCell.xib */,
				710224F32490E7A3000C5DEF /* ExposureSubmissionStepCell.swift */,
				710224ED2490E2FC000C5DEF /* ExposureSubmissionStepCell.xib */,
			);
			path = ExposureSubmission;
			sourceTree = "<group>";
		};
		853D987824694A1E00490DBA /* BaseElements */ = {
			isa = PBXGroup;
			children = (
				853D987924694A8700490DBA /* ENAButton.swift */,
				8595BF5E246032D90056EA27 /* ENASwitch.swift */,
				71FE1C81247AC30300851FEB /* ENATanInput.swift */,
				71B804462484CC0800D53506 /* ENALabel.swift */,
				711EFCC62492EE31005FEF21 /* ENAFooterView.swift */,
			);
			path = BaseElements;
			sourceTree = "<group>";
		};
		858F6F71245AEC05009FFD33 /* ENSetting */ = {
			isa = PBXGroup;
			children = (
				EE22DB80247FB409001B0A71 /* ENSettingModel.swift */,
				EE22DB7F247FB409001B0A71 /* ENStateHandler.swift */,
				853D98842469DC8100490DBA /* ExposureNotificationSettingViewController.swift */,
			);
			path = ENSetting;
			sourceTree = "<group>";
		};
		8595BF5D246032C40056EA27 /* Views */ = {
			isa = PBXGroup;
			children = (
				B10F9B88249961B500C418F4 /* __tests__ */,
				EE22DB83247FB43A001B0A71 /* ENSetting */,
				51B5B41A246E059700DC5D3E /* Common */,
				853D987824694A1E00490DBA /* BaseElements */,
				EEF790092466ED410065EBD5 /* ExposureDetection */,
				71FE1C83247AC33D00851FEB /* ExposureSubmission */,
				51CE1B74246078B6002CF42A /* Home Screen */,
				71B804502485272200D53506 /* RiskLegend */,
				71CC3EA0246D6BBF00217F2C /* DynamicTypeLabel.swift */,
				713EA25A247818B000AB7EE8 /* DynamicTypeButton.swift */,
				85E33443247EB357006E74EC /* CircularProgressView.swift */,
				71CAB9D3248AB33500F516A5 /* DynamicTypeSymbolImageView.swift */,
			);
			path = Views;
			sourceTree = "<group>";
		};
		85D759322457048F008175F0 = {
			isa = PBXGroup;
			children = (
				71B8044424828A6C00D53506 /* .swiftformat */,
				71AFBD922464251000F91006 /* .swiftlint.yml */,
				85D7593D2457048F008175F0 /* ENA */,
				85D7595724570491008175F0 /* ENATests */,
				85D7596224570491008175F0 /* ENAUITests */,
				B1FF6B6B2497D0B40041CF02 /* CWASQLite */,
				85D7593C2457048F008175F0 /* Products */,
				5107E3D72459B2D60042FC9B /* Frameworks */,
				B1741B572462EB26006275D9 /* Recovered References */,
				0DFCC2692484D7A700E2811D /* ENA-Bridging-Header.h */,
				0DFCC26F2484DC8200E2811D /* ENATests-Bridging-Header.h */,
			);
			sourceTree = "<group>";
			usesTabs = 1;
		};
		85D7593C2457048F008175F0 /* Products */ = {
			isa = PBXGroup;
			children = (
				85D7593B2457048F008175F0 /* ENA.app */,
				85D7595424570491008175F0 /* ENATests.xctest */,
				85D7595F24570491008175F0 /* ENAUITests.xctest */,
				B1FF6B6A2497D0B40041CF02 /* CWASQLite.framework */,
			);
			name = Products;
			sourceTree = "<group>";
		};
		85D7593D2457048F008175F0 /* ENA */ = {
			isa = PBXGroup;
			children = (
				352F25A724EFCBDE00ACDFF3 /* LocalSettings.swift */,
				B102BDC12460405F00CD55A2 /* Backend */,
				51D420D524598AC200AD70CA /* Source */,
				85D7597424570615008175F0 /* Resources */,
			);
			path = ENA;
			sourceTree = "<group>";
		};
		85D7595724570491008175F0 /* ENATests */ = {
			isa = PBXGroup;
			children = (
				B18C411A246DB2F000B8D8CB /* Helper */,
				85D7595A24570491008175F0 /* Info.plist */,
			);
			path = ENATests;
			sourceTree = "<group>";
		};
		85D7596224570491008175F0 /* ENAUITests */ = {
			isa = PBXGroup;
			children = (
				134F0DBA247578FF00D88934 /* ENAUITests-Extensions.swift */,
				130CB19A246D92F800ADE602 /* Onboarding */,
				134F0DB8247578FF00D88934 /* Home */,
				13E5046A248E3CE60086641C /* AppInformation */,
				EB11B02824EE7C7D00143A95 /* Settings */,
				85D7596324570491008175F0 /* ENAUITests.swift */,
				134F0F2B2475793400D88934 /* SnapshotHelper.swift */,
				A3EE6E5B249BB97500C64B61 /* UITestingParameters.swift */,
				85D7596524570491008175F0 /* Info.plist */,
			);
			path = ENAUITests;
			sourceTree = "<group>";
		};
		85D759712457059A008175F0 /* Scenes */ = {
			isa = PBXGroup;
			children = (
				71176E30248957B1004B0C9F /* App */,
				71F76D0E24767AF100515A01 /* DynamicTableViewController */,
				7143D07424990A3100608DDE /* NavigationControllerWithFooter */,
				EE20EA0824699A3A00770683 /* RiskLegend */,
				EE85998B2462EFD4002E7AE2 /* AppInformation */,
				51D420AF2458308400AD70CA /* Onboarding */,
				51D420C124583D3100AD70CA /* Home */,
				514E81312461946E00636861 /* ExposureDetection */,
				EE278B2E245F2C58008B06F9 /* FriendsInvite */,
				CD99A398245B229F00BF12AF /* ExposureSubmission */,
				858F6F71245AEC05009FFD33 /* ENSetting */,
				51D420C224583D7B00AD70CA /* Settings */,
				13091950247972CF0066E329 /* PrivacyProtectionViewController */,
				01B7232524F8128B0064C0EB /* OptionGroup */,
			);
			path = Scenes;
			sourceTree = "<group>";
		};
		85D7597424570615008175F0 /* Resources */ = {
			isa = PBXGroup;
			children = (
				014891B224F90D0B002A6F77 /* ENA.plist */,
				011E4B002483A35A002E6412 /* ENACommunity.entitlements */,
				CD7F5C732466F6D400D3D03C /* ENATest.entitlements */,
				85790F2E245C6B72003D47E1 /* ENA.entitlements */,
				EE70C239245B09E900AC9B2F /* Localization */,
				85D7594F24570491008175F0 /* Info.plist */,
				B1221BDB2492BCEB00E6C4E4 /* Info_Debug.plist */,
				01E25C6F24A3B52F007E33F8 /* Info_Testflight.plist */,
				85D75976245706BD008175F0 /* Assets */,
				85D75975245706B0008175F0 /* Storyboards */,
			);
			path = Resources;
			sourceTree = "<group>";
		};
		85D75975245706B0008175F0 /* Storyboards */ = {
			isa = PBXGroup;
			children = (
				CD99A39C245B22EE00BF12AF /* ExposureSubmission.storyboard */,
				85D7594C24570491008175F0 /* LaunchScreen.storyboard */,
				51D420B02458397300AD70CA /* Onboarding.storyboard */,
				51D420CD245869C800AD70CA /* Home.storyboard */,
				514E812F24618E3D00636861 /* ExposureDetection.storyboard */,
				51D420CF24586AB300AD70CA /* Settings.storyboard */,
				EE278B2C245F2BBB008B06F9 /* InviteFriends.storyboard */,
				853D98822469DC5000490DBA /* ExposureNotificationSetting.storyboard */,
				EE20EA062469883900770683 /* RiskLegend.storyboard */,
			);
			path = Storyboards;
			sourceTree = "<group>";
		};
		85D75976245706BD008175F0 /* Assets */ = {
			isa = PBXGroup;
			children = (
				8539874E2467094E00D28B62 /* AppIcon.xcassets */,
				85D7594A24570491008175F0 /* Assets.xcassets */,
				71F2E57A2487AEFC00694F1A /* ena-colors.xcassets */,
			);
			path = Assets;
			sourceTree = "<group>";
		};
		85D759802459A82D008175F0 /* Services */ = {
			isa = PBXGroup;
			children = (
				2FA9E39124D2F2620030561C /* Exposure Submission */,
				B1175211248A837300C3325C /* Risk */,
				B15382DC248270220010F007 /* __tests__ */,
				B14D0CD8246E939600D5BEBC /* Exposure Transaction */,
				B1D431C9246C848E00E728AD /* DownloadedPackagesStore */,
			);
			path = Services;
			sourceTree = "<group>";
		};
		A128F04B2489ABE700EC7F6C /* __tests__ */ = {
			isa = PBXGroup;
			children = (
				A128F04C2489ABE700EC7F6C /* RiskCalculationTests.swift */,
				B1175219248ACFFC00C3325C /* SAP_RiskScoreClass+LowAndHighTests.swift */,
			);
			path = __tests__;
			sourceTree = "<group>";
		};
		A1C2B2DA24834934004A3BD5 /* __tests__ */ = {
			isa = PBXGroup;
			children = (
				A173665124844F29006BE209 /* SQLiteKeyValueStoreTests.swift */,
				B1E23B8524FE4DD3006BCDA6 /* PublicKeyProviderTests.swift */,
				B1CD333D24865E0000B06E9B /* TracingStatusHistoryTests.swift */,
				B120C7C824AFE7B800F68FF1 /* ActiveTracingTests.swift */,
			);
			path = __tests__;
			sourceTree = "<group>";
		};
		A1E41959249817C70016E52A /* __tests__ */ = {
			isa = PBXGroup;
			children = (
				A1E4195B249818020016E52A /* RiskTests.swift */,
			);
			path = __tests__;
			sourceTree = "<group>";
		};
		A3284253248E48E0006B1F09 /* __tests__ */ = {
			isa = PBXGroup;
			children = (
				A328425A248E8290006B1F09 /* Mock Objects */,
				A3284254248E493B006B1F09 /* ExposureSubmissionOverviewViewControllerTests.swift */,
				A328425B248E82B5006B1F09 /* ExposureSubmissionTestResultViewControllerTests.swift */,
				A328425E248E943D006B1F09 /* ExposureSubmissionTanInputViewControllerTests.swift */,
				2FD881CB2490F65C00BEC8FC /* ExposureSubmissionHotlineViewControllerTest.swift */,
				2FD881CD249115E700BEC8FC /* ExposureSubmissionNavigationControllerTest.swift */,
				A32842602490E2AC006B1F09 /* ExposureSubmissionWarnOthersViewControllerTests.swift */,
				A328426224910552006B1F09 /* ExposureSubmissionSuccessViewControllerTests.swift */,
				A32842642491136E006B1F09 /* ExposureSubmissionUITests.swift */,
				A372DA3E24BEF773003248BB /* ExposureSubmissionCoordinatorTests.swift */,
				354DA0CB25063BDB0018354E /* ExposureSubmissionWarnEuropeConsentViewControllerTest.swift */,
				354DA0CD250658C30018354E /* ExposureSubmissionWarnEuropeCountrySelectionViewControllerTests.swift */,
				354DA0CF250665A10018354E /* ExposureSubmissionWarnEuropeTravelConfirmationViewControllerTests.swift */,
			);
			path = __tests__;
			sourceTree = "<group>";
		};
		A328425A248E8290006B1F09 /* Mock Objects */ = {
			isa = PBXGroup;
			children = (
				A3284256248E7431006B1F09 /* MockExposureSubmissionService.swift */,
				A3284258248E7672006B1F09 /* MockExposureSubmissionQRScannerViewController.swift */,
				A32842662492359E006B1F09 /* MockExposureSubmissionNavigationControllerChild.swift */,
				A372DA3C24BE01D9003248BB /* MockExposureSubmissionCoordinator.swift */,
				A372DA4024BF33F9003248BB /* MockExposureSubmissionCoordinatorDelegate.swift */,
			);
			path = "Mock Objects";
			sourceTree = "<group>";
		};
		A32CA72D24B6F28700B1A994 /* __tests__ */ = {
			isa = PBXGroup;
			children = (
				A32CA72E24B6F2E300B1A994 /* HomeRiskCellConfiguratorTests.swift */,
				516E42C924B760EC0008CC30 /* HomeRiskLevelCellConfiguratorTests.swift */,
				516E42FA24B7739F0008CC30 /* HomeUnknownRiskCellConfiguratorTests.swift */,
				51F1255E24BEFB7A00126C86 /* HomeUnknown48hRiskCellConfiguratorTests.swift */,
				516E42FC24B776A90008CC30 /* HomeLowRiskCellConfiguratorTests.swift */,
				516E42FF24B777B20008CC30 /* HomeHighRiskCellConfiguratorTests.swift */,
			);
			path = __tests__;
			sourceTree = "<group>";
		};
		A36FACC224C5E9FC00DED947 /* __tests__ */ = {
			isa = PBXGroup;
			children = (
				A36FACC324C5EA1500DED947 /* ExposureDetectionViewControllerTests.swift */,
				A3483B0A24C5EFA40037855F /* MockExposureDetectionViewControllerDelegate.swift */,
			);
			path = __tests__;
			sourceTree = "<group>";
		};
		A372DA3724BDA015003248BB /* View */ = {
			isa = PBXGroup;
			children = (
				A372DA3924BDA043003248BB /* Custom */,
				A372DA3824BDA035003248BB /* Controller */,
			);
			path = View;
			sourceTree = "<group>";
		};
		A372DA3824BDA035003248BB /* Controller */ = {
			isa = PBXGroup;
			children = (
				2F80CFD8247ED988000F06AF /* ExposureSubmissionIntroViewController.swift */,
				71FE1C75247AC2B500851FEB /* ExposureSubmissionOverviewViewController.swift */,
				71FE1C76247AC2B500851FEB /* ExposureSubmissionTanInputViewController.swift */,
				71FE1C78247AC2B500851FEB /* ExposureSubmissionTestResultViewController.swift */,
				71FE1C74247AC2B500851FEB /* ExposureSubmissionQRScannerViewController.swift */,
				2F80CFDA247EDDB3000F06AF /* ExposureSubmissionHotlineViewController.swift */,
				A3C4F95F24812CD20047F23E /* ExposureSubmissionWarnOthersViewController.swift */,
				01D16C6324EFA903007DB387 /* ExposureSubmissionWarnEuropeConsentViewController.swift */,
				01D16C6524EFA91F007DB387 /* ExposureSubmissionWarnEuropeTravelConfirmationViewController.swift */,
				01D16C6724EFA93D007DB387 /* ExposureSubmissionWarnEuropeCountrySelectionViewController.swift */,
				71FE1C73247AC2B500851FEB /* ExposureSubmissionSuccessViewController.swift */,
			);
			path = Controller;
			sourceTree = "<group>";
		};
		A372DA3924BDA043003248BB /* Custom */ = {
			isa = PBXGroup;
			children = (
				710224F524910661000C5DEF /* ExposureSubmissionDynamicCell.swift */,
			);
			path = Custom;
			sourceTree = "<group>";
		};
		A3E851B324ADDA9E00402485 /* __tests__ */ = {
			isa = PBXGroup;
			children = (
				A3E851B424ADDAC000402485 /* CountdownTimerTests.swift */,
			);
			path = __tests__;
			sourceTree = "<group>";
		};
		AB5F84A924F8F6C7000400D4 /* Migration */ = {
			isa = PBXGroup;
			children = (
				AB5F84AA24F8F6C7000400D4 /* 0To1 */,
			);
			path = Migration;
			sourceTree = "<group>";
		};
		AB5F84AA24F8F6C7000400D4 /* 0To1 */ = {
			isa = PBXGroup;
			children = (
				AB5F84BA24F92876000400D4 /* Migration0To1Tests.swift */,
			);
			path = 0To1;
			sourceTree = "<group>";
		};
		AB5F84AB24F8F6EB000400D4 /* Migration */ = {
			isa = PBXGroup;
			children = (
				AB5F84AC24F8F7A1000400D4 /* SerialMigrator.swift */,
				AB5F84AF24F8F7C3000400D4 /* Migration.swift */,
				AB5F84AE24F8F7B8000400D4 /* Migrations */,
			);
			path = Migration;
			sourceTree = "<group>";
		};
		AB5F84AE24F8F7B8000400D4 /* Migrations */ = {
			isa = PBXGroup;
			children = (
				AB5F84B124F8F7E3000400D4 /* Migration0To1.swift */,
			);
			path = Migrations;
			sourceTree = "<group>";
		};
		AB5F84C124FE2EEA000400D4 /* V0 */ = {
			isa = PBXGroup;
			children = (
				AB5F84BF24FE2EB3000400D4 /* DownloadedPackagesStoreV0.swift */,
				AB5F84B824F92855000400D4 /* DownloadedPackagesSQLLiteStoreV0.swift */,
			);
			path = V0;
			sourceTree = "<group>";
		};
		AB5F84C224FE2EF2000400D4 /* V1 */ = {
			isa = PBXGroup;
			children = (
				B1D431CA246C84A400E728AD /* DownloadedPackagesStoreV1.swift */,
				B161782424804AC3006E435A /* DownloadedPackagesSQLLiteStoreV1.swift */,
			);
			path = V1;
			sourceTree = "<group>";
		};
		B102BDC12460405F00CD55A2 /* Backend */ = {
			isa = PBXGroup;
			children = (
				B15382DA24826F7E0010F007 /* __tests__ */,
				0159E6BF247829BA00894A89 /* temporary_exposure_key_export.pb.swift */,
				0159E6C0247829BA00894A89 /* temporary_exposure_key_signature_list.pb.swift */,
				B1D7D68A24766D2100E4DA5D /* apple_export.pb.swift */,
				0DF6BBB4248C04CF007E8B0C /* app_config.pb.swift */,
				350BB08725055B4700345A77 /* app_config_V0.pb.swift */,
				0DF6BBB3248C04CF007E8B0C /* app_config_app_version_config.pb.swift */,
				0DF6BBB2248C04CF007E8B0C /* app_config_attenuation_duration.pb.swift */,
				B1D7D68624766D2100E4DA5D /* submission_payload.pb.swift */,
				359767F024FD13D9001FD591 /* diagnosis_key_batch.pb.swift */,
				B102BDC22460410600CD55A2 /* README.md */,
			);
			path = Backend;
			sourceTree = "<group>";
		};
		B10F9B88249961B500C418F4 /* __tests__ */ = {
			isa = PBXGroup;
			children = (
				B10F9B89249961B500C418F4 /* DynamicTypeLabelTests.swift */,
			);
			path = __tests__;
			sourceTree = "<group>";
		};
		B111EDEC2465B1F4001AEBB4 /* Client */ = {
			isa = PBXGroup;
			children = (
				B1CD333F2486AA5F00B06E9B /* Security */,
				B1741B482462C207006275D9 /* Client.swift */,
				B1DDDABA2471379900A07175 /* __tests__ */,
				B1125455246F293A00AB5036 /* HTTP Client */,
			);
			path = Client;
			sourceTree = "<group>";
		};
		B1125455246F293A00AB5036 /* HTTP Client */ = {
			isa = PBXGroup;
			children = (
				B1EAEC8C24711889003BE9A2 /* __tests__ */,
				011E13AD24680A4000973467 /* HTTPClient.swift */,
				B12995E8246C344100854AD0 /* HTTPClient+Configuration.swift */,
				B1EAEC8A24711884003BE9A2 /* URLSession+Convenience.swift */,
				B1A9E710246D782F0024CC12 /* SAPDownloadedPackage.swift */,
			);
			path = "HTTP Client";
			sourceTree = "<group>";
		};
		B1125458246F2C2100AB5036 /* Converting Keys */ = {
			isa = PBXGroup;
			children = (
				B1175214248A9F8300C3325C /* __tests__ */,
				B1125459246F2C6500AB5036 /* ENTemporaryExposureKey+Convert.swift */,
			);
			path = "Converting Keys";
			sourceTree = "<group>";
		};
		B11655912491437600316087 /* __tests__ */ = {
			isa = PBXGroup;
			children = (
				B11655922491437600316087 /* RiskProvidingConfigurationTests.swift */,
				B1C7EE472493D97000F1F284 /* RiskProvidingConfigurationManualTriggerTests.swift */,
			);
			path = __tests__;
			sourceTree = "<group>";
		};
		B1175211248A837300C3325C /* Risk */ = {
			isa = PBXGroup;
			children = (
				A1E41959249817C70016E52A /* __tests__ */,
				B1FE13D62487DEDD00D012E5 /* Calculation */,
				B1FE13D92488216300D012E5 /* Provider */,
				B1175212248A83AB00C3325C /* Risk.swift */,
			);
			path = Risk;
			sourceTree = "<group>";
		};
		B1175214248A9F8300C3325C /* __tests__ */ = {
			isa = PBXGroup;
			children = (
				B1175215248A9F9600C3325C /* ConvertingKeysTests.swift */,
			);
			path = __tests__;
			sourceTree = "<group>";
		};
		B117909724914D6E007FF821 /* __tests__ */ = {
			isa = PBXGroup;
			children = (
				01678E9A249A521F003B048B /* testStore.sqlite */,
				01D3ECFF2490230400551E65 /* StoreTests.swift */,
			);
			path = __tests__;
			sourceTree = "<group>";
		};
		B1221BDD2492E78100E6C4E4 /* Keychain */ = {
			isa = PBXGroup;
			children = (
				B1221BDE2492ECD500E6C4E4 /* __tests__ */,
				0DD260FE248D549B007C3B2C /* KeychainHelper.swift */,
				B1221BDF2492ECE800E6C4E4 /* CFDictionary+KeychainQuery.swift */,
			);
			path = Keychain;
			sourceTree = "<group>";
		};
		B1221BDE2492ECD500E6C4E4 /* __tests__ */ = {
			isa = PBXGroup;
			children = (
				B1221BE12492ED0F00E6C4E4 /* CFDictionary+KeychainQueryTests.swift */,
				35A7F080250A7CF8005E6C33 /* KeychainHelperTests.swift */,
			);
			path = __tests__;
			sourceTree = "<group>";
		};
		B14D0CD8246E939600D5BEBC /* Exposure Transaction */ = {
			isa = PBXGroup;
			children = (
				B161782B248062A0006E435A /* __tests__ */,
				B161782924805784006E435A /* DeltaCalculationResult.swift */,
				B1A9E70D246D73180024CC12 /* ExposureDetection.swift */,
				B10FD5F3246EAC1700E9D7F2 /* AppleFilesWriter.swift */,
				B14D0CDE246E976400D5BEBC /* ExposureDetectionTransaction+DidEndPrematurelyReason.swift */,
				B14D0CDC246E972400D5BEBC /* ExposureDetectionDelegate.swift */,
				FEDCE0116603B6E00FAEE632 /* ExposureDetectionExecutor.swift */,
			);
			path = "Exposure Transaction";
			sourceTree = "<group>";
		};
		B15382DA24826F7E0010F007 /* __tests__ */ = {
			isa = PBXGroup;
			children = (
				B1F8AE472479B4C30093A588 /* api-response-day-2020-05-16 */,
				A189E45E248C325E001D0996 /* de-config */,
				B17A44A12464906A00CB195E /* KeyTests.swift */,
				B1B9CF1E246ED2E8008F04F5 /* Sap_FilebucketTests.swift */,
			);
			path = __tests__;
			sourceTree = "<group>";
		};
		B15382DB24826FD70010F007 /* Mocks */ = {
			isa = PBXGroup;
			children = (
				CD678F6C246C43EE00B6A0F8 /* ClientMock.swift */,
				CD678F6E246C43FC00B6A0F8 /* MockURLSession.swift */,
			);
			path = Mocks;
			sourceTree = "<group>";
		};
		B15382DC248270220010F007 /* __tests__ */ = {
			isa = PBXGroup;
			children = (
				B15382E0248273A50010F007 /* Mocks */,
				CDF27BD2246ADBA70044D32B /* ExposureSubmissionServiceTests.swift */,
			);
			path = __tests__;
			sourceTree = "<group>";
		};
		B15382DD2482707A0010F007 /* __tests__ */ = {
			isa = PBXGroup;
			children = (
				B15382DE248270B50010F007 /* Mocks */,
				EE22DB8E247FB46C001B0A71 /* ENStateTests.swift */,
				A17DA5E12486D8E7006F310F /* RiskLevelTests.swift */,
				3598D99924FE280700483F1F /* CountryTests.swift */,
			);
			path = __tests__;
			sourceTree = "<group>";
		};
		B15382DE248270B50010F007 /* Mocks */ = {
			isa = PBXGroup;
			children = (
				EE22DB90247FB479001B0A71 /* MockStateHandlerObserverDelegate.swift */,
			);
			path = Mocks;
			sourceTree = "<group>";
		};
		B15382DF248270E90010F007 /* Helper */ = {
			isa = PBXGroup;
			children = (
				B1A76E9E24714AC700EA5208 /* HTTPClient+Configuration.swift */,
				A1E419442495476C0016E52A /* HTTPClient+MockNetworkStack.swift */,
			);
			path = Helper;
			sourceTree = "<group>";
		};
		B15382E0248273A50010F007 /* Mocks */ = {
			isa = PBXGroup;
			children = (
				B15382E3248273DC0010F007 /* MockTestStore.swift */,
				859DD511248549790073D59F /* MockDiagnosisKeysRetrieval.swift */,
			);
			path = Mocks;
			sourceTree = "<group>";
		};
		B1569DD5245D6C790079FCD7 /* Developer Menu */ = {
			isa = PBXGroup;
			children = (
				B16457BC24DC3E0E002879EB /* Features */,
				B1FC2D1E24D9C8CB00083C81 /* Helper */,
				2FC951FA24DC2366008D39F4 /* Cells */,
				B1741B432461C257006275D9 /* DMDeveloperMenu.swift */,
				B1569DDE245D70990079FCD7 /* DMViewController.swift */,
				B1741B422461C105006275D9 /* README.md */,
			);
			path = "Developer Menu";
			sourceTree = "<group>";
		};
		B16177E624802F85006E435A /* __tests__ */ = {
			isa = PBXGroup;
			children = (
				AB5F84A924F8F6C7000400D4 /* Migration */,
				B16177E724802F9B006E435A /* DownloadedPackagesSQLLiteStoreTests.swift */,
				AB5F84B324F8FA26000400D4 /* SerialMigratorTests.swift */,
			);
			path = __tests__;
			sourceTree = "<group>";
		};
		B161782B248062A0006E435A /* __tests__ */ = {
			isa = PBXGroup;
			children = (
				B161782C248062CE006E435A /* DeltaCalculationResultTests.swift */,
				B15382E6248290BB0010F007 /* AppleFilesWriterTests.swift */,
				B15382FD248424F00010F007 /* ExposureDetectionTests.swift */,
				A124E648249BF4EB00E95F72 /* ExposureDetectionExecutorTests.swift */,
			);
			path = __tests__;
			sourceTree = "<group>";
		};
		B163D10E24990664001A322C /* __tests__ */ = {
			isa = PBXGroup;
			children = (
				B163D10F2499068D001A322C /* SettingsViewModelTests.swift */,
			);
			path = __tests__;
			sourceTree = "<group>";
		};
		B16457BC24DC3E0E002879EB /* Features */ = {
			isa = PBXGroup;
			children = (
				B1E8C99C2479D4E7006DC678 /* DMSubmissionStateViewController.swift */,
				B16457B424DC11EF002879EB /* DMLastSubmissionRequetViewController.swift */,
				B16457B824DC19F9002879EB /* DMSettingsViewController.swift */,
				B18755D024DC45CA00A9202E /* DMStoreViewController.swift */,
				B1D8CB2524DD4371008C6010 /* DMTracingHistoryViewController.swift */,
				B16457BA24DC3309002879EB /* DMErrorsViewController.swift */,
				B1FC2D1C24D9C87F00083C81 /* DMKeysViewController.swift */,
				B1F82DF124718C7300E2E56A /* DMBackendConfigurationViewController.swift */,
				B16457B624DC160B002879EB /* DMLastRiskCalculationViewController.swift */,
			);
			path = Features;
			sourceTree = "<group>";
		};
		B1741B572462EB26006275D9 /* Recovered References */ = {
			isa = PBXGroup;
			children = (
			);
			name = "Recovered References";
			sourceTree = "<group>";
		};
		B184A381248FFCC3007180F6 /* Store */ = {
			isa = PBXGroup;
			children = (
				B117909724914D6E007FF821 /* __tests__ */,
				013DC101245DAC4E00EE58B0 /* Store.swift */,
				B184A37F248FFCBE007180F6 /* SecureStore.swift */,
				B184A382248FFCE2007180F6 /* CodableExposureDetectionSummary.swift */,
			);
			path = Store;
			sourceTree = "<group>";
		};
		B18C411A246DB2F000B8D8CB /* Helper */ = {
			isa = PBXGroup;
			children = (
				A1BABD0824A57B88000ED515 /* TemporaryExposureKeyMock.swift */,
				B18C411C246DB30000B8D8CB /* URL+Helper.swift */,
				A1E41940249410AF0016E52A /* SAPDownloadedPackage+Helpers.swift */,
				A124E64B249C4C9000E95F72 /* SAPDownloadedPackagesStore+Helpers.swift */,
				A14BDEBF24A1AD660063E4EC /* MockExposureDetector.swift */,
				015692E324B48C3F0033F35E /* TimeInterval+Convenience.swift */,
				AB5F84BC24F92E92000400D4 /* SerialMigratorFake.swift */,
			);
			path = Helper;
			sourceTree = "<group>";
		};
		B19FD70E2491A04800A9D56A /* Update Checker */ = {
			isa = PBXGroup;
			children = (
				B19FD70F2491A05800A9D56A /* __tests__ */,
				0DF6BB96248AD616007E8B0C /* AppUpdateCheckHelper.swift */,
				B19FD7102491A07000A9D56A /* String+SemanticVersion.swift */,
				B19FD7122491A08500A9D56A /* SAP_SemanticVersion+Compare.swift */,
			);
			path = "Update Checker";
			sourceTree = "<group>";
		};
		B19FD70F2491A05800A9D56A /* __tests__ */ = {
			isa = PBXGroup;
			children = (
				B19FD7142491A4A300A9D56A /* SAP_SemanticVersionTests.swift */,
				0DF6BB9C248AE232007E8B0C /* AppUpdateCheckerHelperTests.swift */,
			);
			path = __tests__;
			sourceTree = "<group>";
		};
		B1AC51D424CED8740087C35B /* __tests__ */ = {
			isa = PBXGroup;
			children = (
				B1AC51D524CED8820087C35B /* DetectionModeTests.swift */,
				B1E23B8724FE80EF006BCDA6 /* CancellationTokenTests.swift */,
			);
			path = __tests__;
			sourceTree = "<group>";
		};
		B1CD333F2486AA5F00B06E9B /* Security */ = {
			isa = PBXGroup;
			children = (
				B1CD33402486AA7100B06E9B /* CoronaWarnURLSessionDelegate.swift */,
			);
			path = Security;
			sourceTree = "<group>";
		};
		B1D431C9246C848E00E728AD /* DownloadedPackagesStore */ = {
			isa = PBXGroup;
			children = (
				AB5F84C224FE2EF2000400D4 /* V1 */,
				AB5F84C124FE2EEA000400D4 /* V0 */,
				AB5F84AB24F8F6EB000400D4 /* Migration */,
				B16177E624802F85006E435A /* __tests__ */,
			);
			path = DownloadedPackagesStore;
			sourceTree = "<group>";
		};
		B1DDDABA2471379900A07175 /* __tests__ */ = {
			isa = PBXGroup;
			children = (
				B15382DB24826FD70010F007 /* Mocks */,
				B1DDDABB247137B000A07175 /* HTTPClientConfigurationEndpointTests.swift */,
			);
			path = __tests__;
			sourceTree = "<group>";
		};
		B1EAEC8C24711889003BE9A2 /* __tests__ */ = {
			isa = PBXGroup;
			children = (
				B15382DF248270E90010F007 /* Helper */,
				A1E4194A2495A3940016E52A /* HTTPClient+AppConfigTests.swift */,
				B1D431C7246C69F300E728AD /* HTTPClient+ConfigurationTests.swift */,
				CDF27BD4246ADBF30044D32B /* HTTPClient+DaysAndHoursTests.swift */,
				A1E4194D2495A5800016E52A /* HTTPClient+ExposureConfigTests.swift */,
				A1E419532495A7850016E52A /* HTTPClient+GetTestResultTests.swift */,
				A1E419562495A8F50016E52A /* HTTPClient+RegistrationTokenTests.swift */,
				A1E41947249548260016E52A /* HTTPClient+SubmitTests.swift */,
				A1E419502495A6EA0016E52A /* HTTPClient+TANForExposureSubmitTests.swift */,
				A1877CA9248F247D006FEFC0 /* SAPDownloadedPackageTests.swift */,
				B1EAEC8D247118CB003BE9A2 /* URLSession+ConvenienceTests.swift */,
				A32C046424D96348005BEA61 /* HTTPClient+PlausibeDeniabilityTests.swift */,
			);
			path = __tests__;
			sourceTree = "<group>";
		};
		B1FC2D1E24D9C8CB00083C81 /* Helper */ = {
			isa = PBXGroup;
			children = (
				B1FC2D1F24D9C8DF00083C81 /* SAP_TemporaryExposureKey+DeveloperMenu.swift */,
				B1A31F6824DAE6C000E263DF /* DMKeyCell.swift */,
				B103193124E18A0A00DD02EF /* DMMenuItem.swift */,
			);
			path = Helper;
			sourceTree = "<group>";
		};
		B1FE13D62487DEDD00D012E5 /* Calculation */ = {
			isa = PBXGroup;
			children = (
				A128F04B2489ABE700EC7F6C /* __tests__ */,
				B1FE13D72487DEED00D012E5 /* RiskCalculation.swift */,
				B1175217248ACFBC00C3325C /* SAP_RiskScoreClass+LowAndHigh.swift */,
			);
			path = Calculation;
			sourceTree = "<group>";
		};
		B1FE13D92488216300D012E5 /* Provider */ = {
			isa = PBXGroup;
			children = (
				B1FE13F724896DC400D012E5 /* Helper */,
				B1FE13E32488253200D012E5 /* Model */,
				B1FE13E0248824D700D012E5 /* __tests__ */,
				B1FE13DC248821CB00D012E5 /* RiskProviding.swift */,
				B1FE13DE248821E000D012E5 /* RiskProvider.swift */,
			);
			path = Provider;
			sourceTree = "<group>";
		};
		B1FE13E0248824D700D012E5 /* __tests__ */ = {
			isa = PBXGroup;
			children = (
				B1FE13E1248824E900D012E5 /* RiskProviderTests.swift */,
			);
			path = __tests__;
			sourceTree = "<group>";
		};
		B1FE13E32488253200D012E5 /* Model */ = {
			isa = PBXGroup;
			children = (
				B11655912491437600316087 /* __tests__ */,
				B1FE13E52488255900D012E5 /* RiskProvidingConfiguration.swift */,
				B1C7EEAD24941A3B00F1F284 /* ManualExposureDetectionState.swift */,
				B1C7EEAF24941A6B00F1F284 /* RiskConsumer.swift */,
			);
			path = Model;
			sourceTree = "<group>";
		};
		B1FE13F724896DC400D012E5 /* Helper */ = {
			isa = PBXGroup;
			children = (
				B1FE13FC24896EE700D012E5 /* __tests__ */,
				B1FE13F824896DDB00D012E5 /* CachedAppConfiguration.swift */,
				B1FE13FA24896E6700D012E5 /* AppConfigurationProviding.swift */,
			);
			path = Helper;
			sourceTree = "<group>";
		};
		B1FE13FC24896EE700D012E5 /* __tests__ */ = {
			isa = PBXGroup;
			children = (
				B1FE13FD24896EF700D012E5 /* CachedAppConfigurationTests.swift */,
			);
			path = __tests__;
			sourceTree = "<group>";
		};
		B1FF6B6B2497D0B40041CF02 /* CWASQLite */ = {
			isa = PBXGroup;
			children = (
				0DFCC2712484DC8400E2811D /* sqlite3.h */,
				0DFCC2702484DC8400E2811D /* sqlite3.c */,
				B1FF6B6C2497D0B50041CF02 /* CWASQLite.h */,
				B1FF6B6D2497D0B50041CF02 /* Info.plist */,
			);
			path = CWASQLite;
			sourceTree = "<group>";
		};
		CD8638512477EBAA00A5A07C /* Settings */ = {
			isa = PBXGroup;
			children = (
				B163D10E24990664001A322C /* __tests__ */,
				CD8638522477EBD400A5A07C /* SettingsViewModel.swift */,
				CDCE11D5247D644100F30825 /* NotificationSettingsViewModel.swift */,
			);
			path = Settings;
			sourceTree = "<group>";
		};
		CD99A398245B229F00BF12AF /* ExposureSubmission */ = {
			isa = PBXGroup;
			children = (
				A3284253248E48E0006B1F09 /* __tests__ */,
				A372DA3724BDA015003248BB /* View */,
				71FE1C79247AC2B500851FEB /* ExposureSubmissionNavigationController.swift */,
				A372DA3A24BDA075003248BB /* ExposureSubmissionCoordinator.swift */,
				A3816085250633D7002286E9 /* RequiresDismissConfirmation.swift */,
			);
			path = ExposureSubmission;
			sourceTree = "<group>";
		};
		CD99A3C82461A44B00BF12AF /* View Helpers */ = {
			isa = PBXGroup;
			children = (
				A3E851B324ADDA9E00402485 /* __tests__ */,
				51D420B324583ABB00AD70CA /* AppStoryboard.swift */,
				CD99A3C92461A47C00BF12AF /* AppStrings.swift */,
				71CAB9D1248AACAD00F516A5 /* PixelPerfectLayoutConstraint.swift */,
				2FE15A3B249B8C0B0077BD8D /* AccessibilityIdentifiers.swift */,
				A3E851B124ADD09900402485 /* CountdownTimer.swift */,
			);
			path = "View Helpers";
			sourceTree = "<group>";
		};
		CDCE11D7247D645800F30825 /* Notifications */ = {
			isa = PBXGroup;
			children = (
				CDCE11D8247D64C600F30825 /* NotificationSettingsOnTableViewCell.swift */,
				CDCE11DA247D64D600F30825 /* NotificationSettingsOffTableViewCell.swift */,
			);
			path = Notifications;
			sourceTree = "<group>";
		};
		CDD87C6024766163007CE6CA /* Cells */ = {
			isa = PBXGroup;
			children = (
				CDCE11D7247D645800F30825 /* Notifications */,
				CDD87C54247556DE007CE6CA /* MainSettingsTableViewCell.swift */,
				CDD87C5C247559E3007CE6CA /* LabelTableViewCell.swift */,
			);
			path = Cells;
			sourceTree = "<group>";
		};
		EB11B02824EE7C7D00143A95 /* Settings */ = {
			isa = PBXGroup;
			children = (
				EB11B02924EE7CA500143A95 /* ENAUITestsSettings.swift */,
			);
			path = Settings;
			sourceTree = "<group>";
		};
		EB41DC0624E53D3F0029C6F7 /* BackgroundAppRefresh */ = {
			isa = PBXGroup;
			children = (
				01D16C5C24ED6981007DB387 /* __tests__ */,
				EB7F8E9424E434E000A3CCC4 /* BackgroundAppRefreshViewController.swift */,
				EB23949F24E5492900E71225 /* BackgroundAppRefreshViewModel.swift */,
				EB7D205324E6A3320089264C /* InfoBoxView.swift */,
				EB7D205524E6A5930089264C /* InfoBoxViewModel.swift */,
				EB7057D624E6BACA002235B4 /* InfoBoxView.xib */,
			);
			path = BackgroundAppRefresh;
			sourceTree = "<group>";
		};
		EE20EA0824699A3A00770683 /* RiskLegend */ = {
			isa = PBXGroup;
			children = (
				71B804482484D37300D53506 /* RiskLegendViewController.swift */,
				71B8044C248525CD00D53506 /* RiskLegendViewController+DynamicTableViewModel.swift */,
			);
			path = RiskLegend;
			sourceTree = "<group>";
		};
		EE22DB83247FB43A001B0A71 /* ENSetting */ = {
			isa = PBXGroup;
			children = (
				EE22DB84247FB43A001B0A71 /* TracingHistoryTableViewCell.swift */,
				EE22DB85247FB43A001B0A71 /* ImageTableViewCell.swift */,
				EE22DB86247FB43A001B0A71 /* ActionDetailTableViewCell.swift */,
				EE22DB87247FB43A001B0A71 /* DescriptionTableViewCell.swift */,
				EE22DB88247FB43A001B0A71 /* ActionTableViewCell.swift */,
			);
			path = ENSetting;
			sourceTree = "<group>";
		};
		EE278B2E245F2C58008B06F9 /* FriendsInvite */ = {
			isa = PBXGroup;
			children = (
				EE278B2F245F2C8A008B06F9 /* FriendsInviteController.swift */,
			);
			path = FriendsInvite;
			sourceTree = "<group>";
		};
		EE70C239245B09E900AC9B2F /* Localization */ = {
			isa = PBXGroup;
			children = (
				13156CFF248C19D000AFC472 /* usage.html */,
				71F5418A248BEDBE006DB793 /* privacy-policy.html */,
				EE70C23A245B09E900AC9B2F /* Localizable.strings */,
				EE92A340245D96DA006B97B0 /* Localizable.stringsdict */,
				EE26950A248FCB0300BAE234 /* InfoPlist.strings */,
			);
			path = Localization;
			sourceTree = "<group>";
		};
		EE85998B2462EFD4002E7AE2 /* AppInformation */ = {
			isa = PBXGroup;
			children = (
				50BD2E6724FE26F300932566 /* __test__ */,
				01F5F7212487B9C000229720 /* AppInformationViewController.swift */,
				71CC3E9C246D5D8000217F2C /* AppInformationViewController+DynamicTableViewModel.swift */,
				50BD2E6124FE1E8700932566 /* AppInformationModel.swift */,
				50DC527824FEB2AE00F6D8EB /* AppInformationDynamicCell.swift */,
				50E3BE59250127DF0033E2C7 /* AppInformationDynamicAction.swift */,
				50BD2E6324FE232E00932566 /* AppInformationImprintViewModel.swift */,
				4026C2DB24852B7600926FB4 /* AppInformationViewController+LegalModel.swift */,
				71CC3E9E246D6B6800217F2C /* AppInformationDetailViewController.swift */,
				4026C2E324854C8D00926FB4 /* AppInformationLegalCell.swift */,
			);
			path = AppInformation;
			sourceTree = "<group>";
		};
		EEF790092466ED410065EBD5 /* ExposureDetection */ = {
			isa = PBXGroup;
			children = (
				713EA26224798F8500AB7EE8 /* ExposureDetectionHeaderCell.swift */,
				713EA25E24798A9100AB7EE8 /* ExposureDetectionRiskCell.swift */,
				713EA25C24798A7000AB7EE8 /* ExposureDetectionRoundedView.swift */,
				7154EB49247D21E200A467FF /* ExposureDetectionLongGuideCell.swift */,
				7154EB4B247E862100A467FF /* ExposureDetectionLoadingCell.swift */,
			);
			path = ExposureDetection;
			sourceTree = "<group>";
		};
		F247572E2483934B003E1FC5 /* __tests__ */ = {
			isa = PBXGroup;
			children = (
				A1654EFD24B41FEF00C0E115 /* DynamicCellTests.swift */,
				F252472E2483955B00C5556B /* DynamicTableViewControllerFake.storyboard */,
				F2DC809324898CE600EDC40A /* DynamicTableViewControllerFooterTests.swift */,
				F2DC809124898B1800EDC40A /* DynamicTableViewControllerHeaderTests.swift */,
				F2DC808F24898A9400EDC40A /* DynamicTableViewControllerNumberOfRowsAndSectionsTests.swift */,
				F2DC808D248989CE00EDC40A /* DynamicTableViewControllerRegisterCellsTests.swift */,
				F247572A24838AC8003E1FC5 /* DynamicTableViewControllerRowsTests.swift */,
				F25247302484456800C5556B /* DynamicTableViewModelTests.swift */,
				F22C6E242492082B00712A6B /* DynamicTableViewSpaceCellTests.swift */,
				A1654F0024B43E7F00C0E115 /* DynamicTableViewTextViewCellTests.swift */,
			);
			path = __tests__;
			sourceTree = "<group>";
		};
		FEDCE21C117BF675C80F5989 /* States */ = {
			isa = PBXGroup;
			children = (
				FEDCE1B8926528ED74CDE1B2 /* ENStateHandler+State.swift */,
				FEDCE4BE82DC5BFE90575663 /* ExposureDetectionViewController+State.swift */,
				FEDCEC452596E54A041BBCE9 /* HomeInteractor+State.swift */,
				FEDCE838D90CB02C55E15237 /* SceneDelegate+State.swift */,
			);
			path = States;
			sourceTree = "<group>";
		};
/* End PBXGroup section */

/* Begin PBXHeadersBuildPhase section */
		B1FF6B652497D0B40041CF02 /* Headers */ = {
			isa = PBXHeadersBuildPhase;
			buildActionMask = 2147483647;
			files = (
				B1FF6B6E2497D0B50041CF02 /* CWASQLite.h in Headers */,
				B1FF6B772497D2330041CF02 /* sqlite3.h in Headers */,
			);
			runOnlyForDeploymentPostprocessing = 0;
		};
/* End PBXHeadersBuildPhase section */

/* Begin PBXNativeTarget section */
		85D7593A2457048F008175F0 /* ENA */ = {
			isa = PBXNativeTarget;
			buildConfigurationList = 85D7596824570491008175F0 /* Build configuration list for PBXNativeTarget "ENA" */;
			buildPhases = (
				71AFBD9324642AF500F91006 /* SwiftLint */,
				85D759372457048F008175F0 /* Sources */,
				85D759382457048F008175F0 /* Frameworks */,
				85D759392457048F008175F0 /* Resources */,
				B102BDB924603FD600CD55A2 /* Embed Frameworks */,
			);
			buildRules = (
			);
			dependencies = (
			);
			name = ENA;
			packageProductDependencies = (
				B10FB02F246036F3004CA11E /* SwiftProtobuf */,
				B1E8C9A4247AB869006DC678 /* ZIPFoundation */,
				B1B5A75F24924B3D0029D5D7 /* FMDB */,
			);
			productName = ENA;
			productReference = 85D7593B2457048F008175F0 /* ENA.app */;
			productType = "com.apple.product-type.application";
		};
		85D7595324570491008175F0 /* ENATests */ = {
			isa = PBXNativeTarget;
			buildConfigurationList = 85D7596B24570491008175F0 /* Build configuration list for PBXNativeTarget "ENATests" */;
			buildPhases = (
				85D7595024570491008175F0 /* Sources */,
				85D7595124570491008175F0 /* Frameworks */,
				85D7595224570491008175F0 /* Resources */,
			);
			buildRules = (
			);
			dependencies = (
				85D7595624570491008175F0 /* PBXTargetDependency */,
			);
			name = ENATests;
			productName = ENATests;
			productReference = 85D7595424570491008175F0 /* ENATests.xctest */;
			productType = "com.apple.product-type.bundle.unit-test";
		};
		85D7595E24570491008175F0 /* ENAUITests */ = {
			isa = PBXNativeTarget;
			buildConfigurationList = 85D7596E24570491008175F0 /* Build configuration list for PBXNativeTarget "ENAUITests" */;
			buildPhases = (
				85D7595B24570491008175F0 /* Sources */,
				85D7595C24570491008175F0 /* Frameworks */,
				85D7595D24570491008175F0 /* Resources */,
			);
			buildRules = (
			);
			dependencies = (
				85D7596124570491008175F0 /* PBXTargetDependency */,
			);
			name = ENAUITests;
			productName = ENAUITests;
			productReference = 85D7595F24570491008175F0 /* ENAUITests.xctest */;
			productType = "com.apple.product-type.bundle.ui-testing";
		};
		B1FF6B692497D0B40041CF02 /* CWASQLite */ = {
			isa = PBXNativeTarget;
			buildConfigurationList = B1FF6B742497D0B50041CF02 /* Build configuration list for PBXNativeTarget "CWASQLite" */;
			buildPhases = (
				B1FF6B652497D0B40041CF02 /* Headers */,
				B1FF6B662497D0B40041CF02 /* Sources */,
				B1FF6B672497D0B40041CF02 /* Frameworks */,
				B1FF6B682497D0B40041CF02 /* Resources */,
			);
			buildRules = (
			);
			dependencies = (
			);
			name = CWASQLite;
			productName = CWASQLite;
			productReference = B1FF6B6A2497D0B40041CF02 /* CWASQLite.framework */;
			productType = "com.apple.product-type.framework";
		};
/* End PBXNativeTarget section */

/* Begin PBXProject section */
		85D759332457048F008175F0 /* Project object */ = {
			isa = PBXProject;
			attributes = {
				LastSwiftUpdateCheck = 1150;
				LastUpgradeCheck = 1150;
				ORGANIZATIONNAME = "SAP SE";
				TargetAttributes = {
					85D7593A2457048F008175F0 = {
						CreatedOnToolsVersion = 11.4.1;
						LastSwiftMigration = 1150;
					};
					85D7595324570491008175F0 = {
						CreatedOnToolsVersion = 11.4.1;
						LastSwiftMigration = 1150;
						TestTargetID = 85D7593A2457048F008175F0;
					};
					85D7595E24570491008175F0 = {
						CreatedOnToolsVersion = 11.4.1;
						TestTargetID = 85D7593A2457048F008175F0;
					};
					B1FF6B692497D0B40041CF02 = {
						CreatedOnToolsVersion = 11.6;
					};
				};
			};
			buildConfigurationList = 85D759362457048F008175F0 /* Build configuration list for PBXProject "ENA" */;
			compatibilityVersion = "Xcode 9.3";
			developmentRegion = en;
			hasScannedForEncodings = 0;
			knownRegions = (
				en,
				Base,
				de,
				tr,
				pl,
				ro,
				bg,
			);
			mainGroup = 85D759322457048F008175F0;
			packageReferences = (
				B10FB02E246036F3004CA11E /* XCRemoteSwiftPackageReference "swift-protobuf" */,
				B1E8C9A3247AB869006DC678 /* XCRemoteSwiftPackageReference "ZIPFoundation" */,
				B1B5A75E24924B3D0029D5D7 /* XCRemoteSwiftPackageReference "fmdb" */,
			);
			productRefGroup = 85D7593C2457048F008175F0 /* Products */;
			projectDirPath = "";
			projectRoot = "";
			targets = (
				85D7593A2457048F008175F0 /* ENA */,
				85D7595324570491008175F0 /* ENATests */,
				85D7595E24570491008175F0 /* ENAUITests */,
				B1FF6B692497D0B40041CF02 /* CWASQLite */,
			);
		};
/* End PBXProject section */

/* Begin PBXResourcesBuildPhase section */
		85D759392457048F008175F0 /* Resources */ = {
			isa = PBXResourcesBuildPhase;
			buildActionMask = 2147483647;
			files = (
				514E813024618E3D00636861 /* ExposureDetection.storyboard in Resources */,
				51486DA32485101500FCE216 /* RiskInactiveCollectionViewCell.xib in Resources */,
				13156CFD248C19D000AFC472 /* usage.html in Resources */,
				51486DA72485237200FCE216 /* RiskThankYouCollectionViewCell.xib in Resources */,
				2F785752248506BD00323A9C /* HomeTestResultCollectionViewCell.xib in Resources */,
				EE269508248FCB0300BAE234 /* InfoPlist.strings in Resources */,
				85D7594E24570491008175F0 /* LaunchScreen.storyboard in Resources */,
				EB7057D724E6BACA002235B4 /* InfoBoxView.xib in Resources */,
				710224EE2490E2FD000C5DEF /* ExposureSubmissionStepCell.xib in Resources */,
				EE20EA072469883900770683 /* RiskLegend.storyboard in Resources */,
				71FE1C8D247AC79D00851FEB /* DynamicTableViewIconCell.xib in Resources */,
				71F2E57B2487AEFC00694F1A /* ena-colors.xcassets in Resources */,
				51C7790C24867F16004582F8 /* RiskListItemView.xib in Resources */,
				EE92A33E245D96DA006B97B0 /* Localizable.stringsdict in Resources */,
				A328424D248B91E0006B1F09 /* HomeTestResultLoadingCell.xib in Resources */,
				EE278B2D245F2BBB008B06F9 /* InviteFriends.storyboard in Resources */,
				EE70C23D245B09EA00AC9B2F /* Localizable.strings in Resources */,
				51CE1B85246078B6002CF42A /* ActivateCollectionViewCell.xib in Resources */,
				014891B324F90D0B002A6F77 /* ENA.plist in Resources */,
				51C779142486E5AB004582F8 /* RiskFindingPositiveCollectionViewCell.xib in Resources */,
				51D420CE245869C800AD70CA /* Home.storyboard in Resources */,
				8539874F2467094E00D28B62 /* AppIcon.xcassets in Resources */,
				514C0A0B247AF9F700F235F6 /* RiskTextItemView.xib in Resources */,
				51B5B414246DF07300DC5D3E /* RiskImageItemView.xib in Resources */,
				85D7594B24570491008175F0 /* Assets.xcassets in Resources */,
				711EFCC924935C79005FEF21 /* ExposureSubmissionTestResultHeaderView.xib in Resources */,
				51CE1B88246078B6002CF42A /* RiskLevelCollectionViewCell.xib in Resources */,
				710021DE248EAF16001F0B63 /* ExposureSubmissionImageCardCell.xib in Resources */,
				51D420D024586AB300AD70CA /* Settings.storyboard in Resources */,
				71F5418E248BEE08006DB793 /* privacy-policy.html in Resources */,
				01DC23252462DFD0001B727C /* ExposureSubmission.storyboard in Resources */,
				51CE1B8A246078B6002CF42A /* InfoCollectionViewCell.xib in Resources */,
				51FE277D247535C400BB8144 /* RiskLoadingItemView.xib in Resources */,
				853D98832469DC5000490DBA /* ExposureNotificationSetting.storyboard in Resources */,
				51D420B12458397300AD70CA /* Onboarding.storyboard in Resources */,
			);
			runOnlyForDeploymentPostprocessing = 0;
		};
		85D7595224570491008175F0 /* Resources */ = {
			isa = PBXResourcesBuildPhase;
			buildActionMask = 2147483647;
			files = (
				B1F8AE482479B4C30093A588 /* api-response-day-2020-05-16 in Resources */,
				01678E9C249A5F08003B048B /* testStore.sqlite in Resources */,
				A189E45F248C325E001D0996 /* de-config in Resources */,
				F252472F2483955B00C5556B /* DynamicTableViewControllerFake.storyboard in Resources */,
			);
			runOnlyForDeploymentPostprocessing = 0;
		};
		85D7595D24570491008175F0 /* Resources */ = {
			isa = PBXResourcesBuildPhase;
			buildActionMask = 2147483647;
			files = (
				13E5046C248E434B0086641C /* Localizable.strings in Resources */,
				13E5046D248E434B0086641C /* Localizable.stringsdict in Resources */,
			);
			runOnlyForDeploymentPostprocessing = 0;
		};
		B1FF6B682497D0B40041CF02 /* Resources */ = {
			isa = PBXResourcesBuildPhase;
			buildActionMask = 2147483647;
			files = (
			);
			runOnlyForDeploymentPostprocessing = 0;
		};
/* End PBXResourcesBuildPhase section */

/* Begin PBXShellScriptBuildPhase section */
		71AFBD9324642AF500F91006 /* SwiftLint */ = {
			isa = PBXShellScriptBuildPhase;
			buildActionMask = 2147483647;
			files = (
			);
			inputFileListPaths = (
			);
			inputPaths = (
			);
			name = SwiftLint;
			outputFileListPaths = (
			);
			outputPaths = (
			);
			runOnlyForDeploymentPostprocessing = 0;
			shellPath = /bin/sh;
			shellScript = "if which swiftlint >/dev/null; then\n  swiftlint\nelse\n  echo \"warning: SwiftLint is not available.\"\n  echo \"Use 'brew install swiftlint' to install SwiftLint or download it manually from https://github.com/realm/SwiftLint.\"\nfi\n\n";
			showEnvVarsInLog = 0;
		};
/* End PBXShellScriptBuildPhase section */

/* Begin PBXSourcesBuildPhase section */
		85D759372457048F008175F0 /* Sources */ = {
			isa = PBXSourcesBuildPhase;
			buildActionMask = 2147483647;
			files = (
				50BD2E6224FE1E8700932566 /* AppInformationModel.swift in Sources */,
				B120C7CA24AFF12D00F68FF1 /* ActiveTracing.swift in Sources */,
				B1A89F3B24819CE800DA1CEC /* LabelTableViewCell.swift in Sources */,
				B1C7EE4424938E9E00F1F284 /* ExposureDetection_DidEndPrematurelyReason+ErrorHandling.swift in Sources */,
				B1A89F3A24819CD300DA1CEC /* HomeRiskImageItemViewConfigurator.swift in Sources */,
				B1A89F3924819CC200DA1CEC /* ExposureStateUpdating.swift in Sources */,
				AB5F84B024F8F7C3000400D4 /* Migration.swift in Sources */,
				B1C6ECFF247F089E0066138F /* RiskImageItemView.swift in Sources */,
				51486DA62485237200FCE216 /* RiskThankYouCollectionViewCell.swift in Sources */,
				71330E43248109FD00EB10F6 /* DynamicTableViewCell.swift in Sources */,
				B14D0CDD246E972400D5BEBC /* ExposureDetectionDelegate.swift in Sources */,
				B161782E2480658F006E435A /* DeltaCalculationResult.swift in Sources */,
				B11E619B246EE4B0004A056A /* DynamicTypeLabel.swift in Sources */,
				B1D7D69224766D2100E4DA5D /* apple_export.pb.swift in Sources */,
				7187A5582481231C00FCC755 /* DynamicTableViewAction.swift in Sources */,
				B16457B524DC11EF002879EB /* DMLastSubmissionRequetViewController.swift in Sources */,
				A128F059248B459F00EC7F6C /* PublicKeyStore.swift in Sources */,
				71C0BEDD2498DD07009A17A0 /* ENANavigationFooterView.swift in Sources */,
				2FA9E39524D2F2B00030561C /* ExposureSubmission+DeviceRegistrationKey.swift in Sources */,
				A3FF84EC247BFAF00053E947 /* Hasher.swift in Sources */,
				51895EDC245E16CD0085DA38 /* ENAColor.swift in Sources */,
				A372DA3B24BDA075003248BB /* ExposureSubmissionCoordinator.swift in Sources */,
				51FE277B2475340300BB8144 /* HomeRiskLoadingItemViewConfigurator.swift in Sources */,
				0D5611B4247F852C00B5B094 /* SQLiteKeyValueStore.swift in Sources */,
				13BAE9B12472FB1E00CEE58A /* CellConfiguratorIndexPosition.swift in Sources */,
				515BBDEB2484F8E500CDB674 /* HomeThankYouRiskCellConfigurator.swift in Sources */,
				514C0A0D247AFB0200F235F6 /* RiskTextItemView.swift in Sources */,
				CD99A3A9245C272400BF12AF /* ExposureSubmissionService.swift in Sources */,
				71F54191248BF677006DB793 /* HtmlTextView.swift in Sources */,
				51B5B41C246EC8B800DC5D3E /* HomeCardCollectionViewCell.swift in Sources */,
				B1EDFD8D248E74D000E7EAFF /* URL+StaticString.swift in Sources */,
				A3E851B224ADD09900402485 /* CountdownTimer.swift in Sources */,
				011E13AE24680A4000973467 /* HTTPClient.swift in Sources */,
				A1C683FA24AEC57400B90D12 /* DynamicTableViewTextViewCell.swift in Sources */,
				853D987A24694A8700490DBA /* ENAButton.swift in Sources */,
				CD8638532477EBD400A5A07C /* SettingsViewModel.swift in Sources */,
				2FC0357124B5B70700E234AC /* Error+FAQUrl.swift in Sources */,
				51CE1BB52460AC83002CF42A /* UICollectionView+Dequeue.swift in Sources */,
				B17F2D48248CEB4C00CAA38F /* DetectionMode.swift in Sources */,
				01B7232424F812500064C0EB /* DynamicTableViewOptionGroupCell.swift in Sources */,
				137846492488027600A50AB8 /* OnboardingInfoViewController+Extension.swift in Sources */,
				85E33444247EB357006E74EC /* CircularProgressView.swift in Sources */,
				71FD8862246EB27F00E804D0 /* ExposureDetectionViewController.swift in Sources */,
				51F1255D24BDD75300126C86 /* HomeUnknown48hRiskCellConfigurator.swift in Sources */,
				2FC951FE24DC23B9008D39F4 /* DMConfigurationCell.swift in Sources */,
				A3552CC424DD6E16008C91BE /* AppDelegate+PlausibleDeniability.swift in Sources */,
				2FA9E39924D2F4350030561C /* ExposureSubmission+ErrorParsing.swift in Sources */,
				514EE99D246D4CFB00DE4884 /* TableViewCellConfigurator.swift in Sources */,
				0DF6BBB7248C04CF007E8B0C /* app_config.pb.swift in Sources */,
				AB5F84AD24F8F7A1000400D4 /* SerialMigrator.swift in Sources */,
				B1DDDABE24713BAD00A07175 /* SAPDownloadedPackage.swift in Sources */,
				01D16C6624EFA91F007DB387 /* ExposureSubmissionWarnEuropeTravelConfirmationViewController.swift in Sources */,
				71FE1C7C247AC2B500851FEB /* ExposureSubmissionOverviewViewController.swift in Sources */,
				B1FE13EC24891CFE00D012E5 /* RiskProviding.swift in Sources */,
				011E4B032483A92A002E6412 /* MockExposureManager.swift in Sources */,
				2FE15A3C249B8C0B0077BD8D /* AccessibilityIdentifiers.swift in Sources */,
				51FE277F247535E300BB8144 /* RiskLoadingItemView.swift in Sources */,
				514C0A0824772F5E00F235F6 /* RiskItemView.swift in Sources */,
				B1175213248A83AB00C3325C /* Risk.swift in Sources */,
				A36D07B92486D61C00E46F96 /* HomeCardCellButtonDelegate.swift in Sources */,
				B1A89F3824819C2B00DA1CEC /* HomeInteractor.swift in Sources */,
				01B7232924F812DF0064C0EB /* OptionView.swift in Sources */,
				514C0A16247C164700F235F6 /* HomeHighRiskCellConfigurator.swift in Sources */,
				71FE1C7B247AC2B500851FEB /* ExposureSubmissionQRScannerViewController.swift in Sources */,
				B1FC2D2024D9C8DF00083C81 /* SAP_TemporaryExposureKey+DeveloperMenu.swift in Sources */,
				717D21E9248C022E00D9717E /* DynamicTableViewHtmlCell.swift in Sources */,
				71FE1C82247AC30300851FEB /* ENATanInput.swift in Sources */,
				7154EB4A247D21E200A467FF /* ExposureDetectionLongGuideCell.swift in Sources */,
				51CE1B4A246016B0002CF42A /* UICollectionViewCell+Identifier.swift in Sources */,
				50DC527924FEB2AE00F6D8EB /* AppInformationDynamicCell.swift in Sources */,
				71B8044F248526B600D53506 /* DynamicTableViewSpaceCell.swift in Sources */,
				8595BF5F246032D90056EA27 /* ENASwitch.swift in Sources */,
				71FE1C7A247AC2B500851FEB /* ExposureSubmissionSuccessViewController.swift in Sources */,
				B1C7EEAE24941A3B00F1F284 /* ManualExposureDetectionState.swift in Sources */,
				51486DA22485101500FCE216 /* RiskInactiveCollectionViewCell.swift in Sources */,
				710021DC248E44A6001F0B63 /* ENAFont.swift in Sources */,
				B1FE13FF2489708200D012E5 /* CachedAppConfiguration.swift in Sources */,
				EE22DB8B247FB43A001B0A71 /* ActionDetailTableViewCell.swift in Sources */,
				71FE1C71247AA7B700851FEB /* DynamicTableViewHeaderImageView.swift in Sources */,
				0159E6C2247829BA00894A89 /* temporary_exposure_key_signature_list.pb.swift in Sources */,
				B16457BB24DC3309002879EB /* DMErrorsViewController.swift in Sources */,
				B1CD333C24865A7D00B06E9B /* TracingStatusHistory.swift in Sources */,
				01B7232F24FE4F080064C0EB /* OptionGroupViewModel.swift in Sources */,
				51D420B724583B7200AD70CA /* NSObject+Identifier.swift in Sources */,
				CDCE11D6247D644100F30825 /* NotificationSettingsViewModel.swift in Sources */,
				50BD2E6424FE232E00932566 /* AppInformationImprintViewModel.swift in Sources */,
				710224EC248FC150000C5DEF /* HomeTestResultCellConfigurator.swift in Sources */,
				71330E4724810A0C00EB10F6 /* DynamicTableViewFooter.swift in Sources */,
				B1D431CB246C84A400E728AD /* DownloadedPackagesStoreV1.swift in Sources */,
				714194EA247A65C60072A090 /* DynamicTableViewHeaderSeparatorView.swift in Sources */,
				2F26CE2E248B9C4F00BE30EE /* UIViewController+BackButton.swift in Sources */,
				A16714BB248D18D20031B111 /* SummaryMetadata.swift in Sources */,
				51C779162486E5BA004582F8 /* RiskFindingPositiveCollectionViewCell.swift in Sources */,
				B10FD5F4246EAC1700E9D7F2 /* AppleFilesWriter.swift in Sources */,
				711EFCC72492EE31005FEF21 /* ENAFooterView.swift in Sources */,
				B1FE13F024891D1500D012E5 /* RiskCalculation.swift in Sources */,
				514C0A14247C163800F235F6 /* HomeLowRiskCellConfigurator.swift in Sources */,
				51C779122486E549004582F8 /* HomeFindingPositiveRiskCellConfigurator.swift in Sources */,
				B1741B4E2462C21F006275D9 /* DMViewController.swift in Sources */,
				EB2394A024E5492900E71225 /* BackgroundAppRefreshViewModel.swift in Sources */,
				71CAB9D4248AB33500F516A5 /* DynamicTypeSymbolImageView.swift in Sources */,
				EE22DB8C247FB43A001B0A71 /* DescriptionTableViewCell.swift in Sources */,
				2F3218D0248063E300A7AC0A /* UIView+Convenience.swift in Sources */,
				B1741B4C2462C21F006275D9 /* DMDeveloperMenu.swift in Sources */,
				514C0A11247C15EC00F235F6 /* HomeUnknownRiskCellConfigurator.swift in Sources */,
				710ABB23247513E300948792 /* DynamicTypeTableViewCell.swift in Sources */,
				71FE1C7D247AC2B500851FEB /* ExposureSubmissionTanInputViewController.swift in Sources */,
				EE22DB81247FB40A001B0A71 /* ENStateHandler.swift in Sources */,
				A16714AF248CA1B70031B111 /* Bundle+ReadPlist.swift in Sources */,
				2F80CFDB247EDDB3000F06AF /* ExposureSubmissionHotlineViewController.swift in Sources */,
				B16457B924DC19F9002879EB /* DMSettingsViewController.swift in Sources */,
				2F80CFD9247ED988000F06AF /* ExposureSubmissionIntroViewController.swift in Sources */,
				A3C4F96024812CD20047F23E /* ExposureSubmissionWarnOthersViewController.swift in Sources */,
				B1741B582462EBDB006275D9 /* HomeViewController.swift in Sources */,
				01D16C6824EFA93D007DB387 /* ExposureSubmissionWarnEuropeCountrySelectionViewController.swift in Sources */,
				71EF33D92497F3E8007B7E1B /* ENANavigationControllerWithFooterChild.swift in Sources */,
				A3EE6E5A249BB7AF00C64B61 /* ExposureSubmissionServiceFactory.swift in Sources */,
				4026C2E424854C8D00926FB4 /* AppInformationLegalCell.swift in Sources */,
				350BB08825055B4700345A77 /* app_config_V0.pb.swift in Sources */,
				01D16C6424EFA903007DB387 /* ExposureSubmissionWarnEuropeConsentViewController.swift in Sources */,
				51C737BF245B3B5D00286105 /* OnboardingInfo.swift in Sources */,
				B1FE13EB24891CFA00D012E5 /* RiskProvider.swift in Sources */,
				B143DBDF2477F292000A29E8 /* ExposureNotificationSettingViewController.swift in Sources */,
				016146912487A43E00660992 /* LinkHelper.swift in Sources */,
				51D420B924583B8300AD70CA /* UIViewController+AppStoryboard.swift in Sources */,
				71B804542485273C00D53506 /* RiskLegendDotBodyCell.swift in Sources */,
				EE22DB8A247FB43A001B0A71 /* ImageTableViewCell.swift in Sources */,
				B11E619C246EE4E9004A056A /* UIFont+DynamicType.swift in Sources */,
				71330E4524810A0500EB10F6 /* DynamicTableViewHeader.swift in Sources */,
				0DF6BBB5248C04CF007E8B0C /* app_config_attenuation_duration.pb.swift in Sources */,
				B1BFE27224BDE1D500C1181D /* HomeViewController+HowRiskDetectionWorks.swift in Sources */,
				B1EAEC8B24711884003BE9A2 /* URLSession+Convenience.swift in Sources */,
				7154EB4C247E862100A467FF /* ExposureDetectionLoadingCell.swift in Sources */,
				2FA9E39B24D2F4A10030561C /* ExposureSubmissionService+Protocol.swift in Sources */,
				A17366552484978A006BE209 /* OnboardingInfoViewControllerUtils.swift in Sources */,
				0DF6BBB6248C04CF007E8B0C /* app_config_app_version_config.pb.swift in Sources */,
				B153096A24706F1000A4A1BD /* URLSession+Default.swift in Sources */,
				2FF1D62E2487850200381FFB /* NSMutableAttributedString+Generation.swift in Sources */,
				51CE1B4C246016D1002CF42A /* UICollectionReusableView+Identifier.swift in Sources */,
				01B7232D24F8E0260064C0EB /* MultipleChoiceChoiceView.swift in Sources */,
				710224EA248FA67F000C5DEF /* HomeTestResultCollectionViewCell.swift in Sources */,
				013DC102245DAC4E00EE58B0 /* Store.swift in Sources */,
				B1FE13EF24891D0C00D012E5 /* RiskProvidingConfiguration.swift in Sources */,
				51CE1B89246078B6002CF42A /* RiskLevelCollectionViewCell.swift in Sources */,
				B1F82DF224718C7300E2E56A /* DMBackendConfigurationViewController.swift in Sources */,
				B1CD33412486AA7100B06E9B /* CoronaWarnURLSessionDelegate.swift in Sources */,
				B10EC1F824ED1F8700ED0E48 /* CancellationToken.swift in Sources */,
				514C0A0F247AFEC500F235F6 /* HomeRiskTextItemViewConfigurator.swift in Sources */,
				A3284250248B9269006B1F09 /* HomeTestResultLoadingCellConfigurator.swift in Sources */,
				713EA25D24798A7000AB7EE8 /* ExposureDetectionRoundedView.swift in Sources */,
				AB5F84B224F8F7E3000400D4 /* Migration0To1.swift in Sources */,
				A3EE6E5D249BB9B900C64B61 /* UITestingParameters.swift in Sources */,
				B1A31F6924DAE6C000E263DF /* DMKeyCell.swift in Sources */,
				710224F42490E7A3000C5DEF /* ExposureSubmissionStepCell.swift in Sources */,
				B19FD7132491A08500A9D56A /* SAP_SemanticVersion+Compare.swift in Sources */,
				B1D7D68E24766D2100E4DA5D /* submission_payload.pb.swift in Sources */,
				B1B381432472EF8B0056BEEE /* HTTPClient+Configuration.swift in Sources */,
				354E305924EFF26E00526C9F /* Country.swift in Sources */,
				A328424E248B91E0006B1F09 /* HomeTestResultLoadingCell.swift in Sources */,
				A3816086250633D7002286E9 /* RequiresDismissConfirmation.swift in Sources */,
				51D420B424583ABB00AD70CA /* AppStoryboard.swift in Sources */,
				4026C2DC24852B7600926FB4 /* AppInformationViewController+LegalModel.swift in Sources */,
				EE278B30245F2C8A008B06F9 /* FriendsInviteController.swift in Sources */,
				710ABB27247533FA00948792 /* DynamicTableViewController.swift in Sources */,
				B184A380248FFCBE007180F6 /* SecureStore.swift in Sources */,
				713EA26124798AD100AB7EE8 /* InsetTableViewCell.swift in Sources */,
				51CE1B87246078B6002CF42A /* ActivateCollectionViewCell.swift in Sources */,
				B1C6ED00247F23730066138F /* NotificationName.swift in Sources */,
				EE22DB8D247FB43A001B0A71 /* ActionTableViewCell.swift in Sources */,
				51CE1BBD2460B1CB002CF42A /* CollectionViewCellConfigurator.swift in Sources */,
				71D3C19A2494EFAC00DBABA8 /* ENANavigationControllerWithFooter.swift in Sources */,
				CD2EC329247D82EE00C6B3F9 /* NotificationSettingsViewController.swift in Sources */,
				A1BABD1024A57D03000ED515 /* ENTemporaryExposureKey+Processing.swift in Sources */,
				51C737BD245B349700286105 /* OnboardingInfoViewController.swift in Sources */,
				B1FE13FB24896E6700D012E5 /* AppConfigurationProviding.swift in Sources */,
				514EE999246D4C2E00DE4884 /* UITableViewCell+Identifier.swift in Sources */,
				13722044247AEEAD00152764 /* UNNotificationCenter+Extension.swift in Sources */,
				B10FD5ED246EAADC00E9D7F2 /* AppInformationDetailViewController.swift in Sources */,
				CDCE11D9247D64C600F30825 /* NotificationSettingsOnTableViewCell.swift in Sources */,
				0DF6BB97248AD616007E8B0C /* AppUpdateCheckHelper.swift in Sources */,
				0DD260FF248D549B007C3B2C /* KeychainHelper.swift in Sources */,
				352F25A824EFCBDE00ACDFF3 /* LocalSettings.swift in Sources */,
				AB5F84BE24FE2DC9000400D4 /* DownloadedPackagesSQLLiteStoreV0.swift in Sources */,
				2FA9E39724D2F3C70030561C /* ExposureSubmissionError.swift in Sources */,
				2FF1D63024880FCF00381FFB /* DynamicTableViewRoundedCell.swift in Sources */,
				85D7593F2457048F008175F0 /* AppDelegate.swift in Sources */,
				CDD87C56247556DE007CE6CA /* MainSettingsTableViewCell.swift in Sources */,
				B153096C24706F2400A4A1BD /* URLSessionConfiguration+Default.swift in Sources */,
				B1BD9E7E24898A2300BD3930 /* ExposureDetectionViewController+DynamicTableViewModel.swift in Sources */,
				0159E6C1247829BA00894A89 /* temporary_exposure_key_export.pb.swift in Sources */,
				71FE1C80247AC2B500851FEB /* ExposureSubmissionNavigationController.swift in Sources */,
				2FA968CE24D8560B008EE367 /* String+Random.swift in Sources */,
				EB858D2024E700D10048A0AA /* UIView+Screenshot.swift in Sources */,
				CD99A3C7246155C300BF12AF /* Logger.swift in Sources */,
				2F96739B24AB70FA008E3147 /* ExposureSubmissionParsable.swift in Sources */,
				EB7F8E9524E434E000A3CCC4 /* BackgroundAppRefreshViewController.swift in Sources */,
				85D759412457048F008175F0 /* SceneDelegate.swift in Sources */,
				71B8044D248525CD00D53506 /* RiskLegendViewController+DynamicTableViewModel.swift in Sources */,
				EB7D205624E6A5930089264C /* InfoBoxViewModel.swift in Sources */,
				859DD512248549790073D59F /* MockDiagnosisKeysRetrieval.swift in Sources */,
				2FA9E39324D2F2920030561C /* ExposureSubmission+TestResult.swift in Sources */,
				EE22DB89247FB43A001B0A71 /* TracingHistoryTableViewCell.swift in Sources */,
				71B804472484CC0800D53506 /* ENALabel.swift in Sources */,
				71FE1C7F247AC2B500851FEB /* ExposureSubmissionTestResultViewController.swift in Sources */,
				B1D6B002247DA0320079DDD3 /* ExposureDetectionViewControllerDelegate.swift in Sources */,
				713EA25B247818B000AB7EE8 /* DynamicTypeButton.swift in Sources */,
				CDA262F824AB808800612E15 /* Coordinator.swift in Sources */,
				A3552CC624DD6E78008C91BE /* AppDelegate+ENATaskExecutionDelegate.swift in Sources */,
				51C77910248684F5004582F8 /* HomeRiskListItemViewConfigurator.swift in Sources */,
				B1D6B004247DA4920079DDD3 /* UIApplication+CoronaWarn.swift in Sources */,
				51CE1BC32460B28D002CF42A /* HomeInfoCellConfigurator.swift in Sources */,
				138910C5247A909000D739F6 /* ENATaskScheduler.swift in Sources */,
				71B804492484D37300D53506 /* RiskLegendViewController.swift in Sources */,
				01C2D43E2501225100FB23BF /* MockExposureSubmissionService.swift in Sources */,
				514EE99B246D4C4C00DE4884 /* UITableView+Dequeue.swift in Sources */,
				713EA25F24798A9100AB7EE8 /* ExposureDetectionRiskCell.swift in Sources */,
				B16457B724DC160B002879EB /* DMLastRiskCalculationViewController.swift in Sources */,
				01F5F7222487B9C000229720 /* AppInformationViewController.swift in Sources */,
				EB7D205424E6A3320089264C /* InfoBoxView.swift in Sources */,
				B10FD5F1246EAB1000E9D7F2 /* AppInformationViewController+DynamicTableViewModel.swift in Sources */,
				51C7790E24867F22004582F8 /* RiskListItemView.swift in Sources */,
				71CAB9D2248AACAD00F516A5 /* PixelPerfectLayoutConstraint.swift in Sources */,
				710021E0248EAF9A001F0B63 /* ExposureSubmissionImageCardCell.swift in Sources */,
				B14D0CDF246E976400D5BEBC /* ExposureDetectionTransaction+DidEndPrematurelyReason.swift in Sources */,
				B1D8CB2724DD44C6008C6010 /* DMTracingHistoryViewController.swift in Sources */,
				71FE1C69247A8FE100851FEB /* DynamicTableViewHeaderFooterView.swift in Sources */,
				B18755D124DC45CA00A9202E /* DMStoreViewController.swift in Sources */,
				B184A383248FFCE2007180F6 /* CodableExposureDetectionSummary.swift in Sources */,
				B111EE2C2465D9F7001AEBB4 /* String+Localization.swift in Sources */,
				01B7232B24F815B00064C0EB /* MultipleChoiceOptionView.swift in Sources */,
				A1C683FC24AEC9EE00B90D12 /* DynamicTableViewTextCell.swift in Sources */,
				710224F624910661000C5DEF /* ExposureSubmissionDynamicCell.swift in Sources */,
				EEF1067A246EBF8B009DFB4E /* ResetViewController.swift in Sources */,
				01B7232724F812BC0064C0EB /* OptionGroupView.swift in Sources */,
				51CE1BBA2460AFD8002CF42A /* HomeActivateCellConfigurator.swift in Sources */,
				50E3BE5A250127DF0033E2C7 /* AppInformationDynamicAction.swift in Sources */,
				71FE1C86247AC33D00851FEB /* ExposureSubmissionTestResultHeaderView.swift in Sources */,
				1309194F247972C40066E329 /* PrivacyProtectionViewController.swift in Sources */,
				CDCE11DB247D64D600F30825 /* NotificationSettingsOffTableViewCell.swift in Sources */,
				51CE1B91246078B6002CF42A /* SectionSystemBackgroundDecorationView.swift in Sources */,
				B112545A246F2C6500AB5036 /* ENTemporaryExposureKey+Convert.swift in Sources */,
				359767F124FD13D9001FD591 /* diagnosis_key_batch.pb.swift in Sources */,
				51486D9F2484FC0200FCE216 /* HomeRiskLevelCellConfigurator.swift in Sources */,
				B1E8C99D2479D4E7006DC678 /* DMSubmissionStateViewController.swift in Sources */,
				71FE1C8C247AC79D00851FEB /* DynamicTableViewIconCell.swift in Sources */,
				B19FD7112491A07000A9D56A /* String+SemanticVersion.swift in Sources */,
				710ABB25247514BD00948792 /* UIViewController+Segue.swift in Sources */,
				51CE1B5524604DD2002CF42A /* HomeLayout.swift in Sources */,
				B16457BD24DC3F4E002879EB /* DMKeysViewController.swift in Sources */,
				51D420C424583E3300AD70CA /* SettingsViewController.swift in Sources */,
				B1C7EEB024941A6B00F1F284 /* RiskConsumer.swift in Sources */,
				514C0A1A247C16D600F235F6 /* HomeInactiveRiskCellConfigurator.swift in Sources */,
				71330E41248109F600EB10F6 /* DynamicTableViewSection.swift in Sources */,
				710ABB292475353900948792 /* DynamicTableViewModel.swift in Sources */,
				AB5F84C024FE2EB3000400D4 /* DownloadedPackagesStoreV0.swift in Sources */,
				A3E5E71E247E6F7A00237116 /* SpinnerInjectable.swift in Sources */,
				518A69FB24687D5800444E66 /* RiskLevel.swift in Sources */,
				B1175218248ACFBC00C3325C /* SAP_RiskScoreClass+LowAndHigh.swift in Sources */,
				B1741B492462C207006275D9 /* Client.swift in Sources */,
				514C0A0624772F3400F235F6 /* HomeRiskViewConfigurator.swift in Sources */,
				71EF33DB2497F419007B7E1B /* ENANavigationFooterItem.swift in Sources */,
				710ABB1F2475115500948792 /* UITableViewController+Enum.swift in Sources */,
				51CE1B8B246078B6002CF42A /* InfoCollectionViewCell.swift in Sources */,
				B14D0CDB246E968C00D5BEBC /* String+Today.swift in Sources */,
				85142501245DA0B3009D2791 /* UIViewController+Alert.swift in Sources */,
				B103193224E18A0A00DD02EF /* DMMenuItem.swift in Sources */,
				CD99A3CA2461A47C00BF12AF /* AppStrings.swift in Sources */,
				514E81342461B97800636861 /* ExposureManager.swift in Sources */,
				71176E32248957C3004B0C9F /* AppNavigationController.swift in Sources */,
				B14D0CD9246E946E00D5BEBC /* ExposureDetection.swift in Sources */,
				B161782524804AC3006E435A /* DownloadedPackagesSQLLiteStoreV1.swift in Sources */,
				51CE1BBF2460B222002CF42A /* HomeRiskCellConfigurator.swift in Sources */,
				EE22DB82247FB40A001B0A71 /* ENSettingModel.swift in Sources */,
				713EA26324798F8500AB7EE8 /* ExposureDetectionHeaderCell.swift in Sources */,
				FEDCE09E9F78ABEB4AA9A484 /* ExposureDetectionExecutor.swift in Sources */,
				FEDCE50B4AC5E24D4E11AA52 /* RequiresAppDependencies.swift in Sources */,
				FEDCE29E414945F14E7CE576 /* ENStateHandler+State.swift in Sources */,
				FEDCE6E2763B0BABFADF36BA /* ExposureDetectionViewController+State.swift in Sources */,
				FEDCECC1B2111AB537AEF7E5 /* HomeInteractor+State.swift in Sources */,
				B1221BE02492ECE800E6C4E4 /* CFDictionary+KeychainQuery.swift in Sources */,
				FEDCE77AED78E9C25999BB35 /* SceneDelegate+State.swift in Sources */,
			);
			runOnlyForDeploymentPostprocessing = 0;
		};
		85D7595024570491008175F0 /* Sources */ = {
			isa = PBXSourcesBuildPhase;
			buildActionMask = 2147483647;
			files = (
				A1BABD0924A57B88000ED515 /* TemporaryExposureKeyMock.swift in Sources */,
				B1E23B8824FE80EF006BCDA6 /* CancellationTokenTests.swift in Sources */,
				A1E41949249548770016E52A /* HTTPClient+SubmitTests.swift in Sources */,
				A1E41941249410AF0016E52A /* SAPDownloadedPackage+Helpers.swift in Sources */,
				015692E424B48C3F0033F35E /* TimeInterval+Convenience.swift in Sources */,
				516E42FE24B7773E0008CC30 /* HomeLowRiskCellConfiguratorTests.swift in Sources */,
				B1EAEC8F247118D1003BE9A2 /* URLSession+ConvenienceTests.swift in Sources */,
				A32C046524D96348005BEA61 /* HTTPClient+PlausibeDeniabilityTests.swift in Sources */,
				A372DA4224BF3E29003248BB /* MockExposureSubmissionCoordinator.swift in Sources */,
				A1E419582495A8F90016E52A /* HTTPClient+RegistrationTokenTests.swift in Sources */,
				A1E419552495A8060016E52A /* HTTPClient+GetTestResultTests.swift in Sources */,
				354DA0CE250658C30018354E /* ExposureSubmissionWarnEuropeCountrySelectionViewControllerTests.swift in Sources */,
				01D16C5E24ED69CA007DB387 /* BackgroundAppRefreshViewModelTests.swift in Sources */,
				A3284259248E7672006B1F09 /* MockExposureSubmissionQRScannerViewController.swift in Sources */,
				A328425F248E943D006B1F09 /* ExposureSubmissionTanInputViewControllerTests.swift in Sources */,
				A14BDEC024A1AD660063E4EC /* MockExposureDetector.swift in Sources */,
				35A7F081250A7CF8005E6C33 /* KeychainHelperTests.swift in Sources */,
				A3483B0B24C5EFA40037855F /* MockExposureDetectionViewControllerDelegate.swift in Sources */,
				B1C7EE482493D97000F1F284 /* RiskProvidingConfigurationManualTriggerTests.swift in Sources */,
				B1221BE22492ED0F00E6C4E4 /* CFDictionary+KeychainQueryTests.swift in Sources */,
				A124E64A249BF4EF00E95F72 /* ExposureDetectionExecutorTests.swift in Sources */,
				A128F04E2489ABEE00EC7F6C /* RiskCalculationTests.swift in Sources */,
				B16177E824802F9B006E435A /* DownloadedPackagesSQLLiteStoreTests.swift in Sources */,
				B1175216248A9F9600C3325C /* ConvertingKeysTests.swift in Sources */,
				B10F9B8B249961BC00C418F4 /* DynamicTypeLabelTests.swift in Sources */,
				CD678F6F246C43FC00B6A0F8 /* MockURLSession.swift in Sources */,
				A3284255248E493B006B1F09 /* ExposureSubmissionOverviewViewControllerTests.swift in Sources */,
				A3E851B524ADDAC000402485 /* CountdownTimerTests.swift in Sources */,
				F2DC808E248989CE00EDC40A /* DynamicTableViewControllerRegisterCellsTests.swift in Sources */,
				51F1256024BEFB8F00126C86 /* HomeUnknown48hRiskCellConfiguratorTests.swift in Sources */,
				EE22DB91247FB479001B0A71 /* MockStateHandlerObserverDelegate.swift in Sources */,
				B1C7EE4624938EB700F1F284 /* ExposureDetection_DidEndPrematurelyReason+ErrorHandlingTests.swift in Sources */,
				B10F9B8C249961CE00C418F4 /* UIFont+DynamicTypeTests.swift in Sources */,
				01C2D4432501260D00FB23BF /* OptionGroupViewModelTests.swift in Sources */,
				A173665324844F41006BE209 /* SQLiteKeyValueStoreTests.swift in Sources */,
				A1877CAB248F2532006FEFC0 /* SAPDownloadedPackageTests.swift in Sources */,
				B1E23B8624FE4DD3006BCDA6 /* PublicKeyProviderTests.swift in Sources */,
				F2DC809424898CE600EDC40A /* DynamicTableViewControllerFooterTests.swift in Sources */,
				B15382E5248273F30010F007 /* MockTestStore.swift in Sources */,
				A32842672492359E006B1F09 /* MockExposureSubmissionNavigationControllerChild.swift in Sources */,
				516E42FB24B7739F0008CC30 /* HomeUnknownRiskCellConfiguratorTests.swift in Sources */,
				F25247312484456800C5556B /* DynamicTableViewModelTests.swift in Sources */,
				B15382E7248290BB0010F007 /* AppleFilesWriterTests.swift in Sources */,
				0123D5992501385200A91838 /* ExposureSubmissionErrorTests.swift in Sources */,
				2FD881CC2490F65C00BEC8FC /* ExposureSubmissionHotlineViewControllerTest.swift in Sources */,
				A32CA72F24B6F2E300B1A994 /* HomeRiskCellConfiguratorTests.swift in Sources */,
				B120C7C924AFE7B800F68FF1 /* ActiveTracingTests.swift in Sources */,
				516E430224B89AED0008CC30 /* CoordinatorTests.swift in Sources */,
				B117521A248ACFFC00C3325C /* SAP_RiskScoreClass+LowAndHighTests.swift in Sources */,
				B11655932491437600316087 /* RiskProvidingConfigurationTests.swift in Sources */,
				B1A76E9F24714AC700EA5208 /* HTTPClient+Configuration.swift in Sources */,
				516E430024B777B20008CC30 /* HomeHighRiskCellConfiguratorTests.swift in Sources */,
				F2DC809224898B1800EDC40A /* DynamicTableViewControllerHeaderTests.swift in Sources */,
				B1D431C8246C69F300E728AD /* HTTPClient+ConfigurationTests.swift in Sources */,
				B15382FE248424F00010F007 /* ExposureDetectionTests.swift in Sources */,
				A372DA3F24BEF773003248BB /* ExposureSubmissionCoordinatorTests.swift in Sources */,
				CDF27BD3246ADBA70044D32B /* ExposureSubmissionServiceTests.swift in Sources */,
				01D16C6024ED6D9A007DB387 /* MockBackgroundRefreshStatusProvider.swift in Sources */,
				A328426324910552006B1F09 /* ExposureSubmissionSuccessViewControllerTests.swift in Sources */,
				A372DA4124BF33F9003248BB /* MockExposureSubmissionCoordinatorDelegate.swift in Sources */,
				3598D99A24FE280700483F1F /* CountryTests.swift in Sources */,
				B163D1102499068D001A322C /* SettingsViewModelTests.swift in Sources */,
				A1654F0224B43E8500C0E115 /* DynamicTableViewTextViewCellTests.swift in Sources */,
				A1E419462495479D0016E52A /* HTTPClient+MockNetworkStack.swift in Sources */,
				B1CD333E24865E0000B06E9B /* TracingStatusHistoryTests.swift in Sources */,
				B1FE13ED24891D0400D012E5 /* RiskProviderTests.swift in Sources */,
				A1E4194F2495A5AF0016E52A /* HTTPClient+ExposureConfigTests.swift in Sources */,
				B1218920248AD79900496210 /* ClientMock.swift in Sources */,
				AB5F84BB24F92876000400D4 /* Migration0To1Tests.swift in Sources */,
				50DC527B24FEB5CA00F6D8EB /* AppInformationModelTest.swift in Sources */,
				A1E4194C2495A3A10016E52A /* HTTPClient+AppConfigTests.swift in Sources */,
				A1BABD0E24A57CFC000ED515 /* ENTemporaryExposureKey+ProcessingTests.swift in Sources */,
				EE22DB8F247FB46C001B0A71 /* ENStateTests.swift in Sources */,
				B1DDDABC247137B000A07175 /* HTTPClientConfigurationEndpointTests.swift in Sources */,
				2FD881CE249115E700BEC8FC /* ExposureSubmissionNavigationControllerTest.swift in Sources */,
				A1E419522495A6F20016E52A /* HTTPClient+TANForExposureSubmitTests.swift in Sources */,
				516E42CB24B760F50008CC30 /* HomeRiskLevelCellConfiguratorTests.swift in Sources */,
				A32842612490E2AC006B1F09 /* ExposureSubmissionWarnOthersViewControllerTests.swift in Sources */,
				B1B9CF1F246ED2E8008F04F5 /* Sap_FilebucketTests.swift in Sources */,
				AB5F84B424F8FA26000400D4 /* SerialMigratorTests.swift in Sources */,
				B17A44A22464906A00CB195E /* KeyTests.swift in Sources */,
				B19FD7152491A4A300A9D56A /* SAP_SemanticVersionTests.swift in Sources */,
				01D16C6224ED6DB3007DB387 /* MockLowPowerModeStatusProvider.swift in Sources */,
				A1654EFF24B41FF600C0E115 /* DynamicCellTests.swift in Sources */,
				B161782D248062CE006E435A /* DeltaCalculationResultTests.swift in Sources */,
				354DA0CC25063BDB0018354E /* ExposureSubmissionWarnEuropeConsentViewControllerTest.swift in Sources */,
				A124E64C249C4C9000E95F72 /* SAPDownloadedPackagesStore+Helpers.swift in Sources */,
				A36FACC424C5EA1500DED947 /* ExposureDetectionViewControllerTests.swift in Sources */,
				71176E2F248922B0004B0C9F /* ENAColorTests.swift in Sources */,
				0DF6BB9D248AE232007E8B0C /* AppUpdateCheckerHelperTests.swift in Sources */,
				A328425D248E82BC006B1F09 /* ExposureSubmissionTestResultViewControllerTests.swift in Sources */,
				F22C6E2324917E3200712A6B /* DynamicTableViewControllerRowsTests.swift in Sources */,
				A1E4195D249818060016E52A /* RiskTests.swift in Sources */,
				B18C411D246DB30000B8D8CB /* URL+Helper.swift in Sources */,
				CDF27BD5246ADBF30044D32B /* HTTPClient+DaysAndHoursTests.swift in Sources */,
				A17DA5E32486D8EF006F310F /* RiskLevelTests.swift in Sources */,
				354DA0D0250665A10018354E /* ExposureSubmissionWarnEuropeTravelConfirmationViewControllerTests.swift in Sources */,
				B117909824914D77007FF821 /* StoreTests.swift in Sources */,
				F22C6E252492082B00712A6B /* DynamicTableViewSpaceCellTests.swift in Sources */,
				B1AC51D624CED8820087C35B /* DetectionModeTests.swift in Sources */,
				B1FE13FE24896EF700D012E5 /* CachedAppConfigurationTests.swift in Sources */,
				50BD2E7724FE26F400932566 /* AppInformationImprintTest.swift in Sources */,
				A1E419602498243E0016E52A /* String+TodayTests.swift in Sources */,
				2FC0356F24B342FA00E234AC /* UIViewcontroller+AlertTest.swift in Sources */,
				F2DC809024898A9400EDC40A /* DynamicTableViewControllerNumberOfRowsAndSectionsTests.swift in Sources */,
				AB5F84BD24F92E92000400D4 /* SerialMigratorFake.swift in Sources */,
			);
			runOnlyForDeploymentPostprocessing = 0;
		};
		85D7595B24570491008175F0 /* Sources */ = {
			isa = PBXSourcesBuildPhase;
			buildActionMask = 2147483647;
			files = (
				134F0DBC247578FF00D88934 /* ENAUITestsHome.swift in Sources */,
				EB11B02A24EE7CA500143A95 /* ENAUITestsSettings.swift in Sources */,
				134F0DBD247578FF00D88934 /* ENAUITests-Extensions.swift in Sources */,
				A32842652491136E006B1F09 /* ExposureSubmissionUITests.swift in Sources */,
				85D7596424570491008175F0 /* ENAUITests.swift in Sources */,
				13E50469248E3CD20086641C /* ENAUITestsAppInformation.swift in Sources */,
				130CB19C246D92F800ADE602 /* ENAUITestsOnboarding.swift in Sources */,
				13E5046B248E3DF30086641C /* AppStrings.swift in Sources */,
				A3EE6E5C249BB97500C64B61 /* UITestingParameters.swift in Sources */,
				134F0F2C2475793400D88934 /* SnapshotHelper.swift in Sources */,
			);
			runOnlyForDeploymentPostprocessing = 0;
		};
		B1FF6B662497D0B40041CF02 /* Sources */ = {
			isa = PBXSourcesBuildPhase;
			buildActionMask = 2147483647;
			files = (
				019BFC6C24C9901A0053973D /* sqlite3.c in Sources */,
			);
			runOnlyForDeploymentPostprocessing = 0;
		};
/* End PBXSourcesBuildPhase section */

/* Begin PBXTargetDependency section */
		85D7595624570491008175F0 /* PBXTargetDependency */ = {
			isa = PBXTargetDependency;
			target = 85D7593A2457048F008175F0 /* ENA */;
			targetProxy = 85D7595524570491008175F0 /* PBXContainerItemProxy */;
		};
		85D7596124570491008175F0 /* PBXTargetDependency */ = {
			isa = PBXTargetDependency;
			target = 85D7593A2457048F008175F0 /* ENA */;
			targetProxy = 85D7596024570491008175F0 /* PBXContainerItemProxy */;
		};
/* End PBXTargetDependency section */

/* Begin PBXVariantGroup section */
		13156CFF248C19D000AFC472 /* usage.html */ = {
			isa = PBXVariantGroup;
			children = (
				13156CFE248C19D000AFC472 /* de */,
				13156D00248CDECC00AFC472 /* en */,
				EEDD6DF524A4885200BC30D0 /* tr */,
				EECF5E5524BDCC3C00332B8F /* pl */,
				EECF5E5A24BDCC4D00332B8F /* ro */,
				EECF5E5F24BDCC5900332B8F /* bg */,
			);
			name = usage.html;
			sourceTree = "<group>";
		};
		71F5418A248BEDBE006DB793 /* privacy-policy.html */ = {
			isa = PBXVariantGroup;
			children = (
				71F5418B248BEDBE006DB793 /* de */,
				717D21EA248C072300D9717E /* en */,
				EEDD6DF624A4885200BC30D0 /* tr */,
				EECF5E5624BDCC3C00332B8F /* pl */,
				EECF5E5B24BDCC4D00332B8F /* ro */,
				EECF5E6024BDCC5A00332B8F /* bg */,
			);
			name = "privacy-policy.html";
			sourceTree = "<group>";
		};
		85D7594C24570491008175F0 /* LaunchScreen.storyboard */ = {
			isa = PBXVariantGroup;
			children = (
				85D7594D24570491008175F0 /* Base */,
				EEDD6DF724A4885D00BC30D0 /* tr */,
			);
			name = LaunchScreen.storyboard;
			sourceTree = "<group>";
		};
		EE26950A248FCB0300BAE234 /* InfoPlist.strings */ = {
			isa = PBXVariantGroup;
			children = (
				EE269509248FCB0300BAE234 /* de */,
				EE26950B248FCB1600BAE234 /* en */,
				EEDD6DF824A4889D00BC30D0 /* tr */,
				EECF5E5924BDCC3C00332B8F /* pl */,
				EECF5E5E24BDCC4D00332B8F /* ro */,
				EECF5E6324BDCC5A00332B8F /* bg */,
			);
			name = InfoPlist.strings;
			sourceTree = "<group>";
		};
		EE70C23A245B09E900AC9B2F /* Localizable.strings */ = {
			isa = PBXVariantGroup;
			children = (
				EE70C23B245B09E900AC9B2F /* de */,
				EE70C23C245B09E900AC9B2F /* en */,
				EEDD6DF924A488A500BC30D0 /* tr */,
				EECF5E5724BDCC3C00332B8F /* pl */,
				EECF5E5C24BDCC4D00332B8F /* ro */,
				EECF5E6124BDCC5A00332B8F /* bg */,
			);
			name = Localizable.strings;
			sourceTree = "<group>";
		};
		EE92A340245D96DA006B97B0 /* Localizable.stringsdict */ = {
			isa = PBXVariantGroup;
			children = (
				EE92A33F245D96DA006B97B0 /* de */,
				514C0A09247AEEE200F235F6 /* en */,
				EEDD6DFA24A488AD00BC30D0 /* tr */,
				EECF5E5824BDCC3C00332B8F /* pl */,
				EECF5E5D24BDCC4D00332B8F /* ro */,
				EECF5E6224BDCC5A00332B8F /* bg */,
			);
			name = Localizable.stringsdict;
			sourceTree = "<group>";
		};
/* End PBXVariantGroup section */

/* Begin XCBuildConfiguration section */
		011E4AFC2483A269002E6412 /* Community */ = {
			isa = XCBuildConfiguration;
			buildSettings = {
				ALWAYS_SEARCH_USER_PATHS = NO;
				CLANG_ANALYZER_LOCALIZABILITY_NONLOCALIZED = YES;
				CLANG_ANALYZER_NONNULL = YES;
				CLANG_ANALYZER_NUMBER_OBJECT_CONVERSION = YES_AGGRESSIVE;
				CLANG_CXX_LANGUAGE_STANDARD = "gnu++14";
				CLANG_CXX_LIBRARY = "libc++";
				CLANG_ENABLE_MODULES = YES;
				CLANG_ENABLE_OBJC_ARC = YES;
				CLANG_ENABLE_OBJC_WEAK = YES;
				CLANG_WARN_BLOCK_CAPTURE_AUTORELEASING = YES;
				CLANG_WARN_BOOL_CONVERSION = YES;
				CLANG_WARN_COMMA = YES;
				CLANG_WARN_CONSTANT_CONVERSION = YES;
				CLANG_WARN_DEPRECATED_OBJC_IMPLEMENTATIONS = YES;
				CLANG_WARN_DIRECT_OBJC_ISA_USAGE = YES_ERROR;
				CLANG_WARN_DOCUMENTATION_COMMENTS = YES;
				CLANG_WARN_EMPTY_BODY = YES;
				CLANG_WARN_ENUM_CONVERSION = YES;
				CLANG_WARN_INFINITE_RECURSION = YES;
				CLANG_WARN_INT_CONVERSION = YES;
				CLANG_WARN_NON_LITERAL_NULL_CONVERSION = YES;
				CLANG_WARN_OBJC_IMPLICIT_RETAIN_SELF = YES;
				CLANG_WARN_OBJC_LITERAL_CONVERSION = YES;
				CLANG_WARN_OBJC_ROOT_CLASS = YES_ERROR;
				CLANG_WARN_RANGE_LOOP_ANALYSIS = YES;
				CLANG_WARN_STRICT_PROTOTYPES = YES;
				CLANG_WARN_SUSPICIOUS_MOVE = YES;
				CLANG_WARN_UNGUARDED_AVAILABILITY = YES_AGGRESSIVE;
				CLANG_WARN_UNREACHABLE_CODE = YES;
				CLANG_WARN__DUPLICATE_METHOD_MATCH = YES;
				COPY_PHASE_STRIP = NO;
				DEBUG_INFORMATION_FORMAT = dwarf;
				ENABLE_STRICT_OBJC_MSGSEND = YES;
				ENABLE_TESTABILITY = YES;
				GCC_C_LANGUAGE_STANDARD = gnu11;
				GCC_DYNAMIC_NO_PIC = NO;
				GCC_NO_COMMON_BLOCKS = YES;
				GCC_OPTIMIZATION_LEVEL = 0;
				GCC_PREPROCESSOR_DEFINITIONS = (
					"DEBUG=1",
					"$(inherited)",
				);
				GCC_WARN_64_TO_32_BIT_CONVERSION = YES;
				GCC_WARN_ABOUT_RETURN_TYPE = YES_ERROR;
				GCC_WARN_UNDECLARED_SELECTOR = YES;
				GCC_WARN_UNINITIALIZED_AUTOS = YES_AGGRESSIVE;
				GCC_WARN_UNUSED_FUNCTION = YES;
				GCC_WARN_UNUSED_VARIABLE = YES;
				IPHONEOS_DEPLOYMENT_TARGET = 13.5;
				MTL_ENABLE_DEBUG_INFO = INCLUDE_SOURCE;
				MTL_FAST_MATH = YES;
				ONLY_ACTIVE_ARCH = YES;
				SDKROOT = iphoneos;
				SWIFT_ACTIVE_COMPILATION_CONDITIONS = "DEBUG COMMUNITY";
				SWIFT_OPTIMIZATION_LEVEL = "-Onone";
			};
			name = Community;
		};
		011E4AFD2483A269002E6412 /* Community */ = {
			isa = XCBuildConfiguration;
			buildSettings = {
				ASSETCATALOG_COMPILER_APPICON_NAME = AppIcon;
				CLANG_ENABLE_MODULES = YES;
				CODE_SIGN_ENTITLEMENTS = "${PROJECT}/Resources/ENACommunity.entitlements";
				CODE_SIGN_IDENTITY = "Apple Development";
				CODE_SIGN_STYLE = Automatic;
				CURRENT_PROJECT_VERSION = 2;
				DEVELOPMENT_TEAM = $IPHONE_APP_DEV_TEAM;
				GCC_PREPROCESSOR_DEFINITIONS = (
					"DEBUG=1",
					"$(inherited)",
					"SQLITE_HAS_CODEC=1",
					"DISABLE_CERTIFICATE_PINNING=1",
				);
				INFOPLIST_FILE = ENA/Resources/Info_Debug.plist;
				IPHONE_APP_CODE_SIGN_IDENTITY = "iPhone Developer";
				IPHONE_APP_DEV_TEAM = "";
				IPHONE_APP_DIST_PROF_SPECIFIER = "";
				LD_RUNPATH_SEARCH_PATHS = (
					"$(inherited)",
					"@executable_path/Frameworks",
				);
				MARKETING_VERSION = 1.4.0;
				OTHER_CFLAGS = (
					"-DSQLITE_HAS_CODEC",
					"-DSQLITE_TEMP_STORE=3",
					"-DSQLCIPHER_CRYPTO_CC",
					"-DNDEBUG",
				);
				PRODUCT_BUNDLE_IDENTIFIER = de.rki.coronawarnapp;
				PRODUCT_NAME = "$(TARGET_NAME)";
				PROVISIONING_PROFILE_SPECIFIER = "";
				SWIFT_ACTIVE_COMPILATION_CONDITIONS = COMMUNITY;
				SWIFT_OBJC_BRIDGING_HEADER = "ENA-Bridging-Header.h";
				SWIFT_OPTIMIZATION_LEVEL = "-Onone";
				SWIFT_VERSION = 5.0;
				TARGETED_DEVICE_FAMILY = 1;
			};
			name = Community;
		};
		011E4AFE2483A269002E6412 /* Community */ = {
			isa = XCBuildConfiguration;
			buildSettings = {
				ALWAYS_EMBED_SWIFT_STANDARD_LIBRARIES = YES;
				BUNDLE_LOADER = "$(TEST_HOST)";
				CLANG_ENABLE_MODULES = YES;
				CODE_SIGN_STYLE = Automatic;
				DEVELOPMENT_TEAM = 523TP53AQF;
				GCC_PREPROCESSOR_DEFINITIONS = (
					"$(inherited)",
					"SQLITE_HAS_CODEC=1",
				);
				INFOPLIST_FILE = ENATests/Info.plist;
				IPHONEOS_DEPLOYMENT_TARGET = 13.5;
				LD_RUNPATH_SEARCH_PATHS = (
					"$(inherited)",
					"@executable_path/Frameworks",
					"@loader_path/Frameworks",
				);
				OTHER_CFLAGS = (
					"-DSQLITE_HAS_CODEC",
					"-DSQLITE_TEMP_STORE=3",
					"-DSQLCIPHER_CRYPTO_CC",
					"-DNDEBUG",
				);
				PRODUCT_BUNDLE_IDENTIFIER = com.sap.ux.ENATests;
				PRODUCT_NAME = "$(TARGET_NAME)";
				SWIFT_OBJC_BRIDGING_HEADER = "ENATests-Bridging-Header.h";
				SWIFT_OPTIMIZATION_LEVEL = "-Onone";
				SWIFT_VERSION = 5.0;
				TARGETED_DEVICE_FAMILY = "1,2";
				TEST_HOST = "$(BUILT_PRODUCTS_DIR)/ENA.app/ENA";
			};
			name = Community;
		};
		011E4AFF2483A269002E6412 /* Community */ = {
			isa = XCBuildConfiguration;
			buildSettings = {
				ALWAYS_EMBED_SWIFT_STANDARD_LIBRARIES = YES;
				CODE_SIGN_STYLE = Automatic;
				DEVELOPMENT_TEAM = 523TP53AQF;
				INFOPLIST_FILE = ENAUITests/Info.plist;
				LD_RUNPATH_SEARCH_PATHS = (
					"$(inherited)",
					"@executable_path/Frameworks",
					"@loader_path/Frameworks",
				);
				PRODUCT_BUNDLE_IDENTIFIER = com.sap.ux.ENAUITests;
				PRODUCT_NAME = "$(TARGET_NAME)";
				PROVISIONING_PROFILE_SPECIFIER = "";
				"PROVISIONING_PROFILE_SPECIFIER[sdk=macosx*]" = "";
				SWIFT_ACTIVE_COMPILATION_CONDITIONS = "DEBUG COMMUNITY";
				SWIFT_VERSION = 5.0;
				TARGETED_DEVICE_FAMILY = "1,2";
				TEST_TARGET_NAME = ENA;
			};
			name = Community;
		};
		0140535724A0E077000A5121 /* TestFlight */ = {
			isa = XCBuildConfiguration;
			buildSettings = {
				ALWAYS_SEARCH_USER_PATHS = NO;
				CLANG_ANALYZER_LOCALIZABILITY_NONLOCALIZED = YES;
				CLANG_ANALYZER_NONNULL = YES;
				CLANG_ANALYZER_NUMBER_OBJECT_CONVERSION = YES_AGGRESSIVE;
				CLANG_CXX_LANGUAGE_STANDARD = "gnu++14";
				CLANG_CXX_LIBRARY = "libc++";
				CLANG_ENABLE_MODULES = YES;
				CLANG_ENABLE_OBJC_ARC = YES;
				CLANG_ENABLE_OBJC_WEAK = YES;
				CLANG_WARN_BLOCK_CAPTURE_AUTORELEASING = YES;
				CLANG_WARN_BOOL_CONVERSION = YES;
				CLANG_WARN_COMMA = YES;
				CLANG_WARN_CONSTANT_CONVERSION = YES;
				CLANG_WARN_DEPRECATED_OBJC_IMPLEMENTATIONS = YES;
				CLANG_WARN_DIRECT_OBJC_ISA_USAGE = YES_ERROR;
				CLANG_WARN_DOCUMENTATION_COMMENTS = YES;
				CLANG_WARN_EMPTY_BODY = YES;
				CLANG_WARN_ENUM_CONVERSION = YES;
				CLANG_WARN_INFINITE_RECURSION = YES;
				CLANG_WARN_INT_CONVERSION = YES;
				CLANG_WARN_NON_LITERAL_NULL_CONVERSION = YES;
				CLANG_WARN_OBJC_IMPLICIT_RETAIN_SELF = YES;
				CLANG_WARN_OBJC_LITERAL_CONVERSION = YES;
				CLANG_WARN_OBJC_ROOT_CLASS = YES_ERROR;
				CLANG_WARN_RANGE_LOOP_ANALYSIS = YES;
				CLANG_WARN_STRICT_PROTOTYPES = YES;
				CLANG_WARN_SUSPICIOUS_MOVE = YES;
				CLANG_WARN_UNGUARDED_AVAILABILITY = YES_AGGRESSIVE;
				CLANG_WARN_UNREACHABLE_CODE = YES;
				CLANG_WARN__DUPLICATE_METHOD_MATCH = YES;
				COPY_PHASE_STRIP = NO;
				DEBUG_INFORMATION_FORMAT = "dwarf-with-dsym";
				ENABLE_NS_ASSERTIONS = NO;
				ENABLE_STRICT_OBJC_MSGSEND = YES;
				GCC_C_LANGUAGE_STANDARD = gnu11;
				GCC_NO_COMMON_BLOCKS = YES;
				GCC_WARN_64_TO_32_BIT_CONVERSION = YES;
				GCC_WARN_ABOUT_RETURN_TYPE = YES_ERROR;
				GCC_WARN_UNDECLARED_SELECTOR = YES;
				GCC_WARN_UNINITIALIZED_AUTOS = YES_AGGRESSIVE;
				GCC_WARN_UNUSED_FUNCTION = YES;
				GCC_WARN_UNUSED_VARIABLE = YES;
				IPHONEOS_DEPLOYMENT_TARGET = 13.5;
				MTL_ENABLE_DEBUG_INFO = NO;
				MTL_FAST_MATH = YES;
				SDKROOT = iphoneos;
				SWIFT_ACTIVE_COMPILATION_CONDITIONS = "";
				SWIFT_COMPILATION_MODE = wholemodule;
				SWIFT_OPTIMIZATION_LEVEL = "-O";
				VALIDATE_PRODUCT = YES;
			};
			name = TestFlight;
		};
		0140535824A0E077000A5121 /* TestFlight */ = {
			isa = XCBuildConfiguration;
			buildSettings = {
				ASSETCATALOG_COMPILER_APPICON_NAME = AppIcon;
				CLANG_ENABLE_MODULES = YES;
				CODE_SIGN_ENTITLEMENTS = "${PROJECT}/Resources/ENA.entitlements";
				CODE_SIGN_IDENTITY = $IPHONE_APP_CODE_SIGN_IDENTITY;
				CODE_SIGN_STYLE = Manual;
				CURRENT_PROJECT_VERSION = 2;
				DEVELOPMENT_TEAM = 523TP53AQF;
				GCC_PREPROCESSOR_DEFINITIONS = "SQLITE_HAS_CODEC=1";
				INFOPLIST_FILE = ENA/Resources/Info_Testflight.plist;
				IPHONE_APP_CODE_SIGN_IDENTITY = "Apple Distribution";
				IPHONE_APP_DEV_TEAM = 523TP53AQF;
				IPHONE_APP_DIST_PROF_SPECIFIER = "match AppStore de.rki.coronawarnapp-dev";
				LD_RUNPATH_SEARCH_PATHS = (
					"$(inherited)",
					"@executable_path/Frameworks",
				);
				MARKETING_VERSION = 1.4.0;
				OTHER_CFLAGS = (
					"-DSQLITE_HAS_CODEC",
					"-DSQLITE_TEMP_STORE=3",
					"-DSQLCIPHER_CRYPTO_CC",
					"-DNDEBUG",
				);
				PRODUCT_BUNDLE_IDENTIFIER = "de.rki.coronawarnapp-dev";
				PRODUCT_NAME = "$(TARGET_NAME)";
				PROVISIONING_PROFILE_SPECIFIER = $IPHONE_APP_DIST_PROF_SPECIFIER;
				SWIFT_ACTIVE_COMPILATION_CONDITIONS = USE_DEV_PK_FOR_SIG_VERIFICATION;
				SWIFT_OBJC_BRIDGING_HEADER = "ENA-Bridging-Header.h";
				SWIFT_VERSION = 5.0;
				TARGETED_DEVICE_FAMILY = 1;
			};
			name = TestFlight;
		};
		0140535924A0E077000A5121 /* TestFlight */ = {
			isa = XCBuildConfiguration;
			buildSettings = {
				ALWAYS_EMBED_SWIFT_STANDARD_LIBRARIES = YES;
				BUNDLE_LOADER = "$(TEST_HOST)";
				CLANG_ENABLE_MODULES = YES;
				CODE_SIGN_STYLE = Manual;
				DEVELOPMENT_TEAM = 523TP53AQF;
				GCC_PREPROCESSOR_DEFINITIONS = "SQLITE_HAS_CODEC=1";
				INFOPLIST_FILE = ENATests/Info.plist;
				IPHONEOS_DEPLOYMENT_TARGET = 13.5;
				LD_RUNPATH_SEARCH_PATHS = (
					"$(inherited)",
					"@executable_path/Frameworks",
					"@loader_path/Frameworks",
				);
				OTHER_CFLAGS = (
					"-DSQLITE_HAS_CODEC",
					"-DSQLITE_TEMP_STORE=3",
					"-DSQLCIPHER_CRYPTO_CC",
					"-DNDEBUG",
				);
				PRODUCT_BUNDLE_IDENTIFIER = com.sap.ux.ENATests;
				PRODUCT_NAME = "$(TARGET_NAME)";
				SWIFT_OBJC_BRIDGING_HEADER = "ENATests-Bridging-Header.h";
				SWIFT_VERSION = 5.0;
				TARGETED_DEVICE_FAMILY = "1,2";
				TEST_HOST = "$(BUILT_PRODUCTS_DIR)/ENA.app/ENA";
			};
			name = TestFlight;
		};
		0140535A24A0E077000A5121 /* TestFlight */ = {
			isa = XCBuildConfiguration;
			buildSettings = {
				ALWAYS_EMBED_SWIFT_STANDARD_LIBRARIES = YES;
				CODE_SIGN_STYLE = Manual;
				DEVELOPMENT_TEAM = 523TP53AQF;
				INFOPLIST_FILE = ENAUITests/Info.plist;
				LD_RUNPATH_SEARCH_PATHS = (
					"$(inherited)",
					"@executable_path/Frameworks",
					"@loader_path/Frameworks",
				);
				PRODUCT_BUNDLE_IDENTIFIER = com.sap.ux.ENAUITests;
				PRODUCT_NAME = "$(TARGET_NAME)";
				PROVISIONING_PROFILE_SPECIFIER = "";
				"PROVISIONING_PROFILE_SPECIFIER[sdk=macosx*]" = "";
				SWIFT_VERSION = 5.0;
				TARGETED_DEVICE_FAMILY = "1,2";
				TEST_TARGET_NAME = ENA;
			};
			name = TestFlight;
		};
		019BFC6324C988F90053973D /* TestFlight */ = {
			isa = XCBuildConfiguration;
			buildSettings = {
				CODE_SIGNING_ALLOWED = NO;
				CODE_SIGNING_REQUIRED = NO;
				CODE_SIGN_STYLE = Manual;
				DEFINES_MODULE = YES;
				DYLIB_INSTALL_NAME_BASE = "@rpath";
				GCC_PREPROCESSOR_DEFINITIONS = "SQLITE_HAS_CODEC=1";
				INFOPLIST_FILE = CWASQLite/Info.plist;
				IPHONEOS_DEPLOYMENT_TARGET = 13.6;
				LD_RUNPATH_SEARCH_PATHS = (
					"$(inherited)",
					"@executable_path/Frameworks",
					"@loader_path/Frameworks",
				);
				OTHER_CFLAGS = (
					"-DSQLITE_TEMP_STORE=3",
					"-DSQLCIPHER_CRYPTO_CC",
					"-DNDEBUG",
					"-DSQLITE_HAS_CODEC",
				);
				PRODUCT_BUNDLE_IDENTIFIER = de.rki.coronawarnapp.sqlite;
				PRODUCT_NAME = CWASQLite;
				PROVISIONING_PROFILE_SPECIFIER = "";
				SKIP_INSTALL = YES;
				SWIFT_VERSION = 5.0;
				VERSIONING_SYSTEM = "apple-generic";
			};
			name = TestFlight;
		};
		01D1BEB124F7F41200D11B9A /* AdHoc */ = {
			isa = XCBuildConfiguration;
			buildSettings = {
				ALWAYS_SEARCH_USER_PATHS = NO;
				CLANG_ANALYZER_LOCALIZABILITY_NONLOCALIZED = YES;
				CLANG_ANALYZER_NONNULL = YES;
				CLANG_ANALYZER_NUMBER_OBJECT_CONVERSION = YES_AGGRESSIVE;
				CLANG_CXX_LANGUAGE_STANDARD = "gnu++14";
				CLANG_CXX_LIBRARY = "libc++";
				CLANG_ENABLE_MODULES = YES;
				CLANG_ENABLE_OBJC_ARC = YES;
				CLANG_ENABLE_OBJC_WEAK = YES;
				CLANG_WARN_BLOCK_CAPTURE_AUTORELEASING = YES;
				CLANG_WARN_BOOL_CONVERSION = YES;
				CLANG_WARN_COMMA = YES;
				CLANG_WARN_CONSTANT_CONVERSION = YES;
				CLANG_WARN_DEPRECATED_OBJC_IMPLEMENTATIONS = YES;
				CLANG_WARN_DIRECT_OBJC_ISA_USAGE = YES_ERROR;
				CLANG_WARN_DOCUMENTATION_COMMENTS = YES;
				CLANG_WARN_EMPTY_BODY = YES;
				CLANG_WARN_ENUM_CONVERSION = YES;
				CLANG_WARN_INFINITE_RECURSION = YES;
				CLANG_WARN_INT_CONVERSION = YES;
				CLANG_WARN_NON_LITERAL_NULL_CONVERSION = YES;
				CLANG_WARN_OBJC_IMPLICIT_RETAIN_SELF = YES;
				CLANG_WARN_OBJC_LITERAL_CONVERSION = YES;
				CLANG_WARN_OBJC_ROOT_CLASS = YES_ERROR;
				CLANG_WARN_RANGE_LOOP_ANALYSIS = YES;
				CLANG_WARN_STRICT_PROTOTYPES = YES;
				CLANG_WARN_SUSPICIOUS_MOVE = YES;
				CLANG_WARN_UNGUARDED_AVAILABILITY = YES_AGGRESSIVE;
				CLANG_WARN_UNREACHABLE_CODE = YES;
				CLANG_WARN__DUPLICATE_METHOD_MATCH = YES;
				COPY_PHASE_STRIP = NO;
				DEBUG_INFORMATION_FORMAT = "dwarf-with-dsym";
				ENABLE_NS_ASSERTIONS = NO;
				ENABLE_STRICT_OBJC_MSGSEND = YES;
				GCC_C_LANGUAGE_STANDARD = gnu11;
				GCC_NO_COMMON_BLOCKS = YES;
				GCC_WARN_64_TO_32_BIT_CONVERSION = YES;
				GCC_WARN_ABOUT_RETURN_TYPE = YES_ERROR;
				GCC_WARN_UNDECLARED_SELECTOR = YES;
				GCC_WARN_UNINITIALIZED_AUTOS = YES_AGGRESSIVE;
				GCC_WARN_UNUSED_FUNCTION = YES;
				GCC_WARN_UNUSED_VARIABLE = YES;
				IPHONEOS_DEPLOYMENT_TARGET = 13.5;
				MTL_ENABLE_DEBUG_INFO = NO;
				MTL_FAST_MATH = YES;
				SDKROOT = iphoneos;
				SWIFT_ACTIVE_COMPILATION_CONDITIONS = ADHOC;
				SWIFT_COMPILATION_MODE = wholemodule;
				SWIFT_OPTIMIZATION_LEVEL = "-O";
				VALIDATE_PRODUCT = YES;
			};
			name = AdHoc;
		};
		01D1BEB224F7F41200D11B9A /* AdHoc */ = {
			isa = XCBuildConfiguration;
			buildSettings = {
				ASSETCATALOG_COMPILER_APPICON_NAME = AppIcon;
				CLANG_ENABLE_MODULES = YES;
				CODE_SIGN_ENTITLEMENTS = "${PROJECT}/Resources/ENA.entitlements";
				CODE_SIGN_IDENTITY = $IPHONE_APP_CODE_SIGN_IDENTITY;
				CODE_SIGN_STYLE = Manual;
				CURRENT_PROJECT_VERSION = 2;
				DEVELOPMENT_TEAM = 523TP53AQF;
				GCC_PREPROCESSOR_DEFINITIONS = "SQLITE_HAS_CODEC=1";
				INFOPLIST_FILE = ENA/Resources/Info.plist;
				IPHONE_APP_CODE_SIGN_IDENTITY = "Apple Distribution";
				IPHONE_APP_DEV_TEAM = 523TP53AQF;
				IPHONE_APP_DIST_PROF_SPECIFIER = "match AdHoc de.rki.coronawarnapp";
				LD_RUNPATH_SEARCH_PATHS = (
					"$(inherited)",
					"@executable_path/Frameworks",
				);
				MARKETING_VERSION = 1.4.0;
				OTHER_CFLAGS = (
					"-DSQLITE_HAS_CODEC",
					"-DSQLITE_TEMP_STORE=3",
					"-DSQLCIPHER_CRYPTO_CC",
					"-DNDEBUG",
				);
				PRODUCT_BUNDLE_IDENTIFIER = de.rki.coronawarnapp;
				PRODUCT_NAME = "$(TARGET_NAME)";
				PROVISIONING_PROFILE_SPECIFIER = $IPHONE_APP_DIST_PROF_SPECIFIER;
				SWIFT_ACTIVE_COMPILATION_CONDITIONS = "APP_STORE USE_DEV_PK_FOR_SIG_VERIFICATION";
				SWIFT_OBJC_BRIDGING_HEADER = "ENA-Bridging-Header.h";
				SWIFT_VERSION = 5.0;
				TARGETED_DEVICE_FAMILY = 1;
			};
			name = AdHoc;
		};
		01D1BEB324F7F41200D11B9A /* AdHoc */ = {
			isa = XCBuildConfiguration;
			buildSettings = {
				ALWAYS_EMBED_SWIFT_STANDARD_LIBRARIES = YES;
				BUNDLE_LOADER = "$(TEST_HOST)";
				CLANG_ENABLE_MODULES = YES;
				CODE_SIGN_STYLE = Manual;
				DEVELOPMENT_TEAM = 523TP53AQF;
				GCC_PREPROCESSOR_DEFINITIONS = "SQLITE_HAS_CODEC=1";
				INFOPLIST_FILE = ENATests/Info.plist;
				IPHONEOS_DEPLOYMENT_TARGET = 13.5;
				LD_RUNPATH_SEARCH_PATHS = (
					"$(inherited)",
					"@executable_path/Frameworks",
					"@loader_path/Frameworks",
				);
				OTHER_CFLAGS = (
					"-DSQLITE_HAS_CODEC",
					"-DSQLITE_TEMP_STORE=3",
					"-DSQLCIPHER_CRYPTO_CC",
					"-DNDEBUG",
				);
				PRODUCT_BUNDLE_IDENTIFIER = com.sap.ux.ENATests;
				PRODUCT_NAME = "$(TARGET_NAME)";
				SWIFT_OBJC_BRIDGING_HEADER = "ENATests-Bridging-Header.h";
				SWIFT_VERSION = 5.0;
				TARGETED_DEVICE_FAMILY = "1,2";
				TEST_HOST = "$(BUILT_PRODUCTS_DIR)/ENA.app/ENA";
			};
			name = AdHoc;
		};
		01D1BEB424F7F41200D11B9A /* AdHoc */ = {
			isa = XCBuildConfiguration;
			buildSettings = {
				ALWAYS_EMBED_SWIFT_STANDARD_LIBRARIES = YES;
				CODE_SIGN_STYLE = Manual;
				DEVELOPMENT_TEAM = 523TP53AQF;
				INFOPLIST_FILE = ENAUITests/Info.plist;
				LD_RUNPATH_SEARCH_PATHS = (
					"$(inherited)",
					"@executable_path/Frameworks",
					"@loader_path/Frameworks",
				);
				PRODUCT_BUNDLE_IDENTIFIER = com.sap.ux.ENAUITests;
				PRODUCT_NAME = "$(TARGET_NAME)";
				PROVISIONING_PROFILE_SPECIFIER = "";
				"PROVISIONING_PROFILE_SPECIFIER[sdk=macosx*]" = "";
				SWIFT_VERSION = 5.0;
				TARGETED_DEVICE_FAMILY = "1,2";
				TEST_TARGET_NAME = ENA;
			};
			name = AdHoc;
		};
		01D1BEB524F7F41200D11B9A /* AdHoc */ = {
			isa = XCBuildConfiguration;
			buildSettings = {
				CODE_SIGNING_ALLOWED = NO;
				CODE_SIGNING_REQUIRED = NO;
				CODE_SIGN_STYLE = Manual;
				DEFINES_MODULE = YES;
				DYLIB_INSTALL_NAME_BASE = "@rpath";
				GCC_PREPROCESSOR_DEFINITIONS = "SQLITE_HAS_CODEC=1";
				INFOPLIST_FILE = CWASQLite/Info.plist;
				IPHONEOS_DEPLOYMENT_TARGET = 13.6;
				LD_RUNPATH_SEARCH_PATHS = (
					"$(inherited)",
					"@executable_path/Frameworks",
					"@loader_path/Frameworks",
				);
				OTHER_CFLAGS = (
					"-DSQLITE_TEMP_STORE=3",
					"-DSQLCIPHER_CRYPTO_CC",
					"-DNDEBUG",
					"-DSQLITE_HAS_CODEC",
				);
				PRODUCT_BUNDLE_IDENTIFIER = de.rki.coronawarnapp.sqlite;
				PRODUCT_NAME = CWASQLite;
				PROVISIONING_PROFILE_SPECIFIER = "";
				SKIP_INSTALL = YES;
				SWIFT_VERSION = 5.0;
				VERSIONING_SYSTEM = "apple-generic";
			};
			name = AdHoc;
		};
		01DE5A74248E3CF800F6D7F2 /* UITesting */ = {
			isa = XCBuildConfiguration;
			buildSettings = {
				ALWAYS_SEARCH_USER_PATHS = NO;
				CLANG_ANALYZER_LOCALIZABILITY_NONLOCALIZED = YES;
				CLANG_ANALYZER_NONNULL = YES;
				CLANG_ANALYZER_NUMBER_OBJECT_CONVERSION = YES_AGGRESSIVE;
				CLANG_CXX_LANGUAGE_STANDARD = "gnu++14";
				CLANG_CXX_LIBRARY = "libc++";
				CLANG_ENABLE_MODULES = YES;
				CLANG_ENABLE_OBJC_ARC = YES;
				CLANG_ENABLE_OBJC_WEAK = YES;
				CLANG_WARN_BLOCK_CAPTURE_AUTORELEASING = YES;
				CLANG_WARN_BOOL_CONVERSION = YES;
				CLANG_WARN_COMMA = YES;
				CLANG_WARN_CONSTANT_CONVERSION = YES;
				CLANG_WARN_DEPRECATED_OBJC_IMPLEMENTATIONS = YES;
				CLANG_WARN_DIRECT_OBJC_ISA_USAGE = YES_ERROR;
				CLANG_WARN_DOCUMENTATION_COMMENTS = YES;
				CLANG_WARN_EMPTY_BODY = YES;
				CLANG_WARN_ENUM_CONVERSION = YES;
				CLANG_WARN_INFINITE_RECURSION = YES;
				CLANG_WARN_INT_CONVERSION = YES;
				CLANG_WARN_NON_LITERAL_NULL_CONVERSION = YES;
				CLANG_WARN_OBJC_IMPLICIT_RETAIN_SELF = YES;
				CLANG_WARN_OBJC_LITERAL_CONVERSION = YES;
				CLANG_WARN_OBJC_ROOT_CLASS = YES_ERROR;
				CLANG_WARN_RANGE_LOOP_ANALYSIS = YES;
				CLANG_WARN_STRICT_PROTOTYPES = YES;
				CLANG_WARN_SUSPICIOUS_MOVE = YES;
				CLANG_WARN_UNGUARDED_AVAILABILITY = YES_AGGRESSIVE;
				CLANG_WARN_UNREACHABLE_CODE = YES;
				CLANG_WARN__DUPLICATE_METHOD_MATCH = YES;
				COPY_PHASE_STRIP = NO;
				DEBUG_INFORMATION_FORMAT = dwarf;
				ENABLE_STRICT_OBJC_MSGSEND = YES;
				ENABLE_TESTABILITY = YES;
				GCC_C_LANGUAGE_STANDARD = gnu11;
				GCC_DYNAMIC_NO_PIC = NO;
				GCC_NO_COMMON_BLOCKS = YES;
				GCC_OPTIMIZATION_LEVEL = 0;
				GCC_PREPROCESSOR_DEFINITIONS = (
					"DEBUG=1",
					"$(inherited)",
				);
				GCC_WARN_64_TO_32_BIT_CONVERSION = YES;
				GCC_WARN_ABOUT_RETURN_TYPE = YES_ERROR;
				GCC_WARN_UNDECLARED_SELECTOR = YES;
				GCC_WARN_UNINITIALIZED_AUTOS = YES_AGGRESSIVE;
				GCC_WARN_UNUSED_FUNCTION = YES;
				GCC_WARN_UNUSED_VARIABLE = YES;
				IPHONEOS_DEPLOYMENT_TARGET = 13.5;
				MTL_ENABLE_DEBUG_INFO = INCLUDE_SOURCE;
				MTL_FAST_MATH = YES;
				ONLY_ACTIVE_ARCH = YES;
				SDKROOT = iphoneos;
				SWIFT_ACTIVE_COMPILATION_CONDITIONS = "DEBUG UITESTING INTEROP";
				SWIFT_OPTIMIZATION_LEVEL = "-Onone";
			};
			name = UITesting;
		};
		01DE5A75248E3CF800F6D7F2 /* UITesting */ = {
			isa = XCBuildConfiguration;
			buildSettings = {
				ASSETCATALOG_COMPILER_APPICON_NAME = AppIcon;
				CLANG_ENABLE_MODULES = YES;
				CODE_SIGN_ENTITLEMENTS = "${PROJECT}/Resources/ENACommunity.entitlements";
				CODE_SIGN_IDENTITY = "Apple Development";
				CODE_SIGN_STYLE = Automatic;
				CURRENT_PROJECT_VERSION = 2;
				DEVELOPMENT_TEAM = $IPHONE_APP_DEV_TEAM;
				GCC_PREPROCESSOR_DEFINITIONS = (
					"DEBUG=1",
					"$(inherited)",
					"SQLITE_HAS_CODEC=1",
				);
				INFOPLIST_FILE = ENA/Resources/Info.plist;
				IPHONE_APP_CODE_SIGN_IDENTITY = "iPhone Developer";
				IPHONE_APP_DEV_TEAM = 523TP53AQF;
				IPHONE_APP_DIST_PROF_SPECIFIER = "";
				LD_RUNPATH_SEARCH_PATHS = (
					"$(inherited)",
					"@executable_path/Frameworks",
				);
				MARKETING_VERSION = 1.4.0;
				OTHER_CFLAGS = (
					"-DSQLITE_HAS_CODEC",
					"-DSQLITE_TEMP_STORE=3",
					"-DSQLCIPHER_CRYPTO_CC",
					"-DNDEBUG",
				);
				PRODUCT_BUNDLE_IDENTIFIER = "de.rki.coronawarnapp-dev";
				PRODUCT_NAME = "$(TARGET_NAME)";
				PROVISIONING_PROFILE_SPECIFIER = "";
				SWIFT_ACTIVE_COMPILATION_CONDITIONS = "$(inherited) DISABLE_CERTIFICATE_PINNING";
				SWIFT_OBJC_BRIDGING_HEADER = "ENA-Bridging-Header.h";
				SWIFT_OPTIMIZATION_LEVEL = "-Onone";
				SWIFT_VERSION = 5.0;
				TARGETED_DEVICE_FAMILY = 1;
			};
			name = UITesting;
		};
		01DE5A76248E3CF800F6D7F2 /* UITesting */ = {
			isa = XCBuildConfiguration;
			buildSettings = {
				ALWAYS_EMBED_SWIFT_STANDARD_LIBRARIES = YES;
				BUNDLE_LOADER = "$(TEST_HOST)";
				CLANG_ENABLE_MODULES = YES;
				CODE_SIGN_STYLE = Automatic;
				DEVELOPMENT_TEAM = 523TP53AQF;
				GCC_PREPROCESSOR_DEFINITIONS = (
					"$(inherited)",
					"SQLITE_HAS_CODEC=1",
				);
				INFOPLIST_FILE = ENATests/Info.plist;
				IPHONEOS_DEPLOYMENT_TARGET = 13.5;
				LD_RUNPATH_SEARCH_PATHS = (
					"$(inherited)",
					"@executable_path/Frameworks",
					"@loader_path/Frameworks",
				);
				OTHER_CFLAGS = (
					"-DSQLITE_HAS_CODEC",
					"-DSQLITE_TEMP_STORE=3",
					"-DSQLCIPHER_CRYPTO_CC",
					"-DNDEBUG",
				);
				PRODUCT_BUNDLE_IDENTIFIER = com.sap.ux.ENATests;
				PRODUCT_NAME = "$(TARGET_NAME)";
				SWIFT_OBJC_BRIDGING_HEADER = "ENATests-Bridging-Header.h";
				SWIFT_OPTIMIZATION_LEVEL = "-Onone";
				SWIFT_VERSION = 5.0;
				TARGETED_DEVICE_FAMILY = "1,2";
				TEST_HOST = "$(BUILT_PRODUCTS_DIR)/ENA.app/ENA";
			};
			name = UITesting;
		};
		01DE5A77248E3CF800F6D7F2 /* UITesting */ = {
			isa = XCBuildConfiguration;
			buildSettings = {
				ALWAYS_EMBED_SWIFT_STANDARD_LIBRARIES = YES;
				CODE_SIGN_STYLE = Automatic;
				DEVELOPMENT_TEAM = 523TP53AQF;
				INFOPLIST_FILE = ENAUITests/Info.plist;
				LD_RUNPATH_SEARCH_PATHS = (
					"$(inherited)",
					"@executable_path/Frameworks",
					"@loader_path/Frameworks",
				);
				PRODUCT_BUNDLE_IDENTIFIER = com.sap.ux.ENAUITests;
				PRODUCT_NAME = "$(TARGET_NAME)";
				PROVISIONING_PROFILE_SPECIFIER = "";
				"PROVISIONING_PROFILE_SPECIFIER[sdk=macosx*]" = "";
				SWIFT_VERSION = 5.0;
				TARGETED_DEVICE_FAMILY = "1,2";
				TEST_TARGET_NAME = ENA;
			};
			name = UITesting;
		};
		85D7596624570491008175F0 /* Debug */ = {
			isa = XCBuildConfiguration;
			buildSettings = {
				ALWAYS_SEARCH_USER_PATHS = NO;
				CLANG_ANALYZER_LOCALIZABILITY_NONLOCALIZED = YES;
				CLANG_ANALYZER_NONNULL = YES;
				CLANG_ANALYZER_NUMBER_OBJECT_CONVERSION = YES_AGGRESSIVE;
				CLANG_CXX_LANGUAGE_STANDARD = "gnu++14";
				CLANG_CXX_LIBRARY = "libc++";
				CLANG_ENABLE_MODULES = YES;
				CLANG_ENABLE_OBJC_ARC = YES;
				CLANG_ENABLE_OBJC_WEAK = YES;
				CLANG_WARN_BLOCK_CAPTURE_AUTORELEASING = YES;
				CLANG_WARN_BOOL_CONVERSION = YES;
				CLANG_WARN_COMMA = YES;
				CLANG_WARN_CONSTANT_CONVERSION = YES;
				CLANG_WARN_DEPRECATED_OBJC_IMPLEMENTATIONS = YES;
				CLANG_WARN_DIRECT_OBJC_ISA_USAGE = YES_ERROR;
				CLANG_WARN_DOCUMENTATION_COMMENTS = YES;
				CLANG_WARN_EMPTY_BODY = YES;
				CLANG_WARN_ENUM_CONVERSION = YES;
				CLANG_WARN_INFINITE_RECURSION = YES;
				CLANG_WARN_INT_CONVERSION = YES;
				CLANG_WARN_NON_LITERAL_NULL_CONVERSION = YES;
				CLANG_WARN_OBJC_IMPLICIT_RETAIN_SELF = YES;
				CLANG_WARN_OBJC_LITERAL_CONVERSION = YES;
				CLANG_WARN_OBJC_ROOT_CLASS = YES_ERROR;
				CLANG_WARN_RANGE_LOOP_ANALYSIS = YES;
				CLANG_WARN_STRICT_PROTOTYPES = YES;
				CLANG_WARN_SUSPICIOUS_MOVE = YES;
				CLANG_WARN_UNGUARDED_AVAILABILITY = YES_AGGRESSIVE;
				CLANG_WARN_UNREACHABLE_CODE = YES;
				CLANG_WARN__DUPLICATE_METHOD_MATCH = YES;
				COPY_PHASE_STRIP = NO;
				DEBUG_INFORMATION_FORMAT = dwarf;
				ENABLE_STRICT_OBJC_MSGSEND = YES;
				ENABLE_TESTABILITY = YES;
				GCC_C_LANGUAGE_STANDARD = gnu11;
				GCC_DYNAMIC_NO_PIC = NO;
				GCC_NO_COMMON_BLOCKS = YES;
				GCC_OPTIMIZATION_LEVEL = 0;
				GCC_PREPROCESSOR_DEFINITIONS = (
					"DEBUG=1",
					"$(inherited)",
				);
				GCC_WARN_64_TO_32_BIT_CONVERSION = YES;
				GCC_WARN_ABOUT_RETURN_TYPE = YES_ERROR;
				GCC_WARN_UNDECLARED_SELECTOR = YES;
				GCC_WARN_UNINITIALIZED_AUTOS = YES_AGGRESSIVE;
				GCC_WARN_UNUSED_FUNCTION = YES;
				GCC_WARN_UNUSED_VARIABLE = YES;
				IPHONEOS_DEPLOYMENT_TARGET = 13.5;
				MTL_ENABLE_DEBUG_INFO = INCLUDE_SOURCE;
				MTL_FAST_MATH = YES;
				ONLY_ACTIVE_ARCH = YES;
				SDKROOT = iphoneos;
				SWIFT_ACTIVE_COMPILATION_CONDITIONS = DEBUG;
				SWIFT_OPTIMIZATION_LEVEL = "-Onone";
			};
			name = Debug;
		};
		85D7596724570491008175F0 /* Release */ = {
			isa = XCBuildConfiguration;
			buildSettings = {
				ALWAYS_SEARCH_USER_PATHS = NO;
				CLANG_ANALYZER_LOCALIZABILITY_NONLOCALIZED = YES;
				CLANG_ANALYZER_NONNULL = YES;
				CLANG_ANALYZER_NUMBER_OBJECT_CONVERSION = YES_AGGRESSIVE;
				CLANG_CXX_LANGUAGE_STANDARD = "gnu++14";
				CLANG_CXX_LIBRARY = "libc++";
				CLANG_ENABLE_MODULES = YES;
				CLANG_ENABLE_OBJC_ARC = YES;
				CLANG_ENABLE_OBJC_WEAK = YES;
				CLANG_WARN_BLOCK_CAPTURE_AUTORELEASING = YES;
				CLANG_WARN_BOOL_CONVERSION = YES;
				CLANG_WARN_COMMA = YES;
				CLANG_WARN_CONSTANT_CONVERSION = YES;
				CLANG_WARN_DEPRECATED_OBJC_IMPLEMENTATIONS = YES;
				CLANG_WARN_DIRECT_OBJC_ISA_USAGE = YES_ERROR;
				CLANG_WARN_DOCUMENTATION_COMMENTS = YES;
				CLANG_WARN_EMPTY_BODY = YES;
				CLANG_WARN_ENUM_CONVERSION = YES;
				CLANG_WARN_INFINITE_RECURSION = YES;
				CLANG_WARN_INT_CONVERSION = YES;
				CLANG_WARN_NON_LITERAL_NULL_CONVERSION = YES;
				CLANG_WARN_OBJC_IMPLICIT_RETAIN_SELF = YES;
				CLANG_WARN_OBJC_LITERAL_CONVERSION = YES;
				CLANG_WARN_OBJC_ROOT_CLASS = YES_ERROR;
				CLANG_WARN_RANGE_LOOP_ANALYSIS = YES;
				CLANG_WARN_STRICT_PROTOTYPES = YES;
				CLANG_WARN_SUSPICIOUS_MOVE = YES;
				CLANG_WARN_UNGUARDED_AVAILABILITY = YES_AGGRESSIVE;
				CLANG_WARN_UNREACHABLE_CODE = YES;
				CLANG_WARN__DUPLICATE_METHOD_MATCH = YES;
				COPY_PHASE_STRIP = NO;
				DEBUG_INFORMATION_FORMAT = "dwarf-with-dsym";
				ENABLE_NS_ASSERTIONS = NO;
				ENABLE_STRICT_OBJC_MSGSEND = YES;
				GCC_C_LANGUAGE_STANDARD = gnu11;
				GCC_NO_COMMON_BLOCKS = YES;
				GCC_WARN_64_TO_32_BIT_CONVERSION = YES;
				GCC_WARN_ABOUT_RETURN_TYPE = YES_ERROR;
				GCC_WARN_UNDECLARED_SELECTOR = YES;
				GCC_WARN_UNINITIALIZED_AUTOS = YES_AGGRESSIVE;
				GCC_WARN_UNUSED_FUNCTION = YES;
				GCC_WARN_UNUSED_VARIABLE = YES;
				IPHONEOS_DEPLOYMENT_TARGET = 13.5;
				MTL_ENABLE_DEBUG_INFO = NO;
				MTL_FAST_MATH = YES;
				SDKROOT = iphoneos;
				SWIFT_ACTIVE_COMPILATION_CONDITIONS = RELEASE;
				SWIFT_COMPILATION_MODE = wholemodule;
				SWIFT_OPTIMIZATION_LEVEL = "-O";
				VALIDATE_PRODUCT = YES;
			};
			name = Release;
		};
		85D7596924570491008175F0 /* Debug */ = {
			isa = XCBuildConfiguration;
			buildSettings = {
				ASSETCATALOG_COMPILER_APPICON_NAME = AppIcon;
				CLANG_ENABLE_MODULES = YES;
				CODE_SIGN_ENTITLEMENTS = "${PROJECT}/Resources/ENATest.entitlements";
				CODE_SIGN_IDENTITY = $IPHONE_APP_CODE_SIGN_IDENTITY;
				CODE_SIGN_STYLE = Manual;
				CURRENT_PROJECT_VERSION = 2;
				DEVELOPMENT_TEAM = 523TP53AQF;
				GCC_PREPROCESSOR_DEFINITIONS = (
					"DEBUG=1",
					"$(inherited)",
					"SQLITE_HAS_CODEC=1",
				);
				INFOPLIST_FILE = ENA/Resources/Info_Debug.plist;
				IPHONE_APP_CODE_SIGN_IDENTITY = "iPhone Developer";
				IPHONE_APP_DEV_TEAM = 523TP53AQF;
				IPHONE_APP_DIST_PROF_SPECIFIER = "523TP53AQF/Corona-Warn-App-Dev1";
				LD_RUNPATH_SEARCH_PATHS = (
					"$(inherited)",
					"@executable_path/Frameworks",
				);
				MARKETING_VERSION = 1.4.0;
				OTHER_CFLAGS = (
					"-DSQLITE_HAS_CODEC",
					"-DSQLITE_TEMP_STORE=3",
					"-DSQLCIPHER_CRYPTO_CC",
					"-DNDEBUG",
				);
				PRODUCT_BUNDLE_IDENTIFIER = "de.rki.coronawarnapp-dev";
				PRODUCT_NAME = "$(TARGET_NAME)";
				PROVISIONING_PROFILE_SPECIFIER = $IPHONE_APP_DIST_PROF_SPECIFIER;
				SWIFT_ACTIVE_COMPILATION_CONDITIONS = "DEBUG USE_DEV_PK_FOR_SIG_VERIFICATION";
				SWIFT_OBJC_BRIDGING_HEADER = "ENA-Bridging-Header.h";
				SWIFT_OPTIMIZATION_LEVEL = "-Onone";
				SWIFT_VERSION = 5.0;
				TARGETED_DEVICE_FAMILY = 1;
			};
			name = Debug;
		};
		85D7596A24570491008175F0 /* Release */ = {
			isa = XCBuildConfiguration;
			buildSettings = {
				ASSETCATALOG_COMPILER_APPICON_NAME = AppIcon;
				CLANG_ENABLE_MODULES = YES;
				CODE_SIGN_ENTITLEMENTS = "${PROJECT}/Resources/ENA.entitlements";
				CODE_SIGN_IDENTITY = $IPHONE_APP_CODE_SIGN_IDENTITY;
				CODE_SIGN_STYLE = Manual;
				CURRENT_PROJECT_VERSION = 2;
				GCC_PREPROCESSOR_DEFINITIONS = "SQLITE_HAS_CODEC=1";
				INFOPLIST_FILE = ENA/Resources/Info.plist;
				IPHONE_APP_CODE_SIGN_IDENTITY = "iPhone Developer";
				IPHONE_APP_DEV_TEAM = 523TP53AQF;
				IPHONE_APP_DIST_PROF_SPECIFIER = "523TP53AQF/Corona-Warn-App";
				LD_RUNPATH_SEARCH_PATHS = (
					"$(inherited)",
					"@executable_path/Frameworks",
				);
				MARKETING_VERSION = 1.4.0;
				OTHER_CFLAGS = (
					"-DSQLITE_HAS_CODEC",
					"-DSQLITE_TEMP_STORE=3",
					"-DSQLCIPHER_CRYPTO_CC",
					"-DNDEBUG",
				);
				PRODUCT_BUNDLE_IDENTIFIER = de.rki.coronawarnapp;
				PRODUCT_NAME = "$(TARGET_NAME)";
				PROVISIONING_PROFILE_SPECIFIER = $IPHONE_APP_DIST_PROF_SPECIFIER;
				SWIFT_OBJC_BRIDGING_HEADER = "ENA-Bridging-Header.h";
				SWIFT_VERSION = 5.0;
				TARGETED_DEVICE_FAMILY = 1;
			};
			name = Release;
		};
		85D7596C24570491008175F0 /* Debug */ = {
			isa = XCBuildConfiguration;
			buildSettings = {
				ALWAYS_EMBED_SWIFT_STANDARD_LIBRARIES = YES;
				BUNDLE_LOADER = "$(TEST_HOST)";
				CLANG_ENABLE_MODULES = YES;
				CODE_SIGN_STYLE = Automatic;
				DEVELOPMENT_TEAM = 523TP53AQF;
				GCC_PREPROCESSOR_DEFINITIONS = (
					"$(inherited)",
					"SQLITE_HAS_CODEC=1",
				);
				INFOPLIST_FILE = ENATests/Info.plist;
				IPHONEOS_DEPLOYMENT_TARGET = 13.5;
				LD_RUNPATH_SEARCH_PATHS = (
					"$(inherited)",
					"@executable_path/Frameworks",
					"@loader_path/Frameworks",
				);
				OTHER_CFLAGS = (
					"-DSQLITE_HAS_CODEC",
					"-DSQLITE_TEMP_STORE=3",
					"-DSQLCIPHER_CRYPTO_CC",
					"-DNDEBUG",
				);
				PRODUCT_BUNDLE_IDENTIFIER = com.sap.ux.ENATests;
				PRODUCT_NAME = "$(TARGET_NAME)";
				SWIFT_OBJC_BRIDGING_HEADER = "ENATests-Bridging-Header.h";
				SWIFT_OPTIMIZATION_LEVEL = "-Onone";
				SWIFT_VERSION = 5.0;
				TARGETED_DEVICE_FAMILY = "1,2";
				TEST_HOST = "$(BUILT_PRODUCTS_DIR)/ENA.app/ENA";
			};
			name = Debug;
		};
		85D7596D24570491008175F0 /* Release */ = {
			isa = XCBuildConfiguration;
			buildSettings = {
				ALWAYS_EMBED_SWIFT_STANDARD_LIBRARIES = YES;
				BUNDLE_LOADER = "$(TEST_HOST)";
				CLANG_ENABLE_MODULES = YES;
				CODE_SIGN_STYLE = Automatic;
				DEVELOPMENT_TEAM = 523TP53AQF;
				GCC_PREPROCESSOR_DEFINITIONS = "SQLITE_HAS_CODEC=1";
				INFOPLIST_FILE = ENATests/Info.plist;
				IPHONEOS_DEPLOYMENT_TARGET = 13.5;
				LD_RUNPATH_SEARCH_PATHS = (
					"$(inherited)",
					"@executable_path/Frameworks",
					"@loader_path/Frameworks",
				);
				OTHER_CFLAGS = (
					"-DSQLITE_HAS_CODEC",
					"-DSQLITE_TEMP_STORE=3",
					"-DSQLCIPHER_CRYPTO_CC",
					"-DNDEBUG",
				);
				PRODUCT_BUNDLE_IDENTIFIER = com.sap.ux.ENATests;
				PRODUCT_NAME = "$(TARGET_NAME)";
				SWIFT_OBJC_BRIDGING_HEADER = "ENATests-Bridging-Header.h";
				SWIFT_VERSION = 5.0;
				TARGETED_DEVICE_FAMILY = "1,2";
				TEST_HOST = "$(BUILT_PRODUCTS_DIR)/ENA.app/ENA";
			};
			name = Release;
		};
		85D7596F24570491008175F0 /* Debug */ = {
			isa = XCBuildConfiguration;
			buildSettings = {
				ALWAYS_EMBED_SWIFT_STANDARD_LIBRARIES = YES;
				CODE_SIGN_STYLE = Automatic;
				DEVELOPMENT_TEAM = 523TP53AQF;
				INFOPLIST_FILE = ENAUITests/Info.plist;
				LD_RUNPATH_SEARCH_PATHS = (
					"$(inherited)",
					"@executable_path/Frameworks",
					"@loader_path/Frameworks",
				);
				PRODUCT_BUNDLE_IDENTIFIER = com.sap.ux.ENAUITests;
				PRODUCT_NAME = "$(TARGET_NAME)";
				PROVISIONING_PROFILE_SPECIFIER = "";
				"PROVISIONING_PROFILE_SPECIFIER[sdk=macosx*]" = "";
				SWIFT_ACTIVE_COMPILATION_CONDITIONS = DEBUG;
				SWIFT_VERSION = 5.0;
				TARGETED_DEVICE_FAMILY = "1,2";
				TEST_TARGET_NAME = ENA;
			};
			name = Debug;
		};
		85D7597024570491008175F0 /* Release */ = {
			isa = XCBuildConfiguration;
			buildSettings = {
				ALWAYS_EMBED_SWIFT_STANDARD_LIBRARIES = YES;
				CODE_SIGN_STYLE = Automatic;
				DEVELOPMENT_TEAM = 523TP53AQF;
				INFOPLIST_FILE = ENAUITests/Info.plist;
				LD_RUNPATH_SEARCH_PATHS = (
					"$(inherited)",
					"@executable_path/Frameworks",
					"@loader_path/Frameworks",
				);
				PRODUCT_BUNDLE_IDENTIFIER = com.sap.ux.ENAUITests;
				PRODUCT_NAME = "$(TARGET_NAME)";
				PROVISIONING_PROFILE_SPECIFIER = "";
				"PROVISIONING_PROFILE_SPECIFIER[sdk=macosx*]" = "";
				SWIFT_VERSION = 5.0;
				TARGETED_DEVICE_FAMILY = "1,2";
				TEST_TARGET_NAME = ENA;
			};
			name = Release;
		};
		B1FF6B6F2497D0B50041CF02 /* Debug */ = {
			isa = XCBuildConfiguration;
			buildSettings = {
				CODE_SIGNING_ALLOWED = NO;
				CODE_SIGNING_REQUIRED = NO;
				CODE_SIGN_IDENTITY = "Apple Development";
				"CODE_SIGN_IDENTITY[sdk=macosx*]" = "Apple Development";
				CODE_SIGN_STYLE = Manual;
				CURRENT_PROJECT_VERSION = 7;
				DEFINES_MODULE = YES;
				DEVELOPMENT_TEAM = "";
				DYLIB_COMPATIBILITY_VERSION = 1;
				DYLIB_CURRENT_VERSION = 1;
				DYLIB_INSTALL_NAME_BASE = "@rpath";
				GCC_PREPROCESSOR_DEFINITIONS = (
					"DISABLE_CERTIFICATE_PINNING=1",
					"SQLITE_HAS_CODEC=1",
					"DEBUG=1",
				);
				"GCC_PREPROCESSOR_DEFINITIONS_NOT_USED_IN_PRECOMPS[arch=*]" = "";
				INFOPLIST_FILE = CWASQLite/Info.plist;
				INSTALL_PATH = "$(LOCAL_LIBRARY_DIR)/Frameworks";
				IPHONEOS_DEPLOYMENT_TARGET = 13.6;
				LD_RUNPATH_SEARCH_PATHS = (
					"$(inherited)",
					"@executable_path/Frameworks",
					"@loader_path/Frameworks",
				);
				OTHER_CFLAGS = (
					"-DSQLITE_TEMP_STORE=3",
					"-DSQLCIPHER_CRYPTO_CC",
					"-DNDEBUG",
					"-DSQLITE_HAS_CODEC",
				);
				PRODUCT_BUNDLE_IDENTIFIER = de.rki.coronawarnapp.sqlite;
				PRODUCT_NAME = "$(TARGET_NAME:c99extidentifier)";
				PROVISIONING_PROFILE_SPECIFIER = "";
				"PROVISIONING_PROFILE_SPECIFIER[sdk=macosx*]" = "";
				SKIP_INSTALL = YES;
				SUPPORTS_MACCATALYST = NO;
				SWIFT_VERSION = 5.0;
				TARGETED_DEVICE_FAMILY = 1;
				VERSIONING_SYSTEM = "apple-generic";
				VERSION_INFO_PREFIX = "";
			};
			name = Debug;
		};
		B1FF6B702497D0B50041CF02 /* Community */ = {
			isa = XCBuildConfiguration;
			buildSettings = {
				CODE_SIGNING_ALLOWED = NO;
				CODE_SIGNING_REQUIRED = NO;
				CODE_SIGN_STYLE = Manual;
				CURRENT_PROJECT_VERSION = 7;
				DEFINES_MODULE = YES;
				DEVELOPMENT_TEAM = "";
				DYLIB_COMPATIBILITY_VERSION = 1;
				DYLIB_CURRENT_VERSION = 1;
				DYLIB_INSTALL_NAME_BASE = "@rpath";
				GCC_PREPROCESSOR_DEFINITIONS = (
					"DISABLE_CERTIFICATE_PINNING=1",
					"SQLITE_HAS_CODEC=1",
					"DEBUG=1",
				);
				INFOPLIST_FILE = CWASQLite/Info.plist;
				INSTALL_PATH = "$(LOCAL_LIBRARY_DIR)/Frameworks";
				IPHONEOS_DEPLOYMENT_TARGET = 13.6;
				LD_RUNPATH_SEARCH_PATHS = (
					"$(inherited)",
					"@executable_path/Frameworks",
					"@loader_path/Frameworks",
				);
				OTHER_CFLAGS = (
					"-DSQLITE_TEMP_STORE=3",
					"-DSQLCIPHER_CRYPTO_CC",
					"-DNDEBUG",
					"-DSQLITE_HAS_CODEC",
				);
				PRODUCT_BUNDLE_IDENTIFIER = de.rki.coronawarnapp.sqlite;
				PRODUCT_NAME = "$(TARGET_NAME:c99extidentifier)";
				PROVISIONING_PROFILE_SPECIFIER = "";
				"PROVISIONING_PROFILE_SPECIFIER[sdk=macosx*]" = "";
				SKIP_INSTALL = YES;
				SUPPORTS_MACCATALYST = NO;
				SWIFT_VERSION = 5.0;
				TARGETED_DEVICE_FAMILY = 1;
				VERSIONING_SYSTEM = "apple-generic";
				VERSION_INFO_PREFIX = "";
			};
			name = Community;
		};
		B1FF6B712497D0B50041CF02 /* UITesting */ = {
			isa = XCBuildConfiguration;
			buildSettings = {
				CODE_SIGNING_ALLOWED = NO;
				CODE_SIGNING_REQUIRED = NO;
				CODE_SIGN_STYLE = Manual;
				CURRENT_PROJECT_VERSION = 7;
				DEFINES_MODULE = YES;
				DEVELOPMENT_TEAM = "";
				DYLIB_COMPATIBILITY_VERSION = 1;
				DYLIB_CURRENT_VERSION = 1;
				DYLIB_INSTALL_NAME_BASE = "@rpath";
				GCC_PREPROCESSOR_DEFINITIONS = (
					"DISABLE_CERTIFICATE_PINNING=1",
					"SQLITE_HAS_CODEC=1",
				);
				INFOPLIST_FILE = CWASQLite/Info.plist;
				INSTALL_PATH = "$(LOCAL_LIBRARY_DIR)/Frameworks";
				IPHONEOS_DEPLOYMENT_TARGET = 13.6;
				LD_RUNPATH_SEARCH_PATHS = (
					"$(inherited)",
					"@executable_path/Frameworks",
					"@loader_path/Frameworks",
				);
				OTHER_CFLAGS = (
					"-DSQLITE_TEMP_STORE=3",
					"-DSQLCIPHER_CRYPTO_CC",
					"-DNDEBUG",
					"-DSQLITE_HAS_CODEC",
				);
				PRODUCT_BUNDLE_IDENTIFIER = de.rki.coronawarnapp.sqlite;
				PRODUCT_NAME = "$(TARGET_NAME:c99extidentifier)";
				PROVISIONING_PROFILE_SPECIFIER = "";
				"PROVISIONING_PROFILE_SPECIFIER[sdk=macosx*]" = "";
				SKIP_INSTALL = YES;
				SUPPORTS_MACCATALYST = NO;
				SWIFT_VERSION = 5.0;
				TARGETED_DEVICE_FAMILY = 1;
				VERSIONING_SYSTEM = "apple-generic";
				VERSION_INFO_PREFIX = "";
			};
			name = UITesting;
		};
		B1FF6B722497D0B50041CF02 /* Release */ = {
			isa = XCBuildConfiguration;
			buildSettings = {
				CODE_SIGNING_ALLOWED = NO;
				CODE_SIGNING_REQUIRED = NO;
				CODE_SIGN_STYLE = Manual;
				CURRENT_PROJECT_VERSION = 7;
				DEFINES_MODULE = YES;
				DEVELOPMENT_TEAM = "";
				DYLIB_COMPATIBILITY_VERSION = 1;
				DYLIB_CURRENT_VERSION = 1;
				DYLIB_INSTALL_NAME_BASE = "@rpath";
				GCC_PREPROCESSOR_DEFINITIONS = "SQLITE_HAS_CODEC=1";
				INFOPLIST_FILE = CWASQLite/Info.plist;
				INSTALL_PATH = "$(LOCAL_LIBRARY_DIR)/Frameworks";
				IPHONEOS_DEPLOYMENT_TARGET = 13.6;
				LD_RUNPATH_SEARCH_PATHS = (
					"$(inherited)",
					"@executable_path/Frameworks",
					"@loader_path/Frameworks",
				);
				OTHER_CFLAGS = (
					"-DSQLITE_TEMP_STORE=3",
					"-DSQLCIPHER_CRYPTO_CC",
					"-DNDEBUG",
					"-DSQLITE_HAS_CODEC",
				);
				PRODUCT_BUNDLE_IDENTIFIER = "de.rki.coronawarnapp-dev.sqlite";
				PRODUCT_NAME = "$(TARGET_NAME:c99extidentifier)";
				PROVISIONING_PROFILE_SPECIFIER = "";
				"PROVISIONING_PROFILE_SPECIFIER[sdk=macosx*]" = "";
				SKIP_INSTALL = YES;
				SUPPORTS_MACCATALYST = NO;
				SWIFT_VERSION = 5.0;
				TARGETED_DEVICE_FAMILY = 1;
				VERSIONING_SYSTEM = "apple-generic";
				VERSION_INFO_PREFIX = "";
			};
			name = Release;
		};
/* End XCBuildConfiguration section */

/* Begin XCConfigurationList section */
		85D759362457048F008175F0 /* Build configuration list for PBXProject "ENA" */ = {
			isa = XCConfigurationList;
			buildConfigurations = (
				85D7596624570491008175F0 /* Debug */,
				011E4AFC2483A269002E6412 /* Community */,
				01DE5A74248E3CF800F6D7F2 /* UITesting */,
				85D7596724570491008175F0 /* Release */,
				0140535724A0E077000A5121 /* TestFlight */,
				01D1BEB124F7F41200D11B9A /* AdHoc */,
			);
			defaultConfigurationIsVisible = 0;
			defaultConfigurationName = Debug;
		};
		85D7596824570491008175F0 /* Build configuration list for PBXNativeTarget "ENA" */ = {
			isa = XCConfigurationList;
			buildConfigurations = (
				85D7596924570491008175F0 /* Debug */,
				011E4AFD2483A269002E6412 /* Community */,
				01DE5A75248E3CF800F6D7F2 /* UITesting */,
				85D7596A24570491008175F0 /* Release */,
				0140535824A0E077000A5121 /* TestFlight */,
				01D1BEB224F7F41200D11B9A /* AdHoc */,
			);
			defaultConfigurationIsVisible = 0;
			defaultConfigurationName = Debug;
		};
		85D7596B24570491008175F0 /* Build configuration list for PBXNativeTarget "ENATests" */ = {
			isa = XCConfigurationList;
			buildConfigurations = (
				85D7596C24570491008175F0 /* Debug */,
				011E4AFE2483A269002E6412 /* Community */,
				01DE5A76248E3CF800F6D7F2 /* UITesting */,
				85D7596D24570491008175F0 /* Release */,
				0140535924A0E077000A5121 /* TestFlight */,
				01D1BEB324F7F41200D11B9A /* AdHoc */,
			);
			defaultConfigurationIsVisible = 0;
			defaultConfigurationName = Debug;
		};
		85D7596E24570491008175F0 /* Build configuration list for PBXNativeTarget "ENAUITests" */ = {
			isa = XCConfigurationList;
			buildConfigurations = (
				85D7596F24570491008175F0 /* Debug */,
				011E4AFF2483A269002E6412 /* Community */,
				01DE5A77248E3CF800F6D7F2 /* UITesting */,
				85D7597024570491008175F0 /* Release */,
				0140535A24A0E077000A5121 /* TestFlight */,
				01D1BEB424F7F41200D11B9A /* AdHoc */,
			);
			defaultConfigurationIsVisible = 0;
			defaultConfigurationName = Debug;
		};
		B1FF6B742497D0B50041CF02 /* Build configuration list for PBXNativeTarget "CWASQLite" */ = {
			isa = XCConfigurationList;
			buildConfigurations = (
				B1FF6B6F2497D0B50041CF02 /* Debug */,
				B1FF6B702497D0B50041CF02 /* Community */,
				B1FF6B712497D0B50041CF02 /* UITesting */,
				B1FF6B722497D0B50041CF02 /* Release */,
				019BFC6324C988F90053973D /* TestFlight */,
				01D1BEB524F7F41200D11B9A /* AdHoc */,
			);
			defaultConfigurationIsVisible = 0;
			defaultConfigurationName = Debug;
		};
/* End XCConfigurationList section */

/* Begin XCRemoteSwiftPackageReference section */
		B10FB02E246036F3004CA11E /* XCRemoteSwiftPackageReference "swift-protobuf" */ = {
			isa = XCRemoteSwiftPackageReference;
			repositoryURL = "https://github.com/apple/swift-protobuf.git";
			requirement = {
				kind = exactVersion;
				version = 1.9.0;
			};
		};
		B1B5A75E24924B3D0029D5D7 /* XCRemoteSwiftPackageReference "fmdb" */ = {
			isa = XCRemoteSwiftPackageReference;
			repositoryURL = "https://github.com/ccgus/fmdb.git";
			requirement = {
				kind = exactVersion;
				version = 2.7.7;
			};
		};
		B1E8C9A3247AB869006DC678 /* XCRemoteSwiftPackageReference "ZIPFoundation" */ = {
			isa = XCRemoteSwiftPackageReference;
			repositoryURL = "https://github.com/weichsel/ZIPFoundation.git";
			requirement = {
				kind = exactVersion;
				version = 0.9.11;
			};
		};
/* End XCRemoteSwiftPackageReference section */

/* Begin XCSwiftPackageProductDependency section */
		B10FB02F246036F3004CA11E /* SwiftProtobuf */ = {
			isa = XCSwiftPackageProductDependency;
			package = B10FB02E246036F3004CA11E /* XCRemoteSwiftPackageReference "swift-protobuf" */;
			productName = SwiftProtobuf;
		};
		B1B5A75F24924B3D0029D5D7 /* FMDB */ = {
			isa = XCSwiftPackageProductDependency;
			package = B1B5A75E24924B3D0029D5D7 /* XCRemoteSwiftPackageReference "fmdb" */;
			productName = FMDB;
		};
		B1E8C9A4247AB869006DC678 /* ZIPFoundation */ = {
			isa = XCSwiftPackageProductDependency;
			package = B1E8C9A3247AB869006DC678 /* XCRemoteSwiftPackageReference "ZIPFoundation" */;
			productName = ZIPFoundation;
		};
/* End XCSwiftPackageProductDependency section */
	};
	rootObject = 85D759332457048F008175F0 /* Project object */;
}<|MERGE_RESOLUTION|>--- conflicted
+++ resolved
@@ -79,16 +79,13 @@
 		2FF1D63024880FCF00381FFB /* DynamicTableViewRoundedCell.swift in Sources */ = {isa = PBXBuildFile; fileRef = 2FF1D62F24880FCF00381FFB /* DynamicTableViewRoundedCell.swift */; };
 		350BB08825055B4700345A77 /* app_config_V0.pb.swift in Sources */ = {isa = PBXBuildFile; fileRef = 350BB08725055B4700345A77 /* app_config_V0.pb.swift */; };
 		352F25A824EFCBDE00ACDFF3 /* LocalSettings.swift in Sources */ = {isa = PBXBuildFile; fileRef = 352F25A724EFCBDE00ACDFF3 /* LocalSettings.swift */; };
-<<<<<<< HEAD
 		35A7F081250A7CF8005E6C33 /* KeychainHelperTests.swift in Sources */ = {isa = PBXBuildFile; fileRef = 35A7F080250A7CF8005E6C33 /* KeychainHelperTests.swift */; };
-=======
 		354DA0CC25063BDB0018354E /* ExposureSubmissionWarnEuropeConsentViewControllerTest.swift in Sources */ = {isa = PBXBuildFile; fileRef = 354DA0CB25063BDB0018354E /* ExposureSubmissionWarnEuropeConsentViewControllerTest.swift */; };
 		354DA0CE250658C30018354E /* ExposureSubmissionWarnEuropeCountrySelectionViewControllerTests.swift in Sources */ = {isa = PBXBuildFile; fileRef = 354DA0CD250658C30018354E /* ExposureSubmissionWarnEuropeCountrySelectionViewControllerTests.swift */; };
 		354DA0D0250665A10018354E /* ExposureSubmissionWarnEuropeTravelConfirmationViewControllerTests.swift in Sources */ = {isa = PBXBuildFile; fileRef = 354DA0CF250665A10018354E /* ExposureSubmissionWarnEuropeTravelConfirmationViewControllerTests.swift */; };
 		354E305924EFF26E00526C9F /* Country.swift in Sources */ = {isa = PBXBuildFile; fileRef = 354E305824EFF26E00526C9F /* Country.swift */; };
 		359767F124FD13D9001FD591 /* diagnosis_key_batch.pb.swift in Sources */ = {isa = PBXBuildFile; fileRef = 359767F024FD13D9001FD591 /* diagnosis_key_batch.pb.swift */; };
 		3598D99A24FE280700483F1F /* CountryTests.swift in Sources */ = {isa = PBXBuildFile; fileRef = 3598D99924FE280700483F1F /* CountryTests.swift */; };
->>>>>>> 4760a744
 		4026C2DC24852B7600926FB4 /* AppInformationViewController+LegalModel.swift in Sources */ = {isa = PBXBuildFile; fileRef = 4026C2DB24852B7600926FB4 /* AppInformationViewController+LegalModel.swift */; };
 		4026C2E424854C8D00926FB4 /* AppInformationLegalCell.swift in Sources */ = {isa = PBXBuildFile; fileRef = 4026C2E324854C8D00926FB4 /* AppInformationLegalCell.swift */; };
 		50BD2E6224FE1E8700932566 /* AppInformationModel.swift in Sources */ = {isa = PBXBuildFile; fileRef = 50BD2E6124FE1E8700932566 /* AppInformationModel.swift */; };
@@ -562,16 +559,13 @@
 		2FF1D62F24880FCF00381FFB /* DynamicTableViewRoundedCell.swift */ = {isa = PBXFileReference; lastKnownFileType = sourcecode.swift; path = DynamicTableViewRoundedCell.swift; sourceTree = "<group>"; };
 		350BB08725055B4700345A77 /* app_config_V0.pb.swift */ = {isa = PBXFileReference; fileEncoding = 4; lastKnownFileType = sourcecode.swift; name = app_config_V0.pb.swift; path = ../../../gen/output/app_config_V0.pb.swift; sourceTree = "<group>"; };
 		352F25A724EFCBDE00ACDFF3 /* LocalSettings.swift */ = {isa = PBXFileReference; fileEncoding = 4; lastKnownFileType = sourcecode.swift; path = LocalSettings.swift; sourceTree = "<group>"; };
-<<<<<<< HEAD
 		35A7F080250A7CF8005E6C33 /* KeychainHelperTests.swift */ = {isa = PBXFileReference; lastKnownFileType = sourcecode.swift; path = KeychainHelperTests.swift; sourceTree = "<group>"; };
-=======
 		354DA0CB25063BDB0018354E /* ExposureSubmissionWarnEuropeConsentViewControllerTest.swift */ = {isa = PBXFileReference; lastKnownFileType = sourcecode.swift; path = ExposureSubmissionWarnEuropeConsentViewControllerTest.swift; sourceTree = "<group>"; };
 		354DA0CD250658C30018354E /* ExposureSubmissionWarnEuropeCountrySelectionViewControllerTests.swift */ = {isa = PBXFileReference; lastKnownFileType = sourcecode.swift; path = ExposureSubmissionWarnEuropeCountrySelectionViewControllerTests.swift; sourceTree = "<group>"; };
 		354DA0CF250665A10018354E /* ExposureSubmissionWarnEuropeTravelConfirmationViewControllerTests.swift */ = {isa = PBXFileReference; lastKnownFileType = sourcecode.swift; path = ExposureSubmissionWarnEuropeTravelConfirmationViewControllerTests.swift; sourceTree = "<group>"; };
 		354E305824EFF26E00526C9F /* Country.swift */ = {isa = PBXFileReference; lastKnownFileType = sourcecode.swift; path = Country.swift; sourceTree = "<group>"; };
 		359767F024FD13D9001FD591 /* diagnosis_key_batch.pb.swift */ = {isa = PBXFileReference; fileEncoding = 4; lastKnownFileType = sourcecode.swift; name = diagnosis_key_batch.pb.swift; path = ../../../gen/output/diagnosis_key_batch.pb.swift; sourceTree = "<group>"; };
 		3598D99924FE280700483F1F /* CountryTests.swift */ = {isa = PBXFileReference; lastKnownFileType = sourcecode.swift; path = CountryTests.swift; sourceTree = "<group>"; };
->>>>>>> 4760a744
 		4026C2DB24852B7600926FB4 /* AppInformationViewController+LegalModel.swift */ = {isa = PBXFileReference; lastKnownFileType = sourcecode.swift; path = "AppInformationViewController+LegalModel.swift"; sourceTree = "<group>"; };
 		4026C2E324854C8D00926FB4 /* AppInformationLegalCell.swift */ = {isa = PBXFileReference; lastKnownFileType = sourcecode.swift; path = AppInformationLegalCell.swift; sourceTree = "<group>"; };
 		50BD2E6124FE1E8700932566 /* AppInformationModel.swift */ = {isa = PBXFileReference; lastKnownFileType = sourcecode.swift; path = AppInformationModel.swift; sourceTree = "<group>"; };
