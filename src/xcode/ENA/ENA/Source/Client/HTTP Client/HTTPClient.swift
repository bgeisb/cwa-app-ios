--- conflicted
+++ resolved
@@ -114,11 +114,6 @@
 		}
 	}
 
-<<<<<<< HEAD
-	#if INTEROP
-
-=======
->>>>>>> 93d5566e
 	func availableDays(
 		forCountry country: String,
 		completion completeWith: @escaping AvailableDaysCompletionHandler
@@ -201,89 +196,6 @@
 		}
 	}
 
-<<<<<<< HEAD
-	#else
-
-	func availableDays(
-		completion completeWith: @escaping AvailableDaysCompletionHandler
-	) {
-		let url = configuration.availableDaysURL
-		availableDays(from: url, completion: completeWith)
-	}
-	
-	func availableHours(
-		day: String,
-		completion completeWith: @escaping AvailableHoursCompletionHandler
-	) {
-		let url = configuration.availableHoursURL(day: day)
-
-		session.GET(url) { result in
-			switch result {
-			case let .success(response):
-				// We accept 404 responses since this can happen in case there
-				// have not been any new cases reported on that day.
-				// We don't report this as an error to simplify things for the consumer.
-				guard response.statusCode != 404 else {
-					completeWith(.success([]))
-					return
-				}
-
-				guard let data = response.body else {
-					completeWith(.failure(.invalidResponse))
-					return
-				}
-
-				do {
-					let decoder = JSONDecoder()
-					let hours = try decoder.decode([Int].self, from: data)
-					completeWith(.success(hours))
-				} catch {
-					completeWith(.failure(.invalidResponse))
-					return
-				}
-			case let .failure(error):
-				completeWith(.failure(error))
-			}
-		}
-	}
-
-	func fetchDay(
-		_ day: String,
-		completion completeWith: @escaping DayCompletionHandler
-	) {
-		let url = configuration.diagnosisKeysURL(day: day)
-		fetchDay(from: url, completion: completeWith)
-
-	}
-
-	func fetchHour(
-		_ hour: Int,
-		day: String,
-		completion completeWith: @escaping HourCompletionHandler
-	) {
-		let url = configuration.diagnosisKeysURL(day: day, hour: hour)
-		session.GET(url) { result in
-			switch result {
-			case let .success(response):
-				guard let hourData = response.body else {
-					completeWith(.failure(.invalidResponse))
-					return
-				}
-				log(message: "got hour: \(hourData.count)")
-				guard let package = SAPDownloadedPackage(compressedData: hourData) else {
-					logError(message: "Failed to create signed package. For URL: \(url)")
-					completeWith(.failure(.invalidResponse))
-					return
-				}
-				completeWith(.success(package))
-			case let .failure(error):
-				completeWith(.failure(error))
-				logError(message: "failed to get day: \(error)")
-			}
-		}
-	}
-	#endif
-
 	func exposureConfiguration(
 		completion: @escaping ExposureConfigurationCompletionHandler
 	) {
@@ -301,8 +213,6 @@
 		}
 	}
 
-=======
->>>>>>> 93d5566e
 	func getTestResult(forDevice registrationToken: String, isFake: Bool = false, completion completeWith: @escaping TestResultHandler) {
 
 		
