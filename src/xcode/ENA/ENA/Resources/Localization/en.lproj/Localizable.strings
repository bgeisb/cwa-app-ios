--- conflicted
+++ resolved
@@ -1873,9 +1873,6 @@
 "Contact_Journal_Notes_Description" = "You can enter notes here that will help you to better estimate your risk of infection.\n\nWrite down additional circumstances of your encounter or stay here that could have an effect on your risk of infection, for example, how close you were to other people and what you did (examples: “sat close together”, “played sports”, “little space”, “we sang”).\n\nThese notes can help you refresh your memory later. If necessary, they will also let you warn the people you have been with at an early stage, as well as help the public health authorities trace potential chains of infection.";
 
 /* Quick Actions a.k.a. shortcuts */
-<<<<<<< HEAD
-"QuickAction_newContactDiaryEntry" = "Add Journal Entry for Today";
-=======
 "QuickAction_newContactDiaryEntry" = "Add Journal Entry for Today";
 
 /* Error Reporting */
@@ -1910,4 +1907,3 @@
 "ErrorReport_DEVICE_NOT_SUPPORTED" = "The error report cannot be sent (error code %@).";
 
 "ErrorReport_TRY_AGAIN_LATER" = "The error report cannot be sent right now. Please try again later (error code %@).";
->>>>>>> a0e2711a
