// Corona-Warn-App
//
// SAP SE and all other contributors
// copyright owners license this file to you under the Apache
// License, Version 2.0 (the "License"); you may not use this
// file except in compliance with the License.
// You may obtain a copy of the License at
//
// http://www.apache.org/licenses/LICENSE-2.0
//
// Unless required by applicable law or agreed to in writing,
// software distributed under the License is distributed on an
// "AS IS" BASIS, WITHOUT WARRANTIES OR CONDITIONS OF ANY
// KIND, either express or implied.  See the License for the
// specific language governing permissions and limitations
// under the License.

import BackgroundTasks
import ExposureNotification
import FMDB
import UIKit

protocol CoronaWarnAppDelegate: AnyObject {
	func appStartExposureDetectionTransaction()
	var client: Client { get }
	var downloadedPackagesStore: DownloadedPackagesStore { get }
	var store: Store { get }
	var taskScheduler: ENATaskScheduler { get }
}

protocol RequiresAppDependencies {
	var client: Client { get }
	var store: Store { get }
	var taskScheduler: ENATaskScheduler { get }
	var downloadedPackagesStore: DownloadedPackagesStore { get }
}

extension RequiresAppDependencies {
	var client: Client {
		UIApplication.coronaWarnDelegate().client
	}

	var downloadedPackagesStore: DownloadedPackagesStore {
		UIApplication.coronaWarnDelegate().downloadedPackagesStore
	}

	var store: Store {
		UIApplication.coronaWarnDelegate().store
	}

	var taskScheduler: ENATaskScheduler {
		UIApplication.coronaWarnDelegate().taskScheduler
	}
}

@UIApplicationMain
class AppDelegate: UIResponder, UIApplicationDelegate {
	let taskScheduler = ENATaskScheduler.shared
	private var exposureManager: ExposureManager = ENAExposureManager()
	private var exposureDetection: ExposureDetection?
	private var exposureSubmissionService: ENAExposureSubmissionService?

	let downloadedPackagesStore: DownloadedPackagesStore = {
		let fileManager = FileManager()
		guard let documentDir = fileManager.urls(for: .documentDirectory, in: .userDomainMask).first else {
			fatalError("unable to determine document dir")
		}
		let storeURL = documentDir
			.appendingPathComponent("packages")
			.appendingPathExtension("sqlite3")

		let db = FMDatabase(url: storeURL)
		let store = DownloadedPackagesSQLLiteStore(database: db)
		store.open()
		return store
	}()

	let store: Store = SecureStore()
	lazy var client: Client = {
		// We disable app store checks to make testing easier.
		//        #if APP_STORE
		//        return HTTPClient(configuration: .production)
		//        #endif

		if ClientMode.default == .mock {
			fatalError("not implemented")
		}

		let store = self.store
		guard
			let distributionURLString = store.developerDistributionBaseURLOverride,
			let submissionURLString = store.developerSubmissionBaseURLOverride,
			let verificationURLString = store.developerVerificationBaseURLOverride,
			let distributionURL = URL(string: distributionURLString),
			let verificationURL = URL(string: verificationURLString),
			let submissionURL = URL(string: submissionURLString) else {
				return HTTPClient(configuration: .production)
		}

		let config = HTTPClient.Configuration(
			apiVersion: "v1",
			country: "DE",
			endpoints: HTTPClient.Configuration.Endpoints(
				distribution: .init(baseURL: distributionURL, requiresTrailingSlash: false),
				submission: .init(baseURL: submissionURL, requiresTrailingSlash: true),
				verification: .init(baseURL: verificationURL, requiresTrailingSlash: false)
			)
		)
		return HTTPClient(configuration: config)
	}()

	func application(
		_: UIApplication,
		didFinishLaunchingWithOptions _: [UIApplication.LaunchOptionsKey: Any]? = nil
	) -> Bool {
		UIDevice.current.isBatteryMonitoringEnabled = true

		taskScheduler.taskDelegate = self
		return true
	}

	// MARK: UISceneSession Lifecycle

	func application(
		_: UIApplication,
		configurationForConnecting connectingSceneSession: UISceneSession,
		options _: UIScene.ConnectionOptions
	) -> UISceneConfiguration {
		UISceneConfiguration(name: "Default Configuration", sessionRole: connectingSceneSession.role)
	}

	func application(_: UIApplication, didDiscardSceneSessions _: Set<UISceneSession>) {}
}

<<<<<<< HEAD
extension AppDelegate: ExposureDetectionDelegate {
	func exposureDetection(_ detection: ExposureDetection, determineAvailableData completion: @escaping (DaysAndHours?) -> Void) {
		client.availableDaysAndHoursUpUntil(.formattedToday()) { result in
			let mappedResult = result.map { DaysAndHours(days: $0.days, hours: $0.hours) }
			switch mappedResult {
			case .success(let daysAndHours):
				completion(daysAndHours)
			case .failure:
				completion(nil)
			}
=======
extension AppDelegate: ExposureDetectionTransactionDelegate {
	func exposureDetectionTransactionRequiresExposureDetector(_ transaction: ExposureDetectionTransaction) -> ExposureDetector {
		exposureManager
	}

	func exposureDetectionTransaction(_: ExposureDetectionTransaction, didEndPrematurely reason: ExposureDetectionTransaction.DidEndPrematurelyReason) {
		logError(message: "Exposure transaction failed: \(reason)")

		let message: String
		switch reason {
		case .noExposureManager:
			message = "No ExposureManager"
		case .noSummary:
			// not really accurate but very likely this is the case.
			message = "Max file per day limit set by Apple reached (15)"
		case .noDaysAndHours:
			message = "No available files. Did you configure the backend URL?"
		case .noExposureConfiguration:
			message = "Didn't get a configuration"
		case .unableToDiagnosisKeys:
			message = "No keys"
>>>>>>> 2eb91bd3
		}
	}

	func exposureDetection(_ detection: ExposureDetection, downloadDeltaFor remote: DaysAndHours) -> DaysAndHours {
		let delta = DeltaCalculationResult(
			remoteDays: Set(remote.days),
			remoteHours: Set(remote.hours),
			localDays: Set(downloadedPackagesStore.allDays()),
			localHours: Set(downloadedPackagesStore.hours(for: .formattedToday()))
		)
		return (
			days: Array(delta.missingDays),
			hours: Array(delta.missingHours)
		)
	}

	func exposureDetection(_ detection: ExposureDetection, downloadAndStore delta: DaysAndHours, completion: @escaping (Error?) -> Void) {
		func storeDaysAndHours(_ fetchedDaysAndHours: FetchedDaysAndHours) {
			downloadedPackagesStore.addFetchedDaysAndHours(fetchedDaysAndHours)
			completion(nil)
		}
		client.fetchDays(
			delta.days,
			hours: delta.hours,
			of: .formattedToday(),
			completion: storeDaysAndHours
		)
	}

	func exposureDetection(_ detection: ExposureDetection, downloadConfiguration completion: @escaping (ENExposureConfiguration?) -> Void) {
		client.exposureConfiguration(completion: completion)
	}

	func exposureDetectionWriteDownloadedPackages(_ detection: ExposureDetection) -> WrittenPackages? {
		let fileManager = FileManager()
		let rootDir = fileManager.temporaryDirectory.appendingPathComponent(UUID().uuidString, isDirectory: true)
		do {
			try fileManager.createDirectory(at: rootDir, withIntermediateDirectories: true, attributes: nil)
			let packages = downloadedPackagesStore.allPackages(for: .formattedToday())
			let writer = AppleFilesWriter(rootDir: rootDir, keyPackages: packages)
			return writer.writeAllPackages()
		} catch {
			return nil
		}
	}

	func exposureDetection(
		_ detection: ExposureDetection,
		detectSummaryWithConfiguration
		configuration: ENExposureConfiguration,
		writtenPackages: WrittenPackages,
		completion: @escaping (Result<ENExposureDetectionSummary, Error>) -> Void) {
		func withResultFrom(
			summary: ENExposureDetectionSummary?,
			error: Error?
		) -> Result<ENExposureDetectionSummary, Error> {
			if let error = error {
				return .failure(error)
			}
			if let summary = summary {
				return .success(summary)
			}
			fatalError("invalid state")
		}
		_ = exposureManager.detectExposures(
			configuration: configuration,
			diagnosisKeyURLs: writtenPackages.urls
		) { summary, error in
			completion(
				withResultFrom(summary: summary, error: error)
			)
		}
	}
}

extension AppDelegate: CoronaWarnAppDelegate {
	private func useSummaryDetectionResult(
		_ result: Result<ENExposureDetectionSummary, ExposureDetection.DidEndPrematurelyReason>
	) {
		exposureDetection = nil
		switch result {
		case .success(let summary):
			store.dateLastExposureDetection = Date()
			NotificationCenter.default.post(
				name: .didDetectExposureDetectionSummary,
				object: nil,
				userInfo: ["summary": summary]
			)
		case .failure(let reason):
			logError(message: "Exposure transaction failed: \(reason)")

			let message: String
			switch reason {
			case .noExposureManager:
				message = "No ExposureManager"
			case .noSummary:
				// not really accurate but very likely this is the case.
				message = "Max file per day limit set by Apple reached (15)"
			case .noDaysAndHours:
				message = "No available files. Did you configure the backend URL?"
			case .noExposureConfiguration:
				message = "Didn't get a configuration"
			case .unableToWriteDiagnosisKeys:
				message = "No keys"
			}

			// We have to remove this after the test has been concluded.
			let alert = UIAlertController(
				title: "Exposure Detection Failed",
				message: message,
				preferredStyle: .alert
			)

			alert.addAction(
				UIAlertAction(
					title: "OK",
					style: .cancel
				)
			)

			exposureDetection = nil

			guard let scene = UIApplication.shared.connectedScenes.first else { return }
			guard let delegate = scene.delegate as? SceneDelegate else { return }
			guard let rootController = delegate.window?.rootViewController else {
				return
			}
			func showError() {
				rootController.present(alert, animated: true, completion: nil)
			}

			if rootController.presentedViewController != nil {
				rootController.dismiss(animated: true, completion: showError)
			} else {
				showError()
			}
		}
	}
	func appStartExposureDetectionTransaction() {
		precondition(
			exposureDetection == nil,
			"An Exposure Transaction is currently already running. This should never happen."
		)
		exposureDetection = ExposureDetection(
			delegate: self
		)
		exposureDetection?.start(completion: useSummaryDetectionResult)
	}
}

extension DownloadedPackagesStore {
	func addFetchedDaysAndHours(_ daysAndHours: FetchedDaysAndHours) {
		let days = daysAndHours.days
		days.bucketsByDay.forEach { day, bucket in
			self.set(day: day, package: bucket)
		}

		let hours = daysAndHours.hours
		hours.bucketsByHour.forEach { hour, bucket in
			self.set(hour: hour, day: hours.day, package: bucket)
		}
	}
}

private extension DownloadedPackagesStore {
	func allPackages(for day: String) -> [SAPDownloadedPackage] {
		let fullDays = allDays()
		var packages = [SAPDownloadedPackage]()
		packages.append(
			contentsOf: fullDays.map { package(for: $0) }.compactMap { $0 }
		)
		return packages
	}
}

extension AppDelegate: ENATaskExecutionDelegate {
	func executeExposureDetectionRequest(task: BGTask) {
		func complete(success: Bool) {
			task.setTaskCompleted(success: success)
			taskScheduler.scheduleBackgroundTask(for: .detectExposures)
		}

		guard
			exposureDetection == nil,
			exposureManager.preconditions().authorized,
			UIApplication.shared.backgroundRefreshStatus == .available
			else {
			complete(success: false)
			return
		}

		exposureDetection = ExposureDetection(delegate: self)

		self.exposureDetection?.start { result in
			defer { complete(success: true) }
			if case let .success(newSummary) = result {
				// persist the previous risk score to the store
				self.store.previousSummary = ENExposureDetectionSummaryContainer(with: newSummary)
			}
		}

		task.expirationHandler = {
			logError(message: NSLocalizedString("BACKGROUND_TIMEOUT", comment: "Error"))
			complete(success: false)
		}
	}

	func executeFetchTestResults(task: BGTask) {
		func complete(success: Bool) {
			task.setTaskCompleted(success: success)
			taskScheduler.scheduleBackgroundTask(for: .detectExposures)
		}

		
		self.exposureSubmissionService = ENAExposureSubmissionService(diagnosiskeyRetrieval: exposureManager, client: client, store: store)

		if store.registrationToken != nil && store.testResultReceivedTimeStamp == nil {
			self.exposureSubmissionService?.getTestResult { result in
				switch result {
				case .failure(let error):
					logError(message: error.localizedDescription)

				case .success(let testResult):
					if testResult != .pending {
						self.taskScheduler.notificationManager.presentNotification(
							title: AppStrings.LocalNotifications.testResultsTitle,
							body: AppStrings.LocalNotifications.testResultsBody,
							identifier: ENATaskIdentifier.fetchTestResults.rawValue)
					}
				}

				complete(success: true)
			}
		} else {
			complete(success: true)
		}

		task.expirationHandler = {
			logError(message: NSLocalizedString("BACKGROUND_TIMEOUT", comment: "Error"))
			complete(success: false)
		}

	}
}<|MERGE_RESOLUTION|>--- conflicted
+++ resolved
@@ -132,7 +132,6 @@
 	func application(_: UIApplication, didDiscardSceneSessions _: Set<UISceneSession>) {}
 }
 
-<<<<<<< HEAD
 extension AppDelegate: ExposureDetectionDelegate {
 	func exposureDetection(_ detection: ExposureDetection, determineAvailableData completion: @escaping (DaysAndHours?) -> Void) {
 		client.availableDaysAndHoursUpUntil(.formattedToday()) { result in
@@ -143,29 +142,6 @@
 			case .failure:
 				completion(nil)
 			}
-=======
-extension AppDelegate: ExposureDetectionTransactionDelegate {
-	func exposureDetectionTransactionRequiresExposureDetector(_ transaction: ExposureDetectionTransaction) -> ExposureDetector {
-		exposureManager
-	}
-
-	func exposureDetectionTransaction(_: ExposureDetectionTransaction, didEndPrematurely reason: ExposureDetectionTransaction.DidEndPrematurelyReason) {
-		logError(message: "Exposure transaction failed: \(reason)")
-
-		let message: String
-		switch reason {
-		case .noExposureManager:
-			message = "No ExposureManager"
-		case .noSummary:
-			// not really accurate but very likely this is the case.
-			message = "Max file per day limit set by Apple reached (15)"
-		case .noDaysAndHours:
-			message = "No available files. Did you configure the backend URL?"
-		case .noExposureConfiguration:
-			message = "Didn't get a configuration"
-		case .unableToDiagnosisKeys:
-			message = "No keys"
->>>>>>> 2eb91bd3
 		}
 	}
 
@@ -217,7 +193,8 @@
 		detectSummaryWithConfiguration
 		configuration: ENExposureConfiguration,
 		writtenPackages: WrittenPackages,
-		completion: @escaping (Result<ENExposureDetectionSummary, Error>) -> Void) {
+		completion: @escaping (Result<ENExposureDetectionSummary, Error>) -> Void
+	) {
 		func withResultFrom(
 			summary: ENExposureDetectionSummary?,
 			error: Error?
@@ -234,9 +211,7 @@
 			configuration: configuration,
 			diagnosisKeyURLs: writtenPackages.urls
 		) { summary, error in
-			completion(
-				withResultFrom(summary: summary, error: error)
-			)
+			completion(withResultFrom(summary: summary, error: error))
 		}
 	}
 }
