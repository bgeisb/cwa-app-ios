//
// 🦠 Corona-Warn-App
//

import Foundation

protocol TicketValidating {
<<<<<<< HEAD

	init(
		with initializationData: TicketValidationInitializationData,
		restServiceProvider: RestServiceProviding
	)

=======
	
>>>>>>> 2cbf03ba
	var initializationData: TicketValidationInitializationData { get }

	func initialize(
		completion: @escaping (Result<Void, TicketValidationError>) -> Void
	)

	func grantFirstConsent(
		completion: @escaping (Result<TicketValidationConditions, TicketValidationError>) -> Void
	)

	func selectCertificate(
		_ healthCertificate: HealthCertificate
	)

	func validate(
		completion: @escaping (Result<TicketValidationResult, TicketValidationError>) -> Void
	)

	func cancel()

}<|MERGE_RESOLUTION|>--- conflicted
+++ resolved
@@ -5,16 +5,12 @@
 import Foundation
 
 protocol TicketValidating {
-<<<<<<< HEAD
-
+	
 	init(
 		with initializationData: TicketValidationInitializationData,
 		restServiceProvider: RestServiceProviding
 	)
 
-=======
-	
->>>>>>> 2cbf03ba
 	var initializationData: TicketValidationInitializationData { get }
 
 	func initialize(
