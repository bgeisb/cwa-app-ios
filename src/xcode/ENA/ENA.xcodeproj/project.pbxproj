// !$*UTF8*$!
{
	archiveVersion = 1;
	classes = {
	};
	objectVersion = 52;
	objects = {

/* Begin PBXBuildFile section */
		011E13AE24680A4000973467 /* HTTPClient.swift in Sources */ = {isa = PBXBuildFile; fileRef = 011E13AD24680A4000973467 /* HTTPClient.swift */; };
		011E4B032483A92A002E6412 /* MockExposureManager.swift in Sources */ = {isa = PBXBuildFile; fileRef = CD678F6A246C43E200B6A0F8 /* MockExposureManager.swift */; };
		013DC102245DAC4E00EE58B0 /* Store.swift in Sources */ = {isa = PBXBuildFile; fileRef = 013DC101245DAC4E00EE58B0 /* Store.swift */; };
		0159E6C1247829BA00894A89 /* temporary_exposure_key_export.pb.swift in Sources */ = {isa = PBXBuildFile; fileRef = 0159E6BF247829BA00894A89 /* temporary_exposure_key_export.pb.swift */; };
		0159E6C2247829BA00894A89 /* temporary_exposure_key_signature_list.pb.swift in Sources */ = {isa = PBXBuildFile; fileRef = 0159E6C0247829BA00894A89 /* temporary_exposure_key_signature_list.pb.swift */; };
		016146912487A43E00660992 /* WebPageHelper.swift in Sources */ = {isa = PBXBuildFile; fileRef = 016146902487A43E00660992 /* WebPageHelper.swift */; };
		01678E9C249A5F08003B048B /* testStore.sqlite in Resources */ = {isa = PBXBuildFile; fileRef = 01678E9A249A521F003B048B /* testStore.sqlite */; };
		01DC23252462DFD0001B727C /* ExposureSubmission.storyboard in Resources */ = {isa = PBXBuildFile; fileRef = CD99A39C245B22EE00BF12AF /* ExposureSubmission.storyboard */; };
		01F5F7222487B9C000229720 /* AppInformationViewController.swift in Sources */ = {isa = PBXBuildFile; fileRef = 01F5F7212487B9C000229720 /* AppInformationViewController.swift */; };
		0D5611B4247F852C00B5B094 /* SQLiteKeyValueStore.swift in Sources */ = {isa = PBXBuildFile; fileRef = 0D5611B3247F852C00B5B094 /* SQLiteKeyValueStore.swift */; };
		0DD260FF248D549B007C3B2C /* KeychainHelper.swift in Sources */ = {isa = PBXBuildFile; fileRef = 0DD260FE248D549B007C3B2C /* KeychainHelper.swift */; };
		0DF6BB97248AD616007E8B0C /* AppUpdateCheckHelper.swift in Sources */ = {isa = PBXBuildFile; fileRef = 0DF6BB96248AD616007E8B0C /* AppUpdateCheckHelper.swift */; };
		0DF6BB9D248AE232007E8B0C /* AppUpdateCheckerHelperTests.swift in Sources */ = {isa = PBXBuildFile; fileRef = 0DF6BB9C248AE232007E8B0C /* AppUpdateCheckerHelperTests.swift */; };
		0DF6BBB5248C04CF007E8B0C /* app_config_attenuation_duration.pb.swift in Sources */ = {isa = PBXBuildFile; fileRef = 0DF6BBB2248C04CF007E8B0C /* app_config_attenuation_duration.pb.swift */; };
		0DF6BBB6248C04CF007E8B0C /* app_config_app_version_config.pb.swift in Sources */ = {isa = PBXBuildFile; fileRef = 0DF6BBB3248C04CF007E8B0C /* app_config_app_version_config.pb.swift */; };
		0DF6BBB7248C04CF007E8B0C /* app_config.pb.swift in Sources */ = {isa = PBXBuildFile; fileRef = 0DF6BBB4248C04CF007E8B0C /* app_config.pb.swift */; };
		0DFCC2722484DC8400E2811D /* sqlite3.c in Sources */ = {isa = PBXBuildFile; fileRef = 0DFCC2702484DC8400E2811D /* sqlite3.c */; settings = {COMPILER_FLAGS = "-w"; }; };
		1309194F247972C40066E329 /* PrivacyProtectionViewController.swift in Sources */ = {isa = PBXBuildFile; fileRef = 1309194E247972C40066E329 /* PrivacyProtectionViewController.swift */; };
		130CB19C246D92F800ADE602 /* ENAUITestsOnboarding.swift in Sources */ = {isa = PBXBuildFile; fileRef = 130CB19B246D92F800ADE602 /* ENAUITestsOnboarding.swift */; };
		13156CFD248C19D000AFC472 /* usage.html in Resources */ = {isa = PBXBuildFile; fileRef = 13156CFF248C19D000AFC472 /* usage.html */; };
		134F0DBC247578FF00D88934 /* ENAUITestsHome.swift in Sources */ = {isa = PBXBuildFile; fileRef = 134F0DB9247578FF00D88934 /* ENAUITestsHome.swift */; };
		134F0DBD247578FF00D88934 /* ENAUITests-Extensions.swift in Sources */ = {isa = PBXBuildFile; fileRef = 134F0DBA247578FF00D88934 /* ENAUITests-Extensions.swift */; };
		134F0F2C2475793400D88934 /* SnapshotHelper.swift in Sources */ = {isa = PBXBuildFile; fileRef = 134F0F2B2475793400D88934 /* SnapshotHelper.swift */; };
		13722044247AEEAD00152764 /* UNNotificationCenter+Extension.swift in Sources */ = {isa = PBXBuildFile; fileRef = 13722043247AEEAD00152764 /* UNNotificationCenter+Extension.swift */; };
		137846492488027600A50AB8 /* OnboardingInfoViewController+Extension.swift in Sources */ = {isa = PBXBuildFile; fileRef = 137846482488027500A50AB8 /* OnboardingInfoViewController+Extension.swift */; };
		138910C5247A909000D739F6 /* ENATaskScheduler.swift in Sources */ = {isa = PBXBuildFile; fileRef = 138910C4247A909000D739F6 /* ENATaskScheduler.swift */; };
		13BAE9B12472FB1E00CEE58A /* CellConfiguratorIndexPosition.swift in Sources */ = {isa = PBXBuildFile; fileRef = 13BAE9B02472FB1E00CEE58A /* CellConfiguratorIndexPosition.swift */; };
		13E50469248E3CD20086641C /* ENAUITestsAppInformation.swift in Sources */ = {isa = PBXBuildFile; fileRef = 13E50468248E3CD20086641C /* ENAUITestsAppInformation.swift */; };
		13E5046B248E3DF30086641C /* AppStrings.swift in Sources */ = {isa = PBXBuildFile; fileRef = CD99A3C92461A47C00BF12AF /* AppStrings.swift */; };
		13E5046C248E434B0086641C /* Localizable.strings in Resources */ = {isa = PBXBuildFile; fileRef = EE70C23A245B09E900AC9B2F /* Localizable.strings */; };
		13E5046D248E434B0086641C /* Localizable.stringsdict in Resources */ = {isa = PBXBuildFile; fileRef = EE92A340245D96DA006B97B0 /* Localizable.stringsdict */; };
		2F26CE2E248B9C4F00BE30EE /* UIViewController+BackButton.swift in Sources */ = {isa = PBXBuildFile; fileRef = 2F26CE2D248B9C4F00BE30EE /* UIViewController+BackButton.swift */; };
		2F3218D0248063E300A7AC0A /* UIView+Convenience.swift in Sources */ = {isa = PBXBuildFile; fileRef = 2F3218CF248063E300A7AC0A /* UIView+Convenience.swift */; };
		2F785752248506BD00323A9C /* HomeTestResultCollectionViewCell.xib in Resources */ = {isa = PBXBuildFile; fileRef = 2F78574F248506BD00323A9C /* HomeTestResultCollectionViewCell.xib */; };
		2F80CFD9247ED988000F06AF /* ExposureSubmissionIntroViewController.swift in Sources */ = {isa = PBXBuildFile; fileRef = 2F80CFD8247ED988000F06AF /* ExposureSubmissionIntroViewController.swift */; };
		2F80CFDB247EDDB3000F06AF /* ExposureSubmissionHotlineViewController.swift in Sources */ = {isa = PBXBuildFile; fileRef = 2F80CFDA247EDDB3000F06AF /* ExposureSubmissionHotlineViewController.swift */; };
		2FD881CC2490F65C00BEC8FC /* ExposureSubmissionHotlineViewControllerTest.swift in Sources */ = {isa = PBXBuildFile; fileRef = 2FD881CB2490F65C00BEC8FC /* ExposureSubmissionHotlineViewControllerTest.swift */; };
		2FD881CE249115E700BEC8FC /* ExposureSubmissionNavigationControllerTest.swift in Sources */ = {isa = PBXBuildFile; fileRef = 2FD881CD249115E700BEC8FC /* ExposureSubmissionNavigationControllerTest.swift */; };
		2FE15A3C249B8C0B0077BD8D /* AccessibilityIdentifiers.swift in Sources */ = {isa = PBXBuildFile; fileRef = 2FE15A3B249B8C0B0077BD8D /* AccessibilityIdentifiers.swift */; };
		2FF1D62E2487850200381FFB /* NSMutableAttributedString+Generation.swift in Sources */ = {isa = PBXBuildFile; fileRef = 2FF1D62D2487850200381FFB /* NSMutableAttributedString+Generation.swift */; };
		2FF1D63024880FCF00381FFB /* DynamicTableViewRoundedCell.swift in Sources */ = {isa = PBXBuildFile; fileRef = 2FF1D62F24880FCF00381FFB /* DynamicTableViewRoundedCell.swift */; };
		3DD767462483D4DE002DD2B3 /* ReachabilityService.swift in Sources */ = {isa = PBXBuildFile; fileRef = 3DD767452483D4DE002DD2B3 /* ReachabilityService.swift */; };
		3DD7674B2483D6C1002DD2B3 /* ConnectivityReachabilityService.swift in Sources */ = {isa = PBXBuildFile; fileRef = 3DD7674A2483D6C1002DD2B3 /* ConnectivityReachabilityService.swift */; };
		3DD7674E2483DE18002DD2B3 /* MockReachabilityService.swift in Sources */ = {isa = PBXBuildFile; fileRef = 3DD7674C2483DDAC002DD2B3 /* MockReachabilityService.swift */; };
		4026C2DC24852B7600926FB4 /* AppInformationViewController+LegalModel.swift in Sources */ = {isa = PBXBuildFile; fileRef = 4026C2DB24852B7600926FB4 /* AppInformationViewController+LegalModel.swift */; };
		4026C2E424854C8D00926FB4 /* AppInformationLegalCell.swift in Sources */ = {isa = PBXBuildFile; fileRef = 4026C2E324854C8D00926FB4 /* AppInformationLegalCell.swift */; };
		51486D9F2484FC0200FCE216 /* HomeRiskLevelCellConfigurator.swift in Sources */ = {isa = PBXBuildFile; fileRef = 51486D9E2484FC0200FCE216 /* HomeRiskLevelCellConfigurator.swift */; };
		51486DA22485101500FCE216 /* RiskInactiveCollectionViewCell.swift in Sources */ = {isa = PBXBuildFile; fileRef = 51486DA02485101500FCE216 /* RiskInactiveCollectionViewCell.swift */; };
		51486DA32485101500FCE216 /* RiskInactiveCollectionViewCell.xib in Resources */ = {isa = PBXBuildFile; fileRef = 51486DA12485101500FCE216 /* RiskInactiveCollectionViewCell.xib */; };
		51486DA62485237200FCE216 /* RiskThankYouCollectionViewCell.swift in Sources */ = {isa = PBXBuildFile; fileRef = 51486DA42485237200FCE216 /* RiskThankYouCollectionViewCell.swift */; };
		51486DA72485237200FCE216 /* RiskThankYouCollectionViewCell.xib in Resources */ = {isa = PBXBuildFile; fileRef = 51486DA52485237200FCE216 /* RiskThankYouCollectionViewCell.xib */; };
		514C0A0624772F3400F235F6 /* HomeRiskViewConfigurator.swift in Sources */ = {isa = PBXBuildFile; fileRef = 514C0A0524772F3400F235F6 /* HomeRiskViewConfigurator.swift */; };
		514C0A0824772F5E00F235F6 /* RiskItemView.swift in Sources */ = {isa = PBXBuildFile; fileRef = 514C0A0724772F5E00F235F6 /* RiskItemView.swift */; };
		514C0A0B247AF9F700F235F6 /* RiskTextItemView.xib in Resources */ = {isa = PBXBuildFile; fileRef = 514C0A0A247AF9F700F235F6 /* RiskTextItemView.xib */; };
		514C0A0D247AFB0200F235F6 /* RiskTextItemView.swift in Sources */ = {isa = PBXBuildFile; fileRef = 514C0A0C247AFB0200F235F6 /* RiskTextItemView.swift */; };
		514C0A0F247AFEC500F235F6 /* HomeRiskTextItemViewConfigurator.swift in Sources */ = {isa = PBXBuildFile; fileRef = 514C0A0E247AFEC500F235F6 /* HomeRiskTextItemViewConfigurator.swift */; };
		514C0A11247C15EC00F235F6 /* HomeUnknownRiskCellConfigurator.swift in Sources */ = {isa = PBXBuildFile; fileRef = 514C0A10247C15EC00F235F6 /* HomeUnknownRiskCellConfigurator.swift */; };
		514C0A14247C163800F235F6 /* HomeLowRiskCellConfigurator.swift in Sources */ = {isa = PBXBuildFile; fileRef = 514C0A13247C163800F235F6 /* HomeLowRiskCellConfigurator.swift */; };
		514C0A16247C164700F235F6 /* HomeHighRiskCellConfigurator.swift in Sources */ = {isa = PBXBuildFile; fileRef = 514C0A15247C164700F235F6 /* HomeHighRiskCellConfigurator.swift */; };
		514C0A1A247C16D600F235F6 /* HomeInactiveRiskCellConfigurator.swift in Sources */ = {isa = PBXBuildFile; fileRef = 514C0A19247C16D600F235F6 /* HomeInactiveRiskCellConfigurator.swift */; };
		514E813024618E3D00636861 /* ExposureDetection.storyboard in Resources */ = {isa = PBXBuildFile; fileRef = 514E812F24618E3D00636861 /* ExposureDetection.storyboard */; };
		514E81342461B97800636861 /* ExposureManager.swift in Sources */ = {isa = PBXBuildFile; fileRef = 514E81332461B97700636861 /* ExposureManager.swift */; };
		514EE999246D4C2E00DE4884 /* UITableViewCell+Identifier.swift in Sources */ = {isa = PBXBuildFile; fileRef = 514EE998246D4C2E00DE4884 /* UITableViewCell+Identifier.swift */; };
		514EE99B246D4C4C00DE4884 /* UITableView+Dequeue.swift in Sources */ = {isa = PBXBuildFile; fileRef = 514EE99A246D4C4C00DE4884 /* UITableView+Dequeue.swift */; };
		514EE99D246D4CFB00DE4884 /* TableViewCellConfigurator.swift in Sources */ = {isa = PBXBuildFile; fileRef = 514EE99C246D4CFB00DE4884 /* TableViewCellConfigurator.swift */; };
		515BBDEB2484F8E500CDB674 /* HomeThankYouRiskCellConfigurator.swift in Sources */ = {isa = PBXBuildFile; fileRef = 515BBDEA2484F8E500CDB674 /* HomeThankYouRiskCellConfigurator.swift */; };
		51895EDC245E16CD0085DA38 /* ENAColor.swift in Sources */ = {isa = PBXBuildFile; fileRef = 51895EDB245E16CD0085DA38 /* ENAColor.swift */; };
		518A69FB24687D5800444E66 /* RiskLevel.swift in Sources */ = {isa = PBXBuildFile; fileRef = 518A69FA24687D5800444E66 /* RiskLevel.swift */; };
		51B5B414246DF07300DC5D3E /* RiskImageItemView.xib in Resources */ = {isa = PBXBuildFile; fileRef = 51B5B413246DF07300DC5D3E /* RiskImageItemView.xib */; };
		51B5B41C246EC8B800DC5D3E /* HomeCardCollectionViewCell.swift in Sources */ = {isa = PBXBuildFile; fileRef = 51B5B41B246EC8B800DC5D3E /* HomeCardCollectionViewCell.swift */; };
		51C737BD245B349700286105 /* OnboardingInfoViewController.swift in Sources */ = {isa = PBXBuildFile; fileRef = 51C737BC245B349700286105 /* OnboardingInfoViewController.swift */; };
		51C737BF245B3B5D00286105 /* OnboardingInfo.swift in Sources */ = {isa = PBXBuildFile; fileRef = 51C737BE245B3B5D00286105 /* OnboardingInfo.swift */; };
		51C7790C24867F16004582F8 /* RiskListItemView.xib in Resources */ = {isa = PBXBuildFile; fileRef = 51C7790B24867F16004582F8 /* RiskListItemView.xib */; };
		51C7790E24867F22004582F8 /* RiskListItemView.swift in Sources */ = {isa = PBXBuildFile; fileRef = 51C7790D24867F22004582F8 /* RiskListItemView.swift */; };
		51C77910248684F5004582F8 /* HomeRiskListItemViewConfigurator.swift in Sources */ = {isa = PBXBuildFile; fileRef = 51C7790F248684F5004582F8 /* HomeRiskListItemViewConfigurator.swift */; };
		51C779122486E549004582F8 /* HomeFindingPositiveRiskCellConfigurator.swift in Sources */ = {isa = PBXBuildFile; fileRef = 51C779112486E549004582F8 /* HomeFindingPositiveRiskCellConfigurator.swift */; };
		51C779142486E5AB004582F8 /* RiskFindingPositiveCollectionViewCell.xib in Resources */ = {isa = PBXBuildFile; fileRef = 51C779132486E5AB004582F8 /* RiskFindingPositiveCollectionViewCell.xib */; };
		51C779162486E5BA004582F8 /* RiskFindingPositiveCollectionViewCell.swift in Sources */ = {isa = PBXBuildFile; fileRef = 51C779152486E5BA004582F8 /* RiskFindingPositiveCollectionViewCell.swift */; };
		51CE1B4A246016B0002CF42A /* UICollectionViewCell+Identifier.swift in Sources */ = {isa = PBXBuildFile; fileRef = 51CE1B49246016B0002CF42A /* UICollectionViewCell+Identifier.swift */; };
		51CE1B4C246016D1002CF42A /* UICollectionReusableView+Identifier.swift in Sources */ = {isa = PBXBuildFile; fileRef = 51CE1B4B246016D1002CF42A /* UICollectionReusableView+Identifier.swift */; };
		51CE1B5524604DD2002CF42A /* HomeLayout.swift in Sources */ = {isa = PBXBuildFile; fileRef = 51CE1B5424604DD2002CF42A /* HomeLayout.swift */; };
		51CE1B85246078B6002CF42A /* ActivateCollectionViewCell.xib in Resources */ = {isa = PBXBuildFile; fileRef = 51CE1B76246078B6002CF42A /* ActivateCollectionViewCell.xib */; };
		51CE1B87246078B6002CF42A /* ActivateCollectionViewCell.swift in Sources */ = {isa = PBXBuildFile; fileRef = 51CE1B78246078B6002CF42A /* ActivateCollectionViewCell.swift */; };
		51CE1B88246078B6002CF42A /* RiskLevelCollectionViewCell.xib in Resources */ = {isa = PBXBuildFile; fileRef = 51CE1B79246078B6002CF42A /* RiskLevelCollectionViewCell.xib */; };
		51CE1B89246078B6002CF42A /* RiskLevelCollectionViewCell.swift in Sources */ = {isa = PBXBuildFile; fileRef = 51CE1B7A246078B6002CF42A /* RiskLevelCollectionViewCell.swift */; };
		51CE1B8A246078B6002CF42A /* InfoCollectionViewCell.xib in Resources */ = {isa = PBXBuildFile; fileRef = 51CE1B7B246078B6002CF42A /* InfoCollectionViewCell.xib */; };
		51CE1B8B246078B6002CF42A /* InfoCollectionViewCell.swift in Sources */ = {isa = PBXBuildFile; fileRef = 51CE1B7C246078B6002CF42A /* InfoCollectionViewCell.swift */; };
		51CE1B91246078B6002CF42A /* SectionSystemBackgroundDecorationView.swift in Sources */ = {isa = PBXBuildFile; fileRef = 51CE1B84246078B6002CF42A /* SectionSystemBackgroundDecorationView.swift */; };
		51CE1BB52460AC83002CF42A /* UICollectionView+Dequeue.swift in Sources */ = {isa = PBXBuildFile; fileRef = 51CE1BB42460AC82002CF42A /* UICollectionView+Dequeue.swift */; };
		51CE1BBA2460AFD8002CF42A /* HomeActivateCellConfigurator.swift in Sources */ = {isa = PBXBuildFile; fileRef = 51CE1BB92460AFD8002CF42A /* HomeActivateCellConfigurator.swift */; };
		51CE1BBD2460B1CB002CF42A /* CollectionViewCellConfigurator.swift in Sources */ = {isa = PBXBuildFile; fileRef = 51CE1BBC2460B1CB002CF42A /* CollectionViewCellConfigurator.swift */; };
		51CE1BBF2460B222002CF42A /* HomeRiskCellConfigurator.swift in Sources */ = {isa = PBXBuildFile; fileRef = 51CE1BBE2460B222002CF42A /* HomeRiskCellConfigurator.swift */; };
		51CE1BC32460B28D002CF42A /* HomeInfoCellConfigurator.swift in Sources */ = {isa = PBXBuildFile; fileRef = 51CE1BC22460B28D002CF42A /* HomeInfoCellConfigurator.swift */; };
		51D420B12458397300AD70CA /* Onboarding.storyboard in Resources */ = {isa = PBXBuildFile; fileRef = 51D420B02458397300AD70CA /* Onboarding.storyboard */; };
		51D420B424583ABB00AD70CA /* AppStoryboard.swift in Sources */ = {isa = PBXBuildFile; fileRef = 51D420B324583ABB00AD70CA /* AppStoryboard.swift */; };
		51D420B724583B7200AD70CA /* NSObject+Identifier.swift in Sources */ = {isa = PBXBuildFile; fileRef = 51D420B624583B7200AD70CA /* NSObject+Identifier.swift */; };
		51D420B924583B8300AD70CA /* UIViewController+AppStoryboard.swift in Sources */ = {isa = PBXBuildFile; fileRef = 51D420B824583B8300AD70CA /* UIViewController+AppStoryboard.swift */; };
		51D420C424583E3300AD70CA /* SettingsViewController.swift in Sources */ = {isa = PBXBuildFile; fileRef = 51D420C324583E3300AD70CA /* SettingsViewController.swift */; };
		51D420CE245869C800AD70CA /* Home.storyboard in Resources */ = {isa = PBXBuildFile; fileRef = 51D420CD245869C800AD70CA /* Home.storyboard */; };
		51D420D024586AB300AD70CA /* Settings.storyboard in Resources */ = {isa = PBXBuildFile; fileRef = 51D420CF24586AB300AD70CA /* Settings.storyboard */; };
		51E78563248D439200BBB13E /* ENACloneButton.swift in Sources */ = {isa = PBXBuildFile; fileRef = 51E78562248D439200BBB13E /* ENACloneButton.swift */; };
		51FE277B2475340300BB8144 /* HomeRiskLoadingItemViewConfigurator.swift in Sources */ = {isa = PBXBuildFile; fileRef = 51FE277A2475340300BB8144 /* HomeRiskLoadingItemViewConfigurator.swift */; };
		51FE277D247535C400BB8144 /* RiskLoadingItemView.xib in Resources */ = {isa = PBXBuildFile; fileRef = 51FE277C247535C400BB8144 /* RiskLoadingItemView.xib */; };
		51FE277F247535E300BB8144 /* RiskLoadingItemView.swift in Sources */ = {isa = PBXBuildFile; fileRef = 51FE277E247535E300BB8144 /* RiskLoadingItemView.swift */; };
		710021DC248E44A6001F0B63 /* ENAFont.swift in Sources */ = {isa = PBXBuildFile; fileRef = 710021DB248E44A6001F0B63 /* ENAFont.swift */; };
		710021DE248EAF16001F0B63 /* ExposureSubmissionImageCardCell.xib in Resources */ = {isa = PBXBuildFile; fileRef = 710021DD248EAF16001F0B63 /* ExposureSubmissionImageCardCell.xib */; };
		710021E0248EAF9A001F0B63 /* ExposureSubmissionImageCardCell.swift in Sources */ = {isa = PBXBuildFile; fileRef = 710021DF248EAF9A001F0B63 /* ExposureSubmissionImageCardCell.swift */; };
		710224EA248FA67F000C5DEF /* HomeTestResultCollectionViewCell.swift in Sources */ = {isa = PBXBuildFile; fileRef = 710224E9248FA67F000C5DEF /* HomeTestResultCollectionViewCell.swift */; };
		710224EC248FC150000C5DEF /* HomeTestResultCellConfigurator.swift in Sources */ = {isa = PBXBuildFile; fileRef = 710224EB248FC150000C5DEF /* HomeTestResultCellConfigurator.swift */; };
		710224EE2490E2FD000C5DEF /* ExposureSubmissionStepCell.xib in Resources */ = {isa = PBXBuildFile; fileRef = 710224ED2490E2FC000C5DEF /* ExposureSubmissionStepCell.xib */; };
		710224F42490E7A3000C5DEF /* ExposureSubmissionStepCell.swift in Sources */ = {isa = PBXBuildFile; fileRef = 710224F32490E7A3000C5DEF /* ExposureSubmissionStepCell.swift */; };
		710224F624910661000C5DEF /* ExposureSubmissionDynamicCell.swift in Sources */ = {isa = PBXBuildFile; fileRef = 710224F524910661000C5DEF /* ExposureSubmissionDynamicCell.swift */; };
		710ABB1F2475115500948792 /* UITableViewController+Enum.swift in Sources */ = {isa = PBXBuildFile; fileRef = 710ABB1E2475115500948792 /* UITableViewController+Enum.swift */; };
		710ABB23247513E300948792 /* DynamicTypeTableViewCell.swift in Sources */ = {isa = PBXBuildFile; fileRef = 710ABB22247513E300948792 /* DynamicTypeTableViewCell.swift */; };
		710ABB25247514BD00948792 /* UIViewController+Segue.swift in Sources */ = {isa = PBXBuildFile; fileRef = 710ABB24247514BD00948792 /* UIViewController+Segue.swift */; };
		710ABB27247533FA00948792 /* DynamicTableViewController.swift in Sources */ = {isa = PBXBuildFile; fileRef = 710ABB26247533FA00948792 /* DynamicTableViewController.swift */; };
		710ABB292475353900948792 /* DynamicTableViewModel.swift in Sources */ = {isa = PBXBuildFile; fileRef = 710ABB282475353900948792 /* DynamicTableViewModel.swift */; };
		71176E2F248922B0004B0C9F /* ENAColorTests.swift in Sources */ = {isa = PBXBuildFile; fileRef = 71176E2D24891C02004B0C9F /* ENAColorTests.swift */; };
		71176E32248957C3004B0C9F /* AppNavigationController.swift in Sources */ = {isa = PBXBuildFile; fileRef = 71176E31248957C3004B0C9F /* AppNavigationController.swift */; };
		711EFCC72492EE31005FEF21 /* ENAFooterView.swift in Sources */ = {isa = PBXBuildFile; fileRef = 711EFCC62492EE31005FEF21 /* ENAFooterView.swift */; };
		711EFCC924935C79005FEF21 /* ExposureSubmissionTestResultHeaderView.xib in Resources */ = {isa = PBXBuildFile; fileRef = 711EFCC824935C79005FEF21 /* ExposureSubmissionTestResultHeaderView.xib */; };
		71330E41248109F600EB10F6 /* DynamicTableViewSection.swift in Sources */ = {isa = PBXBuildFile; fileRef = 71330E40248109F600EB10F6 /* DynamicTableViewSection.swift */; };
		71330E43248109FD00EB10F6 /* DynamicTableViewCell.swift in Sources */ = {isa = PBXBuildFile; fileRef = 71330E42248109FD00EB10F6 /* DynamicTableViewCell.swift */; };
		71330E4524810A0500EB10F6 /* DynamicTableViewHeader.swift in Sources */ = {isa = PBXBuildFile; fileRef = 71330E4424810A0500EB10F6 /* DynamicTableViewHeader.swift */; };
		71330E4724810A0C00EB10F6 /* DynamicTableViewFooter.swift in Sources */ = {isa = PBXBuildFile; fileRef = 71330E4624810A0C00EB10F6 /* DynamicTableViewFooter.swift */; };
		713EA25B247818B000AB7EE8 /* DynamicTypeButton.swift in Sources */ = {isa = PBXBuildFile; fileRef = 713EA25A247818B000AB7EE8 /* DynamicTypeButton.swift */; };
		713EA25D24798A7000AB7EE8 /* ExposureDetectionRoundedView.swift in Sources */ = {isa = PBXBuildFile; fileRef = 713EA25C24798A7000AB7EE8 /* ExposureDetectionRoundedView.swift */; };
		713EA25F24798A9100AB7EE8 /* ExposureDetectionRiskCell.swift in Sources */ = {isa = PBXBuildFile; fileRef = 713EA25E24798A9100AB7EE8 /* ExposureDetectionRiskCell.swift */; };
		713EA26124798AD100AB7EE8 /* InsetTableViewCell.swift in Sources */ = {isa = PBXBuildFile; fileRef = 713EA26024798AD100AB7EE8 /* InsetTableViewCell.swift */; };
		713EA26324798F8500AB7EE8 /* ExposureDetectionHeaderCell.swift in Sources */ = {isa = PBXBuildFile; fileRef = 713EA26224798F8500AB7EE8 /* ExposureDetectionHeaderCell.swift */; };
		714194EA247A65C60072A090 /* DynamicTableViewHeaderSeparatorView.swift in Sources */ = {isa = PBXBuildFile; fileRef = 714194E9247A65C60072A090 /* DynamicTableViewHeaderSeparatorView.swift */; };
		7154EB4A247D21E200A467FF /* ExposureDetectionLongGuideCell.swift in Sources */ = {isa = PBXBuildFile; fileRef = 7154EB49247D21E200A467FF /* ExposureDetectionLongGuideCell.swift */; };
		7154EB4C247E862100A467FF /* ExposureDetectionLoadingCell.swift in Sources */ = {isa = PBXBuildFile; fileRef = 7154EB4B247E862100A467FF /* ExposureDetectionLoadingCell.swift */; };
		717D21E9248C022E00D9717E /* DynamicTableViewHtmlCell.swift in Sources */ = {isa = PBXBuildFile; fileRef = 717D21E8248C022E00D9717E /* DynamicTableViewHtmlCell.swift */; };
		7187A5582481231C00FCC755 /* DynamicTableViewAction.swift in Sources */ = {isa = PBXBuildFile; fileRef = 71330E4824810A5A00EB10F6 /* DynamicTableViewAction.swift */; };
		71B804472484CC0800D53506 /* ENALabel.swift in Sources */ = {isa = PBXBuildFile; fileRef = 71B804462484CC0800D53506 /* ENALabel.swift */; };
		71B804492484D37300D53506 /* RiskLegendViewController.swift in Sources */ = {isa = PBXBuildFile; fileRef = 71B804482484D37300D53506 /* RiskLegendViewController.swift */; };
		71B8044D248525CD00D53506 /* RiskLegendViewController+DynamicTableViewModel.swift in Sources */ = {isa = PBXBuildFile; fileRef = 71B8044C248525CD00D53506 /* RiskLegendViewController+DynamicTableViewModel.swift */; };
		71B8044F248526B600D53506 /* DynamicTableViewSpaceCell.swift in Sources */ = {isa = PBXBuildFile; fileRef = 71B8044E248526B600D53506 /* DynamicTableViewSpaceCell.swift */; };
		71B804542485273C00D53506 /* RiskLegendDotBodyCell.swift in Sources */ = {isa = PBXBuildFile; fileRef = 71B804532485273C00D53506 /* RiskLegendDotBodyCell.swift */; };
		71C0BEDD2498DD07009A17A0 /* ENANavigationFooterView.swift in Sources */ = {isa = PBXBuildFile; fileRef = 71C0BEDC2498DD07009A17A0 /* ENANavigationFooterView.swift */; };
		71CAB9D2248AACAD00F516A5 /* PixelPerfectLayoutConstraint.swift in Sources */ = {isa = PBXBuildFile; fileRef = 71CAB9D1248AACAD00F516A5 /* PixelPerfectLayoutConstraint.swift */; };
		71CAB9D4248AB33500F516A5 /* DynamicTypeSymbolImageView.swift in Sources */ = {isa = PBXBuildFile; fileRef = 71CAB9D3248AB33500F516A5 /* DynamicTypeSymbolImageView.swift */; };
		71D3C19A2494EFAC00DBABA8 /* ENANavigationControllerWithFooter.swift in Sources */ = {isa = PBXBuildFile; fileRef = 71D3C1992494EFAC00DBABA8 /* ENANavigationControllerWithFooter.swift */; };
		71EF33D92497F3E8007B7E1B /* ENANavigationControllerWithFooterChild.swift in Sources */ = {isa = PBXBuildFile; fileRef = 71EF33D82497F3E8007B7E1B /* ENANavigationControllerWithFooterChild.swift */; };
		71EF33DB2497F419007B7E1B /* ENANavigationFooterItem.swift in Sources */ = {isa = PBXBuildFile; fileRef = 71EF33DA2497F419007B7E1B /* ENANavigationFooterItem.swift */; };
		71F2E57B2487AEFC00694F1A /* ena-colors.xcassets in Resources */ = {isa = PBXBuildFile; fileRef = 71F2E57A2487AEFC00694F1A /* ena-colors.xcassets */; };
		71F5418E248BEE08006DB793 /* privacy-policy.html in Resources */ = {isa = PBXBuildFile; fileRef = 71F5418A248BEDBE006DB793 /* privacy-policy.html */; };
		71F54191248BF677006DB793 /* HtmlTextView.swift in Sources */ = {isa = PBXBuildFile; fileRef = 71F54190248BF677006DB793 /* HtmlTextView.swift */; };
		71FD8862246EB27F00E804D0 /* ExposureDetectionViewController.swift in Sources */ = {isa = PBXBuildFile; fileRef = 71FD8861246EB27F00E804D0 /* ExposureDetectionViewController.swift */; };
		71FE1C69247A8FE100851FEB /* DynamicTableViewHeaderFooterView.swift in Sources */ = {isa = PBXBuildFile; fileRef = 71FE1C68247A8FE100851FEB /* DynamicTableViewHeaderFooterView.swift */; };
		71FE1C71247AA7B700851FEB /* DynamicTableViewHeaderImageView.swift in Sources */ = {isa = PBXBuildFile; fileRef = 71FE1C70247AA7B700851FEB /* DynamicTableViewHeaderImageView.swift */; };
		71FE1C7A247AC2B500851FEB /* ExposureSubmissionSuccessViewController.swift in Sources */ = {isa = PBXBuildFile; fileRef = 71FE1C73247AC2B500851FEB /* ExposureSubmissionSuccessViewController.swift */; };
		71FE1C7B247AC2B500851FEB /* ExposureSubmissionQRScannerViewController.swift in Sources */ = {isa = PBXBuildFile; fileRef = 71FE1C74247AC2B500851FEB /* ExposureSubmissionQRScannerViewController.swift */; };
		71FE1C7C247AC2B500851FEB /* ExposureSubmissionOverviewViewController.swift in Sources */ = {isa = PBXBuildFile; fileRef = 71FE1C75247AC2B500851FEB /* ExposureSubmissionOverviewViewController.swift */; };
		71FE1C7D247AC2B500851FEB /* ExposureSubmissionTanInputViewController.swift in Sources */ = {isa = PBXBuildFile; fileRef = 71FE1C76247AC2B500851FEB /* ExposureSubmissionTanInputViewController.swift */; };
		71FE1C7F247AC2B500851FEB /* ExposureSubmissionTestResultViewController.swift in Sources */ = {isa = PBXBuildFile; fileRef = 71FE1C78247AC2B500851FEB /* ExposureSubmissionTestResultViewController.swift */; };
		71FE1C80247AC2B500851FEB /* ExposureSubmissionNavigationController.swift in Sources */ = {isa = PBXBuildFile; fileRef = 71FE1C79247AC2B500851FEB /* ExposureSubmissionNavigationController.swift */; };
		71FE1C82247AC30300851FEB /* ENATanInput.swift in Sources */ = {isa = PBXBuildFile; fileRef = 71FE1C81247AC30300851FEB /* ENATanInput.swift */; };
		71FE1C86247AC33D00851FEB /* ExposureSubmissionTestResultHeaderView.swift in Sources */ = {isa = PBXBuildFile; fileRef = 71FE1C84247AC33D00851FEB /* ExposureSubmissionTestResultHeaderView.swift */; };
		71FE1C8C247AC79D00851FEB /* DynamicTableViewIconCell.swift in Sources */ = {isa = PBXBuildFile; fileRef = 71FE1C8A247AC79D00851FEB /* DynamicTableViewIconCell.swift */; };
		71FE1C8D247AC79D00851FEB /* DynamicTableViewIconCell.xib in Resources */ = {isa = PBXBuildFile; fileRef = 71FE1C8B247AC79D00851FEB /* DynamicTableViewIconCell.xib */; };
		85142501245DA0B3009D2791 /* UIViewController+Alert.swift in Sources */ = {isa = PBXBuildFile; fileRef = 85142500245DA0B3009D2791 /* UIViewController+Alert.swift */; };
		8539874F2467094E00D28B62 /* AppIcon.xcassets in Resources */ = {isa = PBXBuildFile; fileRef = 8539874E2467094E00D28B62 /* AppIcon.xcassets */; };
		853D987A24694A8700490DBA /* ENAButton.swift in Sources */ = {isa = PBXBuildFile; fileRef = 853D987924694A8700490DBA /* ENAButton.swift */; };
		853D98832469DC5000490DBA /* ExposureNotificationSetting.storyboard in Resources */ = {isa = PBXBuildFile; fileRef = 853D98822469DC5000490DBA /* ExposureNotificationSetting.storyboard */; };
		858F6F6E245A103C009FFD33 /* ExposureNotification.framework in Frameworks */ = {isa = PBXBuildFile; fileRef = 858F6F6D245A103C009FFD33 /* ExposureNotification.framework */; };
		8595BF5F246032D90056EA27 /* ENASwitch.swift in Sources */ = {isa = PBXBuildFile; fileRef = 8595BF5E246032D90056EA27 /* ENASwitch.swift */; };
		859DD512248549790073D59F /* MockDiagnosisKeysRetrieval.swift in Sources */ = {isa = PBXBuildFile; fileRef = 859DD511248549790073D59F /* MockDiagnosisKeysRetrieval.swift */; };
		85D7593F2457048F008175F0 /* AppDelegate.swift in Sources */ = {isa = PBXBuildFile; fileRef = 85D7593E2457048F008175F0 /* AppDelegate.swift */; };
		85D759412457048F008175F0 /* SceneDelegate.swift in Sources */ = {isa = PBXBuildFile; fileRef = 85D759402457048F008175F0 /* SceneDelegate.swift */; };
		85D7594B24570491008175F0 /* Assets.xcassets in Resources */ = {isa = PBXBuildFile; fileRef = 85D7594A24570491008175F0 /* Assets.xcassets */; };
		85D7594E24570491008175F0 /* LaunchScreen.storyboard in Resources */ = {isa = PBXBuildFile; fileRef = 85D7594C24570491008175F0 /* LaunchScreen.storyboard */; };
		85D7596424570491008175F0 /* ENAUITests.swift in Sources */ = {isa = PBXBuildFile; fileRef = 85D7596324570491008175F0 /* ENAUITests.swift */; };
		85E33444247EB357006E74EC /* CircularProgressView.swift in Sources */ = {isa = PBXBuildFile; fileRef = 85E33443247EB357006E74EC /* CircularProgressView.swift */; };
		A128F04E2489ABEE00EC7F6C /* RiskCalculationTests.swift in Sources */ = {isa = PBXBuildFile; fileRef = A128F04C2489ABE700EC7F6C /* RiskCalculationTests.swift */; };
		A128F059248B459F00EC7F6C /* PublicKeyStore.swift in Sources */ = {isa = PBXBuildFile; fileRef = A128F058248B459F00EC7F6C /* PublicKeyStore.swift */; };
		A16714AF248CA1B70031B111 /* Bundle+ReadPlist.swift in Sources */ = {isa = PBXBuildFile; fileRef = A16714AE248CA1B70031B111 /* Bundle+ReadPlist.swift */; };
		A16714B1248CFF020031B111 /* HostWhitelist.plist in Resources */ = {isa = PBXBuildFile; fileRef = A16714B0248CFF020031B111 /* HostWhitelist.plist */; };
		A16714BB248D18D20031B111 /* SummaryMetadata.swift in Sources */ = {isa = PBXBuildFile; fileRef = A16714BA248D18D20031B111 /* SummaryMetadata.swift */; };
		A16714C0248D53F60031B111 /* CoronaWarnURLSessionDelegateTests.swift in Sources */ = {isa = PBXBuildFile; fileRef = A16714BE248D53F00031B111 /* CoronaWarnURLSessionDelegateTests.swift */; };
		A173665324844F41006BE209 /* SQLiteKeyValueStoreTests.swift in Sources */ = {isa = PBXBuildFile; fileRef = A173665124844F29006BE209 /* SQLiteKeyValueStoreTests.swift */; };
		A17366552484978A006BE209 /* OnboardingInfoViewControllerUtils.swift in Sources */ = {isa = PBXBuildFile; fileRef = A17366542484978A006BE209 /* OnboardingInfoViewControllerUtils.swift */; };
		A17DA5E32486D8EF006F310F /* RiskLevelTests.swift in Sources */ = {isa = PBXBuildFile; fileRef = A17DA5E12486D8E7006F310F /* RiskLevelTests.swift */; };
		A1877CAB248F2532006FEFC0 /* SAPDownloadedPackageTests.swift in Sources */ = {isa = PBXBuildFile; fileRef = A1877CA9248F247D006FEFC0 /* SAPDownloadedPackageTests.swift */; };
		A189E45F248C325E001D0996 /* de-config in Resources */ = {isa = PBXBuildFile; fileRef = A189E45E248C325E001D0996 /* de-config */; };
		A189E461248C35BF001D0996 /* PublicKeys.plist in Resources */ = {isa = PBXBuildFile; fileRef = A189E460248C35BF001D0996 /* PublicKeys.plist */; };
		A1E41941249410AF0016E52A /* SAPDownloadedPackage+Helpers.swift in Sources */ = {isa = PBXBuildFile; fileRef = A1E41940249410AF0016E52A /* SAPDownloadedPackage+Helpers.swift */; };
		A1E419462495479D0016E52A /* HTTPClient+MockNetworkStack.swift in Sources */ = {isa = PBXBuildFile; fileRef = A1E419442495476C0016E52A /* HTTPClient+MockNetworkStack.swift */; };
		A1E41949249548770016E52A /* HTTPClient+SubmitTests.swift in Sources */ = {isa = PBXBuildFile; fileRef = A1E41947249548260016E52A /* HTTPClient+SubmitTests.swift */; };
		A1E4194C2495A3A10016E52A /* HTTPClient+AppConfigTests.swift in Sources */ = {isa = PBXBuildFile; fileRef = A1E4194A2495A3940016E52A /* HTTPClient+AppConfigTests.swift */; };
		A1E4194F2495A5AF0016E52A /* HTTPClient+ExposureConfigTests.swift in Sources */ = {isa = PBXBuildFile; fileRef = A1E4194D2495A5800016E52A /* HTTPClient+ExposureConfigTests.swift */; };
		A1E419522495A6F20016E52A /* HTTPClient+TANForExposureSubmitTests.swift in Sources */ = {isa = PBXBuildFile; fileRef = A1E419502495A6EA0016E52A /* HTTPClient+TANForExposureSubmitTests.swift */; };
		A1E419552495A8060016E52A /* HTTPClient+GetTestResultTests.swift in Sources */ = {isa = PBXBuildFile; fileRef = A1E419532495A7850016E52A /* HTTPClient+GetTestResultTests.swift */; };
		A1E419582495A8F90016E52A /* HTTPClient+RegistrationTokenTests.swift in Sources */ = {isa = PBXBuildFile; fileRef = A1E419562495A8F50016E52A /* HTTPClient+RegistrationTokenTests.swift */; };
		A1E4195D249818060016E52A /* RiskTests.swift in Sources */ = {isa = PBXBuildFile; fileRef = A1E4195B249818020016E52A /* RiskTests.swift */; };
		A1E419602498243E0016E52A /* String+TodayTests.swift in Sources */ = {isa = PBXBuildFile; fileRef = A1E4195E249824340016E52A /* String+TodayTests.swift */; };
		A328424D248B91E0006B1F09 /* HomeTestResultLoadingCell.xib in Resources */ = {isa = PBXBuildFile; fileRef = A328424B248B91E0006B1F09 /* HomeTestResultLoadingCell.xib */; };
		A328424E248B91E0006B1F09 /* HomeTestResultLoadingCell.swift in Sources */ = {isa = PBXBuildFile; fileRef = A328424C248B91E0006B1F09 /* HomeTestResultLoadingCell.swift */; };
		A3284250248B9269006B1F09 /* HomeTestResultLoadingCellConfigurator.swift in Sources */ = {isa = PBXBuildFile; fileRef = A328424F248B9269006B1F09 /* HomeTestResultLoadingCellConfigurator.swift */; };
		A3284255248E493B006B1F09 /* ExposureSubmissionOverviewViewControllerTests.swift in Sources */ = {isa = PBXBuildFile; fileRef = A3284254248E493B006B1F09 /* ExposureSubmissionOverviewViewControllerTests.swift */; };
		A3284259248E7672006B1F09 /* MockExposureSubmissionQRScannerViewController.swift in Sources */ = {isa = PBXBuildFile; fileRef = A3284258248E7672006B1F09 /* MockExposureSubmissionQRScannerViewController.swift */; };
		A328425D248E82BC006B1F09 /* ExposureSubmissionTestResultViewControllerTests.swift in Sources */ = {isa = PBXBuildFile; fileRef = A328425B248E82B5006B1F09 /* ExposureSubmissionTestResultViewControllerTests.swift */; };
		A328425F248E943D006B1F09 /* ExposureSubmissionTanInputViewControllerTests.swift in Sources */ = {isa = PBXBuildFile; fileRef = A328425E248E943D006B1F09 /* ExposureSubmissionTanInputViewControllerTests.swift */; };
		A32842612490E2AC006B1F09 /* ExposureSubmissionWarnOthersViewControllerTests.swift in Sources */ = {isa = PBXBuildFile; fileRef = A32842602490E2AC006B1F09 /* ExposureSubmissionWarnOthersViewControllerTests.swift */; };
		A328426324910552006B1F09 /* ExposureSubmissionSuccessViewControllerTests.swift in Sources */ = {isa = PBXBuildFile; fileRef = A328426224910552006B1F09 /* ExposureSubmissionSuccessViewControllerTests.swift */; };
		A32842652491136E006B1F09 /* ExposureSubmissionUITests.swift in Sources */ = {isa = PBXBuildFile; fileRef = A32842642491136E006B1F09 /* ExposureSubmissionUITests.swift */; };
		A32842672492359E006B1F09 /* MockExposureSubmissionNavigationControllerChild.swift in Sources */ = {isa = PBXBuildFile; fileRef = A32842662492359E006B1F09 /* MockExposureSubmissionNavigationControllerChild.swift */; };
		A36D07B92486D61C00E46F96 /* HomeCardCellButtonDelegate.swift in Sources */ = {isa = PBXBuildFile; fileRef = A36D07B82486D61C00E46F96 /* HomeCardCellButtonDelegate.swift */; };
		A3C4F96024812CD20047F23E /* ExposureSubmissionWarnOthersViewController.swift in Sources */ = {isa = PBXBuildFile; fileRef = A3C4F95F24812CD20047F23E /* ExposureSubmissionWarnOthersViewController.swift */; };
		A3E5E71A247D4FFB00237116 /* ExposureSubmissionViewUtils.swift in Sources */ = {isa = PBXBuildFile; fileRef = A3E5E719247D4FFB00237116 /* ExposureSubmissionViewUtils.swift */; };
		A3E5E71E247E6F7A00237116 /* SpinnerInjectable.swift in Sources */ = {isa = PBXBuildFile; fileRef = A3E5E71D247E6F7A00237116 /* SpinnerInjectable.swift */; };
		A3EE6E5A249BB7AF00C64B61 /* ExposureSubmissionServiceFactory.swift in Sources */ = {isa = PBXBuildFile; fileRef = A3EE6E59249BB7AF00C64B61 /* ExposureSubmissionServiceFactory.swift */; };
		A3EE6E5C249BB97500C64B61 /* UITestingParameters.swift in Sources */ = {isa = PBXBuildFile; fileRef = A3EE6E5B249BB97500C64B61 /* UITestingParameters.swift */; };
		A3EE6E5D249BB9B900C64B61 /* UITestingParameters.swift in Sources */ = {isa = PBXBuildFile; fileRef = A3EE6E5B249BB97500C64B61 /* UITestingParameters.swift */; };
		A3EE6E61249BC57F00C64B61 /* MockExposureSubmissionService.swift in Sources */ = {isa = PBXBuildFile; fileRef = A3284256248E7431006B1F09 /* MockExposureSubmissionService.swift */; };
		A3FF84EC247BFAF00053E947 /* Hasher.swift in Sources */ = {isa = PBXBuildFile; fileRef = A3FF84EB247BFAF00053E947 /* Hasher.swift */; };
		B10F9B8B249961BC00C418F4 /* DynamicTypeLabelTests.swift in Sources */ = {isa = PBXBuildFile; fileRef = B10F9B89249961B500C418F4 /* DynamicTypeLabelTests.swift */; };
		B10F9B8C249961CE00C418F4 /* UIFont+DynamicTypeTests.swift in Sources */ = {isa = PBXBuildFile; fileRef = B163D11424993F64001A322C /* UIFont+DynamicTypeTests.swift */; };
		B10FD5ED246EAADC00E9D7F2 /* AppInformationDetailViewController.swift in Sources */ = {isa = PBXBuildFile; fileRef = 71CC3E9E246D6B6800217F2C /* AppInformationDetailViewController.swift */; };
		B10FD5F1246EAB1000E9D7F2 /* AppInformationViewController+DynamicTableViewModel.swift in Sources */ = {isa = PBXBuildFile; fileRef = 71CC3E9C246D5D8000217F2C /* AppInformationViewController+DynamicTableViewModel.swift */; };
		B10FD5F4246EAC1700E9D7F2 /* AppleFilesWriter.swift in Sources */ = {isa = PBXBuildFile; fileRef = B10FD5F3246EAC1700E9D7F2 /* AppleFilesWriter.swift */; };
		B111EE2C2465D9F7001AEBB4 /* String+Localization.swift in Sources */ = {isa = PBXBuildFile; fileRef = B111EE2B2465D9F7001AEBB4 /* String+Localization.swift */; };
		B112545A246F2C6500AB5036 /* ENTemporaryExposureKey+Convert.swift in Sources */ = {isa = PBXBuildFile; fileRef = B1125459246F2C6500AB5036 /* ENTemporaryExposureKey+Convert.swift */; };
		B11655932491437600316087 /* RiskProvidingConfigurationTests.swift in Sources */ = {isa = PBXBuildFile; fileRef = B11655922491437600316087 /* RiskProvidingConfigurationTests.swift */; };
		B1175213248A83AB00C3325C /* Risk.swift in Sources */ = {isa = PBXBuildFile; fileRef = B1175212248A83AB00C3325C /* Risk.swift */; };
		B1175216248A9F9600C3325C /* ConvertingKeysTests.swift in Sources */ = {isa = PBXBuildFile; fileRef = B1175215248A9F9600C3325C /* ConvertingKeysTests.swift */; };
		B1175218248ACFBC00C3325C /* SAP_RiskScoreClass+LowAndHigh.swift in Sources */ = {isa = PBXBuildFile; fileRef = B1175217248ACFBC00C3325C /* SAP_RiskScoreClass+LowAndHigh.swift */; };
		B117521A248ACFFC00C3325C /* SAP_RiskScoreClass+LowAndHighTests.swift in Sources */ = {isa = PBXBuildFile; fileRef = B1175219248ACFFC00C3325C /* SAP_RiskScoreClass+LowAndHighTests.swift */; };
		B117909824914D77007FF821 /* StoreTests.swift in Sources */ = {isa = PBXBuildFile; fileRef = 01D3ECFF2490230400551E65 /* StoreTests.swift */; };
		B11E619B246EE4B0004A056A /* DynamicTypeLabel.swift in Sources */ = {isa = PBXBuildFile; fileRef = 71CC3EA0246D6BBF00217F2C /* DynamicTypeLabel.swift */; };
		B11E619C246EE4E9004A056A /* UIFont+DynamicType.swift in Sources */ = {isa = PBXBuildFile; fileRef = 71CC3EA2246D6C4000217F2C /* UIFont+DynamicType.swift */; };
		B1218920248AD79900496210 /* ClientMock.swift in Sources */ = {isa = PBXBuildFile; fileRef = CD678F6C246C43EE00B6A0F8 /* ClientMock.swift */; };
		B1221BE02492ECE800E6C4E4 /* CFDictionary+KeychainQuery.swift in Sources */ = {isa = PBXBuildFile; fileRef = B1221BDF2492ECE800E6C4E4 /* CFDictionary+KeychainQuery.swift */; };
		B1221BE22492ED0F00E6C4E4 /* CFDictionary+KeychainQueryTests.swift in Sources */ = {isa = PBXBuildFile; fileRef = B1221BE12492ED0F00E6C4E4 /* CFDictionary+KeychainQueryTests.swift */; };
		B143DBDF2477F292000A29E8 /* ExposureNotificationSettingViewController.swift in Sources */ = {isa = PBXBuildFile; fileRef = 853D98842469DC8100490DBA /* ExposureNotificationSettingViewController.swift */; };
		B14D0CD9246E946E00D5BEBC /* ExposureDetection.swift in Sources */ = {isa = PBXBuildFile; fileRef = B1A9E70D246D73180024CC12 /* ExposureDetection.swift */; };
		B14D0CDB246E968C00D5BEBC /* String+Today.swift in Sources */ = {isa = PBXBuildFile; fileRef = B14D0CDA246E968C00D5BEBC /* String+Today.swift */; };
		B14D0CDD246E972400D5BEBC /* ExposureDetectionDelegate.swift in Sources */ = {isa = PBXBuildFile; fileRef = B14D0CDC246E972400D5BEBC /* ExposureDetectionDelegate.swift */; };
		B14D0CDF246E976400D5BEBC /* ExposureDetectionTransaction+DidEndPrematurelyReason.swift in Sources */ = {isa = PBXBuildFile; fileRef = B14D0CDE246E976400D5BEBC /* ExposureDetectionTransaction+DidEndPrematurelyReason.swift */; };
		B153096A24706F1000A4A1BD /* URLSession+Default.swift in Sources */ = {isa = PBXBuildFile; fileRef = B153096924706F1000A4A1BD /* URLSession+Default.swift */; };
		B153096C24706F2400A4A1BD /* URLSessionConfiguration+Default.swift in Sources */ = {isa = PBXBuildFile; fileRef = B153096B24706F2400A4A1BD /* URLSessionConfiguration+Default.swift */; };
		B15382E5248273F30010F007 /* MockTestStore.swift in Sources */ = {isa = PBXBuildFile; fileRef = B15382E3248273DC0010F007 /* MockTestStore.swift */; };
		B15382E7248290BB0010F007 /* AppleFilesWriterTests.swift in Sources */ = {isa = PBXBuildFile; fileRef = B15382E6248290BB0010F007 /* AppleFilesWriterTests.swift */; };
		B15382FE248424F00010F007 /* ExposureDetectionTests.swift in Sources */ = {isa = PBXBuildFile; fileRef = B15382FD248424F00010F007 /* ExposureDetectionTests.swift */; };
		B16177E824802F9B006E435A /* DownloadedPackagesSQLLiteStoreTests.swift in Sources */ = {isa = PBXBuildFile; fileRef = B16177E724802F9B006E435A /* DownloadedPackagesSQLLiteStoreTests.swift */; };
		B161782524804AC3006E435A /* DownloadedPackagesSQLLiteStore.swift in Sources */ = {isa = PBXBuildFile; fileRef = B161782424804AC3006E435A /* DownloadedPackagesSQLLiteStore.swift */; };
		B161782D248062CE006E435A /* DeltaCalculationResultTests.swift in Sources */ = {isa = PBXBuildFile; fileRef = B161782C248062CE006E435A /* DeltaCalculationResultTests.swift */; };
		B161782E2480658F006E435A /* DeltaCalculationResult.swift in Sources */ = {isa = PBXBuildFile; fileRef = B161782924805784006E435A /* DeltaCalculationResult.swift */; };
		B163D1102499068D001A322C /* SettingsViewModelTests.swift in Sources */ = {isa = PBXBuildFile; fileRef = B163D10F2499068D001A322C /* SettingsViewModelTests.swift */; };
		B1741B492462C207006275D9 /* Client.swift in Sources */ = {isa = PBXBuildFile; fileRef = B1741B482462C207006275D9 /* Client.swift */; };
		B1741B4B2462C21C006275D9 /* DMQRCodeScanViewController.swift in Sources */ = {isa = PBXBuildFile; fileRef = B1741B402461A511006275D9 /* DMQRCodeScanViewController.swift */; };
		B1741B4C2462C21F006275D9 /* DMDeveloperMenu.swift in Sources */ = {isa = PBXBuildFile; fileRef = B1741B432461C257006275D9 /* DMDeveloperMenu.swift */; };
		B1741B4D2462C21F006275D9 /* DMQRCodeViewController.swift in Sources */ = {isa = PBXBuildFile; fileRef = B1741B3D24619179006275D9 /* DMQRCodeViewController.swift */; };
		B1741B4E2462C21F006275D9 /* DMViewController.swift in Sources */ = {isa = PBXBuildFile; fileRef = B1569DDE245D70990079FCD7 /* DMViewController.swift */; };
		B1741B582462EBDB006275D9 /* HomeViewController.swift in Sources */ = {isa = PBXBuildFile; fileRef = 51CE1B2E245F5CFC002CF42A /* HomeViewController.swift */; };
		B17A44A22464906A00CB195E /* KeyTests.swift in Sources */ = {isa = PBXBuildFile; fileRef = B17A44A12464906A00CB195E /* KeyTests.swift */; };
		B17F2D48248CEB4C00CAA38F /* DetectionMode.swift in Sources */ = {isa = PBXBuildFile; fileRef = B18E852E248C29D400CF4FB8 /* DetectionMode.swift */; };
		B184A380248FFCBE007180F6 /* SecureStore.swift in Sources */ = {isa = PBXBuildFile; fileRef = B184A37F248FFCBE007180F6 /* SecureStore.swift */; };
		B184A383248FFCE2007180F6 /* CodableExposureDetectionSummary.swift in Sources */ = {isa = PBXBuildFile; fileRef = B184A382248FFCE2007180F6 /* CodableExposureDetectionSummary.swift */; };
		B18C411D246DB30000B8D8CB /* URL+Helper.swift in Sources */ = {isa = PBXBuildFile; fileRef = B18C411C246DB30000B8D8CB /* URL+Helper.swift */; };
		B19FD7112491A07000A9D56A /* String+SemanticVersion.swift in Sources */ = {isa = PBXBuildFile; fileRef = B19FD7102491A07000A9D56A /* String+SemanticVersion.swift */; };
		B19FD7132491A08500A9D56A /* SAP_SemanticVersion+Compare.swift in Sources */ = {isa = PBXBuildFile; fileRef = B19FD7122491A08500A9D56A /* SAP_SemanticVersion+Compare.swift */; };
		B19FD7152491A4A300A9D56A /* SAP_SemanticVersionTests.swift in Sources */ = {isa = PBXBuildFile; fileRef = B19FD7142491A4A300A9D56A /* SAP_SemanticVersionTests.swift */; };
		B1A76E9F24714AC700EA5208 /* HTTPClient+Configuration.swift in Sources */ = {isa = PBXBuildFile; fileRef = B1A76E9E24714AC700EA5208 /* HTTPClient+Configuration.swift */; };
		B1A89F3824819C2B00DA1CEC /* HomeInteractor.swift in Sources */ = {isa = PBXBuildFile; fileRef = 5111E7622460BB1500ED6498 /* HomeInteractor.swift */; };
		B1A89F3924819CC200DA1CEC /* ExposureStateUpdating.swift in Sources */ = {isa = PBXBuildFile; fileRef = B18CADAD24782FA4006F53F0 /* ExposureStateUpdating.swift */; };
		B1A89F3A24819CD300DA1CEC /* HomeRiskImageItemViewConfigurator.swift in Sources */ = {isa = PBXBuildFile; fileRef = 514EE99F246D4DF800DE4884 /* HomeRiskImageItemViewConfigurator.swift */; };
		B1A89F3B24819CE800DA1CEC /* LabelTableViewCell.swift in Sources */ = {isa = PBXBuildFile; fileRef = CDD87C5C247559E3007CE6CA /* LabelTableViewCell.swift */; };
		B1B381432472EF8B0056BEEE /* HTTPClient+Configuration.swift in Sources */ = {isa = PBXBuildFile; fileRef = B12995E8246C344100854AD0 /* HTTPClient+Configuration.swift */; };
		B1B5A76024924B3D0029D5D7 /* FMDB in Frameworks */ = {isa = PBXBuildFile; productRef = B1B5A75F24924B3D0029D5D7 /* FMDB */; };
		B1B9CF1F246ED2E8008F04F5 /* Sap_FilebucketTests.swift in Sources */ = {isa = PBXBuildFile; fileRef = B1B9CF1E246ED2E8008F04F5 /* Sap_FilebucketTests.swift */; };
		B1BD9E7E24898A2300BD3930 /* ExposureDetectionViewController+DynamicTableViewModel.swift in Sources */ = {isa = PBXBuildFile; fileRef = 714CD8662472885900F56450 /* ExposureDetectionViewController+DynamicTableViewModel.swift */; };
		B1C6ECFF247F089E0066138F /* RiskImageItemView.swift in Sources */ = {isa = PBXBuildFile; fileRef = 51B5B415246DF13D00DC5D3E /* RiskImageItemView.swift */; };
		B1C6ED00247F23730066138F /* NotificationName.swift in Sources */ = {isa = PBXBuildFile; fileRef = 51D420D324586DCA00AD70CA /* NotificationName.swift */; };
		B1C7EE4424938E9E00F1F284 /* ExposureDetection_DidEndPrematurelyReason+ErrorHandling.swift in Sources */ = {isa = PBXBuildFile; fileRef = B1C7EE4324938E9E00F1F284 /* ExposureDetection_DidEndPrematurelyReason+ErrorHandling.swift */; };
		B1C7EE4624938EB700F1F284 /* ExposureDetection_DidEndPrematurelyReason+ErrorHandlingTests.swift in Sources */ = {isa = PBXBuildFile; fileRef = B1C7EE4524938EB700F1F284 /* ExposureDetection_DidEndPrematurelyReason+ErrorHandlingTests.swift */; };
		B1C7EE482493D97000F1F284 /* RiskProvidingConfigurationManualTriggerTests.swift in Sources */ = {isa = PBXBuildFile; fileRef = B1C7EE472493D97000F1F284 /* RiskProvidingConfigurationManualTriggerTests.swift */; };
		B1C7EEAE24941A3B00F1F284 /* ManualExposureDetectionState.swift in Sources */ = {isa = PBXBuildFile; fileRef = B1C7EEAD24941A3B00F1F284 /* ManualExposureDetectionState.swift */; };
		B1C7EEB024941A6B00F1F284 /* RiskConsumer.swift in Sources */ = {isa = PBXBuildFile; fileRef = B1C7EEAF24941A6B00F1F284 /* RiskConsumer.swift */; };
		B1CD333C24865A7D00B06E9B /* TracingStatusHistory.swift in Sources */ = {isa = PBXBuildFile; fileRef = B1CD333B24865A7D00B06E9B /* TracingStatusHistory.swift */; };
		B1CD333E24865E0000B06E9B /* TracingStatusHistoryTests.swift in Sources */ = {isa = PBXBuildFile; fileRef = B1CD333D24865E0000B06E9B /* TracingStatusHistoryTests.swift */; };
		B1CD33412486AA7100B06E9B /* CoronaWarnURLSessionDelegate.swift in Sources */ = {isa = PBXBuildFile; fileRef = B1CD33402486AA7100B06E9B /* CoronaWarnURLSessionDelegate.swift */; };
		B1D431C8246C69F300E728AD /* HTTPClient+ConfigurationTests.swift in Sources */ = {isa = PBXBuildFile; fileRef = B1D431C7246C69F300E728AD /* HTTPClient+ConfigurationTests.swift */; };
		B1D431CB246C84A400E728AD /* DownloadedPackagesStore.swift in Sources */ = {isa = PBXBuildFile; fileRef = B1D431CA246C84A400E728AD /* DownloadedPackagesStore.swift */; };
		B1D6B002247DA0320079DDD3 /* ExposureDetectionViewControllerDelegate.swift in Sources */ = {isa = PBXBuildFile; fileRef = B1D6B001247DA0320079DDD3 /* ExposureDetectionViewControllerDelegate.swift */; };
		B1D6B004247DA4920079DDD3 /* UIApplication+CoronaWarn.swift in Sources */ = {isa = PBXBuildFile; fileRef = B1D6B003247DA4920079DDD3 /* UIApplication+CoronaWarn.swift */; };
		B1D7D68E24766D2100E4DA5D /* submission_payload.pb.swift in Sources */ = {isa = PBXBuildFile; fileRef = B1D7D68624766D2100E4DA5D /* submission_payload.pb.swift */; };
		B1D7D69224766D2100E4DA5D /* apple_export.pb.swift in Sources */ = {isa = PBXBuildFile; fileRef = B1D7D68A24766D2100E4DA5D /* apple_export.pb.swift */; };
		B1DDDABC247137B000A07175 /* HTTPClientConfigurationEndpointTests.swift in Sources */ = {isa = PBXBuildFile; fileRef = B1DDDABB247137B000A07175 /* HTTPClientConfigurationEndpointTests.swift */; };
		B1DDDABE24713BAD00A07175 /* SAPDownloadedPackage.swift in Sources */ = {isa = PBXBuildFile; fileRef = B1A9E710246D782F0024CC12 /* SAPDownloadedPackage.swift */; };
		B1E8C99D2479D4E7006DC678 /* DMSubmissionStateViewController.swift in Sources */ = {isa = PBXBuildFile; fileRef = B1E8C99C2479D4E7006DC678 /* DMSubmissionStateViewController.swift */; };
		B1EAEC8B24711884003BE9A2 /* URLSession+Convenience.swift in Sources */ = {isa = PBXBuildFile; fileRef = B1EAEC8A24711884003BE9A2 /* URLSession+Convenience.swift */; };
		B1EAEC8F247118D1003BE9A2 /* URLSession+ConvenienceTests.swift in Sources */ = {isa = PBXBuildFile; fileRef = B1EAEC8D247118CB003BE9A2 /* URLSession+ConvenienceTests.swift */; };
		B1EDFD88248E741B00E7EAFF /* SwiftProtobuf in Frameworks */ = {isa = PBXBuildFile; productRef = B10FB02F246036F3004CA11E /* SwiftProtobuf */; };
		B1EDFD89248E741B00E7EAFF /* ZIPFoundation in Frameworks */ = {isa = PBXBuildFile; productRef = B1E8C9A4247AB869006DC678 /* ZIPFoundation */; };
		B1EDFD8A248E741B00E7EAFF /* Connectivity in Frameworks */ = {isa = PBXBuildFile; productRef = 3DD767482483D6B5002DD2B3 /* Connectivity */; };
		B1EDFD8D248E74D000E7EAFF /* URL+StaticString.swift in Sources */ = {isa = PBXBuildFile; fileRef = B1EDFD8C248E74D000E7EAFF /* URL+StaticString.swift */; };
		B1F82DF224718C7300E2E56A /* DMConfigurationViewController.swift in Sources */ = {isa = PBXBuildFile; fileRef = B1F82DF124718C7300E2E56A /* DMConfigurationViewController.swift */; };
		B1F8AE482479B4C30093A588 /* api-response-day-2020-05-16 in Resources */ = {isa = PBXBuildFile; fileRef = B1F8AE472479B4C30093A588 /* api-response-day-2020-05-16 */; };
		B1FE13EB24891CFA00D012E5 /* RiskProvider.swift in Sources */ = {isa = PBXBuildFile; fileRef = B1FE13DE248821E000D012E5 /* RiskProvider.swift */; };
		B1FE13EC24891CFE00D012E5 /* RiskProviding.swift in Sources */ = {isa = PBXBuildFile; fileRef = B1FE13DC248821CB00D012E5 /* RiskProviding.swift */; };
		B1FE13ED24891D0400D012E5 /* RiskProviderTests.swift in Sources */ = {isa = PBXBuildFile; fileRef = B1FE13E1248824E900D012E5 /* RiskProviderTests.swift */; };
		B1FE13EF24891D0C00D012E5 /* RiskProvidingConfiguration.swift in Sources */ = {isa = PBXBuildFile; fileRef = B1FE13E52488255900D012E5 /* RiskProvidingConfiguration.swift */; };
		B1FE13F024891D1500D012E5 /* RiskCalculation.swift in Sources */ = {isa = PBXBuildFile; fileRef = B1FE13D72487DEED00D012E5 /* RiskCalculation.swift */; };
		B1FE13FB24896E6700D012E5 /* AppConfigurationProviding.swift in Sources */ = {isa = PBXBuildFile; fileRef = B1FE13FA24896E6700D012E5 /* AppConfigurationProviding.swift */; };
		B1FE13FE24896EF700D012E5 /* CachedAppConfigurationTests.swift in Sources */ = {isa = PBXBuildFile; fileRef = B1FE13FD24896EF700D012E5 /* CachedAppConfigurationTests.swift */; };
		B1FE13FF2489708200D012E5 /* CachedAppConfiguration.swift in Sources */ = {isa = PBXBuildFile; fileRef = B1FE13F824896DDB00D012E5 /* CachedAppConfiguration.swift */; };
		CD2EC329247D82EE00C6B3F9 /* NotificationSettingsViewController.swift in Sources */ = {isa = PBXBuildFile; fileRef = CD2EC328247D82EE00C6B3F9 /* NotificationSettingsViewController.swift */; };
		CD678F6F246C43FC00B6A0F8 /* MockURLSession.swift in Sources */ = {isa = PBXBuildFile; fileRef = CD678F6E246C43FC00B6A0F8 /* MockURLSession.swift */; };
		CD8638532477EBD400A5A07C /* SettingsViewModel.swift in Sources */ = {isa = PBXBuildFile; fileRef = CD8638522477EBD400A5A07C /* SettingsViewModel.swift */; };
		CD99A3A9245C272400BF12AF /* ExposureSubmissionService.swift in Sources */ = {isa = PBXBuildFile; fileRef = CD99A3A8245C272400BF12AF /* ExposureSubmissionService.swift */; };
		CD99A3C7246155C300BF12AF /* Logger.swift in Sources */ = {isa = PBXBuildFile; fileRef = CD99A3C6246155C300BF12AF /* Logger.swift */; };
		CD99A3CA2461A47C00BF12AF /* AppStrings.swift in Sources */ = {isa = PBXBuildFile; fileRef = CD99A3C92461A47C00BF12AF /* AppStrings.swift */; };
		CDCE11D6247D644100F30825 /* NotificationSettingsViewModel.swift in Sources */ = {isa = PBXBuildFile; fileRef = CDCE11D5247D644100F30825 /* NotificationSettingsViewModel.swift */; };
		CDCE11D9247D64C600F30825 /* NotificationSettingsOnTableViewCell.swift in Sources */ = {isa = PBXBuildFile; fileRef = CDCE11D8247D64C600F30825 /* NotificationSettingsOnTableViewCell.swift */; };
		CDCE11DB247D64D600F30825 /* NotificationSettingsOffTableViewCell.swift in Sources */ = {isa = PBXBuildFile; fileRef = CDCE11DA247D64D600F30825 /* NotificationSettingsOffTableViewCell.swift */; };
		CDD87C56247556DE007CE6CA /* MainSettingsTableViewCell.swift in Sources */ = {isa = PBXBuildFile; fileRef = CDD87C54247556DE007CE6CA /* MainSettingsTableViewCell.swift */; };
		CDF27BD3246ADBA70044D32B /* ExposureSubmissionServiceTests.swift in Sources */ = {isa = PBXBuildFile; fileRef = CDF27BD2246ADBA70044D32B /* ExposureSubmissionServiceTests.swift */; };
		CDF27BD5246ADBF30044D32B /* HTTPClient+DaysAndHoursTests.swift in Sources */ = {isa = PBXBuildFile; fileRef = CDF27BD4246ADBF30044D32B /* HTTPClient+DaysAndHoursTests.swift */; };
		EE20EA072469883900770683 /* RiskLegend.storyboard in Resources */ = {isa = PBXBuildFile; fileRef = EE20EA062469883900770683 /* RiskLegend.storyboard */; };
		EE22DB81247FB40A001B0A71 /* ENStateHandler.swift in Sources */ = {isa = PBXBuildFile; fileRef = EE22DB7F247FB409001B0A71 /* ENStateHandler.swift */; };
		EE22DB82247FB40A001B0A71 /* ENSettingModel.swift in Sources */ = {isa = PBXBuildFile; fileRef = EE22DB80247FB409001B0A71 /* ENSettingModel.swift */; };
		EE22DB89247FB43A001B0A71 /* TracingHistoryTableViewCell.swift in Sources */ = {isa = PBXBuildFile; fileRef = EE22DB84247FB43A001B0A71 /* TracingHistoryTableViewCell.swift */; };
		EE22DB8A247FB43A001B0A71 /* ImageTableViewCell.swift in Sources */ = {isa = PBXBuildFile; fileRef = EE22DB85247FB43A001B0A71 /* ImageTableViewCell.swift */; };
		EE22DB8B247FB43A001B0A71 /* ActionDetailTableViewCell.swift in Sources */ = {isa = PBXBuildFile; fileRef = EE22DB86247FB43A001B0A71 /* ActionDetailTableViewCell.swift */; };
		EE22DB8C247FB43A001B0A71 /* DescriptionTableViewCell.swift in Sources */ = {isa = PBXBuildFile; fileRef = EE22DB87247FB43A001B0A71 /* DescriptionTableViewCell.swift */; };
		EE22DB8D247FB43A001B0A71 /* ActionTableViewCell.swift in Sources */ = {isa = PBXBuildFile; fileRef = EE22DB88247FB43A001B0A71 /* ActionTableViewCell.swift */; };
		EE22DB8F247FB46C001B0A71 /* ENStateTests.swift in Sources */ = {isa = PBXBuildFile; fileRef = EE22DB8E247FB46C001B0A71 /* ENStateTests.swift */; };
		EE22DB91247FB479001B0A71 /* MockStateHandlerObserverDelegate.swift in Sources */ = {isa = PBXBuildFile; fileRef = EE22DB90247FB479001B0A71 /* MockStateHandlerObserverDelegate.swift */; };
		EE269508248FCB0300BAE234 /* InfoPlist.strings in Resources */ = {isa = PBXBuildFile; fileRef = EE26950A248FCB0300BAE234 /* InfoPlist.strings */; };
		EE278B2D245F2BBB008B06F9 /* InviteFriends.storyboard in Resources */ = {isa = PBXBuildFile; fileRef = EE278B2C245F2BBB008B06F9 /* InviteFriends.storyboard */; };
		EE278B30245F2C8A008B06F9 /* FriendsInviteController.swift in Sources */ = {isa = PBXBuildFile; fileRef = EE278B2F245F2C8A008B06F9 /* FriendsInviteController.swift */; };
		EE70C23D245B09EA00AC9B2F /* Localizable.strings in Resources */ = {isa = PBXBuildFile; fileRef = EE70C23A245B09E900AC9B2F /* Localizable.strings */; };
		EE92A33E245D96DA006B97B0 /* Localizable.stringsdict in Resources */ = {isa = PBXBuildFile; fileRef = EE92A340245D96DA006B97B0 /* Localizable.stringsdict */; };
		EEF1067A246EBF8B009DFB4E /* ResetViewController.swift in Sources */ = {isa = PBXBuildFile; fileRef = EEF10679246EBF8B009DFB4E /* ResetViewController.swift */; };
		F22C6E2324917E3200712A6B /* DynamicTableViewControllerRowsTests.swift in Sources */ = {isa = PBXBuildFile; fileRef = F247572A24838AC8003E1FC5 /* DynamicTableViewControllerRowsTests.swift */; };
		F22C6E252492082B00712A6B /* DynamicTableViewSpaceCellTests.swift in Sources */ = {isa = PBXBuildFile; fileRef = F22C6E242492082B00712A6B /* DynamicTableViewSpaceCellTests.swift */; };
		F252472F2483955B00C5556B /* DynamicTableViewControllerFake.storyboard in Resources */ = {isa = PBXBuildFile; fileRef = F252472E2483955B00C5556B /* DynamicTableViewControllerFake.storyboard */; };
		F25247312484456800C5556B /* DynamicTableViewModelTests.swift in Sources */ = {isa = PBXBuildFile; fileRef = F25247302484456800C5556B /* DynamicTableViewModelTests.swift */; };
		F2DC808E248989CE00EDC40A /* DynamicTableViewControllerRegisterCellsTests.swift in Sources */ = {isa = PBXBuildFile; fileRef = F2DC808D248989CE00EDC40A /* DynamicTableViewControllerRegisterCellsTests.swift */; };
		F2DC809024898A9400EDC40A /* DynamicTableViewControllerNumberOfRowsAndSectionsTests.swift in Sources */ = {isa = PBXBuildFile; fileRef = F2DC808F24898A9400EDC40A /* DynamicTableViewControllerNumberOfRowsAndSectionsTests.swift */; };
		F2DC809224898B1800EDC40A /* DynamicTableViewControllerHeaderTests.swift in Sources */ = {isa = PBXBuildFile; fileRef = F2DC809124898B1800EDC40A /* DynamicTableViewControllerHeaderTests.swift */; };
		F2DC809424898CE600EDC40A /* DynamicTableViewControllerFooterTests.swift in Sources */ = {isa = PBXBuildFile; fileRef = F2DC809324898CE600EDC40A /* DynamicTableViewControllerFooterTests.swift */; };
		FEDCE09E9F78ABEB4AA9A484 /* ExposureDetectionExecutor.swift in Sources */ = {isa = PBXBuildFile; fileRef = FEDCE0116603B6E00FAEE632 /* ExposureDetectionExecutor.swift */; };
		FEDCE29E414945F14E7CE576 /* ENStateHandler+State.swift in Sources */ = {isa = PBXBuildFile; fileRef = FEDCE1B8926528ED74CDE1B2 /* ENStateHandler+State.swift */; };
		FEDCE50B4AC5E24D4E11AA52 /* RequiresAppDependencies.swift in Sources */ = {isa = PBXBuildFile; fileRef = FEDCE1600374711EC77FF572 /* RequiresAppDependencies.swift */; };
		FEDCE6E2763B0BABFADF36BA /* ExposureDetectionViewController+State.swift in Sources */ = {isa = PBXBuildFile; fileRef = FEDCE4BE82DC5BFE90575663 /* ExposureDetectionViewController+State.swift */; };
		FEDCE77AED78E9C25999BB35 /* SceneDelegate+State.swift in Sources */ = {isa = PBXBuildFile; fileRef = FEDCE838D90CB02C55E15237 /* SceneDelegate+State.swift */; };
		FEDCECC1B2111AB537AEF7E5 /* HomeInteractor+State.swift in Sources */ = {isa = PBXBuildFile; fileRef = FEDCEC452596E54A041BBCE9 /* HomeInteractor+State.swift */; };
/* End PBXBuildFile section */

/* Begin PBXContainerItemProxy section */
		85D7595524570491008175F0 /* PBXContainerItemProxy */ = {
			isa = PBXContainerItemProxy;
			containerPortal = 85D759332457048F008175F0 /* Project object */;
			proxyType = 1;
			remoteGlobalIDString = 85D7593A2457048F008175F0;
			remoteInfo = ENA;
		};
		85D7596024570491008175F0 /* PBXContainerItemProxy */ = {
			isa = PBXContainerItemProxy;
			containerPortal = 85D759332457048F008175F0 /* Project object */;
			proxyType = 1;
			remoteGlobalIDString = 85D7593A2457048F008175F0;
			remoteInfo = ENA;
		};
/* End PBXContainerItemProxy section */

/* Begin PBXCopyFilesBuildPhase section */
		B102BDB924603FD600CD55A2 /* Embed Frameworks */ = {
			isa = PBXCopyFilesBuildPhase;
			buildActionMask = 2147483647;
			dstPath = "";
			dstSubfolderSpec = 10;
			files = (
			);
			name = "Embed Frameworks";
			runOnlyForDeploymentPostprocessing = 0;
		};
/* End PBXCopyFilesBuildPhase section */

/* Begin PBXFileReference section */
		011E13AD24680A4000973467 /* HTTPClient.swift */ = {isa = PBXFileReference; lastKnownFileType = sourcecode.swift; path = HTTPClient.swift; sourceTree = "<group>"; };
		011E4B002483A35A002E6412 /* ENACommunity.entitlements */ = {isa = PBXFileReference; fileEncoding = 4; lastKnownFileType = text.plist.entitlements; path = ENACommunity.entitlements; sourceTree = "<group>"; };
		013DC101245DAC4E00EE58B0 /* Store.swift */ = {isa = PBXFileReference; lastKnownFileType = sourcecode.swift; path = Store.swift; sourceTree = "<group>"; };
		0159E6BF247829BA00894A89 /* temporary_exposure_key_export.pb.swift */ = {isa = PBXFileReference; fileEncoding = 4; lastKnownFileType = sourcecode.swift; name = temporary_exposure_key_export.pb.swift; path = ../../../gen/output/temporary_exposure_key_export.pb.swift; sourceTree = "<group>"; };
		0159E6C0247829BA00894A89 /* temporary_exposure_key_signature_list.pb.swift */ = {isa = PBXFileReference; fileEncoding = 4; lastKnownFileType = sourcecode.swift; name = temporary_exposure_key_signature_list.pb.swift; path = ../../../gen/output/temporary_exposure_key_signature_list.pb.swift; sourceTree = "<group>"; };
		016146902487A43E00660992 /* WebPageHelper.swift */ = {isa = PBXFileReference; lastKnownFileType = sourcecode.swift; path = WebPageHelper.swift; sourceTree = "<group>"; };
		01678E9A249A521F003B048B /* testStore.sqlite */ = {isa = PBXFileReference; lastKnownFileType = file; path = testStore.sqlite; sourceTree = "<group>"; };
		01D3ECFF2490230400551E65 /* StoreTests.swift */ = {isa = PBXFileReference; fileEncoding = 4; lastKnownFileType = sourcecode.swift; lineEnding = 0; path = StoreTests.swift; sourceTree = "<group>"; };
		01F5F7212487B9C000229720 /* AppInformationViewController.swift */ = {isa = PBXFileReference; lastKnownFileType = sourcecode.swift; path = AppInformationViewController.swift; sourceTree = "<group>"; };
		0D5611B3247F852C00B5B094 /* SQLiteKeyValueStore.swift */ = {isa = PBXFileReference; lastKnownFileType = sourcecode.swift; path = SQLiteKeyValueStore.swift; sourceTree = "<group>"; };
		0DD260FE248D549B007C3B2C /* KeychainHelper.swift */ = {isa = PBXFileReference; lastKnownFileType = sourcecode.swift; path = KeychainHelper.swift; sourceTree = "<group>"; };
		0DF6BB96248AD616007E8B0C /* AppUpdateCheckHelper.swift */ = {isa = PBXFileReference; lastKnownFileType = sourcecode.swift; path = AppUpdateCheckHelper.swift; sourceTree = "<group>"; };
		0DF6BB9C248AE232007E8B0C /* AppUpdateCheckerHelperTests.swift */ = {isa = PBXFileReference; lastKnownFileType = sourcecode.swift; path = AppUpdateCheckerHelperTests.swift; sourceTree = "<group>"; };
		0DF6BBB2248C04CF007E8B0C /* app_config_attenuation_duration.pb.swift */ = {isa = PBXFileReference; fileEncoding = 4; lastKnownFileType = sourcecode.swift; name = app_config_attenuation_duration.pb.swift; path = ../../../gen/output/app_config_attenuation_duration.pb.swift; sourceTree = "<group>"; };
		0DF6BBB3248C04CF007E8B0C /* app_config_app_version_config.pb.swift */ = {isa = PBXFileReference; fileEncoding = 4; lastKnownFileType = sourcecode.swift; name = app_config_app_version_config.pb.swift; path = ../../../gen/output/app_config_app_version_config.pb.swift; sourceTree = "<group>"; };
		0DF6BBB4248C04CF007E8B0C /* app_config.pb.swift */ = {isa = PBXFileReference; fileEncoding = 4; lastKnownFileType = sourcecode.swift; name = app_config.pb.swift; path = ../../../gen/output/app_config.pb.swift; sourceTree = "<group>"; };
		0DFCC2692484D7A700E2811D /* ENA-Bridging-Header.h */ = {isa = PBXFileReference; lastKnownFileType = sourcecode.c.h; path = "ENA-Bridging-Header.h"; sourceTree = "<group>"; };
		0DFCC26F2484DC8200E2811D /* ENATests-Bridging-Header.h */ = {isa = PBXFileReference; lastKnownFileType = sourcecode.c.h; path = "ENATests-Bridging-Header.h"; sourceTree = "<group>"; };
		0DFCC2702484DC8400E2811D /* sqlite3.c */ = {isa = PBXFileReference; fileEncoding = 4; lastKnownFileType = sourcecode.c.c; path = sqlite3.c; sourceTree = "<group>"; };
		0DFCC2712484DC8400E2811D /* sqlite3.h */ = {isa = PBXFileReference; fileEncoding = 4; lastKnownFileType = sourcecode.c.h; path = sqlite3.h; sourceTree = "<group>"; };
		1309194E247972C40066E329 /* PrivacyProtectionViewController.swift */ = {isa = PBXFileReference; lastKnownFileType = sourcecode.swift; path = PrivacyProtectionViewController.swift; sourceTree = "<group>"; };
		130CB19B246D92F800ADE602 /* ENAUITestsOnboarding.swift */ = {isa = PBXFileReference; fileEncoding = 4; lastKnownFileType = sourcecode.swift; path = ENAUITestsOnboarding.swift; sourceTree = "<group>"; };
		13156CFE248C19D000AFC472 /* de */ = {isa = PBXFileReference; lastKnownFileType = text.html; name = de; path = de.lproj/usage.html; sourceTree = "<group>"; };
		13156D00248CDECC00AFC472 /* en */ = {isa = PBXFileReference; lastKnownFileType = text.html; name = en; path = en.lproj/usage.html; sourceTree = "<group>"; };
		134F0DB9247578FF00D88934 /* ENAUITestsHome.swift */ = {isa = PBXFileReference; fileEncoding = 4; lastKnownFileType = sourcecode.swift; path = ENAUITestsHome.swift; sourceTree = "<group>"; };
		134F0DBA247578FF00D88934 /* ENAUITests-Extensions.swift */ = {isa = PBXFileReference; fileEncoding = 4; lastKnownFileType = sourcecode.swift; path = "ENAUITests-Extensions.swift"; sourceTree = "<group>"; };
		134F0F2B2475793400D88934 /* SnapshotHelper.swift */ = {isa = PBXFileReference; fileEncoding = 4; lastKnownFileType = sourcecode.swift; name = SnapshotHelper.swift; path = ../../fastlane/SnapshotHelper.swift; sourceTree = "<group>"; };
		13722043247AEEAD00152764 /* UNNotificationCenter+Extension.swift */ = {isa = PBXFileReference; lastKnownFileType = sourcecode.swift; path = "UNNotificationCenter+Extension.swift"; sourceTree = "<group>"; };
		137846482488027500A50AB8 /* OnboardingInfoViewController+Extension.swift */ = {isa = PBXFileReference; lastKnownFileType = sourcecode.swift; path = "OnboardingInfoViewController+Extension.swift"; sourceTree = "<group>"; };
		138910C4247A909000D739F6 /* ENATaskScheduler.swift */ = {isa = PBXFileReference; lastKnownFileType = sourcecode.swift; path = ENATaskScheduler.swift; sourceTree = "<group>"; };
		13BAE9B02472FB1E00CEE58A /* CellConfiguratorIndexPosition.swift */ = {isa = PBXFileReference; lastKnownFileType = sourcecode.swift; path = CellConfiguratorIndexPosition.swift; sourceTree = "<group>"; };
		13E50468248E3CD20086641C /* ENAUITestsAppInformation.swift */ = {isa = PBXFileReference; lastKnownFileType = sourcecode.swift; path = ENAUITestsAppInformation.swift; sourceTree = "<group>"; };
		2F26CE2D248B9C4F00BE30EE /* UIViewController+BackButton.swift */ = {isa = PBXFileReference; lastKnownFileType = sourcecode.swift; path = "UIViewController+BackButton.swift"; sourceTree = "<group>"; };
		2F3218CF248063E300A7AC0A /* UIView+Convenience.swift */ = {isa = PBXFileReference; lastKnownFileType = sourcecode.swift; path = "UIView+Convenience.swift"; sourceTree = "<group>"; };
		2F78574F248506BD00323A9C /* HomeTestResultCollectionViewCell.xib */ = {isa = PBXFileReference; fileEncoding = 4; lastKnownFileType = file.xib; path = HomeTestResultCollectionViewCell.xib; sourceTree = "<group>"; };
		2F80CFD8247ED988000F06AF /* ExposureSubmissionIntroViewController.swift */ = {isa = PBXFileReference; lastKnownFileType = sourcecode.swift; path = ExposureSubmissionIntroViewController.swift; sourceTree = "<group>"; };
		2F80CFDA247EDDB3000F06AF /* ExposureSubmissionHotlineViewController.swift */ = {isa = PBXFileReference; lastKnownFileType = sourcecode.swift; path = ExposureSubmissionHotlineViewController.swift; sourceTree = "<group>"; };
		2FD881CB2490F65C00BEC8FC /* ExposureSubmissionHotlineViewControllerTest.swift */ = {isa = PBXFileReference; lastKnownFileType = sourcecode.swift; path = ExposureSubmissionHotlineViewControllerTest.swift; sourceTree = "<group>"; };
		2FD881CD249115E700BEC8FC /* ExposureSubmissionNavigationControllerTest.swift */ = {isa = PBXFileReference; lastKnownFileType = sourcecode.swift; path = ExposureSubmissionNavigationControllerTest.swift; sourceTree = "<group>"; };
		2FE15A3B249B8C0B0077BD8D /* AccessibilityIdentifiers.swift */ = {isa = PBXFileReference; lastKnownFileType = sourcecode.swift; path = AccessibilityIdentifiers.swift; sourceTree = "<group>"; };
		2FF1D62D2487850200381FFB /* NSMutableAttributedString+Generation.swift */ = {isa = PBXFileReference; lastKnownFileType = sourcecode.swift; path = "NSMutableAttributedString+Generation.swift"; sourceTree = "<group>"; };
		2FF1D62F24880FCF00381FFB /* DynamicTableViewRoundedCell.swift */ = {isa = PBXFileReference; lastKnownFileType = sourcecode.swift; path = DynamicTableViewRoundedCell.swift; sourceTree = "<group>"; };
		3DD767452483D4DE002DD2B3 /* ReachabilityService.swift */ = {isa = PBXFileReference; lastKnownFileType = sourcecode.swift; path = ReachabilityService.swift; sourceTree = "<group>"; };
		3DD7674A2483D6C1002DD2B3 /* ConnectivityReachabilityService.swift */ = {isa = PBXFileReference; lastKnownFileType = sourcecode.swift; path = ConnectivityReachabilityService.swift; sourceTree = "<group>"; };
		3DD7674C2483DDAC002DD2B3 /* MockReachabilityService.swift */ = {isa = PBXFileReference; lastKnownFileType = sourcecode.swift; path = MockReachabilityService.swift; sourceTree = "<group>"; };
		4026C2DB24852B7600926FB4 /* AppInformationViewController+LegalModel.swift */ = {isa = PBXFileReference; lastKnownFileType = sourcecode.swift; path = "AppInformationViewController+LegalModel.swift"; sourceTree = "<group>"; };
		4026C2E324854C8D00926FB4 /* AppInformationLegalCell.swift */ = {isa = PBXFileReference; lastKnownFileType = sourcecode.swift; path = AppInformationLegalCell.swift; sourceTree = "<group>"; };
		5111E7622460BB1500ED6498 /* HomeInteractor.swift */ = {isa = PBXFileReference; lastKnownFileType = sourcecode.swift; path = HomeInteractor.swift; sourceTree = "<group>"; };
		51486D9E2484FC0200FCE216 /* HomeRiskLevelCellConfigurator.swift */ = {isa = PBXFileReference; lastKnownFileType = sourcecode.swift; path = HomeRiskLevelCellConfigurator.swift; sourceTree = "<group>"; };
		51486DA02485101500FCE216 /* RiskInactiveCollectionViewCell.swift */ = {isa = PBXFileReference; lastKnownFileType = sourcecode.swift; path = RiskInactiveCollectionViewCell.swift; sourceTree = "<group>"; };
		51486DA12485101500FCE216 /* RiskInactiveCollectionViewCell.xib */ = {isa = PBXFileReference; lastKnownFileType = file.xib; path = RiskInactiveCollectionViewCell.xib; sourceTree = "<group>"; };
		51486DA42485237200FCE216 /* RiskThankYouCollectionViewCell.swift */ = {isa = PBXFileReference; lastKnownFileType = sourcecode.swift; path = RiskThankYouCollectionViewCell.swift; sourceTree = "<group>"; };
		51486DA52485237200FCE216 /* RiskThankYouCollectionViewCell.xib */ = {isa = PBXFileReference; lastKnownFileType = file.xib; path = RiskThankYouCollectionViewCell.xib; sourceTree = "<group>"; };
		514C0A0524772F3400F235F6 /* HomeRiskViewConfigurator.swift */ = {isa = PBXFileReference; lastKnownFileType = sourcecode.swift; path = HomeRiskViewConfigurator.swift; sourceTree = "<group>"; };
		514C0A0724772F5E00F235F6 /* RiskItemView.swift */ = {isa = PBXFileReference; lastKnownFileType = sourcecode.swift; path = RiskItemView.swift; sourceTree = "<group>"; };
		514C0A09247AEEE200F235F6 /* en */ = {isa = PBXFileReference; lastKnownFileType = text.plist.stringsdict; name = en; path = en.lproj/Localizable.stringsdict; sourceTree = "<group>"; };
		514C0A0A247AF9F700F235F6 /* RiskTextItemView.xib */ = {isa = PBXFileReference; lastKnownFileType = file.xib; path = RiskTextItemView.xib; sourceTree = "<group>"; };
		514C0A0C247AFB0200F235F6 /* RiskTextItemView.swift */ = {isa = PBXFileReference; lastKnownFileType = sourcecode.swift; path = RiskTextItemView.swift; sourceTree = "<group>"; };
		514C0A0E247AFEC500F235F6 /* HomeRiskTextItemViewConfigurator.swift */ = {isa = PBXFileReference; lastKnownFileType = sourcecode.swift; path = HomeRiskTextItemViewConfigurator.swift; sourceTree = "<group>"; };
		514C0A10247C15EC00F235F6 /* HomeUnknownRiskCellConfigurator.swift */ = {isa = PBXFileReference; lastKnownFileType = sourcecode.swift; path = HomeUnknownRiskCellConfigurator.swift; sourceTree = "<group>"; };
		514C0A13247C163800F235F6 /* HomeLowRiskCellConfigurator.swift */ = {isa = PBXFileReference; lastKnownFileType = sourcecode.swift; path = HomeLowRiskCellConfigurator.swift; sourceTree = "<group>"; };
		514C0A15247C164700F235F6 /* HomeHighRiskCellConfigurator.swift */ = {isa = PBXFileReference; lastKnownFileType = sourcecode.swift; path = HomeHighRiskCellConfigurator.swift; sourceTree = "<group>"; };
		514C0A19247C16D600F235F6 /* HomeInactiveRiskCellConfigurator.swift */ = {isa = PBXFileReference; lastKnownFileType = sourcecode.swift; path = HomeInactiveRiskCellConfigurator.swift; sourceTree = "<group>"; };
		514E812F24618E3D00636861 /* ExposureDetection.storyboard */ = {isa = PBXFileReference; lastKnownFileType = file.storyboard; path = ExposureDetection.storyboard; sourceTree = "<group>"; };
		514E81332461B97700636861 /* ExposureManager.swift */ = {isa = PBXFileReference; fileEncoding = 4; lastKnownFileType = sourcecode.swift; path = ExposureManager.swift; sourceTree = "<group>"; };
		514EE998246D4C2E00DE4884 /* UITableViewCell+Identifier.swift */ = {isa = PBXFileReference; lastKnownFileType = sourcecode.swift; path = "UITableViewCell+Identifier.swift"; sourceTree = "<group>"; };
		514EE99A246D4C4C00DE4884 /* UITableView+Dequeue.swift */ = {isa = PBXFileReference; lastKnownFileType = sourcecode.swift; path = "UITableView+Dequeue.swift"; sourceTree = "<group>"; };
		514EE99C246D4CFB00DE4884 /* TableViewCellConfigurator.swift */ = {isa = PBXFileReference; lastKnownFileType = sourcecode.swift; path = TableViewCellConfigurator.swift; sourceTree = "<group>"; };
		514EE99F246D4DF800DE4884 /* HomeRiskImageItemViewConfigurator.swift */ = {isa = PBXFileReference; lastKnownFileType = sourcecode.swift; path = HomeRiskImageItemViewConfigurator.swift; sourceTree = "<group>"; };
		515BBDEA2484F8E500CDB674 /* HomeThankYouRiskCellConfigurator.swift */ = {isa = PBXFileReference; lastKnownFileType = sourcecode.swift; path = HomeThankYouRiskCellConfigurator.swift; sourceTree = "<group>"; };
		51895EDB245E16CD0085DA38 /* ENAColor.swift */ = {isa = PBXFileReference; lastKnownFileType = sourcecode.swift; path = ENAColor.swift; sourceTree = "<group>"; };
		518A69FA24687D5800444E66 /* RiskLevel.swift */ = {isa = PBXFileReference; lastKnownFileType = sourcecode.swift; path = RiskLevel.swift; sourceTree = "<group>"; };
		51B5B413246DF07300DC5D3E /* RiskImageItemView.xib */ = {isa = PBXFileReference; lastKnownFileType = file.xib; path = RiskImageItemView.xib; sourceTree = "<group>"; };
		51B5B415246DF13D00DC5D3E /* RiskImageItemView.swift */ = {isa = PBXFileReference; lastKnownFileType = sourcecode.swift; path = RiskImageItemView.swift; sourceTree = "<group>"; };
		51B5B41B246EC8B800DC5D3E /* HomeCardCollectionViewCell.swift */ = {isa = PBXFileReference; lastKnownFileType = sourcecode.swift; path = HomeCardCollectionViewCell.swift; sourceTree = "<group>"; };
		51C737BC245B349700286105 /* OnboardingInfoViewController.swift */ = {isa = PBXFileReference; lastKnownFileType = sourcecode.swift; path = OnboardingInfoViewController.swift; sourceTree = "<group>"; };
		51C737BE245B3B5D00286105 /* OnboardingInfo.swift */ = {isa = PBXFileReference; lastKnownFileType = sourcecode.swift; path = OnboardingInfo.swift; sourceTree = "<group>"; };
		51C7790B24867F16004582F8 /* RiskListItemView.xib */ = {isa = PBXFileReference; lastKnownFileType = file.xib; path = RiskListItemView.xib; sourceTree = "<group>"; };
		51C7790D24867F22004582F8 /* RiskListItemView.swift */ = {isa = PBXFileReference; lastKnownFileType = sourcecode.swift; path = RiskListItemView.swift; sourceTree = "<group>"; };
		51C7790F248684F5004582F8 /* HomeRiskListItemViewConfigurator.swift */ = {isa = PBXFileReference; lastKnownFileType = sourcecode.swift; path = HomeRiskListItemViewConfigurator.swift; sourceTree = "<group>"; };
		51C779112486E549004582F8 /* HomeFindingPositiveRiskCellConfigurator.swift */ = {isa = PBXFileReference; lastKnownFileType = sourcecode.swift; path = HomeFindingPositiveRiskCellConfigurator.swift; sourceTree = "<group>"; };
		51C779132486E5AB004582F8 /* RiskFindingPositiveCollectionViewCell.xib */ = {isa = PBXFileReference; lastKnownFileType = file.xib; path = RiskFindingPositiveCollectionViewCell.xib; sourceTree = "<group>"; };
		51C779152486E5BA004582F8 /* RiskFindingPositiveCollectionViewCell.swift */ = {isa = PBXFileReference; lastKnownFileType = sourcecode.swift; path = RiskFindingPositiveCollectionViewCell.swift; sourceTree = "<group>"; };
		51CE1B2E245F5CFC002CF42A /* HomeViewController.swift */ = {isa = PBXFileReference; lastKnownFileType = sourcecode.swift; path = HomeViewController.swift; sourceTree = "<group>"; };
		51CE1B49246016B0002CF42A /* UICollectionViewCell+Identifier.swift */ = {isa = PBXFileReference; lastKnownFileType = sourcecode.swift; path = "UICollectionViewCell+Identifier.swift"; sourceTree = "<group>"; };
		51CE1B4B246016D1002CF42A /* UICollectionReusableView+Identifier.swift */ = {isa = PBXFileReference; lastKnownFileType = sourcecode.swift; path = "UICollectionReusableView+Identifier.swift"; sourceTree = "<group>"; };
		51CE1B5424604DD2002CF42A /* HomeLayout.swift */ = {isa = PBXFileReference; lastKnownFileType = sourcecode.swift; path = HomeLayout.swift; sourceTree = "<group>"; };
		51CE1B76246078B6002CF42A /* ActivateCollectionViewCell.xib */ = {isa = PBXFileReference; fileEncoding = 4; lastKnownFileType = file.xib; path = ActivateCollectionViewCell.xib; sourceTree = "<group>"; };
		51CE1B78246078B6002CF42A /* ActivateCollectionViewCell.swift */ = {isa = PBXFileReference; fileEncoding = 4; lastKnownFileType = sourcecode.swift; path = ActivateCollectionViewCell.swift; sourceTree = "<group>"; };
		51CE1B79246078B6002CF42A /* RiskLevelCollectionViewCell.xib */ = {isa = PBXFileReference; fileEncoding = 4; lastKnownFileType = file.xib; path = RiskLevelCollectionViewCell.xib; sourceTree = "<group>"; };
		51CE1B7A246078B6002CF42A /* RiskLevelCollectionViewCell.swift */ = {isa = PBXFileReference; fileEncoding = 4; lastKnownFileType = sourcecode.swift; path = RiskLevelCollectionViewCell.swift; sourceTree = "<group>"; };
		51CE1B7B246078B6002CF42A /* InfoCollectionViewCell.xib */ = {isa = PBXFileReference; fileEncoding = 4; lastKnownFileType = file.xib; path = InfoCollectionViewCell.xib; sourceTree = "<group>"; };
		51CE1B7C246078B6002CF42A /* InfoCollectionViewCell.swift */ = {isa = PBXFileReference; fileEncoding = 4; lastKnownFileType = sourcecode.swift; path = InfoCollectionViewCell.swift; sourceTree = "<group>"; };
		51CE1B84246078B6002CF42A /* SectionSystemBackgroundDecorationView.swift */ = {isa = PBXFileReference; fileEncoding = 4; lastKnownFileType = sourcecode.swift; path = SectionSystemBackgroundDecorationView.swift; sourceTree = "<group>"; };
		51CE1BB42460AC82002CF42A /* UICollectionView+Dequeue.swift */ = {isa = PBXFileReference; lastKnownFileType = sourcecode.swift; path = "UICollectionView+Dequeue.swift"; sourceTree = "<group>"; };
		51CE1BB92460AFD8002CF42A /* HomeActivateCellConfigurator.swift */ = {isa = PBXFileReference; lastKnownFileType = sourcecode.swift; path = HomeActivateCellConfigurator.swift; sourceTree = "<group>"; };
		51CE1BBC2460B1CB002CF42A /* CollectionViewCellConfigurator.swift */ = {isa = PBXFileReference; fileEncoding = 4; lastKnownFileType = sourcecode.swift; path = CollectionViewCellConfigurator.swift; sourceTree = "<group>"; };
		51CE1BBE2460B222002CF42A /* HomeRiskCellConfigurator.swift */ = {isa = PBXFileReference; lastKnownFileType = sourcecode.swift; path = HomeRiskCellConfigurator.swift; sourceTree = "<group>"; };
		51CE1BC22460B28D002CF42A /* HomeInfoCellConfigurator.swift */ = {isa = PBXFileReference; lastKnownFileType = sourcecode.swift; path = HomeInfoCellConfigurator.swift; sourceTree = "<group>"; };
		51D420B02458397300AD70CA /* Onboarding.storyboard */ = {isa = PBXFileReference; lastKnownFileType = file.storyboard; path = Onboarding.storyboard; sourceTree = "<group>"; };
		51D420B324583ABB00AD70CA /* AppStoryboard.swift */ = {isa = PBXFileReference; lastKnownFileType = sourcecode.swift; path = AppStoryboard.swift; sourceTree = "<group>"; };
		51D420B624583B7200AD70CA /* NSObject+Identifier.swift */ = {isa = PBXFileReference; lastKnownFileType = sourcecode.swift; path = "NSObject+Identifier.swift"; sourceTree = "<group>"; };
		51D420B824583B8300AD70CA /* UIViewController+AppStoryboard.swift */ = {isa = PBXFileReference; lastKnownFileType = sourcecode.swift; path = "UIViewController+AppStoryboard.swift"; sourceTree = "<group>"; };
		51D420C324583E3300AD70CA /* SettingsViewController.swift */ = {isa = PBXFileReference; fileEncoding = 4; lastKnownFileType = sourcecode.swift; lineEnding = 0; path = SettingsViewController.swift; sourceTree = "<group>"; };
		51D420CD245869C800AD70CA /* Home.storyboard */ = {isa = PBXFileReference; lastKnownFileType = file.storyboard; path = Home.storyboard; sourceTree = "<group>"; };
		51D420CF24586AB300AD70CA /* Settings.storyboard */ = {isa = PBXFileReference; lastKnownFileType = file.storyboard; path = Settings.storyboard; sourceTree = "<group>"; };
		51D420D324586DCA00AD70CA /* NotificationName.swift */ = {isa = PBXFileReference; lastKnownFileType = sourcecode.swift; path = NotificationName.swift; sourceTree = "<group>"; };
		51E78562248D439200BBB13E /* ENACloneButton.swift */ = {isa = PBXFileReference; fileEncoding = 4; lastKnownFileType = sourcecode.swift; path = ENACloneButton.swift; sourceTree = "<group>"; };
		51FE277A2475340300BB8144 /* HomeRiskLoadingItemViewConfigurator.swift */ = {isa = PBXFileReference; lastKnownFileType = sourcecode.swift; path = HomeRiskLoadingItemViewConfigurator.swift; sourceTree = "<group>"; };
		51FE277C247535C400BB8144 /* RiskLoadingItemView.xib */ = {isa = PBXFileReference; lastKnownFileType = file.xib; path = RiskLoadingItemView.xib; sourceTree = "<group>"; };
		51FE277E247535E300BB8144 /* RiskLoadingItemView.swift */ = {isa = PBXFileReference; lastKnownFileType = sourcecode.swift; path = RiskLoadingItemView.swift; sourceTree = "<group>"; };
		710021DB248E44A6001F0B63 /* ENAFont.swift */ = {isa = PBXFileReference; lastKnownFileType = sourcecode.swift; path = ENAFont.swift; sourceTree = "<group>"; };
		710021DD248EAF16001F0B63 /* ExposureSubmissionImageCardCell.xib */ = {isa = PBXFileReference; lastKnownFileType = file.xib; path = ExposureSubmissionImageCardCell.xib; sourceTree = "<group>"; };
		710021DF248EAF9A001F0B63 /* ExposureSubmissionImageCardCell.swift */ = {isa = PBXFileReference; lastKnownFileType = sourcecode.swift; path = ExposureSubmissionImageCardCell.swift; sourceTree = "<group>"; };
		710224E9248FA67F000C5DEF /* HomeTestResultCollectionViewCell.swift */ = {isa = PBXFileReference; lastKnownFileType = sourcecode.swift; path = HomeTestResultCollectionViewCell.swift; sourceTree = "<group>"; };
		710224EB248FC150000C5DEF /* HomeTestResultCellConfigurator.swift */ = {isa = PBXFileReference; lastKnownFileType = sourcecode.swift; path = HomeTestResultCellConfigurator.swift; sourceTree = "<group>"; };
		710224ED2490E2FC000C5DEF /* ExposureSubmissionStepCell.xib */ = {isa = PBXFileReference; lastKnownFileType = file.xib; path = ExposureSubmissionStepCell.xib; sourceTree = "<group>"; };
		710224F32490E7A3000C5DEF /* ExposureSubmissionStepCell.swift */ = {isa = PBXFileReference; lastKnownFileType = sourcecode.swift; path = ExposureSubmissionStepCell.swift; sourceTree = "<group>"; };
		710224F524910661000C5DEF /* ExposureSubmissionDynamicCell.swift */ = {isa = PBXFileReference; lastKnownFileType = sourcecode.swift; path = ExposureSubmissionDynamicCell.swift; sourceTree = "<group>"; };
		710ABB1E2475115500948792 /* UITableViewController+Enum.swift */ = {isa = PBXFileReference; lastKnownFileType = sourcecode.swift; path = "UITableViewController+Enum.swift"; sourceTree = "<group>"; };
		710ABB22247513E300948792 /* DynamicTypeTableViewCell.swift */ = {isa = PBXFileReference; lastKnownFileType = sourcecode.swift; path = DynamicTypeTableViewCell.swift; sourceTree = "<group>"; };
		710ABB24247514BD00948792 /* UIViewController+Segue.swift */ = {isa = PBXFileReference; lastKnownFileType = sourcecode.swift; path = "UIViewController+Segue.swift"; sourceTree = "<group>"; };
		710ABB26247533FA00948792 /* DynamicTableViewController.swift */ = {isa = PBXFileReference; lastKnownFileType = sourcecode.swift; path = DynamicTableViewController.swift; sourceTree = "<group>"; };
		710ABB282475353900948792 /* DynamicTableViewModel.swift */ = {isa = PBXFileReference; lastKnownFileType = sourcecode.swift; path = DynamicTableViewModel.swift; sourceTree = "<group>"; };
		71176E2D24891C02004B0C9F /* ENAColorTests.swift */ = {isa = PBXFileReference; lastKnownFileType = sourcecode.swift; path = ENAColorTests.swift; sourceTree = "<group>"; };
		71176E31248957C3004B0C9F /* AppNavigationController.swift */ = {isa = PBXFileReference; lastKnownFileType = sourcecode.swift; path = AppNavigationController.swift; sourceTree = "<group>"; };
		711EFCC62492EE31005FEF21 /* ENAFooterView.swift */ = {isa = PBXFileReference; lastKnownFileType = sourcecode.swift; path = ENAFooterView.swift; sourceTree = "<group>"; };
		711EFCC824935C79005FEF21 /* ExposureSubmissionTestResultHeaderView.xib */ = {isa = PBXFileReference; lastKnownFileType = file.xib; path = ExposureSubmissionTestResultHeaderView.xib; sourceTree = "<group>"; };
		71330E40248109F600EB10F6 /* DynamicTableViewSection.swift */ = {isa = PBXFileReference; lastKnownFileType = sourcecode.swift; path = DynamicTableViewSection.swift; sourceTree = "<group>"; };
		71330E42248109FD00EB10F6 /* DynamicTableViewCell.swift */ = {isa = PBXFileReference; lastKnownFileType = sourcecode.swift; path = DynamicTableViewCell.swift; sourceTree = "<group>"; };
		71330E4424810A0500EB10F6 /* DynamicTableViewHeader.swift */ = {isa = PBXFileReference; lastKnownFileType = sourcecode.swift; path = DynamicTableViewHeader.swift; sourceTree = "<group>"; };
		71330E4624810A0C00EB10F6 /* DynamicTableViewFooter.swift */ = {isa = PBXFileReference; lastKnownFileType = sourcecode.swift; path = DynamicTableViewFooter.swift; sourceTree = "<group>"; };
		71330E4824810A5A00EB10F6 /* DynamicTableViewAction.swift */ = {isa = PBXFileReference; lastKnownFileType = sourcecode.swift; path = DynamicTableViewAction.swift; sourceTree = "<group>"; };
		713EA25A247818B000AB7EE8 /* DynamicTypeButton.swift */ = {isa = PBXFileReference; lastKnownFileType = sourcecode.swift; path = DynamicTypeButton.swift; sourceTree = "<group>"; };
		713EA25C24798A7000AB7EE8 /* ExposureDetectionRoundedView.swift */ = {isa = PBXFileReference; lastKnownFileType = sourcecode.swift; path = ExposureDetectionRoundedView.swift; sourceTree = "<group>"; };
		713EA25E24798A9100AB7EE8 /* ExposureDetectionRiskCell.swift */ = {isa = PBXFileReference; lastKnownFileType = sourcecode.swift; path = ExposureDetectionRiskCell.swift; sourceTree = "<group>"; };
		713EA26024798AD100AB7EE8 /* InsetTableViewCell.swift */ = {isa = PBXFileReference; lastKnownFileType = sourcecode.swift; path = InsetTableViewCell.swift; sourceTree = "<group>"; };
		713EA26224798F8500AB7EE8 /* ExposureDetectionHeaderCell.swift */ = {isa = PBXFileReference; lastKnownFileType = sourcecode.swift; path = ExposureDetectionHeaderCell.swift; sourceTree = "<group>"; };
		714194E9247A65C60072A090 /* DynamicTableViewHeaderSeparatorView.swift */ = {isa = PBXFileReference; lastKnownFileType = sourcecode.swift; path = DynamicTableViewHeaderSeparatorView.swift; sourceTree = "<group>"; };
		714CD8662472885900F56450 /* ExposureDetectionViewController+DynamicTableViewModel.swift */ = {isa = PBXFileReference; fileEncoding = 4; lastKnownFileType = sourcecode.swift; lineEnding = 0; path = "ExposureDetectionViewController+DynamicTableViewModel.swift"; sourceTree = "<group>"; };
		7154EB49247D21E200A467FF /* ExposureDetectionLongGuideCell.swift */ = {isa = PBXFileReference; lastKnownFileType = sourcecode.swift; path = ExposureDetectionLongGuideCell.swift; sourceTree = "<group>"; };
		7154EB4B247E862100A467FF /* ExposureDetectionLoadingCell.swift */ = {isa = PBXFileReference; lastKnownFileType = sourcecode.swift; path = ExposureDetectionLoadingCell.swift; sourceTree = "<group>"; };
		717D21E8248C022E00D9717E /* DynamicTableViewHtmlCell.swift */ = {isa = PBXFileReference; lastKnownFileType = sourcecode.swift; path = DynamicTableViewHtmlCell.swift; sourceTree = "<group>"; };
		717D21EA248C072300D9717E /* en */ = {isa = PBXFileReference; lastKnownFileType = text.html; name = en; path = "en.lproj/privacy-policy.html"; sourceTree = "<group>"; };
		71AFBD922464251000F91006 /* .swiftlint.yml */ = {isa = PBXFileReference; lastKnownFileType = text.yaml; path = .swiftlint.yml; sourceTree = "<group>"; };
		71B8044424828A6C00D53506 /* .swiftformat */ = {isa = PBXFileReference; lastKnownFileType = text; path = .swiftformat; sourceTree = "<group>"; };
		71B804462484CC0800D53506 /* ENALabel.swift */ = {isa = PBXFileReference; lastKnownFileType = sourcecode.swift; path = ENALabel.swift; sourceTree = "<group>"; };
		71B804482484D37300D53506 /* RiskLegendViewController.swift */ = {isa = PBXFileReference; lastKnownFileType = sourcecode.swift; path = RiskLegendViewController.swift; sourceTree = "<group>"; };
		71B8044C248525CD00D53506 /* RiskLegendViewController+DynamicTableViewModel.swift */ = {isa = PBXFileReference; lastKnownFileType = sourcecode.swift; path = "RiskLegendViewController+DynamicTableViewModel.swift"; sourceTree = "<group>"; };
		71B8044E248526B600D53506 /* DynamicTableViewSpaceCell.swift */ = {isa = PBXFileReference; lastKnownFileType = sourcecode.swift; path = DynamicTableViewSpaceCell.swift; sourceTree = "<group>"; };
		71B804532485273C00D53506 /* RiskLegendDotBodyCell.swift */ = {isa = PBXFileReference; lastKnownFileType = sourcecode.swift; path = RiskLegendDotBodyCell.swift; sourceTree = "<group>"; };
		71C0BEDC2498DD07009A17A0 /* ENANavigationFooterView.swift */ = {isa = PBXFileReference; lastKnownFileType = sourcecode.swift; path = ENANavigationFooterView.swift; sourceTree = "<group>"; };
		71CAB9D1248AACAD00F516A5 /* PixelPerfectLayoutConstraint.swift */ = {isa = PBXFileReference; lastKnownFileType = sourcecode.swift; path = PixelPerfectLayoutConstraint.swift; sourceTree = "<group>"; };
		71CAB9D3248AB33500F516A5 /* DynamicTypeSymbolImageView.swift */ = {isa = PBXFileReference; lastKnownFileType = sourcecode.swift; path = DynamicTypeSymbolImageView.swift; sourceTree = "<group>"; };
		71CC3E9C246D5D8000217F2C /* AppInformationViewController+DynamicTableViewModel.swift */ = {isa = PBXFileReference; lastKnownFileType = sourcecode.swift; path = "AppInformationViewController+DynamicTableViewModel.swift"; sourceTree = "<group>"; };
		71CC3E9E246D6B6800217F2C /* AppInformationDetailViewController.swift */ = {isa = PBXFileReference; lastKnownFileType = sourcecode.swift; path = AppInformationDetailViewController.swift; sourceTree = "<group>"; };
		71CC3EA0246D6BBF00217F2C /* DynamicTypeLabel.swift */ = {isa = PBXFileReference; lastKnownFileType = sourcecode.swift; path = DynamicTypeLabel.swift; sourceTree = "<group>"; };
		71CC3EA2246D6C4000217F2C /* UIFont+DynamicType.swift */ = {isa = PBXFileReference; lastKnownFileType = sourcecode.swift; path = "UIFont+DynamicType.swift"; sourceTree = "<group>"; };
		71D3C1992494EFAC00DBABA8 /* ENANavigationControllerWithFooter.swift */ = {isa = PBXFileReference; lastKnownFileType = sourcecode.swift; path = ENANavigationControllerWithFooter.swift; sourceTree = "<group>"; };
		71EF33D82497F3E8007B7E1B /* ENANavigationControllerWithFooterChild.swift */ = {isa = PBXFileReference; lastKnownFileType = sourcecode.swift; path = ENANavigationControllerWithFooterChild.swift; sourceTree = "<group>"; };
		71EF33DA2497F419007B7E1B /* ENANavigationFooterItem.swift */ = {isa = PBXFileReference; lastKnownFileType = sourcecode.swift; path = ENANavigationFooterItem.swift; sourceTree = "<group>"; };
		71F2E57A2487AEFC00694F1A /* ena-colors.xcassets */ = {isa = PBXFileReference; lastKnownFileType = folder.assetcatalog; path = "ena-colors.xcassets"; sourceTree = "<group>"; };
		71F5418B248BEDBE006DB793 /* de */ = {isa = PBXFileReference; lastKnownFileType = text.html; name = de; path = "de.lproj/privacy-policy.html"; sourceTree = "<group>"; };
		71F54190248BF677006DB793 /* HtmlTextView.swift */ = {isa = PBXFileReference; lastKnownFileType = sourcecode.swift; path = HtmlTextView.swift; sourceTree = "<group>"; };
		71FD8861246EB27F00E804D0 /* ExposureDetectionViewController.swift */ = {isa = PBXFileReference; lastKnownFileType = sourcecode.swift; path = ExposureDetectionViewController.swift; sourceTree = "<group>"; };
		71FE1C68247A8FE100851FEB /* DynamicTableViewHeaderFooterView.swift */ = {isa = PBXFileReference; lastKnownFileType = sourcecode.swift; path = DynamicTableViewHeaderFooterView.swift; sourceTree = "<group>"; };
		71FE1C70247AA7B700851FEB /* DynamicTableViewHeaderImageView.swift */ = {isa = PBXFileReference; fileEncoding = 4; lastKnownFileType = sourcecode.swift; path = DynamicTableViewHeaderImageView.swift; sourceTree = "<group>"; };
		71FE1C73247AC2B500851FEB /* ExposureSubmissionSuccessViewController.swift */ = {isa = PBXFileReference; fileEncoding = 4; lastKnownFileType = sourcecode.swift; path = ExposureSubmissionSuccessViewController.swift; sourceTree = "<group>"; };
		71FE1C74247AC2B500851FEB /* ExposureSubmissionQRScannerViewController.swift */ = {isa = PBXFileReference; fileEncoding = 4; lastKnownFileType = sourcecode.swift; path = ExposureSubmissionQRScannerViewController.swift; sourceTree = "<group>"; };
		71FE1C75247AC2B500851FEB /* ExposureSubmissionOverviewViewController.swift */ = {isa = PBXFileReference; fileEncoding = 4; lastKnownFileType = sourcecode.swift; path = ExposureSubmissionOverviewViewController.swift; sourceTree = "<group>"; };
		71FE1C76247AC2B500851FEB /* ExposureSubmissionTanInputViewController.swift */ = {isa = PBXFileReference; fileEncoding = 4; lastKnownFileType = sourcecode.swift; path = ExposureSubmissionTanInputViewController.swift; sourceTree = "<group>"; };
		71FE1C78247AC2B500851FEB /* ExposureSubmissionTestResultViewController.swift */ = {isa = PBXFileReference; fileEncoding = 4; lastKnownFileType = sourcecode.swift; path = ExposureSubmissionTestResultViewController.swift; sourceTree = "<group>"; };
		71FE1C79247AC2B500851FEB /* ExposureSubmissionNavigationController.swift */ = {isa = PBXFileReference; fileEncoding = 4; lastKnownFileType = sourcecode.swift; path = ExposureSubmissionNavigationController.swift; sourceTree = "<group>"; };
		71FE1C81247AC30300851FEB /* ENATanInput.swift */ = {isa = PBXFileReference; fileEncoding = 4; lastKnownFileType = sourcecode.swift; path = ENATanInput.swift; sourceTree = "<group>"; };
		71FE1C84247AC33D00851FEB /* ExposureSubmissionTestResultHeaderView.swift */ = {isa = PBXFileReference; fileEncoding = 4; lastKnownFileType = sourcecode.swift; path = ExposureSubmissionTestResultHeaderView.swift; sourceTree = "<group>"; };
		71FE1C8A247AC79D00851FEB /* DynamicTableViewIconCell.swift */ = {isa = PBXFileReference; fileEncoding = 4; lastKnownFileType = sourcecode.swift; path = DynamicTableViewIconCell.swift; sourceTree = "<group>"; };
		71FE1C8B247AC79D00851FEB /* DynamicTableViewIconCell.xib */ = {isa = PBXFileReference; fileEncoding = 4; lastKnownFileType = file.xib; path = DynamicTableViewIconCell.xib; sourceTree = "<group>"; };
		85142500245DA0B3009D2791 /* UIViewController+Alert.swift */ = {isa = PBXFileReference; lastKnownFileType = sourcecode.swift; path = "UIViewController+Alert.swift"; sourceTree = "<group>"; };
		8539874E2467094E00D28B62 /* AppIcon.xcassets */ = {isa = PBXFileReference; lastKnownFileType = folder.assetcatalog; path = AppIcon.xcassets; sourceTree = "<group>"; };
		853D987924694A8700490DBA /* ENAButton.swift */ = {isa = PBXFileReference; lastKnownFileType = sourcecode.swift; path = ENAButton.swift; sourceTree = "<group>"; };
		853D98822469DC5000490DBA /* ExposureNotificationSetting.storyboard */ = {isa = PBXFileReference; lastKnownFileType = file.storyboard; path = ExposureNotificationSetting.storyboard; sourceTree = "<group>"; };
		853D98842469DC8100490DBA /* ExposureNotificationSettingViewController.swift */ = {isa = PBXFileReference; fileEncoding = 4; lastKnownFileType = sourcecode.swift; lineEnding = 0; path = ExposureNotificationSettingViewController.swift; sourceTree = "<group>"; };
		85790F2E245C6B72003D47E1 /* ENA.entitlements */ = {isa = PBXFileReference; fileEncoding = 4; lastKnownFileType = text.plist.entitlements; path = ENA.entitlements; sourceTree = "<group>"; };
		858F6F6D245A103C009FFD33 /* ExposureNotification.framework */ = {isa = PBXFileReference; lastKnownFileType = wrapper.framework; name = ExposureNotification.framework; path = System/Library/Frameworks/ExposureNotification.framework; sourceTree = SDKROOT; };
		8595BF5E246032D90056EA27 /* ENASwitch.swift */ = {isa = PBXFileReference; lastKnownFileType = sourcecode.swift; path = ENASwitch.swift; sourceTree = "<group>"; };
		859DD511248549790073D59F /* MockDiagnosisKeysRetrieval.swift */ = {isa = PBXFileReference; lastKnownFileType = sourcecode.swift; path = MockDiagnosisKeysRetrieval.swift; sourceTree = "<group>"; };
		85D7593B2457048F008175F0 /* ENA.app */ = {isa = PBXFileReference; explicitFileType = wrapper.application; includeInIndex = 0; path = ENA.app; sourceTree = BUILT_PRODUCTS_DIR; };
		85D7593E2457048F008175F0 /* AppDelegate.swift */ = {isa = PBXFileReference; lastKnownFileType = sourcecode.swift; path = AppDelegate.swift; sourceTree = "<group>"; };
		85D759402457048F008175F0 /* SceneDelegate.swift */ = {isa = PBXFileReference; lastKnownFileType = sourcecode.swift; path = SceneDelegate.swift; sourceTree = "<group>"; };
		85D7594A24570491008175F0 /* Assets.xcassets */ = {isa = PBXFileReference; lastKnownFileType = folder.assetcatalog; path = Assets.xcassets; sourceTree = "<group>"; };
		85D7594D24570491008175F0 /* Base */ = {isa = PBXFileReference; lastKnownFileType = file.storyboard; name = Base; path = Base.lproj/LaunchScreen.storyboard; sourceTree = "<group>"; };
		85D7594F24570491008175F0 /* Info.plist */ = {isa = PBXFileReference; lastKnownFileType = text.plist.xml; path = Info.plist; sourceTree = "<group>"; };
		85D7595424570491008175F0 /* ENATests.xctest */ = {isa = PBXFileReference; explicitFileType = wrapper.cfbundle; includeInIndex = 0; path = ENATests.xctest; sourceTree = BUILT_PRODUCTS_DIR; };
		85D7595A24570491008175F0 /* Info.plist */ = {isa = PBXFileReference; lastKnownFileType = text.plist.xml; path = Info.plist; sourceTree = "<group>"; };
		85D7595F24570491008175F0 /* ENAUITests.xctest */ = {isa = PBXFileReference; explicitFileType = wrapper.cfbundle; includeInIndex = 0; path = ENAUITests.xctest; sourceTree = BUILT_PRODUCTS_DIR; };
		85D7596324570491008175F0 /* ENAUITests.swift */ = {isa = PBXFileReference; fileEncoding = 4; lastKnownFileType = sourcecode.swift; lineEnding = 0; path = ENAUITests.swift; sourceTree = "<group>"; };
		85D7596524570491008175F0 /* Info.plist */ = {isa = PBXFileReference; lastKnownFileType = text.plist.xml; path = Info.plist; sourceTree = "<group>"; };
		85E33443247EB357006E74EC /* CircularProgressView.swift */ = {isa = PBXFileReference; lastKnownFileType = sourcecode.swift; path = CircularProgressView.swift; sourceTree = "<group>"; };
		A128F04C2489ABE700EC7F6C /* RiskCalculationTests.swift */ = {isa = PBXFileReference; fileEncoding = 4; lastKnownFileType = sourcecode.swift; path = RiskCalculationTests.swift; sourceTree = "<group>"; };
		A128F058248B459F00EC7F6C /* PublicKeyStore.swift */ = {isa = PBXFileReference; lastKnownFileType = sourcecode.swift; path = PublicKeyStore.swift; sourceTree = "<group>"; };
		A16714AE248CA1B70031B111 /* Bundle+ReadPlist.swift */ = {isa = PBXFileReference; lastKnownFileType = sourcecode.swift; path = "Bundle+ReadPlist.swift"; sourceTree = "<group>"; };
		A16714B0248CFF020031B111 /* HostWhitelist.plist */ = {isa = PBXFileReference; lastKnownFileType = text.plist.xml; path = HostWhitelist.plist; sourceTree = "<group>"; };
		A16714BA248D18D20031B111 /* SummaryMetadata.swift */ = {isa = PBXFileReference; lastKnownFileType = sourcecode.swift; path = SummaryMetadata.swift; sourceTree = "<group>"; };
		A16714BE248D53F00031B111 /* CoronaWarnURLSessionDelegateTests.swift */ = {isa = PBXFileReference; lastKnownFileType = sourcecode.swift; path = CoronaWarnURLSessionDelegateTests.swift; sourceTree = "<group>"; };
		A173665124844F29006BE209 /* SQLiteKeyValueStoreTests.swift */ = {isa = PBXFileReference; fileEncoding = 4; lastKnownFileType = sourcecode.swift; path = SQLiteKeyValueStoreTests.swift; sourceTree = "<group>"; };
		A17366542484978A006BE209 /* OnboardingInfoViewControllerUtils.swift */ = {isa = PBXFileReference; lastKnownFileType = sourcecode.swift; path = OnboardingInfoViewControllerUtils.swift; sourceTree = "<group>"; };
		A17DA5E12486D8E7006F310F /* RiskLevelTests.swift */ = {isa = PBXFileReference; lastKnownFileType = sourcecode.swift; path = RiskLevelTests.swift; sourceTree = "<group>"; };
		A1877CA9248F247D006FEFC0 /* SAPDownloadedPackageTests.swift */ = {isa = PBXFileReference; lastKnownFileType = sourcecode.swift; path = SAPDownloadedPackageTests.swift; sourceTree = "<group>"; };
		A189E45E248C325E001D0996 /* de-config */ = {isa = PBXFileReference; lastKnownFileType = file; path = "de-config"; sourceTree = "<group>"; };
		A189E460248C35BF001D0996 /* PublicKeys.plist */ = {isa = PBXFileReference; lastKnownFileType = text.plist.xml; path = PublicKeys.plist; sourceTree = "<group>"; };
		A1E41940249410AF0016E52A /* SAPDownloadedPackage+Helpers.swift */ = {isa = PBXFileReference; lastKnownFileType = sourcecode.swift; path = "SAPDownloadedPackage+Helpers.swift"; sourceTree = "<group>"; };
		A1E419442495476C0016E52A /* HTTPClient+MockNetworkStack.swift */ = {isa = PBXFileReference; lastKnownFileType = sourcecode.swift; path = "HTTPClient+MockNetworkStack.swift"; sourceTree = "<group>"; };
		A1E41947249548260016E52A /* HTTPClient+SubmitTests.swift */ = {isa = PBXFileReference; lastKnownFileType = sourcecode.swift; path = "HTTPClient+SubmitTests.swift"; sourceTree = "<group>"; };
		A1E4194A2495A3940016E52A /* HTTPClient+AppConfigTests.swift */ = {isa = PBXFileReference; lastKnownFileType = sourcecode.swift; path = "HTTPClient+AppConfigTests.swift"; sourceTree = "<group>"; };
		A1E4194D2495A5800016E52A /* HTTPClient+ExposureConfigTests.swift */ = {isa = PBXFileReference; lastKnownFileType = sourcecode.swift; path = "HTTPClient+ExposureConfigTests.swift"; sourceTree = "<group>"; };
		A1E419502495A6EA0016E52A /* HTTPClient+TANForExposureSubmitTests.swift */ = {isa = PBXFileReference; lastKnownFileType = sourcecode.swift; path = "HTTPClient+TANForExposureSubmitTests.swift"; sourceTree = "<group>"; };
		A1E419532495A7850016E52A /* HTTPClient+GetTestResultTests.swift */ = {isa = PBXFileReference; lastKnownFileType = sourcecode.swift; path = "HTTPClient+GetTestResultTests.swift"; sourceTree = "<group>"; };
		A1E419562495A8F50016E52A /* HTTPClient+RegistrationTokenTests.swift */ = {isa = PBXFileReference; lastKnownFileType = sourcecode.swift; path = "HTTPClient+RegistrationTokenTests.swift"; sourceTree = "<group>"; };
		A1E4195B249818020016E52A /* RiskTests.swift */ = {isa = PBXFileReference; lastKnownFileType = sourcecode.swift; path = RiskTests.swift; sourceTree = "<group>"; };
		A1E4195E249824340016E52A /* String+TodayTests.swift */ = {isa = PBXFileReference; lastKnownFileType = sourcecode.swift; path = "String+TodayTests.swift"; sourceTree = "<group>"; };
		A328424B248B91E0006B1F09 /* HomeTestResultLoadingCell.xib */ = {isa = PBXFileReference; fileEncoding = 4; lastKnownFileType = file.xib; path = HomeTestResultLoadingCell.xib; sourceTree = "<group>"; };
		A328424C248B91E0006B1F09 /* HomeTestResultLoadingCell.swift */ = {isa = PBXFileReference; fileEncoding = 4; lastKnownFileType = sourcecode.swift; path = HomeTestResultLoadingCell.swift; sourceTree = "<group>"; };
		A328424F248B9269006B1F09 /* HomeTestResultLoadingCellConfigurator.swift */ = {isa = PBXFileReference; lastKnownFileType = sourcecode.swift; path = HomeTestResultLoadingCellConfigurator.swift; sourceTree = "<group>"; };
		A3284254248E493B006B1F09 /* ExposureSubmissionOverviewViewControllerTests.swift */ = {isa = PBXFileReference; lastKnownFileType = sourcecode.swift; path = ExposureSubmissionOverviewViewControllerTests.swift; sourceTree = "<group>"; };
		A3284256248E7431006B1F09 /* MockExposureSubmissionService.swift */ = {isa = PBXFileReference; lastKnownFileType = sourcecode.swift; path = MockExposureSubmissionService.swift; sourceTree = "<group>"; };
		A3284258248E7672006B1F09 /* MockExposureSubmissionQRScannerViewController.swift */ = {isa = PBXFileReference; lastKnownFileType = sourcecode.swift; path = MockExposureSubmissionQRScannerViewController.swift; sourceTree = "<group>"; };
		A328425B248E82B5006B1F09 /* ExposureSubmissionTestResultViewControllerTests.swift */ = {isa = PBXFileReference; lastKnownFileType = sourcecode.swift; path = ExposureSubmissionTestResultViewControllerTests.swift; sourceTree = "<group>"; };
		A328425E248E943D006B1F09 /* ExposureSubmissionTanInputViewControllerTests.swift */ = {isa = PBXFileReference; lastKnownFileType = sourcecode.swift; path = ExposureSubmissionTanInputViewControllerTests.swift; sourceTree = "<group>"; };
		A32842602490E2AC006B1F09 /* ExposureSubmissionWarnOthersViewControllerTests.swift */ = {isa = PBXFileReference; lastKnownFileType = sourcecode.swift; path = ExposureSubmissionWarnOthersViewControllerTests.swift; sourceTree = "<group>"; };
		A328426224910552006B1F09 /* ExposureSubmissionSuccessViewControllerTests.swift */ = {isa = PBXFileReference; lastKnownFileType = sourcecode.swift; path = ExposureSubmissionSuccessViewControllerTests.swift; sourceTree = "<group>"; };
		A32842642491136E006B1F09 /* ExposureSubmissionUITests.swift */ = {isa = PBXFileReference; lastKnownFileType = sourcecode.swift; path = ExposureSubmissionUITests.swift; sourceTree = "<group>"; };
		A32842662492359E006B1F09 /* MockExposureSubmissionNavigationControllerChild.swift */ = {isa = PBXFileReference; lastKnownFileType = sourcecode.swift; path = MockExposureSubmissionNavigationControllerChild.swift; sourceTree = "<group>"; };
		A36D07B82486D61C00E46F96 /* HomeCardCellButtonDelegate.swift */ = {isa = PBXFileReference; lastKnownFileType = sourcecode.swift; path = HomeCardCellButtonDelegate.swift; sourceTree = "<group>"; };
		A3C4F95F24812CD20047F23E /* ExposureSubmissionWarnOthersViewController.swift */ = {isa = PBXFileReference; lastKnownFileType = sourcecode.swift; path = ExposureSubmissionWarnOthersViewController.swift; sourceTree = "<group>"; };
		A3E5E719247D4FFB00237116 /* ExposureSubmissionViewUtils.swift */ = {isa = PBXFileReference; lastKnownFileType = sourcecode.swift; path = ExposureSubmissionViewUtils.swift; sourceTree = "<group>"; };
		A3E5E71D247E6F7A00237116 /* SpinnerInjectable.swift */ = {isa = PBXFileReference; lastKnownFileType = sourcecode.swift; path = SpinnerInjectable.swift; sourceTree = "<group>"; };
		A3EE6E59249BB7AF00C64B61 /* ExposureSubmissionServiceFactory.swift */ = {isa = PBXFileReference; lastKnownFileType = sourcecode.swift; path = ExposureSubmissionServiceFactory.swift; sourceTree = "<group>"; };
		A3EE6E5B249BB97500C64B61 /* UITestingParameters.swift */ = {isa = PBXFileReference; lastKnownFileType = sourcecode.swift; path = UITestingParameters.swift; sourceTree = "<group>"; };
		A3FF84EB247BFAF00053E947 /* Hasher.swift */ = {isa = PBXFileReference; lastKnownFileType = sourcecode.swift; path = Hasher.swift; sourceTree = "<group>"; };
		B102BDC22460410600CD55A2 /* README.md */ = {isa = PBXFileReference; lastKnownFileType = net.daringfireball.markdown; path = README.md; sourceTree = "<group>"; };
		B10F9B89249961B500C418F4 /* DynamicTypeLabelTests.swift */ = {isa = PBXFileReference; fileEncoding = 4; lastKnownFileType = sourcecode.swift; path = DynamicTypeLabelTests.swift; sourceTree = "<group>"; };
		B10FD5F3246EAC1700E9D7F2 /* AppleFilesWriter.swift */ = {isa = PBXFileReference; lastKnownFileType = sourcecode.swift; path = AppleFilesWriter.swift; sourceTree = "<group>"; };
		B111EE2B2465D9F7001AEBB4 /* String+Localization.swift */ = {isa = PBXFileReference; lastKnownFileType = sourcecode.swift; path = "String+Localization.swift"; sourceTree = "<group>"; };
		B1125459246F2C6500AB5036 /* ENTemporaryExposureKey+Convert.swift */ = {isa = PBXFileReference; lastKnownFileType = sourcecode.swift; path = "ENTemporaryExposureKey+Convert.swift"; sourceTree = "<group>"; };
		B11655922491437600316087 /* RiskProvidingConfigurationTests.swift */ = {isa = PBXFileReference; fileEncoding = 4; lastKnownFileType = sourcecode.swift; path = RiskProvidingConfigurationTests.swift; sourceTree = "<group>"; };
		B1175212248A83AB00C3325C /* Risk.swift */ = {isa = PBXFileReference; lastKnownFileType = sourcecode.swift; path = Risk.swift; sourceTree = "<group>"; };
		B1175215248A9F9600C3325C /* ConvertingKeysTests.swift */ = {isa = PBXFileReference; lastKnownFileType = sourcecode.swift; path = ConvertingKeysTests.swift; sourceTree = "<group>"; };
		B1175217248ACFBC00C3325C /* SAP_RiskScoreClass+LowAndHigh.swift */ = {isa = PBXFileReference; lastKnownFileType = sourcecode.swift; path = "SAP_RiskScoreClass+LowAndHigh.swift"; sourceTree = "<group>"; };
		B1175219248ACFFC00C3325C /* SAP_RiskScoreClass+LowAndHighTests.swift */ = {isa = PBXFileReference; lastKnownFileType = sourcecode.swift; path = "SAP_RiskScoreClass+LowAndHighTests.swift"; sourceTree = "<group>"; };
		B1221BDB2492BCEB00E6C4E4 /* Info_Debug.plist */ = {isa = PBXFileReference; fileEncoding = 4; lastKnownFileType = text.plist.xml; path = Info_Debug.plist; sourceTree = "<group>"; };
		B1221BDF2492ECE800E6C4E4 /* CFDictionary+KeychainQuery.swift */ = {isa = PBXFileReference; lastKnownFileType = sourcecode.swift; path = "CFDictionary+KeychainQuery.swift"; sourceTree = "<group>"; };
		B1221BE12492ED0F00E6C4E4 /* CFDictionary+KeychainQueryTests.swift */ = {isa = PBXFileReference; lastKnownFileType = sourcecode.swift; path = "CFDictionary+KeychainQueryTests.swift"; sourceTree = "<group>"; };
		B12995E8246C344100854AD0 /* HTTPClient+Configuration.swift */ = {isa = PBXFileReference; lastKnownFileType = sourcecode.swift; path = "HTTPClient+Configuration.swift"; sourceTree = "<group>"; };
		B14D0CDA246E968C00D5BEBC /* String+Today.swift */ = {isa = PBXFileReference; lastKnownFileType = sourcecode.swift; path = "String+Today.swift"; sourceTree = "<group>"; };
		B14D0CDC246E972400D5BEBC /* ExposureDetectionDelegate.swift */ = {isa = PBXFileReference; lastKnownFileType = sourcecode.swift; path = ExposureDetectionDelegate.swift; sourceTree = "<group>"; };
		B14D0CDE246E976400D5BEBC /* ExposureDetectionTransaction+DidEndPrematurelyReason.swift */ = {isa = PBXFileReference; lastKnownFileType = sourcecode.swift; path = "ExposureDetectionTransaction+DidEndPrematurelyReason.swift"; sourceTree = "<group>"; };
		B153096924706F1000A4A1BD /* URLSession+Default.swift */ = {isa = PBXFileReference; lastKnownFileType = sourcecode.swift; path = "URLSession+Default.swift"; sourceTree = "<group>"; };
		B153096B24706F2400A4A1BD /* URLSessionConfiguration+Default.swift */ = {isa = PBXFileReference; lastKnownFileType = sourcecode.swift; path = "URLSessionConfiguration+Default.swift"; sourceTree = "<group>"; };
		B15382E3248273DC0010F007 /* MockTestStore.swift */ = {isa = PBXFileReference; lastKnownFileType = sourcecode.swift; path = MockTestStore.swift; sourceTree = "<group>"; };
		B15382E6248290BB0010F007 /* AppleFilesWriterTests.swift */ = {isa = PBXFileReference; lastKnownFileType = sourcecode.swift; path = AppleFilesWriterTests.swift; sourceTree = "<group>"; };
		B15382FD248424F00010F007 /* ExposureDetectionTests.swift */ = {isa = PBXFileReference; lastKnownFileType = sourcecode.swift; path = ExposureDetectionTests.swift; sourceTree = "<group>"; };
		B1569DDE245D70990079FCD7 /* DMViewController.swift */ = {isa = PBXFileReference; lastKnownFileType = sourcecode.swift; path = DMViewController.swift; sourceTree = "<group>"; };
		B16177E724802F9B006E435A /* DownloadedPackagesSQLLiteStoreTests.swift */ = {isa = PBXFileReference; lastKnownFileType = sourcecode.swift; path = DownloadedPackagesSQLLiteStoreTests.swift; sourceTree = "<group>"; };
		B161782424804AC3006E435A /* DownloadedPackagesSQLLiteStore.swift */ = {isa = PBXFileReference; lastKnownFileType = sourcecode.swift; path = DownloadedPackagesSQLLiteStore.swift; sourceTree = "<group>"; };
		B161782924805784006E435A /* DeltaCalculationResult.swift */ = {isa = PBXFileReference; lastKnownFileType = sourcecode.swift; path = DeltaCalculationResult.swift; sourceTree = "<group>"; };
		B161782C248062CE006E435A /* DeltaCalculationResultTests.swift */ = {isa = PBXFileReference; lastKnownFileType = sourcecode.swift; path = DeltaCalculationResultTests.swift; sourceTree = "<group>"; };
		B163D10F2499068D001A322C /* SettingsViewModelTests.swift */ = {isa = PBXFileReference; lastKnownFileType = sourcecode.swift; path = SettingsViewModelTests.swift; sourceTree = "<group>"; };
		B163D11424993F64001A322C /* UIFont+DynamicTypeTests.swift */ = {isa = PBXFileReference; lastKnownFileType = sourcecode.swift; path = "UIFont+DynamicTypeTests.swift"; sourceTree = "<group>"; };
		B1741B3D24619179006275D9 /* DMQRCodeViewController.swift */ = {isa = PBXFileReference; lastKnownFileType = sourcecode.swift; path = DMQRCodeViewController.swift; sourceTree = "<group>"; };
		B1741B402461A511006275D9 /* DMQRCodeScanViewController.swift */ = {isa = PBXFileReference; lastKnownFileType = sourcecode.swift; path = DMQRCodeScanViewController.swift; sourceTree = "<group>"; };
		B1741B422461C105006275D9 /* README.md */ = {isa = PBXFileReference; lastKnownFileType = net.daringfireball.markdown; path = README.md; sourceTree = "<group>"; };
		B1741B432461C257006275D9 /* DMDeveloperMenu.swift */ = {isa = PBXFileReference; lastKnownFileType = sourcecode.swift; path = DMDeveloperMenu.swift; sourceTree = "<group>"; };
		B1741B482462C207006275D9 /* Client.swift */ = {isa = PBXFileReference; fileEncoding = 4; lastKnownFileType = sourcecode.swift; path = Client.swift; sourceTree = "<group>"; };
		B17A44A12464906A00CB195E /* KeyTests.swift */ = {isa = PBXFileReference; lastKnownFileType = sourcecode.swift; path = KeyTests.swift; sourceTree = "<group>"; };
		B184A37F248FFCBE007180F6 /* SecureStore.swift */ = {isa = PBXFileReference; fileEncoding = 4; lastKnownFileType = sourcecode.swift; path = SecureStore.swift; sourceTree = "<group>"; };
		B184A382248FFCE2007180F6 /* CodableExposureDetectionSummary.swift */ = {isa = PBXFileReference; lastKnownFileType = sourcecode.swift; path = CodableExposureDetectionSummary.swift; sourceTree = "<group>"; };
		B18C411C246DB30000B8D8CB /* URL+Helper.swift */ = {isa = PBXFileReference; lastKnownFileType = sourcecode.swift; path = "URL+Helper.swift"; sourceTree = "<group>"; };
		B18CADAD24782FA4006F53F0 /* ExposureStateUpdating.swift */ = {isa = PBXFileReference; lastKnownFileType = sourcecode.swift; path = ExposureStateUpdating.swift; sourceTree = "<group>"; };
		B18E852E248C29D400CF4FB8 /* DetectionMode.swift */ = {isa = PBXFileReference; lastKnownFileType = sourcecode.swift; path = DetectionMode.swift; sourceTree = "<group>"; };
		B19FD7102491A07000A9D56A /* String+SemanticVersion.swift */ = {isa = PBXFileReference; lastKnownFileType = sourcecode.swift; path = "String+SemanticVersion.swift"; sourceTree = "<group>"; };
		B19FD7122491A08500A9D56A /* SAP_SemanticVersion+Compare.swift */ = {isa = PBXFileReference; lastKnownFileType = sourcecode.swift; path = "SAP_SemanticVersion+Compare.swift"; sourceTree = "<group>"; };
		B19FD7142491A4A300A9D56A /* SAP_SemanticVersionTests.swift */ = {isa = PBXFileReference; fileEncoding = 4; lastKnownFileType = sourcecode.swift; path = SAP_SemanticVersionTests.swift; sourceTree = "<group>"; };
		B1A76E9E24714AC700EA5208 /* HTTPClient+Configuration.swift */ = {isa = PBXFileReference; lastKnownFileType = sourcecode.swift; path = "HTTPClient+Configuration.swift"; sourceTree = "<group>"; };
		B1A9E70D246D73180024CC12 /* ExposureDetection.swift */ = {isa = PBXFileReference; lastKnownFileType = sourcecode.swift; path = ExposureDetection.swift; sourceTree = "<group>"; };
		B1A9E710246D782F0024CC12 /* SAPDownloadedPackage.swift */ = {isa = PBXFileReference; lastKnownFileType = sourcecode.swift; path = SAPDownloadedPackage.swift; sourceTree = "<group>"; };
		B1B9CF1E246ED2E8008F04F5 /* Sap_FilebucketTests.swift */ = {isa = PBXFileReference; lastKnownFileType = sourcecode.swift; path = Sap_FilebucketTests.swift; sourceTree = "<group>"; };
		B1C7EE4324938E9E00F1F284 /* ExposureDetection_DidEndPrematurelyReason+ErrorHandling.swift */ = {isa = PBXFileReference; lastKnownFileType = sourcecode.swift; path = "ExposureDetection_DidEndPrematurelyReason+ErrorHandling.swift"; sourceTree = "<group>"; };
		B1C7EE4524938EB700F1F284 /* ExposureDetection_DidEndPrematurelyReason+ErrorHandlingTests.swift */ = {isa = PBXFileReference; lastKnownFileType = sourcecode.swift; path = "ExposureDetection_DidEndPrematurelyReason+ErrorHandlingTests.swift"; sourceTree = "<group>"; };
		B1C7EE472493D97000F1F284 /* RiskProvidingConfigurationManualTriggerTests.swift */ = {isa = PBXFileReference; lastKnownFileType = sourcecode.swift; path = RiskProvidingConfigurationManualTriggerTests.swift; sourceTree = "<group>"; };
		B1C7EEAD24941A3B00F1F284 /* ManualExposureDetectionState.swift */ = {isa = PBXFileReference; lastKnownFileType = sourcecode.swift; path = ManualExposureDetectionState.swift; sourceTree = "<group>"; };
		B1C7EEAF24941A6B00F1F284 /* RiskConsumer.swift */ = {isa = PBXFileReference; lastKnownFileType = sourcecode.swift; path = RiskConsumer.swift; sourceTree = "<group>"; };
		B1CD333B24865A7D00B06E9B /* TracingStatusHistory.swift */ = {isa = PBXFileReference; lastKnownFileType = sourcecode.swift; path = TracingStatusHistory.swift; sourceTree = "<group>"; };
		B1CD333D24865E0000B06E9B /* TracingStatusHistoryTests.swift */ = {isa = PBXFileReference; lastKnownFileType = sourcecode.swift; path = TracingStatusHistoryTests.swift; sourceTree = "<group>"; };
		B1CD33402486AA7100B06E9B /* CoronaWarnURLSessionDelegate.swift */ = {isa = PBXFileReference; lastKnownFileType = sourcecode.swift; path = CoronaWarnURLSessionDelegate.swift; sourceTree = "<group>"; };
		B1D431C7246C69F300E728AD /* HTTPClient+ConfigurationTests.swift */ = {isa = PBXFileReference; lastKnownFileType = sourcecode.swift; path = "HTTPClient+ConfigurationTests.swift"; sourceTree = "<group>"; };
		B1D431CA246C84A400E728AD /* DownloadedPackagesStore.swift */ = {isa = PBXFileReference; lastKnownFileType = sourcecode.swift; path = DownloadedPackagesStore.swift; sourceTree = "<group>"; };
		B1D6B001247DA0320079DDD3 /* ExposureDetectionViewControllerDelegate.swift */ = {isa = PBXFileReference; lastKnownFileType = sourcecode.swift; path = ExposureDetectionViewControllerDelegate.swift; sourceTree = "<group>"; };
		B1D6B003247DA4920079DDD3 /* UIApplication+CoronaWarn.swift */ = {isa = PBXFileReference; lastKnownFileType = sourcecode.swift; path = "UIApplication+CoronaWarn.swift"; sourceTree = "<group>"; };
		B1D7D68624766D2100E4DA5D /* submission_payload.pb.swift */ = {isa = PBXFileReference; fileEncoding = 4; lastKnownFileType = sourcecode.swift; name = submission_payload.pb.swift; path = ../../../gen/output/submission_payload.pb.swift; sourceTree = "<group>"; };
		B1D7D68A24766D2100E4DA5D /* apple_export.pb.swift */ = {isa = PBXFileReference; fileEncoding = 4; lastKnownFileType = sourcecode.swift; name = apple_export.pb.swift; path = ../../../gen/output/apple_export.pb.swift; sourceTree = "<group>"; };
		B1DDDABB247137B000A07175 /* HTTPClientConfigurationEndpointTests.swift */ = {isa = PBXFileReference; lastKnownFileType = sourcecode.swift; path = HTTPClientConfigurationEndpointTests.swift; sourceTree = "<group>"; };
		B1E8C99C2479D4E7006DC678 /* DMSubmissionStateViewController.swift */ = {isa = PBXFileReference; fileEncoding = 4; lastKnownFileType = sourcecode.swift; path = DMSubmissionStateViewController.swift; sourceTree = "<group>"; };
		B1EAEC8A24711884003BE9A2 /* URLSession+Convenience.swift */ = {isa = PBXFileReference; lastKnownFileType = sourcecode.swift; path = "URLSession+Convenience.swift"; sourceTree = "<group>"; };
		B1EAEC8D247118CB003BE9A2 /* URLSession+ConvenienceTests.swift */ = {isa = PBXFileReference; lastKnownFileType = sourcecode.swift; path = "URLSession+ConvenienceTests.swift"; sourceTree = "<group>"; };
		B1EDFD8C248E74D000E7EAFF /* URL+StaticString.swift */ = {isa = PBXFileReference; lastKnownFileType = sourcecode.swift; path = "URL+StaticString.swift"; sourceTree = "<group>"; };
		B1F82DF124718C7300E2E56A /* DMConfigurationViewController.swift */ = {isa = PBXFileReference; lastKnownFileType = sourcecode.swift; path = DMConfigurationViewController.swift; sourceTree = "<group>"; };
		B1F8AE472479B4C30093A588 /* api-response-day-2020-05-16 */ = {isa = PBXFileReference; lastKnownFileType = file; path = "api-response-day-2020-05-16"; sourceTree = "<group>"; };
		B1FE13D72487DEED00D012E5 /* RiskCalculation.swift */ = {isa = PBXFileReference; lastKnownFileType = sourcecode.swift; path = RiskCalculation.swift; sourceTree = "<group>"; };
		B1FE13DC248821CB00D012E5 /* RiskProviding.swift */ = {isa = PBXFileReference; lastKnownFileType = sourcecode.swift; path = RiskProviding.swift; sourceTree = "<group>"; };
		B1FE13DE248821E000D012E5 /* RiskProvider.swift */ = {isa = PBXFileReference; lastKnownFileType = sourcecode.swift; path = RiskProvider.swift; sourceTree = "<group>"; };
		B1FE13E1248824E900D012E5 /* RiskProviderTests.swift */ = {isa = PBXFileReference; lastKnownFileType = sourcecode.swift; path = RiskProviderTests.swift; sourceTree = "<group>"; };
		B1FE13E52488255900D012E5 /* RiskProvidingConfiguration.swift */ = {isa = PBXFileReference; lastKnownFileType = sourcecode.swift; path = RiskProvidingConfiguration.swift; sourceTree = "<group>"; };
		B1FE13F824896DDB00D012E5 /* CachedAppConfiguration.swift */ = {isa = PBXFileReference; lastKnownFileType = sourcecode.swift; path = CachedAppConfiguration.swift; sourceTree = "<group>"; };
		B1FE13FA24896E6700D012E5 /* AppConfigurationProviding.swift */ = {isa = PBXFileReference; lastKnownFileType = sourcecode.swift; path = AppConfigurationProviding.swift; sourceTree = "<group>"; };
		B1FE13FD24896EF700D012E5 /* CachedAppConfigurationTests.swift */ = {isa = PBXFileReference; lastKnownFileType = sourcecode.swift; path = CachedAppConfigurationTests.swift; sourceTree = "<group>"; };
		CD2EC328247D82EE00C6B3F9 /* NotificationSettingsViewController.swift */ = {isa = PBXFileReference; lastKnownFileType = sourcecode.swift; path = NotificationSettingsViewController.swift; sourceTree = "<group>"; };
		CD678F6A246C43E200B6A0F8 /* MockExposureManager.swift */ = {isa = PBXFileReference; lastKnownFileType = sourcecode.swift; path = MockExposureManager.swift; sourceTree = "<group>"; };
		CD678F6C246C43EE00B6A0F8 /* ClientMock.swift */ = {isa = PBXFileReference; lastKnownFileType = sourcecode.swift; path = ClientMock.swift; sourceTree = "<group>"; };
		CD678F6E246C43FC00B6A0F8 /* MockURLSession.swift */ = {isa = PBXFileReference; lastKnownFileType = sourcecode.swift; path = MockURLSession.swift; sourceTree = "<group>"; };
		CD7F5C732466F6D400D3D03C /* ENATest.entitlements */ = {isa = PBXFileReference; lastKnownFileType = text.plist.entitlements; path = ENATest.entitlements; sourceTree = "<group>"; };
		CD8638522477EBD400A5A07C /* SettingsViewModel.swift */ = {isa = PBXFileReference; lastKnownFileType = sourcecode.swift; path = SettingsViewModel.swift; sourceTree = "<group>"; };
		CD99A39C245B22EE00BF12AF /* ExposureSubmission.storyboard */ = {isa = PBXFileReference; fileEncoding = 4; lastKnownFileType = file.storyboard; path = ExposureSubmission.storyboard; sourceTree = "<group>"; };
		CD99A3A8245C272400BF12AF /* ExposureSubmissionService.swift */ = {isa = PBXFileReference; lastKnownFileType = sourcecode.swift; path = ExposureSubmissionService.swift; sourceTree = "<group>"; };
		CD99A3C6246155C300BF12AF /* Logger.swift */ = {isa = PBXFileReference; fileEncoding = 4; lastKnownFileType = sourcecode.swift; path = Logger.swift; sourceTree = "<group>"; };
		CD99A3C92461A47C00BF12AF /* AppStrings.swift */ = {isa = PBXFileReference; lastKnownFileType = sourcecode.swift; path = AppStrings.swift; sourceTree = "<group>"; };
		CDCE11D5247D644100F30825 /* NotificationSettingsViewModel.swift */ = {isa = PBXFileReference; lastKnownFileType = sourcecode.swift; path = NotificationSettingsViewModel.swift; sourceTree = "<group>"; };
		CDCE11D8247D64C600F30825 /* NotificationSettingsOnTableViewCell.swift */ = {isa = PBXFileReference; lastKnownFileType = sourcecode.swift; path = NotificationSettingsOnTableViewCell.swift; sourceTree = "<group>"; };
		CDCE11DA247D64D600F30825 /* NotificationSettingsOffTableViewCell.swift */ = {isa = PBXFileReference; lastKnownFileType = sourcecode.swift; path = NotificationSettingsOffTableViewCell.swift; sourceTree = "<group>"; };
		CDD87C54247556DE007CE6CA /* MainSettingsTableViewCell.swift */ = {isa = PBXFileReference; lastKnownFileType = sourcecode.swift; path = MainSettingsTableViewCell.swift; sourceTree = "<group>"; };
		CDD87C5C247559E3007CE6CA /* LabelTableViewCell.swift */ = {isa = PBXFileReference; lastKnownFileType = sourcecode.swift; path = LabelTableViewCell.swift; sourceTree = "<group>"; };
		CDF27BD2246ADBA70044D32B /* ExposureSubmissionServiceTests.swift */ = {isa = PBXFileReference; lastKnownFileType = sourcecode.swift; path = ExposureSubmissionServiceTests.swift; sourceTree = "<group>"; };
		CDF27BD4246ADBF30044D32B /* HTTPClient+DaysAndHoursTests.swift */ = {isa = PBXFileReference; lastKnownFileType = sourcecode.swift; path = "HTTPClient+DaysAndHoursTests.swift"; sourceTree = "<group>"; };
		EE20EA062469883900770683 /* RiskLegend.storyboard */ = {isa = PBXFileReference; lastKnownFileType = file.storyboard; path = RiskLegend.storyboard; sourceTree = "<group>"; };
		EE22DB7F247FB409001B0A71 /* ENStateHandler.swift */ = {isa = PBXFileReference; fileEncoding = 4; lastKnownFileType = sourcecode.swift; path = ENStateHandler.swift; sourceTree = "<group>"; };
		EE22DB80247FB409001B0A71 /* ENSettingModel.swift */ = {isa = PBXFileReference; fileEncoding = 4; lastKnownFileType = sourcecode.swift; path = ENSettingModel.swift; sourceTree = "<group>"; };
		EE22DB84247FB43A001B0A71 /* TracingHistoryTableViewCell.swift */ = {isa = PBXFileReference; fileEncoding = 4; lastKnownFileType = sourcecode.swift; path = TracingHistoryTableViewCell.swift; sourceTree = "<group>"; };
		EE22DB85247FB43A001B0A71 /* ImageTableViewCell.swift */ = {isa = PBXFileReference; fileEncoding = 4; lastKnownFileType = sourcecode.swift; path = ImageTableViewCell.swift; sourceTree = "<group>"; };
		EE22DB86247FB43A001B0A71 /* ActionDetailTableViewCell.swift */ = {isa = PBXFileReference; fileEncoding = 4; lastKnownFileType = sourcecode.swift; path = ActionDetailTableViewCell.swift; sourceTree = "<group>"; };
		EE22DB87247FB43A001B0A71 /* DescriptionTableViewCell.swift */ = {isa = PBXFileReference; fileEncoding = 4; lastKnownFileType = sourcecode.swift; path = DescriptionTableViewCell.swift; sourceTree = "<group>"; };
		EE22DB88247FB43A001B0A71 /* ActionTableViewCell.swift */ = {isa = PBXFileReference; fileEncoding = 4; lastKnownFileType = sourcecode.swift; path = ActionTableViewCell.swift; sourceTree = "<group>"; };
		EE22DB8E247FB46C001B0A71 /* ENStateTests.swift */ = {isa = PBXFileReference; fileEncoding = 4; lastKnownFileType = sourcecode.swift; path = ENStateTests.swift; sourceTree = "<group>"; };
		EE22DB90247FB479001B0A71 /* MockStateHandlerObserverDelegate.swift */ = {isa = PBXFileReference; fileEncoding = 4; lastKnownFileType = sourcecode.swift; path = MockStateHandlerObserverDelegate.swift; sourceTree = "<group>"; };
		EE269509248FCB0300BAE234 /* de */ = {isa = PBXFileReference; lastKnownFileType = text.plist.strings; name = de; path = de.lproj/InfoPlist.strings; sourceTree = "<group>"; };
		EE26950B248FCB1600BAE234 /* en */ = {isa = PBXFileReference; lastKnownFileType = text.plist.strings; name = en; path = en.lproj/InfoPlist.strings; sourceTree = "<group>"; };
		EE278B2C245F2BBB008B06F9 /* InviteFriends.storyboard */ = {isa = PBXFileReference; lastKnownFileType = file.storyboard; path = InviteFriends.storyboard; sourceTree = "<group>"; };
		EE278B2F245F2C8A008B06F9 /* FriendsInviteController.swift */ = {isa = PBXFileReference; lastKnownFileType = sourcecode.swift; path = FriendsInviteController.swift; sourceTree = "<group>"; };
		EE70C23B245B09E900AC9B2F /* de */ = {isa = PBXFileReference; lastKnownFileType = text.plist.strings; name = de; path = de.lproj/Localizable.strings; sourceTree = "<group>"; };
		EE70C23C245B09E900AC9B2F /* en */ = {isa = PBXFileReference; lastKnownFileType = text.plist.strings; name = en; path = en.lproj/Localizable.strings; sourceTree = "<group>"; };
		EE92A33F245D96DA006B97B0 /* de */ = {isa = PBXFileReference; lastKnownFileType = text.plist.stringsdict; name = de; path = de.lproj/Localizable.stringsdict; sourceTree = "<group>"; };
		EEF10679246EBF8B009DFB4E /* ResetViewController.swift */ = {isa = PBXFileReference; fileEncoding = 4; lastKnownFileType = sourcecode.swift; path = ResetViewController.swift; sourceTree = "<group>"; };
		F22C6E242492082B00712A6B /* DynamicTableViewSpaceCellTests.swift */ = {isa = PBXFileReference; lastKnownFileType = sourcecode.swift; path = DynamicTableViewSpaceCellTests.swift; sourceTree = "<group>"; };
		F247572A24838AC8003E1FC5 /* DynamicTableViewControllerRowsTests.swift */ = {isa = PBXFileReference; lastKnownFileType = sourcecode.swift; path = DynamicTableViewControllerRowsTests.swift; sourceTree = "<group>"; };
		F252472E2483955B00C5556B /* DynamicTableViewControllerFake.storyboard */ = {isa = PBXFileReference; lastKnownFileType = file.storyboard; path = DynamicTableViewControllerFake.storyboard; sourceTree = "<group>"; };
		F25247302484456800C5556B /* DynamicTableViewModelTests.swift */ = {isa = PBXFileReference; fileEncoding = 4; lastKnownFileType = sourcecode.swift; lineEnding = 0; path = DynamicTableViewModelTests.swift; sourceTree = "<group>"; };
		F2DC808D248989CE00EDC40A /* DynamicTableViewControllerRegisterCellsTests.swift */ = {isa = PBXFileReference; lastKnownFileType = sourcecode.swift; path = DynamicTableViewControllerRegisterCellsTests.swift; sourceTree = "<group>"; };
		F2DC808F24898A9400EDC40A /* DynamicTableViewControllerNumberOfRowsAndSectionsTests.swift */ = {isa = PBXFileReference; fileEncoding = 4; lastKnownFileType = sourcecode.swift; lineEnding = 0; path = DynamicTableViewControllerNumberOfRowsAndSectionsTests.swift; sourceTree = "<group>"; };
		F2DC809124898B1800EDC40A /* DynamicTableViewControllerHeaderTests.swift */ = {isa = PBXFileReference; lastKnownFileType = sourcecode.swift; path = DynamicTableViewControllerHeaderTests.swift; sourceTree = "<group>"; };
		F2DC809324898CE600EDC40A /* DynamicTableViewControllerFooterTests.swift */ = {isa = PBXFileReference; lastKnownFileType = sourcecode.swift; path = DynamicTableViewControllerFooterTests.swift; sourceTree = "<group>"; };
		FEDCE0116603B6E00FAEE632 /* ExposureDetectionExecutor.swift */ = {isa = PBXFileReference; fileEncoding = 4; lastKnownFileType = sourcecode.swift; path = ExposureDetectionExecutor.swift; sourceTree = "<group>"; };
		FEDCE1600374711EC77FF572 /* RequiresAppDependencies.swift */ = {isa = PBXFileReference; fileEncoding = 4; lastKnownFileType = sourcecode.swift; path = RequiresAppDependencies.swift; sourceTree = "<group>"; };
		FEDCE1B8926528ED74CDE1B2 /* ENStateHandler+State.swift */ = {isa = PBXFileReference; fileEncoding = 4; lastKnownFileType = sourcecode.swift; path = "ENStateHandler+State.swift"; sourceTree = "<group>"; };
		FEDCE4BE82DC5BFE90575663 /* ExposureDetectionViewController+State.swift */ = {isa = PBXFileReference; fileEncoding = 4; lastKnownFileType = sourcecode.swift; path = "ExposureDetectionViewController+State.swift"; sourceTree = "<group>"; };
		FEDCE838D90CB02C55E15237 /* SceneDelegate+State.swift */ = {isa = PBXFileReference; fileEncoding = 4; lastKnownFileType = sourcecode.swift; path = "SceneDelegate+State.swift"; sourceTree = "<group>"; };
		FEDCEC452596E54A041BBCE9 /* HomeInteractor+State.swift */ = {isa = PBXFileReference; fileEncoding = 4; lastKnownFileType = sourcecode.swift; path = "HomeInteractor+State.swift"; sourceTree = "<group>"; };
/* End PBXFileReference section */

/* Begin PBXFrameworksBuildPhase section */
		85D759382457048F008175F0 /* Frameworks */ = {
			isa = PBXFrameworksBuildPhase;
			buildActionMask = 2147483647;
			files = (
				B1B5A76024924B3D0029D5D7 /* FMDB in Frameworks */,
				858F6F6E245A103C009FFD33 /* ExposureNotification.framework in Frameworks */,
				B1EDFD88248E741B00E7EAFF /* SwiftProtobuf in Frameworks */,
				B1EDFD89248E741B00E7EAFF /* ZIPFoundation in Frameworks */,
				B1EDFD8A248E741B00E7EAFF /* Connectivity in Frameworks */,
			);
			runOnlyForDeploymentPostprocessing = 0;
		};
		85D7595124570491008175F0 /* Frameworks */ = {
			isa = PBXFrameworksBuildPhase;
			buildActionMask = 2147483647;
			files = (
			);
			runOnlyForDeploymentPostprocessing = 0;
		};
		85D7595C24570491008175F0 /* Frameworks */ = {
			isa = PBXFrameworksBuildPhase;
			buildActionMask = 2147483647;
			files = (
			);
			runOnlyForDeploymentPostprocessing = 0;
		};
/* End PBXFrameworksBuildPhase section */

/* Begin PBXGroup section */
		13091950247972CF0066E329 /* PrivacyProtectionViewController */ = {
			isa = PBXGroup;
			children = (
				1309194E247972C40066E329 /* PrivacyProtectionViewController.swift */,
			);
			path = PrivacyProtectionViewController;
			sourceTree = "<group>";
		};
		130CB19A246D92F800ADE602 /* Onboarding */ = {
			isa = PBXGroup;
			children = (
				130CB19B246D92F800ADE602 /* ENAUITestsOnboarding.swift */,
			);
			path = Onboarding;
			sourceTree = "<group>";
		};
		134F0DB8247578FF00D88934 /* Home */ = {
			isa = PBXGroup;
			children = (
				134F0DB9247578FF00D88934 /* ENAUITestsHome.swift */,
			);
			path = Home;
			sourceTree = "<group>";
		};
		138910C3247A907500D739F6 /* Task Scheduling */ = {
			isa = PBXGroup;
			children = (
				138910C4247A909000D739F6 /* ENATaskScheduler.swift */,
			);
			path = "Task Scheduling";
			sourceTree = "<group>";
		};
		13E5046A248E3CE60086641C /* AppInformation */ = {
			isa = PBXGroup;
			children = (
				13E50468248E3CD20086641C /* ENAUITestsAppInformation.swift */,
			);
			path = AppInformation;
			sourceTree = "<group>";
		};
		3DD767442483D3E2002DD2B3 /* ReachabilityService */ = {
			isa = PBXGroup;
			children = (
				3DD767452483D4DE002DD2B3 /* ReachabilityService.swift */,
				3DD7674A2483D6C1002DD2B3 /* ConnectivityReachabilityService.swift */,
			);
			path = ReachabilityService;
			sourceTree = "<group>";
		};
		5107E3D72459B2D60042FC9B /* Frameworks */ = {
			isa = PBXGroup;
			children = (
				858F6F6D245A103C009FFD33 /* ExposureNotification.framework */,
			);
			name = Frameworks;
			sourceTree = "<group>";
		};
		514C0A12247C15F000F235F6 /* HomeRiskCellConfigurators */ = {
			isa = PBXGroup;
			children = (
				51CE1BBE2460B222002CF42A /* HomeRiskCellConfigurator.swift */,
				51486D9E2484FC0200FCE216 /* HomeRiskLevelCellConfigurator.swift */,
				514C0A10247C15EC00F235F6 /* HomeUnknownRiskCellConfigurator.swift */,
				514C0A13247C163800F235F6 /* HomeLowRiskCellConfigurator.swift */,
				514C0A15247C164700F235F6 /* HomeHighRiskCellConfigurator.swift */,
				514C0A19247C16D600F235F6 /* HomeInactiveRiskCellConfigurator.swift */,
				515BBDEA2484F8E500CDB674 /* HomeThankYouRiskCellConfigurator.swift */,
				51C779112486E549004582F8 /* HomeFindingPositiveRiskCellConfigurator.swift */,
			);
			path = HomeRiskCellConfigurators;
			sourceTree = "<group>";
		};
		514E81312461946E00636861 /* ExposureDetection */ = {
			isa = PBXGroup;
			children = (
				71FD8861246EB27F00E804D0 /* ExposureDetectionViewController.swift */,
				B1D6B001247DA0320079DDD3 /* ExposureDetectionViewControllerDelegate.swift */,
				714CD8662472885900F56450 /* ExposureDetectionViewController+DynamicTableViewModel.swift */,
			);
			path = ExposureDetection;
			sourceTree = "<group>";
		};
		514E81322461B97700636861 /* Exposure */ = {
			isa = PBXGroup;
			children = (
				B15382DD2482707A0010F007 /* __tests__ */,
				514E81332461B97700636861 /* ExposureManager.swift */,
				CD678F6A246C43E200B6A0F8 /* MockExposureManager.swift */,
				518A69FA24687D5800444E66 /* RiskLevel.swift */,
				A16714BA248D18D20031B111 /* SummaryMetadata.swift */,
			);
			path = Exposure;
			sourceTree = "<group>";
		};
		514EE991246D4A1600DE4884 /* Risk Items */ = {
			isa = PBXGroup;
			children = (
				514C0A0724772F5E00F235F6 /* RiskItemView.swift */,
				51B5B415246DF13D00DC5D3E /* RiskImageItemView.swift */,
				51B5B413246DF07300DC5D3E /* RiskImageItemView.xib */,
				51FE277E247535E300BB8144 /* RiskLoadingItemView.swift */,
				51FE277C247535C400BB8144 /* RiskLoadingItemView.xib */,
				514C0A0C247AFB0200F235F6 /* RiskTextItemView.swift */,
				514C0A0A247AF9F700F235F6 /* RiskTextItemView.xib */,
				51C7790D24867F22004582F8 /* RiskListItemView.swift */,
				51C7790B24867F16004582F8 /* RiskListItemView.xib */,
			);
			path = "Risk Items";
			sourceTree = "<group>";
		};
		514EE996246D4BDD00DE4884 /* UICollectionView */ = {
			isa = PBXGroup;
			children = (
				51CE1B49246016B0002CF42A /* UICollectionViewCell+Identifier.swift */,
				51CE1B4B246016D1002CF42A /* UICollectionReusableView+Identifier.swift */,
				51CE1BB42460AC82002CF42A /* UICollectionView+Dequeue.swift */,
			);
			path = UICollectionView;
			sourceTree = "<group>";
		};
		514EE997246D4BEB00DE4884 /* UITableView */ = {
			isa = PBXGroup;
			children = (
				710ABB24247514BD00948792 /* UIViewController+Segue.swift */,
				710ABB1E2475115500948792 /* UITableViewController+Enum.swift */,
				514EE998246D4C2E00DE4884 /* UITableViewCell+Identifier.swift */,
				514EE99A246D4C4C00DE4884 /* UITableView+Dequeue.swift */,
			);
			path = UITableView;
			sourceTree = "<group>";
		};
		515BBDE92484F77300CDB674 /* HomeRiskViewConfigurators */ = {
			isa = PBXGroup;
			children = (
				514C0A0524772F3400F235F6 /* HomeRiskViewConfigurator.swift */,
				514EE99F246D4DF800DE4884 /* HomeRiskImageItemViewConfigurator.swift */,
				514C0A0E247AFEC500F235F6 /* HomeRiskTextItemViewConfigurator.swift */,
				51C7790F248684F5004582F8 /* HomeRiskListItemViewConfigurator.swift */,
				51FE277A2475340300BB8144 /* HomeRiskLoadingItemViewConfigurator.swift */,
			);
			path = HomeRiskViewConfigurators;
			sourceTree = "<group>";
		};
		518A6A1C246A9F6600444E66 /* HomeRiskCellConfigurator */ = {
			isa = PBXGroup;
			children = (
				515BBDE92484F77300CDB674 /* HomeRiskViewConfigurators */,
				514C0A12247C15F000F235F6 /* HomeRiskCellConfigurators */,
			);
			path = HomeRiskCellConfigurator;
			sourceTree = "<group>";
		};
		51B5B419246E058100DC5D3E /* Risk */ = {
			isa = PBXGroup;
			children = (
				51CE1B7A246078B6002CF42A /* RiskLevelCollectionViewCell.swift */,
				51CE1B79246078B6002CF42A /* RiskLevelCollectionViewCell.xib */,
				51486DA02485101500FCE216 /* RiskInactiveCollectionViewCell.swift */,
				51486DA12485101500FCE216 /* RiskInactiveCollectionViewCell.xib */,
				51486DA42485237200FCE216 /* RiskThankYouCollectionViewCell.swift */,
				51486DA52485237200FCE216 /* RiskThankYouCollectionViewCell.xib */,
				51C779152486E5BA004582F8 /* RiskFindingPositiveCollectionViewCell.swift */,
				51C779132486E5AB004582F8 /* RiskFindingPositiveCollectionViewCell.xib */,
				514EE991246D4A1600DE4884 /* Risk Items */,
			);
			path = Risk;
			sourceTree = "<group>";
		};
		51B5B41A246E059700DC5D3E /* Common */ = {
			isa = PBXGroup;
			children = (
				713EA26024798AD100AB7EE8 /* InsetTableViewCell.swift */,
				71F54190248BF677006DB793 /* HtmlTextView.swift */,
			);
			path = Common;
			sourceTree = "<group>";
		};
		51CE1B74246078B6002CF42A /* Home Screen */ = {
			isa = PBXGroup;
			children = (
				51CE1B75246078B6002CF42A /* Cells */,
				51CE1B83246078B6002CF42A /* Decorations */,
			);
			path = "Home Screen";
			sourceTree = "<group>";
		};
		51CE1B75246078B6002CF42A /* Cells */ = {
			isa = PBXGroup;
			children = (
				51B5B419246E058100DC5D3E /* Risk */,
				A328424C248B91E0006B1F09 /* HomeTestResultLoadingCell.swift */,
				A328424B248B91E0006B1F09 /* HomeTestResultLoadingCell.xib */,
				710224E9248FA67F000C5DEF /* HomeTestResultCollectionViewCell.swift */,
				2F78574F248506BD00323A9C /* HomeTestResultCollectionViewCell.xib */,
				51B5B41B246EC8B800DC5D3E /* HomeCardCollectionViewCell.swift */,
				51CE1B78246078B6002CF42A /* ActivateCollectionViewCell.swift */,
				51CE1B76246078B6002CF42A /* ActivateCollectionViewCell.xib */,
				51CE1B7C246078B6002CF42A /* InfoCollectionViewCell.swift */,
				51CE1B7B246078B6002CF42A /* InfoCollectionViewCell.xib */,
			);
			path = Cells;
			sourceTree = "<group>";
		};
		51CE1B83246078B6002CF42A /* Decorations */ = {
			isa = PBXGroup;
			children = (
				51CE1B84246078B6002CF42A /* SectionSystemBackgroundDecorationView.swift */,
			);
			path = Decorations;
			sourceTree = "<group>";
		};
		51CE1BB82460AE69002CF42A /* Home */ = {
			isa = PBXGroup;
			children = (
				51CE1BB92460AFD8002CF42A /* HomeActivateCellConfigurator.swift */,
				518A6A1C246A9F6600444E66 /* HomeRiskCellConfigurator */,
				51CE1BC22460B28D002CF42A /* HomeInfoCellConfigurator.swift */,
				13BAE9B02472FB1E00CEE58A /* CellConfiguratorIndexPosition.swift */,
				A328424F248B9269006B1F09 /* HomeTestResultLoadingCellConfigurator.swift */,
				710224EB248FC150000C5DEF /* HomeTestResultCellConfigurator.swift */,
			);
			path = Home;
			sourceTree = "<group>";
		};
		51CE1BBB2460B1BA002CF42A /* Protocols */ = {
			isa = PBXGroup;
			children = (
				B18CADAD24782FA4006F53F0 /* ExposureStateUpdating.swift */,
				51CE1BBC2460B1CB002CF42A /* CollectionViewCellConfigurator.swift */,
				514EE99C246D4CFB00DE4884 /* TableViewCellConfigurator.swift */,
				A3E5E71D247E6F7A00237116 /* SpinnerInjectable.swift */,
				A36D07B82486D61C00E46F96 /* HomeCardCellButtonDelegate.swift */,
				FEDCE1600374711EC77FF572 /* RequiresAppDependencies.swift */,
			);
			path = Protocols;
			sourceTree = "<group>";
		};
		51D420AF2458308400AD70CA /* Onboarding */ = {
			isa = PBXGroup;
			children = (
				51C737BC245B349700286105 /* OnboardingInfoViewController.swift */,
				A17366542484978A006BE209 /* OnboardingInfoViewControllerUtils.swift */,
				137846482488027500A50AB8 /* OnboardingInfoViewController+Extension.swift */,
			);
			path = Onboarding;
			sourceTree = "<group>";
		};
		51D420B224583AA400AD70CA /* Workers */ = {
			isa = PBXGroup;
			children = (
				B1221BDD2492E78100E6C4E4 /* Keychain */,
				B19FD70E2491A04800A9D56A /* Update Checker */,
				B184A381248FFCC3007180F6 /* Store */,
				A1C2B2DA24834934004A3BD5 /* __tests__ */,
				CD99A3C6246155C300BF12AF /* Logger.swift */,
				B1CD333B24865A7D00B06E9B /* TracingStatusHistory.swift */,
				A3FF84EB247BFAF00053E947 /* Hasher.swift */,
				0D5611B3247F852C00B5B094 /* SQLiteKeyValueStore.swift */,
				016146902487A43E00660992 /* WebPageHelper.swift */,
				A128F058248B459F00EC7F6C /* PublicKeyStore.swift */,
			);
			path = Workers;
			sourceTree = "<group>";
		};
		51D420B524583B5100AD70CA /* Extensions */ = {
			isa = PBXGroup;
			children = (
				71176E2C24891BCF004B0C9F /* __tests__ */,
				514EE996246D4BDD00DE4884 /* UICollectionView */,
				514EE997246D4BEB00DE4884 /* UITableView */,
				51895EDB245E16CD0085DA38 /* ENAColor.swift */,
				710021DB248E44A6001F0B63 /* ENAFont.swift */,
				13722043247AEEAD00152764 /* UNNotificationCenter+Extension.swift */,
				51D420B624583B7200AD70CA /* NSObject+Identifier.swift */,
				51D420B824583B8300AD70CA /* UIViewController+AppStoryboard.swift */,
				B1EDFD8C248E74D000E7EAFF /* URL+StaticString.swift */,
				51D420D324586DCA00AD70CA /* NotificationName.swift */,
				85142500245DA0B3009D2791 /* UIViewController+Alert.swift */,
				B111EE2B2465D9F7001AEBB4 /* String+Localization.swift */,
				71CC3EA2246D6C4000217F2C /* UIFont+DynamicType.swift */,
				B14D0CDA246E968C00D5BEBC /* String+Today.swift */,
				B153096924706F1000A4A1BD /* URLSession+Default.swift */,
				B153096B24706F2400A4A1BD /* URLSessionConfiguration+Default.swift */,
				B1D6B003247DA4920079DDD3 /* UIApplication+CoronaWarn.swift */,
				2F3218CF248063E300A7AC0A /* UIView+Convenience.swift */,
				2FF1D62D2487850200381FFB /* NSMutableAttributedString+Generation.swift */,
				A16714AE248CA1B70031B111 /* Bundle+ReadPlist.swift */,
				2F26CE2D248B9C4F00BE30EE /* UIViewController+BackButton.swift */,
				B1C7EE4324938E9E00F1F284 /* ExposureDetection_DidEndPrematurelyReason+ErrorHandling.swift */,
			);
			path = Extensions;
			sourceTree = "<group>";
		};
		51D420C124583D3100AD70CA /* Home */ = {
			isa = PBXGroup;
			children = (
				51CE1B2E245F5CFC002CF42A /* HomeViewController.swift */,
				5111E7622460BB1500ED6498 /* HomeInteractor.swift */,
				51CE1B5424604DD2002CF42A /* HomeLayout.swift */,
			);
			path = Home;
			sourceTree = "<group>";
		};
		51D420C224583D7B00AD70CA /* Settings */ = {
			isa = PBXGroup;
			children = (
				CDD87C6024766163007CE6CA /* Cells */,
				51D420C324583E3300AD70CA /* SettingsViewController.swift */,
				EEF10679246EBF8B009DFB4E /* ResetViewController.swift */,
				CD2EC328247D82EE00C6B3F9 /* NotificationSettingsViewController.swift */,
			);
			path = Settings;
			sourceTree = "<group>";
		};
		51D420D524598AC200AD70CA /* Source */ = {
			isa = PBXGroup;
			children = (
				B111EDEC2465B1F4001AEBB4 /* Client */,
				CD99A3C82461A44B00BF12AF /* View Helpers */,
				51CE1BBB2460B1BA002CF42A /* Protocols */,
				8595BF5D246032C40056EA27 /* Views */,
				B1569DD5245D6C790079FCD7 /* Developer Menu */,
				51EE9A6A245C0F7900F2544F /* Models */,
				85D759802459A82D008175F0 /* Services */,
				85D759712457059A008175F0 /* Scenes */,
				51D420B224583AA400AD70CA /* Workers */,
				51D420B524583B5100AD70CA /* Extensions */,
				85D7593E2457048F008175F0 /* AppDelegate.swift */,
				85D759402457048F008175F0 /* SceneDelegate.swift */,
			);
			path = Source;
			sourceTree = "<group>";
		};
		51EE9A6A245C0F7900F2544F /* Models */ = {
			isa = PBXGroup;
			children = (
				138910C3247A907500D739F6 /* Task Scheduling */,
				CD8638512477EBAA00A5A07C /* Settings */,
				B1125458246F2C2100AB5036 /* Converting Keys */,
				514E81322461B97700636861 /* Exposure */,
				51CE1BB82460AE69002CF42A /* Home */,
				51EE9A6C245C0FB500F2544F /* Onboarding */,
				B18E852E248C29D400CF4FB8 /* DetectionMode.swift */,
				FEDCE21C117BF675C80F5989 /* States */,
			);
			path = Models;
			sourceTree = "<group>";
		};
		51EE9A6C245C0FB500F2544F /* Onboarding */ = {
			isa = PBXGroup;
			children = (
				51C737BE245B3B5D00286105 /* OnboardingInfo.swift */,
			);
			path = Onboarding;
			sourceTree = "<group>";
		};
		71176E2C24891BCF004B0C9F /* __tests__ */ = {
			isa = PBXGroup;
			children = (
				71176E2D24891C02004B0C9F /* ENAColorTests.swift */,
				B1C7EE4524938EB700F1F284 /* ExposureDetection_DidEndPrematurelyReason+ErrorHandlingTests.swift */,
				B163D11424993F64001A322C /* UIFont+DynamicTypeTests.swift */,
				A1E4195E249824340016E52A /* String+TodayTests.swift */,
			);
			path = __tests__;
			sourceTree = "<group>";
		};
		71176E30248957B1004B0C9F /* App */ = {
			isa = PBXGroup;
			children = (
				71176E31248957C3004B0C9F /* AppNavigationController.swift */,
			);
			path = App;
			sourceTree = "<group>";
		};
		7143D07424990A3100608DDE /* NavigationControllerWithFooter */ = {
			isa = PBXGroup;
			children = (
				71D3C1992494EFAC00DBABA8 /* ENANavigationControllerWithFooter.swift */,
				71EF33D82497F3E8007B7E1B /* ENANavigationControllerWithFooterChild.swift */,
				71EF33DA2497F419007B7E1B /* ENANavigationFooterItem.swift */,
				71C0BEDC2498DD07009A17A0 /* ENANavigationFooterView.swift */,
			);
			path = NavigationControllerWithFooter;
			sourceTree = "<group>";
		};
		71B804502485272200D53506 /* RiskLegend */ = {
			isa = PBXGroup;
			children = (
				71B804532485273C00D53506 /* RiskLegendDotBodyCell.swift */,
			);
			path = RiskLegend;
			sourceTree = "<group>";
		};
		71F76D0E24767AF100515A01 /* DynamicTableViewController */ = {
			isa = PBXGroup;
			children = (
				F247572E2483934B003E1FC5 /* __tests__ */,
				71F76D0F24767B2500515A01 /* Views */,
				710ABB26247533FA00948792 /* DynamicTableViewController.swift */,
				710ABB282475353900948792 /* DynamicTableViewModel.swift */,
				71330E40248109F600EB10F6 /* DynamicTableViewSection.swift */,
				71330E4424810A0500EB10F6 /* DynamicTableViewHeader.swift */,
				71330E4624810A0C00EB10F6 /* DynamicTableViewFooter.swift */,
				71330E42248109FD00EB10F6 /* DynamicTableViewCell.swift */,
				71330E4824810A5A00EB10F6 /* DynamicTableViewAction.swift */,
			);
			path = DynamicTableViewController;
			sourceTree = "<group>";
		};
		71F76D0F24767B2500515A01 /* Views */ = {
			isa = PBXGroup;
			children = (
				71FE1C68247A8FE100851FEB /* DynamicTableViewHeaderFooterView.swift */,
				71FE1C70247AA7B700851FEB /* DynamicTableViewHeaderImageView.swift */,
				714194E9247A65C60072A090 /* DynamicTableViewHeaderSeparatorView.swift */,
				710ABB22247513E300948792 /* DynamicTypeTableViewCell.swift */,
				71FE1C8A247AC79D00851FEB /* DynamicTableViewIconCell.swift */,
				71FE1C8B247AC79D00851FEB /* DynamicTableViewIconCell.xib */,
				71B8044E248526B600D53506 /* DynamicTableViewSpaceCell.swift */,
				2FF1D62F24880FCF00381FFB /* DynamicTableViewRoundedCell.swift */,
				717D21E8248C022E00D9717E /* DynamicTableViewHtmlCell.swift */,
			);
			path = Views;
			sourceTree = "<group>";
		};
		71FE1C83247AC33D00851FEB /* ExposureSubmission */ = {
			isa = PBXGroup;
			children = (
				71FE1C84247AC33D00851FEB /* ExposureSubmissionTestResultHeaderView.swift */,
				711EFCC824935C79005FEF21 /* ExposureSubmissionTestResultHeaderView.xib */,
				710021DF248EAF9A001F0B63 /* ExposureSubmissionImageCardCell.swift */,
				710021DD248EAF16001F0B63 /* ExposureSubmissionImageCardCell.xib */,
				710224F32490E7A3000C5DEF /* ExposureSubmissionStepCell.swift */,
				710224ED2490E2FC000C5DEF /* ExposureSubmissionStepCell.xib */,
			);
			path = ExposureSubmission;
			sourceTree = "<group>";
		};
		853D987824694A1E00490DBA /* BaseElements */ = {
			isa = PBXGroup;
			children = (
				853D987924694A8700490DBA /* ENAButton.swift */,
				51E78562248D439200BBB13E /* ENACloneButton.swift */,
				8595BF5E246032D90056EA27 /* ENASwitch.swift */,
				71FE1C81247AC30300851FEB /* ENATanInput.swift */,
				71B804462484CC0800D53506 /* ENALabel.swift */,
				711EFCC62492EE31005FEF21 /* ENAFooterView.swift */,
			);
			path = BaseElements;
			sourceTree = "<group>";
		};
		858F6F71245AEC05009FFD33 /* ENSetting */ = {
			isa = PBXGroup;
			children = (
				EE22DB80247FB409001B0A71 /* ENSettingModel.swift */,
				EE22DB7F247FB409001B0A71 /* ENStateHandler.swift */,
				853D98842469DC8100490DBA /* ExposureNotificationSettingViewController.swift */,
			);
			path = ENSetting;
			sourceTree = "<group>";
		};
		8595BF5D246032C40056EA27 /* Views */ = {
			isa = PBXGroup;
			children = (
				B10F9B88249961B500C418F4 /* __tests__ */,
				EE22DB83247FB43A001B0A71 /* ENSetting */,
				51B5B41A246E059700DC5D3E /* Common */,
				853D987824694A1E00490DBA /* BaseElements */,
				EEF790092466ED410065EBD5 /* ExposureDetection */,
				71FE1C83247AC33D00851FEB /* ExposureSubmission */,
				51CE1B74246078B6002CF42A /* Home Screen */,
				71B804502485272200D53506 /* RiskLegend */,
				71CC3EA0246D6BBF00217F2C /* DynamicTypeLabel.swift */,
				713EA25A247818B000AB7EE8 /* DynamicTypeButton.swift */,
				85E33443247EB357006E74EC /* CircularProgressView.swift */,
				71CAB9D3248AB33500F516A5 /* DynamicTypeSymbolImageView.swift */,
			);
			path = Views;
			sourceTree = "<group>";
		};
		85D759322457048F008175F0 = {
			isa = PBXGroup;
			children = (
				0DFCC2702484DC8400E2811D /* sqlite3.c */,
				0DFCC2712484DC8400E2811D /* sqlite3.h */,
				71B8044424828A6C00D53506 /* .swiftformat */,
				71AFBD922464251000F91006 /* .swiftlint.yml */,
				85D7593D2457048F008175F0 /* ENA */,
				85D7595724570491008175F0 /* ENATests */,
				85D7596224570491008175F0 /* ENAUITests */,
				85D7593C2457048F008175F0 /* Products */,
				5107E3D72459B2D60042FC9B /* Frameworks */,
				B1741B572462EB26006275D9 /* Recovered References */,
				0DFCC2692484D7A700E2811D /* ENA-Bridging-Header.h */,
				0DFCC26F2484DC8200E2811D /* ENATests-Bridging-Header.h */,
			);
			sourceTree = "<group>";
			usesTabs = 1;
		};
		85D7593C2457048F008175F0 /* Products */ = {
			isa = PBXGroup;
			children = (
				85D7593B2457048F008175F0 /* ENA.app */,
				85D7595424570491008175F0 /* ENATests.xctest */,
				85D7595F24570491008175F0 /* ENAUITests.xctest */,
			);
			name = Products;
			sourceTree = "<group>";
		};
		85D7593D2457048F008175F0 /* ENA */ = {
			isa = PBXGroup;
			children = (
				B102BDC12460405F00CD55A2 /* Backend */,
				51D420D524598AC200AD70CA /* Source */,
				85D7597424570615008175F0 /* Resources */,
			);
			path = ENA;
			sourceTree = "<group>";
		};
		85D7595724570491008175F0 /* ENATests */ = {
			isa = PBXGroup;
			children = (
				B18C411A246DB2F000B8D8CB /* Helper */,
				85D7595A24570491008175F0 /* Info.plist */,
			);
			path = ENATests;
			sourceTree = "<group>";
		};
		85D7596224570491008175F0 /* ENAUITests */ = {
			isa = PBXGroup;
			children = (
				134F0DBA247578FF00D88934 /* ENAUITests-Extensions.swift */,
				130CB19A246D92F800ADE602 /* Onboarding */,
				134F0DB8247578FF00D88934 /* Home */,
				13E5046A248E3CE60086641C /* AppInformation */,
				85D7596324570491008175F0 /* ENAUITests.swift */,
				134F0F2B2475793400D88934 /* SnapshotHelper.swift */,
				A3EE6E5B249BB97500C64B61 /* UITestingParameters.swift */,
				85D7596524570491008175F0 /* Info.plist */,
			);
			path = ENAUITests;
			sourceTree = "<group>";
		};
		85D759712457059A008175F0 /* Scenes */ = {
			isa = PBXGroup;
			children = (
				71176E30248957B1004B0C9F /* App */,
				71F76D0E24767AF100515A01 /* DynamicTableViewController */,
				7143D07424990A3100608DDE /* NavigationControllerWithFooter */,
				EE20EA0824699A3A00770683 /* RiskLegend */,
				EE85998B2462EFD4002E7AE2 /* AppInformation */,
				51D420AF2458308400AD70CA /* Onboarding */,
				51D420C124583D3100AD70CA /* Home */,
				514E81312461946E00636861 /* ExposureDetection */,
				EE278B2E245F2C58008B06F9 /* FriendsInvite */,
				CD99A398245B229F00BF12AF /* ExposureSubmission */,
				858F6F71245AEC05009FFD33 /* ENSetting */,
				51D420C224583D7B00AD70CA /* Settings */,
				13091950247972CF0066E329 /* PrivacyProtectionViewController */,
			);
			path = Scenes;
			sourceTree = "<group>";
		};
		85D7597424570615008175F0 /* Resources */ = {
			isa = PBXGroup;
			children = (
				011E4B002483A35A002E6412 /* ENACommunity.entitlements */,
				CD7F5C732466F6D400D3D03C /* ENATest.entitlements */,
				85790F2E245C6B72003D47E1 /* ENA.entitlements */,
				EE70C239245B09E900AC9B2F /* Localization */,
				85D7594F24570491008175F0 /* Info.plist */,
				B1221BDB2492BCEB00E6C4E4 /* Info_Debug.plist */,
				85D75976245706BD008175F0 /* Assets */,
				85D75975245706B0008175F0 /* Storyboards */,
				A16714B0248CFF020031B111 /* HostWhitelist.plist */,
				A189E460248C35BF001D0996 /* PublicKeys.plist */,
			);
			path = Resources;
			sourceTree = "<group>";
		};
		85D75975245706B0008175F0 /* Storyboards */ = {
			isa = PBXGroup;
			children = (
				CD99A39C245B22EE00BF12AF /* ExposureSubmission.storyboard */,
				85D7594C24570491008175F0 /* LaunchScreen.storyboard */,
				51D420B02458397300AD70CA /* Onboarding.storyboard */,
				51D420CD245869C800AD70CA /* Home.storyboard */,
				514E812F24618E3D00636861 /* ExposureDetection.storyboard */,
				51D420CF24586AB300AD70CA /* Settings.storyboard */,
				EE278B2C245F2BBB008B06F9 /* InviteFriends.storyboard */,
				853D98822469DC5000490DBA /* ExposureNotificationSetting.storyboard */,
				EE20EA062469883900770683 /* RiskLegend.storyboard */,
			);
			path = Storyboards;
			sourceTree = "<group>";
		};
		85D75976245706BD008175F0 /* Assets */ = {
			isa = PBXGroup;
			children = (
				8539874E2467094E00D28B62 /* AppIcon.xcassets */,
				85D7594A24570491008175F0 /* Assets.xcassets */,
				71F2E57A2487AEFC00694F1A /* ena-colors.xcassets */,
			);
			path = Assets;
			sourceTree = "<group>";
		};
		85D759802459A82D008175F0 /* Services */ = {
			isa = PBXGroup;
			children = (
				B1175211248A837300C3325C /* Risk */,
				B15382DC248270220010F007 /* __tests__ */,
				3DD767442483D3E2002DD2B3 /* ReachabilityService */,
				B14D0CD8246E939600D5BEBC /* Exposure Transaction */,
				B1D431C9246C848E00E728AD /* DownloadedPackagesStore */,
				CD99A3A8245C272400BF12AF /* ExposureSubmissionService.swift */,
				A3EE6E59249BB7AF00C64B61 /* ExposureSubmissionServiceFactory.swift */,
			);
			path = Services;
			sourceTree = "<group>";
		};
		A128F04B2489ABE700EC7F6C /* __tests__ */ = {
			isa = PBXGroup;
			children = (
				A128F04C2489ABE700EC7F6C /* RiskCalculationTests.swift */,
				B1175219248ACFFC00C3325C /* SAP_RiskScoreClass+LowAndHighTests.swift */,
			);
			path = __tests__;
			sourceTree = "<group>";
		};
		A16714BC248D53BF0031B111 /* __tests__ */ = {
			isa = PBXGroup;
			children = (
				A16714BE248D53F00031B111 /* CoronaWarnURLSessionDelegateTests.swift */,
			);
			path = __tests__;
			sourceTree = "<group>";
		};
		A1C2B2DA24834934004A3BD5 /* __tests__ */ = {
			isa = PBXGroup;
			children = (
				A173665124844F29006BE209 /* SQLiteKeyValueStoreTests.swift */,
				B1CD333D24865E0000B06E9B /* TracingStatusHistoryTests.swift */,
			);
			path = __tests__;
			sourceTree = "<group>";
		};
		A1E41959249817C70016E52A /* __tests__ */ = {
			isa = PBXGroup;
			children = (
				A1E4195B249818020016E52A /* RiskTests.swift */,
			);
			path = __tests__;
			sourceTree = "<group>";
		};
		A3284253248E48E0006B1F09 /* __tests__ */ = {
			isa = PBXGroup;
			children = (
				A328425A248E8290006B1F09 /* Mock Objects */,
				A3284254248E493B006B1F09 /* ExposureSubmissionOverviewViewControllerTests.swift */,
				A328425B248E82B5006B1F09 /* ExposureSubmissionTestResultViewControllerTests.swift */,
				A328425E248E943D006B1F09 /* ExposureSubmissionTanInputViewControllerTests.swift */,
				2FD881CB2490F65C00BEC8FC /* ExposureSubmissionHotlineViewControllerTest.swift */,
				2FD881CD249115E700BEC8FC /* ExposureSubmissionNavigationControllerTest.swift */,
				A32842602490E2AC006B1F09 /* ExposureSubmissionWarnOthersViewControllerTests.swift */,
				A328426224910552006B1F09 /* ExposureSubmissionSuccessViewControllerTests.swift */,
				A32842642491136E006B1F09 /* ExposureSubmissionUITests.swift */,
			);
			path = __tests__;
			sourceTree = "<group>";
		};
		A328425A248E8290006B1F09 /* Mock Objects */ = {
			isa = PBXGroup;
			children = (
				A3284256248E7431006B1F09 /* MockExposureSubmissionService.swift */,
				A3284258248E7672006B1F09 /* MockExposureSubmissionQRScannerViewController.swift */,
				A32842662492359E006B1F09 /* MockExposureSubmissionNavigationControllerChild.swift */,
			);
			path = "Mock Objects";
			sourceTree = "<group>";
		};
		B102BDC12460405F00CD55A2 /* Backend */ = {
			isa = PBXGroup;
			children = (
				B15382DA24826F7E0010F007 /* __tests__ */,
				0159E6BF247829BA00894A89 /* temporary_exposure_key_export.pb.swift */,
				0159E6C0247829BA00894A89 /* temporary_exposure_key_signature_list.pb.swift */,
				B1D7D68A24766D2100E4DA5D /* apple_export.pb.swift */,
				0DF6BBB4248C04CF007E8B0C /* app_config.pb.swift */,
				0DF6BBB3248C04CF007E8B0C /* app_config_app_version_config.pb.swift */,
				0DF6BBB2248C04CF007E8B0C /* app_config_attenuation_duration.pb.swift */,
				B1D7D68624766D2100E4DA5D /* submission_payload.pb.swift */,
				B102BDC22460410600CD55A2 /* README.md */,
			);
			path = Backend;
			sourceTree = "<group>";
		};
		B10F9B88249961B500C418F4 /* __tests__ */ = {
			isa = PBXGroup;
			children = (
				B10F9B89249961B500C418F4 /* DynamicTypeLabelTests.swift */,
			);
			path = __tests__;
			sourceTree = "<group>";
		};
		B111EDEC2465B1F4001AEBB4 /* Client */ = {
			isa = PBXGroup;
			children = (
				B1CD333F2486AA5F00B06E9B /* Security */,
				B1741B482462C207006275D9 /* Client.swift */,
				B1DDDABA2471379900A07175 /* __tests__ */,
				B1125455246F293A00AB5036 /* HTTP Client */,
			);
			path = Client;
			sourceTree = "<group>";
		};
		B1125455246F293A00AB5036 /* HTTP Client */ = {
			isa = PBXGroup;
			children = (
				B1EAEC8C24711889003BE9A2 /* __tests__ */,
				011E13AD24680A4000973467 /* HTTPClient.swift */,
				B12995E8246C344100854AD0 /* HTTPClient+Configuration.swift */,
				B1EAEC8A24711884003BE9A2 /* URLSession+Convenience.swift */,
				B1A9E710246D782F0024CC12 /* SAPDownloadedPackage.swift */,
			);
			path = "HTTP Client";
			sourceTree = "<group>";
		};
		B1125458246F2C2100AB5036 /* Converting Keys */ = {
			isa = PBXGroup;
			children = (
				B1175214248A9F8300C3325C /* __tests__ */,
				B1125459246F2C6500AB5036 /* ENTemporaryExposureKey+Convert.swift */,
			);
			path = "Converting Keys";
			sourceTree = "<group>";
		};
		B11655912491437600316087 /* __tests__ */ = {
			isa = PBXGroup;
			children = (
				B11655922491437600316087 /* RiskProvidingConfigurationTests.swift */,
				B1C7EE472493D97000F1F284 /* RiskProvidingConfigurationManualTriggerTests.swift */,
			);
			path = __tests__;
			sourceTree = "<group>";
		};
		B1175211248A837300C3325C /* Risk */ = {
			isa = PBXGroup;
			children = (
				A1E41959249817C70016E52A /* __tests__ */,
				B1FE13D62487DEDD00D012E5 /* Calculation */,
				B1FE13D92488216300D012E5 /* Provider */,
				B1175212248A83AB00C3325C /* Risk.swift */,
			);
			path = Risk;
			sourceTree = "<group>";
		};
		B1175214248A9F8300C3325C /* __tests__ */ = {
			isa = PBXGroup;
			children = (
				B1175215248A9F9600C3325C /* ConvertingKeysTests.swift */,
			);
			path = __tests__;
			sourceTree = "<group>";
		};
		B117909724914D6E007FF821 /* __tests__ */ = {
			isa = PBXGroup;
			children = (
				01678E9A249A521F003B048B /* testStore.sqlite */,
				01D3ECFF2490230400551E65 /* StoreTests.swift */,
			);
			path = __tests__;
			sourceTree = "<group>";
		};
		B1221BDD2492E78100E6C4E4 /* Keychain */ = {
			isa = PBXGroup;
			children = (
				B1221BDE2492ECD500E6C4E4 /* __tests__ */,
				0DD260FE248D549B007C3B2C /* KeychainHelper.swift */,
				B1221BDF2492ECE800E6C4E4 /* CFDictionary+KeychainQuery.swift */,
			);
			path = Keychain;
			sourceTree = "<group>";
		};
		B1221BDE2492ECD500E6C4E4 /* __tests__ */ = {
			isa = PBXGroup;
			children = (
				B1221BE12492ED0F00E6C4E4 /* CFDictionary+KeychainQueryTests.swift */,
			);
			path = __tests__;
			sourceTree = "<group>";
		};
		B14D0CD8246E939600D5BEBC /* Exposure Transaction */ = {
			isa = PBXGroup;
			children = (
				B161782B248062A0006E435A /* __tests__ */,
				B161782924805784006E435A /* DeltaCalculationResult.swift */,
				B1A9E70D246D73180024CC12 /* ExposureDetection.swift */,
				B10FD5F3246EAC1700E9D7F2 /* AppleFilesWriter.swift */,
				B14D0CDE246E976400D5BEBC /* ExposureDetectionTransaction+DidEndPrematurelyReason.swift */,
				B14D0CDC246E972400D5BEBC /* ExposureDetectionDelegate.swift */,
				FEDCE0116603B6E00FAEE632 /* ExposureDetectionExecutor.swift */,
			);
			path = "Exposure Transaction";
			sourceTree = "<group>";
		};
		B15382DA24826F7E0010F007 /* __tests__ */ = {
			isa = PBXGroup;
			children = (
				B1F8AE472479B4C30093A588 /* api-response-day-2020-05-16 */,
				A189E45E248C325E001D0996 /* de-config */,
				B17A44A12464906A00CB195E /* KeyTests.swift */,
				B1B9CF1E246ED2E8008F04F5 /* Sap_FilebucketTests.swift */,
			);
			path = __tests__;
			sourceTree = "<group>";
		};
		B15382DB24826FD70010F007 /* Mocks */ = {
			isa = PBXGroup;
			children = (
				CD678F6C246C43EE00B6A0F8 /* ClientMock.swift */,
				CD678F6E246C43FC00B6A0F8 /* MockURLSession.swift */,
			);
			path = Mocks;
			sourceTree = "<group>";
		};
		B15382DC248270220010F007 /* __tests__ */ = {
			isa = PBXGroup;
			children = (
				B15382E0248273A50010F007 /* Mocks */,
				CDF27BD2246ADBA70044D32B /* ExposureSubmissionServiceTests.swift */,
			);
			path = __tests__;
			sourceTree = "<group>";
		};
		B15382DD2482707A0010F007 /* __tests__ */ = {
			isa = PBXGroup;
			children = (
				B15382DE248270B50010F007 /* Mocks */,
				EE22DB8E247FB46C001B0A71 /* ENStateTests.swift */,
				A17DA5E12486D8E7006F310F /* RiskLevelTests.swift */,
			);
			path = __tests__;
			sourceTree = "<group>";
		};
		B15382DE248270B50010F007 /* Mocks */ = {
			isa = PBXGroup;
			children = (
				EE22DB90247FB479001B0A71 /* MockStateHandlerObserverDelegate.swift */,
				3DD7674C2483DDAC002DD2B3 /* MockReachabilityService.swift */,
			);
			path = Mocks;
			sourceTree = "<group>";
		};
		B15382DF248270E90010F007 /* Helper */ = {
			isa = PBXGroup;
			children = (
				B1A76E9E24714AC700EA5208 /* HTTPClient+Configuration.swift */,
				A1E419442495476C0016E52A /* HTTPClient+MockNetworkStack.swift */,
			);
			path = Helper;
			sourceTree = "<group>";
		};
		B15382E0248273A50010F007 /* Mocks */ = {
			isa = PBXGroup;
			children = (
				B15382E3248273DC0010F007 /* MockTestStore.swift */,
				859DD511248549790073D59F /* MockDiagnosisKeysRetrieval.swift */,
			);
			path = Mocks;
			sourceTree = "<group>";
		};
		B1569DD5245D6C790079FCD7 /* Developer Menu */ = {
			isa = PBXGroup;
			children = (
				B1741B432461C257006275D9 /* DMDeveloperMenu.swift */,
				B1E8C99C2479D4E7006DC678 /* DMSubmissionStateViewController.swift */,
				B1741B402461A511006275D9 /* DMQRCodeScanViewController.swift */,
				B1741B3D24619179006275D9 /* DMQRCodeViewController.swift */,
				B1569DDE245D70990079FCD7 /* DMViewController.swift */,
				B1F82DF124718C7300E2E56A /* DMConfigurationViewController.swift */,
				B1741B422461C105006275D9 /* README.md */,
			);
			path = "Developer Menu";
			sourceTree = "<group>";
		};
		B16177E624802F85006E435A /* __tests__ */ = {
			isa = PBXGroup;
			children = (
				B16177E724802F9B006E435A /* DownloadedPackagesSQLLiteStoreTests.swift */,
			);
			path = __tests__;
			sourceTree = "<group>";
		};
		B161782B248062A0006E435A /* __tests__ */ = {
			isa = PBXGroup;
			children = (
				B161782C248062CE006E435A /* DeltaCalculationResultTests.swift */,
				B15382E6248290BB0010F007 /* AppleFilesWriterTests.swift */,
				B15382FD248424F00010F007 /* ExposureDetectionTests.swift */,
			);
			path = __tests__;
			sourceTree = "<group>";
		};
		B163D10E24990664001A322C /* __tests__ */ = {
			isa = PBXGroup;
			children = (
				B163D10F2499068D001A322C /* SettingsViewModelTests.swift */,
			);
			path = __tests__;
			sourceTree = "<group>";
		};
		B1741B572462EB26006275D9 /* Recovered References */ = {
			isa = PBXGroup;
			children = (
			);
			name = "Recovered References";
			sourceTree = "<group>";
		};
		B184A381248FFCC3007180F6 /* Store */ = {
			isa = PBXGroup;
			children = (
				B117909724914D6E007FF821 /* __tests__ */,
				013DC101245DAC4E00EE58B0 /* Store.swift */,
				B184A37F248FFCBE007180F6 /* SecureStore.swift */,
				B184A382248FFCE2007180F6 /* CodableExposureDetectionSummary.swift */,
			);
			path = Store;
			sourceTree = "<group>";
		};
		B18C411A246DB2F000B8D8CB /* Helper */ = {
			isa = PBXGroup;
			children = (
				B18C411C246DB30000B8D8CB /* URL+Helper.swift */,
				A1E41940249410AF0016E52A /* SAPDownloadedPackage+Helpers.swift */,
			);
			path = Helper;
			sourceTree = "<group>";
		};
		B19FD70E2491A04800A9D56A /* Update Checker */ = {
			isa = PBXGroup;
			children = (
				B19FD70F2491A05800A9D56A /* __tests__ */,
				0DF6BB96248AD616007E8B0C /* AppUpdateCheckHelper.swift */,
				B19FD7102491A07000A9D56A /* String+SemanticVersion.swift */,
				B19FD7122491A08500A9D56A /* SAP_SemanticVersion+Compare.swift */,
			);
			path = "Update Checker";
			sourceTree = "<group>";
		};
		B19FD70F2491A05800A9D56A /* __tests__ */ = {
			isa = PBXGroup;
			children = (
				B19FD7142491A4A300A9D56A /* SAP_SemanticVersionTests.swift */,
				0DF6BB9C248AE232007E8B0C /* AppUpdateCheckerHelperTests.swift */,
			);
			path = __tests__;
			sourceTree = "<group>";
		};
		B1CD333F2486AA5F00B06E9B /* Security */ = {
			isa = PBXGroup;
			children = (
				A16714BC248D53BF0031B111 /* __tests__ */,
				B1CD33402486AA7100B06E9B /* CoronaWarnURLSessionDelegate.swift */,
			);
			path = Security;
			sourceTree = "<group>";
		};
		B1D431C9246C848E00E728AD /* DownloadedPackagesStore */ = {
			isa = PBXGroup;
			children = (
				B1D431CA246C84A400E728AD /* DownloadedPackagesStore.swift */,
				B161782424804AC3006E435A /* DownloadedPackagesSQLLiteStore.swift */,
				B16177E624802F85006E435A /* __tests__ */,
			);
			path = DownloadedPackagesStore;
			sourceTree = "<group>";
		};
		B1DDDABA2471379900A07175 /* __tests__ */ = {
			isa = PBXGroup;
			children = (
				B15382DB24826FD70010F007 /* Mocks */,
				B1DDDABB247137B000A07175 /* HTTPClientConfigurationEndpointTests.swift */,
			);
			path = __tests__;
			sourceTree = "<group>";
		};
		B1EAEC8C24711889003BE9A2 /* __tests__ */ = {
			isa = PBXGroup;
			children = (
				B15382DF248270E90010F007 /* Helper */,
				A1E4194A2495A3940016E52A /* HTTPClient+AppConfigTests.swift */,
				B1D431C7246C69F300E728AD /* HTTPClient+ConfigurationTests.swift */,
				CDF27BD4246ADBF30044D32B /* HTTPClient+DaysAndHoursTests.swift */,
				A1E4194D2495A5800016E52A /* HTTPClient+ExposureConfigTests.swift */,
				A1E419532495A7850016E52A /* HTTPClient+GetTestResultTests.swift */,
				A1E419562495A8F50016E52A /* HTTPClient+RegistrationTokenTests.swift */,
				A1E41947249548260016E52A /* HTTPClient+SubmitTests.swift */,
				A1E419502495A6EA0016E52A /* HTTPClient+TANForExposureSubmitTests.swift */,
				A1877CA9248F247D006FEFC0 /* SAPDownloadedPackageTests.swift */,
				B1EAEC8D247118CB003BE9A2 /* URLSession+ConvenienceTests.swift */,
			);
			path = __tests__;
			sourceTree = "<group>";
		};
		B1FE13D62487DEDD00D012E5 /* Calculation */ = {
			isa = PBXGroup;
			children = (
				A128F04B2489ABE700EC7F6C /* __tests__ */,
				B1FE13D72487DEED00D012E5 /* RiskCalculation.swift */,
				B1175217248ACFBC00C3325C /* SAP_RiskScoreClass+LowAndHigh.swift */,
			);
			path = Calculation;
			sourceTree = "<group>";
		};
		B1FE13D92488216300D012E5 /* Provider */ = {
			isa = PBXGroup;
			children = (
				B1FE13F724896DC400D012E5 /* Helper */,
				B1FE13E32488253200D012E5 /* Model */,
				B1FE13E0248824D700D012E5 /* __tests__ */,
				B1FE13DC248821CB00D012E5 /* RiskProviding.swift */,
				B1FE13DE248821E000D012E5 /* RiskProvider.swift */,
			);
			path = Provider;
			sourceTree = "<group>";
		};
		B1FE13E0248824D700D012E5 /* __tests__ */ = {
			isa = PBXGroup;
			children = (
				B1FE13E1248824E900D012E5 /* RiskProviderTests.swift */,
			);
			path = __tests__;
			sourceTree = "<group>";
		};
		B1FE13E32488253200D012E5 /* Model */ = {
			isa = PBXGroup;
			children = (
				B11655912491437600316087 /* __tests__ */,
				B1FE13E52488255900D012E5 /* RiskProvidingConfiguration.swift */,
				B1C7EEAD24941A3B00F1F284 /* ManualExposureDetectionState.swift */,
				B1C7EEAF24941A6B00F1F284 /* RiskConsumer.swift */,
			);
			path = Model;
			sourceTree = "<group>";
		};
		B1FE13F724896DC400D012E5 /* Helper */ = {
			isa = PBXGroup;
			children = (
				B1FE13FC24896EE700D012E5 /* __tests__ */,
				B1FE13F824896DDB00D012E5 /* CachedAppConfiguration.swift */,
				B1FE13FA24896E6700D012E5 /* AppConfigurationProviding.swift */,
			);
			path = Helper;
			sourceTree = "<group>";
		};
		B1FE13FC24896EE700D012E5 /* __tests__ */ = {
			isa = PBXGroup;
			children = (
				B1FE13FD24896EF700D012E5 /* CachedAppConfigurationTests.swift */,
			);
			path = __tests__;
			sourceTree = "<group>";
		};
		CD8638512477EBAA00A5A07C /* Settings */ = {
			isa = PBXGroup;
			children = (
				B163D10E24990664001A322C /* __tests__ */,
				CD8638522477EBD400A5A07C /* SettingsViewModel.swift */,
				CDCE11D5247D644100F30825 /* NotificationSettingsViewModel.swift */,
			);
			path = Settings;
			sourceTree = "<group>";
		};
		CD99A398245B229F00BF12AF /* ExposureSubmission */ = {
			isa = PBXGroup;
			children = (
				A3284253248E48E0006B1F09 /* __tests__ */,
				71FE1C79247AC2B500851FEB /* ExposureSubmissionNavigationController.swift */,
				2F80CFD8247ED988000F06AF /* ExposureSubmissionIntroViewController.swift */,
				71FE1C75247AC2B500851FEB /* ExposureSubmissionOverviewViewController.swift */,
				71FE1C76247AC2B500851FEB /* ExposureSubmissionTanInputViewController.swift */,
				71FE1C78247AC2B500851FEB /* ExposureSubmissionTestResultViewController.swift */,
				71FE1C73247AC2B500851FEB /* ExposureSubmissionSuccessViewController.swift */,
				71FE1C74247AC2B500851FEB /* ExposureSubmissionQRScannerViewController.swift */,
				A3E5E719247D4FFB00237116 /* ExposureSubmissionViewUtils.swift */,
				2F80CFDA247EDDB3000F06AF /* ExposureSubmissionHotlineViewController.swift */,
				A3C4F95F24812CD20047F23E /* ExposureSubmissionWarnOthersViewController.swift */,
				710224F524910661000C5DEF /* ExposureSubmissionDynamicCell.swift */,
			);
			path = ExposureSubmission;
			sourceTree = "<group>";
		};
		CD99A3C82461A44B00BF12AF /* View Helpers */ = {
			isa = PBXGroup;
			children = (
				51D420B324583ABB00AD70CA /* AppStoryboard.swift */,
				CD99A3C92461A47C00BF12AF /* AppStrings.swift */,
				71CAB9D1248AACAD00F516A5 /* PixelPerfectLayoutConstraint.swift */,
				2FE15A3B249B8C0B0077BD8D /* AccessibilityIdentifiers.swift */,
			);
			path = "View Helpers";
			sourceTree = "<group>";
		};
		CDCE11D7247D645800F30825 /* Notifications */ = {
			isa = PBXGroup;
			children = (
				CDCE11D8247D64C600F30825 /* NotificationSettingsOnTableViewCell.swift */,
				CDCE11DA247D64D600F30825 /* NotificationSettingsOffTableViewCell.swift */,
			);
			path = Notifications;
			sourceTree = "<group>";
		};
		CDD87C6024766163007CE6CA /* Cells */ = {
			isa = PBXGroup;
			children = (
				CDCE11D7247D645800F30825 /* Notifications */,
				CDD87C54247556DE007CE6CA /* MainSettingsTableViewCell.swift */,
				CDD87C5C247559E3007CE6CA /* LabelTableViewCell.swift */,
			);
			path = Cells;
			sourceTree = "<group>";
		};
		EE20EA0824699A3A00770683 /* RiskLegend */ = {
			isa = PBXGroup;
			children = (
				71B804482484D37300D53506 /* RiskLegendViewController.swift */,
				71B8044C248525CD00D53506 /* RiskLegendViewController+DynamicTableViewModel.swift */,
			);
			path = RiskLegend;
			sourceTree = "<group>";
		};
		EE22DB83247FB43A001B0A71 /* ENSetting */ = {
			isa = PBXGroup;
			children = (
				EE22DB84247FB43A001B0A71 /* TracingHistoryTableViewCell.swift */,
				EE22DB85247FB43A001B0A71 /* ImageTableViewCell.swift */,
				EE22DB86247FB43A001B0A71 /* ActionDetailTableViewCell.swift */,
				EE22DB87247FB43A001B0A71 /* DescriptionTableViewCell.swift */,
				EE22DB88247FB43A001B0A71 /* ActionTableViewCell.swift */,
			);
			path = ENSetting;
			sourceTree = "<group>";
		};
		EE278B2E245F2C58008B06F9 /* FriendsInvite */ = {
			isa = PBXGroup;
			children = (
				EE278B2F245F2C8A008B06F9 /* FriendsInviteController.swift */,
			);
			path = FriendsInvite;
			sourceTree = "<group>";
		};
		EE70C239245B09E900AC9B2F /* Localization */ = {
			isa = PBXGroup;
			children = (
				13156CFF248C19D000AFC472 /* usage.html */,
				71F5418A248BEDBE006DB793 /* privacy-policy.html */,
				EE70C23A245B09E900AC9B2F /* Localizable.strings */,
				EE92A340245D96DA006B97B0 /* Localizable.stringsdict */,
				EE26950A248FCB0300BAE234 /* InfoPlist.strings */,
			);
			path = Localization;
			sourceTree = "<group>";
		};
		EE85998B2462EFD4002E7AE2 /* AppInformation */ = {
			isa = PBXGroup;
			children = (
				01F5F7212487B9C000229720 /* AppInformationViewController.swift */,
				71CC3E9C246D5D8000217F2C /* AppInformationViewController+DynamicTableViewModel.swift */,
				4026C2DB24852B7600926FB4 /* AppInformationViewController+LegalModel.swift */,
				71CC3E9E246D6B6800217F2C /* AppInformationDetailViewController.swift */,
				4026C2E324854C8D00926FB4 /* AppInformationLegalCell.swift */,
			);
			path = AppInformation;
			sourceTree = "<group>";
		};
		EEF790092466ED410065EBD5 /* ExposureDetection */ = {
			isa = PBXGroup;
			children = (
				713EA26224798F8500AB7EE8 /* ExposureDetectionHeaderCell.swift */,
				713EA25E24798A9100AB7EE8 /* ExposureDetectionRiskCell.swift */,
				713EA25C24798A7000AB7EE8 /* ExposureDetectionRoundedView.swift */,
				7154EB49247D21E200A467FF /* ExposureDetectionLongGuideCell.swift */,
				7154EB4B247E862100A467FF /* ExposureDetectionLoadingCell.swift */,
			);
			path = ExposureDetection;
			sourceTree = "<group>";
		};
		F247572E2483934B003E1FC5 /* __tests__ */ = {
			isa = PBXGroup;
			children = (
				F2DC808D248989CE00EDC40A /* DynamicTableViewControllerRegisterCellsTests.swift */,
				F2DC808F24898A9400EDC40A /* DynamicTableViewControllerNumberOfRowsAndSectionsTests.swift */,
				F2DC809124898B1800EDC40A /* DynamicTableViewControllerHeaderTests.swift */,
				F2DC809324898CE600EDC40A /* DynamicTableViewControllerFooterTests.swift */,
				F247572A24838AC8003E1FC5 /* DynamicTableViewControllerRowsTests.swift */,
				F252472E2483955B00C5556B /* DynamicTableViewControllerFake.storyboard */,
				F25247302484456800C5556B /* DynamicTableViewModelTests.swift */,
				F22C6E242492082B00712A6B /* DynamicTableViewSpaceCellTests.swift */,
			);
			path = __tests__;
			sourceTree = "<group>";
		};
		FEDCE21C117BF675C80F5989 /* States */ = {
			isa = PBXGroup;
			children = (
				FEDCE1B8926528ED74CDE1B2 /* ENStateHandler+State.swift */,
				FEDCE4BE82DC5BFE90575663 /* ExposureDetectionViewController+State.swift */,
				FEDCEC452596E54A041BBCE9 /* HomeInteractor+State.swift */,
				FEDCE838D90CB02C55E15237 /* SceneDelegate+State.swift */,
			);
			path = States;
			sourceTree = "<group>";
		};
/* End PBXGroup section */

/* Begin PBXNativeTarget section */
		85D7593A2457048F008175F0 /* ENA */ = {
			isa = PBXNativeTarget;
			buildConfigurationList = 85D7596824570491008175F0 /* Build configuration list for PBXNativeTarget "ENA" */;
			buildPhases = (
				71AFBD9324642AF500F91006 /* SwiftLint */,
				85D759372457048F008175F0 /* Sources */,
				85D759382457048F008175F0 /* Frameworks */,
				85D759392457048F008175F0 /* Resources */,
				B102BDB924603FD600CD55A2 /* Embed Frameworks */,
			);
			buildRules = (
			);
			dependencies = (
			);
			name = ENA;
			packageProductDependencies = (
				B10FB02F246036F3004CA11E /* SwiftProtobuf */,
				B1E8C9A4247AB869006DC678 /* ZIPFoundation */,
				3DD767482483D6B5002DD2B3 /* Connectivity */,
				B1B5A75F24924B3D0029D5D7 /* FMDB */,
			);
			productName = ENA;
			productReference = 85D7593B2457048F008175F0 /* ENA.app */;
			productType = "com.apple.product-type.application";
		};
		85D7595324570491008175F0 /* ENATests */ = {
			isa = PBXNativeTarget;
			buildConfigurationList = 85D7596B24570491008175F0 /* Build configuration list for PBXNativeTarget "ENATests" */;
			buildPhases = (
				85D7595024570491008175F0 /* Sources */,
				85D7595124570491008175F0 /* Frameworks */,
				85D7595224570491008175F0 /* Resources */,
			);
			buildRules = (
			);
			dependencies = (
				85D7595624570491008175F0 /* PBXTargetDependency */,
			);
			name = ENATests;
			productName = ENATests;
			productReference = 85D7595424570491008175F0 /* ENATests.xctest */;
			productType = "com.apple.product-type.bundle.unit-test";
		};
		85D7595E24570491008175F0 /* ENAUITests */ = {
			isa = PBXNativeTarget;
			buildConfigurationList = 85D7596E24570491008175F0 /* Build configuration list for PBXNativeTarget "ENAUITests" */;
			buildPhases = (
				85D7595B24570491008175F0 /* Sources */,
				85D7595C24570491008175F0 /* Frameworks */,
				85D7595D24570491008175F0 /* Resources */,
			);
			buildRules = (
			);
			dependencies = (
				85D7596124570491008175F0 /* PBXTargetDependency */,
			);
			name = ENAUITests;
			productName = ENAUITests;
			productReference = 85D7595F24570491008175F0 /* ENAUITests.xctest */;
			productType = "com.apple.product-type.bundle.ui-testing";
		};
/* End PBXNativeTarget section */

/* Begin PBXProject section */
		85D759332457048F008175F0 /* Project object */ = {
			isa = PBXProject;
			attributes = {
				LastSwiftUpdateCheck = 1150;
				LastUpgradeCheck = 1150;
				ORGANIZATIONNAME = "SAP SE";
				TargetAttributes = {
					85D7593A2457048F008175F0 = {
						CreatedOnToolsVersion = 11.4.1;
						LastSwiftMigration = 1150;
					};
					85D7595324570491008175F0 = {
						CreatedOnToolsVersion = 11.4.1;
						LastSwiftMigration = 1150;
						TestTargetID = 85D7593A2457048F008175F0;
					};
					85D7595E24570491008175F0 = {
						CreatedOnToolsVersion = 11.4.1;
						TestTargetID = 85D7593A2457048F008175F0;
					};
				};
			};
			buildConfigurationList = 85D759362457048F008175F0 /* Build configuration list for PBXProject "ENA" */;
			compatibilityVersion = "Xcode 9.3";
			developmentRegion = en;
			hasScannedForEncodings = 0;
			knownRegions = (
				en,
				Base,
				de,
			);
			mainGroup = 85D759322457048F008175F0;
			packageReferences = (
				B10FB02E246036F3004CA11E /* XCRemoteSwiftPackageReference "swift-protobuf" */,
				B1E8C9A3247AB869006DC678 /* XCRemoteSwiftPackageReference "ZIPFoundation" */,
				3DD767472483D6B5002DD2B3 /* XCRemoteSwiftPackageReference "Connectivity" */,
				B1B5A75E24924B3D0029D5D7 /* XCRemoteSwiftPackageReference "fmdb" */,
			);
			productRefGroup = 85D7593C2457048F008175F0 /* Products */;
			projectDirPath = "";
			projectRoot = "";
			targets = (
				85D7593A2457048F008175F0 /* ENA */,
				85D7595324570491008175F0 /* ENATests */,
				85D7595E24570491008175F0 /* ENAUITests */,
			);
		};
/* End PBXProject section */

/* Begin PBXResourcesBuildPhase section */
		85D759392457048F008175F0 /* Resources */ = {
			isa = PBXResourcesBuildPhase;
			buildActionMask = 2147483647;
			files = (
				514E813024618E3D00636861 /* ExposureDetection.storyboard in Resources */,
				51486DA32485101500FCE216 /* RiskInactiveCollectionViewCell.xib in Resources */,
				13156CFD248C19D000AFC472 /* usage.html in Resources */,
				51486DA72485237200FCE216 /* RiskThankYouCollectionViewCell.xib in Resources */,
				2F785752248506BD00323A9C /* HomeTestResultCollectionViewCell.xib in Resources */,
				EE269508248FCB0300BAE234 /* InfoPlist.strings in Resources */,
				A16714B1248CFF020031B111 /* HostWhitelist.plist in Resources */,
				85D7594E24570491008175F0 /* LaunchScreen.storyboard in Resources */,
				710224EE2490E2FD000C5DEF /* ExposureSubmissionStepCell.xib in Resources */,
				EE20EA072469883900770683 /* RiskLegend.storyboard in Resources */,
				71FE1C8D247AC79D00851FEB /* DynamicTableViewIconCell.xib in Resources */,
				A189E461248C35BF001D0996 /* PublicKeys.plist in Resources */,
				71F2E57B2487AEFC00694F1A /* ena-colors.xcassets in Resources */,
				51C7790C24867F16004582F8 /* RiskListItemView.xib in Resources */,
				EE92A33E245D96DA006B97B0 /* Localizable.stringsdict in Resources */,
				A328424D248B91E0006B1F09 /* HomeTestResultLoadingCell.xib in Resources */,
				EE278B2D245F2BBB008B06F9 /* InviteFriends.storyboard in Resources */,
				EE70C23D245B09EA00AC9B2F /* Localizable.strings in Resources */,
				51CE1B85246078B6002CF42A /* ActivateCollectionViewCell.xib in Resources */,
				51C779142486E5AB004582F8 /* RiskFindingPositiveCollectionViewCell.xib in Resources */,
				51D420CE245869C800AD70CA /* Home.storyboard in Resources */,
				8539874F2467094E00D28B62 /* AppIcon.xcassets in Resources */,
				514C0A0B247AF9F700F235F6 /* RiskTextItemView.xib in Resources */,
				51B5B414246DF07300DC5D3E /* RiskImageItemView.xib in Resources */,
				85D7594B24570491008175F0 /* Assets.xcassets in Resources */,
				711EFCC924935C79005FEF21 /* ExposureSubmissionTestResultHeaderView.xib in Resources */,
				51CE1B88246078B6002CF42A /* RiskLevelCollectionViewCell.xib in Resources */,
				710021DE248EAF16001F0B63 /* ExposureSubmissionImageCardCell.xib in Resources */,
				51D420D024586AB300AD70CA /* Settings.storyboard in Resources */,
				71F5418E248BEE08006DB793 /* privacy-policy.html in Resources */,
				01DC23252462DFD0001B727C /* ExposureSubmission.storyboard in Resources */,
				51CE1B8A246078B6002CF42A /* InfoCollectionViewCell.xib in Resources */,
				51FE277D247535C400BB8144 /* RiskLoadingItemView.xib in Resources */,
				853D98832469DC5000490DBA /* ExposureNotificationSetting.storyboard in Resources */,
				51D420B12458397300AD70CA /* Onboarding.storyboard in Resources */,
			);
			runOnlyForDeploymentPostprocessing = 0;
		};
		85D7595224570491008175F0 /* Resources */ = {
			isa = PBXResourcesBuildPhase;
			buildActionMask = 2147483647;
			files = (
				B1F8AE482479B4C30093A588 /* api-response-day-2020-05-16 in Resources */,
				01678E9C249A5F08003B048B /* testStore.sqlite in Resources */,
				A189E45F248C325E001D0996 /* de-config in Resources */,
				F252472F2483955B00C5556B /* DynamicTableViewControllerFake.storyboard in Resources */,
			);
			runOnlyForDeploymentPostprocessing = 0;
		};
		85D7595D24570491008175F0 /* Resources */ = {
			isa = PBXResourcesBuildPhase;
			buildActionMask = 2147483647;
			files = (
				13E5046C248E434B0086641C /* Localizable.strings in Resources */,
				13E5046D248E434B0086641C /* Localizable.stringsdict in Resources */,
			);
			runOnlyForDeploymentPostprocessing = 0;
		};
/* End PBXResourcesBuildPhase section */

/* Begin PBXShellScriptBuildPhase section */
		71AFBD9324642AF500F91006 /* SwiftLint */ = {
			isa = PBXShellScriptBuildPhase;
			buildActionMask = 2147483647;
			files = (
			);
			inputFileListPaths = (
			);
			inputPaths = (
			);
			name = SwiftLint;
			outputFileListPaths = (
			);
			outputPaths = (
			);
			runOnlyForDeploymentPostprocessing = 0;
			shellPath = /bin/sh;
			shellScript = "if which swiftlint >/dev/null; then\n  swiftlint\nelse\n  echo \"warning: SwiftLint is not available.\"\n  echo \"Use 'brew install swiftlint' to install SwiftLint or download it manually from https://github.com/realm/SwiftLint.\"\nfi\n\n";
			showEnvVarsInLog = 0;
		};
/* End PBXShellScriptBuildPhase section */

/* Begin PBXSourcesBuildPhase section */
		85D759372457048F008175F0 /* Sources */ = {
			isa = PBXSourcesBuildPhase;
			buildActionMask = 2147483647;
			files = (
				B1A89F3B24819CE800DA1CEC /* LabelTableViewCell.swift in Sources */,
				B1C7EE4424938E9E00F1F284 /* ExposureDetection_DidEndPrematurelyReason+ErrorHandling.swift in Sources */,
				B1A89F3A24819CD300DA1CEC /* HomeRiskImageItemViewConfigurator.swift in Sources */,
				B1A89F3924819CC200DA1CEC /* ExposureStateUpdating.swift in Sources */,
				B1C6ECFF247F089E0066138F /* RiskImageItemView.swift in Sources */,
				51486DA62485237200FCE216 /* RiskThankYouCollectionViewCell.swift in Sources */,
				71330E43248109FD00EB10F6 /* DynamicTableViewCell.swift in Sources */,
				B14D0CDD246E972400D5BEBC /* ExposureDetectionDelegate.swift in Sources */,
				B161782E2480658F006E435A /* DeltaCalculationResult.swift in Sources */,
				B11E619B246EE4B0004A056A /* DynamicTypeLabel.swift in Sources */,
				B1D7D69224766D2100E4DA5D /* apple_export.pb.swift in Sources */,
				7187A5582481231C00FCC755 /* DynamicTableViewAction.swift in Sources */,
				A128F059248B459F00EC7F6C /* PublicKeyStore.swift in Sources */,
				71C0BEDD2498DD07009A17A0 /* ENANavigationFooterView.swift in Sources */,
				A3FF84EC247BFAF00053E947 /* Hasher.swift in Sources */,
				51895EDC245E16CD0085DA38 /* ENAColor.swift in Sources */,
				51FE277B2475340300BB8144 /* HomeRiskLoadingItemViewConfigurator.swift in Sources */,
				0D5611B4247F852C00B5B094 /* SQLiteKeyValueStore.swift in Sources */,
				13BAE9B12472FB1E00CEE58A /* CellConfiguratorIndexPosition.swift in Sources */,
				515BBDEB2484F8E500CDB674 /* HomeThankYouRiskCellConfigurator.swift in Sources */,
				514C0A0D247AFB0200F235F6 /* RiskTextItemView.swift in Sources */,
				CD99A3A9245C272400BF12AF /* ExposureSubmissionService.swift in Sources */,
				71F54191248BF677006DB793 /* HtmlTextView.swift in Sources */,
				51B5B41C246EC8B800DC5D3E /* HomeCardCollectionViewCell.swift in Sources */,
				B1EDFD8D248E74D000E7EAFF /* URL+StaticString.swift in Sources */,
				011E13AE24680A4000973467 /* HTTPClient.swift in Sources */,
				A3E5E71A247D4FFB00237116 /* ExposureSubmissionViewUtils.swift in Sources */,
				853D987A24694A8700490DBA /* ENAButton.swift in Sources */,
				CD8638532477EBD400A5A07C /* SettingsViewModel.swift in Sources */,
				51CE1BB52460AC83002CF42A /* UICollectionView+Dequeue.swift in Sources */,
				B17F2D48248CEB4C00CAA38F /* DetectionMode.swift in Sources */,
				137846492488027600A50AB8 /* OnboardingInfoViewController+Extension.swift in Sources */,
				85E33444247EB357006E74EC /* CircularProgressView.swift in Sources */,
				71FD8862246EB27F00E804D0 /* ExposureDetectionViewController.swift in Sources */,
				514EE99D246D4CFB00DE4884 /* TableViewCellConfigurator.swift in Sources */,
				B1741B4D2462C21F006275D9 /* DMQRCodeViewController.swift in Sources */,
				B1741B4B2462C21C006275D9 /* DMQRCodeScanViewController.swift in Sources */,
				0DF6BBB7248C04CF007E8B0C /* app_config.pb.swift in Sources */,
				B1DDDABE24713BAD00A07175 /* SAPDownloadedPackage.swift in Sources */,
				71FE1C7C247AC2B500851FEB /* ExposureSubmissionOverviewViewController.swift in Sources */,
				B1FE13EC24891CFE00D012E5 /* RiskProviding.swift in Sources */,
				011E4B032483A92A002E6412 /* MockExposureManager.swift in Sources */,
				2FE15A3C249B8C0B0077BD8D /* AccessibilityIdentifiers.swift in Sources */,
				51FE277F247535E300BB8144 /* RiskLoadingItemView.swift in Sources */,
				514C0A0824772F5E00F235F6 /* RiskItemView.swift in Sources */,
				B1175213248A83AB00C3325C /* Risk.swift in Sources */,
				A36D07B92486D61C00E46F96 /* HomeCardCellButtonDelegate.swift in Sources */,
				B1A89F3824819C2B00DA1CEC /* HomeInteractor.swift in Sources */,
				514C0A16247C164700F235F6 /* HomeHighRiskCellConfigurator.swift in Sources */,
				71FE1C7B247AC2B500851FEB /* ExposureSubmissionQRScannerViewController.swift in Sources */,
				717D21E9248C022E00D9717E /* DynamicTableViewHtmlCell.swift in Sources */,
				71FE1C82247AC30300851FEB /* ENATanInput.swift in Sources */,
				7154EB4A247D21E200A467FF /* ExposureDetectionLongGuideCell.swift in Sources */,
				51CE1B4A246016B0002CF42A /* UICollectionViewCell+Identifier.swift in Sources */,
				71B8044F248526B600D53506 /* DynamicTableViewSpaceCell.swift in Sources */,
				8595BF5F246032D90056EA27 /* ENASwitch.swift in Sources */,
				71FE1C7A247AC2B500851FEB /* ExposureSubmissionSuccessViewController.swift in Sources */,
				B1C7EEAE24941A3B00F1F284 /* ManualExposureDetectionState.swift in Sources */,
				51486DA22485101500FCE216 /* RiskInactiveCollectionViewCell.swift in Sources */,
				710021DC248E44A6001F0B63 /* ENAFont.swift in Sources */,
				B1FE13FF2489708200D012E5 /* CachedAppConfiguration.swift in Sources */,
				EE22DB8B247FB43A001B0A71 /* ActionDetailTableViewCell.swift in Sources */,
				71FE1C71247AA7B700851FEB /* DynamicTableViewHeaderImageView.swift in Sources */,
				0159E6C2247829BA00894A89 /* temporary_exposure_key_signature_list.pb.swift in Sources */,
				B1CD333C24865A7D00B06E9B /* TracingStatusHistory.swift in Sources */,
				51D420B724583B7200AD70CA /* NSObject+Identifier.swift in Sources */,
				CDCE11D6247D644100F30825 /* NotificationSettingsViewModel.swift in Sources */,
				710224EC248FC150000C5DEF /* HomeTestResultCellConfigurator.swift in Sources */,
				71330E4724810A0C00EB10F6 /* DynamicTableViewFooter.swift in Sources */,
				B1D431CB246C84A400E728AD /* DownloadedPackagesStore.swift in Sources */,
				714194EA247A65C60072A090 /* DynamicTableViewHeaderSeparatorView.swift in Sources */,
				2F26CE2E248B9C4F00BE30EE /* UIViewController+BackButton.swift in Sources */,
				A16714BB248D18D20031B111 /* SummaryMetadata.swift in Sources */,
				51C779162486E5BA004582F8 /* RiskFindingPositiveCollectionViewCell.swift in Sources */,
				B10FD5F4246EAC1700E9D7F2 /* AppleFilesWriter.swift in Sources */,
				711EFCC72492EE31005FEF21 /* ENAFooterView.swift in Sources */,
				B1FE13F024891D1500D012E5 /* RiskCalculation.swift in Sources */,
				514C0A14247C163800F235F6 /* HomeLowRiskCellConfigurator.swift in Sources */,
				51C779122486E549004582F8 /* HomeFindingPositiveRiskCellConfigurator.swift in Sources */,
				B1741B4E2462C21F006275D9 /* DMViewController.swift in Sources */,
				71CAB9D4248AB33500F516A5 /* DynamicTypeSymbolImageView.swift in Sources */,
				EE22DB8C247FB43A001B0A71 /* DescriptionTableViewCell.swift in Sources */,
				2F3218D0248063E300A7AC0A /* UIView+Convenience.swift in Sources */,
				B1741B4C2462C21F006275D9 /* DMDeveloperMenu.swift in Sources */,
				514C0A11247C15EC00F235F6 /* HomeUnknownRiskCellConfigurator.swift in Sources */,
				710ABB23247513E300948792 /* DynamicTypeTableViewCell.swift in Sources */,
				71FE1C7D247AC2B500851FEB /* ExposureSubmissionTanInputViewController.swift in Sources */,
				EE22DB81247FB40A001B0A71 /* ENStateHandler.swift in Sources */,
				A16714AF248CA1B70031B111 /* Bundle+ReadPlist.swift in Sources */,
				2F80CFDB247EDDB3000F06AF /* ExposureSubmissionHotlineViewController.swift in Sources */,
				2F80CFD9247ED988000F06AF /* ExposureSubmissionIntroViewController.swift in Sources */,
				A3C4F96024812CD20047F23E /* ExposureSubmissionWarnOthersViewController.swift in Sources */,
				B1741B582462EBDB006275D9 /* HomeViewController.swift in Sources */,
				3DD767462483D4DE002DD2B3 /* ReachabilityService.swift in Sources */,
<<<<<<< HEAD
				71EF33D92497F3E8007B7E1B /* ENANavigationControllerWithFooterChild.swift in Sources */,
=======
				A3EE6E5A249BB7AF00C64B61 /* ExposureSubmissionServiceFactory.swift in Sources */,
>>>>>>> 774ba87e
				4026C2E424854C8D00926FB4 /* AppInformationLegalCell.swift in Sources */,
				51C737BF245B3B5D00286105 /* OnboardingInfo.swift in Sources */,
				B1FE13EB24891CFA00D012E5 /* RiskProvider.swift in Sources */,
				51E78563248D439200BBB13E /* ENACloneButton.swift in Sources */,
				B143DBDF2477F292000A29E8 /* ExposureNotificationSettingViewController.swift in Sources */,
				016146912487A43E00660992 /* WebPageHelper.swift in Sources */,
				51D420B924583B8300AD70CA /* UIViewController+AppStoryboard.swift in Sources */,
				71B804542485273C00D53506 /* RiskLegendDotBodyCell.swift in Sources */,
				EE22DB8A247FB43A001B0A71 /* ImageTableViewCell.swift in Sources */,
				B11E619C246EE4E9004A056A /* UIFont+DynamicType.swift in Sources */,
				71330E4524810A0500EB10F6 /* DynamicTableViewHeader.swift in Sources */,
				0DF6BBB5248C04CF007E8B0C /* app_config_attenuation_duration.pb.swift in Sources */,
				B1EAEC8B24711884003BE9A2 /* URLSession+Convenience.swift in Sources */,
				7154EB4C247E862100A467FF /* ExposureDetectionLoadingCell.swift in Sources */,
				A17366552484978A006BE209 /* OnboardingInfoViewControllerUtils.swift in Sources */,
				0DF6BBB6248C04CF007E8B0C /* app_config_app_version_config.pb.swift in Sources */,
				B153096A24706F1000A4A1BD /* URLSession+Default.swift in Sources */,
				2FF1D62E2487850200381FFB /* NSMutableAttributedString+Generation.swift in Sources */,
				51CE1B4C246016D1002CF42A /* UICollectionReusableView+Identifier.swift in Sources */,
				710224EA248FA67F000C5DEF /* HomeTestResultCollectionViewCell.swift in Sources */,
				013DC102245DAC4E00EE58B0 /* Store.swift in Sources */,
				B1FE13EF24891D0C00D012E5 /* RiskProvidingConfiguration.swift in Sources */,
				51CE1B89246078B6002CF42A /* RiskLevelCollectionViewCell.swift in Sources */,
				B1F82DF224718C7300E2E56A /* DMConfigurationViewController.swift in Sources */,
				B1CD33412486AA7100B06E9B /* CoronaWarnURLSessionDelegate.swift in Sources */,
				514C0A0F247AFEC500F235F6 /* HomeRiskTextItemViewConfigurator.swift in Sources */,
				A3284250248B9269006B1F09 /* HomeTestResultLoadingCellConfigurator.swift in Sources */,
				713EA25D24798A7000AB7EE8 /* ExposureDetectionRoundedView.swift in Sources */,
				A3EE6E5D249BB9B900C64B61 /* UITestingParameters.swift in Sources */,
				710224F42490E7A3000C5DEF /* ExposureSubmissionStepCell.swift in Sources */,
				B19FD7132491A08500A9D56A /* SAP_SemanticVersion+Compare.swift in Sources */,
				3DD7674B2483D6C1002DD2B3 /* ConnectivityReachabilityService.swift in Sources */,
				B1D7D68E24766D2100E4DA5D /* submission_payload.pb.swift in Sources */,
				B1B381432472EF8B0056BEEE /* HTTPClient+Configuration.swift in Sources */,
				A328424E248B91E0006B1F09 /* HomeTestResultLoadingCell.swift in Sources */,
				51D420B424583ABB00AD70CA /* AppStoryboard.swift in Sources */,
				4026C2DC24852B7600926FB4 /* AppInformationViewController+LegalModel.swift in Sources */,
				EE278B30245F2C8A008B06F9 /* FriendsInviteController.swift in Sources */,
				710ABB27247533FA00948792 /* DynamicTableViewController.swift in Sources */,
				B184A380248FFCBE007180F6 /* SecureStore.swift in Sources */,
				713EA26124798AD100AB7EE8 /* InsetTableViewCell.swift in Sources */,
				51CE1B87246078B6002CF42A /* ActivateCollectionViewCell.swift in Sources */,
				B1C6ED00247F23730066138F /* NotificationName.swift in Sources */,
				EE22DB8D247FB43A001B0A71 /* ActionTableViewCell.swift in Sources */,
				51CE1BBD2460B1CB002CF42A /* CollectionViewCellConfigurator.swift in Sources */,
				71D3C19A2494EFAC00DBABA8 /* ENANavigationControllerWithFooter.swift in Sources */,
				CD2EC329247D82EE00C6B3F9 /* NotificationSettingsViewController.swift in Sources */,
				51C737BD245B349700286105 /* OnboardingInfoViewController.swift in Sources */,
				B1FE13FB24896E6700D012E5 /* AppConfigurationProviding.swift in Sources */,
				514EE999246D4C2E00DE4884 /* UITableViewCell+Identifier.swift in Sources */,
				13722044247AEEAD00152764 /* UNNotificationCenter+Extension.swift in Sources */,
				B10FD5ED246EAADC00E9D7F2 /* AppInformationDetailViewController.swift in Sources */,
				CDCE11D9247D64C600F30825 /* NotificationSettingsOnTableViewCell.swift in Sources */,
				0DF6BB97248AD616007E8B0C /* AppUpdateCheckHelper.swift in Sources */,
				0DD260FF248D549B007C3B2C /* KeychainHelper.swift in Sources */,
				2FF1D63024880FCF00381FFB /* DynamicTableViewRoundedCell.swift in Sources */,
				85D7593F2457048F008175F0 /* AppDelegate.swift in Sources */,
				CDD87C56247556DE007CE6CA /* MainSettingsTableViewCell.swift in Sources */,
				B153096C24706F2400A4A1BD /* URLSessionConfiguration+Default.swift in Sources */,
				B1BD9E7E24898A2300BD3930 /* ExposureDetectionViewController+DynamicTableViewModel.swift in Sources */,
				0159E6C1247829BA00894A89 /* temporary_exposure_key_export.pb.swift in Sources */,
				71FE1C80247AC2B500851FEB /* ExposureSubmissionNavigationController.swift in Sources */,
				CD99A3C7246155C300BF12AF /* Logger.swift in Sources */,
				85D759412457048F008175F0 /* SceneDelegate.swift in Sources */,
				71B8044D248525CD00D53506 /* RiskLegendViewController+DynamicTableViewModel.swift in Sources */,
				859DD512248549790073D59F /* MockDiagnosisKeysRetrieval.swift in Sources */,
				EE22DB89247FB43A001B0A71 /* TracingHistoryTableViewCell.swift in Sources */,
				A3EE6E61249BC57F00C64B61 /* MockExposureSubmissionService.swift in Sources */,
				71B804472484CC0800D53506 /* ENALabel.swift in Sources */,
				71FE1C7F247AC2B500851FEB /* ExposureSubmissionTestResultViewController.swift in Sources */,
				B1D6B002247DA0320079DDD3 /* ExposureDetectionViewControllerDelegate.swift in Sources */,
				713EA25B247818B000AB7EE8 /* DynamicTypeButton.swift in Sources */,
				51C77910248684F5004582F8 /* HomeRiskListItemViewConfigurator.swift in Sources */,
				B1D6B004247DA4920079DDD3 /* UIApplication+CoronaWarn.swift in Sources */,
				51CE1BC32460B28D002CF42A /* HomeInfoCellConfigurator.swift in Sources */,
				138910C5247A909000D739F6 /* ENATaskScheduler.swift in Sources */,
				71B804492484D37300D53506 /* RiskLegendViewController.swift in Sources */,
				514EE99B246D4C4C00DE4884 /* UITableView+Dequeue.swift in Sources */,
				713EA25F24798A9100AB7EE8 /* ExposureDetectionRiskCell.swift in Sources */,
				01F5F7222487B9C000229720 /* AppInformationViewController.swift in Sources */,
				B10FD5F1246EAB1000E9D7F2 /* AppInformationViewController+DynamicTableViewModel.swift in Sources */,
				51C7790E24867F22004582F8 /* RiskListItemView.swift in Sources */,
				71CAB9D2248AACAD00F516A5 /* PixelPerfectLayoutConstraint.swift in Sources */,
				710021E0248EAF9A001F0B63 /* ExposureSubmissionImageCardCell.swift in Sources */,
				B14D0CDF246E976400D5BEBC /* ExposureDetectionTransaction+DidEndPrematurelyReason.swift in Sources */,
				71FE1C69247A8FE100851FEB /* DynamicTableViewHeaderFooterView.swift in Sources */,
				B184A383248FFCE2007180F6 /* CodableExposureDetectionSummary.swift in Sources */,
				B111EE2C2465D9F7001AEBB4 /* String+Localization.swift in Sources */,
				710224F624910661000C5DEF /* ExposureSubmissionDynamicCell.swift in Sources */,
				EEF1067A246EBF8B009DFB4E /* ResetViewController.swift in Sources */,
				51CE1BBA2460AFD8002CF42A /* HomeActivateCellConfigurator.swift in Sources */,
				71FE1C86247AC33D00851FEB /* ExposureSubmissionTestResultHeaderView.swift in Sources */,
				1309194F247972C40066E329 /* PrivacyProtectionViewController.swift in Sources */,
				CDCE11DB247D64D600F30825 /* NotificationSettingsOffTableViewCell.swift in Sources */,
				51CE1B91246078B6002CF42A /* SectionSystemBackgroundDecorationView.swift in Sources */,
				B112545A246F2C6500AB5036 /* ENTemporaryExposureKey+Convert.swift in Sources */,
				51486D9F2484FC0200FCE216 /* HomeRiskLevelCellConfigurator.swift in Sources */,
				B1E8C99D2479D4E7006DC678 /* DMSubmissionStateViewController.swift in Sources */,
				71FE1C8C247AC79D00851FEB /* DynamicTableViewIconCell.swift in Sources */,
				B19FD7112491A07000A9D56A /* String+SemanticVersion.swift in Sources */,
				710ABB25247514BD00948792 /* UIViewController+Segue.swift in Sources */,
				51CE1B5524604DD2002CF42A /* HomeLayout.swift in Sources */,
				51D420C424583E3300AD70CA /* SettingsViewController.swift in Sources */,
				B1C7EEB024941A6B00F1F284 /* RiskConsumer.swift in Sources */,
				514C0A1A247C16D600F235F6 /* HomeInactiveRiskCellConfigurator.swift in Sources */,
				71330E41248109F600EB10F6 /* DynamicTableViewSection.swift in Sources */,
				710ABB292475353900948792 /* DynamicTableViewModel.swift in Sources */,
				A3E5E71E247E6F7A00237116 /* SpinnerInjectable.swift in Sources */,
				518A69FB24687D5800444E66 /* RiskLevel.swift in Sources */,
				B1175218248ACFBC00C3325C /* SAP_RiskScoreClass+LowAndHigh.swift in Sources */,
				0DFCC2722484DC8400E2811D /* sqlite3.c in Sources */,
				B1741B492462C207006275D9 /* Client.swift in Sources */,
				514C0A0624772F3400F235F6 /* HomeRiskViewConfigurator.swift in Sources */,
				71EF33DB2497F419007B7E1B /* ENANavigationFooterItem.swift in Sources */,
				710ABB1F2475115500948792 /* UITableViewController+Enum.swift in Sources */,
				51CE1B8B246078B6002CF42A /* InfoCollectionViewCell.swift in Sources */,
				B14D0CDB246E968C00D5BEBC /* String+Today.swift in Sources */,
				85142501245DA0B3009D2791 /* UIViewController+Alert.swift in Sources */,
				CD99A3CA2461A47C00BF12AF /* AppStrings.swift in Sources */,
				514E81342461B97800636861 /* ExposureManager.swift in Sources */,
				71176E32248957C3004B0C9F /* AppNavigationController.swift in Sources */,
				B14D0CD9246E946E00D5BEBC /* ExposureDetection.swift in Sources */,
				B161782524804AC3006E435A /* DownloadedPackagesSQLLiteStore.swift in Sources */,
				51CE1BBF2460B222002CF42A /* HomeRiskCellConfigurator.swift in Sources */,
				EE22DB82247FB40A001B0A71 /* ENSettingModel.swift in Sources */,
				713EA26324798F8500AB7EE8 /* ExposureDetectionHeaderCell.swift in Sources */,
				FEDCE09E9F78ABEB4AA9A484 /* ExposureDetectionExecutor.swift in Sources */,
				FEDCE50B4AC5E24D4E11AA52 /* RequiresAppDependencies.swift in Sources */,
				FEDCE29E414945F14E7CE576 /* ENStateHandler+State.swift in Sources */,
				FEDCE6E2763B0BABFADF36BA /* ExposureDetectionViewController+State.swift in Sources */,
				FEDCECC1B2111AB537AEF7E5 /* HomeInteractor+State.swift in Sources */,
				B1221BE02492ECE800E6C4E4 /* CFDictionary+KeychainQuery.swift in Sources */,
				FEDCE77AED78E9C25999BB35 /* SceneDelegate+State.swift in Sources */,
			);
			runOnlyForDeploymentPostprocessing = 0;
		};
		85D7595024570491008175F0 /* Sources */ = {
			isa = PBXSourcesBuildPhase;
			buildActionMask = 2147483647;
			files = (
				A1E41949249548770016E52A /* HTTPClient+SubmitTests.swift in Sources */,
				A1E41941249410AF0016E52A /* SAPDownloadedPackage+Helpers.swift in Sources */,
				B1EAEC8F247118D1003BE9A2 /* URLSession+ConvenienceTests.swift in Sources */,
				A1E419582495A8F90016E52A /* HTTPClient+RegistrationTokenTests.swift in Sources */,
				A1E419552495A8060016E52A /* HTTPClient+GetTestResultTests.swift in Sources */,
				A3284259248E7672006B1F09 /* MockExposureSubmissionQRScannerViewController.swift in Sources */,
				A328425F248E943D006B1F09 /* ExposureSubmissionTanInputViewControllerTests.swift in Sources */,
				B1C7EE482493D97000F1F284 /* RiskProvidingConfigurationManualTriggerTests.swift in Sources */,
				B1221BE22492ED0F00E6C4E4 /* CFDictionary+KeychainQueryTests.swift in Sources */,
				A128F04E2489ABEE00EC7F6C /* RiskCalculationTests.swift in Sources */,
				B16177E824802F9B006E435A /* DownloadedPackagesSQLLiteStoreTests.swift in Sources */,
				B1175216248A9F9600C3325C /* ConvertingKeysTests.swift in Sources */,
				A16714C0248D53F60031B111 /* CoronaWarnURLSessionDelegateTests.swift in Sources */,
				B10F9B8B249961BC00C418F4 /* DynamicTypeLabelTests.swift in Sources */,
				CD678F6F246C43FC00B6A0F8 /* MockURLSession.swift in Sources */,
				A3284255248E493B006B1F09 /* ExposureSubmissionOverviewViewControllerTests.swift in Sources */,
				F2DC808E248989CE00EDC40A /* DynamicTableViewControllerRegisterCellsTests.swift in Sources */,
				EE22DB91247FB479001B0A71 /* MockStateHandlerObserverDelegate.swift in Sources */,
				B1C7EE4624938EB700F1F284 /* ExposureDetection_DidEndPrematurelyReason+ErrorHandlingTests.swift in Sources */,
				B10F9B8C249961CE00C418F4 /* UIFont+DynamicTypeTests.swift in Sources */,
				A173665324844F41006BE209 /* SQLiteKeyValueStoreTests.swift in Sources */,
				A1877CAB248F2532006FEFC0 /* SAPDownloadedPackageTests.swift in Sources */,
				F2DC809424898CE600EDC40A /* DynamicTableViewControllerFooterTests.swift in Sources */,
				B15382E5248273F30010F007 /* MockTestStore.swift in Sources */,
				A32842672492359E006B1F09 /* MockExposureSubmissionNavigationControllerChild.swift in Sources */,
				F25247312484456800C5556B /* DynamicTableViewModelTests.swift in Sources */,
				B15382E7248290BB0010F007 /* AppleFilesWriterTests.swift in Sources */,
				2FD881CC2490F65C00BEC8FC /* ExposureSubmissionHotlineViewControllerTest.swift in Sources */,
				B117521A248ACFFC00C3325C /* SAP_RiskScoreClass+LowAndHighTests.swift in Sources */,
				B11655932491437600316087 /* RiskProvidingConfigurationTests.swift in Sources */,
				B1A76E9F24714AC700EA5208 /* HTTPClient+Configuration.swift in Sources */,
				F2DC809224898B1800EDC40A /* DynamicTableViewControllerHeaderTests.swift in Sources */,
				B1D431C8246C69F300E728AD /* HTTPClient+ConfigurationTests.swift in Sources */,
				B15382FE248424F00010F007 /* ExposureDetectionTests.swift in Sources */,
				CDF27BD3246ADBA70044D32B /* ExposureSubmissionServiceTests.swift in Sources */,
				A328426324910552006B1F09 /* ExposureSubmissionSuccessViewControllerTests.swift in Sources */,
				B163D1102499068D001A322C /* SettingsViewModelTests.swift in Sources */,
				A1E419462495479D0016E52A /* HTTPClient+MockNetworkStack.swift in Sources */,
				B1CD333E24865E0000B06E9B /* TracingStatusHistoryTests.swift in Sources */,
				B1FE13ED24891D0400D012E5 /* RiskProviderTests.swift in Sources */,
				A1E4194F2495A5AF0016E52A /* HTTPClient+ExposureConfigTests.swift in Sources */,
				B1218920248AD79900496210 /* ClientMock.swift in Sources */,
				A1E4194C2495A3A10016E52A /* HTTPClient+AppConfigTests.swift in Sources */,
				EE22DB8F247FB46C001B0A71 /* ENStateTests.swift in Sources */,
				B1DDDABC247137B000A07175 /* HTTPClientConfigurationEndpointTests.swift in Sources */,
				2FD881CE249115E700BEC8FC /* ExposureSubmissionNavigationControllerTest.swift in Sources */,
				A1E419522495A6F20016E52A /* HTTPClient+TANForExposureSubmitTests.swift in Sources */,
				A32842612490E2AC006B1F09 /* ExposureSubmissionWarnOthersViewControllerTests.swift in Sources */,
				B1B9CF1F246ED2E8008F04F5 /* Sap_FilebucketTests.swift in Sources */,
				B17A44A22464906A00CB195E /* KeyTests.swift in Sources */,
				B19FD7152491A4A300A9D56A /* SAP_SemanticVersionTests.swift in Sources */,
				B161782D248062CE006E435A /* DeltaCalculationResultTests.swift in Sources */,
				3DD7674E2483DE18002DD2B3 /* MockReachabilityService.swift in Sources */,
				71176E2F248922B0004B0C9F /* ENAColorTests.swift in Sources */,
				0DF6BB9D248AE232007E8B0C /* AppUpdateCheckerHelperTests.swift in Sources */,
				A328425D248E82BC006B1F09 /* ExposureSubmissionTestResultViewControllerTests.swift in Sources */,
				F22C6E2324917E3200712A6B /* DynamicTableViewControllerRowsTests.swift in Sources */,
				A1E4195D249818060016E52A /* RiskTests.swift in Sources */,
				B18C411D246DB30000B8D8CB /* URL+Helper.swift in Sources */,
				CDF27BD5246ADBF30044D32B /* HTTPClient+DaysAndHoursTests.swift in Sources */,
				A17DA5E32486D8EF006F310F /* RiskLevelTests.swift in Sources */,
				B117909824914D77007FF821 /* StoreTests.swift in Sources */,
				F22C6E252492082B00712A6B /* DynamicTableViewSpaceCellTests.swift in Sources */,
				B1FE13FE24896EF700D012E5 /* CachedAppConfigurationTests.swift in Sources */,
				A1E419602498243E0016E52A /* String+TodayTests.swift in Sources */,
				F2DC809024898A9400EDC40A /* DynamicTableViewControllerNumberOfRowsAndSectionsTests.swift in Sources */,
			);
			runOnlyForDeploymentPostprocessing = 0;
		};
		85D7595B24570491008175F0 /* Sources */ = {
			isa = PBXSourcesBuildPhase;
			buildActionMask = 2147483647;
			files = (
				134F0DBC247578FF00D88934 /* ENAUITestsHome.swift in Sources */,
				134F0DBD247578FF00D88934 /* ENAUITests-Extensions.swift in Sources */,
				A32842652491136E006B1F09 /* ExposureSubmissionUITests.swift in Sources */,
				85D7596424570491008175F0 /* ENAUITests.swift in Sources */,
				13E50469248E3CD20086641C /* ENAUITestsAppInformation.swift in Sources */,
				130CB19C246D92F800ADE602 /* ENAUITestsOnboarding.swift in Sources */,
				13E5046B248E3DF30086641C /* AppStrings.swift in Sources */,
				A3EE6E5C249BB97500C64B61 /* UITestingParameters.swift in Sources */,
				134F0F2C2475793400D88934 /* SnapshotHelper.swift in Sources */,
			);
			runOnlyForDeploymentPostprocessing = 0;
		};
/* End PBXSourcesBuildPhase section */

/* Begin PBXTargetDependency section */
		85D7595624570491008175F0 /* PBXTargetDependency */ = {
			isa = PBXTargetDependency;
			target = 85D7593A2457048F008175F0 /* ENA */;
			targetProxy = 85D7595524570491008175F0 /* PBXContainerItemProxy */;
		};
		85D7596124570491008175F0 /* PBXTargetDependency */ = {
			isa = PBXTargetDependency;
			target = 85D7593A2457048F008175F0 /* ENA */;
			targetProxy = 85D7596024570491008175F0 /* PBXContainerItemProxy */;
		};
/* End PBXTargetDependency section */

/* Begin PBXVariantGroup section */
		13156CFF248C19D000AFC472 /* usage.html */ = {
			isa = PBXVariantGroup;
			children = (
				13156CFE248C19D000AFC472 /* de */,
				13156D00248CDECC00AFC472 /* en */,
			);
			name = usage.html;
			sourceTree = "<group>";
		};
		71F5418A248BEDBE006DB793 /* privacy-policy.html */ = {
			isa = PBXVariantGroup;
			children = (
				71F5418B248BEDBE006DB793 /* de */,
				717D21EA248C072300D9717E /* en */,
			);
			name = "privacy-policy.html";
			sourceTree = "<group>";
		};
		85D7594C24570491008175F0 /* LaunchScreen.storyboard */ = {
			isa = PBXVariantGroup;
			children = (
				85D7594D24570491008175F0 /* Base */,
			);
			name = LaunchScreen.storyboard;
			sourceTree = "<group>";
		};
		EE26950A248FCB0300BAE234 /* InfoPlist.strings */ = {
			isa = PBXVariantGroup;
			children = (
				EE269509248FCB0300BAE234 /* de */,
				EE26950B248FCB1600BAE234 /* en */,
			);
			name = InfoPlist.strings;
			sourceTree = "<group>";
		};
		EE70C23A245B09E900AC9B2F /* Localizable.strings */ = {
			isa = PBXVariantGroup;
			children = (
				EE70C23B245B09E900AC9B2F /* de */,
				EE70C23C245B09E900AC9B2F /* en */,
			);
			name = Localizable.strings;
			sourceTree = "<group>";
		};
		EE92A340245D96DA006B97B0 /* Localizable.stringsdict */ = {
			isa = PBXVariantGroup;
			children = (
				EE92A33F245D96DA006B97B0 /* de */,
				514C0A09247AEEE200F235F6 /* en */,
			);
			name = Localizable.stringsdict;
			sourceTree = "<group>";
		};
/* End PBXVariantGroup section */

/* Begin XCBuildConfiguration section */
		011E4AFC2483A269002E6412 /* Community */ = {
			isa = XCBuildConfiguration;
			buildSettings = {
				ALWAYS_SEARCH_USER_PATHS = NO;
				CLANG_ANALYZER_LOCALIZABILITY_NONLOCALIZED = YES;
				CLANG_ANALYZER_NONNULL = YES;
				CLANG_ANALYZER_NUMBER_OBJECT_CONVERSION = YES_AGGRESSIVE;
				CLANG_CXX_LANGUAGE_STANDARD = "gnu++14";
				CLANG_CXX_LIBRARY = "libc++";
				CLANG_ENABLE_MODULES = YES;
				CLANG_ENABLE_OBJC_ARC = YES;
				CLANG_ENABLE_OBJC_WEAK = YES;
				CLANG_WARN_BLOCK_CAPTURE_AUTORELEASING = YES;
				CLANG_WARN_BOOL_CONVERSION = YES;
				CLANG_WARN_COMMA = YES;
				CLANG_WARN_CONSTANT_CONVERSION = YES;
				CLANG_WARN_DEPRECATED_OBJC_IMPLEMENTATIONS = YES;
				CLANG_WARN_DIRECT_OBJC_ISA_USAGE = YES_ERROR;
				CLANG_WARN_DOCUMENTATION_COMMENTS = YES;
				CLANG_WARN_EMPTY_BODY = YES;
				CLANG_WARN_ENUM_CONVERSION = YES;
				CLANG_WARN_INFINITE_RECURSION = YES;
				CLANG_WARN_INT_CONVERSION = YES;
				CLANG_WARN_NON_LITERAL_NULL_CONVERSION = YES;
				CLANG_WARN_OBJC_IMPLICIT_RETAIN_SELF = YES;
				CLANG_WARN_OBJC_LITERAL_CONVERSION = YES;
				CLANG_WARN_OBJC_ROOT_CLASS = YES_ERROR;
				CLANG_WARN_RANGE_LOOP_ANALYSIS = YES;
				CLANG_WARN_STRICT_PROTOTYPES = YES;
				CLANG_WARN_SUSPICIOUS_MOVE = YES;
				CLANG_WARN_UNGUARDED_AVAILABILITY = YES_AGGRESSIVE;
				CLANG_WARN_UNREACHABLE_CODE = YES;
				CLANG_WARN__DUPLICATE_METHOD_MATCH = YES;
				COPY_PHASE_STRIP = NO;
				DEBUG_INFORMATION_FORMAT = dwarf;
				ENABLE_STRICT_OBJC_MSGSEND = YES;
				ENABLE_TESTABILITY = YES;
				GCC_C_LANGUAGE_STANDARD = gnu11;
				GCC_DYNAMIC_NO_PIC = NO;
				GCC_NO_COMMON_BLOCKS = YES;
				GCC_OPTIMIZATION_LEVEL = 0;
				GCC_PREPROCESSOR_DEFINITIONS = (
					"DEBUG=1",
					"$(inherited)",
				);
				GCC_WARN_64_TO_32_BIT_CONVERSION = YES;
				GCC_WARN_ABOUT_RETURN_TYPE = YES_ERROR;
				GCC_WARN_UNDECLARED_SELECTOR = YES;
				GCC_WARN_UNINITIALIZED_AUTOS = YES_AGGRESSIVE;
				GCC_WARN_UNUSED_FUNCTION = YES;
				GCC_WARN_UNUSED_VARIABLE = YES;
				IPHONEOS_DEPLOYMENT_TARGET = 13.5;
				MTL_ENABLE_DEBUG_INFO = INCLUDE_SOURCE;
				MTL_FAST_MATH = YES;
				ONLY_ACTIVE_ARCH = YES;
				SDKROOT = iphoneos;
				SWIFT_ACTIVE_COMPILATION_CONDITIONS = "DEBUG COMMUNITY";
				SWIFT_OPTIMIZATION_LEVEL = "-Onone";
			};
			name = Community;
		};
		011E4AFD2483A269002E6412 /* Community */ = {
			isa = XCBuildConfiguration;
			buildSettings = {
				ASSETCATALOG_COMPILER_APPICON_NAME = AppIcon;
				BACKEND_DISTIBUTION_BASE_URL = "https://svc90.main.px.t-online.de";
				BACKEND_SUBMISSION_BASE_URL = "https://submission.coronawarn.app";
				BACKEND_VERIFICATION_BASE_URL = "https://verification.coronawarn.app";
				CLANG_ENABLE_MODULES = YES;
				CODE_SIGN_ENTITLEMENTS = "${PROJECT}/Resources/ENACommunity.entitlements";
				CODE_SIGN_IDENTITY = "Apple Development";
				CODE_SIGN_STYLE = Automatic;
				CURRENT_PROJECT_VERSION = 0;
				DEVELOPMENT_TEAM = $IPHONE_APP_DEV_TEAM;
				GCC_PREPROCESSOR_DEFINITIONS = (
					"DEBUG=1",
					"$(inherited)",
					"SQLITE_HAS_CODEC=1",
					"DISABLE_CERTIFICATE_PINNING=1",
				);
				INFOPLIST_FILE = ENA/Resources/Info_Debug.plist;
				IPHONE_APP_CODE_SIGN_IDENTITY = "iPhone Developer";
				IPHONE_APP_DEV_TEAM = "";
				IPHONE_APP_DIST_PROF_SPECIFIER = "523TP53AQF/Corona-Warn-App";
				LD_RUNPATH_SEARCH_PATHS = (
					"$(inherited)",
					"@executable_path/Frameworks",
				);
				MARKETING_VERSION = 1.1.0;
				OTHER_CFLAGS = (
					"-DSQLITE_HAS_CODEC",
					"-DSQLITE_TEMP_STORE=3",
					"-DSQLCIPHER_CRYPTO_CC",
					"-DNDEBUG",
				);
				PRODUCT_BUNDLE_IDENTIFIER = de.rki.coronawarnapp;
				PRODUCT_NAME = "$(TARGET_NAME)";
				PROVISIONING_PROFILE_SPECIFIER = "";
				SWIFT_ACTIVE_COMPILATION_CONDITIONS = "COMMUNITY DISABLE_CERTIFICATE_PINNING";
				SWIFT_OBJC_BRIDGING_HEADER = "ENA-Bridging-Header.h";
				SWIFT_OPTIMIZATION_LEVEL = "-Onone";
				SWIFT_VERSION = 5.0;
				TARGETED_DEVICE_FAMILY = 1;
			};
			name = Community;
		};
		011E4AFE2483A269002E6412 /* Community */ = {
			isa = XCBuildConfiguration;
			buildSettings = {
				ALWAYS_EMBED_SWIFT_STANDARD_LIBRARIES = YES;
				BUNDLE_LOADER = "$(TEST_HOST)";
				CLANG_ENABLE_MODULES = YES;
				CODE_SIGN_STYLE = Automatic;
				DEVELOPMENT_TEAM = 523TP53AQF;
				GCC_PREPROCESSOR_DEFINITIONS = (
					"$(inherited)",
					"SQLITE_HAS_CODEC=1",
				);
				INFOPLIST_FILE = ENATests/Info.plist;
				IPHONEOS_DEPLOYMENT_TARGET = 13.5;
				LD_RUNPATH_SEARCH_PATHS = (
					"$(inherited)",
					"@executable_path/Frameworks",
					"@loader_path/Frameworks",
				);
				OTHER_CFLAGS = (
					"-DSQLITE_HAS_CODEC",
					"-DSQLITE_TEMP_STORE=3",
					"-DSQLCIPHER_CRYPTO_CC",
					"-DNDEBUG",
				);
				PRODUCT_BUNDLE_IDENTIFIER = com.sap.ux.ENATests;
				PRODUCT_NAME = "$(TARGET_NAME)";
				SWIFT_OBJC_BRIDGING_HEADER = "ENATests-Bridging-Header.h";
				SWIFT_OPTIMIZATION_LEVEL = "-Onone";
				SWIFT_VERSION = 5.0;
				TARGETED_DEVICE_FAMILY = "1,2";
				TEST_HOST = "$(BUILT_PRODUCTS_DIR)/ENA.app/ENA";
			};
			name = Community;
		};
		011E4AFF2483A269002E6412 /* Community */ = {
			isa = XCBuildConfiguration;
			buildSettings = {
				ALWAYS_EMBED_SWIFT_STANDARD_LIBRARIES = YES;
				CODE_SIGN_STYLE = Automatic;
				DEVELOPMENT_TEAM = 523TP53AQF;
				INFOPLIST_FILE = ENAUITests/Info.plist;
				LD_RUNPATH_SEARCH_PATHS = (
					"$(inherited)",
					"@executable_path/Frameworks",
					"@loader_path/Frameworks",
				);
				PRODUCT_BUNDLE_IDENTIFIER = com.sap.ux.ENAUITests;
				PRODUCT_NAME = "$(TARGET_NAME)";
				PROVISIONING_PROFILE_SPECIFIER = "";
				"PROVISIONING_PROFILE_SPECIFIER[sdk=macosx*]" = "";
				SWIFT_ACTIVE_COMPILATION_CONDITIONS = "DEBUG COMMUNITY";
				SWIFT_VERSION = 5.0;
				TARGETED_DEVICE_FAMILY = "1,2";
				TEST_TARGET_NAME = ENA;
			};
			name = Community;
		};
		01DE5A74248E3CF800F6D7F2 /* UITesting */ = {
			isa = XCBuildConfiguration;
			buildSettings = {
				ALWAYS_SEARCH_USER_PATHS = NO;
				CLANG_ANALYZER_LOCALIZABILITY_NONLOCALIZED = YES;
				CLANG_ANALYZER_NONNULL = YES;
				CLANG_ANALYZER_NUMBER_OBJECT_CONVERSION = YES_AGGRESSIVE;
				CLANG_CXX_LANGUAGE_STANDARD = "gnu++14";
				CLANG_CXX_LIBRARY = "libc++";
				CLANG_ENABLE_MODULES = YES;
				CLANG_ENABLE_OBJC_ARC = YES;
				CLANG_ENABLE_OBJC_WEAK = YES;
				CLANG_WARN_BLOCK_CAPTURE_AUTORELEASING = YES;
				CLANG_WARN_BOOL_CONVERSION = YES;
				CLANG_WARN_COMMA = YES;
				CLANG_WARN_CONSTANT_CONVERSION = YES;
				CLANG_WARN_DEPRECATED_OBJC_IMPLEMENTATIONS = YES;
				CLANG_WARN_DIRECT_OBJC_ISA_USAGE = YES_ERROR;
				CLANG_WARN_DOCUMENTATION_COMMENTS = YES;
				CLANG_WARN_EMPTY_BODY = YES;
				CLANG_WARN_ENUM_CONVERSION = YES;
				CLANG_WARN_INFINITE_RECURSION = YES;
				CLANG_WARN_INT_CONVERSION = YES;
				CLANG_WARN_NON_LITERAL_NULL_CONVERSION = YES;
				CLANG_WARN_OBJC_IMPLICIT_RETAIN_SELF = YES;
				CLANG_WARN_OBJC_LITERAL_CONVERSION = YES;
				CLANG_WARN_OBJC_ROOT_CLASS = YES_ERROR;
				CLANG_WARN_RANGE_LOOP_ANALYSIS = YES;
				CLANG_WARN_STRICT_PROTOTYPES = YES;
				CLANG_WARN_SUSPICIOUS_MOVE = YES;
				CLANG_WARN_UNGUARDED_AVAILABILITY = YES_AGGRESSIVE;
				CLANG_WARN_UNREACHABLE_CODE = YES;
				CLANG_WARN__DUPLICATE_METHOD_MATCH = YES;
				COPY_PHASE_STRIP = NO;
				DEBUG_INFORMATION_FORMAT = dwarf;
				ENABLE_STRICT_OBJC_MSGSEND = YES;
				ENABLE_TESTABILITY = YES;
				GCC_C_LANGUAGE_STANDARD = gnu11;
				GCC_DYNAMIC_NO_PIC = NO;
				GCC_NO_COMMON_BLOCKS = YES;
				GCC_OPTIMIZATION_LEVEL = 0;
				GCC_PREPROCESSOR_DEFINITIONS = (
					"DEBUG=1",
					"$(inherited)",
				);
				GCC_WARN_64_TO_32_BIT_CONVERSION = YES;
				GCC_WARN_ABOUT_RETURN_TYPE = YES_ERROR;
				GCC_WARN_UNDECLARED_SELECTOR = YES;
				GCC_WARN_UNINITIALIZED_AUTOS = YES_AGGRESSIVE;
				GCC_WARN_UNUSED_FUNCTION = YES;
				GCC_WARN_UNUSED_VARIABLE = YES;
				IPHONEOS_DEPLOYMENT_TARGET = 13.5;
				MTL_ENABLE_DEBUG_INFO = INCLUDE_SOURCE;
				MTL_FAST_MATH = YES;
				ONLY_ACTIVE_ARCH = YES;
				SDKROOT = iphoneos;
				SWIFT_ACTIVE_COMPILATION_CONDITIONS = "DEBUG UITESTING";
				SWIFT_OPTIMIZATION_LEVEL = "-Onone";
			};
			name = UITesting;
		};
		01DE5A75248E3CF800F6D7F2 /* UITesting */ = {
			isa = XCBuildConfiguration;
			buildSettings = {
				ASSETCATALOG_COMPILER_APPICON_NAME = AppIcon;
				BACKEND_DISTIBUTION_BASE_URL = "https://svc90.main.px.t-online.de";
				BACKEND_SUBMISSION_BASE_URL = "https://submission.coronawarn.app";
				BACKEND_VERIFICATION_BASE_URL = "https://verification.coronawarn.app";
				CLANG_ENABLE_MODULES = YES;
				CODE_SIGN_ENTITLEMENTS = "${PROJECT}/Resources/ENACommunity.entitlements";
				CODE_SIGN_IDENTITY = "Apple Development";
				CODE_SIGN_STYLE = Automatic;
				CURRENT_PROJECT_VERSION = 0;
				DEVELOPMENT_TEAM = $IPHONE_APP_DEV_TEAM;
				GCC_PREPROCESSOR_DEFINITIONS = (
					"DEBUG=1",
					"$(inherited)",
					"SQLITE_HAS_CODEC=1",
				);
				INFOPLIST_FILE = ENA/Resources/Info.plist;
				IPHONE_APP_CODE_SIGN_IDENTITY = "iPhone Developer";
				IPHONE_APP_DEV_TEAM = 523TP53AQF;
				IPHONE_APP_DIST_PROF_SPECIFIER = "523TP53AQF/Corona-Warn-App";
				LD_RUNPATH_SEARCH_PATHS = (
					"$(inherited)",
					"@executable_path/Frameworks",
				);
				MARKETING_VERSION = 1.1.0;
				OTHER_CFLAGS = (
					"-DSQLITE_HAS_CODEC",
					"-DSQLITE_TEMP_STORE=3",
					"-DSQLCIPHER_CRYPTO_CC",
					"-DNDEBUG",
				);
				PRODUCT_BUNDLE_IDENTIFIER = "de.rki.coronawarnapp-dev";
				PRODUCT_NAME = "$(TARGET_NAME)";
				PROVISIONING_PROFILE_SPECIFIER = "";
				SWIFT_ACTIVE_COMPILATION_CONDITIONS = "DEBUG UITESTING DISABLE_CERTIFICATE_PINNING";
				SWIFT_OBJC_BRIDGING_HEADER = "ENA-Bridging-Header.h";
				SWIFT_OPTIMIZATION_LEVEL = "-Onone";
				SWIFT_VERSION = 5.0;
				TARGETED_DEVICE_FAMILY = 1;
			};
			name = UITesting;
		};
		01DE5A76248E3CF800F6D7F2 /* UITesting */ = {
			isa = XCBuildConfiguration;
			buildSettings = {
				ALWAYS_EMBED_SWIFT_STANDARD_LIBRARIES = YES;
				BUNDLE_LOADER = "$(TEST_HOST)";
				CLANG_ENABLE_MODULES = YES;
				CODE_SIGN_STYLE = Automatic;
				DEVELOPMENT_TEAM = 523TP53AQF;
				GCC_PREPROCESSOR_DEFINITIONS = (
					"$(inherited)",
					"SQLITE_HAS_CODEC=1",
				);
				INFOPLIST_FILE = ENATests/Info.plist;
				IPHONEOS_DEPLOYMENT_TARGET = 13.5;
				LD_RUNPATH_SEARCH_PATHS = (
					"$(inherited)",
					"@executable_path/Frameworks",
					"@loader_path/Frameworks",
				);
				OTHER_CFLAGS = (
					"-DSQLITE_HAS_CODEC",
					"-DSQLITE_TEMP_STORE=3",
					"-DSQLCIPHER_CRYPTO_CC",
					"-DNDEBUG",
				);
				PRODUCT_BUNDLE_IDENTIFIER = com.sap.ux.ENATests;
				PRODUCT_NAME = "$(TARGET_NAME)";
				SWIFT_OBJC_BRIDGING_HEADER = "ENATests-Bridging-Header.h";
				SWIFT_OPTIMIZATION_LEVEL = "-Onone";
				SWIFT_VERSION = 5.0;
				TARGETED_DEVICE_FAMILY = "1,2";
				TEST_HOST = "$(BUILT_PRODUCTS_DIR)/ENA.app/ENA";
			};
			name = UITesting;
		};
		01DE5A77248E3CF800F6D7F2 /* UITesting */ = {
			isa = XCBuildConfiguration;
			buildSettings = {
				ALWAYS_EMBED_SWIFT_STANDARD_LIBRARIES = YES;
				CODE_SIGN_STYLE = Automatic;
				DEVELOPMENT_TEAM = 523TP53AQF;
				INFOPLIST_FILE = ENAUITests/Info.plist;
				LD_RUNPATH_SEARCH_PATHS = (
					"$(inherited)",
					"@executable_path/Frameworks",
					"@loader_path/Frameworks",
				);
				PRODUCT_BUNDLE_IDENTIFIER = com.sap.ux.ENAUITests;
				PRODUCT_NAME = "$(TARGET_NAME)";
				PROVISIONING_PROFILE_SPECIFIER = "";
				"PROVISIONING_PROFILE_SPECIFIER[sdk=macosx*]" = "";
				SWIFT_ACTIVE_COMPILATION_CONDITIONS = "DEBUG UITESTING";
				SWIFT_VERSION = 5.0;
				TARGETED_DEVICE_FAMILY = "1,2";
				TEST_TARGET_NAME = ENA;
			};
			name = UITesting;
		};
		85D7596624570491008175F0 /* Debug */ = {
			isa = XCBuildConfiguration;
			buildSettings = {
				ALWAYS_SEARCH_USER_PATHS = NO;
				CLANG_ANALYZER_LOCALIZABILITY_NONLOCALIZED = YES;
				CLANG_ANALYZER_NONNULL = YES;
				CLANG_ANALYZER_NUMBER_OBJECT_CONVERSION = YES_AGGRESSIVE;
				CLANG_CXX_LANGUAGE_STANDARD = "gnu++14";
				CLANG_CXX_LIBRARY = "libc++";
				CLANG_ENABLE_MODULES = YES;
				CLANG_ENABLE_OBJC_ARC = YES;
				CLANG_ENABLE_OBJC_WEAK = YES;
				CLANG_WARN_BLOCK_CAPTURE_AUTORELEASING = YES;
				CLANG_WARN_BOOL_CONVERSION = YES;
				CLANG_WARN_COMMA = YES;
				CLANG_WARN_CONSTANT_CONVERSION = YES;
				CLANG_WARN_DEPRECATED_OBJC_IMPLEMENTATIONS = YES;
				CLANG_WARN_DIRECT_OBJC_ISA_USAGE = YES_ERROR;
				CLANG_WARN_DOCUMENTATION_COMMENTS = YES;
				CLANG_WARN_EMPTY_BODY = YES;
				CLANG_WARN_ENUM_CONVERSION = YES;
				CLANG_WARN_INFINITE_RECURSION = YES;
				CLANG_WARN_INT_CONVERSION = YES;
				CLANG_WARN_NON_LITERAL_NULL_CONVERSION = YES;
				CLANG_WARN_OBJC_IMPLICIT_RETAIN_SELF = YES;
				CLANG_WARN_OBJC_LITERAL_CONVERSION = YES;
				CLANG_WARN_OBJC_ROOT_CLASS = YES_ERROR;
				CLANG_WARN_RANGE_LOOP_ANALYSIS = YES;
				CLANG_WARN_STRICT_PROTOTYPES = YES;
				CLANG_WARN_SUSPICIOUS_MOVE = YES;
				CLANG_WARN_UNGUARDED_AVAILABILITY = YES_AGGRESSIVE;
				CLANG_WARN_UNREACHABLE_CODE = YES;
				CLANG_WARN__DUPLICATE_METHOD_MATCH = YES;
				COPY_PHASE_STRIP = NO;
				DEBUG_INFORMATION_FORMAT = dwarf;
				ENABLE_STRICT_OBJC_MSGSEND = YES;
				ENABLE_TESTABILITY = YES;
				GCC_C_LANGUAGE_STANDARD = gnu11;
				GCC_DYNAMIC_NO_PIC = NO;
				GCC_NO_COMMON_BLOCKS = YES;
				GCC_OPTIMIZATION_LEVEL = 0;
				GCC_PREPROCESSOR_DEFINITIONS = (
					"DEBUG=1",
					"$(inherited)",
				);
				GCC_WARN_64_TO_32_BIT_CONVERSION = YES;
				GCC_WARN_ABOUT_RETURN_TYPE = YES_ERROR;
				GCC_WARN_UNDECLARED_SELECTOR = YES;
				GCC_WARN_UNINITIALIZED_AUTOS = YES_AGGRESSIVE;
				GCC_WARN_UNUSED_FUNCTION = YES;
				GCC_WARN_UNUSED_VARIABLE = YES;
				IPHONEOS_DEPLOYMENT_TARGET = 13.5;
				MTL_ENABLE_DEBUG_INFO = INCLUDE_SOURCE;
				MTL_FAST_MATH = YES;
				ONLY_ACTIVE_ARCH = YES;
				SDKROOT = iphoneos;
				SWIFT_ACTIVE_COMPILATION_CONDITIONS = DEBUG;
				SWIFT_OPTIMIZATION_LEVEL = "-Onone";
			};
			name = Debug;
		};
		85D7596724570491008175F0 /* Release */ = {
			isa = XCBuildConfiguration;
			buildSettings = {
				ALWAYS_SEARCH_USER_PATHS = NO;
				CLANG_ANALYZER_LOCALIZABILITY_NONLOCALIZED = YES;
				CLANG_ANALYZER_NONNULL = YES;
				CLANG_ANALYZER_NUMBER_OBJECT_CONVERSION = YES_AGGRESSIVE;
				CLANG_CXX_LANGUAGE_STANDARD = "gnu++14";
				CLANG_CXX_LIBRARY = "libc++";
				CLANG_ENABLE_MODULES = YES;
				CLANG_ENABLE_OBJC_ARC = YES;
				CLANG_ENABLE_OBJC_WEAK = YES;
				CLANG_WARN_BLOCK_CAPTURE_AUTORELEASING = YES;
				CLANG_WARN_BOOL_CONVERSION = YES;
				CLANG_WARN_COMMA = YES;
				CLANG_WARN_CONSTANT_CONVERSION = YES;
				CLANG_WARN_DEPRECATED_OBJC_IMPLEMENTATIONS = YES;
				CLANG_WARN_DIRECT_OBJC_ISA_USAGE = YES_ERROR;
				CLANG_WARN_DOCUMENTATION_COMMENTS = YES;
				CLANG_WARN_EMPTY_BODY = YES;
				CLANG_WARN_ENUM_CONVERSION = YES;
				CLANG_WARN_INFINITE_RECURSION = YES;
				CLANG_WARN_INT_CONVERSION = YES;
				CLANG_WARN_NON_LITERAL_NULL_CONVERSION = YES;
				CLANG_WARN_OBJC_IMPLICIT_RETAIN_SELF = YES;
				CLANG_WARN_OBJC_LITERAL_CONVERSION = YES;
				CLANG_WARN_OBJC_ROOT_CLASS = YES_ERROR;
				CLANG_WARN_RANGE_LOOP_ANALYSIS = YES;
				CLANG_WARN_STRICT_PROTOTYPES = YES;
				CLANG_WARN_SUSPICIOUS_MOVE = YES;
				CLANG_WARN_UNGUARDED_AVAILABILITY = YES_AGGRESSIVE;
				CLANG_WARN_UNREACHABLE_CODE = YES;
				CLANG_WARN__DUPLICATE_METHOD_MATCH = YES;
				COPY_PHASE_STRIP = NO;
				DEBUG_INFORMATION_FORMAT = "dwarf-with-dsym";
				ENABLE_NS_ASSERTIONS = NO;
				ENABLE_STRICT_OBJC_MSGSEND = YES;
				GCC_C_LANGUAGE_STANDARD = gnu11;
				GCC_NO_COMMON_BLOCKS = YES;
				GCC_WARN_64_TO_32_BIT_CONVERSION = YES;
				GCC_WARN_ABOUT_RETURN_TYPE = YES_ERROR;
				GCC_WARN_UNDECLARED_SELECTOR = YES;
				GCC_WARN_UNINITIALIZED_AUTOS = YES_AGGRESSIVE;
				GCC_WARN_UNUSED_FUNCTION = YES;
				GCC_WARN_UNUSED_VARIABLE = YES;
				IPHONEOS_DEPLOYMENT_TARGET = 13.5;
				MTL_ENABLE_DEBUG_INFO = NO;
				MTL_FAST_MATH = YES;
				SDKROOT = iphoneos;
				SWIFT_ACTIVE_COMPILATION_CONDITIONS = RELEASE;
				SWIFT_COMPILATION_MODE = wholemodule;
				SWIFT_OPTIMIZATION_LEVEL = "-O";
				VALIDATE_PRODUCT = YES;
			};
			name = Release;
		};
		85D7596924570491008175F0 /* Debug */ = {
			isa = XCBuildConfiguration;
			buildSettings = {
				ASSETCATALOG_COMPILER_APPICON_NAME = AppIcon;
				BACKEND_DISTIBUTION_BASE_URL = "https://svc90.main.px.t-online.de";
				BACKEND_SUBMISSION_BASE_URL = "https://submission.coronawarn.app";
				BACKEND_VERIFICATION_BASE_URL = "https://verification.coronawarn.app";
				CLANG_ENABLE_MODULES = YES;
				CODE_SIGN_ENTITLEMENTS = "${PROJECT}/Resources/ENATest.entitlements";
				CODE_SIGN_IDENTITY = $IPHONE_APP_CODE_SIGN_IDENTITY;
				CODE_SIGN_STYLE = Manual;
				CURRENT_PROJECT_VERSION = 0;
				DEVELOPMENT_TEAM = 523TP53AQF;
				GCC_PREPROCESSOR_DEFINITIONS = (
					"DEBUG=1",
					"$(inherited)",
					"SQLITE_HAS_CODEC=1",
				);
				INFOPLIST_FILE = ENA/Resources/Info_Debug.plist;
				IPHONE_APP_CODE_SIGN_IDENTITY = "iPhone Developer";
				IPHONE_APP_DEV_TEAM = 523TP53AQF;
				IPHONE_APP_DIST_PROF_SPECIFIER = "523TP53AQF/Corona-Warn-App-Dev1";
				LD_RUNPATH_SEARCH_PATHS = (
					"$(inherited)",
					"@executable_path/Frameworks",
				);
				MARKETING_VERSION = 1.1.0;
				OTHER_CFLAGS = (
					"-DSQLITE_HAS_CODEC",
					"-DSQLITE_TEMP_STORE=3",
					"-DSQLCIPHER_CRYPTO_CC",
					"-DNDEBUG",
				);
				PRODUCT_BUNDLE_IDENTIFIER = "de.rki.coronawarnapp-dev";
				PRODUCT_NAME = "$(TARGET_NAME)";
				PROVISIONING_PROFILE_SPECIFIER = $IPHONE_APP_DIST_PROF_SPECIFIER;
				SWIFT_ACTIVE_COMPILATION_CONDITIONS = "DEBUG DISABLE_CERTIFICATE_PINNING";
				SWIFT_OBJC_BRIDGING_HEADER = "ENA-Bridging-Header.h";
				SWIFT_OPTIMIZATION_LEVEL = "-Onone";
				SWIFT_VERSION = 5.0;
				TARGETED_DEVICE_FAMILY = 1;
			};
			name = Debug;
		};
		85D7596A24570491008175F0 /* Release */ = {
			isa = XCBuildConfiguration;
			buildSettings = {
				ASSETCATALOG_COMPILER_APPICON_NAME = AppIcon;
				BACKEND_DISTIBUTION_BASE_URL = "https://svc90.main.px.t-online.de";
				BACKEND_SUBMISSION_BASE_URL = "https://submission.coronawarn.app";
				BACKEND_VERIFICATION_BASE_URL = "https://verification.coronawarn.app";
				CLANG_ENABLE_MODULES = YES;
				CODE_SIGN_ENTITLEMENTS = "${PROJECT}/Resources/ENA.entitlements";
				CODE_SIGN_IDENTITY = $IPHONE_APP_CODE_SIGN_IDENTITY;
				CODE_SIGN_STYLE = Manual;
				CURRENT_PROJECT_VERSION = 0;
				GCC_PREPROCESSOR_DEFINITIONS = "SQLITE_HAS_CODEC=1";
				INFOPLIST_FILE = ENA/Resources/Info.plist;
				IPHONE_APP_CODE_SIGN_IDENTITY = "iPhone Developer";
				IPHONE_APP_DEV_TEAM = 523TP53AQF;
				IPHONE_APP_DIST_PROF_SPECIFIER = "523TP53AQF/Corona-Warn-App";
				LD_RUNPATH_SEARCH_PATHS = (
					"$(inherited)",
					"@executable_path/Frameworks",
				);
				MARKETING_VERSION = 1.1.0;
				OTHER_CFLAGS = (
					"-DSQLITE_HAS_CODEC",
					"-DSQLITE_TEMP_STORE=3",
					"-DSQLCIPHER_CRYPTO_CC",
					"-DNDEBUG",
				);
				PRODUCT_BUNDLE_IDENTIFIER = de.rki.coronawarnapp;
				PRODUCT_NAME = "$(TARGET_NAME)";
				PROVISIONING_PROFILE_SPECIFIER = $IPHONE_APP_DIST_PROF_SPECIFIER;
				SWIFT_OBJC_BRIDGING_HEADER = "ENA-Bridging-Header.h";
				SWIFT_VERSION = 5.0;
				TARGETED_DEVICE_FAMILY = 1;
			};
			name = Release;
		};
		85D7596C24570491008175F0 /* Debug */ = {
			isa = XCBuildConfiguration;
			buildSettings = {
				ALWAYS_EMBED_SWIFT_STANDARD_LIBRARIES = YES;
				BUNDLE_LOADER = "$(TEST_HOST)";
				CLANG_ENABLE_MODULES = YES;
				CODE_SIGN_STYLE = Automatic;
				DEVELOPMENT_TEAM = 523TP53AQF;
				GCC_PREPROCESSOR_DEFINITIONS = (
					"$(inherited)",
					"SQLITE_HAS_CODEC=1",
				);
				INFOPLIST_FILE = ENATests/Info.plist;
				IPHONEOS_DEPLOYMENT_TARGET = 13.5;
				LD_RUNPATH_SEARCH_PATHS = (
					"$(inherited)",
					"@executable_path/Frameworks",
					"@loader_path/Frameworks",
				);
				OTHER_CFLAGS = (
					"-DSQLITE_HAS_CODEC",
					"-DSQLITE_TEMP_STORE=3",
					"-DSQLCIPHER_CRYPTO_CC",
					"-DNDEBUG",
				);
				PRODUCT_BUNDLE_IDENTIFIER = com.sap.ux.ENATests;
				PRODUCT_NAME = "$(TARGET_NAME)";
				SWIFT_OBJC_BRIDGING_HEADER = "ENATests-Bridging-Header.h";
				SWIFT_OPTIMIZATION_LEVEL = "-Onone";
				SWIFT_VERSION = 5.0;
				TARGETED_DEVICE_FAMILY = "1,2";
				TEST_HOST = "$(BUILT_PRODUCTS_DIR)/ENA.app/ENA";
			};
			name = Debug;
		};
		85D7596D24570491008175F0 /* Release */ = {
			isa = XCBuildConfiguration;
			buildSettings = {
				ALWAYS_EMBED_SWIFT_STANDARD_LIBRARIES = YES;
				BUNDLE_LOADER = "$(TEST_HOST)";
				CLANG_ENABLE_MODULES = YES;
				CODE_SIGN_STYLE = Automatic;
				DEVELOPMENT_TEAM = 523TP53AQF;
				GCC_PREPROCESSOR_DEFINITIONS = "SQLITE_HAS_CODEC=1";
				INFOPLIST_FILE = ENATests/Info.plist;
				IPHONEOS_DEPLOYMENT_TARGET = 13.5;
				LD_RUNPATH_SEARCH_PATHS = (
					"$(inherited)",
					"@executable_path/Frameworks",
					"@loader_path/Frameworks",
				);
				OTHER_CFLAGS = (
					"-DSQLITE_HAS_CODEC",
					"-DSQLITE_TEMP_STORE=3",
					"-DSQLCIPHER_CRYPTO_CC",
					"-DNDEBUG",
				);
				PRODUCT_BUNDLE_IDENTIFIER = com.sap.ux.ENATests;
				PRODUCT_NAME = "$(TARGET_NAME)";
				SWIFT_OBJC_BRIDGING_HEADER = "ENATests-Bridging-Header.h";
				SWIFT_VERSION = 5.0;
				TARGETED_DEVICE_FAMILY = "1,2";
				TEST_HOST = "$(BUILT_PRODUCTS_DIR)/ENA.app/ENA";
			};
			name = Release;
		};
		85D7596F24570491008175F0 /* Debug */ = {
			isa = XCBuildConfiguration;
			buildSettings = {
				ALWAYS_EMBED_SWIFT_STANDARD_LIBRARIES = YES;
				CODE_SIGN_STYLE = Automatic;
				DEVELOPMENT_TEAM = 523TP53AQF;
				INFOPLIST_FILE = ENAUITests/Info.plist;
				LD_RUNPATH_SEARCH_PATHS = (
					"$(inherited)",
					"@executable_path/Frameworks",
					"@loader_path/Frameworks",
				);
				PRODUCT_BUNDLE_IDENTIFIER = com.sap.ux.ENAUITests;
				PRODUCT_NAME = "$(TARGET_NAME)";
				PROVISIONING_PROFILE_SPECIFIER = "";
				"PROVISIONING_PROFILE_SPECIFIER[sdk=macosx*]" = "";
				SWIFT_ACTIVE_COMPILATION_CONDITIONS = DEBUG;
				SWIFT_VERSION = 5.0;
				TARGETED_DEVICE_FAMILY = "1,2";
				TEST_TARGET_NAME = ENA;
			};
			name = Debug;
		};
		85D7597024570491008175F0 /* Release */ = {
			isa = XCBuildConfiguration;
			buildSettings = {
				ALWAYS_EMBED_SWIFT_STANDARD_LIBRARIES = YES;
				CODE_SIGN_STYLE = Automatic;
				DEVELOPMENT_TEAM = 523TP53AQF;
				INFOPLIST_FILE = ENAUITests/Info.plist;
				LD_RUNPATH_SEARCH_PATHS = (
					"$(inherited)",
					"@executable_path/Frameworks",
					"@loader_path/Frameworks",
				);
				PRODUCT_BUNDLE_IDENTIFIER = com.sap.ux.ENAUITests;
				PRODUCT_NAME = "$(TARGET_NAME)";
				PROVISIONING_PROFILE_SPECIFIER = "";
				"PROVISIONING_PROFILE_SPECIFIER[sdk=macosx*]" = "";
				SWIFT_VERSION = 5.0;
				TARGETED_DEVICE_FAMILY = "1,2";
				TEST_TARGET_NAME = ENA;
			};
			name = Release;
		};
		CD7F5C6E2466ED8F00D3D03C /* ReleaseAppStore */ = {
			isa = XCBuildConfiguration;
			buildSettings = {
				ALWAYS_SEARCH_USER_PATHS = NO;
				CLANG_ANALYZER_LOCALIZABILITY_NONLOCALIZED = YES;
				CLANG_ANALYZER_NONNULL = YES;
				CLANG_ANALYZER_NUMBER_OBJECT_CONVERSION = YES_AGGRESSIVE;
				CLANG_CXX_LANGUAGE_STANDARD = "gnu++14";
				CLANG_CXX_LIBRARY = "libc++";
				CLANG_ENABLE_MODULES = YES;
				CLANG_ENABLE_OBJC_ARC = YES;
				CLANG_ENABLE_OBJC_WEAK = YES;
				CLANG_WARN_BLOCK_CAPTURE_AUTORELEASING = YES;
				CLANG_WARN_BOOL_CONVERSION = YES;
				CLANG_WARN_COMMA = YES;
				CLANG_WARN_CONSTANT_CONVERSION = YES;
				CLANG_WARN_DEPRECATED_OBJC_IMPLEMENTATIONS = YES;
				CLANG_WARN_DIRECT_OBJC_ISA_USAGE = YES_ERROR;
				CLANG_WARN_DOCUMENTATION_COMMENTS = YES;
				CLANG_WARN_EMPTY_BODY = YES;
				CLANG_WARN_ENUM_CONVERSION = YES;
				CLANG_WARN_INFINITE_RECURSION = YES;
				CLANG_WARN_INT_CONVERSION = YES;
				CLANG_WARN_NON_LITERAL_NULL_CONVERSION = YES;
				CLANG_WARN_OBJC_IMPLICIT_RETAIN_SELF = YES;
				CLANG_WARN_OBJC_LITERAL_CONVERSION = YES;
				CLANG_WARN_OBJC_ROOT_CLASS = YES_ERROR;
				CLANG_WARN_RANGE_LOOP_ANALYSIS = YES;
				CLANG_WARN_STRICT_PROTOTYPES = YES;
				CLANG_WARN_SUSPICIOUS_MOVE = YES;
				CLANG_WARN_UNGUARDED_AVAILABILITY = YES_AGGRESSIVE;
				CLANG_WARN_UNREACHABLE_CODE = YES;
				CLANG_WARN__DUPLICATE_METHOD_MATCH = YES;
				COPY_PHASE_STRIP = NO;
				DEBUG_INFORMATION_FORMAT = "dwarf-with-dsym";
				ENABLE_NS_ASSERTIONS = NO;
				ENABLE_STRICT_OBJC_MSGSEND = YES;
				GCC_C_LANGUAGE_STANDARD = gnu11;
				GCC_NO_COMMON_BLOCKS = YES;
				GCC_WARN_64_TO_32_BIT_CONVERSION = YES;
				GCC_WARN_ABOUT_RETURN_TYPE = YES_ERROR;
				GCC_WARN_UNDECLARED_SELECTOR = YES;
				GCC_WARN_UNINITIALIZED_AUTOS = YES_AGGRESSIVE;
				GCC_WARN_UNUSED_FUNCTION = YES;
				GCC_WARN_UNUSED_VARIABLE = YES;
				IPHONEOS_DEPLOYMENT_TARGET = 13.5;
				MTL_ENABLE_DEBUG_INFO = NO;
				MTL_FAST_MATH = YES;
				SDKROOT = iphoneos;
				SWIFT_ACTIVE_COMPILATION_CONDITIONS = APP_STORE;
				SWIFT_COMPILATION_MODE = wholemodule;
				SWIFT_OPTIMIZATION_LEVEL = "-O";
				VALIDATE_PRODUCT = YES;
			};
			name = ReleaseAppStore;
		};
		CD7F5C6F2466ED8F00D3D03C /* ReleaseAppStore */ = {
			isa = XCBuildConfiguration;
			buildSettings = {
				ASSETCATALOG_COMPILER_APPICON_NAME = AppIcon;
				BACKEND_DISTIBUTION_BASE_URL = "https://svc90.main.px.t-online.de";
				BACKEND_SUBMISSION_BASE_URL = "https://submission.coronawarn.app";
				BACKEND_VERIFICATION_BASE_URL = "https://verification.coronawarn.app";
				CLANG_ENABLE_MODULES = YES;
				CODE_SIGN_ENTITLEMENTS = "${PROJECT}/Resources/ENA.entitlements";
				CODE_SIGN_IDENTITY = $IPHONE_APP_CODE_SIGN_IDENTITY;
				CODE_SIGN_STYLE = Manual;
				CURRENT_PROJECT_VERSION = 0;
				GCC_PREPROCESSOR_DEFINITIONS = "SQLITE_HAS_CODEC=1";
				INFOPLIST_FILE = ENA/Resources/Info.plist;
				IPHONE_APP_CODE_SIGN_IDENTITY = "iPhone Developer";
				IPHONE_APP_DEV_TEAM = 523TP53AQF;
				IPHONE_APP_DIST_PROF_SPECIFIER = "523TP53AQF/Corona-Warn-App";
				LD_RUNPATH_SEARCH_PATHS = (
					"$(inherited)",
					"@executable_path/Frameworks",
				);
				MARKETING_VERSION = 1.1.0;
				OTHER_CFLAGS = (
					"-DSQLITE_HAS_CODEC",
					"-DSQLITE_TEMP_STORE=3",
					"-DSQLCIPHER_CRYPTO_CC",
					"-DNDEBUG",
				);
				PRODUCT_BUNDLE_IDENTIFIER = de.rki.coronawarnapp;
				PRODUCT_NAME = "$(TARGET_NAME)";
				PROVISIONING_PROFILE_SPECIFIER = $IPHONE_APP_DIST_PROF_SPECIFIER;
				SWIFT_OBJC_BRIDGING_HEADER = "ENA-Bridging-Header.h";
				SWIFT_VERSION = 5.0;
				TARGETED_DEVICE_FAMILY = 1;
			};
			name = ReleaseAppStore;
		};
		CD7F5C702466ED8F00D3D03C /* ReleaseAppStore */ = {
			isa = XCBuildConfiguration;
			buildSettings = {
				ALWAYS_EMBED_SWIFT_STANDARD_LIBRARIES = YES;
				BUNDLE_LOADER = "$(TEST_HOST)";
				CLANG_ENABLE_MODULES = YES;
				CODE_SIGN_STYLE = Automatic;
				DEVELOPMENT_TEAM = 523TP53AQF;
				GCC_PREPROCESSOR_DEFINITIONS = "SQLITE_HAS_CODEC=1";
				INFOPLIST_FILE = ENATests/Info.plist;
				IPHONEOS_DEPLOYMENT_TARGET = 13.5;
				LD_RUNPATH_SEARCH_PATHS = (
					"$(inherited)",
					"@executable_path/Frameworks",
					"@loader_path/Frameworks",
				);
				OTHER_CFLAGS = (
					"-DSQLITE_HAS_CODEC",
					"-DSQLITE_TEMP_STORE=3",
					"-DSQLCIPHER_CRYPTO_CC",
					"-DNDEBUG",
				);
				PRODUCT_BUNDLE_IDENTIFIER = com.sap.ux.ENATests;
				PRODUCT_NAME = "$(TARGET_NAME)";
				SWIFT_OBJC_BRIDGING_HEADER = "ENATests-Bridging-Header.h";
				SWIFT_VERSION = 5.0;
				TARGETED_DEVICE_FAMILY = "1,2";
				TEST_HOST = "$(BUILT_PRODUCTS_DIR)/ENA.app/ENA";
			};
			name = ReleaseAppStore;
		};
		CD7F5C712466ED8F00D3D03C /* ReleaseAppStore */ = {
			isa = XCBuildConfiguration;
			buildSettings = {
				ALWAYS_EMBED_SWIFT_STANDARD_LIBRARIES = YES;
				CODE_SIGN_STYLE = Automatic;
				DEVELOPMENT_TEAM = 523TP53AQF;
				INFOPLIST_FILE = ENAUITests/Info.plist;
				LD_RUNPATH_SEARCH_PATHS = (
					"$(inherited)",
					"@executable_path/Frameworks",
					"@loader_path/Frameworks",
				);
				PRODUCT_BUNDLE_IDENTIFIER = com.sap.ux.ENAUITests;
				PRODUCT_NAME = "$(TARGET_NAME)";
				PROVISIONING_PROFILE_SPECIFIER = "";
				"PROVISIONING_PROFILE_SPECIFIER[sdk=macosx*]" = "";
				SWIFT_VERSION = 5.0;
				TARGETED_DEVICE_FAMILY = "1,2";
				TEST_TARGET_NAME = ENA;
			};
			name = ReleaseAppStore;
		};
/* End XCBuildConfiguration section */

/* Begin XCConfigurationList section */
		85D759362457048F008175F0 /* Build configuration list for PBXProject "ENA" */ = {
			isa = XCConfigurationList;
			buildConfigurations = (
				85D7596624570491008175F0 /* Debug */,
				011E4AFC2483A269002E6412 /* Community */,
				01DE5A74248E3CF800F6D7F2 /* UITesting */,
				85D7596724570491008175F0 /* Release */,
				CD7F5C6E2466ED8F00D3D03C /* ReleaseAppStore */,
			);
			defaultConfigurationIsVisible = 0;
			defaultConfigurationName = Debug;
		};
		85D7596824570491008175F0 /* Build configuration list for PBXNativeTarget "ENA" */ = {
			isa = XCConfigurationList;
			buildConfigurations = (
				85D7596924570491008175F0 /* Debug */,
				011E4AFD2483A269002E6412 /* Community */,
				01DE5A75248E3CF800F6D7F2 /* UITesting */,
				85D7596A24570491008175F0 /* Release */,
				CD7F5C6F2466ED8F00D3D03C /* ReleaseAppStore */,
			);
			defaultConfigurationIsVisible = 0;
			defaultConfigurationName = Debug;
		};
		85D7596B24570491008175F0 /* Build configuration list for PBXNativeTarget "ENATests" */ = {
			isa = XCConfigurationList;
			buildConfigurations = (
				85D7596C24570491008175F0 /* Debug */,
				011E4AFE2483A269002E6412 /* Community */,
				01DE5A76248E3CF800F6D7F2 /* UITesting */,
				85D7596D24570491008175F0 /* Release */,
				CD7F5C702466ED8F00D3D03C /* ReleaseAppStore */,
			);
			defaultConfigurationIsVisible = 0;
			defaultConfigurationName = Debug;
		};
		85D7596E24570491008175F0 /* Build configuration list for PBXNativeTarget "ENAUITests" */ = {
			isa = XCConfigurationList;
			buildConfigurations = (
				85D7596F24570491008175F0 /* Debug */,
				011E4AFF2483A269002E6412 /* Community */,
				01DE5A77248E3CF800F6D7F2 /* UITesting */,
				85D7597024570491008175F0 /* Release */,
				CD7F5C712466ED8F00D3D03C /* ReleaseAppStore */,
			);
			defaultConfigurationIsVisible = 0;
			defaultConfigurationName = Debug;
		};
/* End XCConfigurationList section */

/* Begin XCRemoteSwiftPackageReference section */
		3DD767472483D6B5002DD2B3 /* XCRemoteSwiftPackageReference "Connectivity" */ = {
			isa = XCRemoteSwiftPackageReference;
			repositoryURL = "https://github.com/rwbutler/Connectivity";
			requirement = {
				kind = exactVersion;
				version = 3.3.4;
			};
		};
		B10FB02E246036F3004CA11E /* XCRemoteSwiftPackageReference "swift-protobuf" */ = {
			isa = XCRemoteSwiftPackageReference;
			repositoryURL = "https://github.com/apple/swift-protobuf.git";
			requirement = {
				kind = exactVersion;
				version = 1.9.0;
			};
		};
		B1B5A75E24924B3D0029D5D7 /* XCRemoteSwiftPackageReference "fmdb" */ = {
			isa = XCRemoteSwiftPackageReference;
			repositoryURL = "https://github.com/ccgus/fmdb.git";
			requirement = {
				kind = exactVersion;
				version = 2.7.7;
			};
		};
		B1E8C9A3247AB869006DC678 /* XCRemoteSwiftPackageReference "ZIPFoundation" */ = {
			isa = XCRemoteSwiftPackageReference;
			repositoryURL = "https://github.com/weichsel/ZIPFoundation.git";
			requirement = {
				kind = exactVersion;
				version = 0.9.11;
			};
		};
/* End XCRemoteSwiftPackageReference section */

/* Begin XCSwiftPackageProductDependency section */
		3DD767482483D6B5002DD2B3 /* Connectivity */ = {
			isa = XCSwiftPackageProductDependency;
			package = 3DD767472483D6B5002DD2B3 /* XCRemoteSwiftPackageReference "Connectivity" */;
			productName = Connectivity;
		};
		B10FB02F246036F3004CA11E /* SwiftProtobuf */ = {
			isa = XCSwiftPackageProductDependency;
			package = B10FB02E246036F3004CA11E /* XCRemoteSwiftPackageReference "swift-protobuf" */;
			productName = SwiftProtobuf;
		};
		B1B5A75F24924B3D0029D5D7 /* FMDB */ = {
			isa = XCSwiftPackageProductDependency;
			package = B1B5A75E24924B3D0029D5D7 /* XCRemoteSwiftPackageReference "fmdb" */;
			productName = FMDB;
		};
		B1E8C9A4247AB869006DC678 /* ZIPFoundation */ = {
			isa = XCSwiftPackageProductDependency;
			package = B1E8C9A3247AB869006DC678 /* XCRemoteSwiftPackageReference "ZIPFoundation" */;
			productName = ZIPFoundation;
		};
/* End XCSwiftPackageProductDependency section */
	};
	rootObject = 85D759332457048F008175F0 /* Project object */;
}<|MERGE_RESOLUTION|>--- conflicted
+++ resolved
@@ -2302,11 +2302,8 @@
 				A3C4F96024812CD20047F23E /* ExposureSubmissionWarnOthersViewController.swift in Sources */,
 				B1741B582462EBDB006275D9 /* HomeViewController.swift in Sources */,
 				3DD767462483D4DE002DD2B3 /* ReachabilityService.swift in Sources */,
-<<<<<<< HEAD
 				71EF33D92497F3E8007B7E1B /* ENANavigationControllerWithFooterChild.swift in Sources */,
-=======
 				A3EE6E5A249BB7AF00C64B61 /* ExposureSubmissionServiceFactory.swift in Sources */,
->>>>>>> 774ba87e
 				4026C2E424854C8D00926FB4 /* AppInformationLegalCell.swift in Sources */,
 				51C737BF245B3B5D00286105 /* OnboardingInfo.swift in Sources */,
 				B1FE13EB24891CFA00D012E5 /* RiskProvider.swift in Sources */,
