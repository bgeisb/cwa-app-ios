--- conflicted
+++ resolved
@@ -24,15 +24,9 @@
 
   before_all do
     setup_circle_ci
-<<<<<<< HEAD
-    
-    if is_ci?
-      xcversion(version: "12.0")
-=======
 
     if is_ci?
       xcversion(version: "12.1")
->>>>>>> d7dc73cd
     end
   end
 
