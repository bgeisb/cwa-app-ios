// Corona-Warn-App
//
// SAP SE and all other contributors
// copyright owners license this file to you under the Apache
// License, Version 2.0 (the "License"); you may not use this
// file except in compliance with the License.
// You may obtain a copy of the License at
//
// http://www.apache.org/licenses/LICENSE-2.0
//
// Unless required by applicable law or agreed to in writing,
// software distributed under the License is distributed on an
// "AS IS" BASIS, WITHOUT WARRANTIES OR CONDITIONS OF ANY
// KIND, either express or implied.  See the License for the
// specific language governing permissions and limitations
// under the License.

import ExposureNotification
import Foundation
import UIKit

final class HomeInteractor: RequiresAppDependencies {
	typealias SectionDefinition = (section: HomeViewController.Section, cellConfigurators: [CollectionViewCellConfiguratorAny])
	typealias SectionConfiguration = [SectionDefinition]

	// MARK: Creating

	init(
		homeViewController: HomeViewController,
		state: State
	) {
		self.homeViewController = homeViewController
		self.state = state
		sections = initialCellConfigurators()
	}

	// MARK: Properties
	// private var enState: ENStateHandler.State

	var state = HomeInteractor.State(
		detectionMode: .default,
		exposureManagerState: .init(),
		enState: .unknown,
		risk: nil
	) {
		didSet {
			homeViewController.setStateOfChildViewControllers()
			sections = initialCellConfigurators()
			homeViewController.reloadData()
		}
	}

	private unowned var homeViewController: HomeViewController
	lazy var exposureSubmissionService: ExposureSubmissionService = {
		ENAExposureSubmissionService(
			diagnosiskeyRetrieval: self.exposureManager,
			client: self.client,
			store: self.store
		)
	}()
	var enStateHandler: ENStateHandler?

	private var riskLevel: RiskLevel { state.riskLevel }
	private var detectionMode: DetectionMode { state.detectionMode }
	private(set) var sections: SectionConfiguration = []

	private var activeConfigurator: HomeActivateCellConfigurator!
	private var testResultConfigurator = HomeTestResultCellConfigurator()
	private var riskLevelConfigurator: HomeRiskLevelCellConfigurator?
	private var inactiveConfigurator: HomeInactiveRiskCellConfigurator?

	private(set) var testResult: TestResult?

	func updateActiveCell() {
		guard let indexPath = indexPathForActiveCell() else { return }
		homeViewController.updateSections()
		homeViewController.reloadCell(at: indexPath)
	}

	private func updateRiskLoading() {
		// isUpdateTaskRunning ? riskLevelConfigurator?.startLoading() : riskLevelConfigurator?.stopLoading()
	}

	private func updateRiskButton(isEnabled: Bool) {
		riskLevelConfigurator?.updateButtonEnabled(isEnabled)
	}

	private func updateRiskButton(isHidden: Bool) {
		riskLevelConfigurator?.updateButtonHidden(isHidden)
	}

	private func reloadRiskCell() {
		guard let indexPath = indexPathForRiskCell() else { return }
		homeViewController.updateSections()
		homeViewController.reloadCell(at: indexPath)
	}

	func requestRisk(userInitiated: Bool) {
		riskProvider.requestRisk(userInitiated: userInitiated)
	}

	private func initialCellConfigurators() -> SectionConfiguration {

		let info1Configurator = HomeInfoCellConfigurator(
			title: AppStrings.Home.infoCardShareTitle,
			body: AppStrings.Home.infoCardShareBody,
			position: .first,
			accessibilityIdentifier: Accessibility.Cell.infoCardShareTitle
		)

		let info2Configurator = HomeInfoCellConfigurator(
			title: AppStrings.Home.infoCardAboutTitle,
			body: AppStrings.Home.infoCardAboutBody,
			position: .last,
			accessibilityIdentifier: Accessibility.Cell.infoCardAboutTitle
		)

		let appInformationConfigurator = HomeInfoCellConfigurator(
			title: AppStrings.Home.appInformationCardTitle,
			body: nil,
			position: .first,
			accessibilityIdentifier: Accessibility.Cell.appInformationCardTitle
		)

		let settingsConfigurator = HomeInfoCellConfigurator(
			title: AppStrings.Home.settingsCardTitle,
			body: nil,
			position: .last,
			accessibilityIdentifier: Accessibility.Cell.settingsCardTitle
		)

		let infosConfigurators: [CollectionViewCellConfiguratorAny] = [info1Configurator, info2Configurator]
		let settingsConfigurators: [CollectionViewCellConfiguratorAny] = [appInformationConfigurator, settingsConfigurator]

		let actionsSection: SectionDefinition = setupActionSectionDefinition()
		let infoSection: SectionDefinition = (.infos, infosConfigurators)
		let settingsSection: SectionDefinition = (.settings, settingsConfigurators)

		var sections: [(section: HomeViewController.Section, cellConfigurators: [CollectionViewCellConfiguratorAny])] = []
		sections.append(contentsOf: [actionsSection, infoSection, settingsSection])

		return sections
	}
}

// MARK: - Test result cell methods.

extension HomeInteractor {

	private func reloadTestResult(with result: TestResult) {
		testResultConfigurator.testResult = result
		reloadActionSection()
		guard let indexPath = indexPathForTestResultCell() else { return }
		homeViewController.reloadCell(at: indexPath)
	}

	func reloadActionSection() {
		sections[0] = setupActionSectionDefinition()
		homeViewController.updateSections()
		homeViewController.applySnapshotFromSections(animatingDifferences: true)
		homeViewController.reloadData()
	}
}

// MARK: - Action section setup helpers.

extension HomeInteractor {
	private var risk: Risk? { state.risk }
	private var riskDetails: Risk.Details? { risk?.details }

	// swiftlint:disable:next function_body_length
	func setupRiskConfigurator() -> CollectionViewCellConfiguratorAny? {

		let detectionIsAutomatic = detectionMode == .automatic
		let dateLastExposureDetection = riskDetails?.exposureDetectionDate

		riskLevelConfigurator = nil
		inactiveConfigurator = nil

		let detectionInterval = (riskProvider.configuration.exposureDetectionInterval.day ?? 1) * 24

<<<<<<< HEAD

=======
>>>>>>> 53e068e9
		switch riskLevel {
		case .unknownInitial:
			riskLevelConfigurator = HomeUnknownRiskCellConfigurator(
				isLoading: false,
				detectionIntervalLabelHidden: false,
				lastUpdateDate: nil,
				detectionInterval: detectionInterval,
				detectionMode: detectionMode,
				manualExposureDetectionState: riskProvider.manualExposureDetectionState
			)
		case .inactive:
			inactiveConfigurator = HomeInactiveRiskCellConfigurator(
				incativeType: .noCalculationPossible,
				lastInvestigation: "Geringes Risiko",
				lastUpdateDate: dateLastExposureDetection
			)
			inactiveConfigurator?.activeAction = inActiveCellActionHandler

		case .unknownOutdated:
			inactiveConfigurator = HomeInactiveRiskCellConfigurator(
				incativeType: .outdatedResults,
				lastInvestigation: "Geringes Risiko",
				lastUpdateDate: dateLastExposureDetection
			)
		case .low:
			riskLevelConfigurator = HomeLowRiskCellConfigurator(
				numberRiskContacts: state.numberRiskContacts,
				numberDays: state.risk?.details.numberOfDaysWithActiveTracing ?? 0,
				totalDays: 14,
				lastUpdateDate: dateLastExposureDetection,
				isButtonHidden: detectionIsAutomatic,
				detectionMode: detectionMode,
				manualExposureDetectionState: riskProvider.manualExposureDetectionState,
				detectionInterval: detectionInterval
			)
		case .increased:
			riskLevelConfigurator = HomeHighRiskCellConfigurator(
				numberRiskContacts: state.numberRiskContacts,
				daysSinceLastExposure: state.daysSinceLastExposure,
				lastUpdateDate: dateLastExposureDetection,
				manualExposureDetectionState: riskProvider.manualExposureDetectionState,
				detectionMode: detectionMode,
				validityDuration: detectionInterval
			)
		}
		riskLevelConfigurator?.buttonAction = {
			self.riskProvider.requestRisk(userInitiated: true)
		}
		return riskLevelConfigurator ?? inactiveConfigurator
	}

	private func setupTestResultConfigurator() -> HomeTestResultCellConfigurator {
		testResultConfigurator.buttonAction = homeViewController.showTestResultScreen
		return testResultConfigurator
	}

	func setupSubmitConfigurator() -> HomeSubmitCellConfigurator {
		let submitConfigurator = HomeSubmitCellConfigurator()
		submitConfigurator.submitAction = homeViewController.showExposureSubmissionWithoutResult
		return submitConfigurator
	}

	func setupFindingPositiveRiskCellConfigurator() -> HomeFindingPositiveRiskCellConfigurator {
		let configurator = HomeFindingPositiveRiskCellConfigurator()
		configurator.nextAction = {
			self.homeViewController.showExposureSubmission(with: self.testResult)
		}
		return configurator
	}

	func setupActiveConfigurator() -> HomeActivateCellConfigurator {
		return HomeActivateCellConfigurator(state: state.enState)
	}

	func setupActionConfigurators() -> [CollectionViewCellConfiguratorAny] {
		var actionsConfigurators: [CollectionViewCellConfiguratorAny] = []

		// MARK: - Add cards that are always shown.

		// Active card.
		activeConfigurator = setupActiveConfigurator()
		actionsConfigurators.append(activeConfigurator)

		// MARK: - Add cards depending on result state.

		if store.lastSuccessfulSubmitDiagnosisKeyTimestamp != nil {
			// This is shown when we submitted keys! (Positive test result + actually decided to submit keys.)
			// Once this state is reached, it cannot be left anymore.

			let thankYou = HomeThankYouRiskCellConfigurator()
			actionsConfigurators.append(thankYou)
			appLogger.log(message: "Reached end of life state.", file: #file, line: #line, function: #function)

		} else if store.registrationToken != nil {
			// This is shown when we registered a test.
			// Note that the `positive` state has a custom cell and the risk cell will not be shown once the user was tested positive.

			switch self.testResult {
			case .none:
				// Risk card.
				if let risk = setupRiskConfigurator() {
					actionsConfigurators.append(risk)
				}

				// Loading card.
				let testResultLoadingCellConfigurator = HomeTestResultLoadingCellConfigurator()
				actionsConfigurators.append(testResultLoadingCellConfigurator)

			case .positive:
				let findingPositiveRiskCellConfigurator = setupFindingPositiveRiskCellConfigurator()
				actionsConfigurators.append(findingPositiveRiskCellConfigurator)

			default:
				// Risk card.
				if let risk = setupRiskConfigurator() {
					actionsConfigurators.append(risk)
				}

				let testResultConfigurator = setupTestResultConfigurator()
				actionsConfigurators.append(testResultConfigurator)
			}
		} else {
			// This is the default view that is shown when no test results are available and nothing has been submitted.

			// Risk card.
			if let risk = setupRiskConfigurator() {
				actionsConfigurators.append(risk)
			}

			let submitCellConfigurator = setupSubmitConfigurator()
			actionsConfigurators.append(submitCellConfigurator)
		}

		return actionsConfigurators
	}

	private func setupActionSectionDefinition() -> SectionDefinition {
		return (.actions, setupActionConfigurators())
	}
}

// MARK: - IndexPath helpers.

extension HomeInteractor {

	private func indexPathForRiskCell() -> IndexPath? {
		for section in sections {
			let index = section.cellConfigurators.firstIndex { cellConfigurator in
				cellConfigurator === self.riskLevelConfigurator
			}
			guard let item = index else { return nil }
			let indexPath = IndexPath(item: item, section: HomeViewController.Section.actions.rawValue)
			return indexPath
		}
		return nil
	}

	private func indexPathForActiveCell() -> IndexPath? {
		for section in sections {
			let index = section.cellConfigurators.firstIndex { cellConfigurator in
				cellConfigurator === self.activeConfigurator
			}
			guard let item = index else { return nil }
			let indexPath = IndexPath(item: item, section: HomeViewController.Section.actions.rawValue)
			return indexPath
		}
		return nil
	}

	private func indexPathForTestResultCell() -> IndexPath? {
		let section = sections.first
		let index = section?.cellConfigurators.firstIndex { cellConfigurator in
			cellConfigurator === self.testResultConfigurator
		}
		guard let item = index else { return nil }
		let indexPath = IndexPath(item: item, section: HomeViewController.Section.actions.rawValue)
		return indexPath
	}
	}

// MARK: - Exposure submission service calls.

extension HomeInteractor {
	func updateTestResults() {
		guard store.registrationToken != nil else { return }

		// Make sure to make the loading cell appear for at least `minRequestTime`.
		// This avoids an ugly flickering when the cell is only shown for the fraction of a second.
		// Make sure to only trigger this additional delay when no other test result is present already.
		let requestStart = Date()
		let minRequestTime: TimeInterval = 2.0

		self.exposureSubmissionService.getTestResult { [weak self] result in
			switch result {
			case .failure:
				// TODO: initiate retry?
				self?.testResult = nil
			case .success(let result):
				let requestTime = Date().timeIntervalSince(requestStart)
				let delay = requestTime < minRequestTime && self?.testResult == nil ? minRequestTime : 0
				DispatchQueue.main.asyncAfter(deadline: .now() + delay) {
					self?.testResult = result
					self?.reloadTestResult(with: result)
				}

			}
		}
	}
}

// MARK: The ENStateHandler updating
extension HomeInteractor: ENStateHandlerUpdating {
	func updateEnState(_ state: ENStateHandler.State) {
		self.state.enState = state
		activeConfigurator.updateEnState(state)
		updateActiveCell()
	}
}

extension HomeInteractor {
	private func inActiveCellActionHandler() {
		homeViewController.showExposureNotificationSetting()
	}
}<|MERGE_RESOLUTION|>--- conflicted
+++ resolved
@@ -179,10 +179,6 @@
 
 		let detectionInterval = (riskProvider.configuration.exposureDetectionInterval.day ?? 1) * 24
 
-<<<<<<< HEAD
-
-=======
->>>>>>> 53e068e9
 		switch riskLevel {
 		case .unknownInitial:
 			riskLevelConfigurator = HomeUnknownRiskCellConfigurator(
