--- conflicted
+++ resolved
@@ -41,11 +41,7 @@
 		return .success(urlRequest)
 	}
 
-<<<<<<< HEAD
     // swiftlint:disable cyclomatic_complexity
-=======
-	// swiftlint:disable cyclomatic_complexity
->>>>>>> 2cbf03ba
 	func load<R>(
 		_ resource: R,
 		_ completion: @escaping (Result<R.Receive.ReceiveModel, ServiceError<R.CustomError>>) -> Void
@@ -56,12 +52,6 @@
 		case let .success(request):
 			session.dataTask(with: request) { bodyData, response, error in
 				
-<<<<<<< HEAD
-				if let coronaSessionDelegate = session.delegate as? CoronaWarnURLSessionDelegate,
-				   let error = coronaSessionDelegate.evaluateTrust.trustEvaluationError,
-				   let trustEvaluationError = error as? TrustEvaluationError {
-					completion(.failure(customError(in: resource, for: .trustEvaluationError(trustEvaluationError))))
-=======
 				// If there is a transportation error, check if the underlying error is a trust evaluation error and possibly return it.
 				if error != nil,
 				   let coronaSessionDelegate = session.delegate as? CoronaWarnURLSessionDelegate,
@@ -75,7 +65,6 @@
 					// If you have an idea how to solve the problem of having a detailed trust evaluation error at this point, without holding the state, feel free to refactor :)
 					coronaSessionDelegate.evaluateTrust.trustEvaluationError = nil
 					
->>>>>>> 2cbf03ba
 					return
 				}
 				
