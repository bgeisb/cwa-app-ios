////
// 🦠 Corona-Warn-App
//

import Foundation

/// We put this protocol and its implementation in a seperate file because this protocol is only used by the collector. And only the collector should use it!
/// So if we do this, we can hide the analytics relevant properties in the secure store from accessing of the Store protocol.
/// ⚠️ If you add some new data here, you MUST NOT forget to nil this data in the deleteAnalyticsData() method of the Analytics. ⚠️

protocol PPAnalyticsData: AnyObject {
	/// Last succesfull submission of analytics data. Needed for analytics submission.
	var lastSubmissionAnalytics: Date? { get set }
	/// Date of last app reset. Needed for analytics submission.
	var lastAppReset: Date? { get set }
	/// Content of last submitted data. Needed for analytics submission dev menu.
	var lastSubmittedPPAData: String? { get set }
<<<<<<< HEAD
	/// A boolean to keep a track if the submission is done via QR
	var submittedWithQR: Bool { get set }
	/// Analytics data ENF.
	var currentENFRiskExposureMetadata: RiskExposureMetadata? { get set }
	/// Analytics data ENF.
	var previousENFRiskExposureMetadata: RiskExposureMetadata? { get set }
	/// Analytics data Checkin.
	var currentCheckinRiskExposureMetadata: RiskExposureMetadata? { get set }
	/// Analytics data Checkin.
	var previousCheckinRiskExposureMetadata: RiskExposureMetadata? { get set }
=======
	/// Analytics data.
	var currentRiskExposureMetadata: RiskExposureMetadata? { get set }
	/// Analytics data.
	var previousRiskExposureMetadata: RiskExposureMetadata? { get set }
>>>>>>> 11c5d86b
	/// Analytics data.
	var userMetadata: UserMetadata? { get set }
	/// Analytics data.
	var clientMetadata: ClientMetadata? { get set }
	/// Analytics data
	var pcrKeySubmissionMetadata: KeySubmissionMetadata? { get set }
	/// Analytics data
	var antigenKeySubmissionMetadata: KeySubmissionMetadata? { get set }
	/// Analytics data.
	var pcrTestResultMetadata: TestResultMetadata? { get set }
	/// Analytics data.
	var antigenTestResultMetadata: TestResultMetadata? { get set }
	/// Analytics data.
	var exposureWindowsMetadata: ExposureWindowsMetadata? { get set }
	/// Date when the ENF risk was changed to high
	var dateOfConversionToENFHighRisk: Date? { get set }
	/// Date when the event risk was changed to high
	var dateOfConversionToCheckinHighRisk: Date? { get set }
}

extension SecureStore: PPAnalyticsData {
		
	var lastSubmissionAnalytics: Date? {
		get { kvStore["lastSubmissionAnalytics"] as Date? }
		set { kvStore["lastSubmissionAnalytics"] = newValue }
	}

	var lastAppReset: Date? {
		get { kvStore["lastAppReset"] as Date? }
		set { kvStore["lastAppReset"] = newValue }
	}

	var lastSubmittedPPAData: String? {
		get { kvStore["lastSubmittedPPAData"] as String? }
		set { kvStore["lastSubmittedPPAData"] = newValue }
	}

<<<<<<< HEAD
	var submittedWithQR: Bool {
		get { kvStore["submittedWithQR"] as Bool? ?? false }
		set { kvStore["submittedWithQR"] = newValue }
	}

	var currentENFRiskExposureMetadata: RiskExposureMetadata? {
		get { kvStore["currentRiskExposureMetadata"] as RiskExposureMetadata? ?? nil }
		set { kvStore["currentRiskExposureMetadata"] = newValue }
	}

	var previousENFRiskExposureMetadata: RiskExposureMetadata? {
		get { kvStore["previousRiskExposureMetadata"] as RiskExposureMetadata? ?? nil }
=======
	var currentRiskExposureMetadata: RiskExposureMetadata? {
		get { kvStore["currentRiskExposureMetadata"] as RiskExposureMetadata? }
		set { kvStore["currentRiskExposureMetadata"] = newValue }
	}

	var previousRiskExposureMetadata: RiskExposureMetadata? {
		get { kvStore["previousRiskExposureMetadata"] as RiskExposureMetadata? }
>>>>>>> 11c5d86b
		set { kvStore["previousRiskExposureMetadata"] = newValue }
	}
	
	var currentCheckinRiskExposureMetadata: RiskExposureMetadata? {
		get { kvStore["currentCheckinRiskExposureMetadata"] as RiskExposureMetadata? ?? nil }
		set { kvStore["currentCheckinRiskExposureMetadata"] = newValue }
	}

	var previousCheckinRiskExposureMetadata: RiskExposureMetadata? {
		get { kvStore["previousCheckinRiskExposureMetadata"] as RiskExposureMetadata? ?? nil }
		set { kvStore["previousCheckinRiskExposureMetadata"] = newValue }
	}

	var userMetadata: UserMetadata? {
		get { kvStore["userMetadataAnalytics"] as UserMetadata? }
		set { kvStore["userMetadataAnalytics"] = newValue }
	}

	var pcrTestResultMetadata: TestResultMetadata? {
		get { kvStore["testResultaMetadata"] as TestResultMetadata? }
		set { kvStore["testResultaMetadata"] = newValue }
	}

	var antigenTestResultMetadata: TestResultMetadata? {
		get { kvStore["antigenTestResultMetadata"] as TestResultMetadata? }
		set { kvStore["antigenTestResultMetadata"] = newValue }
	}

	var clientMetadata: ClientMetadata? {
		get { kvStore["clientMetadata"] as ClientMetadata? }
		set { kvStore["clientMetadata"] = newValue }
	}

	var pcrKeySubmissionMetadata: KeySubmissionMetadata? {
		get {
			var metadata = kvStore["keySubmissionMetadata"] as KeySubmissionMetadata? ?? nil

			// Migrate data from old entry 'submittedWithQR'.
			// 'submittedWithQR' was previously used to identify if a PCR test was registered via QR code.
			// Since we now need this information for pcr and antigen tests, this field needs to me migrated to the 'keySubmissionMetadata'.
			// According to the specs for 'Key Submission Metadata' its the other way arround, we have a field called 'submittedWithTeleTAN', which identifies if a test was registered via TAN.
			// Since there are only 2 ways (TAN or QR code) to register a test, we can assume 'submittedWithTeleTAN = !submittedWithQR'
			if let _submittedWithQR = kvStore["submittedWithQR"] as? Bool?,
			   let submittedWithQR = _submittedWithQR,
			   metadata?.submittedWithTeleTAN == nil {

				metadata?.submittedWithTeleTAN = !submittedWithQR
				kvStore["submittedWithQR"] = nil
			}

			return metadata
		}
		set { kvStore["keySubmissionMetadata"] = newValue }
	}

	var antigenKeySubmissionMetadata: KeySubmissionMetadata? {
		get { kvStore["antigenKeySubmissionMetadata"] as KeySubmissionMetadata? }
		set { kvStore["antigenKeySubmissionMetadata"] = newValue }
	}

	var exposureWindowsMetadata: ExposureWindowsMetadata? {
		get { kvStore["exposureWindowsMetadata"] as ExposureWindowsMetadata? }
		set { kvStore["exposureWindowsMetadata"] = newValue }
	}
	
	var dateOfConversionToENFHighRisk: Date? {
		// old named key matches not to property name to avoid migration
		get { kvStore["dateOfConversionToHighRisk"] as Date? ?? nil }
		set { kvStore["dateOfConversionToHighRisk"] = newValue }
	}
	
	var dateOfConversionToCheckinHighRisk: Date? {
		get { kvStore["dateOfConversionToCheckinHighRisk"] as Date? ?? nil }
		set { kvStore["dateOfConversionToCheckinHighRisk"] = newValue }
	}
}<|MERGE_RESOLUTION|>--- conflicted
+++ resolved
@@ -15,9 +15,6 @@
 	var lastAppReset: Date? { get set }
 	/// Content of last submitted data. Needed for analytics submission dev menu.
 	var lastSubmittedPPAData: String? { get set }
-<<<<<<< HEAD
-	/// A boolean to keep a track if the submission is done via QR
-	var submittedWithQR: Bool { get set }
 	/// Analytics data ENF.
 	var currentENFRiskExposureMetadata: RiskExposureMetadata? { get set }
 	/// Analytics data ENF.
@@ -26,12 +23,6 @@
 	var currentCheckinRiskExposureMetadata: RiskExposureMetadata? { get set }
 	/// Analytics data Checkin.
 	var previousCheckinRiskExposureMetadata: RiskExposureMetadata? { get set }
-=======
-	/// Analytics data.
-	var currentRiskExposureMetadata: RiskExposureMetadata? { get set }
-	/// Analytics data.
-	var previousRiskExposureMetadata: RiskExposureMetadata? { get set }
->>>>>>> 11c5d86b
 	/// Analytics data.
 	var userMetadata: UserMetadata? { get set }
 	/// Analytics data.
@@ -68,13 +59,7 @@
 		get { kvStore["lastSubmittedPPAData"] as String? }
 		set { kvStore["lastSubmittedPPAData"] = newValue }
 	}
-
-<<<<<<< HEAD
-	var submittedWithQR: Bool {
-		get { kvStore["submittedWithQR"] as Bool? ?? false }
-		set { kvStore["submittedWithQR"] = newValue }
-	}
-
+	
 	var currentENFRiskExposureMetadata: RiskExposureMetadata? {
 		get { kvStore["currentRiskExposureMetadata"] as RiskExposureMetadata? ?? nil }
 		set { kvStore["currentRiskExposureMetadata"] = newValue }
@@ -82,15 +67,6 @@
 
 	var previousENFRiskExposureMetadata: RiskExposureMetadata? {
 		get { kvStore["previousRiskExposureMetadata"] as RiskExposureMetadata? ?? nil }
-=======
-	var currentRiskExposureMetadata: RiskExposureMetadata? {
-		get { kvStore["currentRiskExposureMetadata"] as RiskExposureMetadata? }
-		set { kvStore["currentRiskExposureMetadata"] = newValue }
-	}
-
-	var previousRiskExposureMetadata: RiskExposureMetadata? {
-		get { kvStore["previousRiskExposureMetadata"] as RiskExposureMetadata? }
->>>>>>> 11c5d86b
 		set { kvStore["previousRiskExposureMetadata"] = newValue }
 	}
 	
