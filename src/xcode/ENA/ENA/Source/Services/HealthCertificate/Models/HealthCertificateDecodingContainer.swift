//
// 🦠 Corona-Warn-App
//

import Foundation
import HealthCertificateToolkit

/// Instead of decoding the array of `HealthCertificate`s from the store directly, this intermediate data structure is used.
/// It allows to decode each `HealthCertificate` without all the CBOR overhead that could potentially be failing and thereby
/// be destroying all instances at once, as the decoding of the whole array fails. Using this
/// `HealthCertificateDecodingContainer` allows us to just remove the failed certificates and keep the successfully
/// CBOR decoded certificates around.
final class HealthCertificateDecodingContainer: Codable {

	let base45: Base45
	let validityState: HealthCertificateValidityState?

<<<<<<< HEAD
	let isNew: Bool?
	let isValidityStateNew: Bool?

	var healthCertificate: HealthCertificate? {
		try? HealthCertificate(
			base45: base45,
			validityState: validityState ?? .valid,
			isNew: isNew ?? false,
			isValidityStateNew: isValidityStateNew ?? false
		)
	}
=======
}

struct DecodingFailedHealthCertificate {

	let base45: Base45
	let error: Error
>>>>>>> ace84b35

}<|MERGE_RESOLUTION|>--- conflicted
+++ resolved
@@ -15,25 +15,14 @@
 	let base45: Base45
 	let validityState: HealthCertificateValidityState?
 
-<<<<<<< HEAD
 	let isNew: Bool?
 	let isValidityStateNew: Bool?
 
-	var healthCertificate: HealthCertificate? {
-		try? HealthCertificate(
-			base45: base45,
-			validityState: validityState ?? .valid,
-			isNew: isNew ?? false,
-			isValidityStateNew: isValidityStateNew ?? false
-		)
-	}
-=======
 }
 
 struct DecodingFailedHealthCertificate {
 
 	let base45: Base45
 	let error: Error
->>>>>>> ace84b35
 
 }