// Corona-Warn-App
//
// SAP SE and all other contributors
// copyright owners license this file to you under the Apache
// License, Version 2.0 (the "License"); you may not use this
// file except in compliance with the License.
// You may obtain a copy of the License at
//
// http://www.apache.org/licenses/LICENSE-2.0
//
// Unless required by applicable law or agreed to in writing,
// software distributed under the License is distributed on an
// "AS IS" BASIS, WITHOUT WARRANTIES OR CONDITIONS OF ANY
// KIND, either express or implied.  See the License for the
// specific language governing permissions and limitations
// under the License.

import UIKit

final class HomeLowRiskCellConfigurator: HomeRiskLevelCellConfigurator {
	private var numberRiskContacts: Int
	private var numberDays: Int
	private var totalDays: Int
	private let detectionInterval: Int

	// MARK: Creating a Home Risk Cell Configurator

	init(
		numberRiskContacts: Int,
		numberDays: Int,
		totalDays: Int,
		lastUpdateDate: Date?,
		isButtonHidden: Bool,
		detectionMode: DetectionMode,
		manualExposureDetectionState: ManualExposureDetectionState?,
		detectionInterval: Int
	) {
		self.numberRiskContacts = numberRiskContacts
		self.numberDays = numberDays
		self.totalDays = totalDays
		self.detectionInterval = detectionInterval
		super.init(
			isLoading: false,
			isButtonEnabled: manualExposureDetectionState == .possible,
			isButtonHidden: isButtonHidden,
			detectionIntervalLabelHidden: detectionMode != .automatic,
			lastUpdateDate: lastUpdateDate
		)
	}

	// MARK: Configuration

	override func configure(cell: RiskLevelCollectionViewCell) {
		cell.delegate = self

		let title = isLoading ? AppStrings.Home.riskCardStatusCheckTitle : AppStrings.Home.riskCardLowTitle
		let titleColor: UIColor = .enaColor(for: .textContrast)
		cell.configureTitle(title: title, titleColor: titleColor)
		cell.configureBody(text: "", bodyColor: titleColor, isHidden: true)

		let color: UIColor = .enaColor(for: .riskLow)
		let separatorColor: UIColor = .enaColor(for: .hairlineContrast)
		var itemCellConfigurators: [HomeRiskViewConfiguratorAny] = []
		if isLoading {
			let isLoadingItem = HomeRiskLoadingItemViewConfigurator(title: AppStrings.Home.riskCardStatusCheckBody, titleColor: titleColor, isLoading: true, color: color, separatorColor: separatorColor)
			itemCellConfigurators.append(isLoadingItem)
		} else {
			let numberContactsTitle = String(format: AppStrings.Home.riskCardNumberContactsItemTitle, numberRiskContacts)
			itemCellConfigurators.append(
				HomeRiskImageItemViewConfigurator(
					title: numberContactsTitle,
					titleColor: titleColor,
					iconImageName: "Icons_KeineRisikoBegegnung",
					iconTintColor: titleColor,
					color: color,
					separatorColor: separatorColor
				)
			)
			let numberDaysString = String(numberDays)
			let totalDaysString = String(totalDays)
			let saveDays = String(
				format: AppStrings.Home.riskCardLowSaveDaysItemTitle, numberDaysString, totalDaysString
			)
			let progressImage: String = numberDays >= totalDays ? "Icons_TracingCircleFull - Dark" : "Icons_TracingCircle-Dark_Step \(numberDays)"
			itemCellConfigurators.append(
				HomeRiskImageItemViewConfigurator(
					title: saveDays,
					titleColor: titleColor,
					iconImageName: progressImage,
					iconTintColor: titleColor,
					color: color,
					separatorColor: separatorColor
				)
			)

			let dateTitle = String(format: AppStrings.Home.riskCardDateItemTitle, lastUpdateDateString)
			itemCellConfigurators.append(
				HomeRiskImageItemViewConfigurator(
					title: dateTitle,
					titleColor: titleColor,
					iconImageName: "Icons_Aktualisiert",
					iconTintColor: titleColor,
					color: color,
					separatorColor: separatorColor
				)
			)
		}
		cell.configureRiskViews(cellConfigurators: itemCellConfigurators)
		cell.configureBackgroundColor(color: color)

		let intervalTitle = String(format: AppStrings.Home.riskCardIntervalUpdateTitle, "\(detectionInterval)")
		cell.configureDetectionIntervalLabel(
			text: intervalTitle,
			isHidden: detectionIntervalLabelHidden
		)

		configureButton(for: cell)
		setupAccessibility(cell)
	}

	override func configureButton(for cell: RiskLevelCollectionViewCell) {
		super.configureButton(for: cell)
		cell.configureUpdateButton(
			title: buttonTitle,
			isEnabled: isButtonEnabled,
			isHidden: isButtonHidden,
			accessibilityIdentifier: AccessibilityIdentifiers.Home.riskCardIntervalUpdateTitle
		)
	}

	private var buttonTitle: String {
		if isLoading { return AppStrings.Home.riskCardStatusCheckButton }
		if isButtonEnabled { return AppStrings.Home.riskCardLowButton }
		if let timeUntilUpdate = timeUntilUpdate { return String(format: AppStrings.ExposureDetection.refreshIn, timeUntilUpdate) }
		return String(format: AppStrings.Home.riskCardIntervalDisabledButtonTitle, "\(detectionInterval)")
	}

<<<<<<< HEAD
	// MARK: Hashable

	override func hash(into hasher: inout Swift.Hasher) {
		super.hash(into: &hasher)
		hasher.combine(numberRiskContacts)
		hasher.combine(numberDays)
		hasher.combine(totalDays)
		hasher.combine(detectionInterval)
	}

	static func == (lhs: HomeLowRiskCellConfigurator, rhs: HomeLowRiskCellConfigurator) -> Bool {
		lhs.isLoading == rhs.isLoading &&
		lhs.isButtonEnabled == rhs.isButtonEnabled &&
		lhs.isButtonHidden == rhs.isButtonHidden &&
		lhs.detectionIntervalLabelHidden == rhs.detectionIntervalLabelHidden &&
		lhs.lastUpdateDate == rhs.lastUpdateDate &&
		lhs.numberRiskContacts == rhs.numberRiskContacts &&
		lhs.numberDays == rhs.numberDays &&
		lhs.totalDays == rhs.totalDays &&
		lhs.detectionInterval == rhs.detectionInterval
	}
=======
>>>>>>> 0b982162
}<|MERGE_RESOLUTION|>--- conflicted
+++ resolved
@@ -134,8 +134,7 @@
 		if let timeUntilUpdate = timeUntilUpdate { return String(format: AppStrings.ExposureDetection.refreshIn, timeUntilUpdate) }
 		return String(format: AppStrings.Home.riskCardIntervalDisabledButtonTitle, "\(detectionInterval)")
 	}
-
-<<<<<<< HEAD
+	
 	// MARK: Hashable
 
 	override func hash(into hasher: inout Swift.Hasher) {
@@ -157,6 +156,4 @@
 		lhs.totalDays == rhs.totalDays &&
 		lhs.detectionInterval == rhs.detectionInterval
 	}
-=======
->>>>>>> 0b982162
 }