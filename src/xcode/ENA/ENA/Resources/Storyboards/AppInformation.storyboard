<?xml version="1.0" encoding="UTF-8"?>
<document type="com.apple.InterfaceBuilder3.CocoaTouch.Storyboard.XIB" version="3.0" toolsVersion="16097" targetRuntime="iOS.CocoaTouch" propertyAccessControl="none" useAutolayout="YES" useTraitCollections="YES" useSafeAreas="YES" colorMatched="YES">
    <device id="retina6_1" orientation="portrait" appearance="light"/>
    <dependencies>
        <plugIn identifier="com.apple.InterfaceBuilder.IBCocoaTouchPlugin" version="16087"/>
        <capability name="Named colors" minToolsVersion="9.0"/>
        <capability name="documents saved in the Xcode 8 format" minToolsVersion="8.0"/>
    </dependencies>
    <scenes>
<<<<<<< HEAD
        <!--App Informationen-->
        <scene sceneID="PXS-09-bt9">
            <objects>
                <tableViewController id="SXz-Dz-4NV" customClass="AppInformationViewController" customModule="ENA" customModuleProvider="target" sceneMemberID="viewController">
                    <tableView key="view" clipsSubviews="YES" contentMode="scaleToFill" alwaysBounceVertical="YES" dataMode="static" style="grouped" separatorStyle="default" rowHeight="-1" estimatedRowHeight="-1" sectionHeaderHeight="18" sectionFooterHeight="18" id="Bvv-ir-xh9">
                        <rect key="frame" x="0.0" y="0.0" width="414" height="896"/>
                        <autoresizingMask key="autoresizingMask" widthSizable="YES" heightSizable="YES"/>
                        <color key="backgroundColor" cocoaTouchSystemColor="groupTableViewBackgroundColor"/>
                        <label key="tableFooterView" opaque="NO" userInteractionEnabled="NO" contentMode="left" horizontalHuggingPriority="251" verticalHuggingPriority="251" text="Version 1.33.7 (42)" textAlignment="center" lineBreakMode="tailTruncation" baselineAdjustment="alignBaselines" adjustsFontSizeToFit="NO" id="Z1Z-E5-s5p" customClass="ENALabel" customModule="ENA" customModuleProvider="target">
                            <rect key="frame" x="0.0" y="378" width="414" height="20"/>
                            <autoresizingMask key="autoresizingMask" flexibleMaxX="YES" flexibleMaxY="YES"/>
                            <fontDescription key="fontDescription" type="system" pointSize="17"/>
                            <color key="textColor" name="textPrimary2"/>
                            <nil key="highlightedColor"/>
                            <userDefinedRuntimeAttributes>
                                <userDefinedRuntimeAttribute type="string" keyPath="ibEnaStyle" value="footnote"/>
                            </userDefinedRuntimeAttributes>
                        </label>
                        <sections>
                            <tableViewSection headerTitle=" " id="xdM-Qd-htF">
                                <cells>
                                    <tableViewCell clipsSubviews="YES" contentMode="scaleToFill" preservesSuperviewLayoutMargins="YES" selectionStyle="default" accessoryType="disclosureIndicator" indentationWidth="10" textLabel="nAW-GH-lOM" style="IBUITableViewCellStyleDefault" id="UbF-Sw-Lei">
                                        <rect key="frame" x="0.0" y="55.5" width="414" height="43.5"/>
                                        <autoresizingMask key="autoresizingMask"/>
                                        <tableViewCellContentView key="contentView" opaque="NO" clipsSubviews="YES" multipleTouchEnabled="YES" contentMode="center" preservesSuperviewLayoutMargins="YES" insetsLayoutMarginsFromSafeArea="NO" tableViewCell="UbF-Sw-Lei" id="J7g-ZF-aay">
                                            <rect key="frame" x="0.0" y="0.0" width="383" height="43.5"/>
                                            <autoresizingMask key="autoresizingMask"/>
                                            <subviews>
                                                <label opaque="NO" multipleTouchEnabled="YES" contentMode="left" insetsLayoutMarginsFromSafeArea="NO" text="Über die App" textAlignment="natural" lineBreakMode="tailTruncation" baselineAdjustment="alignBaselines" adjustsFontForContentSizeCategory="YES" adjustsFontSizeToFit="NO" id="nAW-GH-lOM">
                                                    <rect key="frame" x="20" y="0.0" width="355" height="43.5"/>
                                                    <autoresizingMask key="autoresizingMask"/>
                                                    <fontDescription key="fontDescription" style="UICTFontTextStyleBody"/>
                                                    <nil key="textColor"/>
                                                    <nil key="highlightedColor"/>
                                                </label>
                                            </subviews>
                                        </tableViewCellContentView>
                                        <connections>
                                            <segue destination="QYU-XC-u8Q" kind="show" identifier="aboutSegue" id="zL8-pr-QqN"/>
                                        </connections>
                                    </tableViewCell>
                                    <tableViewCell clipsSubviews="YES" contentMode="scaleToFill" preservesSuperviewLayoutMargins="YES" selectionStyle="default" accessoryType="disclosureIndicator" indentationWidth="10" textLabel="daZ-b1-kDU" style="IBUITableViewCellStyleDefault" id="CnX-By-o3P">
                                        <rect key="frame" x="0.0" y="99" width="414" height="43.5"/>
                                        <autoresizingMask key="autoresizingMask"/>
                                        <tableViewCellContentView key="contentView" opaque="NO" clipsSubviews="YES" multipleTouchEnabled="YES" contentMode="center" preservesSuperviewLayoutMargins="YES" insetsLayoutMarginsFromSafeArea="NO" tableViewCell="CnX-By-o3P" id="YFo-yl-0CB">
                                            <rect key="frame" x="0.0" y="0.0" width="383" height="43.5"/>
                                            <autoresizingMask key="autoresizingMask"/>
                                            <subviews>
                                                <label opaque="NO" multipleTouchEnabled="YES" contentMode="left" insetsLayoutMarginsFromSafeArea="NO" text="Datenschutzinformation" textAlignment="natural" lineBreakMode="tailTruncation" baselineAdjustment="alignBaselines" adjustsFontForContentSizeCategory="YES" adjustsFontSizeToFit="NO" id="daZ-b1-kDU">
                                                    <rect key="frame" x="20" y="0.0" width="355" height="43.5"/>
                                                    <autoresizingMask key="autoresizingMask"/>
                                                    <fontDescription key="fontDescription" style="UICTFontTextStyleBody"/>
                                                    <nil key="textColor"/>
                                                    <nil key="highlightedColor"/>
                                                </label>
                                            </subviews>
                                        </tableViewCellContentView>
                                        <connections>
                                            <segue destination="QYU-XC-u8Q" kind="show" identifier="privacySegue" id="Wkb-aj-8vf"/>
                                        </connections>
                                    </tableViewCell>
                                    <tableViewCell clipsSubviews="YES" contentMode="scaleToFill" preservesSuperviewLayoutMargins="YES" selectionStyle="default" accessoryType="disclosureIndicator" indentationWidth="10" textLabel="mc4-Ao-h0F" style="IBUITableViewCellStyleDefault" id="mZA-eE-xMR">
                                        <rect key="frame" x="0.0" y="142.5" width="414" height="43.5"/>
                                        <autoresizingMask key="autoresizingMask"/>
                                        <tableViewCellContentView key="contentView" opaque="NO" clipsSubviews="YES" multipleTouchEnabled="YES" contentMode="center" preservesSuperviewLayoutMargins="YES" insetsLayoutMarginsFromSafeArea="NO" tableViewCell="mZA-eE-xMR" id="AU5-zE-2EV">
                                            <rect key="frame" x="0.0" y="0.0" width="383" height="43.5"/>
                                            <autoresizingMask key="autoresizingMask"/>
                                            <subviews>
                                                <label opaque="NO" multipleTouchEnabled="YES" contentMode="left" insetsLayoutMarginsFromSafeArea="NO" text="Nutzungsbedingungen" textAlignment="natural" lineBreakMode="tailTruncation" baselineAdjustment="alignBaselines" adjustsFontForContentSizeCategory="YES" adjustsFontSizeToFit="NO" id="mc4-Ao-h0F">
                                                    <rect key="frame" x="20" y="0.0" width="355" height="43.5"/>
                                                    <autoresizingMask key="autoresizingMask"/>
                                                    <fontDescription key="fontDescription" style="UICTFontTextStyleBody"/>
                                                    <nil key="textColor"/>
                                                    <nil key="highlightedColor"/>
                                                </label>
                                            </subviews>
                                        </tableViewCellContentView>
                                        <connections>
                                            <segue destination="QYU-XC-u8Q" kind="show" identifier="termsSegue" id="3nR-0o-Jmf"/>
                                        </connections>
                                    </tableViewCell>
                                    <tableViewCell clipsSubviews="YES" contentMode="scaleToFill" preservesSuperviewLayoutMargins="YES" selectionStyle="default" accessoryType="disclosureIndicator" indentationWidth="10" textLabel="p9q-hR-EaP" style="IBUITableViewCellStyleDefault" id="POM-Nn-qmp">
                                        <rect key="frame" x="0.0" y="186" width="414" height="43.5"/>
                                        <autoresizingMask key="autoresizingMask"/>
                                        <tableViewCellContentView key="contentView" opaque="NO" clipsSubviews="YES" multipleTouchEnabled="YES" contentMode="center" preservesSuperviewLayoutMargins="YES" insetsLayoutMarginsFromSafeArea="NO" tableViewCell="POM-Nn-qmp" id="XAi-ic-s0R">
                                            <rect key="frame" x="0.0" y="0.0" width="383" height="43.5"/>
                                            <autoresizingMask key="autoresizingMask"/>
                                            <subviews>
                                                <label opaque="NO" multipleTouchEnabled="YES" contentMode="left" insetsLayoutMarginsFromSafeArea="NO" text="Kontakt" textAlignment="natural" lineBreakMode="tailTruncation" baselineAdjustment="alignBaselines" adjustsFontForContentSizeCategory="YES" adjustsFontSizeToFit="NO" id="p9q-hR-EaP">
                                                    <rect key="frame" x="20" y="0.0" width="355" height="43.5"/>
                                                    <autoresizingMask key="autoresizingMask"/>
                                                    <fontDescription key="fontDescription" style="UICTFontTextStyleBody"/>
                                                    <nil key="textColor"/>
                                                    <nil key="highlightedColor"/>
                                                </label>
                                            </subviews>
                                        </tableViewCellContentView>
                                        <connections>
                                            <segue destination="QYU-XC-u8Q" kind="show" identifier="contactSegue" id="O3V-or-4LV"/>
                                        </connections>
                                    </tableViewCell>
                                    <tableViewCell clipsSubviews="YES" contentMode="scaleToFill" preservesSuperviewLayoutMargins="YES" selectionStyle="default" accessoryType="disclosureIndicator" indentationWidth="10" textLabel="EPh-D3-qbD" style="IBUITableViewCellStyleDefault" id="hj9-Qn-qb2">
                                        <rect key="frame" x="0.0" y="229.5" width="414" height="43.5"/>
                                        <autoresizingMask key="autoresizingMask"/>
                                        <tableViewCellContentView key="contentView" opaque="NO" clipsSubviews="YES" multipleTouchEnabled="YES" contentMode="center" preservesSuperviewLayoutMargins="YES" insetsLayoutMarginsFromSafeArea="NO" tableViewCell="hj9-Qn-qb2" id="Nor-ih-NbF">
                                            <rect key="frame" x="0.0" y="0.0" width="383" height="43.5"/>
                                            <autoresizingMask key="autoresizingMask"/>
                                            <subviews>
                                                <label opaque="NO" multipleTouchEnabled="YES" contentMode="left" insetsLayoutMarginsFromSafeArea="NO" text="Hilfe" textAlignment="natural" lineBreakMode="tailTruncation" baselineAdjustment="alignBaselines" adjustsFontForContentSizeCategory="YES" adjustsFontSizeToFit="NO" id="EPh-D3-qbD">
                                                    <rect key="frame" x="20" y="0.0" width="355" height="43.5"/>
                                                    <autoresizingMask key="autoresizingMask"/>
                                                    <fontDescription key="fontDescription" style="UICTFontTextStyleBody"/>
                                                    <nil key="textColor"/>
                                                    <nil key="highlightedColor"/>
                                                </label>
                                            </subviews>
                                        </tableViewCellContentView>
                                        <connections>
                                            <segue destination="RGP-bF-Pp5" kind="show" identifier="helpSegue" id="Ooa-7x-lBN"/>
                                        </connections>
                                    </tableViewCell>
                                    <tableViewCell clipsSubviews="YES" contentMode="scaleToFill" preservesSuperviewLayoutMargins="YES" selectionStyle="default" accessoryType="disclosureIndicator" indentationWidth="10" textLabel="6XV-Q3-yd2" style="IBUITableViewCellStyleDefault" id="lLE-fo-jDO">
                                        <rect key="frame" x="0.0" y="273" width="414" height="43.5"/>
                                        <autoresizingMask key="autoresizingMask"/>
                                        <tableViewCellContentView key="contentView" opaque="NO" clipsSubviews="YES" multipleTouchEnabled="YES" contentMode="center" preservesSuperviewLayoutMargins="YES" insetsLayoutMarginsFromSafeArea="NO" tableViewCell="lLE-fo-jDO" id="m9T-eT-WA8">
                                            <rect key="frame" x="0.0" y="0.0" width="383" height="43.5"/>
                                            <autoresizingMask key="autoresizingMask"/>
                                            <subviews>
                                                <label opaque="NO" multipleTouchEnabled="YES" contentMode="left" insetsLayoutMarginsFromSafeArea="NO" text="Rechtliche Hinweise" textAlignment="natural" lineBreakMode="tailTruncation" baselineAdjustment="alignBaselines" adjustsFontForContentSizeCategory="YES" adjustsFontSizeToFit="NO" id="6XV-Q3-yd2">
                                                    <rect key="frame" x="20" y="0.0" width="355" height="43.5"/>
                                                    <autoresizingMask key="autoresizingMask"/>
                                                    <fontDescription key="fontDescription" style="UICTFontTextStyleBody"/>
                                                    <nil key="textColor"/>
                                                    <nil key="highlightedColor"/>
                                                </label>
                                            </subviews>
                                        </tableViewCellContentView>
                                        <connections>
                                            <segue destination="ci4-7X-j9t" kind="show" identifier="legalSegue" id="Zk4-Ez-o6M"/>
                                        </connections>
                                    </tableViewCell>
                                    <tableViewCell clipsSubviews="YES" contentMode="scaleToFill" preservesSuperviewLayoutMargins="YES" selectionStyle="default" accessoryType="disclosureIndicator" indentationWidth="10" textLabel="fX7-ri-fNt" style="IBUITableViewCellStyleDefault" id="Qo4-Zn-6qL">
                                        <rect key="frame" x="0.0" y="316.5" width="414" height="43.5"/>
                                        <autoresizingMask key="autoresizingMask"/>
                                        <tableViewCellContentView key="contentView" opaque="NO" clipsSubviews="YES" multipleTouchEnabled="YES" contentMode="center" preservesSuperviewLayoutMargins="YES" insetsLayoutMarginsFromSafeArea="NO" tableViewCell="Qo4-Zn-6qL" id="nHw-1U-ptZ">
                                            <rect key="frame" x="0.0" y="0.0" width="383" height="43.5"/>
                                            <autoresizingMask key="autoresizingMask"/>
                                            <subviews>
                                                <label opaque="NO" multipleTouchEnabled="YES" contentMode="left" insetsLayoutMarginsFromSafeArea="NO" text="Impressum" textAlignment="natural" lineBreakMode="tailTruncation" baselineAdjustment="alignBaselines" adjustsFontSizeToFit="NO" id="fX7-ri-fNt">
                                                    <rect key="frame" x="20" y="0.0" width="355" height="43.5"/>
                                                    <autoresizingMask key="autoresizingMask"/>
                                                    <fontDescription key="fontDescription" type="system" pointSize="17"/>
                                                    <nil key="textColor"/>
                                                    <nil key="highlightedColor"/>
                                                </label>
                                            </subviews>
                                        </tableViewCellContentView>
                                        <connections>
                                            <segue destination="QYU-XC-u8Q" kind="show" identifier="imprintSegue" id="PNC-cN-ILt"/>
                                        </connections>
                                    </tableViewCell>
                                </cells>
                            </tableViewSection>
                        </sections>
                        <connections>
                            <outlet property="dataSource" destination="SXz-Dz-4NV" id="4bT-i9-IMw"/>
                            <outlet property="delegate" destination="SXz-Dz-4NV" id="qeR-GC-hWE"/>
                        </connections>
                    </tableView>
                    <navigationItem key="navigationItem" title="App Informationen" largeTitleDisplayMode="always" id="KsG-UI-wRV"/>
                    <simulatedNavigationBarMetrics key="simulatedTopBarMetrics" prompted="NO"/>
                    <connections>
                        <outlet property="labelVersion" destination="Z1Z-E5-s5p" id="NsW-3h-ao2"/>
                    </connections>
                </tableViewController>
                <placeholder placeholderIdentifier="IBFirstResponder" id="HVJ-qg-MeH" userLabel="First Responder" customClass="UIResponder" sceneMemberID="firstResponder"/>
            </objects>
            <point key="canvasLocation" x="-894" y="688"/>
        </scene>
=======
>>>>>>> 3fb72be3
        <!--Detail-->
        <scene sceneID="fiY-o4-3kJ">
            <objects>
                <tableViewController storyboardIdentifier="AppInformationDetailViewController" id="QYU-XC-u8Q" customClass="AppInformationDetailViewController" customModule="ENA" customModuleProvider="target" sceneMemberID="viewController">
                    <tableView key="view" clipsSubviews="YES" contentMode="scaleToFill" alwaysBounceVertical="YES" dataMode="prototypes" style="plain" separatorStyle="none" rowHeight="-1" estimatedRowHeight="-1" sectionHeaderHeight="28" sectionFooterHeight="28" id="d3a-p1-g4i">
                        <rect key="frame" x="0.0" y="0.0" width="414" height="896"/>
                        <autoresizingMask key="autoresizingMask" widthSizable="YES" heightSizable="YES"/>
                        <color key="backgroundColor" systemColor="systemBackgroundColor" cocoaTouchSystemColor="whiteColor"/>
                        <imageView key="tableHeaderView" clipsSubviews="YES" userInteractionEnabled="NO" contentMode="scaleAspectFit" horizontalHuggingPriority="251" verticalHuggingPriority="251" image="app-information-people" id="cfO-PV-dHa">
                            <rect key="frame" x="0.0" y="0.0" width="414" height="250"/>
                            <autoresizingMask key="autoresizingMask" flexibleMaxX="YES" flexibleMaxY="YES"/>
                        </imageView>
                        <view key="tableFooterView" contentMode="scaleToFill" id="DEc-Gl-NZf">
                            <rect key="frame" x="0.0" y="568.5" width="414" height="0.0"/>
                            <autoresizingMask key="autoresizingMask" flexibleMaxX="YES" flexibleMaxY="YES"/>
                        </view>
                        <prototypes>
                            <tableViewCell clipsSubviews="YES" contentMode="scaleToFill" preservesSuperviewLayoutMargins="YES" selectionStyle="none" indentationWidth="10" reuseIdentifier="headlineCell" id="Nt2-kd-YOa">
                                <rect key="frame" x="0.0" y="278" width="414" height="44"/>
                                <autoresizingMask key="autoresizingMask"/>
                                <tableViewCellContentView key="contentView" opaque="NO" clipsSubviews="YES" multipleTouchEnabled="YES" contentMode="center" preservesSuperviewLayoutMargins="YES" insetsLayoutMarginsFromSafeArea="NO" tableViewCell="Nt2-kd-YOa" id="clJ-d3-WkU">
                                    <rect key="frame" x="0.0" y="0.0" width="414" height="44"/>
                                    <autoresizingMask key="autoresizingMask"/>
                                    <subviews>
                                        <label opaque="NO" userInteractionEnabled="NO" contentMode="left" insetsLayoutMarginsFromSafeArea="NO" text="Headline" textAlignment="natural" lineBreakMode="tailTruncation" numberOfLines="0" baselineAdjustment="alignBaselines" adjustsFontForContentSizeCategory="YES" adjustsFontSizeToFit="NO" id="OGg-nk-ZFi" customClass="DynamicTypeLabel" customModule="ENA" customModuleProvider="target">
                                            <rect key="frame" x="20" y="0.0" width="374" height="44"/>
                                            <autoresizingMask key="autoresizingMask"/>
                                            <fontDescription key="fontDescription" style="UICTFontTextStyleHeadline"/>
                                            <color key="textColor" name="textPrimary1"/>
                                            <nil key="highlightedColor"/>
                                            <userDefinedRuntimeAttributes>
                                                <userDefinedRuntimeAttribute type="number" keyPath="dynamicTypeSize">
                                                    <real key="value" value="22"/>
                                                </userDefinedRuntimeAttribute>
                                                <userDefinedRuntimeAttribute type="string" keyPath="dynamicTypeWeight" value="bold"/>
                                            </userDefinedRuntimeAttributes>
                                        </label>
                                    </subviews>
                                </tableViewCellContentView>
                                <connections>
                                    <outlet property="textLabel" destination="OGg-nk-ZFi" id="rt3-jY-7Rc"/>
                                </connections>
                            </tableViewCell>
                            <tableViewCell clipsSubviews="YES" contentMode="scaleToFill" preservesSuperviewLayoutMargins="YES" selectionStyle="none" indentationWidth="10" reuseIdentifier="bodyCell" id="Cmn-zl-zNa">
                                <rect key="frame" x="0.0" y="322" width="414" height="44"/>
                                <autoresizingMask key="autoresizingMask"/>
                                <tableViewCellContentView key="contentView" opaque="NO" clipsSubviews="YES" multipleTouchEnabled="YES" contentMode="center" preservesSuperviewLayoutMargins="YES" insetsLayoutMarginsFromSafeArea="NO" tableViewCell="Cmn-zl-zNa" id="uOp-ha-0bI">
                                    <rect key="frame" x="0.0" y="0.0" width="414" height="44"/>
                                    <autoresizingMask key="autoresizingMask"/>
                                    <subviews>
                                        <label opaque="NO" userInteractionEnabled="NO" contentMode="left" insetsLayoutMarginsFromSafeArea="NO" text="Body" textAlignment="natural" lineBreakMode="tailTruncation" numberOfLines="0" baselineAdjustment="alignBaselines" adjustsFontForContentSizeCategory="YES" adjustsFontSizeToFit="NO" id="JSo-IO-fAK" customClass="DynamicTypeLabel" customModule="ENA" customModuleProvider="target">
                                            <rect key="frame" x="20" y="0.0" width="374" height="44"/>
                                            <autoresizingMask key="autoresizingMask"/>
                                            <fontDescription key="fontDescription" style="UICTFontTextStyleBody"/>
                                            <color key="textColor" name="textPrimary1"/>
                                            <nil key="highlightedColor"/>
                                            <userDefinedRuntimeAttributes>
                                                <userDefinedRuntimeAttribute type="number" keyPath="dynamicTypeSize">
                                                    <real key="value" value="17"/>
                                                </userDefinedRuntimeAttribute>
                                            </userDefinedRuntimeAttributes>
                                        </label>
                                    </subviews>
                                </tableViewCellContentView>
                                <connections>
                                    <outlet property="textLabel" destination="JSo-IO-fAK" id="v3z-9R-oWI"/>
                                </connections>
                            </tableViewCell>
                            <tableViewCell clipsSubviews="YES" contentMode="scaleToFill" preservesSuperviewLayoutMargins="YES" selectionStyle="none" indentationWidth="10" reuseIdentifier="boldCell" id="1jW-nd-ige">
                                <rect key="frame" x="0.0" y="366" width="414" height="44"/>
                                <autoresizingMask key="autoresizingMask"/>
                                <tableViewCellContentView key="contentView" opaque="NO" clipsSubviews="YES" multipleTouchEnabled="YES" contentMode="center" preservesSuperviewLayoutMargins="YES" insetsLayoutMarginsFromSafeArea="NO" tableViewCell="1jW-nd-ige" id="Hkf-St-KQy">
                                    <rect key="frame" x="0.0" y="0.0" width="414" height="44"/>
                                    <autoresizingMask key="autoresizingMask"/>
                                    <subviews>
                                        <label opaque="NO" userInteractionEnabled="NO" contentMode="left" insetsLayoutMarginsFromSafeArea="NO" text="Bold Body" textAlignment="natural" lineBreakMode="tailTruncation" numberOfLines="0" baselineAdjustment="alignBaselines" adjustsFontForContentSizeCategory="YES" adjustsFontSizeToFit="NO" id="a2F-N4-Vhb" customClass="DynamicTypeLabel" customModule="ENA" customModuleProvider="target">
                                            <rect key="frame" x="20" y="0.0" width="374" height="44"/>
                                            <autoresizingMask key="autoresizingMask"/>
                                            <fontDescription key="fontDescription" style="UICTFontTextStyleBody"/>
                                            <color key="textColor" name="textPrimary1"/>
                                            <nil key="highlightedColor"/>
                                            <userDefinedRuntimeAttributes>
                                                <userDefinedRuntimeAttribute type="string" keyPath="dynamicTypeWeight" value="bold"/>
                                                <userDefinedRuntimeAttribute type="number" keyPath="dynamicTypeSize">
                                                    <real key="value" value="17"/>
                                                </userDefinedRuntimeAttribute>
                                            </userDefinedRuntimeAttributes>
                                        </label>
                                    </subviews>
                                </tableViewCellContentView>
                                <connections>
                                    <outlet property="textLabel" destination="a2F-N4-Vhb" id="v2X-FN-cIU"/>
                                </connections>
                            </tableViewCell>
                            <tableViewCell clipsSubviews="YES" contentMode="scaleToFill" preservesSuperviewLayoutMargins="YES" selectionStyle="none" indentationWidth="10" reuseIdentifier="smallCell" id="E67-X9-jlX">
                                <rect key="frame" x="0.0" y="410" width="414" height="44"/>
                                <autoresizingMask key="autoresizingMask"/>
                                <tableViewCellContentView key="contentView" opaque="NO" clipsSubviews="YES" multipleTouchEnabled="YES" contentMode="center" preservesSuperviewLayoutMargins="YES" insetsLayoutMarginsFromSafeArea="NO" tableViewCell="E67-X9-jlX" id="niT-qy-gr7">
                                    <rect key="frame" x="0.0" y="0.0" width="414" height="44"/>
                                    <autoresizingMask key="autoresizingMask"/>
                                    <subviews>
                                        <label opaque="NO" userInteractionEnabled="NO" contentMode="left" insetsLayoutMarginsFromSafeArea="NO" text="Small Body" textAlignment="natural" lineBreakMode="tailTruncation" numberOfLines="0" baselineAdjustment="alignBaselines" adjustsFontForContentSizeCategory="YES" adjustsFontSizeToFit="NO" id="IBh-tS-gjF" customClass="DynamicTypeLabel" customModule="ENA" customModuleProvider="target">
                                            <rect key="frame" x="20" y="0.0" width="374" height="44"/>
                                            <autoresizingMask key="autoresizingMask"/>
                                            <fontDescription key="fontDescription" style="UICTFontTextStyleBody"/>
                                            <color key="textColor" name="textPrimary1"/>
                                            <nil key="highlightedColor"/>
                                            <userDefinedRuntimeAttributes>
                                                <userDefinedRuntimeAttribute type="number" keyPath="dynamicTypeSize">
                                                    <real key="value" value="15"/>
                                                </userDefinedRuntimeAttribute>
                                            </userDefinedRuntimeAttributes>
                                        </label>
                                    </subviews>
                                </tableViewCellContentView>
                                <connections>
                                    <outlet property="textLabel" destination="IBh-tS-gjF" id="J5C-3y-1X6"/>
                                </connections>
                            </tableViewCell>
                            <tableViewCell clipsSubviews="YES" contentMode="scaleToFill" preservesSuperviewLayoutMargins="YES" selectionStyle="none" indentationWidth="10" reuseIdentifier="tinyCell" id="MgY-ui-XpO">
                                <rect key="frame" x="0.0" y="454" width="414" height="44"/>
                                <autoresizingMask key="autoresizingMask"/>
                                <tableViewCellContentView key="contentView" opaque="NO" clipsSubviews="YES" multipleTouchEnabled="YES" contentMode="center" preservesSuperviewLayoutMargins="YES" insetsLayoutMarginsFromSafeArea="NO" tableViewCell="MgY-ui-XpO" id="euI-GR-cky">
                                    <rect key="frame" x="0.0" y="0.0" width="414" height="44"/>
                                    <autoresizingMask key="autoresizingMask"/>
                                    <subviews>
                                        <label opaque="NO" userInteractionEnabled="NO" contentMode="left" insetsLayoutMarginsFromSafeArea="NO" text="Small Body" textAlignment="natural" lineBreakMode="tailTruncation" numberOfLines="0" baselineAdjustment="alignBaselines" adjustsFontForContentSizeCategory="YES" adjustsFontSizeToFit="NO" id="oLk-mS-ZDX" customClass="DynamicTypeLabel" customModule="ENA" customModuleProvider="target">
                                            <rect key="frame" x="20" y="0.0" width="374" height="44"/>
                                            <autoresizingMask key="autoresizingMask"/>
                                            <fontDescription key="fontDescription" style="UICTFontTextStyleBody"/>
                                            <color key="textColor" name="textPrimary1"/>
                                            <nil key="highlightedColor"/>
                                            <userDefinedRuntimeAttributes>
                                                <userDefinedRuntimeAttribute type="number" keyPath="dynamicTypeSize">
                                                    <real key="value" value="13"/>
                                                </userDefinedRuntimeAttribute>
                                            </userDefinedRuntimeAttributes>
                                        </label>
                                    </subviews>
                                </tableViewCellContentView>
                                <connections>
                                    <outlet property="textLabel" destination="oLk-mS-ZDX" id="B0C-iR-yyv"/>
                                </connections>
                            </tableViewCell>
                            <tableViewCell clipsSubviews="YES" contentMode="scaleToFill" preservesSuperviewLayoutMargins="YES" selectionStyle="none" indentationWidth="10" reuseIdentifier="phoneCell" id="cb7-Gl-piG">
                                <rect key="frame" x="0.0" y="498" width="414" height="41.5"/>
                                <autoresizingMask key="autoresizingMask"/>
                                <tableViewCellContentView key="contentView" opaque="NO" clipsSubviews="YES" multipleTouchEnabled="YES" contentMode="center" preservesSuperviewLayoutMargins="YES" insetsLayoutMarginsFromSafeArea="NO" tableViewCell="cb7-Gl-piG" id="Efz-1U-eam">
                                    <rect key="frame" x="0.0" y="0.0" width="414" height="41.5"/>
                                    <autoresizingMask key="autoresizingMask"/>
                                    <subviews>
                                        <label opaque="NO" userInteractionEnabled="NO" contentMode="left" horizontalHuggingPriority="251" verticalHuggingPriority="251" text="Phone Number" textAlignment="natural" lineBreakMode="tailTruncation" baselineAdjustment="alignBaselines" adjustsFontSizeToFit="NO" translatesAutoresizingMaskIntoConstraints="NO" id="KM5-43-qAw" customClass="DynamicTypeLabel" customModule="ENA" customModuleProvider="target">
                                            <rect key="frame" x="56" y="11" width="338" height="19.5"/>
                                            <fontDescription key="fontDescription" style="UICTFontTextStyleCallout"/>
                                            <color key="textColor" name="tint"/>
                                            <nil key="highlightedColor"/>
                                            <userDefinedRuntimeAttributes>
                                                <userDefinedRuntimeAttribute type="number" keyPath="dynamicTypeSize">
                                                    <real key="value" value="22"/>
                                                </userDefinedRuntimeAttribute>
                                                <userDefinedRuntimeAttribute type="string" keyPath="dynamicTypeWeight" value="bold"/>
                                            </userDefinedRuntimeAttributes>
                                        </label>
                                        <imageView opaque="NO" clipsSubviews="YES" userInteractionEnabled="NO" contentMode="scaleAspectFit" horizontalHuggingPriority="251" verticalHuggingPriority="251" image="phone" catalog="system" adjustsImageSizeForAccessibilityContentSizeCategory="YES" translatesAutoresizingMaskIntoConstraints="NO" id="gba-tZ-bsi">
                                            <rect key="frame" x="20" y="7.5" width="28" height="26.5"/>
                                            <color key="tintColor" name="textPrimary1"/>
                                            <constraints>
                                                <constraint firstAttribute="height" constant="28" id="STt-lp-Ki4"/>
                                                <constraint firstAttribute="width" constant="28" id="y8S-9J-jbp"/>
                                            </constraints>
                                        </imageView>
                                    </subviews>
                                    <constraints>
                                        <constraint firstItem="gba-tZ-bsi" firstAttribute="leading" secondItem="Efz-1U-eam" secondAttribute="leadingMargin" id="3jP-R3-kAc"/>
                                        <constraint firstAttribute="trailingMargin" secondItem="KM5-43-qAw" secondAttribute="trailing" id="BCf-cq-YcQ"/>
                                        <constraint firstItem="KM5-43-qAw" firstAttribute="leading" secondItem="gba-tZ-bsi" secondAttribute="trailing" constant="8" id="F8f-Du-Peg"/>
                                        <constraint firstAttribute="bottomMargin" secondItem="KM5-43-qAw" secondAttribute="bottom" id="LOI-9z-4q2"/>
                                        <constraint firstItem="gba-tZ-bsi" firstAttribute="centerY" secondItem="Efz-1U-eam" secondAttribute="centerY" id="Wv7-cS-3yz"/>
                                        <constraint firstItem="KM5-43-qAw" firstAttribute="top" secondItem="Efz-1U-eam" secondAttribute="topMargin" id="yG5-3i-3yD"/>
                                    </constraints>
                                </tableViewCellContentView>
                                <connections>
                                    <outlet property="imageView" destination="gba-tZ-bsi" id="qJM-3g-g22"/>
                                    <outlet property="textLabel" destination="KM5-43-qAw" id="Kae-sW-iHj"/>
                                </connections>
                            </tableViewCell>
                            <tableViewCell clipsSubviews="YES" contentMode="scaleToFill" preservesSuperviewLayoutMargins="YES" selectionStyle="none" indentationWidth="10" reuseIdentifier="separatorCell" id="O2b-tZ-8Jw">
                                <rect key="frame" x="0.0" y="539.5" width="414" height="1"/>
                                <autoresizingMask key="autoresizingMask"/>
                                <tableViewCellContentView key="contentView" opaque="NO" clipsSubviews="YES" multipleTouchEnabled="YES" contentMode="center" preservesSuperviewLayoutMargins="YES" insetsLayoutMarginsFromSafeArea="NO" tableViewCell="O2b-tZ-8Jw" id="bDC-5G-ylJ">
                                    <rect key="frame" x="0.0" y="0.0" width="414" height="1"/>
                                    <autoresizingMask key="autoresizingMask"/>
                                    <subviews>
                                        <view contentMode="scaleToFill" translatesAutoresizingMaskIntoConstraints="NO" id="wEh-Mz-b4N">
                                            <rect key="frame" x="16" y="0.0" width="382" height="1"/>
                                            <color key="backgroundColor" name="separator"/>
                                            <constraints>
                                                <constraint firstAttribute="height" constant="1" id="nS2-20-Vcz"/>
                                            </constraints>
                                        </view>
                                    </subviews>
                                    <constraints>
                                        <constraint firstAttribute="bottom" secondItem="wEh-Mz-b4N" secondAttribute="bottom" id="CtD-2g-LHF"/>
                                        <constraint firstItem="wEh-Mz-b4N" firstAttribute="top" secondItem="bDC-5G-ylJ" secondAttribute="top" id="NBg-V8-ESC"/>
                                        <constraint firstItem="wEh-Mz-b4N" firstAttribute="leading" secondItem="bDC-5G-ylJ" secondAttribute="leading" constant="16" id="Yet-zt-vsZ"/>
                                        <constraint firstAttribute="trailing" secondItem="wEh-Mz-b4N" secondAttribute="trailing" constant="16" id="pZY-hI-yhG"/>
                                    </constraints>
                                </tableViewCellContentView>
                            </tableViewCell>
                        </prototypes>
                        <connections>
                            <outlet property="dataSource" destination="QYU-XC-u8Q" id="DP9-eh-C9P"/>
                            <outlet property="delegate" destination="QYU-XC-u8Q" id="Crx-Sz-Dgs"/>
                        </connections>
                    </tableView>
                    <navigationItem key="navigationItem" title="Detail" largeTitleDisplayMode="always" id="zVC-f4-8c4"/>
                </tableViewController>
                <placeholder placeholderIdentifier="IBFirstResponder" id="dm4-Wz-9K7" userLabel="First Responder" customClass="UIResponder" sceneMemberID="firstResponder"/>
            </objects>
            <point key="canvasLocation" x="80" y="688"/>
        </scene>
<<<<<<< HEAD
        <!--Hilfe-->
        <scene sceneID="m3p-Kd-hYH">
            <objects>
                <tableViewController id="RGP-bF-Pp5" customClass="AppInformationHelpViewController" customModule="ENA" customModuleProvider="target" sceneMemberID="viewController">
                    <tableView key="view" clipsSubviews="YES" contentMode="scaleToFill" alwaysBounceVertical="YES" dataMode="prototypes" style="grouped" separatorStyle="default" rowHeight="-1" estimatedRowHeight="-1" sectionHeaderHeight="18" sectionFooterHeight="18" id="4Cg-ki-AcS">
                        <rect key="frame" x="0.0" y="0.0" width="414" height="896"/>
                        <autoresizingMask key="autoresizingMask" widthSizable="YES" heightSizable="YES"/>
                        <color key="backgroundColor" cocoaTouchSystemColor="groupTableViewBackgroundColor"/>
                        <view key="tableFooterView" contentMode="scaleToFill" id="XFX-vA-rZy">
                            <rect key="frame" x="0.0" y="117" width="414" height="0.0"/>
                            <autoresizingMask key="autoresizingMask" flexibleMaxX="YES" flexibleMaxY="YES"/>
                        </view>
                        <prototypes>
                            <tableViewCell clipsSubviews="YES" contentMode="scaleToFill" preservesSuperviewLayoutMargins="YES" selectionStyle="default" accessoryType="disclosureIndicator" indentationWidth="10" reuseIdentifier="questionCell" textLabel="zJi-qm-4hw" style="IBUITableViewCellStyleDefault" id="Pn4-Hh-QC7">
                                <rect key="frame" x="0.0" y="55.5" width="414" height="43.5"/>
                                <autoresizingMask key="autoresizingMask"/>
                                <tableViewCellContentView key="contentView" opaque="NO" clipsSubviews="YES" multipleTouchEnabled="YES" contentMode="center" preservesSuperviewLayoutMargins="YES" insetsLayoutMarginsFromSafeArea="NO" tableViewCell="Pn4-Hh-QC7" id="V04-0m-VbT">
                                    <rect key="frame" x="0.0" y="0.0" width="383" height="43.5"/>
                                    <autoresizingMask key="autoresizingMask"/>
                                    <subviews>
                                        <label opaque="NO" multipleTouchEnabled="YES" contentMode="left" insetsLayoutMarginsFromSafeArea="NO" text="Multiline Question" textAlignment="natural" lineBreakMode="tailTruncation" numberOfLines="0" baselineAdjustment="alignBaselines" adjustsFontForContentSizeCategory="YES" adjustsFontSizeToFit="NO" id="zJi-qm-4hw">
                                            <rect key="frame" x="20" y="0.0" width="355" height="43.5"/>
                                            <autoresizingMask key="autoresizingMask"/>
                                            <fontDescription key="fontDescription" style="UICTFontTextStyleBody"/>
                                            <nil key="textColor"/>
                                            <nil key="highlightedColor"/>
                                        </label>
                                    </subviews>
                                </tableViewCellContentView>
                                <connections>
                                    <segue destination="QYU-XC-u8Q" kind="show" identifier="detailSegue" id="ygo-eg-60Z"/>
                                </connections>
                            </tableViewCell>
                        </prototypes>
                        <connections>
                            <outlet property="dataSource" destination="RGP-bF-Pp5" id="WS0-jR-FHg"/>
                            <outlet property="delegate" destination="RGP-bF-Pp5" id="WV6-BF-7GX"/>
                        </connections>
                    </tableView>
                    <navigationItem key="navigationItem" title="Hilfe" largeTitleDisplayMode="always" id="vMd-me-z0f"/>
                </tableViewController>
                <placeholder placeholderIdentifier="IBFirstResponder" id="Pz8-7J-d2L" userLabel="First Responder" customClass="UIResponder" sceneMemberID="firstResponder"/>
            </objects>
            <point key="canvasLocation" x="-894" y="1436"/>
        </scene>
        <!--Rechtliche Hinweise-->
        <scene sceneID="Km3-Ki-tQA">
            <objects>
                <tableViewController id="ci4-7X-j9t" customClass="AppInformationLegalViewController" customModule="ENA" customModuleProvider="target" sceneMemberID="viewController">
                    <tableView key="view" clipsSubviews="YES" contentMode="scaleToFill" alwaysBounceVertical="YES" dataMode="prototypes" style="grouped" separatorStyle="default" rowHeight="-1" estimatedRowHeight="-1" sectionHeaderHeight="18" sectionFooterHeight="18" id="ERu-zE-pr2">
                        <rect key="frame" x="0.0" y="0.0" width="414" height="896"/>
                        <autoresizingMask key="autoresizingMask" widthSizable="YES" heightSizable="YES"/>
                        <color key="backgroundColor" systemColor="systemBackgroundColor" cocoaTouchSystemColor="whiteColor"/>
                        <inset key="separatorInset" minX="0.0" minY="0.0" maxX="0.0" maxY="0.0"/>
                        <imageView key="tableHeaderView" clipsSubviews="YES" userInteractionEnabled="NO" contentMode="scaleAspectFit" horizontalHuggingPriority="251" verticalHuggingPriority="251" image="app-information-legal" id="Wd6-DT-7SF">
                            <rect key="frame" x="0.0" y="0.0" width="414" height="250"/>
                            <autoresizingMask key="autoresizingMask" flexibleMaxX="YES" flexibleMaxY="YES"/>
                        </imageView>
                        <prototypes>
                            <tableViewCell clipsSubviews="YES" contentMode="scaleToFill" preservesSuperviewLayoutMargins="YES" selectionStyle="default" indentationWidth="10" reuseIdentifier="legalEntryCell" id="zqo-H6-SXy" customClass="AppInformationLegalEntryViewCell">
                                <rect key="frame" x="0.0" y="305.5" width="414" height="43.5"/>
                                <autoresizingMask key="autoresizingMask"/>
                                <tableViewCellContentView key="contentView" opaque="NO" clipsSubviews="YES" multipleTouchEnabled="YES" contentMode="center" preservesSuperviewLayoutMargins="YES" insetsLayoutMarginsFromSafeArea="NO" tableViewCell="zqo-H6-SXy" id="Yvl-3z-hU9">
                                    <rect key="frame" x="0.0" y="0.0" width="414" height="43.5"/>
                                    <autoresizingMask key="autoresizingMask"/>
                                </tableViewCellContentView>
                            </tableViewCell>
                        </prototypes>
                        <connections>
                            <outlet property="dataSource" destination="ci4-7X-j9t" id="Iio-f1-80q"/>
                            <outlet property="delegate" destination="ci4-7X-j9t" id="E2B-zq-aQT"/>
                        </connections>
                    </tableView>
                    <navigationItem key="navigationItem" title="Rechtliche Hinweise" id="8ak-c3-kln"/>
                </tableViewController>
                <placeholder placeholderIdentifier="IBFirstResponder" id="aXC-Q7-nJy" userLabel="First Responder" customClass="UIResponder" sceneMemberID="firstResponder"/>
            </objects>
            <point key="canvasLocation" x="17" y="1405"/>
        </scene>
    </scenes>
    <inferredMetricsTieBreakers>
        <segue reference="PNC-cN-ILt"/>
    </inferredMetricsTieBreakers>
=======
    </scenes>
>>>>>>> 3fb72be3
    <resources>
        <image name="app-information-legal" width="375" height="229"/>
        <image name="app-information-people" width="750" height="390"/>
        <image name="phone" catalog="system" width="128" height="115"/>
        <namedColor name="separator">
            <color red="0.96100002527236938" green="0.96100002527236938" blue="0.96100002527236938" alpha="1" colorSpace="custom" customColorSpace="sRGB"/>
        </namedColor>
        <namedColor name="textPrimary1">
            <color red="0.090000003576278687" green="0.097999997437000275" blue="0.10199999809265137" alpha="1" colorSpace="custom" customColorSpace="sRGB"/>
        </namedColor>
        <namedColor name="tint">
            <color red="0.0" green="0.49799999594688416" blue="0.67799997329711914" alpha="1" colorSpace="custom" customColorSpace="sRGB"/>
        </namedColor>
    </resources>
</document><|MERGE_RESOLUTION|>--- conflicted
+++ resolved
@@ -7,188 +7,6 @@
         <capability name="documents saved in the Xcode 8 format" minToolsVersion="8.0"/>
     </dependencies>
     <scenes>
-<<<<<<< HEAD
-        <!--App Informationen-->
-        <scene sceneID="PXS-09-bt9">
-            <objects>
-                <tableViewController id="SXz-Dz-4NV" customClass="AppInformationViewController" customModule="ENA" customModuleProvider="target" sceneMemberID="viewController">
-                    <tableView key="view" clipsSubviews="YES" contentMode="scaleToFill" alwaysBounceVertical="YES" dataMode="static" style="grouped" separatorStyle="default" rowHeight="-1" estimatedRowHeight="-1" sectionHeaderHeight="18" sectionFooterHeight="18" id="Bvv-ir-xh9">
-                        <rect key="frame" x="0.0" y="0.0" width="414" height="896"/>
-                        <autoresizingMask key="autoresizingMask" widthSizable="YES" heightSizable="YES"/>
-                        <color key="backgroundColor" cocoaTouchSystemColor="groupTableViewBackgroundColor"/>
-                        <label key="tableFooterView" opaque="NO" userInteractionEnabled="NO" contentMode="left" horizontalHuggingPriority="251" verticalHuggingPriority="251" text="Version 1.33.7 (42)" textAlignment="center" lineBreakMode="tailTruncation" baselineAdjustment="alignBaselines" adjustsFontSizeToFit="NO" id="Z1Z-E5-s5p" customClass="ENALabel" customModule="ENA" customModuleProvider="target">
-                            <rect key="frame" x="0.0" y="378" width="414" height="20"/>
-                            <autoresizingMask key="autoresizingMask" flexibleMaxX="YES" flexibleMaxY="YES"/>
-                            <fontDescription key="fontDescription" type="system" pointSize="17"/>
-                            <color key="textColor" name="textPrimary2"/>
-                            <nil key="highlightedColor"/>
-                            <userDefinedRuntimeAttributes>
-                                <userDefinedRuntimeAttribute type="string" keyPath="ibEnaStyle" value="footnote"/>
-                            </userDefinedRuntimeAttributes>
-                        </label>
-                        <sections>
-                            <tableViewSection headerTitle=" " id="xdM-Qd-htF">
-                                <cells>
-                                    <tableViewCell clipsSubviews="YES" contentMode="scaleToFill" preservesSuperviewLayoutMargins="YES" selectionStyle="default" accessoryType="disclosureIndicator" indentationWidth="10" textLabel="nAW-GH-lOM" style="IBUITableViewCellStyleDefault" id="UbF-Sw-Lei">
-                                        <rect key="frame" x="0.0" y="55.5" width="414" height="43.5"/>
-                                        <autoresizingMask key="autoresizingMask"/>
-                                        <tableViewCellContentView key="contentView" opaque="NO" clipsSubviews="YES" multipleTouchEnabled="YES" contentMode="center" preservesSuperviewLayoutMargins="YES" insetsLayoutMarginsFromSafeArea="NO" tableViewCell="UbF-Sw-Lei" id="J7g-ZF-aay">
-                                            <rect key="frame" x="0.0" y="0.0" width="383" height="43.5"/>
-                                            <autoresizingMask key="autoresizingMask"/>
-                                            <subviews>
-                                                <label opaque="NO" multipleTouchEnabled="YES" contentMode="left" insetsLayoutMarginsFromSafeArea="NO" text="Über die App" textAlignment="natural" lineBreakMode="tailTruncation" baselineAdjustment="alignBaselines" adjustsFontForContentSizeCategory="YES" adjustsFontSizeToFit="NO" id="nAW-GH-lOM">
-                                                    <rect key="frame" x="20" y="0.0" width="355" height="43.5"/>
-                                                    <autoresizingMask key="autoresizingMask"/>
-                                                    <fontDescription key="fontDescription" style="UICTFontTextStyleBody"/>
-                                                    <nil key="textColor"/>
-                                                    <nil key="highlightedColor"/>
-                                                </label>
-                                            </subviews>
-                                        </tableViewCellContentView>
-                                        <connections>
-                                            <segue destination="QYU-XC-u8Q" kind="show" identifier="aboutSegue" id="zL8-pr-QqN"/>
-                                        </connections>
-                                    </tableViewCell>
-                                    <tableViewCell clipsSubviews="YES" contentMode="scaleToFill" preservesSuperviewLayoutMargins="YES" selectionStyle="default" accessoryType="disclosureIndicator" indentationWidth="10" textLabel="daZ-b1-kDU" style="IBUITableViewCellStyleDefault" id="CnX-By-o3P">
-                                        <rect key="frame" x="0.0" y="99" width="414" height="43.5"/>
-                                        <autoresizingMask key="autoresizingMask"/>
-                                        <tableViewCellContentView key="contentView" opaque="NO" clipsSubviews="YES" multipleTouchEnabled="YES" contentMode="center" preservesSuperviewLayoutMargins="YES" insetsLayoutMarginsFromSafeArea="NO" tableViewCell="CnX-By-o3P" id="YFo-yl-0CB">
-                                            <rect key="frame" x="0.0" y="0.0" width="383" height="43.5"/>
-                                            <autoresizingMask key="autoresizingMask"/>
-                                            <subviews>
-                                                <label opaque="NO" multipleTouchEnabled="YES" contentMode="left" insetsLayoutMarginsFromSafeArea="NO" text="Datenschutzinformation" textAlignment="natural" lineBreakMode="tailTruncation" baselineAdjustment="alignBaselines" adjustsFontForContentSizeCategory="YES" adjustsFontSizeToFit="NO" id="daZ-b1-kDU">
-                                                    <rect key="frame" x="20" y="0.0" width="355" height="43.5"/>
-                                                    <autoresizingMask key="autoresizingMask"/>
-                                                    <fontDescription key="fontDescription" style="UICTFontTextStyleBody"/>
-                                                    <nil key="textColor"/>
-                                                    <nil key="highlightedColor"/>
-                                                </label>
-                                            </subviews>
-                                        </tableViewCellContentView>
-                                        <connections>
-                                            <segue destination="QYU-XC-u8Q" kind="show" identifier="privacySegue" id="Wkb-aj-8vf"/>
-                                        </connections>
-                                    </tableViewCell>
-                                    <tableViewCell clipsSubviews="YES" contentMode="scaleToFill" preservesSuperviewLayoutMargins="YES" selectionStyle="default" accessoryType="disclosureIndicator" indentationWidth="10" textLabel="mc4-Ao-h0F" style="IBUITableViewCellStyleDefault" id="mZA-eE-xMR">
-                                        <rect key="frame" x="0.0" y="142.5" width="414" height="43.5"/>
-                                        <autoresizingMask key="autoresizingMask"/>
-                                        <tableViewCellContentView key="contentView" opaque="NO" clipsSubviews="YES" multipleTouchEnabled="YES" contentMode="center" preservesSuperviewLayoutMargins="YES" insetsLayoutMarginsFromSafeArea="NO" tableViewCell="mZA-eE-xMR" id="AU5-zE-2EV">
-                                            <rect key="frame" x="0.0" y="0.0" width="383" height="43.5"/>
-                                            <autoresizingMask key="autoresizingMask"/>
-                                            <subviews>
-                                                <label opaque="NO" multipleTouchEnabled="YES" contentMode="left" insetsLayoutMarginsFromSafeArea="NO" text="Nutzungsbedingungen" textAlignment="natural" lineBreakMode="tailTruncation" baselineAdjustment="alignBaselines" adjustsFontForContentSizeCategory="YES" adjustsFontSizeToFit="NO" id="mc4-Ao-h0F">
-                                                    <rect key="frame" x="20" y="0.0" width="355" height="43.5"/>
-                                                    <autoresizingMask key="autoresizingMask"/>
-                                                    <fontDescription key="fontDescription" style="UICTFontTextStyleBody"/>
-                                                    <nil key="textColor"/>
-                                                    <nil key="highlightedColor"/>
-                                                </label>
-                                            </subviews>
-                                        </tableViewCellContentView>
-                                        <connections>
-                                            <segue destination="QYU-XC-u8Q" kind="show" identifier="termsSegue" id="3nR-0o-Jmf"/>
-                                        </connections>
-                                    </tableViewCell>
-                                    <tableViewCell clipsSubviews="YES" contentMode="scaleToFill" preservesSuperviewLayoutMargins="YES" selectionStyle="default" accessoryType="disclosureIndicator" indentationWidth="10" textLabel="p9q-hR-EaP" style="IBUITableViewCellStyleDefault" id="POM-Nn-qmp">
-                                        <rect key="frame" x="0.0" y="186" width="414" height="43.5"/>
-                                        <autoresizingMask key="autoresizingMask"/>
-                                        <tableViewCellContentView key="contentView" opaque="NO" clipsSubviews="YES" multipleTouchEnabled="YES" contentMode="center" preservesSuperviewLayoutMargins="YES" insetsLayoutMarginsFromSafeArea="NO" tableViewCell="POM-Nn-qmp" id="XAi-ic-s0R">
-                                            <rect key="frame" x="0.0" y="0.0" width="383" height="43.5"/>
-                                            <autoresizingMask key="autoresizingMask"/>
-                                            <subviews>
-                                                <label opaque="NO" multipleTouchEnabled="YES" contentMode="left" insetsLayoutMarginsFromSafeArea="NO" text="Kontakt" textAlignment="natural" lineBreakMode="tailTruncation" baselineAdjustment="alignBaselines" adjustsFontForContentSizeCategory="YES" adjustsFontSizeToFit="NO" id="p9q-hR-EaP">
-                                                    <rect key="frame" x="20" y="0.0" width="355" height="43.5"/>
-                                                    <autoresizingMask key="autoresizingMask"/>
-                                                    <fontDescription key="fontDescription" style="UICTFontTextStyleBody"/>
-                                                    <nil key="textColor"/>
-                                                    <nil key="highlightedColor"/>
-                                                </label>
-                                            </subviews>
-                                        </tableViewCellContentView>
-                                        <connections>
-                                            <segue destination="QYU-XC-u8Q" kind="show" identifier="contactSegue" id="O3V-or-4LV"/>
-                                        </connections>
-                                    </tableViewCell>
-                                    <tableViewCell clipsSubviews="YES" contentMode="scaleToFill" preservesSuperviewLayoutMargins="YES" selectionStyle="default" accessoryType="disclosureIndicator" indentationWidth="10" textLabel="EPh-D3-qbD" style="IBUITableViewCellStyleDefault" id="hj9-Qn-qb2">
-                                        <rect key="frame" x="0.0" y="229.5" width="414" height="43.5"/>
-                                        <autoresizingMask key="autoresizingMask"/>
-                                        <tableViewCellContentView key="contentView" opaque="NO" clipsSubviews="YES" multipleTouchEnabled="YES" contentMode="center" preservesSuperviewLayoutMargins="YES" insetsLayoutMarginsFromSafeArea="NO" tableViewCell="hj9-Qn-qb2" id="Nor-ih-NbF">
-                                            <rect key="frame" x="0.0" y="0.0" width="383" height="43.5"/>
-                                            <autoresizingMask key="autoresizingMask"/>
-                                            <subviews>
-                                                <label opaque="NO" multipleTouchEnabled="YES" contentMode="left" insetsLayoutMarginsFromSafeArea="NO" text="Hilfe" textAlignment="natural" lineBreakMode="tailTruncation" baselineAdjustment="alignBaselines" adjustsFontForContentSizeCategory="YES" adjustsFontSizeToFit="NO" id="EPh-D3-qbD">
-                                                    <rect key="frame" x="20" y="0.0" width="355" height="43.5"/>
-                                                    <autoresizingMask key="autoresizingMask"/>
-                                                    <fontDescription key="fontDescription" style="UICTFontTextStyleBody"/>
-                                                    <nil key="textColor"/>
-                                                    <nil key="highlightedColor"/>
-                                                </label>
-                                            </subviews>
-                                        </tableViewCellContentView>
-                                        <connections>
-                                            <segue destination="RGP-bF-Pp5" kind="show" identifier="helpSegue" id="Ooa-7x-lBN"/>
-                                        </connections>
-                                    </tableViewCell>
-                                    <tableViewCell clipsSubviews="YES" contentMode="scaleToFill" preservesSuperviewLayoutMargins="YES" selectionStyle="default" accessoryType="disclosureIndicator" indentationWidth="10" textLabel="6XV-Q3-yd2" style="IBUITableViewCellStyleDefault" id="lLE-fo-jDO">
-                                        <rect key="frame" x="0.0" y="273" width="414" height="43.5"/>
-                                        <autoresizingMask key="autoresizingMask"/>
-                                        <tableViewCellContentView key="contentView" opaque="NO" clipsSubviews="YES" multipleTouchEnabled="YES" contentMode="center" preservesSuperviewLayoutMargins="YES" insetsLayoutMarginsFromSafeArea="NO" tableViewCell="lLE-fo-jDO" id="m9T-eT-WA8">
-                                            <rect key="frame" x="0.0" y="0.0" width="383" height="43.5"/>
-                                            <autoresizingMask key="autoresizingMask"/>
-                                            <subviews>
-                                                <label opaque="NO" multipleTouchEnabled="YES" contentMode="left" insetsLayoutMarginsFromSafeArea="NO" text="Rechtliche Hinweise" textAlignment="natural" lineBreakMode="tailTruncation" baselineAdjustment="alignBaselines" adjustsFontForContentSizeCategory="YES" adjustsFontSizeToFit="NO" id="6XV-Q3-yd2">
-                                                    <rect key="frame" x="20" y="0.0" width="355" height="43.5"/>
-                                                    <autoresizingMask key="autoresizingMask"/>
-                                                    <fontDescription key="fontDescription" style="UICTFontTextStyleBody"/>
-                                                    <nil key="textColor"/>
-                                                    <nil key="highlightedColor"/>
-                                                </label>
-                                            </subviews>
-                                        </tableViewCellContentView>
-                                        <connections>
-                                            <segue destination="ci4-7X-j9t" kind="show" identifier="legalSegue" id="Zk4-Ez-o6M"/>
-                                        </connections>
-                                    </tableViewCell>
-                                    <tableViewCell clipsSubviews="YES" contentMode="scaleToFill" preservesSuperviewLayoutMargins="YES" selectionStyle="default" accessoryType="disclosureIndicator" indentationWidth="10" textLabel="fX7-ri-fNt" style="IBUITableViewCellStyleDefault" id="Qo4-Zn-6qL">
-                                        <rect key="frame" x="0.0" y="316.5" width="414" height="43.5"/>
-                                        <autoresizingMask key="autoresizingMask"/>
-                                        <tableViewCellContentView key="contentView" opaque="NO" clipsSubviews="YES" multipleTouchEnabled="YES" contentMode="center" preservesSuperviewLayoutMargins="YES" insetsLayoutMarginsFromSafeArea="NO" tableViewCell="Qo4-Zn-6qL" id="nHw-1U-ptZ">
-                                            <rect key="frame" x="0.0" y="0.0" width="383" height="43.5"/>
-                                            <autoresizingMask key="autoresizingMask"/>
-                                            <subviews>
-                                                <label opaque="NO" multipleTouchEnabled="YES" contentMode="left" insetsLayoutMarginsFromSafeArea="NO" text="Impressum" textAlignment="natural" lineBreakMode="tailTruncation" baselineAdjustment="alignBaselines" adjustsFontSizeToFit="NO" id="fX7-ri-fNt">
-                                                    <rect key="frame" x="20" y="0.0" width="355" height="43.5"/>
-                                                    <autoresizingMask key="autoresizingMask"/>
-                                                    <fontDescription key="fontDescription" type="system" pointSize="17"/>
-                                                    <nil key="textColor"/>
-                                                    <nil key="highlightedColor"/>
-                                                </label>
-                                            </subviews>
-                                        </tableViewCellContentView>
-                                        <connections>
-                                            <segue destination="QYU-XC-u8Q" kind="show" identifier="imprintSegue" id="PNC-cN-ILt"/>
-                                        </connections>
-                                    </tableViewCell>
-                                </cells>
-                            </tableViewSection>
-                        </sections>
-                        <connections>
-                            <outlet property="dataSource" destination="SXz-Dz-4NV" id="4bT-i9-IMw"/>
-                            <outlet property="delegate" destination="SXz-Dz-4NV" id="qeR-GC-hWE"/>
-                        </connections>
-                    </tableView>
-                    <navigationItem key="navigationItem" title="App Informationen" largeTitleDisplayMode="always" id="KsG-UI-wRV"/>
-                    <simulatedNavigationBarMetrics key="simulatedTopBarMetrics" prompted="NO"/>
-                    <connections>
-                        <outlet property="labelVersion" destination="Z1Z-E5-s5p" id="NsW-3h-ao2"/>
-                    </connections>
-                </tableViewController>
-                <placeholder placeholderIdentifier="IBFirstResponder" id="HVJ-qg-MeH" userLabel="First Responder" customClass="UIResponder" sceneMemberID="firstResponder"/>
-            </objects>
-            <point key="canvasLocation" x="-894" y="688"/>
-        </scene>
-=======
->>>>>>> 3fb72be3
         <!--Detail-->
         <scene sceneID="fiY-o4-3kJ">
             <objects>
@@ -197,12 +15,12 @@
                         <rect key="frame" x="0.0" y="0.0" width="414" height="896"/>
                         <autoresizingMask key="autoresizingMask" widthSizable="YES" heightSizable="YES"/>
                         <color key="backgroundColor" systemColor="systemBackgroundColor" cocoaTouchSystemColor="whiteColor"/>
-                        <imageView key="tableHeaderView" clipsSubviews="YES" userInteractionEnabled="NO" contentMode="scaleAspectFit" horizontalHuggingPriority="251" verticalHuggingPriority="251" image="app-information-people" id="cfO-PV-dHa">
+                        <imageView key="tableHeaderView" clipsSubviews="YES" userInteractionEnabled="NO" contentMode="scaleAspectFit" horizontalHuggingPriority="251" verticalHuggingPriority="251" image="app-information-about" id="cfO-PV-dHa">
                             <rect key="frame" x="0.0" y="0.0" width="414" height="250"/>
                             <autoresizingMask key="autoresizingMask" flexibleMaxX="YES" flexibleMaxY="YES"/>
                         </imageView>
                         <view key="tableFooterView" contentMode="scaleToFill" id="DEc-Gl-NZf">
-                            <rect key="frame" x="0.0" y="568.5" width="414" height="0.0"/>
+                            <rect key="frame" x="0.0" y="575.5" width="414" height="0.0"/>
                             <autoresizingMask key="autoresizingMask" flexibleMaxX="YES" flexibleMaxY="YES"/>
                         </view>
                         <prototypes>
@@ -334,14 +152,14 @@
                                 </connections>
                             </tableViewCell>
                             <tableViewCell clipsSubviews="YES" contentMode="scaleToFill" preservesSuperviewLayoutMargins="YES" selectionStyle="none" indentationWidth="10" reuseIdentifier="phoneCell" id="cb7-Gl-piG">
-                                <rect key="frame" x="0.0" y="498" width="414" height="41.5"/>
+                                <rect key="frame" x="0.0" y="498" width="414" height="48.5"/>
                                 <autoresizingMask key="autoresizingMask"/>
                                 <tableViewCellContentView key="contentView" opaque="NO" clipsSubviews="YES" multipleTouchEnabled="YES" contentMode="center" preservesSuperviewLayoutMargins="YES" insetsLayoutMarginsFromSafeArea="NO" tableViewCell="cb7-Gl-piG" id="Efz-1U-eam">
-                                    <rect key="frame" x="0.0" y="0.0" width="414" height="41.5"/>
+                                    <rect key="frame" x="0.0" y="0.0" width="414" height="48.5"/>
                                     <autoresizingMask key="autoresizingMask"/>
                                     <subviews>
                                         <label opaque="NO" userInteractionEnabled="NO" contentMode="left" horizontalHuggingPriority="251" verticalHuggingPriority="251" text="Phone Number" textAlignment="natural" lineBreakMode="tailTruncation" baselineAdjustment="alignBaselines" adjustsFontSizeToFit="NO" translatesAutoresizingMaskIntoConstraints="NO" id="KM5-43-qAw" customClass="DynamicTypeLabel" customModule="ENA" customModuleProvider="target">
-                                            <rect key="frame" x="56" y="11" width="338" height="19.5"/>
+                                            <rect key="frame" x="56" y="11" width="338" height="26.5"/>
                                             <fontDescription key="fontDescription" style="UICTFontTextStyleCallout"/>
                                             <color key="textColor" name="tint"/>
                                             <nil key="highlightedColor"/>
@@ -353,7 +171,7 @@
                                             </userDefinedRuntimeAttributes>
                                         </label>
                                         <imageView opaque="NO" clipsSubviews="YES" userInteractionEnabled="NO" contentMode="scaleAspectFit" horizontalHuggingPriority="251" verticalHuggingPriority="251" image="phone" catalog="system" adjustsImageSizeForAccessibilityContentSizeCategory="YES" translatesAutoresizingMaskIntoConstraints="NO" id="gba-tZ-bsi">
-                                            <rect key="frame" x="20" y="7.5" width="28" height="26.5"/>
+                                            <rect key="frame" x="20" y="11" width="28" height="26.5"/>
                                             <color key="tintColor" name="textPrimary1"/>
                                             <constraints>
                                                 <constraint firstAttribute="height" constant="28" id="STt-lp-Ki4"/>
@@ -376,7 +194,7 @@
                                 </connections>
                             </tableViewCell>
                             <tableViewCell clipsSubviews="YES" contentMode="scaleToFill" preservesSuperviewLayoutMargins="YES" selectionStyle="none" indentationWidth="10" reuseIdentifier="separatorCell" id="O2b-tZ-8Jw">
-                                <rect key="frame" x="0.0" y="539.5" width="414" height="1"/>
+                                <rect key="frame" x="0.0" y="546.5" width="414" height="1"/>
                                 <autoresizingMask key="autoresizingMask"/>
                                 <tableViewCellContentView key="contentView" opaque="NO" clipsSubviews="YES" multipleTouchEnabled="YES" contentMode="center" preservesSuperviewLayoutMargins="YES" insetsLayoutMarginsFromSafeArea="NO" tableViewCell="O2b-tZ-8Jw" id="bDC-5G-ylJ">
                                     <rect key="frame" x="0.0" y="0.0" width="414" height="1"/>
@@ -410,56 +228,10 @@
             </objects>
             <point key="canvasLocation" x="80" y="688"/>
         </scene>
-<<<<<<< HEAD
-        <!--Hilfe-->
-        <scene sceneID="m3p-Kd-hYH">
-            <objects>
-                <tableViewController id="RGP-bF-Pp5" customClass="AppInformationHelpViewController" customModule="ENA" customModuleProvider="target" sceneMemberID="viewController">
-                    <tableView key="view" clipsSubviews="YES" contentMode="scaleToFill" alwaysBounceVertical="YES" dataMode="prototypes" style="grouped" separatorStyle="default" rowHeight="-1" estimatedRowHeight="-1" sectionHeaderHeight="18" sectionFooterHeight="18" id="4Cg-ki-AcS">
-                        <rect key="frame" x="0.0" y="0.0" width="414" height="896"/>
-                        <autoresizingMask key="autoresizingMask" widthSizable="YES" heightSizable="YES"/>
-                        <color key="backgroundColor" cocoaTouchSystemColor="groupTableViewBackgroundColor"/>
-                        <view key="tableFooterView" contentMode="scaleToFill" id="XFX-vA-rZy">
-                            <rect key="frame" x="0.0" y="117" width="414" height="0.0"/>
-                            <autoresizingMask key="autoresizingMask" flexibleMaxX="YES" flexibleMaxY="YES"/>
-                        </view>
-                        <prototypes>
-                            <tableViewCell clipsSubviews="YES" contentMode="scaleToFill" preservesSuperviewLayoutMargins="YES" selectionStyle="default" accessoryType="disclosureIndicator" indentationWidth="10" reuseIdentifier="questionCell" textLabel="zJi-qm-4hw" style="IBUITableViewCellStyleDefault" id="Pn4-Hh-QC7">
-                                <rect key="frame" x="0.0" y="55.5" width="414" height="43.5"/>
-                                <autoresizingMask key="autoresizingMask"/>
-                                <tableViewCellContentView key="contentView" opaque="NO" clipsSubviews="YES" multipleTouchEnabled="YES" contentMode="center" preservesSuperviewLayoutMargins="YES" insetsLayoutMarginsFromSafeArea="NO" tableViewCell="Pn4-Hh-QC7" id="V04-0m-VbT">
-                                    <rect key="frame" x="0.0" y="0.0" width="383" height="43.5"/>
-                                    <autoresizingMask key="autoresizingMask"/>
-                                    <subviews>
-                                        <label opaque="NO" multipleTouchEnabled="YES" contentMode="left" insetsLayoutMarginsFromSafeArea="NO" text="Multiline Question" textAlignment="natural" lineBreakMode="tailTruncation" numberOfLines="0" baselineAdjustment="alignBaselines" adjustsFontForContentSizeCategory="YES" adjustsFontSizeToFit="NO" id="zJi-qm-4hw">
-                                            <rect key="frame" x="20" y="0.0" width="355" height="43.5"/>
-                                            <autoresizingMask key="autoresizingMask"/>
-                                            <fontDescription key="fontDescription" style="UICTFontTextStyleBody"/>
-                                            <nil key="textColor"/>
-                                            <nil key="highlightedColor"/>
-                                        </label>
-                                    </subviews>
-                                </tableViewCellContentView>
-                                <connections>
-                                    <segue destination="QYU-XC-u8Q" kind="show" identifier="detailSegue" id="ygo-eg-60Z"/>
-                                </connections>
-                            </tableViewCell>
-                        </prototypes>
-                        <connections>
-                            <outlet property="dataSource" destination="RGP-bF-Pp5" id="WS0-jR-FHg"/>
-                            <outlet property="delegate" destination="RGP-bF-Pp5" id="WV6-BF-7GX"/>
-                        </connections>
-                    </tableView>
-                    <navigationItem key="navigationItem" title="Hilfe" largeTitleDisplayMode="always" id="vMd-me-z0f"/>
-                </tableViewController>
-                <placeholder placeholderIdentifier="IBFirstResponder" id="Pz8-7J-d2L" userLabel="First Responder" customClass="UIResponder" sceneMemberID="firstResponder"/>
-            </objects>
-            <point key="canvasLocation" x="-894" y="1436"/>
-        </scene>
         <!--Rechtliche Hinweise-->
         <scene sceneID="Km3-Ki-tQA">
             <objects>
-                <tableViewController id="ci4-7X-j9t" customClass="AppInformationLegalViewController" customModule="ENA" customModuleProvider="target" sceneMemberID="viewController">
+                <tableViewController storyboardIdentifier="AppInformationLegalViewController" id="ci4-7X-j9t" customClass="AppInformationLegalViewController" customModule="ENA" customModuleProvider="target" sceneMemberID="viewController">
                     <tableView key="view" clipsSubviews="YES" contentMode="scaleToFill" alwaysBounceVertical="YES" dataMode="prototypes" style="grouped" separatorStyle="default" rowHeight="-1" estimatedRowHeight="-1" sectionHeaderHeight="18" sectionFooterHeight="18" id="ERu-zE-pr2">
                         <rect key="frame" x="0.0" y="0.0" width="414" height="896"/>
                         <autoresizingMask key="autoresizingMask" widthSizable="YES" heightSizable="YES"/>
@@ -491,15 +263,9 @@
             <point key="canvasLocation" x="17" y="1405"/>
         </scene>
     </scenes>
-    <inferredMetricsTieBreakers>
-        <segue reference="PNC-cN-ILt"/>
-    </inferredMetricsTieBreakers>
-=======
-    </scenes>
->>>>>>> 3fb72be3
     <resources>
+        <image name="app-information-about" width="375" height="229"/>
         <image name="app-information-legal" width="375" height="229"/>
-        <image name="app-information-people" width="750" height="390"/>
         <image name="phone" catalog="system" width="128" height="115"/>
         <namedColor name="separator">
             <color red="0.96100002527236938" green="0.96100002527236938" blue="0.96100002527236938" alpha="1" colorSpace="custom" customColorSpace="sRGB"/>
