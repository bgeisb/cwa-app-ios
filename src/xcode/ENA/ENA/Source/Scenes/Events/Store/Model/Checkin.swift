////
// 🦠 Corona-Warn-App
//

import Foundation

struct Checkin: Equatable {

	let id: Int
	let traceLocationGUID: String
	let traceLocationGUIDHash: Data
	let traceLocationVersion: Int
	let traceLocationType: TraceLocationType
	let traceLocationDescription: String
	let traceLocationAddress: String
	let traceLocationStartDate: Date?
	let traceLocationEndDate: Date?
	let traceLocationDefaultCheckInLengthInMinutes: Int?
	let traceLocationSignature: String
	let checkinStartDate: Date
	let checkinEndDate: Date
	let checkinCompleted: Bool
	let createJournalEntry: Bool
<<<<<<< HEAD
}

extension Checkin {
	var roundedDurationIn15mSteps: Int {
		let checkingEndDate = checkinEndDate ?? Date()
		let checkinDurationInM = (checkingEndDate - checkinStartDate) / 60
		let roundedDuration = Int(round(checkinDurationInM / 15) * 15)
		return roundedDuration
	}
=======

>>>>>>> 08987828
}<|MERGE_RESOLUTION|>--- conflicted
+++ resolved
@@ -21,17 +21,13 @@
 	let checkinEndDate: Date
 	let checkinCompleted: Bool
 	let createJournalEntry: Bool
-<<<<<<< HEAD
+
 }
 
 extension Checkin {
 	var roundedDurationIn15mSteps: Int {
-		let checkingEndDate = checkinEndDate ?? Date()
-		let checkinDurationInM = (checkingEndDate - checkinStartDate) / 60
+		let checkinDurationInM = (checkinEndDate - checkinStartDate) / 60
 		let roundedDuration = Int(round(checkinDurationInM / 15) * 15)
 		return roundedDuration
 	}
-=======
-
->>>>>>> 08987828
 }