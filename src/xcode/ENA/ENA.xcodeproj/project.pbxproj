// !$*UTF8*$!
{
	archiveVersion = 1;
	classes = {
	};
	objectVersion = 52;
	objects = {

/* Begin PBXBuildFile section */
		011E13AE24680A4000973467 /* HTTPClient.swift in Sources */ = {isa = PBXBuildFile; fileRef = 011E13AD24680A4000973467 /* HTTPClient.swift */; };
		011E4B032483A92A002E6412 /* MockExposureManager.swift in Sources */ = {isa = PBXBuildFile; fileRef = CD678F6A246C43E200B6A0F8 /* MockExposureManager.swift */; };
		0123D5992501385200A91838 /* ExposureSubmissionErrorTests.swift in Sources */ = {isa = PBXBuildFile; fileRef = 0123D5972501383100A91838 /* ExposureSubmissionErrorTests.swift */; };
		013DC102245DAC4E00EE58B0 /* Store.swift in Sources */ = {isa = PBXBuildFile; fileRef = 013DC101245DAC4E00EE58B0 /* Store.swift */; };
		0144BDE1250924CC00B0857C /* SymptomsOnset.swift in Sources */ = {isa = PBXBuildFile; fileRef = 0144BDE0250924CC00B0857C /* SymptomsOnset.swift */; };
		0144BDE32509288B00B0857C /* SymptomsOnsetTests.swift in Sources */ = {isa = PBXBuildFile; fileRef = 0144BDE22509288B00B0857C /* SymptomsOnsetTests.swift */; };
		0144BDED250A3E5300B0857C /* ExposureSubmissionCoordinatorModel.swift in Sources */ = {isa = PBXBuildFile; fileRef = 0144BDEC250A3E5300B0857C /* ExposureSubmissionCoordinatorModel.swift */; };
		014891B324F90D0B002A6F77 /* ENA.plist in Resources */ = {isa = PBXBuildFile; fileRef = 014891B224F90D0B002A6F77 /* ENA.plist */; };
		015178C22507D2E50074F095 /* ExposureSubmissionSymptomsOnsetViewControllerTests.swift in Sources */ = {isa = PBXBuildFile; fileRef = 015178C12507D2A90074F095 /* ExposureSubmissionSymptomsOnsetViewControllerTests.swift */; };
		015692E424B48C3F0033F35E /* TimeInterval+Convenience.swift in Sources */ = {isa = PBXBuildFile; fileRef = 015692E324B48C3F0033F35E /* TimeInterval+Convenience.swift */; };
		0159E6C1247829BA00894A89 /* temporary_exposure_key_export.pb.swift in Sources */ = {isa = PBXBuildFile; fileRef = 0159E6BF247829BA00894A89 /* temporary_exposure_key_export.pb.swift */; };
		0159E6C2247829BA00894A89 /* temporary_exposure_key_signature_list.pb.swift in Sources */ = {isa = PBXBuildFile; fileRef = 0159E6C0247829BA00894A89 /* temporary_exposure_key_signature_list.pb.swift */; };
		015E8C0824C997D200C0A4B3 /* CWASQLite.framework in Frameworks */ = {isa = PBXBuildFile; fileRef = B1FF6B6A2497D0B40041CF02 /* CWASQLite.framework */; };
		015E8C0924C9983600C0A4B3 /* CWASQLite.framework in Embed Frameworks */ = {isa = PBXBuildFile; fileRef = B1FF6B6A2497D0B40041CF02 /* CWASQLite.framework */; settings = {ATTRIBUTES = (CodeSignOnCopy, RemoveHeadersOnCopy, ); }; };
		016146912487A43E00660992 /* LinkHelper.swift in Sources */ = {isa = PBXBuildFile; fileRef = 016146902487A43E00660992 /* LinkHelper.swift */; };
		01678E9C249A5F08003B048B /* testStore.sqlite in Resources */ = {isa = PBXBuildFile; fileRef = 01678E9A249A521F003B048B /* testStore.sqlite */; };
		019BFC6C24C9901A0053973D /* sqlite3.c in Sources */ = {isa = PBXBuildFile; fileRef = 0DFCC2702484DC8400E2811D /* sqlite3.c */; settings = {COMPILER_FLAGS = "-w"; }; };
		01A2367A2519D1E80043D9F8 /* ExposureSubmissionWarnOthersViewModel.swift in Sources */ = {isa = PBXBuildFile; fileRef = 01A236792519D1E80043D9F8 /* ExposureSubmissionWarnOthersViewModel.swift */; };
		01A23685251A23740043D9F8 /* ExposureSubmissionCoordinatorModelTests.swift in Sources */ = {isa = PBXBuildFile; fileRef = 01A23684251A22E90043D9F8 /* ExposureSubmissionCoordinatorModelTests.swift */; };
		01A97DD12506768F00C07C37 /* DatePickerOptionViewModelTests.swift in Sources */ = {isa = PBXBuildFile; fileRef = 01A97DD02506767E00C07C37 /* DatePickerOptionViewModelTests.swift */; };
		01A97DD32506769F00C07C37 /* DatePickerDayViewModelTests.swift in Sources */ = {isa = PBXBuildFile; fileRef = 01A97DD22506769F00C07C37 /* DatePickerDayViewModelTests.swift */; };
		01B7232424F812500064C0EB /* DynamicTableViewOptionGroupCell.swift in Sources */ = {isa = PBXBuildFile; fileRef = 01B7232324F812500064C0EB /* DynamicTableViewOptionGroupCell.swift */; };
		01B7232724F812BC0064C0EB /* OptionGroupView.swift in Sources */ = {isa = PBXBuildFile; fileRef = 01B7232624F812BC0064C0EB /* OptionGroupView.swift */; };
		01B7232924F812DF0064C0EB /* OptionView.swift in Sources */ = {isa = PBXBuildFile; fileRef = 01B7232824F812DF0064C0EB /* OptionView.swift */; };
		01B7232B24F815B00064C0EB /* MultipleChoiceOptionView.swift in Sources */ = {isa = PBXBuildFile; fileRef = 01B7232A24F815B00064C0EB /* MultipleChoiceOptionView.swift */; };
		01B7232D24F8E0260064C0EB /* MultipleChoiceChoiceView.swift in Sources */ = {isa = PBXBuildFile; fileRef = 01B7232C24F8E0260064C0EB /* MultipleChoiceChoiceView.swift */; };
		01B7232F24FE4F080064C0EB /* OptionGroupViewModel.swift in Sources */ = {isa = PBXBuildFile; fileRef = 01B7232E24FE4F080064C0EB /* OptionGroupViewModel.swift */; };
		01C2D43E2501225100FB23BF /* MockExposureSubmissionService.swift in Sources */ = {isa = PBXBuildFile; fileRef = A3284256248E7431006B1F09 /* MockExposureSubmissionService.swift */; };
		01C2D4432501260D00FB23BF /* OptionGroupViewModelTests.swift in Sources */ = {isa = PBXBuildFile; fileRef = 01C2D440250124E600FB23BF /* OptionGroupViewModelTests.swift */; };
		01C7665E25024A09002C9A5C /* DatePickerOptionView.swift in Sources */ = {isa = PBXBuildFile; fileRef = 01C7665D25024A09002C9A5C /* DatePickerOptionView.swift */; };
		01D16C5E24ED69CA007DB387 /* BackgroundAppRefreshViewModelTests.swift in Sources */ = {isa = PBXBuildFile; fileRef = 01D16C5D24ED69CA007DB387 /* BackgroundAppRefreshViewModelTests.swift */; };
		01D16C6024ED6D9A007DB387 /* MockBackgroundRefreshStatusProvider.swift in Sources */ = {isa = PBXBuildFile; fileRef = 01D16C5F24ED6D9A007DB387 /* MockBackgroundRefreshStatusProvider.swift */; };
		01D16C6224ED6DB3007DB387 /* MockLowPowerModeStatusProvider.swift in Sources */ = {isa = PBXBuildFile; fileRef = 01D16C6124ED6DB3007DB387 /* MockLowPowerModeStatusProvider.swift */; };
		01D6948B25026EC000B45BEA /* DatePickerOptionViewModel.swift in Sources */ = {isa = PBXBuildFile; fileRef = 01D6948A25026EC000B45BEA /* DatePickerOptionViewModel.swift */; };
		01D6948D2502717F00B45BEA /* DatePickerDayView.swift in Sources */ = {isa = PBXBuildFile; fileRef = 01D6948C2502717F00B45BEA /* DatePickerDayView.swift */; };
		01D6948F2502729000B45BEA /* DatePickerDay.swift in Sources */ = {isa = PBXBuildFile; fileRef = 01D6948E2502729000B45BEA /* DatePickerDay.swift */; };
		01D69491250272CE00B45BEA /* DatePickerDayViewModel.swift in Sources */ = {isa = PBXBuildFile; fileRef = 01D69490250272CE00B45BEA /* DatePickerDayViewModel.swift */; };
		01DB708525068167008F7244 /* Calendar+GregorianLocale.swift in Sources */ = {isa = PBXBuildFile; fileRef = 01DB708425068167008F7244 /* Calendar+GregorianLocale.swift */; };
		01DC23252462DFD0001B727C /* ExposureSubmission.storyboard in Resources */ = {isa = PBXBuildFile; fileRef = CD99A39C245B22EE00BF12AF /* ExposureSubmission.storyboard */; };
		01E4298E251DCDC90057FCBE /* Localizable.legal.strings in Resources */ = {isa = PBXBuildFile; fileRef = 01E42990251DCDC90057FCBE /* Localizable.legal.strings */; };
		01F5F7222487B9C000229720 /* AppInformationViewController.swift in Sources */ = {isa = PBXBuildFile; fileRef = 01F5F7212487B9C000229720 /* AppInformationViewController.swift */; };
		0D5611B4247F852C00B5B094 /* SQLiteKeyValueStore.swift in Sources */ = {isa = PBXBuildFile; fileRef = 0D5611B3247F852C00B5B094 /* SQLiteKeyValueStore.swift */; };
		0DD260FF248D549B007C3B2C /* KeychainHelper.swift in Sources */ = {isa = PBXBuildFile; fileRef = 0DD260FE248D549B007C3B2C /* KeychainHelper.swift */; };
		0DF6BB97248AD616007E8B0C /* AppUpdateCheckHelper.swift in Sources */ = {isa = PBXBuildFile; fileRef = 0DF6BB96248AD616007E8B0C /* AppUpdateCheckHelper.swift */; };
		0DF6BB9D248AE232007E8B0C /* AppUpdateCheckerHelperTests.swift in Sources */ = {isa = PBXBuildFile; fileRef = 0DF6BB9C248AE232007E8B0C /* AppUpdateCheckerHelperTests.swift */; };
		0DF6BBB5248C04CF007E8B0C /* app_config_attenuation_duration.pb.swift in Sources */ = {isa = PBXBuildFile; fileRef = 0DF6BBB2248C04CF007E8B0C /* app_config_attenuation_duration.pb.swift */; };
		0DF6BBB6248C04CF007E8B0C /* app_config_app_version_config.pb.swift in Sources */ = {isa = PBXBuildFile; fileRef = 0DF6BBB3248C04CF007E8B0C /* app_config_app_version_config.pb.swift */; };
		0DF6BBB7248C04CF007E8B0C /* app_config.pb.swift in Sources */ = {isa = PBXBuildFile; fileRef = 0DF6BBB4248C04CF007E8B0C /* app_config.pb.swift */; };
		1309194F247972C40066E329 /* PrivacyProtectionViewController.swift in Sources */ = {isa = PBXBuildFile; fileRef = 1309194E247972C40066E329 /* PrivacyProtectionViewController.swift */; };
		130CB19C246D92F800ADE602 /* ENAUITestsOnboarding.swift in Sources */ = {isa = PBXBuildFile; fileRef = 130CB19B246D92F800ADE602 /* ENAUITestsOnboarding.swift */; };
		13156CFD248C19D000AFC472 /* usage.html in Resources */ = {isa = PBXBuildFile; fileRef = 13156CFF248C19D000AFC472 /* usage.html */; };
		134F0DBC247578FF00D88934 /* ENAUITestsHome.swift in Sources */ = {isa = PBXBuildFile; fileRef = 134F0DB9247578FF00D88934 /* ENAUITestsHome.swift */; };
		134F0DBD247578FF00D88934 /* ENAUITests-Extensions.swift in Sources */ = {isa = PBXBuildFile; fileRef = 134F0DBA247578FF00D88934 /* ENAUITests-Extensions.swift */; };
		134F0F2C2475793400D88934 /* SnapshotHelper.swift in Sources */ = {isa = PBXBuildFile; fileRef = 134F0F2B2475793400D88934 /* SnapshotHelper.swift */; };
		13722044247AEEAD00152764 /* UNNotificationCenter+Extension.swift in Sources */ = {isa = PBXBuildFile; fileRef = 13722043247AEEAD00152764 /* UNNotificationCenter+Extension.swift */; };
		137846492488027600A50AB8 /* OnboardingInfoViewController+Extension.swift in Sources */ = {isa = PBXBuildFile; fileRef = 137846482488027500A50AB8 /* OnboardingInfoViewController+Extension.swift */; };
		138910C5247A909000D739F6 /* ENATaskScheduler.swift in Sources */ = {isa = PBXBuildFile; fileRef = 138910C4247A909000D739F6 /* ENATaskScheduler.swift */; };
		13BAE9B12472FB1E00CEE58A /* CellConfiguratorIndexPosition.swift in Sources */ = {isa = PBXBuildFile; fileRef = 13BAE9B02472FB1E00CEE58A /* CellConfiguratorIndexPosition.swift */; };
		13E50469248E3CD20086641C /* ENAUITestsAppInformation.swift in Sources */ = {isa = PBXBuildFile; fileRef = 13E50468248E3CD20086641C /* ENAUITestsAppInformation.swift */; };
		13E5046B248E3DF30086641C /* AppStrings.swift in Sources */ = {isa = PBXBuildFile; fileRef = CD99A3C92461A47C00BF12AF /* AppStrings.swift */; };
		13E5046C248E434B0086641C /* Localizable.strings in Resources */ = {isa = PBXBuildFile; fileRef = EE70C23A245B09E900AC9B2F /* Localizable.strings */; };
		13E5046D248E434B0086641C /* Localizable.stringsdict in Resources */ = {isa = PBXBuildFile; fileRef = EE92A340245D96DA006B97B0 /* Localizable.stringsdict */; };
		2F26CE2E248B9C4F00BE30EE /* UIViewController+BackButton.swift in Sources */ = {isa = PBXBuildFile; fileRef = 2F26CE2D248B9C4F00BE30EE /* UIViewController+BackButton.swift */; };
		2F3218D0248063E300A7AC0A /* UIView+Convenience.swift in Sources */ = {isa = PBXBuildFile; fileRef = 2F3218CF248063E300A7AC0A /* UIView+Convenience.swift */; };
		2F3D95372518BCD1002B2C81 /* EUSettingsViewController.swift in Sources */ = {isa = PBXBuildFile; fileRef = 2F3D95362518BCD1002B2C81 /* EUSettingsViewController.swift */; };
		2F3D953C2518BCE9002B2C81 /* EUSettingsViewModel.swift in Sources */ = {isa = PBXBuildFile; fileRef = 2F3D953B2518BCE9002B2C81 /* EUSettingsViewModel.swift */; };
		2F785752248506BD00323A9C /* HomeTestResultCollectionViewCell.xib in Resources */ = {isa = PBXBuildFile; fileRef = 2F78574F248506BD00323A9C /* HomeTestResultCollectionViewCell.xib */; };
		2F80CFD9247ED988000F06AF /* ExposureSubmissionIntroViewController.swift in Sources */ = {isa = PBXBuildFile; fileRef = 2F80CFD8247ED988000F06AF /* ExposureSubmissionIntroViewController.swift */; };
		2F80CFDB247EDDB3000F06AF /* ExposureSubmissionHotlineViewController.swift in Sources */ = {isa = PBXBuildFile; fileRef = 2F80CFDA247EDDB3000F06AF /* ExposureSubmissionHotlineViewController.swift */; };
		2F96739B24AB70FA008E3147 /* ExposureSubmissionParsable.swift in Sources */ = {isa = PBXBuildFile; fileRef = 2F96739A24AB70FA008E3147 /* ExposureSubmissionParsable.swift */; };
		2FA968CE24D8560B008EE367 /* String+Random.swift in Sources */ = {isa = PBXBuildFile; fileRef = 2FA968CD24D8560B008EE367 /* String+Random.swift */; };
		2FA9E39324D2F2920030561C /* ExposureSubmission+TestResult.swift in Sources */ = {isa = PBXBuildFile; fileRef = 2FA9E39224D2F2920030561C /* ExposureSubmission+TestResult.swift */; };
		2FA9E39524D2F2B00030561C /* ExposureSubmission+DeviceRegistrationKey.swift in Sources */ = {isa = PBXBuildFile; fileRef = 2FA9E39424D2F2B00030561C /* ExposureSubmission+DeviceRegistrationKey.swift */; };
		2FA9E39724D2F3C70030561C /* ExposureSubmissionError.swift in Sources */ = {isa = PBXBuildFile; fileRef = 2FA9E39624D2F3C60030561C /* ExposureSubmissionError.swift */; };
		2FA9E39924D2F4350030561C /* ExposureSubmission+ErrorParsing.swift in Sources */ = {isa = PBXBuildFile; fileRef = 2FA9E39824D2F4350030561C /* ExposureSubmission+ErrorParsing.swift */; };
		2FA9E39B24D2F4A10030561C /* ExposureSubmissionService+Protocol.swift in Sources */ = {isa = PBXBuildFile; fileRef = 2FA9E39A24D2F4A10030561C /* ExposureSubmissionService+Protocol.swift */; };
		2FC0356F24B342FA00E234AC /* UIViewcontroller+AlertTest.swift in Sources */ = {isa = PBXBuildFile; fileRef = 2FC0356E24B342FA00E234AC /* UIViewcontroller+AlertTest.swift */; };
		2FC0357124B5B70700E234AC /* Error+FAQUrl.swift in Sources */ = {isa = PBXBuildFile; fileRef = 2FC0357024B5B70700E234AC /* Error+FAQUrl.swift */; };
		2FC951FE24DC23B9008D39F4 /* DMConfigurationCell.swift in Sources */ = {isa = PBXBuildFile; fileRef = 2FC951FD24DC23B9008D39F4 /* DMConfigurationCell.swift */; };
		2FD473BF251E0ECE000DCA40 /* EUSettingsViewControllerTests.swift in Sources */ = {isa = PBXBuildFile; fileRef = 2FD473BE251E0ECE000DCA40 /* EUSettingsViewControllerTests.swift */; };
		2FD881CC2490F65C00BEC8FC /* ExposureSubmissionHotlineViewControllerTest.swift in Sources */ = {isa = PBXBuildFile; fileRef = 2FD881CB2490F65C00BEC8FC /* ExposureSubmissionHotlineViewControllerTest.swift */; };
		2FD881CE249115E700BEC8FC /* ExposureSubmissionNavigationControllerTest.swift in Sources */ = {isa = PBXBuildFile; fileRef = 2FD881CD249115E700BEC8FC /* ExposureSubmissionNavigationControllerTest.swift */; };
		2FE15A3C249B8C0B0077BD8D /* AccessibilityIdentifiers.swift in Sources */ = {isa = PBXBuildFile; fileRef = 2FE15A3B249B8C0B0077BD8D /* AccessibilityIdentifiers.swift */; };
		2FF1D62E2487850200381FFB /* NSMutableAttributedString+Generation.swift in Sources */ = {isa = PBXBuildFile; fileRef = 2FF1D62D2487850200381FFB /* NSMutableAttributedString+Generation.swift */; };
		2FF1D63024880FCF00381FFB /* DynamicTableViewRoundedCell.swift in Sources */ = {isa = PBXBuildFile; fileRef = 2FF1D62F24880FCF00381FFB /* DynamicTableViewRoundedCell.swift */; };
		352F25A824EFCBDE00ACDFF3 /* ServerEnvironment.swift in Sources */ = {isa = PBXBuildFile; fileRef = 352F25A724EFCBDE00ACDFF3 /* ServerEnvironment.swift */; };
		354E305924EFF26E00526C9F /* Country.swift in Sources */ = {isa = PBXBuildFile; fileRef = 354E305824EFF26E00526C9F /* Country.swift */; };
		35853E12251DDD33008FE983 /* de-config-int-2020-09-25 in Resources */ = {isa = PBXBuildFile; fileRef = 35853E11251DDD33008FE983 /* de-config-int-2020-09-25 */; };
		35853E22251DED0F008FE983 /* CachingHTTPClientMock.swift in Sources */ = {isa = PBXBuildFile; fileRef = 35163D23251CFCCB00D220CA /* CachingHTTPClientMock.swift */; };
		359767F124FD13D9001FD591 /* diagnosis_key_batch.pb.swift in Sources */ = {isa = PBXBuildFile; fileRef = 359767F024FD13D9001FD591 /* diagnosis_key_batch.pb.swift */; };
		3598D99A24FE280700483F1F /* CountryTests.swift in Sources */ = {isa = PBXBuildFile; fileRef = 3598D99924FE280700483F1F /* CountryTests.swift */; };
		35A7F081250A7CF8005E6C33 /* KeychainHelperTests.swift in Sources */ = {isa = PBXBuildFile; fileRef = 35A7F080250A7CF8005E6C33 /* KeychainHelperTests.swift */; };
		35BE8598251CE495005C2FD0 /* CachingHTTPClient.swift in Sources */ = {isa = PBXBuildFile; fileRef = 35BE8597251CE495005C2FD0 /* CachingHTTPClient.swift */; };
		4026C2DC24852B7600926FB4 /* AppInformationViewController+LegalModel.swift in Sources */ = {isa = PBXBuildFile; fileRef = 4026C2DB24852B7600926FB4 /* AppInformationViewController+LegalModel.swift */; };
		4026C2E424854C8D00926FB4 /* AppInformationLegalCell.swift in Sources */ = {isa = PBXBuildFile; fileRef = 4026C2E324854C8D00926FB4 /* AppInformationLegalCell.swift */; };
		50BD2E6224FE1E8700932566 /* AppInformationModel.swift in Sources */ = {isa = PBXBuildFile; fileRef = 50BD2E6124FE1E8700932566 /* AppInformationModel.swift */; };
		50BD2E6424FE232E00932566 /* AppInformationImprintViewModel.swift in Sources */ = {isa = PBXBuildFile; fileRef = 50BD2E6324FE232E00932566 /* AppInformationImprintViewModel.swift */; };
		50BD2E7724FE26F400932566 /* AppInformationImprintTest.swift in Sources */ = {isa = PBXBuildFile; fileRef = 50BD2E6F24FE26F300932566 /* AppInformationImprintTest.swift */; };
		50DC527924FEB2AE00F6D8EB /* AppInformationDynamicCell.swift in Sources */ = {isa = PBXBuildFile; fileRef = 50DC527824FEB2AE00F6D8EB /* AppInformationDynamicCell.swift */; };
		50DC527B24FEB5CA00F6D8EB /* AppInformationModelTest.swift in Sources */ = {isa = PBXBuildFile; fileRef = 50DC527A24FEB5CA00F6D8EB /* AppInformationModelTest.swift */; };
		50E3BE5A250127DF0033E2C7 /* AppInformationDynamicAction.swift in Sources */ = {isa = PBXBuildFile; fileRef = 50E3BE59250127DF0033E2C7 /* AppInformationDynamicAction.swift */; };
		51486D9F2484FC0200FCE216 /* HomeRiskLevelCellConfigurator.swift in Sources */ = {isa = PBXBuildFile; fileRef = 51486D9E2484FC0200FCE216 /* HomeRiskLevelCellConfigurator.swift */; };
		51486DA22485101500FCE216 /* RiskInactiveCollectionViewCell.swift in Sources */ = {isa = PBXBuildFile; fileRef = 51486DA02485101500FCE216 /* RiskInactiveCollectionViewCell.swift */; };
		51486DA32485101500FCE216 /* RiskInactiveCollectionViewCell.xib in Resources */ = {isa = PBXBuildFile; fileRef = 51486DA12485101500FCE216 /* RiskInactiveCollectionViewCell.xib */; };
		51486DA62485237200FCE216 /* RiskThankYouCollectionViewCell.swift in Sources */ = {isa = PBXBuildFile; fileRef = 51486DA42485237200FCE216 /* RiskThankYouCollectionViewCell.swift */; };
		51486DA72485237200FCE216 /* RiskThankYouCollectionViewCell.xib in Resources */ = {isa = PBXBuildFile; fileRef = 51486DA52485237200FCE216 /* RiskThankYouCollectionViewCell.xib */; };
		514C0A0624772F3400F235F6 /* HomeRiskViewConfigurator.swift in Sources */ = {isa = PBXBuildFile; fileRef = 514C0A0524772F3400F235F6 /* HomeRiskViewConfigurator.swift */; };
		514C0A0824772F5E00F235F6 /* RiskItemView.swift in Sources */ = {isa = PBXBuildFile; fileRef = 514C0A0724772F5E00F235F6 /* RiskItemView.swift */; };
		514C0A0B247AF9F700F235F6 /* RiskTextItemView.xib in Resources */ = {isa = PBXBuildFile; fileRef = 514C0A0A247AF9F700F235F6 /* RiskTextItemView.xib */; };
		514C0A0D247AFB0200F235F6 /* RiskTextItemView.swift in Sources */ = {isa = PBXBuildFile; fileRef = 514C0A0C247AFB0200F235F6 /* RiskTextItemView.swift */; };
		514C0A0F247AFEC500F235F6 /* HomeRiskTextItemViewConfigurator.swift in Sources */ = {isa = PBXBuildFile; fileRef = 514C0A0E247AFEC500F235F6 /* HomeRiskTextItemViewConfigurator.swift */; };
		514C0A11247C15EC00F235F6 /* HomeUnknownRiskCellConfigurator.swift in Sources */ = {isa = PBXBuildFile; fileRef = 514C0A10247C15EC00F235F6 /* HomeUnknownRiskCellConfigurator.swift */; };
		514C0A14247C163800F235F6 /* HomeLowRiskCellConfigurator.swift in Sources */ = {isa = PBXBuildFile; fileRef = 514C0A13247C163800F235F6 /* HomeLowRiskCellConfigurator.swift */; };
		514C0A16247C164700F235F6 /* HomeHighRiskCellConfigurator.swift in Sources */ = {isa = PBXBuildFile; fileRef = 514C0A15247C164700F235F6 /* HomeHighRiskCellConfigurator.swift */; };
		514C0A1A247C16D600F235F6 /* HomeInactiveRiskCellConfigurator.swift in Sources */ = {isa = PBXBuildFile; fileRef = 514C0A19247C16D600F235F6 /* HomeInactiveRiskCellConfigurator.swift */; };
		514E813024618E3D00636861 /* ExposureDetection.storyboard in Resources */ = {isa = PBXBuildFile; fileRef = 514E812F24618E3D00636861 /* ExposureDetection.storyboard */; };
		514E81342461B97800636861 /* ExposureManager.swift in Sources */ = {isa = PBXBuildFile; fileRef = 514E81332461B97700636861 /* ExposureManager.swift */; };
		514EE999246D4C2E00DE4884 /* UITableViewCell+Identifier.swift in Sources */ = {isa = PBXBuildFile; fileRef = 514EE998246D4C2E00DE4884 /* UITableViewCell+Identifier.swift */; };
		514EE99B246D4C4C00DE4884 /* UITableView+Dequeue.swift in Sources */ = {isa = PBXBuildFile; fileRef = 514EE99A246D4C4C00DE4884 /* UITableView+Dequeue.swift */; };
		514EE99D246D4CFB00DE4884 /* TableViewCellConfigurator.swift in Sources */ = {isa = PBXBuildFile; fileRef = 514EE99C246D4CFB00DE4884 /* TableViewCellConfigurator.swift */; };
		515BBDEB2484F8E500CDB674 /* HomeThankYouRiskCellConfigurator.swift in Sources */ = {isa = PBXBuildFile; fileRef = 515BBDEA2484F8E500CDB674 /* HomeThankYouRiskCellConfigurator.swift */; };
		516E42CB24B760F50008CC30 /* HomeRiskLevelCellConfiguratorTests.swift in Sources */ = {isa = PBXBuildFile; fileRef = 516E42C924B760EC0008CC30 /* HomeRiskLevelCellConfiguratorTests.swift */; };
		516E42FB24B7739F0008CC30 /* HomeUnknownRiskCellConfiguratorTests.swift in Sources */ = {isa = PBXBuildFile; fileRef = 516E42FA24B7739F0008CC30 /* HomeUnknownRiskCellConfiguratorTests.swift */; };
		516E42FE24B7773E0008CC30 /* HomeLowRiskCellConfiguratorTests.swift in Sources */ = {isa = PBXBuildFile; fileRef = 516E42FC24B776A90008CC30 /* HomeLowRiskCellConfiguratorTests.swift */; };
		516E430024B777B20008CC30 /* HomeHighRiskCellConfiguratorTests.swift in Sources */ = {isa = PBXBuildFile; fileRef = 516E42FF24B777B20008CC30 /* HomeHighRiskCellConfiguratorTests.swift */; };
		516E430224B89AED0008CC30 /* CoordinatorTests.swift in Sources */ = {isa = PBXBuildFile; fileRef = 516E430124B89AED0008CC30 /* CoordinatorTests.swift */; };
		51895EDC245E16CD0085DA38 /* ENAColor.swift in Sources */ = {isa = PBXBuildFile; fileRef = 51895EDB245E16CD0085DA38 /* ENAColor.swift */; };
		518A69FB24687D5800444E66 /* RiskLevel.swift in Sources */ = {isa = PBXBuildFile; fileRef = 518A69FA24687D5800444E66 /* RiskLevel.swift */; };
		51B5B414246DF07300DC5D3E /* RiskImageItemView.xib in Resources */ = {isa = PBXBuildFile; fileRef = 51B5B413246DF07300DC5D3E /* RiskImageItemView.xib */; };
		51B5B41C246EC8B800DC5D3E /* HomeCardCollectionViewCell.swift in Sources */ = {isa = PBXBuildFile; fileRef = 51B5B41B246EC8B800DC5D3E /* HomeCardCollectionViewCell.swift */; };
		51C737BD245B349700286105 /* OnboardingInfoViewController.swift in Sources */ = {isa = PBXBuildFile; fileRef = 51C737BC245B349700286105 /* OnboardingInfoViewController.swift */; };
		51C737BF245B3B5D00286105 /* OnboardingInfo.swift in Sources */ = {isa = PBXBuildFile; fileRef = 51C737BE245B3B5D00286105 /* OnboardingInfo.swift */; };
		51C7790C24867F16004582F8 /* RiskListItemView.xib in Resources */ = {isa = PBXBuildFile; fileRef = 51C7790B24867F16004582F8 /* RiskListItemView.xib */; };
		51C7790E24867F22004582F8 /* RiskListItemView.swift in Sources */ = {isa = PBXBuildFile; fileRef = 51C7790D24867F22004582F8 /* RiskListItemView.swift */; };
		51C77910248684F5004582F8 /* HomeRiskListItemViewConfigurator.swift in Sources */ = {isa = PBXBuildFile; fileRef = 51C7790F248684F5004582F8 /* HomeRiskListItemViewConfigurator.swift */; };
		51C779122486E549004582F8 /* HomeFindingPositiveRiskCellConfigurator.swift in Sources */ = {isa = PBXBuildFile; fileRef = 51C779112486E549004582F8 /* HomeFindingPositiveRiskCellConfigurator.swift */; };
		51C779142486E5AB004582F8 /* RiskFindingPositiveCollectionViewCell.xib in Resources */ = {isa = PBXBuildFile; fileRef = 51C779132486E5AB004582F8 /* RiskFindingPositiveCollectionViewCell.xib */; };
		51C779162486E5BA004582F8 /* RiskFindingPositiveCollectionViewCell.swift in Sources */ = {isa = PBXBuildFile; fileRef = 51C779152486E5BA004582F8 /* RiskFindingPositiveCollectionViewCell.swift */; };
		51CE1B4A246016B0002CF42A /* UICollectionViewCell+Identifier.swift in Sources */ = {isa = PBXBuildFile; fileRef = 51CE1B49246016B0002CF42A /* UICollectionViewCell+Identifier.swift */; };
		51CE1B4C246016D1002CF42A /* UICollectionReusableView+Identifier.swift in Sources */ = {isa = PBXBuildFile; fileRef = 51CE1B4B246016D1002CF42A /* UICollectionReusableView+Identifier.swift */; };
		51CE1B5524604DD2002CF42A /* HomeLayout.swift in Sources */ = {isa = PBXBuildFile; fileRef = 51CE1B5424604DD2002CF42A /* HomeLayout.swift */; };
		51CE1B85246078B6002CF42A /* ActivateCollectionViewCell.xib in Resources */ = {isa = PBXBuildFile; fileRef = 51CE1B76246078B6002CF42A /* ActivateCollectionViewCell.xib */; };
		51CE1B87246078B6002CF42A /* ActivateCollectionViewCell.swift in Sources */ = {isa = PBXBuildFile; fileRef = 51CE1B78246078B6002CF42A /* ActivateCollectionViewCell.swift */; };
		51CE1B88246078B6002CF42A /* RiskLevelCollectionViewCell.xib in Resources */ = {isa = PBXBuildFile; fileRef = 51CE1B79246078B6002CF42A /* RiskLevelCollectionViewCell.xib */; };
		51CE1B89246078B6002CF42A /* RiskLevelCollectionViewCell.swift in Sources */ = {isa = PBXBuildFile; fileRef = 51CE1B7A246078B6002CF42A /* RiskLevelCollectionViewCell.swift */; };
		51CE1B8A246078B6002CF42A /* InfoCollectionViewCell.xib in Resources */ = {isa = PBXBuildFile; fileRef = 51CE1B7B246078B6002CF42A /* InfoCollectionViewCell.xib */; };
		51CE1B8B246078B6002CF42A /* InfoCollectionViewCell.swift in Sources */ = {isa = PBXBuildFile; fileRef = 51CE1B7C246078B6002CF42A /* InfoCollectionViewCell.swift */; };
		51CE1B91246078B6002CF42A /* SectionSystemBackgroundDecorationView.swift in Sources */ = {isa = PBXBuildFile; fileRef = 51CE1B84246078B6002CF42A /* SectionSystemBackgroundDecorationView.swift */; };
		51CE1BB52460AC83002CF42A /* UICollectionView+Dequeue.swift in Sources */ = {isa = PBXBuildFile; fileRef = 51CE1BB42460AC82002CF42A /* UICollectionView+Dequeue.swift */; };
		51CE1BBA2460AFD8002CF42A /* HomeActivateCellConfigurator.swift in Sources */ = {isa = PBXBuildFile; fileRef = 51CE1BB92460AFD8002CF42A /* HomeActivateCellConfigurator.swift */; };
		51CE1BBD2460B1CB002CF42A /* CollectionViewCellConfigurator.swift in Sources */ = {isa = PBXBuildFile; fileRef = 51CE1BBC2460B1CB002CF42A /* CollectionViewCellConfigurator.swift */; };
		51CE1BBF2460B222002CF42A /* HomeRiskCellConfigurator.swift in Sources */ = {isa = PBXBuildFile; fileRef = 51CE1BBE2460B222002CF42A /* HomeRiskCellConfigurator.swift */; };
		51CE1BC32460B28D002CF42A /* HomeInfoCellConfigurator.swift in Sources */ = {isa = PBXBuildFile; fileRef = 51CE1BC22460B28D002CF42A /* HomeInfoCellConfigurator.swift */; };
		51D420B12458397300AD70CA /* Onboarding.storyboard in Resources */ = {isa = PBXBuildFile; fileRef = 51D420B02458397300AD70CA /* Onboarding.storyboard */; };
		51D420B424583ABB00AD70CA /* AppStoryboard.swift in Sources */ = {isa = PBXBuildFile; fileRef = 51D420B324583ABB00AD70CA /* AppStoryboard.swift */; };
		51D420B724583B7200AD70CA /* NSObject+Identifier.swift in Sources */ = {isa = PBXBuildFile; fileRef = 51D420B624583B7200AD70CA /* NSObject+Identifier.swift */; };
		51D420B924583B8300AD70CA /* UIViewController+AppStoryboard.swift in Sources */ = {isa = PBXBuildFile; fileRef = 51D420B824583B8300AD70CA /* UIViewController+AppStoryboard.swift */; };
		51D420C424583E3300AD70CA /* SettingsViewController.swift in Sources */ = {isa = PBXBuildFile; fileRef = 51D420C324583E3300AD70CA /* SettingsViewController.swift */; };
		51D420CE245869C800AD70CA /* Home.storyboard in Resources */ = {isa = PBXBuildFile; fileRef = 51D420CD245869C800AD70CA /* Home.storyboard */; };
		51D420D024586AB300AD70CA /* Settings.storyboard in Resources */ = {isa = PBXBuildFile; fileRef = 51D420CF24586AB300AD70CA /* Settings.storyboard */; };
		51F1255D24BDD75300126C86 /* HomeUnknown48hRiskCellConfigurator.swift in Sources */ = {isa = PBXBuildFile; fileRef = 51F1255C24BDD75300126C86 /* HomeUnknown48hRiskCellConfigurator.swift */; };
		51F1256024BEFB8F00126C86 /* HomeUnknown48hRiskCellConfiguratorTests.swift in Sources */ = {isa = PBXBuildFile; fileRef = 51F1255E24BEFB7A00126C86 /* HomeUnknown48hRiskCellConfiguratorTests.swift */; };
		51FE277B2475340300BB8144 /* HomeRiskLoadingItemViewConfigurator.swift in Sources */ = {isa = PBXBuildFile; fileRef = 51FE277A2475340300BB8144 /* HomeRiskLoadingItemViewConfigurator.swift */; };
		51FE277D247535C400BB8144 /* RiskLoadingItemView.xib in Resources */ = {isa = PBXBuildFile; fileRef = 51FE277C247535C400BB8144 /* RiskLoadingItemView.xib */; };
		51FE277F247535E300BB8144 /* RiskLoadingItemView.swift in Sources */ = {isa = PBXBuildFile; fileRef = 51FE277E247535E300BB8144 /* RiskLoadingItemView.swift */; };
		710021DC248E44A6001F0B63 /* ENAFont.swift in Sources */ = {isa = PBXBuildFile; fileRef = 710021DB248E44A6001F0B63 /* ENAFont.swift */; };
		710021DE248EAF16001F0B63 /* ExposureSubmissionImageCardCell.xib in Resources */ = {isa = PBXBuildFile; fileRef = 710021DD248EAF16001F0B63 /* ExposureSubmissionImageCardCell.xib */; };
		710021E0248EAF9A001F0B63 /* ExposureSubmissionImageCardCell.swift in Sources */ = {isa = PBXBuildFile; fileRef = 710021DF248EAF9A001F0B63 /* ExposureSubmissionImageCardCell.swift */; };
		710224EA248FA67F000C5DEF /* HomeTestResultCollectionViewCell.swift in Sources */ = {isa = PBXBuildFile; fileRef = 710224E9248FA67F000C5DEF /* HomeTestResultCollectionViewCell.swift */; };
		710224EC248FC150000C5DEF /* HomeTestResultCellConfigurator.swift in Sources */ = {isa = PBXBuildFile; fileRef = 710224EB248FC150000C5DEF /* HomeTestResultCellConfigurator.swift */; };
		710224EE2490E2FD000C5DEF /* ExposureSubmissionStepCell.xib in Resources */ = {isa = PBXBuildFile; fileRef = 710224ED2490E2FC000C5DEF /* ExposureSubmissionStepCell.xib */; };
		710224F42490E7A3000C5DEF /* ExposureSubmissionStepCell.swift in Sources */ = {isa = PBXBuildFile; fileRef = 710224F32490E7A3000C5DEF /* ExposureSubmissionStepCell.swift */; };
		710224F624910661000C5DEF /* ExposureSubmissionDynamicCell.swift in Sources */ = {isa = PBXBuildFile; fileRef = 710224F524910661000C5DEF /* ExposureSubmissionDynamicCell.swift */; };
		710ABB1F2475115500948792 /* UITableViewController+Enum.swift in Sources */ = {isa = PBXBuildFile; fileRef = 710ABB1E2475115500948792 /* UITableViewController+Enum.swift */; };
		710ABB23247513E300948792 /* DynamicTypeTableViewCell.swift in Sources */ = {isa = PBXBuildFile; fileRef = 710ABB22247513E300948792 /* DynamicTypeTableViewCell.swift */; };
		710ABB25247514BD00948792 /* UIViewController+Segue.swift in Sources */ = {isa = PBXBuildFile; fileRef = 710ABB24247514BD00948792 /* UIViewController+Segue.swift */; };
		710ABB27247533FA00948792 /* DynamicTableViewController.swift in Sources */ = {isa = PBXBuildFile; fileRef = 710ABB26247533FA00948792 /* DynamicTableViewController.swift */; };
		710ABB292475353900948792 /* DynamicTableViewModel.swift in Sources */ = {isa = PBXBuildFile; fileRef = 710ABB282475353900948792 /* DynamicTableViewModel.swift */; };
		71176E2F248922B0004B0C9F /* ENAColorTests.swift in Sources */ = {isa = PBXBuildFile; fileRef = 71176E2D24891C02004B0C9F /* ENAColorTests.swift */; };
		71176E32248957C3004B0C9F /* AppNavigationController.swift in Sources */ = {isa = PBXBuildFile; fileRef = 71176E31248957C3004B0C9F /* AppNavigationController.swift */; };
		711EFCC72492EE31005FEF21 /* ENAFooterView.swift in Sources */ = {isa = PBXBuildFile; fileRef = 711EFCC62492EE31005FEF21 /* ENAFooterView.swift */; };
		711EFCC924935C79005FEF21 /* ExposureSubmissionTestResultHeaderView.xib in Resources */ = {isa = PBXBuildFile; fileRef = 711EFCC824935C79005FEF21 /* ExposureSubmissionTestResultHeaderView.xib */; };
		71330E41248109F600EB10F6 /* DynamicTableViewSection.swift in Sources */ = {isa = PBXBuildFile; fileRef = 71330E40248109F600EB10F6 /* DynamicTableViewSection.swift */; };
		71330E43248109FD00EB10F6 /* DynamicTableViewCell.swift in Sources */ = {isa = PBXBuildFile; fileRef = 71330E42248109FD00EB10F6 /* DynamicTableViewCell.swift */; };
		71330E4524810A0500EB10F6 /* DynamicTableViewHeader.swift in Sources */ = {isa = PBXBuildFile; fileRef = 71330E4424810A0500EB10F6 /* DynamicTableViewHeader.swift */; };
		71330E4724810A0C00EB10F6 /* DynamicTableViewFooter.swift in Sources */ = {isa = PBXBuildFile; fileRef = 71330E4624810A0C00EB10F6 /* DynamicTableViewFooter.swift */; };
		713EA25B247818B000AB7EE8 /* DynamicTypeButton.swift in Sources */ = {isa = PBXBuildFile; fileRef = 713EA25A247818B000AB7EE8 /* DynamicTypeButton.swift */; };
		713EA25D24798A7000AB7EE8 /* ExposureDetectionRoundedView.swift in Sources */ = {isa = PBXBuildFile; fileRef = 713EA25C24798A7000AB7EE8 /* ExposureDetectionRoundedView.swift */; };
		713EA25F24798A9100AB7EE8 /* ExposureDetectionRiskCell.swift in Sources */ = {isa = PBXBuildFile; fileRef = 713EA25E24798A9100AB7EE8 /* ExposureDetectionRiskCell.swift */; };
		713EA26124798AD100AB7EE8 /* InsetTableViewCell.swift in Sources */ = {isa = PBXBuildFile; fileRef = 713EA26024798AD100AB7EE8 /* InsetTableViewCell.swift */; };
		713EA26324798F8500AB7EE8 /* ExposureDetectionHeaderCell.swift in Sources */ = {isa = PBXBuildFile; fileRef = 713EA26224798F8500AB7EE8 /* ExposureDetectionHeaderCell.swift */; };
		714194EA247A65C60072A090 /* DynamicTableViewHeaderSeparatorView.swift in Sources */ = {isa = PBXBuildFile; fileRef = 714194E9247A65C60072A090 /* DynamicTableViewHeaderSeparatorView.swift */; };
		7154EB4A247D21E200A467FF /* ExposureDetectionLongGuideCell.swift in Sources */ = {isa = PBXBuildFile; fileRef = 7154EB49247D21E200A467FF /* ExposureDetectionLongGuideCell.swift */; };
		7154EB4C247E862100A467FF /* ExposureDetectionLoadingCell.swift in Sources */ = {isa = PBXBuildFile; fileRef = 7154EB4B247E862100A467FF /* ExposureDetectionLoadingCell.swift */; };
		717D21E9248C022E00D9717E /* DynamicTableViewHtmlCell.swift in Sources */ = {isa = PBXBuildFile; fileRef = 717D21E8248C022E00D9717E /* DynamicTableViewHtmlCell.swift */; };
		7187A5582481231C00FCC755 /* DynamicTableViewAction.swift in Sources */ = {isa = PBXBuildFile; fileRef = 71330E4824810A5A00EB10F6 /* DynamicTableViewAction.swift */; };
		71B804472484CC0800D53506 /* ENALabel.swift in Sources */ = {isa = PBXBuildFile; fileRef = 71B804462484CC0800D53506 /* ENALabel.swift */; };
		71B804492484D37300D53506 /* RiskLegendViewController.swift in Sources */ = {isa = PBXBuildFile; fileRef = 71B804482484D37300D53506 /* RiskLegendViewController.swift */; };
		71B8044D248525CD00D53506 /* RiskLegendViewController+DynamicTableViewModel.swift in Sources */ = {isa = PBXBuildFile; fileRef = 71B8044C248525CD00D53506 /* RiskLegendViewController+DynamicTableViewModel.swift */; };
		71B8044F248526B600D53506 /* DynamicTableViewSpaceCell.swift in Sources */ = {isa = PBXBuildFile; fileRef = 71B8044E248526B600D53506 /* DynamicTableViewSpaceCell.swift */; };
		71B804542485273C00D53506 /* RiskLegendDotBodyCell.swift in Sources */ = {isa = PBXBuildFile; fileRef = 71B804532485273C00D53506 /* RiskLegendDotBodyCell.swift */; };
		71C0BEDD2498DD07009A17A0 /* ENANavigationFooterView.swift in Sources */ = {isa = PBXBuildFile; fileRef = 71C0BEDC2498DD07009A17A0 /* ENANavigationFooterView.swift */; };
		71CAB9D2248AACAD00F516A5 /* PixelPerfectLayoutConstraint.swift in Sources */ = {isa = PBXBuildFile; fileRef = 71CAB9D1248AACAD00F516A5 /* PixelPerfectLayoutConstraint.swift */; };
		71CAB9D4248AB33500F516A5 /* DynamicTypeSymbolImageView.swift in Sources */ = {isa = PBXBuildFile; fileRef = 71CAB9D3248AB33500F516A5 /* DynamicTypeSymbolImageView.swift */; };
		71D3C19A2494EFAC00DBABA8 /* ENANavigationControllerWithFooter.swift in Sources */ = {isa = PBXBuildFile; fileRef = 71D3C1992494EFAC00DBABA8 /* ENANavigationControllerWithFooter.swift */; };
		71EF33D92497F3E8007B7E1B /* ENANavigationControllerWithFooterChild.swift in Sources */ = {isa = PBXBuildFile; fileRef = 71EF33D82497F3E8007B7E1B /* ENANavigationControllerWithFooterChild.swift */; };
		71EF33DB2497F419007B7E1B /* ENANavigationFooterItem.swift in Sources */ = {isa = PBXBuildFile; fileRef = 71EF33DA2497F419007B7E1B /* ENANavigationFooterItem.swift */; };
		71F2E57B2487AEFC00694F1A /* ena-colors.xcassets in Resources */ = {isa = PBXBuildFile; fileRef = 71F2E57A2487AEFC00694F1A /* ena-colors.xcassets */; };
		71F5418E248BEE08006DB793 /* privacy-policy.html in Resources */ = {isa = PBXBuildFile; fileRef = 71F5418A248BEDBE006DB793 /* privacy-policy.html */; };
		71F54191248BF677006DB793 /* HtmlTextView.swift in Sources */ = {isa = PBXBuildFile; fileRef = 71F54190248BF677006DB793 /* HtmlTextView.swift */; };
		71FD8862246EB27F00E804D0 /* ExposureDetectionViewController.swift in Sources */ = {isa = PBXBuildFile; fileRef = 71FD8861246EB27F00E804D0 /* ExposureDetectionViewController.swift */; };
		71FE1C69247A8FE100851FEB /* DynamicTableViewHeaderFooterView.swift in Sources */ = {isa = PBXBuildFile; fileRef = 71FE1C68247A8FE100851FEB /* DynamicTableViewHeaderFooterView.swift */; };
		71FE1C71247AA7B700851FEB /* DynamicTableViewHeaderImageView.swift in Sources */ = {isa = PBXBuildFile; fileRef = 71FE1C70247AA7B700851FEB /* DynamicTableViewHeaderImageView.swift */; };
		71FE1C7A247AC2B500851FEB /* ExposureSubmissionSuccessViewController.swift in Sources */ = {isa = PBXBuildFile; fileRef = 71FE1C73247AC2B500851FEB /* ExposureSubmissionSuccessViewController.swift */; };
		71FE1C7B247AC2B500851FEB /* ExposureSubmissionQRScannerViewController.swift in Sources */ = {isa = PBXBuildFile; fileRef = 71FE1C74247AC2B500851FEB /* ExposureSubmissionQRScannerViewController.swift */; };
		71FE1C7C247AC2B500851FEB /* ExposureSubmissionOverviewViewController.swift in Sources */ = {isa = PBXBuildFile; fileRef = 71FE1C75247AC2B500851FEB /* ExposureSubmissionOverviewViewController.swift */; };
		71FE1C7D247AC2B500851FEB /* ExposureSubmissionTanInputViewController.swift in Sources */ = {isa = PBXBuildFile; fileRef = 71FE1C76247AC2B500851FEB /* ExposureSubmissionTanInputViewController.swift */; };
		71FE1C7F247AC2B500851FEB /* ExposureSubmissionTestResultViewController.swift in Sources */ = {isa = PBXBuildFile; fileRef = 71FE1C78247AC2B500851FEB /* ExposureSubmissionTestResultViewController.swift */; };
		71FE1C80247AC2B500851FEB /* ExposureSubmissionNavigationController.swift in Sources */ = {isa = PBXBuildFile; fileRef = 71FE1C79247AC2B500851FEB /* ExposureSubmissionNavigationController.swift */; };
		71FE1C82247AC30300851FEB /* ENATanInput.swift in Sources */ = {isa = PBXBuildFile; fileRef = 71FE1C81247AC30300851FEB /* ENATanInput.swift */; };
		71FE1C86247AC33D00851FEB /* ExposureSubmissionTestResultHeaderView.swift in Sources */ = {isa = PBXBuildFile; fileRef = 71FE1C84247AC33D00851FEB /* ExposureSubmissionTestResultHeaderView.swift */; };
		71FE1C8C247AC79D00851FEB /* DynamicTableViewIconCell.swift in Sources */ = {isa = PBXBuildFile; fileRef = 71FE1C8A247AC79D00851FEB /* DynamicTableViewIconCell.swift */; };
		71FE1C8D247AC79D00851FEB /* DynamicTableViewIconCell.xib in Resources */ = {isa = PBXBuildFile; fileRef = 71FE1C8B247AC79D00851FEB /* DynamicTableViewIconCell.xib */; };
		85142501245DA0B3009D2791 /* UIViewController+Alert.swift in Sources */ = {isa = PBXBuildFile; fileRef = 85142500245DA0B3009D2791 /* UIViewController+Alert.swift */; };
		8539874F2467094E00D28B62 /* AppIcon.xcassets in Resources */ = {isa = PBXBuildFile; fileRef = 8539874E2467094E00D28B62 /* AppIcon.xcassets */; };
		853D987A24694A8700490DBA /* ENAButton.swift in Sources */ = {isa = PBXBuildFile; fileRef = 853D987924694A8700490DBA /* ENAButton.swift */; };
		853D98832469DC5000490DBA /* ExposureNotificationSetting.storyboard in Resources */ = {isa = PBXBuildFile; fileRef = 853D98822469DC5000490DBA /* ExposureNotificationSetting.storyboard */; };
		858F6F6E245A103C009FFD33 /* ExposureNotification.framework in Frameworks */ = {isa = PBXBuildFile; fileRef = 858F6F6D245A103C009FFD33 /* ExposureNotification.framework */; };
		8595BF5F246032D90056EA27 /* ENASwitch.swift in Sources */ = {isa = PBXBuildFile; fileRef = 8595BF5E246032D90056EA27 /* ENASwitch.swift */; };
		859DD512248549790073D59F /* MockDiagnosisKeysRetrieval.swift in Sources */ = {isa = PBXBuildFile; fileRef = 859DD511248549790073D59F /* MockDiagnosisKeysRetrieval.swift */; };
		85D7593F2457048F008175F0 /* AppDelegate.swift in Sources */ = {isa = PBXBuildFile; fileRef = 85D7593E2457048F008175F0 /* AppDelegate.swift */; };
		85D759412457048F008175F0 /* SceneDelegate.swift in Sources */ = {isa = PBXBuildFile; fileRef = 85D759402457048F008175F0 /* SceneDelegate.swift */; };
		85D7594B24570491008175F0 /* Assets.xcassets in Resources */ = {isa = PBXBuildFile; fileRef = 85D7594A24570491008175F0 /* Assets.xcassets */; };
		85D7594E24570491008175F0 /* LaunchScreen.storyboard in Resources */ = {isa = PBXBuildFile; fileRef = 85D7594C24570491008175F0 /* LaunchScreen.storyboard */; };
		85D7596424570491008175F0 /* ENAUITests.swift in Sources */ = {isa = PBXBuildFile; fileRef = 85D7596324570491008175F0 /* ENAUITests.swift */; };
		85E33444247EB357006E74EC /* CircularProgressView.swift in Sources */ = {isa = PBXBuildFile; fileRef = 85E33443247EB357006E74EC /* CircularProgressView.swift */; };
		941ADDB02518C2B200E421D9 /* EuTracingTableViewCell.swift in Sources */ = {isa = PBXBuildFile; fileRef = 941ADDAF2518C2B200E421D9 /* EuTracingTableViewCell.swift */; };
		941ADDB22518C3FB00E421D9 /* ENSettingEuTracingViewModel.swift in Sources */ = {isa = PBXBuildFile; fileRef = 941ADDB12518C3FB00E421D9 /* ENSettingEuTracingViewModel.swift */; };
		941F5ED02518E82800785F06 /* ENSettingEuTracingViewModelTests.swift in Sources */ = {isa = PBXBuildFile; fileRef = 941F5ECB2518E82100785F06 /* ENSettingEuTracingViewModelTests.swift */; };
		A124E64A249BF4EF00E95F72 /* ExposureDetectionExecutorTests.swift in Sources */ = {isa = PBXBuildFile; fileRef = A124E648249BF4EB00E95F72 /* ExposureDetectionExecutorTests.swift */; };
		A124E64C249C4C9000E95F72 /* SAPDownloadedPackagesStore+Helpers.swift in Sources */ = {isa = PBXBuildFile; fileRef = A124E64B249C4C9000E95F72 /* SAPDownloadedPackagesStore+Helpers.swift */; };
		A128F04E2489ABEE00EC7F6C /* RiskCalculationTests.swift in Sources */ = {isa = PBXBuildFile; fileRef = A128F04C2489ABE700EC7F6C /* RiskCalculationTests.swift */; };
		A128F059248B459F00EC7F6C /* PublicKeyStore.swift in Sources */ = {isa = PBXBuildFile; fileRef = A128F058248B459F00EC7F6C /* PublicKeyStore.swift */; };
		A14BDEC024A1AD660063E4EC /* MockExposureDetector.swift in Sources */ = {isa = PBXBuildFile; fileRef = A14BDEBF24A1AD660063E4EC /* MockExposureDetector.swift */; };
		A1654EFF24B41FF600C0E115 /* DynamicCellTests.swift in Sources */ = {isa = PBXBuildFile; fileRef = A1654EFD24B41FEF00C0E115 /* DynamicCellTests.swift */; };
		A1654F0224B43E8500C0E115 /* DynamicTableViewTextViewCellTests.swift in Sources */ = {isa = PBXBuildFile; fileRef = A1654F0024B43E7F00C0E115 /* DynamicTableViewTextViewCellTests.swift */; };
		A16714AF248CA1B70031B111 /* Bundle+ReadPlist.swift in Sources */ = {isa = PBXBuildFile; fileRef = A16714AE248CA1B70031B111 /* Bundle+ReadPlist.swift */; };
		A16714BB248D18D20031B111 /* SummaryMetadata.swift in Sources */ = {isa = PBXBuildFile; fileRef = A16714BA248D18D20031B111 /* SummaryMetadata.swift */; };
		A173665324844F41006BE209 /* SQLiteKeyValueStoreTests.swift in Sources */ = {isa = PBXBuildFile; fileRef = A173665124844F29006BE209 /* SQLiteKeyValueStoreTests.swift */; };
		A17366552484978A006BE209 /* OnboardingInfoViewControllerUtils.swift in Sources */ = {isa = PBXBuildFile; fileRef = A17366542484978A006BE209 /* OnboardingInfoViewControllerUtils.swift */; };
		A17DA5E32486D8EF006F310F /* RiskLevelTests.swift in Sources */ = {isa = PBXBuildFile; fileRef = A17DA5E12486D8E7006F310F /* RiskLevelTests.swift */; };
		A1877CAB248F2532006FEFC0 /* SAPDownloadedPackageTests.swift in Sources */ = {isa = PBXBuildFile; fileRef = A1877CA9248F247D006FEFC0 /* SAPDownloadedPackageTests.swift */; };
		A189E45F248C325E001D0996 /* de-config in Resources */ = {isa = PBXBuildFile; fileRef = A189E45E248C325E001D0996 /* de-config */; };
		A1BABD0924A57B88000ED515 /* TemporaryExposureKeyMock.swift in Sources */ = {isa = PBXBuildFile; fileRef = A1BABD0824A57B88000ED515 /* TemporaryExposureKeyMock.swift */; };
		A1BABD0E24A57CFC000ED515 /* ENTemporaryExposureKey+ProcessingTests.swift in Sources */ = {isa = PBXBuildFile; fileRef = A1BABD0C24A57BAC000ED515 /* ENTemporaryExposureKey+ProcessingTests.swift */; };
		A1BABD1024A57D03000ED515 /* ENTemporaryExposureKey+Processing.swift in Sources */ = {isa = PBXBuildFile; fileRef = A1BABD0A24A57BA0000ED515 /* ENTemporaryExposureKey+Processing.swift */; };
		A1C683FA24AEC57400B90D12 /* DynamicTableViewTextViewCell.swift in Sources */ = {isa = PBXBuildFile; fileRef = A1C683F924AEC57400B90D12 /* DynamicTableViewTextViewCell.swift */; };
		A1C683FC24AEC9EE00B90D12 /* DynamicTableViewTextCell.swift in Sources */ = {isa = PBXBuildFile; fileRef = A1C683FB24AEC9EE00B90D12 /* DynamicTableViewTextCell.swift */; };
		A1E41941249410AF0016E52A /* SAPDownloadedPackage+Helpers.swift in Sources */ = {isa = PBXBuildFile; fileRef = A1E41940249410AF0016E52A /* SAPDownloadedPackage+Helpers.swift */; };
		A1E419462495479D0016E52A /* HTTPClient+MockNetworkStack.swift in Sources */ = {isa = PBXBuildFile; fileRef = A1E419442495476C0016E52A /* HTTPClient+MockNetworkStack.swift */; };
		A1E41949249548770016E52A /* HTTPClient+SubmitTests.swift in Sources */ = {isa = PBXBuildFile; fileRef = A1E41947249548260016E52A /* HTTPClient+SubmitTests.swift */; };
		A1E4194C2495A3A10016E52A /* HTTPClient+AppConfigTests.swift in Sources */ = {isa = PBXBuildFile; fileRef = A1E4194A2495A3940016E52A /* HTTPClient+AppConfigTests.swift */; };
		A1E4194F2495A5AF0016E52A /* HTTPClient+ExposureConfigTests.swift in Sources */ = {isa = PBXBuildFile; fileRef = A1E4194D2495A5800016E52A /* HTTPClient+ExposureConfigTests.swift */; };
		A1E419522495A6F20016E52A /* HTTPClient+TANForExposureSubmitTests.swift in Sources */ = {isa = PBXBuildFile; fileRef = A1E419502495A6EA0016E52A /* HTTPClient+TANForExposureSubmitTests.swift */; };
		A1E419552495A8060016E52A /* HTTPClient+GetTestResultTests.swift in Sources */ = {isa = PBXBuildFile; fileRef = A1E419532495A7850016E52A /* HTTPClient+GetTestResultTests.swift */; };
		A1E419582495A8F90016E52A /* HTTPClient+RegistrationTokenTests.swift in Sources */ = {isa = PBXBuildFile; fileRef = A1E419562495A8F50016E52A /* HTTPClient+RegistrationTokenTests.swift */; };
		A1E4195D249818060016E52A /* RiskTests.swift in Sources */ = {isa = PBXBuildFile; fileRef = A1E4195B249818020016E52A /* RiskTests.swift */; };
		A1E419602498243E0016E52A /* String+TodayTests.swift in Sources */ = {isa = PBXBuildFile; fileRef = A1E4195E249824340016E52A /* String+TodayTests.swift */; };
		A328424D248B91E0006B1F09 /* HomeTestResultLoadingCell.xib in Resources */ = {isa = PBXBuildFile; fileRef = A328424B248B91E0006B1F09 /* HomeTestResultLoadingCell.xib */; };
		A328424E248B91E0006B1F09 /* HomeTestResultLoadingCell.swift in Sources */ = {isa = PBXBuildFile; fileRef = A328424C248B91E0006B1F09 /* HomeTestResultLoadingCell.swift */; };
		A3284250248B9269006B1F09 /* HomeTestResultLoadingCellConfigurator.swift in Sources */ = {isa = PBXBuildFile; fileRef = A328424F248B9269006B1F09 /* HomeTestResultLoadingCellConfigurator.swift */; };
		A3284255248E493B006B1F09 /* ExposureSubmissionOverviewViewControllerTests.swift in Sources */ = {isa = PBXBuildFile; fileRef = A3284254248E493B006B1F09 /* ExposureSubmissionOverviewViewControllerTests.swift */; };
		A3284259248E7672006B1F09 /* MockExposureSubmissionQRScannerViewController.swift in Sources */ = {isa = PBXBuildFile; fileRef = A3284258248E7672006B1F09 /* MockExposureSubmissionQRScannerViewController.swift */; };
		A328425D248E82BC006B1F09 /* ExposureSubmissionTestResultViewControllerTests.swift in Sources */ = {isa = PBXBuildFile; fileRef = A328425B248E82B5006B1F09 /* ExposureSubmissionTestResultViewControllerTests.swift */; };
		A328425F248E943D006B1F09 /* ExposureSubmissionTanInputViewControllerTests.swift in Sources */ = {isa = PBXBuildFile; fileRef = A328425E248E943D006B1F09 /* ExposureSubmissionTanInputViewControllerTests.swift */; };
		A32842612490E2AC006B1F09 /* ExposureSubmissionWarnOthersViewControllerTests.swift in Sources */ = {isa = PBXBuildFile; fileRef = A32842602490E2AC006B1F09 /* ExposureSubmissionWarnOthersViewControllerTests.swift */; };
		A328426324910552006B1F09 /* ExposureSubmissionSuccessViewControllerTests.swift in Sources */ = {isa = PBXBuildFile; fileRef = A328426224910552006B1F09 /* ExposureSubmissionSuccessViewControllerTests.swift */; };
		A32842652491136E006B1F09 /* ExposureSubmissionUITests.swift in Sources */ = {isa = PBXBuildFile; fileRef = A32842642491136E006B1F09 /* ExposureSubmissionUITests.swift */; };
		A32842672492359E006B1F09 /* MockExposureSubmissionNavigationControllerChild.swift in Sources */ = {isa = PBXBuildFile; fileRef = A32842662492359E006B1F09 /* MockExposureSubmissionNavigationControllerChild.swift */; };
		A32C046524D96348005BEA61 /* HTTPClient+PlausibeDeniabilityTests.swift in Sources */ = {isa = PBXBuildFile; fileRef = A32C046424D96348005BEA61 /* HTTPClient+PlausibeDeniabilityTests.swift */; };
		A32CA72F24B6F2E300B1A994 /* HomeRiskCellConfiguratorTests.swift in Sources */ = {isa = PBXBuildFile; fileRef = A32CA72E24B6F2E300B1A994 /* HomeRiskCellConfiguratorTests.swift */; };
		A3483B0B24C5EFA40037855F /* MockExposureDetectionViewControllerDelegate.swift in Sources */ = {isa = PBXBuildFile; fileRef = A3483B0A24C5EFA40037855F /* MockExposureDetectionViewControllerDelegate.swift */; };
		A3552CC424DD6E16008C91BE /* AppDelegate+PlausibleDeniability.swift in Sources */ = {isa = PBXBuildFile; fileRef = A3552CC324DD6E16008C91BE /* AppDelegate+PlausibleDeniability.swift */; };
		A3552CC624DD6E78008C91BE /* AppDelegate+ENATaskExecutionDelegate.swift in Sources */ = {isa = PBXBuildFile; fileRef = A3552CC524DD6E78008C91BE /* AppDelegate+ENATaskExecutionDelegate.swift */; };
		A36D07B92486D61C00E46F96 /* HomeCardCellButtonDelegate.swift in Sources */ = {isa = PBXBuildFile; fileRef = A36D07B82486D61C00E46F96 /* HomeCardCellButtonDelegate.swift */; };
		A36FACC424C5EA1500DED947 /* ExposureDetectionViewControllerTests.swift in Sources */ = {isa = PBXBuildFile; fileRef = A36FACC324C5EA1500DED947 /* ExposureDetectionViewControllerTests.swift */; };
		A372DA3B24BDA075003248BB /* ExposureSubmissionCoordinator.swift in Sources */ = {isa = PBXBuildFile; fileRef = A372DA3A24BDA075003248BB /* ExposureSubmissionCoordinator.swift */; };
		A372DA3F24BEF773003248BB /* ExposureSubmissionCoordinatorTests.swift in Sources */ = {isa = PBXBuildFile; fileRef = A372DA3E24BEF773003248BB /* ExposureSubmissionCoordinatorTests.swift */; };
		A372DA4124BF33F9003248BB /* MockExposureSubmissionCoordinatorDelegate.swift in Sources */ = {isa = PBXBuildFile; fileRef = A372DA4024BF33F9003248BB /* MockExposureSubmissionCoordinatorDelegate.swift */; };
		A372DA4224BF3E29003248BB /* MockExposureSubmissionCoordinator.swift in Sources */ = {isa = PBXBuildFile; fileRef = A372DA3C24BE01D9003248BB /* MockExposureSubmissionCoordinator.swift */; };
		A3816086250633D7002286E9 /* RequiresDismissConfirmation.swift in Sources */ = {isa = PBXBuildFile; fileRef = A3816085250633D7002286E9 /* RequiresDismissConfirmation.swift */; };
		A3C4F96024812CD20047F23E /* ExposureSubmissionWarnOthersViewController.swift in Sources */ = {isa = PBXBuildFile; fileRef = A3C4F95F24812CD20047F23E /* ExposureSubmissionWarnOthersViewController.swift */; };
		A3E5E71E247E6F7A00237116 /* SpinnerInjectable.swift in Sources */ = {isa = PBXBuildFile; fileRef = A3E5E71D247E6F7A00237116 /* SpinnerInjectable.swift */; };
		A3E851B224ADD09900402485 /* CountdownTimer.swift in Sources */ = {isa = PBXBuildFile; fileRef = A3E851B124ADD09900402485 /* CountdownTimer.swift */; };
		A3E851B524ADDAC000402485 /* CountdownTimerTests.swift in Sources */ = {isa = PBXBuildFile; fileRef = A3E851B424ADDAC000402485 /* CountdownTimerTests.swift */; };
		A3EE6E5A249BB7AF00C64B61 /* ExposureSubmissionServiceFactory.swift in Sources */ = {isa = PBXBuildFile; fileRef = A3EE6E59249BB7AF00C64B61 /* ExposureSubmissionServiceFactory.swift */; };
		A3EE6E5C249BB97500C64B61 /* UITestingParameters.swift in Sources */ = {isa = PBXBuildFile; fileRef = A3EE6E5B249BB97500C64B61 /* UITestingParameters.swift */; };
		A3EE6E5D249BB9B900C64B61 /* UITestingParameters.swift in Sources */ = {isa = PBXBuildFile; fileRef = A3EE6E5B249BB97500C64B61 /* UITestingParameters.swift */; };
		A3FF84EC247BFAF00053E947 /* Hasher.swift in Sources */ = {isa = PBXBuildFile; fileRef = A3FF84EB247BFAF00053E947 /* Hasher.swift */; };
		AB1FCBD42521FC47005930BA /* ServerEnvironmentTests.swift in Sources */ = {isa = PBXBuildFile; fileRef = AB1FCBCC2521FC44005930BA /* ServerEnvironmentTests.swift */; };
		AB1FCBDC2521FCD5005930BA /* TestServerEnvironments.json in Resources */ = {isa = PBXBuildFile; fileRef = AB1FCBDB2521FCD5005930BA /* TestServerEnvironments.json */; };
		AB1011592507C15000D392A2 /* TracingStatusHistory.swift in Sources */ = {isa = PBXBuildFile; fileRef = AB1011572507C15000D392A2 /* TracingStatusHistory.swift */; };
		AB10115B250926BB00D392A2 /* CountryKeypackageDownloader.swift in Sources */ = {isa = PBXBuildFile; fileRef = AB10115A250926BB00D392A2 /* CountryKeypackageDownloader.swift */; };
		AB5F84AD24F8F7A1000400D4 /* SerialMigrator.swift in Sources */ = {isa = PBXBuildFile; fileRef = AB5F84AC24F8F7A1000400D4 /* SerialMigrator.swift */; };
		AB5F84B024F8F7C3000400D4 /* Migration.swift in Sources */ = {isa = PBXBuildFile; fileRef = AB5F84AF24F8F7C3000400D4 /* Migration.swift */; };
		AB5F84B224F8F7E3000400D4 /* Migration0To1.swift in Sources */ = {isa = PBXBuildFile; fileRef = AB5F84B124F8F7E3000400D4 /* Migration0To1.swift */; };
		AB5F84B424F8FA26000400D4 /* SerialMigratorTests.swift in Sources */ = {isa = PBXBuildFile; fileRef = AB5F84B324F8FA26000400D4 /* SerialMigratorTests.swift */; };
		AB5F84BB24F92876000400D4 /* Migration0To1Tests.swift in Sources */ = {isa = PBXBuildFile; fileRef = AB5F84BA24F92876000400D4 /* Migration0To1Tests.swift */; };
		AB5F84BD24F92E92000400D4 /* SerialMigratorFake.swift in Sources */ = {isa = PBXBuildFile; fileRef = AB5F84BC24F92E92000400D4 /* SerialMigratorFake.swift */; };
		AB5F84BE24FE2DC9000400D4 /* DownloadedPackagesSQLLiteStoreV0.swift in Sources */ = {isa = PBXBuildFile; fileRef = AB5F84B824F92855000400D4 /* DownloadedPackagesSQLLiteStoreV0.swift */; };
		AB5F84C024FE2EB3000400D4 /* DownloadedPackagesStoreV0.swift in Sources */ = {isa = PBXBuildFile; fileRef = AB5F84BF24FE2EB3000400D4 /* DownloadedPackagesStoreV0.swift */; };
		AB628A1F251CDADE00CF61D2 /* ServerEnvironments.json in Resources */ = {isa = PBXBuildFile; fileRef = AB628A1E251CDADE00CF61D2 /* ServerEnvironments.json */; };
		ABDA2792251CE308006BAE84 /* DMServerEnvironmentViewController.swift in Sources */ = {isa = PBXBuildFile; fileRef = ABDA2791251CE308006BAE84 /* DMServerEnvironmentViewController.swift */; };
		B103193224E18A0A00DD02EF /* DMMenuItem.swift in Sources */ = {isa = PBXBuildFile; fileRef = B103193124E18A0A00DD02EF /* DMMenuItem.swift */; };
		B10EC1F824ED1F8700ED0E48 /* CancellationToken.swift in Sources */ = {isa = PBXBuildFile; fileRef = B10EC1F724ED1F8700ED0E48 /* CancellationToken.swift */; };
		B10F9B8B249961BC00C418F4 /* DynamicTypeLabelTests.swift in Sources */ = {isa = PBXBuildFile; fileRef = B10F9B89249961B500C418F4 /* DynamicTypeLabelTests.swift */; };
		B10F9B8C249961CE00C418F4 /* UIFont+DynamicTypeTests.swift in Sources */ = {isa = PBXBuildFile; fileRef = B163D11424993F64001A322C /* UIFont+DynamicTypeTests.swift */; };
		B10FD5ED246EAADC00E9D7F2 /* AppInformationDetailViewController.swift in Sources */ = {isa = PBXBuildFile; fileRef = 71CC3E9E246D6B6800217F2C /* AppInformationDetailViewController.swift */; };
		B10FD5F1246EAB1000E9D7F2 /* AppInformationViewController+DynamicTableViewModel.swift in Sources */ = {isa = PBXBuildFile; fileRef = 71CC3E9C246D5D8000217F2C /* AppInformationViewController+DynamicTableViewModel.swift */; };
		B10FD5F4246EAC1700E9D7F2 /* AppleFilesWriter.swift in Sources */ = {isa = PBXBuildFile; fileRef = B10FD5F3246EAC1700E9D7F2 /* AppleFilesWriter.swift */; };
		B111EE2C2465D9F7001AEBB4 /* String+Localization.swift in Sources */ = {isa = PBXBuildFile; fileRef = B111EE2B2465D9F7001AEBB4 /* String+Localization.swift */; };
		B112545A246F2C6500AB5036 /* ENTemporaryExposureKey+Convert.swift in Sources */ = {isa = PBXBuildFile; fileRef = B1125459246F2C6500AB5036 /* ENTemporaryExposureKey+Convert.swift */; };
		B11655932491437600316087 /* RiskProvidingConfigurationTests.swift in Sources */ = {isa = PBXBuildFile; fileRef = B11655922491437600316087 /* RiskProvidingConfigurationTests.swift */; };
		B1175213248A83AB00C3325C /* Risk.swift in Sources */ = {isa = PBXBuildFile; fileRef = B1175212248A83AB00C3325C /* Risk.swift */; };
		B1175216248A9F9600C3325C /* ConvertingKeysTests.swift in Sources */ = {isa = PBXBuildFile; fileRef = B1175215248A9F9600C3325C /* ConvertingKeysTests.swift */; };
		B1175218248ACFBC00C3325C /* SAP_RiskScoreClass+LowAndHigh.swift in Sources */ = {isa = PBXBuildFile; fileRef = B1175217248ACFBC00C3325C /* SAP_RiskScoreClass+LowAndHigh.swift */; };
		B117521A248ACFFC00C3325C /* SAP_RiskScoreClass+LowAndHighTests.swift in Sources */ = {isa = PBXBuildFile; fileRef = B1175219248ACFFC00C3325C /* SAP_RiskScoreClass+LowAndHighTests.swift */; };
		B117909824914D77007FF821 /* StoreTests.swift in Sources */ = {isa = PBXBuildFile; fileRef = 01D3ECFF2490230400551E65 /* StoreTests.swift */; };
		B11E619B246EE4B0004A056A /* DynamicTypeLabel.swift in Sources */ = {isa = PBXBuildFile; fileRef = 71CC3EA0246D6BBF00217F2C /* DynamicTypeLabel.swift */; };
		B11E619C246EE4E9004A056A /* UIFont+DynamicType.swift in Sources */ = {isa = PBXBuildFile; fileRef = 71CC3EA2246D6C4000217F2C /* UIFont+DynamicType.swift */; };
		B120C7C924AFE7B800F68FF1 /* ActiveTracingTests.swift in Sources */ = {isa = PBXBuildFile; fileRef = B120C7C824AFE7B800F68FF1 /* ActiveTracingTests.swift */; };
		B120C7CA24AFF12D00F68FF1 /* ActiveTracing.swift in Sources */ = {isa = PBXBuildFile; fileRef = B120C7C524AFDAB900F68FF1 /* ActiveTracing.swift */; };
		B1218920248AD79900496210 /* ClientMock.swift in Sources */ = {isa = PBXBuildFile; fileRef = CD678F6C246C43EE00B6A0F8 /* ClientMock.swift */; };
		B1221BE02492ECE800E6C4E4 /* CFDictionary+KeychainQuery.swift in Sources */ = {isa = PBXBuildFile; fileRef = B1221BDF2492ECE800E6C4E4 /* CFDictionary+KeychainQuery.swift */; };
		B1221BE22492ED0F00E6C4E4 /* CFDictionary+KeychainQueryTests.swift in Sources */ = {isa = PBXBuildFile; fileRef = B1221BE12492ED0F00E6C4E4 /* CFDictionary+KeychainQueryTests.swift */; };
		B143DBDF2477F292000A29E8 /* ExposureNotificationSettingViewController.swift in Sources */ = {isa = PBXBuildFile; fileRef = 853D98842469DC8100490DBA /* ExposureNotificationSettingViewController.swift */; };
		B14D0CD9246E946E00D5BEBC /* ExposureDetection.swift in Sources */ = {isa = PBXBuildFile; fileRef = B1A9E70D246D73180024CC12 /* ExposureDetection.swift */; };
		B14D0CDB246E968C00D5BEBC /* String+Today.swift in Sources */ = {isa = PBXBuildFile; fileRef = B14D0CDA246E968C00D5BEBC /* String+Today.swift */; };
		B14D0CDD246E972400D5BEBC /* ExposureDetectionDelegate.swift in Sources */ = {isa = PBXBuildFile; fileRef = B14D0CDC246E972400D5BEBC /* ExposureDetectionDelegate.swift */; };
		B14D0CDF246E976400D5BEBC /* ExposureDetectionTransaction+DidEndPrematurelyReason.swift in Sources */ = {isa = PBXBuildFile; fileRef = B14D0CDE246E976400D5BEBC /* ExposureDetectionTransaction+DidEndPrematurelyReason.swift */; };
		B153096A24706F1000A4A1BD /* URLSession+Default.swift in Sources */ = {isa = PBXBuildFile; fileRef = B153096924706F1000A4A1BD /* URLSession+Default.swift */; };
		B153096C24706F2400A4A1BD /* URLSessionConfiguration+Default.swift in Sources */ = {isa = PBXBuildFile; fileRef = B153096B24706F2400A4A1BD /* URLSessionConfiguration+Default.swift */; };
		B15382E5248273F30010F007 /* MockTestStore.swift in Sources */ = {isa = PBXBuildFile; fileRef = B15382E3248273DC0010F007 /* MockTestStore.swift */; };
		B15382E7248290BB0010F007 /* AppleFilesWriterTests.swift in Sources */ = {isa = PBXBuildFile; fileRef = B15382E6248290BB0010F007 /* AppleFilesWriterTests.swift */; };
		B15382FE248424F00010F007 /* ExposureDetectionTests.swift in Sources */ = {isa = PBXBuildFile; fileRef = B15382FD248424F00010F007 /* ExposureDetectionTests.swift */; };
		B16177E824802F9B006E435A /* DownloadedPackagesSQLLiteStoreTests.swift in Sources */ = {isa = PBXBuildFile; fileRef = B16177E724802F9B006E435A /* DownloadedPackagesSQLLiteStoreTests.swift */; };
		B161782524804AC3006E435A /* DownloadedPackagesSQLLiteStoreV1.swift in Sources */ = {isa = PBXBuildFile; fileRef = B161782424804AC3006E435A /* DownloadedPackagesSQLLiteStoreV1.swift */; };
		B161782D248062CE006E435A /* DeltaCalculationResultTests.swift in Sources */ = {isa = PBXBuildFile; fileRef = B161782C248062CE006E435A /* DeltaCalculationResultTests.swift */; };
		B161782E2480658F006E435A /* DeltaCalculationResult.swift in Sources */ = {isa = PBXBuildFile; fileRef = B161782924805784006E435A /* DeltaCalculationResult.swift */; };
		B163D1102499068D001A322C /* SettingsViewModelTests.swift in Sources */ = {isa = PBXBuildFile; fileRef = B163D10F2499068D001A322C /* SettingsViewModelTests.swift */; };
		B16457B524DC11EF002879EB /* DMLastSubmissionRequetViewController.swift in Sources */ = {isa = PBXBuildFile; fileRef = B16457B424DC11EF002879EB /* DMLastSubmissionRequetViewController.swift */; };
		B16457B724DC160B002879EB /* DMLastRiskCalculationViewController.swift in Sources */ = {isa = PBXBuildFile; fileRef = B16457B624DC160B002879EB /* DMLastRiskCalculationViewController.swift */; };
		B16457B924DC19F9002879EB /* DMSettingsViewController.swift in Sources */ = {isa = PBXBuildFile; fileRef = B16457B824DC19F9002879EB /* DMSettingsViewController.swift */; };
		B16457BB24DC3309002879EB /* DMErrorsViewController.swift in Sources */ = {isa = PBXBuildFile; fileRef = B16457BA24DC3309002879EB /* DMErrorsViewController.swift */; };
		B16457BD24DC3F4E002879EB /* DMKeysViewController.swift in Sources */ = {isa = PBXBuildFile; fileRef = B1FC2D1C24D9C87F00083C81 /* DMKeysViewController.swift */; };
		B1741B492462C207006275D9 /* Client.swift in Sources */ = {isa = PBXBuildFile; fileRef = B1741B482462C207006275D9 /* Client.swift */; };
		B1741B4C2462C21F006275D9 /* DMDeveloperMenu.swift in Sources */ = {isa = PBXBuildFile; fileRef = B1741B432461C257006275D9 /* DMDeveloperMenu.swift */; };
		B1741B4E2462C21F006275D9 /* DMViewController.swift in Sources */ = {isa = PBXBuildFile; fileRef = B1569DDE245D70990079FCD7 /* DMViewController.swift */; };
		B1741B582462EBDB006275D9 /* HomeViewController.swift in Sources */ = {isa = PBXBuildFile; fileRef = 51CE1B2E245F5CFC002CF42A /* HomeViewController.swift */; };
		B17A44A22464906A00CB195E /* KeyTests.swift in Sources */ = {isa = PBXBuildFile; fileRef = B17A44A12464906A00CB195E /* KeyTests.swift */; };
		B17F2D48248CEB4C00CAA38F /* DetectionMode.swift in Sources */ = {isa = PBXBuildFile; fileRef = B18E852E248C29D400CF4FB8 /* DetectionMode.swift */; };
		B184A380248FFCBE007180F6 /* SecureStore.swift in Sources */ = {isa = PBXBuildFile; fileRef = B184A37F248FFCBE007180F6 /* SecureStore.swift */; };
		B184A383248FFCE2007180F6 /* CodableExposureDetectionSummary.swift in Sources */ = {isa = PBXBuildFile; fileRef = B184A382248FFCE2007180F6 /* CodableExposureDetectionSummary.swift */; };
		B18755D124DC45CA00A9202E /* DMStoreViewController.swift in Sources */ = {isa = PBXBuildFile; fileRef = B18755D024DC45CA00A9202E /* DMStoreViewController.swift */; };
		B18C411D246DB30000B8D8CB /* URL+Helper.swift in Sources */ = {isa = PBXBuildFile; fileRef = B18C411C246DB30000B8D8CB /* URL+Helper.swift */; };
		B19FD7112491A07000A9D56A /* String+SemanticVersion.swift in Sources */ = {isa = PBXBuildFile; fileRef = B19FD7102491A07000A9D56A /* String+SemanticVersion.swift */; };
		B19FD7132491A08500A9D56A /* SAP_SemanticVersion+Compare.swift in Sources */ = {isa = PBXBuildFile; fileRef = B19FD7122491A08500A9D56A /* SAP_SemanticVersion+Compare.swift */; };
		B19FD7152491A4A300A9D56A /* SAP_SemanticVersionTests.swift in Sources */ = {isa = PBXBuildFile; fileRef = B19FD7142491A4A300A9D56A /* SAP_SemanticVersionTests.swift */; };
		B1A31F6924DAE6C000E263DF /* DMKeyCell.swift in Sources */ = {isa = PBXBuildFile; fileRef = B1A31F6824DAE6C000E263DF /* DMKeyCell.swift */; };
		B1A89F3824819C2B00DA1CEC /* HomeInteractor.swift in Sources */ = {isa = PBXBuildFile; fileRef = 5111E7622460BB1500ED6498 /* HomeInteractor.swift */; };
		B1A89F3924819CC200DA1CEC /* ExposureStateUpdating.swift in Sources */ = {isa = PBXBuildFile; fileRef = B18CADAD24782FA4006F53F0 /* ExposureStateUpdating.swift */; };
		B1A89F3A24819CD300DA1CEC /* HomeRiskImageItemViewConfigurator.swift in Sources */ = {isa = PBXBuildFile; fileRef = 514EE99F246D4DF800DE4884 /* HomeRiskImageItemViewConfigurator.swift */; };
		B1A89F3B24819CE800DA1CEC /* LabelTableViewCell.swift in Sources */ = {isa = PBXBuildFile; fileRef = CDD87C5C247559E3007CE6CA /* LabelTableViewCell.swift */; };
		B1AC51D624CED8820087C35B /* DetectionModeTests.swift in Sources */ = {isa = PBXBuildFile; fileRef = B1AC51D524CED8820087C35B /* DetectionModeTests.swift */; };
		B1B381432472EF8B0056BEEE /* HTTPClient+Configuration.swift in Sources */ = {isa = PBXBuildFile; fileRef = B12995E8246C344100854AD0 /* HTTPClient+Configuration.swift */; };
		B1B5A76024924B3D0029D5D7 /* FMDB in Frameworks */ = {isa = PBXBuildFile; productRef = B1B5A75F24924B3D0029D5D7 /* FMDB */; };
		B1B9CF1F246ED2E8008F04F5 /* Sap_FilebucketTests.swift in Sources */ = {isa = PBXBuildFile; fileRef = B1B9CF1E246ED2E8008F04F5 /* Sap_FilebucketTests.swift */; };
		B1BD9E7E24898A2300BD3930 /* ExposureDetectionViewController+DynamicTableViewModel.swift in Sources */ = {isa = PBXBuildFile; fileRef = 714CD8662472885900F56450 /* ExposureDetectionViewController+DynamicTableViewModel.swift */; };
		B1BFE27224BDE1D500C1181D /* HomeViewController+HowRiskDetectionWorks.swift in Sources */ = {isa = PBXBuildFile; fileRef = B1BFE27124BDE1D500C1181D /* HomeViewController+HowRiskDetectionWorks.swift */; };
		B1C6ECFF247F089E0066138F /* RiskImageItemView.swift in Sources */ = {isa = PBXBuildFile; fileRef = 51B5B415246DF13D00DC5D3E /* RiskImageItemView.swift */; };
		B1C6ED00247F23730066138F /* NotificationName.swift in Sources */ = {isa = PBXBuildFile; fileRef = 51D420D324586DCA00AD70CA /* NotificationName.swift */; };
		B1C7EE4424938E9E00F1F284 /* ExposureDetection_DidEndPrematurelyReason+ErrorHandling.swift in Sources */ = {isa = PBXBuildFile; fileRef = B1C7EE4324938E9E00F1F284 /* ExposureDetection_DidEndPrematurelyReason+ErrorHandling.swift */; };
		B1C7EE4624938EB700F1F284 /* ExposureDetection_DidEndPrematurelyReason+ErrorHandlingTests.swift in Sources */ = {isa = PBXBuildFile; fileRef = B1C7EE4524938EB700F1F284 /* ExposureDetection_DidEndPrematurelyReason+ErrorHandlingTests.swift */; };
		B1C7EE482493D97000F1F284 /* RiskProvidingConfigurationManualTriggerTests.swift in Sources */ = {isa = PBXBuildFile; fileRef = B1C7EE472493D97000F1F284 /* RiskProvidingConfigurationManualTriggerTests.swift */; };
		B1C7EEAE24941A3B00F1F284 /* ManualExposureDetectionState.swift in Sources */ = {isa = PBXBuildFile; fileRef = B1C7EEAD24941A3B00F1F284 /* ManualExposureDetectionState.swift */; };
		B1C7EEB024941A6B00F1F284 /* RiskConsumer.swift in Sources */ = {isa = PBXBuildFile; fileRef = B1C7EEAF24941A6B00F1F284 /* RiskConsumer.swift */; };
		B1CD333E24865E0000B06E9B /* TracingStatusHistoryTests.swift in Sources */ = {isa = PBXBuildFile; fileRef = B1CD333D24865E0000B06E9B /* TracingStatusHistoryTests.swift */; };
		B1CD33412486AA7100B06E9B /* CoronaWarnURLSessionDelegate.swift in Sources */ = {isa = PBXBuildFile; fileRef = B1CD33402486AA7100B06E9B /* CoronaWarnURLSessionDelegate.swift */; };
		B1D431C8246C69F300E728AD /* HTTPClient+ConfigurationTests.swift in Sources */ = {isa = PBXBuildFile; fileRef = B1D431C7246C69F300E728AD /* HTTPClient+ConfigurationTests.swift */; };
		B1D431CB246C84A400E728AD /* DownloadedPackagesStoreV1.swift in Sources */ = {isa = PBXBuildFile; fileRef = B1D431CA246C84A400E728AD /* DownloadedPackagesStoreV1.swift */; };
		B1D6B002247DA0320079DDD3 /* ExposureDetectionViewControllerDelegate.swift in Sources */ = {isa = PBXBuildFile; fileRef = B1D6B001247DA0320079DDD3 /* ExposureDetectionViewControllerDelegate.swift */; };
		B1D6B004247DA4920079DDD3 /* UIApplication+CoronaWarn.swift in Sources */ = {isa = PBXBuildFile; fileRef = B1D6B003247DA4920079DDD3 /* UIApplication+CoronaWarn.swift */; };
		B1D7D68E24766D2100E4DA5D /* submission_payload.pb.swift in Sources */ = {isa = PBXBuildFile; fileRef = B1D7D68624766D2100E4DA5D /* submission_payload.pb.swift */; };
		B1D7D69224766D2100E4DA5D /* apple_export.pb.swift in Sources */ = {isa = PBXBuildFile; fileRef = B1D7D68A24766D2100E4DA5D /* apple_export.pb.swift */; };
		B1D8CB2724DD44C6008C6010 /* DMTracingHistoryViewController.swift in Sources */ = {isa = PBXBuildFile; fileRef = B1D8CB2524DD4371008C6010 /* DMTracingHistoryViewController.swift */; };
		B1DDDABC247137B000A07175 /* HTTPClientConfigurationEndpointTests.swift in Sources */ = {isa = PBXBuildFile; fileRef = B1DDDABB247137B000A07175 /* HTTPClientConfigurationEndpointTests.swift */; };
		B1DDDABE24713BAD00A07175 /* SAPDownloadedPackage.swift in Sources */ = {isa = PBXBuildFile; fileRef = B1A9E710246D782F0024CC12 /* SAPDownloadedPackage.swift */; };
		B1E23B8624FE4DD3006BCDA6 /* PublicKeyProviderTests.swift in Sources */ = {isa = PBXBuildFile; fileRef = B1E23B8524FE4DD3006BCDA6 /* PublicKeyProviderTests.swift */; };
		B1E23B8824FE80EF006BCDA6 /* CancellationTokenTests.swift in Sources */ = {isa = PBXBuildFile; fileRef = B1E23B8724FE80EF006BCDA6 /* CancellationTokenTests.swift */; };
		B1E8C99D2479D4E7006DC678 /* DMSubmissionStateViewController.swift in Sources */ = {isa = PBXBuildFile; fileRef = B1E8C99C2479D4E7006DC678 /* DMSubmissionStateViewController.swift */; };
		B1EAEC8B24711884003BE9A2 /* URLSession+Convenience.swift in Sources */ = {isa = PBXBuildFile; fileRef = B1EAEC8A24711884003BE9A2 /* URLSession+Convenience.swift */; };
		B1EAEC8F247118D1003BE9A2 /* URLSession+ConvenienceTests.swift in Sources */ = {isa = PBXBuildFile; fileRef = B1EAEC8D247118CB003BE9A2 /* URLSession+ConvenienceTests.swift */; };
		B1EDFD88248E741B00E7EAFF /* SwiftProtobuf in Frameworks */ = {isa = PBXBuildFile; productRef = B10FB02F246036F3004CA11E /* SwiftProtobuf */; };
		B1EDFD89248E741B00E7EAFF /* ZIPFoundation in Frameworks */ = {isa = PBXBuildFile; productRef = B1E8C9A4247AB869006DC678 /* ZIPFoundation */; };
		B1EDFD8D248E74D000E7EAFF /* URL+StaticString.swift in Sources */ = {isa = PBXBuildFile; fileRef = B1EDFD8C248E74D000E7EAFF /* URL+StaticString.swift */; };
		B1F82DF224718C7300E2E56A /* DMBackendConfigurationViewController.swift in Sources */ = {isa = PBXBuildFile; fileRef = B1F82DF124718C7300E2E56A /* DMBackendConfigurationViewController.swift */; };
		B1F8AE482479B4C30093A588 /* api-response-day-2020-05-16 in Resources */ = {isa = PBXBuildFile; fileRef = B1F8AE472479B4C30093A588 /* api-response-day-2020-05-16 */; };
		B1FC2D2024D9C8DF00083C81 /* SAP_TemporaryExposureKey+DeveloperMenu.swift in Sources */ = {isa = PBXBuildFile; fileRef = B1FC2D1F24D9C8DF00083C81 /* SAP_TemporaryExposureKey+DeveloperMenu.swift */; };
		B1FE13EB24891CFA00D012E5 /* RiskProvider.swift in Sources */ = {isa = PBXBuildFile; fileRef = B1FE13DE248821E000D012E5 /* RiskProvider.swift */; };
		B1FE13EC24891CFE00D012E5 /* RiskProviding.swift in Sources */ = {isa = PBXBuildFile; fileRef = B1FE13DC248821CB00D012E5 /* RiskProviding.swift */; };
		B1FE13ED24891D0400D012E5 /* RiskProviderTests.swift in Sources */ = {isa = PBXBuildFile; fileRef = B1FE13E1248824E900D012E5 /* RiskProviderTests.swift */; };
		B1FE13EF24891D0C00D012E5 /* RiskProvidingConfiguration.swift in Sources */ = {isa = PBXBuildFile; fileRef = B1FE13E52488255900D012E5 /* RiskProvidingConfiguration.swift */; };
		B1FE13F024891D1500D012E5 /* RiskCalculation.swift in Sources */ = {isa = PBXBuildFile; fileRef = B1FE13D72487DEED00D012E5 /* RiskCalculation.swift */; };
		B1FE13FB24896E6700D012E5 /* AppConfigurationProviding.swift in Sources */ = {isa = PBXBuildFile; fileRef = B1FE13FA24896E6700D012E5 /* AppConfigurationProviding.swift */; };
		B1FE13FE24896EF700D012E5 /* CachedAppConfigurationTests.swift in Sources */ = {isa = PBXBuildFile; fileRef = B1FE13FD24896EF700D012E5 /* CachedAppConfigurationTests.swift */; };
		B1FE13FF2489708200D012E5 /* CachedAppConfiguration.swift in Sources */ = {isa = PBXBuildFile; fileRef = B1FE13F824896DDB00D012E5 /* CachedAppConfiguration.swift */; };
		B1FF6B6E2497D0B50041CF02 /* CWASQLite.h in Headers */ = {isa = PBXBuildFile; fileRef = B1FF6B6C2497D0B50041CF02 /* CWASQLite.h */; settings = {ATTRIBUTES = (Public, ); }; };
		B1FF6B772497D2330041CF02 /* sqlite3.h in Headers */ = {isa = PBXBuildFile; fileRef = 0DFCC2712484DC8400E2811D /* sqlite3.h */; settings = {ATTRIBUTES = (Public, ); }; };
		CD2EC329247D82EE00C6B3F9 /* NotificationSettingsViewController.swift in Sources */ = {isa = PBXBuildFile; fileRef = CD2EC328247D82EE00C6B3F9 /* NotificationSettingsViewController.swift */; };
		CD678F6F246C43FC00B6A0F8 /* MockURLSession.swift in Sources */ = {isa = PBXBuildFile; fileRef = CD678F6E246C43FC00B6A0F8 /* MockURLSession.swift */; };
		CD8638532477EBD400A5A07C /* SettingsViewModel.swift in Sources */ = {isa = PBXBuildFile; fileRef = CD8638522477EBD400A5A07C /* SettingsViewModel.swift */; };
		CD99A3A9245C272400BF12AF /* ExposureSubmissionService.swift in Sources */ = {isa = PBXBuildFile; fileRef = CD99A3A8245C272400BF12AF /* ExposureSubmissionService.swift */; };
		CD99A3C7246155C300BF12AF /* Logger.swift in Sources */ = {isa = PBXBuildFile; fileRef = CD99A3C6246155C300BF12AF /* Logger.swift */; };
		CD99A3CA2461A47C00BF12AF /* AppStrings.swift in Sources */ = {isa = PBXBuildFile; fileRef = CD99A3C92461A47C00BF12AF /* AppStrings.swift */; };
		CDA262F824AB808800612E15 /* Coordinator.swift in Sources */ = {isa = PBXBuildFile; fileRef = CDA262F724AB808800612E15 /* Coordinator.swift */; };
		CDCE11D6247D644100F30825 /* NotificationSettingsViewModel.swift in Sources */ = {isa = PBXBuildFile; fileRef = CDCE11D5247D644100F30825 /* NotificationSettingsViewModel.swift */; };
		CDCE11D9247D64C600F30825 /* NotificationSettingsOnTableViewCell.swift in Sources */ = {isa = PBXBuildFile; fileRef = CDCE11D8247D64C600F30825 /* NotificationSettingsOnTableViewCell.swift */; };
		CDCE11DB247D64D600F30825 /* NotificationSettingsOffTableViewCell.swift in Sources */ = {isa = PBXBuildFile; fileRef = CDCE11DA247D64D600F30825 /* NotificationSettingsOffTableViewCell.swift */; };
		CDD87C56247556DE007CE6CA /* MainSettingsTableViewCell.swift in Sources */ = {isa = PBXBuildFile; fileRef = CDD87C54247556DE007CE6CA /* MainSettingsTableViewCell.swift */; };
		CDF27BD3246ADBA70044D32B /* ExposureSubmissionServiceTests.swift in Sources */ = {isa = PBXBuildFile; fileRef = CDF27BD2246ADBA70044D32B /* ExposureSubmissionServiceTests.swift */; };
		CDF27BD5246ADBF30044D32B /* HTTPClient+DaysAndHoursTests.swift in Sources */ = {isa = PBXBuildFile; fileRef = CDF27BD4246ADBF30044D32B /* HTTPClient+DaysAndHoursTests.swift */; };
		EB11B02A24EE7CA500143A95 /* ENAUITestsSettings.swift in Sources */ = {isa = PBXBuildFile; fileRef = EB11B02924EE7CA500143A95 /* ENAUITestsSettings.swift */; };
		EB2394A024E5492900E71225 /* BackgroundAppRefreshViewModel.swift in Sources */ = {isa = PBXBuildFile; fileRef = EB23949F24E5492900E71225 /* BackgroundAppRefreshViewModel.swift */; };
		EB3BCA882507B6C1003F27C7 /* ExposureSubmissionSymptomsOnsetViewController.swift in Sources */ = {isa = PBXBuildFile; fileRef = EB3BCA872507B6C1003F27C7 /* ExposureSubmissionSymptomsOnsetViewController.swift */; };
		EB3BCA8C2507C3B0003F27C7 /* DynamicTableViewBulletPointCell.swift in Sources */ = {isa = PBXBuildFile; fileRef = EB3BCA85250799E7003F27C7 /* DynamicTableViewBulletPointCell.swift */; };
		EB7057D724E6BACA002235B4 /* InfoBoxView.xib in Resources */ = {isa = PBXBuildFile; fileRef = EB7057D624E6BACA002235B4 /* InfoBoxView.xib */; };
		EB7D205424E6A3320089264C /* InfoBoxView.swift in Sources */ = {isa = PBXBuildFile; fileRef = EB7D205324E6A3320089264C /* InfoBoxView.swift */; };
		EB7D205624E6A5930089264C /* InfoBoxViewModel.swift in Sources */ = {isa = PBXBuildFile; fileRef = EB7D205524E6A5930089264C /* InfoBoxViewModel.swift */; };
		EB7F8E9524E434E000A3CCC4 /* BackgroundAppRefreshViewController.swift in Sources */ = {isa = PBXBuildFile; fileRef = EB7F8E9424E434E000A3CCC4 /* BackgroundAppRefreshViewController.swift */; };
		EB858D2024E700D10048A0AA /* UIView+Screenshot.swift in Sources */ = {isa = PBXBuildFile; fileRef = EB858D1F24E700D10048A0AA /* UIView+Screenshot.swift */; };
		EBCD2412250790F400E5574C /* ExposureSubmissionSymptomsViewController.swift in Sources */ = {isa = PBXBuildFile; fileRef = EBCD2411250790F400E5574C /* ExposureSubmissionSymptomsViewController.swift */; };
		EE20EA072469883900770683 /* RiskLegend.storyboard in Resources */ = {isa = PBXBuildFile; fileRef = EE20EA062469883900770683 /* RiskLegend.storyboard */; };
		EE22DB81247FB40A001B0A71 /* ENStateHandler.swift in Sources */ = {isa = PBXBuildFile; fileRef = EE22DB7F247FB409001B0A71 /* ENStateHandler.swift */; };
		EE22DB82247FB40A001B0A71 /* ENSettingModel.swift in Sources */ = {isa = PBXBuildFile; fileRef = EE22DB80247FB409001B0A71 /* ENSettingModel.swift */; };
		EE22DB89247FB43A001B0A71 /* TracingHistoryTableViewCell.swift in Sources */ = {isa = PBXBuildFile; fileRef = EE22DB84247FB43A001B0A71 /* TracingHistoryTableViewCell.swift */; };
		EE22DB8A247FB43A001B0A71 /* ImageTableViewCell.swift in Sources */ = {isa = PBXBuildFile; fileRef = EE22DB85247FB43A001B0A71 /* ImageTableViewCell.swift */; };
		EE22DB8B247FB43A001B0A71 /* ActionDetailTableViewCell.swift in Sources */ = {isa = PBXBuildFile; fileRef = EE22DB86247FB43A001B0A71 /* ActionDetailTableViewCell.swift */; };
		EE22DB8C247FB43A001B0A71 /* DescriptionTableViewCell.swift in Sources */ = {isa = PBXBuildFile; fileRef = EE22DB87247FB43A001B0A71 /* DescriptionTableViewCell.swift */; };
		EE22DB8D247FB43A001B0A71 /* ActionTableViewCell.swift in Sources */ = {isa = PBXBuildFile; fileRef = EE22DB88247FB43A001B0A71 /* ActionTableViewCell.swift */; };
		EE22DB8F247FB46C001B0A71 /* ENStateTests.swift in Sources */ = {isa = PBXBuildFile; fileRef = EE22DB8E247FB46C001B0A71 /* ENStateTests.swift */; };
		EE22DB91247FB479001B0A71 /* MockStateHandlerObserverDelegate.swift in Sources */ = {isa = PBXBuildFile; fileRef = EE22DB90247FB479001B0A71 /* MockStateHandlerObserverDelegate.swift */; };
		EE269508248FCB0300BAE234 /* InfoPlist.strings in Resources */ = {isa = PBXBuildFile; fileRef = EE26950A248FCB0300BAE234 /* InfoPlist.strings */; };
		EE278B2D245F2BBB008B06F9 /* InviteFriends.storyboard in Resources */ = {isa = PBXBuildFile; fileRef = EE278B2C245F2BBB008B06F9 /* InviteFriends.storyboard */; };
		EE278B30245F2C8A008B06F9 /* FriendsInviteController.swift in Sources */ = {isa = PBXBuildFile; fileRef = EE278B2F245F2C8A008B06F9 /* FriendsInviteController.swift */; };
		EE70C23D245B09EA00AC9B2F /* Localizable.strings in Resources */ = {isa = PBXBuildFile; fileRef = EE70C23A245B09E900AC9B2F /* Localizable.strings */; };
		EE92A33E245D96DA006B97B0 /* Localizable.stringsdict in Resources */ = {isa = PBXBuildFile; fileRef = EE92A340245D96DA006B97B0 /* Localizable.stringsdict */; };
		EEF1067A246EBF8B009DFB4E /* ResetViewController.swift in Sources */ = {isa = PBXBuildFile; fileRef = EEF10679246EBF8B009DFB4E /* ResetViewController.swift */; };
		F22C6E2324917E3200712A6B /* DynamicTableViewControllerRowsTests.swift in Sources */ = {isa = PBXBuildFile; fileRef = F247572A24838AC8003E1FC5 /* DynamicTableViewControllerRowsTests.swift */; };
		F22C6E252492082B00712A6B /* DynamicTableViewSpaceCellTests.swift in Sources */ = {isa = PBXBuildFile; fileRef = F22C6E242492082B00712A6B /* DynamicTableViewSpaceCellTests.swift */; };
		F252472F2483955B00C5556B /* DynamicTableViewControllerFake.storyboard in Resources */ = {isa = PBXBuildFile; fileRef = F252472E2483955B00C5556B /* DynamicTableViewControllerFake.storyboard */; };
		F25247312484456800C5556B /* DynamicTableViewModelTests.swift in Sources */ = {isa = PBXBuildFile; fileRef = F25247302484456800C5556B /* DynamicTableViewModelTests.swift */; };
		F2DC808E248989CE00EDC40A /* DynamicTableViewControllerRegisterCellsTests.swift in Sources */ = {isa = PBXBuildFile; fileRef = F2DC808D248989CE00EDC40A /* DynamicTableViewControllerRegisterCellsTests.swift */; };
		F2DC809024898A9400EDC40A /* DynamicTableViewControllerNumberOfRowsAndSectionsTests.swift in Sources */ = {isa = PBXBuildFile; fileRef = F2DC808F24898A9400EDC40A /* DynamicTableViewControllerNumberOfRowsAndSectionsTests.swift */; };
		F2DC809224898B1800EDC40A /* DynamicTableViewControllerHeaderTests.swift in Sources */ = {isa = PBXBuildFile; fileRef = F2DC809124898B1800EDC40A /* DynamicTableViewControllerHeaderTests.swift */; };
		F2DC809424898CE600EDC40A /* DynamicTableViewControllerFooterTests.swift in Sources */ = {isa = PBXBuildFile; fileRef = F2DC809324898CE600EDC40A /* DynamicTableViewControllerFooterTests.swift */; };
		FEDCE09E9F78ABEB4AA9A484 /* ExposureDetectionExecutor.swift in Sources */ = {isa = PBXBuildFile; fileRef = FEDCE0116603B6E00FAEE632 /* ExposureDetectionExecutor.swift */; };
		FEDCE29E414945F14E7CE576 /* ENStateHandler+State.swift in Sources */ = {isa = PBXBuildFile; fileRef = FEDCE1B8926528ED74CDE1B2 /* ENStateHandler+State.swift */; };
		FEDCE50B4AC5E24D4E11AA52 /* RequiresAppDependencies.swift in Sources */ = {isa = PBXBuildFile; fileRef = FEDCE1600374711EC77FF572 /* RequiresAppDependencies.swift */; };
		FEDCE6E2763B0BABFADF36BA /* ExposureDetectionViewController+State.swift in Sources */ = {isa = PBXBuildFile; fileRef = FEDCE4BE82DC5BFE90575663 /* ExposureDetectionViewController+State.swift */; };
		FEDCE77AED78E9C25999BB35 /* SceneDelegate+State.swift in Sources */ = {isa = PBXBuildFile; fileRef = FEDCE838D90CB02C55E15237 /* SceneDelegate+State.swift */; };
		FEDCECC1B2111AB537AEF7E5 /* HomeInteractor+State.swift in Sources */ = {isa = PBXBuildFile; fileRef = FEDCEC452596E54A041BBCE9 /* HomeInteractor+State.swift */; };
/* End PBXBuildFile section */

/* Begin PBXContainerItemProxy section */
		85D7595524570491008175F0 /* PBXContainerItemProxy */ = {
			isa = PBXContainerItemProxy;
			containerPortal = 85D759332457048F008175F0 /* Project object */;
			proxyType = 1;
			remoteGlobalIDString = 85D7593A2457048F008175F0;
			remoteInfo = ENA;
		};
		85D7596024570491008175F0 /* PBXContainerItemProxy */ = {
			isa = PBXContainerItemProxy;
			containerPortal = 85D759332457048F008175F0 /* Project object */;
			proxyType = 1;
			remoteGlobalIDString = 85D7593A2457048F008175F0;
			remoteInfo = ENA;
		};
/* End PBXContainerItemProxy section */

/* Begin PBXCopyFilesBuildPhase section */
		B102BDB924603FD600CD55A2 /* Embed Frameworks */ = {
			isa = PBXCopyFilesBuildPhase;
			buildActionMask = 12;
			dstPath = "";
			dstSubfolderSpec = 10;
			files = (
				015E8C0924C9983600C0A4B3 /* CWASQLite.framework in Embed Frameworks */,
			);
			name = "Embed Frameworks";
			runOnlyForDeploymentPostprocessing = 0;
		};
/* End PBXCopyFilesBuildPhase section */

/* Begin PBXFileReference section */
		011E13AD24680A4000973467 /* HTTPClient.swift */ = {isa = PBXFileReference; lastKnownFileType = sourcecode.swift; path = HTTPClient.swift; sourceTree = "<group>"; };
		011E4B002483A35A002E6412 /* ENACommunity.entitlements */ = {isa = PBXFileReference; fileEncoding = 4; lastKnownFileType = text.plist.entitlements; path = ENACommunity.entitlements; sourceTree = "<group>"; };
		0123D5972501383100A91838 /* ExposureSubmissionErrorTests.swift */ = {isa = PBXFileReference; lastKnownFileType = sourcecode.swift; path = ExposureSubmissionErrorTests.swift; sourceTree = "<group>"; };
		013DC101245DAC4E00EE58B0 /* Store.swift */ = {isa = PBXFileReference; lastKnownFileType = sourcecode.swift; path = Store.swift; sourceTree = "<group>"; };
		0144BDE0250924CC00B0857C /* SymptomsOnset.swift */ = {isa = PBXFileReference; lastKnownFileType = sourcecode.swift; path = SymptomsOnset.swift; sourceTree = "<group>"; };
		0144BDE22509288B00B0857C /* SymptomsOnsetTests.swift */ = {isa = PBXFileReference; lastKnownFileType = sourcecode.swift; path = SymptomsOnsetTests.swift; sourceTree = "<group>"; };
		0144BDEC250A3E5300B0857C /* ExposureSubmissionCoordinatorModel.swift */ = {isa = PBXFileReference; lastKnownFileType = sourcecode.swift; path = ExposureSubmissionCoordinatorModel.swift; sourceTree = "<group>"; };
		014891B224F90D0B002A6F77 /* ENA.plist */ = {isa = PBXFileReference; fileEncoding = 4; lastKnownFileType = text.plist.xml; name = ENA.plist; path = ../../../ENA.plist; sourceTree = "<group>"; };
		015178C12507D2A90074F095 /* ExposureSubmissionSymptomsOnsetViewControllerTests.swift */ = {isa = PBXFileReference; lastKnownFileType = sourcecode.swift; path = ExposureSubmissionSymptomsOnsetViewControllerTests.swift; sourceTree = "<group>"; };
		015692E324B48C3F0033F35E /* TimeInterval+Convenience.swift */ = {isa = PBXFileReference; fileEncoding = 4; lastKnownFileType = sourcecode.swift; lineEnding = 0; path = "TimeInterval+Convenience.swift"; sourceTree = "<group>"; };
		0159E6BF247829BA00894A89 /* temporary_exposure_key_export.pb.swift */ = {isa = PBXFileReference; fileEncoding = 4; lastKnownFileType = sourcecode.swift; name = temporary_exposure_key_export.pb.swift; path = ../../../gen/output/temporary_exposure_key_export.pb.swift; sourceTree = "<group>"; };
		0159E6C0247829BA00894A89 /* temporary_exposure_key_signature_list.pb.swift */ = {isa = PBXFileReference; fileEncoding = 4; lastKnownFileType = sourcecode.swift; name = temporary_exposure_key_signature_list.pb.swift; path = ../../../gen/output/temporary_exposure_key_signature_list.pb.swift; sourceTree = "<group>"; };
		016146902487A43E00660992 /* LinkHelper.swift */ = {isa = PBXFileReference; lastKnownFileType = sourcecode.swift; path = LinkHelper.swift; sourceTree = "<group>"; };
		01678E9A249A521F003B048B /* testStore.sqlite */ = {isa = PBXFileReference; lastKnownFileType = file; path = testStore.sqlite; sourceTree = "<group>"; };
		01A236792519D1E80043D9F8 /* ExposureSubmissionWarnOthersViewModel.swift */ = {isa = PBXFileReference; lastKnownFileType = sourcecode.swift; path = ExposureSubmissionWarnOthersViewModel.swift; sourceTree = "<group>"; };
		01A23684251A22E90043D9F8 /* ExposureSubmissionCoordinatorModelTests.swift */ = {isa = PBXFileReference; lastKnownFileType = sourcecode.swift; path = ExposureSubmissionCoordinatorModelTests.swift; sourceTree = "<group>"; };
		01A97DD02506767E00C07C37 /* DatePickerOptionViewModelTests.swift */ = {isa = PBXFileReference; lastKnownFileType = sourcecode.swift; path = DatePickerOptionViewModelTests.swift; sourceTree = "<group>"; };
		01A97DD22506769F00C07C37 /* DatePickerDayViewModelTests.swift */ = {isa = PBXFileReference; lastKnownFileType = sourcecode.swift; path = DatePickerDayViewModelTests.swift; sourceTree = "<group>"; };
		01B7232324F812500064C0EB /* DynamicTableViewOptionGroupCell.swift */ = {isa = PBXFileReference; lastKnownFileType = sourcecode.swift; path = DynamicTableViewOptionGroupCell.swift; sourceTree = "<group>"; };
		01B7232624F812BC0064C0EB /* OptionGroupView.swift */ = {isa = PBXFileReference; lastKnownFileType = sourcecode.swift; path = OptionGroupView.swift; sourceTree = "<group>"; };
		01B7232824F812DF0064C0EB /* OptionView.swift */ = {isa = PBXFileReference; lastKnownFileType = sourcecode.swift; path = OptionView.swift; sourceTree = "<group>"; };
		01B7232A24F815B00064C0EB /* MultipleChoiceOptionView.swift */ = {isa = PBXFileReference; lastKnownFileType = sourcecode.swift; path = MultipleChoiceOptionView.swift; sourceTree = "<group>"; };
		01B7232C24F8E0260064C0EB /* MultipleChoiceChoiceView.swift */ = {isa = PBXFileReference; lastKnownFileType = sourcecode.swift; path = MultipleChoiceChoiceView.swift; sourceTree = "<group>"; };
		01B7232E24FE4F080064C0EB /* OptionGroupViewModel.swift */ = {isa = PBXFileReference; lastKnownFileType = sourcecode.swift; path = OptionGroupViewModel.swift; sourceTree = "<group>"; };
		01C2D440250124E600FB23BF /* OptionGroupViewModelTests.swift */ = {isa = PBXFileReference; lastKnownFileType = sourcecode.swift; path = OptionGroupViewModelTests.swift; sourceTree = "<group>"; };
		01C7665D25024A09002C9A5C /* DatePickerOptionView.swift */ = {isa = PBXFileReference; lastKnownFileType = sourcecode.swift; path = DatePickerOptionView.swift; sourceTree = "<group>"; };
		01D16C5D24ED69CA007DB387 /* BackgroundAppRefreshViewModelTests.swift */ = {isa = PBXFileReference; lastKnownFileType = sourcecode.swift; path = BackgroundAppRefreshViewModelTests.swift; sourceTree = "<group>"; };
		01D16C5F24ED6D9A007DB387 /* MockBackgroundRefreshStatusProvider.swift */ = {isa = PBXFileReference; lastKnownFileType = sourcecode.swift; path = MockBackgroundRefreshStatusProvider.swift; sourceTree = "<group>"; };
		01D16C6124ED6DB3007DB387 /* MockLowPowerModeStatusProvider.swift */ = {isa = PBXFileReference; lastKnownFileType = sourcecode.swift; path = MockLowPowerModeStatusProvider.swift; sourceTree = "<group>"; };
		01D3ECFF2490230400551E65 /* StoreTests.swift */ = {isa = PBXFileReference; fileEncoding = 4; lastKnownFileType = sourcecode.swift; lineEnding = 0; path = StoreTests.swift; sourceTree = "<group>"; };
		01D6948A25026EC000B45BEA /* DatePickerOptionViewModel.swift */ = {isa = PBXFileReference; lastKnownFileType = sourcecode.swift; path = DatePickerOptionViewModel.swift; sourceTree = "<group>"; };
		01D6948C2502717F00B45BEA /* DatePickerDayView.swift */ = {isa = PBXFileReference; lastKnownFileType = sourcecode.swift; path = DatePickerDayView.swift; sourceTree = "<group>"; };
		01D6948E2502729000B45BEA /* DatePickerDay.swift */ = {isa = PBXFileReference; lastKnownFileType = sourcecode.swift; path = DatePickerDay.swift; sourceTree = "<group>"; };
		01D69490250272CE00B45BEA /* DatePickerDayViewModel.swift */ = {isa = PBXFileReference; lastKnownFileType = sourcecode.swift; path = DatePickerDayViewModel.swift; sourceTree = "<group>"; };
		01DB708425068167008F7244 /* Calendar+GregorianLocale.swift */ = {isa = PBXFileReference; lastKnownFileType = sourcecode.swift; path = "Calendar+GregorianLocale.swift"; sourceTree = "<group>"; };
		01E25C6F24A3B52F007E33F8 /* Info_Testflight.plist */ = {isa = PBXFileReference; fileEncoding = 4; lastKnownFileType = text.plist.xml; path = Info_Testflight.plist; sourceTree = "<group>"; };
		01E4298F251DCDC90057FCBE /* en */ = {isa = PBXFileReference; lastKnownFileType = text.plist.strings; name = en; path = en.lproj/Localizable.legal.strings; sourceTree = "<group>"; };
		01E42994251DCDCE0057FCBE /* de */ = {isa = PBXFileReference; lastKnownFileType = text.plist.strings; name = de; path = de.lproj/Localizable.legal.strings; sourceTree = "<group>"; };
		01E42995251DCDD10057FCBE /* tr */ = {isa = PBXFileReference; lastKnownFileType = text.plist.strings; name = tr; path = tr.lproj/Localizable.legal.strings; sourceTree = "<group>"; };
		01F5F7212487B9C000229720 /* AppInformationViewController.swift */ = {isa = PBXFileReference; lastKnownFileType = sourcecode.swift; path = AppInformationViewController.swift; sourceTree = "<group>"; };
		0D5611B3247F852C00B5B094 /* SQLiteKeyValueStore.swift */ = {isa = PBXFileReference; lastKnownFileType = sourcecode.swift; path = SQLiteKeyValueStore.swift; sourceTree = "<group>"; };
		0DD260FE248D549B007C3B2C /* KeychainHelper.swift */ = {isa = PBXFileReference; lastKnownFileType = sourcecode.swift; path = KeychainHelper.swift; sourceTree = "<group>"; };
		0DF6BB96248AD616007E8B0C /* AppUpdateCheckHelper.swift */ = {isa = PBXFileReference; lastKnownFileType = sourcecode.swift; path = AppUpdateCheckHelper.swift; sourceTree = "<group>"; };
		0DF6BB9C248AE232007E8B0C /* AppUpdateCheckerHelperTests.swift */ = {isa = PBXFileReference; lastKnownFileType = sourcecode.swift; path = AppUpdateCheckerHelperTests.swift; sourceTree = "<group>"; };
		0DF6BBB2248C04CF007E8B0C /* app_config_attenuation_duration.pb.swift */ = {isa = PBXFileReference; fileEncoding = 4; lastKnownFileType = sourcecode.swift; name = app_config_attenuation_duration.pb.swift; path = ../../../gen/output/app_config_attenuation_duration.pb.swift; sourceTree = "<group>"; };
		0DF6BBB3248C04CF007E8B0C /* app_config_app_version_config.pb.swift */ = {isa = PBXFileReference; fileEncoding = 4; lastKnownFileType = sourcecode.swift; name = app_config_app_version_config.pb.swift; path = ../../../gen/output/app_config_app_version_config.pb.swift; sourceTree = "<group>"; };
		0DF6BBB4248C04CF007E8B0C /* app_config.pb.swift */ = {isa = PBXFileReference; fileEncoding = 4; lastKnownFileType = sourcecode.swift; name = app_config.pb.swift; path = ../../../gen/output/app_config.pb.swift; sourceTree = "<group>"; };
		0DFCC2692484D7A700E2811D /* ENA-Bridging-Header.h */ = {isa = PBXFileReference; lastKnownFileType = sourcecode.c.h; path = "ENA-Bridging-Header.h"; sourceTree = "<group>"; };
		0DFCC26F2484DC8200E2811D /* ENATests-Bridging-Header.h */ = {isa = PBXFileReference; lastKnownFileType = sourcecode.c.h; path = "ENATests-Bridging-Header.h"; sourceTree = "<group>"; };
		0DFCC2702484DC8400E2811D /* sqlite3.c */ = {isa = PBXFileReference; fileEncoding = 4; lastKnownFileType = sourcecode.c.c; path = sqlite3.c; sourceTree = "<group>"; };
		0DFCC2712484DC8400E2811D /* sqlite3.h */ = {isa = PBXFileReference; fileEncoding = 4; lastKnownFileType = sourcecode.c.h; path = sqlite3.h; sourceTree = "<group>"; };
		1309194E247972C40066E329 /* PrivacyProtectionViewController.swift */ = {isa = PBXFileReference; lastKnownFileType = sourcecode.swift; path = PrivacyProtectionViewController.swift; sourceTree = "<group>"; };
		130CB19B246D92F800ADE602 /* ENAUITestsOnboarding.swift */ = {isa = PBXFileReference; fileEncoding = 4; lastKnownFileType = sourcecode.swift; path = ENAUITestsOnboarding.swift; sourceTree = "<group>"; };
		13156CFE248C19D000AFC472 /* de */ = {isa = PBXFileReference; lastKnownFileType = text.html; name = de; path = de.lproj/usage.html; sourceTree = "<group>"; };
		13156D00248CDECC00AFC472 /* en */ = {isa = PBXFileReference; lastKnownFileType = text.html; name = en; path = en.lproj/usage.html; sourceTree = "<group>"; };
		134F0DB9247578FF00D88934 /* ENAUITestsHome.swift */ = {isa = PBXFileReference; fileEncoding = 4; lastKnownFileType = sourcecode.swift; path = ENAUITestsHome.swift; sourceTree = "<group>"; };
		134F0DBA247578FF00D88934 /* ENAUITests-Extensions.swift */ = {isa = PBXFileReference; fileEncoding = 4; lastKnownFileType = sourcecode.swift; path = "ENAUITests-Extensions.swift"; sourceTree = "<group>"; };
		134F0F2B2475793400D88934 /* SnapshotHelper.swift */ = {isa = PBXFileReference; fileEncoding = 4; lastKnownFileType = sourcecode.swift; name = SnapshotHelper.swift; path = ../../fastlane/SnapshotHelper.swift; sourceTree = "<group>"; };
		13722043247AEEAD00152764 /* UNNotificationCenter+Extension.swift */ = {isa = PBXFileReference; lastKnownFileType = sourcecode.swift; path = "UNNotificationCenter+Extension.swift"; sourceTree = "<group>"; };
		137846482488027500A50AB8 /* OnboardingInfoViewController+Extension.swift */ = {isa = PBXFileReference; lastKnownFileType = sourcecode.swift; path = "OnboardingInfoViewController+Extension.swift"; sourceTree = "<group>"; };
		138910C4247A909000D739F6 /* ENATaskScheduler.swift */ = {isa = PBXFileReference; lastKnownFileType = sourcecode.swift; path = ENATaskScheduler.swift; sourceTree = "<group>"; };
		13BAE9B02472FB1E00CEE58A /* CellConfiguratorIndexPosition.swift */ = {isa = PBXFileReference; lastKnownFileType = sourcecode.swift; path = CellConfiguratorIndexPosition.swift; sourceTree = "<group>"; };
		13E50468248E3CD20086641C /* ENAUITestsAppInformation.swift */ = {isa = PBXFileReference; lastKnownFileType = sourcecode.swift; path = ENAUITestsAppInformation.swift; sourceTree = "<group>"; };
		2F26CE2D248B9C4F00BE30EE /* UIViewController+BackButton.swift */ = {isa = PBXFileReference; lastKnownFileType = sourcecode.swift; path = "UIViewController+BackButton.swift"; sourceTree = "<group>"; };
		2F3218CF248063E300A7AC0A /* UIView+Convenience.swift */ = {isa = PBXFileReference; lastKnownFileType = sourcecode.swift; path = "UIView+Convenience.swift"; sourceTree = "<group>"; };
		2F3D95362518BCD1002B2C81 /* EUSettingsViewController.swift */ = {isa = PBXFileReference; lastKnownFileType = sourcecode.swift; path = EUSettingsViewController.swift; sourceTree = "<group>"; };
		2F3D953B2518BCE9002B2C81 /* EUSettingsViewModel.swift */ = {isa = PBXFileReference; lastKnownFileType = sourcecode.swift; path = EUSettingsViewModel.swift; sourceTree = "<group>"; };
		2F78574F248506BD00323A9C /* HomeTestResultCollectionViewCell.xib */ = {isa = PBXFileReference; fileEncoding = 4; lastKnownFileType = file.xib; path = HomeTestResultCollectionViewCell.xib; sourceTree = "<group>"; };
		2F80CFD8247ED988000F06AF /* ExposureSubmissionIntroViewController.swift */ = {isa = PBXFileReference; lastKnownFileType = sourcecode.swift; path = ExposureSubmissionIntroViewController.swift; sourceTree = "<group>"; };
		2F80CFDA247EDDB3000F06AF /* ExposureSubmissionHotlineViewController.swift */ = {isa = PBXFileReference; lastKnownFileType = sourcecode.swift; path = ExposureSubmissionHotlineViewController.swift; sourceTree = "<group>"; };
		2F96739A24AB70FA008E3147 /* ExposureSubmissionParsable.swift */ = {isa = PBXFileReference; lastKnownFileType = sourcecode.swift; path = ExposureSubmissionParsable.swift; sourceTree = "<group>"; };
		2FA968CD24D8560B008EE367 /* String+Random.swift */ = {isa = PBXFileReference; lastKnownFileType = sourcecode.swift; path = "String+Random.swift"; sourceTree = "<group>"; };
		2FA9E39224D2F2920030561C /* ExposureSubmission+TestResult.swift */ = {isa = PBXFileReference; lastKnownFileType = sourcecode.swift; path = "ExposureSubmission+TestResult.swift"; sourceTree = "<group>"; };
		2FA9E39424D2F2B00030561C /* ExposureSubmission+DeviceRegistrationKey.swift */ = {isa = PBXFileReference; lastKnownFileType = sourcecode.swift; path = "ExposureSubmission+DeviceRegistrationKey.swift"; sourceTree = "<group>"; };
		2FA9E39624D2F3C60030561C /* ExposureSubmissionError.swift */ = {isa = PBXFileReference; lastKnownFileType = sourcecode.swift; path = ExposureSubmissionError.swift; sourceTree = "<group>"; };
		2FA9E39824D2F4350030561C /* ExposureSubmission+ErrorParsing.swift */ = {isa = PBXFileReference; lastKnownFileType = sourcecode.swift; path = "ExposureSubmission+ErrorParsing.swift"; sourceTree = "<group>"; };
		2FA9E39A24D2F4A10030561C /* ExposureSubmissionService+Protocol.swift */ = {isa = PBXFileReference; lastKnownFileType = sourcecode.swift; path = "ExposureSubmissionService+Protocol.swift"; sourceTree = "<group>"; };
		2FC0356E24B342FA00E234AC /* UIViewcontroller+AlertTest.swift */ = {isa = PBXFileReference; lastKnownFileType = sourcecode.swift; path = "UIViewcontroller+AlertTest.swift"; sourceTree = "<group>"; };
		2FC0357024B5B70700E234AC /* Error+FAQUrl.swift */ = {isa = PBXFileReference; lastKnownFileType = sourcecode.swift; path = "Error+FAQUrl.swift"; sourceTree = "<group>"; };
		2FC951FD24DC23B9008D39F4 /* DMConfigurationCell.swift */ = {isa = PBXFileReference; lastKnownFileType = sourcecode.swift; path = DMConfigurationCell.swift; sourceTree = "<group>"; };
		2FD473BE251E0ECE000DCA40 /* EUSettingsViewControllerTests.swift */ = {isa = PBXFileReference; lastKnownFileType = sourcecode.swift; path = EUSettingsViewControllerTests.swift; sourceTree = "<group>"; };
		2FD881CB2490F65C00BEC8FC /* ExposureSubmissionHotlineViewControllerTest.swift */ = {isa = PBXFileReference; lastKnownFileType = sourcecode.swift; path = ExposureSubmissionHotlineViewControllerTest.swift; sourceTree = "<group>"; };
		2FD881CD249115E700BEC8FC /* ExposureSubmissionNavigationControllerTest.swift */ = {isa = PBXFileReference; lastKnownFileType = sourcecode.swift; path = ExposureSubmissionNavigationControllerTest.swift; sourceTree = "<group>"; };
		2FE15A3B249B8C0B0077BD8D /* AccessibilityIdentifiers.swift */ = {isa = PBXFileReference; lastKnownFileType = sourcecode.swift; path = AccessibilityIdentifiers.swift; sourceTree = "<group>"; };
		2FF1D62D2487850200381FFB /* NSMutableAttributedString+Generation.swift */ = {isa = PBXFileReference; lastKnownFileType = sourcecode.swift; path = "NSMutableAttributedString+Generation.swift"; sourceTree = "<group>"; };
		2FF1D62F24880FCF00381FFB /* DynamicTableViewRoundedCell.swift */ = {isa = PBXFileReference; lastKnownFileType = sourcecode.swift; path = DynamicTableViewRoundedCell.swift; sourceTree = "<group>"; };
<<<<<<< HEAD
		35163D23251CFCCB00D220CA /* CachingHTTPClientMock.swift */ = {isa = PBXFileReference; lastKnownFileType = sourcecode.swift; path = CachingHTTPClientMock.swift; sourceTree = "<group>"; };
		352F25A724EFCBDE00ACDFF3 /* LocalSettings.swift */ = {isa = PBXFileReference; fileEncoding = 4; lastKnownFileType = sourcecode.swift; path = LocalSettings.swift; sourceTree = "<group>"; };
=======
		352F25A724EFCBDE00ACDFF3 /* ServerEnvironment.swift */ = {isa = PBXFileReference; fileEncoding = 4; lastKnownFileType = sourcecode.swift; path = ServerEnvironment.swift; sourceTree = "<group>"; };
>>>>>>> 5083110e
		354E305824EFF26E00526C9F /* Country.swift */ = {isa = PBXFileReference; lastKnownFileType = sourcecode.swift; path = Country.swift; sourceTree = "<group>"; };
		35853E11251DDD33008FE983 /* de-config-int-2020-09-25 */ = {isa = PBXFileReference; lastKnownFileType = file; path = "de-config-int-2020-09-25"; sourceTree = "<group>"; };
		359767F024FD13D9001FD591 /* diagnosis_key_batch.pb.swift */ = {isa = PBXFileReference; fileEncoding = 4; lastKnownFileType = sourcecode.swift; name = diagnosis_key_batch.pb.swift; path = ../../../gen/output/diagnosis_key_batch.pb.swift; sourceTree = "<group>"; };
		3598D99924FE280700483F1F /* CountryTests.swift */ = {isa = PBXFileReference; lastKnownFileType = sourcecode.swift; path = CountryTests.swift; sourceTree = "<group>"; };
		35A7F080250A7CF8005E6C33 /* KeychainHelperTests.swift */ = {isa = PBXFileReference; lastKnownFileType = sourcecode.swift; path = KeychainHelperTests.swift; sourceTree = "<group>"; };
		35BE8597251CE495005C2FD0 /* CachingHTTPClient.swift */ = {isa = PBXFileReference; lastKnownFileType = sourcecode.swift; path = CachingHTTPClient.swift; sourceTree = "<group>"; };
		4026C2DB24852B7600926FB4 /* AppInformationViewController+LegalModel.swift */ = {isa = PBXFileReference; lastKnownFileType = sourcecode.swift; path = "AppInformationViewController+LegalModel.swift"; sourceTree = "<group>"; };
		4026C2E324854C8D00926FB4 /* AppInformationLegalCell.swift */ = {isa = PBXFileReference; lastKnownFileType = sourcecode.swift; path = AppInformationLegalCell.swift; sourceTree = "<group>"; };
		50BD2E6124FE1E8700932566 /* AppInformationModel.swift */ = {isa = PBXFileReference; lastKnownFileType = sourcecode.swift; path = AppInformationModel.swift; sourceTree = "<group>"; };
		50BD2E6324FE232E00932566 /* AppInformationImprintViewModel.swift */ = {isa = PBXFileReference; lastKnownFileType = sourcecode.swift; path = AppInformationImprintViewModel.swift; sourceTree = "<group>"; };
		50BD2E6F24FE26F300932566 /* AppInformationImprintTest.swift */ = {isa = PBXFileReference; fileEncoding = 4; lastKnownFileType = sourcecode.swift; path = AppInformationImprintTest.swift; sourceTree = "<group>"; };
		50DC527824FEB2AE00F6D8EB /* AppInformationDynamicCell.swift */ = {isa = PBXFileReference; lastKnownFileType = sourcecode.swift; path = AppInformationDynamicCell.swift; sourceTree = "<group>"; };
		50DC527A24FEB5CA00F6D8EB /* AppInformationModelTest.swift */ = {isa = PBXFileReference; lastKnownFileType = sourcecode.swift; path = AppInformationModelTest.swift; sourceTree = "<group>"; };
		50E3BE59250127DF0033E2C7 /* AppInformationDynamicAction.swift */ = {isa = PBXFileReference; lastKnownFileType = sourcecode.swift; path = AppInformationDynamicAction.swift; sourceTree = "<group>"; };
		5111E7622460BB1500ED6498 /* HomeInteractor.swift */ = {isa = PBXFileReference; lastKnownFileType = sourcecode.swift; path = HomeInteractor.swift; sourceTree = "<group>"; };
		51486D9E2484FC0200FCE216 /* HomeRiskLevelCellConfigurator.swift */ = {isa = PBXFileReference; lastKnownFileType = sourcecode.swift; path = HomeRiskLevelCellConfigurator.swift; sourceTree = "<group>"; };
		51486DA02485101500FCE216 /* RiskInactiveCollectionViewCell.swift */ = {isa = PBXFileReference; lastKnownFileType = sourcecode.swift; path = RiskInactiveCollectionViewCell.swift; sourceTree = "<group>"; };
		51486DA12485101500FCE216 /* RiskInactiveCollectionViewCell.xib */ = {isa = PBXFileReference; lastKnownFileType = file.xib; path = RiskInactiveCollectionViewCell.xib; sourceTree = "<group>"; };
		51486DA42485237200FCE216 /* RiskThankYouCollectionViewCell.swift */ = {isa = PBXFileReference; lastKnownFileType = sourcecode.swift; path = RiskThankYouCollectionViewCell.swift; sourceTree = "<group>"; };
		51486DA52485237200FCE216 /* RiskThankYouCollectionViewCell.xib */ = {isa = PBXFileReference; lastKnownFileType = file.xib; path = RiskThankYouCollectionViewCell.xib; sourceTree = "<group>"; };
		514C0A0524772F3400F235F6 /* HomeRiskViewConfigurator.swift */ = {isa = PBXFileReference; lastKnownFileType = sourcecode.swift; path = HomeRiskViewConfigurator.swift; sourceTree = "<group>"; };
		514C0A0724772F5E00F235F6 /* RiskItemView.swift */ = {isa = PBXFileReference; lastKnownFileType = sourcecode.swift; path = RiskItemView.swift; sourceTree = "<group>"; };
		514C0A09247AEEE200F235F6 /* en */ = {isa = PBXFileReference; lastKnownFileType = text.plist.stringsdict; name = en; path = en.lproj/Localizable.stringsdict; sourceTree = "<group>"; };
		514C0A0A247AF9F700F235F6 /* RiskTextItemView.xib */ = {isa = PBXFileReference; lastKnownFileType = file.xib; path = RiskTextItemView.xib; sourceTree = "<group>"; };
		514C0A0C247AFB0200F235F6 /* RiskTextItemView.swift */ = {isa = PBXFileReference; lastKnownFileType = sourcecode.swift; path = RiskTextItemView.swift; sourceTree = "<group>"; };
		514C0A0E247AFEC500F235F6 /* HomeRiskTextItemViewConfigurator.swift */ = {isa = PBXFileReference; lastKnownFileType = sourcecode.swift; path = HomeRiskTextItemViewConfigurator.swift; sourceTree = "<group>"; };
		514C0A10247C15EC00F235F6 /* HomeUnknownRiskCellConfigurator.swift */ = {isa = PBXFileReference; lastKnownFileType = sourcecode.swift; path = HomeUnknownRiskCellConfigurator.swift; sourceTree = "<group>"; };
		514C0A13247C163800F235F6 /* HomeLowRiskCellConfigurator.swift */ = {isa = PBXFileReference; lastKnownFileType = sourcecode.swift; path = HomeLowRiskCellConfigurator.swift; sourceTree = "<group>"; };
		514C0A15247C164700F235F6 /* HomeHighRiskCellConfigurator.swift */ = {isa = PBXFileReference; lastKnownFileType = sourcecode.swift; path = HomeHighRiskCellConfigurator.swift; sourceTree = "<group>"; };
		514C0A19247C16D600F235F6 /* HomeInactiveRiskCellConfigurator.swift */ = {isa = PBXFileReference; lastKnownFileType = sourcecode.swift; path = HomeInactiveRiskCellConfigurator.swift; sourceTree = "<group>"; };
		514E812F24618E3D00636861 /* ExposureDetection.storyboard */ = {isa = PBXFileReference; lastKnownFileType = file.storyboard; path = ExposureDetection.storyboard; sourceTree = "<group>"; };
		514E81332461B97700636861 /* ExposureManager.swift */ = {isa = PBXFileReference; fileEncoding = 4; lastKnownFileType = sourcecode.swift; path = ExposureManager.swift; sourceTree = "<group>"; };
		514EE998246D4C2E00DE4884 /* UITableViewCell+Identifier.swift */ = {isa = PBXFileReference; lastKnownFileType = sourcecode.swift; path = "UITableViewCell+Identifier.swift"; sourceTree = "<group>"; };
		514EE99A246D4C4C00DE4884 /* UITableView+Dequeue.swift */ = {isa = PBXFileReference; lastKnownFileType = sourcecode.swift; path = "UITableView+Dequeue.swift"; sourceTree = "<group>"; };
		514EE99C246D4CFB00DE4884 /* TableViewCellConfigurator.swift */ = {isa = PBXFileReference; lastKnownFileType = sourcecode.swift; path = TableViewCellConfigurator.swift; sourceTree = "<group>"; };
		514EE99F246D4DF800DE4884 /* HomeRiskImageItemViewConfigurator.swift */ = {isa = PBXFileReference; lastKnownFileType = sourcecode.swift; path = HomeRiskImageItemViewConfigurator.swift; sourceTree = "<group>"; };
		515BBDEA2484F8E500CDB674 /* HomeThankYouRiskCellConfigurator.swift */ = {isa = PBXFileReference; lastKnownFileType = sourcecode.swift; path = HomeThankYouRiskCellConfigurator.swift; sourceTree = "<group>"; };
		516E42C924B760EC0008CC30 /* HomeRiskLevelCellConfiguratorTests.swift */ = {isa = PBXFileReference; lastKnownFileType = sourcecode.swift; path = HomeRiskLevelCellConfiguratorTests.swift; sourceTree = "<group>"; };
		516E42FA24B7739F0008CC30 /* HomeUnknownRiskCellConfiguratorTests.swift */ = {isa = PBXFileReference; lastKnownFileType = sourcecode.swift; path = HomeUnknownRiskCellConfiguratorTests.swift; sourceTree = "<group>"; };
		516E42FC24B776A90008CC30 /* HomeLowRiskCellConfiguratorTests.swift */ = {isa = PBXFileReference; lastKnownFileType = sourcecode.swift; path = HomeLowRiskCellConfiguratorTests.swift; sourceTree = "<group>"; };
		516E42FF24B777B20008CC30 /* HomeHighRiskCellConfiguratorTests.swift */ = {isa = PBXFileReference; lastKnownFileType = sourcecode.swift; path = HomeHighRiskCellConfiguratorTests.swift; sourceTree = "<group>"; };
		516E430124B89AED0008CC30 /* CoordinatorTests.swift */ = {isa = PBXFileReference; lastKnownFileType = sourcecode.swift; path = CoordinatorTests.swift; sourceTree = "<group>"; };
		51895EDB245E16CD0085DA38 /* ENAColor.swift */ = {isa = PBXFileReference; lastKnownFileType = sourcecode.swift; path = ENAColor.swift; sourceTree = "<group>"; };
		518A69FA24687D5800444E66 /* RiskLevel.swift */ = {isa = PBXFileReference; lastKnownFileType = sourcecode.swift; path = RiskLevel.swift; sourceTree = "<group>"; };
		51B5B413246DF07300DC5D3E /* RiskImageItemView.xib */ = {isa = PBXFileReference; lastKnownFileType = file.xib; path = RiskImageItemView.xib; sourceTree = "<group>"; };
		51B5B415246DF13D00DC5D3E /* RiskImageItemView.swift */ = {isa = PBXFileReference; lastKnownFileType = sourcecode.swift; path = RiskImageItemView.swift; sourceTree = "<group>"; };
		51B5B41B246EC8B800DC5D3E /* HomeCardCollectionViewCell.swift */ = {isa = PBXFileReference; lastKnownFileType = sourcecode.swift; path = HomeCardCollectionViewCell.swift; sourceTree = "<group>"; };
		51C737BC245B349700286105 /* OnboardingInfoViewController.swift */ = {isa = PBXFileReference; lastKnownFileType = sourcecode.swift; path = OnboardingInfoViewController.swift; sourceTree = "<group>"; };
		51C737BE245B3B5D00286105 /* OnboardingInfo.swift */ = {isa = PBXFileReference; lastKnownFileType = sourcecode.swift; path = OnboardingInfo.swift; sourceTree = "<group>"; };
		51C7790B24867F16004582F8 /* RiskListItemView.xib */ = {isa = PBXFileReference; lastKnownFileType = file.xib; path = RiskListItemView.xib; sourceTree = "<group>"; };
		51C7790D24867F22004582F8 /* RiskListItemView.swift */ = {isa = PBXFileReference; lastKnownFileType = sourcecode.swift; path = RiskListItemView.swift; sourceTree = "<group>"; };
		51C7790F248684F5004582F8 /* HomeRiskListItemViewConfigurator.swift */ = {isa = PBXFileReference; lastKnownFileType = sourcecode.swift; path = HomeRiskListItemViewConfigurator.swift; sourceTree = "<group>"; };
		51C779112486E549004582F8 /* HomeFindingPositiveRiskCellConfigurator.swift */ = {isa = PBXFileReference; lastKnownFileType = sourcecode.swift; path = HomeFindingPositiveRiskCellConfigurator.swift; sourceTree = "<group>"; };
		51C779132486E5AB004582F8 /* RiskFindingPositiveCollectionViewCell.xib */ = {isa = PBXFileReference; lastKnownFileType = file.xib; path = RiskFindingPositiveCollectionViewCell.xib; sourceTree = "<group>"; };
		51C779152486E5BA004582F8 /* RiskFindingPositiveCollectionViewCell.swift */ = {isa = PBXFileReference; lastKnownFileType = sourcecode.swift; path = RiskFindingPositiveCollectionViewCell.swift; sourceTree = "<group>"; };
		51CE1B2E245F5CFC002CF42A /* HomeViewController.swift */ = {isa = PBXFileReference; lastKnownFileType = sourcecode.swift; path = HomeViewController.swift; sourceTree = "<group>"; };
		51CE1B49246016B0002CF42A /* UICollectionViewCell+Identifier.swift */ = {isa = PBXFileReference; lastKnownFileType = sourcecode.swift; path = "UICollectionViewCell+Identifier.swift"; sourceTree = "<group>"; };
		51CE1B4B246016D1002CF42A /* UICollectionReusableView+Identifier.swift */ = {isa = PBXFileReference; lastKnownFileType = sourcecode.swift; path = "UICollectionReusableView+Identifier.swift"; sourceTree = "<group>"; };
		51CE1B5424604DD2002CF42A /* HomeLayout.swift */ = {isa = PBXFileReference; lastKnownFileType = sourcecode.swift; path = HomeLayout.swift; sourceTree = "<group>"; };
		51CE1B76246078B6002CF42A /* ActivateCollectionViewCell.xib */ = {isa = PBXFileReference; fileEncoding = 4; lastKnownFileType = file.xib; path = ActivateCollectionViewCell.xib; sourceTree = "<group>"; };
		51CE1B78246078B6002CF42A /* ActivateCollectionViewCell.swift */ = {isa = PBXFileReference; fileEncoding = 4; lastKnownFileType = sourcecode.swift; path = ActivateCollectionViewCell.swift; sourceTree = "<group>"; };
		51CE1B79246078B6002CF42A /* RiskLevelCollectionViewCell.xib */ = {isa = PBXFileReference; fileEncoding = 4; lastKnownFileType = file.xib; path = RiskLevelCollectionViewCell.xib; sourceTree = "<group>"; };
		51CE1B7A246078B6002CF42A /* RiskLevelCollectionViewCell.swift */ = {isa = PBXFileReference; fileEncoding = 4; lastKnownFileType = sourcecode.swift; path = RiskLevelCollectionViewCell.swift; sourceTree = "<group>"; };
		51CE1B7B246078B6002CF42A /* InfoCollectionViewCell.xib */ = {isa = PBXFileReference; fileEncoding = 4; lastKnownFileType = file.xib; path = InfoCollectionViewCell.xib; sourceTree = "<group>"; };
		51CE1B7C246078B6002CF42A /* InfoCollectionViewCell.swift */ = {isa = PBXFileReference; fileEncoding = 4; lastKnownFileType = sourcecode.swift; path = InfoCollectionViewCell.swift; sourceTree = "<group>"; };
		51CE1B84246078B6002CF42A /* SectionSystemBackgroundDecorationView.swift */ = {isa = PBXFileReference; fileEncoding = 4; lastKnownFileType = sourcecode.swift; path = SectionSystemBackgroundDecorationView.swift; sourceTree = "<group>"; };
		51CE1BB42460AC82002CF42A /* UICollectionView+Dequeue.swift */ = {isa = PBXFileReference; lastKnownFileType = sourcecode.swift; path = "UICollectionView+Dequeue.swift"; sourceTree = "<group>"; };
		51CE1BB92460AFD8002CF42A /* HomeActivateCellConfigurator.swift */ = {isa = PBXFileReference; lastKnownFileType = sourcecode.swift; path = HomeActivateCellConfigurator.swift; sourceTree = "<group>"; };
		51CE1BBC2460B1CB002CF42A /* CollectionViewCellConfigurator.swift */ = {isa = PBXFileReference; fileEncoding = 4; lastKnownFileType = sourcecode.swift; path = CollectionViewCellConfigurator.swift; sourceTree = "<group>"; };
		51CE1BBE2460B222002CF42A /* HomeRiskCellConfigurator.swift */ = {isa = PBXFileReference; lastKnownFileType = sourcecode.swift; path = HomeRiskCellConfigurator.swift; sourceTree = "<group>"; };
		51CE1BC22460B28D002CF42A /* HomeInfoCellConfigurator.swift */ = {isa = PBXFileReference; lastKnownFileType = sourcecode.swift; path = HomeInfoCellConfigurator.swift; sourceTree = "<group>"; };
		51D420B02458397300AD70CA /* Onboarding.storyboard */ = {isa = PBXFileReference; lastKnownFileType = file.storyboard; path = Onboarding.storyboard; sourceTree = "<group>"; };
		51D420B324583ABB00AD70CA /* AppStoryboard.swift */ = {isa = PBXFileReference; lastKnownFileType = sourcecode.swift; path = AppStoryboard.swift; sourceTree = "<group>"; };
		51D420B624583B7200AD70CA /* NSObject+Identifier.swift */ = {isa = PBXFileReference; lastKnownFileType = sourcecode.swift; path = "NSObject+Identifier.swift"; sourceTree = "<group>"; };
		51D420B824583B8300AD70CA /* UIViewController+AppStoryboard.swift */ = {isa = PBXFileReference; lastKnownFileType = sourcecode.swift; path = "UIViewController+AppStoryboard.swift"; sourceTree = "<group>"; };
		51D420C324583E3300AD70CA /* SettingsViewController.swift */ = {isa = PBXFileReference; fileEncoding = 4; lastKnownFileType = sourcecode.swift; lineEnding = 0; path = SettingsViewController.swift; sourceTree = "<group>"; };
		51D420CD245869C800AD70CA /* Home.storyboard */ = {isa = PBXFileReference; lastKnownFileType = file.storyboard; path = Home.storyboard; sourceTree = "<group>"; };
		51D420CF24586AB300AD70CA /* Settings.storyboard */ = {isa = PBXFileReference; lastKnownFileType = file.storyboard; path = Settings.storyboard; sourceTree = "<group>"; };
		51D420D324586DCA00AD70CA /* NotificationName.swift */ = {isa = PBXFileReference; lastKnownFileType = sourcecode.swift; path = NotificationName.swift; sourceTree = "<group>"; };
		51F1255C24BDD75300126C86 /* HomeUnknown48hRiskCellConfigurator.swift */ = {isa = PBXFileReference; lastKnownFileType = sourcecode.swift; path = HomeUnknown48hRiskCellConfigurator.swift; sourceTree = "<group>"; };
		51F1255E24BEFB7A00126C86 /* HomeUnknown48hRiskCellConfiguratorTests.swift */ = {isa = PBXFileReference; lastKnownFileType = sourcecode.swift; path = HomeUnknown48hRiskCellConfiguratorTests.swift; sourceTree = "<group>"; };
		51FE277A2475340300BB8144 /* HomeRiskLoadingItemViewConfigurator.swift */ = {isa = PBXFileReference; lastKnownFileType = sourcecode.swift; path = HomeRiskLoadingItemViewConfigurator.swift; sourceTree = "<group>"; };
		51FE277C247535C400BB8144 /* RiskLoadingItemView.xib */ = {isa = PBXFileReference; lastKnownFileType = file.xib; path = RiskLoadingItemView.xib; sourceTree = "<group>"; };
		51FE277E247535E300BB8144 /* RiskLoadingItemView.swift */ = {isa = PBXFileReference; lastKnownFileType = sourcecode.swift; path = RiskLoadingItemView.swift; sourceTree = "<group>"; };
		710021DB248E44A6001F0B63 /* ENAFont.swift */ = {isa = PBXFileReference; lastKnownFileType = sourcecode.swift; path = ENAFont.swift; sourceTree = "<group>"; };
		710021DD248EAF16001F0B63 /* ExposureSubmissionImageCardCell.xib */ = {isa = PBXFileReference; lastKnownFileType = file.xib; path = ExposureSubmissionImageCardCell.xib; sourceTree = "<group>"; };
		710021DF248EAF9A001F0B63 /* ExposureSubmissionImageCardCell.swift */ = {isa = PBXFileReference; lastKnownFileType = sourcecode.swift; path = ExposureSubmissionImageCardCell.swift; sourceTree = "<group>"; };
		710224E9248FA67F000C5DEF /* HomeTestResultCollectionViewCell.swift */ = {isa = PBXFileReference; lastKnownFileType = sourcecode.swift; path = HomeTestResultCollectionViewCell.swift; sourceTree = "<group>"; };
		710224EB248FC150000C5DEF /* HomeTestResultCellConfigurator.swift */ = {isa = PBXFileReference; lastKnownFileType = sourcecode.swift; path = HomeTestResultCellConfigurator.swift; sourceTree = "<group>"; };
		710224ED2490E2FC000C5DEF /* ExposureSubmissionStepCell.xib */ = {isa = PBXFileReference; lastKnownFileType = file.xib; path = ExposureSubmissionStepCell.xib; sourceTree = "<group>"; };
		710224F32490E7A3000C5DEF /* ExposureSubmissionStepCell.swift */ = {isa = PBXFileReference; lastKnownFileType = sourcecode.swift; path = ExposureSubmissionStepCell.swift; sourceTree = "<group>"; };
		710224F524910661000C5DEF /* ExposureSubmissionDynamicCell.swift */ = {isa = PBXFileReference; lastKnownFileType = sourcecode.swift; path = ExposureSubmissionDynamicCell.swift; sourceTree = "<group>"; };
		710ABB1E2475115500948792 /* UITableViewController+Enum.swift */ = {isa = PBXFileReference; lastKnownFileType = sourcecode.swift; path = "UITableViewController+Enum.swift"; sourceTree = "<group>"; };
		710ABB22247513E300948792 /* DynamicTypeTableViewCell.swift */ = {isa = PBXFileReference; lastKnownFileType = sourcecode.swift; path = DynamicTypeTableViewCell.swift; sourceTree = "<group>"; };
		710ABB24247514BD00948792 /* UIViewController+Segue.swift */ = {isa = PBXFileReference; lastKnownFileType = sourcecode.swift; path = "UIViewController+Segue.swift"; sourceTree = "<group>"; };
		710ABB26247533FA00948792 /* DynamicTableViewController.swift */ = {isa = PBXFileReference; lastKnownFileType = sourcecode.swift; path = DynamicTableViewController.swift; sourceTree = "<group>"; };
		710ABB282475353900948792 /* DynamicTableViewModel.swift */ = {isa = PBXFileReference; lastKnownFileType = sourcecode.swift; path = DynamicTableViewModel.swift; sourceTree = "<group>"; };
		71176E2D24891C02004B0C9F /* ENAColorTests.swift */ = {isa = PBXFileReference; lastKnownFileType = sourcecode.swift; path = ENAColorTests.swift; sourceTree = "<group>"; };
		71176E31248957C3004B0C9F /* AppNavigationController.swift */ = {isa = PBXFileReference; lastKnownFileType = sourcecode.swift; path = AppNavigationController.swift; sourceTree = "<group>"; };
		711EFCC62492EE31005FEF21 /* ENAFooterView.swift */ = {isa = PBXFileReference; lastKnownFileType = sourcecode.swift; path = ENAFooterView.swift; sourceTree = "<group>"; };
		711EFCC824935C79005FEF21 /* ExposureSubmissionTestResultHeaderView.xib */ = {isa = PBXFileReference; lastKnownFileType = file.xib; path = ExposureSubmissionTestResultHeaderView.xib; sourceTree = "<group>"; };
		71330E40248109F600EB10F6 /* DynamicTableViewSection.swift */ = {isa = PBXFileReference; lastKnownFileType = sourcecode.swift; path = DynamicTableViewSection.swift; sourceTree = "<group>"; };
		71330E42248109FD00EB10F6 /* DynamicTableViewCell.swift */ = {isa = PBXFileReference; lastKnownFileType = sourcecode.swift; path = DynamicTableViewCell.swift; sourceTree = "<group>"; };
		71330E4424810A0500EB10F6 /* DynamicTableViewHeader.swift */ = {isa = PBXFileReference; lastKnownFileType = sourcecode.swift; path = DynamicTableViewHeader.swift; sourceTree = "<group>"; };
		71330E4624810A0C00EB10F6 /* DynamicTableViewFooter.swift */ = {isa = PBXFileReference; lastKnownFileType = sourcecode.swift; path = DynamicTableViewFooter.swift; sourceTree = "<group>"; };
		71330E4824810A5A00EB10F6 /* DynamicTableViewAction.swift */ = {isa = PBXFileReference; lastKnownFileType = sourcecode.swift; path = DynamicTableViewAction.swift; sourceTree = "<group>"; };
		713EA25A247818B000AB7EE8 /* DynamicTypeButton.swift */ = {isa = PBXFileReference; lastKnownFileType = sourcecode.swift; path = DynamicTypeButton.swift; sourceTree = "<group>"; };
		713EA25C24798A7000AB7EE8 /* ExposureDetectionRoundedView.swift */ = {isa = PBXFileReference; lastKnownFileType = sourcecode.swift; path = ExposureDetectionRoundedView.swift; sourceTree = "<group>"; };
		713EA25E24798A9100AB7EE8 /* ExposureDetectionRiskCell.swift */ = {isa = PBXFileReference; lastKnownFileType = sourcecode.swift; path = ExposureDetectionRiskCell.swift; sourceTree = "<group>"; };
		713EA26024798AD100AB7EE8 /* InsetTableViewCell.swift */ = {isa = PBXFileReference; lastKnownFileType = sourcecode.swift; path = InsetTableViewCell.swift; sourceTree = "<group>"; };
		713EA26224798F8500AB7EE8 /* ExposureDetectionHeaderCell.swift */ = {isa = PBXFileReference; lastKnownFileType = sourcecode.swift; path = ExposureDetectionHeaderCell.swift; sourceTree = "<group>"; };
		714194E9247A65C60072A090 /* DynamicTableViewHeaderSeparatorView.swift */ = {isa = PBXFileReference; lastKnownFileType = sourcecode.swift; path = DynamicTableViewHeaderSeparatorView.swift; sourceTree = "<group>"; };
		714CD8662472885900F56450 /* ExposureDetectionViewController+DynamicTableViewModel.swift */ = {isa = PBXFileReference; fileEncoding = 4; lastKnownFileType = sourcecode.swift; lineEnding = 0; path = "ExposureDetectionViewController+DynamicTableViewModel.swift"; sourceTree = "<group>"; };
		7154EB49247D21E200A467FF /* ExposureDetectionLongGuideCell.swift */ = {isa = PBXFileReference; lastKnownFileType = sourcecode.swift; path = ExposureDetectionLongGuideCell.swift; sourceTree = "<group>"; };
		7154EB4B247E862100A467FF /* ExposureDetectionLoadingCell.swift */ = {isa = PBXFileReference; lastKnownFileType = sourcecode.swift; path = ExposureDetectionLoadingCell.swift; sourceTree = "<group>"; };
		717D21E8248C022E00D9717E /* DynamicTableViewHtmlCell.swift */ = {isa = PBXFileReference; lastKnownFileType = sourcecode.swift; path = DynamicTableViewHtmlCell.swift; sourceTree = "<group>"; };
		717D21EA248C072300D9717E /* en */ = {isa = PBXFileReference; lastKnownFileType = text.html; name = en; path = "en.lproj/privacy-policy.html"; sourceTree = "<group>"; };
		71AFBD922464251000F91006 /* .swiftlint.yml */ = {isa = PBXFileReference; lastKnownFileType = text.yaml; path = .swiftlint.yml; sourceTree = "<group>"; };
		71B8044424828A6C00D53506 /* .swiftformat */ = {isa = PBXFileReference; lastKnownFileType = text; path = .swiftformat; sourceTree = "<group>"; };
		71B804462484CC0800D53506 /* ENALabel.swift */ = {isa = PBXFileReference; lastKnownFileType = sourcecode.swift; path = ENALabel.swift; sourceTree = "<group>"; };
		71B804482484D37300D53506 /* RiskLegendViewController.swift */ = {isa = PBXFileReference; lastKnownFileType = sourcecode.swift; path = RiskLegendViewController.swift; sourceTree = "<group>"; };
		71B8044C248525CD00D53506 /* RiskLegendViewController+DynamicTableViewModel.swift */ = {isa = PBXFileReference; lastKnownFileType = sourcecode.swift; path = "RiskLegendViewController+DynamicTableViewModel.swift"; sourceTree = "<group>"; };
		71B8044E248526B600D53506 /* DynamicTableViewSpaceCell.swift */ = {isa = PBXFileReference; lastKnownFileType = sourcecode.swift; path = DynamicTableViewSpaceCell.swift; sourceTree = "<group>"; };
		71B804532485273C00D53506 /* RiskLegendDotBodyCell.swift */ = {isa = PBXFileReference; lastKnownFileType = sourcecode.swift; path = RiskLegendDotBodyCell.swift; sourceTree = "<group>"; };
		71C0BEDC2498DD07009A17A0 /* ENANavigationFooterView.swift */ = {isa = PBXFileReference; lastKnownFileType = sourcecode.swift; path = ENANavigationFooterView.swift; sourceTree = "<group>"; };
		71CAB9D1248AACAD00F516A5 /* PixelPerfectLayoutConstraint.swift */ = {isa = PBXFileReference; lastKnownFileType = sourcecode.swift; path = PixelPerfectLayoutConstraint.swift; sourceTree = "<group>"; };
		71CAB9D3248AB33500F516A5 /* DynamicTypeSymbolImageView.swift */ = {isa = PBXFileReference; lastKnownFileType = sourcecode.swift; path = DynamicTypeSymbolImageView.swift; sourceTree = "<group>"; };
		71CC3E9C246D5D8000217F2C /* AppInformationViewController+DynamicTableViewModel.swift */ = {isa = PBXFileReference; lastKnownFileType = sourcecode.swift; path = "AppInformationViewController+DynamicTableViewModel.swift"; sourceTree = "<group>"; };
		71CC3E9E246D6B6800217F2C /* AppInformationDetailViewController.swift */ = {isa = PBXFileReference; lastKnownFileType = sourcecode.swift; path = AppInformationDetailViewController.swift; sourceTree = "<group>"; };
		71CC3EA0246D6BBF00217F2C /* DynamicTypeLabel.swift */ = {isa = PBXFileReference; lastKnownFileType = sourcecode.swift; path = DynamicTypeLabel.swift; sourceTree = "<group>"; };
		71CC3EA2246D6C4000217F2C /* UIFont+DynamicType.swift */ = {isa = PBXFileReference; lastKnownFileType = sourcecode.swift; path = "UIFont+DynamicType.swift"; sourceTree = "<group>"; };
		71D3C1992494EFAC00DBABA8 /* ENANavigationControllerWithFooter.swift */ = {isa = PBXFileReference; lastKnownFileType = sourcecode.swift; path = ENANavigationControllerWithFooter.swift; sourceTree = "<group>"; };
		71EF33D82497F3E8007B7E1B /* ENANavigationControllerWithFooterChild.swift */ = {isa = PBXFileReference; lastKnownFileType = sourcecode.swift; path = ENANavigationControllerWithFooterChild.swift; sourceTree = "<group>"; };
		71EF33DA2497F419007B7E1B /* ENANavigationFooterItem.swift */ = {isa = PBXFileReference; lastKnownFileType = sourcecode.swift; path = ENANavigationFooterItem.swift; sourceTree = "<group>"; };
		71F2E57A2487AEFC00694F1A /* ena-colors.xcassets */ = {isa = PBXFileReference; lastKnownFileType = folder.assetcatalog; path = "ena-colors.xcassets"; sourceTree = "<group>"; };
		71F5418B248BEDBE006DB793 /* de */ = {isa = PBXFileReference; lastKnownFileType = text.html; name = de; path = "de.lproj/privacy-policy.html"; sourceTree = "<group>"; };
		71F54190248BF677006DB793 /* HtmlTextView.swift */ = {isa = PBXFileReference; lastKnownFileType = sourcecode.swift; path = HtmlTextView.swift; sourceTree = "<group>"; };
		71FD8861246EB27F00E804D0 /* ExposureDetectionViewController.swift */ = {isa = PBXFileReference; lastKnownFileType = sourcecode.swift; path = ExposureDetectionViewController.swift; sourceTree = "<group>"; };
		71FE1C68247A8FE100851FEB /* DynamicTableViewHeaderFooterView.swift */ = {isa = PBXFileReference; lastKnownFileType = sourcecode.swift; path = DynamicTableViewHeaderFooterView.swift; sourceTree = "<group>"; };
		71FE1C70247AA7B700851FEB /* DynamicTableViewHeaderImageView.swift */ = {isa = PBXFileReference; fileEncoding = 4; lastKnownFileType = sourcecode.swift; path = DynamicTableViewHeaderImageView.swift; sourceTree = "<group>"; };
		71FE1C73247AC2B500851FEB /* ExposureSubmissionSuccessViewController.swift */ = {isa = PBXFileReference; fileEncoding = 4; lastKnownFileType = sourcecode.swift; path = ExposureSubmissionSuccessViewController.swift; sourceTree = "<group>"; };
		71FE1C74247AC2B500851FEB /* ExposureSubmissionQRScannerViewController.swift */ = {isa = PBXFileReference; fileEncoding = 4; lastKnownFileType = sourcecode.swift; path = ExposureSubmissionQRScannerViewController.swift; sourceTree = "<group>"; };
		71FE1C75247AC2B500851FEB /* ExposureSubmissionOverviewViewController.swift */ = {isa = PBXFileReference; fileEncoding = 4; lastKnownFileType = sourcecode.swift; path = ExposureSubmissionOverviewViewController.swift; sourceTree = "<group>"; };
		71FE1C76247AC2B500851FEB /* ExposureSubmissionTanInputViewController.swift */ = {isa = PBXFileReference; fileEncoding = 4; lastKnownFileType = sourcecode.swift; path = ExposureSubmissionTanInputViewController.swift; sourceTree = "<group>"; };
		71FE1C78247AC2B500851FEB /* ExposureSubmissionTestResultViewController.swift */ = {isa = PBXFileReference; fileEncoding = 4; lastKnownFileType = sourcecode.swift; path = ExposureSubmissionTestResultViewController.swift; sourceTree = "<group>"; };
		71FE1C79247AC2B500851FEB /* ExposureSubmissionNavigationController.swift */ = {isa = PBXFileReference; fileEncoding = 4; lastKnownFileType = sourcecode.swift; path = ExposureSubmissionNavigationController.swift; sourceTree = "<group>"; };
		71FE1C81247AC30300851FEB /* ENATanInput.swift */ = {isa = PBXFileReference; fileEncoding = 4; lastKnownFileType = sourcecode.swift; path = ENATanInput.swift; sourceTree = "<group>"; };
		71FE1C84247AC33D00851FEB /* ExposureSubmissionTestResultHeaderView.swift */ = {isa = PBXFileReference; fileEncoding = 4; lastKnownFileType = sourcecode.swift; path = ExposureSubmissionTestResultHeaderView.swift; sourceTree = "<group>"; };
		71FE1C8A247AC79D00851FEB /* DynamicTableViewIconCell.swift */ = {isa = PBXFileReference; fileEncoding = 4; lastKnownFileType = sourcecode.swift; path = DynamicTableViewIconCell.swift; sourceTree = "<group>"; };
		71FE1C8B247AC79D00851FEB /* DynamicTableViewIconCell.xib */ = {isa = PBXFileReference; fileEncoding = 4; lastKnownFileType = file.xib; path = DynamicTableViewIconCell.xib; sourceTree = "<group>"; };
		85142500245DA0B3009D2791 /* UIViewController+Alert.swift */ = {isa = PBXFileReference; lastKnownFileType = sourcecode.swift; path = "UIViewController+Alert.swift"; sourceTree = "<group>"; };
		8539874E2467094E00D28B62 /* AppIcon.xcassets */ = {isa = PBXFileReference; lastKnownFileType = folder.assetcatalog; path = AppIcon.xcassets; sourceTree = "<group>"; };
		853D987924694A8700490DBA /* ENAButton.swift */ = {isa = PBXFileReference; lastKnownFileType = sourcecode.swift; path = ENAButton.swift; sourceTree = "<group>"; };
		853D98822469DC5000490DBA /* ExposureNotificationSetting.storyboard */ = {isa = PBXFileReference; lastKnownFileType = file.storyboard; path = ExposureNotificationSetting.storyboard; sourceTree = "<group>"; };
		853D98842469DC8100490DBA /* ExposureNotificationSettingViewController.swift */ = {isa = PBXFileReference; fileEncoding = 4; lastKnownFileType = sourcecode.swift; lineEnding = 0; path = ExposureNotificationSettingViewController.swift; sourceTree = "<group>"; };
		85790F2E245C6B72003D47E1 /* ENA.entitlements */ = {isa = PBXFileReference; fileEncoding = 4; lastKnownFileType = text.plist.entitlements; path = ENA.entitlements; sourceTree = "<group>"; };
		858F6F6D245A103C009FFD33 /* ExposureNotification.framework */ = {isa = PBXFileReference; lastKnownFileType = wrapper.framework; name = ExposureNotification.framework; path = System/Library/Frameworks/ExposureNotification.framework; sourceTree = SDKROOT; };
		8595BF5E246032D90056EA27 /* ENASwitch.swift */ = {isa = PBXFileReference; lastKnownFileType = sourcecode.swift; path = ENASwitch.swift; sourceTree = "<group>"; };
		859DD511248549790073D59F /* MockDiagnosisKeysRetrieval.swift */ = {isa = PBXFileReference; lastKnownFileType = sourcecode.swift; path = MockDiagnosisKeysRetrieval.swift; sourceTree = "<group>"; };
		85D7593B2457048F008175F0 /* ENA.app */ = {isa = PBXFileReference; explicitFileType = wrapper.application; includeInIndex = 0; path = ENA.app; sourceTree = BUILT_PRODUCTS_DIR; };
		85D7593E2457048F008175F0 /* AppDelegate.swift */ = {isa = PBXFileReference; lastKnownFileType = sourcecode.swift; path = AppDelegate.swift; sourceTree = "<group>"; };
		85D759402457048F008175F0 /* SceneDelegate.swift */ = {isa = PBXFileReference; lastKnownFileType = sourcecode.swift; path = SceneDelegate.swift; sourceTree = "<group>"; };
		85D7594A24570491008175F0 /* Assets.xcassets */ = {isa = PBXFileReference; lastKnownFileType = folder.assetcatalog; path = Assets.xcassets; sourceTree = "<group>"; };
		85D7594D24570491008175F0 /* Base */ = {isa = PBXFileReference; lastKnownFileType = file.storyboard; name = Base; path = Base.lproj/LaunchScreen.storyboard; sourceTree = "<group>"; };
		85D7594F24570491008175F0 /* Info.plist */ = {isa = PBXFileReference; lastKnownFileType = text.plist.xml; path = Info.plist; sourceTree = "<group>"; };
		85D7595424570491008175F0 /* ENATests.xctest */ = {isa = PBXFileReference; explicitFileType = wrapper.cfbundle; includeInIndex = 0; path = ENATests.xctest; sourceTree = BUILT_PRODUCTS_DIR; };
		85D7595A24570491008175F0 /* Info.plist */ = {isa = PBXFileReference; lastKnownFileType = text.plist.xml; path = Info.plist; sourceTree = "<group>"; };
		85D7595F24570491008175F0 /* ENAUITests.xctest */ = {isa = PBXFileReference; explicitFileType = wrapper.cfbundle; includeInIndex = 0; path = ENAUITests.xctest; sourceTree = BUILT_PRODUCTS_DIR; };
		85D7596324570491008175F0 /* ENAUITests.swift */ = {isa = PBXFileReference; fileEncoding = 4; lastKnownFileType = sourcecode.swift; lineEnding = 0; path = ENAUITests.swift; sourceTree = "<group>"; };
		85D7596524570491008175F0 /* Info.plist */ = {isa = PBXFileReference; lastKnownFileType = text.plist.xml; path = Info.plist; sourceTree = "<group>"; };
		85E33443247EB357006E74EC /* CircularProgressView.swift */ = {isa = PBXFileReference; lastKnownFileType = sourcecode.swift; path = CircularProgressView.swift; sourceTree = "<group>"; };
		941ADDAF2518C2B200E421D9 /* EuTracingTableViewCell.swift */ = {isa = PBXFileReference; lastKnownFileType = sourcecode.swift; path = EuTracingTableViewCell.swift; sourceTree = "<group>"; };
		941ADDB12518C3FB00E421D9 /* ENSettingEuTracingViewModel.swift */ = {isa = PBXFileReference; lastKnownFileType = sourcecode.swift; path = ENSettingEuTracingViewModel.swift; sourceTree = "<group>"; };
		941F5ECB2518E82100785F06 /* ENSettingEuTracingViewModelTests.swift */ = {isa = PBXFileReference; lastKnownFileType = sourcecode.swift; path = ENSettingEuTracingViewModelTests.swift; sourceTree = "<group>"; };
		A124E648249BF4EB00E95F72 /* ExposureDetectionExecutorTests.swift */ = {isa = PBXFileReference; lastKnownFileType = sourcecode.swift; path = ExposureDetectionExecutorTests.swift; sourceTree = "<group>"; };
		A124E64B249C4C9000E95F72 /* SAPDownloadedPackagesStore+Helpers.swift */ = {isa = PBXFileReference; lastKnownFileType = sourcecode.swift; path = "SAPDownloadedPackagesStore+Helpers.swift"; sourceTree = "<group>"; };
		A128F04C2489ABE700EC7F6C /* RiskCalculationTests.swift */ = {isa = PBXFileReference; fileEncoding = 4; lastKnownFileType = sourcecode.swift; path = RiskCalculationTests.swift; sourceTree = "<group>"; };
		A128F058248B459F00EC7F6C /* PublicKeyStore.swift */ = {isa = PBXFileReference; lastKnownFileType = sourcecode.swift; path = PublicKeyStore.swift; sourceTree = "<group>"; };
		A14BDEBF24A1AD660063E4EC /* MockExposureDetector.swift */ = {isa = PBXFileReference; lastKnownFileType = sourcecode.swift; path = MockExposureDetector.swift; sourceTree = "<group>"; };
		A1654EFD24B41FEF00C0E115 /* DynamicCellTests.swift */ = {isa = PBXFileReference; lastKnownFileType = sourcecode.swift; path = DynamicCellTests.swift; sourceTree = "<group>"; };
		A1654F0024B43E7F00C0E115 /* DynamicTableViewTextViewCellTests.swift */ = {isa = PBXFileReference; lastKnownFileType = sourcecode.swift; path = DynamicTableViewTextViewCellTests.swift; sourceTree = "<group>"; };
		A16714AE248CA1B70031B111 /* Bundle+ReadPlist.swift */ = {isa = PBXFileReference; lastKnownFileType = sourcecode.swift; path = "Bundle+ReadPlist.swift"; sourceTree = "<group>"; };
		A16714BA248D18D20031B111 /* SummaryMetadata.swift */ = {isa = PBXFileReference; lastKnownFileType = sourcecode.swift; path = SummaryMetadata.swift; sourceTree = "<group>"; };
		A173665124844F29006BE209 /* SQLiteKeyValueStoreTests.swift */ = {isa = PBXFileReference; fileEncoding = 4; lastKnownFileType = sourcecode.swift; path = SQLiteKeyValueStoreTests.swift; sourceTree = "<group>"; };
		A17366542484978A006BE209 /* OnboardingInfoViewControllerUtils.swift */ = {isa = PBXFileReference; lastKnownFileType = sourcecode.swift; path = OnboardingInfoViewControllerUtils.swift; sourceTree = "<group>"; };
		A17DA5E12486D8E7006F310F /* RiskLevelTests.swift */ = {isa = PBXFileReference; lastKnownFileType = sourcecode.swift; path = RiskLevelTests.swift; sourceTree = "<group>"; };
		A1877CA9248F247D006FEFC0 /* SAPDownloadedPackageTests.swift */ = {isa = PBXFileReference; lastKnownFileType = sourcecode.swift; path = SAPDownloadedPackageTests.swift; sourceTree = "<group>"; };
		A189E45E248C325E001D0996 /* de-config */ = {isa = PBXFileReference; lastKnownFileType = file; path = "de-config"; sourceTree = "<group>"; };
		A1BABD0824A57B88000ED515 /* TemporaryExposureKeyMock.swift */ = {isa = PBXFileReference; fileEncoding = 4; lastKnownFileType = sourcecode.swift; path = TemporaryExposureKeyMock.swift; sourceTree = "<group>"; };
		A1BABD0A24A57BA0000ED515 /* ENTemporaryExposureKey+Processing.swift */ = {isa = PBXFileReference; fileEncoding = 4; lastKnownFileType = sourcecode.swift; path = "ENTemporaryExposureKey+Processing.swift"; sourceTree = "<group>"; };
		A1BABD0C24A57BAC000ED515 /* ENTemporaryExposureKey+ProcessingTests.swift */ = {isa = PBXFileReference; fileEncoding = 4; lastKnownFileType = sourcecode.swift; path = "ENTemporaryExposureKey+ProcessingTests.swift"; sourceTree = "<group>"; };
		A1C683F924AEC57400B90D12 /* DynamicTableViewTextViewCell.swift */ = {isa = PBXFileReference; lastKnownFileType = sourcecode.swift; path = DynamicTableViewTextViewCell.swift; sourceTree = "<group>"; };
		A1C683FB24AEC9EE00B90D12 /* DynamicTableViewTextCell.swift */ = {isa = PBXFileReference; lastKnownFileType = sourcecode.swift; path = DynamicTableViewTextCell.swift; sourceTree = "<group>"; };
		A1E41940249410AF0016E52A /* SAPDownloadedPackage+Helpers.swift */ = {isa = PBXFileReference; lastKnownFileType = sourcecode.swift; path = "SAPDownloadedPackage+Helpers.swift"; sourceTree = "<group>"; };
		A1E419442495476C0016E52A /* HTTPClient+MockNetworkStack.swift */ = {isa = PBXFileReference; lastKnownFileType = sourcecode.swift; path = "HTTPClient+MockNetworkStack.swift"; sourceTree = "<group>"; };
		A1E41947249548260016E52A /* HTTPClient+SubmitTests.swift */ = {isa = PBXFileReference; lastKnownFileType = sourcecode.swift; path = "HTTPClient+SubmitTests.swift"; sourceTree = "<group>"; };
		A1E4194A2495A3940016E52A /* HTTPClient+AppConfigTests.swift */ = {isa = PBXFileReference; lastKnownFileType = sourcecode.swift; path = "HTTPClient+AppConfigTests.swift"; sourceTree = "<group>"; };
		A1E4194D2495A5800016E52A /* HTTPClient+ExposureConfigTests.swift */ = {isa = PBXFileReference; lastKnownFileType = sourcecode.swift; path = "HTTPClient+ExposureConfigTests.swift"; sourceTree = "<group>"; };
		A1E419502495A6EA0016E52A /* HTTPClient+TANForExposureSubmitTests.swift */ = {isa = PBXFileReference; lastKnownFileType = sourcecode.swift; path = "HTTPClient+TANForExposureSubmitTests.swift"; sourceTree = "<group>"; };
		A1E419532495A7850016E52A /* HTTPClient+GetTestResultTests.swift */ = {isa = PBXFileReference; lastKnownFileType = sourcecode.swift; path = "HTTPClient+GetTestResultTests.swift"; sourceTree = "<group>"; };
		A1E419562495A8F50016E52A /* HTTPClient+RegistrationTokenTests.swift */ = {isa = PBXFileReference; lastKnownFileType = sourcecode.swift; path = "HTTPClient+RegistrationTokenTests.swift"; sourceTree = "<group>"; };
		A1E4195B249818020016E52A /* RiskTests.swift */ = {isa = PBXFileReference; lastKnownFileType = sourcecode.swift; path = RiskTests.swift; sourceTree = "<group>"; };
		A1E4195E249824340016E52A /* String+TodayTests.swift */ = {isa = PBXFileReference; lastKnownFileType = sourcecode.swift; path = "String+TodayTests.swift"; sourceTree = "<group>"; };
		A328424B248B91E0006B1F09 /* HomeTestResultLoadingCell.xib */ = {isa = PBXFileReference; fileEncoding = 4; lastKnownFileType = file.xib; path = HomeTestResultLoadingCell.xib; sourceTree = "<group>"; };
		A328424C248B91E0006B1F09 /* HomeTestResultLoadingCell.swift */ = {isa = PBXFileReference; fileEncoding = 4; lastKnownFileType = sourcecode.swift; path = HomeTestResultLoadingCell.swift; sourceTree = "<group>"; };
		A328424F248B9269006B1F09 /* HomeTestResultLoadingCellConfigurator.swift */ = {isa = PBXFileReference; lastKnownFileType = sourcecode.swift; path = HomeTestResultLoadingCellConfigurator.swift; sourceTree = "<group>"; };
		A3284254248E493B006B1F09 /* ExposureSubmissionOverviewViewControllerTests.swift */ = {isa = PBXFileReference; lastKnownFileType = sourcecode.swift; path = ExposureSubmissionOverviewViewControllerTests.swift; sourceTree = "<group>"; };
		A3284256248E7431006B1F09 /* MockExposureSubmissionService.swift */ = {isa = PBXFileReference; lastKnownFileType = sourcecode.swift; path = MockExposureSubmissionService.swift; sourceTree = "<group>"; };
		A3284258248E7672006B1F09 /* MockExposureSubmissionQRScannerViewController.swift */ = {isa = PBXFileReference; lastKnownFileType = sourcecode.swift; path = MockExposureSubmissionQRScannerViewController.swift; sourceTree = "<group>"; };
		A328425B248E82B5006B1F09 /* ExposureSubmissionTestResultViewControllerTests.swift */ = {isa = PBXFileReference; lastKnownFileType = sourcecode.swift; path = ExposureSubmissionTestResultViewControllerTests.swift; sourceTree = "<group>"; };
		A328425E248E943D006B1F09 /* ExposureSubmissionTanInputViewControllerTests.swift */ = {isa = PBXFileReference; lastKnownFileType = sourcecode.swift; path = ExposureSubmissionTanInputViewControllerTests.swift; sourceTree = "<group>"; };
		A32842602490E2AC006B1F09 /* ExposureSubmissionWarnOthersViewControllerTests.swift */ = {isa = PBXFileReference; lastKnownFileType = sourcecode.swift; path = ExposureSubmissionWarnOthersViewControllerTests.swift; sourceTree = "<group>"; };
		A328426224910552006B1F09 /* ExposureSubmissionSuccessViewControllerTests.swift */ = {isa = PBXFileReference; lastKnownFileType = sourcecode.swift; path = ExposureSubmissionSuccessViewControllerTests.swift; sourceTree = "<group>"; };
		A32842642491136E006B1F09 /* ExposureSubmissionUITests.swift */ = {isa = PBXFileReference; lastKnownFileType = sourcecode.swift; path = ExposureSubmissionUITests.swift; sourceTree = "<group>"; };
		A32842662492359E006B1F09 /* MockExposureSubmissionNavigationControllerChild.swift */ = {isa = PBXFileReference; lastKnownFileType = sourcecode.swift; path = MockExposureSubmissionNavigationControllerChild.swift; sourceTree = "<group>"; };
		A32C046424D96348005BEA61 /* HTTPClient+PlausibeDeniabilityTests.swift */ = {isa = PBXFileReference; lastKnownFileType = sourcecode.swift; path = "HTTPClient+PlausibeDeniabilityTests.swift"; sourceTree = "<group>"; };
		A32CA72E24B6F2E300B1A994 /* HomeRiskCellConfiguratorTests.swift */ = {isa = PBXFileReference; lastKnownFileType = sourcecode.swift; path = HomeRiskCellConfiguratorTests.swift; sourceTree = "<group>"; };
		A3483B0A24C5EFA40037855F /* MockExposureDetectionViewControllerDelegate.swift */ = {isa = PBXFileReference; lastKnownFileType = sourcecode.swift; path = MockExposureDetectionViewControllerDelegate.swift; sourceTree = "<group>"; };
		A3552CC324DD6E16008C91BE /* AppDelegate+PlausibleDeniability.swift */ = {isa = PBXFileReference; lastKnownFileType = sourcecode.swift; path = "AppDelegate+PlausibleDeniability.swift"; sourceTree = "<group>"; };
		A3552CC524DD6E78008C91BE /* AppDelegate+ENATaskExecutionDelegate.swift */ = {isa = PBXFileReference; lastKnownFileType = sourcecode.swift; path = "AppDelegate+ENATaskExecutionDelegate.swift"; sourceTree = "<group>"; };
		A36D07B82486D61C00E46F96 /* HomeCardCellButtonDelegate.swift */ = {isa = PBXFileReference; lastKnownFileType = sourcecode.swift; path = HomeCardCellButtonDelegate.swift; sourceTree = "<group>"; };
		A36FACC324C5EA1500DED947 /* ExposureDetectionViewControllerTests.swift */ = {isa = PBXFileReference; lastKnownFileType = sourcecode.swift; path = ExposureDetectionViewControllerTests.swift; sourceTree = "<group>"; };
		A372DA3A24BDA075003248BB /* ExposureSubmissionCoordinator.swift */ = {isa = PBXFileReference; lastKnownFileType = sourcecode.swift; path = ExposureSubmissionCoordinator.swift; sourceTree = "<group>"; };
		A372DA3C24BE01D9003248BB /* MockExposureSubmissionCoordinator.swift */ = {isa = PBXFileReference; lastKnownFileType = sourcecode.swift; path = MockExposureSubmissionCoordinator.swift; sourceTree = "<group>"; };
		A372DA3E24BEF773003248BB /* ExposureSubmissionCoordinatorTests.swift */ = {isa = PBXFileReference; lastKnownFileType = sourcecode.swift; path = ExposureSubmissionCoordinatorTests.swift; sourceTree = "<group>"; };
		A372DA4024BF33F9003248BB /* MockExposureSubmissionCoordinatorDelegate.swift */ = {isa = PBXFileReference; lastKnownFileType = sourcecode.swift; path = MockExposureSubmissionCoordinatorDelegate.swift; sourceTree = "<group>"; };
		A3816085250633D7002286E9 /* RequiresDismissConfirmation.swift */ = {isa = PBXFileReference; lastKnownFileType = sourcecode.swift; path = RequiresDismissConfirmation.swift; sourceTree = "<group>"; };
		A3C4F95F24812CD20047F23E /* ExposureSubmissionWarnOthersViewController.swift */ = {isa = PBXFileReference; lastKnownFileType = sourcecode.swift; path = ExposureSubmissionWarnOthersViewController.swift; sourceTree = "<group>"; };
		A3E5E71D247E6F7A00237116 /* SpinnerInjectable.swift */ = {isa = PBXFileReference; lastKnownFileType = sourcecode.swift; path = SpinnerInjectable.swift; sourceTree = "<group>"; };
		A3E851B124ADD09900402485 /* CountdownTimer.swift */ = {isa = PBXFileReference; lastKnownFileType = sourcecode.swift; path = CountdownTimer.swift; sourceTree = "<group>"; };
		A3E851B424ADDAC000402485 /* CountdownTimerTests.swift */ = {isa = PBXFileReference; lastKnownFileType = sourcecode.swift; path = CountdownTimerTests.swift; sourceTree = "<group>"; };
		A3EE6E59249BB7AF00C64B61 /* ExposureSubmissionServiceFactory.swift */ = {isa = PBXFileReference; lastKnownFileType = sourcecode.swift; path = ExposureSubmissionServiceFactory.swift; sourceTree = "<group>"; };
		A3EE6E5B249BB97500C64B61 /* UITestingParameters.swift */ = {isa = PBXFileReference; lastKnownFileType = sourcecode.swift; path = UITestingParameters.swift; sourceTree = "<group>"; };
		A3FF84EB247BFAF00053E947 /* Hasher.swift */ = {isa = PBXFileReference; lastKnownFileType = sourcecode.swift; path = Hasher.swift; sourceTree = "<group>"; };
		AB1FCBCC2521FC44005930BA /* ServerEnvironmentTests.swift */ = {isa = PBXFileReference; lastKnownFileType = sourcecode.swift; path = ServerEnvironmentTests.swift; sourceTree = "<group>"; };
		AB1FCBDB2521FCD5005930BA /* TestServerEnvironments.json */ = {isa = PBXFileReference; fileEncoding = 4; lastKnownFileType = text.json; path = TestServerEnvironments.json; sourceTree = "<group>"; };
		AB1011572507C15000D392A2 /* TracingStatusHistory.swift */ = {isa = PBXFileReference; fileEncoding = 4; lastKnownFileType = sourcecode.swift; path = TracingStatusHistory.swift; sourceTree = "<group>"; };
		AB10115A250926BB00D392A2 /* CountryKeypackageDownloader.swift */ = {isa = PBXFileReference; lastKnownFileType = sourcecode.swift; path = CountryKeypackageDownloader.swift; sourceTree = "<group>"; };
		AB5F84AC24F8F7A1000400D4 /* SerialMigrator.swift */ = {isa = PBXFileReference; lastKnownFileType = sourcecode.swift; path = SerialMigrator.swift; sourceTree = "<group>"; };
		AB5F84AF24F8F7C3000400D4 /* Migration.swift */ = {isa = PBXFileReference; lastKnownFileType = sourcecode.swift; path = Migration.swift; sourceTree = "<group>"; };
		AB5F84B124F8F7E3000400D4 /* Migration0To1.swift */ = {isa = PBXFileReference; lastKnownFileType = sourcecode.swift; path = Migration0To1.swift; sourceTree = "<group>"; };
		AB5F84B324F8FA26000400D4 /* SerialMigratorTests.swift */ = {isa = PBXFileReference; lastKnownFileType = sourcecode.swift; path = SerialMigratorTests.swift; sourceTree = "<group>"; };
		AB5F84B824F92855000400D4 /* DownloadedPackagesSQLLiteStoreV0.swift */ = {isa = PBXFileReference; fileEncoding = 4; lastKnownFileType = sourcecode.swift; path = DownloadedPackagesSQLLiteStoreV0.swift; sourceTree = "<group>"; };
		AB5F84BA24F92876000400D4 /* Migration0To1Tests.swift */ = {isa = PBXFileReference; lastKnownFileType = sourcecode.swift; path = Migration0To1Tests.swift; sourceTree = "<group>"; };
		AB5F84BC24F92E92000400D4 /* SerialMigratorFake.swift */ = {isa = PBXFileReference; lastKnownFileType = sourcecode.swift; path = SerialMigratorFake.swift; sourceTree = "<group>"; };
		AB5F84BF24FE2EB3000400D4 /* DownloadedPackagesStoreV0.swift */ = {isa = PBXFileReference; fileEncoding = 4; lastKnownFileType = sourcecode.swift; path = DownloadedPackagesStoreV0.swift; sourceTree = "<group>"; };
		AB628A1E251CDADE00CF61D2 /* ServerEnvironments.json */ = {isa = PBXFileReference; lastKnownFileType = text.json; path = ServerEnvironments.json; sourceTree = "<group>"; };
		ABDA2791251CE308006BAE84 /* DMServerEnvironmentViewController.swift */ = {isa = PBXFileReference; lastKnownFileType = sourcecode.swift; path = DMServerEnvironmentViewController.swift; sourceTree = "<group>"; };
		B102BDC22460410600CD55A2 /* README.md */ = {isa = PBXFileReference; lastKnownFileType = net.daringfireball.markdown; path = README.md; sourceTree = "<group>"; };
		B103193124E18A0A00DD02EF /* DMMenuItem.swift */ = {isa = PBXFileReference; lastKnownFileType = sourcecode.swift; path = DMMenuItem.swift; sourceTree = "<group>"; };
		B10EC1F724ED1F8700ED0E48 /* CancellationToken.swift */ = {isa = PBXFileReference; lastKnownFileType = sourcecode.swift; path = CancellationToken.swift; sourceTree = "<group>"; };
		B10F9B89249961B500C418F4 /* DynamicTypeLabelTests.swift */ = {isa = PBXFileReference; fileEncoding = 4; lastKnownFileType = sourcecode.swift; path = DynamicTypeLabelTests.swift; sourceTree = "<group>"; };
		B10FD5F3246EAC1700E9D7F2 /* AppleFilesWriter.swift */ = {isa = PBXFileReference; lastKnownFileType = sourcecode.swift; path = AppleFilesWriter.swift; sourceTree = "<group>"; };
		B111EE2B2465D9F7001AEBB4 /* String+Localization.swift */ = {isa = PBXFileReference; lastKnownFileType = sourcecode.swift; path = "String+Localization.swift"; sourceTree = "<group>"; };
		B1125459246F2C6500AB5036 /* ENTemporaryExposureKey+Convert.swift */ = {isa = PBXFileReference; lastKnownFileType = sourcecode.swift; path = "ENTemporaryExposureKey+Convert.swift"; sourceTree = "<group>"; };
		B11655922491437600316087 /* RiskProvidingConfigurationTests.swift */ = {isa = PBXFileReference; fileEncoding = 4; lastKnownFileType = sourcecode.swift; path = RiskProvidingConfigurationTests.swift; sourceTree = "<group>"; };
		B1175212248A83AB00C3325C /* Risk.swift */ = {isa = PBXFileReference; lastKnownFileType = sourcecode.swift; path = Risk.swift; sourceTree = "<group>"; };
		B1175215248A9F9600C3325C /* ConvertingKeysTests.swift */ = {isa = PBXFileReference; lastKnownFileType = sourcecode.swift; path = ConvertingKeysTests.swift; sourceTree = "<group>"; };
		B1175217248ACFBC00C3325C /* SAP_RiskScoreClass+LowAndHigh.swift */ = {isa = PBXFileReference; lastKnownFileType = sourcecode.swift; path = "SAP_RiskScoreClass+LowAndHigh.swift"; sourceTree = "<group>"; };
		B1175219248ACFFC00C3325C /* SAP_RiskScoreClass+LowAndHighTests.swift */ = {isa = PBXFileReference; lastKnownFileType = sourcecode.swift; path = "SAP_RiskScoreClass+LowAndHighTests.swift"; sourceTree = "<group>"; };
		B120C7C524AFDAB900F68FF1 /* ActiveTracing.swift */ = {isa = PBXFileReference; lastKnownFileType = sourcecode.swift; path = ActiveTracing.swift; sourceTree = "<group>"; };
		B120C7C824AFE7B800F68FF1 /* ActiveTracingTests.swift */ = {isa = PBXFileReference; lastKnownFileType = sourcecode.swift; path = ActiveTracingTests.swift; sourceTree = "<group>"; };
		B1221BDB2492BCEB00E6C4E4 /* Info_Debug.plist */ = {isa = PBXFileReference; fileEncoding = 4; lastKnownFileType = text.plist.xml; path = Info_Debug.plist; sourceTree = "<group>"; };
		B1221BDF2492ECE800E6C4E4 /* CFDictionary+KeychainQuery.swift */ = {isa = PBXFileReference; lastKnownFileType = sourcecode.swift; path = "CFDictionary+KeychainQuery.swift"; sourceTree = "<group>"; };
		B1221BE12492ED0F00E6C4E4 /* CFDictionary+KeychainQueryTests.swift */ = {isa = PBXFileReference; lastKnownFileType = sourcecode.swift; path = "CFDictionary+KeychainQueryTests.swift"; sourceTree = "<group>"; };
		B12995E8246C344100854AD0 /* HTTPClient+Configuration.swift */ = {isa = PBXFileReference; lastKnownFileType = sourcecode.swift; path = "HTTPClient+Configuration.swift"; sourceTree = "<group>"; };
		B14D0CDA246E968C00D5BEBC /* String+Today.swift */ = {isa = PBXFileReference; lastKnownFileType = sourcecode.swift; path = "String+Today.swift"; sourceTree = "<group>"; };
		B14D0CDC246E972400D5BEBC /* ExposureDetectionDelegate.swift */ = {isa = PBXFileReference; lastKnownFileType = sourcecode.swift; path = ExposureDetectionDelegate.swift; sourceTree = "<group>"; };
		B14D0CDE246E976400D5BEBC /* ExposureDetectionTransaction+DidEndPrematurelyReason.swift */ = {isa = PBXFileReference; lastKnownFileType = sourcecode.swift; path = "ExposureDetectionTransaction+DidEndPrematurelyReason.swift"; sourceTree = "<group>"; };
		B153096924706F1000A4A1BD /* URLSession+Default.swift */ = {isa = PBXFileReference; lastKnownFileType = sourcecode.swift; path = "URLSession+Default.swift"; sourceTree = "<group>"; };
		B153096B24706F2400A4A1BD /* URLSessionConfiguration+Default.swift */ = {isa = PBXFileReference; lastKnownFileType = sourcecode.swift; path = "URLSessionConfiguration+Default.swift"; sourceTree = "<group>"; };
		B15382E3248273DC0010F007 /* MockTestStore.swift */ = {isa = PBXFileReference; lastKnownFileType = sourcecode.swift; path = MockTestStore.swift; sourceTree = "<group>"; };
		B15382E6248290BB0010F007 /* AppleFilesWriterTests.swift */ = {isa = PBXFileReference; lastKnownFileType = sourcecode.swift; path = AppleFilesWriterTests.swift; sourceTree = "<group>"; };
		B15382FD248424F00010F007 /* ExposureDetectionTests.swift */ = {isa = PBXFileReference; lastKnownFileType = sourcecode.swift; path = ExposureDetectionTests.swift; sourceTree = "<group>"; };
		B1569DDE245D70990079FCD7 /* DMViewController.swift */ = {isa = PBXFileReference; lastKnownFileType = sourcecode.swift; path = DMViewController.swift; sourceTree = "<group>"; };
		B16177E724802F9B006E435A /* DownloadedPackagesSQLLiteStoreTests.swift */ = {isa = PBXFileReference; lastKnownFileType = sourcecode.swift; path = DownloadedPackagesSQLLiteStoreTests.swift; sourceTree = "<group>"; };
		B161782424804AC3006E435A /* DownloadedPackagesSQLLiteStoreV1.swift */ = {isa = PBXFileReference; lastKnownFileType = sourcecode.swift; path = DownloadedPackagesSQLLiteStoreV1.swift; sourceTree = "<group>"; };
		B161782924805784006E435A /* DeltaCalculationResult.swift */ = {isa = PBXFileReference; lastKnownFileType = sourcecode.swift; path = DeltaCalculationResult.swift; sourceTree = "<group>"; };
		B161782C248062CE006E435A /* DeltaCalculationResultTests.swift */ = {isa = PBXFileReference; lastKnownFileType = sourcecode.swift; path = DeltaCalculationResultTests.swift; sourceTree = "<group>"; };
		B163D10F2499068D001A322C /* SettingsViewModelTests.swift */ = {isa = PBXFileReference; lastKnownFileType = sourcecode.swift; path = SettingsViewModelTests.swift; sourceTree = "<group>"; };
		B163D11424993F64001A322C /* UIFont+DynamicTypeTests.swift */ = {isa = PBXFileReference; lastKnownFileType = sourcecode.swift; path = "UIFont+DynamicTypeTests.swift"; sourceTree = "<group>"; };
		B16457B424DC11EF002879EB /* DMLastSubmissionRequetViewController.swift */ = {isa = PBXFileReference; lastKnownFileType = sourcecode.swift; path = DMLastSubmissionRequetViewController.swift; sourceTree = "<group>"; };
		B16457B624DC160B002879EB /* DMLastRiskCalculationViewController.swift */ = {isa = PBXFileReference; lastKnownFileType = sourcecode.swift; path = DMLastRiskCalculationViewController.swift; sourceTree = "<group>"; };
		B16457B824DC19F9002879EB /* DMSettingsViewController.swift */ = {isa = PBXFileReference; lastKnownFileType = sourcecode.swift; path = DMSettingsViewController.swift; sourceTree = "<group>"; };
		B16457BA24DC3309002879EB /* DMErrorsViewController.swift */ = {isa = PBXFileReference; lastKnownFileType = sourcecode.swift; path = DMErrorsViewController.swift; sourceTree = "<group>"; };
		B1741B422461C105006275D9 /* README.md */ = {isa = PBXFileReference; lastKnownFileType = net.daringfireball.markdown; path = README.md; sourceTree = "<group>"; };
		B1741B432461C257006275D9 /* DMDeveloperMenu.swift */ = {isa = PBXFileReference; lastKnownFileType = sourcecode.swift; path = DMDeveloperMenu.swift; sourceTree = "<group>"; };
		B1741B482462C207006275D9 /* Client.swift */ = {isa = PBXFileReference; fileEncoding = 4; lastKnownFileType = sourcecode.swift; path = Client.swift; sourceTree = "<group>"; };
		B17A44A12464906A00CB195E /* KeyTests.swift */ = {isa = PBXFileReference; lastKnownFileType = sourcecode.swift; path = KeyTests.swift; sourceTree = "<group>"; };
		B184A37F248FFCBE007180F6 /* SecureStore.swift */ = {isa = PBXFileReference; fileEncoding = 4; lastKnownFileType = sourcecode.swift; path = SecureStore.swift; sourceTree = "<group>"; };
		B184A382248FFCE2007180F6 /* CodableExposureDetectionSummary.swift */ = {isa = PBXFileReference; lastKnownFileType = sourcecode.swift; path = CodableExposureDetectionSummary.swift; sourceTree = "<group>"; };
		B18755D024DC45CA00A9202E /* DMStoreViewController.swift */ = {isa = PBXFileReference; lastKnownFileType = sourcecode.swift; path = DMStoreViewController.swift; sourceTree = "<group>"; };
		B18C411C246DB30000B8D8CB /* URL+Helper.swift */ = {isa = PBXFileReference; lastKnownFileType = sourcecode.swift; path = "URL+Helper.swift"; sourceTree = "<group>"; };
		B18CADAD24782FA4006F53F0 /* ExposureStateUpdating.swift */ = {isa = PBXFileReference; lastKnownFileType = sourcecode.swift; path = ExposureStateUpdating.swift; sourceTree = "<group>"; };
		B18E852E248C29D400CF4FB8 /* DetectionMode.swift */ = {isa = PBXFileReference; lastKnownFileType = sourcecode.swift; path = DetectionMode.swift; sourceTree = "<group>"; };
		B19FD7102491A07000A9D56A /* String+SemanticVersion.swift */ = {isa = PBXFileReference; lastKnownFileType = sourcecode.swift; path = "String+SemanticVersion.swift"; sourceTree = "<group>"; };
		B19FD7122491A08500A9D56A /* SAP_SemanticVersion+Compare.swift */ = {isa = PBXFileReference; lastKnownFileType = sourcecode.swift; path = "SAP_SemanticVersion+Compare.swift"; sourceTree = "<group>"; };
		B19FD7142491A4A300A9D56A /* SAP_SemanticVersionTests.swift */ = {isa = PBXFileReference; fileEncoding = 4; lastKnownFileType = sourcecode.swift; path = SAP_SemanticVersionTests.swift; sourceTree = "<group>"; };
		B1A31F6824DAE6C000E263DF /* DMKeyCell.swift */ = {isa = PBXFileReference; lastKnownFileType = sourcecode.swift; path = DMKeyCell.swift; sourceTree = "<group>"; };
		B1A9E70D246D73180024CC12 /* ExposureDetection.swift */ = {isa = PBXFileReference; lastKnownFileType = sourcecode.swift; path = ExposureDetection.swift; sourceTree = "<group>"; };
		B1A9E710246D782F0024CC12 /* SAPDownloadedPackage.swift */ = {isa = PBXFileReference; lastKnownFileType = sourcecode.swift; path = SAPDownloadedPackage.swift; sourceTree = "<group>"; };
		B1AC51D524CED8820087C35B /* DetectionModeTests.swift */ = {isa = PBXFileReference; lastKnownFileType = sourcecode.swift; path = DetectionModeTests.swift; sourceTree = "<group>"; };
		B1B9CF1E246ED2E8008F04F5 /* Sap_FilebucketTests.swift */ = {isa = PBXFileReference; lastKnownFileType = sourcecode.swift; path = Sap_FilebucketTests.swift; sourceTree = "<group>"; };
		B1BFE27124BDE1D500C1181D /* HomeViewController+HowRiskDetectionWorks.swift */ = {isa = PBXFileReference; lastKnownFileType = sourcecode.swift; path = "HomeViewController+HowRiskDetectionWorks.swift"; sourceTree = "<group>"; };
		B1C7EE4324938E9E00F1F284 /* ExposureDetection_DidEndPrematurelyReason+ErrorHandling.swift */ = {isa = PBXFileReference; lastKnownFileType = sourcecode.swift; path = "ExposureDetection_DidEndPrematurelyReason+ErrorHandling.swift"; sourceTree = "<group>"; };
		B1C7EE4524938EB700F1F284 /* ExposureDetection_DidEndPrematurelyReason+ErrorHandlingTests.swift */ = {isa = PBXFileReference; lastKnownFileType = sourcecode.swift; path = "ExposureDetection_DidEndPrematurelyReason+ErrorHandlingTests.swift"; sourceTree = "<group>"; };
		B1C7EE472493D97000F1F284 /* RiskProvidingConfigurationManualTriggerTests.swift */ = {isa = PBXFileReference; lastKnownFileType = sourcecode.swift; path = RiskProvidingConfigurationManualTriggerTests.swift; sourceTree = "<group>"; };
		B1C7EEAD24941A3B00F1F284 /* ManualExposureDetectionState.swift */ = {isa = PBXFileReference; lastKnownFileType = sourcecode.swift; path = ManualExposureDetectionState.swift; sourceTree = "<group>"; };
		B1C7EEAF24941A6B00F1F284 /* RiskConsumer.swift */ = {isa = PBXFileReference; lastKnownFileType = sourcecode.swift; path = RiskConsumer.swift; sourceTree = "<group>"; };
		B1CD333D24865E0000B06E9B /* TracingStatusHistoryTests.swift */ = {isa = PBXFileReference; lastKnownFileType = sourcecode.swift; path = TracingStatusHistoryTests.swift; sourceTree = "<group>"; };
		B1CD33402486AA7100B06E9B /* CoronaWarnURLSessionDelegate.swift */ = {isa = PBXFileReference; lastKnownFileType = sourcecode.swift; path = CoronaWarnURLSessionDelegate.swift; sourceTree = "<group>"; };
		B1D431C7246C69F300E728AD /* HTTPClient+ConfigurationTests.swift */ = {isa = PBXFileReference; lastKnownFileType = sourcecode.swift; path = "HTTPClient+ConfigurationTests.swift"; sourceTree = "<group>"; };
		B1D431CA246C84A400E728AD /* DownloadedPackagesStoreV1.swift */ = {isa = PBXFileReference; lastKnownFileType = sourcecode.swift; path = DownloadedPackagesStoreV1.swift; sourceTree = "<group>"; };
		B1D6B001247DA0320079DDD3 /* ExposureDetectionViewControllerDelegate.swift */ = {isa = PBXFileReference; lastKnownFileType = sourcecode.swift; path = ExposureDetectionViewControllerDelegate.swift; sourceTree = "<group>"; };
		B1D6B003247DA4920079DDD3 /* UIApplication+CoronaWarn.swift */ = {isa = PBXFileReference; lastKnownFileType = sourcecode.swift; path = "UIApplication+CoronaWarn.swift"; sourceTree = "<group>"; };
		B1D7D68624766D2100E4DA5D /* submission_payload.pb.swift */ = {isa = PBXFileReference; fileEncoding = 4; lastKnownFileType = sourcecode.swift; name = submission_payload.pb.swift; path = ../../../gen/output/submission_payload.pb.swift; sourceTree = "<group>"; };
		B1D7D68A24766D2100E4DA5D /* apple_export.pb.swift */ = {isa = PBXFileReference; fileEncoding = 4; lastKnownFileType = sourcecode.swift; name = apple_export.pb.swift; path = ../../../gen/output/apple_export.pb.swift; sourceTree = "<group>"; };
		B1D8CB2524DD4371008C6010 /* DMTracingHistoryViewController.swift */ = {isa = PBXFileReference; lastKnownFileType = sourcecode.swift; path = DMTracingHistoryViewController.swift; sourceTree = "<group>"; };
		B1DDDABB247137B000A07175 /* HTTPClientConfigurationEndpointTests.swift */ = {isa = PBXFileReference; lastKnownFileType = sourcecode.swift; path = HTTPClientConfigurationEndpointTests.swift; sourceTree = "<group>"; };
		B1E23B8524FE4DD3006BCDA6 /* PublicKeyProviderTests.swift */ = {isa = PBXFileReference; lastKnownFileType = sourcecode.swift; path = PublicKeyProviderTests.swift; sourceTree = "<group>"; };
		B1E23B8724FE80EF006BCDA6 /* CancellationTokenTests.swift */ = {isa = PBXFileReference; lastKnownFileType = sourcecode.swift; path = CancellationTokenTests.swift; sourceTree = "<group>"; };
		B1E8C99C2479D4E7006DC678 /* DMSubmissionStateViewController.swift */ = {isa = PBXFileReference; fileEncoding = 4; lastKnownFileType = sourcecode.swift; path = DMSubmissionStateViewController.swift; sourceTree = "<group>"; };
		B1EAEC8A24711884003BE9A2 /* URLSession+Convenience.swift */ = {isa = PBXFileReference; lastKnownFileType = sourcecode.swift; path = "URLSession+Convenience.swift"; sourceTree = "<group>"; };
		B1EAEC8D247118CB003BE9A2 /* URLSession+ConvenienceTests.swift */ = {isa = PBXFileReference; lastKnownFileType = sourcecode.swift; path = "URLSession+ConvenienceTests.swift"; sourceTree = "<group>"; };
		B1EDFD8C248E74D000E7EAFF /* URL+StaticString.swift */ = {isa = PBXFileReference; lastKnownFileType = sourcecode.swift; path = "URL+StaticString.swift"; sourceTree = "<group>"; };
		B1F82DF124718C7300E2E56A /* DMBackendConfigurationViewController.swift */ = {isa = PBXFileReference; lastKnownFileType = sourcecode.swift; path = DMBackendConfigurationViewController.swift; sourceTree = "<group>"; };
		B1F8AE472479B4C30093A588 /* api-response-day-2020-05-16 */ = {isa = PBXFileReference; lastKnownFileType = file; path = "api-response-day-2020-05-16"; sourceTree = "<group>"; };
		B1FC2D1C24D9C87F00083C81 /* DMKeysViewController.swift */ = {isa = PBXFileReference; lastKnownFileType = sourcecode.swift; path = DMKeysViewController.swift; sourceTree = "<group>"; };
		B1FC2D1F24D9C8DF00083C81 /* SAP_TemporaryExposureKey+DeveloperMenu.swift */ = {isa = PBXFileReference; lastKnownFileType = sourcecode.swift; path = "SAP_TemporaryExposureKey+DeveloperMenu.swift"; sourceTree = "<group>"; };
		B1FE13D72487DEED00D012E5 /* RiskCalculation.swift */ = {isa = PBXFileReference; lastKnownFileType = sourcecode.swift; path = RiskCalculation.swift; sourceTree = "<group>"; };
		B1FE13DC248821CB00D012E5 /* RiskProviding.swift */ = {isa = PBXFileReference; lastKnownFileType = sourcecode.swift; path = RiskProviding.swift; sourceTree = "<group>"; };
		B1FE13DE248821E000D012E5 /* RiskProvider.swift */ = {isa = PBXFileReference; lastKnownFileType = sourcecode.swift; path = RiskProvider.swift; sourceTree = "<group>"; };
		B1FE13E1248824E900D012E5 /* RiskProviderTests.swift */ = {isa = PBXFileReference; lastKnownFileType = sourcecode.swift; path = RiskProviderTests.swift; sourceTree = "<group>"; };
		B1FE13E52488255900D012E5 /* RiskProvidingConfiguration.swift */ = {isa = PBXFileReference; lastKnownFileType = sourcecode.swift; path = RiskProvidingConfiguration.swift; sourceTree = "<group>"; };
		B1FE13F824896DDB00D012E5 /* CachedAppConfiguration.swift */ = {isa = PBXFileReference; lastKnownFileType = sourcecode.swift; path = CachedAppConfiguration.swift; sourceTree = "<group>"; };
		B1FE13FA24896E6700D012E5 /* AppConfigurationProviding.swift */ = {isa = PBXFileReference; lastKnownFileType = sourcecode.swift; path = AppConfigurationProviding.swift; sourceTree = "<group>"; };
		B1FE13FD24896EF700D012E5 /* CachedAppConfigurationTests.swift */ = {isa = PBXFileReference; lastKnownFileType = sourcecode.swift; path = CachedAppConfigurationTests.swift; sourceTree = "<group>"; };
		B1FF6B6A2497D0B40041CF02 /* CWASQLite.framework */ = {isa = PBXFileReference; explicitFileType = wrapper.framework; includeInIndex = 0; path = CWASQLite.framework; sourceTree = BUILT_PRODUCTS_DIR; };
		B1FF6B6C2497D0B50041CF02 /* CWASQLite.h */ = {isa = PBXFileReference; lastKnownFileType = sourcecode.c.h; path = CWASQLite.h; sourceTree = "<group>"; };
		B1FF6B6D2497D0B50041CF02 /* Info.plist */ = {isa = PBXFileReference; lastKnownFileType = text.plist.xml; path = Info.plist; sourceTree = "<group>"; };
		CD2EC328247D82EE00C6B3F9 /* NotificationSettingsViewController.swift */ = {isa = PBXFileReference; lastKnownFileType = sourcecode.swift; path = NotificationSettingsViewController.swift; sourceTree = "<group>"; };
		CD678F6A246C43E200B6A0F8 /* MockExposureManager.swift */ = {isa = PBXFileReference; lastKnownFileType = sourcecode.swift; path = MockExposureManager.swift; sourceTree = "<group>"; };
		CD678F6C246C43EE00B6A0F8 /* ClientMock.swift */ = {isa = PBXFileReference; lastKnownFileType = sourcecode.swift; path = ClientMock.swift; sourceTree = "<group>"; };
		CD678F6E246C43FC00B6A0F8 /* MockURLSession.swift */ = {isa = PBXFileReference; lastKnownFileType = sourcecode.swift; path = MockURLSession.swift; sourceTree = "<group>"; };
		CD7F5C732466F6D400D3D03C /* ENATest.entitlements */ = {isa = PBXFileReference; lastKnownFileType = text.plist.entitlements; path = ENATest.entitlements; sourceTree = "<group>"; };
		CD8638522477EBD400A5A07C /* SettingsViewModel.swift */ = {isa = PBXFileReference; lastKnownFileType = sourcecode.swift; path = SettingsViewModel.swift; sourceTree = "<group>"; };
		CD99A39C245B22EE00BF12AF /* ExposureSubmission.storyboard */ = {isa = PBXFileReference; fileEncoding = 4; lastKnownFileType = file.storyboard; path = ExposureSubmission.storyboard; sourceTree = "<group>"; };
		CD99A3A8245C272400BF12AF /* ExposureSubmissionService.swift */ = {isa = PBXFileReference; lastKnownFileType = sourcecode.swift; path = ExposureSubmissionService.swift; sourceTree = "<group>"; };
		CD99A3C6246155C300BF12AF /* Logger.swift */ = {isa = PBXFileReference; fileEncoding = 4; lastKnownFileType = sourcecode.swift; path = Logger.swift; sourceTree = "<group>"; };
		CD99A3C92461A47C00BF12AF /* AppStrings.swift */ = {isa = PBXFileReference; lastKnownFileType = sourcecode.swift; path = AppStrings.swift; sourceTree = "<group>"; };
		CDA262F724AB808800612E15 /* Coordinator.swift */ = {isa = PBXFileReference; lastKnownFileType = sourcecode.swift; path = Coordinator.swift; sourceTree = "<group>"; };
		CDCE11D5247D644100F30825 /* NotificationSettingsViewModel.swift */ = {isa = PBXFileReference; lastKnownFileType = sourcecode.swift; path = NotificationSettingsViewModel.swift; sourceTree = "<group>"; };
		CDCE11D8247D64C600F30825 /* NotificationSettingsOnTableViewCell.swift */ = {isa = PBXFileReference; lastKnownFileType = sourcecode.swift; path = NotificationSettingsOnTableViewCell.swift; sourceTree = "<group>"; };
		CDCE11DA247D64D600F30825 /* NotificationSettingsOffTableViewCell.swift */ = {isa = PBXFileReference; lastKnownFileType = sourcecode.swift; path = NotificationSettingsOffTableViewCell.swift; sourceTree = "<group>"; };
		CDD87C54247556DE007CE6CA /* MainSettingsTableViewCell.swift */ = {isa = PBXFileReference; lastKnownFileType = sourcecode.swift; path = MainSettingsTableViewCell.swift; sourceTree = "<group>"; };
		CDD87C5C247559E3007CE6CA /* LabelTableViewCell.swift */ = {isa = PBXFileReference; lastKnownFileType = sourcecode.swift; path = LabelTableViewCell.swift; sourceTree = "<group>"; };
		CDF27BD2246ADBA70044D32B /* ExposureSubmissionServiceTests.swift */ = {isa = PBXFileReference; lastKnownFileType = sourcecode.swift; path = ExposureSubmissionServiceTests.swift; sourceTree = "<group>"; };
		CDF27BD4246ADBF30044D32B /* HTTPClient+DaysAndHoursTests.swift */ = {isa = PBXFileReference; lastKnownFileType = sourcecode.swift; path = "HTTPClient+DaysAndHoursTests.swift"; sourceTree = "<group>"; };
		EB11B02924EE7CA500143A95 /* ENAUITestsSettings.swift */ = {isa = PBXFileReference; lastKnownFileType = sourcecode.swift; path = ENAUITestsSettings.swift; sourceTree = "<group>"; };
		EB23949F24E5492900E71225 /* BackgroundAppRefreshViewModel.swift */ = {isa = PBXFileReference; lastKnownFileType = sourcecode.swift; path = BackgroundAppRefreshViewModel.swift; sourceTree = "<group>"; };
		EB3BCA85250799E7003F27C7 /* DynamicTableViewBulletPointCell.swift */ = {isa = PBXFileReference; lastKnownFileType = sourcecode.swift; path = DynamicTableViewBulletPointCell.swift; sourceTree = "<group>"; };
		EB3BCA872507B6C1003F27C7 /* ExposureSubmissionSymptomsOnsetViewController.swift */ = {isa = PBXFileReference; lastKnownFileType = sourcecode.swift; path = ExposureSubmissionSymptomsOnsetViewController.swift; sourceTree = "<group>"; };
		EB3BCA8A2507B8F3003F27C7 /* ExposureSubmissionSymptomsViewControllerTests.swift */ = {isa = PBXFileReference; lastKnownFileType = sourcecode.swift; path = ExposureSubmissionSymptomsViewControllerTests.swift; sourceTree = "<group>"; };
		EB7057D624E6BACA002235B4 /* InfoBoxView.xib */ = {isa = PBXFileReference; lastKnownFileType = file.xib; path = InfoBoxView.xib; sourceTree = "<group>"; };
		EB7D205324E6A3320089264C /* InfoBoxView.swift */ = {isa = PBXFileReference; lastKnownFileType = sourcecode.swift; path = InfoBoxView.swift; sourceTree = "<group>"; };
		EB7D205524E6A5930089264C /* InfoBoxViewModel.swift */ = {isa = PBXFileReference; lastKnownFileType = sourcecode.swift; path = InfoBoxViewModel.swift; sourceTree = "<group>"; };
		EB7F8E9424E434E000A3CCC4 /* BackgroundAppRefreshViewController.swift */ = {isa = PBXFileReference; lastKnownFileType = sourcecode.swift; path = BackgroundAppRefreshViewController.swift; sourceTree = "<group>"; };
		EB858D1F24E700D10048A0AA /* UIView+Screenshot.swift */ = {isa = PBXFileReference; lastKnownFileType = sourcecode.swift; path = "UIView+Screenshot.swift"; sourceTree = "<group>"; };
		EBCD2411250790F400E5574C /* ExposureSubmissionSymptomsViewController.swift */ = {isa = PBXFileReference; lastKnownFileType = sourcecode.swift; path = ExposureSubmissionSymptomsViewController.swift; sourceTree = "<group>"; };
		EE20EA062469883900770683 /* RiskLegend.storyboard */ = {isa = PBXFileReference; lastKnownFileType = file.storyboard; path = RiskLegend.storyboard; sourceTree = "<group>"; };
		EE22DB7F247FB409001B0A71 /* ENStateHandler.swift */ = {isa = PBXFileReference; fileEncoding = 4; lastKnownFileType = sourcecode.swift; path = ENStateHandler.swift; sourceTree = "<group>"; };
		EE22DB80247FB409001B0A71 /* ENSettingModel.swift */ = {isa = PBXFileReference; fileEncoding = 4; lastKnownFileType = sourcecode.swift; path = ENSettingModel.swift; sourceTree = "<group>"; };
		EE22DB84247FB43A001B0A71 /* TracingHistoryTableViewCell.swift */ = {isa = PBXFileReference; fileEncoding = 4; lastKnownFileType = sourcecode.swift; path = TracingHistoryTableViewCell.swift; sourceTree = "<group>"; };
		EE22DB85247FB43A001B0A71 /* ImageTableViewCell.swift */ = {isa = PBXFileReference; fileEncoding = 4; lastKnownFileType = sourcecode.swift; path = ImageTableViewCell.swift; sourceTree = "<group>"; };
		EE22DB86247FB43A001B0A71 /* ActionDetailTableViewCell.swift */ = {isa = PBXFileReference; fileEncoding = 4; lastKnownFileType = sourcecode.swift; path = ActionDetailTableViewCell.swift; sourceTree = "<group>"; };
		EE22DB87247FB43A001B0A71 /* DescriptionTableViewCell.swift */ = {isa = PBXFileReference; fileEncoding = 4; lastKnownFileType = sourcecode.swift; path = DescriptionTableViewCell.swift; sourceTree = "<group>"; };
		EE22DB88247FB43A001B0A71 /* ActionTableViewCell.swift */ = {isa = PBXFileReference; fileEncoding = 4; lastKnownFileType = sourcecode.swift; path = ActionTableViewCell.swift; sourceTree = "<group>"; };
		EE22DB8E247FB46C001B0A71 /* ENStateTests.swift */ = {isa = PBXFileReference; fileEncoding = 4; lastKnownFileType = sourcecode.swift; path = ENStateTests.swift; sourceTree = "<group>"; };
		EE22DB90247FB479001B0A71 /* MockStateHandlerObserverDelegate.swift */ = {isa = PBXFileReference; fileEncoding = 4; lastKnownFileType = sourcecode.swift; path = MockStateHandlerObserverDelegate.swift; sourceTree = "<group>"; };
		EE269509248FCB0300BAE234 /* de */ = {isa = PBXFileReference; lastKnownFileType = text.plist.strings; name = de; path = de.lproj/InfoPlist.strings; sourceTree = "<group>"; };
		EE26950B248FCB1600BAE234 /* en */ = {isa = PBXFileReference; lastKnownFileType = text.plist.strings; name = en; path = en.lproj/InfoPlist.strings; sourceTree = "<group>"; };
		EE278B2C245F2BBB008B06F9 /* InviteFriends.storyboard */ = {isa = PBXFileReference; lastKnownFileType = file.storyboard; path = InviteFriends.storyboard; sourceTree = "<group>"; };
		EE278B2F245F2C8A008B06F9 /* FriendsInviteController.swift */ = {isa = PBXFileReference; lastKnownFileType = sourcecode.swift; path = FriendsInviteController.swift; sourceTree = "<group>"; };
		EE70C23B245B09E900AC9B2F /* de */ = {isa = PBXFileReference; lastKnownFileType = text.plist.strings; name = de; path = de.lproj/Localizable.strings; sourceTree = "<group>"; };
		EE70C23C245B09E900AC9B2F /* en */ = {isa = PBXFileReference; lastKnownFileType = text.plist.strings; name = en; path = en.lproj/Localizable.strings; sourceTree = "<group>"; };
		EE92A33F245D96DA006B97B0 /* de */ = {isa = PBXFileReference; lastKnownFileType = text.plist.stringsdict; name = de; path = de.lproj/Localizable.stringsdict; sourceTree = "<group>"; };
		EECF5E5524BDCC3C00332B8F /* pl */ = {isa = PBXFileReference; lastKnownFileType = text.html; name = pl; path = pl.lproj/usage.html; sourceTree = "<group>"; };
		EECF5E5624BDCC3C00332B8F /* pl */ = {isa = PBXFileReference; lastKnownFileType = text.html; name = pl; path = "pl.lproj/privacy-policy.html"; sourceTree = "<group>"; };
		EECF5E5724BDCC3C00332B8F /* pl */ = {isa = PBXFileReference; lastKnownFileType = text.plist.strings; name = pl; path = pl.lproj/Localizable.strings; sourceTree = "<group>"; };
		EECF5E5824BDCC3C00332B8F /* pl */ = {isa = PBXFileReference; lastKnownFileType = text.plist.stringsdict; name = pl; path = pl.lproj/Localizable.stringsdict; sourceTree = "<group>"; };
		EECF5E5924BDCC3C00332B8F /* pl */ = {isa = PBXFileReference; lastKnownFileType = text.plist.strings; name = pl; path = pl.lproj/InfoPlist.strings; sourceTree = "<group>"; };
		EECF5E5A24BDCC4D00332B8F /* ro */ = {isa = PBXFileReference; lastKnownFileType = text.html; name = ro; path = ro.lproj/usage.html; sourceTree = "<group>"; };
		EECF5E5B24BDCC4D00332B8F /* ro */ = {isa = PBXFileReference; lastKnownFileType = text.html; name = ro; path = "ro.lproj/privacy-policy.html"; sourceTree = "<group>"; };
		EECF5E5C24BDCC4D00332B8F /* ro */ = {isa = PBXFileReference; lastKnownFileType = text.plist.strings; name = ro; path = ro.lproj/Localizable.strings; sourceTree = "<group>"; };
		EECF5E5D24BDCC4D00332B8F /* ro */ = {isa = PBXFileReference; lastKnownFileType = text.plist.stringsdict; name = ro; path = ro.lproj/Localizable.stringsdict; sourceTree = "<group>"; };
		EECF5E5E24BDCC4D00332B8F /* ro */ = {isa = PBXFileReference; lastKnownFileType = text.plist.strings; name = ro; path = ro.lproj/InfoPlist.strings; sourceTree = "<group>"; };
		EECF5E5F24BDCC5900332B8F /* bg */ = {isa = PBXFileReference; lastKnownFileType = text.html; name = bg; path = bg.lproj/usage.html; sourceTree = "<group>"; };
		EECF5E6024BDCC5A00332B8F /* bg */ = {isa = PBXFileReference; lastKnownFileType = text.html; name = bg; path = "bg.lproj/privacy-policy.html"; sourceTree = "<group>"; };
		EECF5E6124BDCC5A00332B8F /* bg */ = {isa = PBXFileReference; lastKnownFileType = text.plist.strings; name = bg; path = bg.lproj/Localizable.strings; sourceTree = "<group>"; };
		EECF5E6224BDCC5A00332B8F /* bg */ = {isa = PBXFileReference; lastKnownFileType = text.plist.stringsdict; name = bg; path = bg.lproj/Localizable.stringsdict; sourceTree = "<group>"; };
		EECF5E6324BDCC5A00332B8F /* bg */ = {isa = PBXFileReference; lastKnownFileType = text.plist.strings; name = bg; path = bg.lproj/InfoPlist.strings; sourceTree = "<group>"; };
		EEDD6DF524A4885200BC30D0 /* tr */ = {isa = PBXFileReference; lastKnownFileType = text.html; name = tr; path = tr.lproj/usage.html; sourceTree = "<group>"; };
		EEDD6DF624A4885200BC30D0 /* tr */ = {isa = PBXFileReference; lastKnownFileType = text.html; name = tr; path = "tr.lproj/privacy-policy.html"; sourceTree = "<group>"; };
		EEDD6DF724A4885D00BC30D0 /* tr */ = {isa = PBXFileReference; lastKnownFileType = text.plist.strings; name = tr; path = tr.lproj/LaunchScreen.strings; sourceTree = "<group>"; };
		EEDD6DF824A4889D00BC30D0 /* tr */ = {isa = PBXFileReference; lastKnownFileType = text.plist.strings; name = tr; path = tr.lproj/InfoPlist.strings; sourceTree = "<group>"; };
		EEDD6DF924A488A500BC30D0 /* tr */ = {isa = PBXFileReference; lastKnownFileType = text.plist.strings; name = tr; path = tr.lproj/Localizable.strings; sourceTree = "<group>"; };
		EEDD6DFA24A488AD00BC30D0 /* tr */ = {isa = PBXFileReference; lastKnownFileType = text.plist.stringsdict; name = tr; path = tr.lproj/Localizable.stringsdict; sourceTree = "<group>"; };
		EEF10679246EBF8B009DFB4E /* ResetViewController.swift */ = {isa = PBXFileReference; fileEncoding = 4; lastKnownFileType = sourcecode.swift; path = ResetViewController.swift; sourceTree = "<group>"; };
		F22C6E242492082B00712A6B /* DynamicTableViewSpaceCellTests.swift */ = {isa = PBXFileReference; lastKnownFileType = sourcecode.swift; path = DynamicTableViewSpaceCellTests.swift; sourceTree = "<group>"; };
		F247572A24838AC8003E1FC5 /* DynamicTableViewControllerRowsTests.swift */ = {isa = PBXFileReference; lastKnownFileType = sourcecode.swift; path = DynamicTableViewControllerRowsTests.swift; sourceTree = "<group>"; };
		F252472E2483955B00C5556B /* DynamicTableViewControllerFake.storyboard */ = {isa = PBXFileReference; lastKnownFileType = file.storyboard; path = DynamicTableViewControllerFake.storyboard; sourceTree = "<group>"; };
		F25247302484456800C5556B /* DynamicTableViewModelTests.swift */ = {isa = PBXFileReference; fileEncoding = 4; lastKnownFileType = sourcecode.swift; lineEnding = 0; path = DynamicTableViewModelTests.swift; sourceTree = "<group>"; };
		F2DC808D248989CE00EDC40A /* DynamicTableViewControllerRegisterCellsTests.swift */ = {isa = PBXFileReference; lastKnownFileType = sourcecode.swift; path = DynamicTableViewControllerRegisterCellsTests.swift; sourceTree = "<group>"; };
		F2DC808F24898A9400EDC40A /* DynamicTableViewControllerNumberOfRowsAndSectionsTests.swift */ = {isa = PBXFileReference; fileEncoding = 4; lastKnownFileType = sourcecode.swift; lineEnding = 0; path = DynamicTableViewControllerNumberOfRowsAndSectionsTests.swift; sourceTree = "<group>"; };
		F2DC809124898B1800EDC40A /* DynamicTableViewControllerHeaderTests.swift */ = {isa = PBXFileReference; lastKnownFileType = sourcecode.swift; path = DynamicTableViewControllerHeaderTests.swift; sourceTree = "<group>"; };
		F2DC809324898CE600EDC40A /* DynamicTableViewControllerFooterTests.swift */ = {isa = PBXFileReference; lastKnownFileType = sourcecode.swift; path = DynamicTableViewControllerFooterTests.swift; sourceTree = "<group>"; };
		FEDCE0116603B6E00FAEE632 /* ExposureDetectionExecutor.swift */ = {isa = PBXFileReference; fileEncoding = 4; lastKnownFileType = sourcecode.swift; path = ExposureDetectionExecutor.swift; sourceTree = "<group>"; };
		FEDCE1600374711EC77FF572 /* RequiresAppDependencies.swift */ = {isa = PBXFileReference; fileEncoding = 4; lastKnownFileType = sourcecode.swift; path = RequiresAppDependencies.swift; sourceTree = "<group>"; };
		FEDCE1B8926528ED74CDE1B2 /* ENStateHandler+State.swift */ = {isa = PBXFileReference; fileEncoding = 4; lastKnownFileType = sourcecode.swift; path = "ENStateHandler+State.swift"; sourceTree = "<group>"; };
		FEDCE4BE82DC5BFE90575663 /* ExposureDetectionViewController+State.swift */ = {isa = PBXFileReference; fileEncoding = 4; lastKnownFileType = sourcecode.swift; path = "ExposureDetectionViewController+State.swift"; sourceTree = "<group>"; };
		FEDCE838D90CB02C55E15237 /* SceneDelegate+State.swift */ = {isa = PBXFileReference; fileEncoding = 4; lastKnownFileType = sourcecode.swift; path = "SceneDelegate+State.swift"; sourceTree = "<group>"; };
		FEDCEC452596E54A041BBCE9 /* HomeInteractor+State.swift */ = {isa = PBXFileReference; fileEncoding = 4; lastKnownFileType = sourcecode.swift; path = "HomeInteractor+State.swift"; sourceTree = "<group>"; };
/* End PBXFileReference section */

/* Begin PBXFrameworksBuildPhase section */
		85D759382457048F008175F0 /* Frameworks */ = {
			isa = PBXFrameworksBuildPhase;
			buildActionMask = 2147483647;
			files = (
				015E8C0824C997D200C0A4B3 /* CWASQLite.framework in Frameworks */,
				B1B5A76024924B3D0029D5D7 /* FMDB in Frameworks */,
				858F6F6E245A103C009FFD33 /* ExposureNotification.framework in Frameworks */,
				B1EDFD88248E741B00E7EAFF /* SwiftProtobuf in Frameworks */,
				B1EDFD89248E741B00E7EAFF /* ZIPFoundation in Frameworks */,
			);
			runOnlyForDeploymentPostprocessing = 0;
		};
		85D7595124570491008175F0 /* Frameworks */ = {
			isa = PBXFrameworksBuildPhase;
			buildActionMask = 2147483647;
			files = (
			);
			runOnlyForDeploymentPostprocessing = 0;
		};
		85D7595C24570491008175F0 /* Frameworks */ = {
			isa = PBXFrameworksBuildPhase;
			buildActionMask = 2147483647;
			files = (
			);
			runOnlyForDeploymentPostprocessing = 0;
		};
		B1FF6B672497D0B40041CF02 /* Frameworks */ = {
			isa = PBXFrameworksBuildPhase;
			buildActionMask = 2147483647;
			files = (
			);
			runOnlyForDeploymentPostprocessing = 0;
		};
/* End PBXFrameworksBuildPhase section */

/* Begin PBXGroup section */
		0123D5962501381900A91838 /* __test__ */ = {
			isa = PBXGroup;
			children = (
				0123D5972501383100A91838 /* ExposureSubmissionErrorTests.swift */,
			);
			path = __test__;
			sourceTree = "<group>";
		};
		01B7232524F8128B0064C0EB /* OptionGroup */ = {
			isa = PBXGroup;
			children = (
				01C2D43F2501243400FB23BF /* __tests__ */,
				01B7232624F812BC0064C0EB /* OptionGroupView.swift */,
				01B7232E24FE4F080064C0EB /* OptionGroupViewModel.swift */,
				01B7232824F812DF0064C0EB /* OptionView.swift */,
				01B7232A24F815B00064C0EB /* MultipleChoiceOptionView.swift */,
				01B7232C24F8E0260064C0EB /* MultipleChoiceChoiceView.swift */,
				01D69492250272E500B45BEA /* DatePickerOption */,
			);
			path = OptionGroup;
			sourceTree = "<group>";
		};
		01C2D43F2501243400FB23BF /* __tests__ */ = {
			isa = PBXGroup;
			children = (
				01C2D440250124E600FB23BF /* OptionGroupViewModelTests.swift */,
			);
			path = __tests__;
			sourceTree = "<group>";
		};
		01D16C5C24ED6981007DB387 /* __tests__ */ = {
			isa = PBXGroup;
			children = (
				01D16C5D24ED69CA007DB387 /* BackgroundAppRefreshViewModelTests.swift */,
				01D16C5F24ED6D9A007DB387 /* MockBackgroundRefreshStatusProvider.swift */,
				01D16C6124ED6DB3007DB387 /* MockLowPowerModeStatusProvider.swift */,
			);
			path = __tests__;
			sourceTree = "<group>";
		};
		01D69492250272E500B45BEA /* DatePickerOption */ = {
			isa = PBXGroup;
			children = (
				01D694932502730700B45BEA /* __tests__ */,
				01C7665D25024A09002C9A5C /* DatePickerOptionView.swift */,
				01D6948A25026EC000B45BEA /* DatePickerOptionViewModel.swift */,
				01D6948C2502717F00B45BEA /* DatePickerDayView.swift */,
				01D69490250272CE00B45BEA /* DatePickerDayViewModel.swift */,
				01D6948E2502729000B45BEA /* DatePickerDay.swift */,
			);
			path = DatePickerOption;
			sourceTree = "<group>";
		};
		01D694932502730700B45BEA /* __tests__ */ = {
			isa = PBXGroup;
			children = (
				01A97DD02506767E00C07C37 /* DatePickerOptionViewModelTests.swift */,
				01A97DD22506769F00C07C37 /* DatePickerDayViewModelTests.swift */,
			);
			path = __tests__;
			sourceTree = "<group>";
		};
		13091950247972CF0066E329 /* PrivacyProtectionViewController */ = {
			isa = PBXGroup;
			children = (
				1309194E247972C40066E329 /* PrivacyProtectionViewController.swift */,
			);
			path = PrivacyProtectionViewController;
			sourceTree = "<group>";
		};
		130CB19A246D92F800ADE602 /* Onboarding */ = {
			isa = PBXGroup;
			children = (
				130CB19B246D92F800ADE602 /* ENAUITestsOnboarding.swift */,
			);
			path = Onboarding;
			sourceTree = "<group>";
		};
		134F0DB8247578FF00D88934 /* Home */ = {
			isa = PBXGroup;
			children = (
				134F0DB9247578FF00D88934 /* ENAUITestsHome.swift */,
			);
			path = Home;
			sourceTree = "<group>";
		};
		138910C3247A907500D739F6 /* Task Scheduling */ = {
			isa = PBXGroup;
			children = (
				138910C4247A909000D739F6 /* ENATaskScheduler.swift */,
			);
			path = "Task Scheduling";
			sourceTree = "<group>";
		};
		13E5046A248E3CE60086641C /* AppInformation */ = {
			isa = PBXGroup;
			children = (
				13E50468248E3CD20086641C /* ENAUITestsAppInformation.swift */,
			);
			path = AppInformation;
			sourceTree = "<group>";
		};
		2F3D95352518BCBA002B2C81 /* EUSettings */ = {
			isa = PBXGroup;
			children = (
				2FD473BD251E0E7F000DCA40 /* __tests__ */,
				2F3D95362518BCD1002B2C81 /* EUSettingsViewController.swift */,
				2F3D953B2518BCE9002B2C81 /* EUSettingsViewModel.swift */,
			);
			path = EUSettings;
			sourceTree = "<group>";
		};
		2FA9E39124D2F2620030561C /* Exposure Submission */ = {
			isa = PBXGroup;
			children = (
				0123D5962501381900A91838 /* __test__ */,
				CD99A3A8245C272400BF12AF /* ExposureSubmissionService.swift */,
				A3EE6E59249BB7AF00C64B61 /* ExposureSubmissionServiceFactory.swift */,
				2FA9E39224D2F2920030561C /* ExposureSubmission+TestResult.swift */,
				2FA9E39424D2F2B00030561C /* ExposureSubmission+DeviceRegistrationKey.swift */,
				2FA9E39624D2F3C60030561C /* ExposureSubmissionError.swift */,
				2FA9E39824D2F4350030561C /* ExposureSubmission+ErrorParsing.swift */,
				2FA9E39A24D2F4A10030561C /* ExposureSubmissionService+Protocol.swift */,
			);
			path = "Exposure Submission";
			sourceTree = "<group>";
		};
		2FC0357524B8755500E234AC /* __tests__ */ = {
			isa = PBXGroup;
			children = (
			);
			path = __tests__;
			sourceTree = "<group>";
		};
		2FC951FA24DC2366008D39F4 /* Cells */ = {
			isa = PBXGroup;
			children = (
				2FC951FD24DC23B9008D39F4 /* DMConfigurationCell.swift */,
			);
			path = Cells;
			sourceTree = "<group>";
		};
		2FD473BD251E0E7F000DCA40 /* __tests__ */ = {
			isa = PBXGroup;
			children = (
				2FD473BE251E0ECE000DCA40 /* EUSettingsViewControllerTests.swift */,
			);
			path = __tests__;
			sourceTree = "<group>";
		};
		50BD2E6724FE26F300932566 /* __test__ */ = {
			isa = PBXGroup;
			children = (
				50BD2E6F24FE26F300932566 /* AppInformationImprintTest.swift */,
				50DC527A24FEB5CA00F6D8EB /* AppInformationModelTest.swift */,
			);
			name = __test__;
			sourceTree = "<group>";
		};
		5107E3D72459B2D60042FC9B /* Frameworks */ = {
			isa = PBXGroup;
			children = (
				858F6F6D245A103C009FFD33 /* ExposureNotification.framework */,
			);
			name = Frameworks;
			sourceTree = "<group>";
		};
		514C0A12247C15F000F235F6 /* HomeRiskCellConfigurators */ = {
			isa = PBXGroup;
			children = (
				A32CA72D24B6F28700B1A994 /* __tests__ */,
				51CE1BBE2460B222002CF42A /* HomeRiskCellConfigurator.swift */,
				51486D9E2484FC0200FCE216 /* HomeRiskLevelCellConfigurator.swift */,
				514C0A10247C15EC00F235F6 /* HomeUnknownRiskCellConfigurator.swift */,
				51F1255C24BDD75300126C86 /* HomeUnknown48hRiskCellConfigurator.swift */,
				514C0A13247C163800F235F6 /* HomeLowRiskCellConfigurator.swift */,
				514C0A15247C164700F235F6 /* HomeHighRiskCellConfigurator.swift */,
				514C0A19247C16D600F235F6 /* HomeInactiveRiskCellConfigurator.swift */,
				515BBDEA2484F8E500CDB674 /* HomeThankYouRiskCellConfigurator.swift */,
				51C779112486E549004582F8 /* HomeFindingPositiveRiskCellConfigurator.swift */,
			);
			path = HomeRiskCellConfigurators;
			sourceTree = "<group>";
		};
		514E81312461946E00636861 /* ExposureDetection */ = {
			isa = PBXGroup;
			children = (
				A36FACC224C5E9FC00DED947 /* __tests__ */,
				71FD8861246EB27F00E804D0 /* ExposureDetectionViewController.swift */,
				B1D6B001247DA0320079DDD3 /* ExposureDetectionViewControllerDelegate.swift */,
				714CD8662472885900F56450 /* ExposureDetectionViewController+DynamicTableViewModel.swift */,
			);
			path = ExposureDetection;
			sourceTree = "<group>";
		};
		514E81322461B97700636861 /* Exposure */ = {
			isa = PBXGroup;
			children = (
				B15382DD2482707A0010F007 /* __tests__ */,
				514E81332461B97700636861 /* ExposureManager.swift */,
				CD678F6A246C43E200B6A0F8 /* MockExposureManager.swift */,
				518A69FA24687D5800444E66 /* RiskLevel.swift */,
				A16714BA248D18D20031B111 /* SummaryMetadata.swift */,
				354E305824EFF26E00526C9F /* Country.swift */,
				941ADDB12518C3FB00E421D9 /* ENSettingEuTracingViewModel.swift */,
			);
			path = Exposure;
			sourceTree = "<group>";
		};
		514EE991246D4A1600DE4884 /* Risk Items */ = {
			isa = PBXGroup;
			children = (
				514C0A0724772F5E00F235F6 /* RiskItemView.swift */,
				51B5B415246DF13D00DC5D3E /* RiskImageItemView.swift */,
				51B5B413246DF07300DC5D3E /* RiskImageItemView.xib */,
				51FE277E247535E300BB8144 /* RiskLoadingItemView.swift */,
				51FE277C247535C400BB8144 /* RiskLoadingItemView.xib */,
				514C0A0C247AFB0200F235F6 /* RiskTextItemView.swift */,
				514C0A0A247AF9F700F235F6 /* RiskTextItemView.xib */,
				51C7790D24867F22004582F8 /* RiskListItemView.swift */,
				51C7790B24867F16004582F8 /* RiskListItemView.xib */,
			);
			path = "Risk Items";
			sourceTree = "<group>";
		};
		514EE996246D4BDD00DE4884 /* UICollectionView */ = {
			isa = PBXGroup;
			children = (
				51CE1B49246016B0002CF42A /* UICollectionViewCell+Identifier.swift */,
				51CE1B4B246016D1002CF42A /* UICollectionReusableView+Identifier.swift */,
				51CE1BB42460AC82002CF42A /* UICollectionView+Dequeue.swift */,
			);
			path = UICollectionView;
			sourceTree = "<group>";
		};
		514EE997246D4BEB00DE4884 /* UITableView */ = {
			isa = PBXGroup;
			children = (
				710ABB24247514BD00948792 /* UIViewController+Segue.swift */,
				710ABB1E2475115500948792 /* UITableViewController+Enum.swift */,
				514EE998246D4C2E00DE4884 /* UITableViewCell+Identifier.swift */,
				514EE99A246D4C4C00DE4884 /* UITableView+Dequeue.swift */,
			);
			path = UITableView;
			sourceTree = "<group>";
		};
		515BBDE92484F77300CDB674 /* HomeRiskViewConfigurators */ = {
			isa = PBXGroup;
			children = (
				514C0A0524772F3400F235F6 /* HomeRiskViewConfigurator.swift */,
				514EE99F246D4DF800DE4884 /* HomeRiskImageItemViewConfigurator.swift */,
				514C0A0E247AFEC500F235F6 /* HomeRiskTextItemViewConfigurator.swift */,
				51C7790F248684F5004582F8 /* HomeRiskListItemViewConfigurator.swift */,
				51FE277A2475340300BB8144 /* HomeRiskLoadingItemViewConfigurator.swift */,
			);
			path = HomeRiskViewConfigurators;
			sourceTree = "<group>";
		};
		516E430324B89AF60008CC30 /* __tests__ */ = {
			isa = PBXGroup;
			children = (
				516E430124B89AED0008CC30 /* CoordinatorTests.swift */,
			);
			path = __tests__;
			sourceTree = "<group>";
		};
		518A6A1C246A9F6600444E66 /* HomeRiskCellConfigurator */ = {
			isa = PBXGroup;
			children = (
				515BBDE92484F77300CDB674 /* HomeRiskViewConfigurators */,
				514C0A12247C15F000F235F6 /* HomeRiskCellConfigurators */,
			);
			path = HomeRiskCellConfigurator;
			sourceTree = "<group>";
		};
		51B5B419246E058100DC5D3E /* Risk */ = {
			isa = PBXGroup;
			children = (
				51CE1B7A246078B6002CF42A /* RiskLevelCollectionViewCell.swift */,
				51CE1B79246078B6002CF42A /* RiskLevelCollectionViewCell.xib */,
				51486DA02485101500FCE216 /* RiskInactiveCollectionViewCell.swift */,
				51486DA12485101500FCE216 /* RiskInactiveCollectionViewCell.xib */,
				51486DA42485237200FCE216 /* RiskThankYouCollectionViewCell.swift */,
				51486DA52485237200FCE216 /* RiskThankYouCollectionViewCell.xib */,
				51C779152486E5BA004582F8 /* RiskFindingPositiveCollectionViewCell.swift */,
				51C779132486E5AB004582F8 /* RiskFindingPositiveCollectionViewCell.xib */,
				514EE991246D4A1600DE4884 /* Risk Items */,
			);
			path = Risk;
			sourceTree = "<group>";
		};
		51B5B41A246E059700DC5D3E /* Common */ = {
			isa = PBXGroup;
			children = (
				713EA26024798AD100AB7EE8 /* InsetTableViewCell.swift */,
				71F54190248BF677006DB793 /* HtmlTextView.swift */,
			);
			path = Common;
			sourceTree = "<group>";
		};
		51CE1B74246078B6002CF42A /* Home Screen */ = {
			isa = PBXGroup;
			children = (
				51CE1B75246078B6002CF42A /* Cells */,
				51CE1B83246078B6002CF42A /* Decorations */,
			);
			path = "Home Screen";
			sourceTree = "<group>";
		};
		51CE1B75246078B6002CF42A /* Cells */ = {
			isa = PBXGroup;
			children = (
				51B5B419246E058100DC5D3E /* Risk */,
				A328424C248B91E0006B1F09 /* HomeTestResultLoadingCell.swift */,
				A328424B248B91E0006B1F09 /* HomeTestResultLoadingCell.xib */,
				710224E9248FA67F000C5DEF /* HomeTestResultCollectionViewCell.swift */,
				2F78574F248506BD00323A9C /* HomeTestResultCollectionViewCell.xib */,
				51B5B41B246EC8B800DC5D3E /* HomeCardCollectionViewCell.swift */,
				51CE1B78246078B6002CF42A /* ActivateCollectionViewCell.swift */,
				51CE1B76246078B6002CF42A /* ActivateCollectionViewCell.xib */,
				51CE1B7C246078B6002CF42A /* InfoCollectionViewCell.swift */,
				51CE1B7B246078B6002CF42A /* InfoCollectionViewCell.xib */,
			);
			path = Cells;
			sourceTree = "<group>";
		};
		51CE1B83246078B6002CF42A /* Decorations */ = {
			isa = PBXGroup;
			children = (
				51CE1B84246078B6002CF42A /* SectionSystemBackgroundDecorationView.swift */,
			);
			path = Decorations;
			sourceTree = "<group>";
		};
		51CE1BB82460AE69002CF42A /* Home */ = {
			isa = PBXGroup;
			children = (
				51CE1BB92460AFD8002CF42A /* HomeActivateCellConfigurator.swift */,
				518A6A1C246A9F6600444E66 /* HomeRiskCellConfigurator */,
				51CE1BC22460B28D002CF42A /* HomeInfoCellConfigurator.swift */,
				13BAE9B02472FB1E00CEE58A /* CellConfiguratorIndexPosition.swift */,
				A328424F248B9269006B1F09 /* HomeTestResultLoadingCellConfigurator.swift */,
				710224EB248FC150000C5DEF /* HomeTestResultCellConfigurator.swift */,
			);
			path = Home;
			sourceTree = "<group>";
		};
		51CE1BBB2460B1BA002CF42A /* Protocols */ = {
			isa = PBXGroup;
			children = (
				B18CADAD24782FA4006F53F0 /* ExposureStateUpdating.swift */,
				51CE1BBC2460B1CB002CF42A /* CollectionViewCellConfigurator.swift */,
				514EE99C246D4CFB00DE4884 /* TableViewCellConfigurator.swift */,
				A3E5E71D247E6F7A00237116 /* SpinnerInjectable.swift */,
				A36D07B82486D61C00E46F96 /* HomeCardCellButtonDelegate.swift */,
				FEDCE1600374711EC77FF572 /* RequiresAppDependencies.swift */,
			);
			path = Protocols;
			sourceTree = "<group>";
		};
		51D420AF2458308400AD70CA /* Onboarding */ = {
			isa = PBXGroup;
			children = (
				51C737BC245B349700286105 /* OnboardingInfoViewController.swift */,
				A17366542484978A006BE209 /* OnboardingInfoViewControllerUtils.swift */,
				137846482488027500A50AB8 /* OnboardingInfoViewController+Extension.swift */,
			);
			path = Onboarding;
			sourceTree = "<group>";
		};
		51D420B224583AA400AD70CA /* Workers */ = {
			isa = PBXGroup;
			children = (
				B1221BDD2492E78100E6C4E4 /* Keychain */,
				B19FD70E2491A04800A9D56A /* Update Checker */,
				B184A381248FFCC3007180F6 /* Store */,
				A1C2B2DA24834934004A3BD5 /* __tests__ */,
				CD99A3C6246155C300BF12AF /* Logger.swift */,
				B120C7C524AFDAB900F68FF1 /* ActiveTracing.swift */,
				A3FF84EB247BFAF00053E947 /* Hasher.swift */,
				0D5611B3247F852C00B5B094 /* SQLiteKeyValueStore.swift */,
				016146902487A43E00660992 /* LinkHelper.swift */,
				A128F058248B459F00EC7F6C /* PublicKeyStore.swift */,
			);
			path = Workers;
			sourceTree = "<group>";
		};
		51D420B524583B5100AD70CA /* Extensions */ = {
			isa = PBXGroup;
			children = (
				71176E2C24891BCF004B0C9F /* __tests__ */,
				514EE996246D4BDD00DE4884 /* UICollectionView */,
				514EE997246D4BEB00DE4884 /* UITableView */,
				51895EDB245E16CD0085DA38 /* ENAColor.swift */,
				710021DB248E44A6001F0B63 /* ENAFont.swift */,
				13722043247AEEAD00152764 /* UNNotificationCenter+Extension.swift */,
				51D420B624583B7200AD70CA /* NSObject+Identifier.swift */,
				51D420B824583B8300AD70CA /* UIViewController+AppStoryboard.swift */,
				B1EDFD8C248E74D000E7EAFF /* URL+StaticString.swift */,
				51D420D324586DCA00AD70CA /* NotificationName.swift */,
				85142500245DA0B3009D2791 /* UIViewController+Alert.swift */,
				B111EE2B2465D9F7001AEBB4 /* String+Localization.swift */,
				71CC3EA2246D6C4000217F2C /* UIFont+DynamicType.swift */,
				B14D0CDA246E968C00D5BEBC /* String+Today.swift */,
				B153096924706F1000A4A1BD /* URLSession+Default.swift */,
				B153096B24706F2400A4A1BD /* URLSessionConfiguration+Default.swift */,
				B1D6B003247DA4920079DDD3 /* UIApplication+CoronaWarn.swift */,
				2F3218CF248063E300A7AC0A /* UIView+Convenience.swift */,
				2FF1D62D2487850200381FFB /* NSMutableAttributedString+Generation.swift */,
				A16714AE248CA1B70031B111 /* Bundle+ReadPlist.swift */,
				2F26CE2D248B9C4F00BE30EE /* UIViewController+BackButton.swift */,
				B1C7EE4324938E9E00F1F284 /* ExposureDetection_DidEndPrematurelyReason+ErrorHandling.swift */,
				A1BABD0A24A57BA0000ED515 /* ENTemporaryExposureKey+Processing.swift */,
				2F96739A24AB70FA008E3147 /* ExposureSubmissionParsable.swift */,
				2FC0357024B5B70700E234AC /* Error+FAQUrl.swift */,
				2FA968CD24D8560B008EE367 /* String+Random.swift */,
				EB858D1F24E700D10048A0AA /* UIView+Screenshot.swift */,
				01DB708425068167008F7244 /* Calendar+GregorianLocale.swift */,
			);
			path = Extensions;
			sourceTree = "<group>";
		};
		51D420C124583D3100AD70CA /* Home */ = {
			isa = PBXGroup;
			children = (
				2FC0357524B8755500E234AC /* __tests__ */,
				51CE1B2E245F5CFC002CF42A /* HomeViewController.swift */,
				5111E7622460BB1500ED6498 /* HomeInteractor.swift */,
				51CE1B5424604DD2002CF42A /* HomeLayout.swift */,
				B1BFE27124BDE1D500C1181D /* HomeViewController+HowRiskDetectionWorks.swift */,
			);
			path = Home;
			sourceTree = "<group>";
		};
		51D420C224583D7B00AD70CA /* Settings */ = {
			isa = PBXGroup;
			children = (
				EB41DC0624E53D3F0029C6F7 /* BackgroundAppRefresh */,
				CDD87C6024766163007CE6CA /* Cells */,
				51D420C324583E3300AD70CA /* SettingsViewController.swift */,
				EEF10679246EBF8B009DFB4E /* ResetViewController.swift */,
				CD2EC328247D82EE00C6B3F9 /* NotificationSettingsViewController.swift */,
			);
			path = Settings;
			sourceTree = "<group>";
		};
		51D420D524598AC200AD70CA /* Source */ = {
			isa = PBXGroup;
			children = (
				AB1FCBCA2521FC21005930BA /* ServerEnvironment */,
				B111EDEC2465B1F4001AEBB4 /* Client */,
				CD99A3C82461A44B00BF12AF /* View Helpers */,
				51CE1BBB2460B1BA002CF42A /* Protocols */,
				8595BF5D246032C40056EA27 /* Views */,
				B1569DD5245D6C790079FCD7 /* Developer Menu */,
				51EE9A6A245C0F7900F2544F /* Models */,
				85D759802459A82D008175F0 /* Services */,
				85D759712457059A008175F0 /* Scenes */,
				51D420B224583AA400AD70CA /* Workers */,
				51D420B524583B5100AD70CA /* Extensions */,
				85D7593E2457048F008175F0 /* AppDelegate.swift */,
				A3552CC524DD6E78008C91BE /* AppDelegate+ENATaskExecutionDelegate.swift */,
				A3552CC324DD6E16008C91BE /* AppDelegate+PlausibleDeniability.swift */,
				85D759402457048F008175F0 /* SceneDelegate.swift */,
				CDA262F724AB808800612E15 /* Coordinator.swift */,
				516E430324B89AF60008CC30 /* __tests__ */,
			);
			path = Source;
			sourceTree = "<group>";
		};
		51EE9A6A245C0F7900F2544F /* Models */ = {
			isa = PBXGroup;
			children = (
				B1AC51D424CED8740087C35B /* __tests__ */,
				138910C3247A907500D739F6 /* Task Scheduling */,
				CD8638512477EBAA00A5A07C /* Settings */,
				B1125458246F2C2100AB5036 /* Converting Keys */,
				514E81322461B97700636861 /* Exposure */,
				51CE1BB82460AE69002CF42A /* Home */,
				51EE9A6C245C0FB500F2544F /* Onboarding */,
				B18E852E248C29D400CF4FB8 /* DetectionMode.swift */,
				FEDCE21C117BF675C80F5989 /* States */,
				B10EC1F724ED1F8700ED0E48 /* CancellationToken.swift */,
				0144BDE0250924CC00B0857C /* SymptomsOnset.swift */,
			);
			path = Models;
			sourceTree = "<group>";
		};
		51EE9A6C245C0FB500F2544F /* Onboarding */ = {
			isa = PBXGroup;
			children = (
				51C737BE245B3B5D00286105 /* OnboardingInfo.swift */,
			);
			path = Onboarding;
			sourceTree = "<group>";
		};
		71176E2C24891BCF004B0C9F /* __tests__ */ = {
			isa = PBXGroup;
			children = (
				71176E2D24891C02004B0C9F /* ENAColorTests.swift */,
				A1BABD0C24A57BAC000ED515 /* ENTemporaryExposureKey+ProcessingTests.swift */,
				B1C7EE4524938EB700F1F284 /* ExposureDetection_DidEndPrematurelyReason+ErrorHandlingTests.swift */,
				B163D11424993F64001A322C /* UIFont+DynamicTypeTests.swift */,
				A1E4195E249824340016E52A /* String+TodayTests.swift */,
				2FC0356E24B342FA00E234AC /* UIViewcontroller+AlertTest.swift */,
			);
			path = __tests__;
			sourceTree = "<group>";
		};
		71176E30248957B1004B0C9F /* App */ = {
			isa = PBXGroup;
			children = (
				71176E31248957C3004B0C9F /* AppNavigationController.swift */,
			);
			path = App;
			sourceTree = "<group>";
		};
		7143D07424990A3100608DDE /* NavigationControllerWithFooter */ = {
			isa = PBXGroup;
			children = (
				71D3C1992494EFAC00DBABA8 /* ENANavigationControllerWithFooter.swift */,
				71EF33D82497F3E8007B7E1B /* ENANavigationControllerWithFooterChild.swift */,
				71EF33DA2497F419007B7E1B /* ENANavigationFooterItem.swift */,
				71C0BEDC2498DD07009A17A0 /* ENANavigationFooterView.swift */,
			);
			path = NavigationControllerWithFooter;
			sourceTree = "<group>";
		};
		71B804502485272200D53506 /* RiskLegend */ = {
			isa = PBXGroup;
			children = (
				71B804532485273C00D53506 /* RiskLegendDotBodyCell.swift */,
			);
			path = RiskLegend;
			sourceTree = "<group>";
		};
		71F76D0E24767AF100515A01 /* DynamicTableViewController */ = {
			isa = PBXGroup;
			children = (
				F247572E2483934B003E1FC5 /* __tests__ */,
				71F76D0F24767B2500515A01 /* Views */,
				710ABB26247533FA00948792 /* DynamicTableViewController.swift */,
				710ABB282475353900948792 /* DynamicTableViewModel.swift */,
				71330E40248109F600EB10F6 /* DynamicTableViewSection.swift */,
				71330E4424810A0500EB10F6 /* DynamicTableViewHeader.swift */,
				71330E4624810A0C00EB10F6 /* DynamicTableViewFooter.swift */,
				71330E42248109FD00EB10F6 /* DynamicTableViewCell.swift */,
				A1C683FB24AEC9EE00B90D12 /* DynamicTableViewTextCell.swift */,
				71330E4824810A5A00EB10F6 /* DynamicTableViewAction.swift */,
			);
			path = DynamicTableViewController;
			sourceTree = "<group>";
		};
		71F76D0F24767B2500515A01 /* Views */ = {
			isa = PBXGroup;
			children = (
				71FE1C68247A8FE100851FEB /* DynamicTableViewHeaderFooterView.swift */,
				71FE1C70247AA7B700851FEB /* DynamicTableViewHeaderImageView.swift */,
				714194E9247A65C60072A090 /* DynamicTableViewHeaderSeparatorView.swift */,
				710ABB22247513E300948792 /* DynamicTypeTableViewCell.swift */,
				71FE1C8A247AC79D00851FEB /* DynamicTableViewIconCell.swift */,
				71FE1C8B247AC79D00851FEB /* DynamicTableViewIconCell.xib */,
				EB3BCA85250799E7003F27C7 /* DynamicTableViewBulletPointCell.swift */,
				71B8044E248526B600D53506 /* DynamicTableViewSpaceCell.swift */,
				2FF1D62F24880FCF00381FFB /* DynamicTableViewRoundedCell.swift */,
				717D21E8248C022E00D9717E /* DynamicTableViewHtmlCell.swift */,
				A1C683F924AEC57400B90D12 /* DynamicTableViewTextViewCell.swift */,
				01B7232324F812500064C0EB /* DynamicTableViewOptionGroupCell.swift */,
			);
			path = Views;
			sourceTree = "<group>";
		};
		71FE1C83247AC33D00851FEB /* ExposureSubmission */ = {
			isa = PBXGroup;
			children = (
				71FE1C84247AC33D00851FEB /* ExposureSubmissionTestResultHeaderView.swift */,
				711EFCC824935C79005FEF21 /* ExposureSubmissionTestResultHeaderView.xib */,
				710021DF248EAF9A001F0B63 /* ExposureSubmissionImageCardCell.swift */,
				710021DD248EAF16001F0B63 /* ExposureSubmissionImageCardCell.xib */,
				710224F32490E7A3000C5DEF /* ExposureSubmissionStepCell.swift */,
				710224ED2490E2FC000C5DEF /* ExposureSubmissionStepCell.xib */,
			);
			path = ExposureSubmission;
			sourceTree = "<group>";
		};
		853D987824694A1E00490DBA /* BaseElements */ = {
			isa = PBXGroup;
			children = (
				853D987924694A8700490DBA /* ENAButton.swift */,
				8595BF5E246032D90056EA27 /* ENASwitch.swift */,
				71FE1C81247AC30300851FEB /* ENATanInput.swift */,
				71B804462484CC0800D53506 /* ENALabel.swift */,
				711EFCC62492EE31005FEF21 /* ENAFooterView.swift */,
			);
			path = BaseElements;
			sourceTree = "<group>";
		};
		858F6F71245AEC05009FFD33 /* ENSetting */ = {
			isa = PBXGroup;
			children = (
				2F3D95352518BCBA002B2C81 /* EUSettings */,
				EE22DB80247FB409001B0A71 /* ENSettingModel.swift */,
				EE22DB7F247FB409001B0A71 /* ENStateHandler.swift */,
				853D98842469DC8100490DBA /* ExposureNotificationSettingViewController.swift */,
			);
			path = ENSetting;
			sourceTree = "<group>";
		};
		8595BF5D246032C40056EA27 /* Views */ = {
			isa = PBXGroup;
			children = (
				B10F9B88249961B500C418F4 /* __tests__ */,
				EE22DB83247FB43A001B0A71 /* ENSetting */,
				51B5B41A246E059700DC5D3E /* Common */,
				853D987824694A1E00490DBA /* BaseElements */,
				EEF790092466ED410065EBD5 /* ExposureDetection */,
				71FE1C83247AC33D00851FEB /* ExposureSubmission */,
				51CE1B74246078B6002CF42A /* Home Screen */,
				71B804502485272200D53506 /* RiskLegend */,
				71CC3EA0246D6BBF00217F2C /* DynamicTypeLabel.swift */,
				713EA25A247818B000AB7EE8 /* DynamicTypeButton.swift */,
				85E33443247EB357006E74EC /* CircularProgressView.swift */,
				71CAB9D3248AB33500F516A5 /* DynamicTypeSymbolImageView.swift */,
			);
			path = Views;
			sourceTree = "<group>";
		};
		85D759322457048F008175F0 = {
			isa = PBXGroup;
			children = (
				71B8044424828A6C00D53506 /* .swiftformat */,
				71AFBD922464251000F91006 /* .swiftlint.yml */,
				85D7593D2457048F008175F0 /* ENA */,
				85D7595724570491008175F0 /* ENATests */,
				85D7596224570491008175F0 /* ENAUITests */,
				B1FF6B6B2497D0B40041CF02 /* CWASQLite */,
				85D7593C2457048F008175F0 /* Products */,
				5107E3D72459B2D60042FC9B /* Frameworks */,
				B1741B572462EB26006275D9 /* Recovered References */,
				0DFCC2692484D7A700E2811D /* ENA-Bridging-Header.h */,
				0DFCC26F2484DC8200E2811D /* ENATests-Bridging-Header.h */,
			);
			sourceTree = "<group>";
			usesTabs = 1;
		};
		85D7593C2457048F008175F0 /* Products */ = {
			isa = PBXGroup;
			children = (
				85D7593B2457048F008175F0 /* ENA.app */,
				85D7595424570491008175F0 /* ENATests.xctest */,
				85D7595F24570491008175F0 /* ENAUITests.xctest */,
				B1FF6B6A2497D0B40041CF02 /* CWASQLite.framework */,
			);
			name = Products;
			sourceTree = "<group>";
		};
		85D7593D2457048F008175F0 /* ENA */ = {
			isa = PBXGroup;
			children = (
				B102BDC12460405F00CD55A2 /* Backend */,
				51D420D524598AC200AD70CA /* Source */,
				85D7597424570615008175F0 /* Resources */,
			);
			path = ENA;
			sourceTree = "<group>";
		};
		85D7595724570491008175F0 /* ENATests */ = {
			isa = PBXGroup;
			children = (
				B18C411A246DB2F000B8D8CB /* Helper */,
				85D7595A24570491008175F0 /* Info.plist */,
			);
			path = ENATests;
			sourceTree = "<group>";
		};
		85D7596224570491008175F0 /* ENAUITests */ = {
			isa = PBXGroup;
			children = (
				134F0DBA247578FF00D88934 /* ENAUITests-Extensions.swift */,
				130CB19A246D92F800ADE602 /* Onboarding */,
				134F0DB8247578FF00D88934 /* Home */,
				13E5046A248E3CE60086641C /* AppInformation */,
				EB11B02824EE7C7D00143A95 /* Settings */,
				85D7596324570491008175F0 /* ENAUITests.swift */,
				134F0F2B2475793400D88934 /* SnapshotHelper.swift */,
				A3EE6E5B249BB97500C64B61 /* UITestingParameters.swift */,
				85D7596524570491008175F0 /* Info.plist */,
			);
			path = ENAUITests;
			sourceTree = "<group>";
		};
		85D759712457059A008175F0 /* Scenes */ = {
			isa = PBXGroup;
			children = (
				71176E30248957B1004B0C9F /* App */,
				71F76D0E24767AF100515A01 /* DynamicTableViewController */,
				7143D07424990A3100608DDE /* NavigationControllerWithFooter */,
				EE20EA0824699A3A00770683 /* RiskLegend */,
				EE85998B2462EFD4002E7AE2 /* AppInformation */,
				51D420AF2458308400AD70CA /* Onboarding */,
				51D420C124583D3100AD70CA /* Home */,
				514E81312461946E00636861 /* ExposureDetection */,
				EE278B2E245F2C58008B06F9 /* FriendsInvite */,
				CD99A398245B229F00BF12AF /* ExposureSubmission */,
				858F6F71245AEC05009FFD33 /* ENSetting */,
				51D420C224583D7B00AD70CA /* Settings */,
				13091950247972CF0066E329 /* PrivacyProtectionViewController */,
				01B7232524F8128B0064C0EB /* OptionGroup */,
			);
			path = Scenes;
			sourceTree = "<group>";
		};
		85D7597424570615008175F0 /* Resources */ = {
			isa = PBXGroup;
			children = (
				AB628A1D251CDAA700CF61D2 /* ServerEnvironment */,
				014891B224F90D0B002A6F77 /* ENA.plist */,
				011E4B002483A35A002E6412 /* ENACommunity.entitlements */,
				CD7F5C732466F6D400D3D03C /* ENATest.entitlements */,
				85790F2E245C6B72003D47E1 /* ENA.entitlements */,
				EE70C239245B09E900AC9B2F /* Localization */,
				85D7594F24570491008175F0 /* Info.plist */,
				B1221BDB2492BCEB00E6C4E4 /* Info_Debug.plist */,
				01E25C6F24A3B52F007E33F8 /* Info_Testflight.plist */,
				85D75976245706BD008175F0 /* Assets */,
				85D75975245706B0008175F0 /* Storyboards */,
			);
			path = Resources;
			sourceTree = "<group>";
		};
		85D75975245706B0008175F0 /* Storyboards */ = {
			isa = PBXGroup;
			children = (
				CD99A39C245B22EE00BF12AF /* ExposureSubmission.storyboard */,
				85D7594C24570491008175F0 /* LaunchScreen.storyboard */,
				51D420B02458397300AD70CA /* Onboarding.storyboard */,
				51D420CD245869C800AD70CA /* Home.storyboard */,
				514E812F24618E3D00636861 /* ExposureDetection.storyboard */,
				51D420CF24586AB300AD70CA /* Settings.storyboard */,
				EE278B2C245F2BBB008B06F9 /* InviteFriends.storyboard */,
				853D98822469DC5000490DBA /* ExposureNotificationSetting.storyboard */,
				EE20EA062469883900770683 /* RiskLegend.storyboard */,
			);
			path = Storyboards;
			sourceTree = "<group>";
		};
		85D75976245706BD008175F0 /* Assets */ = {
			isa = PBXGroup;
			children = (
				8539874E2467094E00D28B62 /* AppIcon.xcassets */,
				85D7594A24570491008175F0 /* Assets.xcassets */,
				71F2E57A2487AEFC00694F1A /* ena-colors.xcassets */,
			);
			path = Assets;
			sourceTree = "<group>";
		};
		85D759802459A82D008175F0 /* Services */ = {
			isa = PBXGroup;
			children = (
				B15382DC248270220010F007 /* __tests__ */,
				2FA9E39124D2F2620030561C /* Exposure Submission */,
				B1175211248A837300C3325C /* Risk */,
				B14D0CD8246E939600D5BEBC /* Exposure Transaction */,
				B1D431C9246C848E00E728AD /* DownloadedPackagesStore */,
			);
			path = Services;
			sourceTree = "<group>";
		};
		A128F04B2489ABE700EC7F6C /* __tests__ */ = {
			isa = PBXGroup;
			children = (
				A128F04C2489ABE700EC7F6C /* RiskCalculationTests.swift */,
				B1175219248ACFFC00C3325C /* SAP_RiskScoreClass+LowAndHighTests.swift */,
			);
			path = __tests__;
			sourceTree = "<group>";
		};
		A1C2B2DA24834934004A3BD5 /* __tests__ */ = {
			isa = PBXGroup;
			children = (
				A173665124844F29006BE209 /* SQLiteKeyValueStoreTests.swift */,
				B1E23B8524FE4DD3006BCDA6 /* PublicKeyProviderTests.swift */,
				B1CD333D24865E0000B06E9B /* TracingStatusHistoryTests.swift */,
				B120C7C824AFE7B800F68FF1 /* ActiveTracingTests.swift */,
			);
			path = __tests__;
			sourceTree = "<group>";
		};
		A1E41959249817C70016E52A /* __tests__ */ = {
			isa = PBXGroup;
			children = (
				A1E4195B249818020016E52A /* RiskTests.swift */,
			);
			path = __tests__;
			sourceTree = "<group>";
		};
		A3284253248E48E0006B1F09 /* __tests__ */ = {
			isa = PBXGroup;
			children = (
				A328425A248E8290006B1F09 /* Mock Objects */,
				A3284254248E493B006B1F09 /* ExposureSubmissionOverviewViewControllerTests.swift */,
				A328425B248E82B5006B1F09 /* ExposureSubmissionTestResultViewControllerTests.swift */,
				A328425E248E943D006B1F09 /* ExposureSubmissionTanInputViewControllerTests.swift */,
				2FD881CB2490F65C00BEC8FC /* ExposureSubmissionHotlineViewControllerTest.swift */,
				2FD881CD249115E700BEC8FC /* ExposureSubmissionNavigationControllerTest.swift */,
				015178C12507D2A90074F095 /* ExposureSubmissionSymptomsOnsetViewControllerTests.swift */,
				EB3BCA8A2507B8F3003F27C7 /* ExposureSubmissionSymptomsViewControllerTests.swift */,
				A32842602490E2AC006B1F09 /* ExposureSubmissionWarnOthersViewControllerTests.swift */,
				A328426224910552006B1F09 /* ExposureSubmissionSuccessViewControllerTests.swift */,
				A32842642491136E006B1F09 /* ExposureSubmissionUITests.swift */,
				A372DA3E24BEF773003248BB /* ExposureSubmissionCoordinatorTests.swift */,
				01A23684251A22E90043D9F8 /* ExposureSubmissionCoordinatorModelTests.swift */,
			);
			path = __tests__;
			sourceTree = "<group>";
		};
		A328425A248E8290006B1F09 /* Mock Objects */ = {
			isa = PBXGroup;
			children = (
				A3284256248E7431006B1F09 /* MockExposureSubmissionService.swift */,
				A3284258248E7672006B1F09 /* MockExposureSubmissionQRScannerViewController.swift */,
				A32842662492359E006B1F09 /* MockExposureSubmissionNavigationControllerChild.swift */,
				A372DA3C24BE01D9003248BB /* MockExposureSubmissionCoordinator.swift */,
				A372DA4024BF33F9003248BB /* MockExposureSubmissionCoordinatorDelegate.swift */,
			);
			path = "Mock Objects";
			sourceTree = "<group>";
		};
		A32CA72D24B6F28700B1A994 /* __tests__ */ = {
			isa = PBXGroup;
			children = (
				A32CA72E24B6F2E300B1A994 /* HomeRiskCellConfiguratorTests.swift */,
				516E42C924B760EC0008CC30 /* HomeRiskLevelCellConfiguratorTests.swift */,
				516E42FA24B7739F0008CC30 /* HomeUnknownRiskCellConfiguratorTests.swift */,
				51F1255E24BEFB7A00126C86 /* HomeUnknown48hRiskCellConfiguratorTests.swift */,
				516E42FC24B776A90008CC30 /* HomeLowRiskCellConfiguratorTests.swift */,
				516E42FF24B777B20008CC30 /* HomeHighRiskCellConfiguratorTests.swift */,
			);
			path = __tests__;
			sourceTree = "<group>";
		};
		A36FACC224C5E9FC00DED947 /* __tests__ */ = {
			isa = PBXGroup;
			children = (
				A36FACC324C5EA1500DED947 /* ExposureDetectionViewControllerTests.swift */,
				A3483B0A24C5EFA40037855F /* MockExposureDetectionViewControllerDelegate.swift */,
			);
			path = __tests__;
			sourceTree = "<group>";
		};
		A372DA3724BDA015003248BB /* View */ = {
			isa = PBXGroup;
			children = (
				A372DA3924BDA043003248BB /* Custom */,
				A372DA3824BDA035003248BB /* Controller */,
			);
			path = View;
			sourceTree = "<group>";
		};
		A372DA3824BDA035003248BB /* Controller */ = {
			isa = PBXGroup;
			children = (
				2F80CFD8247ED988000F06AF /* ExposureSubmissionIntroViewController.swift */,
				71FE1C75247AC2B500851FEB /* ExposureSubmissionOverviewViewController.swift */,
				71FE1C76247AC2B500851FEB /* ExposureSubmissionTanInputViewController.swift */,
				71FE1C78247AC2B500851FEB /* ExposureSubmissionTestResultViewController.swift */,
				71FE1C74247AC2B500851FEB /* ExposureSubmissionQRScannerViewController.swift */,
				2F80CFDA247EDDB3000F06AF /* ExposureSubmissionHotlineViewController.swift */,
				EBCD2411250790F400E5574C /* ExposureSubmissionSymptomsViewController.swift */,
				EB3BCA872507B6C1003F27C7 /* ExposureSubmissionSymptomsOnsetViewController.swift */,
				A3C4F95F24812CD20047F23E /* ExposureSubmissionWarnOthersViewController.swift */,
				01A236792519D1E80043D9F8 /* ExposureSubmissionWarnOthersViewModel.swift */,
				71FE1C73247AC2B500851FEB /* ExposureSubmissionSuccessViewController.swift */,
			);
			path = Controller;
			sourceTree = "<group>";
		};
		A372DA3924BDA043003248BB /* Custom */ = {
			isa = PBXGroup;
			children = (
				710224F524910661000C5DEF /* ExposureSubmissionDynamicCell.swift */,
			);
			path = Custom;
			sourceTree = "<group>";
		};
		A3E851B324ADDA9E00402485 /* __tests__ */ = {
			isa = PBXGroup;
			children = (
				A3E851B424ADDAC000402485 /* CountdownTimerTests.swift */,
			);
			path = __tests__;
			sourceTree = "<group>";
		};
		AB1FCBCA2521FC21005930BA /* ServerEnvironment */ = {
			isa = PBXGroup;
			children = (
				AB1FCBCB2521FC34005930BA /* __tests__ */,
				352F25A724EFCBDE00ACDFF3 /* ServerEnvironment.swift */,
			);
			path = ServerEnvironment;
			sourceTree = "<group>";
		};
		AB1FCBCB2521FC34005930BA /* __tests__ */ = {
			isa = PBXGroup;
			children = (
				AB1FCBDB2521FCD5005930BA /* TestServerEnvironments.json */,
				AB1FCBCC2521FC44005930BA /* ServerEnvironmentTests.swift */,
			);
			path = __tests__;
			sourceTree = "<group>";
		};
		AB1011552507C14F00D392A2 /* Models */ = {
			isa = PBXGroup;
			children = (
				AB1011572507C15000D392A2 /* TracingStatusHistory.swift */,
			);
			path = Models;
			sourceTree = "<group>";
		};
		AB5F84A924F8F6C7000400D4 /* Migration */ = {
			isa = PBXGroup;
			children = (
				AB5F84AA24F8F6C7000400D4 /* 0To1 */,
			);
			path = Migration;
			sourceTree = "<group>";
		};
		AB5F84AA24F8F6C7000400D4 /* 0To1 */ = {
			isa = PBXGroup;
			children = (
				AB5F84BA24F92876000400D4 /* Migration0To1Tests.swift */,
			);
			path = 0To1;
			sourceTree = "<group>";
		};
		AB5F84AB24F8F6EB000400D4 /* Migration */ = {
			isa = PBXGroup;
			children = (
				AB5F84AC24F8F7A1000400D4 /* SerialMigrator.swift */,
				AB5F84AF24F8F7C3000400D4 /* Migration.swift */,
				AB5F84AE24F8F7B8000400D4 /* Migrations */,
			);
			path = Migration;
			sourceTree = "<group>";
		};
		AB5F84AE24F8F7B8000400D4 /* Migrations */ = {
			isa = PBXGroup;
			children = (
				AB5F84B124F8F7E3000400D4 /* Migration0To1.swift */,
			);
			path = Migrations;
			sourceTree = "<group>";
		};
		AB5F84C124FE2EEA000400D4 /* V0 */ = {
			isa = PBXGroup;
			children = (
				AB5F84BF24FE2EB3000400D4 /* DownloadedPackagesStoreV0.swift */,
				AB5F84B824F92855000400D4 /* DownloadedPackagesSQLLiteStoreV0.swift */,
			);
			path = V0;
			sourceTree = "<group>";
		};
		AB5F84C224FE2EF2000400D4 /* V1 */ = {
			isa = PBXGroup;
			children = (
				B1D431CA246C84A400E728AD /* DownloadedPackagesStoreV1.swift */,
				B161782424804AC3006E435A /* DownloadedPackagesSQLLiteStoreV1.swift */,
			);
			path = V1;
			sourceTree = "<group>";
		};
		AB628A1D251CDAA700CF61D2 /* ServerEnvironment */ = {
			isa = PBXGroup;
			children = (
				AB628A1E251CDADE00CF61D2 /* ServerEnvironments.json */,
			);
			path = ServerEnvironment;
			sourceTree = "<group>";
		};
		B102BDC12460405F00CD55A2 /* Backend */ = {
			isa = PBXGroup;
			children = (
				B15382DA24826F7E0010F007 /* __tests__ */,
				0159E6BF247829BA00894A89 /* temporary_exposure_key_export.pb.swift */,
				0159E6C0247829BA00894A89 /* temporary_exposure_key_signature_list.pb.swift */,
				B1D7D68A24766D2100E4DA5D /* apple_export.pb.swift */,
				0DF6BBB4248C04CF007E8B0C /* app_config.pb.swift */,
				0DF6BBB3248C04CF007E8B0C /* app_config_app_version_config.pb.swift */,
				0DF6BBB2248C04CF007E8B0C /* app_config_attenuation_duration.pb.swift */,
				B1D7D68624766D2100E4DA5D /* submission_payload.pb.swift */,
				359767F024FD13D9001FD591 /* diagnosis_key_batch.pb.swift */,
				B102BDC22460410600CD55A2 /* README.md */,
			);
			path = Backend;
			sourceTree = "<group>";
		};
		B10F9B88249961B500C418F4 /* __tests__ */ = {
			isa = PBXGroup;
			children = (
				B10F9B89249961B500C418F4 /* DynamicTypeLabelTests.swift */,
			);
			path = __tests__;
			sourceTree = "<group>";
		};
		B111EDEC2465B1F4001AEBB4 /* Client */ = {
			isa = PBXGroup;
			children = (
				B1CD333F2486AA5F00B06E9B /* Security */,
				B1741B482462C207006275D9 /* Client.swift */,
				B1DDDABA2471379900A07175 /* __tests__ */,
				B1125455246F293A00AB5036 /* HTTP Client */,
			);
			path = Client;
			sourceTree = "<group>";
		};
		B1125455246F293A00AB5036 /* HTTP Client */ = {
			isa = PBXGroup;
			children = (
				B1EAEC8C24711889003BE9A2 /* __tests__ */,
				011E13AD24680A4000973467 /* HTTPClient.swift */,
				B12995E8246C344100854AD0 /* HTTPClient+Configuration.swift */,
				B1EAEC8A24711884003BE9A2 /* URLSession+Convenience.swift */,
				B1A9E710246D782F0024CC12 /* SAPDownloadedPackage.swift */,
				35BE8597251CE495005C2FD0 /* CachingHTTPClient.swift */,
			);
			path = "HTTP Client";
			sourceTree = "<group>";
		};
		B1125458246F2C2100AB5036 /* Converting Keys */ = {
			isa = PBXGroup;
			children = (
				B1175214248A9F8300C3325C /* __tests__ */,
				B1125459246F2C6500AB5036 /* ENTemporaryExposureKey+Convert.swift */,
			);
			path = "Converting Keys";
			sourceTree = "<group>";
		};
		B11655912491437600316087 /* __tests__ */ = {
			isa = PBXGroup;
			children = (
				B11655922491437600316087 /* RiskProvidingConfigurationTests.swift */,
				B1C7EE472493D97000F1F284 /* RiskProvidingConfigurationManualTriggerTests.swift */,
			);
			path = __tests__;
			sourceTree = "<group>";
		};
		B1175211248A837300C3325C /* Risk */ = {
			isa = PBXGroup;
			children = (
				A1E41959249817C70016E52A /* __tests__ */,
				B1FE13D62487DEDD00D012E5 /* Calculation */,
				B1FE13D92488216300D012E5 /* Provider */,
				B1175212248A83AB00C3325C /* Risk.swift */,
			);
			path = Risk;
			sourceTree = "<group>";
		};
		B1175214248A9F8300C3325C /* __tests__ */ = {
			isa = PBXGroup;
			children = (
				B1175215248A9F9600C3325C /* ConvertingKeysTests.swift */,
			);
			path = __tests__;
			sourceTree = "<group>";
		};
		B117909724914D6E007FF821 /* __tests__ */ = {
			isa = PBXGroup;
			children = (
				01678E9A249A521F003B048B /* testStore.sqlite */,
				01D3ECFF2490230400551E65 /* StoreTests.swift */,
			);
			path = __tests__;
			sourceTree = "<group>";
		};
		B1221BDD2492E78100E6C4E4 /* Keychain */ = {
			isa = PBXGroup;
			children = (
				B1221BDE2492ECD500E6C4E4 /* __tests__ */,
				0DD260FE248D549B007C3B2C /* KeychainHelper.swift */,
				B1221BDF2492ECE800E6C4E4 /* CFDictionary+KeychainQuery.swift */,
			);
			path = Keychain;
			sourceTree = "<group>";
		};
		B1221BDE2492ECD500E6C4E4 /* __tests__ */ = {
			isa = PBXGroup;
			children = (
				B1221BE12492ED0F00E6C4E4 /* CFDictionary+KeychainQueryTests.swift */,
				35A7F080250A7CF8005E6C33 /* KeychainHelperTests.swift */,
			);
			path = __tests__;
			sourceTree = "<group>";
		};
		B14D0CD8246E939600D5BEBC /* Exposure Transaction */ = {
			isa = PBXGroup;
			children = (
				B161782B248062A0006E435A /* __tests__ */,
				B161782924805784006E435A /* DeltaCalculationResult.swift */,
				B1A9E70D246D73180024CC12 /* ExposureDetection.swift */,
				B10FD5F3246EAC1700E9D7F2 /* AppleFilesWriter.swift */,
				B14D0CDE246E976400D5BEBC /* ExposureDetectionTransaction+DidEndPrematurelyReason.swift */,
				B14D0CDC246E972400D5BEBC /* ExposureDetectionDelegate.swift */,
				FEDCE0116603B6E00FAEE632 /* ExposureDetectionExecutor.swift */,
				AB10115A250926BB00D392A2 /* CountryKeypackageDownloader.swift */,
			);
			path = "Exposure Transaction";
			sourceTree = "<group>";
		};
		B15382DA24826F7E0010F007 /* __tests__ */ = {
			isa = PBXGroup;
			children = (
				B1F8AE472479B4C30093A588 /* api-response-day-2020-05-16 */,
				A189E45E248C325E001D0996 /* de-config */,
				35853E11251DDD33008FE983 /* de-config-int-2020-09-25 */,
				B17A44A12464906A00CB195E /* KeyTests.swift */,
				B1B9CF1E246ED2E8008F04F5 /* Sap_FilebucketTests.swift */,
			);
			path = __tests__;
			sourceTree = "<group>";
		};
		B15382DB24826FD70010F007 /* Mocks */ = {
			isa = PBXGroup;
			children = (
				CD678F6C246C43EE00B6A0F8 /* ClientMock.swift */,
				CD678F6E246C43FC00B6A0F8 /* MockURLSession.swift */,
				35163D23251CFCCB00D220CA /* CachingHTTPClientMock.swift */,
			);
			path = Mocks;
			sourceTree = "<group>";
		};
		B15382DC248270220010F007 /* __tests__ */ = {
			isa = PBXGroup;
			children = (
				B15382E0248273A50010F007 /* Mocks */,
				CDF27BD2246ADBA70044D32B /* ExposureSubmissionServiceTests.swift */,
			);
			path = __tests__;
			sourceTree = "<group>";
		};
		B15382DD2482707A0010F007 /* __tests__ */ = {
			isa = PBXGroup;
			children = (
				B15382DE248270B50010F007 /* Mocks */,
				EE22DB8E247FB46C001B0A71 /* ENStateTests.swift */,
				A17DA5E12486D8E7006F310F /* RiskLevelTests.swift */,
				3598D99924FE280700483F1F /* CountryTests.swift */,
				941F5ECB2518E82100785F06 /* ENSettingEuTracingViewModelTests.swift */,
			);
			path = __tests__;
			sourceTree = "<group>";
		};
		B15382DE248270B50010F007 /* Mocks */ = {
			isa = PBXGroup;
			children = (
				EE22DB90247FB479001B0A71 /* MockStateHandlerObserverDelegate.swift */,
			);
			path = Mocks;
			sourceTree = "<group>";
		};
		B15382DF248270E90010F007 /* Helper */ = {
			isa = PBXGroup;
			children = (
				A1E419442495476C0016E52A /* HTTPClient+MockNetworkStack.swift */,
			);
			path = Helper;
			sourceTree = "<group>";
		};
		B15382E0248273A50010F007 /* Mocks */ = {
			isa = PBXGroup;
			children = (
				B15382E3248273DC0010F007 /* MockTestStore.swift */,
				859DD511248549790073D59F /* MockDiagnosisKeysRetrieval.swift */,
			);
			path = Mocks;
			sourceTree = "<group>";
		};
		B1569DD5245D6C790079FCD7 /* Developer Menu */ = {
			isa = PBXGroup;
			children = (
				B16457BC24DC3E0E002879EB /* Features */,
				B1FC2D1E24D9C8CB00083C81 /* Helper */,
				2FC951FA24DC2366008D39F4 /* Cells */,
				B1741B432461C257006275D9 /* DMDeveloperMenu.swift */,
				B1569DDE245D70990079FCD7 /* DMViewController.swift */,
				B1741B422461C105006275D9 /* README.md */,
			);
			path = "Developer Menu";
			sourceTree = "<group>";
		};
		B16177E624802F85006E435A /* __tests__ */ = {
			isa = PBXGroup;
			children = (
				AB5F84A924F8F6C7000400D4 /* Migration */,
				B16177E724802F9B006E435A /* DownloadedPackagesSQLLiteStoreTests.swift */,
				AB5F84B324F8FA26000400D4 /* SerialMigratorTests.swift */,
			);
			path = __tests__;
			sourceTree = "<group>";
		};
		B161782B248062A0006E435A /* __tests__ */ = {
			isa = PBXGroup;
			children = (
				B161782C248062CE006E435A /* DeltaCalculationResultTests.swift */,
				B15382E6248290BB0010F007 /* AppleFilesWriterTests.swift */,
				B15382FD248424F00010F007 /* ExposureDetectionTests.swift */,
				A124E648249BF4EB00E95F72 /* ExposureDetectionExecutorTests.swift */,
			);
			path = __tests__;
			sourceTree = "<group>";
		};
		B163D10E24990664001A322C /* __tests__ */ = {
			isa = PBXGroup;
			children = (
				B163D10F2499068D001A322C /* SettingsViewModelTests.swift */,
			);
			path = __tests__;
			sourceTree = "<group>";
		};
		B16457BC24DC3E0E002879EB /* Features */ = {
			isa = PBXGroup;
			children = (
				B1E8C99C2479D4E7006DC678 /* DMSubmissionStateViewController.swift */,
				B16457B424DC11EF002879EB /* DMLastSubmissionRequetViewController.swift */,
				B16457B824DC19F9002879EB /* DMSettingsViewController.swift */,
				B18755D024DC45CA00A9202E /* DMStoreViewController.swift */,
				B1D8CB2524DD4371008C6010 /* DMTracingHistoryViewController.swift */,
				B16457BA24DC3309002879EB /* DMErrorsViewController.swift */,
				B1FC2D1C24D9C87F00083C81 /* DMKeysViewController.swift */,
				B1F82DF124718C7300E2E56A /* DMBackendConfigurationViewController.swift */,
				B16457B624DC160B002879EB /* DMLastRiskCalculationViewController.swift */,
				ABDA2791251CE308006BAE84 /* DMServerEnvironmentViewController.swift */,
			);
			path = Features;
			sourceTree = "<group>";
		};
		B1741B572462EB26006275D9 /* Recovered References */ = {
			isa = PBXGroup;
			children = (
			);
			name = "Recovered References";
			sourceTree = "<group>";
		};
		B184A381248FFCC3007180F6 /* Store */ = {
			isa = PBXGroup;
			children = (
				B117909724914D6E007FF821 /* __tests__ */,
				AB1011552507C14F00D392A2 /* Models */,
				013DC101245DAC4E00EE58B0 /* Store.swift */,
				B184A37F248FFCBE007180F6 /* SecureStore.swift */,
				B184A382248FFCE2007180F6 /* CodableExposureDetectionSummary.swift */,
			);
			path = Store;
			sourceTree = "<group>";
		};
		B18C411A246DB2F000B8D8CB /* Helper */ = {
			isa = PBXGroup;
			children = (
				A1BABD0824A57B88000ED515 /* TemporaryExposureKeyMock.swift */,
				B18C411C246DB30000B8D8CB /* URL+Helper.swift */,
				A1E41940249410AF0016E52A /* SAPDownloadedPackage+Helpers.swift */,
				A124E64B249C4C9000E95F72 /* SAPDownloadedPackagesStore+Helpers.swift */,
				A14BDEBF24A1AD660063E4EC /* MockExposureDetector.swift */,
				015692E324B48C3F0033F35E /* TimeInterval+Convenience.swift */,
				AB5F84BC24F92E92000400D4 /* SerialMigratorFake.swift */,
			);
			path = Helper;
			sourceTree = "<group>";
		};
		B19FD70E2491A04800A9D56A /* Update Checker */ = {
			isa = PBXGroup;
			children = (
				B19FD70F2491A05800A9D56A /* __tests__ */,
				0DF6BB96248AD616007E8B0C /* AppUpdateCheckHelper.swift */,
				B19FD7102491A07000A9D56A /* String+SemanticVersion.swift */,
				B19FD7122491A08500A9D56A /* SAP_SemanticVersion+Compare.swift */,
			);
			path = "Update Checker";
			sourceTree = "<group>";
		};
		B19FD70F2491A05800A9D56A /* __tests__ */ = {
			isa = PBXGroup;
			children = (
				B19FD7142491A4A300A9D56A /* SAP_SemanticVersionTests.swift */,
				0DF6BB9C248AE232007E8B0C /* AppUpdateCheckerHelperTests.swift */,
			);
			path = __tests__;
			sourceTree = "<group>";
		};
		B1AC51D424CED8740087C35B /* __tests__ */ = {
			isa = PBXGroup;
			children = (
				B1AC51D524CED8820087C35B /* DetectionModeTests.swift */,
				B1E23B8724FE80EF006BCDA6 /* CancellationTokenTests.swift */,
				0144BDE22509288B00B0857C /* SymptomsOnsetTests.swift */,
			);
			path = __tests__;
			sourceTree = "<group>";
		};
		B1CD333F2486AA5F00B06E9B /* Security */ = {
			isa = PBXGroup;
			children = (
				B1CD33402486AA7100B06E9B /* CoronaWarnURLSessionDelegate.swift */,
			);
			path = Security;
			sourceTree = "<group>";
		};
		B1D431C9246C848E00E728AD /* DownloadedPackagesStore */ = {
			isa = PBXGroup;
			children = (
				AB5F84C224FE2EF2000400D4 /* V1 */,
				AB5F84C124FE2EEA000400D4 /* V0 */,
				AB5F84AB24F8F6EB000400D4 /* Migration */,
				B16177E624802F85006E435A /* __tests__ */,
			);
			path = DownloadedPackagesStore;
			sourceTree = "<group>";
		};
		B1DDDABA2471379900A07175 /* __tests__ */ = {
			isa = PBXGroup;
			children = (
				B15382DB24826FD70010F007 /* Mocks */,
				B1DDDABB247137B000A07175 /* HTTPClientConfigurationEndpointTests.swift */,
			);
			path = __tests__;
			sourceTree = "<group>";
		};
		B1EAEC8C24711889003BE9A2 /* __tests__ */ = {
			isa = PBXGroup;
			children = (
				B15382DF248270E90010F007 /* Helper */,
				A1E4194A2495A3940016E52A /* HTTPClient+AppConfigTests.swift */,
				B1D431C7246C69F300E728AD /* HTTPClient+ConfigurationTests.swift */,
				CDF27BD4246ADBF30044D32B /* HTTPClient+DaysAndHoursTests.swift */,
				A1E4194D2495A5800016E52A /* HTTPClient+ExposureConfigTests.swift */,
				A1E419532495A7850016E52A /* HTTPClient+GetTestResultTests.swift */,
				A1E419562495A8F50016E52A /* HTTPClient+RegistrationTokenTests.swift */,
				A1E41947249548260016E52A /* HTTPClient+SubmitTests.swift */,
				A1E419502495A6EA0016E52A /* HTTPClient+TANForExposureSubmitTests.swift */,
				A1877CA9248F247D006FEFC0 /* SAPDownloadedPackageTests.swift */,
				B1EAEC8D247118CB003BE9A2 /* URLSession+ConvenienceTests.swift */,
				A32C046424D96348005BEA61 /* HTTPClient+PlausibeDeniabilityTests.swift */,
			);
			path = __tests__;
			sourceTree = "<group>";
		};
		B1FC2D1E24D9C8CB00083C81 /* Helper */ = {
			isa = PBXGroup;
			children = (
				B1FC2D1F24D9C8DF00083C81 /* SAP_TemporaryExposureKey+DeveloperMenu.swift */,
				B1A31F6824DAE6C000E263DF /* DMKeyCell.swift */,
				B103193124E18A0A00DD02EF /* DMMenuItem.swift */,
			);
			path = Helper;
			sourceTree = "<group>";
		};
		B1FE13D62487DEDD00D012E5 /* Calculation */ = {
			isa = PBXGroup;
			children = (
				A128F04B2489ABE700EC7F6C /* __tests__ */,
				B1FE13D72487DEED00D012E5 /* RiskCalculation.swift */,
				B1175217248ACFBC00C3325C /* SAP_RiskScoreClass+LowAndHigh.swift */,
			);
			path = Calculation;
			sourceTree = "<group>";
		};
		B1FE13D92488216300D012E5 /* Provider */ = {
			isa = PBXGroup;
			children = (
				B1FE13F724896DC400D012E5 /* Helper */,
				B1FE13E32488253200D012E5 /* Model */,
				B1FE13E0248824D700D012E5 /* __tests__ */,
				B1FE13DC248821CB00D012E5 /* RiskProviding.swift */,
				B1FE13DE248821E000D012E5 /* RiskProvider.swift */,
			);
			path = Provider;
			sourceTree = "<group>";
		};
		B1FE13E0248824D700D012E5 /* __tests__ */ = {
			isa = PBXGroup;
			children = (
				B1FE13E1248824E900D012E5 /* RiskProviderTests.swift */,
			);
			path = __tests__;
			sourceTree = "<group>";
		};
		B1FE13E32488253200D012E5 /* Model */ = {
			isa = PBXGroup;
			children = (
				B11655912491437600316087 /* __tests__ */,
				B1FE13E52488255900D012E5 /* RiskProvidingConfiguration.swift */,
				B1C7EEAD24941A3B00F1F284 /* ManualExposureDetectionState.swift */,
				B1C7EEAF24941A6B00F1F284 /* RiskConsumer.swift */,
			);
			path = Model;
			sourceTree = "<group>";
		};
		B1FE13F724896DC400D012E5 /* Helper */ = {
			isa = PBXGroup;
			children = (
				B1FE13FC24896EE700D012E5 /* __tests__ */,
				B1FE13F824896DDB00D012E5 /* CachedAppConfiguration.swift */,
				B1FE13FA24896E6700D012E5 /* AppConfigurationProviding.swift */,
			);
			path = Helper;
			sourceTree = "<group>";
		};
		B1FE13FC24896EE700D012E5 /* __tests__ */ = {
			isa = PBXGroup;
			children = (
				B1FE13FD24896EF700D012E5 /* CachedAppConfigurationTests.swift */,
			);
			path = __tests__;
			sourceTree = "<group>";
		};
		B1FF6B6B2497D0B40041CF02 /* CWASQLite */ = {
			isa = PBXGroup;
			children = (
				0DFCC2712484DC8400E2811D /* sqlite3.h */,
				0DFCC2702484DC8400E2811D /* sqlite3.c */,
				B1FF6B6C2497D0B50041CF02 /* CWASQLite.h */,
				B1FF6B6D2497D0B50041CF02 /* Info.plist */,
			);
			path = CWASQLite;
			sourceTree = "<group>";
		};
		CD8638512477EBAA00A5A07C /* Settings */ = {
			isa = PBXGroup;
			children = (
				B163D10E24990664001A322C /* __tests__ */,
				CD8638522477EBD400A5A07C /* SettingsViewModel.swift */,
				CDCE11D5247D644100F30825 /* NotificationSettingsViewModel.swift */,
			);
			path = Settings;
			sourceTree = "<group>";
		};
		CD99A398245B229F00BF12AF /* ExposureSubmission */ = {
			isa = PBXGroup;
			children = (
				A3284253248E48E0006B1F09 /* __tests__ */,
				A372DA3724BDA015003248BB /* View */,
				71FE1C79247AC2B500851FEB /* ExposureSubmissionNavigationController.swift */,
				A372DA3A24BDA075003248BB /* ExposureSubmissionCoordinator.swift */,
				0144BDEC250A3E5300B0857C /* ExposureSubmissionCoordinatorModel.swift */,
				A3816085250633D7002286E9 /* RequiresDismissConfirmation.swift */,
			);
			path = ExposureSubmission;
			sourceTree = "<group>";
		};
		CD99A3C82461A44B00BF12AF /* View Helpers */ = {
			isa = PBXGroup;
			children = (
				A3E851B324ADDA9E00402485 /* __tests__ */,
				51D420B324583ABB00AD70CA /* AppStoryboard.swift */,
				CD99A3C92461A47C00BF12AF /* AppStrings.swift */,
				71CAB9D1248AACAD00F516A5 /* PixelPerfectLayoutConstraint.swift */,
				2FE15A3B249B8C0B0077BD8D /* AccessibilityIdentifiers.swift */,
				A3E851B124ADD09900402485 /* CountdownTimer.swift */,
			);
			path = "View Helpers";
			sourceTree = "<group>";
		};
		CDCE11D7247D645800F30825 /* Notifications */ = {
			isa = PBXGroup;
			children = (
				CDCE11D8247D64C600F30825 /* NotificationSettingsOnTableViewCell.swift */,
				CDCE11DA247D64D600F30825 /* NotificationSettingsOffTableViewCell.swift */,
			);
			path = Notifications;
			sourceTree = "<group>";
		};
		CDD87C6024766163007CE6CA /* Cells */ = {
			isa = PBXGroup;
			children = (
				CDCE11D7247D645800F30825 /* Notifications */,
				CDD87C54247556DE007CE6CA /* MainSettingsTableViewCell.swift */,
				CDD87C5C247559E3007CE6CA /* LabelTableViewCell.swift */,
			);
			path = Cells;
			sourceTree = "<group>";
		};
		EB11B02824EE7C7D00143A95 /* Settings */ = {
			isa = PBXGroup;
			children = (
				EB11B02924EE7CA500143A95 /* ENAUITestsSettings.swift */,
			);
			path = Settings;
			sourceTree = "<group>";
		};
		EB41DC0624E53D3F0029C6F7 /* BackgroundAppRefresh */ = {
			isa = PBXGroup;
			children = (
				01D16C5C24ED6981007DB387 /* __tests__ */,
				EB7F8E9424E434E000A3CCC4 /* BackgroundAppRefreshViewController.swift */,
				EB23949F24E5492900E71225 /* BackgroundAppRefreshViewModel.swift */,
				EB7D205324E6A3320089264C /* InfoBoxView.swift */,
				EB7D205524E6A5930089264C /* InfoBoxViewModel.swift */,
				EB7057D624E6BACA002235B4 /* InfoBoxView.xib */,
			);
			path = BackgroundAppRefresh;
			sourceTree = "<group>";
		};
		EE20EA0824699A3A00770683 /* RiskLegend */ = {
			isa = PBXGroup;
			children = (
				71B804482484D37300D53506 /* RiskLegendViewController.swift */,
				71B8044C248525CD00D53506 /* RiskLegendViewController+DynamicTableViewModel.swift */,
			);
			path = RiskLegend;
			sourceTree = "<group>";
		};
		EE22DB83247FB43A001B0A71 /* ENSetting */ = {
			isa = PBXGroup;
			children = (
				EE22DB84247FB43A001B0A71 /* TracingHistoryTableViewCell.swift */,
				EE22DB85247FB43A001B0A71 /* ImageTableViewCell.swift */,
				EE22DB86247FB43A001B0A71 /* ActionDetailTableViewCell.swift */,
				EE22DB87247FB43A001B0A71 /* DescriptionTableViewCell.swift */,
				EE22DB88247FB43A001B0A71 /* ActionTableViewCell.swift */,
				941ADDAF2518C2B200E421D9 /* EuTracingTableViewCell.swift */,
			);
			path = ENSetting;
			sourceTree = "<group>";
		};
		EE278B2E245F2C58008B06F9 /* FriendsInvite */ = {
			isa = PBXGroup;
			children = (
				EE278B2F245F2C8A008B06F9 /* FriendsInviteController.swift */,
			);
			path = FriendsInvite;
			sourceTree = "<group>";
		};
		EE70C239245B09E900AC9B2F /* Localization */ = {
			isa = PBXGroup;
			children = (
				13156CFF248C19D000AFC472 /* usage.html */,
				71F5418A248BEDBE006DB793 /* privacy-policy.html */,
				EE70C23A245B09E900AC9B2F /* Localizable.strings */,
				01E42990251DCDC90057FCBE /* Localizable.legal.strings */,
				EE92A340245D96DA006B97B0 /* Localizable.stringsdict */,
				EE26950A248FCB0300BAE234 /* InfoPlist.strings */,
			);
			path = Localization;
			sourceTree = "<group>";
		};
		EE85998B2462EFD4002E7AE2 /* AppInformation */ = {
			isa = PBXGroup;
			children = (
				50BD2E6724FE26F300932566 /* __test__ */,
				01F5F7212487B9C000229720 /* AppInformationViewController.swift */,
				71CC3E9C246D5D8000217F2C /* AppInformationViewController+DynamicTableViewModel.swift */,
				50BD2E6124FE1E8700932566 /* AppInformationModel.swift */,
				50DC527824FEB2AE00F6D8EB /* AppInformationDynamicCell.swift */,
				50E3BE59250127DF0033E2C7 /* AppInformationDynamicAction.swift */,
				50BD2E6324FE232E00932566 /* AppInformationImprintViewModel.swift */,
				4026C2DB24852B7600926FB4 /* AppInformationViewController+LegalModel.swift */,
				71CC3E9E246D6B6800217F2C /* AppInformationDetailViewController.swift */,
				4026C2E324854C8D00926FB4 /* AppInformationLegalCell.swift */,
			);
			path = AppInformation;
			sourceTree = "<group>";
		};
		EEF790092466ED410065EBD5 /* ExposureDetection */ = {
			isa = PBXGroup;
			children = (
				713EA26224798F8500AB7EE8 /* ExposureDetectionHeaderCell.swift */,
				713EA25E24798A9100AB7EE8 /* ExposureDetectionRiskCell.swift */,
				713EA25C24798A7000AB7EE8 /* ExposureDetectionRoundedView.swift */,
				7154EB49247D21E200A467FF /* ExposureDetectionLongGuideCell.swift */,
				7154EB4B247E862100A467FF /* ExposureDetectionLoadingCell.swift */,
			);
			path = ExposureDetection;
			sourceTree = "<group>";
		};
		F247572E2483934B003E1FC5 /* __tests__ */ = {
			isa = PBXGroup;
			children = (
				A1654EFD24B41FEF00C0E115 /* DynamicCellTests.swift */,
				F252472E2483955B00C5556B /* DynamicTableViewControllerFake.storyboard */,
				F2DC809324898CE600EDC40A /* DynamicTableViewControllerFooterTests.swift */,
				F2DC809124898B1800EDC40A /* DynamicTableViewControllerHeaderTests.swift */,
				F2DC808F24898A9400EDC40A /* DynamicTableViewControllerNumberOfRowsAndSectionsTests.swift */,
				F2DC808D248989CE00EDC40A /* DynamicTableViewControllerRegisterCellsTests.swift */,
				F247572A24838AC8003E1FC5 /* DynamicTableViewControllerRowsTests.swift */,
				F25247302484456800C5556B /* DynamicTableViewModelTests.swift */,
				F22C6E242492082B00712A6B /* DynamicTableViewSpaceCellTests.swift */,
				A1654F0024B43E7F00C0E115 /* DynamicTableViewTextViewCellTests.swift */,
			);
			path = __tests__;
			sourceTree = "<group>";
		};
		FEDCE21C117BF675C80F5989 /* States */ = {
			isa = PBXGroup;
			children = (
				FEDCE1B8926528ED74CDE1B2 /* ENStateHandler+State.swift */,
				FEDCE4BE82DC5BFE90575663 /* ExposureDetectionViewController+State.swift */,
				FEDCEC452596E54A041BBCE9 /* HomeInteractor+State.swift */,
				FEDCE838D90CB02C55E15237 /* SceneDelegate+State.swift */,
			);
			path = States;
			sourceTree = "<group>";
		};
/* End PBXGroup section */

/* Begin PBXHeadersBuildPhase section */
		B1FF6B652497D0B40041CF02 /* Headers */ = {
			isa = PBXHeadersBuildPhase;
			buildActionMask = 2147483647;
			files = (
				B1FF6B6E2497D0B50041CF02 /* CWASQLite.h in Headers */,
				B1FF6B772497D2330041CF02 /* sqlite3.h in Headers */,
			);
			runOnlyForDeploymentPostprocessing = 0;
		};
/* End PBXHeadersBuildPhase section */

/* Begin PBXNativeTarget section */
		85D7593A2457048F008175F0 /* ENA */ = {
			isa = PBXNativeTarget;
			buildConfigurationList = 85D7596824570491008175F0 /* Build configuration list for PBXNativeTarget "ENA" */;
			buildPhases = (
				71AFBD9324642AF500F91006 /* SwiftLint */,
				85D759372457048F008175F0 /* Sources */,
				85D759382457048F008175F0 /* Frameworks */,
				85D759392457048F008175F0 /* Resources */,
				B102BDB924603FD600CD55A2 /* Embed Frameworks */,
			);
			buildRules = (
			);
			dependencies = (
			);
			name = ENA;
			packageProductDependencies = (
				B10FB02F246036F3004CA11E /* SwiftProtobuf */,
				B1E8C9A4247AB869006DC678 /* ZIPFoundation */,
				B1B5A75F24924B3D0029D5D7 /* FMDB */,
			);
			productName = ENA;
			productReference = 85D7593B2457048F008175F0 /* ENA.app */;
			productType = "com.apple.product-type.application";
		};
		85D7595324570491008175F0 /* ENATests */ = {
			isa = PBXNativeTarget;
			buildConfigurationList = 85D7596B24570491008175F0 /* Build configuration list for PBXNativeTarget "ENATests" */;
			buildPhases = (
				85D7595024570491008175F0 /* Sources */,
				85D7595124570491008175F0 /* Frameworks */,
				85D7595224570491008175F0 /* Resources */,
			);
			buildRules = (
			);
			dependencies = (
				85D7595624570491008175F0 /* PBXTargetDependency */,
			);
			name = ENATests;
			productName = ENATests;
			productReference = 85D7595424570491008175F0 /* ENATests.xctest */;
			productType = "com.apple.product-type.bundle.unit-test";
		};
		85D7595E24570491008175F0 /* ENAUITests */ = {
			isa = PBXNativeTarget;
			buildConfigurationList = 85D7596E24570491008175F0 /* Build configuration list for PBXNativeTarget "ENAUITests" */;
			buildPhases = (
				85D7595B24570491008175F0 /* Sources */,
				85D7595C24570491008175F0 /* Frameworks */,
				85D7595D24570491008175F0 /* Resources */,
			);
			buildRules = (
			);
			dependencies = (
				85D7596124570491008175F0 /* PBXTargetDependency */,
			);
			name = ENAUITests;
			productName = ENAUITests;
			productReference = 85D7595F24570491008175F0 /* ENAUITests.xctest */;
			productType = "com.apple.product-type.bundle.ui-testing";
		};
		B1FF6B692497D0B40041CF02 /* CWASQLite */ = {
			isa = PBXNativeTarget;
			buildConfigurationList = B1FF6B742497D0B50041CF02 /* Build configuration list for PBXNativeTarget "CWASQLite" */;
			buildPhases = (
				B1FF6B652497D0B40041CF02 /* Headers */,
				B1FF6B662497D0B40041CF02 /* Sources */,
				B1FF6B672497D0B40041CF02 /* Frameworks */,
				B1FF6B682497D0B40041CF02 /* Resources */,
			);
			buildRules = (
			);
			dependencies = (
			);
			name = CWASQLite;
			productName = CWASQLite;
			productReference = B1FF6B6A2497D0B40041CF02 /* CWASQLite.framework */;
			productType = "com.apple.product-type.framework";
		};
/* End PBXNativeTarget section */

/* Begin PBXProject section */
		85D759332457048F008175F0 /* Project object */ = {
			isa = PBXProject;
			attributes = {
				LastSwiftUpdateCheck = 1150;
				LastUpgradeCheck = 1150;
				ORGANIZATIONNAME = "SAP SE";
				TargetAttributes = {
					85D7593A2457048F008175F0 = {
						CreatedOnToolsVersion = 11.4.1;
						LastSwiftMigration = 1150;
					};
					85D7595324570491008175F0 = {
						CreatedOnToolsVersion = 11.4.1;
						LastSwiftMigration = 1150;
						TestTargetID = 85D7593A2457048F008175F0;
					};
					85D7595E24570491008175F0 = {
						CreatedOnToolsVersion = 11.4.1;
						TestTargetID = 85D7593A2457048F008175F0;
					};
					B1FF6B692497D0B40041CF02 = {
						CreatedOnToolsVersion = 11.6;
					};
				};
			};
			buildConfigurationList = 85D759362457048F008175F0 /* Build configuration list for PBXProject "ENA" */;
			compatibilityVersion = "Xcode 9.3";
			developmentRegion = en;
			hasScannedForEncodings = 0;
			knownRegions = (
				en,
				Base,
				de,
				tr,
				pl,
				ro,
				bg,
			);
			mainGroup = 85D759322457048F008175F0;
			packageReferences = (
				B10FB02E246036F3004CA11E /* XCRemoteSwiftPackageReference "swift-protobuf" */,
				B1E8C9A3247AB869006DC678 /* XCRemoteSwiftPackageReference "ZIPFoundation" */,
				B1B5A75E24924B3D0029D5D7 /* XCRemoteSwiftPackageReference "fmdb" */,
			);
			productRefGroup = 85D7593C2457048F008175F0 /* Products */;
			projectDirPath = "";
			projectRoot = "";
			targets = (
				85D7593A2457048F008175F0 /* ENA */,
				85D7595324570491008175F0 /* ENATests */,
				85D7595E24570491008175F0 /* ENAUITests */,
				B1FF6B692497D0B40041CF02 /* CWASQLite */,
			);
		};
/* End PBXProject section */

/* Begin PBXResourcesBuildPhase section */
		85D759392457048F008175F0 /* Resources */ = {
			isa = PBXResourcesBuildPhase;
			buildActionMask = 2147483647;
			files = (
				514E813024618E3D00636861 /* ExposureDetection.storyboard in Resources */,
				51486DA32485101500FCE216 /* RiskInactiveCollectionViewCell.xib in Resources */,
				13156CFD248C19D000AFC472 /* usage.html in Resources */,
				51486DA72485237200FCE216 /* RiskThankYouCollectionViewCell.xib in Resources */,
				2F785752248506BD00323A9C /* HomeTestResultCollectionViewCell.xib in Resources */,
				EE269508248FCB0300BAE234 /* InfoPlist.strings in Resources */,
				85D7594E24570491008175F0 /* LaunchScreen.storyboard in Resources */,
				EB7057D724E6BACA002235B4 /* InfoBoxView.xib in Resources */,
				710224EE2490E2FD000C5DEF /* ExposureSubmissionStepCell.xib in Resources */,
				EE20EA072469883900770683 /* RiskLegend.storyboard in Resources */,
				71FE1C8D247AC79D00851FEB /* DynamicTableViewIconCell.xib in Resources */,
				71F2E57B2487AEFC00694F1A /* ena-colors.xcassets in Resources */,
				51C7790C24867F16004582F8 /* RiskListItemView.xib in Resources */,
				EE92A33E245D96DA006B97B0 /* Localizable.stringsdict in Resources */,
				01E4298E251DCDC90057FCBE /* Localizable.legal.strings in Resources */,
				A328424D248B91E0006B1F09 /* HomeTestResultLoadingCell.xib in Resources */,
				EE278B2D245F2BBB008B06F9 /* InviteFriends.storyboard in Resources */,
				EE70C23D245B09EA00AC9B2F /* Localizable.strings in Resources */,
				51CE1B85246078B6002CF42A /* ActivateCollectionViewCell.xib in Resources */,
				AB628A1F251CDADE00CF61D2 /* ServerEnvironments.json in Resources */,
				014891B324F90D0B002A6F77 /* ENA.plist in Resources */,
				51C779142486E5AB004582F8 /* RiskFindingPositiveCollectionViewCell.xib in Resources */,
				51D420CE245869C800AD70CA /* Home.storyboard in Resources */,
				8539874F2467094E00D28B62 /* AppIcon.xcassets in Resources */,
				514C0A0B247AF9F700F235F6 /* RiskTextItemView.xib in Resources */,
				51B5B414246DF07300DC5D3E /* RiskImageItemView.xib in Resources */,
				85D7594B24570491008175F0 /* Assets.xcassets in Resources */,
				711EFCC924935C79005FEF21 /* ExposureSubmissionTestResultHeaderView.xib in Resources */,
				51CE1B88246078B6002CF42A /* RiskLevelCollectionViewCell.xib in Resources */,
				710021DE248EAF16001F0B63 /* ExposureSubmissionImageCardCell.xib in Resources */,
				51D420D024586AB300AD70CA /* Settings.storyboard in Resources */,
				71F5418E248BEE08006DB793 /* privacy-policy.html in Resources */,
				01DC23252462DFD0001B727C /* ExposureSubmission.storyboard in Resources */,
				51CE1B8A246078B6002CF42A /* InfoCollectionViewCell.xib in Resources */,
				51FE277D247535C400BB8144 /* RiskLoadingItemView.xib in Resources */,
				853D98832469DC5000490DBA /* ExposureNotificationSetting.storyboard in Resources */,
				51D420B12458397300AD70CA /* Onboarding.storyboard in Resources */,
			);
			runOnlyForDeploymentPostprocessing = 0;
		};
		85D7595224570491008175F0 /* Resources */ = {
			isa = PBXResourcesBuildPhase;
			buildActionMask = 2147483647;
			files = (
				B1F8AE482479B4C30093A588 /* api-response-day-2020-05-16 in Resources */,
				35853E12251DDD33008FE983 /* de-config-int-2020-09-25 in Resources */,
				01678E9C249A5F08003B048B /* testStore.sqlite in Resources */,
				A189E45F248C325E001D0996 /* de-config in Resources */,
				AB1FCBDC2521FCD5005930BA /* TestServerEnvironments.json in Resources */,
				F252472F2483955B00C5556B /* DynamicTableViewControllerFake.storyboard in Resources */,
			);
			runOnlyForDeploymentPostprocessing = 0;
		};
		85D7595D24570491008175F0 /* Resources */ = {
			isa = PBXResourcesBuildPhase;
			buildActionMask = 2147483647;
			files = (
				13E5046C248E434B0086641C /* Localizable.strings in Resources */,
				13E5046D248E434B0086641C /* Localizable.stringsdict in Resources */,
			);
			runOnlyForDeploymentPostprocessing = 0;
		};
		B1FF6B682497D0B40041CF02 /* Resources */ = {
			isa = PBXResourcesBuildPhase;
			buildActionMask = 2147483647;
			files = (
			);
			runOnlyForDeploymentPostprocessing = 0;
		};
/* End PBXResourcesBuildPhase section */

/* Begin PBXShellScriptBuildPhase section */
		71AFBD9324642AF500F91006 /* SwiftLint */ = {
			isa = PBXShellScriptBuildPhase;
			buildActionMask = 2147483647;
			files = (
			);
			inputFileListPaths = (
			);
			inputPaths = (
			);
			name = SwiftLint;
			outputFileListPaths = (
			);
			outputPaths = (
			);
			runOnlyForDeploymentPostprocessing = 0;
			shellPath = /bin/sh;
			shellScript = "if which swiftlint >/dev/null; then\n  swiftlint\nelse\n  echo \"warning: SwiftLint is not available.\"\n  echo \"Use 'brew install swiftlint' to install SwiftLint or download it manually from https://github.com/realm/SwiftLint.\"\nfi\n\n";
			showEnvVarsInLog = 0;
		};
/* End PBXShellScriptBuildPhase section */

/* Begin PBXSourcesBuildPhase section */
		85D759372457048F008175F0 /* Sources */ = {
			isa = PBXSourcesBuildPhase;
			buildActionMask = 2147483647;
			files = (
				50BD2E6224FE1E8700932566 /* AppInformationModel.swift in Sources */,
				B120C7CA24AFF12D00F68FF1 /* ActiveTracing.swift in Sources */,
				B1A89F3B24819CE800DA1CEC /* LabelTableViewCell.swift in Sources */,
				B1C7EE4424938E9E00F1F284 /* ExposureDetection_DidEndPrematurelyReason+ErrorHandling.swift in Sources */,
				B1A89F3A24819CD300DA1CEC /* HomeRiskImageItemViewConfigurator.swift in Sources */,
				B1A89F3924819CC200DA1CEC /* ExposureStateUpdating.swift in Sources */,
				AB5F84B024F8F7C3000400D4 /* Migration.swift in Sources */,
				B1C6ECFF247F089E0066138F /* RiskImageItemView.swift in Sources */,
				51486DA62485237200FCE216 /* RiskThankYouCollectionViewCell.swift in Sources */,
				71330E43248109FD00EB10F6 /* DynamicTableViewCell.swift in Sources */,
				B14D0CDD246E972400D5BEBC /* ExposureDetectionDelegate.swift in Sources */,
				0144BDED250A3E5300B0857C /* ExposureSubmissionCoordinatorModel.swift in Sources */,
				B161782E2480658F006E435A /* DeltaCalculationResult.swift in Sources */,
				B11E619B246EE4B0004A056A /* DynamicTypeLabel.swift in Sources */,
				B1D7D69224766D2100E4DA5D /* apple_export.pb.swift in Sources */,
				7187A5582481231C00FCC755 /* DynamicTableViewAction.swift in Sources */,
				B16457B524DC11EF002879EB /* DMLastSubmissionRequetViewController.swift in Sources */,
				A128F059248B459F00EC7F6C /* PublicKeyStore.swift in Sources */,
				01D6948D2502717F00B45BEA /* DatePickerDayView.swift in Sources */,
				71C0BEDD2498DD07009A17A0 /* ENANavigationFooterView.swift in Sources */,
				2FA9E39524D2F2B00030561C /* ExposureSubmission+DeviceRegistrationKey.swift in Sources */,
				A3FF84EC247BFAF00053E947 /* Hasher.swift in Sources */,
				51895EDC245E16CD0085DA38 /* ENAColor.swift in Sources */,
				A372DA3B24BDA075003248BB /* ExposureSubmissionCoordinator.swift in Sources */,
				51FE277B2475340300BB8144 /* HomeRiskLoadingItemViewConfigurator.swift in Sources */,
				0D5611B4247F852C00B5B094 /* SQLiteKeyValueStore.swift in Sources */,
				13BAE9B12472FB1E00CEE58A /* CellConfiguratorIndexPosition.swift in Sources */,
				515BBDEB2484F8E500CDB674 /* HomeThankYouRiskCellConfigurator.swift in Sources */,
				514C0A0D247AFB0200F235F6 /* RiskTextItemView.swift in Sources */,
				CD99A3A9245C272400BF12AF /* ExposureSubmissionService.swift in Sources */,
				71F54191248BF677006DB793 /* HtmlTextView.swift in Sources */,
				51B5B41C246EC8B800DC5D3E /* HomeCardCollectionViewCell.swift in Sources */,
				B1EDFD8D248E74D000E7EAFF /* URL+StaticString.swift in Sources */,
				A3E851B224ADD09900402485 /* CountdownTimer.swift in Sources */,
				011E13AE24680A4000973467 /* HTTPClient.swift in Sources */,
				A1C683FA24AEC57400B90D12 /* DynamicTableViewTextViewCell.swift in Sources */,
				853D987A24694A8700490DBA /* ENAButton.swift in Sources */,
				CD8638532477EBD400A5A07C /* SettingsViewModel.swift in Sources */,
				2FC0357124B5B70700E234AC /* Error+FAQUrl.swift in Sources */,
				51CE1BB52460AC83002CF42A /* UICollectionView+Dequeue.swift in Sources */,
				B17F2D48248CEB4C00CAA38F /* DetectionMode.swift in Sources */,
				0144BDE1250924CC00B0857C /* SymptomsOnset.swift in Sources */,
				01B7232424F812500064C0EB /* DynamicTableViewOptionGroupCell.swift in Sources */,
				137846492488027600A50AB8 /* OnboardingInfoViewController+Extension.swift in Sources */,
				ABDA2792251CE308006BAE84 /* DMServerEnvironmentViewController.swift in Sources */,
				85E33444247EB357006E74EC /* CircularProgressView.swift in Sources */,
				71FD8862246EB27F00E804D0 /* ExposureDetectionViewController.swift in Sources */,
				51F1255D24BDD75300126C86 /* HomeUnknown48hRiskCellConfigurator.swift in Sources */,
				2FC951FE24DC23B9008D39F4 /* DMConfigurationCell.swift in Sources */,
				A3552CC424DD6E16008C91BE /* AppDelegate+PlausibleDeniability.swift in Sources */,
				2FA9E39924D2F4350030561C /* ExposureSubmission+ErrorParsing.swift in Sources */,
				514EE99D246D4CFB00DE4884 /* TableViewCellConfigurator.swift in Sources */,
				0DF6BBB7248C04CF007E8B0C /* app_config.pb.swift in Sources */,
				AB5F84AD24F8F7A1000400D4 /* SerialMigrator.swift in Sources */,
				B1DDDABE24713BAD00A07175 /* SAPDownloadedPackage.swift in Sources */,
				71FE1C7C247AC2B500851FEB /* ExposureSubmissionOverviewViewController.swift in Sources */,
				B1FE13EC24891CFE00D012E5 /* RiskProviding.swift in Sources */,
				011E4B032483A92A002E6412 /* MockExposureManager.swift in Sources */,
				2FE15A3C249B8C0B0077BD8D /* AccessibilityIdentifiers.swift in Sources */,
				51FE277F247535E300BB8144 /* RiskLoadingItemView.swift in Sources */,
				514C0A0824772F5E00F235F6 /* RiskItemView.swift in Sources */,
				B1175213248A83AB00C3325C /* Risk.swift in Sources */,
				A36D07B92486D61C00E46F96 /* HomeCardCellButtonDelegate.swift in Sources */,
				B1A89F3824819C2B00DA1CEC /* HomeInteractor.swift in Sources */,
				2F3D953C2518BCE9002B2C81 /* EUSettingsViewModel.swift in Sources */,
				01B7232924F812DF0064C0EB /* OptionView.swift in Sources */,
				514C0A16247C164700F235F6 /* HomeHighRiskCellConfigurator.swift in Sources */,
				71FE1C7B247AC2B500851FEB /* ExposureSubmissionQRScannerViewController.swift in Sources */,
				B1FC2D2024D9C8DF00083C81 /* SAP_TemporaryExposureKey+DeveloperMenu.swift in Sources */,
				717D21E9248C022E00D9717E /* DynamicTableViewHtmlCell.swift in Sources */,
				71FE1C82247AC30300851FEB /* ENATanInput.swift in Sources */,
				7154EB4A247D21E200A467FF /* ExposureDetectionLongGuideCell.swift in Sources */,
				51CE1B4A246016B0002CF42A /* UICollectionViewCell+Identifier.swift in Sources */,
				50DC527924FEB2AE00F6D8EB /* AppInformationDynamicCell.swift in Sources */,
				EB3BCA8C2507C3B0003F27C7 /* DynamicTableViewBulletPointCell.swift in Sources */,
				2F3D95372518BCD1002B2C81 /* EUSettingsViewController.swift in Sources */,
				71B8044F248526B600D53506 /* DynamicTableViewSpaceCell.swift in Sources */,
				8595BF5F246032D90056EA27 /* ENASwitch.swift in Sources */,
				71FE1C7A247AC2B500851FEB /* ExposureSubmissionSuccessViewController.swift in Sources */,
				B1C7EEAE24941A3B00F1F284 /* ManualExposureDetectionState.swift in Sources */,
				51486DA22485101500FCE216 /* RiskInactiveCollectionViewCell.swift in Sources */,
				710021DC248E44A6001F0B63 /* ENAFont.swift in Sources */,
				B1FE13FF2489708200D012E5 /* CachedAppConfiguration.swift in Sources */,
				AB10115B250926BB00D392A2 /* CountryKeypackageDownloader.swift in Sources */,
				EE22DB8B247FB43A001B0A71 /* ActionDetailTableViewCell.swift in Sources */,
				AB1011592507C15000D392A2 /* TracingStatusHistory.swift in Sources */,
				71FE1C71247AA7B700851FEB /* DynamicTableViewHeaderImageView.swift in Sources */,
				01D69491250272CE00B45BEA /* DatePickerDayViewModel.swift in Sources */,
				0159E6C2247829BA00894A89 /* temporary_exposure_key_signature_list.pb.swift in Sources */,
				B16457BB24DC3309002879EB /* DMErrorsViewController.swift in Sources */,
				01B7232F24FE4F080064C0EB /* OptionGroupViewModel.swift in Sources */,
				51D420B724583B7200AD70CA /* NSObject+Identifier.swift in Sources */,
				CDCE11D6247D644100F30825 /* NotificationSettingsViewModel.swift in Sources */,
				50BD2E6424FE232E00932566 /* AppInformationImprintViewModel.swift in Sources */,
				710224EC248FC150000C5DEF /* HomeTestResultCellConfigurator.swift in Sources */,
				71330E4724810A0C00EB10F6 /* DynamicTableViewFooter.swift in Sources */,
				B1D431CB246C84A400E728AD /* DownloadedPackagesStoreV1.swift in Sources */,
				714194EA247A65C60072A090 /* DynamicTableViewHeaderSeparatorView.swift in Sources */,
				2F26CE2E248B9C4F00BE30EE /* UIViewController+BackButton.swift in Sources */,
				A16714BB248D18D20031B111 /* SummaryMetadata.swift in Sources */,
				51C779162486E5BA004582F8 /* RiskFindingPositiveCollectionViewCell.swift in Sources */,
				B10FD5F4246EAC1700E9D7F2 /* AppleFilesWriter.swift in Sources */,
				711EFCC72492EE31005FEF21 /* ENAFooterView.swift in Sources */,
				B1FE13F024891D1500D012E5 /* RiskCalculation.swift in Sources */,
				514C0A14247C163800F235F6 /* HomeLowRiskCellConfigurator.swift in Sources */,
				51C779122486E549004582F8 /* HomeFindingPositiveRiskCellConfigurator.swift in Sources */,
				B1741B4E2462C21F006275D9 /* DMViewController.swift in Sources */,
				EB2394A024E5492900E71225 /* BackgroundAppRefreshViewModel.swift in Sources */,
				71CAB9D4248AB33500F516A5 /* DynamicTypeSymbolImageView.swift in Sources */,
				EE22DB8C247FB43A001B0A71 /* DescriptionTableViewCell.swift in Sources */,
				2F3218D0248063E300A7AC0A /* UIView+Convenience.swift in Sources */,
				B1741B4C2462C21F006275D9 /* DMDeveloperMenu.swift in Sources */,
				514C0A11247C15EC00F235F6 /* HomeUnknownRiskCellConfigurator.swift in Sources */,
				710ABB23247513E300948792 /* DynamicTypeTableViewCell.swift in Sources */,
				71FE1C7D247AC2B500851FEB /* ExposureSubmissionTanInputViewController.swift in Sources */,
				EE22DB81247FB40A001B0A71 /* ENStateHandler.swift in Sources */,
				A16714AF248CA1B70031B111 /* Bundle+ReadPlist.swift in Sources */,
				2F80CFDB247EDDB3000F06AF /* ExposureSubmissionHotlineViewController.swift in Sources */,
				B16457B924DC19F9002879EB /* DMSettingsViewController.swift in Sources */,
				2F80CFD9247ED988000F06AF /* ExposureSubmissionIntroViewController.swift in Sources */,
				941ADDB02518C2B200E421D9 /* EuTracingTableViewCell.swift in Sources */,
				A3C4F96024812CD20047F23E /* ExposureSubmissionWarnOthersViewController.swift in Sources */,
				01D6948F2502729000B45BEA /* DatePickerDay.swift in Sources */,
				B1741B582462EBDB006275D9 /* HomeViewController.swift in Sources */,
				71EF33D92497F3E8007B7E1B /* ENANavigationControllerWithFooterChild.swift in Sources */,
				A3EE6E5A249BB7AF00C64B61 /* ExposureSubmissionServiceFactory.swift in Sources */,
				4026C2E424854C8D00926FB4 /* AppInformationLegalCell.swift in Sources */,
				51C737BF245B3B5D00286105 /* OnboardingInfo.swift in Sources */,
				B1FE13EB24891CFA00D012E5 /* RiskProvider.swift in Sources */,
				B143DBDF2477F292000A29E8 /* ExposureNotificationSettingViewController.swift in Sources */,
				016146912487A43E00660992 /* LinkHelper.swift in Sources */,
				51D420B924583B8300AD70CA /* UIViewController+AppStoryboard.swift in Sources */,
				71B804542485273C00D53506 /* RiskLegendDotBodyCell.swift in Sources */,
				EE22DB8A247FB43A001B0A71 /* ImageTableViewCell.swift in Sources */,
				B11E619C246EE4E9004A056A /* UIFont+DynamicType.swift in Sources */,
				71330E4524810A0500EB10F6 /* DynamicTableViewHeader.swift in Sources */,
				0DF6BBB5248C04CF007E8B0C /* app_config_attenuation_duration.pb.swift in Sources */,
				B1BFE27224BDE1D500C1181D /* HomeViewController+HowRiskDetectionWorks.swift in Sources */,
				B1EAEC8B24711884003BE9A2 /* URLSession+Convenience.swift in Sources */,
				7154EB4C247E862100A467FF /* ExposureDetectionLoadingCell.swift in Sources */,
				2FA9E39B24D2F4A10030561C /* ExposureSubmissionService+Protocol.swift in Sources */,
				A17366552484978A006BE209 /* OnboardingInfoViewControllerUtils.swift in Sources */,
				0DF6BBB6248C04CF007E8B0C /* app_config_app_version_config.pb.swift in Sources */,
				B153096A24706F1000A4A1BD /* URLSession+Default.swift in Sources */,
				2FF1D62E2487850200381FFB /* NSMutableAttributedString+Generation.swift in Sources */,
				35BE8598251CE495005C2FD0 /* CachingHTTPClient.swift in Sources */,
				51CE1B4C246016D1002CF42A /* UICollectionReusableView+Identifier.swift in Sources */,
				01B7232D24F8E0260064C0EB /* MultipleChoiceChoiceView.swift in Sources */,
				710224EA248FA67F000C5DEF /* HomeTestResultCollectionViewCell.swift in Sources */,
				013DC102245DAC4E00EE58B0 /* Store.swift in Sources */,
				B1FE13EF24891D0C00D012E5 /* RiskProvidingConfiguration.swift in Sources */,
				51CE1B89246078B6002CF42A /* RiskLevelCollectionViewCell.swift in Sources */,
				B1F82DF224718C7300E2E56A /* DMBackendConfigurationViewController.swift in Sources */,
				B1CD33412486AA7100B06E9B /* CoronaWarnURLSessionDelegate.swift in Sources */,
				B10EC1F824ED1F8700ED0E48 /* CancellationToken.swift in Sources */,
				514C0A0F247AFEC500F235F6 /* HomeRiskTextItemViewConfigurator.swift in Sources */,
				A3284250248B9269006B1F09 /* HomeTestResultLoadingCellConfigurator.swift in Sources */,
				713EA25D24798A7000AB7EE8 /* ExposureDetectionRoundedView.swift in Sources */,
				AB5F84B224F8F7E3000400D4 /* Migration0To1.swift in Sources */,
				A3EE6E5D249BB9B900C64B61 /* UITestingParameters.swift in Sources */,
				B1A31F6924DAE6C000E263DF /* DMKeyCell.swift in Sources */,
				710224F42490E7A3000C5DEF /* ExposureSubmissionStepCell.swift in Sources */,
				B19FD7132491A08500A9D56A /* SAP_SemanticVersion+Compare.swift in Sources */,
				B1D7D68E24766D2100E4DA5D /* submission_payload.pb.swift in Sources */,
				B1B381432472EF8B0056BEEE /* HTTPClient+Configuration.swift in Sources */,
				354E305924EFF26E00526C9F /* Country.swift in Sources */,
				A328424E248B91E0006B1F09 /* HomeTestResultLoadingCell.swift in Sources */,
				A3816086250633D7002286E9 /* RequiresDismissConfirmation.swift in Sources */,
				51D420B424583ABB00AD70CA /* AppStoryboard.swift in Sources */,
				4026C2DC24852B7600926FB4 /* AppInformationViewController+LegalModel.swift in Sources */,
				EE278B30245F2C8A008B06F9 /* FriendsInviteController.swift in Sources */,
				710ABB27247533FA00948792 /* DynamicTableViewController.swift in Sources */,
				B184A380248FFCBE007180F6 /* SecureStore.swift in Sources */,
				713EA26124798AD100AB7EE8 /* InsetTableViewCell.swift in Sources */,
				51CE1B87246078B6002CF42A /* ActivateCollectionViewCell.swift in Sources */,
				B1C6ED00247F23730066138F /* NotificationName.swift in Sources */,
				EE22DB8D247FB43A001B0A71 /* ActionTableViewCell.swift in Sources */,
				51CE1BBD2460B1CB002CF42A /* CollectionViewCellConfigurator.swift in Sources */,
				71D3C19A2494EFAC00DBABA8 /* ENANavigationControllerWithFooter.swift in Sources */,
				CD2EC329247D82EE00C6B3F9 /* NotificationSettingsViewController.swift in Sources */,
				A1BABD1024A57D03000ED515 /* ENTemporaryExposureKey+Processing.swift in Sources */,
				51C737BD245B349700286105 /* OnboardingInfoViewController.swift in Sources */,
				B1FE13FB24896E6700D012E5 /* AppConfigurationProviding.swift in Sources */,
				514EE999246D4C2E00DE4884 /* UITableViewCell+Identifier.swift in Sources */,
				13722044247AEEAD00152764 /* UNNotificationCenter+Extension.swift in Sources */,
				B10FD5ED246EAADC00E9D7F2 /* AppInformationDetailViewController.swift in Sources */,
				CDCE11D9247D64C600F30825 /* NotificationSettingsOnTableViewCell.swift in Sources */,
				0DF6BB97248AD616007E8B0C /* AppUpdateCheckHelper.swift in Sources */,
				0DD260FF248D549B007C3B2C /* KeychainHelper.swift in Sources */,
				352F25A824EFCBDE00ACDFF3 /* ServerEnvironment.swift in Sources */,
				AB5F84BE24FE2DC9000400D4 /* DownloadedPackagesSQLLiteStoreV0.swift in Sources */,
				2FA9E39724D2F3C70030561C /* ExposureSubmissionError.swift in Sources */,
				941ADDB22518C3FB00E421D9 /* ENSettingEuTracingViewModel.swift in Sources */,
				01D6948B25026EC000B45BEA /* DatePickerOptionViewModel.swift in Sources */,
				2FF1D63024880FCF00381FFB /* DynamicTableViewRoundedCell.swift in Sources */,
				85D7593F2457048F008175F0 /* AppDelegate.swift in Sources */,
				CDD87C56247556DE007CE6CA /* MainSettingsTableViewCell.swift in Sources */,
				B153096C24706F2400A4A1BD /* URLSessionConfiguration+Default.swift in Sources */,
				B1BD9E7E24898A2300BD3930 /* ExposureDetectionViewController+DynamicTableViewModel.swift in Sources */,
				0159E6C1247829BA00894A89 /* temporary_exposure_key_export.pb.swift in Sources */,
				71FE1C80247AC2B500851FEB /* ExposureSubmissionNavigationController.swift in Sources */,
				2FA968CE24D8560B008EE367 /* String+Random.swift in Sources */,
				EB858D2024E700D10048A0AA /* UIView+Screenshot.swift in Sources */,
				CD99A3C7246155C300BF12AF /* Logger.swift in Sources */,
				2F96739B24AB70FA008E3147 /* ExposureSubmissionParsable.swift in Sources */,
				EB7F8E9524E434E000A3CCC4 /* BackgroundAppRefreshViewController.swift in Sources */,
				85D759412457048F008175F0 /* SceneDelegate.swift in Sources */,
				71B8044D248525CD00D53506 /* RiskLegendViewController+DynamicTableViewModel.swift in Sources */,
				EB7D205624E6A5930089264C /* InfoBoxViewModel.swift in Sources */,
				859DD512248549790073D59F /* MockDiagnosisKeysRetrieval.swift in Sources */,
				2FA9E39324D2F2920030561C /* ExposureSubmission+TestResult.swift in Sources */,
				EE22DB89247FB43A001B0A71 /* TracingHistoryTableViewCell.swift in Sources */,
				71B804472484CC0800D53506 /* ENALabel.swift in Sources */,
				71FE1C7F247AC2B500851FEB /* ExposureSubmissionTestResultViewController.swift in Sources */,
				B1D6B002247DA0320079DDD3 /* ExposureDetectionViewControllerDelegate.swift in Sources */,
				713EA25B247818B000AB7EE8 /* DynamicTypeButton.swift in Sources */,
				CDA262F824AB808800612E15 /* Coordinator.swift in Sources */,
				A3552CC624DD6E78008C91BE /* AppDelegate+ENATaskExecutionDelegate.swift in Sources */,
				51C77910248684F5004582F8 /* HomeRiskListItemViewConfigurator.swift in Sources */,
				B1D6B004247DA4920079DDD3 /* UIApplication+CoronaWarn.swift in Sources */,
				51CE1BC32460B28D002CF42A /* HomeInfoCellConfigurator.swift in Sources */,
				138910C5247A909000D739F6 /* ENATaskScheduler.swift in Sources */,
				71B804492484D37300D53506 /* RiskLegendViewController.swift in Sources */,
				01C2D43E2501225100FB23BF /* MockExposureSubmissionService.swift in Sources */,
				514EE99B246D4C4C00DE4884 /* UITableView+Dequeue.swift in Sources */,
				713EA25F24798A9100AB7EE8 /* ExposureDetectionRiskCell.swift in Sources */,
				B16457B724DC160B002879EB /* DMLastRiskCalculationViewController.swift in Sources */,
				01F5F7222487B9C000229720 /* AppInformationViewController.swift in Sources */,
				EB7D205424E6A3320089264C /* InfoBoxView.swift in Sources */,
				B10FD5F1246EAB1000E9D7F2 /* AppInformationViewController+DynamicTableViewModel.swift in Sources */,
				51C7790E24867F22004582F8 /* RiskListItemView.swift in Sources */,
				71CAB9D2248AACAD00F516A5 /* PixelPerfectLayoutConstraint.swift in Sources */,
				710021E0248EAF9A001F0B63 /* ExposureSubmissionImageCardCell.swift in Sources */,
				B14D0CDF246E976400D5BEBC /* ExposureDetectionTransaction+DidEndPrematurelyReason.swift in Sources */,
				B1D8CB2724DD44C6008C6010 /* DMTracingHistoryViewController.swift in Sources */,
				71FE1C69247A8FE100851FEB /* DynamicTableViewHeaderFooterView.swift in Sources */,
				B18755D124DC45CA00A9202E /* DMStoreViewController.swift in Sources */,
				B184A383248FFCE2007180F6 /* CodableExposureDetectionSummary.swift in Sources */,
				B111EE2C2465D9F7001AEBB4 /* String+Localization.swift in Sources */,
				01B7232B24F815B00064C0EB /* MultipleChoiceOptionView.swift in Sources */,
				A1C683FC24AEC9EE00B90D12 /* DynamicTableViewTextCell.swift in Sources */,
				710224F624910661000C5DEF /* ExposureSubmissionDynamicCell.swift in Sources */,
				EEF1067A246EBF8B009DFB4E /* ResetViewController.swift in Sources */,
				01B7232724F812BC0064C0EB /* OptionGroupView.swift in Sources */,
				51CE1BBA2460AFD8002CF42A /* HomeActivateCellConfigurator.swift in Sources */,
				50E3BE5A250127DF0033E2C7 /* AppInformationDynamicAction.swift in Sources */,
				71FE1C86247AC33D00851FEB /* ExposureSubmissionTestResultHeaderView.swift in Sources */,
				1309194F247972C40066E329 /* PrivacyProtectionViewController.swift in Sources */,
				CDCE11DB247D64D600F30825 /* NotificationSettingsOffTableViewCell.swift in Sources */,
				51CE1B91246078B6002CF42A /* SectionSystemBackgroundDecorationView.swift in Sources */,
				B112545A246F2C6500AB5036 /* ENTemporaryExposureKey+Convert.swift in Sources */,
				359767F124FD13D9001FD591 /* diagnosis_key_batch.pb.swift in Sources */,
				51486D9F2484FC0200FCE216 /* HomeRiskLevelCellConfigurator.swift in Sources */,
				B1E8C99D2479D4E7006DC678 /* DMSubmissionStateViewController.swift in Sources */,
				71FE1C8C247AC79D00851FEB /* DynamicTableViewIconCell.swift in Sources */,
				B19FD7112491A07000A9D56A /* String+SemanticVersion.swift in Sources */,
				710ABB25247514BD00948792 /* UIViewController+Segue.swift in Sources */,
				51CE1B5524604DD2002CF42A /* HomeLayout.swift in Sources */,
				B16457BD24DC3F4E002879EB /* DMKeysViewController.swift in Sources */,
				51D420C424583E3300AD70CA /* SettingsViewController.swift in Sources */,
				B1C7EEB024941A6B00F1F284 /* RiskConsumer.swift in Sources */,
				514C0A1A247C16D600F235F6 /* HomeInactiveRiskCellConfigurator.swift in Sources */,
				01DB708525068167008F7244 /* Calendar+GregorianLocale.swift in Sources */,
				71330E41248109F600EB10F6 /* DynamicTableViewSection.swift in Sources */,
				710ABB292475353900948792 /* DynamicTableViewModel.swift in Sources */,
				AB5F84C024FE2EB3000400D4 /* DownloadedPackagesStoreV0.swift in Sources */,
				A3E5E71E247E6F7A00237116 /* SpinnerInjectable.swift in Sources */,
				518A69FB24687D5800444E66 /* RiskLevel.swift in Sources */,
				B1175218248ACFBC00C3325C /* SAP_RiskScoreClass+LowAndHigh.swift in Sources */,
				EBCD2412250790F400E5574C /* ExposureSubmissionSymptomsViewController.swift in Sources */,
				B1741B492462C207006275D9 /* Client.swift in Sources */,
				514C0A0624772F3400F235F6 /* HomeRiskViewConfigurator.swift in Sources */,
				71EF33DB2497F419007B7E1B /* ENANavigationFooterItem.swift in Sources */,
				710ABB1F2475115500948792 /* UITableViewController+Enum.swift in Sources */,
				51CE1B8B246078B6002CF42A /* InfoCollectionViewCell.swift in Sources */,
				B14D0CDB246E968C00D5BEBC /* String+Today.swift in Sources */,
				85142501245DA0B3009D2791 /* UIViewController+Alert.swift in Sources */,
				B103193224E18A0A00DD02EF /* DMMenuItem.swift in Sources */,
				01C7665E25024A09002C9A5C /* DatePickerOptionView.swift in Sources */,
				CD99A3CA2461A47C00BF12AF /* AppStrings.swift in Sources */,
				514E81342461B97800636861 /* ExposureManager.swift in Sources */,
				71176E32248957C3004B0C9F /* AppNavigationController.swift in Sources */,
				B14D0CD9246E946E00D5BEBC /* ExposureDetection.swift in Sources */,
				B161782524804AC3006E435A /* DownloadedPackagesSQLLiteStoreV1.swift in Sources */,
				51CE1BBF2460B222002CF42A /* HomeRiskCellConfigurator.swift in Sources */,
				EE22DB82247FB40A001B0A71 /* ENSettingModel.swift in Sources */,
				713EA26324798F8500AB7EE8 /* ExposureDetectionHeaderCell.swift in Sources */,
				FEDCE09E9F78ABEB4AA9A484 /* ExposureDetectionExecutor.swift in Sources */,
				FEDCE50B4AC5E24D4E11AA52 /* RequiresAppDependencies.swift in Sources */,
				01A2367A2519D1E80043D9F8 /* ExposureSubmissionWarnOthersViewModel.swift in Sources */,
				EB3BCA882507B6C1003F27C7 /* ExposureSubmissionSymptomsOnsetViewController.swift in Sources */,
				FEDCE29E414945F14E7CE576 /* ENStateHandler+State.swift in Sources */,
				FEDCE6E2763B0BABFADF36BA /* ExposureDetectionViewController+State.swift in Sources */,
				FEDCECC1B2111AB537AEF7E5 /* HomeInteractor+State.swift in Sources */,
				B1221BE02492ECE800E6C4E4 /* CFDictionary+KeychainQuery.swift in Sources */,
				FEDCE77AED78E9C25999BB35 /* SceneDelegate+State.swift in Sources */,
			);
			runOnlyForDeploymentPostprocessing = 0;
		};
		85D7595024570491008175F0 /* Sources */ = {
			isa = PBXSourcesBuildPhase;
			buildActionMask = 2147483647;
			files = (
				A1BABD0924A57B88000ED515 /* TemporaryExposureKeyMock.swift in Sources */,
				B1E23B8824FE80EF006BCDA6 /* CancellationTokenTests.swift in Sources */,
				A1E41949249548770016E52A /* HTTPClient+SubmitTests.swift in Sources */,
				A1E41941249410AF0016E52A /* SAPDownloadedPackage+Helpers.swift in Sources */,
				015692E424B48C3F0033F35E /* TimeInterval+Convenience.swift in Sources */,
				516E42FE24B7773E0008CC30 /* HomeLowRiskCellConfiguratorTests.swift in Sources */,
				B1EAEC8F247118D1003BE9A2 /* URLSession+ConvenienceTests.swift in Sources */,
				A32C046524D96348005BEA61 /* HTTPClient+PlausibeDeniabilityTests.swift in Sources */,
				A372DA4224BF3E29003248BB /* MockExposureSubmissionCoordinator.swift in Sources */,
				A1E419582495A8F90016E52A /* HTTPClient+RegistrationTokenTests.swift in Sources */,
				A1E419552495A8060016E52A /* HTTPClient+GetTestResultTests.swift in Sources */,
				01D16C5E24ED69CA007DB387 /* BackgroundAppRefreshViewModelTests.swift in Sources */,
				A3284259248E7672006B1F09 /* MockExposureSubmissionQRScannerViewController.swift in Sources */,
				A328425F248E943D006B1F09 /* ExposureSubmissionTanInputViewControllerTests.swift in Sources */,
				A14BDEC024A1AD660063E4EC /* MockExposureDetector.swift in Sources */,
				35A7F081250A7CF8005E6C33 /* KeychainHelperTests.swift in Sources */,
				A3483B0B24C5EFA40037855F /* MockExposureDetectionViewControllerDelegate.swift in Sources */,
				B1C7EE482493D97000F1F284 /* RiskProvidingConfigurationManualTriggerTests.swift in Sources */,
				B1221BE22492ED0F00E6C4E4 /* CFDictionary+KeychainQueryTests.swift in Sources */,
				A124E64A249BF4EF00E95F72 /* ExposureDetectionExecutorTests.swift in Sources */,
				A128F04E2489ABEE00EC7F6C /* RiskCalculationTests.swift in Sources */,
				B16177E824802F9B006E435A /* DownloadedPackagesSQLLiteStoreTests.swift in Sources */,
				B1175216248A9F9600C3325C /* ConvertingKeysTests.swift in Sources */,
				B10F9B8B249961BC00C418F4 /* DynamicTypeLabelTests.swift in Sources */,
				CD678F6F246C43FC00B6A0F8 /* MockURLSession.swift in Sources */,
				A3284255248E493B006B1F09 /* ExposureSubmissionOverviewViewControllerTests.swift in Sources */,
				A3E851B524ADDAC000402485 /* CountdownTimerTests.swift in Sources */,
				F2DC808E248989CE00EDC40A /* DynamicTableViewControllerRegisterCellsTests.swift in Sources */,
				51F1256024BEFB8F00126C86 /* HomeUnknown48hRiskCellConfiguratorTests.swift in Sources */,
				EE22DB91247FB479001B0A71 /* MockStateHandlerObserverDelegate.swift in Sources */,
				B1C7EE4624938EB700F1F284 /* ExposureDetection_DidEndPrematurelyReason+ErrorHandlingTests.swift in Sources */,
				B10F9B8C249961CE00C418F4 /* UIFont+DynamicTypeTests.swift in Sources */,
				01C2D4432501260D00FB23BF /* OptionGroupViewModelTests.swift in Sources */,
				A173665324844F41006BE209 /* SQLiteKeyValueStoreTests.swift in Sources */,
				A1877CAB248F2532006FEFC0 /* SAPDownloadedPackageTests.swift in Sources */,
				B1E23B8624FE4DD3006BCDA6 /* PublicKeyProviderTests.swift in Sources */,
				F2DC809424898CE600EDC40A /* DynamicTableViewControllerFooterTests.swift in Sources */,
				B15382E5248273F30010F007 /* MockTestStore.swift in Sources */,
				A32842672492359E006B1F09 /* MockExposureSubmissionNavigationControllerChild.swift in Sources */,
				516E42FB24B7739F0008CC30 /* HomeUnknownRiskCellConfiguratorTests.swift in Sources */,
				F25247312484456800C5556B /* DynamicTableViewModelTests.swift in Sources */,
				B15382E7248290BB0010F007 /* AppleFilesWriterTests.swift in Sources */,
				AB1FCBD42521FC47005930BA /* ServerEnvironmentTests.swift in Sources */,
				0123D5992501385200A91838 /* ExposureSubmissionErrorTests.swift in Sources */,
				01A23685251A23740043D9F8 /* ExposureSubmissionCoordinatorModelTests.swift in Sources */,
				2FD881CC2490F65C00BEC8FC /* ExposureSubmissionHotlineViewControllerTest.swift in Sources */,
				01A97DD12506768F00C07C37 /* DatePickerOptionViewModelTests.swift in Sources */,
				A32CA72F24B6F2E300B1A994 /* HomeRiskCellConfiguratorTests.swift in Sources */,
				B120C7C924AFE7B800F68FF1 /* ActiveTracingTests.swift in Sources */,
				516E430224B89AED0008CC30 /* CoordinatorTests.swift in Sources */,
				B117521A248ACFFC00C3325C /* SAP_RiskScoreClass+LowAndHighTests.swift in Sources */,
				B11655932491437600316087 /* RiskProvidingConfigurationTests.swift in Sources */,
				01A97DD32506769F00C07C37 /* DatePickerDayViewModelTests.swift in Sources */,
				516E430024B777B20008CC30 /* HomeHighRiskCellConfiguratorTests.swift in Sources */,
				F2DC809224898B1800EDC40A /* DynamicTableViewControllerHeaderTests.swift in Sources */,
				B1D431C8246C69F300E728AD /* HTTPClient+ConfigurationTests.swift in Sources */,
				B15382FE248424F00010F007 /* ExposureDetectionTests.swift in Sources */,
				A372DA3F24BEF773003248BB /* ExposureSubmissionCoordinatorTests.swift in Sources */,
				CDF27BD3246ADBA70044D32B /* ExposureSubmissionServiceTests.swift in Sources */,
				01D16C6024ED6D9A007DB387 /* MockBackgroundRefreshStatusProvider.swift in Sources */,
				A328426324910552006B1F09 /* ExposureSubmissionSuccessViewControllerTests.swift in Sources */,
				2FD473BF251E0ECE000DCA40 /* EUSettingsViewControllerTests.swift in Sources */,
				A372DA4124BF33F9003248BB /* MockExposureSubmissionCoordinatorDelegate.swift in Sources */,
				3598D99A24FE280700483F1F /* CountryTests.swift in Sources */,
				B163D1102499068D001A322C /* SettingsViewModelTests.swift in Sources */,
				A1654F0224B43E8500C0E115 /* DynamicTableViewTextViewCellTests.swift in Sources */,
				A1E419462495479D0016E52A /* HTTPClient+MockNetworkStack.swift in Sources */,
				B1CD333E24865E0000B06E9B /* TracingStatusHistoryTests.swift in Sources */,
				B1FE13ED24891D0400D012E5 /* RiskProviderTests.swift in Sources */,
				A1E4194F2495A5AF0016E52A /* HTTPClient+ExposureConfigTests.swift in Sources */,
				B1218920248AD79900496210 /* ClientMock.swift in Sources */,
				AB5F84BB24F92876000400D4 /* Migration0To1Tests.swift in Sources */,
				50DC527B24FEB5CA00F6D8EB /* AppInformationModelTest.swift in Sources */,
				A1E4194C2495A3A10016E52A /* HTTPClient+AppConfigTests.swift in Sources */,
				A1BABD0E24A57CFC000ED515 /* ENTemporaryExposureKey+ProcessingTests.swift in Sources */,
				EE22DB8F247FB46C001B0A71 /* ENStateTests.swift in Sources */,
				B1DDDABC247137B000A07175 /* HTTPClientConfigurationEndpointTests.swift in Sources */,
				2FD881CE249115E700BEC8FC /* ExposureSubmissionNavigationControllerTest.swift in Sources */,
				A1E419522495A6F20016E52A /* HTTPClient+TANForExposureSubmitTests.swift in Sources */,
				015178C22507D2E50074F095 /* ExposureSubmissionSymptomsOnsetViewControllerTests.swift in Sources */,
				516E42CB24B760F50008CC30 /* HomeRiskLevelCellConfiguratorTests.swift in Sources */,
				A32842612490E2AC006B1F09 /* ExposureSubmissionWarnOthersViewControllerTests.swift in Sources */,
				B1B9CF1F246ED2E8008F04F5 /* Sap_FilebucketTests.swift in Sources */,
				AB5F84B424F8FA26000400D4 /* SerialMigratorTests.swift in Sources */,
				B17A44A22464906A00CB195E /* KeyTests.swift in Sources */,
				B19FD7152491A4A300A9D56A /* SAP_SemanticVersionTests.swift in Sources */,
				941F5ED02518E82800785F06 /* ENSettingEuTracingViewModelTests.swift in Sources */,
				01D16C6224ED6DB3007DB387 /* MockLowPowerModeStatusProvider.swift in Sources */,
				A1654EFF24B41FF600C0E115 /* DynamicCellTests.swift in Sources */,
				B161782D248062CE006E435A /* DeltaCalculationResultTests.swift in Sources */,
				0144BDE32509288B00B0857C /* SymptomsOnsetTests.swift in Sources */,
				A124E64C249C4C9000E95F72 /* SAPDownloadedPackagesStore+Helpers.swift in Sources */,
				A36FACC424C5EA1500DED947 /* ExposureDetectionViewControllerTests.swift in Sources */,
				71176E2F248922B0004B0C9F /* ENAColorTests.swift in Sources */,
				0DF6BB9D248AE232007E8B0C /* AppUpdateCheckerHelperTests.swift in Sources */,
				A328425D248E82BC006B1F09 /* ExposureSubmissionTestResultViewControllerTests.swift in Sources */,
				F22C6E2324917E3200712A6B /* DynamicTableViewControllerRowsTests.swift in Sources */,
				A1E4195D249818060016E52A /* RiskTests.swift in Sources */,
				B18C411D246DB30000B8D8CB /* URL+Helper.swift in Sources */,
				CDF27BD5246ADBF30044D32B /* HTTPClient+DaysAndHoursTests.swift in Sources */,
				A17DA5E32486D8EF006F310F /* RiskLevelTests.swift in Sources */,
				B117909824914D77007FF821 /* StoreTests.swift in Sources */,
				F22C6E252492082B00712A6B /* DynamicTableViewSpaceCellTests.swift in Sources */,
				B1AC51D624CED8820087C35B /* DetectionModeTests.swift in Sources */,
				B1FE13FE24896EF700D012E5 /* CachedAppConfigurationTests.swift in Sources */,
				50BD2E7724FE26F400932566 /* AppInformationImprintTest.swift in Sources */,
				A1E419602498243E0016E52A /* String+TodayTests.swift in Sources */,
				35853E22251DED0F008FE983 /* CachingHTTPClientMock.swift in Sources */,
				2FC0356F24B342FA00E234AC /* UIViewcontroller+AlertTest.swift in Sources */,
				F2DC809024898A9400EDC40A /* DynamicTableViewControllerNumberOfRowsAndSectionsTests.swift in Sources */,
				AB5F84BD24F92E92000400D4 /* SerialMigratorFake.swift in Sources */,
			);
			runOnlyForDeploymentPostprocessing = 0;
		};
		85D7595B24570491008175F0 /* Sources */ = {
			isa = PBXSourcesBuildPhase;
			buildActionMask = 2147483647;
			files = (
				134F0DBC247578FF00D88934 /* ENAUITestsHome.swift in Sources */,
				EB11B02A24EE7CA500143A95 /* ENAUITestsSettings.swift in Sources */,
				134F0DBD247578FF00D88934 /* ENAUITests-Extensions.swift in Sources */,
				A32842652491136E006B1F09 /* ExposureSubmissionUITests.swift in Sources */,
				85D7596424570491008175F0 /* ENAUITests.swift in Sources */,
				13E50469248E3CD20086641C /* ENAUITestsAppInformation.swift in Sources */,
				130CB19C246D92F800ADE602 /* ENAUITestsOnboarding.swift in Sources */,
				13E5046B248E3DF30086641C /* AppStrings.swift in Sources */,
				A3EE6E5C249BB97500C64B61 /* UITestingParameters.swift in Sources */,
				134F0F2C2475793400D88934 /* SnapshotHelper.swift in Sources */,
			);
			runOnlyForDeploymentPostprocessing = 0;
		};
		B1FF6B662497D0B40041CF02 /* Sources */ = {
			isa = PBXSourcesBuildPhase;
			buildActionMask = 2147483647;
			files = (
				019BFC6C24C9901A0053973D /* sqlite3.c in Sources */,
			);
			runOnlyForDeploymentPostprocessing = 0;
		};
/* End PBXSourcesBuildPhase section */

/* Begin PBXTargetDependency section */
		85D7595624570491008175F0 /* PBXTargetDependency */ = {
			isa = PBXTargetDependency;
			target = 85D7593A2457048F008175F0 /* ENA */;
			targetProxy = 85D7595524570491008175F0 /* PBXContainerItemProxy */;
		};
		85D7596124570491008175F0 /* PBXTargetDependency */ = {
			isa = PBXTargetDependency;
			target = 85D7593A2457048F008175F0 /* ENA */;
			targetProxy = 85D7596024570491008175F0 /* PBXContainerItemProxy */;
		};
/* End PBXTargetDependency section */

/* Begin PBXVariantGroup section */
		01E42990251DCDC90057FCBE /* Localizable.legal.strings */ = {
			isa = PBXVariantGroup;
			children = (
				01E4298F251DCDC90057FCBE /* en */,
				01E42994251DCDCE0057FCBE /* de */,
				01E42995251DCDD10057FCBE /* tr */,
			);
			name = Localizable.legal.strings;
			sourceTree = "<group>";
		};
		13156CFF248C19D000AFC472 /* usage.html */ = {
			isa = PBXVariantGroup;
			children = (
				13156CFE248C19D000AFC472 /* de */,
				13156D00248CDECC00AFC472 /* en */,
				EEDD6DF524A4885200BC30D0 /* tr */,
				EECF5E5524BDCC3C00332B8F /* pl */,
				EECF5E5A24BDCC4D00332B8F /* ro */,
				EECF5E5F24BDCC5900332B8F /* bg */,
			);
			name = usage.html;
			sourceTree = "<group>";
		};
		71F5418A248BEDBE006DB793 /* privacy-policy.html */ = {
			isa = PBXVariantGroup;
			children = (
				71F5418B248BEDBE006DB793 /* de */,
				717D21EA248C072300D9717E /* en */,
				EEDD6DF624A4885200BC30D0 /* tr */,
				EECF5E5624BDCC3C00332B8F /* pl */,
				EECF5E5B24BDCC4D00332B8F /* ro */,
				EECF5E6024BDCC5A00332B8F /* bg */,
			);
			name = "privacy-policy.html";
			sourceTree = "<group>";
		};
		85D7594C24570491008175F0 /* LaunchScreen.storyboard */ = {
			isa = PBXVariantGroup;
			children = (
				85D7594D24570491008175F0 /* Base */,
				EEDD6DF724A4885D00BC30D0 /* tr */,
			);
			name = LaunchScreen.storyboard;
			sourceTree = "<group>";
		};
		EE26950A248FCB0300BAE234 /* InfoPlist.strings */ = {
			isa = PBXVariantGroup;
			children = (
				EE269509248FCB0300BAE234 /* de */,
				EE26950B248FCB1600BAE234 /* en */,
				EEDD6DF824A4889D00BC30D0 /* tr */,
				EECF5E5924BDCC3C00332B8F /* pl */,
				EECF5E5E24BDCC4D00332B8F /* ro */,
				EECF5E6324BDCC5A00332B8F /* bg */,
			);
			name = InfoPlist.strings;
			sourceTree = "<group>";
		};
		EE70C23A245B09E900AC9B2F /* Localizable.strings */ = {
			isa = PBXVariantGroup;
			children = (
				EE70C23B245B09E900AC9B2F /* de */,
				EE70C23C245B09E900AC9B2F /* en */,
				EEDD6DF924A488A500BC30D0 /* tr */,
				EECF5E5724BDCC3C00332B8F /* pl */,
				EECF5E5C24BDCC4D00332B8F /* ro */,
				EECF5E6124BDCC5A00332B8F /* bg */,
			);
			name = Localizable.strings;
			sourceTree = "<group>";
		};
		EE92A340245D96DA006B97B0 /* Localizable.stringsdict */ = {
			isa = PBXVariantGroup;
			children = (
				EE92A33F245D96DA006B97B0 /* de */,
				514C0A09247AEEE200F235F6 /* en */,
				EEDD6DFA24A488AD00BC30D0 /* tr */,
				EECF5E5824BDCC3C00332B8F /* pl */,
				EECF5E5D24BDCC4D00332B8F /* ro */,
				EECF5E6224BDCC5A00332B8F /* bg */,
			);
			name = Localizable.stringsdict;
			sourceTree = "<group>";
		};
/* End PBXVariantGroup section */

/* Begin XCBuildConfiguration section */
		011E4AFC2483A269002E6412 /* Community */ = {
			isa = XCBuildConfiguration;
			buildSettings = {
				ALWAYS_SEARCH_USER_PATHS = NO;
				CLANG_ANALYZER_LOCALIZABILITY_NONLOCALIZED = YES;
				CLANG_ANALYZER_NONNULL = YES;
				CLANG_ANALYZER_NUMBER_OBJECT_CONVERSION = YES_AGGRESSIVE;
				CLANG_CXX_LANGUAGE_STANDARD = "gnu++14";
				CLANG_CXX_LIBRARY = "libc++";
				CLANG_ENABLE_MODULES = YES;
				CLANG_ENABLE_OBJC_ARC = YES;
				CLANG_ENABLE_OBJC_WEAK = YES;
				CLANG_WARN_BLOCK_CAPTURE_AUTORELEASING = YES;
				CLANG_WARN_BOOL_CONVERSION = YES;
				CLANG_WARN_COMMA = YES;
				CLANG_WARN_CONSTANT_CONVERSION = YES;
				CLANG_WARN_DEPRECATED_OBJC_IMPLEMENTATIONS = YES;
				CLANG_WARN_DIRECT_OBJC_ISA_USAGE = YES_ERROR;
				CLANG_WARN_DOCUMENTATION_COMMENTS = YES;
				CLANG_WARN_EMPTY_BODY = YES;
				CLANG_WARN_ENUM_CONVERSION = YES;
				CLANG_WARN_INFINITE_RECURSION = YES;
				CLANG_WARN_INT_CONVERSION = YES;
				CLANG_WARN_NON_LITERAL_NULL_CONVERSION = YES;
				CLANG_WARN_OBJC_IMPLICIT_RETAIN_SELF = YES;
				CLANG_WARN_OBJC_LITERAL_CONVERSION = YES;
				CLANG_WARN_OBJC_ROOT_CLASS = YES_ERROR;
				CLANG_WARN_RANGE_LOOP_ANALYSIS = YES;
				CLANG_WARN_STRICT_PROTOTYPES = YES;
				CLANG_WARN_SUSPICIOUS_MOVE = YES;
				CLANG_WARN_UNGUARDED_AVAILABILITY = YES_AGGRESSIVE;
				CLANG_WARN_UNREACHABLE_CODE = YES;
				CLANG_WARN__DUPLICATE_METHOD_MATCH = YES;
				COPY_PHASE_STRIP = NO;
				DEBUG_INFORMATION_FORMAT = dwarf;
				ENABLE_STRICT_OBJC_MSGSEND = YES;
				ENABLE_TESTABILITY = YES;
				GCC_C_LANGUAGE_STANDARD = gnu11;
				GCC_DYNAMIC_NO_PIC = NO;
				GCC_NO_COMMON_BLOCKS = YES;
				GCC_OPTIMIZATION_LEVEL = 0;
				GCC_PREPROCESSOR_DEFINITIONS = (
					"DEBUG=1",
					"$(inherited)",
				);
				GCC_WARN_64_TO_32_BIT_CONVERSION = YES;
				GCC_WARN_ABOUT_RETURN_TYPE = YES_ERROR;
				GCC_WARN_UNDECLARED_SELECTOR = YES;
				GCC_WARN_UNINITIALIZED_AUTOS = YES_AGGRESSIVE;
				GCC_WARN_UNUSED_FUNCTION = YES;
				GCC_WARN_UNUSED_VARIABLE = YES;
				IPHONEOS_DEPLOYMENT_TARGET = 13.6;
				MTL_ENABLE_DEBUG_INFO = INCLUDE_SOURCE;
				MTL_FAST_MATH = YES;
				ONLY_ACTIVE_ARCH = YES;
				SDKROOT = iphoneos;
				SWIFT_ACTIVE_COMPILATION_CONDITIONS = "DEBUG COMMUNITY";
				SWIFT_OPTIMIZATION_LEVEL = "-Onone";
			};
			name = Community;
		};
		011E4AFD2483A269002E6412 /* Community */ = {
			isa = XCBuildConfiguration;
			buildSettings = {
				ASSETCATALOG_COMPILER_APPICON_NAME = AppIcon;
				CLANG_ENABLE_MODULES = YES;
				CODE_SIGN_ENTITLEMENTS = "${PROJECT}/Resources/ENACommunity.entitlements";
				CODE_SIGN_IDENTITY = "Apple Development";
				CODE_SIGN_STYLE = Automatic;
				CURRENT_PROJECT_VERSION = 0;
				DEVELOPMENT_TEAM = $IPHONE_APP_DEV_TEAM;
				GCC_PREPROCESSOR_DEFINITIONS = (
					"DEBUG=1",
					"$(inherited)",
					"SQLITE_HAS_CODEC=1",
					"DISABLE_CERTIFICATE_PINNING=1",
				);
				INFOPLIST_FILE = ENA/Resources/Info_Debug.plist;
				IPHONE_APP_CODE_SIGN_IDENTITY = "iPhone Developer";
				IPHONE_APP_DEV_TEAM = "";
				IPHONE_APP_DIST_PROF_SPECIFIER = "";
				LD_RUNPATH_SEARCH_PATHS = (
					"$(inherited)",
					"@executable_path/Frameworks",
				);
				MARKETING_VERSION = 1.5.0;
				OTHER_CFLAGS = (
					"-DSQLITE_HAS_CODEC",
					"-DSQLITE_TEMP_STORE=3",
					"-DSQLCIPHER_CRYPTO_CC",
					"-DNDEBUG",
				);
				PRODUCT_BUNDLE_IDENTIFIER = de.rki.coronawarnapp;
				PRODUCT_NAME = "$(TARGET_NAME)";
				PROVISIONING_PROFILE_SPECIFIER = "";
				SWIFT_ACTIVE_COMPILATION_CONDITIONS = COMMUNITY;
				SWIFT_OBJC_BRIDGING_HEADER = "ENA-Bridging-Header.h";
				SWIFT_OPTIMIZATION_LEVEL = "-Onone";
				SWIFT_VERSION = 5.0;
				TARGETED_DEVICE_FAMILY = 1;
			};
			name = Community;
		};
		011E4AFE2483A269002E6412 /* Community */ = {
			isa = XCBuildConfiguration;
			buildSettings = {
				ALWAYS_EMBED_SWIFT_STANDARD_LIBRARIES = YES;
				BUNDLE_LOADER = "$(TEST_HOST)";
				CLANG_ENABLE_MODULES = YES;
				CODE_SIGN_STYLE = Automatic;
				DEVELOPMENT_TEAM = 523TP53AQF;
				GCC_PREPROCESSOR_DEFINITIONS = (
					"$(inherited)",
					"SQLITE_HAS_CODEC=1",
				);
				INFOPLIST_FILE = ENATests/Info.plist;
				LD_RUNPATH_SEARCH_PATHS = (
					"$(inherited)",
					"@executable_path/Frameworks",
					"@loader_path/Frameworks",
				);
				OTHER_CFLAGS = (
					"-DSQLITE_HAS_CODEC",
					"-DSQLITE_TEMP_STORE=3",
					"-DSQLCIPHER_CRYPTO_CC",
					"-DNDEBUG",
				);
				PRODUCT_BUNDLE_IDENTIFIER = com.sap.ux.ENATests;
				PRODUCT_NAME = "$(TARGET_NAME)";
				SWIFT_OBJC_BRIDGING_HEADER = "ENATests-Bridging-Header.h";
				SWIFT_OPTIMIZATION_LEVEL = "-Onone";
				SWIFT_VERSION = 5.0;
				TARGETED_DEVICE_FAMILY = "1,2";
				TEST_HOST = "$(BUILT_PRODUCTS_DIR)/ENA.app/ENA";
			};
			name = Community;
		};
		011E4AFF2483A269002E6412 /* Community */ = {
			isa = XCBuildConfiguration;
			buildSettings = {
				ALWAYS_EMBED_SWIFT_STANDARD_LIBRARIES = YES;
				CODE_SIGN_STYLE = Automatic;
				DEVELOPMENT_TEAM = 523TP53AQF;
				INFOPLIST_FILE = ENAUITests/Info.plist;
				LD_RUNPATH_SEARCH_PATHS = (
					"$(inherited)",
					"@executable_path/Frameworks",
					"@loader_path/Frameworks",
				);
				PRODUCT_BUNDLE_IDENTIFIER = com.sap.ux.ENAUITests;
				PRODUCT_NAME = "$(TARGET_NAME)";
				PROVISIONING_PROFILE_SPECIFIER = "";
				"PROVISIONING_PROFILE_SPECIFIER[sdk=macosx*]" = "";
				SWIFT_ACTIVE_COMPILATION_CONDITIONS = "DEBUG COMMUNITY";
				SWIFT_VERSION = 5.0;
				TARGETED_DEVICE_FAMILY = "1,2";
				TEST_TARGET_NAME = ENA;
			};
			name = Community;
		};
		0140535724A0E077000A5121 /* TestFlight */ = {
			isa = XCBuildConfiguration;
			buildSettings = {
				ALWAYS_SEARCH_USER_PATHS = NO;
				CLANG_ANALYZER_LOCALIZABILITY_NONLOCALIZED = YES;
				CLANG_ANALYZER_NONNULL = YES;
				CLANG_ANALYZER_NUMBER_OBJECT_CONVERSION = YES_AGGRESSIVE;
				CLANG_CXX_LANGUAGE_STANDARD = "gnu++14";
				CLANG_CXX_LIBRARY = "libc++";
				CLANG_ENABLE_MODULES = YES;
				CLANG_ENABLE_OBJC_ARC = YES;
				CLANG_ENABLE_OBJC_WEAK = YES;
				CLANG_WARN_BLOCK_CAPTURE_AUTORELEASING = YES;
				CLANG_WARN_BOOL_CONVERSION = YES;
				CLANG_WARN_COMMA = YES;
				CLANG_WARN_CONSTANT_CONVERSION = YES;
				CLANG_WARN_DEPRECATED_OBJC_IMPLEMENTATIONS = YES;
				CLANG_WARN_DIRECT_OBJC_ISA_USAGE = YES_ERROR;
				CLANG_WARN_DOCUMENTATION_COMMENTS = YES;
				CLANG_WARN_EMPTY_BODY = YES;
				CLANG_WARN_ENUM_CONVERSION = YES;
				CLANG_WARN_INFINITE_RECURSION = YES;
				CLANG_WARN_INT_CONVERSION = YES;
				CLANG_WARN_NON_LITERAL_NULL_CONVERSION = YES;
				CLANG_WARN_OBJC_IMPLICIT_RETAIN_SELF = YES;
				CLANG_WARN_OBJC_LITERAL_CONVERSION = YES;
				CLANG_WARN_OBJC_ROOT_CLASS = YES_ERROR;
				CLANG_WARN_RANGE_LOOP_ANALYSIS = YES;
				CLANG_WARN_STRICT_PROTOTYPES = YES;
				CLANG_WARN_SUSPICIOUS_MOVE = YES;
				CLANG_WARN_UNGUARDED_AVAILABILITY = YES_AGGRESSIVE;
				CLANG_WARN_UNREACHABLE_CODE = YES;
				CLANG_WARN__DUPLICATE_METHOD_MATCH = YES;
				COPY_PHASE_STRIP = NO;
				DEBUG_INFORMATION_FORMAT = "dwarf-with-dsym";
				ENABLE_NS_ASSERTIONS = NO;
				ENABLE_STRICT_OBJC_MSGSEND = YES;
				GCC_C_LANGUAGE_STANDARD = gnu11;
				GCC_NO_COMMON_BLOCKS = YES;
				GCC_WARN_64_TO_32_BIT_CONVERSION = YES;
				GCC_WARN_ABOUT_RETURN_TYPE = YES_ERROR;
				GCC_WARN_UNDECLARED_SELECTOR = YES;
				GCC_WARN_UNINITIALIZED_AUTOS = YES_AGGRESSIVE;
				GCC_WARN_UNUSED_FUNCTION = YES;
				GCC_WARN_UNUSED_VARIABLE = YES;
				IPHONEOS_DEPLOYMENT_TARGET = 13.6;
				MTL_ENABLE_DEBUG_INFO = NO;
				MTL_FAST_MATH = YES;
				SDKROOT = iphoneos;
				SWIFT_ACTIVE_COMPILATION_CONDITIONS = "";
				SWIFT_COMPILATION_MODE = wholemodule;
				SWIFT_OPTIMIZATION_LEVEL = "-O";
				VALIDATE_PRODUCT = YES;
			};
			name = TestFlight;
		};
		0140535824A0E077000A5121 /* TestFlight */ = {
			isa = XCBuildConfiguration;
			buildSettings = {
				ASSETCATALOG_COMPILER_APPICON_NAME = AppIcon;
				CLANG_ENABLE_MODULES = YES;
				CODE_SIGN_ENTITLEMENTS = "${PROJECT}/Resources/ENA.entitlements";
				CODE_SIGN_IDENTITY = $IPHONE_APP_CODE_SIGN_IDENTITY;
				CODE_SIGN_STYLE = Manual;
				CURRENT_PROJECT_VERSION = 0;
				DEVELOPMENT_TEAM = 523TP53AQF;
				GCC_PREPROCESSOR_DEFINITIONS = "SQLITE_HAS_CODEC=1";
				INFOPLIST_FILE = ENA/Resources/Info_Testflight.plist;
				IPHONE_APP_CODE_SIGN_IDENTITY = "Apple Distribution";
				IPHONE_APP_DEV_TEAM = 523TP53AQF;
				IPHONE_APP_DIST_PROF_SPECIFIER = "match AppStore de.rki.coronawarnapp-dev";
				LD_RUNPATH_SEARCH_PATHS = (
					"$(inherited)",
					"@executable_path/Frameworks",
				);
				MARKETING_VERSION = 1.5.0;
				OTHER_CFLAGS = (
					"-DSQLITE_HAS_CODEC",
					"-DSQLITE_TEMP_STORE=3",
					"-DSQLCIPHER_CRYPTO_CC",
					"-DNDEBUG",
				);
				PRODUCT_BUNDLE_IDENTIFIER = "de.rki.coronawarnapp-dev";
				PRODUCT_NAME = "$(TARGET_NAME)";
				PROVISIONING_PROFILE_SPECIFIER = $IPHONE_APP_DIST_PROF_SPECIFIER;
				SWIFT_ACTIVE_COMPILATION_CONDITIONS = USE_DEV_PK_FOR_SIG_VERIFICATION;
				SWIFT_OBJC_BRIDGING_HEADER = "ENA-Bridging-Header.h";
				SWIFT_VERSION = 5.0;
				TARGETED_DEVICE_FAMILY = 1;
			};
			name = TestFlight;
		};
		0140535924A0E077000A5121 /* TestFlight */ = {
			isa = XCBuildConfiguration;
			buildSettings = {
				ALWAYS_EMBED_SWIFT_STANDARD_LIBRARIES = YES;
				BUNDLE_LOADER = "$(TEST_HOST)";
				CLANG_ENABLE_MODULES = YES;
				CODE_SIGN_STYLE = Manual;
				DEVELOPMENT_TEAM = 523TP53AQF;
				GCC_PREPROCESSOR_DEFINITIONS = "SQLITE_HAS_CODEC=1";
				INFOPLIST_FILE = ENATests/Info.plist;
				LD_RUNPATH_SEARCH_PATHS = (
					"$(inherited)",
					"@executable_path/Frameworks",
					"@loader_path/Frameworks",
				);
				OTHER_CFLAGS = (
					"-DSQLITE_HAS_CODEC",
					"-DSQLITE_TEMP_STORE=3",
					"-DSQLCIPHER_CRYPTO_CC",
					"-DNDEBUG",
				);
				PRODUCT_BUNDLE_IDENTIFIER = com.sap.ux.ENATests;
				PRODUCT_NAME = "$(TARGET_NAME)";
				SWIFT_OBJC_BRIDGING_HEADER = "ENATests-Bridging-Header.h";
				SWIFT_VERSION = 5.0;
				TARGETED_DEVICE_FAMILY = "1,2";
				TEST_HOST = "$(BUILT_PRODUCTS_DIR)/ENA.app/ENA";
			};
			name = TestFlight;
		};
		0140535A24A0E077000A5121 /* TestFlight */ = {
			isa = XCBuildConfiguration;
			buildSettings = {
				ALWAYS_EMBED_SWIFT_STANDARD_LIBRARIES = YES;
				CODE_SIGN_STYLE = Manual;
				DEVELOPMENT_TEAM = 523TP53AQF;
				INFOPLIST_FILE = ENAUITests/Info.plist;
				LD_RUNPATH_SEARCH_PATHS = (
					"$(inherited)",
					"@executable_path/Frameworks",
					"@loader_path/Frameworks",
				);
				PRODUCT_BUNDLE_IDENTIFIER = com.sap.ux.ENAUITests;
				PRODUCT_NAME = "$(TARGET_NAME)";
				PROVISIONING_PROFILE_SPECIFIER = "";
				"PROVISIONING_PROFILE_SPECIFIER[sdk=macosx*]" = "";
				SWIFT_VERSION = 5.0;
				TARGETED_DEVICE_FAMILY = "1,2";
				TEST_TARGET_NAME = ENA;
			};
			name = TestFlight;
		};
		019BFC6324C988F90053973D /* TestFlight */ = {
			isa = XCBuildConfiguration;
			buildSettings = {
				CODE_SIGNING_ALLOWED = NO;
				CODE_SIGNING_REQUIRED = NO;
				CODE_SIGN_STYLE = Manual;
				DEFINES_MODULE = YES;
				DYLIB_INSTALL_NAME_BASE = "@rpath";
				GCC_PREPROCESSOR_DEFINITIONS = "SQLITE_HAS_CODEC=1";
				INFOPLIST_FILE = CWASQLite/Info.plist;
				LD_RUNPATH_SEARCH_PATHS = (
					"$(inherited)",
					"@executable_path/Frameworks",
					"@loader_path/Frameworks",
				);
				OTHER_CFLAGS = (
					"-DSQLITE_TEMP_STORE=3",
					"-DSQLCIPHER_CRYPTO_CC",
					"-DNDEBUG",
					"-DSQLITE_HAS_CODEC",
				);
				PRODUCT_BUNDLE_IDENTIFIER = de.rki.coronawarnapp.sqlite;
				PRODUCT_NAME = CWASQLite;
				PROVISIONING_PROFILE_SPECIFIER = "";
				SKIP_INSTALL = YES;
				SWIFT_VERSION = 5.0;
				VERSIONING_SYSTEM = "apple-generic";
			};
			name = TestFlight;
		};
		01D1BEB124F7F41200D11B9A /* AdHoc */ = {
			isa = XCBuildConfiguration;
			buildSettings = {
				ALWAYS_SEARCH_USER_PATHS = NO;
				CLANG_ANALYZER_LOCALIZABILITY_NONLOCALIZED = YES;
				CLANG_ANALYZER_NONNULL = YES;
				CLANG_ANALYZER_NUMBER_OBJECT_CONVERSION = YES_AGGRESSIVE;
				CLANG_CXX_LANGUAGE_STANDARD = "gnu++14";
				CLANG_CXX_LIBRARY = "libc++";
				CLANG_ENABLE_MODULES = YES;
				CLANG_ENABLE_OBJC_ARC = YES;
				CLANG_ENABLE_OBJC_WEAK = YES;
				CLANG_WARN_BLOCK_CAPTURE_AUTORELEASING = YES;
				CLANG_WARN_BOOL_CONVERSION = YES;
				CLANG_WARN_COMMA = YES;
				CLANG_WARN_CONSTANT_CONVERSION = YES;
				CLANG_WARN_DEPRECATED_OBJC_IMPLEMENTATIONS = YES;
				CLANG_WARN_DIRECT_OBJC_ISA_USAGE = YES_ERROR;
				CLANG_WARN_DOCUMENTATION_COMMENTS = YES;
				CLANG_WARN_EMPTY_BODY = YES;
				CLANG_WARN_ENUM_CONVERSION = YES;
				CLANG_WARN_INFINITE_RECURSION = YES;
				CLANG_WARN_INT_CONVERSION = YES;
				CLANG_WARN_NON_LITERAL_NULL_CONVERSION = YES;
				CLANG_WARN_OBJC_IMPLICIT_RETAIN_SELF = YES;
				CLANG_WARN_OBJC_LITERAL_CONVERSION = YES;
				CLANG_WARN_OBJC_ROOT_CLASS = YES_ERROR;
				CLANG_WARN_RANGE_LOOP_ANALYSIS = YES;
				CLANG_WARN_STRICT_PROTOTYPES = YES;
				CLANG_WARN_SUSPICIOUS_MOVE = YES;
				CLANG_WARN_UNGUARDED_AVAILABILITY = YES_AGGRESSIVE;
				CLANG_WARN_UNREACHABLE_CODE = YES;
				CLANG_WARN__DUPLICATE_METHOD_MATCH = YES;
				COPY_PHASE_STRIP = NO;
				DEBUG_INFORMATION_FORMAT = "dwarf-with-dsym";
				ENABLE_NS_ASSERTIONS = NO;
				ENABLE_STRICT_OBJC_MSGSEND = YES;
				GCC_C_LANGUAGE_STANDARD = gnu11;
				GCC_NO_COMMON_BLOCKS = YES;
				GCC_WARN_64_TO_32_BIT_CONVERSION = YES;
				GCC_WARN_ABOUT_RETURN_TYPE = YES_ERROR;
				GCC_WARN_UNDECLARED_SELECTOR = YES;
				GCC_WARN_UNINITIALIZED_AUTOS = YES_AGGRESSIVE;
				GCC_WARN_UNUSED_FUNCTION = YES;
				GCC_WARN_UNUSED_VARIABLE = YES;
				IPHONEOS_DEPLOYMENT_TARGET = 13.6;
				MTL_ENABLE_DEBUG_INFO = NO;
				MTL_FAST_MATH = YES;
				SDKROOT = iphoneos;
				SWIFT_ACTIVE_COMPILATION_CONDITIONS = ADHOC;
				SWIFT_COMPILATION_MODE = wholemodule;
				SWIFT_OPTIMIZATION_LEVEL = "-O";
				VALIDATE_PRODUCT = YES;
			};
			name = AdHoc;
		};
		01D1BEB224F7F41200D11B9A /* AdHoc */ = {
			isa = XCBuildConfiguration;
			buildSettings = {
				ASSETCATALOG_COMPILER_APPICON_NAME = AppIcon;
				CLANG_ENABLE_MODULES = YES;
				CODE_SIGN_ENTITLEMENTS = "${PROJECT}/Resources/ENA.entitlements";
				CODE_SIGN_IDENTITY = $IPHONE_APP_CODE_SIGN_IDENTITY;
				CODE_SIGN_STYLE = Manual;
				CURRENT_PROJECT_VERSION = 0;
				DEVELOPMENT_TEAM = 523TP53AQF;
				GCC_PREPROCESSOR_DEFINITIONS = "SQLITE_HAS_CODEC=1";
				INFOPLIST_FILE = ENA/Resources/Info.plist;
				IPHONE_APP_CODE_SIGN_IDENTITY = "Apple Distribution";
				IPHONE_APP_DEV_TEAM = 523TP53AQF;
				IPHONE_APP_DIST_PROF_SPECIFIER = "match AdHoc de.rki.coronawarnapp";
				LD_RUNPATH_SEARCH_PATHS = (
					"$(inherited)",
					"@executable_path/Frameworks",
				);
				MARKETING_VERSION = 1.5.0;
				OTHER_CFLAGS = (
					"-DSQLITE_HAS_CODEC",
					"-DSQLITE_TEMP_STORE=3",
					"-DSQLCIPHER_CRYPTO_CC",
					"-DNDEBUG",
				);
				PRODUCT_BUNDLE_IDENTIFIER = de.rki.coronawarnapp;
				PRODUCT_NAME = "$(TARGET_NAME)";
				PROVISIONING_PROFILE_SPECIFIER = $IPHONE_APP_DIST_PROF_SPECIFIER;
				SWIFT_ACTIVE_COMPILATION_CONDITIONS = "APP_STORE USE_DEV_PK_FOR_SIG_VERIFICATION";
				SWIFT_OBJC_BRIDGING_HEADER = "ENA-Bridging-Header.h";
				SWIFT_VERSION = 5.0;
				TARGETED_DEVICE_FAMILY = 1;
			};
			name = AdHoc;
		};
		01D1BEB324F7F41200D11B9A /* AdHoc */ = {
			isa = XCBuildConfiguration;
			buildSettings = {
				ALWAYS_EMBED_SWIFT_STANDARD_LIBRARIES = YES;
				BUNDLE_LOADER = "$(TEST_HOST)";
				CLANG_ENABLE_MODULES = YES;
				CODE_SIGN_STYLE = Manual;
				DEVELOPMENT_TEAM = 523TP53AQF;
				GCC_PREPROCESSOR_DEFINITIONS = "SQLITE_HAS_CODEC=1";
				INFOPLIST_FILE = ENATests/Info.plist;
				LD_RUNPATH_SEARCH_PATHS = (
					"$(inherited)",
					"@executable_path/Frameworks",
					"@loader_path/Frameworks",
				);
				OTHER_CFLAGS = (
					"-DSQLITE_HAS_CODEC",
					"-DSQLITE_TEMP_STORE=3",
					"-DSQLCIPHER_CRYPTO_CC",
					"-DNDEBUG",
				);
				PRODUCT_BUNDLE_IDENTIFIER = com.sap.ux.ENATests;
				PRODUCT_NAME = "$(TARGET_NAME)";
				SWIFT_OBJC_BRIDGING_HEADER = "ENATests-Bridging-Header.h";
				SWIFT_VERSION = 5.0;
				TARGETED_DEVICE_FAMILY = "1,2";
				TEST_HOST = "$(BUILT_PRODUCTS_DIR)/ENA.app/ENA";
			};
			name = AdHoc;
		};
		01D1BEB424F7F41200D11B9A /* AdHoc */ = {
			isa = XCBuildConfiguration;
			buildSettings = {
				ALWAYS_EMBED_SWIFT_STANDARD_LIBRARIES = YES;
				CODE_SIGN_STYLE = Manual;
				DEVELOPMENT_TEAM = 523TP53AQF;
				INFOPLIST_FILE = ENAUITests/Info.plist;
				LD_RUNPATH_SEARCH_PATHS = (
					"$(inherited)",
					"@executable_path/Frameworks",
					"@loader_path/Frameworks",
				);
				PRODUCT_BUNDLE_IDENTIFIER = com.sap.ux.ENAUITests;
				PRODUCT_NAME = "$(TARGET_NAME)";
				PROVISIONING_PROFILE_SPECIFIER = "";
				"PROVISIONING_PROFILE_SPECIFIER[sdk=macosx*]" = "";
				SWIFT_VERSION = 5.0;
				TARGETED_DEVICE_FAMILY = "1,2";
				TEST_TARGET_NAME = ENA;
			};
			name = AdHoc;
		};
		01D1BEB524F7F41200D11B9A /* AdHoc */ = {
			isa = XCBuildConfiguration;
			buildSettings = {
				CODE_SIGNING_ALLOWED = NO;
				CODE_SIGNING_REQUIRED = NO;
				CODE_SIGN_STYLE = Manual;
				DEFINES_MODULE = YES;
				DYLIB_INSTALL_NAME_BASE = "@rpath";
				GCC_PREPROCESSOR_DEFINITIONS = "SQLITE_HAS_CODEC=1";
				INFOPLIST_FILE = CWASQLite/Info.plist;
				LD_RUNPATH_SEARCH_PATHS = (
					"$(inherited)",
					"@executable_path/Frameworks",
					"@loader_path/Frameworks",
				);
				OTHER_CFLAGS = (
					"-DSQLITE_TEMP_STORE=3",
					"-DSQLCIPHER_CRYPTO_CC",
					"-DNDEBUG",
					"-DSQLITE_HAS_CODEC",
				);
				PRODUCT_BUNDLE_IDENTIFIER = de.rki.coronawarnapp.sqlite;
				PRODUCT_NAME = CWASQLite;
				PROVISIONING_PROFILE_SPECIFIER = "";
				SKIP_INSTALL = YES;
				SWIFT_VERSION = 5.0;
				VERSIONING_SYSTEM = "apple-generic";
			};
			name = AdHoc;
		};
		01DE5A74248E3CF800F6D7F2 /* UITesting */ = {
			isa = XCBuildConfiguration;
			buildSettings = {
				ALWAYS_SEARCH_USER_PATHS = NO;
				CLANG_ANALYZER_LOCALIZABILITY_NONLOCALIZED = YES;
				CLANG_ANALYZER_NONNULL = YES;
				CLANG_ANALYZER_NUMBER_OBJECT_CONVERSION = YES_AGGRESSIVE;
				CLANG_CXX_LANGUAGE_STANDARD = "gnu++14";
				CLANG_CXX_LIBRARY = "libc++";
				CLANG_ENABLE_MODULES = YES;
				CLANG_ENABLE_OBJC_ARC = YES;
				CLANG_ENABLE_OBJC_WEAK = YES;
				CLANG_WARN_BLOCK_CAPTURE_AUTORELEASING = YES;
				CLANG_WARN_BOOL_CONVERSION = YES;
				CLANG_WARN_COMMA = YES;
				CLANG_WARN_CONSTANT_CONVERSION = YES;
				CLANG_WARN_DEPRECATED_OBJC_IMPLEMENTATIONS = YES;
				CLANG_WARN_DIRECT_OBJC_ISA_USAGE = YES_ERROR;
				CLANG_WARN_DOCUMENTATION_COMMENTS = YES;
				CLANG_WARN_EMPTY_BODY = YES;
				CLANG_WARN_ENUM_CONVERSION = YES;
				CLANG_WARN_INFINITE_RECURSION = YES;
				CLANG_WARN_INT_CONVERSION = YES;
				CLANG_WARN_NON_LITERAL_NULL_CONVERSION = YES;
				CLANG_WARN_OBJC_IMPLICIT_RETAIN_SELF = YES;
				CLANG_WARN_OBJC_LITERAL_CONVERSION = YES;
				CLANG_WARN_OBJC_ROOT_CLASS = YES_ERROR;
				CLANG_WARN_RANGE_LOOP_ANALYSIS = YES;
				CLANG_WARN_STRICT_PROTOTYPES = YES;
				CLANG_WARN_SUSPICIOUS_MOVE = YES;
				CLANG_WARN_UNGUARDED_AVAILABILITY = YES_AGGRESSIVE;
				CLANG_WARN_UNREACHABLE_CODE = YES;
				CLANG_WARN__DUPLICATE_METHOD_MATCH = YES;
				COPY_PHASE_STRIP = NO;
				DEBUG_INFORMATION_FORMAT = dwarf;
				ENABLE_STRICT_OBJC_MSGSEND = YES;
				ENABLE_TESTABILITY = YES;
				GCC_C_LANGUAGE_STANDARD = gnu11;
				GCC_DYNAMIC_NO_PIC = NO;
				GCC_NO_COMMON_BLOCKS = YES;
				GCC_OPTIMIZATION_LEVEL = 0;
				GCC_PREPROCESSOR_DEFINITIONS = (
					"DEBUG=1",
					"$(inherited)",
				);
				GCC_WARN_64_TO_32_BIT_CONVERSION = YES;
				GCC_WARN_ABOUT_RETURN_TYPE = YES_ERROR;
				GCC_WARN_UNDECLARED_SELECTOR = YES;
				GCC_WARN_UNINITIALIZED_AUTOS = YES_AGGRESSIVE;
				GCC_WARN_UNUSED_FUNCTION = YES;
				GCC_WARN_UNUSED_VARIABLE = YES;
				IPHONEOS_DEPLOYMENT_TARGET = 13.6;
				MTL_ENABLE_DEBUG_INFO = INCLUDE_SOURCE;
				MTL_FAST_MATH = YES;
				ONLY_ACTIVE_ARCH = YES;
				SDKROOT = iphoneos;
				SWIFT_ACTIVE_COMPILATION_CONDITIONS = "DEBUG UITESTING";
				SWIFT_OPTIMIZATION_LEVEL = "-Onone";
			};
			name = UITesting;
		};
		01DE5A75248E3CF800F6D7F2 /* UITesting */ = {
			isa = XCBuildConfiguration;
			buildSettings = {
				ASSETCATALOG_COMPILER_APPICON_NAME = AppIcon;
				CLANG_ENABLE_MODULES = YES;
				CODE_SIGN_ENTITLEMENTS = "${PROJECT}/Resources/ENACommunity.entitlements";
				CODE_SIGN_IDENTITY = "Apple Development";
				CODE_SIGN_STYLE = Automatic;
				CURRENT_PROJECT_VERSION = 0;
				DEVELOPMENT_TEAM = $IPHONE_APP_DEV_TEAM;
				GCC_PREPROCESSOR_DEFINITIONS = (
					"DEBUG=1",
					"$(inherited)",
					"SQLITE_HAS_CODEC=1",
				);
				INFOPLIST_FILE = ENA/Resources/Info.plist;
				IPHONE_APP_CODE_SIGN_IDENTITY = "iPhone Developer";
				IPHONE_APP_DEV_TEAM = 523TP53AQF;
				IPHONE_APP_DIST_PROF_SPECIFIER = "";
				LD_RUNPATH_SEARCH_PATHS = (
					"$(inherited)",
					"@executable_path/Frameworks",
				);
				MARKETING_VERSION = 1.5.0;
				OTHER_CFLAGS = (
					"-DSQLITE_HAS_CODEC",
					"-DSQLITE_TEMP_STORE=3",
					"-DSQLCIPHER_CRYPTO_CC",
					"-DNDEBUG",
				);
				PRODUCT_BUNDLE_IDENTIFIER = "de.rki.coronawarnapp-dev";
				PRODUCT_NAME = "$(TARGET_NAME)";
				PROVISIONING_PROFILE_SPECIFIER = "";
				SWIFT_ACTIVE_COMPILATION_CONDITIONS = "$(inherited) DISABLE_CERTIFICATE_PINNING";
				SWIFT_OBJC_BRIDGING_HEADER = "ENA-Bridging-Header.h";
				SWIFT_OPTIMIZATION_LEVEL = "-Onone";
				SWIFT_VERSION = 5.0;
				TARGETED_DEVICE_FAMILY = 1;
			};
			name = UITesting;
		};
		01DE5A76248E3CF800F6D7F2 /* UITesting */ = {
			isa = XCBuildConfiguration;
			buildSettings = {
				ALWAYS_EMBED_SWIFT_STANDARD_LIBRARIES = YES;
				BUNDLE_LOADER = "$(TEST_HOST)";
				CLANG_ENABLE_MODULES = YES;
				CODE_SIGN_STYLE = Automatic;
				DEVELOPMENT_TEAM = 523TP53AQF;
				GCC_PREPROCESSOR_DEFINITIONS = (
					"$(inherited)",
					"SQLITE_HAS_CODEC=1",
				);
				INFOPLIST_FILE = ENATests/Info.plist;
				LD_RUNPATH_SEARCH_PATHS = (
					"$(inherited)",
					"@executable_path/Frameworks",
					"@loader_path/Frameworks",
				);
				OTHER_CFLAGS = (
					"-DSQLITE_HAS_CODEC",
					"-DSQLITE_TEMP_STORE=3",
					"-DSQLCIPHER_CRYPTO_CC",
					"-DNDEBUG",
				);
				PRODUCT_BUNDLE_IDENTIFIER = com.sap.ux.ENATests;
				PRODUCT_NAME = "$(TARGET_NAME)";
				SWIFT_OBJC_BRIDGING_HEADER = "ENATests-Bridging-Header.h";
				SWIFT_OPTIMIZATION_LEVEL = "-Onone";
				SWIFT_VERSION = 5.0;
				TARGETED_DEVICE_FAMILY = "1,2";
				TEST_HOST = "$(BUILT_PRODUCTS_DIR)/ENA.app/ENA";
			};
			name = UITesting;
		};
		01DE5A77248E3CF800F6D7F2 /* UITesting */ = {
			isa = XCBuildConfiguration;
			buildSettings = {
				ALWAYS_EMBED_SWIFT_STANDARD_LIBRARIES = YES;
				CODE_SIGN_STYLE = Automatic;
				DEVELOPMENT_TEAM = 523TP53AQF;
				INFOPLIST_FILE = ENAUITests/Info.plist;
				LD_RUNPATH_SEARCH_PATHS = (
					"$(inherited)",
					"@executable_path/Frameworks",
					"@loader_path/Frameworks",
				);
				PRODUCT_BUNDLE_IDENTIFIER = com.sap.ux.ENAUITests;
				PRODUCT_NAME = "$(TARGET_NAME)";
				PROVISIONING_PROFILE_SPECIFIER = "";
				"PROVISIONING_PROFILE_SPECIFIER[sdk=macosx*]" = "";
				SWIFT_VERSION = 5.0;
				TARGETED_DEVICE_FAMILY = "1,2";
				TEST_TARGET_NAME = ENA;
			};
			name = UITesting;
		};
		85D7596624570491008175F0 /* Debug */ = {
			isa = XCBuildConfiguration;
			buildSettings = {
				ALWAYS_SEARCH_USER_PATHS = NO;
				CLANG_ANALYZER_LOCALIZABILITY_NONLOCALIZED = YES;
				CLANG_ANALYZER_NONNULL = YES;
				CLANG_ANALYZER_NUMBER_OBJECT_CONVERSION = YES_AGGRESSIVE;
				CLANG_CXX_LANGUAGE_STANDARD = "gnu++14";
				CLANG_CXX_LIBRARY = "libc++";
				CLANG_ENABLE_MODULES = YES;
				CLANG_ENABLE_OBJC_ARC = YES;
				CLANG_ENABLE_OBJC_WEAK = YES;
				CLANG_WARN_BLOCK_CAPTURE_AUTORELEASING = YES;
				CLANG_WARN_BOOL_CONVERSION = YES;
				CLANG_WARN_COMMA = YES;
				CLANG_WARN_CONSTANT_CONVERSION = YES;
				CLANG_WARN_DEPRECATED_OBJC_IMPLEMENTATIONS = YES;
				CLANG_WARN_DIRECT_OBJC_ISA_USAGE = YES_ERROR;
				CLANG_WARN_DOCUMENTATION_COMMENTS = YES;
				CLANG_WARN_EMPTY_BODY = YES;
				CLANG_WARN_ENUM_CONVERSION = YES;
				CLANG_WARN_INFINITE_RECURSION = YES;
				CLANG_WARN_INT_CONVERSION = YES;
				CLANG_WARN_NON_LITERAL_NULL_CONVERSION = YES;
				CLANG_WARN_OBJC_IMPLICIT_RETAIN_SELF = YES;
				CLANG_WARN_OBJC_LITERAL_CONVERSION = YES;
				CLANG_WARN_OBJC_ROOT_CLASS = YES_ERROR;
				CLANG_WARN_RANGE_LOOP_ANALYSIS = YES;
				CLANG_WARN_STRICT_PROTOTYPES = YES;
				CLANG_WARN_SUSPICIOUS_MOVE = YES;
				CLANG_WARN_UNGUARDED_AVAILABILITY = YES_AGGRESSIVE;
				CLANG_WARN_UNREACHABLE_CODE = YES;
				CLANG_WARN__DUPLICATE_METHOD_MATCH = YES;
				COPY_PHASE_STRIP = NO;
				DEBUG_INFORMATION_FORMAT = dwarf;
				ENABLE_STRICT_OBJC_MSGSEND = YES;
				ENABLE_TESTABILITY = YES;
				GCC_C_LANGUAGE_STANDARD = gnu11;
				GCC_DYNAMIC_NO_PIC = NO;
				GCC_NO_COMMON_BLOCKS = YES;
				GCC_OPTIMIZATION_LEVEL = 0;
				GCC_PREPROCESSOR_DEFINITIONS = (
					"DEBUG=1",
					"$(inherited)",
				);
				GCC_WARN_64_TO_32_BIT_CONVERSION = YES;
				GCC_WARN_ABOUT_RETURN_TYPE = YES_ERROR;
				GCC_WARN_UNDECLARED_SELECTOR = YES;
				GCC_WARN_UNINITIALIZED_AUTOS = YES_AGGRESSIVE;
				GCC_WARN_UNUSED_FUNCTION = YES;
				GCC_WARN_UNUSED_VARIABLE = YES;
				IPHONEOS_DEPLOYMENT_TARGET = 13.6;
				MTL_ENABLE_DEBUG_INFO = INCLUDE_SOURCE;
				MTL_FAST_MATH = YES;
				ONLY_ACTIVE_ARCH = YES;
				SDKROOT = iphoneos;
				SWIFT_ACTIVE_COMPILATION_CONDITIONS = DEBUG;
				SWIFT_OPTIMIZATION_LEVEL = "-Onone";
			};
			name = Debug;
		};
		85D7596724570491008175F0 /* Release */ = {
			isa = XCBuildConfiguration;
			buildSettings = {
				ALWAYS_SEARCH_USER_PATHS = NO;
				CLANG_ANALYZER_LOCALIZABILITY_NONLOCALIZED = YES;
				CLANG_ANALYZER_NONNULL = YES;
				CLANG_ANALYZER_NUMBER_OBJECT_CONVERSION = YES_AGGRESSIVE;
				CLANG_CXX_LANGUAGE_STANDARD = "gnu++14";
				CLANG_CXX_LIBRARY = "libc++";
				CLANG_ENABLE_MODULES = YES;
				CLANG_ENABLE_OBJC_ARC = YES;
				CLANG_ENABLE_OBJC_WEAK = YES;
				CLANG_WARN_BLOCK_CAPTURE_AUTORELEASING = YES;
				CLANG_WARN_BOOL_CONVERSION = YES;
				CLANG_WARN_COMMA = YES;
				CLANG_WARN_CONSTANT_CONVERSION = YES;
				CLANG_WARN_DEPRECATED_OBJC_IMPLEMENTATIONS = YES;
				CLANG_WARN_DIRECT_OBJC_ISA_USAGE = YES_ERROR;
				CLANG_WARN_DOCUMENTATION_COMMENTS = YES;
				CLANG_WARN_EMPTY_BODY = YES;
				CLANG_WARN_ENUM_CONVERSION = YES;
				CLANG_WARN_INFINITE_RECURSION = YES;
				CLANG_WARN_INT_CONVERSION = YES;
				CLANG_WARN_NON_LITERAL_NULL_CONVERSION = YES;
				CLANG_WARN_OBJC_IMPLICIT_RETAIN_SELF = YES;
				CLANG_WARN_OBJC_LITERAL_CONVERSION = YES;
				CLANG_WARN_OBJC_ROOT_CLASS = YES_ERROR;
				CLANG_WARN_RANGE_LOOP_ANALYSIS = YES;
				CLANG_WARN_STRICT_PROTOTYPES = YES;
				CLANG_WARN_SUSPICIOUS_MOVE = YES;
				CLANG_WARN_UNGUARDED_AVAILABILITY = YES_AGGRESSIVE;
				CLANG_WARN_UNREACHABLE_CODE = YES;
				CLANG_WARN__DUPLICATE_METHOD_MATCH = YES;
				COPY_PHASE_STRIP = NO;
				DEBUG_INFORMATION_FORMAT = "dwarf-with-dsym";
				ENABLE_NS_ASSERTIONS = NO;
				ENABLE_STRICT_OBJC_MSGSEND = YES;
				GCC_C_LANGUAGE_STANDARD = gnu11;
				GCC_NO_COMMON_BLOCKS = YES;
				GCC_WARN_64_TO_32_BIT_CONVERSION = YES;
				GCC_WARN_ABOUT_RETURN_TYPE = YES_ERROR;
				GCC_WARN_UNDECLARED_SELECTOR = YES;
				GCC_WARN_UNINITIALIZED_AUTOS = YES_AGGRESSIVE;
				GCC_WARN_UNUSED_FUNCTION = YES;
				GCC_WARN_UNUSED_VARIABLE = YES;
				IPHONEOS_DEPLOYMENT_TARGET = 13.6;
				MTL_ENABLE_DEBUG_INFO = NO;
				MTL_FAST_MATH = YES;
				SDKROOT = iphoneos;
				SWIFT_ACTIVE_COMPILATION_CONDITIONS = RELEASE;
				SWIFT_COMPILATION_MODE = wholemodule;
				SWIFT_OPTIMIZATION_LEVEL = "-O";
				VALIDATE_PRODUCT = YES;
			};
			name = Release;
		};
		85D7596924570491008175F0 /* Debug */ = {
			isa = XCBuildConfiguration;
			buildSettings = {
				ASSETCATALOG_COMPILER_APPICON_NAME = AppIcon;
				CLANG_ENABLE_MODULES = YES;
				CODE_SIGN_ENTITLEMENTS = "${PROJECT}/Resources/ENATest.entitlements";
				CODE_SIGN_IDENTITY = $IPHONE_APP_CODE_SIGN_IDENTITY;
				CODE_SIGN_STYLE = Manual;
				CURRENT_PROJECT_VERSION = 0;
				DEVELOPMENT_TEAM = 523TP53AQF;
				GCC_PREPROCESSOR_DEFINITIONS = (
					"DEBUG=1",
					"$(inherited)",
					"SQLITE_HAS_CODEC=1",
				);
				INFOPLIST_FILE = ENA/Resources/Info_Debug.plist;
				IPHONE_APP_CODE_SIGN_IDENTITY = "iPhone Developer";
				IPHONE_APP_DEV_TEAM = 523TP53AQF;
				IPHONE_APP_DIST_PROF_SPECIFIER = "523TP53AQF/Corona-Warn-App-Dev1";
				LD_RUNPATH_SEARCH_PATHS = (
					"$(inherited)",
					"@executable_path/Frameworks",
				);
				MARKETING_VERSION = 1.5.0;
				OTHER_CFLAGS = (
					"-DSQLITE_HAS_CODEC",
					"-DSQLITE_TEMP_STORE=3",
					"-DSQLCIPHER_CRYPTO_CC",
					"-DNDEBUG",
				);
				PRODUCT_BUNDLE_IDENTIFIER = "de.rki.coronawarnapp-dev";
				PRODUCT_NAME = "$(TARGET_NAME)";
				PROVISIONING_PROFILE_SPECIFIER = $IPHONE_APP_DIST_PROF_SPECIFIER;
				SWIFT_ACTIVE_COMPILATION_CONDITIONS = "$(inherited) USE_DEV_PK_FOR_SIG_VERIFICATION DISABLE_CERTIFICATE_PINNING";
				SWIFT_OBJC_BRIDGING_HEADER = "ENA-Bridging-Header.h";
				SWIFT_OPTIMIZATION_LEVEL = "-Onone";
				SWIFT_VERSION = 5.0;
				TARGETED_DEVICE_FAMILY = 1;
			};
			name = Debug;
		};
		85D7596A24570491008175F0 /* Release */ = {
			isa = XCBuildConfiguration;
			buildSettings = {
				ASSETCATALOG_COMPILER_APPICON_NAME = AppIcon;
				CLANG_ENABLE_MODULES = YES;
				CODE_SIGN_ENTITLEMENTS = "${PROJECT}/Resources/ENA.entitlements";
				CODE_SIGN_IDENTITY = $IPHONE_APP_CODE_SIGN_IDENTITY;
				CODE_SIGN_STYLE = Manual;
				CURRENT_PROJECT_VERSION = 0;
				GCC_PREPROCESSOR_DEFINITIONS = "SQLITE_HAS_CODEC=1";
				INFOPLIST_FILE = ENA/Resources/Info.plist;
				IPHONE_APP_CODE_SIGN_IDENTITY = "iPhone Developer";
				IPHONE_APP_DEV_TEAM = 523TP53AQF;
				IPHONE_APP_DIST_PROF_SPECIFIER = "523TP53AQF/Corona-Warn-App";
				LD_RUNPATH_SEARCH_PATHS = (
					"$(inherited)",
					"@executable_path/Frameworks",
				);
				MARKETING_VERSION = 1.5.0;
				OTHER_CFLAGS = (
					"-DSQLITE_HAS_CODEC",
					"-DSQLITE_TEMP_STORE=3",
					"-DSQLCIPHER_CRYPTO_CC",
					"-DNDEBUG",
				);
				PRODUCT_BUNDLE_IDENTIFIER = de.rki.coronawarnapp;
				PRODUCT_NAME = "$(TARGET_NAME)";
				PROVISIONING_PROFILE_SPECIFIER = $IPHONE_APP_DIST_PROF_SPECIFIER;
				SWIFT_OBJC_BRIDGING_HEADER = "ENA-Bridging-Header.h";
				SWIFT_VERSION = 5.0;
				TARGETED_DEVICE_FAMILY = 1;
			};
			name = Release;
		};
		85D7596C24570491008175F0 /* Debug */ = {
			isa = XCBuildConfiguration;
			buildSettings = {
				ALWAYS_EMBED_SWIFT_STANDARD_LIBRARIES = YES;
				BUNDLE_LOADER = "$(TEST_HOST)";
				CLANG_ENABLE_MODULES = YES;
				CODE_SIGN_STYLE = Automatic;
				DEVELOPMENT_TEAM = 523TP53AQF;
				GCC_PREPROCESSOR_DEFINITIONS = (
					"$(inherited)",
					"SQLITE_HAS_CODEC=1",
				);
				INFOPLIST_FILE = ENATests/Info.plist;
				LD_RUNPATH_SEARCH_PATHS = (
					"$(inherited)",
					"@executable_path/Frameworks",
					"@loader_path/Frameworks",
				);
				OTHER_CFLAGS = (
					"-DSQLITE_HAS_CODEC",
					"-DSQLITE_TEMP_STORE=3",
					"-DSQLCIPHER_CRYPTO_CC",
					"-DNDEBUG",
				);
				PRODUCT_BUNDLE_IDENTIFIER = com.sap.ux.ENATests;
				PRODUCT_NAME = "$(TARGET_NAME)";
				SWIFT_OBJC_BRIDGING_HEADER = "ENATests-Bridging-Header.h";
				SWIFT_OPTIMIZATION_LEVEL = "-Onone";
				SWIFT_VERSION = 5.0;
				TARGETED_DEVICE_FAMILY = "1,2";
				TEST_HOST = "$(BUILT_PRODUCTS_DIR)/ENA.app/ENA";
			};
			name = Debug;
		};
		85D7596D24570491008175F0 /* Release */ = {
			isa = XCBuildConfiguration;
			buildSettings = {
				ALWAYS_EMBED_SWIFT_STANDARD_LIBRARIES = YES;
				BUNDLE_LOADER = "$(TEST_HOST)";
				CLANG_ENABLE_MODULES = YES;
				CODE_SIGN_STYLE = Automatic;
				DEVELOPMENT_TEAM = 523TP53AQF;
				GCC_PREPROCESSOR_DEFINITIONS = "SQLITE_HAS_CODEC=1";
				INFOPLIST_FILE = ENATests/Info.plist;
				LD_RUNPATH_SEARCH_PATHS = (
					"$(inherited)",
					"@executable_path/Frameworks",
					"@loader_path/Frameworks",
				);
				OTHER_CFLAGS = (
					"-DSQLITE_HAS_CODEC",
					"-DSQLITE_TEMP_STORE=3",
					"-DSQLCIPHER_CRYPTO_CC",
					"-DNDEBUG",
				);
				PRODUCT_BUNDLE_IDENTIFIER = com.sap.ux.ENATests;
				PRODUCT_NAME = "$(TARGET_NAME)";
				SWIFT_OBJC_BRIDGING_HEADER = "ENATests-Bridging-Header.h";
				SWIFT_VERSION = 5.0;
				TARGETED_DEVICE_FAMILY = "1,2";
				TEST_HOST = "$(BUILT_PRODUCTS_DIR)/ENA.app/ENA";
			};
			name = Release;
		};
		85D7596F24570491008175F0 /* Debug */ = {
			isa = XCBuildConfiguration;
			buildSettings = {
				ALWAYS_EMBED_SWIFT_STANDARD_LIBRARIES = YES;
				CODE_SIGN_STYLE = Automatic;
				DEVELOPMENT_TEAM = 523TP53AQF;
				INFOPLIST_FILE = ENAUITests/Info.plist;
				LD_RUNPATH_SEARCH_PATHS = (
					"$(inherited)",
					"@executable_path/Frameworks",
					"@loader_path/Frameworks",
				);
				PRODUCT_BUNDLE_IDENTIFIER = com.sap.ux.ENAUITests;
				PRODUCT_NAME = "$(TARGET_NAME)";
				PROVISIONING_PROFILE_SPECIFIER = "";
				"PROVISIONING_PROFILE_SPECIFIER[sdk=macosx*]" = "";
				SWIFT_ACTIVE_COMPILATION_CONDITIONS = DEBUG;
				SWIFT_VERSION = 5.0;
				TARGETED_DEVICE_FAMILY = "1,2";
				TEST_TARGET_NAME = ENA;
			};
			name = Debug;
		};
		85D7597024570491008175F0 /* Release */ = {
			isa = XCBuildConfiguration;
			buildSettings = {
				ALWAYS_EMBED_SWIFT_STANDARD_LIBRARIES = YES;
				CODE_SIGN_STYLE = Automatic;
				DEVELOPMENT_TEAM = 523TP53AQF;
				INFOPLIST_FILE = ENAUITests/Info.plist;
				LD_RUNPATH_SEARCH_PATHS = (
					"$(inherited)",
					"@executable_path/Frameworks",
					"@loader_path/Frameworks",
				);
				PRODUCT_BUNDLE_IDENTIFIER = com.sap.ux.ENAUITests;
				PRODUCT_NAME = "$(TARGET_NAME)";
				PROVISIONING_PROFILE_SPECIFIER = "";
				"PROVISIONING_PROFILE_SPECIFIER[sdk=macosx*]" = "";
				SWIFT_VERSION = 5.0;
				TARGETED_DEVICE_FAMILY = "1,2";
				TEST_TARGET_NAME = ENA;
			};
			name = Release;
		};
		B1FF6B6F2497D0B50041CF02 /* Debug */ = {
			isa = XCBuildConfiguration;
			buildSettings = {
				CODE_SIGNING_ALLOWED = NO;
				CODE_SIGNING_REQUIRED = NO;
				CODE_SIGN_IDENTITY = "Apple Development";
				"CODE_SIGN_IDENTITY[sdk=macosx*]" = "Apple Development";
				CODE_SIGN_STYLE = Manual;
				CURRENT_PROJECT_VERSION = 0;
				DEFINES_MODULE = YES;
				DEVELOPMENT_TEAM = "";
				DYLIB_COMPATIBILITY_VERSION = 1;
				DYLIB_CURRENT_VERSION = 1;
				DYLIB_INSTALL_NAME_BASE = "@rpath";
				GCC_PREPROCESSOR_DEFINITIONS = (
					"DISABLE_CERTIFICATE_PINNING=1",
					"SQLITE_HAS_CODEC=1",
					"DEBUG=1",
				);
				"GCC_PREPROCESSOR_DEFINITIONS_NOT_USED_IN_PRECOMPS[arch=*]" = "";
				INFOPLIST_FILE = CWASQLite/Info.plist;
				INSTALL_PATH = "$(LOCAL_LIBRARY_DIR)/Frameworks";
				LD_RUNPATH_SEARCH_PATHS = (
					"$(inherited)",
					"@executable_path/Frameworks",
					"@loader_path/Frameworks",
				);
				OTHER_CFLAGS = (
					"-DSQLITE_TEMP_STORE=3",
					"-DSQLCIPHER_CRYPTO_CC",
					"-DNDEBUG",
					"-DSQLITE_HAS_CODEC",
				);
				PRODUCT_BUNDLE_IDENTIFIER = de.rki.coronawarnapp.sqlite;
				PRODUCT_NAME = "$(TARGET_NAME:c99extidentifier)";
				PROVISIONING_PROFILE_SPECIFIER = "";
				"PROVISIONING_PROFILE_SPECIFIER[sdk=macosx*]" = "";
				SKIP_INSTALL = YES;
				SUPPORTS_MACCATALYST = NO;
				SWIFT_VERSION = 5.0;
				TARGETED_DEVICE_FAMILY = 1;
				VERSIONING_SYSTEM = "apple-generic";
				VERSION_INFO_PREFIX = "";
			};
			name = Debug;
		};
		B1FF6B702497D0B50041CF02 /* Community */ = {
			isa = XCBuildConfiguration;
			buildSettings = {
				CODE_SIGNING_ALLOWED = NO;
				CODE_SIGNING_REQUIRED = NO;
				CODE_SIGN_STYLE = Manual;
				CURRENT_PROJECT_VERSION = 0;
				DEFINES_MODULE = YES;
				DEVELOPMENT_TEAM = "";
				DYLIB_COMPATIBILITY_VERSION = 1;
				DYLIB_CURRENT_VERSION = 1;
				DYLIB_INSTALL_NAME_BASE = "@rpath";
				GCC_PREPROCESSOR_DEFINITIONS = (
					"DISABLE_CERTIFICATE_PINNING=1",
					"SQLITE_HAS_CODEC=1",
					"DEBUG=1",
				);
				INFOPLIST_FILE = CWASQLite/Info.plist;
				INSTALL_PATH = "$(LOCAL_LIBRARY_DIR)/Frameworks";
				LD_RUNPATH_SEARCH_PATHS = (
					"$(inherited)",
					"@executable_path/Frameworks",
					"@loader_path/Frameworks",
				);
				OTHER_CFLAGS = (
					"-DSQLITE_TEMP_STORE=3",
					"-DSQLCIPHER_CRYPTO_CC",
					"-DNDEBUG",
					"-DSQLITE_HAS_CODEC",
				);
				PRODUCT_BUNDLE_IDENTIFIER = de.rki.coronawarnapp.sqlite;
				PRODUCT_NAME = "$(TARGET_NAME:c99extidentifier)";
				PROVISIONING_PROFILE_SPECIFIER = "";
				"PROVISIONING_PROFILE_SPECIFIER[sdk=macosx*]" = "";
				SKIP_INSTALL = YES;
				SUPPORTS_MACCATALYST = NO;
				SWIFT_VERSION = 5.0;
				TARGETED_DEVICE_FAMILY = 1;
				VERSIONING_SYSTEM = "apple-generic";
				VERSION_INFO_PREFIX = "";
			};
			name = Community;
		};
		B1FF6B712497D0B50041CF02 /* UITesting */ = {
			isa = XCBuildConfiguration;
			buildSettings = {
				CODE_SIGNING_ALLOWED = NO;
				CODE_SIGNING_REQUIRED = NO;
				CODE_SIGN_STYLE = Manual;
				CURRENT_PROJECT_VERSION = 0;
				DEFINES_MODULE = YES;
				DEVELOPMENT_TEAM = "";
				DYLIB_COMPATIBILITY_VERSION = 1;
				DYLIB_CURRENT_VERSION = 1;
				DYLIB_INSTALL_NAME_BASE = "@rpath";
				GCC_PREPROCESSOR_DEFINITIONS = (
					"DISABLE_CERTIFICATE_PINNING=1",
					"SQLITE_HAS_CODEC=1",
				);
				INFOPLIST_FILE = CWASQLite/Info.plist;
				INSTALL_PATH = "$(LOCAL_LIBRARY_DIR)/Frameworks";
				LD_RUNPATH_SEARCH_PATHS = (
					"$(inherited)",
					"@executable_path/Frameworks",
					"@loader_path/Frameworks",
				);
				OTHER_CFLAGS = (
					"-DSQLITE_TEMP_STORE=3",
					"-DSQLCIPHER_CRYPTO_CC",
					"-DNDEBUG",
					"-DSQLITE_HAS_CODEC",
				);
				PRODUCT_BUNDLE_IDENTIFIER = de.rki.coronawarnapp.sqlite;
				PRODUCT_NAME = "$(TARGET_NAME:c99extidentifier)";
				PROVISIONING_PROFILE_SPECIFIER = "";
				"PROVISIONING_PROFILE_SPECIFIER[sdk=macosx*]" = "";
				SKIP_INSTALL = YES;
				SUPPORTS_MACCATALYST = NO;
				SWIFT_VERSION = 5.0;
				TARGETED_DEVICE_FAMILY = 1;
				VERSIONING_SYSTEM = "apple-generic";
				VERSION_INFO_PREFIX = "";
			};
			name = UITesting;
		};
		B1FF6B722497D0B50041CF02 /* Release */ = {
			isa = XCBuildConfiguration;
			buildSettings = {
				CODE_SIGNING_ALLOWED = NO;
				CODE_SIGNING_REQUIRED = NO;
				CODE_SIGN_STYLE = Manual;
				CURRENT_PROJECT_VERSION = 0;
				DEFINES_MODULE = YES;
				DEVELOPMENT_TEAM = "";
				DYLIB_COMPATIBILITY_VERSION = 1;
				DYLIB_CURRENT_VERSION = 1;
				DYLIB_INSTALL_NAME_BASE = "@rpath";
				GCC_PREPROCESSOR_DEFINITIONS = "SQLITE_HAS_CODEC=1";
				INFOPLIST_FILE = CWASQLite/Info.plist;
				INSTALL_PATH = "$(LOCAL_LIBRARY_DIR)/Frameworks";
				LD_RUNPATH_SEARCH_PATHS = (
					"$(inherited)",
					"@executable_path/Frameworks",
					"@loader_path/Frameworks",
				);
				OTHER_CFLAGS = (
					"-DSQLITE_TEMP_STORE=3",
					"-DSQLCIPHER_CRYPTO_CC",
					"-DNDEBUG",
					"-DSQLITE_HAS_CODEC",
				);
				PRODUCT_BUNDLE_IDENTIFIER = "de.rki.coronawarnapp-dev.sqlite";
				PRODUCT_NAME = "$(TARGET_NAME:c99extidentifier)";
				PROVISIONING_PROFILE_SPECIFIER = "";
				"PROVISIONING_PROFILE_SPECIFIER[sdk=macosx*]" = "";
				SKIP_INSTALL = YES;
				SUPPORTS_MACCATALYST = NO;
				SWIFT_VERSION = 5.0;
				TARGETED_DEVICE_FAMILY = 1;
				VERSIONING_SYSTEM = "apple-generic";
				VERSION_INFO_PREFIX = "";
			};
			name = Release;
		};
/* End XCBuildConfiguration section */

/* Begin XCConfigurationList section */
		85D759362457048F008175F0 /* Build configuration list for PBXProject "ENA" */ = {
			isa = XCConfigurationList;
			buildConfigurations = (
				85D7596624570491008175F0 /* Debug */,
				011E4AFC2483A269002E6412 /* Community */,
				01DE5A74248E3CF800F6D7F2 /* UITesting */,
				85D7596724570491008175F0 /* Release */,
				0140535724A0E077000A5121 /* TestFlight */,
				01D1BEB124F7F41200D11B9A /* AdHoc */,
			);
			defaultConfigurationIsVisible = 0;
			defaultConfigurationName = Debug;
		};
		85D7596824570491008175F0 /* Build configuration list for PBXNativeTarget "ENA" */ = {
			isa = XCConfigurationList;
			buildConfigurations = (
				85D7596924570491008175F0 /* Debug */,
				011E4AFD2483A269002E6412 /* Community */,
				01DE5A75248E3CF800F6D7F2 /* UITesting */,
				85D7596A24570491008175F0 /* Release */,
				0140535824A0E077000A5121 /* TestFlight */,
				01D1BEB224F7F41200D11B9A /* AdHoc */,
			);
			defaultConfigurationIsVisible = 0;
			defaultConfigurationName = Debug;
		};
		85D7596B24570491008175F0 /* Build configuration list for PBXNativeTarget "ENATests" */ = {
			isa = XCConfigurationList;
			buildConfigurations = (
				85D7596C24570491008175F0 /* Debug */,
				011E4AFE2483A269002E6412 /* Community */,
				01DE5A76248E3CF800F6D7F2 /* UITesting */,
				85D7596D24570491008175F0 /* Release */,
				0140535924A0E077000A5121 /* TestFlight */,
				01D1BEB324F7F41200D11B9A /* AdHoc */,
			);
			defaultConfigurationIsVisible = 0;
			defaultConfigurationName = Debug;
		};
		85D7596E24570491008175F0 /* Build configuration list for PBXNativeTarget "ENAUITests" */ = {
			isa = XCConfigurationList;
			buildConfigurations = (
				85D7596F24570491008175F0 /* Debug */,
				011E4AFF2483A269002E6412 /* Community */,
				01DE5A77248E3CF800F6D7F2 /* UITesting */,
				85D7597024570491008175F0 /* Release */,
				0140535A24A0E077000A5121 /* TestFlight */,
				01D1BEB424F7F41200D11B9A /* AdHoc */,
			);
			defaultConfigurationIsVisible = 0;
			defaultConfigurationName = Debug;
		};
		B1FF6B742497D0B50041CF02 /* Build configuration list for PBXNativeTarget "CWASQLite" */ = {
			isa = XCConfigurationList;
			buildConfigurations = (
				B1FF6B6F2497D0B50041CF02 /* Debug */,
				B1FF6B702497D0B50041CF02 /* Community */,
				B1FF6B712497D0B50041CF02 /* UITesting */,
				B1FF6B722497D0B50041CF02 /* Release */,
				019BFC6324C988F90053973D /* TestFlight */,
				01D1BEB524F7F41200D11B9A /* AdHoc */,
			);
			defaultConfigurationIsVisible = 0;
			defaultConfigurationName = Debug;
		};
/* End XCConfigurationList section */

/* Begin XCRemoteSwiftPackageReference section */
		B10FB02E246036F3004CA11E /* XCRemoteSwiftPackageReference "swift-protobuf" */ = {
			isa = XCRemoteSwiftPackageReference;
			repositoryURL = "https://github.com/apple/swift-protobuf.git";
			requirement = {
				kind = exactVersion;
				version = 1.9.0;
			};
		};
		B1B5A75E24924B3D0029D5D7 /* XCRemoteSwiftPackageReference "fmdb" */ = {
			isa = XCRemoteSwiftPackageReference;
			repositoryURL = "https://github.com/ccgus/fmdb.git";
			requirement = {
				kind = exactVersion;
				version = 2.7.7;
			};
		};
		B1E8C9A3247AB869006DC678 /* XCRemoteSwiftPackageReference "ZIPFoundation" */ = {
			isa = XCRemoteSwiftPackageReference;
			repositoryURL = "https://github.com/weichsel/ZIPFoundation.git";
			requirement = {
				kind = exactVersion;
				version = 0.9.11;
			};
		};
/* End XCRemoteSwiftPackageReference section */

/* Begin XCSwiftPackageProductDependency section */
		B10FB02F246036F3004CA11E /* SwiftProtobuf */ = {
			isa = XCSwiftPackageProductDependency;
			package = B10FB02E246036F3004CA11E /* XCRemoteSwiftPackageReference "swift-protobuf" */;
			productName = SwiftProtobuf;
		};
		B1B5A75F24924B3D0029D5D7 /* FMDB */ = {
			isa = XCSwiftPackageProductDependency;
			package = B1B5A75E24924B3D0029D5D7 /* XCRemoteSwiftPackageReference "fmdb" */;
			productName = FMDB;
		};
		B1E8C9A4247AB869006DC678 /* ZIPFoundation */ = {
			isa = XCSwiftPackageProductDependency;
			package = B1E8C9A3247AB869006DC678 /* XCRemoteSwiftPackageReference "ZIPFoundation" */;
			productName = ZIPFoundation;
		};
/* End XCSwiftPackageProductDependency section */
	};
	rootObject = 85D759332457048F008175F0 /* Project object */;
}<|MERGE_RESOLUTION|>--- conflicted
+++ resolved
@@ -598,12 +598,8 @@
 		2FE15A3B249B8C0B0077BD8D /* AccessibilityIdentifiers.swift */ = {isa = PBXFileReference; lastKnownFileType = sourcecode.swift; path = AccessibilityIdentifiers.swift; sourceTree = "<group>"; };
 		2FF1D62D2487850200381FFB /* NSMutableAttributedString+Generation.swift */ = {isa = PBXFileReference; lastKnownFileType = sourcecode.swift; path = "NSMutableAttributedString+Generation.swift"; sourceTree = "<group>"; };
 		2FF1D62F24880FCF00381FFB /* DynamicTableViewRoundedCell.swift */ = {isa = PBXFileReference; lastKnownFileType = sourcecode.swift; path = DynamicTableViewRoundedCell.swift; sourceTree = "<group>"; };
-<<<<<<< HEAD
 		35163D23251CFCCB00D220CA /* CachingHTTPClientMock.swift */ = {isa = PBXFileReference; lastKnownFileType = sourcecode.swift; path = CachingHTTPClientMock.swift; sourceTree = "<group>"; };
-		352F25A724EFCBDE00ACDFF3 /* LocalSettings.swift */ = {isa = PBXFileReference; fileEncoding = 4; lastKnownFileType = sourcecode.swift; path = LocalSettings.swift; sourceTree = "<group>"; };
-=======
 		352F25A724EFCBDE00ACDFF3 /* ServerEnvironment.swift */ = {isa = PBXFileReference; fileEncoding = 4; lastKnownFileType = sourcecode.swift; path = ServerEnvironment.swift; sourceTree = "<group>"; };
->>>>>>> 5083110e
 		354E305824EFF26E00526C9F /* Country.swift */ = {isa = PBXFileReference; lastKnownFileType = sourcecode.swift; path = Country.swift; sourceTree = "<group>"; };
 		35853E11251DDD33008FE983 /* de-config-int-2020-09-25 */ = {isa = PBXFileReference; lastKnownFileType = file; path = "de-config-int-2020-09-25"; sourceTree = "<group>"; };
 		359767F024FD13D9001FD591 /* diagnosis_key_batch.pb.swift */ = {isa = PBXFileReference; fileEncoding = 4; lastKnownFileType = sourcecode.swift; name = diagnosis_key_batch.pb.swift; path = ../../../gen/output/diagnosis_key_batch.pb.swift; sourceTree = "<group>"; };
