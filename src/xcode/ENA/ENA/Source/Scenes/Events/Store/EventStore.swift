--- conflicted
+++ resolved
@@ -47,14 +47,11 @@
 	let schema: StoreSchemaProtocol
 	let migrator: SerialMigratorProtocol
 	let logIdentifier = "EventStore"
-<<<<<<< HEAD
-=======
 	let sqlSettings = """
 				PRAGMA locking_mode=EXCLUSIVE;
 				PRAGMA auto_vacuum=2;
 				PRAGMA journal_mode=WAL;
 			"""
->>>>>>> d4c1172f
 
 	// MARK: - Protocol EventStoring
 
