//
// 🦠 Corona-Warn-App
//

import Foundation
import OpenCombine

#if DEBUG

final class MockTestStore: Store, PPAnalyticsData {
	var firstPlaybookExecution: Date?
	var lastBackgroundFakeRequest: Date = .init()
	var hasSeenBackgroundFetchAlert: Bool = false
	var enfRiskCalculationResult: ENFRiskCalculationResult?
	var checkinRiskCalculationResult: CheckinRiskCalculationResult?
	var shouldShowRiskStatusLoweredAlert: Bool = false
	var exposureActivationConsentAcceptTimestamp: Int64?
	var exposureActivationConsentAccept: Bool = false
	var isOnboarded: Bool = false
	var onboardingVersion: String = ""
	var finishedDeltaOnboardings: [String: [String]] = [String: [String]]()
	var dateOfAcceptedPrivacyNotice: Date?
	var allowsCellularUse: Bool = false
	var developerSubmissionBaseURLOverride: String?
	var developerDistributionBaseURLOverride: String?
	var developerVerificationBaseURLOverride: String?
	var allowRiskChangesNotification: Bool = true
	var allowTestsStatusNotification: Bool = true
	var appInstallationDate: Date? = Date()
	var userNeedsToBeInformedAboutHowRiskDetectionWorks = false
	var selectedServerEnvironment: EnvironmentData = Environments().defaultEnvironment()
	var wasRecentDayKeyDownloadSuccessful = false
	var wasRecentHourKeyDownloadSuccessful = false
	var lastKeyPackageDownloadDate: Date = .distantPast
	var deviceTimeLastStateChange: Date = Date()
	var deviceTimeCheckResult: DeviceTimeCheck.TimeCheckResult = .correct
	var wasDeviceTimeErrorShown = false
	var submissionKeys: [SAP_External_Exposurenotification_TemporaryExposureKey]?
	var submissionCheckins: [Checkin] = []
	var submissionCountries: [Country] = [.defaultCountry()]
	var submissionSymptomsOnset: SymptomsOnset = .noInformation
	var journalWithExposureHistoryInfoScreenShown: Bool = false
	
	func wipeAll(key: String?) {}
	#if !RELEASE
	// Settings from the debug menu.
	var fakeSQLiteError: Int32?
	var mostRecentRiskCalculation: ENFRiskCalculation?
	var mostRecentRiskCalculationConfiguration: RiskCalculationConfiguration?
	var dmKillDeviceTimeCheck = false
	var forceAPITokenAuthorization = false
	var recentTraceLocationCheckedInto: DMRecentTraceLocationCheckedInto?
	#endif

	// MARK: - AppConfigCaching

	var appConfigMetadata: AppConfigMetadata?

	// MARK: - StatisticsCaching

	var statistics: StatisticsMetadata?
	
	// MARK: - LocalStatisticsCaching

<<<<<<< HEAD
	var localStatistics: LocalStatisticsMetadata?
=======
	var localStatistics: [LocalStatisticsMetadata] = []
>>>>>>> 906248a7

	// MARK: - PrivacyPreservingProviding

	var isPrivacyPreservingAnalyticsConsentGiven: Bool = false
	var otpTokenEdus: OTPToken?
	var otpEdusAuthorizationDate: Date?
	var ppacApiTokenEdus: TimestampedToken?
	var userData: UserMetadata?

	// MARK: - PPAnalyticsData

	var lastSubmissionAnalytics: Date?
	var lastAppReset: Date?
	var lastSubmittedPPAData: String?
	var currentENFRiskExposureMetadata: RiskExposureMetadata?
	var previousENFRiskExposureMetadata: RiskExposureMetadata?
	var currentCheckinRiskExposureMetadata: RiskExposureMetadata?
	var previousCheckinRiskExposureMetadata: RiskExposureMetadata?
	var userMetadata: UserMetadata?
	var clientMetadata: ClientMetadata?
	var pcrKeySubmissionMetadata: KeySubmissionMetadata?
	var antigenKeySubmissionMetadata: KeySubmissionMetadata?
	var pcrTestResultMetadata: TestResultMetadata?
	var antigenTestResultMetadata: TestResultMetadata?
	var exposureWindowsMetadata: ExposureWindowsMetadata?
	var dateOfConversionToENFHighRisk: Date?
	var dateOfConversionToCheckinHighRisk: Date?

	// MARK: - ErrorLogProviding
	
	var ppacApiTokenEls: TimestampedToken?
	var otpTokenEls: OTPToken?
	var otpElsAuthorizationDate: Date?
	#if !RELEASE
	var elsLoggingActiveAtStartup: Bool = true
	#endif

	// MARK: - ErrorLogHistory

	var elsUploadHistory: [ErrorLogUploadReceipt] = []
	
	// MARK: - EventRegistrationCaching
	
	var wasRecentTraceWarningDownloadSuccessful: Bool = false
	var checkinInfoScreenShown: Bool = false
	var traceLocationsInfoScreenShown: Bool = false
	var shouldAddCheckinToContactDiaryByDefault = true
	var qrCodePosterTemplateMetadata: QRCodePosterTemplateMetadata?

	// MARK: - WarnOthersTimeIntervalStoring

	var warnOthersNotificationOneTimeInterval: TimeInterval = WarnOthersNotificationsTimeInterval.intervalOne
	var warnOthersNotificationTwoTimeInterval: TimeInterval = WarnOthersNotificationsTimeInterval.intervalTwo

	// MARK: - CoronaTestStoring

	var pcrTest: PCRTest?
	var antigenTest: AntigenTest?

	// MARK: - AntigenTestProfileStoring
	
	lazy var antigenTestProfileSubject = {
		CurrentValueSubject<AntigenTestProfile?, Never>(antigenTestProfile)
	}()
	var antigenTestProfile: AntigenTestProfile? {
		didSet {
			antigenTestProfileSubject.value = antigenTestProfile
		}
	}
	var antigenTestProfileInfoScreenShown: Bool = false

	// MARK: - HealthCertificateStoring

	var healthCertificateInfoScreenShown: Bool = false
	var healthCertifiedPersons: [HealthCertifiedPerson] = []
	var testCertificateRequests: [TestCertificateRequest] = []
	var unseenTestCertificateCount: Int = 0

	// MARK: - Protocol VaccinationCaching

	var vaccinationCertificateValueDataSets: VaccinationValueDataSets?
	
	// MARK: - CoronaTestStoringLegacy

	var registrationToken: String?
	var teleTan: String?
	var tan: String?
	var testGUID: String?
	var devicePairingConsentAccept: Bool = false
	var devicePairingConsentAcceptTimestamp: Int64?
	var devicePairingSuccessfulTimestamp: Int64?
	var testResultReceivedTimeStamp: Int64?
	var testRegistrationDate: Date?
	var lastSuccessfulSubmitDiagnosisKeyTimestamp: Int64?
	var positiveTestResultWasShown: Bool = false
	var isSubmissionConsentGiven = false
}

#endif<|MERGE_RESOLUTION|>--- conflicted
+++ resolved
@@ -62,11 +62,7 @@
 	
 	// MARK: - LocalStatisticsCaching
 
-<<<<<<< HEAD
-	var localStatistics: LocalStatisticsMetadata?
-=======
 	var localStatistics: [LocalStatisticsMetadata] = []
->>>>>>> 906248a7
 
 	// MARK: - PrivacyPreservingProviding
 
