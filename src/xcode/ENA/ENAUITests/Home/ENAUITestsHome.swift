--- conflicted
+++ resolved
@@ -282,41 +282,6 @@
 	}
 	
 	func test_screenshot_details_riskCardHigh_riskOneDay_tracingNdays() throws {
-<<<<<<< HEAD
-		var screenshotCounter = 0
-		let riskLevel = "high"
-		// change the value based on N
-		let activeTracingDays = "5"
-		app.setPreferredContentSizeCategory(accessibililty: .accessibility, size: .XS)
-		app.launchArguments.append(contentsOf: ["-riskLevel", riskLevel])
-		app.launchArguments.append(contentsOf: ["-activeTracingDays", activeTracingDays])
-		app.launch()
-		
-		let riskCell = app.cells.element(boundBy: 1)
-		XCTAssertTrue(riskCell.waitForExistence(timeout: .medium))
-		riskCell.tap()
-
-		snapshot("details_screen_risk_level_\(riskLevel)_risk_one_day_active_tracing_\(activeTracingDays)days_\(String(format: "%04d", (screenshotCounter.inc() )))")
-	}
-	
-	func test_screenshot_details_riskCardLow_riskOneDay_tracingNdays() throws {
-		var screenshotCounter = 0
-		let riskLevel = "low"
-		// change the value based on N
-		let activeTracingDays = "5"
-		app.setPreferredContentSizeCategory(accessibililty: .accessibility, size: .XS)
-		app.launchArguments.append(contentsOf: ["-riskLevel", riskLevel])
-		app.launchArguments.append(contentsOf: ["-activeTracingDays", activeTracingDays])
-		app.launchArguments.append(contentsOf: ["-numberOfDaysWithRiskLevel", "1"])
-		app.launch()
-		
-		let riskCell = app.cells.element(boundBy: 1)
-		XCTAssertTrue(riskCell.waitForExistence(timeout: .medium))
-		riskCell.tap()
-
-		snapshot("details_screen_risk_level_\(riskLevel)_risk_one_day_active_tracing_\(activeTracingDays)days_\(String(format: "%04d", (screenshotCounter.inc() )))")
-	}
-=======
 	   var screenshotCounter = 0
 	   let riskLevel = "high"
 	   // change the value based on N
@@ -361,5 +326,4 @@
 	   app.swipeUp()
 	   snapshot("homescreenrisk_show_thankyou_screen_\(String(format: "%04d", (screenshotCounter.inc() )))")
    }
->>>>>>> a9b072c4
 }