// Corona-Warn-App
//
// SAP SE and all other contributors
// copyright owners license this file to you under the Apache
// License, Version 2.0 (the "License"); you may not use this
// file except in compliance with the License.
// You may obtain a copy of the License at
//
// http://www.apache.org/licenses/LICENSE-2.0
//
// Unless required by applicable law or agreed to in writing,
// software distributed under the License is distributed on an
// "AS IS" BASIS, WITHOUT WARRANTIES OR CONDITIONS OF ANY
// KIND, either express or implied.  See the License for the
// specific language governing permissions and limitations
// under the License.

import Foundation
import UIKit

class ExposureSubmissionWarnOthersViewController: DynamicTableViewController, ENANavigationControllerWithFooterChild {
	
	// MARK: - Init

	init?(
		coder: NSCoder,
		supportedCountries: [Country],
		onPrimaryButtonTap: @escaping (@escaping (Bool) -> Void) -> Void
	) {
		self.viewModel = ExposureSubmissionWarnOthersViewModel(supportedCountries: supportedCountries)
		self.onPrimaryButtonTap = onPrimaryButtonTap

		super.init(coder: coder)
	}

	@available(*, unavailable)
	required init?(coder: NSCoder) {
		fatalError("init(coder:) has not been implemented")
	}

	// MARK: - Overrides

	override func viewDidLoad() {
		super.viewDidLoad()

		setupView()
	}

	// MARK: - Protocol ENANavigationControllerWithFooterChild

	func navigationController(_ navigationController: ENANavigationControllerWithFooter, didTapPrimaryButton button: UIButton) {
		onPrimaryButtonTap { [weak self] isLoading in
		   self?.navigationFooterItem?.isPrimaryButtonLoading = isLoading
		   self?.navigationFooterItem?.isPrimaryButtonEnabled = !isLoading
		}
	}

	// MARK: - Private

	private let viewModel: ExposureSubmissionWarnOthersViewModel
	private let onPrimaryButtonTap: (@escaping (Bool) -> Void) -> Void

	private func setupView() {
		navigationItem.title = AppStrings.ExposureSubmissionWarnOthers.title
		navigationFooterItem?.primaryButtonTitle = AppStrings.ExposureSubmissionWarnOthers.continueButton

		setupTableView()
	}

	private func setupTableView() {
		tableView.delegate = self
		tableView.dataSource = self

		tableView.register(
			DynamicTableViewRoundedCell.self,
			forCellReuseIdentifier: CustomCellReuseIdentifiers.roundedCell.rawValue
		)

<<<<<<< HEAD
		dynamicTableViewModel = dynamicTableViewModel()
	}

	private func dynamicTableViewModel() -> DynamicTableViewModel {
		DynamicTableViewModel.with {
			$0.add(
				.section(
					header: .image(
						UIImage(named: "Illu_Submission_AndereWarnen"),
						accessibilityLabel: AppStrings.ExposureSubmissionWarnOthers.accImageDescription,
						accessibilityIdentifier: AccessibilityIdentifiers.ExposureSubmissionWarnOthers.accImageDescription,
						height: 250
					),
					cells: [
						.title2(text: AppStrings.ExposureSubmissionWarnOthers.sectionTitle,
								accessibilityIdentifier: AccessibilityIdentifiers.ExposureSubmissionWarnOthers.sectionTitle),
						.body(text: AppStrings.ExposureSubmissionWarnOthers.description,
							  accessibilityIdentifier: AccessibilityIdentifiers.ExposureSubmissionWarnOthers.description),
						.custom(
							withIdentifier: CustomCellReuseIdentifiers.roundedCell,
							configure: { _, cell, _ in
								guard let appUsagesOver16Cell = cell as? DynamicTableViewRoundedCell else { return }

								appUsagesOver16Cell.configure(
									title: NSMutableAttributedString(
										string: AppStrings.ExposureSubmissionWarnOthers.consentUnderagesTitle
									),
									body: NSMutableAttributedString(
										string: AppStrings.ExposureSubmissionWarnOthers.consentUnderagesText
									),
									textColor: .textContrast,
									bgColor: .riskNeutral
								)
							}
						),
						.custom(
							withIdentifier: CustomCellReuseIdentifiers.roundedCell,
							configure: { _, cell, _ in
								guard let privacyStatementCell = cell as? DynamicTableViewRoundedCell else { return }

								privacyStatementCell.configure(
									title: NSMutableAttributedString(
										string: AppStrings.ExposureSubmissionWarnOthers.dataPrivacyTitle
									),
									body: NSMutableAttributedString(
										string: AppStrings.ExposureSubmissionWarnOthers.dataPrivacyDescription
									),
									textColor: .textPrimary1,
									bgColor: .separator
								)
							}
						)
					]
				)
			)
		}
=======
		dynamicTableViewModel = viewModel.dynamicTableViewModel
>>>>>>> 09938795
	}

}

// MARK: - Cell reuse identifiers.

extension ExposureSubmissionWarnOthersViewController {
	enum CustomCellReuseIdentifiers: String, TableViewCellReuseIdentifiers {
		case roundedCell
	}
}

// MARK: - RequiresDismissConfirmation.

/// - NOTE: Marker protocol.
extension ExposureSubmissionWarnOthersViewController: RequiresDismissConfirmation { }<|MERGE_RESOLUTION|>--- conflicted
+++ resolved
@@ -76,66 +76,7 @@
 			forCellReuseIdentifier: CustomCellReuseIdentifiers.roundedCell.rawValue
 		)
 
-<<<<<<< HEAD
-		dynamicTableViewModel = dynamicTableViewModel()
-	}
-
-	private func dynamicTableViewModel() -> DynamicTableViewModel {
-		DynamicTableViewModel.with {
-			$0.add(
-				.section(
-					header: .image(
-						UIImage(named: "Illu_Submission_AndereWarnen"),
-						accessibilityLabel: AppStrings.ExposureSubmissionWarnOthers.accImageDescription,
-						accessibilityIdentifier: AccessibilityIdentifiers.ExposureSubmissionWarnOthers.accImageDescription,
-						height: 250
-					),
-					cells: [
-						.title2(text: AppStrings.ExposureSubmissionWarnOthers.sectionTitle,
-								accessibilityIdentifier: AccessibilityIdentifiers.ExposureSubmissionWarnOthers.sectionTitle),
-						.body(text: AppStrings.ExposureSubmissionWarnOthers.description,
-							  accessibilityIdentifier: AccessibilityIdentifiers.ExposureSubmissionWarnOthers.description),
-						.custom(
-							withIdentifier: CustomCellReuseIdentifiers.roundedCell,
-							configure: { _, cell, _ in
-								guard let appUsagesOver16Cell = cell as? DynamicTableViewRoundedCell else { return }
-
-								appUsagesOver16Cell.configure(
-									title: NSMutableAttributedString(
-										string: AppStrings.ExposureSubmissionWarnOthers.consentUnderagesTitle
-									),
-									body: NSMutableAttributedString(
-										string: AppStrings.ExposureSubmissionWarnOthers.consentUnderagesText
-									),
-									textColor: .textContrast,
-									bgColor: .riskNeutral
-								)
-							}
-						),
-						.custom(
-							withIdentifier: CustomCellReuseIdentifiers.roundedCell,
-							configure: { _, cell, _ in
-								guard let privacyStatementCell = cell as? DynamicTableViewRoundedCell else { return }
-
-								privacyStatementCell.configure(
-									title: NSMutableAttributedString(
-										string: AppStrings.ExposureSubmissionWarnOthers.dataPrivacyTitle
-									),
-									body: NSMutableAttributedString(
-										string: AppStrings.ExposureSubmissionWarnOthers.dataPrivacyDescription
-									),
-									textColor: .textPrimary1,
-									bgColor: .separator
-								)
-							}
-						)
-					]
-				)
-			)
-		}
-=======
 		dynamicTableViewModel = viewModel.dynamicTableViewModel
->>>>>>> 09938795
 	}
 
 }
