//
// Corona-Warn-App
//
// SAP SE and all other contributors /
// copyright owners license this file to you under the Apache
// License, Version 2.0 (the "License"); you may not use this
// file except in compliance with the License.
// You may obtain a copy of the License at
//
// http://www.apache.org/licenses/LICENSE-2.0
//
// Unless required by applicable law or agreed to in writing,
// software distributed under the License is distributed on an
// "AS IS" BASIS, WITHOUT WARRANTIES OR CONDITIONS OF ANY
// KIND, either express or implied.  See the License for the
// specific language governing permissions and limitations
// under the License.
//

import Foundation
import ExposureNotification
import UIKit
import Combine

protocol ExposureSummaryProvider: AnyObject {
	typealias Completion = (ENExposureDetectionSummary?) -> Void
	func detectExposure(
		appConfiguration: SAP_ApplicationConfiguration,
		activityStateDelegate: ActivityStateProviderDelegate?,
		completion: @escaping Completion
	) -> CancellationToken
}

/// This protocol is used to provide an up-to-date exposure detection state for the RiskProvider.
protocol ActivityStateProviderDelegate: class {
	func provideActivityState(_ state: RiskProvider.ActivityState)
}

final class RiskProvider {

	private let queue = DispatchQueue(label: "com.sap.RiskProvider")
	private let targetQueue: DispatchQueue
	private var consumersQueue = DispatchQueue(label: "com.sap.RiskProvider.consumer")
	private var cancellationToken: CancellationToken?

	private var _consumers: [RiskConsumer] = []
	private var consumers: [RiskConsumer] {
		get { consumersQueue.sync { _consumers } }
		set { consumersQueue.sync { _consumers = newValue } }
	}

	// MARK: Creating a Risk Level Provider
	init(
		configuration: RiskProvidingConfiguration,
		store: Store,
		exposureSummaryProvider: ExposureSummaryProvider,
		appConfigurationProvider: AppConfigurationProviding,
		exposureManagerState: ExposureManagerState,
		targetQueue: DispatchQueue = .main
	) {
		self.configuration = configuration
		self.store = store
		self.exposureSummaryProvider = exposureSummaryProvider
		self.appConfigurationProvider = appConfigurationProvider
		self.exposureManagerState = exposureManagerState
		self.targetQueue = targetQueue

		self.$activityState
			.removeDuplicates()
			.debounce(for: .milliseconds(250), scheduler: RunLoop.main)
			.sink { [weak self] state in self?._provideActivityState(state) }
			.store(in: &subscriptions)
	}

	// MARK: Properties
	private var subscriptions = Set<AnyCancellable>()
	private let store: Store
	private let exposureSummaryProvider: ExposureSummaryProvider
	private let appConfigurationProvider: AppConfigurationProviding
	@Published private(set) var activityState: ActivityState = .idle
	var exposureManagerState: ExposureManagerState
	var configuration: RiskProvidingConfiguration
}

private extension RiskConsumer {
	func provideRisk(_ risk: Risk) {
		targetQueue.async { [weak self] in
			self?.didCalculateRisk(risk)
		}
	}
}

extension RiskProvider: RiskProviding {

	func observeRisk(_ consumer: RiskConsumer) {
		consumers.append(consumer)
	}

	func removeRisk(_ consumer: RiskConsumer) {
		consumers.removeAll(where: { $0 === consumer })
	}

	var manualExposureDetectionState: ManualExposureDetectionState? {
		configuration.manualExposureDetectionState(
			activeTracingHours: store.tracingStatusHistory.activeTracing().inHours,
			lastExposureDetectionDate: store.summary?.date)
	}

	/// Called by consumers to request the risk level. This method triggers the risk level process.
	func requestRisk(userInitiated: Bool, ignoreCachedSummary: Bool = false, completion: Completion? = nil) {
		queue.async {
			self._requestRiskLevel(userInitiated: userInitiated, ignoreCachedSummary: ignoreCachedSummary, completion: completion)
		}
	}

	private func determineSummary(
		userInitiated: Bool,
		ignoreCachedSummary: Bool = false,
		appConfiguration: SAP_ApplicationConfiguration,
		completion: @escaping (SummaryMetadata?) -> Void
	) {
<<<<<<< HEAD
		if !ignoreCachedSummary {
			// Here we are in automatic mode and thus we have to check the validity of the current summary
			let enoughTimeHasPassed = configuration.shouldPerformExposureDetection(
				activeTracingHours: store.tracingStatusHistory.activeTracing().inHours,
				lastExposureDetectionDate: store.summary?.date
=======
		Log.info("RiskProvider: Determine summeries.", log: .riskDetection)

		// Here we are in automatic mode and thus we have to check the validity of the current summary
		let enoughTimeHasPassed = configuration.shouldPerformExposureDetection(
			activeTracingHours: store.tracingStatusHistory.activeTracing().inHours,
			lastExposureDetectionDate: store.summary?.date
		)
		if !enoughTimeHasPassed || !self.exposureManagerState.isGood {
			completion(
				.init(
					previous: nil,
					current: store.summary
				)
>>>>>>> 99383359
			)
			if !enoughTimeHasPassed || !self.exposureManagerState.isGood {
				completion(store.summary)
				return
			}

			// Enough time has passed.
			let shouldDetectExposures = (configuration.detectionMode == .manual && userInitiated) || configuration.detectionMode == .automatic

			if shouldDetectExposures == false {
				completion(store.summary)
				return
			}
		}

		// The summary is outdated: do a exposure detection
		self.cancellationToken = exposureSummaryProvider.detectExposure(appConfiguration: appConfiguration, activityStateDelegate: self) { [weak self] detectedSummary in
			guard let self = self else { return }

			if let detectedSummary = detectedSummary {
<<<<<<< HEAD
				self.store.summary = SummaryMetadata(detectionSummary: detectedSummary, date: Date())
=======
				self.store.summary = .init(detectionSummary: detectedSummary, date: Date())
				
				/// We were able to calculate a risk so we have to reset the deadman notification
				UNUserNotificationCenter.current().resetDeadmanNotification()
>>>>>>> 99383359
			}
			self.cancellationToken = nil

			completion(self.store.summary)
		}
	}

	/// Returns the next possible date of a exposureDetection
	/// Case1: Date is a valid date in the future
	/// Case2: Date is in the past (could be .distantPast) (usually happens when no detection has been run before (e.g. fresh install).
	/// For Case2, we need to calculate the remaining time until we reach a full 24h of tracing.
	func nextExposureDetectionDate() -> Date {
		let nextDate = configuration.nextExposureDetectionDate(
			lastExposureDetectionDate: store.summary?.date
		)
		switch nextDate {
		case .now:  // Occurs when no detection has been performed ever
			let tracingHistory = store.tracingStatusHistory
			let numberOfEnabledSeconds = tracingHistory.activeTracing().interval
			let remainingTime = TracingStatusHistory.minimumActiveSeconds - numberOfEnabledSeconds
			// To get a more robust Date when calculating the Date we need to drop precision, otherwise we will get dates differing in miliseconds
			let timeInterval = Date().addingTimeInterval(remainingTime).timeIntervalSinceReferenceDate
			let timeIntervalInSeconds = Int(timeInterval)
			return Date(timeIntervalSinceReferenceDate: TimeInterval(timeIntervalInSeconds))
		case .date(let date):
			return date
		}
	}

	private func completeOnTargetQueue(risk: Risk?, completion: Completion? = nil) {
		targetQueue.async {
			completion?(risk)
		}
		// We only wish to notify consumers if an actual risk level has been calculated.
		// We do not notify if an error occurred.
		if let risk = risk {
			for consumer in consumers {
				_provideRisk(risk, to: consumer)
			}
		}
	}

<<<<<<< HEAD
	private func _requestRiskLevel(userInitiated: Bool, ignoreCachedSummary: Bool, completion: Completion? = nil) {
=======
	private func _requestRiskLevel(userInitiated: Bool, completion: Completion? = nil) {
		Log.info("RiskProvider: Request risk level", log: .riskDetection)

>>>>>>> 99383359
		#if DEBUG
		if isUITesting {
			_requestRiskLevel_Mock(userInitiated: userInitiated, completion: completion)
			return
		}
		#endif

		provideActivityState(.idle)
		var summary: SummaryMetadata?
		let tracingHistory = store.tracingStatusHistory
		let numberOfEnabledHours = tracingHistory.activeTracing().inHours
		let details = Risk.Details(
			daysSinceLastExposure: store.summary?.summary.daysSinceLastExposure,
			numberOfExposures: Int(store.summary?.summary.matchedKeyCount ?? 0),
			activeTracing: tracingHistory.activeTracing(),
			exposureDetectionDate: store.summary?.date
		)

		// Risk Calculation involves some potentially long running tasks, like exposure detection and
		// fetching the configuration from the backend.
		// However in some precondition cases we can return early, mainly:
		// 1. The exposureManagerState is bad (turned off, not authorized, etc.)
		// 2. Tracing has not been active for at least 24 hours
		guard exposureManagerState.isGood else {
			completeOnTargetQueue(
				risk: Risk(
					level: .inactive,
					details: details,
					riskLevelHasChanged: false // false because we don't want to trigger a notification
				), completion: completion
			)
			return
		}

		guard numberOfEnabledHours >= TracingStatusHistory.minimumActiveHours else {
			completeOnTargetQueue(
				risk: Risk(
					level: .unknownInitial,
					details: details,
					riskLevelHasChanged: false // false because we don't want to trigger a notification
				), completion: completion
			)
			return
		}

		let group = DispatchGroup()

		group.enter()
		var appConfiguration: SAP_ApplicationConfiguration?
		appConfigurationProvider.appConfiguration { [weak self] result in
			switch result {
			case .success(let config):
				appConfiguration = config

				self?.determineSummary(userInitiated: userInitiated, ignoreCachedSummary: ignoreCachedSummary, appConfiguration: config) {
					summary = $0
					group.leave()
				}
			case .failure(let error):
				Log.error(error.localizedDescription, log: .api)

				self?.completeOnTargetQueue(risk: nil, completion: completion)
				self?.showAppConfigError()

				group.leave()
			}
		}

		guard group.wait(timeout: .now() + .seconds(60 * 8)) == .success,
			  let unwrappedAppConfiguration = appConfiguration else {
			cancellationToken?.cancel()
			cancellationToken = nil
			completeOnTargetQueue(risk: nil, completion: completion)
			return
		}

		cancellationToken = nil
		_requestRiskLevel(
			summary: summary,
			appConfiguration: unwrappedAppConfiguration,
			completion: completion
		)
	}

<<<<<<< HEAD
	private func _requestRiskLevel(summary: SummaryMetadata?, appConfiguration: SAP_ApplicationConfiguration, completion: Completion? = nil) {
=======
	private func _requestRiskLevel(summaries: Summaries?, appConfiguration: SAP_ApplicationConfiguration?, completion: Completion? = nil) {
		Log.info("RiskProvider: Apply risk calculation", log: .riskDetection)

		guard let _appConfiguration = appConfiguration else {
			completeOnTargetQueue(risk: nil, completion: completion)
			showAppConfigError()
			return
		}

>>>>>>> 99383359
		let activeTracing = store.tracingStatusHistory.activeTracing()

		guard
			let risk = RiskCalculation.risk(
				summary: summary?.summary,
				configuration: appConfiguration,
				dateLastExposureDetection: summary?.date,
				activeTracing: activeTracing,
				preconditions: exposureManagerState,
				previousRiskLevel: store.previousRiskLevel,
				providerConfiguration: configuration
			) else {
				Log.error("Serious error during risk calculation", log: .api)
				completeOnTargetQueue(risk: nil, completion: completion)
				return
		}

		/// Only set shouldShowRiskStatusLoweredAlert if risk level has changed from increase to low or vice versa. Otherwise leave shouldShowRiskStatusLoweredAlert unchanged.
		/// Scenario: Risk level changed from increased to low in the first risk calculation. In a second risk calculation it stays low. If the user does not open the app between these two calculations, the alert should still be shown.
		if risk.riskLevelHasChanged {
			switch risk.level {
			case .low:
				store.shouldShowRiskStatusLoweredAlert = true
			case .increased:
				store.shouldShowRiskStatusLoweredAlert = false
			default:
				break
			}
		}

		completeOnTargetQueue(risk: risk, completion: completion)
		savePreviousRiskLevel(risk)

		/// We were able to calculate a risk so we have to reset the DeadMan Notification
		UNUserNotificationCenter.current().resetDeadmanNotification()
	}

	private func _provideRisk(_ risk: Risk, to consumer: RiskConsumer?) {
		#if DEBUG
		if isUITesting {
			consumer?.provideRisk(.mocked)
			return
		}
		#endif

		consumer?.provideRisk(risk)
	}

	private func savePreviousRiskLevel(_ risk: Risk) {
		switch risk.level {
		case .low:
			store.previousRiskLevel = .low
		case .increased:
			store.previousRiskLevel = .increased
		default:
			break
		}
	}
	
	private func showAppConfigError() {
		// This should only be in the App temporarly until we refactor either how we update/get AppConfiguration or refactor how Errors are handled during the RiskCalculation.
		DispatchQueue.main.async {
			UIApplication.shared.windows.first?.rootViewController?.alertError(
				message: AppStrings.ExposureDetectionError.errorAlertAppConfigMissingMessage,
				title: AppStrings.ExposureDetectionError.errorAlertTitle
			)
		}
	}
}

extension RiskProvider: ActivityStateProviderDelegate {

	/// - NOTE: The activity state is propagated to subscribers
	/// via a sink that can be found in the RiskProvider initializer.
	func provideActivityState(_ state: ActivityState) {
		activityState = state
	}

	private func _provideActivityState(_ state: ActivityState) {
		targetQueue.async { [weak self] in
			self?.consumers.forEach {
				$0.didChangeActivityState?(state)
			}
		}
	}
}

extension RiskProvider {
	enum ActivityState {
		case idle
		case downloading
		case detecting

		var isActive: Bool {
			self != .idle
		}
	}
}

#if DEBUG
extension RiskProvider {
	private func _requestRiskLevel_Mock(userInitiated: Bool, completion: Completion? = nil) {
		let risk = Risk.mocked

		targetQueue.async {
			completion?(.mocked)
		}

		for consumer in consumers {
			_provideRisk(risk, to: consumer)
		}

		savePreviousRiskLevel(risk)
	}
}
#endif<|MERGE_RESOLUTION|>--- conflicted
+++ resolved
@@ -119,27 +119,12 @@
 		appConfiguration: SAP_ApplicationConfiguration,
 		completion: @escaping (SummaryMetadata?) -> Void
 	) {
-<<<<<<< HEAD
+		Log.info("RiskProvider: Determine summeries.", log: .riskDetection)
 		if !ignoreCachedSummary {
 			// Here we are in automatic mode and thus we have to check the validity of the current summary
 			let enoughTimeHasPassed = configuration.shouldPerformExposureDetection(
 				activeTracingHours: store.tracingStatusHistory.activeTracing().inHours,
 				lastExposureDetectionDate: store.summary?.date
-=======
-		Log.info("RiskProvider: Determine summeries.", log: .riskDetection)
-
-		// Here we are in automatic mode and thus we have to check the validity of the current summary
-		let enoughTimeHasPassed = configuration.shouldPerformExposureDetection(
-			activeTracingHours: store.tracingStatusHistory.activeTracing().inHours,
-			lastExposureDetectionDate: store.summary?.date
-		)
-		if !enoughTimeHasPassed || !self.exposureManagerState.isGood {
-			completion(
-				.init(
-					previous: nil,
-					current: store.summary
-				)
->>>>>>> 99383359
 			)
 			if !enoughTimeHasPassed || !self.exposureManagerState.isGood {
 				completion(store.summary)
@@ -160,14 +145,10 @@
 			guard let self = self else { return }
 
 			if let detectedSummary = detectedSummary {
-<<<<<<< HEAD
 				self.store.summary = SummaryMetadata(detectionSummary: detectedSummary, date: Date())
-=======
-				self.store.summary = .init(detectionSummary: detectedSummary, date: Date())
 				
 				/// We were able to calculate a risk so we have to reset the deadman notification
 				UNUserNotificationCenter.current().resetDeadmanNotification()
->>>>>>> 99383359
 			}
 			self.cancellationToken = nil
 
@@ -210,13 +191,9 @@
 		}
 	}
 
-<<<<<<< HEAD
 	private func _requestRiskLevel(userInitiated: Bool, ignoreCachedSummary: Bool, completion: Completion? = nil) {
-=======
-	private func _requestRiskLevel(userInitiated: Bool, completion: Completion? = nil) {
 		Log.info("RiskProvider: Request risk level", log: .riskDetection)
 
->>>>>>> 99383359
 		#if DEBUG
 		if isUITesting {
 			_requestRiskLevel_Mock(userInitiated: userInitiated, completion: completion)
@@ -301,19 +278,9 @@
 		)
 	}
 
-<<<<<<< HEAD
 	private func _requestRiskLevel(summary: SummaryMetadata?, appConfiguration: SAP_ApplicationConfiguration, completion: Completion? = nil) {
-=======
-	private func _requestRiskLevel(summaries: Summaries?, appConfiguration: SAP_ApplicationConfiguration?, completion: Completion? = nil) {
 		Log.info("RiskProvider: Apply risk calculation", log: .riskDetection)
 
-		guard let _appConfiguration = appConfiguration else {
-			completeOnTargetQueue(risk: nil, completion: completion)
-			showAppConfigError()
-			return
-		}
-
->>>>>>> 99383359
 		let activeTracing = store.tracingStatusHistory.activeTracing()
 
 		guard
