--- conflicted
+++ resolved
@@ -13,13 +13,9 @@
 		015692E424B48C3F0033F35E /* TimeInterval+Convenience.swift in Sources */ = {isa = PBXBuildFile; fileRef = 015692E324B48C3F0033F35E /* TimeInterval+Convenience.swift */; };
 		0159E6C1247829BA00894A89 /* temporary_exposure_key_export.pb.swift in Sources */ = {isa = PBXBuildFile; fileRef = 0159E6BF247829BA00894A89 /* temporary_exposure_key_export.pb.swift */; };
 		0159E6C2247829BA00894A89 /* temporary_exposure_key_signature_list.pb.swift in Sources */ = {isa = PBXBuildFile; fileRef = 0159E6C0247829BA00894A89 /* temporary_exposure_key_signature_list.pb.swift */; };
-<<<<<<< HEAD
 		015E8C0824C997D200C0A4B3 /* CWASQLite.framework in Frameworks */ = {isa = PBXBuildFile; fileRef = B1FF6B6A2497D0B40041CF02 /* CWASQLite.framework */; };
 		015E8C0924C9983600C0A4B3 /* CWASQLite.framework in Embed Frameworks */ = {isa = PBXBuildFile; fileRef = B1FF6B6A2497D0B40041CF02 /* CWASQLite.framework */; settings = {ATTRIBUTES = (CodeSignOnCopy, RemoveHeadersOnCopy, ); }; };
-		016146912487A43E00660992 /* WebPageHelper.swift in Sources */ = {isa = PBXBuildFile; fileRef = 016146902487A43E00660992 /* WebPageHelper.swift */; };
-=======
 		016146912487A43E00660992 /* LinkHelper.swift in Sources */ = {isa = PBXBuildFile; fileRef = 016146902487A43E00660992 /* LinkHelper.swift */; };
->>>>>>> f1dfbab1
 		01678E9C249A5F08003B048B /* testStore.sqlite in Resources */ = {isa = PBXBuildFile; fileRef = 01678E9A249A521F003B048B /* testStore.sqlite */; };
 		019BFC6C24C9901A0053973D /* sqlite3.c in Sources */ = {isa = PBXBuildFile; fileRef = 0DFCC2702484DC8400E2811D /* sqlite3.c */; settings = {COMPILER_FLAGS = "-w"; }; };
 		01DC23252462DFD0001B727C /* ExposureSubmission.storyboard in Resources */ = {isa = PBXBuildFile; fileRef = CD99A39C245B22EE00BF12AF /* ExposureSubmission.storyboard */; };
