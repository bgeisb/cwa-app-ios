// Corona-Warn-App
//
// SAP SE and all other contributors
// copyright owners license this file to you under the Apache
// License, Version 2.0 (the "License"); you may not use this
// file except in compliance with the License.
// You may obtain a copy of the License at
//
// http://www.apache.org/licenses/LICENSE-2.0
//
// Unless required by applicable law or agreed to in writing,
// software distributed under the License is distributed on an
// "AS IS" BASIS, WITHOUT WARRANTIES OR CONDITIONS OF ANY
// KIND, either express or implied.  See the License for the
// specific language governing permissions and limitations
// under the License.

import ExposureNotification
import Foundation
import ZIPFoundation

// swiftlint:disable file_length
final class HTTPClient: Client {
	// MARK: Creating
	init(
		configuration: Configuration,
		packageVerifier: @escaping SAPDownloadedPackage.Verification = SAPDownloadedPackage.Verifier().verify,
		session: URLSession = .coronaWarnSession()
	) {
		self.session = session
		self.configuration = configuration
		self.packageVerifier = packageVerifier
	}

	// MARK: Properties
	let configuration: Configuration
	let session: URLSession
	let packageVerifier: SAPDownloadedPackage.Verification

	@available(*, deprecated, message: "Use CachedAppConfiguration instead")
	func appConfiguration(completion: @escaping AppConfigurationCompletion) {
		session.GET(configuration.configurationURL) { [weak self] result in
			switch result {
			case let .success(response):
				guard let data = response.body else {
					completion(nil)
					return
				}
				guard response.hasAcceptableStatusCode else {
					completion(nil)
					return
				}

				guard let package = SAPDownloadedPackage(compressedData: data) else {
					logError(message: "Failed to create downloaded package for app config.")
					completion(nil)
					return
				}

				guard let self = self else { return }

				// Configuration File Signature must be checked by the application since it is not verified by the operating system
				guard self.packageVerifier(package) else {
					logError(message: "Failed to verify app config signature")
					completion(nil)
					return
				}
				completion(try? SAP_ApplicationConfiguration(serializedData: package.bin))
			case .failure:
				completion(nil)
			}
		}
	}

<<<<<<< HEAD
	@available(*, deprecated, message: "Use CachedAppConfiguration instead")
	func exposureConfiguration(
		completion: @escaping ExposureConfigurationCompletionHandler
	) {
		log(message: "Fetching exposureConfiguration from: \(configuration.configurationURL)")
		appConfiguration { config in
			guard let config = config else {
				completion(nil)
				return
			}
			guard config.hasExposureConfig else {
				completion(nil)
				return
			}
			completion(try? ENExposureConfiguration(from: config.exposureConfig, minRiskScore: config.minRiskScore))
		}
	}

	@available(*, deprecated, message: "Use CachedAppConfiguration instead")
=======
>>>>>>> 5083110e
	func supportedCountries(completion: @escaping CountryFetchCompletion) {
		appConfiguration { config in
			guard let config = config else {
				// the previous call needs a refactoring to return a proper reason WHY this may result in no configuration
				completion(.failure(.invalidResponse))
				return
			}

			let countries = config.supportedCountries.compactMap { Country(countryCode: $0) }
			completion(.success(countries))
		}
	}

	func submit(payload: CountrySubmissionPayload, isFake: Bool, completion: @escaping KeySubmissionResponse) {
		let keys = payload.exposureKeys
		let consent = payload.consentToFederation
		let countries = payload.visitedCountries
		let tan = payload.tan
		let payload = CountrySubmissionPayload(exposureKeys: keys, consentToFederation: consent, visitedCountries: countries, tan: tan)
		guard let request = try? URLRequest.keySubmissionRequest(configuration: configuration, payload: payload, isFake: isFake) else {
			completion(.failure(SubmissionError.requestCouldNotBeBuilt))
			return
		}

		session.response(for: request, isFake: isFake) { result in
			#if !RELEASE
			UserDefaults.standard.dmLastSubmissionRequest = request.httpBody
			#endif

			switch result {
			case let .success(response):
				switch response.statusCode {
				case 200..<300: completion(.success(()))
				case 400: completion(.failure(SubmissionError.invalidPayloadOrHeaders))
				case 403: completion(.failure(SubmissionError.invalidTan))
				default: completion(.failure(SubmissionError.serverError(response.statusCode)))
				}
			case let .failure(error):
				completion(.failure(SubmissionError.other(error)))
			}
		}
	}

	func availableDays(
		forCountry country: String,
		completion completeWith: @escaping AvailableDaysCompletionHandler
	) {
		let url = configuration.availableDaysURL(forCountry: country)
		availableDays(from: url, completion: completeWith)
	}
	
	func availableHours(
		day: String,
		country: String,
		completion completeWith: @escaping AvailableHoursCompletionHandler
	) {
		let url = configuration.availableHoursURL(day: day, country: country)

		session.GET(url) { result in
			switch result {
			case let .success(response):
				// We accept 404 responses since this can happen in case there
				// have not been any new cases reported on that day.
				// We don't report this as an error to simplify things for the consumer.
				guard response.statusCode != 404 else {
					completeWith(.success([]))
					return
				}

				guard let data = response.body else {
					completeWith(.failure(.invalidResponse))
					return
				}

				do {
					let decoder = JSONDecoder()
					let hours = try decoder.decode([Int].self, from: data)
					completeWith(.success(hours))
				} catch {
					completeWith(.failure(.invalidResponse))
					return
				}
			case let .failure(error):
				completeWith(.failure(error))
			}
		}
	}

	func fetchDay(
		_ day: String,
		forCountry country: String,
		completion completeWith: @escaping DayCompletionHandler
	) {
		let url = configuration.diagnosisKeysURL(day: day, forCountry: country)
		fetchDay(from: url, completion: completeWith)
	}

	func fetchHour(
		_ hour: Int,
		day: String,
		country: String,
		completion completeWith: @escaping HourCompletionHandler
	) {
		let url = configuration.diagnosisKeysURL(day: day, hour: hour, forCountry: country)
		session.GET(url) { result in
			switch result {
			case let .success(response):
				guard let hourData = response.body else {
					completeWith(.failure(.invalidResponse))
					return
				}
				log(message: "got hour: \(hourData.count)")
				guard let package = SAPDownloadedPackage(compressedData: hourData) else {
					logError(message: "Failed to create signed package. For URL: \(url)")
					completeWith(.failure(.invalidResponse))
					return
				}
				completeWith(.success(package))
			case let .failure(error):
				completeWith(.failure(error))
				logError(message: "failed to get day: \(error)")
			}
		}
	}

	func exposureConfiguration(
		completion: @escaping ExposureConfigurationCompletionHandler
	) {
		log(message: "Fetching exposureConfiguration from: \(configuration.configurationURL)")
		appConfiguration { config in
			guard let config = config else {
				completion(nil)
				return
			}
			guard config.hasExposureConfig else {
				completion(nil)
				return
			}
			completion(try? ENExposureConfiguration(from: config.exposureConfig, minRiskScore: config.minRiskScore))
		}
	}

	func getTestResult(forDevice registrationToken: String, isFake: Bool = false, completion completeWith: @escaping TestResultHandler) {

		
		guard
			let testResultRequest = try? URLRequest.getTestResultRequest(
				configuration: configuration,
				registrationToken: registrationToken,
				headerValue: isFake ? 1 : 0
			) else {
				completeWith(.failure(.invalidResponse))
				return
		}
		
		session.response(for: testResultRequest, isFake: isFake) { result in
			switch result {
			case let .success(response):
				
				if response.statusCode == 400 {
					completeWith(.failure(.qRNotExist))
					return
				}
				
				guard response.hasAcceptableStatusCode else {
					completeWith(.failure(.serverError(response.statusCode)))
					return
				}
				guard let testResultResponseData = response.body else {
					completeWith(.failure(.invalidResponse))
					logError(message: "Failed to register Device with invalid response")
					return
				}
				do {
					let response = try JSONDecoder().decode(
						FetchTestResultResponse.self,
						from: testResultResponseData
					)
					guard let testResult = response.testResult else {
						logError(message: "Failed to get test result with invalid response payload structure")
						completeWith(.failure(.invalidResponse))
						return
					}
					completeWith(.success(testResult))
				} catch {
					logError(message: "Failed to get test result with invalid response payload structure")
					completeWith(.failure(.invalidResponse))
				}
			case let .failure(error):
				completeWith(.failure(error))
				logError(message: "Failed to get test result due to error: \(error).")
			}
		}
	}
	
	func getTANForExposureSubmit(forDevice registrationToken: String, isFake: Bool = false, completion completeWith: @escaping TANHandler) {
		
		guard
			let tanForExposureSubmitRequest = try? URLRequest.getTanForExposureSubmitRequest(
				configuration: configuration,
				registrationToken: registrationToken,
				headerValue: isFake ? 1 : 0
			) else {
				completeWith(.failure(.invalidResponse))
				return
		}
		
		session.response(for: tanForExposureSubmitRequest, isFake: isFake) { result in
			switch result {
			case let .success(response):
				
				if response.statusCode == 400 {
					completeWith(.failure(.regTokenNotExist))
					return
				}
				guard response.hasAcceptableStatusCode else {
					completeWith(.failure(.serverError(response.statusCode)))
					return
				}
				guard let tanResponseData = response.body else {
					completeWith(.failure(.invalidResponse))
					logError(message: "Failed to get TAN")
					logError(message: String(response.statusCode))
					return
				}
				do {
					let response = try JSONDecoder().decode(
						GetTANForExposureSubmitResponse.self,
						from: tanResponseData
					)
					guard let tan = response.tan else {
						logError(message: "Failed to get TAN because of invalid response payload structure")
						completeWith(.failure(.invalidResponse))
						return
					}
					completeWith(.success(tan))
				} catch _ {
					logError(message: "Failed to get TAN because of invalid response payload structure")
					completeWith(.failure(.invalidResponse))
				}
			case let .failure(error):
				completeWith(.failure(error))
				logError(message: "Failed to get TAN due to error: \(error).")
			}
		}
	}
	
	func getRegistrationToken(forKey key: String, withType type: String, isFake: Bool = false, completion completeWith: @escaping RegistrationHandler) {
		
		guard
			let registrationTokenRequest = try? URLRequest.getRegistrationTokenRequest(
				configuration: configuration,
				key: key,
				type: type,
				headerValue: isFake ? 1 : 0
			) else {
				completeWith(.failure(.invalidResponse))
				return
		}
		
		session.response(for: registrationTokenRequest, isFake: isFake) { result in
			switch result {
			case let .success(response):
				if response.statusCode == 400 {
					if type == "TELETAN" {
						completeWith(.failure(.teleTanAlreadyUsed))
					} else {
						completeWith(.failure(.qRAlreadyUsed))
					}
					return
				}
				guard response.hasAcceptableStatusCode else {
					completeWith(.failure(.serverError(response.statusCode)))
					return
				}
				guard let registerResponseData = response.body else {
					completeWith(.failure(.invalidResponse))
					logError(message: "Failed to register Device with invalid response")
					return
				}
				
				do {
					let response = try JSONDecoder().decode(
						GetRegistrationTokenResponse.self,
						from: registerResponseData
					)
					guard let registrationToken = response.registrationToken else {
						logError(message: "Failed to register Device with invalid response payload structure")
						completeWith(.failure(.invalidResponse))
						return
					}
					completeWith(.success(registrationToken))
				} catch _ {
					logError(message: "Failed to register Device with invalid response payload structure")
					completeWith(.failure(.invalidResponse))
				}
			case let .failure(error):
				completeWith(.failure(error))
				logError(message: "Failed to registerDevices due to error: \(error).")
			}
		}
	}
}

// MARK: Extensions for private methods

extension HTTPClient {
	private func fetchDay(
		from url: URL,
		completion completeWith: @escaping DayCompletionHandler) {
		
		session.GET(url) { result in
			switch result {
			case let .success(response):
				guard let dayData = response.body else {
					completeWith(.failure(.invalidResponse))
					logError(message: "Failed to download for URL '\(url)': invalid response")
					return
				}
				guard let package = SAPDownloadedPackage(compressedData: dayData) else {
					logError(message: "Failed to create signed package. For URL: \(url)")
					completeWith(.failure(.invalidResponse))
					return
				}
				completeWith(.success(package))
			case let .failure(error):
				completeWith(.failure(error))
				logError(message: "Failed to download for URL '\(url)' due to error: \(error).")
			}
		}
	}
	
	private func availableDays(
		from url: URL,
		completion completeWith: @escaping AvailableDaysCompletionHandler
	) {
		session.GET(url) { result in
			switch result {
			case let .success(response):
				guard let data = response.body else {
					completeWith(.failure(.invalidResponse))
					return
				}
				guard response.hasAcceptableStatusCode else {
					completeWith(.failure(.invalidResponse))
					return
				}
				do {
					let decoder = JSONDecoder()
					let days = try decoder
						.decode(
							[String].self,
							from: data
					)
					completeWith(.success(days))
				} catch {
					completeWith(.failure(.invalidResponse))
					return
				}
			case let .failure(error):
				completeWith(.failure(error))
			}
		}
	}
}

// MARK: Extensions

private extension HTTPClient {
	struct FetchTestResultResponse: Codable {
		let testResult: Int?
	}
	
	struct GetRegistrationTokenResponse: Codable {
		let registrationToken: String?
	}
	
	struct GetTANForExposureSubmitResponse: Codable {
		let tan: String?
	}
}

private extension URLRequest {

	static func keySubmissionRequest(
		configuration: HTTPClient.Configuration,
		payload: CountrySubmissionPayload,
		isFake: Bool
	) throws -> URLRequest {
		// construct the request
		let submPayload = SAP_SubmissionPayload.with {
			$0.padding = self.getSubmissionPadding(for: payload.exposureKeys)
			$0.keys = payload.exposureKeys
			$0.consentToFederation = payload.consentToFederation
			$0.visitedCountries = payload.visitedCountries.map { $0.id }
		}
		let payloadData = try submPayload.serializedData()
		let url = configuration.submissionURL
		var request = URLRequest(url: url)

		// headers
		request.setValue(
			payload.tan,
			// TAN code associated with this diagnosis key submission.
			forHTTPHeaderField: "cwa-authorization"
		)
		
		request.setValue(
			isFake ? "1" : "0",
			// Requests with a value of "0" will be fully processed.
			// Any other value indicates that this request shall be
			// handled as a fake request." ,
			forHTTPHeaderField: "cwa-fake"
		)
		
		// Add header padding for the GUID, in case it is
		// a fake request, otherwise leave empty.
		request.setValue(
			isFake ? String.getRandomString(of: 36) : "",
			forHTTPHeaderField: "cwa-header-padding"
		)
		
		request.setValue(
			"application/x-protobuf",
			forHTTPHeaderField: "Content-Type"
		)
		
		request.httpMethod = "POST"
		request.httpBody = payloadData
		
		return request
	}
	
	static func getTestResultRequest(
		configuration: HTTPClient.Configuration,
		registrationToken: String,
		headerValue: Int
	) throws -> URLRequest {
		
		var request = URLRequest(url: configuration.testResultURL)
		
		request.setValue(
			"\(headerValue)",
			// Requests with a value of "0" will be fully processed.
			// Any other value indicates that this request shall be
			// handled as a fake request." ,
			forHTTPHeaderField: "cwa-fake"
		)
		
		// Add header padding.
		request.setValue(
			String.getRandomString(of: 7),
			forHTTPHeaderField: "cwa-header-padding"
		)
		
		request.setValue(
			"application/json",
			forHTTPHeaderField: "Content-Type"
		)
		
		request.httpMethod = "POST"
		
		// Add body padding to request.
		let originalBody = ["registrationToken": registrationToken]
		let paddedData = try getPaddedRequestBody(for: originalBody)
		request.httpBody = paddedData
		
		return request
	}
	
	static func getTanForExposureSubmitRequest(
		configuration: HTTPClient.Configuration,
		registrationToken: String,
		headerValue: Int
	) throws -> URLRequest {
		
		var request = URLRequest(url: configuration.tanRetrievalURL)
		
		request.setValue(
			"\(headerValue)",
			// Requests with a value of "0" will be fully processed.
			// Any other value indicates that this request shall be
			// handled as a fake request." ,
			forHTTPHeaderField: "cwa-fake"
		)
		
		// Add header padding.
		request.setValue(
			String.getRandomString(of: 14),
			forHTTPHeaderField: "cwa-header-padding"
		)
		
		request.setValue(
			"application/json",
			forHTTPHeaderField: "Content-Type"
		)
		
		request.httpMethod = "POST"
		
		// Add body padding to request.
		let originalBody = ["registrationToken": registrationToken]
		let paddedData = try getPaddedRequestBody(for: originalBody)
		request.httpBody = paddedData
		
		return request
	}
	
	static func getRegistrationTokenRequest(
		configuration: HTTPClient.Configuration,
		key: String,
		type: String,
		headerValue: Int
	) throws -> URLRequest {
		
		var request = URLRequest(url: configuration.registrationURL)
		
		request.setValue(
			"\(headerValue)",
			// Requests with a value of "0" will be fully processed.
			// Any other value indicates that this request shall be
			// handled as a fake request." ,
			forHTTPHeaderField: "cwa-fake"
		)
		
		// Add header padding.
		request.setValue(
			"",
			forHTTPHeaderField: "cwa-header-padding"
		)
		
		request.setValue(
			"application/json",
			forHTTPHeaderField: "Content-Type"
		)
		
		request.httpMethod = "POST"
		
		// Add body padding to request.
		let originalBody = ["key": key, "keyType": type]
		let paddedData = try getPaddedRequestBody(for: originalBody)
		request.httpBody = paddedData
		
		return request
	}
	
	// MARK: - Helper methods for adding padding to the requests.
	
	/// This method recreates the request body with a padding that consists of a random string.
	/// The entire request body must not be bigger than `maxRequestPayloadSize`.
	/// Note that this method is _not_ used for the key submission step, as this needs a different handling.
	/// Please check `getSubmissionPadding()` for this case.
	private static func getPaddedRequestBody(for originalBody: [String: String]) throws -> Data {
		// This is the maximum size of bytes the request body should have.
		let maxRequestPayloadSize = 250
		
		// Copying in order to not use inout parameters.
		var paddedBody = originalBody
		paddedBody["requestPadding"] = ""
		let paddedData = try JSONEncoder().encode(paddedBody)
		let paddingSize = maxRequestPayloadSize - paddedData.count
		let padding = String.getRandomString(of: paddingSize)
		paddedBody["requestPadding"] = padding
		return try JSONEncoder().encode(paddedBody)
	}
	
	/// This method recreates the request body of the submit keys request with a padding that fills up to resemble
	/// a request with 14 +`n` keys. Note that the `n`parameter is currently set to 0, but can change in the future
	/// when there will be support for 15 keys.
	private static func getSubmissionPadding(for keys: [SAP_TemporaryExposureKey]) -> Data {
		// This parameter denotes how many keys 14 + n have to be padded.
		let n = 0
		let paddedKeysAmount = 14 + n - keys.count
		guard paddedKeysAmount > 0 else { return Data() }
		guard let data = (String.getRandomString(of: 28 * paddedKeysAmount)).data(using: .ascii) else { return Data() }
		return data
	}
}

private extension ENExposureConfiguration {
	convenience init(from riskscoreParameters: SAP_RiskScoreParameters, minRiskScore: Int32) throws {
		self.init()
		minimumRiskScore = UInt8(clamping: minRiskScore)
		minimumRiskScoreFullRange = Double(minRiskScore)
		attenuationLevelValues = riskscoreParameters.attenuation.asArray
		daysSinceLastExposureLevelValues = riskscoreParameters.daysSinceLastExposure.asArray
		durationLevelValues = riskscoreParameters.duration.asArray
		transmissionRiskLevelValues = riskscoreParameters.transmission.asArray
	}
}

private extension SAP_RiskLevel {
	var asNumber: NSNumber {
		NSNumber(value: rawValue)
	}
}

private extension SAP_RiskScoreParameters.TransmissionRiskParameter {
	var asArray: [NSNumber] {
		[appDefined1, appDefined2, appDefined3, appDefined4, appDefined5, appDefined6, appDefined7, appDefined8].map { $0.asNumber }
	}
}

private extension SAP_RiskScoreParameters.DaysSinceLastExposureRiskParameter {
	var asArray: [NSNumber] {
		[ge14Days, ge12Lt14Days, ge10Lt12Days, ge8Lt10Days, ge6Lt8Days, ge4Lt6Days, ge2Lt4Days, ge0Lt2Days].map { $0.asNumber }
	}
}

private extension SAP_RiskScoreParameters.DurationRiskParameter {
	var asArray: [NSNumber] {
		[eq0Min, gt0Le5Min, gt5Le10Min, gt10Le15Min, gt15Le20Min, gt20Le25Min, gt25Le30Min, gt30Min].map { $0.asNumber }
	}
}

private extension SAP_RiskScoreParameters.AttenuationRiskParameter {
	var asArray: [NSNumber] {
		[gt73Dbm, gt63Le73Dbm, gt51Le63Dbm, gt33Le51Dbm, gt27Le33Dbm, gt15Le27Dbm, gt10Le15Dbm, le10Dbm].map { $0.asNumber }
	}
}<|MERGE_RESOLUTION|>--- conflicted
+++ resolved
@@ -72,28 +72,7 @@
 		}
 	}
 
-<<<<<<< HEAD
 	@available(*, deprecated, message: "Use CachedAppConfiguration instead")
-	func exposureConfiguration(
-		completion: @escaping ExposureConfigurationCompletionHandler
-	) {
-		log(message: "Fetching exposureConfiguration from: \(configuration.configurationURL)")
-		appConfiguration { config in
-			guard let config = config else {
-				completion(nil)
-				return
-			}
-			guard config.hasExposureConfig else {
-				completion(nil)
-				return
-			}
-			completion(try? ENExposureConfiguration(from: config.exposureConfig, minRiskScore: config.minRiskScore))
-		}
-	}
-
-	@available(*, deprecated, message: "Use CachedAppConfiguration instead")
-=======
->>>>>>> 5083110e
 	func supportedCountries(completion: @escaping CountryFetchCompletion) {
 		appConfiguration { config in
 			guard let config = config else {
