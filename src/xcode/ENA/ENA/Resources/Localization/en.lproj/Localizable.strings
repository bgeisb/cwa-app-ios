--- conflicted
+++ resolved
@@ -130,11 +130,7 @@
 
 "ExposureDetection_LowRiskExposure_Subtitle" = "Why your risk of infection is low";
 
-<<<<<<< HEAD
-"ExposureDetection_LowRiskExposure_Body" = "You encountered a person who was later diagnosed with COVID-19. Nevertheless, based on your exposure logging data, your risk of infection is low. The risk is low if your encounter was brief or occurred at a distance. You do not need to worry and there is no specific need for action. We recommend that you adhere to the prevailing rules regarding distancing and hygiene.";
-=======
 "ExposureDetection_LowRiskExposure_Body" = "You encountered a person diagnosed with COVID-19. Nevertheless, taking into account all data available in the Corona-Warn-App, your risk of infection is ranked as low.\nThere is no specific need for action. We recommend that you adhere to the prevailing rules regarding distancing and hygiene.";
->>>>>>> 59a45c3c
 
 "ExposureDetection_Button_Enable" = "Activate Exposure Logging";
 
@@ -158,8 +154,6 @@
 
 "ExposureDetectionError_Alert_Message" = "An error occurred during exposure logging.";
 
-"ExposureDetectionError_Alert_AppConfig_Missing_Message" = "Your internet connection was lost. Please check the connection and then reopen the app.";
-
 /* How Risk Detection Works Alert.\n First introduced due to EXPOSUREAPP-1738.\n The alert only displays a single OK-button. We re-use the localized string\n `Alert_ActionOk` for that. */
 "How_Risk_Detection_Works_Alert_Title" = "Information about exposure logging functionality";
 
