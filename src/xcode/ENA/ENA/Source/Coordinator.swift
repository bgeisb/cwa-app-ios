//
// 🦠 Corona-Warn-App
//

import UIKit

/**
	A delegate protocol for reseting the state of the app, when Reset functionality is used.
*/
protocol CoordinatorDelegate: AnyObject {
	func coordinatorUserDidRequestReset(exposureSubmissionService: ExposureSubmissionService)
}

/**
	The object for coordination of communication between first and second level view controllers, including navigation.

	This class is the first point of contact for handling navigation inside the app.
	It's supposed to be instantiated from `AppDelegate` or `SceneDelegate` and handed over the root view controller.
	It instantiates view controllers with dependencies and presents them.
	Should be used as a delegate in view controllers that need to communicate with other view controllers, either for navigation, or something else (e.g. transfering state).
	Helps to decouple different view controllers from each other and to remove navigation responsibility from view controllers.
*/
class Coordinator: RequiresAppDependencies {
	private weak var delegate: CoordinatorDelegate?

	private let rootViewController: UINavigationController
	private let contactDiaryStore: DiaryStoringProviding

	private var homeController: HomeTableViewController?
	private var homeState: HomeState?

	private var settingsController: SettingsViewController?

	private var diaryCoordinator: DiaryCoordinator?
	private var settingsCoordinator: SettingsCoordinator?

	private lazy var exposureSubmissionService: ExposureSubmissionService = {
		ExposureSubmissionServiceFactory.create(
			diagnosisKeysRetrieval: self.exposureManager,
			appConfigurationProvider: appConfigurationProvider,
			client: self.client,
			store: self.store
		)
	}()

	private lazy var statisticsProvider: StatisticsProvider = {
		#if DEBUG
		if isUITesting {
			return StatisticsProvider(
				client: CachingHTTPClientMock(store: store),
				store: store
			)
		}
		#endif

		return StatisticsProvider(
			client: CachingHTTPClient(clientConfiguration: client.configuration),
			store: store
		)
	}()
	
	private var enStateUpdateList = NSHashTable<AnyObject>.weakObjects()

	init(
		_ delegate: CoordinatorDelegate,
		_ rootViewController: UINavigationController,
		contactDiaryStore: DiaryStoringProviding
	) {
		self.delegate = delegate
		self.rootViewController = rootViewController
		self.contactDiaryStore = contactDiaryStore
	}

	deinit {
		enStateUpdateList.removeAllObjects()
	}

	func showHome(enStateHandler: ENStateHandler) {
		if homeController == nil {
			let homeState = HomeState(
				store: store,
				riskProvider: riskProvider,
				exposureManagerState: exposureManager.exposureManagerState,
				enState: enStateHandler.state,
				exposureSubmissionService: exposureSubmissionService,
<<<<<<< HEAD
				statisticsProvider: StatisticsProvider(
					client: CachingHTTPClient(clientConfiguration: client.configuration),
					store: store
				)
=======
				statisticsProvider: statisticsProvider
>>>>>>> 95362789
			)

			let homeController = HomeTableViewController(
				viewModel: HomeTableViewModel(state: homeState),
				appConfigurationProvider: appConfigurationProvider,
				onInfoBarButtonItemTap: { [weak self] in
					self?.showRiskLegend()
				},
				onExposureDetectionCellTap: { [weak self] enState in
					self?.showExposureNotificationSetting(enState: enState)
				},
				onRiskCellTap: { [weak self] homeState in
					self?.showExposureDetection(state: homeState)
				},
				onInactiveCellButtonTap: { [weak self] enState in
					self?.showExposureNotificationSetting(enState: enState)
				},
				onTestResultCellTap: { [weak self] testResult in
					self?.showExposureSubmission(with: testResult)
				},
				onStatisticsInfoButtonTap: { [weak self] in
					self?.showStatisticsInfo()
				},
				onDiaryCellTap: { [weak self] in
					self?.showDiary()
				},
				onInviteFriendsCellTap: { [weak self] in
					self?.showInviteFriends()
				},
				onFAQCellTap: { [weak self] in
					guard let self = self else { return }
					self.showWebPage(from: self.rootViewController, urlString: AppStrings.SafariView.targetURL)
				},
				onAppInformationCellTap: { [weak self] in
					self?.showAppInformation()
				},
				onSettingsCellTap: { [weak self] enState in
					self?.showSettings(enState: enState)
				}
			)

			self.homeState = homeState
			self.homeController = homeController
			addToEnStateUpdateList(homeState)

			UIView.transition(with: rootViewController.view, duration: CATransaction.animationDuration(), options: [.transitionCrossDissolve], animations: {
				self.rootViewController.setViewControllers([homeController], animated: false)
				#if !RELEASE
				self.enableDeveloperMenuIfAllowed(in: homeController)
				#endif
			})
		} else {
			rootViewController.dismiss(animated: false)
			rootViewController.popToRootViewController(animated: false)

			homeController?.scrollToTop(animated: false)
		}
	}
	
	func showTestResultFromNotification(with result: TestResult) {
		if let presentedViewController = rootViewController.presentedViewController {
			presentedViewController.dismiss(animated: true) {
				self.showExposureSubmission(with: result)
			}
		} else {
			self.showExposureSubmission(with: result)
		}
	}
	
	
	func showOnboarding() {
		rootViewController.navigationBar.prefersLargeTitles = false
		rootViewController.setViewControllers(
			[
				OnboardingInfoViewController(
					pageType: .togetherAgainstCoronaPage,
					exposureManager: self.exposureManager,
					store: self.store,
					client: self.client
				)
			],
			animated: false
		)

		// Reset the homeController, so its freshly recreated after onboarding.
		homeController = nil
	}

	func updateDetectionMode(
		_ detectionMode: DetectionMode
	) {
		homeState?.updateDetectionMode(detectionMode)
	}

	#if !RELEASE
	private var developerMenu: DMDeveloperMenu?
	private func enableDeveloperMenuIfAllowed(in controller: UIViewController) {

		developerMenu = DMDeveloperMenu(
			presentingViewController: controller,
			client: client,
			wifiClient: wifiClient,
			store: store,
			exposureManager: exposureManager,
			developerStore: UserDefaults.standard,
			exposureSubmissionService: exposureSubmissionService,
			serverEnvironment: serverEnvironment
		)
		developerMenu?.enableIfAllowed()
	}
	#endif

	private func setExposureManagerEnabled(_ enabled: Bool, then completion: @escaping (ExposureNotificationError?) -> Void) {
		if enabled {
			exposureManager.enable(completion: completion)
		} else {
			exposureManager.disable(completion: completion)
		}
	}

	func showRiskLegend() {
		let riskLegendViewController = RiskLegendViewController(
			onDismiss: { [weak rootViewController] in
				rootViewController?.dismiss(animated: true)
			}
		)

		rootViewController.present(
			UINavigationController(rootViewController: riskLegendViewController),
			animated: true
		)
	}

	private func showExposureNotificationSetting(enState: ENStateHandler.State) {
		let vc = ExposureNotificationSettingViewController(
			initialEnState: enState,
			store: self.store,
			appConfigurationProvider: self.appConfigurationProvider,
			setExposureManagerEnabled: { [weak self] newState, completion in
				self?.setExposureManagerEnabled(newState, then: completion)
			}
		)
		addToEnStateUpdateList(vc)
		rootViewController.pushViewController(vc, animated: true)
	}

	private func showExposureDetection(state: HomeState) {
		guard let homeState = homeState else {
			return
		}

		let vc = ExposureDetectionViewController(
			viewModel: ExposureDetectionViewModel(
				homeState: homeState,
				onInactiveButtonTap: { [weak self] completion in
					self?.setExposureManagerEnabled(true, then: completion)
				}
			),
			store: store
		)

		rootViewController.present(vc, animated: true)
	}

	private func showExposureSubmission(with result: TestResult? = nil) {
		// A strong reference to the coordinator is passed to the exposure submission navigation controller
		// when .start() is called. The coordinator is then bound to the lifecycle of this navigation controller
		// which is managed by UIKit.
		let coordinator = ExposureSubmissionCoordinator(
			warnOthersReminder: WarnOthersReminder(store: store),
			parentNavigationController: rootViewController,
			exposureSubmissionService: exposureSubmissionService,
			delegate: self
		)

		coordinator.start(with: result)
	}

	func showStatisticsInfo() {
		let statisticsInfoController = StatisticsInfoViewController(
			onDismiss: { [weak rootViewController] in
				rootViewController?.dismiss(animated: true)
			}
		)

		rootViewController.present(
			UINavigationController(rootViewController: statisticsInfoController),
			animated: true
		)
	}

	private func showDiary() {
		diaryCoordinator = DiaryCoordinator(
			store: store,
			diaryStore: contactDiaryStore,
			parentNavigationController: rootViewController
		)

		diaryCoordinator?.start()
	}

	private func showInviteFriends() {
		rootViewController.pushViewController(
			InviteFriendsViewController(),
			animated: true
		)
	}

	private func showWebPage(from viewController: UIViewController, urlString: String) {
		LinkHelper.showWebPage(from: viewController, urlString: urlString)
	}

	private func showAppInformation() {
		rootViewController.pushViewController(
			AppInformationViewController(),
			animated: true
		)
	}

	private func showSettings(enState: ENStateHandler.State) {
		settingsCoordinator = SettingsCoordinator(
			store: store,
			initialEnState: enState,
			appConfigurationProvider: appConfigurationProvider,
			parentNavigationController: rootViewController,
			setExposureManagerEnabled: { [weak self] newState, completion in
				self?.setExposureManagerEnabled(newState, then: completion)
			},
			onResetRequest: { [weak self] in
				guard let self = self else { return }

				self.delegate?.coordinatorUserDidRequestReset(exposureSubmissionService: self.exposureSubmissionService)
			}
		)

		settingsCoordinator?.start()

		addToEnStateUpdateList(settingsCoordinator)
	}

	private func addToEnStateUpdateList(_ anyObject: AnyObject?) {
		if let anyObject = anyObject,
		   anyObject is ENStateHandlerUpdating {
			enStateUpdateList.add(anyObject)
		}
	}

}

extension Coordinator: ExposureSubmissionCoordinatorDelegate {
	func exposureSubmissionCoordinatorWillDisappear(_ coordinator: ExposureSubmissionCoordinating) {
		homeController?.reload()
		homeState?.updateTestResult()
	}
}

extension Coordinator: ExposureStateUpdating {
	func updateExposureState(_ state: ExposureManagerState) {
		homeState?.updateExposureManagerState(state)
		settingsController?.updateExposureState(state)
	}
}

extension Coordinator: ENStateHandlerUpdating {
	func updateEnState(_ state: ENStateHandler.State) {
		homeState?.updateEnState(state)
		updateAllState(state)
	}

	private func updateAllState(_ state: ENStateHandler.State) {
		enStateUpdateList.allObjects.forEach { anyObject in
			if let updating = anyObject as? ENStateHandlerUpdating {
				updating.updateEnState(state)
			}
		}
	}
}<|MERGE_RESOLUTION|>--- conflicted
+++ resolved
@@ -45,7 +45,8 @@
 
 	private lazy var statisticsProvider: StatisticsProvider = {
 		#if DEBUG
-		if isUITesting {
+		let useMockDataForStatistics = UserDefaults.standard.string(forKey: "useMockDataForStatistics")
+		if isUITesting, useMockDataForStatistics == "YES" {
 			return StatisticsProvider(
 				client: CachingHTTPClientMock(store: store),
 				store: store
@@ -83,14 +84,7 @@
 				exposureManagerState: exposureManager.exposureManagerState,
 				enState: enStateHandler.state,
 				exposureSubmissionService: exposureSubmissionService,
-<<<<<<< HEAD
-				statisticsProvider: StatisticsProvider(
-					client: CachingHTTPClient(clientConfiguration: client.configuration),
-					store: store
-				)
-=======
 				statisticsProvider: statisticsProvider
->>>>>>> 95362789
 			)
 
 			let homeController = HomeTableViewController(
