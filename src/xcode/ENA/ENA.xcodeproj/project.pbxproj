--- conflicted
+++ resolved
@@ -3717,11 +3717,7 @@
 				CODE_SIGN_ENTITLEMENTS = "${PROJECT}/Resources/ENACommunity.entitlements";
 				CODE_SIGN_IDENTITY = "Apple Development";
 				CODE_SIGN_STYLE = Automatic;
-<<<<<<< HEAD
 				CURRENT_PROJECT_VERSION = 0;
-=======
-				CURRENT_PROJECT_VERSION = 6;
->>>>>>> dbab663a
 				DEVELOPMENT_TEAM = $IPHONE_APP_DEV_TEAM;
 				GCC_PREPROCESSOR_DEFINITIONS = (
 					"DEBUG=1",
@@ -3876,11 +3872,7 @@
 				CODE_SIGN_ENTITLEMENTS = "${PROJECT}/Resources/ENA.entitlements";
 				CODE_SIGN_IDENTITY = $IPHONE_APP_CODE_SIGN_IDENTITY;
 				CODE_SIGN_STYLE = Manual;
-<<<<<<< HEAD
 				CURRENT_PROJECT_VERSION = 0;
-=======
-				CURRENT_PROJECT_VERSION = 6;
->>>>>>> dbab663a
 				DEVELOPMENT_TEAM = 523TP53AQF;
 				GCC_PREPROCESSOR_DEFINITIONS = "SQLITE_HAS_CODEC=1";
 				INFOPLIST_FILE = ENA/Resources/Info_Testflight.plist;
@@ -4054,11 +4046,7 @@
 				CODE_SIGN_ENTITLEMENTS = "${PROJECT}/Resources/ENA.entitlements";
 				CODE_SIGN_IDENTITY = $IPHONE_APP_CODE_SIGN_IDENTITY;
 				CODE_SIGN_STYLE = Manual;
-<<<<<<< HEAD
 				CURRENT_PROJECT_VERSION = 0;
-=======
-				CURRENT_PROJECT_VERSION = 6;
->>>>>>> dbab663a
 				DEVELOPMENT_TEAM = 523TP53AQF;
 				GCC_PREPROCESSOR_DEFINITIONS = "SQLITE_HAS_CODEC=1";
 				INFOPLIST_FILE = ENA/Resources/Info.plist;
@@ -4168,8 +4156,6 @@
 			};
 			name = AdHoc;
 		};
-<<<<<<< HEAD
-=======
 		01DE5A74248E3CF800F6D7F2 /* UITesting */ = {
 			isa = XCBuildConfiguration;
 			buildSettings = {
@@ -4291,44 +4277,20 @@
 					"@loader_path/Frameworks",
 				);
 				OTHER_CFLAGS = (
-					"-DSQLITE_HAS_CODEC",
 					"-DSQLITE_TEMP_STORE=3",
 					"-DSQLCIPHER_CRYPTO_CC",
 					"-DNDEBUG",
-				);
-				PRODUCT_BUNDLE_IDENTIFIER = com.sap.ux.ENATests;
-				PRODUCT_NAME = "$(TARGET_NAME)";
-				SWIFT_OBJC_BRIDGING_HEADER = "ENATests-Bridging-Header.h";
-				SWIFT_OPTIMIZATION_LEVEL = "-Onone";
+					"-DSQLITE_HAS_CODEC",
+				);
+				PRODUCT_BUNDLE_IDENTIFIER = de.rki.coronawarnapp.sqlite;
+				PRODUCT_NAME = CWASQLite;
+				PROVISIONING_PROFILE_SPECIFIER = "";
+				SKIP_INSTALL = YES;
 				SWIFT_VERSION = 5.0;
-				TARGETED_DEVICE_FAMILY = "1,2";
-				TEST_HOST = "$(BUILT_PRODUCTS_DIR)/ENA.app/ENA";
+				VERSIONING_SYSTEM = "apple-generic";
 			};
-			name = UITesting;
-		};
-		01DE5A77248E3CF800F6D7F2 /* UITesting */ = {
-			isa = XCBuildConfiguration;
-			buildSettings = {
-				ALWAYS_EMBED_SWIFT_STANDARD_LIBRARIES = YES;
-				CODE_SIGN_STYLE = Automatic;
-				DEVELOPMENT_TEAM = 523TP53AQF;
-				INFOPLIST_FILE = ENAUITests/Info.plist;
-				LD_RUNPATH_SEARCH_PATHS = (
-					"$(inherited)",
-					"@executable_path/Frameworks",
-					"@loader_path/Frameworks",
-				);
-				PRODUCT_BUNDLE_IDENTIFIER = com.sap.ux.ENAUITests;
-				PRODUCT_NAME = "$(TARGET_NAME)";
-				PROVISIONING_PROFILE_SPECIFIER = "";
-				"PROVISIONING_PROFILE_SPECIFIER[sdk=macosx*]" = "";
-				SWIFT_VERSION = 5.0;
-				TARGETED_DEVICE_FAMILY = "1,2";
-				TEST_TARGET_NAME = ENA;
-			};
-			name = UITesting;
-		};
->>>>>>> dbab663a
+			name = AdHoc;
+		};
 		85D7596624570491008175F0 /* Debug */ = {
 			isa = XCBuildConfiguration;
 			buildSettings = {
@@ -4454,11 +4416,7 @@
 				CODE_SIGN_ENTITLEMENTS = "${PROJECT}/Resources/ENATest.entitlements";
 				CODE_SIGN_IDENTITY = $IPHONE_APP_CODE_SIGN_IDENTITY;
 				CODE_SIGN_STYLE = Manual;
-<<<<<<< HEAD
 				CURRENT_PROJECT_VERSION = 0;
-=======
-				CURRENT_PROJECT_VERSION = 6;
->>>>>>> dbab663a
 				DEVELOPMENT_TEAM = 523TP53AQF;
 				GCC_PREPROCESSOR_DEFINITIONS = (
 					"DEBUG=1",
@@ -4499,11 +4457,7 @@
 				CODE_SIGN_ENTITLEMENTS = "${PROJECT}/Resources/ENA.entitlements";
 				CODE_SIGN_IDENTITY = $IPHONE_APP_CODE_SIGN_IDENTITY;
 				CODE_SIGN_STYLE = Manual;
-<<<<<<< HEAD
 				CURRENT_PROJECT_VERSION = 0;
-=======
-				CURRENT_PROJECT_VERSION = 6;
->>>>>>> dbab663a
 				GCC_PREPROCESSOR_DEFINITIONS = "SQLITE_HAS_CODEC=1";
 				INFOPLIST_FILE = ENA/Resources/Info.plist;
 				IPHONE_APP_CODE_SIGN_IDENTITY = "iPhone Developer";
@@ -4646,11 +4600,7 @@
 				CODE_SIGN_IDENTITY = "Apple Development";
 				"CODE_SIGN_IDENTITY[sdk=macosx*]" = "Apple Development";
 				CODE_SIGN_STYLE = Manual;
-<<<<<<< HEAD
 				CURRENT_PROJECT_VERSION = 0;
-=======
-				CURRENT_PROJECT_VERSION = 6;
->>>>>>> dbab663a
 				DEFINES_MODULE = YES;
 				DEVELOPMENT_TEAM = "";
 				DYLIB_COMPATIBILITY_VERSION = 1;
@@ -4694,11 +4644,7 @@
 				CODE_SIGNING_ALLOWED = NO;
 				CODE_SIGNING_REQUIRED = NO;
 				CODE_SIGN_STYLE = Manual;
-<<<<<<< HEAD
 				CURRENT_PROJECT_VERSION = 0;
-=======
-				CURRENT_PROJECT_VERSION = 6;
->>>>>>> dbab663a
 				DEFINES_MODULE = YES;
 				DEVELOPMENT_TEAM = "";
 				DYLIB_COMPATIBILITY_VERSION = 1;
@@ -4735,62 +4681,13 @@
 			};
 			name = Community;
 		};
-<<<<<<< HEAD
-=======
-		B1FF6B712497D0B50041CF02 /* UITesting */ = {
-			isa = XCBuildConfiguration;
-			buildSettings = {
-				CODE_SIGNING_ALLOWED = NO;
-				CODE_SIGNING_REQUIRED = NO;
-				CODE_SIGN_STYLE = Manual;
-				CURRENT_PROJECT_VERSION = 6;
-				DEFINES_MODULE = YES;
-				DEVELOPMENT_TEAM = "";
-				DYLIB_COMPATIBILITY_VERSION = 1;
-				DYLIB_CURRENT_VERSION = 1;
-				DYLIB_INSTALL_NAME_BASE = "@rpath";
-				GCC_PREPROCESSOR_DEFINITIONS = (
-					"DISABLE_CERTIFICATE_PINNING=1",
-					"SQLITE_HAS_CODEC=1",
-				);
-				INFOPLIST_FILE = CWASQLite/Info.plist;
-				INSTALL_PATH = "$(LOCAL_LIBRARY_DIR)/Frameworks";
-				LD_RUNPATH_SEARCH_PATHS = (
-					"$(inherited)",
-					"@executable_path/Frameworks",
-					"@loader_path/Frameworks",
-				);
-				OTHER_CFLAGS = (
-					"-DSQLITE_TEMP_STORE=3",
-					"-DSQLCIPHER_CRYPTO_CC",
-					"-DNDEBUG",
-					"-DSQLITE_HAS_CODEC",
-				);
-				PRODUCT_BUNDLE_IDENTIFIER = de.rki.coronawarnapp.sqlite;
-				PRODUCT_NAME = "$(TARGET_NAME:c99extidentifier)";
-				PROVISIONING_PROFILE_SPECIFIER = "";
-				"PROVISIONING_PROFILE_SPECIFIER[sdk=macosx*]" = "";
-				SKIP_INSTALL = YES;
-				SUPPORTS_MACCATALYST = NO;
-				SWIFT_VERSION = 5.0;
-				TARGETED_DEVICE_FAMILY = 1;
-				VERSIONING_SYSTEM = "apple-generic";
-				VERSION_INFO_PREFIX = "";
-			};
-			name = UITesting;
-		};
->>>>>>> dbab663a
 		B1FF6B722497D0B50041CF02 /* Release */ = {
 			isa = XCBuildConfiguration;
 			buildSettings = {
 				CODE_SIGNING_ALLOWED = NO;
 				CODE_SIGNING_REQUIRED = NO;
 				CODE_SIGN_STYLE = Manual;
-<<<<<<< HEAD
 				CURRENT_PROJECT_VERSION = 0;
-=======
-				CURRENT_PROJECT_VERSION = 6;
->>>>>>> dbab663a
 				DEFINES_MODULE = YES;
 				DEVELOPMENT_TEAM = "";
 				DYLIB_COMPATIBILITY_VERSION = 1;
