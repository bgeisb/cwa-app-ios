--- conflicted
+++ resolved
@@ -130,11 +130,7 @@
 
 "ExposureDetection_LowRiskExposure_Subtitle" = "De ce riscul dvs. de infectare este redus";
 
-<<<<<<< HEAD
-"ExposureDetection_LowRiskExposure_Body" = "Ați avut o întâlnire cu o persoană diagnosticată cu COVID-19. Totuși, pe baza datelor de înregistrare în jurnal a expunerilor, riscul dvs. de infectare este redus. Riscul este redus dacă întâlnirea dvs. a fost de scurtă durată sau s-a păstrat o anumită distanță. Nu este cazul să vă îngrijorați și nu este nevoie de nicio acțiune specială din partea dvs. Vă recomandăm să respectați regulile generale privind distanțarea și igiena.";
-=======
 "ExposureDetection_LowRiskExposure_Body" = "Ați avut o întâlnire cu o persoană diagnosticată cu COVID-19. Totuși, luând în calcul toate datele disponibile în aplicația Corona-Warn, riscul dvs. de infectare este clasificat ca fiind redus.\nNu este nevoie de nicio acțiune specială din partea dvs. Vă recomandăm să respectați regulile generale privind distanțarea și igiena.";
->>>>>>> 59a45c3c
 
 "ExposureDetection_Button_Enable" = "Activați înregistrarea în jurnal a expunerilor";
 
@@ -158,8 +154,6 @@
 
 "ExposureDetectionError_Alert_Message" = "A apărut o eroare în timpul înregistrării în jurnal a expunerilor.";
 
-"ExposureDetectionError_Alert_AppConfig_Missing_Message" = "Conexiunea dvs. la internet a fost pierdută. Verificați conexiunea și apoi redeschideți aplicația.";
-
 /* How Risk Detection Works Alert.\n First introduced due to EXPOSUREAPP-1738.\n The alert only displays a single OK-button. We re-use the localized string\n `Alert_ActionOk` for that. */
 "How_Risk_Detection_Works_Alert_Title" = "Informații despre funcționalitatea de înregistrare în jurnal a expunerilor";
 
