//
// 🦠 Corona-Warn-App
//

@testable import ENA
import XCTest

<<<<<<< HEAD
class RiskExposureMetadataTests: XCTestCase {
		
    func testGIVEN_RiskExposureMetadata_WHEN_ENF_Current_HighRisk_IsSaved_THEN_OnlyENFCurrentRiskExposureMetadataIsSaved() throws {
=======
class RiskExposureMetadataTests: CWATestCase {

    func testHighRiskExposureMetadata() throws {
>>>>>>> 11c5d86b
		let store = MockTestStore()
		let twoDaysBefore = Calendar.current.date(byAdding: .day, value: -2, to: Date())
		store.currentENFRiskExposureMetadata = RiskExposureMetadata(
			riskLevel: .high,
			riskLevelChangedComparedToPreviousSubmission: true,
			mostRecentDateAtRiskLevel: twoDaysBefore ?? Date(),
			dateChangedComparedToPreviousSubmission: true
		)
		XCTAssertEqual(store.currentENFRiskExposureMetadata?.riskLevel, .high)
		XCTAssertEqual(store.currentENFRiskExposureMetadata?.riskLevelChangedComparedToPreviousSubmission, true)
		XCTAssertEqual(store.currentENFRiskExposureMetadata?.mostRecentDateAtRiskLevel, twoDaysBefore)
		XCTAssertEqual(store.currentENFRiskExposureMetadata?.dateChangedComparedToPreviousSubmission, true)
		XCTAssertNil(store.currentCheckinRiskExposureMetadata)
    }

	func testGIVEN_RiskExposureMetadata_WHEN_ENF_Current_LowRisk_IsSaved_THEN_OnlyENFCurrentRiskExposureMetadataIsSaved() throws {
		let store = MockTestStore()
		let weekBefore = Calendar.current.date(byAdding: .day, value: -2, to: Date())
		store.currentENFRiskExposureMetadata = RiskExposureMetadata(
			riskLevel: .low,
			riskLevelChangedComparedToPreviousSubmission: false,
			mostRecentDateAtRiskLevel: weekBefore ?? Date(),
			dateChangedComparedToPreviousSubmission: false
		)
		XCTAssertEqual(store.currentENFRiskExposureMetadata?.riskLevel, .low)
		XCTAssertEqual(store.currentENFRiskExposureMetadata?.riskLevelChangedComparedToPreviousSubmission, false)
		XCTAssertEqual(store.currentENFRiskExposureMetadata?.mostRecentDateAtRiskLevel, weekBefore)
		XCTAssertEqual(store.currentENFRiskExposureMetadata?.dateChangedComparedToPreviousSubmission, false)
		XCTAssertNil(store.currentCheckinRiskExposureMetadata)
	}
	
	func testGIVEN_RiskExposureMetadata_WHEN_Checkin_Current_HighRisk_IsSaved_THEN_OnlyCheckinCurrentRiskExposureMetadataIsSaved() throws {
		let store = MockTestStore()
		let twoDaysBefore = Calendar.current.date(byAdding: .day, value: -2, to: Date())
		store.currentCheckinRiskExposureMetadata = RiskExposureMetadata(
			riskLevel: .high,
			riskLevelChangedComparedToPreviousSubmission: true,
			mostRecentDateAtRiskLevel: twoDaysBefore ?? Date(),
			dateChangedComparedToPreviousSubmission: true
		)
		XCTAssertEqual(store.currentCheckinRiskExposureMetadata?.riskLevel, .high)
		XCTAssertEqual(store.currentCheckinRiskExposureMetadata?.riskLevelChangedComparedToPreviousSubmission, true)
		XCTAssertEqual(store.currentCheckinRiskExposureMetadata?.mostRecentDateAtRiskLevel, twoDaysBefore)
		XCTAssertEqual(store.currentCheckinRiskExposureMetadata?.dateChangedComparedToPreviousSubmission, true)
		XCTAssertNil(store.currentENFRiskExposureMetadata)
	}

	func testGIVEN_RiskExposureMetadata_WHEN_Checkin_Current_LowRisk_IsSaved_THEN_OnlyCheckinCurrentRiskExposureMetadataIsSaved() throws {
		let store = MockTestStore()
		let weekBefore = Calendar.current.date(byAdding: .day, value: -2, to: Date())
		store.currentCheckinRiskExposureMetadata = RiskExposureMetadata(
			riskLevel: .low,
			riskLevelChangedComparedToPreviousSubmission: false,
			mostRecentDateAtRiskLevel: weekBefore ?? Date(),
			dateChangedComparedToPreviousSubmission: false
		)
		XCTAssertEqual(store.currentCheckinRiskExposureMetadata?.riskLevel, .low)
		XCTAssertEqual(store.currentCheckinRiskExposureMetadata?.riskLevelChangedComparedToPreviousSubmission, false)
		XCTAssertEqual(store.currentCheckinRiskExposureMetadata?.mostRecentDateAtRiskLevel, weekBefore)
		XCTAssertEqual(store.currentCheckinRiskExposureMetadata?.dateChangedComparedToPreviousSubmission, false)
		XCTAssertNil(store.currentENFRiskExposureMetadata)
	}
}<|MERGE_RESOLUTION|>--- conflicted
+++ resolved
@@ -5,15 +5,9 @@
 @testable import ENA
 import XCTest
 
-<<<<<<< HEAD
 class RiskExposureMetadataTests: XCTestCase {
-		
+	
     func testGIVEN_RiskExposureMetadata_WHEN_ENF_Current_HighRisk_IsSaved_THEN_OnlyENFCurrentRiskExposureMetadataIsSaved() throws {
-=======
-class RiskExposureMetadataTests: CWATestCase {
-
-    func testHighRiskExposureMetadata() throws {
->>>>>>> 11c5d86b
 		let store = MockTestStore()
 		let twoDaysBefore = Calendar.current.date(byAdding: .day, value: -2, to: Date())
 		store.currentENFRiskExposureMetadata = RiskExposureMetadata(
