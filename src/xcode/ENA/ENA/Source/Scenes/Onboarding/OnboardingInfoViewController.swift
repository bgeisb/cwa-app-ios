// Corona-Warn-App
//
// SAP SE and all other contributors
// copyright owners license this file to you under the Apache
// License, Version 2.0 (the "License"); you may not use this
// file except in compliance with the License.
// You may obtain a copy of the License at
//
// http://www.apache.org/licenses/LICENSE-2.0
//
// Unless required by applicable law or agreed to in writing,
// software distributed under the License is distributed on an
// "AS IS" BASIS, WITHOUT WARRANTIES OR CONDITIONS OF ANY
// KIND, either express or implied.  See the License for the
// specific language governing permissions and limitations
// under the License.

import UIKit
import UserNotifications
import ExposureNotification

enum OnboardingPageType: Int, CaseIterable {
	case togetherAgainstCoronaPage = 0
	case privacyPage = 1
	case enableLoggingOfContactsPage = 2
	case howDoesDataExchangeWorkPage = 3
	case alwaysStayInformedPage = 4

	func next() -> OnboardingPageType? {
		OnboardingPageType(rawValue: rawValue + 1)
	}

	func isLast() -> Bool {
		(self == OnboardingPageType.allCases.last)
	}
}

extension OnboardingInfoViewController: RequiresAppDependencies {

}

final class OnboardingInfoViewController: UIViewController {
	// MARK: Creating a Onboarding View Controller

	init?(
		coder: NSCoder,
		pageType: OnboardingPageType,
		exposureManager: ExposureManager,
		store: Store,
		client: HTTPClient,
		supportedCountries: [Country]? = nil
	) {
		self.pageType = pageType
		self.exposureManager = exposureManager
		self.store = store
		self.client = client
		self.supportedCountries = supportedCountries
		super.init(coder: coder)
	}

	@available(*, unavailable)
	required init?(coder _: NSCoder) {
		fatalError("init(coder:) has intentionally not been implemented")
	}

	// MARK: Properties

	var pageType: OnboardingPageType
	var exposureManager: ExposureManager
	var store: Store

	@IBOutlet var imageView: UIImageView!
	@IBOutlet var stateHeaderLabel: ENALabel!
	@IBOutlet var stateTitleLabel: ENALabel!
	@IBOutlet var stateStateLabel: ENALabel!
	@IBOutlet var titleLabel: UILabel!
	@IBOutlet var boldLabel: UILabel!
	@IBOutlet var textLabel: UILabel!
	@IBOutlet var linkTextView: UITextView!
	@IBOutlet var nextButton: ENAButton!
	@IBOutlet var ignoreButton: ENAButton!

	@IBOutlet var scrollView: UIScrollView!
	@IBOutlet var stackView: UIStackView!
	@IBOutlet var stateView: UIView!
	@IBOutlet var innerStackView: UIStackView!
	@IBOutlet var footerView: UIView!

	private var onboardingInfos = OnboardingInfo.testData()
	private var exposureManagerActivated = false
<<<<<<< HEAD

	var client: HTTPClient?
=======
	private var pageSetupDone = false
>>>>>>> a633e4a6
	var htmlTextView: HtmlTextView?

	var onboardingInfo: OnboardingInfo?
	var supportedCountries: [Country]?

	override func viewDidLoad() {
		super.viewDidLoad()
		onboardingInfo = onboardingInfos[pageType.rawValue]
		pageSetupDone = false
		// should be revised in the future
		viewRespectsSystemMinimumLayoutMargins = false
		view.layoutMargins = .zero
		setupAccessibility()

		if pageType == .togetherAgainstCoronaPage { loadCountryList() }
	}

	override func viewWillAppear(_ animated: Bool) {
		super.viewWillAppear(animated)

		let preconditions = exposureManager.preconditions()
		updateUI(exposureManagerState: preconditions)
	}

	override func viewDidLayoutSubviews() {
		super.viewDidLayoutSubviews()

		scrollView.contentInset.bottom = footerView.frame.height - scrollView.safeAreaInsets.bottom
		scrollView.verticalScrollIndicatorInsets.bottom = scrollView.contentInset.bottom
	}

	func runActionForPageType(completion: @escaping () -> Void) {
		switch pageType {
		case .privacyPage:
			persistTimestamp(completion: completion)
		case .enableLoggingOfContactsPage:
			func handleBluetooth(completion: @escaping () -> Void) {
				if let alertController = self.exposureManager.alertForBluetoothOff(completion: { completion() }) {
					self.present(alertController, animated: true)
				}
				completion()
			}
			askExposureNotificationsPermissions(completion: {
				handleBluetooth {
					completion()
				}
			})

		case .alwaysStayInformedPage:
			askLocalNotificationsPermissions(completion: completion)
		default:
			completion()
		}
	}

	func runIgnoreActionForPageType(completion: @escaping () -> Void) {
		guard pageType == .enableLoggingOfContactsPage, !exposureManager.preconditions().authorized else {
			completion()
			return
		}

		let alert = OnboardingInfoViewControllerUtils.setupExposureConfirmationAlert {
			completion()
		}
		present(alert, animated: true, completion: nil)
	}

	private func loadCountryList() {
		client?.supportedCountries(completion: { [weak self] result in
			var availableCountries: [Country]
			switch result {
			case .failure:
				logError(message: "Did not receive a country list.")
				availableCountries = []
			case .success(let countries):
				availableCountries = countries
			}

			self?.supportedCountries = availableCountries
				.sorted { $0.localizedName.localizedCompare($1.localizedName) == .orderedAscending }
		})
	}

	private func updateCountrySection(countries: [Country]) {
		let bla = UIView(frame: CGRect(x: 0, y: 0, width: 200, height: 50))
		bla.backgroundColor = .red
		stackView.insertArrangedSubview(view, at: 3)
	}

	private func updateUI(exposureManagerState: ExposureManagerState) {
		guard isViewLoaded else { return }
		guard let onboardingInfo = onboardingInfo else { return }

		titleLabel.text = onboardingInfo.title

		let exposureNotificationsNotSet = exposureManagerState.status == .unknown || exposureManagerState.status == .bluetoothOff
		let exposureNotificationsEnabled = exposureManagerState.enabled
		let exposureNotificationsDisabled = !exposureNotificationsEnabled && !exposureNotificationsNotSet
		let showStateView = onboardingInfo.showState && !exposureNotificationsNotSet

		// swiftlint:disable force_unwrapping
		let imageName = exposureNotificationsDisabled && onboardingInfo.alternativeImageName != nil ? onboardingInfo.alternativeImageName! : onboardingInfo.imageName
		imageView.image = UIImage(named: imageName)

		boldLabel.text = onboardingInfo.boldText
		boldLabel.isHidden = onboardingInfo.boldText.isEmpty

		textLabel.text = onboardingInfo.text
		textLabel.isHidden = onboardingInfo.text.isEmpty

		if Bundle.main.preferredLocalizations.first == "de" {
			let textAttributes: [NSAttributedString.Key: Any] = [.font: UIFont.preferredFont(forTextStyle: .body).scaledFont(size: 15, weight: .regular), .link: onboardingInfo.link]

			let attributedString = NSMutableAttributedString(string: onboardingInfo.linkDisplayText, attributes: textAttributes)
					
			linkTextView.attributedText = attributedString
			linkTextView.dataDetectorTypes = UIDataDetectorTypes.all
			linkTextView.isScrollEnabled = false
			linkTextView.isHidden = onboardingInfo.link.isEmpty
			linkTextView.isUserInteractionEnabled = true
			linkTextView.adjustsFontForContentSizeCategory = true
			linkTextView.textContainerInset = .zero
			linkTextView.textContainer.lineFragmentPadding = .zero
		} else {
			linkTextView.isHidden = true
		}

		nextButton.setTitle(onboardingInfo.actionText, for: .normal)
		nextButton.isHidden = onboardingInfo.actionText.isEmpty

		ignoreButton.setTitle(onboardingInfo.ignoreText, for: .normal)
		ignoreButton.isHidden = onboardingInfo.ignoreText.isEmpty || showStateView

		stateView.isHidden = !showStateView

		stateHeaderLabel.text = onboardingInfo.stateHeader?.uppercased()
		stateTitleLabel.text = onboardingInfo.stateTitle
		stateStateLabel.text = exposureNotificationsEnabled ? onboardingInfo.stateActivated : onboardingInfo.stateDeactivated

		guard !pageSetupDone else {
			return
		}

		switch pageType {
		case .enableLoggingOfContactsPage:
			addParagraph(
				title: AppStrings.Onboarding.onboardingInfo_enableLoggingOfContactsPage_euTitle,
				body: AppStrings.Onboarding.onboardingInfo_enableLoggingOfContactsPage_euDescription
			)
			addCountrySection(title: "Derzeit nehmen die folgenden Länder teil:", countries: supportedCountries ?? [])
			addPanel(
				title: AppStrings.Onboarding.onboardingInfo_enableLoggingOfContactsPage_consentUnderagesTitle,
				body: AppStrings.Onboarding.onboardingInfo_enableLoggingOfContactsPage_consentUnderagesText,
				textColor: .textContrast,
				bgColor: .riskNeutral
			)
			addPanel(
				title: AppStrings.Onboarding.onboardingInfo_enableLoggingOfContactsPage_panelTitle,
				body: AppStrings.Onboarding.onboardingInfo_enableLoggingOfContactsPage_panelBody
			)
		case .privacyPage:
			innerStackView.isHidden = true
			let textView = HtmlTextView()
			textView.layoutMargins = .zero
			textView.delegate = self
			if let url = Bundle.main.url(forResource: "privacy-policy", withExtension: "html") {
				textView.load(from: url)
			}
			stackView.addArrangedSubview(textView)
			htmlTextView = textView
			addSkipAccessibilityActionToHeader()
		default:
			break
		}
		pageSetupDone = true
	}

	func setupAccessibility() {
		imageView.isAccessibilityElement = true
		titleLabel.isAccessibilityElement = true
		boldLabel.isAccessibilityElement = true
		textLabel.isAccessibilityElement = true
		linkTextView.isAccessibilityElement = true
		nextButton.isAccessibilityElement = true
		ignoreButton.isAccessibilityElement = true

		imageView.accessibilityLabel = onboardingInfo?.imageDescription

		titleLabel.accessibilityIdentifier = onboardingInfo?.titleAccessibilityIdentifier
		imageView.accessibilityIdentifier = onboardingInfo?.imageAccessibilityIdentifier
		nextButton.accessibilityIdentifier = onboardingInfo?.actionTextAccessibilityIdentifier
		ignoreButton.accessibilityIdentifier = onboardingInfo?.ignoreTextAccessibilityIdentifier

		titleLabel.accessibilityTraits = .header
	}

	func addSkipAccessibilityActionToHeader() {
		titleLabel.accessibilityHint = AppStrings.Onboarding.onboardingContinueDescription
		let actionName = AppStrings.Onboarding.onboardingContinue
		let skipAction = UIAccessibilityCustomAction(name: actionName, target: self, selector: #selector(skip(_:)))
		titleLabel.accessibilityCustomActions = [skipAction]
		htmlTextView?.accessibilityCustomActions = [skipAction]
	}

	@objc
	func skip(_ sender: Any) {
		didTapNextButton(sender)
	}

	private func persistTimestamp(completion: (() -> Void)?) {
		if let acceptedDate = store.dateOfAcceptedPrivacyNotice {
			log(message: "User has already accepted the privacy terms on \(acceptedDate)", level: .warning)
			completion?()
			return
		}
		store.dateOfAcceptedPrivacyNotice = Date()
		log(message: "Persist that user accepted the privacy terms on \(Date())", level: .info)
		completion?()
	}

	// MARK: Exposure notifications

	private func askExposureNotificationsPermissions(completion: (() -> Void)?) {
		if exposureManager is MockExposureManager {
			completion?()
			return
		}

		func persistForDPP(accepted: Bool) {
			self.store.exposureActivationConsentAccept = accepted
			self.store.exposureActivationConsentAcceptTimestamp = Int64(Date().timeIntervalSince1970)
		}

		func shouldHandleError(_ error: ExposureNotificationError?) -> Bool {
			switch error {
			case .exposureNotificationRequired:
				log(message: "Encourage the user to consider enabling Exposure Notifications.", level: .warning)
			case .exposureNotificationAuthorization:
				log(message: "Encourage the user to authorize this application", level: .warning)
			case .exposureNotificationUnavailable:
				log(message: "Tell the user that Exposure Notifications is currently not available.", level: .warning)
			case .apiMisuse:
				// User already enabled notifications, but went back to the previous screen. Just ignore error and proceed
				return false
			default:
				break
			}
			return true
		}

		guard !exposureManagerActivated else {
			completion?()
			return
		}

		exposureManager.activate { error in
			if let error = error {
				guard shouldHandleError(error) else {
					completion?()
					return
				}
				self.showError(error, from: self, completion: completion)
				persistForDPP(accepted: false)
				completion?()
			} else {
				self.exposureManagerActivated = true
				self.exposureManager.enable { enableError in
					if let enableError = enableError {
						guard shouldHandleError(enableError) else {
							completion?()
							return
						}
						persistForDPP(accepted: false)
					} else {
						persistForDPP(accepted: true)
					}
					completion?()
				}
			}
		}
	}

	private func askLocalNotificationsPermissions(completion: (() -> Void)?) {
		exposureManager.requestUserNotificationsPermissions {
			completion?()
			return
		}
	}

	func openSettings() {
		guard let url = URL(string: UIApplication.openSettingsURLString) else { return }
		UIApplication.shared.open(url, options: [:], completionHandler: nil)
	}

	func showError(_ error: ExposureNotificationError, from viewController: UIViewController, completion: (() -> Void)?) {
		let alert = UIAlertController(title: AppStrings.ExposureSubmission.generalErrorTitle, message: String(describing: error), preferredStyle: .alert)
		alert.addAction(UIAlertAction(title: AppStrings.Common.alertActionOk, style: .cancel))
		viewController.present(alert, animated: true, completion: completion)
	}

	@IBAction func didTapNextButton(_: Any) {
		nextButton.isUserInteractionEnabled = false
		runActionForPageType(
			completion: { [weak self] in
				self?.gotoNextScreen()
				self?.nextButton.isUserInteractionEnabled = true
			}
		)
	}

	@IBAction func didTapIgnoreButton(_: Any) {
		runIgnoreActionForPageType(
			completion: {
				self.gotoNextScreen()
			}
		)
	}

	func gotoNextScreen() {

		guard let nextPageType = pageType.next() else {
			finishOnBoarding()
			return
		}

		let storyboard = AppStoryboard.onboarding.instance
		let next = storyboard.instantiateInitialViewController { [unowned self] coder in
			OnboardingInfoViewController(
				coder: coder,
				pageType: nextPageType,
				exposureManager: self.exposureManager,
				store: self.store,
				client: client,
				supportedCountries: supportedCountries
			)
		}
		// swiftlint:disable:next force_unwrapping
		navigationController?.pushViewController(next!, animated: true)
	}


	private func finishOnBoarding() {
		store.isOnboarded = true
		NotificationCenter.default.post(name: .isOnboardedDidChange, object: nil)
	}

}

extension OnboardingInfoViewController: UITextViewDelegate {
	func textView(_ textView: UITextView, shouldInteractWith url: URL, in characterRange: NSRange, interaction: UITextItemInteraction) -> Bool {
		LinkHelper.openLink(withUrl: url, from: self)
		return false
	}
}

extension OnboardingInfoViewController: NavigationBarOpacityDelegate {
	var preferredNavigationBarOpacity: CGFloat {
		let alpha = (scrollView.adjustedContentInset.top + scrollView.contentOffset.y) / scrollView.adjustedContentInset.top
		return max(0, min(alpha, 1))
	}
}<|MERGE_RESOLUTION|>--- conflicted
+++ resolved
@@ -88,12 +88,9 @@
 
 	private var onboardingInfos = OnboardingInfo.testData()
 	private var exposureManagerActivated = false
-<<<<<<< HEAD
 
 	var client: HTTPClient?
-=======
 	private var pageSetupDone = false
->>>>>>> a633e4a6
 	var htmlTextView: HtmlTextView?
 
 	var onboardingInfo: OnboardingInfo?
