--- conflicted
+++ resolved
@@ -19,19 +19,13 @@
 
 final class HomeLowRiskCellConfigurator: HomeRiskLevelCellConfigurator {
 	private var numberRiskContacts: Int
-<<<<<<< HEAD
-	private var numberDays: Int
-	private var totalDays: Int
-=======
 	private var numberDays: Int {
 		activeTracing.inDays
 	}
 	private var totalDays: Int {
 		activeTracing.maximumNumberOfDays
 	}
-	private let detectionInterval: Int
 	private let activeTracing: ActiveTracing
->>>>>>> 8f2b1154
 
 	// MARK: Creating a Home Risk Cell Configurator
 
@@ -46,13 +40,7 @@
 		activeTracing: ActiveTracing
 	) {
 		self.numberRiskContacts = numberRiskContacts
-<<<<<<< HEAD
-		self.numberDays = numberDays
-		self.totalDays = totalDays
-=======
-		self.detectionInterval = detectionInterval
 		self.activeTracing = activeTracing
->>>>>>> 8f2b1154
 		super.init(
 			isLoading: isLoading,
 			isButtonEnabled: manualExposureDetectionState == .possible,
