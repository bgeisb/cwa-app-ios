--- conflicted
+++ resolved
@@ -93,20 +93,12 @@
 			}
 			// extract payload
 			guard let testInformation = RapidTestQRCodeInformation(payload: payloadUrl) else {
-<<<<<<< HEAD
-				self = .rapidPCR( .failure(.invalidTestCode(.invalidPayload)))
-=======
 				self = .rapidPCR(.failure(.invalidTestCode(.invalidPayload)))
->>>>>>> 13814b72
 				Log.error("RapidPCR test data is nil, either timeStamp is -ve or the hash is invalid", log: .qrCode)
 				return
 			}
 			guard testInformation.hash.range(of: #"^[0-9A-Fa-f]{64}$"#, options: .regularExpression) != nil  else {
-<<<<<<< HEAD
-				self = .rapidPCR( .failure(.invalidTestCode(.invalidHash)))
-=======
 				self = .rapidPCR(.failure(.invalidTestCode(.invalidHash)))
->>>>>>> 13814b72
 				Log.error("RapidPCR test data is nil, either timeStamp is -ve or the hash is invalid", log: .qrCode)
 				return
 			}
