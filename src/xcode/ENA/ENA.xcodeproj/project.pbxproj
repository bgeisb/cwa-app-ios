--- conflicted
+++ resolved
@@ -65,14 +65,11 @@
 		01B7232F24FE4F080064C0EB /* OptionGroupViewModel.swift in Sources */ = {isa = PBXBuildFile; fileRef = 01B7232E24FE4F080064C0EB /* OptionGroupViewModel.swift */; };
 		01B72B6525821CD200A3E3BC /* DiaryDayEmptyView.swift in Sources */ = {isa = PBXBuildFile; fileRef = 01B72B6425821CD200A3E3BC /* DiaryDayEmptyView.swift */; };
 		01B72B6D25821D2800A3E3BC /* DiaryDayEmptyViewModel.swift in Sources */ = {isa = PBXBuildFile; fileRef = 01B72B6C25821D2800A3E3BC /* DiaryDayEmptyViewModel.swift */; };
-<<<<<<< HEAD
-=======
 		01B72BA6258360FF00A3E3BC /* DiaryDayEmptyViewModelTest.swift in Sources */ = {isa = PBXBuildFile; fileRef = 01B72BA5258360CD00A3E3BC /* DiaryDayEmptyViewModelTest.swift */; };
 		01B72BC02583875600A3E3BC /* DiaryDayViewModelTest.swift in Sources */ = {isa = PBXBuildFile; fileRef = 01B72BBF2583875600A3E3BC /* DiaryDayViewModelTest.swift */; };
 		01B72BF22583B51C00A3E3BC /* DiaryEditEntriesTableViewCell.swift in Sources */ = {isa = PBXBuildFile; fileRef = 01B72BEE2583B51C00A3E3BC /* DiaryEditEntriesTableViewCell.swift */; };
 		01B72BFF2583B57300A3E3BC /* DiaryEditEntriesTableViewCell.xib in Resources */ = {isa = PBXBuildFile; fileRef = 01B72BF02583B51C00A3E3BC /* DiaryEditEntriesTableViewCell.xib */; };
 		01B72C032583B71100A3E3BC /* DiaryEditEntriesViewController.xib in Resources */ = {isa = PBXBuildFile; fileRef = 01B72BDC2583AB1400A3E3BC /* DiaryEditEntriesViewController.xib */; };
->>>>>>> bfb88ec5
 		01C2D43E2501225100FB23BF /* MockExposureSubmissionService.swift in Sources */ = {isa = PBXBuildFile; fileRef = A3284256248E7431006B1F09 /* MockExposureSubmissionService.swift */; };
 		01C2D4432501260D00FB23BF /* OptionGroupViewModelTests.swift in Sources */ = {isa = PBXBuildFile; fileRef = 01C2D440250124E600FB23BF /* OptionGroupViewModelTests.swift */; };
 		01C6ABF42527273E0052814D /* String+Insertion.swift in Sources */ = {isa = PBXBuildFile; fileRef = 01C6ABF32527273D0052814D /* String+Insertion.swift */; };
@@ -712,14 +709,11 @@
 		01B7232E24FE4F080064C0EB /* OptionGroupViewModel.swift */ = {isa = PBXFileReference; lastKnownFileType = sourcecode.swift; path = OptionGroupViewModel.swift; sourceTree = "<group>"; };
 		01B72B6425821CD200A3E3BC /* DiaryDayEmptyView.swift */ = {isa = PBXFileReference; lastKnownFileType = sourcecode.swift; path = DiaryDayEmptyView.swift; sourceTree = "<group>"; };
 		01B72B6C25821D2800A3E3BC /* DiaryDayEmptyViewModel.swift */ = {isa = PBXFileReference; lastKnownFileType = sourcecode.swift; path = DiaryDayEmptyViewModel.swift; sourceTree = "<group>"; };
-<<<<<<< HEAD
-=======
 		01B72BA5258360CD00A3E3BC /* DiaryDayEmptyViewModelTest.swift */ = {isa = PBXFileReference; lastKnownFileType = sourcecode.swift; path = DiaryDayEmptyViewModelTest.swift; sourceTree = "<group>"; };
 		01B72BBF2583875600A3E3BC /* DiaryDayViewModelTest.swift */ = {isa = PBXFileReference; lastKnownFileType = sourcecode.swift; path = DiaryDayViewModelTest.swift; sourceTree = "<group>"; };
 		01B72BDC2583AB1400A3E3BC /* DiaryEditEntriesViewController.xib */ = {isa = PBXFileReference; lastKnownFileType = file.xib; path = DiaryEditEntriesViewController.xib; sourceTree = "<group>"; };
 		01B72BEE2583B51C00A3E3BC /* DiaryEditEntriesTableViewCell.swift */ = {isa = PBXFileReference; lastKnownFileType = sourcecode.swift; path = DiaryEditEntriesTableViewCell.swift; sourceTree = "<group>"; };
 		01B72BF02583B51C00A3E3BC /* DiaryEditEntriesTableViewCell.xib */ = {isa = PBXFileReference; lastKnownFileType = file.xib; path = DiaryEditEntriesTableViewCell.xib; sourceTree = "<group>"; };
->>>>>>> bfb88ec5
 		01C2D440250124E600FB23BF /* OptionGroupViewModelTests.swift */ = {isa = PBXFileReference; lastKnownFileType = sourcecode.swift; path = OptionGroupViewModelTests.swift; sourceTree = "<group>"; };
 		01C6ABF32527273D0052814D /* String+Insertion.swift */ = {isa = PBXFileReference; lastKnownFileType = sourcecode.swift; path = "String+Insertion.swift"; sourceTree = "<group>"; };
 		01C6AC0D252B1E980052814D /* ExposureSubmissionQRScannerViewModel.swift */ = {isa = PBXFileReference; lastKnownFileType = sourcecode.swift; path = ExposureSubmissionQRScannerViewModel.swift; sourceTree = "<group>"; };
@@ -1414,10 +1408,7 @@
 		0190982E257E5B5E0065D050 /* Day */ = {
 			isa = PBXGroup;
 			children = (
-<<<<<<< HEAD
-=======
 				01B72BA4258360BC00A3E3BC /* __test__ */,
->>>>>>> bfb88ec5
 				01909862257E63810065D050 /* DiaryDayViewController.swift */,
 				01F2A5D4258208C500DA96A6 /* DiaryDayViewController.xib */,
 				01F2A5DC25820EE700DA96A6 /* DiaryDayViewModel.swift */,
@@ -1480,8 +1471,6 @@
 			path = Views;
 			sourceTree = "<group>";
 		};
-<<<<<<< HEAD
-=======
 		01B72BA4258360BC00A3E3BC /* __test__ */ = {
 			isa = PBXGroup;
 			children = (
@@ -1500,7 +1489,6 @@
 			path = Cells;
 			sourceTree = "<group>";
 		};
->>>>>>> bfb88ec5
 		01C2D43F2501243400FB23BF /* __tests__ */ = {
 			isa = PBXGroup;
 			children = (
