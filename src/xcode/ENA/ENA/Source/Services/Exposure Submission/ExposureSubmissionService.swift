//
// 🦠 Corona-Warn-App
//

import ExposureNotification
import Foundation
import OpenCombine

/// The `ENASubmissionSubmission Service` provides functions and attributes to access relevant information
/// around the exposure submission process.
/// Especially, when it comes to the `submissionConsent`, then only this service should be used to modify (change) the value of the current
/// state. It wraps around the `SecureStore` binding.
/// The consent value is published using the `isSubmissionConsentGivenPublisher` and the rest of the application can simply subscribe to
/// it to stay in sync.
class ENAExposureSubmissionService: ExposureSubmissionService {

	// MARK: - Init

	init(
		diagnosisKeysRetrieval: DiagnosisKeysRetrieval,
		appConfigurationProvider: AppConfigurationProviding,
		client: Client,
		store: Store,
		eventStore: EventStoringProviding,
		deadmanNotificationManager: DeadmanNotificationManageable? = nil,
		coronaTestService: CoronaTestService
	) {
		self.diagnosisKeysRetrieval = diagnosisKeysRetrieval
		self.appConfigurationProvider = appConfigurationProvider
		self.client = client
		self.store = store
		self.eventStore = eventStore
		self.deadmanNotificationManager = deadmanNotificationManager ?? DeadmanNotificationManager(coronaTestService: coronaTestService)
		self.coronaTestService = coronaTestService

		fakeRequestService = FakeRequestService(client: client)
	}

	convenience init(dependencies: ExposureSubmissionServiceDependencies) {
		self.init(
			diagnosisKeysRetrieval: dependencies.exposureManager,
			appConfigurationProvider: dependencies.appConfigurationProvider,
			client: dependencies.client,
			store: dependencies.store,
			eventStore: dependencies.eventStore,
			coronaTestService: dependencies.coronaTestService
		)
	}

	// MARK: - Protocol ExposureSubmissionService

	var symptomsOnset: SymptomsOnset {
		get { store.submissionSymptomsOnset }
		set { store.submissionSymptomsOnset = newValue }
	}

	func loadSupportedCountries(
		isLoading: @escaping (Bool) -> Void,
		onSuccess: @escaping ([Country]) -> Void
	) {
		isLoading(true)

		appConfigurationProvider.appConfiguration().sink { [weak self] config in
			guard let self = self else { return }

			isLoading(false)

			let countries = config.supportedCountries.compactMap({ Country(countryCode: $0) })
			if countries.isEmpty {
				Log.debug("App config provided empty country list. Falling back to default country", log: .appConfig)
				self.supportedCountries = [.defaultCountry()]
			} else {
				self.supportedCountries = countries
			}

			onSuccess(self.supportedCountries)
		}.store(in: &subscriptions)
	}

	func getTemporaryExposureKeys(completion: @escaping ExposureSubmissionHandler) {
		Log.info("Getting temporary exposure keys...", log: .api)

		diagnosisKeysRetrieval.accessDiagnosisKeys { [weak self] keys, error in
			if let error = error {
				Log.error("Error while retrieving temporary exposure keys: \(error.localizedDescription)", log: .api)
				completion(self?.parseError(error))

				return
			}

			// Empty array means successful key retrieval without keys
			self?.temporaryExposureKeys = keys?.map { $0.sapKey } ?? []
			completion(nil)
		}
	}

	/// This method submits the exposure keys. Additionally, after successful completion,
	/// the timestamp of the key submission is updated.
	/// __Extension for plausible deniability__:
	/// We prepend a fake request in order to guarantee the V+V+S sequence. Please kindly check `getTestResult` for more information.
	func submitExposure(
		coronaTestType: CoronaTestType,
		completion: @escaping ExposureSubmissionHandler
	) {
		Log.info("Started exposure submission...", log: .api)

		guard let coronaTest = coronaTestService.coronaTest(ofType: coronaTestType) else {
			Log.info("Cancelled submission: No corona test of given type registered.", log: .api)
			completion(.noCoronaTestOfGivenType)
			return
		}

		guard coronaTest.isSubmissionConsentGiven else {
			Log.info("Cancelled submission: Submission consent not given.", log: .api)
			completion(.noSubmissionConsent)
			return
		}

		guard let keys = temporaryExposureKeys else {
			Log.info("Cancelled submission: No temporary exposure keys to submit.", log: .api)
			completion(.keysNotShared)
			return
		}

		guard !keys.isEmpty else {
			Log.info("Cancelled submission: No temporary exposure keys to submit.", log: .api)
			completion(.noKeysCollected)

			// We perform a cleanup in order to set the correct
			// timestamps, despite not having communicated with the backend,
			// in order to show the correct screens.
			submitExposureCleanup(coronaTestType: coronaTest.type)
			return
		}

		// we need the app configuration first…
		appConfigurationProvider
			.appConfiguration()
			.sink { appConfig in
				// Fetch & process keys and checkins
<<<<<<< HEAD
				let processedKeys = keys.processedForSubmission(with: self.symptomsOnset)
				self.preparedCheckinsForSubmission(
					with: self.eventStore,
					appConfig: appConfig,
					symptomOnset: self.symptomsOnset,
					completion: { checkins in
						// Request needs to be prepended by the fake request.
						self.fakeRequestService.fakeVerificationServerRequest {
							self._submitExposure(
								processedKeys,
								coronaTest: coronaTest,
								visitedCountries: self.supportedCountries,
								attendedEvents: checkins,
								completion: completion
							)
						}
=======
				let processedKeys = keys.processedForSubmission(
					with: self.symptomsOnset
				)
				let checkins = self.eventStore.checkinsPublisher.value
				let processedCheckins = self.preparedCheckinsForSubmission(
					checkins: checkins,
					appConfig: appConfig,
					symptomOnset: self.symptomsOnset
				)

				// Request needs to be prepended by the fake request.
				self._fakeVerificationServerRequest(completion: { _ in
					self._submitExposure(
						processedKeys,
						visitedCountries: self.supportedCountries,
						checkins: processedCheckins,
						completion: { [weak self] error in

							// If there was no error during submission,
							// update the checkins to checkinSubmitted = true.
							if error == nil {
								for checkin in checkins {
									let updatedCheckin = checkin.updatedCheckin(checkinSubmitted: true)
									self?.eventStore.updateCheckin(updatedCheckin)
								}
							}
							completion(error)
						}
					)
				})
			}
			.store(in: &subscriptions)
	}

	/// Stores the provided key, retrieves the registration token and deletes the key.
	/// __Extension for plausible deniability__:
	/// We append two fake requests to this request in order to fulfill the V+V+S sequence. Please kindly check `getTestResult` for more information.
	func getRegistrationToken(
		forKey deviceRegistrationKey: DeviceRegistrationKey,
		completion completeWith: @escaping RegistrationHandler
	) {
		let (key, type) = getKeyAndType(for: deviceRegistrationKey)

		_getRegistrationToken(key, type) { result in
			completeWith(result)

			// Fake requests.
			self._fakeVerificationAndSubmissionServerRequest()
		}
	}

	/// This method gets the test result based on the registrationToken that was previously
	/// received, either from the TAN or QR Code flow. After successful completion,
	/// the timestamp of the last received test is updated.
	/// __Extension for plausible deniability__:
	/// We append two fake requests to this request in order to fulfill the V+V+S sequence. (This means, we
	/// always send three requests, regardless which API call we do. The first two have to go to the verification server,
	/// and the last one goes to the submission server.)
	func getTestResult(_ completeWith: @escaping TestResultHandler) {
		guard let registrationToken = store.registrationToken else {
			completeWith(.failure(.noRegistrationToken))
			return
		}

		_getTestResult(registrationToken) { result in
			completeWith(result)

			// Fake requests.
			self._fakeVerificationAndSubmissionServerRequest()
		}
	}

	func getTestResult(forKey deviceRegistrationKey: DeviceRegistrationKey, useStoredRegistration: Bool = true, completion: @escaping TestResultHandler) {
		if useStoredRegistration {
			getTestResult(completion)
		} else {

			let (key, type) = getKeyAndType(for: deviceRegistrationKey)
			_getRegistrationToken(key, type) { result in
				switch result {
				case .failure(let error):
					completion(.failure(error))

					// Fake requests.
					self._fakeVerificationAndSubmissionServerRequest()
				case .success(let token):
					// because this block is only called in QR submission
					Analytics.collect(.testResultMetadata(.registerNewTestMetadata(Date(), token)))
					Analytics.collect(.keySubmissionMetadata(.submittedWithTeletan(false)))
					self.store.testRegistrationDate = Date()
					self._getTestResult(token) { testResult in
						completion(testResult)
>>>>>>> 1a5b7b4b
					}
				)
			}
			.store(in: &subscriptions)
	}

	var exposureManagerState: ExposureManagerState {
		diagnosisKeysRetrieval.exposureManagerState
	}


	// MARK: - Private

	private var subscriptions: Set<AnyCancellable> = []

	private let diagnosisKeysRetrieval: DiagnosisKeysRetrieval
	private let appConfigurationProvider: AppConfigurationProviding
	private let client: Client
	private let store: Store
	private let eventStore: EventStoringProviding
	private let deadmanNotificationManager: DeadmanNotificationManageable
	private let coronaTestService: CoronaTestService

	private let fakeRequestService: FakeRequestService

	private var temporaryExposureKeys: [SAP_External_Exposurenotification_TemporaryExposureKey]? {
		get { store.submissionKeys }
		set { store.submissionKeys = newValue }
	}

	private(set) var supportedCountries: [Country] {
		get { store.submissionCountries }
		set { store.submissionCountries = newValue }
	}

	// MARK: methods for handling the API calls.

	/// This method does two API calls in one step - firstly, it gets the submission TAN, and then it submits the keys.
	/// For details, check the methods `_submit()` and `_getTANForExposureSubmit()` specifically.
	private func _submitExposure(
		_ keys: [SAP_External_Exposurenotification_TemporaryExposureKey],
		coronaTest: CoronaTest,
		visitedCountries: [Country],
		checkins: [SAP_Internal_Pt_CheckIn],
		completion: @escaping ExposureSubmissionHandler
	) {
		coronaTestService.getSubmissionTAN(for: coronaTest.type) { result in
			switch result {
			case let .failure(error):
				completion(.coronaTestServiceError(error))
			case let .success(tan):
<<<<<<< HEAD
				self._submit(keys, coronaTest: coronaTest, with: tan, visitedCountries: visitedCountries, attendedEvents: events, completion: completion)
=======
				self._submit(keys, with: tan, visitedCountries: visitedCountries, checkins: checkins, completion: completion)
>>>>>>> 1a5b7b4b
			}
		}
	}

	/// Helper method that handles only the submission of the keys. Use this only if you really just want to do the
	/// part of the submission flow in which the keys are submitted.
	/// For more information, please check _submitExposure().
	private func _submit(
		_ keys: [SAP_External_Exposurenotification_TemporaryExposureKey],
		coronaTest: CoronaTest,
		with tan: String,
		visitedCountries: [Country],
		checkins: [SAP_Internal_Pt_CheckIn],
		completion: @escaping ExposureSubmissionHandler
	) {
		let payload = CountrySubmissionPayload(
			exposureKeys: keys,
			visitedCountries: visitedCountries,
			checkins: checkins,
			tan: tan
		)
		client.submit(payload: payload, isFake: false) { result in
			switch result {
			case .success:
				Analytics.collect(.keySubmissionMetadata(.advancedConsentGiven(coronaTest.isSubmissionConsentGiven)))
				Analytics.collect(.keySubmissionMetadata(.updateSubmittedWithTeletan))
				Analytics.collect(.keySubmissionMetadata(.setHoursSinceTestResult))
				Analytics.collect(.keySubmissionMetadata(.setHoursSinceTestRegistration))
				Analytics.collect(.keySubmissionMetadata(.submitted(true)))
				self.submitExposureCleanup(coronaTestType: coronaTest.type)
				Log.info("Successfully completed exposure submission.", log: .api)
				completion(nil)
			case .failure(let error):
				Log.error("Error while submitting diagnosis keys: \(error.localizedDescription)", log: .api)
				completion(self.parseError(error))
			}
		}
	}

	/// This method removes all left over persisted objects part of the `submitExposure` flow.
	private func submitExposureCleanup(coronaTestType: CoronaTestType) {
		switch coronaTestType {
		case .pcr:
			coronaTestService.pcrTest?.keysSubmitted = true
			coronaTestService.pcrTest?.submissionTAN = nil
		case .antigen:
			coronaTestService.antigenTest?.keysSubmitted = true
			coronaTestService.antigenTest?.submissionTAN = nil
		}

		/// Deactivate deadman notification while submitted test is still present
		deadmanNotificationManager.resetDeadmanNotification()

		temporaryExposureKeys = nil
		supportedCountries = []
		symptomsOnset = .noInformation

		Log.info("Exposure submission cleanup.", log: .api)
	}

<<<<<<< HEAD
=======
	// MARK: Fake requests

	/// This method represents a dummy method that is sent to the verification server.
	private func _fakeVerificationServerRequest(completion completeWith: @escaping TANHandler) {
		client.getTANForExposureSubmit(forDevice: ENAExposureSubmissionService.fakeRegistrationToken, isFake: true) { _ in
			completeWith(.failure(.fakeResponse))
		}
	}

	/// This method represents a dummy method that is sent to the submission server.
	private func _fakeSubmissionServerRequest(completion: @escaping ExposureSubmissionHandler) {
		let payload = CountrySubmissionPayload(
			exposureKeys: [],
			visitedCountries: [],
			checkins: [],
			tan: ENAExposureSubmissionService.fakeSubmissionTan
		)

		client.submit(payload: payload, isFake: true) { _ in
			completion(.fakeResponse)
		}
	}

	/// This method is convenience for sending a V + S request pattern.
	private func _fakeVerificationAndSubmissionServerRequest(completionHandler: ExposureSubmissionHandler? = nil) {
		_fakeVerificationServerRequest { _ in
			self._fakeSubmissionServerRequest { _ in
				completionHandler?(.fakeResponse)
			}
		}
	}
>>>>>>> 1a5b7b4b
}
// swiftlint:enable type_body_length<|MERGE_RESOLUTION|>--- conflicted
+++ resolved
@@ -138,24 +138,6 @@
 			.appConfiguration()
 			.sink { appConfig in
 				// Fetch & process keys and checkins
-<<<<<<< HEAD
-				let processedKeys = keys.processedForSubmission(with: self.symptomsOnset)
-				self.preparedCheckinsForSubmission(
-					with: self.eventStore,
-					appConfig: appConfig,
-					symptomOnset: self.symptomsOnset,
-					completion: { checkins in
-						// Request needs to be prepended by the fake request.
-						self.fakeRequestService.fakeVerificationServerRequest {
-							self._submitExposure(
-								processedKeys,
-								coronaTest: coronaTest,
-								visitedCountries: self.supportedCountries,
-								attendedEvents: checkins,
-								completion: completion
-							)
-						}
-=======
 				let processedKeys = keys.processedForSubmission(
 					with: self.symptomsOnset
 				)
@@ -167,7 +149,7 @@
 				)
 
 				// Request needs to be prepended by the fake request.
-				self._fakeVerificationServerRequest(completion: { _ in
+				self.fakeRequestService.fakeVerificationServerRequest {
 					self._submitExposure(
 						processedKeys,
 						visitedCountries: self.supportedCountries,
@@ -184,71 +166,6 @@
 							}
 							completion(error)
 						}
-					)
-				})
-			}
-			.store(in: &subscriptions)
-	}
-
-	/// Stores the provided key, retrieves the registration token and deletes the key.
-	/// __Extension for plausible deniability__:
-	/// We append two fake requests to this request in order to fulfill the V+V+S sequence. Please kindly check `getTestResult` for more information.
-	func getRegistrationToken(
-		forKey deviceRegistrationKey: DeviceRegistrationKey,
-		completion completeWith: @escaping RegistrationHandler
-	) {
-		let (key, type) = getKeyAndType(for: deviceRegistrationKey)
-
-		_getRegistrationToken(key, type) { result in
-			completeWith(result)
-
-			// Fake requests.
-			self._fakeVerificationAndSubmissionServerRequest()
-		}
-	}
-
-	/// This method gets the test result based on the registrationToken that was previously
-	/// received, either from the TAN or QR Code flow. After successful completion,
-	/// the timestamp of the last received test is updated.
-	/// __Extension for plausible deniability__:
-	/// We append two fake requests to this request in order to fulfill the V+V+S sequence. (This means, we
-	/// always send three requests, regardless which API call we do. The first two have to go to the verification server,
-	/// and the last one goes to the submission server.)
-	func getTestResult(_ completeWith: @escaping TestResultHandler) {
-		guard let registrationToken = store.registrationToken else {
-			completeWith(.failure(.noRegistrationToken))
-			return
-		}
-
-		_getTestResult(registrationToken) { result in
-			completeWith(result)
-
-			// Fake requests.
-			self._fakeVerificationAndSubmissionServerRequest()
-		}
-	}
-
-	func getTestResult(forKey deviceRegistrationKey: DeviceRegistrationKey, useStoredRegistration: Bool = true, completion: @escaping TestResultHandler) {
-		if useStoredRegistration {
-			getTestResult(completion)
-		} else {
-
-			let (key, type) = getKeyAndType(for: deviceRegistrationKey)
-			_getRegistrationToken(key, type) { result in
-				switch result {
-				case .failure(let error):
-					completion(.failure(error))
-
-					// Fake requests.
-					self._fakeVerificationAndSubmissionServerRequest()
-				case .success(let token):
-					// because this block is only called in QR submission
-					Analytics.collect(.testResultMetadata(.registerNewTestMetadata(Date(), token)))
-					Analytics.collect(.keySubmissionMetadata(.submittedWithTeletan(false)))
-					self.store.testRegistrationDate = Date()
-					self._getTestResult(token) { testResult in
-						completion(testResult)
->>>>>>> 1a5b7b4b
 					}
 				)
 			}
@@ -300,11 +217,7 @@
 			case let .failure(error):
 				completion(.coronaTestServiceError(error))
 			case let .success(tan):
-<<<<<<< HEAD
-				self._submit(keys, coronaTest: coronaTest, with: tan, visitedCountries: visitedCountries, attendedEvents: events, completion: completion)
-=======
-				self._submit(keys, with: tan, visitedCountries: visitedCountries, checkins: checkins, completion: completion)
->>>>>>> 1a5b7b4b
+				self._submit(keys, coronaTest: coronaTest, with: tan, visitedCountries: visitedCountries, checkins: checkins, completion: completion)
 			}
 		}
 	}
@@ -365,39 +278,5 @@
 		Log.info("Exposure submission cleanup.", log: .api)
 	}
 
-<<<<<<< HEAD
-=======
-	// MARK: Fake requests
-
-	/// This method represents a dummy method that is sent to the verification server.
-	private func _fakeVerificationServerRequest(completion completeWith: @escaping TANHandler) {
-		client.getTANForExposureSubmit(forDevice: ENAExposureSubmissionService.fakeRegistrationToken, isFake: true) { _ in
-			completeWith(.failure(.fakeResponse))
-		}
-	}
-
-	/// This method represents a dummy method that is sent to the submission server.
-	private func _fakeSubmissionServerRequest(completion: @escaping ExposureSubmissionHandler) {
-		let payload = CountrySubmissionPayload(
-			exposureKeys: [],
-			visitedCountries: [],
-			checkins: [],
-			tan: ENAExposureSubmissionService.fakeSubmissionTan
-		)
-
-		client.submit(payload: payload, isFake: true) { _ in
-			completion(.fakeResponse)
-		}
-	}
-
-	/// This method is convenience for sending a V + S request pattern.
-	private func _fakeVerificationAndSubmissionServerRequest(completionHandler: ExposureSubmissionHandler? = nil) {
-		_fakeVerificationServerRequest { _ in
-			self._fakeSubmissionServerRequest { _ in
-				completionHandler?(.fakeResponse)
-			}
-		}
-	}
->>>>>>> 1a5b7b4b
 }
 // swiftlint:enable type_body_length