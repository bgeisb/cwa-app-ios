--- conflicted
+++ resolved
@@ -251,23 +251,16 @@
 		client.submit(payload: payload, isFake: false) { result in
 			switch result {
 			case .success:
-<<<<<<< HEAD
-				Analytics.collect(.keySubmissionMetadata(.advancedConsentGiven(coronaTest.isSubmissionConsentGiven)))
-				Analytics.collect(.keySubmissionMetadata(.updateSubmittedWithTeletan))
-				Analytics.collect(.keySubmissionMetadata(.setHoursSinceTestResult))
-				Analytics.collect(.keySubmissionMetadata(.setHoursSinceTestRegistration))
-				Analytics.collect(.keySubmissionMetadata(.submitted(true)))
-				if !checkins.isEmpty {
-					Analytics.collect(.keySubmissionMetadata(.submittedWithCheckins(true)))
-				}
-=======
-				
+
+				Analytics.collect(.keySubmissionMetadata(.submittedAfterRapidAntigenTest(coronaTest.type)))
 				Analytics.collect(.keySubmissionMetadata(.setHoursSinceTestResult(coronaTest.type)))
 				Analytics.collect(.keySubmissionMetadata(.setHoursSinceTestRegistration(coronaTest.type)))
 				Analytics.collect(.keySubmissionMetadata(.submitted(true, coronaTest.type)))
-				Analytics.collect(.keySubmissionMetadata(.submittedAfterRapidAntigenTest(coronaTest.type)))
-
->>>>>>> 11c5d86b
+
+				if !checkins.isEmpty {
+					Analytics.collect(.keySubmissionMetadata(.submittedWithCheckins(true, coronaTest.type)))
+				}
+
 				self.submitExposureCleanup(coronaTestType: coronaTest.type)
 				
 				Log.info("Successfully completed exposure submission.", log: .api)
