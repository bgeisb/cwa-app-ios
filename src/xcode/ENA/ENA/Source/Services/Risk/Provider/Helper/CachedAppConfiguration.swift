//
// 🦠 Corona-Warn-App
//

import Foundation
import Combine
import ZIPFoundation

final class CachedAppConfiguration {

	private struct AppConfigResponse {
		let config: SAP_Internal_ApplicationConfiguration
		let etag: String?
	}

	enum CacheError: Error {
		case dataFetchError(message: String?)
		case dataVerificationError(message: String?)
		/// HTTP 304 – Content on server has not changed from the given `If-None-Match` header in the request
		case notModified
	}

	@Published var configuration: SAP_Internal_ApplicationConfiguration?

	/// A reference to the key package store to directly allow removal of invalidated key packages
	weak var packageStore: DownloadedPackagesStore?

	/// Most likely a HTTP client
	private let client: AppConfigurationFetching

	/// The place where the app config and last etag is stored
	private let store: AppConfigCaching

	private let deviceTimeCheck: DeviceTimeCheckProtocol

	private let configurationDidChange: (() -> Void)?

	private var subscriptions = [AnyCancellable]()

	/// The location of the default app configuration.
	private var defaultAppConfigPath: URL {
		guard let url = Bundle.main.url(forResource: "default_app_config_17", withExtension: "") else {
			fatalError("Could not locate default app config")
		}
		return url
	}

	init(
		client: AppConfigurationFetching,
		store: Store,
		deviceTimeCheck: DeviceTimeCheckProtocol? = nil,
		configurationDidChange: (() -> Void)? = nil
	) {
		Log.debug("CachedAppConfiguration init called", log: .appConfig)

		self.client = client
		self.store = store
		self.configurationDidChange = configurationDidChange

		self.deviceTimeCheck = deviceTimeCheck ?? DeviceTimeCheck(store: store)


		guard shouldFetch() else { return }

		// check for updated or fetch initial app configuration
		getAppConfig(with: store.appConfigMetadata?.lastAppConfigETag)
			.sink { response in
				self.store.appConfigMetadata = AppConfigMetadata(
					lastAppConfigETag: response.etag ?? "\"ReloadMe\"",
					lastAppConfigFetch: Date(),
					appConfig: response.config
				)
			}
			.store(in: &subscriptions)
	}

	private func getAppConfig(with etag: String? = nil) -> Future<AppConfigResponse, Never> {
		return Future { promise in
			self.client.fetchAppConfiguration(etag: etag) { [weak self] result in
				guard let self = self else { return }

				switch result.0 {
				case .success(let response):
					self.store.appConfigMetadata = AppConfigMetadata(
						lastAppConfigETag: response.eTag ?? "\"ReloadMe\"",
						lastAppConfigFetch: Date(),
						appConfig: response.config
					)
					promise(.success(AppConfigResponse(config: response.config, etag: response.eTag)))

					// update revokation list
					let revokationList = self.store.appConfigMetadata?.appConfig.revokationEtags ?? []
					self.packageStore?.revokationList = revokationList // for future package-operations
					// validate currently stored key packages
					do {
						try self.packageStore?.validateCachedKeyPackages(revokationList: revokationList)
					} catch {
						Log.error("Error while removing invalidated key packages.", log: .localData, error: error)
						// no further action - yet
					}

					self.configurationDidChange?()
				case .failure(let error):
					switch error {
					case CachedAppConfiguration.CacheError.notModified where self.store.appConfigMetadata != nil:
						Log.error("config not modified", log: .api)
						// server is not modified and we have a cached config
						guard let meta = self.store.appConfigMetadata else {
							fatalError("App configuration cache broken!") // in `where` we trust
						}
						// server response HTTP 304 is considered a 'successful fetch'
						self.store.appConfigMetadata?.refeshLastAppConfigFetchDate()
						promise(.success(AppConfigResponse(config: meta.appConfig, etag: meta.lastAppConfigETag)))

					default:
						// try to provide the default configuration or return error response
						guard
							let data = try? Data(contentsOf: self.defaultAppConfigPath),
							let zip = Archive(data: data, accessMode: .read),
							let defaultConfig = try? zip.extractAppConfiguration()
						else {
							Log.error("Could not provide static app configuration!", log: .localData, error: nil)
							fatalError("Could not provide static app configuration!")
						}
						// Let's stick to the default for 5 Minute
						self.store.appConfigMetadata = AppConfigMetadata(
							lastAppConfigETag: "\"default\"",
							lastAppConfigFetch: Date(),
							appConfig: defaultConfig
						)

						Log.info("Providing canned app configuration 🥫", log: .localData)
						promise(.success(AppConfigResponse(config: defaultConfig, etag: self.store.appConfigMetadata?.lastAppConfigETag)))
					}
				}

<<<<<<< HEAD
					// keep track of last successful fetch
					self?.store.lastAppConfigFetch = Date()
				default:
					// ensure reset
					self?.store.lastAppConfigETag = nil
					self?.store.lastAppConfigFetch = nil
					
					self?.completeOnMain(completion: completion, result: .failure(error))
=======
				// time check ⌚️
				if let serverTime = result.1 {
					self.deviceTimeCheck.updateDeviceTimeFlags(
						serverTime: serverTime,
						deviceTime: Date()
					)
				} else {
					self.deviceTimeCheck.resetDeviceTimeFlags()
>>>>>>> 12d583d5
				}
			}
		}
	}
}

extension CachedAppConfiguration: AppConfigurationProviding {

	fileprivate static let timestampKey = "LastAppConfigFetch"

	func appConfiguration(forceFetch: Bool = false) -> AnyPublisher<SAP_Internal_ApplicationConfiguration, Never> {
		let force = shouldFetch() || forceFetch

		if let cachedVersion = store.appConfigMetadata?.appConfig, !force {
			Log.debug("fetching cached app configuration", log: .appConfig)
			// use the cached version
			return Just(cachedVersion)
				.receive(on: DispatchQueue.main)
				.eraseToAnyPublisher()
		} else {
			Log.debug("fetching fresh app configuration. forceFetch: \(forceFetch), force: \(force)", log: .appConfig)
			// fetch a new one
			return getAppConfig(with: store.appConfigMetadata?.lastAppConfigETag)
				.map({ $0.config })
				.receive(on: DispatchQueue.main)
				.eraseToAnyPublisher()
		}
	}

	func appConfiguration() -> AnyPublisher<SAP_Internal_ApplicationConfiguration, Never> {
		return appConfiguration(forceFetch: false)
	}

	/// Simple helper to simulate Cache-Control
	/// - Note: This 300 second value is because of current handicaps with the HTTPClient architecture
	///   which does not easily return response headers. This requires further refactoring of `URLSession+Convenience.swift`.
	/// - Returns: `true` is a network call should be done; `false` if cache should be used
	private func shouldFetch() -> Bool {
		if store.appConfigMetadata == nil { return true }

		// naïve cache control
		guard let lastFetch = store.appConfigMetadata?.lastAppConfigFetch else {
			Log.debug("no last config fetch timestamp stored", log: .appConfig)
			return true
		}
        Log.debug("timestamp >= 300s? \(abs(lastFetch.distance(to: Date())) >= 300)", log: .appConfig)
        return abs(lastFetch.distance(to: Date())) >= 300
	}
}<|MERGE_RESOLUTION|>--- conflicted
+++ resolved
@@ -134,16 +134,6 @@
 					}
 				}
 
-<<<<<<< HEAD
-					// keep track of last successful fetch
-					self?.store.lastAppConfigFetch = Date()
-				default:
-					// ensure reset
-					self?.store.lastAppConfigETag = nil
-					self?.store.lastAppConfigFetch = nil
-					
-					self?.completeOnMain(completion: completion, result: .failure(error))
-=======
 				// time check ⌚️
 				if let serverTime = result.1 {
 					self.deviceTimeCheck.updateDeviceTimeFlags(
@@ -152,7 +142,6 @@
 					)
 				} else {
 					self.deviceTimeCheck.resetDeviceTimeFlags()
->>>>>>> 12d583d5
 				}
 			}
 		}
