//
// 🦠 Corona-Warn-App
//

import UIKit
import OpenCombine

class HomeCoordinator: RequiresAppDependencies {

	// MARK: - Init

	init(
		_ delegate: CoordinatorDelegate,
		otpService: OTPServiceProviding,
		ppacService: PrivacyPreservingAccessControl,
		eventStore: EventStoringProviding,
		coronaTestService: CoronaTestService,
		healthCertificateService: HealthCertificateService,
		healthCertificateValidationService: HealthCertificateValidationProviding,
		elsService: ErrorLogSubmissionProviding,
		exposureSubmissionService: ExposureSubmissionService,
		qrScannerCoordinator: QRScannerCoordinator
	) {
		self.delegate = delegate
		self.otpService = otpService
		self.ppacService = ppacService
		self.eventStore = eventStore
		self.coronaTestService = coronaTestService
		self.healthCertificateService = healthCertificateService
		self.healthCertificateValidationService = healthCertificateValidationService
		self.elsService = elsService
<<<<<<< HEAD
		
		setupHomeBadgeCount()
=======
		self.exposureSubmissionService = exposureSubmissionService
		self.qrScannerCoordinator = qrScannerCoordinator
>>>>>>> e18ce505
	}

	deinit {
		enStateUpdateList.removeAllObjects()
	}

	// MARK: - Internal

	let rootViewController: UINavigationController = AppNavigationController(rootViewController: UIViewController())

	func showHome(enStateHandler: ENStateHandler, route: Route?) {
		guard homeController == nil else {
			guard case .rapidAntigen = route else {
				rootViewController.dismiss(animated: false)
				rootViewController.popToRootViewController(animated: false)
				homeController?.scrollToTop(animated: false)
				return
			}
			// only select tab if route is .rapidAntigen
			selectHomeTabSection(route: route)
			return
		}
		let homeState = HomeState(
			store: store,
			riskProvider: riskProvider,
			exposureManagerState: exposureManager.exposureManagerState,
			enState: enStateHandler.state,
			statisticsProvider: statisticsProvider,
			localStatisticsProvider: localStatisticsProvider
		)

		let homeController = HomeTableViewController(
			viewModel: HomeTableViewModel(
				state: homeState,
				store: store,
				coronaTestService: coronaTestService,
				onTestResultCellTap: { [weak self] coronaTestType in
					self?.showExposureSubmission(testType: coronaTestType)
				}
			),
			appConfigurationProvider: appConfigurationProvider,
			route: route,
			onInfoBarButtonItemTap: { [weak self] in
				self?.showRiskLegend()
			},
			onExposureLoggingCellTap: { [weak self] enState in
				self?.showExposureNotificationSetting(enState: enState)
			},
			onRiskCellTap: { [weak self] homeState in
				self?.showExposureDetection(state: homeState)
			},
			onInactiveCellButtonTap: { [weak self] enState in
				self?.showExposureNotificationSetting(enState: enState)
			},
			onTestRegistrationCellTap: { [weak self] in
				self?.showExposureSubmission()
			},
			onStatisticsInfoButtonTap: { [weak self] in
				self?.showStatisticsInfo()
			},
			onTraceLocationsCellTap: { [weak self] in
				self?.showTraceLocations()
			},
			onInviteFriendsCellTap: { [weak self] in
				self?.showInviteFriends()
			},
			onFAQCellTap: { [weak self] in
				guard let self = self else { return }
				self.showWebPage(urlString: AppStrings.SafariView.targetURL)
			},
			onAppInformationCellTap: { [weak self] in
				self?.showAppInformation()
			},
			onSettingsCellTap: { [weak self] enState in
				self?.showSettings(enState: enState)
			},
			showTestInformationResult: { [weak self] testInformationResult in
				self?.showExposureSubmission(testInformationResult: testInformationResult)
			},
			onAddLocalStatisticsTap: { [weak self] selectValueViewController in
				self?.rootViewController.present(
					UINavigationController(rootViewController: selectValueViewController),
					animated: true
				)
			},
			onAddDistrict: { [weak self] selectValueViewController in
				guard let navigationController = self?.rootViewController.presentedViewController as? UINavigationController else {
					Log.error("add statistics Navigation controller should be presented")
					return
				}
				navigationController.pushViewController(selectValueViewController, animated: true)
			},
			onDismissState: { [weak self] in
				self?.rootViewController.presentedViewController?.dismiss(animated: true, completion: nil)
			},
			onDismissDistrict: { [weak self] dismissToRoot in
				if dismissToRoot {
					self?.rootViewController.dismiss(animated: true, completion: nil)
				} else {
					self?.rootViewController.presentedViewController?.dismiss(animated: true, completion: nil)
				}
			}
		)

		self.homeState = homeState
		self.homeController = homeController
		addToEnStateUpdateList(homeState)

		UIView.transition(with: rootViewController.view, duration: CATransaction.animationDuration(), options: [.transitionCrossDissolve], animations: {
			self.rootViewController.setViewControllers([homeController], animated: false)
			#if !RELEASE
			self.enableDeveloperMenuIfAllowed(in: homeController)
			#endif
		})
	}

	func showTestResultFromNotification(with testType: CoronaTestType) {
		if let presentedViewController = rootViewController.presentedViewController {
			presentedViewController.dismiss(animated: true) {
				self.showExposureSubmission(testType: testType)
			}
		} else {
			self.showExposureSubmission(testType: testType)
		}
	}

	func updateDetectionMode(
		_ detectionMode: DetectionMode
	) {
		homeState?.updateDetectionMode(detectionMode)
	}

	// MARK: - Private
	
	private let ppacService: PrivacyPreservingAccessControl
	private let otpService: OTPServiceProviding
	private let eventStore: EventStoringProviding
	private let coronaTestService: CoronaTestService
	private let elsService: ErrorLogSubmissionProviding
	private let healthCertificateService: HealthCertificateService
	private let healthCertificateValidationService: HealthCertificateValidationProviding
	private let exposureSubmissionService: ExposureSubmissionService
	private let qrScannerCoordinator: QRScannerCoordinator

	private var homeController: HomeTableViewController?
	private var homeState: HomeState?
	private var settingsController: SettingsViewController?
	private var traceLocationsCoordinator: TraceLocationsCoordinator?
	private var settingsCoordinator: SettingsCoordinator?
	private var exposureDetectionCoordinator: ExposureDetectionCoordinator?

	private var enStateUpdateList = NSHashTable<AnyObject>.weakObjects()
	private var subscriptions = Set<AnyCancellable>()

	private weak var delegate: CoordinatorDelegate?
	
	private (set) lazy var exposureSubmissionCoordinator: ExposureSubmissionCoordinator = {
		ExposureSubmissionCoordinator(
			parentViewController: rootViewController,
			exposureSubmissionService: exposureSubmissionService,
			coronaTestService: coronaTestService,
			healthCertificateService: healthCertificateService,
			healthCertificateValidationService: healthCertificateValidationService,
			eventProvider: eventStore,
			antigenTestProfileStore: store,
			vaccinationValueSetsProvider: vaccinationValueSetsProvider,
			healthCertificateValidationOnboardedCountriesProvider: healthCertificateValidationOnboardedCountriesProvider,
			qrScannerCoordinator: qrScannerCoordinator
		)
	}()
	   
	private lazy var statisticsProvider: StatisticsProvider = {
			#if DEBUG
			if isUITesting {
				return StatisticsProvider(
					client: CachingHTTPClientMock(),
					store: store
				)
			}
			#endif

			return StatisticsProvider(
				client: CachingHTTPClient(),
				store: store
			)
		}()
	
	private lazy var localStatisticsProvider: LocalStatisticsProviding = {
			#if DEBUG
			if isUITesting {
				return LocalStatisticsProvider(
					client: CachingHTTPClientMock(),
					store: store
				)
			}
			#endif

			return LocalStatisticsProvider(
				client: CachingHTTPClient(),
				store: store
			)
		}()

	private lazy var qrCodePosterTemplateProvider: QRCodePosterTemplateProvider = {
		return QRCodePosterTemplateProvider(
			client: CachingHTTPClient(),
			store: store
		)
	}()
	
	private lazy var vaccinationValueSetsProvider: VaccinationValueSetsProvider = {
		return VaccinationValueSetsProvider(
			client: CachingHTTPClient(),
			store: store
		)
	}()

	private lazy var healthCertificateValidationOnboardedCountriesProvider: HealthCertificateValidationOnboardedCountriesProvider = {
		return HealthCertificateValidationOnboardedCountriesProvider(
			store: store,
			client: client
		)
	}()

	private func selectHomeTabSection(route: Route?) {
		DispatchQueue.main.async { [weak self] in
			guard let rootViewController = self?.rootViewController,
				let index = self?.homeController?.tabBarController?.viewControllers?.firstIndex(of: rootViewController) else {
				Log.debug("Failed to find tabBarController and select correct tab")
				return
			}
			self?.homeController?.tabBarController?.dismiss(animated: false)
			self?.homeController?.tabBarController?.selectedIndex = index
			self?.homeController?.route = route
			self?.homeController?.showDeltaOnboardingAndAlertsIfNeeded()
		}
	}

	private func setExposureManagerEnabled(_ enabled: Bool, then completion: @escaping (ExposureNotificationError?) -> Void) {
		if enabled {
			exposureManager.enable(completion: completion)
		} else {
			exposureManager.disable(completion: completion)
		}
	}

	private func showRiskLegend() {
		let riskLegendViewController = RiskLegendViewController(
			onDismiss: { [weak rootViewController] in
				rootViewController?.dismiss(animated: true)
			}
		)

		rootViewController.present(
			UINavigationController(rootViewController: riskLegendViewController),
			animated: true
		)
	}

	private func showExposureNotificationSetting(enState: ENStateHandler.State) {
		let vc = ExposureNotificationSettingViewController(
			initialEnState: enState,
			store: self.store,
			appConfigurationProvider: self.appConfigurationProvider,
			setExposureManagerEnabled: { [weak self] newState, completion in
				self?.setExposureManagerEnabled(newState, then: completion)
			}
		)
		addToEnStateUpdateList(vc)
		rootViewController.pushViewController(vc, animated: true)
	}

	private func showExposureDetection(state: HomeState) {
		guard let homeState = homeState else {
			return
		}

		exposureDetectionCoordinator = ExposureDetectionCoordinator(
			rootViewController: rootViewController,
			store: store,
			homeState: homeState,
			exposureManager: exposureManager,
			appConfigurationProvider: appConfigurationProvider,
			otpService: otpService,
			ppacService: ppacService
		)
		exposureDetectionCoordinator?.start()
	}

	private func showExposureSubmission(testType: CoronaTestType? = nil, testInformationResult: Result<CoronaTestRegistrationInformation, QRCodeError>? = nil) {
		// A strong reference to the coordinator is passed to the exposure submission navigation controller
		// when .start() is called. The coordinator is then bound to the lifecycle of this navigation controller
		// which is managed by UIKit.
		let coordinator = exposureSubmissionCoordinator
		if let testInformationResult = testInformationResult {
			coordinator.start(with: testInformationResult)
		} else {
			coordinator.start(with: testType)
		}
	}

	private func showStatisticsInfo() {
		let statisticsInfoController = StatisticsInfoViewController(
			onDismiss: { [weak rootViewController] in
				rootViewController?.dismiss(animated: true)
			}
		)

		rootViewController.present(
			UINavigationController(rootViewController: statisticsInfoController),
			animated: true
		)
	}

	private func showTraceLocations() {
		traceLocationsCoordinator = TraceLocationsCoordinator(
			store: store,
			appConfig: appConfigurationProvider,
			qrCodePosterTemplateProvider: qrCodePosterTemplateProvider,
			eventStore: eventStore,
			client: client,
			parentNavigationController: rootViewController,
			qrScannerCoordinator: qrScannerCoordinator
		)

		traceLocationsCoordinator?.start()
	}

	private func showInviteFriends() {
		rootViewController.pushViewController(
			InviteFriendsViewController(),
			animated: true
		)
	}

	private func showWebPage(urlString: String) {
		LinkHelper.open(urlString: urlString)
	}

	private func showAppInformation() {
		rootViewController.pushViewController(
			AppInformationViewController(
				elsService: elsService
			),
			animated: true
		)
	}

	private func showSettings(enState: ENStateHandler.State) {
		settingsCoordinator = SettingsCoordinator(
			store: store,
			initialEnState: enState,
			appConfigurationProvider: appConfigurationProvider,
			parentNavigationController: rootViewController,
			setExposureManagerEnabled: { [weak self] newState, completion in
				self?.setExposureManagerEnabled(newState, then: completion)
			},
			onResetRequest: { [weak self] in
				guard let self = self else { return }

				self.delegate?.coordinatorUserDidRequestReset(exposureSubmissionService: self.exposureSubmissionService)
			}
		)

		settingsCoordinator?.start()

		addToEnStateUpdateList(settingsCoordinator)
	}

	private func addToEnStateUpdateList(_ anyObject: AnyObject?) {
		if let anyObject = anyObject,
		   anyObject is ENStateHandlerUpdating {
			enStateUpdateList.add(anyObject)
		}
	}

	private func setupHomeBadgeCount() {
		coronaTestService.unseenTestsCount
			.receive(on: DispatchQueue.main.ocombine)
			.sink { [weak self] in
				self?.homeController?.tabBarItem.badgeValue = $0 > 0 ? String($0) : nil
			}
			.store(in: &subscriptions)
	}

	// MARK: - HealthCertificate

	#if !RELEASE
	private var developerMenu: DMDeveloperMenu?
	private func enableDeveloperMenuIfAllowed(in controller: UIViewController) {
		developerMenu = DMDeveloperMenu(
			presentingViewController: controller,
			client: client,
			wifiClient: wifiClient,
			store: store,
			exposureManager: exposureManager,
			developerStore: UserDefaults.standard,
			exposureSubmissionService: exposureSubmissionService,
			environmentProvider: Environments(),
			otpService: otpService,
			coronaTestService: coronaTestService,
			eventStore: eventStore,
			qrCodePosterTemplateProvider: qrCodePosterTemplateProvider,
			ppacService: ppacService,
			healthCertificateService: healthCertificateService
		)
		developerMenu?.enableIfAllowed()
	}
	#endif
}

extension HomeCoordinator: ExposureStateUpdating {
	func updateExposureState(_ state: ExposureManagerState) {
		homeState?.updateExposureManagerState(state)
		settingsController?.updateExposureState(state)
	}
}

extension HomeCoordinator: ENStateHandlerUpdating {
	func updateEnState(_ state: ENStateHandler.State) {
		homeState?.updateEnState(state)
		updateAllState(state)
	}

	private func updateAllState(_ state: ENStateHandler.State) {
		enStateUpdateList.allObjects.forEach { anyObject in
			if let updating = anyObject as? ENStateHandlerUpdating {
				updating.updateEnState(state)
			}
		}
	}
}<|MERGE_RESOLUTION|>--- conflicted
+++ resolved
@@ -29,13 +29,10 @@
 		self.healthCertificateService = healthCertificateService
 		self.healthCertificateValidationService = healthCertificateValidationService
 		self.elsService = elsService
-<<<<<<< HEAD
+		self.exposureSubmissionService = exposureSubmissionService
+		self.qrScannerCoordinator = qrScannerCoordinator
 		
 		setupHomeBadgeCount()
-=======
-		self.exposureSubmissionService = exposureSubmissionService
-		self.qrScannerCoordinator = qrScannerCoordinator
->>>>>>> e18ce505
 	}
 
 	deinit {
