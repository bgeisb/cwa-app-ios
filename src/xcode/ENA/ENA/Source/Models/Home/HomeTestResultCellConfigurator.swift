//
// Corona-Warn-App
//
// SAP SE and all other contributors
// copyright owners license this file to you under the Apache
// License, Version 2.0 (the "License"); you may not use this
// file except in compliance with the License.
// You may obtain a copy of the License at
//
// http://www.apache.org/licenses/LICENSE-2.0
//
// Unless required by applicable law or agreed to in writing,
// software distributed under the License is distributed on an
// "AS IS" BASIS, WITHOUT WARRANTIES OR CONDITIONS OF ANY
// KIND, either express or implied.  See the License for the
// specific language governing permissions and limitations
// under the License.
//

import Foundation
import UIKit

class HomeTestResultCellConfigurator: CollectionViewCellConfigurator {
	var identifier = UUID()

	var testResult: TestResult?

	var primaryAction: (() -> Void)?

	func configure(cell: HomeTestResultCollectionViewCell) {
		cell.delegate = self
		configure(cell: cell, for: testResult)
	}

	private func configure(cell: HomeTestResultCollectionViewCell, for testResult: TestResult?) {
		switch testResult {
		case .none: configureSubmit(cell: cell)
		case .invalid: configureTestResultInvalid(cell: cell)
		case .pending: configureTestResultPending(cell: cell)
		case .negative: configureTestResultNegative(cell: cell)
		default:
<<<<<<< HEAD
			appLogger.log(message: "Unsupported state for \(String(describing: Self.self))", file: #file, line: #line, function: #function)
=======
			log(message: "Unsupported state", file: #file, line: #line, function: #function)
>>>>>>> 713a30f9
		}
	}

	func configureSubmit(cell: HomeTestResultCollectionViewCell) {
		cell.configure(
			title: AppStrings.Home.submitCardTitle,
			description: AppStrings.Home.submitCardBody,
			button: AppStrings.Home.submitCardButton,
			image: UIImage(named: "Illu_Hand_with_phone-initial")
		)
	}

	private func configureTestResultNegative(cell: HomeTestResultCollectionViewCell) {
		cell.configure(
			title: AppStrings.Home.resultCardResultAvailableTitle,
			subtitle: AppStrings.Home.resultCardNegativeTitle,
			description: AppStrings.Home.resultCardNegativeDesc,
			button: AppStrings.Home.resultCardShowResultButton,
			image: UIImage(named: "Illu_Hand_with_phone-negativ"),
			tintColor: .enaColor(for: .riskLow)
		)
	}

	private func configureTestResultInvalid(cell: HomeTestResultCollectionViewCell) {
		cell.configure(
			title: AppStrings.Home.resultCardResultAvailableTitle,
			subtitle: AppStrings.Home.resultCardInvalidTitle,
			description: AppStrings.Home.resultCardInvalidDesc,
			button: AppStrings.Home.resultCardShowResultButton,
			image: UIImage(named: "Illu_Hand_with_phone-error"),
			tintColor: .enaColor(for: .textPrimary2)
		)
	}

	private func configureTestResultPending(cell: HomeTestResultCollectionViewCell) {
		cell.configure(
			title: AppStrings.Home.resultCardResultUnvailableTitle,
			description: AppStrings.Home.resultCardPendingDesc,
			button: AppStrings.Home.resultCardShowResultButton,
			image: UIImage(named: "Illu_Hand_with_phone-pending"),
			tintColor: .enaColor(for: .textPrimary2)
		)
	}
}

extension HomeTestResultCellConfigurator: HomeTestResultCollectionViewCellDelegate {
	func testResultCollectionViewCellPrimaryActionTriggered(_ collectionViewCell: HomeTestResultCollectionViewCell) {
		primaryAction?()
	}
}<|MERGE_RESOLUTION|>--- conflicted
+++ resolved
@@ -39,11 +39,7 @@
 		case .pending: configureTestResultPending(cell: cell)
 		case .negative: configureTestResultNegative(cell: cell)
 		default:
-<<<<<<< HEAD
-			appLogger.log(message: "Unsupported state for \(String(describing: Self.self))", file: #file, line: #line, function: #function)
-=======
-			log(message: "Unsupported state", file: #file, line: #line, function: #function)
->>>>>>> 713a30f9
+			log(message: "Unsupported state for \(String(describing: Self.self))", file: #file, line: #line, function: #function)
 		}
 	}
 
