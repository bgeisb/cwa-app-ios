////
// 🦠 Corona-Warn-App
//

import XCTest
import ExposureNotification

class ENAUITestsQuickActions: XCTestCase {

	private let springboard = XCUIApplication(bundleIdentifier: "com.apple.springboard")
	private lazy var cwaBundleDisplayName = { XCUIApplication().label }() // "Corona-Warn"
	/// The translated label string as we can't (?) use any identifiers there
	private lazy var newDiaryEntryLabel = XCUIApplication().localized(AppStrings.QuickActions.contactDiaryNewEntry)
	private lazy var eventCheckinLabel = XCUIApplication().localized(AppStrings.QuickActions.eventCheckin)

    override func setUpWithError() throws {
        continueAfterFailure = false

		// Clear potentially broken states by pressing the home button
		// Yes kids, your fancy device once had a button to bring you back to the dashboard ;)
		XCUIDevice.shared.press(.home)
    }

	override func tearDownWithError() throws {
		XCUIDevice.shared.press(.home)
	}

	/// Test shortcut state after a fresh installtation
	///
	/// This test is INTENTIONALLY disabled in the normal test plan as it might affect the execution of other tests
	/// (in the current test/fastlane configuration)
    func testLaunchViaShortcutFromFreshInstall() throws {
		try uninstallCWAppIfPresent()

		let appIcon = try XCTUnwrap(springboard.icons[cwaBundleDisplayName])
		XCTAssertFalse(appIcon.isHittable)

		// fresh installation
		let app = try installCWApp()
		// validate; onboarding first screen?
		XCTAssertTrue(app.staticTexts["AppStrings.Onboarding.onboardingInfo_togetherAgainstCoronaPage_title"].waitForExistence(timeout: .long))

		// Shortcuts should not be available on 'fresh' installations which aren't onboarded
		try checkAppMenu(expectNewDiaryItem: false, expectEventCheckin: false)
    }

	func testLaunchAfterOnboarding_diaryInfoRequred() throws {
		let app = XCUIApplication()
		app.setDefaults()
		app.launchArguments.append(contentsOf: ["-isOnboarded", "YES"])
		app.launchArguments.append(contentsOf: ["-setCurrentOnboardingVersion", "YES"])
		app.launchArguments.append(contentsOf: ["-diaryInfoScreenShown", "NO"]) // first launch of the contact diary
		app.launch()

		// On home screen?
		XCTAssertTrue(app.buttons[AccessibilityIdentifiers.Home.submitCardButton].waitForExistence(timeout: .medium))

		let quickAction = try checkAppMenu(expectNewDiaryItem: true)
		quickAction.tap()

		// we expect the info screen
		XCTAssertFalse(app.segmentedControls[AccessibilityIdentifiers.ContactDiary.segmentedControl].waitForExistence(timeout: .short))
		XCTAssertTrue(app.staticTexts["AppStrings.ContactDiaryInformation.descriptionTitle"].exists)
	}

	func testLaunchAfterOnboarding_diaryInfoPassed() throws {
		let app = XCUIApplication()
		app.setDefaults()
		app.launchArguments.append(contentsOf: ["-isOnboarded", "YES"])
		app.launchArguments.append(contentsOf: ["-setCurrentOnboardingVersion", "YES"])
		app.launchArguments.append(contentsOf: ["-diaryInfoScreenShown", "YES"]) // contact diary info stuff shown and accepted
		app.launch()

		// On home screen?
		XCTAssertTrue(app.buttons[AccessibilityIdentifiers.Home.submitCardButton].waitForExistence(timeout: .medium))
		let quickAction = try checkAppMenu(expectNewDiaryItem: true)
		quickAction.tap()

		XCTAssertTrue(app.segmentedControls[AccessibilityIdentifiers.ContactDiary.segmentedControl].waitForExistence(timeout: .short))
	}

	func testShortcutAvailabilityDuringSubmissionFlow() throws {
		let app = XCUIApplication()
		app.setDefaults()

		app.launchArguments.append(contentsOf: ["-isOnboarded", "YES"])
		app.launchArguments.append(contentsOf: ["-setCurrentOnboardingVersion", "YES"])
		app.launchArguments.append(contentsOf: ["-ENStatus", ENStatus.active.stringValue])
		app.launchArguments.append(contentsOf: ["-testResultResponse", TestResult.positive.stringValue])
		app.launch()

		// Open Intro screen ("Testergebnis abrufen")
		XCTAssertTrue(app.cells.buttons[AccessibilityIdentifiers.Home.submitCardButton].waitForExistence(timeout: .long))
		app.cells.buttons[AccessibilityIdentifiers.Home.submitCardButton].tap()

		// TAN
		let tanButton = app.buttons["AppStrings.ExposureSubmissionDispatch.tanButtonDescription"]
		XCTAssertTrue(tanButton.waitForExistence(timeout: .medium))
		tanButton.tap()

		// Fill in dummy TAN.
<<<<<<< HEAD
		app.swipeUp()
		XCTAssertTrue(app.buttons["AppStrings.ExposureSubmission.primaryButton"].waitForExistence(timeout: .medium))
=======
		
		let tanSubmityButton = app.buttons["AppStrings.ExposureSubmission.primaryButton"]
		XCTAssertTrue(tanSubmityButton.waitForExistence(timeout: .medium))

>>>>>>> 449f15bd
		"qwdzxcsrhe".forEach {
			app.keyboards.keys[String($0)].tap()
		}
		try checkAppMenu(expectNewDiaryItem: true, expectEventCheckin: true)
		// Submit TAN
		XCTAssertTrue(app.buttons["AppStrings.ExposureSubmission.primaryButton"].isEnabled)
		app.buttons["AppStrings.ExposureSubmission.primaryButton"].tap()
		// remember: TAN tests are ALWAYS positive!

		// Result Screen
		XCTAssertTrue(app.buttons["AppStrings.ExposureSubmission.primaryButton"].waitForExistence(timeout: .medium))
		try checkAppMenu(expectNewDiaryItem: false, expectEventCheckin: false) // !!! Quick action should be disabled until we leave the submission flow

		// We currently back out of the submission flow. This might be extended in future, feel free to add tests for the following views :)
		XCTAssertTrue(app.buttons["AppStrings.ExposureSubmission.secondaryButton"].waitForExistence(timeout: .medium))
		app.buttons["AppStrings.ExposureSubmission.secondaryButton"].tap()

		// don't warn
		app.alerts.firstMatch.buttons[AccessibilityIdentifiers.General.defaultButton].tap()

		// Back on home screen?
		XCTAssertTrue(app.buttons[AccessibilityIdentifiers.Home.submitCardButton].waitForExistence(timeout: .medium))
		try checkAppMenu(expectNewDiaryItem: true, expectEventCheckin: true) // available again?
	}


	/// Checks the state of the quick action menu according to given parameter.
	///
	/// Once we have a 3rd parameter, we should find a better solution than simply adding plain arguments.
	/// - Parameter expectNewDiaryItem: The desired state wether the 'new diary entry; menu item is existing or not.
	/// - Parameter expectEventCheckin: The desired state wether the 'event checkin' menu item is existing or not.
	/// - Throws: All the funny test errors you might encounter when assertions are not met
	private func checkAppMenu(expectNewDiaryItem: Bool, expectEventCheckin: Bool) throws {
		// to dashboard
		XCUIDevice.shared.press(.home)

		// check app menu
		let appIcon = try XCTUnwrap(springboard.icons[cwaBundleDisplayName])
		XCTAssertTrue(appIcon.waitForExistence(timeout: .short))
		if !appIcon.isHittable {
			springboard.swipeLeft()
		}
		XCTAssertTrue(appIcon.isHittable)
		appIcon.press(forDuration: 1.5)

		let diaryEntryButton = springboard.buttons[newDiaryEntryLabel]
		if expectNewDiaryItem {
			XCTAssertTrue(diaryEntryButton.exists, "Shortcuts should be available in this state of the submission flow")
		} else {
			XCTAssertFalse(diaryEntryButton.exists, "Shortcuts should not be available once the user is in submission flow")
		}

		let eventCheckinButton = springboard.buttons[eventCheckinLabel]
		if expectEventCheckin {
			XCTAssertTrue(eventCheckinButton.exists, "Shortcuts should be available in this state of the submission flow")
		} else {
			XCTAssertFalse(eventCheckinButton.exists, "Shortcuts should not be available once the user is in submission flow")
		}

		// discard menu and return to app w/o quick action
		XCUIDevice.shared.press(.home)
		// reference to `appIcon` fails for unknown reasons
		springboard.icons[cwaBundleDisplayName].tap()
	}
	
	@discardableResult
	private func checkAppMenu(expectNewDiaryItem: Bool) throws -> XCUIElement {
		// to dashboard
		XCUIDevice.shared.press(.home)

		// check app menu
		let appIcon = try XCTUnwrap(springboard.icons[cwaBundleDisplayName])
		XCTAssertTrue(appIcon.waitForExistence(timeout: .short))
		if !appIcon.isHittable {
			springboard.swipeLeft()
		}
		XCTAssertTrue(appIcon.isHittable)
		appIcon.press(forDuration: 1.5)

		let diaryEntryButton = springboard.buttons[newDiaryEntryLabel]
		if expectNewDiaryItem {
			XCTAssertNoThrow(diaryEntryButton.exists, "Shortcuts should be available in this state of the submission flow")
		} else {
			XCTAssertThrowsError(diaryEntryButton.exists, "Shortcuts should not be available once the user is in submission flow")
		}
		return diaryEntryButton
	}

	// MARK: - Install/Uninstall our app

	/// Uninstalling the app manually, if present.
	private func uninstallCWAppIfPresent() throws {
		let appIcon = springboard.icons[cwaBundleDisplayName]
		guard appIcon.waitForExistence(timeout: .medium) else { return }
		while !appIcon.isHittable {
			springboard.swipeLeft()
		}
		appIcon.press(forDuration: 1.5)

		// 1. action menu
		springboard.collectionViews.firstMatch.buttons.lastMatch.tap()

		// 2. `„Corona-Warn“ entfernen?` alert
		let firstAlert = springboard.alerts.firstMatch
		XCTAssertTrue(firstAlert.waitForExistence(timeout: .short))
		firstAlert.buttons.firstMatch.tap()

		// 3. `„Corona-Warn“ löschen?` alert
		let finalAlert = springboard.alerts.firstMatch
		XCTAssertTrue(finalAlert.waitForExistence(timeout: .short))
		finalAlert.buttons.lastMatch.tap()
	}

	/// Installs the host app and terminates it right after launch to simulate a (nearly) 'fresh' installation
	///
	/// Because the app still starts shortly, our AppDelegate code runs. Keep this in mind if you encounter some edge cases!
	private func installCWApp() throws -> XCUIApplication {
		let app = XCUIApplication()
		app.launch()
		XCTAssertEqual(app.state, XCUIApplication.State.runningForeground)
		XCUIDevice.shared.press(.home)
		return app
	}
}<|MERGE_RESOLUTION|>--- conflicted
+++ resolved
@@ -99,15 +99,10 @@
 		tanButton.tap()
 
 		// Fill in dummy TAN.
-<<<<<<< HEAD
-		app.swipeUp()
-		XCTAssertTrue(app.buttons["AppStrings.ExposureSubmission.primaryButton"].waitForExistence(timeout: .medium))
-=======
 		
 		let tanSubmityButton = app.buttons["AppStrings.ExposureSubmission.primaryButton"]
 		XCTAssertTrue(tanSubmityButton.waitForExistence(timeout: .medium))
 
->>>>>>> 449f15bd
 		"qwdzxcsrhe".forEach {
 			app.keyboards.keys[String($0)].tap()
 		}
