--- conflicted
+++ resolved
@@ -143,11 +143,6 @@
 		)
 
 		let expectThatRiskIsReturned = expectation(description: "expectThatRiskIsReturned")
-<<<<<<< HEAD
-		riskProvider.requestRisk(userInitiated: false) { risk in
-			expectThatRiskIsReturned.fulfill()
-			XCTAssertEqual(risk?.level, .unknownInitial, "Tracing was active for < 24 hours but risk is not .unknownInitial")
-=======
 		riskProvider.requestRisk(userInitiated: false) { result in
 
 			switch result {
@@ -157,7 +152,6 @@
 			case .failure:
 				XCTFail("Failure not expected.")
 			}
->>>>>>> d7dc73cd
 		}
 		waitForExpectations(timeout: 1.0)
 	}
@@ -239,7 +233,7 @@
 		}
 		let cachedAppConfig = CachedAppConfigurationMock(appConfigurationResult: .success(sapAppConfig))
 
-		let riskProvider = RiskProvider(
+		let sut = RiskProvider(
 			configuration: config,
 			store: store,
 			exposureSummaryProvider: exposureSummaryProvider,
@@ -249,14 +243,10 @@
 		)
 
 		let consumer = RiskConsumer()
-<<<<<<< HEAD
-=======
 		let didCalculateRiskFailedCalled = expectation(
 			description: "expect didCalculateFailedRisk to be called"
 		)
->>>>>>> d7dc73cd
-
-		let didCalculateRiskCalled = expectation(description: "expect didCalculateRisk to be called")
+
 		consumer.didCalculateRisk = { _ in
 			XCTFail("didFailCalculateRisk should not be called.")
 		}
@@ -264,17 +254,10 @@
 		consumer.didFailCalculateRisk = { _ in
 			didCalculateRiskFailedCalled.fulfill()
 		}
-		riskProvider.observeRisk(consumer)
-
-		riskProvider.requestRisk(userInitiated: true)
-
-<<<<<<< HEAD
-		wait(for: [detectionRequested, didCalculateRiskCalled], timeout: 1.0, enforceOrder: true)
-=======
+
 		sut.observeRisk(consumer)
 		sut.requestRisk(userInitiated: true)
 		wait(for: [detectionRequested, didCalculateRiskFailedCalled], timeout: 1.0, enforceOrder: true)
->>>>>>> d7dc73cd
 	}
 
 	func testShouldShowRiskStatusLoweredAlertIntitiallyFalseIsSetToTrueWhenRiskStatusLowers() throws {
