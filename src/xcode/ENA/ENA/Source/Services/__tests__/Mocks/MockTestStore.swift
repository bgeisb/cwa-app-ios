--- conflicted
+++ resolved
@@ -75,12 +75,6 @@
 
 	var statistics: StatisticsMetadata?
 
-<<<<<<< HEAD
-	// MARK: - ClientMetadata
-
-	var clientMetadata: ClientMetaData?
-=======
-
 	// MARK: - PrivacyPreservingProviding
 
 	var isPrivacyPreservingAnalyticsConsentGiven: Bool = false
@@ -93,5 +87,5 @@
 	var currentRiskExposureMetadata: RiskExposureMetadata?
 	var previousRiskExposureMetadata: RiskExposureMetadata?
 	var userMetadata: UserMetadata?
->>>>>>> b8447041
+	var clientMetadata: ClientMetaData?
 }