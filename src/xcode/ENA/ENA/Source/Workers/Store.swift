--- conflicted
+++ resolved
@@ -227,15 +227,14 @@
 		set { kvStore["hourlyFetchingEnabled"] = newValue }
 	}
 
-<<<<<<< HEAD
 	var previousRisk: Risk? {
 		get { kvStore["previousRisk"] as Risk? }
 		set { kvStore["previousRisk"] = newValue }
-=======
+	}
+
 	var lastCheckedVersion: String? {
 		get { kvStore["lastCheckedVersion"] as String? ?? "0.0.0" }
 		set { kvStore["lastCheckedVersion"] = newValue }
->>>>>>> f66c058d
 	}
 }
 
