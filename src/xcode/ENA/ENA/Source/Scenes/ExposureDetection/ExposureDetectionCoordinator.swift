--- conflicted
+++ resolved
@@ -12,26 +12,16 @@
 	private let store: Store
 	private let homeState: HomeState
 	private let exposureManager: ExposureManager
-<<<<<<< HEAD
 	private let client: Client
-
-=======
-	private let appConfigurationProvider: AppConfigurationProviding
 	private let otpServie: OTPServiceProviding
 	
->>>>>>> a25752f1
 	init(
 		rootViewController: UIViewController,
 		store: Store,
 		homeState: HomeState,
 		exposureManager: ExposureManager,
-<<<<<<< HEAD
-		client: Client,
-		appConfigurationProvider: AppConfigurationProviding
-=======
 		appConfigurationProvider: AppConfigurationProviding,
 		client: Client
->>>>>>> a25752f1
 	) {
 		self.rootViewController = rootViewController
 		self.store = store
@@ -73,7 +63,6 @@
 
 	private func showSurveyConsent(for surveyURL: URL) {
 		setNavigationBarHidden(false)
-<<<<<<< HEAD
 
 		// ToDo: Replace with real services
 
@@ -98,10 +87,6 @@
 		)
 
 		let surveyConsentViewController = SurveyConsentViewController(viewModel: viewModel) { [weak self] url in
-=======
-		
-		let surveyConsentViewController = SurveyConsentViewController(viewModel: SurveyConsentViewModel(url: surveyURL)) { [weak self] url in
->>>>>>> a25752f1
 			self?.showSurveyWebpage(url: url)
 		}
 		navigationController?.pushViewController(surveyConsentViewController, animated: true)
