/* ExposureSubmissionWarnOthers */

"ExposureSubmissionWarnOthers_acknowledgement_1_1" = "Die App teilt Ihr Testergebnis, um Nutzer von offiziellen Corona-Apps, denen Sie begegnet sind, zu warnen. Die Warnung funktioniert in den oben genannten Ländern. Wenn Sie zusätzlich Angaben zum Beginn Ihrer Symptome machen, werden auch diese geteilt.";

"ExposureSubmissionWarnOthers_acknowledgement_1_2" = "Bitte geben Sie Ihr Testergebnis (genauer gesagt: Ihre Zufalls-IDs der letzten 14 Tage) im nächsten Schritt frei, indem Sie „Teilen“ antippen.";

"ExposureSubmissionWarnOthers_acknowledgement_footer" = "Sie können Ihr Einverständnis nach bereits erfolgter Warnung zurücknehmen, indem Sie die App löschen.";


/* DeltaOnboarding */

"DeltaOnboarding_DataProcessing_Info_title" = "Hinweise zur Datenverarbeitung";

"DeltaOnboarding_DataProcessing_Info_content" = "Um zu erfahren, ob Sie Risiko-Begegnungen mit App-Nutzern der teilnehmenden Länder hatten und deshalb ein Ansteckungsrisiko besteht, müssen Sie nichts ändern. Es muss nur weiterhin die Risiko-Ermittlung aktiviert sein. Die Risiko-Ermittlung warnt Sie automatisch bei allen Risiko-Begegnungen, die Sie mit einem Nutzer der Corona-Warn-App oder einer anderen offiziellen Corona-App hatten.\n\nWenn Sie in Ihrem iPhone die Funktion „Begegnungsmitteilungen“ aktiviert haben, erzeugt Ihr iPhone kontinuierlich Zufalls-IDs und versendet diese per Bluetooth, damit sie von Smartphones in Ihrer Umgebung empfangen werden können. Umgekehrt empfängt Ihr iPhone die Zufalls-IDs von anderen Smartphones. Die eigenen und die von anderen Smartphones empfangenen Zufalls-IDs werden von Ihrem iPhone aufgezeichnet und dort für 14 Tage gespeichert.\n\nFür die Risiko-Ermittlung lädt die App täglich aktuelle Listen mit den Zufalls-IDs aller Nutzer herunter, die ihr Testergebnis (genauer gesagt: die eigenen Zufalls-IDs) zur Warnung anderer über ihre offizielle Corona-App geteilt haben. Diese Listen werden dann mit den von Ihrem iPhone aufgezeichneten Zufalls-IDs anderer Nutzer verglichen.\n\nWenn dabei eine Risiko-Begegnung festgestellt wird, werden Sie von der App informiert. In diesem Fall erhält die App Zugriff auf die von Ihrem iPhone zu der Risiko-Begegnung aufgezeichneten Daten (Datum, Dauer und Bluetooth-Signalstärke des Kontakts). Aus der Bluetooth-Signalstärke wird der räumliche Abstand zu dem anderen Nutzer abgeleitet (je stärker das Signal, desto geringer der Abstand). Diese Angaben werden von der App ausgewertet, um Ihr Ansteckungsrisiko zu berechnen und Ihnen Verhaltensempfehlungen zu geben. Diese Auswertung wird ausschließlich lokal auf Ihrem iPhone durchgeführt.\n\nAußer Ihnen erfährt niemand (auch nicht das RKI oder die Gesundheitsbehörden teilnehmender Länder), ob Sie eine Risiko-Begegnung hatten und welches Ansteckungsrisiko für Sie ermittelt wird.\n\nDie Datenschutzerklärung der App (einschließlich Informationen zur Datenverarbeitung für die länderübergreifende Risiko-Ermittlung) finden Sie unter dem Menüpunkt „App-Informationen“ > „Datenschutz“.";

/* Onboarding */

"OnboardingInfo_enableLoggingOfContactsPage_panelTitle" = "Einverständnis";

"OnboardingInfo_enableLoggingOfContactsPage_panelBody" = "Um zu erfahren, ob Sie Risiko-Begegnungen mit App-Nutzern der teilnehmenden Länder hatten und für Sie ein Ansteckungsrisiko besteht, müssen Sie die Risiko-Ermittlung aktivieren. Der Aktivierung der Risiko-Ermittlung und der damit im Zusammenhang stehenden Datenverarbeitung durch die App stimmen Sie mit Antippen des Buttons „Risiko-Ermittlung aktivieren“ zu.\n\nUm die Risiko-Ermittlung nutzen zu können, müssen Sie zudem auf Ihrem iPhone die von Apple bereitgestellte Funktion „Begegnungsmitteilungen“ aktivieren und für die Corona-Warn-App freigeben.\n\nAnschließend erzeugt Ihr iPhone kontinuierlich Zufalls-IDs und versendet diese per Bluetooth, damit diese von Smartphones in Ihrer Umgebung empfangen werden können. Umgekehrt empfängt Ihr iPhone die Zufalls-IDs von anderen Smartphones. Die eigenen und die von anderen Smartphones empfangenen Zufalls-IDs werden von Ihrem iPhone aufgezeichnet und dort für 14 Tage gespeichert.\n\nFür die Risiko-Ermittlung lädt die App täglich aktuelle Listen mit den Zufalls-IDs aller Nutzer herunter, die ihr Testergebnis (genauer gesagt: die eigenen Zufalls-IDs) zur Warnung anderer über ihre offizielle Corona-App geteilt haben. Diese Listen werden dann mit den von Ihrem iPhone aufgezeichneten Zufalls-IDs anderer Nutzer verglichen.\n\nWenn dabei eine Risiko-Begegnung festgestellt wird, werden Sie von der App informiert. In diesem Fall erhält die App Zugriff auf die von Ihrem iPhone zu der Risiko-Begegnung aufgezeichneten Daten (Datum, Dauer und Bluetooth-Signalstärke des Kontakts). Aus der Bluetooth-Signalstärke wird der räumliche Abstand zu dem anderen Nutzer abgeleitet (je stärker das Signal, desto geringer der Abstand). Diese Angaben werden von der App ausgewertet, um Ihr Ansteckungsrisiko zu berechnen und Ihnen Verhaltensempfehlungen zu geben. Diese Auswertung wird ausschließlich lokal auf Ihrem iPhone durchgeführt.\n\nAußer Ihnen erfährt niemand (auch nicht das RKI oder die Gesundheitsbehörden teilnehmender Länder), ob Sie eine Risiko-Begegnung hatten und welches Ansteckungsrisiko für Sie ermittelt wird.\n\nSie können Ihr Einverständnis zur Risiko-Ermittlung jederzeit zurücknehmen, indem Sie die Funktion über den Schieberegler innerhalb der App deaktivieren oder die App löschen. Wenn Sie die Risiko-Ermittlung wieder nutzen möchten, können Sie den Schieberegler erneut aktivieren oder die App erneut installieren. Wenn Sie die Risiko-Ermittlung deaktivieren, prüft die App nicht mehr, ob Sie Risiko-Begegnungen hatten. Um auch das Aussenden und den Empfang der Zufalls-IDs anzuhalten, müssen Sie die Funktion „Begegnungsmitteilungen“ in den Einstellungen Ihres iPhones deaktivieren. Bitte beachten Sie, dass die durch diese Funktion von Ihrem iPhone aufgezeichneten fremden und eigenen Zufalls-IDs nicht von der App gelöscht werden. Diese können Sie nur in den Einstellungen Ihres iPhones dauerhaft löschen.\n\nDie Datenschutzerklärung der App (einschließlich Informationen zur Datenverarbeitung für die länderübergreifende Risiko-Ermittlung) finden Sie unter dem Menüpunkt „App-Informationen“ > „Datenschutz“.";

/* Exposure Submission QR Code Info */

"ExposureSubmissionQRInfo_acknowledgement_title" = "Ihr Einverständnis";

"ExposureSubmissionQRInfo_acknowledgement_body" = "Durch Antippen von „Einverstanden“ willigen Sie in folgende Schritte ein:";

"ExposureSubmissionQRInfo_acknowledgement_1_1" = "Die App ruft Ihr Testergebnis ab.";

"ExposureSubmissionQRInfo_acknowledgement_1_2" = "Wenn Sie es sich später anders überlegen, können Sie den Test in der App entfernen.";

"ExposureSubmissionQRInfo_acknowledgement_2_1" = "Wenn Sie positiv auf Corona getestet wurden, teilt die App Ihr Testergebnis, um Nutzer, denen Sie begegnet sind, zu warnen. Dies betrifft Nutzer von offiziellen Corona-Apps der oben genannten Länder. Wenn Sie zusätzlich Angaben zum Beginn Ihrer Symptome machen, werden auch diese geteilt.";

"ExposureSubmissionQRInfo_acknowledgement_2_2" = "Sie können Ihr Einverständnis jederzeit zurücknehmen. Die Einstellung hierfür finden Sie unter „Test anzeigen“. Vor dem Teilen werden Sie nochmal auf Ihr Einverständnis hingewiesen und um Freigabe Ihres Testergebnisses gebeten.";

/* Automatic share submission result consent */

"AutomaticSharingConsent_Subtitle" = "Einverständnis";

"AutomaticSharingConsent_DescriptionPart1" = "Wenn Sie positiv auf Corona getestet wurden, teilt die App Ihr Testergebnis, um Nutzer zu warnen, denen Sie begegnet sind.";

"AutomaticSharingConsent_DescriptionPart2" = "Die Warnung erreicht Nutzer von offiziellen Corona-Apps der folgenden teilnehmenden Länder:";

"AutomaticSharingConsent_DescriptionPart3" = "Wenn Sie zusätzlich Angaben zum Beginn Ihrer Symptome machen, werden auch diese geteilt.";

"AutomaticSharingConsent_DescriptionPart4" = "Sie können Ihr Einverständnis zurücknehmen, indem Sie oben „Andere warnen“ deaktivieren.";

"AutomaticSharingConsent_DescriptionPart5" = "Ihr Testergebnis wird Ihnen anschließend angezeigt.";


/* Contact diary information */

"ContactDiary_Information_Legal_Headline_1" = "Hinweise zur Datenverarbeitung";

"ContactDiary_Information_Legal_SubHeadline_1" = "Sie behalten über alle erfassten Informationen die volle Kontrolle.";

"ContactDiary_Information_Legal_Text_1" = "Die Nutzung dieser zusätzlichen Funktion der Corona-Warn-App ist freiwillig und nur Sie entscheiden, welche Personen und Orte Sie eintragen.";

"ContactDiary_Information_Legal_Text_2" = "Auf die von Ihnen im Kontakt-Tagebuch erfassten Informationen hat weder das RKI noch eine andere Stelle Zugriff. Die Informationen sind nur in verschlüsselter Form in Ihrem iPhone gespeichert.";

"ContactDiary_Information_Legal_SubHeadline_2" = "Bitte wahren Sie die Privatsphäre Ihrer Mitmenschen.";

"ContactDiary_Information_Legal_Text_3" = "Bitte prüfen Sie genau, mit wem und auf welche Weise Sie die in Ihrem Kontakt-Tagebuch erfassten Informationen teilen. Die Informationen sollen Ihnen als Gedächtnisstütze dienen – sie sind nicht für Dritte bestimmt. Wenn das Gesundheitsamt Sie im Rahmen der Kontaktnachverfolgung um Ihre Mithilfe bittet, ist die Weitergabe von Einträgen sachgerecht.";

"ContactDiary_Information_Legal_Text_4" = "Private Personen oder Unternehmen dürfen von Ihnen nicht die Weitergabe der von Ihnen erfassten Informationen verlangen. Bitte respektieren Sie, wenn jemand nicht im Kontakt-Tagebuch erfasst werden möchte.";


/* Data Donation */

"DataDonation_Acknowledgement_Title" = "Ihr Einverständnis";

"DataDonation_Acknowledgement_Content" = "Durch Antippen von „Einverstanden“ willigen Sie ein:\n\nDie App übermittelt täglich von ihr erfasste Angaben an das RKI. Die Daten betreffen angezeigte Risiko-Begegnungen und Warnungen, durch Sie abgerufene Testergebnisse, ob Sie andere Nutzer gewarnt haben sowie Angaben über das Betriebssystem Ihres Smartphones. Wenn Sie oben weitere Angaben gemacht haben (Region, Altersgruppe), werden auch diese an das RKI übermittelt.\n\nDas RKI wird diese Daten zu Statistiken zusammenfassen und auswerten, um die Wirksamkeit und Funktionsweise der App zu bewerten und Rückschlüsse auf das Pandemiegeschehen zu ziehen. Die dabei gefundenen Erkenntnisse helfen bei der Verbesserung der Funktionen und Nutzerfreundlichkeit der App sowie bei der Steuerung anderer Maßnahmen der Pandemiebekämpfung.\n\nBevor Ihre Daten ausgewertet werden, muss sichergestellt sein, dass jede an der Datenspende teilnehmende App nur einmal gezählt wird und die Statistiken nicht verfälscht werden. Hierfür muss die Echtheit Ihrer App geprüft werden. Dazu wird durch Ihr Smartphone eine eindeutige Kennung erzeugt und an Apple in die USA oder andere Drittländer übermittelt, damit Apple die Echtheit Ihrer App gegenüber dem RKI bestätigen kann. Die Kennung enthält Informationen über die Version Ihres Smartphones und der App. Apple kann damit möglicherweise auf Ihre Identität schließen und nachvollziehen, dass die Echtheitsprüfung Ihres Smartphones stattgefunden hat. Weitere Angaben aus der App erhält Apple hierbei nicht.\n\nSie können Ihr Einverständnis jederzeit zurücknehmen, indem Sie „Daten spenden“ in den Einstellungen der App deaktivieren.";

"DataDonation_Acknowledgement_BulletPoint_1" = "Ihr Einverständnis ist freiwillig. Sie können die App auch nutzen, wenn Sie Ihr Einverständnis nicht erteilen.";

"DataDonation_Acknowledgement_BulletPoint_2" = "Wenn Sie Daten über Ihre App-Nutzung spenden, bleibt Ihre Identität gegenüber dem RKI weiterhin geschützt. Das RKI erfährt also nicht, wer Sie sind oder wen Sie getroffen haben. Es werden auch keine Profile gebildet.";

"DataDonation_Acknowledgement_BulletPoint_3" = "Sie können Ihr Einverständnis abgeben, wenn Sie mindestens 16 Jahre alt sind.";

"DataDonation_DetailedInformation_Headline" = "Prüfung der Echtheit und Drittlandsübermittlung";

"DataDonation_DetailedInformation_Text" = "Um die Echtheit Ihrer App zu bestätigen, erzeugt Ihr Smartphone eine eindeutige Kennung, die Informationen über die Version Ihres Smartphones und der App enthält. Das ist erforderlich, um zu verhindern, dass Daten mehrfach oder missbräuchlich an das RKI übermittelt werden und so die Ergebnisse der Analyse verfälschen. Die Kennung wird an Apple übermittelt. Dabei kann es auch zu einer Datenübermittlung in die USA oder andere Drittländer kommen. Dort besteht möglicherweise kein dem europäischen Recht entsprechendes Datenschutzniveau und Ihre europäischen Datenschutzrechte können eventuell nicht durchgesetzt werden. Insbesondere besteht die Möglichkeit, dass Sicherheitsbehörden im Drittland, auch ohne einen konkreten Verdacht, auf die übermittelten Daten bei Apple zugreifen und diese auswerten, beispielsweise indem sie Daten mit anderen Informationen verknüpfen. Dies betrifft nur die an Apple übermittelte Kennung. Die weiteren Angaben über Ihre Nutzung der Corona-Warn-App erhält Apple nicht. Möglicherweise kann Apple jedoch anhand der Kennung auf Ihre Identität schließen und nachvollziehen, dass die Echtheitsprüfung Ihres Smartphones stattgefunden hat.\nWenn Sie mit der Drittlandsübermittlung nicht einverstanden sind, tippen Sie bitte nicht „Einverstanden“ an. Sie können die App weiterhin nutzen, die Datenspende ist dann jedoch nicht möglich.";

/* Survey Consent Screen */

"SurveyConsent_LegalTitle_BoldText" = "Ihr Einverständnis";

"SurveyConsent_LegalBody1" = "Durch Antippen von „Einverstanden“ willigen Sie ein:";

"SurveyConsent_LegalBody2" = "Bevor Ihnen der Teilnahmelink angezeigt werden kann, wird die Echtheit Ihrer App hierbei einmalig geprüft. Dazu wird durch Ihr Smartphone eine eindeutige Kennung erzeugt und an Apple in die USA oder andere Drittländer übermittelt, damit Apple die Echtheit Ihrer App gegenüber dem RKI bestätigen kann. Die Kennung enthält Informationen über die Version Ihres Smartphones und der App. Apple kann damit möglicherweise auf Ihre Identität schließen und nachvollziehen, dass die Echtheitsprüfung Ihres Smartphones stattgefunden hat. Weitere Angaben aus der App erhält Apple hierbei nicht. So wird sichergestellt, dass jeder Nutzer nur einmal an der Befragung teilnehmen kann und die Statistiken nicht verfälscht werden.";

"SurveyConsent_Legal_Bullet1" = "Ihr Einverständnis ist freiwillig. Sie können die App vollständig nutzen, auch wenn Sie Ihr Einverständnis für die Zwecke der Befragung nicht erteilen.";

"SurveyConsent_Legal_Bullet2" = "Auch nachdem Sie Ihr Einverständnis erklärt haben, müssen Sie nicht an der Befragung teilzunehmen. Sie können die Befragung jederzeit abbrechen.";

"SurveyConsent_Legal_Bullet3" = "Sie können Ihr Einverständnis abgeben, wenn Sie mindestens 16 Jahre alt sind.";

"SurveyConsent_Legal_Details_Button_Title" = "Ausführliche Informationen zur Datenverarbeitung und Ihrem Einverständnis";

"SurveyConsent_Legal_Details_Headline" = "Prüfung der Echtheit und Drittlandsübermittlung";

"SurveyConsent_Details_Legal_Body1" = "Um die Echtheit Ihrer App zu bestätigen, erzeugt Ihr Smartphone eine eindeutige Kennung, die Informationen über die Version Ihres Smartphones und der App enthält. Das ist erforderlich, um zu verhindern, dass Nutzer mehrfach der Befragung teilnehmen und so die Ergebnisse der Befragung verfälschen. Die Kennung wird hier einmalig an Apple übermittelt. Dabei kann es auch zu einer Datenübermittlung in die USA oder andere Drittländer kommen. Dort besteht möglicherweise kein dem europäischen Recht entsprechendes Datenschutzniveau und Ihre europäischen Datenschutzrechte können eventuell nicht durchgesetzt werden. Insbesondere besteht die Möglichkeit, dass Sicherheitsbehörden im Drittland, auch ohne einen konkreten Verdacht, auf die übermittelten Daten bei Apple zugreifen und diese auswerten, beispielsweise indem sie Daten mit anderen Informationen verknüpfen. Dies betrifft nur die an Apple übermittelte Kennung. Die weiteren Angaben über Ihre Teilnahme an der Befragung erhält Apple nicht. Möglicherweise kann Apple jedoch anhand der Kennung auf Ihre Identität schließen und nachvollziehen, dass die Echtheitsprüfung Ihres Smartphones stattgefunden hat.";

"SurveyConsent_Details_Legal_Body2" = "Wenn Sie mit der Drittlandsübermittlung nicht einverstanden sind, tippen Sie bitte nicht „Einverstanden“ an. Sie können die App weiterhin nutzen, eine Teilnahme an dieser Befragung ist dann jedoch nicht möglich.";

/* Data Donation App Settings*/

"ppa_settings_privacy_information_body" = "Indem Sie oben „Datenspende“ aktivieren, willigen Sie ein:\n\nDie App übermittelt täglich von ihr erfasste Angaben an das RKI. Die Daten betreffen angezeigte Risiko-Begegnungen und Warnungen, durch Sie abgerufene Testergebnisse, ob Sie andere Nutzer gewarnt haben sowie Angaben über das Betriebssystem Ihres Smartphones. Wenn Sie oben weitere Angaben gemacht haben (Region, Altersgruppe), werden auch diese an das RKI übermittelt.\n\nDas RKI wird diese Daten zu Statistiken zusammenfassen und auswerten, um die Wirksamkeit und Funktionsweise der App zu bewerten und Rückschlüsse auf das Pandemiegeschehen zu ziehen. Die dabei gefundenen Erkenntnisse helfen bei der Verbesserung der Funktionen und Nutzerfreundlichkeit der App sowie bei der Steuerung anderer Maßnahmen der Pandemiebekämpfung.\n\nBevor Ihre Daten ausgewertet werden, muss sichergestellt sein, dass jede an der Datenspende teilnehmende App nur einmal gezählt wird und die Statistiken nicht verfälscht werden. Hierfür muss die Echtheit Ihrer App geprüft werden. Dazu wird durch Ihr Smartphone eine eindeutige Kennung erzeugt und an Apple in die USA oder andere Drittländer übermittelt, damit Apple die Echtheit Ihrer App gegenüber dem RKI bestätigen kann. Die Kennung enthält Informationen über die Version Ihres Smartphones und der App. Apple kann damit möglicherweise auf Ihre Identität schließen und nachvollziehen, dass die Echtheitsprüfung Ihres Smartphones stattgefunden hat. Weitere Angaben aus der App erhält Apple hierbei nicht.\n\nSie können Ihr Einverständnis jederzeit zurücknehmen, indem Sie oben „Datenspende“ deaktivieren.";

/* Error Reports */

"errorReport_Legal_DataPrivacy_Headline" = "Datenschutz und Datensicherheit";

"errorReport_Legal_DataPrivacy_Bullet1" = "Die Aufzeichnung des Fehlerberichts ist freiwillig.";

"errorReport_Legal_DataPrivacy_Bullet2" = "Auf den Fehlerbericht haben zunächst nur Sie Zugriff. Sie können im Anschluss entscheiden, ob Sie den Fehlerbericht an den technischen Support senden, ob Sie den Fehlerbericht zunächst auf Ihrem Smartphone speichern oder die Aufzeichnung stoppen und löschen wollen. Wenn Sie den Fehlerbericht zunächst lokal speichern, haben Sie die Möglichkeit, sich den Fehlerbericht selbst anzuschauen, bevor Sie diesen an den Support übermitteln.";

"errorReport_Legal_DataPrivacy_Bullet3" = "Der Fehlerbericht enthält sensible Informationen, zum Beispiel Angaben über Ihr Testergebnis oder das für Sie ermittelte Ansteckungsrisiko. Er enthält keine Informationen über die QR-Codes, die Sie bei der Testregistrierung verwendet haben, über Angaben, die Sie im Kontakt-Tagebuch erfasste haben oder Angaben zu Ihrer Identität.";

"errorReport_Legal_DataPrivacy_Bullet4" = "Wir empfehlen die Fehlerberichte nicht zu veröffentlichen und nicht per E-Mail zu versenden.";

"errorReport_Legal_DataPrivacy_Bullet5" = "Private Personen oder Unternehmen dürfen von Ihnen nicht die Weitergabe eines aufgezeichneten Fehlerberichtes verlangen.";

"errorReport_Legal_Consent_Headline" = "Ihr Einverständnis";

"errorReport_Legal_Consent_Intro" = "Durch Antippen von „Einverstanden und senden“ willigen Sie in folgende Schritte ein:";

"errorReport_Legal_Consent_Bullet1_Header" = "Der von Ihnen erstellte Fehlerbericht wird zu Zwecken der Fehleranalyse an das RKI übermittelt.";

"errorReport_Legal_Consent_Bullet1_Paragraph" = "Das RKI wird den Fehlerbericht auswerten, um mögliche Ursachen der in Ihrer App auftretenden Fehler erkennen und beheben zu können. Wenn Sie dem technischen Support die Fehlerbericht-ID mitteilen, kann das RKI den Fehlerbericht Ihrer Person zuordnen.";

"errorReport_Legal_Consent_Bullet2" = "Bevor der Bericht an das RKI übersendet wird, wird die Echtheit Ihrer App einmalig geprüft. Dazu wird durch Ihr Smartphone eine eindeutige Kennung erzeugt und an Apple in die USA oder andere Drittländer übermittelt, damit Apple die Echtheit Ihrer App gegenüber dem RKI bestätigen kann. Die Kennung enthält Informationen über die Version Ihres Smartphones und der App. Apple kann damit möglicherweise auf Ihre Identität schließen und nachvollziehen, dass die Echtheitsprüfung Ihres Smartphones stattgefunden hat. Weitere Angaben aus der App oder dem Fehlerbericht erhält Apple  hierbei nicht. ";

<<<<<<< HEAD
"errorReport_Legal_Consent_LastParagraph" = "Sollten Sie dem technischen Support nach der Übersendung Ihre Fehlerbericht-ID mitgeteilt haben, können Sie auch jederzeit die Löschung der weiteren mitgeteilten Informationen, der Fehlerbericht-ID und des Fehlerberichtes verlangen. Andernfalls wird der Fehlerbericht automatisch nach 14 Tagen gelöscht.";

"errorReport_Legal_DetailedInformation_Headline" = "Prüfung der Echtheit und Drittlandsübermittlung";

"errorReport_Legal_DetailedInformation_Content1" = "Um die Echtheit Ihrer App zu bestätigen, erzeugt Ihr Smartphone eine eindeutige Kennung, die Informationen über die Version Ihres Smartphones und der App enthält. Das ist erforderlich, um sicherzustellen, dass nur Nutzer Daten auf diesem Weg an den technischen Support übersenden, die tatsächlich die Corona-Warn-App nutzen und nicht manipulierte Fehlerberichte bereitstellen. Die Kennung wird dafür einmalig an Apple übermittelt. Dabei kann es auch zu einer Datenübermittlung in die USA oder andere Drittländer kommen. Dort besteht möglicherweise kein dem europäischen Recht entsprechendes Datenschutzniveau und Ihre europäischen Datenschutzrechte können eventuell nicht durchgesetzt werden. Insbesondere besteht die Möglichkeit, dass Sicherheitsbehörden im Drittland, auch ohne einen konkreten Verdacht, auf die übermittelten Daten bei Apple zugreifen und diese auswerten, beispielsweise indem sie Daten mit anderen Informationen verknüpfen. Dies betrifft nur die an Apple übermittelte Kennung. Die Angaben aus Ihrem Fehlerbericht erhält Apple nicht. Möglicherweise kann Apple jedoch anhand der Kennung auf Ihre Identität schließen und nachvollziehen, dass die Echtheitsprüfung Ihres Smartphones stattgefunden hat.\n\nWenn Sie mit der Drittlandsübermittlung nicht einverstanden sind, tippen Sie bitte nicht „Einverstanden und Fehlerbericht senden“ an. Sie können die App weiterhin nutzen, eine Übersendung des Fehlerberichtes über die App ist dann jedoch nicht möglich.";

"errorReport_Legal_DetailedInformation_Subheadline" = "Zur Auswertung der Fehlerberichte durch das RKI";

"errorReport_Legal_DetailedInformation_Content2" = "Nachdem die Echtheit Ihrer App geprüft wurde, wird der Fehlerbericht über eine gesicherte Verbindung an das RKI übermittelt. Die Fehlerberichte werden nur zur Fehleranalyse und Fehlerbehebung im Rahmen zukünftiger Updates der App genutzt. Nur Mitarbeiter des technischen Support können auf die Fehlerberichte zugreifen. Die Fehlerberichte enthalten eine Vielzahl von Statusmeldungen und Ereignissen, die in der App ausgelöst wurden, sie enthalten aber keine Hinweise anhand derer das RKI auf Ihre Identität schließen kann. Erst wenn Sie die Fehlerbericht-ID im Zusammenhang mit weiteren Mitteilungen nennen, kann ein Zusammenhang zwischen der Mitteilung (und z. B. Ihrem dort enthaltenen Namen) und den im Fehlerbericht enthaltenen Angaben (z. B. technische Meldungen zur Berechnung im Rahmen der Risiko-Ermittlung, in der App angezeigte Informationen und durchlaufene Schritte, aber ggf. auch einem abgerufenen Testergebnis und ggf. im Rahmen der Warnung geteilter Zufalls-IDs) hergestellt werden.";

"errorReport_Legal_SendReports_Headline" = "Ihr Einverständnis";

"errorReport_Legal_SendReports_Subline" = "Durch Antippen von „Einverstanden und senden“ willigen Sie in folgende Schritte ein:";

"errorReport_Legal_SendReports_Bullet1_Part1" = "Der von Ihnen erstellte Fehlerbericht wird zu Zwecken der Fehleranalyse an das RKI übermittelt.";

"errorReport_Legal_SendReports_Bullet1_Part2" = " Das RKI wird den Fehlerbericht auswerten, um mögliche Ursachen der in Ihrer App auftretenden Fehler erkennen und beheben zu können. Wenn Sie dem technischen Support die Fehlerbericht-ID mitteilen, kann das RKI den Fehlerbericht Ihrer Person zuordnen.";

"errorReport_Legal_SendReports_Bullet2" = "Bevor der Bericht an das RKI übersendet wird, wird die Echtheit Ihrer App einmalig geprüft. Dazu wird durch Ihr Smartphone eine eindeutige Kennung erzeugt und an Apple in die USA oder andere Drittländer übermittelt, damit Apple die Echtheit Ihrer App gegenüber dem RKI bestätigen kann. Die Kennung enthält Informationen über die Version Ihres Smartphones und der App. Apple kann damit möglicherweise auf Ihre Identität schließen und nachvollziehen, dass die Echtheitsprüfung Ihres Smartphones stattgefunden hat. Weitere Angaben aus der App oder dem Fehlerbericht erhält Apple  hierbei nicht.";

"errorReport_Legal_SendReports_Paragraph" = "Sollten Sie dem technischen Support nach der Übersendung Ihre Fehlerbericht-ID mitgeteilt haben, können Sie auch jederzeit die Löschung der weiteren mitgeteilten Informationen, der Fehlerbericht-ID und des Fehlerberichtes verlangen. Andernfalls wird der Fehlerbericht automatisch nach 14 Tagen gelöscht.";
=======
"errorReport_Legal_Consent_LastParagraph" = "Sollten Sie dem technischen Support nach der Übersendung Ihre Fehlerbericht-ID mitgeteilt haben, können Sie auch jederzeit die Löschung der weiteren mitgeteilten Informationen, der Fehlerbericht-ID und des Fehlerberichtes verlangen. Andernfalls wird der Fehlerbericht automatisch nach 14 Tagen gelöscht.";
>>>>>>> 41d6703f
<|MERGE_RESOLUTION|>--- conflicted
+++ resolved
@@ -131,7 +131,6 @@
 
 "errorReport_Legal_Consent_Bullet2" = "Bevor der Bericht an das RKI übersendet wird, wird die Echtheit Ihrer App einmalig geprüft. Dazu wird durch Ihr Smartphone eine eindeutige Kennung erzeugt und an Apple in die USA oder andere Drittländer übermittelt, damit Apple die Echtheit Ihrer App gegenüber dem RKI bestätigen kann. Die Kennung enthält Informationen über die Version Ihres Smartphones und der App. Apple kann damit möglicherweise auf Ihre Identität schließen und nachvollziehen, dass die Echtheitsprüfung Ihres Smartphones stattgefunden hat. Weitere Angaben aus der App oder dem Fehlerbericht erhält Apple  hierbei nicht. ";
 
-<<<<<<< HEAD
 "errorReport_Legal_Consent_LastParagraph" = "Sollten Sie dem technischen Support nach der Übersendung Ihre Fehlerbericht-ID mitgeteilt haben, können Sie auch jederzeit die Löschung der weiteren mitgeteilten Informationen, der Fehlerbericht-ID und des Fehlerberichtes verlangen. Andernfalls wird der Fehlerbericht automatisch nach 14 Tagen gelöscht.";
 
 "errorReport_Legal_DetailedInformation_Headline" = "Prüfung der Echtheit und Drittlandsübermittlung";
@@ -152,7 +151,4 @@
 
 "errorReport_Legal_SendReports_Bullet2" = "Bevor der Bericht an das RKI übersendet wird, wird die Echtheit Ihrer App einmalig geprüft. Dazu wird durch Ihr Smartphone eine eindeutige Kennung erzeugt und an Apple in die USA oder andere Drittländer übermittelt, damit Apple die Echtheit Ihrer App gegenüber dem RKI bestätigen kann. Die Kennung enthält Informationen über die Version Ihres Smartphones und der App. Apple kann damit möglicherweise auf Ihre Identität schließen und nachvollziehen, dass die Echtheitsprüfung Ihres Smartphones stattgefunden hat. Weitere Angaben aus der App oder dem Fehlerbericht erhält Apple  hierbei nicht.";
 
-"errorReport_Legal_SendReports_Paragraph" = "Sollten Sie dem technischen Support nach der Übersendung Ihre Fehlerbericht-ID mitgeteilt haben, können Sie auch jederzeit die Löschung der weiteren mitgeteilten Informationen, der Fehlerbericht-ID und des Fehlerberichtes verlangen. Andernfalls wird der Fehlerbericht automatisch nach 14 Tagen gelöscht.";
-=======
-"errorReport_Legal_Consent_LastParagraph" = "Sollten Sie dem technischen Support nach der Übersendung Ihre Fehlerbericht-ID mitgeteilt haben, können Sie auch jederzeit die Löschung der weiteren mitgeteilten Informationen, der Fehlerbericht-ID und des Fehlerberichtes verlangen. Andernfalls wird der Fehlerbericht automatisch nach 14 Tagen gelöscht.";
->>>>>>> 41d6703f
+"errorReport_Legal_SendReports_Paragraph" = "Sollten Sie dem technischen Support nach der Übersendung Ihre Fehlerbericht-ID mitgeteilt haben, können Sie auch jederzeit die Löschung der weiteren mitgeteilten Informationen, der Fehlerbericht-ID und des Fehlerberichtes verlangen. Andernfalls wird der Fehlerbericht automatisch nach 14 Tagen gelöscht.";