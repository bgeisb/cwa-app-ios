////
// 🦠 Corona-Warn-App
//

import XCTest
import ExposureNotification

// swiftlint:disable:next type_body_length
class ENAUITests_07_ContactJournal: CWATestCase {

	// MARK: - Overrides

	override func setUpWithError() throws {
		try super.setUpWithError()
		continueAfterFailure = false

		app = XCUIApplication()
		app.setDefaults()
		app.setLaunchArgument(LaunchArguments.onboarding.isOnboarded, to: true)
		app.setLaunchArgument(LaunchArguments.onboarding.setCurrentOnboardingVersion, to: true)
		app.setLaunchArgument(LaunchArguments.infoScreen.userNeedsToBeInformedAboutHowRiskDetectionWorks, to: false)
		app.setLaunchArgument(LaunchArguments.contactJournal.journalRemoveAllPersons, to: true)
		app.setLaunchArgument(LaunchArguments.contactJournal.journalRemoveAllLocations, to: true)
		app.setLaunchArgument(LaunchArguments.contactJournal.journalRemoveAllCoronaTests, to: true)
	}

	// MARK: - Internal

	var app: XCUIApplication!

	// MARK: - Test cases.

	func testOpenInformationScreenViaSheet() throws {
		app.setLaunchArgument(LaunchArguments.infoScreen.diaryInfoScreenShown, to: true)

		openInformationSheet()

		app.sheets.firstMatch.buttons.element(boundBy: 0).waitAndTap()

		// Check whether we have entered the info screen.
		XCTAssertTrue(app.images["AppStrings.ContactDiaryInformation.imageDescription"].waitForExistence(timeout: .medium))
	}

	func testOpenExportViaSheet() throws {
		app.setLaunchArgument(LaunchArguments.infoScreen.diaryInfoScreenShown, to: true)

		openInformationSheet()

		app.sheets.firstMatch.buttons.element(boundBy: 1).waitAndTap()

		// Check whether we have entered the share sheet.
		XCTAssertTrue(app.otherElements["ActivityListView"].waitForExistence(timeout: .medium))
	}

	func testDeleteAllPersons() throws {
		app.setLaunchArgument(LaunchArguments.infoScreen.diaryInfoScreenShown, to: true)

		openEditPersonViaSheet()

		XCTAssertEqual(app.navigationBars.element(boundBy: 0).identifier, app.localized("ContactDiary_EditEntries_ContactPersons_Title"))

		app.buttons[app.localized("ContactDiary_EditEntries_ContactPersons_DeleteAllButtonTitle")].waitAndTap()

		XCTAssertEqual(app.alerts.firstMatch.label, app.localized("ContactDiary_EditEntries_ContactPersons_AlertTitle"))
		app.alerts.firstMatch.buttons[app.localized("ContactDiary_EditEntries_ContactPersons_AlertConfirmButtonTitle")].waitAndTap()

		XCTAssertEqual(app.tables[AccessibilityIdentifiers.ContactDiaryInformation.EditEntries.tableView].cells.count, 0)
	}

	func testDeleteOnePersonAndEditOnePerson() throws {
		app.setLaunchArgument(LaunchArguments.infoScreen.diaryInfoScreenShown, to: true)

		openEditPersonViaSheet()

		XCTAssertEqual(app.navigationBars.element(boundBy: 0).identifier, app.localized("ContactDiary_EditEntries_ContactPersons_Title"))

		let personsTableView = app.tables[AccessibilityIdentifiers.ContactDiaryInformation.EditEntries.tableView]
		XCTAssertEqual(personsTableView.cells.count, 2)

		// tap the delete button :-)
		personsTableView.cells.element(boundBy: 1).buttons.element(boundBy: 0).waitAndTap()
		// wait for delete confirmation button trailing in the cell
		personsTableView.cells.element(boundBy: 1).buttons.element(boundBy: 2).waitAndTap()

		XCTAssertEqual(app.alerts.firstMatch.label, app.localized("ContactDiary_EditEntries_ContactPerson_AlertTitle"))
		app.alerts.firstMatch.buttons[app.localized("ContactDiary_EditEntries_ContactPerson_AlertConfirmButtonTitle")].waitAndTap()

		XCTAssertEqual(personsTableView.cells.count, 1)

		// select person to edit
		let originalPerson = personsTableView.cells.firstMatch.staticTexts.firstMatch.label
		personsTableView.cells.firstMatch.waitAndTap()

		XCTAssertEqual(app.navigationBars.element(boundBy: 1).identifier, app.localized("ContactDiary_AddEditEntry_PersonTitle"))

		let textField = app.textFields.firstMatch
		textField.waitAndTap()
		textField.typeText("-Müller")

		app.buttons[app.localized("ContactDiary_AddEditEntry_PrimaryButton_Title")].waitAndTap()

		XCTAssertNotEqual(originalPerson, personsTableView.cells.firstMatch.staticTexts.firstMatch.label)
		XCTAssertEqual(originalPerson + "-Müller", personsTableView.cells.firstMatch.staticTexts.firstMatch.label)
	}

	func testDeleteOneLocationAndEditOneLocation() throws {
		app.setLaunchArgument(LaunchArguments.infoScreen.diaryInfoScreenShown, to: true)

		openEditLocationsViaSheet()

		XCTAssertEqual(app.navigationBars.element(boundBy: 0).identifier, app.localized("ContactDiary_EditEntries_Locations_Title"))

		let locationsTableView = app.tables[AccessibilityIdentifiers.ContactDiaryInformation.EditEntries.tableView]
		XCTAssertEqual(locationsTableView.cells.count, 2)

		// tap the delete button :-)
		locationsTableView.cells.element(boundBy: 1).buttons.element(boundBy: 0).waitAndTap()
		// wait for delete confirmation button trailing in the cell
		locationsTableView.cells.element(boundBy: 1).buttons.element(boundBy: 2).waitAndTap()

		XCTAssertEqual(app.alerts.firstMatch.label, app.localized("ContactDiary_EditEntries_Location_AlertTitle"))
		app.alerts.firstMatch.buttons[app.localized("ContactDiary_EditEntries_Location_AlertConfirmButtonTitle")].waitAndTap()

		XCTAssertEqual(locationsTableView.cells.count, 1)

		// select location to edit
		let originalLocation = locationsTableView.cells.firstMatch.staticTexts.firstMatch.label
		locationsTableView.cells.firstMatch.waitAndTap()

		XCTAssertEqual(app.navigationBars.element(boundBy: 1).identifier, app.localized("ContactDiary_AddEditEntry_LocationTitle"))
		let textField = app.textFields.firstMatch
		textField.waitAndTap()
		textField.typeText(" Innenstadt")

		XCTAssertTrue(textField.buttons.firstMatch.waitForExistence(timeout: .medium))
		// tap the clear button inside textfield to clear input
		textField.buttons.firstMatch.waitAndTap()
		textField.typeText("Supermarkt Innenstadt")

		app.buttons[app.localized("ContactDiary_AddEditEntry_PrimaryButton_Title")].waitAndTap()

		XCTAssertNotEqual(originalLocation, locationsTableView.cells.firstMatch.staticTexts.firstMatch.label)
		XCTAssertEqual("Supermarkt Innenstadt", locationsTableView.cells.firstMatch.staticTexts.firstMatch.label)
	}

	func testAddPersonToDate() throws {
		app.setLaunchArgument(LaunchArguments.infoScreen.diaryInfoScreenShown, to: true)

		navigateToJournalOverview()

		// check count for overview: day cell 15 days plus 1 description cell
		XCTAssertEqual(app.descendants(matching: .table).firstMatch.cells.count, 15 + 1)

		// select 3th cell
		app.descendants(matching: .table).firstMatch.cells.element(boundBy: 3).waitAndTap()

		let dayTableView = app.tables[AccessibilityIdentifiers.ContactDiary.dayTableView]

		// check count for day entries: 1 add entry cell
		XCTAssertEqual(dayTableView.cells.count, 1)

		addPersonToDayEntry("Max Mustermann", phoneNumber: "12345678", eMail: "max@mustermann.de")

		// check count for day entries: 1 add entry cell + 1 person added
		XCTAssertEqual(dayTableView.cells.count, 2)

		addPersonToDayEntry("Erika Musterfrau", phoneNumber: "12345678", eMail: "erika@musterfrau.de")

		// check count for day entries: 1 add entry cell + 2 persons added
		XCTAssertEqual(dayTableView.cells.count, 3)
	}

	func testAddLocationToDate() throws {
		app.setLaunchArgument(LaunchArguments.infoScreen.diaryInfoScreenShown, to: true)

		navigateToJournalOverview()

		// check count for overview: day cell 15 days plus 1 description cell
		XCTAssertEqual(app.descendants(matching: .table).firstMatch.cells.count, 15 + 1)

		// select 3rd cell
		app.descendants(matching: .table).firstMatch.cells.element(boundBy: 3).waitAndTap()

		XCTAssertTrue(app.segmentedControls.firstMatch.waitForExistence(timeout: .medium))
		app.segmentedControls.firstMatch.buttons[app.localized("ContactDiary_Day_LocationsSegment")].waitAndTap()

		let dayTableView = app.tables[AccessibilityIdentifiers.ContactDiary.dayTableView]

		// check count for day entries: 1 add entry cell
		XCTAssertEqual(dayTableView.firstMatch.cells.count, 1)

		addLocationToDayEntry("Bäckerei", phoneNumber: "12345678", eMail: "bäcker@meinestadt.de")

		// check count for day entries: 1 add entry cell + 1 location added
		XCTAssertEqual(dayTableView.cells.count, 2)

		addLocationToDayEntry("Supermarkt", phoneNumber: "12345678", eMail: "super@markt.de")

		// check count for day entries: 1 add entry cell + 2 locations added
		XCTAssertEqual(dayTableView.cells.count, 3)
	}

	func testDetailsSelectionOfPersonEncounter() {
		app.setLaunchArgument(LaunchArguments.infoScreen.diaryInfoScreenShown, to: true)

		navigateToJournalOverview()

		// Select 3rd cell.

		app.descendants(matching: .table).firstMatch.cells.element(boundBy: 3).waitAndTap()

		// Add person.

		addPersonToDayEntry("Max Mustermann")

		// Select details of encounter.

		let maskSituationButton = app.segmentedControls[AccessibilityIdentifiers.ContactDiaryInformation.Day.maskSituationSegmentedControl].firstMatch.buttons.element(boundBy: 1)
		maskSituationButton.waitAndTap()

		let settingButton = app.segmentedControls[AccessibilityIdentifiers.ContactDiaryInformation.Day.settingSegmentedControl].firstMatch.buttons.element(boundBy: 1)
		settingButton.waitAndTap()

		// Enter note

		app.textFields[AccessibilityIdentifiers.ContactDiaryInformation.Day.notesTextField].firstMatch.waitAndTap()
		app.textFields[AccessibilityIdentifiers.ContactDiaryInformation.Day.notesTextField].firstMatch.typeText("Some note!")

		// Navigate back.

		app.navigationBars.firstMatch.buttons.element(boundBy: 0).waitAndTap()

		// Check if the label for the settings exists on the overview.

		XCTAssertTrue(app.staticTexts[app.localized("ContactDiary_Day_Encounter_WithoutMask") + ", " + app.localized("ContactDiary_Day_Encounter_Inside")].exists)
		XCTAssertTrue(app.staticTexts["Some note!"].exists)
	}

	func testDetailsSelectionOfLocationVisit() {
		app.setLaunchArgument(LaunchArguments.infoScreen.diaryInfoScreenShown, to: true)

		navigateToJournalOverview()

		// Select 3rd cell.

		app.descendants(matching: .table).firstMatch.cells.element(boundBy: 3).waitAndTap()

		// Navigate to location section.

		XCTAssertTrue(app.segmentedControls.firstMatch.waitForExistence(timeout: .medium))
		app.segmentedControls.firstMatch.buttons[app.localized("ContactDiary_Day_LocationsSegment")].waitAndTap()

		// Add location.

		addLocationToDayEntry("Pizzabude")

		// Select duration.
		
		// Until iOS 14.4 the datePicker was declared as "OtherElement" with a label called "Hours". From 14.5 and above, Apple changed the XCUIElement to "TextField" (🤷‍♂️) and its label is now localized. We cannot set any identifier. Because of this we do some magic and we take the remaining one without any identifier. With iOS 15.0 it changed again and now we access via the localized text directly.
		if #available(iOS 15.0, *) {
			app.otherElements["Zeitauswahl"].firstMatch.waitAndTap()
			
		} else if #available(iOS 14.5, *) {
			let datePickerAsTextField = app.textFields.element(boundBy: 0)
			XCTAssertTrue(datePickerAsTextField.identifier.isEmpty)
			datePickerAsTextField.firstMatch.waitAndTap()
		} else {
			app.otherElements["Hours"].firstMatch.waitAndTap()
		}
		
		// iOS 15 changed the time picker to a wheel again.
		if #available(iOS 15.0, *) {
			// Spin wheel one time so the value will be 20:00
			app.datePickers.firstMatch.swipeUp()
			// Wait for closing wheel.
			app.waitAndTap()
		} else {
			app.keys["2"].waitAndTap()
			app.keys["0"].waitAndTap()
			app.keys["0"].waitAndTap()
<<<<<<< HEAD
=======
			app.keys["0"].waitAndTap()
>>>>>>> 13374d3b
			// Wait for closing keyboard
			app.waitAndTap()
		}
		
		let textField = app.textFields[AccessibilityIdentifiers.ContactDiaryInformation.Day.notesTextField].firstMatch
		let exists = NSPredicate(format: "exists == 1")
		expectation(for: exists, evaluatedWith: textField, handler: nil)
		waitForExpectations(timeout: .medium, handler: nil)

		// Enter note

		app.textFields[AccessibilityIdentifiers.ContactDiaryInformation.Day.notesTextField].firstMatch.waitAndTap()
		app.textFields[AccessibilityIdentifiers.ContactDiaryInformation.Day.notesTextField].firstMatch.typeText("Some note!")

		// Navigate back.

		app.navigationBars.firstMatch.buttons.element(boundBy: 0).waitAndTap()

		// Check if the label for the settings exists on the overview.

		XCTAssertTrue(app.staticTexts["20:00 " + app.localized("ContactDiary_Overview_LocationVisit_Abbreviation_Hours")].exists)
		XCTAssertTrue(app.staticTexts["Some note!"].exists)
	}

	func testNavigateToPersonEncounterDayInfo() {
		app.setLaunchArgument(LaunchArguments.infoScreen.diaryInfoScreenShown, to: true)

		navigateToJournalOverview()

		// Select 3rd cell.
		app.descendants(matching: .table).firstMatch.cells.element(boundBy: 3).waitAndTap()

		addPersonToDayEntry("Max Mustermann")

		// Tap info button.
		app.buttons[AccessibilityIdentifiers.ContactDiaryInformation.Day.notesInfoButton].waitAndTap()

		// Wait for info screen.
		XCTAssertTrue(app.navigationBars[app.localized("Contact_Journal_Notes_Description_Title")].waitForExistence(timeout: .medium))
	}

	func testNavigateToLocationDayInfo() {
		app.setLaunchArgument(LaunchArguments.infoScreen.diaryInfoScreenShown, to: true)

		navigateToJournalOverview()

		// Select 3rd cell.
		app.descendants(matching: .table).firstMatch.cells.element(boundBy: 3).waitAndTap()

		// Navigate to locatin section.
		XCTAssertTrue(app.segmentedControls.firstMatch.waitForExistence(timeout: .medium))
		app.segmentedControls.firstMatch.buttons[app.localized("ContactDiary_Day_LocationsSegment")].waitAndTap()

		addLocationToDayEntry("Pizzabude")

		// Tap info button.
		app.buttons[AccessibilityIdentifiers.ContactDiaryInformation.Day.notesInfoButton].waitAndTap()

		// Wait for info screen.
		XCTAssertTrue(app.navigationBars[app.localized("Contact_Journal_Notes_Description_Title")].waitForExistence(timeout: .medium))
	}

	func testNavigationToInformationVC() throws {
		app.setLaunchArgument(LaunchArguments.infoScreen.traceLocationsInfoScreenShown, to: false)

		navigateToJournalOverview()

		// Check whether we have entered the info screen.
		XCTAssertTrue(app.images["AppStrings.ContactDiaryInformation.imageDescription"].waitForExistence(timeout: .medium))

		app.swipeUp(velocity: .fast)
		app.swipeUp(velocity: .fast)

		let privacyCell = try XCTUnwrap(app.cells["AppStrings.ContactDiaryInformation.dataPrivacyTitle"].firstMatch, "Privacy Cell not found")
		privacyCell.waitAndTap()

		XCTAssertTrue(app.images["AppStrings.AppInformation.privacyImageDescription"].waitForExistence(timeout: .medium))
	}

	func testCloseInformationVC() throws {
		app.setLaunchArgument(LaunchArguments.infoScreen.traceLocationsInfoScreenShown, to: false)

		navigateToJournalOverview()

		// Check whether we have entered the info screen.
		XCTAssertTrue(app.images["AppStrings.ContactDiaryInformation.imageDescription"].waitForExistence(timeout: .medium))

		// Select diary button
		app.buttons["AppStrings.ExposureSubmission.primaryButton"].waitAndTap()

		XCTAssertEqual(app.navigationBars.firstMatch.identifier, app.localized("ContactDiary_Overview_Title"))
	}

	/// Tests: ENF Risk High, Checkin Risk None
	func testOverviewScenario1() throws {
		app.setLaunchArgument(LaunchArguments.infoScreen.diaryInfoScreenShown, to: true)
		app.setLaunchArgument(LaunchArguments.risk.riskLevel, to: "low")

		navigateToJournalOverview()

        // check if overview is visible
        XCTAssertEqual(app.navigationBars.firstMatch.identifier, app.localized("ContactDiary_Overview_Title"))

		// first cell should have the text for high risk, but none about checkin
		let overviewCellWithEncounterRisk = app.descendants(matching: .table).firstMatch.cells.element(boundBy: 1)
		let highRiskCell = overviewCellWithEncounterRisk.staticTexts[AccessibilityIdentifiers.ContactDiaryInformation.Overview.riskLevelLow]
		XCTAssertTrue(highRiskCell.waitForExistence(timeout: .short))
		let checkinCell = overviewCellWithEncounterRisk.staticTexts[AccessibilityIdentifiers.ContactDiaryInformation.Overview.checkinRiskLevelLow]
		XCTAssertFalse(checkinCell.waitForExistence(timeout: .short))
		
		let overviewCellEmpty = app.descendants(matching: .table).firstMatch.cells.element(boundBy: 4)
		let highRiskCellEmpty = overviewCellEmpty.staticTexts[AccessibilityIdentifiers.ContactDiaryInformation.Overview.riskLevelHigh]
		XCTAssertFalse(highRiskCellEmpty.waitForExistence(timeout: .short))
		let checkinCellEmpty = overviewCellEmpty.staticTexts[AccessibilityIdentifiers.ContactDiaryInformation.Overview.checkinRiskLevelHigh]
		XCTAssertFalse(checkinCellEmpty.waitForExistence(timeout: .short))
	}
	
	/// Tests: ENF Risk High, Checkin Risk High
	func testOverviewScenario2() throws {
		app.setLaunchArgument(LaunchArguments.infoScreen.diaryInfoScreenShown, to: true)
		app.setLaunchArgument(LaunchArguments.risk.riskLevel, to: "high")
		app.setLaunchArgument(LaunchArguments.risk.checkinRiskLevel, to: "high")
		
		navigateToJournalOverview()

		// check if overview is visible
		XCTAssertEqual(app.navigationBars.firstMatch.identifier, app.localized("ContactDiary_Overview_Title"))

		// first cell should have the text for high risk, but none about checkin
		let overviewCellWithEncounterRisk = app.descendants(matching: .table).firstMatch.cells.element(boundBy: 1)
		let highRiskCell = overviewCellWithEncounterRisk.staticTexts[AccessibilityIdentifiers.ContactDiaryInformation.Overview.riskLevelHigh]
		XCTAssertTrue(highRiskCell.waitForExistence(timeout: .short))
		let checkinCell = overviewCellWithEncounterRisk.staticTexts[AccessibilityIdentifiers.ContactDiaryInformation.Overview.checkinRiskLevelHigh]
		XCTAssertTrue(checkinCell.waitForExistence(timeout: .short))
		
		let overviewCellEmpty = app.descendants(matching: .table).firstMatch.cells.element(boundBy: 4)
		let highRiskCellEmpty = overviewCellEmpty.staticTexts[AccessibilityIdentifiers.ContactDiaryInformation.Overview.riskLevelHigh]
		XCTAssertFalse(highRiskCellEmpty.waitForExistence(timeout: .short))
		let checkinCellEmpty = overviewCellEmpty.staticTexts[AccessibilityIdentifiers.ContactDiaryInformation.Overview.checkinRiskLevelHigh]
		checkinCellEmpty.waitAndTap()
	}
	
	/// Tests: ENF Risk None, Checkin Risk High
	func testOverviewScenario3() throws {
		app.setLaunchArgument(LaunchArguments.infoScreen.diaryInfoScreenShown, to: true)
		app.setLaunchArgument(LaunchArguments.risk.checkinRiskLevel, to: "low")

		navigateToJournalOverview()

		// check if overview is visible
		XCTAssertEqual(app.navigationBars.firstMatch.identifier, app.localized("ContactDiary_Overview_Title"))

		// first cell should have the text for high risk, but none about checkin
		let overviewCellWithEncounterRisk = app.descendants(matching: .table).firstMatch.cells.element(boundBy: 1)
		let highRiskCell = overviewCellWithEncounterRisk.staticTexts[AccessibilityIdentifiers.ContactDiaryInformation.Overview.riskLevelHigh]
		XCTAssertFalse(highRiskCell.waitForExistence(timeout: .short))
		let checkinCell = overviewCellWithEncounterRisk.staticTexts[AccessibilityIdentifiers.ContactDiaryInformation.Overview.checkinRiskLevelLow]
		XCTAssertTrue(checkinCell.waitForExistence(timeout: .short))
		
		let overviewCellEmpty = app.descendants(matching: .table).firstMatch.cells.element(boundBy: 4)
		let highRiskCellEmpty = overviewCellEmpty.staticTexts[AccessibilityIdentifiers.ContactDiaryInformation.Overview.riskLevelHigh]
		XCTAssertFalse(highRiskCellEmpty.waitForExistence(timeout: .short))
		let checkinCellEmpty = overviewCellEmpty.staticTexts[AccessibilityIdentifiers.ContactDiaryInformation.Overview.checkinRiskLevelHigh]
		XCTAssertFalse(checkinCellEmpty.waitForExistence(timeout: .short))
	}

	/// Tests: ENF Risk None, Checkin Risk None, CoronaTest Added
	func testOverviewScenario4() throws {
		app.setLaunchArgument(LaunchArguments.infoScreen.diaryInfoScreenShown, to: true)
		app.setLaunchArgument(LaunchArguments.risk.riskLevel, to: "low")
		app.setLaunchArgument(LaunchArguments.contactJournal.testsRiskLevel, to: "low")

		navigateToJournalOverview()

		// check if overview is visible
		XCTAssertEqual(app.navigationBars.firstMatch.identifier, app.localized("ContactDiary_Overview_Title"))

		// first cell should have the text for high risk, but none about checkin
		let overviewCellWithEncounterRisk = app.descendants(matching: .table).firstMatch.cells.element(boundBy: 1)
		let lowRiskCell = overviewCellWithEncounterRisk.staticTexts[AccessibilityIdentifiers.ContactDiaryInformation.Overview.riskLevelLow]
		XCTAssertTrue(lowRiskCell.waitForExistence(timeout: .short))
		let checkinCell = overviewCellWithEncounterRisk.staticTexts[AccessibilityIdentifiers.ContactDiaryInformation.Overview.checkinRiskLevelLow]
		XCTAssertFalse(checkinCell.waitForExistence(timeout: .short))
		let overviewCellEmpty = app.descendants(matching: .table).firstMatch.cells.element(boundBy: 4)
		let highRiskCellEmpty = overviewCellEmpty.staticTexts[AccessibilityIdentifiers.ContactDiaryInformation.Overview.riskLevelHigh]
		XCTAssertFalse(highRiskCellEmpty.waitForExistence(timeout: .short))
		let checkinCellEmpty = overviewCellEmpty.staticTexts[AccessibilityIdentifiers.ContactDiaryInformation.Overview.checkinRiskLevelHigh]
		XCTAssertFalse(checkinCellEmpty.waitForExistence(timeout: .short))
	}
	
	// MARK: - Screenshots
	
	func test_screenshot_Overview() throws {
		var screenshotCounter = 0
		// setting up launch arguments
		app.setLaunchArgument(LaunchArguments.infoScreen.diaryInfoScreenShown, to: true)
		app.setLaunchArgument(LaunchArguments.risk.riskLevel, to: "high")
		app.setLaunchArgument(LaunchArguments.risk.checkinRiskLevel, to: "high")
		app.setLaunchArgument(LaunchArguments.contactJournal.testsRiskLevel, to: "high")

		// navigate to desired screen
		navigateToJournalOverview()
		
		// take screenshot from overview cell with high encounter risk and high checkin risk
		snapshot("contact_journal_overview_high_risks_\(String(format: "%04d", (screenshotCounter.inc() )))")
	}
	
	func test_screenshot_TwoPersonsOneLocationAndMessages() throws {
		var screenshotCounter = 0
		// setting up launch arguments
		app.setLaunchArgument(LaunchArguments.infoScreen.diaryInfoScreenShown, to: true)
		app.setLaunchArgument(LaunchArguments.risk.riskLevel, to: "high")
		
		// navigate to desired screen
		navigateToJournalOverview()
		
		// select first cell
		app.cells.element(boundBy: 1).waitAndTap()
		
		// add a person
		addPersonToDayEntry("Andrea")
		
		// add a person
		addPersonToDayEntry("Michael")
		
		// switch to places
		app.segmentedControls.firstMatch.buttons[app.localized("ContactDiary_Day_LocationsSegment")].waitAndTap()
		
		// add a location
		addLocationToDayEntry("Physiotherapie")
		
		// go back
		app.navigationBars.firstMatch.buttons.element(boundBy: 0).waitAndTap()
		
		app.swipeDown()
		// take screenshot
		snapshot("contact_journal_listing1_\(String(format: "%04d", (screenshotCounter.inc() )))")
		
		app.swipeUp()
		// take screenshot
		snapshot("contact_journal_listing1_\(String(format: "%04d", (screenshotCounter.inc() )))")
	}

	func test_screenshot_AddTwoPersonsAndOneLocationToDate() throws {
		var screenshotCounter = 0
		app.setLaunchArgument(LaunchArguments.infoScreen.diaryInfoScreenShown, to: true)
		app.setLaunchArgument(LaunchArguments.risk.riskLevel, to: "high")

		navigateToJournalOverview()

		// check count for overview: day cell 15 days plus 1 description cell
		XCTAssertEqual(app.descendants(matching: .table).firstMatch.cells.count, 15 + 1)

		// select 3th cell
		app.descendants(matching: .table).firstMatch.cells.element(boundBy: 3).waitAndTap()

		let dayTableView = app.tables[AccessibilityIdentifiers.ContactDiary.dayTableView]

		// check count for day entries: 1 add entry cell
		XCTAssertEqual(dayTableView.cells.count, 1)

		addPersonToDayEntry("Max Mustermann")
		addPersonToDayEntry("Erika Musterfrau")

		// check count for day entries: 1 add entry cell + 2 persons added
		XCTAssertEqual(dayTableView.cells.count, 3)

		// deselect Erika Musterfrau - 1 because new persons get entered on top
		// dayTableView.cells.firstMatch element(boundBy: 1).staticTexts["Erika Musterfrau"].waitAndTap()

		XCTAssertTrue(app.segmentedControls.firstMatch.waitForExistence(timeout: .medium))
		app.segmentedControls.firstMatch.buttons[app.localized("ContactDiary_Day_LocationsSegment")].waitAndTap()

		// check count for day entries: 1 add entry cell
		XCTAssertEqual(dayTableView.cells.count, 1)

		addLocationToDayEntry("Bäckerei")

		// check count for day entries: 1 add entry cell + 1 location added
		XCTAssertEqual(dayTableView.cells.count, 2)

		app.navigationBars.firstMatch.buttons.element(boundBy: 0).waitAndTap()
		snapshot("contact_journal_listing2_\(String(format: "%04d", (screenshotCounter.inc() )))")

		// check count for overview: day cell 15 days plus 1 description cell
		XCTAssertEqual(app.descendants(matching: .table).firstMatch.cells.count, 15 + 1)

		XCTAssertTrue(app.descendants(matching: .table).firstMatch.cells.element(boundBy: 3).waitForExistence(timeout: .medium))
		let dayCell = app.descendants(matching: .table).firstMatch.cells.element(boundBy: 3)

		XCTAssertTrue(dayCell.staticTexts["Max Mustermann"].exists)
		XCTAssertTrue(dayCell.staticTexts["Bäckerei"].exists)
		// XCTAssertFalse(dayCell.staticTexts["Erika Musterfrau"].exists)
	}

	func test_screenshot_ContactJournalInformation() throws {
		var screenshotCounter = 0
		app.setLaunchArgument(LaunchArguments.infoScreen.traceLocationsInfoScreenShown, to: false)

		// navigate to desired screen
		navigateToJournalOverview()

		// take screenshot
		snapshot("contact_journal_information_screen_\(String(format: "%04d", (screenshotCounter.inc() )))")

		// Check whether we have entered the info screen.
		XCTAssertTrue(app.images["AppStrings.ContactDiaryInformation.imageDescription"].waitForExistence(timeout: .medium))

		app.swipeUp(velocity: .fast)
		// take screenshot
		snapshot("contact_journal_information_screen_\(String(format: "%04d", (screenshotCounter.inc() )))")

		app.swipeUp(velocity: .fast)
		// take screenshot
		snapshot("contact_journal_information_screen_\(String(format: "%04d", (screenshotCounter.inc() )))")
	}

	func test_screenshot_AddTwoPersonsTwoLocations() throws {
		// setting up launch arguments
		app.setLaunchArgument(LaunchArguments.infoScreen.diaryInfoScreenShown, to: true)
		app.setLaunchArgument(LaunchArguments.risk.riskLevel, to: "high")

		// navigate to desired screen
		navigateToJournalOverview()

		// select first cell
		app.cells.element(boundBy: 1).waitAndTap()

		// add persons
		addPersonToDayEntry("Erika Musterfrau")
		addPersonToDayEntry("Max Mustermann")
		// take screenshot
		snapshot("contact_journal_listing_add_persons")

		// switch to places
		app.segmentedControls.firstMatch.buttons[app.localized("ContactDiary_Day_LocationsSegment")].waitAndTap()

		// add locations
		addLocationToDayEntry("Sportzentrum")
		addLocationToDayEntry("Büro")
		// take screenshot
		snapshot("contact_journal_listing_add_locations")

		// go back
		app.navigationBars.firstMatch.buttons.element(boundBy: 0).waitAndTap()
	}

	func test_screenshot_EditPersonScreen() throws {
		app.setLaunchArgument(LaunchArguments.infoScreen.diaryInfoScreenShown, to: true)

		// open sheet to edit persons
		openEditPersonViaSheet()

		// take screenshot
		snapshot("contact_journal_listing_edit_persons")
	}

	func test_screenshot_EditLocationScreen() throws {
		app.setLaunchArgument(LaunchArguments.infoScreen.diaryInfoScreenShown, to: true)

		// open sheet to edit locations
		openEditLocationsViaSheet()

		// take screenshot
		snapshot("contact_journal_listing_edit_locations")
	}
	
	// MARK: - Private

	private func navigateToJournalOverview() {
		launch()
		app.buttons[AccessibilityIdentifiers.TabBar.diary].waitAndTap()
	}

	private func addPersonToDayEntry(_ personName: String, phoneNumber: String = "", eMail: String = "") {
		app.descendants(matching: .table).firstMatch.cells.firstMatch.waitAndTap()
		XCTAssertEqual(app.navigationBars.element(boundBy: 0).identifier, app.localized("ContactDiary_AddEditEntry_PersonTitle"))

		let table = app.tables.firstMatch
		
		table.cells.textFields[AccessibilityIdentifiers.ContactDiaryInformation.EditEntries.nameTextField].waitAndTap()
		table.cells.textFields[AccessibilityIdentifiers.ContactDiaryInformation.EditEntries.nameTextField].typeText(personName)
		table.cells.textFields[AccessibilityIdentifiers.ContactDiaryInformation.EditEntries.phoneNumberTextField].waitAndTap()
		table.cells.textFields[AccessibilityIdentifiers.ContactDiaryInformation.EditEntries.phoneNumberTextField].typeText(phoneNumber)
		table.cells.textFields[AccessibilityIdentifiers.ContactDiaryInformation.EditEntries.eMailTextField].waitAndTap()
		table.cells.textFields[AccessibilityIdentifiers.ContactDiaryInformation.EditEntries.eMailTextField].typeText(eMail)

		app.buttons[app.localized("ContactDiary_AddEditEntry_PrimaryButton_Title")].waitAndTap()
	}

	private func addLocationToDayEntry(_ locationName: String, phoneNumber: String = "", eMail: String = "") {
		let addCell = app.descendants(matching: .table).firstMatch.cells.firstMatch
		addCell.waitAndTap()

		XCTAssertEqual(app.navigationBars.element(boundBy: 0).identifier, app.localized("ContactDiary_AddEditEntry_LocationTitle"))

		let table = app.tables.firstMatch

		XCTAssertTrue(table.cells.textFields[AccessibilityIdentifiers.ContactDiaryInformation.EditEntries.nameTextField].waitForExistence(timeout: .extraLong))

		table.cells.textFields[AccessibilityIdentifiers.ContactDiaryInformation.EditEntries.nameTextField].waitAndTap()
		table.cells.textFields[AccessibilityIdentifiers.ContactDiaryInformation.EditEntries.nameTextField].typeText(locationName)
		table.cells.textFields[AccessibilityIdentifiers.ContactDiaryInformation.EditEntries.phoneNumberTextField].waitAndTap()
		table.cells.textFields[AccessibilityIdentifiers.ContactDiaryInformation.EditEntries.phoneNumberTextField].typeText(phoneNumber)
		table.cells.textFields[AccessibilityIdentifiers.ContactDiaryInformation.EditEntries.eMailTextField].waitAndTap()
		table.cells.textFields[AccessibilityIdentifiers.ContactDiaryInformation.EditEntries.eMailTextField].typeText(eMail)

		app.buttons[app.localized("ContactDiary_AddEditEntry_PrimaryButton_Title")].waitAndTap()
	}

	private func prepareDataInOverview() {
		navigateToJournalOverview()

		// select 3rd cell
		app.descendants(matching: .table).firstMatch.cells.element(boundBy: 3).waitAndTap()

		addPersonToDayEntry("Max Mustermann")
		addPersonToDayEntry("Erika Musterfrau")
		app.segmentedControls.firstMatch.buttons[app.localized("ContactDiary_Day_LocationsSegment")].waitAndTap()
		addLocationToDayEntry("Bäckerei")
		addLocationToDayEntry("Supermarkt")

		app.navigationBars.firstMatch.buttons.element(boundBy: 0).waitAndTap()
	}

	private func openInformationSheet() {
		prepareDataInOverview()

		app.navigationBars.firstMatch.buttons.element(boundBy: 0).waitAndTap()

		XCTAssertTrue(app.sheets.firstMatch.waitForExistence(timeout: .medium))
	}

	private func openEditPersonViaSheet() {
		openInformationSheet()

		app.sheets.firstMatch.buttons.element(boundBy: 2).waitAndTap()
	}

	private func openEditLocationsViaSheet() {
		openInformationSheet()

		app.sheets.firstMatch.buttons.element(boundBy: 3).waitAndTap()
	}

	private func launch() {
		app.launch()
		XCTAssertTrue(app.buttons[AccessibilityIdentifiers.Home.rightBarButtonDescription].waitForExistence(timeout: .long))
	}

	/// we will search for the given identifier inside a scrollable element
	/// scroll and collect all visible elements until the collection doen't change
	private func search(_ identifier: String, element: XCUIElement) -> XCUIElement? {
		var allElementsFound = false
		var lastLoopSeenElements: [String] = []
		var retryCount = 0

		while !allElementsFound, retryCount < 10 /* max retries is arbitrary but required to prevent infinite loops */ {
			/** search for a possible button */
			guard !element.buttons[identifier].exists else {
				return element.buttons[identifier]
			}

			/** search for a possible cell */
			guard !element.cells[identifier].exists else {
				return element.cells[identifier]
			}

			let allElements = element.cells.allElementsBoundByIndex.map { $0.identifier } + element.buttons.allElementsBoundByIndex.map { $0.identifier }
			allElementsFound = allElements == lastLoopSeenElements
			lastLoopSeenElements = allElements

			app.swipeUp()
			retryCount += 1
		}
		return nil
	}
	// swiftlint:disable:next file_length
}<|MERGE_RESOLUTION|>--- conflicted
+++ resolved
@@ -278,10 +278,7 @@
 			app.keys["2"].waitAndTap()
 			app.keys["0"].waitAndTap()
 			app.keys["0"].waitAndTap()
-<<<<<<< HEAD
-=======
 			app.keys["0"].waitAndTap()
->>>>>>> 13374d3b
 			// Wait for closing keyboard
 			app.waitAndTap()
 		}
