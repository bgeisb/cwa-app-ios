////
// 🦠 Corona-Warn-App
//

import XCTest
@testable import ENA

class ExposureWindowsMetadataTests: XCTestCase {

	// MARK: - Internal

	func testWindowsCollectionFirstTime_whenNotInitialized() {
		
		let store = MockTestStore()
		Analytics.setupMock(store: store)
		store.isPrivacyPreservingAnalyticsConsentGiven = true
		XCTAssertNil(store.exposureWindowsMetadata, "Windows metadata should not be initialized")
		
		Analytics.collect(.exposureWindowsMetadata(.collectExposureWindows(mappedExposureWindowsMock())))
		guard let metadata = store.exposureWindowsMetadata else {
			XCTFail("Windows metadata should be initialized")
			return
		}
		
		XCTAssertFalse(metadata.newExposureWindowsQueue.isEmpty, "newExposureWindowsQueue should be populated")
		XCTAssertFalse(metadata.reportedExposureWindowsQueue.isEmpty, "reportedExposureWindowsQueue should be populated")

	}

	func testWindowsCollection_AlreadyInitialized_alreadyExistingHashsAreNotAppended() {
		
		let store = MockTestStore()
		Analytics.setupMock(store: store)
		store.isPrivacyPreservingAnalyticsConsentGiven = true
		XCTAssertNil(store.exposureWindowsMetadata, "Windows metadata should not be initialized")

		// initialize
		Analytics.collect(.exposureWindowsMetadata(.collectExposureWindows(mappedExposureWindowsMock())))

		guard let oldMetadata = store.exposureWindowsMetadata else {
			XCTFail("oldMetadata should be initialized")
			return
		}
		// try to add the same windows again
		Analytics.collect(.exposureWindowsMetadata(.collectExposureWindows(mappedExposureWindowsMock())))

		guard let newMetadata = store.exposureWindowsMetadata else {
			XCTFail("newMetadata should be initialized")
			return
		}

		XCTAssertEqual(newMetadata.newExposureWindowsQueue.count, oldMetadata.newExposureWindowsQueue.count, "The count should be the same because no new hashs are added")
		XCTAssertEqual(newMetadata.reportedExposureWindowsQueue.count, oldMetadata.reportedExposureWindowsQueue.count, "The count should be the same because no new hashs are added")
	}
	
	func testWindowsCollection_AlreadyInitialized_newHashsAreAppended() {
		
		guard let firstRiskCalculation = mappedExposureWindowsMock().first,
			  let lastRiskCalculation = mappedExposureWindowsMock().last else {
			XCTFail("riskCalculationMock is nil")
			return
		}
		
		let store = MockTestStore()
		Analytics.setupMock(store: store)
		store.isPrivacyPreservingAnalyticsConsentGiven = true
		XCTAssertNil(store.exposureWindowsMetadata, "Windows metadata should not be initialized")

		// initialize
		Analytics.collect(.exposureWindowsMetadata(.collectExposureWindows([firstRiskCalculation])))

		guard let oldMetadata = store.exposureWindowsMetadata else {
			XCTFail("oldMetadata should be initialized")
			return
		}
		// add new windows
		Analytics.collect(.exposureWindowsMetadata(.collectExposureWindows([lastRiskCalculation])))

		guard let newMetadata = store.exposureWindowsMetadata else {
			XCTFail("newMetadata should be initialized")
			return
		}

		XCTAssertNotEqual(newMetadata.newExposureWindowsQueue.count, oldMetadata.newExposureWindowsQueue.count, "The count should not be the same because new hashs are added")
		XCTAssertNotEqual(newMetadata.reportedExposureWindowsQueue.count, oldMetadata.reportedExposureWindowsQueue.count, "The count should not be the same because new hashs are added")
	}
	
	func testWindowsCollection_AlreadyInitialized_ReportedEntriesOlderThan15DaysAreDeleted() {
		
		guard let firstRiskCalculation = mappedExposureWindowsMock().first,
			  let lastRiskCalculation = mappedExposureWindowsMock().last else {
			XCTFail("riskCalculationMock is nil")
			return
		}
		
		let store = MockTestStore()
		Analytics.setupMock(store: store)
		store.isPrivacyPreservingAnalyticsConsentGiven = true
		XCTAssertNil(store.exposureWindowsMetadata, "Windows metadata should not be initialized")

		// initialize
		Analytics.collect(.exposureWindowsMetadata(.collectExposureWindows([firstRiskCalculation])))

		guard let dateLastMonth = Calendar.current.date(byAdding: .month, value: -1, to: Date()) else {
			XCTFail("date from last month is nil")
			return
		}
		
		let submissionExposureWindow = generateMockSubmissionExposureWindow(date: dateLastMonth)
		store.exposureWindowsMetadata?.reportedExposureWindowsQueue.append(submissionExposureWindow)

		XCTAssertEqual(store.exposureWindowsMetadata?.reportedExposureWindowsQueue.count, 2, "The expected coundshould be 2")
		Analytics.collect(.exposureWindowsMetadata(.collectExposureWindows([lastRiskCalculation])))
		XCTAssertEqual(store.exposureWindowsMetadata?.reportedExposureWindowsQueue.count, 2, "The expected coundshould still be 2 as  the entry older than 15 days is removed")
	}
	
	// MARK: - Private
	
	private func generateMockSubmissionExposureWindow(date: Date = Date()) -> SubmissionExposureWindow {
		let exposureWindow = ExposureWindow(
			calibrationConfidence: .high,
			date: date,
			reportType: .confirmedTest,
			infectiousness: .high,
			scanInstances: []
		)
		return SubmissionExposureWindow(
			exposureWindow: exposureWindow,
			transmissionRiskLevel: 1,
			normalizedTime: 0.0,
			hash: "hash",
			date: date
		)
	}
	
<<<<<<< HEAD
	private func riskCalculationMock() -> [RiskCalculation] {
		let testCases = testCasesWithConfiguration.testCases
		var riskCalculations = [RiskCalculation]()
		
		for testCase in testCases {
			let riskCalculation = RiskCalculation()
			_ = riskCalculation.calculateRisk(
				exposureWindows: testCase.exposureWindows,
				configuration: testCasesWithConfiguration.defaultRiskCalculationConfiguration
			)
			riskCalculations.append(riskCalculation)
=======
	private func mappedExposureWindowsMock() -> [RiskCalculationExposureWindow] {
		var mappedWindows = [RiskCalculationExposureWindow]()
		for testCase in testCasesWithConfiguration.testCases {
			let windows = testCase.exposureWindows.map {
				RiskCalculationExposureWindow(
					exposureWindow: $0,
					configuration: testCasesWithConfiguration.defaultRiskCalculationConfiguration
				)
			}
			mappedWindows.append(contentsOf: windows)
>>>>>>> 4f8de210
		}
		return mappedWindows
	}
	
	private lazy var testCasesWithConfiguration: TestCasesWithConfiguration = {
		let testBundle = Bundle(for: RiskCalculationTest.self)
		guard let urlJsonFile = testBundle.url(forResource: "exposure-windows-risk-calculation", withExtension: "json"),
			  let data = try? Data(contentsOf: urlJsonFile) else {
			XCTFail("Failed init json file for tests")
			fatalError("Failed init json file for tests - stop hete")
		}

		do {
			return try JSONDecoder().decode(TestCasesWithConfiguration.self, from: data)
		} catch let DecodingError.keyNotFound(jsonKey, context) {
			fatalError("missing key: \(jsonKey)\nDebug Description: \(context.debugDescription)")
		} catch let DecodingError.valueNotFound(type, context) {
			fatalError("Type not found \(type)\nDebug Description: \(context.debugDescription)")
		} catch let DecodingError.typeMismatch(type, context) {
			fatalError("Type mismatch found \(type)\nDebug Description: \(context.debugDescription)")
		} catch DecodingError.dataCorrupted(let context) {
			fatalError("Debug Description: \(context.debugDescription)")
		} catch {
			fatalError("Failed to parse JSON answer")
		}
	}()
}<|MERGE_RESOLUTION|>--- conflicted
+++ resolved
@@ -133,19 +133,6 @@
 		)
 	}
 	
-<<<<<<< HEAD
-	private func riskCalculationMock() -> [RiskCalculation] {
-		let testCases = testCasesWithConfiguration.testCases
-		var riskCalculations = [RiskCalculation]()
-		
-		for testCase in testCases {
-			let riskCalculation = RiskCalculation()
-			_ = riskCalculation.calculateRisk(
-				exposureWindows: testCase.exposureWindows,
-				configuration: testCasesWithConfiguration.defaultRiskCalculationConfiguration
-			)
-			riskCalculations.append(riskCalculation)
-=======
 	private func mappedExposureWindowsMock() -> [RiskCalculationExposureWindow] {
 		var mappedWindows = [RiskCalculationExposureWindow]()
 		for testCase in testCasesWithConfiguration.testCases {
@@ -156,7 +143,6 @@
 				)
 			}
 			mappedWindows.append(contentsOf: windows)
->>>>>>> 4f8de210
 		}
 		return mappedWindows
 	}
