--- conflicted
+++ resolved
@@ -10,7 +10,7 @@
 
     // MARK: - Internal
 
-    func extractHeader(from cborData: Data) -> Result<CBORWebTokenHeader, CertificateDecodingError> {
+    func extractHeader(from cborData: CBORData) -> Result<CBORWebTokenHeader, CertificateDecodingError> {
         let webTokenResult = decodeCBORWebToken(cborData)
 
         switch webTokenResult {
@@ -25,12 +25,7 @@
         }
     }
 
-<<<<<<< HEAD
-    func extractHeader(from cborWebToken: CBOR) -> Result<CBORWebTokenHeader, HealthCertificateDecodingError> {
-=======
     func extractHeader(from cborWebToken: CBOR) -> Result<CBORWebTokenHeader, CertificateDecodingError> {
-        
->>>>>>> fc8fcf9a
         guard let issuerElement = cborWebToken[1],
               case let .utf8String(issuer) = issuerElement else {
             return .failure(.HC_CBORWEBTOKEN_NO_ISSUER)
@@ -54,7 +49,7 @@
         ))
     }
 
-    func extractDigitalGreenCertificate(from cborData: Data) -> Result<DigitalGreenCertificate, CertificateDecodingError> {
+    func extractDigitalGreenCertificate(from cborData: CBORData) -> Result<DigitalGreenCertificate, CertificateDecodingError> {
         let webTokenResult = decodeCBORWebToken(cborData)
 
         switch webTokenResult {
@@ -97,8 +92,7 @@
 
     // MARK: - Private
 
-<<<<<<< HEAD
-    private func validateSchema(of certificate: CBOR) -> Result<Void, HealthCertificateDecodingError> {
+    private func validateSchema(of certificate: CBOR) -> Result<Void, CertificateDecodingError> {
         guard case let CBOR.map(certificateMap) = certificate,
               let schemaURL = Bundle.module.url(forResource: "CertificateSchema", withExtension: "json"),
               let schemaData = FileManager.default.contents(atPath: schemaURL.path),
@@ -112,10 +106,7 @@
         return .success(())
     }
 
-    private func decodeCBORWebToken(_ cborData: Data) -> Result<CBOR, HealthCertificateDecodingError>  {
-=======
-    private func decodeCBORWebToken(_ cborData: Data) -> Result<CBOR, CertificateDecodingError>  {
->>>>>>> fc8fcf9a
+    private func decodeCBORWebToken(_ cborData: CBORData) -> Result<CBOR, CertificateDecodingError>  {
         let cborDecoder = CBORDecoder(input: [UInt8](cborData))
 
         guard
