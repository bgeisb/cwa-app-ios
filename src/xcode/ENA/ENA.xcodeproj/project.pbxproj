// !$*UTF8*$!
{
	archiveVersion = 1;
	classes = {
	};
	objectVersion = 52;
	objects = {

/* Begin PBXBuildFile section */
		0103CED12536D1A100BDAAD1 /* AppInformationCellModel.swift in Sources */ = {isa = PBXBuildFile; fileRef = 0103CED02536D1A100BDAAD1 /* AppInformationCellModel.swift */; };
		0105D89325B8768A007E288B /* CachingHTTPClientMock.swift in Sources */ = {isa = PBXBuildFile; fileRef = 35163D23251CFCCB00D220CA /* CachingHTTPClientMock.swift */; };
		0105D8AA25B87920007E288B /* SAP_Internal_Stats_KeyFigure+Formatting.swift in Sources */ = {isa = PBXBuildFile; fileRef = 0105D8A925B87920007E288B /* SAP_Internal_Stats_KeyFigure+Formatting.swift */; };
		010B3D3B25A8667C00EB44AB /* ExposureDetectionViewModelTests.swift in Sources */ = {isa = PBXBuildFile; fileRef = 010B3D3A25A8667C00EB44AB /* ExposureDetectionViewModelTests.swift */; };
		010B3DA225ADEBFF00EB44AB /* HomeRiskCellModelTests.swift in Sources */ = {isa = PBXBuildFile; fileRef = 010B3D8525ADE5FD00EB44AB /* HomeRiskCellModelTests.swift */; };
		011E13AE24680A4000973467 /* HTTPClient.swift in Sources */ = {isa = PBXBuildFile; fileRef = 011E13AD24680A4000973467 /* HTTPClient.swift */; };
		011E4B032483A92A002E6412 /* MockExposureManager.swift in Sources */ = {isa = PBXBuildFile; fileRef = CD678F6A246C43E200B6A0F8 /* MockExposureManager.swift */; };
		0120ECDD25875D8B00F78944 /* DiaryDayEntryCellModel.swift in Sources */ = {isa = PBXBuildFile; fileRef = 0120ECDC25875D8B00F78944 /* DiaryDayEntryCellModel.swift */; };
		0120ECF32587607600F78944 /* DiaryDayEntryCellModelTest.swift in Sources */ = {isa = PBXBuildFile; fileRef = 0120ECF22587607600F78944 /* DiaryDayEntryCellModelTest.swift */; };
		0120ECFE2587631200F78944 /* DiaryDayAddCellModelTest.swift in Sources */ = {isa = PBXBuildFile; fileRef = 0120ECFD2587631100F78944 /* DiaryDayAddCellModelTest.swift */; };
		0123D5992501385200A91838 /* ExposureSubmissionErrorTests.swift in Sources */ = {isa = PBXBuildFile; fileRef = 0123D5972501383100A91838 /* ExposureSubmissionErrorTests.swift */; };
		0130F67225B1851000B6BDA3 /* HomeStatisticsCellModel.swift in Sources */ = {isa = PBXBuildFile; fileRef = 0130F67125B1851000B6BDA3 /* HomeStatisticsCellModel.swift */; };
		0130F67C25B1859700B6BDA3 /* HomeStatisticsCard.swift in Sources */ = {isa = PBXBuildFile; fileRef = 0130F66625B1813000B6BDA3 /* HomeStatisticsCard.swift */; };
		0130F68125B186DB00B6BDA3 /* SAP_Internal_Stats_Statistics+SupportedIDs.swift in Sources */ = {isa = PBXBuildFile; fileRef = 0130F68025B186DB00B6BDA3 /* SAP_Internal_Stats_Statistics+SupportedIDs.swift */; };
		013C412825545C2D00826C9F /* DebugRiskCalculation.swift in Sources */ = {isa = PBXBuildFile; fileRef = 013C412725545C2D00826C9F /* DebugRiskCalculation.swift */; };
		013C413D255463A400826C9F /* DMDebugRiskCalculationViewController.swift in Sources */ = {isa = PBXBuildFile; fileRef = 013C413C255463A400826C9F /* DMDebugRiskCalculationViewController.swift */; };
		013DC102245DAC4E00EE58B0 /* Store.swift in Sources */ = {isa = PBXBuildFile; fileRef = 013DC101245DAC4E00EE58B0 /* Store.swift */; };
		014086B82588F9FD00E9E5B2 /* DiaryEditEntriesViewModelTest.swift in Sources */ = {isa = PBXBuildFile; fileRef = 014086B72588F95000E9E5B2 /* DiaryEditEntriesViewModelTest.swift */; };
		014086BD2589033A00E9E5B2 /* DiaryEditEntriesCellModel.swift in Sources */ = {isa = PBXBuildFile; fileRef = 014086BC2589033A00E9E5B2 /* DiaryEditEntriesCellModel.swift */; };
		014086C52589040200E9E5B2 /* DiaryEditEntriesCellModelTest.swift in Sources */ = {isa = PBXBuildFile; fileRef = 014086C42589040200E9E5B2 /* DiaryEditEntriesCellModelTest.swift */; };
		0144BDE1250924CC00B0857C /* SymptomsOnset.swift in Sources */ = {isa = PBXBuildFile; fileRef = 0144BDE0250924CC00B0857C /* SymptomsOnset.swift */; };
		0144BDE32509288B00B0857C /* SymptomsOnsetTests.swift in Sources */ = {isa = PBXBuildFile; fileRef = 0144BDE22509288B00B0857C /* SymptomsOnsetTests.swift */; };
		0144BDED250A3E5300B0857C /* ExposureSubmissionCoordinatorModel.swift in Sources */ = {isa = PBXBuildFile; fileRef = 0144BDEC250A3E5300B0857C /* ExposureSubmissionCoordinatorModel.swift */; };
		014891B324F90D0B002A6F77 /* ENA.plist in Resources */ = {isa = PBXBuildFile; fileRef = 014891B224F90D0B002A6F77 /* ENA.plist */; };
		015178C22507D2E50074F095 /* ExposureSubmissionSymptomsOnsetViewControllerTests.swift in Sources */ = {isa = PBXBuildFile; fileRef = 015178C12507D2A90074F095 /* ExposureSubmissionSymptomsOnsetViewControllerTests.swift */; };
		015692E424B48C3F0033F35E /* TimeInterval+Convenience.swift in Sources */ = {isa = PBXBuildFile; fileRef = 015692E324B48C3F0033F35E /* TimeInterval+Convenience.swift */; };
		01571B7A255E9A6F00E4E891 /* config-wru-2020-11-13 in Resources */ = {isa = PBXBuildFile; fileRef = 01571B79255E9A6F00E4E891 /* config-wru-2020-11-13 */; };
		015E8C0824C997D200C0A4B3 /* CWASQLite.framework in Frameworks */ = {isa = PBXBuildFile; fileRef = B1FF6B6A2497D0B40041CF02 /* CWASQLite.framework */; };
		015E8C0924C9983600C0A4B3 /* CWASQLite.framework in Embed Frameworks */ = {isa = PBXBuildFile; fileRef = B1FF6B6A2497D0B40041CF02 /* CWASQLite.framework */; settings = {ATTRIBUTES = (CodeSignOnCopy, RemoveHeadersOnCopy, ); }; };
		016146912487A43E00660992 /* LinkHelper.swift in Sources */ = {isa = PBXBuildFile; fileRef = 016146902487A43E00660992 /* LinkHelper.swift */; };
		01678E9C249A5F08003B048B /* testStore.sqlite in Resources */ = {isa = PBXBuildFile; fileRef = 01678E9A249A521F003B048B /* testStore.sqlite */; };
		016961992540574700FF92E3 /* ExposureSubmissionTestResultViewModel.swift in Sources */ = {isa = PBXBuildFile; fileRef = 016961982540574700FF92E3 /* ExposureSubmissionTestResultViewModel.swift */; };
		016961B32549649900FF92E3 /* ExposureSubmissionTestResultViewModelTests.swift in Sources */ = {isa = PBXBuildFile; fileRef = 016961AF2549630100FF92E3 /* ExposureSubmissionTestResultViewModelTests.swift */; };
		016E25F325AF13EA0077C64C /* HomeStatisticsTableViewCell.swift in Sources */ = {isa = PBXBuildFile; fileRef = 016E25F125AF13EA0077C64C /* HomeStatisticsTableViewCell.swift */; };
		016E25F425AF13EA0077C64C /* HomeStatisticsTableViewCell.xib in Resources */ = {isa = PBXBuildFile; fileRef = 016E25F225AF13EA0077C64C /* HomeStatisticsTableViewCell.xib */; };
		016E260325AF20300077C64C /* HomeStatisticsCardView.swift in Sources */ = {isa = PBXBuildFile; fileRef = 016E260225AF20300077C64C /* HomeStatisticsCardView.swift */; };
		016E260825AF20540077C64C /* HomeStatisticsCardView.xib in Resources */ = {isa = PBXBuildFile; fileRef = 016E260725AF20540077C64C /* HomeStatisticsCardView.xib */; };
		016E262F25AF45770077C64C /* StatisticsInfoViewController.swift in Sources */ = {isa = PBXBuildFile; fileRef = 016E261325AF43450077C64C /* StatisticsInfoViewController.swift */; };
		016E264C25B0327B0077C64C /* HomeStatisticsCardViewModel.swift in Sources */ = {isa = PBXBuildFile; fileRef = 016E264B25B0327B0077C64C /* HomeStatisticsCardViewModel.swift */; };
		01734B5C255D6C4500E60A8B /* key_download_parameters.pb.swift in Sources */ = {isa = PBXBuildFile; fileRef = 01734B56255D6C4500E60A8B /* key_download_parameters.pb.swift */; };
		01734B5D255D6C4500E60A8B /* semantic_version.pb.swift in Sources */ = {isa = PBXBuildFile; fileRef = 01734B57255D6C4500E60A8B /* semantic_version.pb.swift */; };
		01734B5E255D6C4500E60A8B /* risk_calculation_parameters.pb.swift in Sources */ = {isa = PBXBuildFile; fileRef = 01734B58255D6C4500E60A8B /* risk_calculation_parameters.pb.swift */; };
		01734B5F255D6C4500E60A8B /* app_config_ios.pb.swift in Sources */ = {isa = PBXBuildFile; fileRef = 01734B59255D6C4500E60A8B /* app_config_ios.pb.swift */; };
		01734B60255D6C4500E60A8B /* exposure_detection_parameters.pb.swift in Sources */ = {isa = PBXBuildFile; fileRef = 01734B5A255D6C4500E60A8B /* exposure_detection_parameters.pb.swift */; };
		01734B6E255D73E400E60A8B /* ENExposureConfiguration+Convenience.swift in Sources */ = {isa = PBXBuildFile; fileRef = 01734B6D255D73E400E60A8B /* ENExposureConfiguration+Convenience.swift */; };
		0177F48825501111009DD568 /* RiskCalculationResult.swift in Sources */ = {isa = PBXBuildFile; fileRef = 0177F48125501111009DD568 /* RiskCalculationResult.swift */; };
		0177F4B125503805009DD568 /* ScanInstanceTest.swift in Sources */ = {isa = PBXBuildFile; fileRef = 0177F4B025503805009DD568 /* ScanInstanceTest.swift */; };
		017AD0C1259BBD1700FA2B3F /* HomeTestResultTableViewCell.swift in Sources */ = {isa = PBXBuildFile; fileRef = 01A4DC7925922EBD007D5794 /* HomeTestResultTableViewCell.swift */; };
		017AD0C5259BBD1C00FA2B3F /* HomeTestResultTableViewCell.xib in Resources */ = {isa = PBXBuildFile; fileRef = 01A4DC7825922EBD007D5794 /* HomeTestResultTableViewCell.xib */; };
		017AD0C9259BBD2E00FA2B3F /* HomeTestResultCellModel.swift in Sources */ = {isa = PBXBuildFile; fileRef = 01A4DC8C25922F05007D5794 /* HomeTestResultCellModel.swift */; };
		017AD105259DC20E00FA2B3F /* HomeShownPositiveTestResultTableViewCell.xib in Resources */ = {isa = PBXBuildFile; fileRef = 01A4DC5625922EB0007D5794 /* HomeShownPositiveTestResultTableViewCell.xib */; };
		017AD10F259DC46E00FA2B3F /* HomeShownPositiveTestResultTableViewCell.swift in Sources */ = {isa = PBXBuildFile; fileRef = 01A4DC5725922EB1007D5794 /* HomeShownPositiveTestResultTableViewCell.swift */; };
		017AD114259DCD3400FA2B3F /* HomeShownPositiveTestResultCellModel.swift in Sources */ = {isa = PBXBuildFile; fileRef = 017AD113259DCD3400FA2B3F /* HomeShownPositiveTestResultCellModel.swift */; };
		017AD122259DDED100FA2B3F /* ISO8601DateFormatter+ContactDiary.swift in Sources */ = {isa = PBXBuildFile; fileRef = 017AD121259DDE6B00FA2B3F /* ISO8601DateFormatter+ContactDiary.swift */; };
		017AD13625A3238300FA2B3F /* iOS13TestCase.swift in Sources */ = {isa = PBXBuildFile; fileRef = 017AD13525A3235B00FA2B3F /* iOS13TestCase.swift */; };
		017AD14625A4546400FA2B3F /* UITableViewController+Enum.swift in Sources */ = {isa = PBXBuildFile; fileRef = 710ABB1E2475115500948792 /* UITableViewController+Enum.swift */; };
		017AD16525A4559300FA2B3F /* UITableView+Dequeue.swift in Sources */ = {isa = PBXBuildFile; fileRef = 514EE99A246D4C4C00DE4884 /* UITableView+Dequeue.swift */; };
		017AD17F25A5A30500FA2B3F /* DynamicHeader+ExposureDetection.swift in Sources */ = {isa = PBXBuildFile; fileRef = 017AD17E25A5A30500FA2B3F /* DynamicHeader+ExposureDetection.swift */; };
		017AD18725A5C70700FA2B3F /* DynamicCell+ExposureDetection.swift in Sources */ = {isa = PBXBuildFile; fileRef = 017AD18625A5C70700FA2B3F /* DynamicCell+ExposureDetection.swift */; };
		017AD18C25A5C70900FA2B3F /* ActiveTracing+ExposureDetection.swift in Sources */ = {isa = PBXBuildFile; fileRef = 017AD18B25A5C70900FA2B3F /* ActiveTracing+ExposureDetection.swift */; };
		0185DDDE25B77786001FBEA7 /* HomeStatisticsCellModelTests.swift in Sources */ = {isa = PBXBuildFile; fileRef = 0185DDDD25B77786001FBEA7 /* HomeStatisticsCellModelTests.swift */; };
		0190986A257E64A70065D050 /* DiaryOverviewTableViewController.swift in Sources */ = {isa = PBXBuildFile; fileRef = 01909845257E61350065D050 /* DiaryOverviewTableViewController.swift */; };
		01909874257E64BD0065D050 /* DiaryDayViewController.swift in Sources */ = {isa = PBXBuildFile; fileRef = 01909862257E63810065D050 /* DiaryDayViewController.swift */; };
		01909875257E64BD0065D050 /* DiaryAddAndEditEntryViewController.swift in Sources */ = {isa = PBXBuildFile; fileRef = 0190984C257E62C70065D050 /* DiaryAddAndEditEntryViewController.swift */; };
		01909876257E64BD0065D050 /* DiaryAddAndEditEntryViewModel.swift in Sources */ = {isa = PBXBuildFile; fileRef = 01909851257E62CB0065D050 /* DiaryAddAndEditEntryViewModel.swift */; };
		01909877257E64BD0065D050 /* DiaryEditEntriesViewController.swift in Sources */ = {isa = PBXBuildFile; fileRef = 01909834257E606C0065D050 /* DiaryEditEntriesViewController.swift */; };
		01909878257E64BD0065D050 /* DiaryEditEntriesViewModel.swift in Sources */ = {isa = PBXBuildFile; fileRef = 0190983C257E60760065D050 /* DiaryEditEntriesViewModel.swift */; };
		0190987D257E64C70065D050 /* DiaryCoordinator.swift in Sources */ = {isa = PBXBuildFile; fileRef = 0190982B257E5AF70065D050 /* DiaryCoordinator.swift */; };
		01909882257E675D0065D050 /* DiaryContactPerson.swift in Sources */ = {isa = PBXBuildFile; fileRef = 01909881257E675D0065D050 /* DiaryContactPerson.swift */; };
		01909888257E7B900065D050 /* ExposureSubmissionQRInfoViewController.swift in Sources */ = {isa = PBXBuildFile; fileRef = 01909886257E7B900065D050 /* ExposureSubmissionQRInfoViewController.swift */; };
		01909889257E7B900065D050 /* ExposureSubmissionQRInfoViewModel.swift in Sources */ = {isa = PBXBuildFile; fileRef = 01909887257E7B900065D050 /* ExposureSubmissionQRInfoViewModel.swift */; };
		0190B225255C423600CF4244 /* Date+Age.swift in Sources */ = {isa = PBXBuildFile; fileRef = 0190B224255C423600CF4244 /* Date+Age.swift */; };
		019BFC6C24C9901A0053973D /* sqlite3.c in Sources */ = {isa = PBXBuildFile; fileRef = 0DFCC2702484DC8400E2811D /* sqlite3.c */; settings = {COMPILER_FLAGS = "-w"; }; };
		019C9F0025894BAA00B26392 /* DiaryStoringProviding.swift in Sources */ = {isa = PBXBuildFile; fileRef = 019C9EFF25894BAA00B26392 /* DiaryStoringProviding.swift */; };
		019C9F1E25894CDD00B26392 /* DiaryOverviewViewModel.swift in Sources */ = {isa = PBXBuildFile; fileRef = 019C9F1D25894CDD00B26392 /* DiaryOverviewViewModel.swift */; };
		019C9F2D258951B700B26392 /* ContactPersonEncounter.swift in Sources */ = {isa = PBXBuildFile; fileRef = 019C9F2C258951B700B26392 /* ContactPersonEncounter.swift */; };
		019C9F32258951B900B26392 /* LocationVisit.swift in Sources */ = {isa = PBXBuildFile; fileRef = 019C9F31258951B900B26392 /* LocationVisit.swift */; };
		019C9F34258951BB00B26392 /* DiaryDay.swift in Sources */ = {isa = PBXBuildFile; fileRef = 019C9F33258951BB00B26392 /* DiaryDay.swift */; };
		019C9F39258951BD00B26392 /* DiaryEntryType.swift in Sources */ = {isa = PBXBuildFile; fileRef = 019C9F38258951BC00B26392 /* DiaryEntryType.swift */; };
		019C9F3B258951BE00B26392 /* DiaryEntry.swift in Sources */ = {isa = PBXBuildFile; fileRef = 019C9F3A258951BE00B26392 /* DiaryEntry.swift */; };
		019C9F40258951C000B26392 /* DiaryLocation.swift in Sources */ = {isa = PBXBuildFile; fileRef = 019C9F3F258951C000B26392 /* DiaryLocation.swift */; };
		01A1B442252DE57000841B63 /* ExposureSubmissionQRScannerViewModelTests.swift in Sources */ = {isa = PBXBuildFile; fileRef = 01A1B441252DE54600841B63 /* ExposureSubmissionQRScannerViewModelTests.swift */; };
		01A1B44A252DFD7800841B63 /* MetadataObject.swift in Sources */ = {isa = PBXBuildFile; fileRef = 01A1B449252DFD7700841B63 /* MetadataObject.swift */; };
		01A1B452252DFDC400841B63 /* FakeMetadataMachineReadableObject.swift in Sources */ = {isa = PBXBuildFile; fileRef = 01A1B451252DFD9400841B63 /* FakeMetadataMachineReadableObject.swift */; };
		01A1B45C252E077600841B63 /* TimeInterval+Convenience.swift in Sources */ = {isa = PBXBuildFile; fileRef = 015692E324B48C3F0033F35E /* TimeInterval+Convenience.swift */; };
		01A1B467252E19D000841B63 /* ExposureSubmissionCoordinatorModelTests.swift in Sources */ = {isa = PBXBuildFile; fileRef = 01A1B460252E17F900841B63 /* ExposureSubmissionCoordinatorModelTests.swift */; };
		01A2367A2519D1E80043D9F8 /* ExposureSubmissionWarnOthersViewModel.swift in Sources */ = {isa = PBXBuildFile; fileRef = 01A236792519D1E80043D9F8 /* ExposureSubmissionWarnOthersViewModel.swift */; };
		01A23685251A23740043D9F8 /* ExposureSubmissionQRInfoModelTests.swift in Sources */ = {isa = PBXBuildFile; fileRef = 01A23684251A22E90043D9F8 /* ExposureSubmissionQRInfoModelTests.swift */; };
		01A4DC6A25922EB4007D5794 /* HomeTextItemView.swift in Sources */ = {isa = PBXBuildFile; fileRef = 01A4DC6125922EB2007D5794 /* HomeTextItemView.swift */; };
		01A4DC6C25922EB4007D5794 /* HomeRiskTableViewCell.swift in Sources */ = {isa = PBXBuildFile; fileRef = 01A4DC5D25922EB2007D5794 /* HomeRiskTableViewCell.swift */; };
		01A4DC6D25922EB4007D5794 /* HomeLoadingItemView.swift in Sources */ = {isa = PBXBuildFile; fileRef = 01A4DC6725922EB3007D5794 /* HomeLoadingItemView.swift */; };
		01A4DC6E25922EB4007D5794 /* HomeImageItemView.swift in Sources */ = {isa = PBXBuildFile; fileRef = 01A4DC6625922EB3007D5794 /* HomeImageItemView.swift */; };
		01A4DC6F25922EB4007D5794 /* HomeListItemView.swift in Sources */ = {isa = PBXBuildFile; fileRef = 01A4DC6925922EB4007D5794 /* HomeListItemView.swift */; };
		01A4DC7025922EB4007D5794 /* HomeItemView.swift in Sources */ = {isa = PBXBuildFile; fileRef = 01A4DC6525922EB3007D5794 /* HomeItemView.swift */; };
		01A4DC7125922EB4007D5794 /* HomeThankYouTableViewCell.swift in Sources */ = {isa = PBXBuildFile; fileRef = 01A4DC5B25922EB1007D5794 /* HomeThankYouTableViewCell.swift */; };
		01A4DC9D259247AF007D5794 /* HomeRiskTableViewCell.xib in Resources */ = {isa = PBXBuildFile; fileRef = 01A4DC5925922EB1007D5794 /* HomeRiskTableViewCell.xib */; };
		01A4DCB125925121007D5794 /* HomeThankYouTableViewCell.xib in Resources */ = {isa = PBXBuildFile; fileRef = 01A4DC5A25922EB1007D5794 /* HomeThankYouTableViewCell.xib */; };
		01A4DCB6259264F9007D5794 /* HomeThankYouCellModel.swift in Sources */ = {isa = PBXBuildFile; fileRef = 01A4DCB5259264F9007D5794 /* HomeThankYouCellModel.swift */; };
		01A4DCDE2592692D007D5794 /* HomeImageItemView.xib in Resources */ = {isa = PBXBuildFile; fileRef = 01A4DC6325922EB3007D5794 /* HomeImageItemView.xib */; };
		01A4DCE225926931007D5794 /* HomeLoadingItemView.xib in Resources */ = {isa = PBXBuildFile; fileRef = 01A4DC6825922EB4007D5794 /* HomeLoadingItemView.xib */; };
		01A4DCE625926934007D5794 /* HomeTextItemView.xib in Resources */ = {isa = PBXBuildFile; fileRef = 01A4DC6225922EB3007D5794 /* HomeTextItemView.xib */; };
		01A4DCEA25926938007D5794 /* HomeListItemView.xib in Resources */ = {isa = PBXBuildFile; fileRef = 01A4DC6425922EB3007D5794 /* HomeListItemView.xib */; };
		01A4DCFE25926A66007D5794 /* HomeImageItemViewModel.swift in Sources */ = {isa = PBXBuildFile; fileRef = 01A4DCFD25926A66007D5794 /* HomeImageItemViewModel.swift */; };
		01A4DD0325926A6A007D5794 /* HomeTextItemViewModel.swift in Sources */ = {isa = PBXBuildFile; fileRef = 01A4DD0225926A6A007D5794 /* HomeTextItemViewModel.swift */; };
		01A4DD0825926A6E007D5794 /* HomeListItemViewModel.swift in Sources */ = {isa = PBXBuildFile; fileRef = 01A4DD0725926A6E007D5794 /* HomeListItemViewModel.swift */; };
		01A4DD0D25926A73007D5794 /* HomeLoadingItemViewModel.swift in Sources */ = {isa = PBXBuildFile; fileRef = 01A4DD0C25926A72007D5794 /* HomeLoadingItemViewModel.swift */; };
		01A4DD3825935AC1007D5794 /* CellPositionInSection.swift in Sources */ = {isa = PBXBuildFile; fileRef = 01A4DD3725935AC1007D5794 /* CellPositionInSection.swift */; };
		01A4DD4325935D1F007D5794 /* HomeRiskCellModel.swift in Sources */ = {isa = PBXBuildFile; fileRef = 01A4DD4225935D1F007D5794 /* HomeRiskCellModel.swift */; };
		01A6EFC7258BE9C20001D8C2 /* NotificationSettingsOnTableViewCell.xib in Resources */ = {isa = PBXBuildFile; fileRef = 01D02765258BD61600B6389A /* NotificationSettingsOnTableViewCell.xib */; };
		01A6EFCB258BE9C60001D8C2 /* NotificationSettingsOffTableViewCell.xib in Resources */ = {isa = PBXBuildFile; fileRef = 01A6EFB4258BD6270001D8C2 /* NotificationSettingsOffTableViewCell.xib */; };
		01A97DD12506768F00C07C37 /* DatePickerOptionViewModelTests.swift in Sources */ = {isa = PBXBuildFile; fileRef = 01A97DD02506767E00C07C37 /* DatePickerOptionViewModelTests.swift */; };
		01A97DD32506769F00C07C37 /* DatePickerDayViewModelTests.swift in Sources */ = {isa = PBXBuildFile; fileRef = 01A97DD22506769F00C07C37 /* DatePickerDayViewModelTests.swift */; };
		01B605C4258A30C70093DB8E /* DiaryOverviewViewModelTest.swift in Sources */ = {isa = PBXBuildFile; fileRef = 01B605C3258A181C0093DB8E /* DiaryOverviewViewModelTest.swift */; };
		01B605C9258A32F00093DB8E /* DiaryDayTest.swift in Sources */ = {isa = PBXBuildFile; fileRef = 01B605C8258A32930093DB8E /* DiaryDayTest.swift */; };
		01B605CE258A38330093DB8E /* DiaryEntryTest.swift in Sources */ = {isa = PBXBuildFile; fileRef = 01B605CD258A38330093DB8E /* DiaryEntryTest.swift */; };
		01B605D9258A49E70093DB8E /* DiaryLocationTest.swift in Sources */ = {isa = PBXBuildFile; fileRef = 01B605D8258A49E70093DB8E /* DiaryLocationTest.swift */; };
		01B605E7258A4A980093DB8E /* DiaryContactPersonTest.swift in Sources */ = {isa = PBXBuildFile; fileRef = 01B605E6258A4A980093DB8E /* DiaryContactPersonTest.swift */; };
		01B7232424F812500064C0EB /* DynamicTableViewOptionGroupCell.swift in Sources */ = {isa = PBXBuildFile; fileRef = 01B7232324F812500064C0EB /* DynamicTableViewOptionGroupCell.swift */; };
		01B7232724F812BC0064C0EB /* OptionGroupView.swift in Sources */ = {isa = PBXBuildFile; fileRef = 01B7232624F812BC0064C0EB /* OptionGroupView.swift */; };
		01B7232924F812DF0064C0EB /* OptionView.swift in Sources */ = {isa = PBXBuildFile; fileRef = 01B7232824F812DF0064C0EB /* OptionView.swift */; };
		01B7232B24F815B00064C0EB /* MultipleChoiceOptionView.swift in Sources */ = {isa = PBXBuildFile; fileRef = 01B7232A24F815B00064C0EB /* MultipleChoiceOptionView.swift */; };
		01B7232D24F8E0260064C0EB /* MultipleChoiceChoiceView.swift in Sources */ = {isa = PBXBuildFile; fileRef = 01B7232C24F8E0260064C0EB /* MultipleChoiceChoiceView.swift */; };
		01B7232F24FE4F080064C0EB /* OptionGroupViewModel.swift in Sources */ = {isa = PBXBuildFile; fileRef = 01B7232E24FE4F080064C0EB /* OptionGroupViewModel.swift */; };
		01B72B6525821CD200A3E3BC /* DiaryDayEmptyView.swift in Sources */ = {isa = PBXBuildFile; fileRef = 01B72B6425821CD200A3E3BC /* DiaryDayEmptyView.swift */; };
		01B72B6D25821D2800A3E3BC /* DiaryDayEmptyViewModel.swift in Sources */ = {isa = PBXBuildFile; fileRef = 01B72B6C25821D2800A3E3BC /* DiaryDayEmptyViewModel.swift */; };
		01B72BA6258360FF00A3E3BC /* DiaryDayEmptyViewModelTest.swift in Sources */ = {isa = PBXBuildFile; fileRef = 01B72BA5258360CD00A3E3BC /* DiaryDayEmptyViewModelTest.swift */; };
		01B72BC02583875600A3E3BC /* DiaryDayViewModelTest.swift in Sources */ = {isa = PBXBuildFile; fileRef = 01B72BBF2583875600A3E3BC /* DiaryDayViewModelTest.swift */; };
		01B72BF22583B51C00A3E3BC /* DiaryEditEntriesTableViewCell.swift in Sources */ = {isa = PBXBuildFile; fileRef = 01B72BEE2583B51C00A3E3BC /* DiaryEditEntriesTableViewCell.swift */; };
		01B72BFF2583B57300A3E3BC /* DiaryEditEntriesTableViewCell.xib in Resources */ = {isa = PBXBuildFile; fileRef = 01B72BF02583B51C00A3E3BC /* DiaryEditEntriesTableViewCell.xib */; };
		01B72C032583B71100A3E3BC /* DiaryEditEntriesViewController.xib in Resources */ = {isa = PBXBuildFile; fileRef = 01B72BDC2583AB1400A3E3BC /* DiaryEditEntriesViewController.xib */; };
		01B72C0B25875BC300A3E3BC /* DiaryDayAddCellModel.swift in Sources */ = {isa = PBXBuildFile; fileRef = 01B72C0A25875BC300A3E3BC /* DiaryDayAddCellModel.swift */; };
		01C2D43E2501225100FB23BF /* MockExposureSubmissionService.swift in Sources */ = {isa = PBXBuildFile; fileRef = A3284256248E7431006B1F09 /* MockExposureSubmissionService.swift */; };
		01C2D4432501260D00FB23BF /* OptionGroupViewModelTests.swift in Sources */ = {isa = PBXBuildFile; fileRef = 01C2D440250124E600FB23BF /* OptionGroupViewModelTests.swift */; };
		01C6ABF42527273E0052814D /* String+Insertion.swift in Sources */ = {isa = PBXBuildFile; fileRef = 01C6ABF32527273D0052814D /* String+Insertion.swift */; };
		01C6AC0E252B1E990052814D /* ExposureSubmissionQRScannerViewModel.swift in Sources */ = {isa = PBXBuildFile; fileRef = 01C6AC0D252B1E980052814D /* ExposureSubmissionQRScannerViewModel.swift */; };
		01C6AC21252B21DF0052814D /* ExposureSubmissionQRScannerViewController.xib in Resources */ = {isa = PBXBuildFile; fileRef = 01C6AC20252B21DF0052814D /* ExposureSubmissionQRScannerViewController.xib */; };
		01C6AC26252B23D70052814D /* ExposureSubmissionQRScannerFocusView.swift in Sources */ = {isa = PBXBuildFile; fileRef = 01C6AC25252B23D70052814D /* ExposureSubmissionQRScannerFocusView.swift */; };
		01C6AC32252B29C00052814D /* QRScannerError.swift in Sources */ = {isa = PBXBuildFile; fileRef = 01C6AC31252B29C00052814D /* QRScannerError.swift */; };
		01C6AC3A252B2A500052814D /* UIImage+Color.swift in Sources */ = {isa = PBXBuildFile; fileRef = 01C6AC39252B2A500052814D /* UIImage+Color.swift */; };
		01C7665E25024A09002C9A5C /* DatePickerOptionView.swift in Sources */ = {isa = PBXBuildFile; fileRef = 01C7665D25024A09002C9A5C /* DatePickerOptionView.swift */; };
		01CF95DD253083B2007B72F7 /* CodableExposureDetectionSummary+Helpers.swift in Sources */ = {isa = PBXBuildFile; fileRef = 01CF95DC25308346007B72F7 /* CodableExposureDetectionSummary+Helpers.swift */; };
		01D02626258A769200B6389A /* HTTPURLResponse+Header.swift in Sources */ = {isa = PBXBuildFile; fileRef = 01D02625258A769200B6389A /* HTTPURLResponse+Header.swift */; };
		01D0262E258A791C00B6389A /* OnboardingInfoViewController.xib in Resources */ = {isa = PBXBuildFile; fileRef = 01D0262D258A791C00B6389A /* OnboardingInfoViewController.xib */; };
		01D02667258B750800B6389A /* ExposureDetectionViewController.xib in Resources */ = {isa = PBXBuildFile; fileRef = 01D02666258B750800B6389A /* ExposureDetectionViewController.xib */; };
		01D02688258B9CB200B6389A /* ExposureDetectionHeaderCell.xib in Resources */ = {isa = PBXBuildFile; fileRef = 01D02687258B9CB200B6389A /* ExposureDetectionHeaderCell.xib */; };
		01D0268D258B9CF800B6389A /* ExposureDetectionRiskCell.xib in Resources */ = {isa = PBXBuildFile; fileRef = 01D0268C258B9CF800B6389A /* ExposureDetectionRiskCell.xib */; };
		01D02692258BA0AD00B6389A /* ExposureDetectionLongGuideCell.xib in Resources */ = {isa = PBXBuildFile; fileRef = 01D02691258BA0AD00B6389A /* ExposureDetectionLongGuideCell.xib */; };
		01D02697258BA0E000B6389A /* ExposureDetectionLoadingCell.xib in Resources */ = {isa = PBXBuildFile; fileRef = 01D02696258BA0E000B6389A /* ExposureDetectionLoadingCell.xib */; };
		01D026A5258BA20E00B6389A /* ExposureDetectionHotlineCell.xib in Resources */ = {isa = PBXBuildFile; fileRef = 01D026A4258BA20E00B6389A /* ExposureDetectionHotlineCell.xib */; };
		01D026BF258BACCE00B6389A /* ExposureDetectionGuideCell.xib in Resources */ = {isa = PBXBuildFile; fileRef = 01D026AB258BA2FA00B6389A /* ExposureDetectionGuideCell.xib */; };
		01D026C0258BACCE00B6389A /* ExposureDetectionRiskTextCell.xib in Resources */ = {isa = PBXBuildFile; fileRef = 01D026AA258BA2F900B6389A /* ExposureDetectionRiskTextCell.xib */; };
		01D026C1258BACCE00B6389A /* ExposureDetectionRiskRefreshCell.xib in Resources */ = {isa = PBXBuildFile; fileRef = 01D026A9258BA2F600B6389A /* ExposureDetectionRiskRefreshCell.xib */; };
		01D026C2258BACCE00B6389A /* ExposureDetectionLinkCell.xib in Resources */ = {isa = PBXBuildFile; fileRef = 01D026AC258BA2FD00B6389A /* ExposureDetectionLinkCell.xib */; };
		01D02703258BBCC700B6389A /* ActionTableViewCell.xib in Resources */ = {isa = PBXBuildFile; fileRef = 01D026E9258BB6DF00B6389A /* ActionTableViewCell.xib */; };
		01D02704258BBCC700B6389A /* DescriptionTableViewCell.xib in Resources */ = {isa = PBXBuildFile; fileRef = 01D026E8258BB6DD00B6389A /* DescriptionTableViewCell.xib */; };
		01D02705258BBCC700B6389A /* EuTracingTableViewCell.xib in Resources */ = {isa = PBXBuildFile; fileRef = 01D026ED258BB70100B6389A /* EuTracingTableViewCell.xib */; };
		01D02706258BBCC700B6389A /* TracingHistoryTableViewCell.xib in Resources */ = {isa = PBXBuildFile; fileRef = 01D026DC258BB6CC00B6389A /* TracingHistoryTableViewCell.xib */; };
		01D02707258BBCC700B6389A /* ImageTableViewCell.xib in Resources */ = {isa = PBXBuildFile; fileRef = 01D026E3258BB6D800B6389A /* ImageTableViewCell.xib */; };
		01D02708258BBCC700B6389A /* ActionDetailTableViewCell.xib in Resources */ = {isa = PBXBuildFile; fileRef = 01D026E7258BB6DB00B6389A /* ActionDetailTableViewCell.xib */; };
		01D02710258BC17500B6389A /* InviteFriendsViewController.xib in Resources */ = {isa = PBXBuildFile; fileRef = 01D0270F258BC17500B6389A /* InviteFriendsViewController.xib */; };
		01D0271B258BC78100B6389A /* SettingsCoordinator.swift in Sources */ = {isa = PBXBuildFile; fileRef = 01D0271A258BC78100B6389A /* SettingsCoordinator.swift */; };
		01D0272E258BD2B100B6389A /* BackgroundAppRefreshViewController.xib in Resources */ = {isa = PBXBuildFile; fileRef = 01D0272D258BD2B100B6389A /* BackgroundAppRefreshViewController.xib */; };
		01D02733258BD36800B6389A /* MainSettingsCell.xib in Resources */ = {isa = PBXBuildFile; fileRef = 01D02732258BD36800B6389A /* MainSettingsCell.xib */; };
		01D02759258BD55A00B6389A /* NotificationSettingsViewController.xib in Resources */ = {isa = PBXBuildFile; fileRef = 01D0274B258BD42800B6389A /* NotificationSettingsViewController.xib */; };
		01D0275D258BD56F00B6389A /* SettingsLabelCell.xib in Resources */ = {isa = PBXBuildFile; fileRef = 01D0273A258BD38500B6389A /* SettingsLabelCell.xib */; };
		01D02761258BD58600B6389A /* ResetViewController.xib in Resources */ = {isa = PBXBuildFile; fileRef = 01D0274C258BD42B00B6389A /* ResetViewController.xib */; };
		01D16C5E24ED69CA007DB387 /* BackgroundAppRefreshViewModelTests.swift in Sources */ = {isa = PBXBuildFile; fileRef = 01D16C5D24ED69CA007DB387 /* BackgroundAppRefreshViewModelTests.swift */; };
		01D16C6024ED6D9A007DB387 /* MockBackgroundRefreshStatusProvider.swift in Sources */ = {isa = PBXBuildFile; fileRef = 01D16C5F24ED6D9A007DB387 /* MockBackgroundRefreshStatusProvider.swift */; };
		01D16C6224ED6DB3007DB387 /* MockLowPowerModeStatusProvider.swift in Sources */ = {isa = PBXBuildFile; fileRef = 01D16C6124ED6DB3007DB387 /* MockLowPowerModeStatusProvider.swift */; };
		01D3078A2562B03C00ADB67B /* RiskState.swift in Sources */ = {isa = PBXBuildFile; fileRef = 01D307892562B03B00ADB67B /* RiskState.swift */; };
		01D6948B25026EC000B45BEA /* DatePickerOptionViewModel.swift in Sources */ = {isa = PBXBuildFile; fileRef = 01D6948A25026EC000B45BEA /* DatePickerOptionViewModel.swift */; };
		01D6948D2502717F00B45BEA /* DatePickerDayView.swift in Sources */ = {isa = PBXBuildFile; fileRef = 01D6948C2502717F00B45BEA /* DatePickerDayView.swift */; };
		01D6948F2502729000B45BEA /* DatePickerDay.swift in Sources */ = {isa = PBXBuildFile; fileRef = 01D6948E2502729000B45BEA /* DatePickerDay.swift */; };
		01D69491250272CE00B45BEA /* DatePickerDayViewModel.swift in Sources */ = {isa = PBXBuildFile; fileRef = 01D69490250272CE00B45BEA /* DatePickerDayViewModel.swift */; };
		01DB708525068167008F7244 /* Calendar+GregorianLocale.swift in Sources */ = {isa = PBXBuildFile; fileRef = 01DB708425068167008F7244 /* Calendar+GregorianLocale.swift */; };
		01E4298E251DCDC90057FCBE /* Localizable.legal.strings in Resources */ = {isa = PBXBuildFile; fileRef = 01E42990251DCDC90057FCBE /* Localizable.legal.strings */; };
		01EA172D2590C2EC00E98E02 /* MockDiaryStore.swift in Sources */ = {isa = PBXBuildFile; fileRef = 019C9F0725894BE900B26392 /* MockDiaryStore.swift */; };
		01EA17472590D3DA00E98E02 /* MockTestStore.swift in Sources */ = {isa = PBXBuildFile; fileRef = B15382E3248273DC0010F007 /* MockTestStore.swift */; };
		01EA17622590EAAF00E98E02 /* HomeTableViewController.swift in Sources */ = {isa = PBXBuildFile; fileRef = 01EA17612590EAAF00E98E02 /* HomeTableViewController.swift */; };
		01EA176A2590EF4F00E98E02 /* HomeTableViewModel.swift in Sources */ = {isa = PBXBuildFile; fileRef = 01EA17692590EF4E00E98E02 /* HomeTableViewModel.swift */; };
		01EA17902590F03600E98E02 /* HomeInfoTableViewCell.swift in Sources */ = {isa = PBXBuildFile; fileRef = 01EA17762590F03100E98E02 /* HomeInfoTableViewCell.swift */; };
		01EA17932590F03600E98E02 /* HomeExposureLoggingTableViewCell.swift in Sources */ = {isa = PBXBuildFile; fileRef = 01EA17722590F03000E98E02 /* HomeExposureLoggingTableViewCell.swift */; };
		01EA17972590F03600E98E02 /* HomeCardView.swift in Sources */ = {isa = PBXBuildFile; fileRef = 01EA17712590F03000E98E02 /* HomeCardView.swift */; };
		01EA17992590F03600E98E02 /* HomeDiaryTableViewCell.swift in Sources */ = {isa = PBXBuildFile; fileRef = 01EA17792590F03200E98E02 /* HomeDiaryTableViewCell.swift */; };
		01EA17BB2591344F00E98E02 /* HomeExposureLoggingTableViewCell.xib in Resources */ = {isa = PBXBuildFile; fileRef = 01EA17752590F03100E98E02 /* HomeExposureLoggingTableViewCell.xib */; };
		01EA17C92591353200E98E02 /* HomeExposureLoggingCellModel.swift in Sources */ = {isa = PBXBuildFile; fileRef = 01EA17C82591353200E98E02 /* HomeExposureLoggingCellModel.swift */; };
		01EA17D12591366200E98E02 /* HomeDiaryCellModel.swift in Sources */ = {isa = PBXBuildFile; fileRef = 01EA17D02591366200E98E02 /* HomeDiaryCellModel.swift */; };
		01EA17E52591399200E98E02 /* HomeInfoCellModel.swift in Sources */ = {isa = PBXBuildFile; fileRef = 01EA17E42591399200E98E02 /* HomeInfoCellModel.swift */; };
		01EA17EF259139B900E98E02 /* HomeInfoTableViewCell.xib in Resources */ = {isa = PBXBuildFile; fileRef = 01EA17732590F03000E98E02 /* HomeInfoTableViewCell.xib */; };
		01EA17F325913A5900E98E02 /* HomeDiaryTableViewCell.xib in Resources */ = {isa = PBXBuildFile; fileRef = 01EA17782590F03100E98E02 /* HomeDiaryTableViewCell.xib */; };
		01EA17FE259217B100E98E02 /* HomeState.swift in Sources */ = {isa = PBXBuildFile; fileRef = 01EA17FD259217B100E98E02 /* HomeState.swift */; };
		01EBC9BE25B706AF0003496F /* HomeStatisticsCardViewModelTests.swift in Sources */ = {isa = PBXBuildFile; fileRef = 01EBC9A525B6002C0003496F /* HomeStatisticsCardViewModelTests.swift */; };
		01EBC9C325B70C310003496F /* SAP_Internal_Stats_Statistics+SupportedIDsTests.swift in Sources */ = {isa = PBXBuildFile; fileRef = 01EBC9C225B70C310003496F /* SAP_Internal_Stats_Statistics+SupportedIDsTests.swift */; };
		01F2A543257FB90200DA96A6 /* CloseBarButtonItem.swift in Sources */ = {isa = PBXBuildFile; fileRef = 01F2A542257FB90200DA96A6 /* CloseBarButtonItem.swift */; };
		01F2A563257FC7D200DA96A6 /* DiaryOverviewDayTableViewCell.swift in Sources */ = {isa = PBXBuildFile; fileRef = 01F2A561257FC7D200DA96A6 /* DiaryOverviewDayTableViewCell.swift */; };
		01F2A564257FC7D200DA96A6 /* DiaryOverviewDayTableViewCell.xib in Resources */ = {isa = PBXBuildFile; fileRef = 01F2A562257FC7D200DA96A6 /* DiaryOverviewDayTableViewCell.xib */; };
		01F2A58125803AA500DA96A6 /* DiaryOverviewDescriptionTableViewCell.swift in Sources */ = {isa = PBXBuildFile; fileRef = 01F2A57F25803AA500DA96A6 /* DiaryOverviewDescriptionTableViewCell.swift */; };
		01F2A59725803D2600DA96A6 /* DiaryOverviewDescriptionTableViewCell.xib in Resources */ = {isa = PBXBuildFile; fileRef = 01F2A58025803AA500DA96A6 /* DiaryOverviewDescriptionTableViewCell.xib */; };
		01F2A5B92581181A00DA96A6 /* DiaryDayAddTableViewCell.swift in Sources */ = {isa = PBXBuildFile; fileRef = 01F2A5B72581181A00DA96A6 /* DiaryDayAddTableViewCell.swift */; };
		01F2A5BA2581181A00DA96A6 /* DiaryDayAddTableViewCell.xib in Resources */ = {isa = PBXBuildFile; fileRef = 01F2A5B82581181A00DA96A6 /* DiaryDayAddTableViewCell.xib */; };
		01F2A5C32581183800DA96A6 /* DiaryDayEntryTableViewCell.swift in Sources */ = {isa = PBXBuildFile; fileRef = 01F2A5C12581183800DA96A6 /* DiaryDayEntryTableViewCell.swift */; };
		01F2A5C42581183800DA96A6 /* DiaryDayEntryTableViewCell.xib in Resources */ = {isa = PBXBuildFile; fileRef = 01F2A5C22581183800DA96A6 /* DiaryDayEntryTableViewCell.xib */; };
		01F2A5D5258208C500DA96A6 /* DiaryDayViewController.xib in Resources */ = {isa = PBXBuildFile; fileRef = 01F2A5D4258208C500DA96A6 /* DiaryDayViewController.xib */; };
		01F2A5DD25820EE700DA96A6 /* DiaryDayViewModel.swift in Sources */ = {isa = PBXBuildFile; fileRef = 01F2A5DC25820EE700DA96A6 /* DiaryDayViewModel.swift */; };
		01F52F8A2550679600997A26 /* RiskCalculationExposureWindow.swift in Sources */ = {isa = PBXBuildFile; fileRef = 01F52F892550679600997A26 /* RiskCalculationExposureWindow.swift */; };
		01F52F92255067A000997A26 /* RiskCalculationError.swift in Sources */ = {isa = PBXBuildFile; fileRef = 01F52F91255067A000997A26 /* RiskCalculationError.swift */; };
		01F52FF42552DB9600997A26 /* DMAppConfigurationViewController.swift in Sources */ = {isa = PBXBuildFile; fileRef = 01F52FF32552DB9600997A26 /* DMAppConfigurationViewController.swift */; };
		01F52FFC2552E6F600997A26 /* ENARangeTest.swift in Sources */ = {isa = PBXBuildFile; fileRef = 01F52FFB2552E6F600997A26 /* ENARangeTest.swift */; };
		01F5F7222487B9C000229720 /* AppInformationViewController.swift in Sources */ = {isa = PBXBuildFile; fileRef = 01F5F7212487B9C000229720 /* AppInformationViewController.swift */; };
		0D5611B4247F852C00B5B094 /* SQLiteKeyValueStore.swift in Sources */ = {isa = PBXBuildFile; fileRef = 0D5611B3247F852C00B5B094 /* SQLiteKeyValueStore.swift */; };
		0DD260FF248D549B007C3B2C /* KeychainHelper.swift in Sources */ = {isa = PBXBuildFile; fileRef = 0DD260FE248D549B007C3B2C /* KeychainHelper.swift */; };
		0DF6BB97248AD616007E8B0C /* AppUpdateCheckHelper.swift in Sources */ = {isa = PBXBuildFile; fileRef = 0DF6BB96248AD616007E8B0C /* AppUpdateCheckHelper.swift */; };
		0DF6BB9D248AE232007E8B0C /* AppUpdateCheckerHelperTests.swift in Sources */ = {isa = PBXBuildFile; fileRef = 0DF6BB9C248AE232007E8B0C /* AppUpdateCheckerHelperTests.swift */; };
		1309194F247972C40066E329 /* PrivacyProtectionViewController.swift in Sources */ = {isa = PBXBuildFile; fileRef = 1309194E247972C40066E329 /* PrivacyProtectionViewController.swift */; };
		130CB19C246D92F800ADE602 /* ENAUITestsOnboarding.swift in Sources */ = {isa = PBXBuildFile; fileRef = 130CB19B246D92F800ADE602 /* ENAUITestsOnboarding.swift */; };
		13156CFD248C19D000AFC472 /* usage.html in Resources */ = {isa = PBXBuildFile; fileRef = 13156CFF248C19D000AFC472 /* usage.html */; };
		134F0DBC247578FF00D88934 /* ENAUITestsHome.swift in Sources */ = {isa = PBXBuildFile; fileRef = 134F0DB9247578FF00D88934 /* ENAUITestsHome.swift */; };
		134F0DBD247578FF00D88934 /* ENAUITests-Extensions.swift in Sources */ = {isa = PBXBuildFile; fileRef = 134F0DBA247578FF00D88934 /* ENAUITests-Extensions.swift */; };
		134F0F2C2475793400D88934 /* SnapshotHelper.swift in Sources */ = {isa = PBXBuildFile; fileRef = 134F0F2B2475793400D88934 /* SnapshotHelper.swift */; };
		13722044247AEEAD00152764 /* UNNotificationCenter+Extension.swift in Sources */ = {isa = PBXBuildFile; fileRef = 13722043247AEEAD00152764 /* UNNotificationCenter+Extension.swift */; };
		137846492488027600A50AB8 /* OnboardingInfoViewController+Extension.swift in Sources */ = {isa = PBXBuildFile; fileRef = 137846482488027500A50AB8 /* OnboardingInfoViewController+Extension.swift */; };
		138910C5247A909000D739F6 /* ENATaskScheduler.swift in Sources */ = {isa = PBXBuildFile; fileRef = 138910C4247A909000D739F6 /* ENATaskScheduler.swift */; };
		13E50469248E3CD20086641C /* ENAUITestsAppInformation.swift in Sources */ = {isa = PBXBuildFile; fileRef = 13E50468248E3CD20086641C /* ENAUITestsAppInformation.swift */; };
		13E5046B248E3DF30086641C /* AppStrings.swift in Sources */ = {isa = PBXBuildFile; fileRef = CD99A3C92461A47C00BF12AF /* AppStrings.swift */; };
		13E5046C248E434B0086641C /* Localizable.strings in Resources */ = {isa = PBXBuildFile; fileRef = EE70C23A245B09E900AC9B2F /* Localizable.strings */; };
		13E5046D248E434B0086641C /* Localizable.stringsdict in Resources */ = {isa = PBXBuildFile; fileRef = EE92A340245D96DA006B97B0 /* Localizable.stringsdict */; };
		2E67C3D525BAFFC8008C6C90 /* DiaryExportItem.swift in Sources */ = {isa = PBXBuildFile; fileRef = 2E67C3D425BAFFC8008C6C90 /* DiaryExportItem.swift */; };
		2F26CE2E248B9C4F00BE30EE /* UIViewController+BackButton.swift in Sources */ = {isa = PBXBuildFile; fileRef = 2F26CE2D248B9C4F00BE30EE /* UIViewController+BackButton.swift */; };
		2F3218D0248063E300A7AC0A /* UIView+Convenience.swift in Sources */ = {isa = PBXBuildFile; fileRef = 2F3218CF248063E300A7AC0A /* UIView+Convenience.swift */; };
		2F3D95372518BCD1002B2C81 /* EUSettingsViewController.swift in Sources */ = {isa = PBXBuildFile; fileRef = 2F3D95362518BCD1002B2C81 /* EUSettingsViewController.swift */; };
		2F3D953C2518BCE9002B2C81 /* EUSettingsViewModel.swift in Sources */ = {isa = PBXBuildFile; fileRef = 2F3D953B2518BCE9002B2C81 /* EUSettingsViewModel.swift */; };
		2F80CFDB247EDDB3000F06AF /* ExposureSubmissionHotlineViewController.swift in Sources */ = {isa = PBXBuildFile; fileRef = 2F80CFDA247EDDB3000F06AF /* ExposureSubmissionHotlineViewController.swift */; };
		2F96739B24AB70FA008E3147 /* ExposureSubmissionParsable.swift in Sources */ = {isa = PBXBuildFile; fileRef = 2F96739A24AB70FA008E3147 /* ExposureSubmissionParsable.swift */; };
		2FA968CE24D8560B008EE367 /* String+Random.swift in Sources */ = {isa = PBXBuildFile; fileRef = 2FA968CD24D8560B008EE367 /* String+Random.swift */; };
		2FA9E39324D2F2920030561C /* ExposureSubmission+TestResult.swift in Sources */ = {isa = PBXBuildFile; fileRef = 2FA9E39224D2F2920030561C /* ExposureSubmission+TestResult.swift */; };
		2FA9E39524D2F2B00030561C /* ExposureSubmission+DeviceRegistrationKey.swift in Sources */ = {isa = PBXBuildFile; fileRef = 2FA9E39424D2F2B00030561C /* ExposureSubmission+DeviceRegistrationKey.swift */; };
		2FA9E39724D2F3C70030561C /* ExposureSubmissionError.swift in Sources */ = {isa = PBXBuildFile; fileRef = 2FA9E39624D2F3C60030561C /* ExposureSubmissionError.swift */; };
		2FA9E39924D2F4350030561C /* ExposureSubmission+ErrorParsing.swift in Sources */ = {isa = PBXBuildFile; fileRef = 2FA9E39824D2F4350030561C /* ExposureSubmission+ErrorParsing.swift */; };
		2FA9E39B24D2F4A10030561C /* ExposureSubmissionService+Protocol.swift in Sources */ = {isa = PBXBuildFile; fileRef = 2FA9E39A24D2F4A10030561C /* ExposureSubmissionService+Protocol.swift */; };
		2FC0356F24B342FA00E234AC /* UIViewcontroller+AlertTest.swift in Sources */ = {isa = PBXBuildFile; fileRef = 2FC0356E24B342FA00E234AC /* UIViewcontroller+AlertTest.swift */; };
		2FC0357124B5B70700E234AC /* Error+FAQUrl.swift in Sources */ = {isa = PBXBuildFile; fileRef = 2FC0357024B5B70700E234AC /* Error+FAQUrl.swift */; };
		2FC951FE24DC23B9008D39F4 /* DMConfigurationCell.swift in Sources */ = {isa = PBXBuildFile; fileRef = 2FC951FD24DC23B9008D39F4 /* DMConfigurationCell.swift */; };
		2FD473BF251E0ECE000DCA40 /* EUSettingsViewControllerTests.swift in Sources */ = {isa = PBXBuildFile; fileRef = 2FD473BE251E0ECE000DCA40 /* EUSettingsViewControllerTests.swift */; };
		2FD881CC2490F65C00BEC8FC /* ExposureSubmissionHotlineViewControllerTest.swift in Sources */ = {isa = PBXBuildFile; fileRef = 2FD881CB2490F65C00BEC8FC /* ExposureSubmissionHotlineViewControllerTest.swift */; };
		2FD881CE249115E700BEC8FC /* ExposureSubmissionNavigationControllerTest.swift in Sources */ = {isa = PBXBuildFile; fileRef = 2FD881CD249115E700BEC8FC /* ExposureSubmissionNavigationControllerTest.swift */; };
		2FE15A3C249B8C0B0077BD8D /* AccessibilityIdentifiers.swift in Sources */ = {isa = PBXBuildFile; fileRef = 2FE15A3B249B8C0B0077BD8D /* AccessibilityIdentifiers.swift */; };
		2FF1D62E2487850200381FFB /* NSMutableAttributedString+Generation.swift in Sources */ = {isa = PBXBuildFile; fileRef = 2FF1D62D2487850200381FFB /* NSMutableAttributedString+Generation.swift */; };
		2FF1D63024880FCF00381FFB /* DynamicTableViewRoundedCell.swift in Sources */ = {isa = PBXBuildFile; fileRef = 2FF1D62F24880FCF00381FFB /* DynamicTableViewRoundedCell.swift */; };
		351E6306256BEC8D00D89B29 /* LabeledCountriesView.swift in Sources */ = {isa = PBXBuildFile; fileRef = 351E6305256BEC8D00D89B29 /* LabeledCountriesView.swift */; };
		351E630C256C5B9C00D89B29 /* LabeledCountriesCell.swift in Sources */ = {isa = PBXBuildFile; fileRef = 351E630A256C5B9C00D89B29 /* LabeledCountriesCell.swift */; };
		351E630D256C5B9C00D89B29 /* LabeledCountriesCell.xib in Resources */ = {isa = PBXBuildFile; fileRef = 351E630B256C5B9C00D89B29 /* LabeledCountriesCell.xib */; };
		3523F8A82570F819004B0424 /* NSAttributedString+BulletPoint.swift in Sources */ = {isa = PBXBuildFile; fileRef = 3523F8A72570F819004B0424 /* NSAttributedString+BulletPoint.swift */; };
		352DEA6F25B08966006751D1 /* StatisticsProviderTests.swift in Sources */ = {isa = PBXBuildFile; fileRef = 352DEA6E25B08966006751D1 /* StatisticsProviderTests.swift */; };
		352E0F19255D537C00DC3E20 /* AppConfiguration+Validation.swift in Sources */ = {isa = PBXBuildFile; fileRef = 352E0F18255D537C00DC3E20 /* AppConfiguration+Validation.swift */; };
		352F25A824EFCBDE00ACDFF3 /* ServerEnvironment.swift in Sources */ = {isa = PBXBuildFile; fileRef = 352F25A724EFCBDE00ACDFF3 /* ServerEnvironment.swift */; };
		35327FF6256D4CE600C36A44 /* UIStackView+prune.swift in Sources */ = {isa = PBXBuildFile; fileRef = 35327FF5256D4CE600C36A44 /* UIStackView+prune.swift */; };
		353412CC2525EE4A0086D15C /* Globals.swift in Sources */ = {isa = PBXBuildFile; fileRef = 353412CB2525EE4A0086D15C /* Globals.swift */; };
		35358DD425A23169004FD0CB /* HTTPClientCertificatePinningTests.swift in Sources */ = {isa = PBXBuildFile; fileRef = 35358DD325A23169004FD0CB /* HTTPClientCertificatePinningTests.swift */; };
		3539DAD1252B353C00489B1A /* CachedAppConfigurationMock.swift in Sources */ = {isa = PBXBuildFile; fileRef = 3539DAD0252B353C00489B1A /* CachedAppConfigurationMock.swift */; };
		3544182925AF7B5200B11056 /* app_features.pb.swift in Sources */ = {isa = PBXBuildFile; fileRef = 3544182825AF7B5200B11056 /* app_features.pb.swift */; };
		354BB49A25B07DB000FBCFEE /* StatisticsProviding.swift in Sources */ = {isa = PBXBuildFile; fileRef = 354BB49925B07DB000FBCFEE /* StatisticsProviding.swift */; };
		354E305924EFF26E00526C9F /* Country.swift in Sources */ = {isa = PBXBuildFile; fileRef = 354E305824EFF26E00526C9F /* Country.swift */; };
		356153AD257FA8A300F6CD4D /* AccessibilityIdentifiers.swift in Sources */ = {isa = PBXBuildFile; fileRef = 2FE15A3B249B8C0B0077BD8D /* AccessibilityIdentifiers.swift */; };
		356FBF49255EC27A00959346 /* CacheAppConfigMockTests.swift in Sources */ = {isa = PBXBuildFile; fileRef = 356FBF48255EC27A00959346 /* CacheAppConfigMockTests.swift */; };
		357B1858255A7F5C00584548 /* AppConfig+CacheInvalidation.swift in Sources */ = {isa = PBXBuildFile; fileRef = 357B1857255A7F5C00584548 /* AppConfig+CacheInvalidation.swift */; };
		3598D99A24FE280700483F1F /* CountryTests.swift in Sources */ = {isa = PBXBuildFile; fileRef = 3598D99924FE280700483F1F /* CountryTests.swift */; };
		35A7F081250A7CF8005E6C33 /* KeychainHelperTests.swift in Sources */ = {isa = PBXBuildFile; fileRef = 35A7F080250A7CF8005E6C33 /* KeychainHelperTests.swift */; };
		35AA4AF4259B40FC00D32306 /* CryptoFallbackTests.swift in Sources */ = {isa = PBXBuildFile; fileRef = 35AA4AF3259B40FC00D32306 /* CryptoFallbackTests.swift */; };
		35BE8598251CE495005C2FD0 /* CachingHTTPClient.swift in Sources */ = {isa = PBXBuildFile; fileRef = 35BE8597251CE495005C2FD0 /* CachingHTTPClient.swift */; };
		35C701EC2556BCB9008AEA91 /* Migration1To2.swift in Sources */ = {isa = PBXBuildFile; fileRef = 35C701EB2556BCB9008AEA91 /* Migration1To2.swift */; };
		35C701F82556C01F008AEA91 /* Migration1To2Tests.swift in Sources */ = {isa = PBXBuildFile; fileRef = 35C701F32556C016008AEA91 /* Migration1To2Tests.swift */; };
		35D16DDE2567FB980069AD1B /* DynamicLegalCell.swift in Sources */ = {isa = PBXBuildFile; fileRef = 35D16DDC2567FB980069AD1B /* DynamicLegalCell.swift */; };
		35D16DDF2567FB980069AD1B /* DynamicLegalCell.xib in Resources */ = {isa = PBXBuildFile; fileRef = 35D16DDD2567FB980069AD1B /* DynamicLegalCell.xib */; };
		35E121A925B1CFB00098D754 /* StatisticsProvider.swift in Sources */ = {isa = PBXBuildFile; fileRef = 35E121A825B1CFB00098D754 /* StatisticsProvider.swift */; };
		35E121B925B23D060098D754 /* StatisticsMetadata.swift in Sources */ = {isa = PBXBuildFile; fileRef = 35E121B825B23D060098D754 /* StatisticsMetadata.swift */; };
		35E121DA25B273280098D754 /* card_header.pb.swift in Sources */ = {isa = PBXBuildFile; fileRef = 35E121D725B273280098D754 /* card_header.pb.swift */; };
		35E121DB25B273280098D754 /* statistics.pb.swift in Sources */ = {isa = PBXBuildFile; fileRef = 35E121D825B273280098D754 /* statistics.pb.swift */; };
		35E121DC25B273280098D754 /* key_figure_card.pb.swift in Sources */ = {isa = PBXBuildFile; fileRef = 35E121D925B273280098D754 /* key_figure_card.pb.swift */; };
		35EA615A258BC8E30062B50A /* CryptoKitFallbacks.swift in Sources */ = {isa = PBXBuildFile; fileRef = 35EA6159258BC8E30062B50A /* CryptoKitFallbacks.swift */; };
		35EA684225553AE300335F73 /* DownloadedPackagesSQLLiteStoreV2.swift in Sources */ = {isa = PBXBuildFile; fileRef = 35EA684125553AE300335F73 /* DownloadedPackagesSQLLiteStoreV2.swift */; };
		35EA684A25553B5C00335F73 /* DownloadedPackagesStoreV2.swift in Sources */ = {isa = PBXBuildFile; fileRef = 35EA684925553B5C00335F73 /* DownloadedPackagesStoreV2.swift */; };
		35EA68522555488600335F73 /* SQLiteError.swift in Sources */ = {isa = PBXBuildFile; fileRef = 35EA68512555488600335F73 /* SQLiteError.swift */; };
		4026C2DC24852B7600926FB4 /* AppInformationViewController+LegalModel.swift in Sources */ = {isa = PBXBuildFile; fileRef = 4026C2DB24852B7600926FB4 /* AppInformationViewController+LegalModel.swift */; };
		4026C2E424854C8D00926FB4 /* AppInformationLegalCell.swift in Sources */ = {isa = PBXBuildFile; fileRef = 4026C2E324854C8D00926FB4 /* AppInformationLegalCell.swift */; };
		503DB1A7255D822E00576E57 /* ExposureSubmissionIntroViewController.swift in Sources */ = {isa = PBXBuildFile; fileRef = 503DB1A6255D822E00576E57 /* ExposureSubmissionIntroViewController.swift */; };
		503DB1AC255D826900576E57 /* ExposureSubmissionIntroViewModel.swift in Sources */ = {isa = PBXBuildFile; fileRef = 503DB1AB255D826900576E57 /* ExposureSubmissionIntroViewModel.swift */; };
		505F2E522587738900697CC2 /* AccessibilityLabels.swift in Sources */ = {isa = PBXBuildFile; fileRef = 505F2E512587738900697CC2 /* AccessibilityLabels.swift */; };
		509C69FE25B5D920000F2A4C /* ENAUITests-Statistics.swift in Sources */ = {isa = PBXBuildFile; fileRef = 509C69FD25B5D920000F2A4C /* ENAUITests-Statistics.swift */; };
		50B1D6E72551621C00684C3C /* DayKeyPackageDownloadTests.swift in Sources */ = {isa = PBXBuildFile; fileRef = 50B1D6E62551621C00684C3C /* DayKeyPackageDownloadTests.swift */; };
		50BD2E6224FE1E8700932566 /* AppInformationModel.swift in Sources */ = {isa = PBXBuildFile; fileRef = 50BD2E6124FE1E8700932566 /* AppInformationModel.swift */; };
		50BD2E6424FE232E00932566 /* AppInformationImprintViewModel.swift in Sources */ = {isa = PBXBuildFile; fileRef = 50BD2E6324FE232E00932566 /* AppInformationImprintViewModel.swift */; };
		50BD2E7724FE26F400932566 /* AppInformationImprintTest.swift in Sources */ = {isa = PBXBuildFile; fileRef = 50BD2E6F24FE26F300932566 /* AppInformationImprintTest.swift */; };
		50C5204025ADACBB008DF2F4 /* HomeShownPositiveTestResultCellModelTest.swift in Sources */ = {isa = PBXBuildFile; fileRef = 50C5203F25ADACBB008DF2F4 /* HomeShownPositiveTestResultCellModelTest.swift */; };
		50C5C1B525891CC800C4817A /* DynamicLegalExtendedCell.xib in Resources */ = {isa = PBXBuildFile; fileRef = 50C5C1B425891CC800C4817A /* DynamicLegalExtendedCell.xib */; };
		50C5C1BA258920AD00C4817A /* DynamicLegalExtendedCell.swift in Sources */ = {isa = PBXBuildFile; fileRef = 50C5C1B9258920AD00C4817A /* DynamicLegalExtendedCell.swift */; };
		50DC527924FEB2AE00F6D8EB /* AppInformationDynamicCell.swift in Sources */ = {isa = PBXBuildFile; fileRef = 50DC527824FEB2AE00F6D8EB /* AppInformationDynamicCell.swift */; };
		50DC527B24FEB5CA00F6D8EB /* AppInformationModelTest.swift in Sources */ = {isa = PBXBuildFile; fileRef = 50DC527A24FEB5CA00F6D8EB /* AppInformationModelTest.swift */; };
		50E3BE5A250127DF0033E2C7 /* AppInformationDynamicAction.swift in Sources */ = {isa = PBXBuildFile; fileRef = 50E3BE59250127DF0033E2C7 /* AppInformationDynamicAction.swift */; };
		50F9130D253F1D7800DFE683 /* OnboardingPageType.swift in Sources */ = {isa = PBXBuildFile; fileRef = 50F9130C253F1D7800DFE683 /* OnboardingPageType.swift */; };
		514E81342461B97800636861 /* ExposureManager.swift in Sources */ = {isa = PBXBuildFile; fileRef = 514E81332461B97700636861 /* ExposureManager.swift */; };
		514EE999246D4C2E00DE4884 /* UITableViewCell+Identifier.swift in Sources */ = {isa = PBXBuildFile; fileRef = 514EE998246D4C2E00DE4884 /* UITableViewCell+Identifier.swift */; };
		516E430224B89AED0008CC30 /* CoordinatorTests.swift in Sources */ = {isa = PBXBuildFile; fileRef = 516E430124B89AED0008CC30 /* CoordinatorTests.swift */; };
		51895EDC245E16CD0085DA38 /* ENAColor.swift in Sources */ = {isa = PBXBuildFile; fileRef = 51895EDB245E16CD0085DA38 /* ENAColor.swift */; };
		518A69FB24687D5800444E66 /* RiskLevel.swift in Sources */ = {isa = PBXBuildFile; fileRef = 518A69FA24687D5800444E66 /* RiskLevel.swift */; };
		51C737BD245B349700286105 /* OnboardingInfoViewController.swift in Sources */ = {isa = PBXBuildFile; fileRef = 51C737BC245B349700286105 /* OnboardingInfoViewController.swift */; };
		51C737BF245B3B5D00286105 /* OnboardingInfo.swift in Sources */ = {isa = PBXBuildFile; fileRef = 51C737BE245B3B5D00286105 /* OnboardingInfo.swift */; };
		51D420B724583B7200AD70CA /* NSObject+Identifier.swift in Sources */ = {isa = PBXBuildFile; fileRef = 51D420B624583B7200AD70CA /* NSObject+Identifier.swift */; };
		51D420C424583E3300AD70CA /* SettingsViewController.swift in Sources */ = {isa = PBXBuildFile; fileRef = 51D420C324583E3300AD70CA /* SettingsViewController.swift */; };
		5222AA68255ECFE100F338C7 /* ExposureSubmissionTestResultConsentViewController.swift in Sources */ = {isa = PBXBuildFile; fileRef = 5222AA67255ECFE100F338C7 /* ExposureSubmissionTestResultConsentViewController.swift */; };
		5222AA70255ED8E000F338C7 /* ExposureSubmissionTestResultConsentViewModel.swift in Sources */ = {isa = PBXBuildFile; fileRef = 5222AA6F255ED8E000F338C7 /* ExposureSubmissionTestResultConsentViewModel.swift */; };
		523D5E75256FDFE900EF67EA /* ExposureSubmissionThankYouViewController.swift in Sources */ = {isa = PBXBuildFile; fileRef = 523D5E74256FDFE900EF67EA /* ExposureSubmissionThankYouViewController.swift */; };
		523D5E7A256FE04000EF67EA /* ExposureSubmissionThankYouViewModel.swift in Sources */ = {isa = PBXBuildFile; fileRef = 523D5E79256FE04000EF67EA /* ExposureSubmissionThankYouViewModel.swift */; };
		524C4292256587B900EBC3B0 /* ExposureSubmissionTestResultConsentViewModelTests.swift in Sources */ = {isa = PBXBuildFile; fileRef = 524C4291256587B900EBC3B0 /* ExposureSubmissionTestResultConsentViewModelTests.swift */; };
		5270E9B8256D20A900B08606 /* NSTextAttachment+ImageHeight.swift in Sources */ = {isa = PBXBuildFile; fileRef = 5270E9B7256D20A900B08606 /* NSTextAttachment+ImageHeight.swift */; };
		52CAAC012562B82E00239DCB /* DynamicTableViewConsentCell.swift in Sources */ = {isa = PBXBuildFile; fileRef = 52CAAC002562B82E00239DCB /* DynamicTableViewConsentCell.swift */; };
		52EAAB512566BB0500204373 /* ExposureSubmission+TestResult.swift in Sources */ = {isa = PBXBuildFile; fileRef = 2FA9E39224D2F2920030561C /* ExposureSubmission+TestResult.swift */; };
		710021DC248E44A6001F0B63 /* ENAFont.swift in Sources */ = {isa = PBXBuildFile; fileRef = 710021DB248E44A6001F0B63 /* ENAFont.swift */; };
		710021DE248EAF16001F0B63 /* ExposureSubmissionImageCardCell.xib in Resources */ = {isa = PBXBuildFile; fileRef = 710021DD248EAF16001F0B63 /* ExposureSubmissionImageCardCell.xib */; };
		710021E0248EAF9A001F0B63 /* ExposureSubmissionImageCardCell.swift in Sources */ = {isa = PBXBuildFile; fileRef = 710021DF248EAF9A001F0B63 /* ExposureSubmissionImageCardCell.swift */; };
		710224EE2490E2FD000C5DEF /* ExposureSubmissionStepCell.xib in Resources */ = {isa = PBXBuildFile; fileRef = 710224ED2490E2FC000C5DEF /* ExposureSubmissionStepCell.xib */; };
		710224F42490E7A3000C5DEF /* ExposureSubmissionStepCell.swift in Sources */ = {isa = PBXBuildFile; fileRef = 710224F32490E7A3000C5DEF /* ExposureSubmissionStepCell.swift */; };
		710224F624910661000C5DEF /* ExposureSubmissionDynamicCell.swift in Sources */ = {isa = PBXBuildFile; fileRef = 710224F524910661000C5DEF /* ExposureSubmissionDynamicCell.swift */; };
		710ABB23247513E300948792 /* DynamicTypeTableViewCell.swift in Sources */ = {isa = PBXBuildFile; fileRef = 710ABB22247513E300948792 /* DynamicTypeTableViewCell.swift */; };
		710ABB27247533FA00948792 /* DynamicTableViewController.swift in Sources */ = {isa = PBXBuildFile; fileRef = 710ABB26247533FA00948792 /* DynamicTableViewController.swift */; };
		710ABB292475353900948792 /* DynamicTableViewModel.swift in Sources */ = {isa = PBXBuildFile; fileRef = 710ABB282475353900948792 /* DynamicTableViewModel.swift */; };
		71176E2F248922B0004B0C9F /* ENAColorTests.swift in Sources */ = {isa = PBXBuildFile; fileRef = 71176E2D24891C02004B0C9F /* ENAColorTests.swift */; };
		71176E32248957C3004B0C9F /* AppNavigationController.swift in Sources */ = {isa = PBXBuildFile; fileRef = 71176E31248957C3004B0C9F /* AppNavigationController.swift */; };
		711EFCC72492EE31005FEF21 /* ENAFooterView.swift in Sources */ = {isa = PBXBuildFile; fileRef = 711EFCC62492EE31005FEF21 /* ENAFooterView.swift */; };
		711EFCC924935C79005FEF21 /* ExposureSubmissionTestResultHeaderView.xib in Resources */ = {isa = PBXBuildFile; fileRef = 711EFCC824935C79005FEF21 /* ExposureSubmissionTestResultHeaderView.xib */; };
		71330E41248109F600EB10F6 /* DynamicTableViewSection.swift in Sources */ = {isa = PBXBuildFile; fileRef = 71330E40248109F600EB10F6 /* DynamicTableViewSection.swift */; };
		71330E43248109FD00EB10F6 /* DynamicTableViewCell.swift in Sources */ = {isa = PBXBuildFile; fileRef = 71330E42248109FD00EB10F6 /* DynamicTableViewCell.swift */; };
		71330E4524810A0500EB10F6 /* DynamicTableViewHeader.swift in Sources */ = {isa = PBXBuildFile; fileRef = 71330E4424810A0500EB10F6 /* DynamicTableViewHeader.swift */; };
		71330E4724810A0C00EB10F6 /* DynamicTableViewFooter.swift in Sources */ = {isa = PBXBuildFile; fileRef = 71330E4624810A0C00EB10F6 /* DynamicTableViewFooter.swift */; };
		713EA25B247818B000AB7EE8 /* DynamicTypeButton.swift in Sources */ = {isa = PBXBuildFile; fileRef = 713EA25A247818B000AB7EE8 /* DynamicTypeButton.swift */; };
		713EA25D24798A7000AB7EE8 /* ExposureDetectionRoundedView.swift in Sources */ = {isa = PBXBuildFile; fileRef = 713EA25C24798A7000AB7EE8 /* ExposureDetectionRoundedView.swift */; };
		713EA25F24798A9100AB7EE8 /* ExposureDetectionRiskCell.swift in Sources */ = {isa = PBXBuildFile; fileRef = 713EA25E24798A9100AB7EE8 /* ExposureDetectionRiskCell.swift */; };
		713EA26124798AD100AB7EE8 /* ExposureDetectionHotlineCell.swift in Sources */ = {isa = PBXBuildFile; fileRef = 713EA26024798AD100AB7EE8 /* ExposureDetectionHotlineCell.swift */; };
		713EA26324798F8500AB7EE8 /* ExposureDetectionHeaderCell.swift in Sources */ = {isa = PBXBuildFile; fileRef = 713EA26224798F8500AB7EE8 /* ExposureDetectionHeaderCell.swift */; };
		714194EA247A65C60072A090 /* DynamicTableViewHeaderSeparatorView.swift in Sources */ = {isa = PBXBuildFile; fileRef = 714194E9247A65C60072A090 /* DynamicTableViewHeaderSeparatorView.swift */; };
		7154EB4A247D21E200A467FF /* ExposureDetectionLongGuideCell.swift in Sources */ = {isa = PBXBuildFile; fileRef = 7154EB49247D21E200A467FF /* ExposureDetectionLongGuideCell.swift */; };
		7154EB4C247E862100A467FF /* ExposureDetectionLoadingCell.swift in Sources */ = {isa = PBXBuildFile; fileRef = 7154EB4B247E862100A467FF /* ExposureDetectionLoadingCell.swift */; };
		717D21E9248C022E00D9717E /* DynamicTableViewHtmlCell.swift in Sources */ = {isa = PBXBuildFile; fileRef = 717D21E8248C022E00D9717E /* DynamicTableViewHtmlCell.swift */; };
		7187A5582481231C00FCC755 /* DynamicTableViewAction.swift in Sources */ = {isa = PBXBuildFile; fileRef = 71330E4824810A5A00EB10F6 /* DynamicTableViewAction.swift */; };
		71B804472484CC0800D53506 /* ENALabel.swift in Sources */ = {isa = PBXBuildFile; fileRef = 71B804462484CC0800D53506 /* ENALabel.swift */; };
		71B804492484D37300D53506 /* RiskLegendViewController.swift in Sources */ = {isa = PBXBuildFile; fileRef = 71B804482484D37300D53506 /* RiskLegendViewController.swift */; };
		71B8044F248526B600D53506 /* DynamicTableViewSpaceCell.swift in Sources */ = {isa = PBXBuildFile; fileRef = 71B8044E248526B600D53506 /* DynamicTableViewSpaceCell.swift */; };
		71C0BEDD2498DD07009A17A0 /* ENANavigationFooterView.swift in Sources */ = {isa = PBXBuildFile; fileRef = 71C0BEDC2498DD07009A17A0 /* ENANavigationFooterView.swift */; };
		71CAB9D2248AACAD00F516A5 /* PixelPerfectLayoutConstraint.swift in Sources */ = {isa = PBXBuildFile; fileRef = 71CAB9D1248AACAD00F516A5 /* PixelPerfectLayoutConstraint.swift */; };
		71D3C19A2494EFAC00DBABA8 /* ENANavigationControllerWithFooter.swift in Sources */ = {isa = PBXBuildFile; fileRef = 71D3C1992494EFAC00DBABA8 /* ENANavigationControllerWithFooter.swift */; };
		71EF33D92497F3E8007B7E1B /* ENANavigationControllerWithFooterChild.swift in Sources */ = {isa = PBXBuildFile; fileRef = 71EF33D82497F3E8007B7E1B /* ENANavigationControllerWithFooterChild.swift */; };
		71EF33DB2497F419007B7E1B /* ENANavigationFooterItem.swift in Sources */ = {isa = PBXBuildFile; fileRef = 71EF33DA2497F419007B7E1B /* ENANavigationFooterItem.swift */; };
		71F2E57B2487AEFC00694F1A /* ena-colors.xcassets in Resources */ = {isa = PBXBuildFile; fileRef = 71F2E57A2487AEFC00694F1A /* ena-colors.xcassets */; };
		71F5418E248BEE08006DB793 /* privacy-policy.html in Resources */ = {isa = PBXBuildFile; fileRef = 71F5418A248BEDBE006DB793 /* privacy-policy.html */; };
		71F54191248BF677006DB793 /* HtmlTextView.swift in Sources */ = {isa = PBXBuildFile; fileRef = 71F54190248BF677006DB793 /* HtmlTextView.swift */; };
		71FD8862246EB27F00E804D0 /* ExposureDetectionViewController.swift in Sources */ = {isa = PBXBuildFile; fileRef = 71FD8861246EB27F00E804D0 /* ExposureDetectionViewController.swift */; };
		71FE1C69247A8FE100851FEB /* DynamicTableViewHeaderFooterView.swift in Sources */ = {isa = PBXBuildFile; fileRef = 71FE1C68247A8FE100851FEB /* DynamicTableViewHeaderFooterView.swift */; };
		71FE1C71247AA7B700851FEB /* DynamicTableViewHeaderImageView.swift in Sources */ = {isa = PBXBuildFile; fileRef = 71FE1C70247AA7B700851FEB /* DynamicTableViewHeaderImageView.swift */; };
		71FE1C7B247AC2B500851FEB /* ExposureSubmissionQRScannerViewController.swift in Sources */ = {isa = PBXBuildFile; fileRef = 71FE1C74247AC2B500851FEB /* ExposureSubmissionQRScannerViewController.swift */; };
		71FE1C7F247AC2B500851FEB /* ExposureSubmissionTestResultViewController.swift in Sources */ = {isa = PBXBuildFile; fileRef = 71FE1C78247AC2B500851FEB /* ExposureSubmissionTestResultViewController.swift */; };
		71FE1C80247AC2B500851FEB /* ExposureSubmissionNavigationController.swift in Sources */ = {isa = PBXBuildFile; fileRef = 71FE1C79247AC2B500851FEB /* ExposureSubmissionNavigationController.swift */; };
		71FE1C86247AC33D00851FEB /* ExposureSubmissionTestResultHeaderView.swift in Sources */ = {isa = PBXBuildFile; fileRef = 71FE1C84247AC33D00851FEB /* ExposureSubmissionTestResultHeaderView.swift */; };
		71FE1C8C247AC79D00851FEB /* DynamicTableViewIconCell.swift in Sources */ = {isa = PBXBuildFile; fileRef = 71FE1C8A247AC79D00851FEB /* DynamicTableViewIconCell.swift */; };
		71FE1C8D247AC79D00851FEB /* DynamicTableViewIconCell.xib in Resources */ = {isa = PBXBuildFile; fileRef = 71FE1C8B247AC79D00851FEB /* DynamicTableViewIconCell.xib */; };
		85142501245DA0B3009D2791 /* UIViewController+Alert.swift in Sources */ = {isa = PBXBuildFile; fileRef = 85142500245DA0B3009D2791 /* UIViewController+Alert.swift */; };
		8539874F2467094E00D28B62 /* AppIcon.xcassets in Resources */ = {isa = PBXBuildFile; fileRef = 8539874E2467094E00D28B62 /* AppIcon.xcassets */; };
		853D987A24694A8700490DBA /* ENAButton.swift in Sources */ = {isa = PBXBuildFile; fileRef = 853D987924694A8700490DBA /* ENAButton.swift */; };
		858F6F6E245A103C009FFD33 /* ExposureNotification.framework in Frameworks */ = {isa = PBXBuildFile; fileRef = 858F6F6D245A103C009FFD33 /* ExposureNotification.framework */; settings = {ATTRIBUTES = (Weak, ); }; };
		8595BF5F246032D90056EA27 /* ENASwitch.swift in Sources */ = {isa = PBXBuildFile; fileRef = 8595BF5E246032D90056EA27 /* ENASwitch.swift */; };
		859DD512248549790073D59F /* MockDiagnosisKeysRetrieval.swift in Sources */ = {isa = PBXBuildFile; fileRef = 859DD511248549790073D59F /* MockDiagnosisKeysRetrieval.swift */; };
		85D7593F2457048F008175F0 /* AppDelegate.swift in Sources */ = {isa = PBXBuildFile; fileRef = 85D7593E2457048F008175F0 /* AppDelegate.swift */; };
		85D7594B24570491008175F0 /* Assets.xcassets in Resources */ = {isa = PBXBuildFile; fileRef = 85D7594A24570491008175F0 /* Assets.xcassets */; };
		85D7594E24570491008175F0 /* LaunchScreen.storyboard in Resources */ = {isa = PBXBuildFile; fileRef = 85D7594C24570491008175F0 /* LaunchScreen.storyboard */; };
		85D7596424570491008175F0 /* ENAUITests.swift in Sources */ = {isa = PBXBuildFile; fileRef = 85D7596324570491008175F0 /* ENAUITests.swift */; };
		85E33444247EB357006E74EC /* CircularProgressView.swift in Sources */ = {isa = PBXBuildFile; fileRef = 85E33443247EB357006E74EC /* CircularProgressView.swift */; };
		8F0A4BAD25C2F6F70085DF13 /* ppdd_ppac_parameters.pb.swift in Sources */ = {isa = PBXBuildFile; fileRef = 8F0A4BAB25C2F6F70085DF13 /* ppdd_ppac_parameters.pb.swift */; };
		8F0A4BAE25C2F6F70085DF13 /* ppdd_edus_parameters.pb.swift in Sources */ = {isa = PBXBuildFile; fileRef = 8F0A4BAC25C2F6F70085DF13 /* ppdd_edus_parameters.pb.swift */; };
		8F27018F259B593700E48CFE /* ContactDiaryStore.swift in Sources */ = {isa = PBXBuildFile; fileRef = 8F27018E259B593700E48CFE /* ContactDiaryStore.swift */; };
		8F270194259B5BA700E48CFE /* ContactDiaryMigration1To2.swift in Sources */ = {isa = PBXBuildFile; fileRef = 8F270193259B5BA700E48CFE /* ContactDiaryMigration1To2.swift */; };
		8F3D71AA25A86AD300D52CCD /* HomeExposureLoggingCellModelTests.swift in Sources */ = {isa = PBXBuildFile; fileRef = 8F3D71A925A86AD300D52CCD /* HomeExposureLoggingCellModelTests.swift */; };
		8FF3525E25ADAD06008A07BD /* HomeTestResultCellModelTests.swift in Sources */ = {isa = PBXBuildFile; fileRef = 8FF3525D25ADAD06008A07BD /* HomeTestResultCellModelTests.swift */; };
		8FF9B2B2259B6B030080770D /* ContactDiaryStoreSchemaV2.swift in Sources */ = {isa = PBXBuildFile; fileRef = 8FF9B2B1259B6B030080770D /* ContactDiaryStoreSchemaV2.swift */; };
		94092541254BFE6800FE61A2 /* DMWarnOthersNotificationViewController.swift in Sources */ = {isa = PBXBuildFile; fileRef = 94092540254BFE6800FE61A2 /* DMWarnOthersNotificationViewController.swift */; };
		9412FAFE252349EA0086E139 /* DeltaOnboardingViewControllerTests.swift in Sources */ = {isa = PBXBuildFile; fileRef = 9412FAF92523499D0086E139 /* DeltaOnboardingViewControllerTests.swift */; };
		9417BA95252B6B5100AD4053 /* DMSQLiteErrorViewController.swift in Sources */ = {isa = PBXBuildFile; fileRef = 9417BA94252B6B5100AD4053 /* DMSQLiteErrorViewController.swift */; };
		941ADDB02518C2B200E421D9 /* EuTracingTableViewCell.swift in Sources */ = {isa = PBXBuildFile; fileRef = 941ADDAF2518C2B200E421D9 /* EuTracingTableViewCell.swift */; };
		941ADDB22518C3FB00E421D9 /* ENSettingEuTracingViewModel.swift in Sources */ = {isa = PBXBuildFile; fileRef = 941ADDB12518C3FB00E421D9 /* ENSettingEuTracingViewModel.swift */; };
		941B68AE253F007100DC1962 /* Int+Increment.swift in Sources */ = {isa = PBXBuildFile; fileRef = 941B689E253EFF2300DC1962 /* Int+Increment.swift */; };
		941F5ED02518E82800785F06 /* ENSettingEuTracingViewModelTests.swift in Sources */ = {isa = PBXBuildFile; fileRef = 941F5ECB2518E82100785F06 /* ENSettingEuTracingViewModelTests.swift */; };
		94427A5025502B8900C36BE6 /* WarnOthersNotificationsTimeInterval.swift in Sources */ = {isa = PBXBuildFile; fileRef = 94427A4F25502B8900C36BE6 /* WarnOthersNotificationsTimeInterval.swift */; };
		9488C3012521EE8E00504648 /* DeltaOnboardingNavigationController.swift in Sources */ = {isa = PBXBuildFile; fileRef = 9488C3002521EE8E00504648 /* DeltaOnboardingNavigationController.swift */; };
		948AFE5F2552F6F60019579A /* WarnOthersReminderTests.swift in Sources */ = {isa = PBXBuildFile; fileRef = 948AFE5E2552F6F60019579A /* WarnOthersReminderTests.swift */; };
		948AFE672553DC5B0019579A /* WarnOthersRemindable.swift in Sources */ = {isa = PBXBuildFile; fileRef = 948AFE662553DC5B0019579A /* WarnOthersRemindable.swift */; };
		948AFE7A2554377F0019579A /* UNUserNotificationCenter+WarnOthers.swift in Sources */ = {isa = PBXBuildFile; fileRef = 948AFE792554377F0019579A /* UNUserNotificationCenter+WarnOthers.swift */; };
		948DCDC3252EFC9A00CDE020 /* ENAUITests_05_ExposureLogging.swift in Sources */ = {isa = PBXBuildFile; fileRef = 948DCDC2252EFC9A00CDE020 /* ENAUITests_05_ExposureLogging.swift */; };
		94ABF76B25B9676F004AB56F /* DeltaOnboardingNewVersionFeaturesControllerTests.swift in Sources */ = {isa = PBXBuildFile; fileRef = 94ABF76A25B9676F004AB56F /* DeltaOnboardingNewVersionFeaturesControllerTests.swift */; };
		94B255A62551B7C800649B4C /* WarnOthersReminder.swift in Sources */ = {isa = PBXBuildFile; fileRef = 94B255A52551B7C800649B4C /* WarnOthersReminder.swift */; };
		94C24B3F25304B4400F8C004 /* ENAUITestsDeltaOnboarding.swift in Sources */ = {isa = PBXBuildFile; fileRef = 94C24B3E25304B4400F8C004 /* ENAUITestsDeltaOnboarding.swift */; };
		94EAF87125B6CA9D00BE1F40 /* DeltaOnboardingNewVersionFeatures.swift in Sources */ = {isa = PBXBuildFile; fileRef = 94EAF86C25B6C84800BE1F40 /* DeltaOnboardingNewVersionFeatures.swift */; };
		94EAF87525B6CAA000BE1F40 /* DeltaOnboardingNewVersionFeaturesViewController.swift in Sources */ = {isa = PBXBuildFile; fileRef = 94EAF86D25B6C84900BE1F40 /* DeltaOnboardingNewVersionFeaturesViewController.swift */; };
		94EAF87925B6CAA300BE1F40 /* DeltaOnboardingNewVersionFeaturesViewModel.swift in Sources */ = {isa = PBXBuildFile; fileRef = 94EAF86B25B6C84800BE1F40 /* DeltaOnboardingNewVersionFeaturesViewModel.swift */; };
		94EAF89C25B8162200BE1F40 /* NewVersionFeature.swift in Sources */ = {isa = PBXBuildFile; fileRef = 94EAF89B25B8162200BE1F40 /* NewVersionFeature.swift */; };
		94F594622521CBF50077681B /* DeltaOnboardingV15ViewModel.swift in Sources */ = {isa = PBXBuildFile; fileRef = 94F594612521CBF50077681B /* DeltaOnboardingV15ViewModel.swift */; };
		A124E64A249BF4EF00E95F72 /* ExposureDetectionExecutorTests.swift in Sources */ = {isa = PBXBuildFile; fileRef = A124E648249BF4EB00E95F72 /* ExposureDetectionExecutorTests.swift */; };
		A124E64C249C4C9000E95F72 /* SAPDownloadedPackagesStore+Helpers.swift in Sources */ = {isa = PBXBuildFile; fileRef = A124E64B249C4C9000E95F72 /* SAPDownloadedPackagesStore+Helpers.swift */; };
		A128F059248B459F00EC7F6C /* PublicKeyStore.swift in Sources */ = {isa = PBXBuildFile; fileRef = A128F058248B459F00EC7F6C /* PublicKeyStore.swift */; };
		A14BDEC024A1AD660063E4EC /* MockExposureDetector.swift in Sources */ = {isa = PBXBuildFile; fileRef = A14BDEBF24A1AD660063E4EC /* MockExposureDetector.swift */; };
		A1654EFF24B41FF600C0E115 /* DynamicCellTests.swift in Sources */ = {isa = PBXBuildFile; fileRef = A1654EFD24B41FEF00C0E115 /* DynamicCellTests.swift */; };
		A1654F0224B43E8500C0E115 /* DynamicTableViewTextViewCellTests.swift in Sources */ = {isa = PBXBuildFile; fileRef = A1654F0024B43E7F00C0E115 /* DynamicTableViewTextViewCellTests.swift */; };
		A16714AF248CA1B70031B111 /* Bundle+ReadPlist.swift in Sources */ = {isa = PBXBuildFile; fileRef = A16714AE248CA1B70031B111 /* Bundle+ReadPlist.swift */; };
		A173665324844F41006BE209 /* SQLiteKeyValueStoreTests.swift in Sources */ = {isa = PBXBuildFile; fileRef = A173665124844F29006BE209 /* SQLiteKeyValueStoreTests.swift */; };
		A17366552484978A006BE209 /* OnboardingInfoViewControllerUtils.swift in Sources */ = {isa = PBXBuildFile; fileRef = A17366542484978A006BE209 /* OnboardingInfoViewControllerUtils.swift */; };
		A1877CAB248F2532006FEFC0 /* SAPDownloadedPackageTests.swift in Sources */ = {isa = PBXBuildFile; fileRef = A1877CA9248F247D006FEFC0 /* SAPDownloadedPackageTests.swift */; };
		A1BABD0924A57B88000ED515 /* TemporaryExposureKeyMock.swift in Sources */ = {isa = PBXBuildFile; fileRef = A1BABD0824A57B88000ED515 /* TemporaryExposureKeyMock.swift */; };
		A1BABD0E24A57CFC000ED515 /* ENTemporaryExposureKey+ProcessingTests.swift in Sources */ = {isa = PBXBuildFile; fileRef = A1BABD0C24A57BAC000ED515 /* ENTemporaryExposureKey+ProcessingTests.swift */; };
		A1BABD1024A57D03000ED515 /* ENTemporaryExposureKey+Processing.swift in Sources */ = {isa = PBXBuildFile; fileRef = A1BABD0A24A57BA0000ED515 /* ENTemporaryExposureKey+Processing.swift */; };
		A1C683FA24AEC57400B90D12 /* DynamicTableViewTextViewCell.swift in Sources */ = {isa = PBXBuildFile; fileRef = A1C683F924AEC57400B90D12 /* DynamicTableViewTextViewCell.swift */; };
		A1C683FC24AEC9EE00B90D12 /* DynamicTableViewTextCell.swift in Sources */ = {isa = PBXBuildFile; fileRef = A1C683FB24AEC9EE00B90D12 /* DynamicTableViewTextCell.swift */; };
		A1E41941249410AF0016E52A /* SAPDownloadedPackage+Helpers.swift in Sources */ = {isa = PBXBuildFile; fileRef = A1E41940249410AF0016E52A /* SAPDownloadedPackage+Helpers.swift */; };
		A1E419462495479D0016E52A /* HTTPClient+MockNetworkStack.swift in Sources */ = {isa = PBXBuildFile; fileRef = A1E419442495476C0016E52A /* HTTPClient+MockNetworkStack.swift */; };
		A1E41949249548770016E52A /* HTTPClient+SubmitTests.swift in Sources */ = {isa = PBXBuildFile; fileRef = A1E41947249548260016E52A /* HTTPClient+SubmitTests.swift */; };
		A1E419522495A6F20016E52A /* HTTPClient+TANForExposureSubmitTests.swift in Sources */ = {isa = PBXBuildFile; fileRef = A1E419502495A6EA0016E52A /* HTTPClient+TANForExposureSubmitTests.swift */; };
		A1E419552495A8060016E52A /* HTTPClient+GetTestResultTests.swift in Sources */ = {isa = PBXBuildFile; fileRef = A1E419532495A7850016E52A /* HTTPClient+GetTestResultTests.swift */; };
		A1E419582495A8F90016E52A /* HTTPClient+RegistrationTokenTests.swift in Sources */ = {isa = PBXBuildFile; fileRef = A1E419562495A8F50016E52A /* HTTPClient+RegistrationTokenTests.swift */; };
		A1E4195D249818060016E52A /* RiskTests.swift in Sources */ = {isa = PBXBuildFile; fileRef = A1E4195B249818020016E52A /* RiskTests.swift */; };
		A1E419602498243E0016E52A /* String+TodayTests.swift in Sources */ = {isa = PBXBuildFile; fileRef = A1E4195E249824340016E52A /* String+TodayTests.swift */; };
		A328425D248E82BC006B1F09 /* ExposureSubmissionTestResultViewControllerTests.swift in Sources */ = {isa = PBXBuildFile; fileRef = A328425B248E82B5006B1F09 /* ExposureSubmissionTestResultViewControllerTests.swift */; };
		A32842612490E2AC006B1F09 /* ExposureSubmissionWarnOthersViewControllerTests.swift in Sources */ = {isa = PBXBuildFile; fileRef = A32842602490E2AC006B1F09 /* ExposureSubmissionWarnOthersViewControllerTests.swift */; };
		A32842652491136E006B1F09 /* ExposureSubmissionUITests.swift in Sources */ = {isa = PBXBuildFile; fileRef = A32842642491136E006B1F09 /* ExposureSubmissionUITests.swift */; };
		A32842672492359E006B1F09 /* MockExposureSubmissionNavigationControllerChild.swift in Sources */ = {isa = PBXBuildFile; fileRef = A32842662492359E006B1F09 /* MockExposureSubmissionNavigationControllerChild.swift */; };
		A32C046524D96348005BEA61 /* HTTPClient+PlausibeDeniabilityTests.swift in Sources */ = {isa = PBXBuildFile; fileRef = A32C046424D96348005BEA61 /* HTTPClient+PlausibeDeniabilityTests.swift */; };
		A3552CC424DD6E16008C91BE /* AppDelegate+PlausibleDeniability.swift in Sources */ = {isa = PBXBuildFile; fileRef = A3552CC324DD6E16008C91BE /* AppDelegate+PlausibleDeniability.swift */; };
		A3552CC624DD6E78008C91BE /* AppDelegate+ENATaskExecutionDelegate.swift in Sources */ = {isa = PBXBuildFile; fileRef = A3552CC524DD6E78008C91BE /* AppDelegate+ENATaskExecutionDelegate.swift */; };
		A36FACC424C5EA1500DED947 /* ExposureDetectionViewControllerTests.swift in Sources */ = {isa = PBXBuildFile; fileRef = A36FACC324C5EA1500DED947 /* ExposureDetectionViewControllerTests.swift */; };
		A372DA3B24BDA075003248BB /* ExposureSubmissionCoordinator.swift in Sources */ = {isa = PBXBuildFile; fileRef = A372DA3A24BDA075003248BB /* ExposureSubmissionCoordinator.swift */; };
		A372DA3F24BEF773003248BB /* ExposureSubmissionCoordinatorTests.swift in Sources */ = {isa = PBXBuildFile; fileRef = A372DA3E24BEF773003248BB /* ExposureSubmissionCoordinatorTests.swift */; };
		A372DA4124BF33F9003248BB /* MockExposureSubmissionCoordinatorDelegate.swift in Sources */ = {isa = PBXBuildFile; fileRef = A372DA4024BF33F9003248BB /* MockExposureSubmissionCoordinatorDelegate.swift */; };
		A372DA4224BF3E29003248BB /* MockExposureSubmissionCoordinator.swift in Sources */ = {isa = PBXBuildFile; fileRef = A372DA3C24BE01D9003248BB /* MockExposureSubmissionCoordinator.swift */; };
		A3C4F96024812CD20047F23E /* ExposureSubmissionWarnOthersViewController.swift in Sources */ = {isa = PBXBuildFile; fileRef = A3C4F95F24812CD20047F23E /* ExposureSubmissionWarnOthersViewController.swift */; };
		A3E851B224ADD09900402485 /* CountdownTimer.swift in Sources */ = {isa = PBXBuildFile; fileRef = A3E851B124ADD09900402485 /* CountdownTimer.swift */; };
		A3E851B524ADDAC000402485 /* CountdownTimerTests.swift in Sources */ = {isa = PBXBuildFile; fileRef = A3E851B424ADDAC000402485 /* CountdownTimerTests.swift */; };
		A3EE6E5A249BB7AF00C64B61 /* ExposureSubmissionServiceFactory.swift in Sources */ = {isa = PBXBuildFile; fileRef = A3EE6E59249BB7AF00C64B61 /* ExposureSubmissionServiceFactory.swift */; };
		A3EE6E5C249BB97500C64B61 /* UITestingParameters.swift in Sources */ = {isa = PBXBuildFile; fileRef = A3EE6E5B249BB97500C64B61 /* UITestingParameters.swift */; };
		A3EE6E5D249BB9B900C64B61 /* UITestingParameters.swift in Sources */ = {isa = PBXBuildFile; fileRef = A3EE6E5B249BB97500C64B61 /* UITestingParameters.swift */; };
		A3FF84EC247BFAF00053E947 /* Hasher.swift in Sources */ = {isa = PBXBuildFile; fileRef = A3FF84EB247BFAF00053E947 /* Hasher.swift */; };
		AB1011592507C15000D392A2 /* TracingStatusHistory.swift in Sources */ = {isa = PBXBuildFile; fileRef = AB1011572507C15000D392A2 /* TracingStatusHistory.swift */; };
		AB126873254C05A7006E9194 /* ENAFormatter.swift in Sources */ = {isa = PBXBuildFile; fileRef = AB126872254C05A7006E9194 /* ENAFormatter.swift */; };
		AB1885D825238DD100D39BBE /* OnboardingInfoViewControllerTests.swift in Sources */ = {isa = PBXBuildFile; fileRef = AB1885D025238DAA00D39BBE /* OnboardingInfoViewControllerTests.swift */; };
		AB1886C4252DE1AF00D39BBE /* Logging.swift in Sources */ = {isa = PBXBuildFile; fileRef = AB1886C3252DE1AE00D39BBE /* Logging.swift */; };
		AB1886D1252DE51E00D39BBE /* Bundle+Identifier.swift in Sources */ = {isa = PBXBuildFile; fileRef = AB1886D0252DE51E00D39BBE /* Bundle+Identifier.swift */; };
		AB1FCBD42521FC47005930BA /* ServerEnvironmentTests.swift in Sources */ = {isa = PBXBuildFile; fileRef = AB1FCBCC2521FC44005930BA /* ServerEnvironmentTests.swift */; };
		AB1FCBDC2521FCD5005930BA /* TestServerEnvironments.json in Resources */ = {isa = PBXBuildFile; fileRef = AB1FCBDB2521FCD5005930BA /* TestServerEnvironments.json */; };
		AB35609A2547167800C3F8E0 /* DeviceTimeCheck.swift in Sources */ = {isa = PBXBuildFile; fileRef = AB3560992547167800C3F8E0 /* DeviceTimeCheck.swift */; };
		AB3560A02547194C00C3F8E0 /* DeviceTimeCheckTests.swift in Sources */ = {isa = PBXBuildFile; fileRef = AB35609F2547194C00C3F8E0 /* DeviceTimeCheckTests.swift */; };
		AB453F602534B04400D8339E /* ExposureManagerTests.swift in Sources */ = {isa = PBXBuildFile; fileRef = AB453F5F2534B04400D8339E /* ExposureManagerTests.swift */; };
		AB5F84AD24F8F7A1000400D4 /* SerialMigrator.swift in Sources */ = {isa = PBXBuildFile; fileRef = AB5F84AC24F8F7A1000400D4 /* SerialMigrator.swift */; };
		AB5F84B024F8F7C3000400D4 /* Migration.swift in Sources */ = {isa = PBXBuildFile; fileRef = AB5F84AF24F8F7C3000400D4 /* Migration.swift */; };
		AB5F84B224F8F7E3000400D4 /* Migration0To1.swift in Sources */ = {isa = PBXBuildFile; fileRef = AB5F84B124F8F7E3000400D4 /* Migration0To1.swift */; };
		AB5F84B424F8FA26000400D4 /* SerialMigratorTests.swift in Sources */ = {isa = PBXBuildFile; fileRef = AB5F84B324F8FA26000400D4 /* SerialMigratorTests.swift */; };
		AB5F84BB24F92876000400D4 /* Migration0To1Tests.swift in Sources */ = {isa = PBXBuildFile; fileRef = AB5F84BA24F92876000400D4 /* Migration0To1Tests.swift */; };
		AB5F84BD24F92E92000400D4 /* SerialMigratorFake.swift in Sources */ = {isa = PBXBuildFile; fileRef = AB5F84BC24F92E92000400D4 /* SerialMigratorFake.swift */; };
		AB5F84BE24FE2DC9000400D4 /* DownloadedPackagesSQLLiteStoreV0.swift in Sources */ = {isa = PBXBuildFile; fileRef = AB5F84B824F92855000400D4 /* DownloadedPackagesSQLLiteStoreV0.swift */; };
		AB5F84C024FE2EB3000400D4 /* DownloadedPackagesStoreV0.swift in Sources */ = {isa = PBXBuildFile; fileRef = AB5F84BF24FE2EB3000400D4 /* DownloadedPackagesStoreV0.swift */; };
		AB6289CF251BA01400CF61D2 /* Bundle+Version.swift in Sources */ = {isa = PBXBuildFile; fileRef = AB6289CE251BA01400CF61D2 /* Bundle+Version.swift */; };
		AB6289D4251BA4EC00CF61D2 /* String+Compare.swift in Sources */ = {isa = PBXBuildFile; fileRef = AB6289D3251BA4EC00CF61D2 /* String+Compare.swift */; };
		AB6289D9251C833100CF61D2 /* DMDeltaOnboardingViewController.swift in Sources */ = {isa = PBXBuildFile; fileRef = AB6289D8251C833100CF61D2 /* DMDeltaOnboardingViewController.swift */; };
		AB628A1F251CDADE00CF61D2 /* ServerEnvironments.json in Resources */ = {isa = PBXBuildFile; fileRef = AB628A1E251CDADE00CF61D2 /* ServerEnvironments.json */; };
		AB7420AC251B67A8006666AC /* DeltaOnboardingV15.swift in Sources */ = {isa = PBXBuildFile; fileRef = AB7420AB251B67A8006666AC /* DeltaOnboardingV15.swift */; };
		AB7420B7251B69E2006666AC /* DeltaOnboardingCoordinator.swift in Sources */ = {isa = PBXBuildFile; fileRef = AB7420B6251B69E2006666AC /* DeltaOnboardingCoordinator.swift */; };
		AB7420C2251B7D59006666AC /* DeltaOnboardingProtocols.swift in Sources */ = {isa = PBXBuildFile; fileRef = AB7420C1251B7D59006666AC /* DeltaOnboardingProtocols.swift */; };
		AB7420CB251B7D93006666AC /* DeltaOnboardingV15ViewController.swift in Sources */ = {isa = PBXBuildFile; fileRef = AB7420CA251B7D93006666AC /* DeltaOnboardingV15ViewController.swift */; };
		AB7420DD251B8101006666AC /* DeltaOnboardingCoordinatorTests.swift in Sources */ = {isa = PBXBuildFile; fileRef = AB7420DC251B8101006666AC /* DeltaOnboardingCoordinatorTests.swift */; };
		AB7E2A80255ACC06005C90F6 /* Date+Utils.swift in Sources */ = {isa = PBXBuildFile; fileRef = AB7E2A7F255ACC06005C90F6 /* Date+Utils.swift */; };
		AB8B0D3225305384009C067B /* Localizable.links.strings in Resources */ = {isa = PBXBuildFile; fileRef = AB8B0D3425305384009C067B /* Localizable.links.strings */; };
		AB8B0D4525306089009C067B /* Localizable.links.strings in Resources */ = {isa = PBXBuildFile; fileRef = AB8B0D3425305384009C067B /* Localizable.links.strings */; };
		AB8BC3472551B97700F3B5A7 /* DownloadedPackagesStoreErrorStub.swift in Sources */ = {isa = PBXBuildFile; fileRef = AB8BC3462551B97700F3B5A7 /* DownloadedPackagesStoreErrorStub.swift */; };
		AB8BC34F2551BBE100F3B5A7 /* HourKeyPackagesDownloadTests.swift in Sources */ = {isa = PBXBuildFile; fileRef = AB8BC34E2551BBE100F3B5A7 /* HourKeyPackagesDownloadTests.swift */; };
		ABAE0A1C257F77D90030ED47 /* ContactDiaryStoreSchemaV1.swift in Sources */ = {isa = PBXBuildFile; fileRef = ABAE0A1B257F77D90030ED47 /* ContactDiaryStoreSchemaV1.swift */; };
		ABAE0A37257FA88D0030ED47 /* ContactDiaryStoreSchemaV1Tests.swift in Sources */ = {isa = PBXBuildFile; fileRef = ABAE0A36257FA88D0030ED47 /* ContactDiaryStoreSchemaV1Tests.swift */; };
		ABAE0A3F257FAC970030ED47 /* ContactDiaryStoreTests.swift in Sources */ = {isa = PBXBuildFile; fileRef = ABAE0A3E257FAC970030ED47 /* ContactDiaryStoreTests.swift */; };
		ABD2F634254C533200DC1958 /* KeyPackageDownload.swift in Sources */ = {isa = PBXBuildFile; fileRef = ABD2F633254C533200DC1958 /* KeyPackageDownload.swift */; };
		ABDA2792251CE308006BAE84 /* DMServerEnvironmentViewController.swift in Sources */ = {isa = PBXBuildFile; fileRef = ABDA2791251CE308006BAE84 /* DMServerEnvironmentViewController.swift */; };
		ABFCE98A255C32EF0075FF13 /* AppConfigMetadata.swift in Sources */ = {isa = PBXBuildFile; fileRef = ABFCE989255C32EE0075FF13 /* AppConfigMetadata.swift */; };
		B103193224E18A0A00DD02EF /* DMMenuItem.swift in Sources */ = {isa = PBXBuildFile; fileRef = B103193124E18A0A00DD02EF /* DMMenuItem.swift */; };
		B10F9B8B249961BC00C418F4 /* DynamicTypeLabelTests.swift in Sources */ = {isa = PBXBuildFile; fileRef = B10F9B89249961B500C418F4 /* DynamicTypeLabelTests.swift */; };
		B10F9B8C249961CE00C418F4 /* UIFont+DynamicTypeTests.swift in Sources */ = {isa = PBXBuildFile; fileRef = B163D11424993F64001A322C /* UIFont+DynamicTypeTests.swift */; };
		B10FD5ED246EAADC00E9D7F2 /* AppInformationDetailViewController.swift in Sources */ = {isa = PBXBuildFile; fileRef = 71CC3E9E246D6B6800217F2C /* AppInformationDetailViewController.swift */; };
		B10FD5F1246EAB1000E9D7F2 /* AppInformationViewController+DynamicTableViewModel.swift in Sources */ = {isa = PBXBuildFile; fileRef = 71CC3E9C246D5D8000217F2C /* AppInformationViewController+DynamicTableViewModel.swift */; };
		B10FD5F4246EAC1700E9D7F2 /* AppleFilesWriter.swift in Sources */ = {isa = PBXBuildFile; fileRef = B10FD5F3246EAC1700E9D7F2 /* AppleFilesWriter.swift */; };
		B111EE2C2465D9F7001AEBB4 /* String+Localization.swift in Sources */ = {isa = PBXBuildFile; fileRef = B111EE2B2465D9F7001AEBB4 /* String+Localization.swift */; };
		B112545A246F2C6500AB5036 /* ENTemporaryExposureKey+Convert.swift in Sources */ = {isa = PBXBuildFile; fileRef = B1125459246F2C6500AB5036 /* ENTemporaryExposureKey+Convert.swift */; };
		B11655932491437600316087 /* RiskProvidingConfigurationTests.swift in Sources */ = {isa = PBXBuildFile; fileRef = B11655922491437600316087 /* RiskProvidingConfigurationTests.swift */; };
		B1175213248A83AB00C3325C /* Risk.swift in Sources */ = {isa = PBXBuildFile; fileRef = B1175212248A83AB00C3325C /* Risk.swift */; };
		B1175216248A9F9600C3325C /* ConvertingKeysTests.swift in Sources */ = {isa = PBXBuildFile; fileRef = B1175215248A9F9600C3325C /* ConvertingKeysTests.swift */; };
		B117909824914D77007FF821 /* StoreTests.swift in Sources */ = {isa = PBXBuildFile; fileRef = 01D3ECFF2490230400551E65 /* StoreTests.swift */; };
		B11E619B246EE4B0004A056A /* DynamicTypeLabel.swift in Sources */ = {isa = PBXBuildFile; fileRef = 71CC3EA0246D6BBF00217F2C /* DynamicTypeLabel.swift */; };
		B11E619C246EE4E9004A056A /* UIFont+DynamicType.swift in Sources */ = {isa = PBXBuildFile; fileRef = 71CC3EA2246D6C4000217F2C /* UIFont+DynamicType.swift */; };
		B120C7C924AFE7B800F68FF1 /* ActiveTracingTests.swift in Sources */ = {isa = PBXBuildFile; fileRef = B120C7C824AFE7B800F68FF1 /* ActiveTracingTests.swift */; };
		B120C7CA24AFF12D00F68FF1 /* ActiveTracing.swift in Sources */ = {isa = PBXBuildFile; fileRef = B120C7C524AFDAB900F68FF1 /* ActiveTracing.swift */; };
		B1218920248AD79900496210 /* ClientMock.swift in Sources */ = {isa = PBXBuildFile; fileRef = CD678F6C246C43EE00B6A0F8 /* ClientMock.swift */; };
		B1221BE02492ECE800E6C4E4 /* CFDictionary+KeychainQuery.swift in Sources */ = {isa = PBXBuildFile; fileRef = B1221BDF2492ECE800E6C4E4 /* CFDictionary+KeychainQuery.swift */; };
		B1221BE22492ED0F00E6C4E4 /* CFDictionary+KeychainQueryTests.swift in Sources */ = {isa = PBXBuildFile; fileRef = B1221BE12492ED0F00E6C4E4 /* CFDictionary+KeychainQueryTests.swift */; };
		B143DBDF2477F292000A29E8 /* ExposureNotificationSettingViewController.swift in Sources */ = {isa = PBXBuildFile; fileRef = 853D98842469DC8100490DBA /* ExposureNotificationSettingViewController.swift */; };
		B14D0CD9246E946E00D5BEBC /* ExposureDetection.swift in Sources */ = {isa = PBXBuildFile; fileRef = B1A9E70D246D73180024CC12 /* ExposureDetection.swift */; };
		B14D0CDB246E968C00D5BEBC /* String+Today.swift in Sources */ = {isa = PBXBuildFile; fileRef = B14D0CDA246E968C00D5BEBC /* String+Today.swift */; };
		B14D0CDD246E972400D5BEBC /* ExposureDetectionDelegate.swift in Sources */ = {isa = PBXBuildFile; fileRef = B14D0CDC246E972400D5BEBC /* ExposureDetectionDelegate.swift */; };
		B14D0CDF246E976400D5BEBC /* ExposureDetectionTransaction+DidEndPrematurelyReason.swift in Sources */ = {isa = PBXBuildFile; fileRef = B14D0CDE246E976400D5BEBC /* ExposureDetectionTransaction+DidEndPrematurelyReason.swift */; };
		B153096A24706F1000A4A1BD /* URLSession+Default.swift in Sources */ = {isa = PBXBuildFile; fileRef = B153096924706F1000A4A1BD /* URLSession+Default.swift */; };
		B153096C24706F2400A4A1BD /* URLSessionConfiguration+Default.swift in Sources */ = {isa = PBXBuildFile; fileRef = B153096B24706F2400A4A1BD /* URLSessionConfiguration+Default.swift */; };
		B15382E7248290BB0010F007 /* AppleFilesWriterTests.swift in Sources */ = {isa = PBXBuildFile; fileRef = B15382E6248290BB0010F007 /* AppleFilesWriterTests.swift */; };
		B15382FE248424F00010F007 /* ExposureDetectionTests.swift in Sources */ = {isa = PBXBuildFile; fileRef = B15382FD248424F00010F007 /* ExposureDetectionTests.swift */; };
		B16177E824802F9B006E435A /* DownloadedPackagesSQLLiteStoreTests.swift in Sources */ = {isa = PBXBuildFile; fileRef = B16177E724802F9B006E435A /* DownloadedPackagesSQLLiteStoreTests.swift */; };
		B161782524804AC3006E435A /* DownloadedPackagesSQLLiteStoreV1.swift in Sources */ = {isa = PBXBuildFile; fileRef = B161782424804AC3006E435A /* DownloadedPackagesSQLLiteStoreV1.swift */; };
		B163D1102499068D001A322C /* SettingsViewModelTests.swift in Sources */ = {isa = PBXBuildFile; fileRef = B163D10F2499068D001A322C /* SettingsViewModelTests.swift */; };
		B16457B524DC11EF002879EB /* DMLastSubmissionRequetViewController.swift in Sources */ = {isa = PBXBuildFile; fileRef = B16457B424DC11EF002879EB /* DMLastSubmissionRequetViewController.swift */; };
		B16457BB24DC3309002879EB /* DMLogsViewController.swift in Sources */ = {isa = PBXBuildFile; fileRef = B16457BA24DC3309002879EB /* DMLogsViewController.swift */; };
		B16457BD24DC3F4E002879EB /* DMKeysViewController.swift in Sources */ = {isa = PBXBuildFile; fileRef = B1FC2D1C24D9C87F00083C81 /* DMKeysViewController.swift */; };
		B1741B492462C207006275D9 /* Client.swift in Sources */ = {isa = PBXBuildFile; fileRef = B1741B482462C207006275D9 /* Client.swift */; };
		B1741B4C2462C21F006275D9 /* DMDeveloperMenu.swift in Sources */ = {isa = PBXBuildFile; fileRef = B1741B432461C257006275D9 /* DMDeveloperMenu.swift */; };
		B1741B4E2462C21F006275D9 /* DMViewController.swift in Sources */ = {isa = PBXBuildFile; fileRef = B1569DDE245D70990079FCD7 /* DMViewController.swift */; };
		B17A44A22464906A00CB195E /* KeyTests.swift in Sources */ = {isa = PBXBuildFile; fileRef = B17A44A12464906A00CB195E /* KeyTests.swift */; };
		B17F2D48248CEB4C00CAA38F /* DetectionMode.swift in Sources */ = {isa = PBXBuildFile; fileRef = B18E852E248C29D400CF4FB8 /* DetectionMode.swift */; };
		B184A380248FFCBE007180F6 /* SecureStore.swift in Sources */ = {isa = PBXBuildFile; fileRef = B184A37F248FFCBE007180F6 /* SecureStore.swift */; };
		B184A383248FFCE2007180F6 /* CodableExposureDetectionSummary.swift in Sources */ = {isa = PBXBuildFile; fileRef = B184A382248FFCE2007180F6 /* CodableExposureDetectionSummary.swift */; };
		B18755D124DC45CA00A9202E /* DMStoreViewController.swift in Sources */ = {isa = PBXBuildFile; fileRef = B18755D024DC45CA00A9202E /* DMStoreViewController.swift */; };
		B18C411D246DB30000B8D8CB /* URL+Helper.swift in Sources */ = {isa = PBXBuildFile; fileRef = B18C411C246DB30000B8D8CB /* URL+Helper.swift */; };
		B19FD7112491A07000A9D56A /* String+SemanticVersion.swift in Sources */ = {isa = PBXBuildFile; fileRef = B19FD7102491A07000A9D56A /* String+SemanticVersion.swift */; };
		B19FD7132491A08500A9D56A /* SAP_SemanticVersion+Compare.swift in Sources */ = {isa = PBXBuildFile; fileRef = B19FD7122491A08500A9D56A /* SAP_SemanticVersion+Compare.swift */; };
		B19FD7152491A4A300A9D56A /* SAP_SemanticVersionTests.swift in Sources */ = {isa = PBXBuildFile; fileRef = B19FD7142491A4A300A9D56A /* SAP_SemanticVersionTests.swift */; };
		B1A31F6924DAE6C000E263DF /* DMKeyCell.swift in Sources */ = {isa = PBXBuildFile; fileRef = B1A31F6824DAE6C000E263DF /* DMKeyCell.swift */; };
		B1A89F3924819CC200DA1CEC /* ExposureStateUpdating.swift in Sources */ = {isa = PBXBuildFile; fileRef = B18CADAD24782FA4006F53F0 /* ExposureStateUpdating.swift */; };
		B1A89F3B24819CE800DA1CEC /* SettingsLabelCell.swift in Sources */ = {isa = PBXBuildFile; fileRef = CDD87C5C247559E3007CE6CA /* SettingsLabelCell.swift */; };
		B1AC51D624CED8820087C35B /* DetectionModeTests.swift in Sources */ = {isa = PBXBuildFile; fileRef = B1AC51D524CED8820087C35B /* DetectionModeTests.swift */; };
		B1B381432472EF8B0056BEEE /* HTTPClient+Configuration.swift in Sources */ = {isa = PBXBuildFile; fileRef = B12995E8246C344100854AD0 /* HTTPClient+Configuration.swift */; };
		B1B5A76024924B3D0029D5D7 /* FMDB in Frameworks */ = {isa = PBXBuildFile; productRef = B1B5A75F24924B3D0029D5D7 /* FMDB */; };
		B1C6ED00247F23730066138F /* NotificationName.swift in Sources */ = {isa = PBXBuildFile; fileRef = 51D420D324586DCA00AD70CA /* NotificationName.swift */; };
		B1C7EE4624938EB700F1F284 /* ExposureDetection_FAQ_URL_Tests.swift in Sources */ = {isa = PBXBuildFile; fileRef = B1C7EE4524938EB700F1F284 /* ExposureDetection_FAQ_URL_Tests.swift */; };
		B1C7EE482493D97000F1F284 /* RiskProvidingConfigurationManualTriggerTests.swift in Sources */ = {isa = PBXBuildFile; fileRef = B1C7EE472493D97000F1F284 /* RiskProvidingConfigurationManualTriggerTests.swift */; };
		B1C7EEAE24941A3B00F1F284 /* ManualExposureDetectionState.swift in Sources */ = {isa = PBXBuildFile; fileRef = B1C7EEAD24941A3B00F1F284 /* ManualExposureDetectionState.swift */; };
		B1C7EEB024941A6B00F1F284 /* RiskConsumer.swift in Sources */ = {isa = PBXBuildFile; fileRef = B1C7EEAF24941A6B00F1F284 /* RiskConsumer.swift */; };
		B1CD333E24865E0000B06E9B /* TracingStatusHistoryTests.swift in Sources */ = {isa = PBXBuildFile; fileRef = B1CD333D24865E0000B06E9B /* TracingStatusHistoryTests.swift */; };
		B1CD33412486AA7100B06E9B /* CoronaWarnURLSessionDelegate.swift in Sources */ = {isa = PBXBuildFile; fileRef = B1CD33402486AA7100B06E9B /* CoronaWarnURLSessionDelegate.swift */; };
		B1D431C8246C69F300E728AD /* HTTPClient+ConfigurationTests.swift in Sources */ = {isa = PBXBuildFile; fileRef = B1D431C7246C69F300E728AD /* HTTPClient+ConfigurationTests.swift */; };
		B1D431CB246C84A400E728AD /* DownloadedPackagesStoreV1.swift in Sources */ = {isa = PBXBuildFile; fileRef = B1D431CA246C84A400E728AD /* DownloadedPackagesStoreV1.swift */; };
		B1D6B004247DA4920079DDD3 /* UIApplication+CoronaWarn.swift in Sources */ = {isa = PBXBuildFile; fileRef = B1D6B003247DA4920079DDD3 /* UIApplication+CoronaWarn.swift */; };
		B1D8CB2724DD44C6008C6010 /* DMTracingHistoryViewController.swift in Sources */ = {isa = PBXBuildFile; fileRef = B1D8CB2524DD4371008C6010 /* DMTracingHistoryViewController.swift */; };
		B1DDDABC247137B000A07175 /* HTTPClientConfigurationEndpointTests.swift in Sources */ = {isa = PBXBuildFile; fileRef = B1DDDABB247137B000A07175 /* HTTPClientConfigurationEndpointTests.swift */; };
		B1DDDABE24713BAD00A07175 /* SAPDownloadedPackage.swift in Sources */ = {isa = PBXBuildFile; fileRef = B1A9E710246D782F0024CC12 /* SAPDownloadedPackage.swift */; };
		B1E23B8624FE4DD3006BCDA6 /* PublicKeyProviderTests.swift in Sources */ = {isa = PBXBuildFile; fileRef = B1E23B8524FE4DD3006BCDA6 /* PublicKeyProviderTests.swift */; };
		B1E8C99D2479D4E7006DC678 /* DMSubmissionStateViewController.swift in Sources */ = {isa = PBXBuildFile; fileRef = B1E8C99C2479D4E7006DC678 /* DMSubmissionStateViewController.swift */; };
		B1EAEC8B24711884003BE9A2 /* URLSession+Convenience.swift in Sources */ = {isa = PBXBuildFile; fileRef = B1EAEC8A24711884003BE9A2 /* URLSession+Convenience.swift */; };
		B1EAEC8F247118D1003BE9A2 /* URLSession+ConvenienceTests.swift in Sources */ = {isa = PBXBuildFile; fileRef = B1EAEC8D247118CB003BE9A2 /* URLSession+ConvenienceTests.swift */; };
		B1EDFD88248E741B00E7EAFF /* SwiftProtobuf in Frameworks */ = {isa = PBXBuildFile; productRef = B10FB02F246036F3004CA11E /* SwiftProtobuf */; };
		B1EDFD89248E741B00E7EAFF /* ZIPFoundation in Frameworks */ = {isa = PBXBuildFile; productRef = B1E8C9A4247AB869006DC678 /* ZIPFoundation */; };
		B1EDFD8D248E74D000E7EAFF /* URL+StaticString.swift in Sources */ = {isa = PBXBuildFile; fileRef = B1EDFD8C248E74D000E7EAFF /* URL+StaticString.swift */; };
		B1F82DF224718C7300E2E56A /* DMBackendConfigurationViewController.swift in Sources */ = {isa = PBXBuildFile; fileRef = B1F82DF124718C7300E2E56A /* DMBackendConfigurationViewController.swift */; };
		B1F8AE482479B4C30093A588 /* api-response-day-2020-05-16 in Resources */ = {isa = PBXBuildFile; fileRef = B1F8AE472479B4C30093A588 /* api-response-day-2020-05-16 */; };
		B1FC2D2024D9C8DF00083C81 /* SAP_TemporaryExposureKey+DeveloperMenu.swift in Sources */ = {isa = PBXBuildFile; fileRef = B1FC2D1F24D9C8DF00083C81 /* SAP_TemporaryExposureKey+DeveloperMenu.swift */; };
		B1FE13EB24891CFA00D012E5 /* RiskProvider.swift in Sources */ = {isa = PBXBuildFile; fileRef = B1FE13DE248821E000D012E5 /* RiskProvider.swift */; };
		B1FE13ED24891D0400D012E5 /* RiskProviderTests.swift in Sources */ = {isa = PBXBuildFile; fileRef = B1FE13E1248824E900D012E5 /* RiskProviderTests.swift */; };
		B1FE13EF24891D0C00D012E5 /* RiskProvidingConfiguration.swift in Sources */ = {isa = PBXBuildFile; fileRef = B1FE13E52488255900D012E5 /* RiskProvidingConfiguration.swift */; };
		B1FE13FB24896E6700D012E5 /* AppConfigurationProviding.swift in Sources */ = {isa = PBXBuildFile; fileRef = B1FE13FA24896E6700D012E5 /* AppConfigurationProviding.swift */; };
		B1FE13FE24896EF700D012E5 /* CachedAppConfigurationTests.swift in Sources */ = {isa = PBXBuildFile; fileRef = B1FE13FD24896EF700D012E5 /* CachedAppConfigurationTests.swift */; };
		B1FE13FF2489708200D012E5 /* CachedAppConfiguration.swift in Sources */ = {isa = PBXBuildFile; fileRef = B1FE13F824896DDB00D012E5 /* CachedAppConfiguration.swift */; };
		B1FF6B6E2497D0B50041CF02 /* CWASQLite.h in Headers */ = {isa = PBXBuildFile; fileRef = B1FF6B6C2497D0B50041CF02 /* CWASQLite.h */; settings = {ATTRIBUTES = (Public, ); }; };
		B1FF6B772497D2330041CF02 /* sqlite3.h in Headers */ = {isa = PBXBuildFile; fileRef = 0DFCC2712484DC8400E2811D /* sqlite3.h */; settings = {ATTRIBUTES = (Public, ); }; };
		BA056F1B259B89B50022B0A4 /* RiskLegendDotBodyCell.swift in Sources */ = {isa = PBXBuildFile; fileRef = BA056F19259B89B50022B0A4 /* RiskLegendDotBodyCell.swift */; };
		BA07735C25C2FCB800EAF6B8 /* PPACService.swift in Sources */ = {isa = PBXBuildFile; fileRef = BA07735B25C2FCB800EAF6B8 /* PPACService.swift */; };
		BA112DF7255586E9007F5712 /* WifiOnlyHTTPClient.swift in Sources */ = {isa = PBXBuildFile; fileRef = BA112DF6255586E9007F5712 /* WifiOnlyHTTPClient.swift */; };
		BA112E0A25559CDD007F5712 /* ClientWifiOnly.swift in Sources */ = {isa = PBXBuildFile; fileRef = BA112E0925559CDD007F5712 /* ClientWifiOnly.swift */; };
		BA11D5BA2588D590005DCD6B /* DiaryAddAndEditEntryViewModelTest.swift in Sources */ = {isa = PBXBuildFile; fileRef = BA11D5B92588D590005DCD6B /* DiaryAddAndEditEntryViewModelTest.swift */; };
		BA27993B255995E100C3B64D /* DMWifiClientViewController.swift in Sources */ = {isa = PBXBuildFile; fileRef = BA27993A255995E100C3B64D /* DMWifiClientViewController.swift */; };
		BA288AF42582616E0071009A /* DiaryInfoViewModelTest.swift in Sources */ = {isa = PBXBuildFile; fileRef = BA288AF32582616E0071009A /* DiaryInfoViewModelTest.swift */; };
<<<<<<< HEAD
		BA46938E25C817FC004B2DBB /* PrivacyPreservingAccessControlServiceMock.swift in Sources */ = {isa = PBXBuildFile; fileRef = BA07736025C3125600EAF6B8 /* PrivacyPreservingAccessControlServiceMock.swift */; };
		BA4693AB25C82EC8004B2DBB /* DMPPACViewController.swift in Sources */ = {isa = PBXBuildFile; fileRef = BA4693AA25C82EC8004B2DBB /* DMPPACViewController.swift */; };
		BA4693B125C82F0A004B2DBB /* DMPPACViewModel.swift in Sources */ = {isa = PBXBuildFile; fileRef = BA4693B025C82F0A004B2DBB /* DMPPACViewModel.swift */; };
=======
>>>>>>> 29f73a99
		BA6C8A9E254D634E008344F5 /* RiskCalculationConfiguration.swift in Sources */ = {isa = PBXBuildFile; fileRef = BA6C8A9D254D634E008344F5 /* RiskCalculationConfiguration.swift */; };
		BA6C8AA6254D63A0008344F5 /* MinutesAtAttenuationFilter.swift in Sources */ = {isa = PBXBuildFile; fileRef = BA6C8AA5254D63A0008344F5 /* MinutesAtAttenuationFilter.swift */; };
		BA6C8AAE254D6476008344F5 /* ENARange.swift in Sources */ = {isa = PBXBuildFile; fileRef = BA6C8AAD254D6476008344F5 /* ENARange.swift */; };
		BA6C8AB9254D64D3008344F5 /* MinutesAtAttenuationWeight.swift in Sources */ = {isa = PBXBuildFile; fileRef = BA6C8AB8254D64D3008344F5 /* MinutesAtAttenuationWeight.swift */; };
		BA6C8AC4254D650C008344F5 /* NormalizedTimePerEWToRiskLevelMapping.swift in Sources */ = {isa = PBXBuildFile; fileRef = BA6C8AC3254D650C008344F5 /* NormalizedTimePerEWToRiskLevelMapping.swift */; };
		BA6C8ACC254D6537008344F5 /* TrlEncoding.swift in Sources */ = {isa = PBXBuildFile; fileRef = BA6C8ACB254D6537008344F5 /* TrlEncoding.swift */; };
		BA6C8AD4254D6552008344F5 /* TrlFilter.swift in Sources */ = {isa = PBXBuildFile; fileRef = BA6C8AD3254D6552008344F5 /* TrlFilter.swift */; };
		BA6C8AEC254D65C4008344F5 /* ExposureWindow.swift in Sources */ = {isa = PBXBuildFile; fileRef = BA6C8AEB254D65C4008344F5 /* ExposureWindow.swift */; };
		BA6C8AF4254D65E1008344F5 /* ScanInstance.swift in Sources */ = {isa = PBXBuildFile; fileRef = BA6C8AF3254D65E1008344F5 /* ScanInstance.swift */; };
		BA6C8B05254D6B1F008344F5 /* RiskCalculation.swift in Sources */ = {isa = PBXBuildFile; fileRef = BA6C8B04254D6B1F008344F5 /* RiskCalculation.swift */; };
		BA6C8B0E254D6BF9008344F5 /* RiskCalculationTest.swift in Sources */ = {isa = PBXBuildFile; fileRef = BA6C8B0D254D6BF9008344F5 /* RiskCalculationTest.swift */; };
		BA6C8B17254D729A008344F5 /* exposure-windows-risk-calculation.json in Resources */ = {isa = PBXBuildFile; fileRef = BA6C8A8F254D61F4008344F5 /* exposure-windows-risk-calculation.json */; };
		BA6C8B24254D76ED008344F5 /* ExposureWindowTestCase.swift in Sources */ = {isa = PBXBuildFile; fileRef = BA6C8AE3254D6598008344F5 /* ExposureWindowTestCase.swift */; };
		BA6C8B2B254D76F7008344F5 /* TestCasesWithConfiguration.swift in Sources */ = {isa = PBXBuildFile; fileRef = BA6C8A95254D62C3008344F5 /* TestCasesWithConfiguration.swift */; };
		BA6C8B51254D80DF008344F5 /* ExposureWindowTest.swift in Sources */ = {isa = PBXBuildFile; fileRef = BA6C8B50254D80DF008344F5 /* ExposureWindowTest.swift */; };
		BA6D1634255AD2AA00ED3492 /* DMWifiClientViewModel.swift in Sources */ = {isa = PBXBuildFile; fileRef = BA6D1633255AD2AA00ED3492 /* DMWifiClientViewModel.swift */; };
		BA6D163A255AD35900ED3492 /* DMSwitchTableViewCell.swift in Sources */ = {isa = PBXBuildFile; fileRef = BA6D1638255AD35900ED3492 /* DMSwitchTableViewCell.swift */; };
		BA6D163B255AD35900ED3492 /* DMSwitchTableViewCell.xib in Resources */ = {isa = PBXBuildFile; fileRef = BA6D1639255AD35900ED3492 /* DMSwitchTableViewCell.xib */; };
		BA6D1640255ADD0500ED3492 /* DMSwitchCellViewModel.swift in Sources */ = {isa = PBXBuildFile; fileRef = BA6D163F255ADD0400ED3492 /* DMSwitchCellViewModel.swift */; };
		BA8BBA08255A90690034D4BC /* WifiHTTPClientTests.swift in Sources */ = {isa = PBXBuildFile; fileRef = BA8BBA07255A90690034D4BC /* WifiHTTPClientTests.swift */; };
		BA904C9E25769D1800692110 /* TanInputView.swift in Sources */ = {isa = PBXBuildFile; fileRef = BA904C9D25769D1800692110 /* TanInputView.swift */; };
		BA904CA62576A0B900692110 /* ENAInputLabel.swift in Sources */ = {isa = PBXBuildFile; fileRef = BA904CA52576A0B900692110 /* ENAInputLabel.swift */; };
		BA92A45E255163460063B46F /* ExposureSubmissionQRScannerViewModelGuidTests.swift in Sources */ = {isa = PBXBuildFile; fileRef = BA92A45D255163460063B46F /* ExposureSubmissionQRScannerViewModelGuidTests.swift */; };
		BA9BCF6225B0875100DD7974 /* DiaryOverviewDayCellModel.swift in Sources */ = {isa = PBXBuildFile; fileRef = BA9BCF6125B0875100DD7974 /* DiaryOverviewDayCellModel.swift */; };
		BA9BCF7725B09B5500DD7974 /* DiaryOverviewDayCellModelTests.swift in Sources */ = {isa = PBXBuildFile; fileRef = BA9BCF7625B09B5500DD7974 /* DiaryOverviewDayCellModelTests.swift */; };
		BA9DD53F2567BDAC00C326FF /* TestResultAvailableViewModelTest.swift in Sources */ = {isa = PBXBuildFile; fileRef = BA9DD53E2567BDAC00C326FF /* TestResultAvailableViewModelTest.swift */; };
		BA9E4B0125B5DFCB00F284EF /* RiskLevelPerDay.swift in Sources */ = {isa = PBXBuildFile; fileRef = BA0E5C3925B5CF5D00C219DE /* RiskLevelPerDay.swift */; };
		BAB1239C2572A06D00A179FB /* TanInputViewModel.swift in Sources */ = {isa = PBXBuildFile; fileRef = BAB1239B2572A06D00A179FB /* TanInputViewModel.swift */; };
		BAB123A22572A0B700A179FB /* TanInputViewController.swift in Sources */ = {isa = PBXBuildFile; fileRef = BAB123A02572A0B700A179FB /* TanInputViewController.swift */; };
		BAB6C7EF25C4626100E042FB /* TimestampedToken.swift in Sources */ = {isa = PBXBuildFile; fileRef = BAB6C7EE25C4626100E042FB /* TimestampedToken.swift */; };
		BAB6C7F925C462E600E042FB /* PPACToken.swift in Sources */ = {isa = PBXBuildFile; fileRef = BAB6C7F825C462E600E042FB /* PPACToken.swift */; };
		BAB6C7FE25C4630800E042FB /* PPACError.swift in Sources */ = {isa = PBXBuildFile; fileRef = BAB6C7FD25C4630800E042FB /* PPACError.swift */; };
		BAB6C80A25C4640500E042FB /* TimestampedTokenTests.swift in Sources */ = {isa = PBXBuildFile; fileRef = BAB6C80925C4640500E042FB /* TimestampedTokenTests.swift */; };
		BAB6C81225C4652D00E042FB /* PPACTokenTests.swift in Sources */ = {isa = PBXBuildFile; fileRef = BAB6C81125C4652D00E042FB /* PPACTokenTests.swift */; };
		BAB6C82325C4666900E042FB /* PPACServiceTest.swift in Sources */ = {isa = PBXBuildFile; fileRef = BAB6C82225C4666900E042FB /* PPACServiceTest.swift */; };
		BAB953D625B86015007B80C7 /* HistoryExposure.swift in Sources */ = {isa = PBXBuildFile; fileRef = BAB953D525B86015007B80C7 /* HistoryExposure.swift */; };
		BAC0A4DE25768039002B5361 /* TanInputViewModelTests.swift in Sources */ = {isa = PBXBuildFile; fileRef = BAC0A4DD25768039002B5361 /* TanInputViewModelTests.swift */; };
		BAC42DC42583AF9D001A94C0 /* DiaryEntryTextField.swift in Sources */ = {isa = PBXBuildFile; fileRef = BAC42DC32583AF9D001A94C0 /* DiaryEntryTextField.swift */; };
		BACCCC7525ADB9FD00195AC3 /* RiskLegendeTest.swift in Sources */ = {isa = PBXBuildFile; fileRef = BACCCC7425ADB9FD00195AC3 /* RiskLegendeTest.swift */; };
		BACD671725B7002F00BAF5D0 /* RiskCalculationResultTests.swift in Sources */ = {isa = PBXBuildFile; fileRef = BACD671625B7002F00BAF5D0 /* RiskCalculationResultTests.swift */; };
		BAD962FB25668F4000FAB615 /* TestResultAvailableViewController.swift in Sources */ = {isa = PBXBuildFile; fileRef = BAD962FA25668F4000FAB615 /* TestResultAvailableViewController.swift */; };
		BAD9630025668F8E00FAB615 /* TestResultAvailableViewModel.swift in Sources */ = {isa = PBXBuildFile; fileRef = BAD962FF25668F8E00FAB615 /* TestResultAvailableViewModel.swift */; };
<<<<<<< HEAD
		BAE20FF325C8321300162966 /* DMKeyValueTableViewCell.swift in Sources */ = {isa = PBXBuildFile; fileRef = BAE20FF125C8321300162966 /* DMKeyValueTableViewCell.swift */; };
		BAE20FF425C8321300162966 /* DMKeyValueTableViewCell.xib in Resources */ = {isa = PBXBuildFile; fileRef = BAE20FF225C8321300162966 /* DMKeyValueTableViewCell.xib */; };
=======
		BAE2101025C8460900162966 /* PPACDeviceCheck.swift in Sources */ = {isa = PBXBuildFile; fileRef = BAE2100125C83E4400162966 /* PPACDeviceCheck.swift */; };
		BAE2101B25C8463400162966 /* PPACDeviceCheckMock.swift in Sources */ = {isa = PBXBuildFile; fileRef = BAE2101A25C8463400162966 /* PPACDeviceCheckMock.swift */; };
>>>>>>> 29f73a99
		BAEC99C7258B714300B98ECA /* ENAUITests_07_ContactJournalUITests.swift in Sources */ = {isa = PBXBuildFile; fileRef = BAEC99BF258B705500B98ECA /* ENAUITests_07_ContactJournalUITests.swift */; };
		BAFBF35725ADD734003F5DC2 /* HomeThankYouCellModelTests.swift in Sources */ = {isa = PBXBuildFile; fileRef = BAFBF35625ADD734003F5DC2 /* HomeThankYouCellModelTests.swift */; };
		BAFBF36025ADDE7C003F5DC2 /* HomeDiaryCellModelTests.swift in Sources */ = {isa = PBXBuildFile; fileRef = BAFBF35F25ADDE7C003F5DC2 /* HomeDiaryCellModelTests.swift */; };
		BAFBF36925ADE0F1003F5DC2 /* HomeInfoCellModelTests.swift in Sources */ = {isa = PBXBuildFile; fileRef = BAFBF36825ADE0F1003F5DC2 /* HomeInfoCellModelTests.swift */; };
		CD2EC329247D82EE00C6B3F9 /* NotificationSettingsViewController.swift in Sources */ = {isa = PBXBuildFile; fileRef = CD2EC328247D82EE00C6B3F9 /* NotificationSettingsViewController.swift */; };
		CD678F6F246C43FC00B6A0F8 /* MockURLSession.swift in Sources */ = {isa = PBXBuildFile; fileRef = CD678F6E246C43FC00B6A0F8 /* MockURLSession.swift */; };
		CD8638532477EBD400A5A07C /* SettingsViewModel.swift in Sources */ = {isa = PBXBuildFile; fileRef = CD8638522477EBD400A5A07C /* SettingsViewModel.swift */; };
		CD99A3A9245C272400BF12AF /* ExposureSubmissionService.swift in Sources */ = {isa = PBXBuildFile; fileRef = CD99A3A8245C272400BF12AF /* ExposureSubmissionService.swift */; };
		CD99A3CA2461A47C00BF12AF /* AppStrings.swift in Sources */ = {isa = PBXBuildFile; fileRef = CD99A3C92461A47C00BF12AF /* AppStrings.swift */; };
		CDA262F824AB808800612E15 /* Coordinator.swift in Sources */ = {isa = PBXBuildFile; fileRef = CDA262F724AB808800612E15 /* Coordinator.swift */; };
		CDCE11D6247D644100F30825 /* NotificationSettingsViewModel.swift in Sources */ = {isa = PBXBuildFile; fileRef = CDCE11D5247D644100F30825 /* NotificationSettingsViewModel.swift */; };
		CDCE11D9247D64C600F30825 /* NotificationSettingsOnTableViewCell.swift in Sources */ = {isa = PBXBuildFile; fileRef = CDCE11D8247D64C600F30825 /* NotificationSettingsOnTableViewCell.swift */; };
		CDCE11DB247D64D600F30825 /* NotificationSettingsOffTableViewCell.swift in Sources */ = {isa = PBXBuildFile; fileRef = CDCE11DA247D64D600F30825 /* NotificationSettingsOffTableViewCell.swift */; };
		CDD87C56247556DE007CE6CA /* MainSettingsCell.swift in Sources */ = {isa = PBXBuildFile; fileRef = CDD87C54247556DE007CE6CA /* MainSettingsCell.swift */; };
		CDF27BD3246ADBA70044D32B /* ExposureSubmissionServiceTests.swift in Sources */ = {isa = PBXBuildFile; fileRef = CDF27BD2246ADBA70044D32B /* ExposureSubmissionServiceTests.swift */; };
		CDF27BD5246ADBF30044D32B /* HTTPClient+DaysAndHoursTests.swift in Sources */ = {isa = PBXBuildFile; fileRef = CDF27BD4246ADBF30044D32B /* HTTPClient+DaysAndHoursTests.swift */; };
		EB08F1782541CE3300D11FA9 /* risk_score_classification.pb.swift in Sources */ = {isa = PBXBuildFile; fileRef = EB08F1702541CE3200D11FA9 /* risk_score_classification.pb.swift */; };
		EB08F1792541CE3300D11FA9 /* attenuation_duration.pb.swift in Sources */ = {isa = PBXBuildFile; fileRef = EB08F1712541CE3200D11FA9 /* attenuation_duration.pb.swift */; };
		EB08F17A2541CE3300D11FA9 /* risk_level.pb.swift in Sources */ = {isa = PBXBuildFile; fileRef = EB08F1722541CE3200D11FA9 /* risk_level.pb.swift */; };
		EB08F17C2541CE3300D11FA9 /* submission_payload.pb.swift in Sources */ = {isa = PBXBuildFile; fileRef = EB08F1742541CE3200D11FA9 /* submission_payload.pb.swift */; };
		EB08F17E2541CE3300D11FA9 /* app_version_config.pb.swift in Sources */ = {isa = PBXBuildFile; fileRef = EB08F1762541CE3200D11FA9 /* app_version_config.pb.swift */; };
		EB08F17F2541CE3300D11FA9 /* risk_score_parameters.pb.swift in Sources */ = {isa = PBXBuildFile; fileRef = EB08F1772541CE3200D11FA9 /* risk_score_parameters.pb.swift */; };
		EB08F1862541CE5700D11FA9 /* temporary_exposure_key_export.pb.swift in Sources */ = {isa = PBXBuildFile; fileRef = EB08F1832541CE5700D11FA9 /* temporary_exposure_key_export.pb.swift */; };
		EB08F1872541CE5700D11FA9 /* temporary_exposure_key_signature_list.pb.swift in Sources */ = {isa = PBXBuildFile; fileRef = EB08F1842541CE5700D11FA9 /* temporary_exposure_key_signature_list.pb.swift */; };
		EB08F1882541CE5700D11FA9 /* diagnosis_key_batch.pb.swift in Sources */ = {isa = PBXBuildFile; fileRef = EB08F1852541CE5700D11FA9 /* diagnosis_key_batch.pb.swift */; };
		EB11B02A24EE7CA500143A95 /* ENAUITestsSettings.swift in Sources */ = {isa = PBXBuildFile; fileRef = EB11B02924EE7CA500143A95 /* ENAUITestsSettings.swift */; };
		EB17144625716EA80088D7A9 /* FileManager+KeyPackageStorage.swift in Sources */ = {isa = PBXBuildFile; fileRef = EB17144525716EA80088D7A9 /* FileManager+KeyPackageStorage.swift */; };
		EB1C221225B7140B00A5CA6E /* ENAUITests_08_UpdateOSUITests.swift in Sources */ = {isa = PBXBuildFile; fileRef = EB1C221125B7140B00A5CA6E /* ENAUITests_08_UpdateOSUITests.swift */; };
		EB2394A024E5492900E71225 /* BackgroundAppRefreshViewModel.swift in Sources */ = {isa = PBXBuildFile; fileRef = EB23949F24E5492900E71225 /* BackgroundAppRefreshViewModel.swift */; };
		EB3BCA882507B6C1003F27C7 /* ExposureSubmissionSymptomsOnsetViewController.swift in Sources */ = {isa = PBXBuildFile; fileRef = EB3BCA872507B6C1003F27C7 /* ExposureSubmissionSymptomsOnsetViewController.swift */; };
		EB3BCA8C2507C3B0003F27C7 /* DynamicTableViewBulletPointCell.swift in Sources */ = {isa = PBXBuildFile; fileRef = EB3BCA85250799E7003F27C7 /* DynamicTableViewBulletPointCell.swift */; };
		EB5FE15C2599F5E400797E4E /* ENActivityHandling.swift in Sources */ = {isa = PBXBuildFile; fileRef = EB5FE1532599F5DB00797E4E /* ENActivityHandling.swift */; };
		EB6B5D882539AE9400B0ED57 /* DMNotificationsViewController.swift in Sources */ = {isa = PBXBuildFile; fileRef = EB6B5D872539AE9400B0ED57 /* DMNotificationsViewController.swift */; };
		EB6B5D8D2539B36100B0ED57 /* DMNotificationCell.swift in Sources */ = {isa = PBXBuildFile; fileRef = EB6B5D8C2539B36100B0ED57 /* DMNotificationCell.swift */; };
		EB7057D724E6BACA002235B4 /* InfoBoxView.xib in Resources */ = {isa = PBXBuildFile; fileRef = EB7057D624E6BACA002235B4 /* InfoBoxView.xib */; };
		EB7AF62A2587E98C00D94CA8 /* OpenCombineFoundation in Frameworks */ = {isa = PBXBuildFile; productRef = EB7AF6292587E98C00D94CA8 /* OpenCombineFoundation */; };
		EB7AF62C2587E98C00D94CA8 /* OpenCombine in Frameworks */ = {isa = PBXBuildFile; productRef = EB7AF62B2587E98C00D94CA8 /* OpenCombine */; };
		EB7AF62E2587E98C00D94CA8 /* OpenCombineDispatch in Frameworks */ = {isa = PBXBuildFile; productRef = EB7AF62D2587E98C00D94CA8 /* OpenCombineDispatch */; };
		EB7D205424E6A3320089264C /* InfoBoxView.swift in Sources */ = {isa = PBXBuildFile; fileRef = EB7D205324E6A3320089264C /* InfoBoxView.swift */; };
		EB7D205624E6A5930089264C /* InfoBoxViewModel.swift in Sources */ = {isa = PBXBuildFile; fileRef = EB7D205524E6A5930089264C /* InfoBoxViewModel.swift */; };
		EB7F8E9524E434E000A3CCC4 /* BackgroundAppRefreshViewController.swift in Sources */ = {isa = PBXBuildFile; fileRef = EB7F8E9424E434E000A3CCC4 /* BackgroundAppRefreshViewController.swift */; };
		EB858D2024E700D10048A0AA /* UIView+Screenshot.swift in Sources */ = {isa = PBXBuildFile; fileRef = EB858D1F24E700D10048A0AA /* UIView+Screenshot.swift */; };
		EB873540253704D100325C6C /* UNUserNotificationCenter+DeadManSwitch.swift in Sources */ = {isa = PBXBuildFile; fileRef = EB87353F253704D100325C6C /* UNUserNotificationCenter+DeadManSwitch.swift */; };
		EB91288A257FBD1E00241D3E /* DiaryInfoViewModel.swift in Sources */ = {isa = PBXBuildFile; fileRef = EB912888257FBD1E00241D3E /* DiaryInfoViewModel.swift */; };
		EB91288B257FBD1E00241D3E /* DiaryInfoViewController.swift in Sources */ = {isa = PBXBuildFile; fileRef = EB912889257FBD1E00241D3E /* DiaryInfoViewController.swift */; };
		EBA403D12589260D00D1F039 /* ColorCompatibility.swift in Sources */ = {isa = PBXBuildFile; fileRef = EBA403CF2589260D00D1F039 /* ColorCompatibility.swift */; };
		EBB92C72259E10ED00013B41 /* UpdateOSViewController.swift in Sources */ = {isa = PBXBuildFile; fileRef = EBB92C71259E10ED00013B41 /* UpdateOSViewController.swift */; };
		EBB92C77259E110900013B41 /* UpdateOSViewModel.swift in Sources */ = {isa = PBXBuildFile; fileRef = EBB92C76259E110900013B41 /* UpdateOSViewModel.swift */; };
		EBB92C7C259E111A00013B41 /* UpdateOSView.swift in Sources */ = {isa = PBXBuildFile; fileRef = EBB92C7B259E111A00013B41 /* UpdateOSView.swift */; };
		EBBABC47256402A9005B7C07 /* default_app_config_18 in Resources */ = {isa = PBXBuildFile; fileRef = EBBABC46256402A9005B7C07 /* default_app_config_18 */; };
		EBCD2412250790F400E5574C /* ExposureSubmissionSymptomsViewController.swift in Sources */ = {isa = PBXBuildFile; fileRef = EBCD2411250790F400E5574C /* ExposureSubmissionSymptomsViewController.swift */; };
		EBD2D07F25A869B9006E4220 /* HomeTableViewModelTests.swift in Sources */ = {isa = PBXBuildFile; fileRef = EBD2D07E25A869B9006E4220 /* HomeTableViewModelTests.swift */; };
		EBD2D09825A86C1A006E4220 /* RiskProviding.swift in Sources */ = {isa = PBXBuildFile; fileRef = B1FE13DC248821CB00D012E5 /* RiskProviding.swift */; };
		EBD2D0A725A86C68006E4220 /* MockRiskProvider.swift in Sources */ = {isa = PBXBuildFile; fileRef = EBD2D09F25A86C2A006E4220 /* MockRiskProvider.swift */; };
		EBDE11B2255EC2C4008C0F51 /* DMDeviceTimeCheckViewController.swift in Sources */ = {isa = PBXBuildFile; fileRef = EBDE11B1255EC2C4008C0F51 /* DMDeviceTimeCheckViewController.swift */; };
		EBDE11BB255EC34C008C0F51 /* DMDeviceTimeCheckViewModel.swift in Sources */ = {isa = PBXBuildFile; fileRef = EBDE11BA255EC34C008C0F51 /* DMDeviceTimeCheckViewModel.swift */; };
		EE22DB81247FB40A001B0A71 /* ENStateHandler.swift in Sources */ = {isa = PBXBuildFile; fileRef = EE22DB7F247FB409001B0A71 /* ENStateHandler.swift */; };
		EE22DB82247FB40A001B0A71 /* ENSettingModel.swift in Sources */ = {isa = PBXBuildFile; fileRef = EE22DB80247FB409001B0A71 /* ENSettingModel.swift */; };
		EE22DB89247FB43A001B0A71 /* TracingHistoryTableViewCell.swift in Sources */ = {isa = PBXBuildFile; fileRef = EE22DB84247FB43A001B0A71 /* TracingHistoryTableViewCell.swift */; };
		EE22DB8A247FB43A001B0A71 /* ImageTableViewCell.swift in Sources */ = {isa = PBXBuildFile; fileRef = EE22DB85247FB43A001B0A71 /* ImageTableViewCell.swift */; };
		EE22DB8B247FB43A001B0A71 /* ActionDetailTableViewCell.swift in Sources */ = {isa = PBXBuildFile; fileRef = EE22DB86247FB43A001B0A71 /* ActionDetailTableViewCell.swift */; };
		EE22DB8C247FB43A001B0A71 /* DescriptionTableViewCell.swift in Sources */ = {isa = PBXBuildFile; fileRef = EE22DB87247FB43A001B0A71 /* DescriptionTableViewCell.swift */; };
		EE22DB8D247FB43A001B0A71 /* ActionTableViewCell.swift in Sources */ = {isa = PBXBuildFile; fileRef = EE22DB88247FB43A001B0A71 /* ActionTableViewCell.swift */; };
		EE22DB8F247FB46C001B0A71 /* ENStateTests.swift in Sources */ = {isa = PBXBuildFile; fileRef = EE22DB8E247FB46C001B0A71 /* ENStateTests.swift */; };
		EE22DB91247FB479001B0A71 /* MockStateHandlerObserverDelegate.swift in Sources */ = {isa = PBXBuildFile; fileRef = EE22DB90247FB479001B0A71 /* MockStateHandlerObserverDelegate.swift */; };
		EE269508248FCB0300BAE234 /* InfoPlist.strings in Resources */ = {isa = PBXBuildFile; fileRef = EE26950A248FCB0300BAE234 /* InfoPlist.strings */; };
		EE278B30245F2C8A008B06F9 /* InviteFriendsViewController.swift in Sources */ = {isa = PBXBuildFile; fileRef = EE278B2F245F2C8A008B06F9 /* InviteFriendsViewController.swift */; };
		EE70C23D245B09EA00AC9B2F /* Localizable.strings in Resources */ = {isa = PBXBuildFile; fileRef = EE70C23A245B09E900AC9B2F /* Localizable.strings */; };
		EE92A33E245D96DA006B97B0 /* Localizable.stringsdict in Resources */ = {isa = PBXBuildFile; fileRef = EE92A340245D96DA006B97B0 /* Localizable.stringsdict */; };
		EEF1067A246EBF8B009DFB4E /* ResetViewController.swift in Sources */ = {isa = PBXBuildFile; fileRef = EEF10679246EBF8B009DFB4E /* ResetViewController.swift */; };
		F22C6E2324917E3200712A6B /* DynamicTableViewControllerRowsTests.swift in Sources */ = {isa = PBXBuildFile; fileRef = F247572A24838AC8003E1FC5 /* DynamicTableViewControllerRowsTests.swift */; };
		F22C6E252492082B00712A6B /* DynamicTableViewSpaceCellTests.swift in Sources */ = {isa = PBXBuildFile; fileRef = F22C6E242492082B00712A6B /* DynamicTableViewSpaceCellTests.swift */; };
		F252472F2483955B00C5556B /* DynamicTableViewControllerFake.storyboard in Resources */ = {isa = PBXBuildFile; fileRef = F252472E2483955B00C5556B /* DynamicTableViewControllerFake.storyboard */; };
		F25247312484456800C5556B /* DynamicTableViewModelTests.swift in Sources */ = {isa = PBXBuildFile; fileRef = F25247302484456800C5556B /* DynamicTableViewModelTests.swift */; };
		F2DC808E248989CE00EDC40A /* DynamicTableViewControllerRegisterCellsTests.swift in Sources */ = {isa = PBXBuildFile; fileRef = F2DC808D248989CE00EDC40A /* DynamicTableViewControllerRegisterCellsTests.swift */; };
		F2DC809024898A9400EDC40A /* DynamicTableViewControllerNumberOfRowsAndSectionsTests.swift in Sources */ = {isa = PBXBuildFile; fileRef = F2DC808F24898A9400EDC40A /* DynamicTableViewControllerNumberOfRowsAndSectionsTests.swift */; };
		F2DC809224898B1800EDC40A /* DynamicTableViewControllerHeaderTests.swift in Sources */ = {isa = PBXBuildFile; fileRef = F2DC809124898B1800EDC40A /* DynamicTableViewControllerHeaderTests.swift */; };
		F2DC809424898CE600EDC40A /* DynamicTableViewControllerFooterTests.swift in Sources */ = {isa = PBXBuildFile; fileRef = F2DC809324898CE600EDC40A /* DynamicTableViewControllerFooterTests.swift */; };
		FEDCE09E9F78ABEB4AA9A484 /* ExposureDetectionExecutor.swift in Sources */ = {isa = PBXBuildFile; fileRef = FEDCE0116603B6E00FAEE632 /* ExposureDetectionExecutor.swift */; };
		FEDCE29E414945F14E7CE576 /* ENStateHandler+State.swift in Sources */ = {isa = PBXBuildFile; fileRef = FEDCE1B8926528ED74CDE1B2 /* ENStateHandler+State.swift */; };
		FEDCE50B4AC5E24D4E11AA52 /* RequiresAppDependencies.swift in Sources */ = {isa = PBXBuildFile; fileRef = FEDCE1600374711EC77FF572 /* RequiresAppDependencies.swift */; };
		FEDCE6E2763B0BABFADF36BA /* ExposureDetectionViewModel.swift in Sources */ = {isa = PBXBuildFile; fileRef = FEDCE4BE82DC5BFE90575663 /* ExposureDetectionViewModel.swift */; };
/* End PBXBuildFile section */

/* Begin PBXContainerItemProxy section */
		85D7595524570491008175F0 /* PBXContainerItemProxy */ = {
			isa = PBXContainerItemProxy;
			containerPortal = 85D759332457048F008175F0 /* Project object */;
			proxyType = 1;
			remoteGlobalIDString = 85D7593A2457048F008175F0;
			remoteInfo = ENA;
		};
		85D7596024570491008175F0 /* PBXContainerItemProxy */ = {
			isa = PBXContainerItemProxy;
			containerPortal = 85D759332457048F008175F0 /* Project object */;
			proxyType = 1;
			remoteGlobalIDString = 85D7593A2457048F008175F0;
			remoteInfo = ENA;
		};
/* End PBXContainerItemProxy section */

/* Begin PBXCopyFilesBuildPhase section */
		B102BDB924603FD600CD55A2 /* Embed Frameworks */ = {
			isa = PBXCopyFilesBuildPhase;
			buildActionMask = 12;
			dstPath = "";
			dstSubfolderSpec = 10;
			files = (
				015E8C0924C9983600C0A4B3 /* CWASQLite.framework in Embed Frameworks */,
			);
			name = "Embed Frameworks";
			runOnlyForDeploymentPostprocessing = 0;
		};
/* End PBXCopyFilesBuildPhase section */

/* Begin PBXFileReference section */
		0103CED02536D1A100BDAAD1 /* AppInformationCellModel.swift */ = {isa = PBXFileReference; lastKnownFileType = sourcecode.swift; path = AppInformationCellModel.swift; sourceTree = "<group>"; };
		0105D8A925B87920007E288B /* SAP_Internal_Stats_KeyFigure+Formatting.swift */ = {isa = PBXFileReference; lastKnownFileType = sourcecode.swift; path = "SAP_Internal_Stats_KeyFigure+Formatting.swift"; sourceTree = "<group>"; };
		010B3D3A25A8667C00EB44AB /* ExposureDetectionViewModelTests.swift */ = {isa = PBXFileReference; lastKnownFileType = sourcecode.swift; path = ExposureDetectionViewModelTests.swift; sourceTree = "<group>"; };
		010B3D8525ADE5FD00EB44AB /* HomeRiskCellModelTests.swift */ = {isa = PBXFileReference; lastKnownFileType = sourcecode.swift; path = HomeRiskCellModelTests.swift; sourceTree = "<group>"; };
		011E13AD24680A4000973467 /* HTTPClient.swift */ = {isa = PBXFileReference; lastKnownFileType = sourcecode.swift; path = HTTPClient.swift; sourceTree = "<group>"; };
		011E4B002483A35A002E6412 /* ENACommunity.entitlements */ = {isa = PBXFileReference; fileEncoding = 4; lastKnownFileType = text.plist.entitlements; path = ENACommunity.entitlements; sourceTree = "<group>"; };
		0120ECDC25875D8B00F78944 /* DiaryDayEntryCellModel.swift */ = {isa = PBXFileReference; lastKnownFileType = sourcecode.swift; path = DiaryDayEntryCellModel.swift; sourceTree = "<group>"; };
		0120ECF22587607600F78944 /* DiaryDayEntryCellModelTest.swift */ = {isa = PBXFileReference; lastKnownFileType = sourcecode.swift; path = DiaryDayEntryCellModelTest.swift; sourceTree = "<group>"; };
		0120ECFD2587631100F78944 /* DiaryDayAddCellModelTest.swift */ = {isa = PBXFileReference; lastKnownFileType = sourcecode.swift; path = DiaryDayAddCellModelTest.swift; sourceTree = "<group>"; };
		0123D5972501383100A91838 /* ExposureSubmissionErrorTests.swift */ = {isa = PBXFileReference; lastKnownFileType = sourcecode.swift; path = ExposureSubmissionErrorTests.swift; sourceTree = "<group>"; };
		0130F66625B1813000B6BDA3 /* HomeStatisticsCard.swift */ = {isa = PBXFileReference; lastKnownFileType = sourcecode.swift; path = HomeStatisticsCard.swift; sourceTree = "<group>"; };
		0130F67125B1851000B6BDA3 /* HomeStatisticsCellModel.swift */ = {isa = PBXFileReference; lastKnownFileType = sourcecode.swift; path = HomeStatisticsCellModel.swift; sourceTree = "<group>"; };
		0130F68025B186DB00B6BDA3 /* SAP_Internal_Stats_Statistics+SupportedIDs.swift */ = {isa = PBXFileReference; lastKnownFileType = sourcecode.swift; path = "SAP_Internal_Stats_Statistics+SupportedIDs.swift"; sourceTree = "<group>"; };
		013C412725545C2D00826C9F /* DebugRiskCalculation.swift */ = {isa = PBXFileReference; lastKnownFileType = sourcecode.swift; path = DebugRiskCalculation.swift; sourceTree = "<group>"; };
		013C413C255463A400826C9F /* DMDebugRiskCalculationViewController.swift */ = {isa = PBXFileReference; lastKnownFileType = sourcecode.swift; path = DMDebugRiskCalculationViewController.swift; sourceTree = "<group>"; };
		013DC101245DAC4E00EE58B0 /* Store.swift */ = {isa = PBXFileReference; lastKnownFileType = sourcecode.swift; path = Store.swift; sourceTree = "<group>"; };
		014086B72588F95000E9E5B2 /* DiaryEditEntriesViewModelTest.swift */ = {isa = PBXFileReference; lastKnownFileType = sourcecode.swift; path = DiaryEditEntriesViewModelTest.swift; sourceTree = "<group>"; };
		014086BC2589033A00E9E5B2 /* DiaryEditEntriesCellModel.swift */ = {isa = PBXFileReference; lastKnownFileType = sourcecode.swift; path = DiaryEditEntriesCellModel.swift; sourceTree = "<group>"; };
		014086C42589040200E9E5B2 /* DiaryEditEntriesCellModelTest.swift */ = {isa = PBXFileReference; lastKnownFileType = sourcecode.swift; path = DiaryEditEntriesCellModelTest.swift; sourceTree = "<group>"; };
		0144BDE0250924CC00B0857C /* SymptomsOnset.swift */ = {isa = PBXFileReference; lastKnownFileType = sourcecode.swift; path = SymptomsOnset.swift; sourceTree = "<group>"; };
		0144BDE22509288B00B0857C /* SymptomsOnsetTests.swift */ = {isa = PBXFileReference; lastKnownFileType = sourcecode.swift; path = SymptomsOnsetTests.swift; sourceTree = "<group>"; };
		0144BDEC250A3E5300B0857C /* ExposureSubmissionCoordinatorModel.swift */ = {isa = PBXFileReference; lastKnownFileType = sourcecode.swift; path = ExposureSubmissionCoordinatorModel.swift; sourceTree = "<group>"; };
		014891B224F90D0B002A6F77 /* ENA.plist */ = {isa = PBXFileReference; fileEncoding = 4; lastKnownFileType = text.plist.xml; name = ENA.plist; path = ../../../ENA.plist; sourceTree = "<group>"; };
		015178C12507D2A90074F095 /* ExposureSubmissionSymptomsOnsetViewControllerTests.swift */ = {isa = PBXFileReference; lastKnownFileType = sourcecode.swift; path = ExposureSubmissionSymptomsOnsetViewControllerTests.swift; sourceTree = "<group>"; };
		015692E324B48C3F0033F35E /* TimeInterval+Convenience.swift */ = {isa = PBXFileReference; fileEncoding = 4; lastKnownFileType = sourcecode.swift; lineEnding = 0; path = "TimeInterval+Convenience.swift"; sourceTree = "<group>"; };
		01571B79255E9A6F00E4E891 /* config-wru-2020-11-13 */ = {isa = PBXFileReference; lastKnownFileType = file; path = "config-wru-2020-11-13"; sourceTree = "<group>"; };
		016146902487A43E00660992 /* LinkHelper.swift */ = {isa = PBXFileReference; lastKnownFileType = sourcecode.swift; path = LinkHelper.swift; sourceTree = "<group>"; };
		01678E9A249A521F003B048B /* testStore.sqlite */ = {isa = PBXFileReference; lastKnownFileType = file; path = testStore.sqlite; sourceTree = "<group>"; };
		016961982540574700FF92E3 /* ExposureSubmissionTestResultViewModel.swift */ = {isa = PBXFileReference; lastKnownFileType = sourcecode.swift; path = ExposureSubmissionTestResultViewModel.swift; sourceTree = "<group>"; };
		016961AF2549630100FF92E3 /* ExposureSubmissionTestResultViewModelTests.swift */ = {isa = PBXFileReference; lastKnownFileType = sourcecode.swift; path = ExposureSubmissionTestResultViewModelTests.swift; sourceTree = "<group>"; };
		016E25F125AF13EA0077C64C /* HomeStatisticsTableViewCell.swift */ = {isa = PBXFileReference; lastKnownFileType = sourcecode.swift; path = HomeStatisticsTableViewCell.swift; sourceTree = "<group>"; };
		016E25F225AF13EA0077C64C /* HomeStatisticsTableViewCell.xib */ = {isa = PBXFileReference; lastKnownFileType = file.xib; path = HomeStatisticsTableViewCell.xib; sourceTree = "<group>"; };
		016E260225AF20300077C64C /* HomeStatisticsCardView.swift */ = {isa = PBXFileReference; lastKnownFileType = sourcecode.swift; path = HomeStatisticsCardView.swift; sourceTree = "<group>"; };
		016E260725AF20540077C64C /* HomeStatisticsCardView.xib */ = {isa = PBXFileReference; lastKnownFileType = file.xib; path = HomeStatisticsCardView.xib; sourceTree = "<group>"; };
		016E261325AF43450077C64C /* StatisticsInfoViewController.swift */ = {isa = PBXFileReference; lastKnownFileType = sourcecode.swift; path = StatisticsInfoViewController.swift; sourceTree = "<group>"; };
		016E264B25B0327B0077C64C /* HomeStatisticsCardViewModel.swift */ = {isa = PBXFileReference; lastKnownFileType = sourcecode.swift; path = HomeStatisticsCardViewModel.swift; sourceTree = "<group>"; };
		01734B56255D6C4500E60A8B /* key_download_parameters.pb.swift */ = {isa = PBXFileReference; fileEncoding = 4; lastKnownFileType = sourcecode.swift; name = key_download_parameters.pb.swift; path = ../../../gen/output/internal/v2/key_download_parameters.pb.swift; sourceTree = "<group>"; };
		01734B57255D6C4500E60A8B /* semantic_version.pb.swift */ = {isa = PBXFileReference; fileEncoding = 4; lastKnownFileType = sourcecode.swift; name = semantic_version.pb.swift; path = ../../../gen/output/internal/v2/semantic_version.pb.swift; sourceTree = "<group>"; };
		01734B58255D6C4500E60A8B /* risk_calculation_parameters.pb.swift */ = {isa = PBXFileReference; fileEncoding = 4; lastKnownFileType = sourcecode.swift; name = risk_calculation_parameters.pb.swift; path = ../../../gen/output/internal/v2/risk_calculation_parameters.pb.swift; sourceTree = "<group>"; };
		01734B59255D6C4500E60A8B /* app_config_ios.pb.swift */ = {isa = PBXFileReference; fileEncoding = 4; lastKnownFileType = sourcecode.swift; name = app_config_ios.pb.swift; path = ../../../gen/output/internal/v2/app_config_ios.pb.swift; sourceTree = "<group>"; };
		01734B5A255D6C4500E60A8B /* exposure_detection_parameters.pb.swift */ = {isa = PBXFileReference; fileEncoding = 4; lastKnownFileType = sourcecode.swift; name = exposure_detection_parameters.pb.swift; path = ../../../gen/output/internal/v2/exposure_detection_parameters.pb.swift; sourceTree = "<group>"; };
		01734B6D255D73E400E60A8B /* ENExposureConfiguration+Convenience.swift */ = {isa = PBXFileReference; lastKnownFileType = sourcecode.swift; path = "ENExposureConfiguration+Convenience.swift"; sourceTree = "<group>"; };
		0177F48125501111009DD568 /* RiskCalculationResult.swift */ = {isa = PBXFileReference; fileEncoding = 4; lastKnownFileType = sourcecode.swift; path = RiskCalculationResult.swift; sourceTree = "<group>"; };
		0177F4B025503805009DD568 /* ScanInstanceTest.swift */ = {isa = PBXFileReference; lastKnownFileType = sourcecode.swift; path = ScanInstanceTest.swift; sourceTree = "<group>"; };
		017AD113259DCD3400FA2B3F /* HomeShownPositiveTestResultCellModel.swift */ = {isa = PBXFileReference; lastKnownFileType = sourcecode.swift; path = HomeShownPositiveTestResultCellModel.swift; sourceTree = "<group>"; };
		017AD121259DDE6B00FA2B3F /* ISO8601DateFormatter+ContactDiary.swift */ = {isa = PBXFileReference; lastKnownFileType = sourcecode.swift; path = "ISO8601DateFormatter+ContactDiary.swift"; sourceTree = "<group>"; };
		017AD13525A3235B00FA2B3F /* iOS13TestCase.swift */ = {isa = PBXFileReference; lastKnownFileType = sourcecode.swift; path = iOS13TestCase.swift; sourceTree = "<group>"; };
		017AD17E25A5A30500FA2B3F /* DynamicHeader+ExposureDetection.swift */ = {isa = PBXFileReference; lastKnownFileType = sourcecode.swift; path = "DynamicHeader+ExposureDetection.swift"; sourceTree = "<group>"; };
		017AD18625A5C70700FA2B3F /* DynamicCell+ExposureDetection.swift */ = {isa = PBXFileReference; lastKnownFileType = sourcecode.swift; path = "DynamicCell+ExposureDetection.swift"; sourceTree = "<group>"; };
		017AD18B25A5C70900FA2B3F /* ActiveTracing+ExposureDetection.swift */ = {isa = PBXFileReference; lastKnownFileType = sourcecode.swift; path = "ActiveTracing+ExposureDetection.swift"; sourceTree = "<group>"; };
		0185DDDD25B77786001FBEA7 /* HomeStatisticsCellModelTests.swift */ = {isa = PBXFileReference; lastKnownFileType = sourcecode.swift; path = HomeStatisticsCellModelTests.swift; sourceTree = "<group>"; };
		0190982B257E5AF70065D050 /* DiaryCoordinator.swift */ = {isa = PBXFileReference; lastKnownFileType = sourcecode.swift; path = DiaryCoordinator.swift; sourceTree = "<group>"; };
		01909834257E606C0065D050 /* DiaryEditEntriesViewController.swift */ = {isa = PBXFileReference; lastKnownFileType = sourcecode.swift; path = DiaryEditEntriesViewController.swift; sourceTree = "<group>"; };
		0190983C257E60760065D050 /* DiaryEditEntriesViewModel.swift */ = {isa = PBXFileReference; lastKnownFileType = sourcecode.swift; path = DiaryEditEntriesViewModel.swift; sourceTree = "<group>"; };
		01909845257E61350065D050 /* DiaryOverviewTableViewController.swift */ = {isa = PBXFileReference; lastKnownFileType = sourcecode.swift; path = DiaryOverviewTableViewController.swift; sourceTree = "<group>"; };
		0190984C257E62C70065D050 /* DiaryAddAndEditEntryViewController.swift */ = {isa = PBXFileReference; lastKnownFileType = sourcecode.swift; path = DiaryAddAndEditEntryViewController.swift; sourceTree = "<group>"; };
		01909851257E62CB0065D050 /* DiaryAddAndEditEntryViewModel.swift */ = {isa = PBXFileReference; lastKnownFileType = sourcecode.swift; path = DiaryAddAndEditEntryViewModel.swift; sourceTree = "<group>"; };
		01909862257E63810065D050 /* DiaryDayViewController.swift */ = {isa = PBXFileReference; lastKnownFileType = sourcecode.swift; path = DiaryDayViewController.swift; sourceTree = "<group>"; };
		01909881257E675D0065D050 /* DiaryContactPerson.swift */ = {isa = PBXFileReference; lastKnownFileType = sourcecode.swift; path = DiaryContactPerson.swift; sourceTree = "<group>"; };
		01909886257E7B900065D050 /* ExposureSubmissionQRInfoViewController.swift */ = {isa = PBXFileReference; fileEncoding = 4; lastKnownFileType = sourcecode.swift; path = ExposureSubmissionQRInfoViewController.swift; sourceTree = "<group>"; };
		01909887257E7B900065D050 /* ExposureSubmissionQRInfoViewModel.swift */ = {isa = PBXFileReference; fileEncoding = 4; lastKnownFileType = sourcecode.swift; path = ExposureSubmissionQRInfoViewModel.swift; sourceTree = "<group>"; };
		0190B224255C423600CF4244 /* Date+Age.swift */ = {isa = PBXFileReference; lastKnownFileType = sourcecode.swift; path = "Date+Age.swift"; sourceTree = "<group>"; };
		019C9EFF25894BAA00B26392 /* DiaryStoringProviding.swift */ = {isa = PBXFileReference; lastKnownFileType = sourcecode.swift; path = DiaryStoringProviding.swift; sourceTree = "<group>"; };
		019C9F0725894BE900B26392 /* MockDiaryStore.swift */ = {isa = PBXFileReference; lastKnownFileType = sourcecode.swift; path = MockDiaryStore.swift; sourceTree = "<group>"; };
		019C9F1D25894CDD00B26392 /* DiaryOverviewViewModel.swift */ = {isa = PBXFileReference; lastKnownFileType = sourcecode.swift; path = DiaryOverviewViewModel.swift; sourceTree = "<group>"; };
		019C9F2C258951B700B26392 /* ContactPersonEncounter.swift */ = {isa = PBXFileReference; lastKnownFileType = sourcecode.swift; path = ContactPersonEncounter.swift; sourceTree = "<group>"; };
		019C9F31258951B900B26392 /* LocationVisit.swift */ = {isa = PBXFileReference; lastKnownFileType = sourcecode.swift; path = LocationVisit.swift; sourceTree = "<group>"; };
		019C9F33258951BB00B26392 /* DiaryDay.swift */ = {isa = PBXFileReference; lastKnownFileType = sourcecode.swift; path = DiaryDay.swift; sourceTree = "<group>"; };
		019C9F38258951BC00B26392 /* DiaryEntryType.swift */ = {isa = PBXFileReference; lastKnownFileType = sourcecode.swift; path = DiaryEntryType.swift; sourceTree = "<group>"; };
		019C9F3A258951BE00B26392 /* DiaryEntry.swift */ = {isa = PBXFileReference; lastKnownFileType = sourcecode.swift; path = DiaryEntry.swift; sourceTree = "<group>"; };
		019C9F3F258951C000B26392 /* DiaryLocation.swift */ = {isa = PBXFileReference; lastKnownFileType = sourcecode.swift; path = DiaryLocation.swift; sourceTree = "<group>"; };
		01A1B441252DE54600841B63 /* ExposureSubmissionQRScannerViewModelTests.swift */ = {isa = PBXFileReference; lastKnownFileType = sourcecode.swift; path = ExposureSubmissionQRScannerViewModelTests.swift; sourceTree = "<group>"; };
		01A1B449252DFD7700841B63 /* MetadataObject.swift */ = {isa = PBXFileReference; lastKnownFileType = sourcecode.swift; path = MetadataObject.swift; sourceTree = "<group>"; };
		01A1B451252DFD9400841B63 /* FakeMetadataMachineReadableObject.swift */ = {isa = PBXFileReference; lastKnownFileType = sourcecode.swift; path = FakeMetadataMachineReadableObject.swift; sourceTree = "<group>"; };
		01A1B460252E17F900841B63 /* ExposureSubmissionCoordinatorModelTests.swift */ = {isa = PBXFileReference; lastKnownFileType = sourcecode.swift; path = ExposureSubmissionCoordinatorModelTests.swift; sourceTree = "<group>"; };
		01A236792519D1E80043D9F8 /* ExposureSubmissionWarnOthersViewModel.swift */ = {isa = PBXFileReference; lastKnownFileType = sourcecode.swift; path = ExposureSubmissionWarnOthersViewModel.swift; sourceTree = "<group>"; };
		01A23684251A22E90043D9F8 /* ExposureSubmissionQRInfoModelTests.swift */ = {isa = PBXFileReference; lastKnownFileType = sourcecode.swift; path = ExposureSubmissionQRInfoModelTests.swift; sourceTree = "<group>"; };
		01A4DC5625922EB0007D5794 /* HomeShownPositiveTestResultTableViewCell.xib */ = {isa = PBXFileReference; lastKnownFileType = file.xib; path = HomeShownPositiveTestResultTableViewCell.xib; sourceTree = "<group>"; };
		01A4DC5725922EB1007D5794 /* HomeShownPositiveTestResultTableViewCell.swift */ = {isa = PBXFileReference; lastKnownFileType = sourcecode.swift; path = HomeShownPositiveTestResultTableViewCell.swift; sourceTree = "<group>"; };
		01A4DC5925922EB1007D5794 /* HomeRiskTableViewCell.xib */ = {isa = PBXFileReference; lastKnownFileType = file.xib; path = HomeRiskTableViewCell.xib; sourceTree = "<group>"; };
		01A4DC5A25922EB1007D5794 /* HomeThankYouTableViewCell.xib */ = {isa = PBXFileReference; lastKnownFileType = file.xib; path = HomeThankYouTableViewCell.xib; sourceTree = "<group>"; };
		01A4DC5B25922EB1007D5794 /* HomeThankYouTableViewCell.swift */ = {isa = PBXFileReference; lastKnownFileType = sourcecode.swift; path = HomeThankYouTableViewCell.swift; sourceTree = "<group>"; };
		01A4DC5D25922EB2007D5794 /* HomeRiskTableViewCell.swift */ = {isa = PBXFileReference; lastKnownFileType = sourcecode.swift; path = HomeRiskTableViewCell.swift; sourceTree = "<group>"; };
		01A4DC6125922EB2007D5794 /* HomeTextItemView.swift */ = {isa = PBXFileReference; lastKnownFileType = sourcecode.swift; path = HomeTextItemView.swift; sourceTree = "<group>"; };
		01A4DC6225922EB3007D5794 /* HomeTextItemView.xib */ = {isa = PBXFileReference; lastKnownFileType = file.xib; path = HomeTextItemView.xib; sourceTree = "<group>"; };
		01A4DC6325922EB3007D5794 /* HomeImageItemView.xib */ = {isa = PBXFileReference; lastKnownFileType = file.xib; path = HomeImageItemView.xib; sourceTree = "<group>"; };
		01A4DC6425922EB3007D5794 /* HomeListItemView.xib */ = {isa = PBXFileReference; lastKnownFileType = file.xib; path = HomeListItemView.xib; sourceTree = "<group>"; };
		01A4DC6525922EB3007D5794 /* HomeItemView.swift */ = {isa = PBXFileReference; lastKnownFileType = sourcecode.swift; path = HomeItemView.swift; sourceTree = "<group>"; };
		01A4DC6625922EB3007D5794 /* HomeImageItemView.swift */ = {isa = PBXFileReference; lastKnownFileType = sourcecode.swift; path = HomeImageItemView.swift; sourceTree = "<group>"; };
		01A4DC6725922EB3007D5794 /* HomeLoadingItemView.swift */ = {isa = PBXFileReference; lastKnownFileType = sourcecode.swift; path = HomeLoadingItemView.swift; sourceTree = "<group>"; };
		01A4DC6825922EB4007D5794 /* HomeLoadingItemView.xib */ = {isa = PBXFileReference; lastKnownFileType = file.xib; path = HomeLoadingItemView.xib; sourceTree = "<group>"; };
		01A4DC6925922EB4007D5794 /* HomeListItemView.swift */ = {isa = PBXFileReference; lastKnownFileType = sourcecode.swift; path = HomeListItemView.swift; sourceTree = "<group>"; };
		01A4DC7825922EBD007D5794 /* HomeTestResultTableViewCell.xib */ = {isa = PBXFileReference; lastKnownFileType = file.xib; path = HomeTestResultTableViewCell.xib; sourceTree = "<group>"; };
		01A4DC7925922EBD007D5794 /* HomeTestResultTableViewCell.swift */ = {isa = PBXFileReference; lastKnownFileType = sourcecode.swift; path = HomeTestResultTableViewCell.swift; sourceTree = "<group>"; };
		01A4DC8C25922F05007D5794 /* HomeTestResultCellModel.swift */ = {isa = PBXFileReference; lastKnownFileType = sourcecode.swift; path = HomeTestResultCellModel.swift; sourceTree = "<group>"; };
		01A4DCB5259264F9007D5794 /* HomeThankYouCellModel.swift */ = {isa = PBXFileReference; lastKnownFileType = sourcecode.swift; path = HomeThankYouCellModel.swift; sourceTree = "<group>"; };
		01A4DCFD25926A66007D5794 /* HomeImageItemViewModel.swift */ = {isa = PBXFileReference; lastKnownFileType = sourcecode.swift; path = HomeImageItemViewModel.swift; sourceTree = "<group>"; };
		01A4DD0225926A6A007D5794 /* HomeTextItemViewModel.swift */ = {isa = PBXFileReference; lastKnownFileType = sourcecode.swift; path = HomeTextItemViewModel.swift; sourceTree = "<group>"; };
		01A4DD0725926A6E007D5794 /* HomeListItemViewModel.swift */ = {isa = PBXFileReference; lastKnownFileType = sourcecode.swift; path = HomeListItemViewModel.swift; sourceTree = "<group>"; };
		01A4DD0C25926A72007D5794 /* HomeLoadingItemViewModel.swift */ = {isa = PBXFileReference; lastKnownFileType = sourcecode.swift; path = HomeLoadingItemViewModel.swift; sourceTree = "<group>"; };
		01A4DD3725935AC1007D5794 /* CellPositionInSection.swift */ = {isa = PBXFileReference; lastKnownFileType = sourcecode.swift; path = CellPositionInSection.swift; sourceTree = "<group>"; };
		01A4DD4225935D1F007D5794 /* HomeRiskCellModel.swift */ = {isa = PBXFileReference; lastKnownFileType = sourcecode.swift; path = HomeRiskCellModel.swift; sourceTree = "<group>"; };
		01A6EFB4258BD6270001D8C2 /* NotificationSettingsOffTableViewCell.xib */ = {isa = PBXFileReference; lastKnownFileType = file.xib; path = NotificationSettingsOffTableViewCell.xib; sourceTree = "<group>"; };
		01A97DD02506767E00C07C37 /* DatePickerOptionViewModelTests.swift */ = {isa = PBXFileReference; lastKnownFileType = sourcecode.swift; path = DatePickerOptionViewModelTests.swift; sourceTree = "<group>"; };
		01A97DD22506769F00C07C37 /* DatePickerDayViewModelTests.swift */ = {isa = PBXFileReference; lastKnownFileType = sourcecode.swift; path = DatePickerDayViewModelTests.swift; sourceTree = "<group>"; };
		01B605C3258A181C0093DB8E /* DiaryOverviewViewModelTest.swift */ = {isa = PBXFileReference; lastKnownFileType = sourcecode.swift; path = DiaryOverviewViewModelTest.swift; sourceTree = "<group>"; };
		01B605C8258A32930093DB8E /* DiaryDayTest.swift */ = {isa = PBXFileReference; lastKnownFileType = sourcecode.swift; path = DiaryDayTest.swift; sourceTree = "<group>"; };
		01B605CD258A38330093DB8E /* DiaryEntryTest.swift */ = {isa = PBXFileReference; lastKnownFileType = sourcecode.swift; path = DiaryEntryTest.swift; sourceTree = "<group>"; };
		01B605D8258A49E70093DB8E /* DiaryLocationTest.swift */ = {isa = PBXFileReference; lastKnownFileType = sourcecode.swift; path = DiaryLocationTest.swift; sourceTree = "<group>"; };
		01B605E6258A4A980093DB8E /* DiaryContactPersonTest.swift */ = {isa = PBXFileReference; lastKnownFileType = sourcecode.swift; path = DiaryContactPersonTest.swift; sourceTree = "<group>"; };
		01B7232324F812500064C0EB /* DynamicTableViewOptionGroupCell.swift */ = {isa = PBXFileReference; lastKnownFileType = sourcecode.swift; path = DynamicTableViewOptionGroupCell.swift; sourceTree = "<group>"; };
		01B7232624F812BC0064C0EB /* OptionGroupView.swift */ = {isa = PBXFileReference; lastKnownFileType = sourcecode.swift; path = OptionGroupView.swift; sourceTree = "<group>"; };
		01B7232824F812DF0064C0EB /* OptionView.swift */ = {isa = PBXFileReference; lastKnownFileType = sourcecode.swift; path = OptionView.swift; sourceTree = "<group>"; };
		01B7232A24F815B00064C0EB /* MultipleChoiceOptionView.swift */ = {isa = PBXFileReference; lastKnownFileType = sourcecode.swift; path = MultipleChoiceOptionView.swift; sourceTree = "<group>"; };
		01B7232C24F8E0260064C0EB /* MultipleChoiceChoiceView.swift */ = {isa = PBXFileReference; lastKnownFileType = sourcecode.swift; path = MultipleChoiceChoiceView.swift; sourceTree = "<group>"; };
		01B7232E24FE4F080064C0EB /* OptionGroupViewModel.swift */ = {isa = PBXFileReference; lastKnownFileType = sourcecode.swift; path = OptionGroupViewModel.swift; sourceTree = "<group>"; };
		01B72B6425821CD200A3E3BC /* DiaryDayEmptyView.swift */ = {isa = PBXFileReference; lastKnownFileType = sourcecode.swift; path = DiaryDayEmptyView.swift; sourceTree = "<group>"; };
		01B72B6C25821D2800A3E3BC /* DiaryDayEmptyViewModel.swift */ = {isa = PBXFileReference; lastKnownFileType = sourcecode.swift; path = DiaryDayEmptyViewModel.swift; sourceTree = "<group>"; };
		01B72BA5258360CD00A3E3BC /* DiaryDayEmptyViewModelTest.swift */ = {isa = PBXFileReference; lastKnownFileType = sourcecode.swift; path = DiaryDayEmptyViewModelTest.swift; sourceTree = "<group>"; };
		01B72BBF2583875600A3E3BC /* DiaryDayViewModelTest.swift */ = {isa = PBXFileReference; lastKnownFileType = sourcecode.swift; path = DiaryDayViewModelTest.swift; sourceTree = "<group>"; };
		01B72BDC2583AB1400A3E3BC /* DiaryEditEntriesViewController.xib */ = {isa = PBXFileReference; lastKnownFileType = file.xib; path = DiaryEditEntriesViewController.xib; sourceTree = "<group>"; };
		01B72BEE2583B51C00A3E3BC /* DiaryEditEntriesTableViewCell.swift */ = {isa = PBXFileReference; lastKnownFileType = sourcecode.swift; path = DiaryEditEntriesTableViewCell.swift; sourceTree = "<group>"; };
		01B72BF02583B51C00A3E3BC /* DiaryEditEntriesTableViewCell.xib */ = {isa = PBXFileReference; lastKnownFileType = file.xib; path = DiaryEditEntriesTableViewCell.xib; sourceTree = "<group>"; };
		01B72C0A25875BC300A3E3BC /* DiaryDayAddCellModel.swift */ = {isa = PBXFileReference; lastKnownFileType = sourcecode.swift; path = DiaryDayAddCellModel.swift; sourceTree = "<group>"; };
		01C2D440250124E600FB23BF /* OptionGroupViewModelTests.swift */ = {isa = PBXFileReference; lastKnownFileType = sourcecode.swift; path = OptionGroupViewModelTests.swift; sourceTree = "<group>"; };
		01C6ABF32527273D0052814D /* String+Insertion.swift */ = {isa = PBXFileReference; lastKnownFileType = sourcecode.swift; path = "String+Insertion.swift"; sourceTree = "<group>"; };
		01C6AC0D252B1E980052814D /* ExposureSubmissionQRScannerViewModel.swift */ = {isa = PBXFileReference; lastKnownFileType = sourcecode.swift; path = ExposureSubmissionQRScannerViewModel.swift; sourceTree = "<group>"; };
		01C6AC20252B21DF0052814D /* ExposureSubmissionQRScannerViewController.xib */ = {isa = PBXFileReference; lastKnownFileType = file.xib; path = ExposureSubmissionQRScannerViewController.xib; sourceTree = "<group>"; };
		01C6AC25252B23D70052814D /* ExposureSubmissionQRScannerFocusView.swift */ = {isa = PBXFileReference; lastKnownFileType = sourcecode.swift; path = ExposureSubmissionQRScannerFocusView.swift; sourceTree = "<group>"; };
		01C6AC31252B29C00052814D /* QRScannerError.swift */ = {isa = PBXFileReference; lastKnownFileType = sourcecode.swift; path = QRScannerError.swift; sourceTree = "<group>"; };
		01C6AC39252B2A500052814D /* UIImage+Color.swift */ = {isa = PBXFileReference; lastKnownFileType = sourcecode.swift; path = "UIImage+Color.swift"; sourceTree = "<group>"; };
		01C7665D25024A09002C9A5C /* DatePickerOptionView.swift */ = {isa = PBXFileReference; lastKnownFileType = sourcecode.swift; path = DatePickerOptionView.swift; sourceTree = "<group>"; };
		01CF95DC25308346007B72F7 /* CodableExposureDetectionSummary+Helpers.swift */ = {isa = PBXFileReference; lastKnownFileType = sourcecode.swift; path = "CodableExposureDetectionSummary+Helpers.swift"; sourceTree = "<group>"; };
		01D02625258A769200B6389A /* HTTPURLResponse+Header.swift */ = {isa = PBXFileReference; lastKnownFileType = sourcecode.swift; path = "HTTPURLResponse+Header.swift"; sourceTree = "<group>"; };
		01D0262D258A791C00B6389A /* OnboardingInfoViewController.xib */ = {isa = PBXFileReference; lastKnownFileType = file.xib; path = OnboardingInfoViewController.xib; sourceTree = "<group>"; };
		01D02666258B750800B6389A /* ExposureDetectionViewController.xib */ = {isa = PBXFileReference; lastKnownFileType = file.xib; path = ExposureDetectionViewController.xib; sourceTree = "<group>"; };
		01D02687258B9CB200B6389A /* ExposureDetectionHeaderCell.xib */ = {isa = PBXFileReference; lastKnownFileType = file.xib; path = ExposureDetectionHeaderCell.xib; sourceTree = "<group>"; };
		01D0268C258B9CF800B6389A /* ExposureDetectionRiskCell.xib */ = {isa = PBXFileReference; lastKnownFileType = file.xib; path = ExposureDetectionRiskCell.xib; sourceTree = "<group>"; };
		01D02691258BA0AD00B6389A /* ExposureDetectionLongGuideCell.xib */ = {isa = PBXFileReference; lastKnownFileType = file.xib; path = ExposureDetectionLongGuideCell.xib; sourceTree = "<group>"; };
		01D02696258BA0E000B6389A /* ExposureDetectionLoadingCell.xib */ = {isa = PBXFileReference; lastKnownFileType = file.xib; path = ExposureDetectionLoadingCell.xib; sourceTree = "<group>"; };
		01D026A4258BA20E00B6389A /* ExposureDetectionHotlineCell.xib */ = {isa = PBXFileReference; lastKnownFileType = file.xib; path = ExposureDetectionHotlineCell.xib; sourceTree = "<group>"; };
		01D026A9258BA2F600B6389A /* ExposureDetectionRiskRefreshCell.xib */ = {isa = PBXFileReference; lastKnownFileType = file.xib; path = ExposureDetectionRiskRefreshCell.xib; sourceTree = "<group>"; };
		01D026AA258BA2F900B6389A /* ExposureDetectionRiskTextCell.xib */ = {isa = PBXFileReference; lastKnownFileType = file.xib; path = ExposureDetectionRiskTextCell.xib; sourceTree = "<group>"; };
		01D026AB258BA2FA00B6389A /* ExposureDetectionGuideCell.xib */ = {isa = PBXFileReference; lastKnownFileType = file.xib; path = ExposureDetectionGuideCell.xib; sourceTree = "<group>"; };
		01D026AC258BA2FD00B6389A /* ExposureDetectionLinkCell.xib */ = {isa = PBXFileReference; lastKnownFileType = file.xib; path = ExposureDetectionLinkCell.xib; sourceTree = "<group>"; };
		01D026DC258BB6CC00B6389A /* TracingHistoryTableViewCell.xib */ = {isa = PBXFileReference; lastKnownFileType = file.xib; path = TracingHistoryTableViewCell.xib; sourceTree = "<group>"; };
		01D026E3258BB6D800B6389A /* ImageTableViewCell.xib */ = {isa = PBXFileReference; lastKnownFileType = file.xib; path = ImageTableViewCell.xib; sourceTree = "<group>"; };
		01D026E7258BB6DB00B6389A /* ActionDetailTableViewCell.xib */ = {isa = PBXFileReference; lastKnownFileType = file.xib; path = ActionDetailTableViewCell.xib; sourceTree = "<group>"; };
		01D026E8258BB6DD00B6389A /* DescriptionTableViewCell.xib */ = {isa = PBXFileReference; lastKnownFileType = file.xib; path = DescriptionTableViewCell.xib; sourceTree = "<group>"; };
		01D026E9258BB6DF00B6389A /* ActionTableViewCell.xib */ = {isa = PBXFileReference; lastKnownFileType = file.xib; path = ActionTableViewCell.xib; sourceTree = "<group>"; };
		01D026ED258BB70100B6389A /* EuTracingTableViewCell.xib */ = {isa = PBXFileReference; lastKnownFileType = file.xib; path = EuTracingTableViewCell.xib; sourceTree = "<group>"; };
		01D0270F258BC17500B6389A /* InviteFriendsViewController.xib */ = {isa = PBXFileReference; lastKnownFileType = file.xib; path = InviteFriendsViewController.xib; sourceTree = "<group>"; };
		01D0271A258BC78100B6389A /* SettingsCoordinator.swift */ = {isa = PBXFileReference; lastKnownFileType = sourcecode.swift; path = SettingsCoordinator.swift; sourceTree = "<group>"; };
		01D0272D258BD2B100B6389A /* BackgroundAppRefreshViewController.xib */ = {isa = PBXFileReference; lastKnownFileType = file.xib; path = BackgroundAppRefreshViewController.xib; sourceTree = "<group>"; };
		01D02732258BD36800B6389A /* MainSettingsCell.xib */ = {isa = PBXFileReference; lastKnownFileType = file.xib; path = MainSettingsCell.xib; sourceTree = "<group>"; };
		01D0273A258BD38500B6389A /* SettingsLabelCell.xib */ = {isa = PBXFileReference; lastKnownFileType = file.xib; path = SettingsLabelCell.xib; sourceTree = "<group>"; };
		01D0274B258BD42800B6389A /* NotificationSettingsViewController.xib */ = {isa = PBXFileReference; lastKnownFileType = file.xib; path = NotificationSettingsViewController.xib; sourceTree = "<group>"; };
		01D0274C258BD42B00B6389A /* ResetViewController.xib */ = {isa = PBXFileReference; lastKnownFileType = file.xib; path = ResetViewController.xib; sourceTree = "<group>"; };
		01D02765258BD61600B6389A /* NotificationSettingsOnTableViewCell.xib */ = {isa = PBXFileReference; lastKnownFileType = file.xib; path = NotificationSettingsOnTableViewCell.xib; sourceTree = "<group>"; };
		01D16C5D24ED69CA007DB387 /* BackgroundAppRefreshViewModelTests.swift */ = {isa = PBXFileReference; lastKnownFileType = sourcecode.swift; path = BackgroundAppRefreshViewModelTests.swift; sourceTree = "<group>"; };
		01D16C5F24ED6D9A007DB387 /* MockBackgroundRefreshStatusProvider.swift */ = {isa = PBXFileReference; lastKnownFileType = sourcecode.swift; path = MockBackgroundRefreshStatusProvider.swift; sourceTree = "<group>"; };
		01D16C6124ED6DB3007DB387 /* MockLowPowerModeStatusProvider.swift */ = {isa = PBXFileReference; lastKnownFileType = sourcecode.swift; path = MockLowPowerModeStatusProvider.swift; sourceTree = "<group>"; };
		01D307892562B03B00ADB67B /* RiskState.swift */ = {isa = PBXFileReference; lastKnownFileType = sourcecode.swift; path = RiskState.swift; sourceTree = "<group>"; };
		01D3ECFF2490230400551E65 /* StoreTests.swift */ = {isa = PBXFileReference; fileEncoding = 4; lastKnownFileType = sourcecode.swift; lineEnding = 0; path = StoreTests.swift; sourceTree = "<group>"; };
		01D6948A25026EC000B45BEA /* DatePickerOptionViewModel.swift */ = {isa = PBXFileReference; lastKnownFileType = sourcecode.swift; path = DatePickerOptionViewModel.swift; sourceTree = "<group>"; };
		01D6948C2502717F00B45BEA /* DatePickerDayView.swift */ = {isa = PBXFileReference; lastKnownFileType = sourcecode.swift; path = DatePickerDayView.swift; sourceTree = "<group>"; };
		01D6948E2502729000B45BEA /* DatePickerDay.swift */ = {isa = PBXFileReference; lastKnownFileType = sourcecode.swift; path = DatePickerDay.swift; sourceTree = "<group>"; };
		01D69490250272CE00B45BEA /* DatePickerDayViewModel.swift */ = {isa = PBXFileReference; lastKnownFileType = sourcecode.swift; path = DatePickerDayViewModel.swift; sourceTree = "<group>"; };
		01DB708425068167008F7244 /* Calendar+GregorianLocale.swift */ = {isa = PBXFileReference; lastKnownFileType = sourcecode.swift; path = "Calendar+GregorianLocale.swift"; sourceTree = "<group>"; };
		01E25C6F24A3B52F007E33F8 /* Info_Testflight.plist */ = {isa = PBXFileReference; fileEncoding = 4; lastKnownFileType = text.plist.xml; path = Info_Testflight.plist; sourceTree = "<group>"; };
		01E4298F251DCDC90057FCBE /* en */ = {isa = PBXFileReference; lastKnownFileType = text.plist.strings; name = en; path = en.lproj/Localizable.legal.strings; sourceTree = "<group>"; };
		01E42994251DCDCE0057FCBE /* de */ = {isa = PBXFileReference; lastKnownFileType = text.plist.strings; name = de; path = de.lproj/Localizable.legal.strings; sourceTree = "<group>"; };
		01E42995251DCDD10057FCBE /* tr */ = {isa = PBXFileReference; lastKnownFileType = text.plist.strings; name = tr; path = tr.lproj/Localizable.legal.strings; sourceTree = "<group>"; };
		01EA17612590EAAF00E98E02 /* HomeTableViewController.swift */ = {isa = PBXFileReference; lastKnownFileType = sourcecode.swift; path = HomeTableViewController.swift; sourceTree = "<group>"; };
		01EA17692590EF4E00E98E02 /* HomeTableViewModel.swift */ = {isa = PBXFileReference; lastKnownFileType = sourcecode.swift; path = HomeTableViewModel.swift; sourceTree = "<group>"; };
		01EA17712590F03000E98E02 /* HomeCardView.swift */ = {isa = PBXFileReference; lastKnownFileType = sourcecode.swift; path = HomeCardView.swift; sourceTree = "<group>"; };
		01EA17722590F03000E98E02 /* HomeExposureLoggingTableViewCell.swift */ = {isa = PBXFileReference; lastKnownFileType = sourcecode.swift; path = HomeExposureLoggingTableViewCell.swift; sourceTree = "<group>"; };
		01EA17732590F03000E98E02 /* HomeInfoTableViewCell.xib */ = {isa = PBXFileReference; lastKnownFileType = file.xib; path = HomeInfoTableViewCell.xib; sourceTree = "<group>"; };
		01EA17752590F03100E98E02 /* HomeExposureLoggingTableViewCell.xib */ = {isa = PBXFileReference; lastKnownFileType = file.xib; path = HomeExposureLoggingTableViewCell.xib; sourceTree = "<group>"; };
		01EA17762590F03100E98E02 /* HomeInfoTableViewCell.swift */ = {isa = PBXFileReference; lastKnownFileType = sourcecode.swift; path = HomeInfoTableViewCell.swift; sourceTree = "<group>"; };
		01EA17782590F03100E98E02 /* HomeDiaryTableViewCell.xib */ = {isa = PBXFileReference; lastKnownFileType = file.xib; path = HomeDiaryTableViewCell.xib; sourceTree = "<group>"; };
		01EA17792590F03200E98E02 /* HomeDiaryTableViewCell.swift */ = {isa = PBXFileReference; lastKnownFileType = sourcecode.swift; path = HomeDiaryTableViewCell.swift; sourceTree = "<group>"; };
		01EA17C82591353200E98E02 /* HomeExposureLoggingCellModel.swift */ = {isa = PBXFileReference; lastKnownFileType = sourcecode.swift; path = HomeExposureLoggingCellModel.swift; sourceTree = "<group>"; };
		01EA17D02591366200E98E02 /* HomeDiaryCellModel.swift */ = {isa = PBXFileReference; lastKnownFileType = sourcecode.swift; path = HomeDiaryCellModel.swift; sourceTree = "<group>"; };
		01EA17E42591399200E98E02 /* HomeInfoCellModel.swift */ = {isa = PBXFileReference; lastKnownFileType = sourcecode.swift; path = HomeInfoCellModel.swift; sourceTree = "<group>"; };
		01EA17FD259217B100E98E02 /* HomeState.swift */ = {isa = PBXFileReference; lastKnownFileType = sourcecode.swift; path = HomeState.swift; sourceTree = "<group>"; };
		01EBC9A525B6002C0003496F /* HomeStatisticsCardViewModelTests.swift */ = {isa = PBXFileReference; lastKnownFileType = sourcecode.swift; path = HomeStatisticsCardViewModelTests.swift; sourceTree = "<group>"; };
		01EBC9C225B70C310003496F /* SAP_Internal_Stats_Statistics+SupportedIDsTests.swift */ = {isa = PBXFileReference; lastKnownFileType = sourcecode.swift; path = "SAP_Internal_Stats_Statistics+SupportedIDsTests.swift"; sourceTree = "<group>"; };
		01F2A542257FB90200DA96A6 /* CloseBarButtonItem.swift */ = {isa = PBXFileReference; lastKnownFileType = sourcecode.swift; path = CloseBarButtonItem.swift; sourceTree = "<group>"; };
		01F2A561257FC7D200DA96A6 /* DiaryOverviewDayTableViewCell.swift */ = {isa = PBXFileReference; lastKnownFileType = sourcecode.swift; path = DiaryOverviewDayTableViewCell.swift; sourceTree = "<group>"; };
		01F2A562257FC7D200DA96A6 /* DiaryOverviewDayTableViewCell.xib */ = {isa = PBXFileReference; lastKnownFileType = file.xib; path = DiaryOverviewDayTableViewCell.xib; sourceTree = "<group>"; };
		01F2A57F25803AA500DA96A6 /* DiaryOverviewDescriptionTableViewCell.swift */ = {isa = PBXFileReference; lastKnownFileType = sourcecode.swift; path = DiaryOverviewDescriptionTableViewCell.swift; sourceTree = "<group>"; };
		01F2A58025803AA500DA96A6 /* DiaryOverviewDescriptionTableViewCell.xib */ = {isa = PBXFileReference; lastKnownFileType = file.xib; path = DiaryOverviewDescriptionTableViewCell.xib; sourceTree = "<group>"; };
		01F2A5B72581181A00DA96A6 /* DiaryDayAddTableViewCell.swift */ = {isa = PBXFileReference; lastKnownFileType = sourcecode.swift; path = DiaryDayAddTableViewCell.swift; sourceTree = "<group>"; };
		01F2A5B82581181A00DA96A6 /* DiaryDayAddTableViewCell.xib */ = {isa = PBXFileReference; lastKnownFileType = file.xib; path = DiaryDayAddTableViewCell.xib; sourceTree = "<group>"; };
		01F2A5C12581183800DA96A6 /* DiaryDayEntryTableViewCell.swift */ = {isa = PBXFileReference; lastKnownFileType = sourcecode.swift; path = DiaryDayEntryTableViewCell.swift; sourceTree = "<group>"; };
		01F2A5C22581183800DA96A6 /* DiaryDayEntryTableViewCell.xib */ = {isa = PBXFileReference; lastKnownFileType = file.xib; path = DiaryDayEntryTableViewCell.xib; sourceTree = "<group>"; };
		01F2A5D4258208C500DA96A6 /* DiaryDayViewController.xib */ = {isa = PBXFileReference; lastKnownFileType = file.xib; path = DiaryDayViewController.xib; sourceTree = "<group>"; };
		01F2A5DC25820EE700DA96A6 /* DiaryDayViewModel.swift */ = {isa = PBXFileReference; lastKnownFileType = sourcecode.swift; path = DiaryDayViewModel.swift; sourceTree = "<group>"; };
		01F52F892550679600997A26 /* RiskCalculationExposureWindow.swift */ = {isa = PBXFileReference; lastKnownFileType = sourcecode.swift; path = RiskCalculationExposureWindow.swift; sourceTree = "<group>"; };
		01F52F91255067A000997A26 /* RiskCalculationError.swift */ = {isa = PBXFileReference; lastKnownFileType = sourcecode.swift; path = RiskCalculationError.swift; sourceTree = "<group>"; };
		01F52FF32552DB9600997A26 /* DMAppConfigurationViewController.swift */ = {isa = PBXFileReference; lastKnownFileType = sourcecode.swift; path = DMAppConfigurationViewController.swift; sourceTree = "<group>"; };
		01F52FFB2552E6F600997A26 /* ENARangeTest.swift */ = {isa = PBXFileReference; lastKnownFileType = sourcecode.swift; path = ENARangeTest.swift; sourceTree = "<group>"; };
		01F5F7212487B9C000229720 /* AppInformationViewController.swift */ = {isa = PBXFileReference; lastKnownFileType = sourcecode.swift; path = AppInformationViewController.swift; sourceTree = "<group>"; };
		0D5611B3247F852C00B5B094 /* SQLiteKeyValueStore.swift */ = {isa = PBXFileReference; lastKnownFileType = sourcecode.swift; path = SQLiteKeyValueStore.swift; sourceTree = "<group>"; };
		0DD260FE248D549B007C3B2C /* KeychainHelper.swift */ = {isa = PBXFileReference; lastKnownFileType = sourcecode.swift; path = KeychainHelper.swift; sourceTree = "<group>"; };
		0DF6BB96248AD616007E8B0C /* AppUpdateCheckHelper.swift */ = {isa = PBXFileReference; lastKnownFileType = sourcecode.swift; path = AppUpdateCheckHelper.swift; sourceTree = "<group>"; };
		0DF6BB9C248AE232007E8B0C /* AppUpdateCheckerHelperTests.swift */ = {isa = PBXFileReference; lastKnownFileType = sourcecode.swift; path = AppUpdateCheckerHelperTests.swift; sourceTree = "<group>"; };
		0DFCC2692484D7A700E2811D /* ENA-Bridging-Header.h */ = {isa = PBXFileReference; lastKnownFileType = sourcecode.c.h; path = "ENA-Bridging-Header.h"; sourceTree = "<group>"; };
		0DFCC26F2484DC8200E2811D /* ENATests-Bridging-Header.h */ = {isa = PBXFileReference; lastKnownFileType = sourcecode.c.h; path = "ENATests-Bridging-Header.h"; sourceTree = "<group>"; };
		0DFCC2702484DC8400E2811D /* sqlite3.c */ = {isa = PBXFileReference; fileEncoding = 4; lastKnownFileType = sourcecode.c.c; path = sqlite3.c; sourceTree = "<group>"; };
		0DFCC2712484DC8400E2811D /* sqlite3.h */ = {isa = PBXFileReference; fileEncoding = 4; lastKnownFileType = sourcecode.c.h; path = sqlite3.h; sourceTree = "<group>"; };
		1309194E247972C40066E329 /* PrivacyProtectionViewController.swift */ = {isa = PBXFileReference; lastKnownFileType = sourcecode.swift; path = PrivacyProtectionViewController.swift; sourceTree = "<group>"; };
		130CB19B246D92F800ADE602 /* ENAUITestsOnboarding.swift */ = {isa = PBXFileReference; fileEncoding = 4; lastKnownFileType = sourcecode.swift; path = ENAUITestsOnboarding.swift; sourceTree = "<group>"; };
		13156CFE248C19D000AFC472 /* de */ = {isa = PBXFileReference; lastKnownFileType = text.html; name = de; path = de.lproj/usage.html; sourceTree = "<group>"; };
		13156D00248CDECC00AFC472 /* en */ = {isa = PBXFileReference; lastKnownFileType = text.html; name = en; path = en.lproj/usage.html; sourceTree = "<group>"; };
		134F0DB9247578FF00D88934 /* ENAUITestsHome.swift */ = {isa = PBXFileReference; fileEncoding = 4; lastKnownFileType = sourcecode.swift; path = ENAUITestsHome.swift; sourceTree = "<group>"; };
		134F0DBA247578FF00D88934 /* ENAUITests-Extensions.swift */ = {isa = PBXFileReference; fileEncoding = 4; lastKnownFileType = sourcecode.swift; path = "ENAUITests-Extensions.swift"; sourceTree = "<group>"; };
		134F0F2B2475793400D88934 /* SnapshotHelper.swift */ = {isa = PBXFileReference; fileEncoding = 4; lastKnownFileType = sourcecode.swift; name = SnapshotHelper.swift; path = ../../fastlane/SnapshotHelper.swift; sourceTree = "<group>"; };
		13722043247AEEAD00152764 /* UNNotificationCenter+Extension.swift */ = {isa = PBXFileReference; lastKnownFileType = sourcecode.swift; path = "UNNotificationCenter+Extension.swift"; sourceTree = "<group>"; };
		137846482488027500A50AB8 /* OnboardingInfoViewController+Extension.swift */ = {isa = PBXFileReference; lastKnownFileType = sourcecode.swift; path = "OnboardingInfoViewController+Extension.swift"; sourceTree = "<group>"; };
		138910C4247A909000D739F6 /* ENATaskScheduler.swift */ = {isa = PBXFileReference; lastKnownFileType = sourcecode.swift; path = ENATaskScheduler.swift; sourceTree = "<group>"; };
		13E50468248E3CD20086641C /* ENAUITestsAppInformation.swift */ = {isa = PBXFileReference; lastKnownFileType = sourcecode.swift; path = ENAUITestsAppInformation.swift; sourceTree = "<group>"; };
		2E67C3D425BAFFC8008C6C90 /* DiaryExportItem.swift */ = {isa = PBXFileReference; fileEncoding = 4; lastKnownFileType = sourcecode.swift; path = DiaryExportItem.swift; sourceTree = "<group>"; };
		2F26CE2D248B9C4F00BE30EE /* UIViewController+BackButton.swift */ = {isa = PBXFileReference; lastKnownFileType = sourcecode.swift; path = "UIViewController+BackButton.swift"; sourceTree = "<group>"; };
		2F3218CF248063E300A7AC0A /* UIView+Convenience.swift */ = {isa = PBXFileReference; lastKnownFileType = sourcecode.swift; path = "UIView+Convenience.swift"; sourceTree = "<group>"; };
		2F3D95362518BCD1002B2C81 /* EUSettingsViewController.swift */ = {isa = PBXFileReference; lastKnownFileType = sourcecode.swift; path = EUSettingsViewController.swift; sourceTree = "<group>"; };
		2F3D953B2518BCE9002B2C81 /* EUSettingsViewModel.swift */ = {isa = PBXFileReference; lastKnownFileType = sourcecode.swift; path = EUSettingsViewModel.swift; sourceTree = "<group>"; };
		2F80CFDA247EDDB3000F06AF /* ExposureSubmissionHotlineViewController.swift */ = {isa = PBXFileReference; lastKnownFileType = sourcecode.swift; path = ExposureSubmissionHotlineViewController.swift; sourceTree = "<group>"; };
		2F96739A24AB70FA008E3147 /* ExposureSubmissionParsable.swift */ = {isa = PBXFileReference; lastKnownFileType = sourcecode.swift; path = ExposureSubmissionParsable.swift; sourceTree = "<group>"; };
		2FA968CD24D8560B008EE367 /* String+Random.swift */ = {isa = PBXFileReference; lastKnownFileType = sourcecode.swift; path = "String+Random.swift"; sourceTree = "<group>"; };
		2FA9E39224D2F2920030561C /* ExposureSubmission+TestResult.swift */ = {isa = PBXFileReference; lastKnownFileType = sourcecode.swift; path = "ExposureSubmission+TestResult.swift"; sourceTree = "<group>"; };
		2FA9E39424D2F2B00030561C /* ExposureSubmission+DeviceRegistrationKey.swift */ = {isa = PBXFileReference; lastKnownFileType = sourcecode.swift; path = "ExposureSubmission+DeviceRegistrationKey.swift"; sourceTree = "<group>"; };
		2FA9E39624D2F3C60030561C /* ExposureSubmissionError.swift */ = {isa = PBXFileReference; lastKnownFileType = sourcecode.swift; path = ExposureSubmissionError.swift; sourceTree = "<group>"; };
		2FA9E39824D2F4350030561C /* ExposureSubmission+ErrorParsing.swift */ = {isa = PBXFileReference; lastKnownFileType = sourcecode.swift; path = "ExposureSubmission+ErrorParsing.swift"; sourceTree = "<group>"; };
		2FA9E39A24D2F4A10030561C /* ExposureSubmissionService+Protocol.swift */ = {isa = PBXFileReference; lastKnownFileType = sourcecode.swift; path = "ExposureSubmissionService+Protocol.swift"; sourceTree = "<group>"; };
		2FC0356E24B342FA00E234AC /* UIViewcontroller+AlertTest.swift */ = {isa = PBXFileReference; lastKnownFileType = sourcecode.swift; path = "UIViewcontroller+AlertTest.swift"; sourceTree = "<group>"; };
		2FC0357024B5B70700E234AC /* Error+FAQUrl.swift */ = {isa = PBXFileReference; lastKnownFileType = sourcecode.swift; path = "Error+FAQUrl.swift"; sourceTree = "<group>"; };
		2FC951FD24DC23B9008D39F4 /* DMConfigurationCell.swift */ = {isa = PBXFileReference; lastKnownFileType = sourcecode.swift; path = DMConfigurationCell.swift; sourceTree = "<group>"; };
		2FD473BE251E0ECE000DCA40 /* EUSettingsViewControllerTests.swift */ = {isa = PBXFileReference; lastKnownFileType = sourcecode.swift; path = EUSettingsViewControllerTests.swift; sourceTree = "<group>"; };
		2FD881CB2490F65C00BEC8FC /* ExposureSubmissionHotlineViewControllerTest.swift */ = {isa = PBXFileReference; lastKnownFileType = sourcecode.swift; path = ExposureSubmissionHotlineViewControllerTest.swift; sourceTree = "<group>"; };
		2FD881CD249115E700BEC8FC /* ExposureSubmissionNavigationControllerTest.swift */ = {isa = PBXFileReference; lastKnownFileType = sourcecode.swift; path = ExposureSubmissionNavigationControllerTest.swift; sourceTree = "<group>"; };
		2FE15A3B249B8C0B0077BD8D /* AccessibilityIdentifiers.swift */ = {isa = PBXFileReference; lastKnownFileType = sourcecode.swift; path = AccessibilityIdentifiers.swift; sourceTree = "<group>"; };
		2FF1D62D2487850200381FFB /* NSMutableAttributedString+Generation.swift */ = {isa = PBXFileReference; lastKnownFileType = sourcecode.swift; path = "NSMutableAttributedString+Generation.swift"; sourceTree = "<group>"; };
		2FF1D62F24880FCF00381FFB /* DynamicTableViewRoundedCell.swift */ = {isa = PBXFileReference; lastKnownFileType = sourcecode.swift; path = DynamicTableViewRoundedCell.swift; sourceTree = "<group>"; };
		35075C092526378D00DE92F7 /* AllTests.xctestplan */ = {isa = PBXFileReference; fileEncoding = 4; lastKnownFileType = text; name = AllTests.xctestplan; path = TestPlans/AllTests.xctestplan; sourceTree = "<group>"; };
		35075C0E252637C300DE92F7 /* SmokeTests.xctestplan */ = {isa = PBXFileReference; fileEncoding = 4; lastKnownFileType = text; name = SmokeTests.xctestplan; path = TestPlans/SmokeTests.xctestplan; sourceTree = "<group>"; };
		35163D23251CFCCB00D220CA /* CachingHTTPClientMock.swift */ = {isa = PBXFileReference; lastKnownFileType = sourcecode.swift; path = CachingHTTPClientMock.swift; sourceTree = "<group>"; };
		351E6305256BEC8D00D89B29 /* LabeledCountriesView.swift */ = {isa = PBXFileReference; lastKnownFileType = sourcecode.swift; path = LabeledCountriesView.swift; sourceTree = "<group>"; };
		351E630A256C5B9C00D89B29 /* LabeledCountriesCell.swift */ = {isa = PBXFileReference; lastKnownFileType = sourcecode.swift; path = LabeledCountriesCell.swift; sourceTree = "<group>"; };
		351E630B256C5B9C00D89B29 /* LabeledCountriesCell.xib */ = {isa = PBXFileReference; lastKnownFileType = file.xib; path = LabeledCountriesCell.xib; sourceTree = "<group>"; };
		3523CA31252DC617002E6DEC /* Screenshots.xctestplan */ = {isa = PBXFileReference; lastKnownFileType = text; name = Screenshots.xctestplan; path = TestPlans/Screenshots.xctestplan; sourceTree = "<group>"; };
		3523F8A72570F819004B0424 /* NSAttributedString+BulletPoint.swift */ = {isa = PBXFileReference; lastKnownFileType = sourcecode.swift; path = "NSAttributedString+BulletPoint.swift"; sourceTree = "<group>"; };
		352DEA6E25B08966006751D1 /* StatisticsProviderTests.swift */ = {isa = PBXFileReference; lastKnownFileType = sourcecode.swift; path = StatisticsProviderTests.swift; sourceTree = "<group>"; };
		352E0F18255D537C00DC3E20 /* AppConfiguration+Validation.swift */ = {isa = PBXFileReference; lastKnownFileType = sourcecode.swift; path = "AppConfiguration+Validation.swift"; sourceTree = "<group>"; };
		352F25A724EFCBDE00ACDFF3 /* ServerEnvironment.swift */ = {isa = PBXFileReference; fileEncoding = 4; lastKnownFileType = sourcecode.swift; path = ServerEnvironment.swift; sourceTree = "<group>"; };
		35327FF5256D4CE600C36A44 /* UIStackView+prune.swift */ = {isa = PBXFileReference; lastKnownFileType = sourcecode.swift; path = "UIStackView+prune.swift"; sourceTree = "<group>"; };
		353412CB2525EE4A0086D15C /* Globals.swift */ = {isa = PBXFileReference; lastKnownFileType = sourcecode.swift; path = Globals.swift; sourceTree = "<group>"; };
		35358DD325A23169004FD0CB /* HTTPClientCertificatePinningTests.swift */ = {isa = PBXFileReference; lastKnownFileType = sourcecode.swift; path = HTTPClientCertificatePinningTests.swift; sourceTree = "<group>"; };
		3539DAD0252B353C00489B1A /* CachedAppConfigurationMock.swift */ = {isa = PBXFileReference; lastKnownFileType = sourcecode.swift; path = CachedAppConfigurationMock.swift; sourceTree = "<group>"; };
		3544182825AF7B5200B11056 /* app_features.pb.swift */ = {isa = PBXFileReference; fileEncoding = 4; lastKnownFileType = sourcecode.swift; name = app_features.pb.swift; path = ../../../gen/output/internal/v2/app_features.pb.swift; sourceTree = "<group>"; };
		354BB49925B07DB000FBCFEE /* StatisticsProviding.swift */ = {isa = PBXFileReference; lastKnownFileType = sourcecode.swift; path = StatisticsProviding.swift; sourceTree = "<group>"; };
		354E305824EFF26E00526C9F /* Country.swift */ = {isa = PBXFileReference; lastKnownFileType = sourcecode.swift; path = Country.swift; sourceTree = "<group>"; };
		356FBF48255EC27A00959346 /* CacheAppConfigMockTests.swift */ = {isa = PBXFileReference; lastKnownFileType = sourcecode.swift; path = CacheAppConfigMockTests.swift; sourceTree = "<group>"; };
		357B1857255A7F5C00584548 /* AppConfig+CacheInvalidation.swift */ = {isa = PBXFileReference; lastKnownFileType = sourcecode.swift; path = "AppConfig+CacheInvalidation.swift"; sourceTree = "<group>"; };
		3598D99924FE280700483F1F /* CountryTests.swift */ = {isa = PBXFileReference; lastKnownFileType = sourcecode.swift; path = CountryTests.swift; sourceTree = "<group>"; };
		35A7F080250A7CF8005E6C33 /* KeychainHelperTests.swift */ = {isa = PBXFileReference; lastKnownFileType = sourcecode.swift; path = KeychainHelperTests.swift; sourceTree = "<group>"; };
		35AA4AF3259B40FC00D32306 /* CryptoFallbackTests.swift */ = {isa = PBXFileReference; lastKnownFileType = sourcecode.swift; path = CryptoFallbackTests.swift; sourceTree = "<group>"; };
		35BE8597251CE495005C2FD0 /* CachingHTTPClient.swift */ = {isa = PBXFileReference; lastKnownFileType = sourcecode.swift; path = CachingHTTPClient.swift; sourceTree = "<group>"; };
		35C701EB2556BCB9008AEA91 /* Migration1To2.swift */ = {isa = PBXFileReference; lastKnownFileType = sourcecode.swift; path = Migration1To2.swift; sourceTree = "<group>"; };
		35C701F32556C016008AEA91 /* Migration1To2Tests.swift */ = {isa = PBXFileReference; lastKnownFileType = sourcecode.swift; path = Migration1To2Tests.swift; sourceTree = "<group>"; };
		35D16DDC2567FB980069AD1B /* DynamicLegalCell.swift */ = {isa = PBXFileReference; lastKnownFileType = sourcecode.swift; path = DynamicLegalCell.swift; sourceTree = "<group>"; };
		35D16DDD2567FB980069AD1B /* DynamicLegalCell.xib */ = {isa = PBXFileReference; lastKnownFileType = file.xib; path = DynamicLegalCell.xib; sourceTree = "<group>"; };
		35E1219E25B19D8C0098D754 /* sample_stats.bin */ = {isa = PBXFileReference; lastKnownFileType = archive.macbinary; path = sample_stats.bin; sourceTree = "<group>"; };
		35E1219F25B19D8C0098D754 /* sample_stats.sha256 */ = {isa = PBXFileReference; fileEncoding = 4; lastKnownFileType = text; path = sample_stats.sha256; sourceTree = "<group>"; };
		35E121A825B1CFB00098D754 /* StatisticsProvider.swift */ = {isa = PBXFileReference; lastKnownFileType = sourcecode.swift; path = StatisticsProvider.swift; sourceTree = "<group>"; };
		35E121B825B23D060098D754 /* StatisticsMetadata.swift */ = {isa = PBXFileReference; lastKnownFileType = sourcecode.swift; path = StatisticsMetadata.swift; sourceTree = "<group>"; };
		35E121D725B273280098D754 /* card_header.pb.swift */ = {isa = PBXFileReference; fileEncoding = 4; lastKnownFileType = sourcecode.swift; path = card_header.pb.swift; sourceTree = "<group>"; };
		35E121D825B273280098D754 /* statistics.pb.swift */ = {isa = PBXFileReference; fileEncoding = 4; lastKnownFileType = sourcecode.swift; path = statistics.pb.swift; sourceTree = "<group>"; };
		35E121D925B273280098D754 /* key_figure_card.pb.swift */ = {isa = PBXFileReference; fileEncoding = 4; lastKnownFileType = sourcecode.swift; path = key_figure_card.pb.swift; sourceTree = "<group>"; };
		35EA6159258BC8E30062B50A /* CryptoKitFallbacks.swift */ = {isa = PBXFileReference; lastKnownFileType = sourcecode.swift; path = CryptoKitFallbacks.swift; sourceTree = "<group>"; };
		35EA684125553AE300335F73 /* DownloadedPackagesSQLLiteStoreV2.swift */ = {isa = PBXFileReference; lastKnownFileType = sourcecode.swift; path = DownloadedPackagesSQLLiteStoreV2.swift; sourceTree = "<group>"; };
		35EA684925553B5C00335F73 /* DownloadedPackagesStoreV2.swift */ = {isa = PBXFileReference; lastKnownFileType = sourcecode.swift; path = DownloadedPackagesStoreV2.swift; sourceTree = "<group>"; };
		35EA68512555488600335F73 /* SQLiteError.swift */ = {isa = PBXFileReference; lastKnownFileType = sourcecode.swift; path = SQLiteError.swift; sourceTree = "<group>"; };
		4026C2DB24852B7600926FB4 /* AppInformationViewController+LegalModel.swift */ = {isa = PBXFileReference; lastKnownFileType = sourcecode.swift; path = "AppInformationViewController+LegalModel.swift"; sourceTree = "<group>"; };
		4026C2E324854C8D00926FB4 /* AppInformationLegalCell.swift */ = {isa = PBXFileReference; lastKnownFileType = sourcecode.swift; path = AppInformationLegalCell.swift; sourceTree = "<group>"; };
		503DB1A6255D822E00576E57 /* ExposureSubmissionIntroViewController.swift */ = {isa = PBXFileReference; lastKnownFileType = sourcecode.swift; path = ExposureSubmissionIntroViewController.swift; sourceTree = "<group>"; };
		503DB1AB255D826900576E57 /* ExposureSubmissionIntroViewModel.swift */ = {isa = PBXFileReference; lastKnownFileType = sourcecode.swift; path = ExposureSubmissionIntroViewModel.swift; sourceTree = "<group>"; };
		505F2E512587738900697CC2 /* AccessibilityLabels.swift */ = {isa = PBXFileReference; lastKnownFileType = sourcecode.swift; path = AccessibilityLabels.swift; sourceTree = "<group>"; };
		509C69FD25B5D920000F2A4C /* ENAUITests-Statistics.swift */ = {isa = PBXFileReference; lastKnownFileType = sourcecode.swift; path = "ENAUITests-Statistics.swift"; sourceTree = "<group>"; };
		50B1D6E62551621C00684C3C /* DayKeyPackageDownloadTests.swift */ = {isa = PBXFileReference; lastKnownFileType = sourcecode.swift; path = DayKeyPackageDownloadTests.swift; sourceTree = "<group>"; };
		50BD2E6124FE1E8700932566 /* AppInformationModel.swift */ = {isa = PBXFileReference; lastKnownFileType = sourcecode.swift; path = AppInformationModel.swift; sourceTree = "<group>"; };
		50BD2E6324FE232E00932566 /* AppInformationImprintViewModel.swift */ = {isa = PBXFileReference; lastKnownFileType = sourcecode.swift; path = AppInformationImprintViewModel.swift; sourceTree = "<group>"; };
		50BD2E6F24FE26F300932566 /* AppInformationImprintTest.swift */ = {isa = PBXFileReference; fileEncoding = 4; lastKnownFileType = sourcecode.swift; path = AppInformationImprintTest.swift; sourceTree = "<group>"; };
		50C5203F25ADACBB008DF2F4 /* HomeShownPositiveTestResultCellModelTest.swift */ = {isa = PBXFileReference; lastKnownFileType = sourcecode.swift; path = HomeShownPositiveTestResultCellModelTest.swift; sourceTree = "<group>"; };
		50C5C1B425891CC800C4817A /* DynamicLegalExtendedCell.xib */ = {isa = PBXFileReference; lastKnownFileType = file.xib; path = DynamicLegalExtendedCell.xib; sourceTree = "<group>"; };
		50C5C1B9258920AD00C4817A /* DynamicLegalExtendedCell.swift */ = {isa = PBXFileReference; lastKnownFileType = sourcecode.swift; path = DynamicLegalExtendedCell.swift; sourceTree = "<group>"; };
		50DC527824FEB2AE00F6D8EB /* AppInformationDynamicCell.swift */ = {isa = PBXFileReference; lastKnownFileType = sourcecode.swift; path = AppInformationDynamicCell.swift; sourceTree = "<group>"; };
		50DC527A24FEB5CA00F6D8EB /* AppInformationModelTest.swift */ = {isa = PBXFileReference; lastKnownFileType = sourcecode.swift; path = AppInformationModelTest.swift; sourceTree = "<group>"; };
		50E3BE59250127DF0033E2C7 /* AppInformationDynamicAction.swift */ = {isa = PBXFileReference; lastKnownFileType = sourcecode.swift; path = AppInformationDynamicAction.swift; sourceTree = "<group>"; };
		50F9130C253F1D7800DFE683 /* OnboardingPageType.swift */ = {isa = PBXFileReference; lastKnownFileType = sourcecode.swift; path = OnboardingPageType.swift; sourceTree = "<group>"; };
		514C0A09247AEEE200F235F6 /* en */ = {isa = PBXFileReference; lastKnownFileType = text.plist.stringsdict; name = en; path = en.lproj/Localizable.stringsdict; sourceTree = "<group>"; };
		514E81332461B97700636861 /* ExposureManager.swift */ = {isa = PBXFileReference; fileEncoding = 4; lastKnownFileType = sourcecode.swift; path = ExposureManager.swift; sourceTree = "<group>"; };
		514EE998246D4C2E00DE4884 /* UITableViewCell+Identifier.swift */ = {isa = PBXFileReference; lastKnownFileType = sourcecode.swift; path = "UITableViewCell+Identifier.swift"; sourceTree = "<group>"; };
		514EE99A246D4C4C00DE4884 /* UITableView+Dequeue.swift */ = {isa = PBXFileReference; lastKnownFileType = sourcecode.swift; path = "UITableView+Dequeue.swift"; sourceTree = "<group>"; };
		516E430124B89AED0008CC30 /* CoordinatorTests.swift */ = {isa = PBXFileReference; lastKnownFileType = sourcecode.swift; path = CoordinatorTests.swift; sourceTree = "<group>"; };
		51895EDB245E16CD0085DA38 /* ENAColor.swift */ = {isa = PBXFileReference; lastKnownFileType = sourcecode.swift; path = ENAColor.swift; sourceTree = "<group>"; };
		518A69FA24687D5800444E66 /* RiskLevel.swift */ = {isa = PBXFileReference; lastKnownFileType = sourcecode.swift; path = RiskLevel.swift; sourceTree = "<group>"; };
		51C737BC245B349700286105 /* OnboardingInfoViewController.swift */ = {isa = PBXFileReference; lastKnownFileType = sourcecode.swift; path = OnboardingInfoViewController.swift; sourceTree = "<group>"; };
		51C737BE245B3B5D00286105 /* OnboardingInfo.swift */ = {isa = PBXFileReference; lastKnownFileType = sourcecode.swift; path = OnboardingInfo.swift; sourceTree = "<group>"; };
		51D420B624583B7200AD70CA /* NSObject+Identifier.swift */ = {isa = PBXFileReference; lastKnownFileType = sourcecode.swift; path = "NSObject+Identifier.swift"; sourceTree = "<group>"; };
		51D420C324583E3300AD70CA /* SettingsViewController.swift */ = {isa = PBXFileReference; fileEncoding = 4; lastKnownFileType = sourcecode.swift; lineEnding = 0; path = SettingsViewController.swift; sourceTree = "<group>"; };
		51D420D324586DCA00AD70CA /* NotificationName.swift */ = {isa = PBXFileReference; lastKnownFileType = sourcecode.swift; path = NotificationName.swift; sourceTree = "<group>"; };
		5222AA67255ECFE100F338C7 /* ExposureSubmissionTestResultConsentViewController.swift */ = {isa = PBXFileReference; lastKnownFileType = sourcecode.swift; path = ExposureSubmissionTestResultConsentViewController.swift; sourceTree = "<group>"; };
		5222AA6F255ED8E000F338C7 /* ExposureSubmissionTestResultConsentViewModel.swift */ = {isa = PBXFileReference; lastKnownFileType = sourcecode.swift; path = ExposureSubmissionTestResultConsentViewModel.swift; sourceTree = "<group>"; };
		523D5E74256FDFE900EF67EA /* ExposureSubmissionThankYouViewController.swift */ = {isa = PBXFileReference; lastKnownFileType = sourcecode.swift; path = ExposureSubmissionThankYouViewController.swift; sourceTree = "<group>"; };
		523D5E79256FE04000EF67EA /* ExposureSubmissionThankYouViewModel.swift */ = {isa = PBXFileReference; lastKnownFileType = sourcecode.swift; path = ExposureSubmissionThankYouViewModel.swift; sourceTree = "<group>"; };
		524C4291256587B900EBC3B0 /* ExposureSubmissionTestResultConsentViewModelTests.swift */ = {isa = PBXFileReference; lastKnownFileType = sourcecode.swift; path = ExposureSubmissionTestResultConsentViewModelTests.swift; sourceTree = "<group>"; };
		5270E9B7256D20A900B08606 /* NSTextAttachment+ImageHeight.swift */ = {isa = PBXFileReference; lastKnownFileType = sourcecode.swift; path = "NSTextAttachment+ImageHeight.swift"; sourceTree = "<group>"; };
		52CAAC002562B82E00239DCB /* DynamicTableViewConsentCell.swift */ = {isa = PBXFileReference; lastKnownFileType = sourcecode.swift; path = DynamicTableViewConsentCell.swift; sourceTree = "<group>"; };
		710021DB248E44A6001F0B63 /* ENAFont.swift */ = {isa = PBXFileReference; lastKnownFileType = sourcecode.swift; path = ENAFont.swift; sourceTree = "<group>"; };
		710021DD248EAF16001F0B63 /* ExposureSubmissionImageCardCell.xib */ = {isa = PBXFileReference; lastKnownFileType = file.xib; path = ExposureSubmissionImageCardCell.xib; sourceTree = "<group>"; };
		710021DF248EAF9A001F0B63 /* ExposureSubmissionImageCardCell.swift */ = {isa = PBXFileReference; lastKnownFileType = sourcecode.swift; path = ExposureSubmissionImageCardCell.swift; sourceTree = "<group>"; };
		710224ED2490E2FC000C5DEF /* ExposureSubmissionStepCell.xib */ = {isa = PBXFileReference; lastKnownFileType = file.xib; path = ExposureSubmissionStepCell.xib; sourceTree = "<group>"; };
		710224F32490E7A3000C5DEF /* ExposureSubmissionStepCell.swift */ = {isa = PBXFileReference; lastKnownFileType = sourcecode.swift; path = ExposureSubmissionStepCell.swift; sourceTree = "<group>"; };
		710224F524910661000C5DEF /* ExposureSubmissionDynamicCell.swift */ = {isa = PBXFileReference; lastKnownFileType = sourcecode.swift; path = ExposureSubmissionDynamicCell.swift; sourceTree = "<group>"; };
		710ABB1E2475115500948792 /* UITableViewController+Enum.swift */ = {isa = PBXFileReference; lastKnownFileType = sourcecode.swift; path = "UITableViewController+Enum.swift"; sourceTree = "<group>"; };
		710ABB22247513E300948792 /* DynamicTypeTableViewCell.swift */ = {isa = PBXFileReference; lastKnownFileType = sourcecode.swift; path = DynamicTypeTableViewCell.swift; sourceTree = "<group>"; };
		710ABB26247533FA00948792 /* DynamicTableViewController.swift */ = {isa = PBXFileReference; lastKnownFileType = sourcecode.swift; path = DynamicTableViewController.swift; sourceTree = "<group>"; };
		710ABB282475353900948792 /* DynamicTableViewModel.swift */ = {isa = PBXFileReference; lastKnownFileType = sourcecode.swift; path = DynamicTableViewModel.swift; sourceTree = "<group>"; };
		71176E2D24891C02004B0C9F /* ENAColorTests.swift */ = {isa = PBXFileReference; lastKnownFileType = sourcecode.swift; path = ENAColorTests.swift; sourceTree = "<group>"; };
		71176E31248957C3004B0C9F /* AppNavigationController.swift */ = {isa = PBXFileReference; lastKnownFileType = sourcecode.swift; path = AppNavigationController.swift; sourceTree = "<group>"; };
		711EFCC62492EE31005FEF21 /* ENAFooterView.swift */ = {isa = PBXFileReference; lastKnownFileType = sourcecode.swift; path = ENAFooterView.swift; sourceTree = "<group>"; };
		711EFCC824935C79005FEF21 /* ExposureSubmissionTestResultHeaderView.xib */ = {isa = PBXFileReference; lastKnownFileType = file.xib; path = ExposureSubmissionTestResultHeaderView.xib; sourceTree = "<group>"; };
		71330E40248109F600EB10F6 /* DynamicTableViewSection.swift */ = {isa = PBXFileReference; lastKnownFileType = sourcecode.swift; path = DynamicTableViewSection.swift; sourceTree = "<group>"; };
		71330E42248109FD00EB10F6 /* DynamicTableViewCell.swift */ = {isa = PBXFileReference; lastKnownFileType = sourcecode.swift; path = DynamicTableViewCell.swift; sourceTree = "<group>"; };
		71330E4424810A0500EB10F6 /* DynamicTableViewHeader.swift */ = {isa = PBXFileReference; lastKnownFileType = sourcecode.swift; path = DynamicTableViewHeader.swift; sourceTree = "<group>"; };
		71330E4624810A0C00EB10F6 /* DynamicTableViewFooter.swift */ = {isa = PBXFileReference; lastKnownFileType = sourcecode.swift; path = DynamicTableViewFooter.swift; sourceTree = "<group>"; };
		71330E4824810A5A00EB10F6 /* DynamicTableViewAction.swift */ = {isa = PBXFileReference; lastKnownFileType = sourcecode.swift; path = DynamicTableViewAction.swift; sourceTree = "<group>"; };
		713EA25A247818B000AB7EE8 /* DynamicTypeButton.swift */ = {isa = PBXFileReference; lastKnownFileType = sourcecode.swift; path = DynamicTypeButton.swift; sourceTree = "<group>"; };
		713EA25C24798A7000AB7EE8 /* ExposureDetectionRoundedView.swift */ = {isa = PBXFileReference; lastKnownFileType = sourcecode.swift; path = ExposureDetectionRoundedView.swift; sourceTree = "<group>"; };
		713EA25E24798A9100AB7EE8 /* ExposureDetectionRiskCell.swift */ = {isa = PBXFileReference; lastKnownFileType = sourcecode.swift; path = ExposureDetectionRiskCell.swift; sourceTree = "<group>"; };
		713EA26024798AD100AB7EE8 /* ExposureDetectionHotlineCell.swift */ = {isa = PBXFileReference; lastKnownFileType = sourcecode.swift; path = ExposureDetectionHotlineCell.swift; sourceTree = "<group>"; };
		713EA26224798F8500AB7EE8 /* ExposureDetectionHeaderCell.swift */ = {isa = PBXFileReference; lastKnownFileType = sourcecode.swift; path = ExposureDetectionHeaderCell.swift; sourceTree = "<group>"; };
		714194E9247A65C60072A090 /* DynamicTableViewHeaderSeparatorView.swift */ = {isa = PBXFileReference; lastKnownFileType = sourcecode.swift; path = DynamicTableViewHeaderSeparatorView.swift; sourceTree = "<group>"; };
		7154EB49247D21E200A467FF /* ExposureDetectionLongGuideCell.swift */ = {isa = PBXFileReference; lastKnownFileType = sourcecode.swift; path = ExposureDetectionLongGuideCell.swift; sourceTree = "<group>"; };
		7154EB4B247E862100A467FF /* ExposureDetectionLoadingCell.swift */ = {isa = PBXFileReference; lastKnownFileType = sourcecode.swift; path = ExposureDetectionLoadingCell.swift; sourceTree = "<group>"; };
		717D21E8248C022E00D9717E /* DynamicTableViewHtmlCell.swift */ = {isa = PBXFileReference; lastKnownFileType = sourcecode.swift; path = DynamicTableViewHtmlCell.swift; sourceTree = "<group>"; };
		717D21EA248C072300D9717E /* en */ = {isa = PBXFileReference; lastKnownFileType = text.html; name = en; path = "en.lproj/privacy-policy.html"; sourceTree = "<group>"; };
		71AFBD922464251000F91006 /* .swiftlint.yml */ = {isa = PBXFileReference; lastKnownFileType = text.yaml; path = .swiftlint.yml; sourceTree = "<group>"; };
		71B8044424828A6C00D53506 /* .swiftformat */ = {isa = PBXFileReference; lastKnownFileType = text; path = .swiftformat; sourceTree = "<group>"; };
		71B804462484CC0800D53506 /* ENALabel.swift */ = {isa = PBXFileReference; lastKnownFileType = sourcecode.swift; path = ENALabel.swift; sourceTree = "<group>"; };
		71B804482484D37300D53506 /* RiskLegendViewController.swift */ = {isa = PBXFileReference; lastKnownFileType = sourcecode.swift; path = RiskLegendViewController.swift; sourceTree = "<group>"; };
		71B8044E248526B600D53506 /* DynamicTableViewSpaceCell.swift */ = {isa = PBXFileReference; lastKnownFileType = sourcecode.swift; path = DynamicTableViewSpaceCell.swift; sourceTree = "<group>"; };
		71C0BEDC2498DD07009A17A0 /* ENANavigationFooterView.swift */ = {isa = PBXFileReference; lastKnownFileType = sourcecode.swift; path = ENANavigationFooterView.swift; sourceTree = "<group>"; };
		71CAB9D1248AACAD00F516A5 /* PixelPerfectLayoutConstraint.swift */ = {isa = PBXFileReference; lastKnownFileType = sourcecode.swift; path = PixelPerfectLayoutConstraint.swift; sourceTree = "<group>"; };
		71CC3E9C246D5D8000217F2C /* AppInformationViewController+DynamicTableViewModel.swift */ = {isa = PBXFileReference; lastKnownFileType = sourcecode.swift; path = "AppInformationViewController+DynamicTableViewModel.swift"; sourceTree = "<group>"; };
		71CC3E9E246D6B6800217F2C /* AppInformationDetailViewController.swift */ = {isa = PBXFileReference; lastKnownFileType = sourcecode.swift; path = AppInformationDetailViewController.swift; sourceTree = "<group>"; };
		71CC3EA0246D6BBF00217F2C /* DynamicTypeLabel.swift */ = {isa = PBXFileReference; lastKnownFileType = sourcecode.swift; path = DynamicTypeLabel.swift; sourceTree = "<group>"; };
		71CC3EA2246D6C4000217F2C /* UIFont+DynamicType.swift */ = {isa = PBXFileReference; lastKnownFileType = sourcecode.swift; path = "UIFont+DynamicType.swift"; sourceTree = "<group>"; };
		71D3C1992494EFAC00DBABA8 /* ENANavigationControllerWithFooter.swift */ = {isa = PBXFileReference; lastKnownFileType = sourcecode.swift; path = ENANavigationControllerWithFooter.swift; sourceTree = "<group>"; };
		71EF33D82497F3E8007B7E1B /* ENANavigationControllerWithFooterChild.swift */ = {isa = PBXFileReference; lastKnownFileType = sourcecode.swift; path = ENANavigationControllerWithFooterChild.swift; sourceTree = "<group>"; };
		71EF33DA2497F419007B7E1B /* ENANavigationFooterItem.swift */ = {isa = PBXFileReference; lastKnownFileType = sourcecode.swift; path = ENANavigationFooterItem.swift; sourceTree = "<group>"; };
		71F2E57A2487AEFC00694F1A /* ena-colors.xcassets */ = {isa = PBXFileReference; lastKnownFileType = folder.assetcatalog; path = "ena-colors.xcassets"; sourceTree = "<group>"; };
		71F5418B248BEDBE006DB793 /* de */ = {isa = PBXFileReference; lastKnownFileType = text.html; name = de; path = "de.lproj/privacy-policy.html"; sourceTree = "<group>"; };
		71F54190248BF677006DB793 /* HtmlTextView.swift */ = {isa = PBXFileReference; lastKnownFileType = sourcecode.swift; path = HtmlTextView.swift; sourceTree = "<group>"; };
		71FD8861246EB27F00E804D0 /* ExposureDetectionViewController.swift */ = {isa = PBXFileReference; lastKnownFileType = sourcecode.swift; path = ExposureDetectionViewController.swift; sourceTree = "<group>"; };
		71FE1C68247A8FE100851FEB /* DynamicTableViewHeaderFooterView.swift */ = {isa = PBXFileReference; lastKnownFileType = sourcecode.swift; path = DynamicTableViewHeaderFooterView.swift; sourceTree = "<group>"; };
		71FE1C70247AA7B700851FEB /* DynamicTableViewHeaderImageView.swift */ = {isa = PBXFileReference; fileEncoding = 4; lastKnownFileType = sourcecode.swift; path = DynamicTableViewHeaderImageView.swift; sourceTree = "<group>"; };
		71FE1C74247AC2B500851FEB /* ExposureSubmissionQRScannerViewController.swift */ = {isa = PBXFileReference; fileEncoding = 4; lastKnownFileType = sourcecode.swift; path = ExposureSubmissionQRScannerViewController.swift; sourceTree = "<group>"; };
		71FE1C78247AC2B500851FEB /* ExposureSubmissionTestResultViewController.swift */ = {isa = PBXFileReference; fileEncoding = 4; lastKnownFileType = sourcecode.swift; path = ExposureSubmissionTestResultViewController.swift; sourceTree = "<group>"; };
		71FE1C79247AC2B500851FEB /* ExposureSubmissionNavigationController.swift */ = {isa = PBXFileReference; fileEncoding = 4; lastKnownFileType = sourcecode.swift; path = ExposureSubmissionNavigationController.swift; sourceTree = "<group>"; };
		71FE1C84247AC33D00851FEB /* ExposureSubmissionTestResultHeaderView.swift */ = {isa = PBXFileReference; fileEncoding = 4; lastKnownFileType = sourcecode.swift; path = ExposureSubmissionTestResultHeaderView.swift; sourceTree = "<group>"; };
		71FE1C8A247AC79D00851FEB /* DynamicTableViewIconCell.swift */ = {isa = PBXFileReference; fileEncoding = 4; lastKnownFileType = sourcecode.swift; path = DynamicTableViewIconCell.swift; sourceTree = "<group>"; };
		71FE1C8B247AC79D00851FEB /* DynamicTableViewIconCell.xib */ = {isa = PBXFileReference; fileEncoding = 4; lastKnownFileType = file.xib; path = DynamicTableViewIconCell.xib; sourceTree = "<group>"; };
		85142500245DA0B3009D2791 /* UIViewController+Alert.swift */ = {isa = PBXFileReference; lastKnownFileType = sourcecode.swift; path = "UIViewController+Alert.swift"; sourceTree = "<group>"; };
		8539874E2467094E00D28B62 /* AppIcon.xcassets */ = {isa = PBXFileReference; lastKnownFileType = folder.assetcatalog; path = AppIcon.xcassets; sourceTree = "<group>"; };
		853D987924694A8700490DBA /* ENAButton.swift */ = {isa = PBXFileReference; lastKnownFileType = sourcecode.swift; path = ENAButton.swift; sourceTree = "<group>"; };
		853D98842469DC8100490DBA /* ExposureNotificationSettingViewController.swift */ = {isa = PBXFileReference; fileEncoding = 4; lastKnownFileType = sourcecode.swift; lineEnding = 0; path = ExposureNotificationSettingViewController.swift; sourceTree = "<group>"; };
		85790F2E245C6B72003D47E1 /* ENA.entitlements */ = {isa = PBXFileReference; fileEncoding = 4; lastKnownFileType = text.plist.entitlements; path = ENA.entitlements; sourceTree = "<group>"; };
		858F6F6D245A103C009FFD33 /* ExposureNotification.framework */ = {isa = PBXFileReference; lastKnownFileType = wrapper.framework; name = ExposureNotification.framework; path = System/Library/Frameworks/ExposureNotification.framework; sourceTree = SDKROOT; };
		8595BF5E246032D90056EA27 /* ENASwitch.swift */ = {isa = PBXFileReference; lastKnownFileType = sourcecode.swift; path = ENASwitch.swift; sourceTree = "<group>"; };
		859DD511248549790073D59F /* MockDiagnosisKeysRetrieval.swift */ = {isa = PBXFileReference; lastKnownFileType = sourcecode.swift; path = MockDiagnosisKeysRetrieval.swift; sourceTree = "<group>"; };
		85D7593B2457048F008175F0 /* ENA.app */ = {isa = PBXFileReference; explicitFileType = wrapper.application; includeInIndex = 0; path = ENA.app; sourceTree = BUILT_PRODUCTS_DIR; };
		85D7593E2457048F008175F0 /* AppDelegate.swift */ = {isa = PBXFileReference; lastKnownFileType = sourcecode.swift; path = AppDelegate.swift; sourceTree = "<group>"; };
		85D7594A24570491008175F0 /* Assets.xcassets */ = {isa = PBXFileReference; lastKnownFileType = folder.assetcatalog; path = Assets.xcassets; sourceTree = "<group>"; };
		85D7594D24570491008175F0 /* Base */ = {isa = PBXFileReference; lastKnownFileType = file.storyboard; name = Base; path = Base.lproj/LaunchScreen.storyboard; sourceTree = "<group>"; };
		85D7594F24570491008175F0 /* Info.plist */ = {isa = PBXFileReference; lastKnownFileType = text.plist.xml; path = Info.plist; sourceTree = "<group>"; };
		85D7595424570491008175F0 /* ENATests.xctest */ = {isa = PBXFileReference; explicitFileType = wrapper.cfbundle; includeInIndex = 0; path = ENATests.xctest; sourceTree = BUILT_PRODUCTS_DIR; };
		85D7595A24570491008175F0 /* Info.plist */ = {isa = PBXFileReference; lastKnownFileType = text.plist.xml; path = Info.plist; sourceTree = "<group>"; };
		85D7595F24570491008175F0 /* ENAUITests.xctest */ = {isa = PBXFileReference; explicitFileType = wrapper.cfbundle; includeInIndex = 0; path = ENAUITests.xctest; sourceTree = BUILT_PRODUCTS_DIR; };
		85D7596324570491008175F0 /* ENAUITests.swift */ = {isa = PBXFileReference; fileEncoding = 4; lastKnownFileType = sourcecode.swift; lineEnding = 0; path = ENAUITests.swift; sourceTree = "<group>"; };
		85D7596524570491008175F0 /* Info.plist */ = {isa = PBXFileReference; lastKnownFileType = text.plist.xml; path = Info.plist; sourceTree = "<group>"; };
		85E33443247EB357006E74EC /* CircularProgressView.swift */ = {isa = PBXFileReference; lastKnownFileType = sourcecode.swift; path = CircularProgressView.swift; sourceTree = "<group>"; };
		8F0A4BAB25C2F6F70085DF13 /* ppdd_ppac_parameters.pb.swift */ = {isa = PBXFileReference; fileEncoding = 4; lastKnownFileType = sourcecode.swift; name = ppdd_ppac_parameters.pb.swift; path = ../../../gen/output/internal/v2/ppdd_ppac_parameters.pb.swift; sourceTree = "<group>"; };
		8F0A4BAC25C2F6F70085DF13 /* ppdd_edus_parameters.pb.swift */ = {isa = PBXFileReference; fileEncoding = 4; lastKnownFileType = sourcecode.swift; name = ppdd_edus_parameters.pb.swift; path = ../../../gen/output/internal/v2/ppdd_edus_parameters.pb.swift; sourceTree = "<group>"; };
		8F27018E259B593700E48CFE /* ContactDiaryStore.swift */ = {isa = PBXFileReference; lastKnownFileType = sourcecode.swift; path = ContactDiaryStore.swift; sourceTree = "<group>"; };
		8F270193259B5BA700E48CFE /* ContactDiaryMigration1To2.swift */ = {isa = PBXFileReference; lastKnownFileType = sourcecode.swift; path = ContactDiaryMigration1To2.swift; sourceTree = "<group>"; };
		8F3D71A925A86AD300D52CCD /* HomeExposureLoggingCellModelTests.swift */ = {isa = PBXFileReference; lastKnownFileType = sourcecode.swift; path = HomeExposureLoggingCellModelTests.swift; sourceTree = "<group>"; };
		8FF3525D25ADAD06008A07BD /* HomeTestResultCellModelTests.swift */ = {isa = PBXFileReference; lastKnownFileType = sourcecode.swift; path = HomeTestResultCellModelTests.swift; sourceTree = "<group>"; };
		8FF9B2B1259B6B030080770D /* ContactDiaryStoreSchemaV2.swift */ = {isa = PBXFileReference; lastKnownFileType = sourcecode.swift; path = ContactDiaryStoreSchemaV2.swift; sourceTree = "<group>"; };
		94092540254BFE6800FE61A2 /* DMWarnOthersNotificationViewController.swift */ = {isa = PBXFileReference; lastKnownFileType = sourcecode.swift; path = DMWarnOthersNotificationViewController.swift; sourceTree = "<group>"; };
		9412FAF92523499D0086E139 /* DeltaOnboardingViewControllerTests.swift */ = {isa = PBXFileReference; lastKnownFileType = sourcecode.swift; path = DeltaOnboardingViewControllerTests.swift; sourceTree = "<group>"; };
		9417BA94252B6B5100AD4053 /* DMSQLiteErrorViewController.swift */ = {isa = PBXFileReference; lastKnownFileType = sourcecode.swift; path = DMSQLiteErrorViewController.swift; sourceTree = "<group>"; };
		941ADDAF2518C2B200E421D9 /* EuTracingTableViewCell.swift */ = {isa = PBXFileReference; lastKnownFileType = sourcecode.swift; path = EuTracingTableViewCell.swift; sourceTree = "<group>"; };
		941ADDB12518C3FB00E421D9 /* ENSettingEuTracingViewModel.swift */ = {isa = PBXFileReference; lastKnownFileType = sourcecode.swift; path = ENSettingEuTracingViewModel.swift; sourceTree = "<group>"; };
		941B689E253EFF2300DC1962 /* Int+Increment.swift */ = {isa = PBXFileReference; lastKnownFileType = sourcecode.swift; path = "Int+Increment.swift"; sourceTree = "<group>"; };
		941F5ECB2518E82100785F06 /* ENSettingEuTracingViewModelTests.swift */ = {isa = PBXFileReference; lastKnownFileType = sourcecode.swift; path = ENSettingEuTracingViewModelTests.swift; sourceTree = "<group>"; };
		94427A4F25502B8900C36BE6 /* WarnOthersNotificationsTimeInterval.swift */ = {isa = PBXFileReference; lastKnownFileType = sourcecode.swift; path = WarnOthersNotificationsTimeInterval.swift; sourceTree = "<group>"; };
		9488C3002521EE8E00504648 /* DeltaOnboardingNavigationController.swift */ = {isa = PBXFileReference; lastKnownFileType = sourcecode.swift; path = DeltaOnboardingNavigationController.swift; sourceTree = "<group>"; };
		948AFE5E2552F6F60019579A /* WarnOthersReminderTests.swift */ = {isa = PBXFileReference; lastKnownFileType = sourcecode.swift; path = WarnOthersReminderTests.swift; sourceTree = "<group>"; };
		948AFE662553DC5B0019579A /* WarnOthersRemindable.swift */ = {isa = PBXFileReference; lastKnownFileType = sourcecode.swift; path = WarnOthersRemindable.swift; sourceTree = "<group>"; };
		948AFE792554377F0019579A /* UNUserNotificationCenter+WarnOthers.swift */ = {isa = PBXFileReference; lastKnownFileType = sourcecode.swift; path = "UNUserNotificationCenter+WarnOthers.swift"; sourceTree = "<group>"; };
		948DCDC2252EFC9A00CDE020 /* ENAUITests_05_ExposureLogging.swift */ = {isa = PBXFileReference; lastKnownFileType = sourcecode.swift; path = ENAUITests_05_ExposureLogging.swift; sourceTree = "<group>"; };
		94ABF76A25B9676F004AB56F /* DeltaOnboardingNewVersionFeaturesControllerTests.swift */ = {isa = PBXFileReference; lastKnownFileType = sourcecode.swift; path = DeltaOnboardingNewVersionFeaturesControllerTests.swift; sourceTree = "<group>"; };
		94B255A52551B7C800649B4C /* WarnOthersReminder.swift */ = {isa = PBXFileReference; lastKnownFileType = sourcecode.swift; path = WarnOthersReminder.swift; sourceTree = "<group>"; };
		94C24B3E25304B4400F8C004 /* ENAUITestsDeltaOnboarding.swift */ = {isa = PBXFileReference; lastKnownFileType = sourcecode.swift; path = ENAUITestsDeltaOnboarding.swift; sourceTree = "<group>"; };
		94EAF86B25B6C84800BE1F40 /* DeltaOnboardingNewVersionFeaturesViewModel.swift */ = {isa = PBXFileReference; lastKnownFileType = sourcecode.swift; path = DeltaOnboardingNewVersionFeaturesViewModel.swift; sourceTree = "<group>"; };
		94EAF86C25B6C84800BE1F40 /* DeltaOnboardingNewVersionFeatures.swift */ = {isa = PBXFileReference; lastKnownFileType = sourcecode.swift; path = DeltaOnboardingNewVersionFeatures.swift; sourceTree = "<group>"; };
		94EAF86D25B6C84900BE1F40 /* DeltaOnboardingNewVersionFeaturesViewController.swift */ = {isa = PBXFileReference; lastKnownFileType = sourcecode.swift; path = DeltaOnboardingNewVersionFeaturesViewController.swift; sourceTree = "<group>"; };
		94EAF89B25B8162200BE1F40 /* NewVersionFeature.swift */ = {isa = PBXFileReference; lastKnownFileType = sourcecode.swift; path = NewVersionFeature.swift; sourceTree = "<group>"; };
		94F594612521CBF50077681B /* DeltaOnboardingV15ViewModel.swift */ = {isa = PBXFileReference; lastKnownFileType = sourcecode.swift; path = DeltaOnboardingV15ViewModel.swift; sourceTree = "<group>"; };
		A124E648249BF4EB00E95F72 /* ExposureDetectionExecutorTests.swift */ = {isa = PBXFileReference; lastKnownFileType = sourcecode.swift; path = ExposureDetectionExecutorTests.swift; sourceTree = "<group>"; };
		A124E64B249C4C9000E95F72 /* SAPDownloadedPackagesStore+Helpers.swift */ = {isa = PBXFileReference; lastKnownFileType = sourcecode.swift; path = "SAPDownloadedPackagesStore+Helpers.swift"; sourceTree = "<group>"; };
		A128F058248B459F00EC7F6C /* PublicKeyStore.swift */ = {isa = PBXFileReference; lastKnownFileType = sourcecode.swift; path = PublicKeyStore.swift; sourceTree = "<group>"; };
		A14BDEBF24A1AD660063E4EC /* MockExposureDetector.swift */ = {isa = PBXFileReference; lastKnownFileType = sourcecode.swift; path = MockExposureDetector.swift; sourceTree = "<group>"; };
		A1654EFD24B41FEF00C0E115 /* DynamicCellTests.swift */ = {isa = PBXFileReference; lastKnownFileType = sourcecode.swift; path = DynamicCellTests.swift; sourceTree = "<group>"; };
		A1654F0024B43E7F00C0E115 /* DynamicTableViewTextViewCellTests.swift */ = {isa = PBXFileReference; lastKnownFileType = sourcecode.swift; path = DynamicTableViewTextViewCellTests.swift; sourceTree = "<group>"; };
		A16714AE248CA1B70031B111 /* Bundle+ReadPlist.swift */ = {isa = PBXFileReference; lastKnownFileType = sourcecode.swift; path = "Bundle+ReadPlist.swift"; sourceTree = "<group>"; };
		A173665124844F29006BE209 /* SQLiteKeyValueStoreTests.swift */ = {isa = PBXFileReference; fileEncoding = 4; lastKnownFileType = sourcecode.swift; path = SQLiteKeyValueStoreTests.swift; sourceTree = "<group>"; };
		A17366542484978A006BE209 /* OnboardingInfoViewControllerUtils.swift */ = {isa = PBXFileReference; lastKnownFileType = sourcecode.swift; path = OnboardingInfoViewControllerUtils.swift; sourceTree = "<group>"; };
		A1877CA9248F247D006FEFC0 /* SAPDownloadedPackageTests.swift */ = {isa = PBXFileReference; lastKnownFileType = sourcecode.swift; path = SAPDownloadedPackageTests.swift; sourceTree = "<group>"; };
		A1BABD0824A57B88000ED515 /* TemporaryExposureKeyMock.swift */ = {isa = PBXFileReference; fileEncoding = 4; lastKnownFileType = sourcecode.swift; path = TemporaryExposureKeyMock.swift; sourceTree = "<group>"; };
		A1BABD0A24A57BA0000ED515 /* ENTemporaryExposureKey+Processing.swift */ = {isa = PBXFileReference; fileEncoding = 4; lastKnownFileType = sourcecode.swift; path = "ENTemporaryExposureKey+Processing.swift"; sourceTree = "<group>"; };
		A1BABD0C24A57BAC000ED515 /* ENTemporaryExposureKey+ProcessingTests.swift */ = {isa = PBXFileReference; fileEncoding = 4; lastKnownFileType = sourcecode.swift; path = "ENTemporaryExposureKey+ProcessingTests.swift"; sourceTree = "<group>"; };
		A1C683F924AEC57400B90D12 /* DynamicTableViewTextViewCell.swift */ = {isa = PBXFileReference; lastKnownFileType = sourcecode.swift; path = DynamicTableViewTextViewCell.swift; sourceTree = "<group>"; };
		A1C683FB24AEC9EE00B90D12 /* DynamicTableViewTextCell.swift */ = {isa = PBXFileReference; lastKnownFileType = sourcecode.swift; path = DynamicTableViewTextCell.swift; sourceTree = "<group>"; };
		A1E41940249410AF0016E52A /* SAPDownloadedPackage+Helpers.swift */ = {isa = PBXFileReference; lastKnownFileType = sourcecode.swift; path = "SAPDownloadedPackage+Helpers.swift"; sourceTree = "<group>"; };
		A1E419442495476C0016E52A /* HTTPClient+MockNetworkStack.swift */ = {isa = PBXFileReference; lastKnownFileType = sourcecode.swift; path = "HTTPClient+MockNetworkStack.swift"; sourceTree = "<group>"; };
		A1E41947249548260016E52A /* HTTPClient+SubmitTests.swift */ = {isa = PBXFileReference; lastKnownFileType = sourcecode.swift; path = "HTTPClient+SubmitTests.swift"; sourceTree = "<group>"; };
		A1E419502495A6EA0016E52A /* HTTPClient+TANForExposureSubmitTests.swift */ = {isa = PBXFileReference; lastKnownFileType = sourcecode.swift; path = "HTTPClient+TANForExposureSubmitTests.swift"; sourceTree = "<group>"; };
		A1E419532495A7850016E52A /* HTTPClient+GetTestResultTests.swift */ = {isa = PBXFileReference; lastKnownFileType = sourcecode.swift; path = "HTTPClient+GetTestResultTests.swift"; sourceTree = "<group>"; };
		A1E419562495A8F50016E52A /* HTTPClient+RegistrationTokenTests.swift */ = {isa = PBXFileReference; lastKnownFileType = sourcecode.swift; path = "HTTPClient+RegistrationTokenTests.swift"; sourceTree = "<group>"; };
		A1E4195B249818020016E52A /* RiskTests.swift */ = {isa = PBXFileReference; lastKnownFileType = sourcecode.swift; path = RiskTests.swift; sourceTree = "<group>"; };
		A1E4195E249824340016E52A /* String+TodayTests.swift */ = {isa = PBXFileReference; lastKnownFileType = sourcecode.swift; path = "String+TodayTests.swift"; sourceTree = "<group>"; };
		A3284256248E7431006B1F09 /* MockExposureSubmissionService.swift */ = {isa = PBXFileReference; lastKnownFileType = sourcecode.swift; path = MockExposureSubmissionService.swift; sourceTree = "<group>"; };
		A328425B248E82B5006B1F09 /* ExposureSubmissionTestResultViewControllerTests.swift */ = {isa = PBXFileReference; lastKnownFileType = sourcecode.swift; path = ExposureSubmissionTestResultViewControllerTests.swift; sourceTree = "<group>"; };
		A32842602490E2AC006B1F09 /* ExposureSubmissionWarnOthersViewControllerTests.swift */ = {isa = PBXFileReference; lastKnownFileType = sourcecode.swift; path = ExposureSubmissionWarnOthersViewControllerTests.swift; sourceTree = "<group>"; };
		A32842642491136E006B1F09 /* ExposureSubmissionUITests.swift */ = {isa = PBXFileReference; lastKnownFileType = sourcecode.swift; path = ExposureSubmissionUITests.swift; sourceTree = "<group>"; };
		A32842662492359E006B1F09 /* MockExposureSubmissionNavigationControllerChild.swift */ = {isa = PBXFileReference; lastKnownFileType = sourcecode.swift; path = MockExposureSubmissionNavigationControllerChild.swift; sourceTree = "<group>"; };
		A32C046424D96348005BEA61 /* HTTPClient+PlausibeDeniabilityTests.swift */ = {isa = PBXFileReference; lastKnownFileType = sourcecode.swift; path = "HTTPClient+PlausibeDeniabilityTests.swift"; sourceTree = "<group>"; };
		A3552CC324DD6E16008C91BE /* AppDelegate+PlausibleDeniability.swift */ = {isa = PBXFileReference; lastKnownFileType = sourcecode.swift; path = "AppDelegate+PlausibleDeniability.swift"; sourceTree = "<group>"; };
		A3552CC524DD6E78008C91BE /* AppDelegate+ENATaskExecutionDelegate.swift */ = {isa = PBXFileReference; lastKnownFileType = sourcecode.swift; path = "AppDelegate+ENATaskExecutionDelegate.swift"; sourceTree = "<group>"; };
		A36FACC324C5EA1500DED947 /* ExposureDetectionViewControllerTests.swift */ = {isa = PBXFileReference; lastKnownFileType = sourcecode.swift; path = ExposureDetectionViewControllerTests.swift; sourceTree = "<group>"; };
		A372DA3A24BDA075003248BB /* ExposureSubmissionCoordinator.swift */ = {isa = PBXFileReference; lastKnownFileType = sourcecode.swift; path = ExposureSubmissionCoordinator.swift; sourceTree = "<group>"; };
		A372DA3C24BE01D9003248BB /* MockExposureSubmissionCoordinator.swift */ = {isa = PBXFileReference; lastKnownFileType = sourcecode.swift; path = MockExposureSubmissionCoordinator.swift; sourceTree = "<group>"; };
		A372DA3E24BEF773003248BB /* ExposureSubmissionCoordinatorTests.swift */ = {isa = PBXFileReference; lastKnownFileType = sourcecode.swift; path = ExposureSubmissionCoordinatorTests.swift; sourceTree = "<group>"; };
		A372DA4024BF33F9003248BB /* MockExposureSubmissionCoordinatorDelegate.swift */ = {isa = PBXFileReference; lastKnownFileType = sourcecode.swift; path = MockExposureSubmissionCoordinatorDelegate.swift; sourceTree = "<group>"; };
		A3C4F95F24812CD20047F23E /* ExposureSubmissionWarnOthersViewController.swift */ = {isa = PBXFileReference; lastKnownFileType = sourcecode.swift; path = ExposureSubmissionWarnOthersViewController.swift; sourceTree = "<group>"; };
		A3E851B124ADD09900402485 /* CountdownTimer.swift */ = {isa = PBXFileReference; lastKnownFileType = sourcecode.swift; path = CountdownTimer.swift; sourceTree = "<group>"; };
		A3E851B424ADDAC000402485 /* CountdownTimerTests.swift */ = {isa = PBXFileReference; lastKnownFileType = sourcecode.swift; path = CountdownTimerTests.swift; sourceTree = "<group>"; };
		A3EE6E59249BB7AF00C64B61 /* ExposureSubmissionServiceFactory.swift */ = {isa = PBXFileReference; lastKnownFileType = sourcecode.swift; path = ExposureSubmissionServiceFactory.swift; sourceTree = "<group>"; };
		A3EE6E5B249BB97500C64B61 /* UITestingParameters.swift */ = {isa = PBXFileReference; lastKnownFileType = sourcecode.swift; path = UITestingParameters.swift; sourceTree = "<group>"; };
		A3FF84EB247BFAF00053E947 /* Hasher.swift */ = {isa = PBXFileReference; lastKnownFileType = sourcecode.swift; path = Hasher.swift; sourceTree = "<group>"; };
		AB1011572507C15000D392A2 /* TracingStatusHistory.swift */ = {isa = PBXFileReference; fileEncoding = 4; lastKnownFileType = sourcecode.swift; path = TracingStatusHistory.swift; sourceTree = "<group>"; };
		AB126872254C05A7006E9194 /* ENAFormatter.swift */ = {isa = PBXFileReference; lastKnownFileType = sourcecode.swift; path = ENAFormatter.swift; sourceTree = "<group>"; };
		AB1885D025238DAA00D39BBE /* OnboardingInfoViewControllerTests.swift */ = {isa = PBXFileReference; lastKnownFileType = sourcecode.swift; path = OnboardingInfoViewControllerTests.swift; sourceTree = "<group>"; };
		AB1886C3252DE1AE00D39BBE /* Logging.swift */ = {isa = PBXFileReference; fileEncoding = 4; lastKnownFileType = sourcecode.swift; path = Logging.swift; sourceTree = "<group>"; };
		AB1886D0252DE51E00D39BBE /* Bundle+Identifier.swift */ = {isa = PBXFileReference; lastKnownFileType = sourcecode.swift; path = "Bundle+Identifier.swift"; sourceTree = "<group>"; };
		AB1FCBCC2521FC44005930BA /* ServerEnvironmentTests.swift */ = {isa = PBXFileReference; lastKnownFileType = sourcecode.swift; path = ServerEnvironmentTests.swift; sourceTree = "<group>"; };
		AB1FCBDB2521FCD5005930BA /* TestServerEnvironments.json */ = {isa = PBXFileReference; fileEncoding = 4; lastKnownFileType = text.json; path = TestServerEnvironments.json; sourceTree = "<group>"; };
		AB3560992547167800C3F8E0 /* DeviceTimeCheck.swift */ = {isa = PBXFileReference; lastKnownFileType = sourcecode.swift; path = DeviceTimeCheck.swift; sourceTree = "<group>"; };
		AB35609F2547194C00C3F8E0 /* DeviceTimeCheckTests.swift */ = {isa = PBXFileReference; lastKnownFileType = sourcecode.swift; path = DeviceTimeCheckTests.swift; sourceTree = "<group>"; };
		AB453F5F2534B04400D8339E /* ExposureManagerTests.swift */ = {isa = PBXFileReference; fileEncoding = 4; lastKnownFileType = sourcecode.swift; path = ExposureManagerTests.swift; sourceTree = "<group>"; };
		AB5F84AC24F8F7A1000400D4 /* SerialMigrator.swift */ = {isa = PBXFileReference; lastKnownFileType = sourcecode.swift; path = SerialMigrator.swift; sourceTree = "<group>"; };
		AB5F84AF24F8F7C3000400D4 /* Migration.swift */ = {isa = PBXFileReference; lastKnownFileType = sourcecode.swift; path = Migration.swift; sourceTree = "<group>"; };
		AB5F84B124F8F7E3000400D4 /* Migration0To1.swift */ = {isa = PBXFileReference; lastKnownFileType = sourcecode.swift; path = Migration0To1.swift; sourceTree = "<group>"; };
		AB5F84B324F8FA26000400D4 /* SerialMigratorTests.swift */ = {isa = PBXFileReference; lastKnownFileType = sourcecode.swift; path = SerialMigratorTests.swift; sourceTree = "<group>"; };
		AB5F84B824F92855000400D4 /* DownloadedPackagesSQLLiteStoreV0.swift */ = {isa = PBXFileReference; fileEncoding = 4; lastKnownFileType = sourcecode.swift; path = DownloadedPackagesSQLLiteStoreV0.swift; sourceTree = "<group>"; };
		AB5F84BA24F92876000400D4 /* Migration0To1Tests.swift */ = {isa = PBXFileReference; lastKnownFileType = sourcecode.swift; path = Migration0To1Tests.swift; sourceTree = "<group>"; };
		AB5F84BC24F92E92000400D4 /* SerialMigratorFake.swift */ = {isa = PBXFileReference; lastKnownFileType = sourcecode.swift; path = SerialMigratorFake.swift; sourceTree = "<group>"; };
		AB5F84BF24FE2EB3000400D4 /* DownloadedPackagesStoreV0.swift */ = {isa = PBXFileReference; fileEncoding = 4; lastKnownFileType = sourcecode.swift; path = DownloadedPackagesStoreV0.swift; sourceTree = "<group>"; };
		AB6289CE251BA01400CF61D2 /* Bundle+Version.swift */ = {isa = PBXFileReference; lastKnownFileType = sourcecode.swift; path = "Bundle+Version.swift"; sourceTree = "<group>"; };
		AB6289D3251BA4EC00CF61D2 /* String+Compare.swift */ = {isa = PBXFileReference; fileEncoding = 4; lastKnownFileType = sourcecode.swift; path = "String+Compare.swift"; sourceTree = "<group>"; };
		AB6289D8251C833100CF61D2 /* DMDeltaOnboardingViewController.swift */ = {isa = PBXFileReference; lastKnownFileType = sourcecode.swift; path = DMDeltaOnboardingViewController.swift; sourceTree = "<group>"; };
		AB628A1E251CDADE00CF61D2 /* ServerEnvironments.json */ = {isa = PBXFileReference; lastKnownFileType = text.json; path = ServerEnvironments.json; sourceTree = "<group>"; };
		AB7420AB251B67A8006666AC /* DeltaOnboardingV15.swift */ = {isa = PBXFileReference; lastKnownFileType = sourcecode.swift; path = DeltaOnboardingV15.swift; sourceTree = "<group>"; };
		AB7420B6251B69E2006666AC /* DeltaOnboardingCoordinator.swift */ = {isa = PBXFileReference; lastKnownFileType = sourcecode.swift; path = DeltaOnboardingCoordinator.swift; sourceTree = "<group>"; };
		AB7420C1251B7D59006666AC /* DeltaOnboardingProtocols.swift */ = {isa = PBXFileReference; lastKnownFileType = sourcecode.swift; path = DeltaOnboardingProtocols.swift; sourceTree = "<group>"; };
		AB7420CA251B7D93006666AC /* DeltaOnboardingV15ViewController.swift */ = {isa = PBXFileReference; lastKnownFileType = sourcecode.swift; path = DeltaOnboardingV15ViewController.swift; sourceTree = "<group>"; };
		AB7420DC251B8101006666AC /* DeltaOnboardingCoordinatorTests.swift */ = {isa = PBXFileReference; lastKnownFileType = sourcecode.swift; path = DeltaOnboardingCoordinatorTests.swift; sourceTree = "<group>"; };
		AB7E2A7F255ACC06005C90F6 /* Date+Utils.swift */ = {isa = PBXFileReference; lastKnownFileType = sourcecode.swift; path = "Date+Utils.swift"; sourceTree = "<group>"; };
		AB8B0D3C253053A1009C067B /* de */ = {isa = PBXFileReference; lastKnownFileType = text.plist.strings; name = de; path = de.lproj/Localizable.links.strings; sourceTree = "<group>"; };
		AB8B0D3D253053D5009C067B /* en */ = {isa = PBXFileReference; lastKnownFileType = text.plist.strings; name = en; path = en.lproj/Localizable.links.strings; sourceTree = "<group>"; };
		AB8B0D3E253053DB009C067B /* tr */ = {isa = PBXFileReference; lastKnownFileType = text.plist.strings; name = tr; path = tr.lproj/Localizable.links.strings; sourceTree = "<group>"; };
		AB8B0D3F253053DF009C067B /* pl */ = {isa = PBXFileReference; lastKnownFileType = text.plist.strings; name = pl; path = pl.lproj/Localizable.links.strings; sourceTree = "<group>"; };
		AB8B0D40253053E2009C067B /* ro */ = {isa = PBXFileReference; lastKnownFileType = text.plist.strings; name = ro; path = ro.lproj/Localizable.links.strings; sourceTree = "<group>"; };
		AB8B0D41253053E5009C067B /* bg */ = {isa = PBXFileReference; lastKnownFileType = text.plist.strings; name = bg; path = bg.lproj/Localizable.links.strings; sourceTree = "<group>"; };
		AB8BC3462551B97700F3B5A7 /* DownloadedPackagesStoreErrorStub.swift */ = {isa = PBXFileReference; lastKnownFileType = sourcecode.swift; path = DownloadedPackagesStoreErrorStub.swift; sourceTree = "<group>"; };
		AB8BC34E2551BBE100F3B5A7 /* HourKeyPackagesDownloadTests.swift */ = {isa = PBXFileReference; lastKnownFileType = sourcecode.swift; path = HourKeyPackagesDownloadTests.swift; sourceTree = "<group>"; };
		ABAE0A1B257F77D90030ED47 /* ContactDiaryStoreSchemaV1.swift */ = {isa = PBXFileReference; lastKnownFileType = sourcecode.swift; path = ContactDiaryStoreSchemaV1.swift; sourceTree = "<group>"; };
		ABAE0A36257FA88D0030ED47 /* ContactDiaryStoreSchemaV1Tests.swift */ = {isa = PBXFileReference; lastKnownFileType = sourcecode.swift; path = ContactDiaryStoreSchemaV1Tests.swift; sourceTree = "<group>"; };
		ABAE0A3E257FAC970030ED47 /* ContactDiaryStoreTests.swift */ = {isa = PBXFileReference; lastKnownFileType = sourcecode.swift; path = ContactDiaryStoreTests.swift; sourceTree = "<group>"; };
		ABD2F633254C533200DC1958 /* KeyPackageDownload.swift */ = {isa = PBXFileReference; lastKnownFileType = sourcecode.swift; path = KeyPackageDownload.swift; sourceTree = "<group>"; };
		ABDA2791251CE308006BAE84 /* DMServerEnvironmentViewController.swift */ = {isa = PBXFileReference; lastKnownFileType = sourcecode.swift; path = DMServerEnvironmentViewController.swift; sourceTree = "<group>"; };
		ABFCE989255C32EE0075FF13 /* AppConfigMetadata.swift */ = {isa = PBXFileReference; lastKnownFileType = sourcecode.swift; path = AppConfigMetadata.swift; sourceTree = "<group>"; };
		B102BDC22460410600CD55A2 /* README.md */ = {isa = PBXFileReference; lastKnownFileType = net.daringfireball.markdown; path = README.md; sourceTree = "<group>"; };
		B103193124E18A0A00DD02EF /* DMMenuItem.swift */ = {isa = PBXFileReference; lastKnownFileType = sourcecode.swift; path = DMMenuItem.swift; sourceTree = "<group>"; };
		B10F9B89249961B500C418F4 /* DynamicTypeLabelTests.swift */ = {isa = PBXFileReference; fileEncoding = 4; lastKnownFileType = sourcecode.swift; path = DynamicTypeLabelTests.swift; sourceTree = "<group>"; };
		B10FD5F3246EAC1700E9D7F2 /* AppleFilesWriter.swift */ = {isa = PBXFileReference; lastKnownFileType = sourcecode.swift; path = AppleFilesWriter.swift; sourceTree = "<group>"; };
		B111EE2B2465D9F7001AEBB4 /* String+Localization.swift */ = {isa = PBXFileReference; lastKnownFileType = sourcecode.swift; path = "String+Localization.swift"; sourceTree = "<group>"; };
		B1125459246F2C6500AB5036 /* ENTemporaryExposureKey+Convert.swift */ = {isa = PBXFileReference; lastKnownFileType = sourcecode.swift; path = "ENTemporaryExposureKey+Convert.swift"; sourceTree = "<group>"; };
		B11655922491437600316087 /* RiskProvidingConfigurationTests.swift */ = {isa = PBXFileReference; fileEncoding = 4; lastKnownFileType = sourcecode.swift; path = RiskProvidingConfigurationTests.swift; sourceTree = "<group>"; };
		B1175212248A83AB00C3325C /* Risk.swift */ = {isa = PBXFileReference; lastKnownFileType = sourcecode.swift; path = Risk.swift; sourceTree = "<group>"; };
		B1175215248A9F9600C3325C /* ConvertingKeysTests.swift */ = {isa = PBXFileReference; lastKnownFileType = sourcecode.swift; path = ConvertingKeysTests.swift; sourceTree = "<group>"; };
		B120C7C524AFDAB900F68FF1 /* ActiveTracing.swift */ = {isa = PBXFileReference; lastKnownFileType = sourcecode.swift; path = ActiveTracing.swift; sourceTree = "<group>"; };
		B120C7C824AFE7B800F68FF1 /* ActiveTracingTests.swift */ = {isa = PBXFileReference; lastKnownFileType = sourcecode.swift; path = ActiveTracingTests.swift; sourceTree = "<group>"; };
		B1221BDB2492BCEB00E6C4E4 /* Info_Debug.plist */ = {isa = PBXFileReference; fileEncoding = 4; lastKnownFileType = text.plist.xml; path = Info_Debug.plist; sourceTree = "<group>"; };
		B1221BDF2492ECE800E6C4E4 /* CFDictionary+KeychainQuery.swift */ = {isa = PBXFileReference; lastKnownFileType = sourcecode.swift; path = "CFDictionary+KeychainQuery.swift"; sourceTree = "<group>"; };
		B1221BE12492ED0F00E6C4E4 /* CFDictionary+KeychainQueryTests.swift */ = {isa = PBXFileReference; lastKnownFileType = sourcecode.swift; path = "CFDictionary+KeychainQueryTests.swift"; sourceTree = "<group>"; };
		B12995E8246C344100854AD0 /* HTTPClient+Configuration.swift */ = {isa = PBXFileReference; lastKnownFileType = sourcecode.swift; path = "HTTPClient+Configuration.swift"; sourceTree = "<group>"; };
		B14D0CDA246E968C00D5BEBC /* String+Today.swift */ = {isa = PBXFileReference; lastKnownFileType = sourcecode.swift; path = "String+Today.swift"; sourceTree = "<group>"; };
		B14D0CDC246E972400D5BEBC /* ExposureDetectionDelegate.swift */ = {isa = PBXFileReference; lastKnownFileType = sourcecode.swift; path = ExposureDetectionDelegate.swift; sourceTree = "<group>"; };
		B14D0CDE246E976400D5BEBC /* ExposureDetectionTransaction+DidEndPrematurelyReason.swift */ = {isa = PBXFileReference; lastKnownFileType = sourcecode.swift; path = "ExposureDetectionTransaction+DidEndPrematurelyReason.swift"; sourceTree = "<group>"; };
		B153096924706F1000A4A1BD /* URLSession+Default.swift */ = {isa = PBXFileReference; lastKnownFileType = sourcecode.swift; path = "URLSession+Default.swift"; sourceTree = "<group>"; };
		B153096B24706F2400A4A1BD /* URLSessionConfiguration+Default.swift */ = {isa = PBXFileReference; lastKnownFileType = sourcecode.swift; path = "URLSessionConfiguration+Default.swift"; sourceTree = "<group>"; };
		B15382E3248273DC0010F007 /* MockTestStore.swift */ = {isa = PBXFileReference; lastKnownFileType = sourcecode.swift; path = MockTestStore.swift; sourceTree = "<group>"; };
		B15382E6248290BB0010F007 /* AppleFilesWriterTests.swift */ = {isa = PBXFileReference; lastKnownFileType = sourcecode.swift; path = AppleFilesWriterTests.swift; sourceTree = "<group>"; };
		B15382FD248424F00010F007 /* ExposureDetectionTests.swift */ = {isa = PBXFileReference; lastKnownFileType = sourcecode.swift; path = ExposureDetectionTests.swift; sourceTree = "<group>"; };
		B1569DDE245D70990079FCD7 /* DMViewController.swift */ = {isa = PBXFileReference; lastKnownFileType = sourcecode.swift; path = DMViewController.swift; sourceTree = "<group>"; };
		B16177E724802F9B006E435A /* DownloadedPackagesSQLLiteStoreTests.swift */ = {isa = PBXFileReference; lastKnownFileType = sourcecode.swift; path = DownloadedPackagesSQLLiteStoreTests.swift; sourceTree = "<group>"; };
		B161782424804AC3006E435A /* DownloadedPackagesSQLLiteStoreV1.swift */ = {isa = PBXFileReference; lastKnownFileType = sourcecode.swift; path = DownloadedPackagesSQLLiteStoreV1.swift; sourceTree = "<group>"; };
		B163D10F2499068D001A322C /* SettingsViewModelTests.swift */ = {isa = PBXFileReference; lastKnownFileType = sourcecode.swift; path = SettingsViewModelTests.swift; sourceTree = "<group>"; };
		B163D11424993F64001A322C /* UIFont+DynamicTypeTests.swift */ = {isa = PBXFileReference; lastKnownFileType = sourcecode.swift; path = "UIFont+DynamicTypeTests.swift"; sourceTree = "<group>"; };
		B16457B424DC11EF002879EB /* DMLastSubmissionRequetViewController.swift */ = {isa = PBXFileReference; lastKnownFileType = sourcecode.swift; path = DMLastSubmissionRequetViewController.swift; sourceTree = "<group>"; };
		B16457BA24DC3309002879EB /* DMLogsViewController.swift */ = {isa = PBXFileReference; lastKnownFileType = sourcecode.swift; path = DMLogsViewController.swift; sourceTree = "<group>"; };
		B1741B422461C105006275D9 /* README.md */ = {isa = PBXFileReference; lastKnownFileType = net.daringfireball.markdown; path = README.md; sourceTree = "<group>"; };
		B1741B432461C257006275D9 /* DMDeveloperMenu.swift */ = {isa = PBXFileReference; lastKnownFileType = sourcecode.swift; path = DMDeveloperMenu.swift; sourceTree = "<group>"; };
		B1741B482462C207006275D9 /* Client.swift */ = {isa = PBXFileReference; fileEncoding = 4; lastKnownFileType = sourcecode.swift; path = Client.swift; sourceTree = "<group>"; };
		B17A44A12464906A00CB195E /* KeyTests.swift */ = {isa = PBXFileReference; lastKnownFileType = sourcecode.swift; path = KeyTests.swift; sourceTree = "<group>"; };
		B184A37F248FFCBE007180F6 /* SecureStore.swift */ = {isa = PBXFileReference; fileEncoding = 4; lastKnownFileType = sourcecode.swift; path = SecureStore.swift; sourceTree = "<group>"; };
		B184A382248FFCE2007180F6 /* CodableExposureDetectionSummary.swift */ = {isa = PBXFileReference; lastKnownFileType = sourcecode.swift; path = CodableExposureDetectionSummary.swift; sourceTree = "<group>"; };
		B18755D024DC45CA00A9202E /* DMStoreViewController.swift */ = {isa = PBXFileReference; lastKnownFileType = sourcecode.swift; path = DMStoreViewController.swift; sourceTree = "<group>"; };
		B18C411C246DB30000B8D8CB /* URL+Helper.swift */ = {isa = PBXFileReference; lastKnownFileType = sourcecode.swift; path = "URL+Helper.swift"; sourceTree = "<group>"; };
		B18CADAD24782FA4006F53F0 /* ExposureStateUpdating.swift */ = {isa = PBXFileReference; lastKnownFileType = sourcecode.swift; path = ExposureStateUpdating.swift; sourceTree = "<group>"; };
		B18E852E248C29D400CF4FB8 /* DetectionMode.swift */ = {isa = PBXFileReference; lastKnownFileType = sourcecode.swift; path = DetectionMode.swift; sourceTree = "<group>"; };
		B19FD7102491A07000A9D56A /* String+SemanticVersion.swift */ = {isa = PBXFileReference; lastKnownFileType = sourcecode.swift; path = "String+SemanticVersion.swift"; sourceTree = "<group>"; };
		B19FD7122491A08500A9D56A /* SAP_SemanticVersion+Compare.swift */ = {isa = PBXFileReference; lastKnownFileType = sourcecode.swift; path = "SAP_SemanticVersion+Compare.swift"; sourceTree = "<group>"; };
		B19FD7142491A4A300A9D56A /* SAP_SemanticVersionTests.swift */ = {isa = PBXFileReference; fileEncoding = 4; lastKnownFileType = sourcecode.swift; path = SAP_SemanticVersionTests.swift; sourceTree = "<group>"; };
		B1A31F6824DAE6C000E263DF /* DMKeyCell.swift */ = {isa = PBXFileReference; lastKnownFileType = sourcecode.swift; path = DMKeyCell.swift; sourceTree = "<group>"; };
		B1A9E70D246D73180024CC12 /* ExposureDetection.swift */ = {isa = PBXFileReference; lastKnownFileType = sourcecode.swift; path = ExposureDetection.swift; sourceTree = "<group>"; wrapsLines = 0; };
		B1A9E710246D782F0024CC12 /* SAPDownloadedPackage.swift */ = {isa = PBXFileReference; lastKnownFileType = sourcecode.swift; path = SAPDownloadedPackage.swift; sourceTree = "<group>"; };
		B1AC51D524CED8820087C35B /* DetectionModeTests.swift */ = {isa = PBXFileReference; lastKnownFileType = sourcecode.swift; path = DetectionModeTests.swift; sourceTree = "<group>"; };
		B1C7EE4524938EB700F1F284 /* ExposureDetection_FAQ_URL_Tests.swift */ = {isa = PBXFileReference; lastKnownFileType = sourcecode.swift; path = ExposureDetection_FAQ_URL_Tests.swift; sourceTree = "<group>"; };
		B1C7EE472493D97000F1F284 /* RiskProvidingConfigurationManualTriggerTests.swift */ = {isa = PBXFileReference; lastKnownFileType = sourcecode.swift; path = RiskProvidingConfigurationManualTriggerTests.swift; sourceTree = "<group>"; };
		B1C7EEAD24941A3B00F1F284 /* ManualExposureDetectionState.swift */ = {isa = PBXFileReference; lastKnownFileType = sourcecode.swift; path = ManualExposureDetectionState.swift; sourceTree = "<group>"; };
		B1C7EEAF24941A6B00F1F284 /* RiskConsumer.swift */ = {isa = PBXFileReference; lastKnownFileType = sourcecode.swift; path = RiskConsumer.swift; sourceTree = "<group>"; };
		B1CD333D24865E0000B06E9B /* TracingStatusHistoryTests.swift */ = {isa = PBXFileReference; lastKnownFileType = sourcecode.swift; path = TracingStatusHistoryTests.swift; sourceTree = "<group>"; };
		B1CD33402486AA7100B06E9B /* CoronaWarnURLSessionDelegate.swift */ = {isa = PBXFileReference; lastKnownFileType = sourcecode.swift; path = CoronaWarnURLSessionDelegate.swift; sourceTree = "<group>"; };
		B1D431C7246C69F300E728AD /* HTTPClient+ConfigurationTests.swift */ = {isa = PBXFileReference; lastKnownFileType = sourcecode.swift; path = "HTTPClient+ConfigurationTests.swift"; sourceTree = "<group>"; };
		B1D431CA246C84A400E728AD /* DownloadedPackagesStoreV1.swift */ = {isa = PBXFileReference; lastKnownFileType = sourcecode.swift; path = DownloadedPackagesStoreV1.swift; sourceTree = "<group>"; };
		B1D6B003247DA4920079DDD3 /* UIApplication+CoronaWarn.swift */ = {isa = PBXFileReference; lastKnownFileType = sourcecode.swift; path = "UIApplication+CoronaWarn.swift"; sourceTree = "<group>"; };
		B1D8CB2524DD4371008C6010 /* DMTracingHistoryViewController.swift */ = {isa = PBXFileReference; lastKnownFileType = sourcecode.swift; path = DMTracingHistoryViewController.swift; sourceTree = "<group>"; };
		B1DDDABB247137B000A07175 /* HTTPClientConfigurationEndpointTests.swift */ = {isa = PBXFileReference; lastKnownFileType = sourcecode.swift; path = HTTPClientConfigurationEndpointTests.swift; sourceTree = "<group>"; };
		B1E23B8524FE4DD3006BCDA6 /* PublicKeyProviderTests.swift */ = {isa = PBXFileReference; lastKnownFileType = sourcecode.swift; path = PublicKeyProviderTests.swift; sourceTree = "<group>"; };
		B1E8C99C2479D4E7006DC678 /* DMSubmissionStateViewController.swift */ = {isa = PBXFileReference; fileEncoding = 4; lastKnownFileType = sourcecode.swift; path = DMSubmissionStateViewController.swift; sourceTree = "<group>"; };
		B1EAEC8A24711884003BE9A2 /* URLSession+Convenience.swift */ = {isa = PBXFileReference; lastKnownFileType = sourcecode.swift; path = "URLSession+Convenience.swift"; sourceTree = "<group>"; };
		B1EAEC8D247118CB003BE9A2 /* URLSession+ConvenienceTests.swift */ = {isa = PBXFileReference; lastKnownFileType = sourcecode.swift; path = "URLSession+ConvenienceTests.swift"; sourceTree = "<group>"; };
		B1EDFD8C248E74D000E7EAFF /* URL+StaticString.swift */ = {isa = PBXFileReference; lastKnownFileType = sourcecode.swift; path = "URL+StaticString.swift"; sourceTree = "<group>"; };
		B1F82DF124718C7300E2E56A /* DMBackendConfigurationViewController.swift */ = {isa = PBXFileReference; lastKnownFileType = sourcecode.swift; path = DMBackendConfigurationViewController.swift; sourceTree = "<group>"; };
		B1F8AE472479B4C30093A588 /* api-response-day-2020-05-16 */ = {isa = PBXFileReference; lastKnownFileType = file; path = "api-response-day-2020-05-16"; sourceTree = "<group>"; };
		B1FC2D1C24D9C87F00083C81 /* DMKeysViewController.swift */ = {isa = PBXFileReference; lastKnownFileType = sourcecode.swift; path = DMKeysViewController.swift; sourceTree = "<group>"; };
		B1FC2D1F24D9C8DF00083C81 /* SAP_TemporaryExposureKey+DeveloperMenu.swift */ = {isa = PBXFileReference; lastKnownFileType = sourcecode.swift; path = "SAP_TemporaryExposureKey+DeveloperMenu.swift"; sourceTree = "<group>"; };
		B1FE13DC248821CB00D012E5 /* RiskProviding.swift */ = {isa = PBXFileReference; lastKnownFileType = sourcecode.swift; path = RiskProviding.swift; sourceTree = "<group>"; };
		B1FE13DE248821E000D012E5 /* RiskProvider.swift */ = {isa = PBXFileReference; lastKnownFileType = sourcecode.swift; path = RiskProvider.swift; sourceTree = "<group>"; };
		B1FE13E1248824E900D012E5 /* RiskProviderTests.swift */ = {isa = PBXFileReference; lastKnownFileType = sourcecode.swift; path = RiskProviderTests.swift; sourceTree = "<group>"; };
		B1FE13E52488255900D012E5 /* RiskProvidingConfiguration.swift */ = {isa = PBXFileReference; lastKnownFileType = sourcecode.swift; path = RiskProvidingConfiguration.swift; sourceTree = "<group>"; };
		B1FE13F824896DDB00D012E5 /* CachedAppConfiguration.swift */ = {isa = PBXFileReference; lastKnownFileType = sourcecode.swift; path = CachedAppConfiguration.swift; sourceTree = "<group>"; };
		B1FE13FA24896E6700D012E5 /* AppConfigurationProviding.swift */ = {isa = PBXFileReference; lastKnownFileType = sourcecode.swift; path = AppConfigurationProviding.swift; sourceTree = "<group>"; };
		B1FE13FD24896EF700D012E5 /* CachedAppConfigurationTests.swift */ = {isa = PBXFileReference; lastKnownFileType = sourcecode.swift; path = CachedAppConfigurationTests.swift; sourceTree = "<group>"; };
		B1FF6B6A2497D0B40041CF02 /* CWASQLite.framework */ = {isa = PBXFileReference; explicitFileType = wrapper.framework; includeInIndex = 0; path = CWASQLite.framework; sourceTree = BUILT_PRODUCTS_DIR; };
		B1FF6B6C2497D0B50041CF02 /* CWASQLite.h */ = {isa = PBXFileReference; lastKnownFileType = sourcecode.c.h; path = CWASQLite.h; sourceTree = "<group>"; };
		B1FF6B6D2497D0B50041CF02 /* Info.plist */ = {isa = PBXFileReference; lastKnownFileType = text.plist.xml; path = Info.plist; sourceTree = "<group>"; };
		BA056F19259B89B50022B0A4 /* RiskLegendDotBodyCell.swift */ = {isa = PBXFileReference; lastKnownFileType = sourcecode.swift; path = RiskLegendDotBodyCell.swift; sourceTree = "<group>"; };
		BA07735B25C2FCB800EAF6B8 /* PPACService.swift */ = {isa = PBXFileReference; lastKnownFileType = sourcecode.swift; path = PPACService.swift; sourceTree = "<group>"; };
		BA0E5C3925B5CF5D00C219DE /* RiskLevelPerDay.swift */ = {isa = PBXFileReference; lastKnownFileType = sourcecode.swift; path = RiskLevelPerDay.swift; sourceTree = "<group>"; };
		BA112DF6255586E9007F5712 /* WifiOnlyHTTPClient.swift */ = {isa = PBXFileReference; fileEncoding = 4; lastKnownFileType = sourcecode.swift; path = WifiOnlyHTTPClient.swift; sourceTree = "<group>"; };
		BA112E0925559CDD007F5712 /* ClientWifiOnly.swift */ = {isa = PBXFileReference; lastKnownFileType = sourcecode.swift; path = ClientWifiOnly.swift; sourceTree = "<group>"; };
		BA11D5B92588D590005DCD6B /* DiaryAddAndEditEntryViewModelTest.swift */ = {isa = PBXFileReference; lastKnownFileType = sourcecode.swift; path = DiaryAddAndEditEntryViewModelTest.swift; sourceTree = "<group>"; };
		BA27993A255995E100C3B64D /* DMWifiClientViewController.swift */ = {isa = PBXFileReference; lastKnownFileType = sourcecode.swift; path = DMWifiClientViewController.swift; sourceTree = "<group>"; };
		BA288AF32582616E0071009A /* DiaryInfoViewModelTest.swift */ = {isa = PBXFileReference; lastKnownFileType = sourcecode.swift; path = DiaryInfoViewModelTest.swift; sourceTree = "<group>"; };
		BA4693AA25C82EC8004B2DBB /* DMPPACViewController.swift */ = {isa = PBXFileReference; lastKnownFileType = sourcecode.swift; path = DMPPACViewController.swift; sourceTree = "<group>"; };
		BA4693B025C82F0A004B2DBB /* DMPPACViewModel.swift */ = {isa = PBXFileReference; lastKnownFileType = sourcecode.swift; path = DMPPACViewModel.swift; sourceTree = "<group>"; };
		BA6C8A8F254D61F4008344F5 /* exposure-windows-risk-calculation.json */ = {isa = PBXFileReference; fileEncoding = 4; lastKnownFileType = text.json; path = "exposure-windows-risk-calculation.json"; sourceTree = "<group>"; };
		BA6C8A95254D62C3008344F5 /* TestCasesWithConfiguration.swift */ = {isa = PBXFileReference; lastKnownFileType = sourcecode.swift; path = TestCasesWithConfiguration.swift; sourceTree = "<group>"; };
		BA6C8A9D254D634E008344F5 /* RiskCalculationConfiguration.swift */ = {isa = PBXFileReference; lastKnownFileType = sourcecode.swift; path = RiskCalculationConfiguration.swift; sourceTree = "<group>"; };
		BA6C8AA5254D63A0008344F5 /* MinutesAtAttenuationFilter.swift */ = {isa = PBXFileReference; lastKnownFileType = sourcecode.swift; path = MinutesAtAttenuationFilter.swift; sourceTree = "<group>"; };
		BA6C8AAD254D6476008344F5 /* ENARange.swift */ = {isa = PBXFileReference; lastKnownFileType = sourcecode.swift; path = ENARange.swift; sourceTree = "<group>"; };
		BA6C8AB8254D64D3008344F5 /* MinutesAtAttenuationWeight.swift */ = {isa = PBXFileReference; lastKnownFileType = sourcecode.swift; path = MinutesAtAttenuationWeight.swift; sourceTree = "<group>"; };
		BA6C8AC3254D650C008344F5 /* NormalizedTimePerEWToRiskLevelMapping.swift */ = {isa = PBXFileReference; lastKnownFileType = sourcecode.swift; path = NormalizedTimePerEWToRiskLevelMapping.swift; sourceTree = "<group>"; };
		BA6C8ACB254D6537008344F5 /* TrlEncoding.swift */ = {isa = PBXFileReference; lastKnownFileType = sourcecode.swift; path = TrlEncoding.swift; sourceTree = "<group>"; };
		BA6C8AD3254D6552008344F5 /* TrlFilter.swift */ = {isa = PBXFileReference; lastKnownFileType = sourcecode.swift; path = TrlFilter.swift; sourceTree = "<group>"; };
		BA6C8AE3254D6598008344F5 /* ExposureWindowTestCase.swift */ = {isa = PBXFileReference; lastKnownFileType = sourcecode.swift; path = ExposureWindowTestCase.swift; sourceTree = "<group>"; };
		BA6C8AEB254D65C4008344F5 /* ExposureWindow.swift */ = {isa = PBXFileReference; lastKnownFileType = sourcecode.swift; path = ExposureWindow.swift; sourceTree = "<group>"; };
		BA6C8AF3254D65E1008344F5 /* ScanInstance.swift */ = {isa = PBXFileReference; lastKnownFileType = sourcecode.swift; path = ScanInstance.swift; sourceTree = "<group>"; };
		BA6C8B04254D6B1F008344F5 /* RiskCalculation.swift */ = {isa = PBXFileReference; lastKnownFileType = sourcecode.swift; path = RiskCalculation.swift; sourceTree = "<group>"; };
		BA6C8B0D254D6BF9008344F5 /* RiskCalculationTest.swift */ = {isa = PBXFileReference; lastKnownFileType = sourcecode.swift; path = RiskCalculationTest.swift; sourceTree = "<group>"; };
		BA6C8B50254D80DF008344F5 /* ExposureWindowTest.swift */ = {isa = PBXFileReference; lastKnownFileType = sourcecode.swift; path = ExposureWindowTest.swift; sourceTree = "<group>"; };
		BA6D1633255AD2AA00ED3492 /* DMWifiClientViewModel.swift */ = {isa = PBXFileReference; lastKnownFileType = sourcecode.swift; path = DMWifiClientViewModel.swift; sourceTree = "<group>"; };
		BA6D1638255AD35900ED3492 /* DMSwitchTableViewCell.swift */ = {isa = PBXFileReference; lastKnownFileType = sourcecode.swift; path = DMSwitchTableViewCell.swift; sourceTree = "<group>"; };
		BA6D1639255AD35900ED3492 /* DMSwitchTableViewCell.xib */ = {isa = PBXFileReference; lastKnownFileType = file.xib; path = DMSwitchTableViewCell.xib; sourceTree = "<group>"; };
		BA6D163F255ADD0400ED3492 /* DMSwitchCellViewModel.swift */ = {isa = PBXFileReference; lastKnownFileType = sourcecode.swift; path = DMSwitchCellViewModel.swift; sourceTree = "<group>"; };
		BA8BBA07255A90690034D4BC /* WifiHTTPClientTests.swift */ = {isa = PBXFileReference; lastKnownFileType = sourcecode.swift; path = WifiHTTPClientTests.swift; sourceTree = "<group>"; };
		BA904C9D25769D1800692110 /* TanInputView.swift */ = {isa = PBXFileReference; lastKnownFileType = sourcecode.swift; path = TanInputView.swift; sourceTree = "<group>"; };
		BA904CA52576A0B900692110 /* ENAInputLabel.swift */ = {isa = PBXFileReference; lastKnownFileType = sourcecode.swift; path = ENAInputLabel.swift; sourceTree = "<group>"; };
		BA92A45D255163460063B46F /* ExposureSubmissionQRScannerViewModelGuidTests.swift */ = {isa = PBXFileReference; lastKnownFileType = sourcecode.swift; path = ExposureSubmissionQRScannerViewModelGuidTests.swift; sourceTree = "<group>"; };
		BA9BCF6125B0875100DD7974 /* DiaryOverviewDayCellModel.swift */ = {isa = PBXFileReference; lastKnownFileType = sourcecode.swift; path = DiaryOverviewDayCellModel.swift; sourceTree = "<group>"; };
		BA9BCF7625B09B5500DD7974 /* DiaryOverviewDayCellModelTests.swift */ = {isa = PBXFileReference; lastKnownFileType = sourcecode.swift; path = DiaryOverviewDayCellModelTests.swift; sourceTree = "<group>"; };
		BA9DD53E2567BDAC00C326FF /* TestResultAvailableViewModelTest.swift */ = {isa = PBXFileReference; lastKnownFileType = sourcecode.swift; path = TestResultAvailableViewModelTest.swift; sourceTree = "<group>"; };
		BAB1239B2572A06D00A179FB /* TanInputViewModel.swift */ = {isa = PBXFileReference; lastKnownFileType = sourcecode.swift; path = TanInputViewModel.swift; sourceTree = "<group>"; };
		BAB123A02572A0B700A179FB /* TanInputViewController.swift */ = {isa = PBXFileReference; lastKnownFileType = sourcecode.swift; path = TanInputViewController.swift; sourceTree = "<group>"; };
		BAB6C7EE25C4626100E042FB /* TimestampedToken.swift */ = {isa = PBXFileReference; lastKnownFileType = sourcecode.swift; path = TimestampedToken.swift; sourceTree = "<group>"; };
		BAB6C7F825C462E600E042FB /* PPACToken.swift */ = {isa = PBXFileReference; lastKnownFileType = sourcecode.swift; path = PPACToken.swift; sourceTree = "<group>"; };
		BAB6C7FD25C4630800E042FB /* PPACError.swift */ = {isa = PBXFileReference; lastKnownFileType = sourcecode.swift; path = PPACError.swift; sourceTree = "<group>"; };
		BAB6C80925C4640500E042FB /* TimestampedTokenTests.swift */ = {isa = PBXFileReference; lastKnownFileType = sourcecode.swift; path = TimestampedTokenTests.swift; sourceTree = "<group>"; };
		BAB6C81125C4652D00E042FB /* PPACTokenTests.swift */ = {isa = PBXFileReference; lastKnownFileType = sourcecode.swift; path = PPACTokenTests.swift; sourceTree = "<group>"; };
		BAB6C82225C4666900E042FB /* PPACServiceTest.swift */ = {isa = PBXFileReference; lastKnownFileType = sourcecode.swift; path = PPACServiceTest.swift; sourceTree = "<group>"; };
		BAB953D525B86015007B80C7 /* HistoryExposure.swift */ = {isa = PBXFileReference; lastKnownFileType = sourcecode.swift; path = HistoryExposure.swift; sourceTree = "<group>"; };
		BAC0A4DD25768039002B5361 /* TanInputViewModelTests.swift */ = {isa = PBXFileReference; lastKnownFileType = sourcecode.swift; path = TanInputViewModelTests.swift; sourceTree = "<group>"; };
		BAC42DC32583AF9D001A94C0 /* DiaryEntryTextField.swift */ = {isa = PBXFileReference; lastKnownFileType = sourcecode.swift; path = DiaryEntryTextField.swift; sourceTree = "<group>"; };
		BACCCC7425ADB9FD00195AC3 /* RiskLegendeTest.swift */ = {isa = PBXFileReference; lastKnownFileType = sourcecode.swift; path = RiskLegendeTest.swift; sourceTree = "<group>"; };
		BACD671625B7002F00BAF5D0 /* RiskCalculationResultTests.swift */ = {isa = PBXFileReference; lastKnownFileType = sourcecode.swift; path = RiskCalculationResultTests.swift; sourceTree = "<group>"; };
		BAD962FA25668F4000FAB615 /* TestResultAvailableViewController.swift */ = {isa = PBXFileReference; lastKnownFileType = sourcecode.swift; path = TestResultAvailableViewController.swift; sourceTree = "<group>"; };
		BAD962FF25668F8E00FAB615 /* TestResultAvailableViewModel.swift */ = {isa = PBXFileReference; lastKnownFileType = sourcecode.swift; path = TestResultAvailableViewModel.swift; sourceTree = "<group>"; };
<<<<<<< HEAD
		BAE20FF125C8321300162966 /* DMKeyValueTableViewCell.swift */ = {isa = PBXFileReference; lastKnownFileType = sourcecode.swift; path = DMKeyValueTableViewCell.swift; sourceTree = "<group>"; };
		BAE20FF225C8321300162966 /* DMKeyValueTableViewCell.xib */ = {isa = PBXFileReference; lastKnownFileType = file.xib; path = DMKeyValueTableViewCell.xib; sourceTree = "<group>"; };
=======
		BAE2100125C83E4400162966 /* PPACDeviceCheck.swift */ = {isa = PBXFileReference; lastKnownFileType = sourcecode.swift; path = PPACDeviceCheck.swift; sourceTree = "<group>"; };
		BAE2101A25C8463400162966 /* PPACDeviceCheckMock.swift */ = {isa = PBXFileReference; lastKnownFileType = sourcecode.swift; path = PPACDeviceCheckMock.swift; sourceTree = "<group>"; };
>>>>>>> 29f73a99
		BAEC99BF258B705500B98ECA /* ENAUITests_07_ContactJournalUITests.swift */ = {isa = PBXFileReference; lastKnownFileType = sourcecode.swift; path = ENAUITests_07_ContactJournalUITests.swift; sourceTree = "<group>"; };
		BAFBF35625ADD734003F5DC2 /* HomeThankYouCellModelTests.swift */ = {isa = PBXFileReference; lastKnownFileType = sourcecode.swift; path = HomeThankYouCellModelTests.swift; sourceTree = "<group>"; };
		BAFBF35F25ADDE7C003F5DC2 /* HomeDiaryCellModelTests.swift */ = {isa = PBXFileReference; lastKnownFileType = sourcecode.swift; path = HomeDiaryCellModelTests.swift; sourceTree = "<group>"; };
		BAFBF36825ADE0F1003F5DC2 /* HomeInfoCellModelTests.swift */ = {isa = PBXFileReference; lastKnownFileType = sourcecode.swift; path = HomeInfoCellModelTests.swift; sourceTree = "<group>"; };
		CD2EC328247D82EE00C6B3F9 /* NotificationSettingsViewController.swift */ = {isa = PBXFileReference; lastKnownFileType = sourcecode.swift; path = NotificationSettingsViewController.swift; sourceTree = "<group>"; };
		CD678F6A246C43E200B6A0F8 /* MockExposureManager.swift */ = {isa = PBXFileReference; lastKnownFileType = sourcecode.swift; path = MockExposureManager.swift; sourceTree = "<group>"; };
		CD678F6C246C43EE00B6A0F8 /* ClientMock.swift */ = {isa = PBXFileReference; lastKnownFileType = sourcecode.swift; path = ClientMock.swift; sourceTree = "<group>"; };
		CD678F6E246C43FC00B6A0F8 /* MockURLSession.swift */ = {isa = PBXFileReference; lastKnownFileType = sourcecode.swift; path = MockURLSession.swift; sourceTree = "<group>"; };
		CD7F5C732466F6D400D3D03C /* ENATest.entitlements */ = {isa = PBXFileReference; lastKnownFileType = text.plist.entitlements; path = ENATest.entitlements; sourceTree = "<group>"; };
		CD8638522477EBD400A5A07C /* SettingsViewModel.swift */ = {isa = PBXFileReference; lastKnownFileType = sourcecode.swift; path = SettingsViewModel.swift; sourceTree = "<group>"; };
		CD99A3A8245C272400BF12AF /* ExposureSubmissionService.swift */ = {isa = PBXFileReference; lastKnownFileType = sourcecode.swift; path = ExposureSubmissionService.swift; sourceTree = "<group>"; };
		CD99A3C92461A47C00BF12AF /* AppStrings.swift */ = {isa = PBXFileReference; lastKnownFileType = sourcecode.swift; path = AppStrings.swift; sourceTree = "<group>"; };
		CDA262F724AB808800612E15 /* Coordinator.swift */ = {isa = PBXFileReference; lastKnownFileType = sourcecode.swift; path = Coordinator.swift; sourceTree = "<group>"; };
		CDCE11D5247D644100F30825 /* NotificationSettingsViewModel.swift */ = {isa = PBXFileReference; lastKnownFileType = sourcecode.swift; path = NotificationSettingsViewModel.swift; sourceTree = "<group>"; };
		CDCE11D8247D64C600F30825 /* NotificationSettingsOnTableViewCell.swift */ = {isa = PBXFileReference; lastKnownFileType = sourcecode.swift; path = NotificationSettingsOnTableViewCell.swift; sourceTree = "<group>"; };
		CDCE11DA247D64D600F30825 /* NotificationSettingsOffTableViewCell.swift */ = {isa = PBXFileReference; lastKnownFileType = sourcecode.swift; path = NotificationSettingsOffTableViewCell.swift; sourceTree = "<group>"; };
		CDD87C54247556DE007CE6CA /* MainSettingsCell.swift */ = {isa = PBXFileReference; lastKnownFileType = sourcecode.swift; path = MainSettingsCell.swift; sourceTree = "<group>"; };
		CDD87C5C247559E3007CE6CA /* SettingsLabelCell.swift */ = {isa = PBXFileReference; lastKnownFileType = sourcecode.swift; path = SettingsLabelCell.swift; sourceTree = "<group>"; };
		CDF27BD2246ADBA70044D32B /* ExposureSubmissionServiceTests.swift */ = {isa = PBXFileReference; lastKnownFileType = sourcecode.swift; path = ExposureSubmissionServiceTests.swift; sourceTree = "<group>"; };
		CDF27BD4246ADBF30044D32B /* HTTPClient+DaysAndHoursTests.swift */ = {isa = PBXFileReference; lastKnownFileType = sourcecode.swift; path = "HTTPClient+DaysAndHoursTests.swift"; sourceTree = "<group>"; };
		EB08F1702541CE3200D11FA9 /* risk_score_classification.pb.swift */ = {isa = PBXFileReference; fileEncoding = 4; lastKnownFileType = sourcecode.swift; name = risk_score_classification.pb.swift; path = ../../../gen/output/internal/risk_score_classification.pb.swift; sourceTree = "<group>"; };
		EB08F1712541CE3200D11FA9 /* attenuation_duration.pb.swift */ = {isa = PBXFileReference; fileEncoding = 4; lastKnownFileType = sourcecode.swift; name = attenuation_duration.pb.swift; path = ../../../gen/output/internal/attenuation_duration.pb.swift; sourceTree = "<group>"; };
		EB08F1722541CE3200D11FA9 /* risk_level.pb.swift */ = {isa = PBXFileReference; fileEncoding = 4; lastKnownFileType = sourcecode.swift; name = risk_level.pb.swift; path = ../../../gen/output/internal/risk_level.pb.swift; sourceTree = "<group>"; };
		EB08F1742541CE3200D11FA9 /* submission_payload.pb.swift */ = {isa = PBXFileReference; fileEncoding = 4; lastKnownFileType = sourcecode.swift; name = submission_payload.pb.swift; path = ../../../gen/output/internal/submission_payload.pb.swift; sourceTree = "<group>"; };
		EB08F1762541CE3200D11FA9 /* app_version_config.pb.swift */ = {isa = PBXFileReference; fileEncoding = 4; lastKnownFileType = sourcecode.swift; name = app_version_config.pb.swift; path = ../../../gen/output/internal/app_version_config.pb.swift; sourceTree = "<group>"; };
		EB08F1772541CE3200D11FA9 /* risk_score_parameters.pb.swift */ = {isa = PBXFileReference; fileEncoding = 4; lastKnownFileType = sourcecode.swift; name = risk_score_parameters.pb.swift; path = ../../../gen/output/internal/risk_score_parameters.pb.swift; sourceTree = "<group>"; };
		EB08F1832541CE5700D11FA9 /* temporary_exposure_key_export.pb.swift */ = {isa = PBXFileReference; fileEncoding = 4; lastKnownFileType = sourcecode.swift; name = temporary_exposure_key_export.pb.swift; path = ../../../gen/output/external/exposurenotification/temporary_exposure_key_export.pb.swift; sourceTree = "<group>"; };
		EB08F1842541CE5700D11FA9 /* temporary_exposure_key_signature_list.pb.swift */ = {isa = PBXFileReference; fileEncoding = 4; lastKnownFileType = sourcecode.swift; name = temporary_exposure_key_signature_list.pb.swift; path = ../../../gen/output/external/exposurenotification/temporary_exposure_key_signature_list.pb.swift; sourceTree = "<group>"; };
		EB08F1852541CE5700D11FA9 /* diagnosis_key_batch.pb.swift */ = {isa = PBXFileReference; fileEncoding = 4; lastKnownFileType = sourcecode.swift; name = diagnosis_key_batch.pb.swift; path = ../../../gen/output/external/exposurenotification/diagnosis_key_batch.pb.swift; sourceTree = "<group>"; };
		EB11B02924EE7CA500143A95 /* ENAUITestsSettings.swift */ = {isa = PBXFileReference; lastKnownFileType = sourcecode.swift; path = ENAUITestsSettings.swift; sourceTree = "<group>"; };
		EB17144525716EA80088D7A9 /* FileManager+KeyPackageStorage.swift */ = {isa = PBXFileReference; lastKnownFileType = sourcecode.swift; path = "FileManager+KeyPackageStorage.swift"; sourceTree = "<group>"; };
		EB1C221125B7140B00A5CA6E /* ENAUITests_08_UpdateOSUITests.swift */ = {isa = PBXFileReference; lastKnownFileType = sourcecode.swift; path = ENAUITests_08_UpdateOSUITests.swift; sourceTree = "<group>"; };
		EB23949F24E5492900E71225 /* BackgroundAppRefreshViewModel.swift */ = {isa = PBXFileReference; lastKnownFileType = sourcecode.swift; path = BackgroundAppRefreshViewModel.swift; sourceTree = "<group>"; };
		EB3BCA85250799E7003F27C7 /* DynamicTableViewBulletPointCell.swift */ = {isa = PBXFileReference; lastKnownFileType = sourcecode.swift; path = DynamicTableViewBulletPointCell.swift; sourceTree = "<group>"; };
		EB3BCA872507B6C1003F27C7 /* ExposureSubmissionSymptomsOnsetViewController.swift */ = {isa = PBXFileReference; lastKnownFileType = sourcecode.swift; path = ExposureSubmissionSymptomsOnsetViewController.swift; sourceTree = "<group>"; };
		EB3BCA8A2507B8F3003F27C7 /* ExposureSubmissionSymptomsViewControllerTests.swift */ = {isa = PBXFileReference; lastKnownFileType = sourcecode.swift; path = ExposureSubmissionSymptomsViewControllerTests.swift; sourceTree = "<group>"; };
		EB5FE1532599F5DB00797E4E /* ENActivityHandling.swift */ = {isa = PBXFileReference; fileEncoding = 4; lastKnownFileType = sourcecode.swift; path = ENActivityHandling.swift; sourceTree = "<group>"; };
		EB6B5D872539AE9400B0ED57 /* DMNotificationsViewController.swift */ = {isa = PBXFileReference; lastKnownFileType = sourcecode.swift; path = DMNotificationsViewController.swift; sourceTree = "<group>"; };
		EB6B5D8C2539B36100B0ED57 /* DMNotificationCell.swift */ = {isa = PBXFileReference; lastKnownFileType = sourcecode.swift; path = DMNotificationCell.swift; sourceTree = "<group>"; };
		EB7057D624E6BACA002235B4 /* InfoBoxView.xib */ = {isa = PBXFileReference; lastKnownFileType = file.xib; path = InfoBoxView.xib; sourceTree = "<group>"; };
		EB7D205324E6A3320089264C /* InfoBoxView.swift */ = {isa = PBXFileReference; lastKnownFileType = sourcecode.swift; path = InfoBoxView.swift; sourceTree = "<group>"; };
		EB7D205524E6A5930089264C /* InfoBoxViewModel.swift */ = {isa = PBXFileReference; lastKnownFileType = sourcecode.swift; path = InfoBoxViewModel.swift; sourceTree = "<group>"; };
		EB7F8E9424E434E000A3CCC4 /* BackgroundAppRefreshViewController.swift */ = {isa = PBXFileReference; lastKnownFileType = sourcecode.swift; path = BackgroundAppRefreshViewController.swift; sourceTree = "<group>"; };
		EB858D1F24E700D10048A0AA /* UIView+Screenshot.swift */ = {isa = PBXFileReference; lastKnownFileType = sourcecode.swift; path = "UIView+Screenshot.swift"; sourceTree = "<group>"; };
		EB87353F253704D100325C6C /* UNUserNotificationCenter+DeadManSwitch.swift */ = {isa = PBXFileReference; fileEncoding = 4; lastKnownFileType = sourcecode.swift; path = "UNUserNotificationCenter+DeadManSwitch.swift"; sourceTree = "<group>"; };
		EB912888257FBD1E00241D3E /* DiaryInfoViewModel.swift */ = {isa = PBXFileReference; fileEncoding = 4; lastKnownFileType = sourcecode.swift; path = DiaryInfoViewModel.swift; sourceTree = "<group>"; };
		EB912889257FBD1E00241D3E /* DiaryInfoViewController.swift */ = {isa = PBXFileReference; fileEncoding = 4; lastKnownFileType = sourcecode.swift; path = DiaryInfoViewController.swift; sourceTree = "<group>"; };
		EBA403CF2589260D00D1F039 /* ColorCompatibility.swift */ = {isa = PBXFileReference; fileEncoding = 4; lastKnownFileType = sourcecode.swift; path = ColorCompatibility.swift; sourceTree = "<group>"; };
		EBB92C71259E10ED00013B41 /* UpdateOSViewController.swift */ = {isa = PBXFileReference; lastKnownFileType = sourcecode.swift; path = UpdateOSViewController.swift; sourceTree = "<group>"; };
		EBB92C76259E110900013B41 /* UpdateOSViewModel.swift */ = {isa = PBXFileReference; lastKnownFileType = sourcecode.swift; path = UpdateOSViewModel.swift; sourceTree = "<group>"; };
		EBB92C7B259E111A00013B41 /* UpdateOSView.swift */ = {isa = PBXFileReference; lastKnownFileType = sourcecode.swift; path = UpdateOSView.swift; sourceTree = "<group>"; };
		EBBABC46256402A9005B7C07 /* default_app_config_18 */ = {isa = PBXFileReference; lastKnownFileType = file; path = default_app_config_18; sourceTree = "<group>"; };
		EBCD2411250790F400E5574C /* ExposureSubmissionSymptomsViewController.swift */ = {isa = PBXFileReference; lastKnownFileType = sourcecode.swift; path = ExposureSubmissionSymptomsViewController.swift; sourceTree = "<group>"; };
		EBD2D07E25A869B9006E4220 /* HomeTableViewModelTests.swift */ = {isa = PBXFileReference; lastKnownFileType = sourcecode.swift; path = HomeTableViewModelTests.swift; sourceTree = "<group>"; };
		EBD2D09F25A86C2A006E4220 /* MockRiskProvider.swift */ = {isa = PBXFileReference; lastKnownFileType = sourcecode.swift; path = MockRiskProvider.swift; sourceTree = "<group>"; };
		EBDE11B1255EC2C4008C0F51 /* DMDeviceTimeCheckViewController.swift */ = {isa = PBXFileReference; lastKnownFileType = sourcecode.swift; path = DMDeviceTimeCheckViewController.swift; sourceTree = "<group>"; };
		EBDE11BA255EC34C008C0F51 /* DMDeviceTimeCheckViewModel.swift */ = {isa = PBXFileReference; lastKnownFileType = sourcecode.swift; path = DMDeviceTimeCheckViewModel.swift; sourceTree = "<group>"; };
		EE22DB7F247FB409001B0A71 /* ENStateHandler.swift */ = {isa = PBXFileReference; fileEncoding = 4; lastKnownFileType = sourcecode.swift; path = ENStateHandler.swift; sourceTree = "<group>"; };
		EE22DB80247FB409001B0A71 /* ENSettingModel.swift */ = {isa = PBXFileReference; fileEncoding = 4; lastKnownFileType = sourcecode.swift; path = ENSettingModel.swift; sourceTree = "<group>"; };
		EE22DB84247FB43A001B0A71 /* TracingHistoryTableViewCell.swift */ = {isa = PBXFileReference; fileEncoding = 4; lastKnownFileType = sourcecode.swift; path = TracingHistoryTableViewCell.swift; sourceTree = "<group>"; };
		EE22DB85247FB43A001B0A71 /* ImageTableViewCell.swift */ = {isa = PBXFileReference; fileEncoding = 4; lastKnownFileType = sourcecode.swift; path = ImageTableViewCell.swift; sourceTree = "<group>"; };
		EE22DB86247FB43A001B0A71 /* ActionDetailTableViewCell.swift */ = {isa = PBXFileReference; fileEncoding = 4; lastKnownFileType = sourcecode.swift; path = ActionDetailTableViewCell.swift; sourceTree = "<group>"; };
		EE22DB87247FB43A001B0A71 /* DescriptionTableViewCell.swift */ = {isa = PBXFileReference; fileEncoding = 4; lastKnownFileType = sourcecode.swift; path = DescriptionTableViewCell.swift; sourceTree = "<group>"; };
		EE22DB88247FB43A001B0A71 /* ActionTableViewCell.swift */ = {isa = PBXFileReference; fileEncoding = 4; lastKnownFileType = sourcecode.swift; path = ActionTableViewCell.swift; sourceTree = "<group>"; };
		EE22DB8E247FB46C001B0A71 /* ENStateTests.swift */ = {isa = PBXFileReference; fileEncoding = 4; lastKnownFileType = sourcecode.swift; path = ENStateTests.swift; sourceTree = "<group>"; };
		EE22DB90247FB479001B0A71 /* MockStateHandlerObserverDelegate.swift */ = {isa = PBXFileReference; fileEncoding = 4; lastKnownFileType = sourcecode.swift; path = MockStateHandlerObserverDelegate.swift; sourceTree = "<group>"; };
		EE269509248FCB0300BAE234 /* de */ = {isa = PBXFileReference; lastKnownFileType = text.plist.strings; name = de; path = de.lproj/InfoPlist.strings; sourceTree = "<group>"; };
		EE26950B248FCB1600BAE234 /* en */ = {isa = PBXFileReference; lastKnownFileType = text.plist.strings; name = en; path = en.lproj/InfoPlist.strings; sourceTree = "<group>"; };
		EE278B2F245F2C8A008B06F9 /* InviteFriendsViewController.swift */ = {isa = PBXFileReference; lastKnownFileType = sourcecode.swift; path = InviteFriendsViewController.swift; sourceTree = "<group>"; };
		EE70C23B245B09E900AC9B2F /* de */ = {isa = PBXFileReference; lastKnownFileType = text.plist.strings; name = de; path = de.lproj/Localizable.strings; sourceTree = "<group>"; };
		EE70C23C245B09E900AC9B2F /* en */ = {isa = PBXFileReference; lastKnownFileType = text.plist.strings; name = en; path = en.lproj/Localizable.strings; sourceTree = "<group>"; };
		EE92A33F245D96DA006B97B0 /* de */ = {isa = PBXFileReference; lastKnownFileType = text.plist.stringsdict; name = de; path = de.lproj/Localizable.stringsdict; sourceTree = "<group>"; };
		EECF5E5524BDCC3C00332B8F /* pl */ = {isa = PBXFileReference; lastKnownFileType = text.html; name = pl; path = pl.lproj/usage.html; sourceTree = "<group>"; };
		EECF5E5624BDCC3C00332B8F /* pl */ = {isa = PBXFileReference; lastKnownFileType = text.html; name = pl; path = "pl.lproj/privacy-policy.html"; sourceTree = "<group>"; };
		EECF5E5724BDCC3C00332B8F /* pl */ = {isa = PBXFileReference; lastKnownFileType = text.plist.strings; name = pl; path = pl.lproj/Localizable.strings; sourceTree = "<group>"; };
		EECF5E5824BDCC3C00332B8F /* pl */ = {isa = PBXFileReference; lastKnownFileType = text.plist.stringsdict; name = pl; path = pl.lproj/Localizable.stringsdict; sourceTree = "<group>"; };
		EECF5E5924BDCC3C00332B8F /* pl */ = {isa = PBXFileReference; lastKnownFileType = text.plist.strings; name = pl; path = pl.lproj/InfoPlist.strings; sourceTree = "<group>"; };
		EECF5E5A24BDCC4D00332B8F /* ro */ = {isa = PBXFileReference; lastKnownFileType = text.html; name = ro; path = ro.lproj/usage.html; sourceTree = "<group>"; };
		EECF5E5B24BDCC4D00332B8F /* ro */ = {isa = PBXFileReference; lastKnownFileType = text.html; name = ro; path = "ro.lproj/privacy-policy.html"; sourceTree = "<group>"; };
		EECF5E5C24BDCC4D00332B8F /* ro */ = {isa = PBXFileReference; lastKnownFileType = text.plist.strings; name = ro; path = ro.lproj/Localizable.strings; sourceTree = "<group>"; };
		EECF5E5D24BDCC4D00332B8F /* ro */ = {isa = PBXFileReference; lastKnownFileType = text.plist.stringsdict; name = ro; path = ro.lproj/Localizable.stringsdict; sourceTree = "<group>"; };
		EECF5E5E24BDCC4D00332B8F /* ro */ = {isa = PBXFileReference; lastKnownFileType = text.plist.strings; name = ro; path = ro.lproj/InfoPlist.strings; sourceTree = "<group>"; };
		EECF5E5F24BDCC5900332B8F /* bg */ = {isa = PBXFileReference; lastKnownFileType = text.html; name = bg; path = bg.lproj/usage.html; sourceTree = "<group>"; };
		EECF5E6024BDCC5A00332B8F /* bg */ = {isa = PBXFileReference; lastKnownFileType = text.html; name = bg; path = "bg.lproj/privacy-policy.html"; sourceTree = "<group>"; };
		EECF5E6124BDCC5A00332B8F /* bg */ = {isa = PBXFileReference; lastKnownFileType = text.plist.strings; name = bg; path = bg.lproj/Localizable.strings; sourceTree = "<group>"; };
		EECF5E6224BDCC5A00332B8F /* bg */ = {isa = PBXFileReference; lastKnownFileType = text.plist.stringsdict; name = bg; path = bg.lproj/Localizable.stringsdict; sourceTree = "<group>"; };
		EECF5E6324BDCC5A00332B8F /* bg */ = {isa = PBXFileReference; lastKnownFileType = text.plist.strings; name = bg; path = bg.lproj/InfoPlist.strings; sourceTree = "<group>"; };
		EEDD6DF524A4885200BC30D0 /* tr */ = {isa = PBXFileReference; lastKnownFileType = text.html; name = tr; path = tr.lproj/usage.html; sourceTree = "<group>"; };
		EEDD6DF624A4885200BC30D0 /* tr */ = {isa = PBXFileReference; lastKnownFileType = text.html; name = tr; path = "tr.lproj/privacy-policy.html"; sourceTree = "<group>"; };
		EEDD6DF824A4889D00BC30D0 /* tr */ = {isa = PBXFileReference; lastKnownFileType = text.plist.strings; name = tr; path = tr.lproj/InfoPlist.strings; sourceTree = "<group>"; };
		EEDD6DF924A488A500BC30D0 /* tr */ = {isa = PBXFileReference; lastKnownFileType = text.plist.strings; name = tr; path = tr.lproj/Localizable.strings; sourceTree = "<group>"; };
		EEDD6DFA24A488AD00BC30D0 /* tr */ = {isa = PBXFileReference; lastKnownFileType = text.plist.stringsdict; name = tr; path = tr.lproj/Localizable.stringsdict; sourceTree = "<group>"; };
		EEF10679246EBF8B009DFB4E /* ResetViewController.swift */ = {isa = PBXFileReference; fileEncoding = 4; lastKnownFileType = sourcecode.swift; path = ResetViewController.swift; sourceTree = "<group>"; };
		F22C6E242492082B00712A6B /* DynamicTableViewSpaceCellTests.swift */ = {isa = PBXFileReference; lastKnownFileType = sourcecode.swift; path = DynamicTableViewSpaceCellTests.swift; sourceTree = "<group>"; };
		F247572A24838AC8003E1FC5 /* DynamicTableViewControllerRowsTests.swift */ = {isa = PBXFileReference; lastKnownFileType = sourcecode.swift; path = DynamicTableViewControllerRowsTests.swift; sourceTree = "<group>"; };
		F252472E2483955B00C5556B /* DynamicTableViewControllerFake.storyboard */ = {isa = PBXFileReference; lastKnownFileType = file.storyboard; path = DynamicTableViewControllerFake.storyboard; sourceTree = "<group>"; };
		F25247302484456800C5556B /* DynamicTableViewModelTests.swift */ = {isa = PBXFileReference; fileEncoding = 4; lastKnownFileType = sourcecode.swift; lineEnding = 0; path = DynamicTableViewModelTests.swift; sourceTree = "<group>"; };
		F2DC808D248989CE00EDC40A /* DynamicTableViewControllerRegisterCellsTests.swift */ = {isa = PBXFileReference; lastKnownFileType = sourcecode.swift; path = DynamicTableViewControllerRegisterCellsTests.swift; sourceTree = "<group>"; };
		F2DC808F24898A9400EDC40A /* DynamicTableViewControllerNumberOfRowsAndSectionsTests.swift */ = {isa = PBXFileReference; fileEncoding = 4; lastKnownFileType = sourcecode.swift; lineEnding = 0; path = DynamicTableViewControllerNumberOfRowsAndSectionsTests.swift; sourceTree = "<group>"; };
		F2DC809124898B1800EDC40A /* DynamicTableViewControllerHeaderTests.swift */ = {isa = PBXFileReference; lastKnownFileType = sourcecode.swift; path = DynamicTableViewControllerHeaderTests.swift; sourceTree = "<group>"; };
		F2DC809324898CE600EDC40A /* DynamicTableViewControllerFooterTests.swift */ = {isa = PBXFileReference; lastKnownFileType = sourcecode.swift; path = DynamicTableViewControllerFooterTests.swift; sourceTree = "<group>"; };
		FEDCE0116603B6E00FAEE632 /* ExposureDetectionExecutor.swift */ = {isa = PBXFileReference; fileEncoding = 4; lastKnownFileType = sourcecode.swift; path = ExposureDetectionExecutor.swift; sourceTree = "<group>"; };
		FEDCE1600374711EC77FF572 /* RequiresAppDependencies.swift */ = {isa = PBXFileReference; fileEncoding = 4; lastKnownFileType = sourcecode.swift; path = RequiresAppDependencies.swift; sourceTree = "<group>"; };
		FEDCE1B8926528ED74CDE1B2 /* ENStateHandler+State.swift */ = {isa = PBXFileReference; fileEncoding = 4; lastKnownFileType = sourcecode.swift; path = "ENStateHandler+State.swift"; sourceTree = "<group>"; };
		FEDCE4BE82DC5BFE90575663 /* ExposureDetectionViewModel.swift */ = {isa = PBXFileReference; fileEncoding = 4; lastKnownFileType = sourcecode.swift; path = ExposureDetectionViewModel.swift; sourceTree = "<group>"; };
/* End PBXFileReference section */

/* Begin PBXFrameworksBuildPhase section */
		85D759382457048F008175F0 /* Frameworks */ = {
			isa = PBXFrameworksBuildPhase;
			buildActionMask = 2147483647;
			files = (
				015E8C0824C997D200C0A4B3 /* CWASQLite.framework in Frameworks */,
				EB7AF62A2587E98C00D94CA8 /* OpenCombineFoundation in Frameworks */,
				EB7AF62E2587E98C00D94CA8 /* OpenCombineDispatch in Frameworks */,
				B1B5A76024924B3D0029D5D7 /* FMDB in Frameworks */,
				858F6F6E245A103C009FFD33 /* ExposureNotification.framework in Frameworks */,
				B1EDFD88248E741B00E7EAFF /* SwiftProtobuf in Frameworks */,
				EB7AF62C2587E98C00D94CA8 /* OpenCombine in Frameworks */,
				B1EDFD89248E741B00E7EAFF /* ZIPFoundation in Frameworks */,
			);
			runOnlyForDeploymentPostprocessing = 0;
		};
		85D7595124570491008175F0 /* Frameworks */ = {
			isa = PBXFrameworksBuildPhase;
			buildActionMask = 2147483647;
			files = (
			);
			runOnlyForDeploymentPostprocessing = 0;
		};
		85D7595C24570491008175F0 /* Frameworks */ = {
			isa = PBXFrameworksBuildPhase;
			buildActionMask = 2147483647;
			files = (
			);
			runOnlyForDeploymentPostprocessing = 0;
		};
		B1FF6B672497D0B40041CF02 /* Frameworks */ = {
			isa = PBXFrameworksBuildPhase;
			buildActionMask = 2147483647;
			files = (
			);
			runOnlyForDeploymentPostprocessing = 0;
		};
/* End PBXFrameworksBuildPhase section */

/* Begin PBXGroup section */
		0105D88B25B87300007E288B /* HomeStatisticsCardView */ = {
			isa = PBXGroup;
			children = (
				016E260225AF20300077C64C /* HomeStatisticsCardView.swift */,
				016E260725AF20540077C64C /* HomeStatisticsCardView.xib */,
				016E264B25B0327B0077C64C /* HomeStatisticsCardViewModel.swift */,
			);
			path = HomeStatisticsCardView;
			sourceTree = "<group>";
		};
		0105D88F25B8731D007E288B /* Extensions */ = {
			isa = PBXGroup;
			children = (
				0105D8A925B87920007E288B /* SAP_Internal_Stats_KeyFigure+Formatting.swift */,
				0130F68025B186DB00B6BDA3 /* SAP_Internal_Stats_Statistics+SupportedIDs.swift */,
			);
			path = Extensions;
			sourceTree = "<group>";
		};
		010B3D8425ADE5EC00EB44AB /* __tests__ */ = {
			isa = PBXGroup;
			children = (
				010B3D8525ADE5FD00EB44AB /* HomeRiskCellModelTests.swift */,
				50C5203F25ADACBB008DF2F4 /* HomeShownPositiveTestResultCellModelTest.swift */,
			);
			path = __tests__;
			sourceTree = "<group>";
		};
		0123D5962501381900A91838 /* __test__ */ = {
			isa = PBXGroup;
			children = (
				0123D5972501383100A91838 /* ExposureSubmissionErrorTests.swift */,
			);
			path = __test__;
			sourceTree = "<group>";
		};
		014086B52588F8EB00E9E5B2 /* __test__ */ = {
			isa = PBXGroup;
			children = (
				014086C42589040200E9E5B2 /* DiaryEditEntriesCellModelTest.swift */,
				014086B72588F95000E9E5B2 /* DiaryEditEntriesViewModelTest.swift */,
			);
			path = __test__;
			sourceTree = "<group>";
		};
		016E25E825AF138B0077C64C /* Statistics */ = {
			isa = PBXGroup;
			children = (
				01EBC9A425B5FFF40003496F /* __tests__ */,
				016E25F125AF13EA0077C64C /* HomeStatisticsTableViewCell.swift */,
				016E25F225AF13EA0077C64C /* HomeStatisticsTableViewCell.xib */,
				0130F67125B1851000B6BDA3 /* HomeStatisticsCellModel.swift */,
				0130F66625B1813000B6BDA3 /* HomeStatisticsCard.swift */,
				0105D88B25B87300007E288B /* HomeStatisticsCardView */,
				0105D88F25B8731D007E288B /* Extensions */,
			);
			path = Statistics;
			sourceTree = "<group>";
		};
		016E260C25AF43440077C64C /* StatisticsInfo */ = {
			isa = PBXGroup;
			children = (
				016E261325AF43450077C64C /* StatisticsInfoViewController.swift */,
			);
			path = StatisticsInfo;
			sourceTree = "<group>";
		};
		01734B51255D6BEE00E60A8B /* v2 */ = {
			isa = PBXGroup;
			children = (
				3544182825AF7B5200B11056 /* app_features.pb.swift */,
				01734B59255D6C4500E60A8B /* app_config_ios.pb.swift */,
				01734B5A255D6C4500E60A8B /* exposure_detection_parameters.pb.swift */,
				8F0A4BAC25C2F6F70085DF13 /* ppdd_edus_parameters.pb.swift */,
				8F0A4BAB25C2F6F70085DF13 /* ppdd_ppac_parameters.pb.swift */,
				01734B56255D6C4500E60A8B /* key_download_parameters.pb.swift */,
				01734B58255D6C4500E60A8B /* risk_calculation_parameters.pb.swift */,
				01734B57255D6C4500E60A8B /* semantic_version.pb.swift */,
			);
			name = v2;
			sourceTree = "<group>";
		};
		017AD19925A5C74400FA2B3F /* Extensions */ = {
			isa = PBXGroup;
			children = (
				017AD17E25A5A30500FA2B3F /* DynamicHeader+ExposureDetection.swift */,
				017AD18625A5C70700FA2B3F /* DynamicCell+ExposureDetection.swift */,
				017AD18B25A5C70900FA2B3F /* ActiveTracing+ExposureDetection.swift */,
			);
			path = Extensions;
			sourceTree = "<group>";
		};
		0190982A257E5A9D0065D050 /* ContactDiary */ = {
			isa = PBXGroup;
			children = (
				BAEC99BE258B6FFA00B98ECA /* __tests__ */,
				0190982B257E5AF70065D050 /* DiaryCoordinator.swift */,
				0190982C257E5B340065D050 /* Info */,
				0190982D257E5B4F0065D050 /* Overview */,
				0190982E257E5B5E0065D050 /* Day */,
				0190982F257E5B7F0065D050 /* AddAndEditEntry */,
				01909830257E5CCF0065D050 /* EditEntries */,
				019C9F2225894D2A00B26392 /* Model */,
				ABAE0A12257F77A20030ED47 /* Store */,
			);
			path = ContactDiary;
			sourceTree = "<group>";
		};
		0190982C257E5B340065D050 /* Info */ = {
			isa = PBXGroup;
			children = (
				BA288AEF25825D5B0071009A /* __test__ */,
				EB912889257FBD1E00241D3E /* DiaryInfoViewController.swift */,
				EB912888257FBD1E00241D3E /* DiaryInfoViewModel.swift */,
			);
			path = Info;
			sourceTree = "<group>";
		};
		0190982D257E5B4F0065D050 /* Overview */ = {
			isa = PBXGroup;
			children = (
				019C9F5A2589537300B26392 /* __test__ */,
				01F2A560257FC79F00DA96A6 /* Cells */,
				01909845257E61350065D050 /* DiaryOverviewTableViewController.swift */,
				019C9F1D25894CDD00B26392 /* DiaryOverviewViewModel.swift */,
			);
			path = Overview;
			sourceTree = "<group>";
		};
		0190982E257E5B5E0065D050 /* Day */ = {
			isa = PBXGroup;
			children = (
				01B72BA4258360BC00A3E3BC /* __test__ */,
				01909862257E63810065D050 /* DiaryDayViewController.swift */,
				01F2A5D4258208C500DA96A6 /* DiaryDayViewController.xib */,
				01F2A5DC25820EE700DA96A6 /* DiaryDayViewModel.swift */,
				01F2A5B62581177100DA96A6 /* Cells */,
				01B72B6325821C9B00A3E3BC /* Views */,
			);
			path = Day;
			sourceTree = "<group>";
		};
		0190982F257E5B7F0065D050 /* AddAndEditEntry */ = {
			isa = PBXGroup;
			children = (
				BA11D5B82588D576005DCD6B /* __test__ */,
				0190984C257E62C70065D050 /* DiaryAddAndEditEntryViewController.swift */,
				01909851257E62CB0065D050 /* DiaryAddAndEditEntryViewModel.swift */,
				BAC42DC32583AF9D001A94C0 /* DiaryEntryTextField.swift */,
			);
			path = AddAndEditEntry;
			sourceTree = "<group>";
		};
		01909830257E5CCF0065D050 /* EditEntries */ = {
			isa = PBXGroup;
			children = (
				014086B52588F8EB00E9E5B2 /* __test__ */,
				01909834257E606C0065D050 /* DiaryEditEntriesViewController.swift */,
				01B72BDC2583AB1400A3E3BC /* DiaryEditEntriesViewController.xib */,
				0190983C257E60760065D050 /* DiaryEditEntriesViewModel.swift */,
				01B72BEC2583B51B00A3E3BC /* Cells */,
			);
			path = EditEntries;
			sourceTree = "<group>";
		};
		019C9F2225894D2A00B26392 /* Model */ = {
			isa = PBXGroup;
			children = (
				019C9F592589536000B26392 /* __test__ */,
				019C9F33258951BB00B26392 /* DiaryDay.swift */,
				019C9F3A258951BE00B26392 /* DiaryEntry.swift */,
				019C9F38258951BC00B26392 /* DiaryEntryType.swift */,
				01909881257E675D0065D050 /* DiaryContactPerson.swift */,
				019C9F2C258951B700B26392 /* ContactPersonEncounter.swift */,
				019C9F3F258951C000B26392 /* DiaryLocation.swift */,
				019C9F31258951B900B26392 /* LocationVisit.swift */,
				BAB953D525B86015007B80C7 /* HistoryExposure.swift */,
				2E67C3D425BAFFC8008C6C90 /* DiaryExportItem.swift */,
			);
			path = Model;
			sourceTree = "<group>";
		};
		019C9F592589536000B26392 /* __test__ */ = {
			isa = PBXGroup;
			children = (
				01B605C8258A32930093DB8E /* DiaryDayTest.swift */,
				01B605CD258A38330093DB8E /* DiaryEntryTest.swift */,
				01B605E6258A4A980093DB8E /* DiaryContactPersonTest.swift */,
				01B605D8258A49E70093DB8E /* DiaryLocationTest.swift */,
			);
			path = __test__;
			sourceTree = "<group>";
		};
		019C9F5A2589537300B26392 /* __test__ */ = {
			isa = PBXGroup;
			children = (
				01B605C3258A181C0093DB8E /* DiaryOverviewViewModelTest.swift */,
			);
			path = __test__;
			sourceTree = "<group>";
		};
		01A1B440252DE53800841B63 /* QRScanner */ = {
			isa = PBXGroup;
			children = (
				BA92A45D255163460063B46F /* ExposureSubmissionQRScannerViewModelGuidTests.swift */,
				01A1B441252DE54600841B63 /* ExposureSubmissionQRScannerViewModelTests.swift */,
			);
			path = QRScanner;
			sourceTree = "<group>";
		};
		01A4DC5525922EB0007D5794 /* Risk */ = {
			isa = PBXGroup;
			children = (
				010B3D8425ADE5EC00EB44AB /* __tests__ */,
				01A4DC5D25922EB2007D5794 /* HomeRiskTableViewCell.swift */,
				01A4DC5925922EB1007D5794 /* HomeRiskTableViewCell.xib */,
				01A4DD4225935D1F007D5794 /* HomeRiskCellModel.swift */,
				01A4DC5725922EB1007D5794 /* HomeShownPositiveTestResultTableViewCell.swift */,
				01A4DC5625922EB0007D5794 /* HomeShownPositiveTestResultTableViewCell.xib */,
				017AD113259DCD3400FA2B3F /* HomeShownPositiveTestResultCellModel.swift */,
			);
			path = Risk;
			sourceTree = "<group>";
		};
		01A4DC6025922EB2007D5794 /* Views */ = {
			isa = PBXGroup;
			children = (
				01EA17712590F03000E98E02 /* HomeCardView.swift */,
				01A4DC6525922EB3007D5794 /* HomeItemView.swift */,
				01A4DC6625922EB3007D5794 /* HomeImageItemView.swift */,
				01A4DC6325922EB3007D5794 /* HomeImageItemView.xib */,
				01A4DCFD25926A66007D5794 /* HomeImageItemViewModel.swift */,
				01A4DC6725922EB3007D5794 /* HomeLoadingItemView.swift */,
				01A4DC6825922EB4007D5794 /* HomeLoadingItemView.xib */,
				01A4DD0C25926A72007D5794 /* HomeLoadingItemViewModel.swift */,
				01A4DC6125922EB2007D5794 /* HomeTextItemView.swift */,
				01A4DC6225922EB3007D5794 /* HomeTextItemView.xib */,
				01A4DD0225926A6A007D5794 /* HomeTextItemViewModel.swift */,
				01A4DC6925922EB4007D5794 /* HomeListItemView.swift */,
				01A4DC6425922EB3007D5794 /* HomeListItemView.xib */,
				01A4DD0725926A6E007D5794 /* HomeListItemViewModel.swift */,
			);
			path = Views;
			sourceTree = "<group>";
		};
		01A4DC8025922EC3007D5794 /* TestResult */ = {
			isa = PBXGroup;
			children = (
				8FF3525C25ADACEC008A07BD /* __tests__ */,
				01A4DC7925922EBD007D5794 /* HomeTestResultTableViewCell.swift */,
				01A4DC7825922EBD007D5794 /* HomeTestResultTableViewCell.xib */,
				01A4DC8C25922F05007D5794 /* HomeTestResultCellModel.swift */,
			);
			path = TestResult;
			sourceTree = "<group>";
		};
		01A4DCA125924FFE007D5794 /* ThankYou */ = {
			isa = PBXGroup;
			children = (
				BAFBF35525ADD719003F5DC2 /* __tests__ */,
				01A4DC5B25922EB1007D5794 /* HomeThankYouTableViewCell.swift */,
				01A4DC5A25922EB1007D5794 /* HomeThankYouTableViewCell.xib */,
				01A4DCB5259264F9007D5794 /* HomeThankYouCellModel.swift */,
			);
			path = ThankYou;
			sourceTree = "<group>";
		};
		01B7232524F8128B0064C0EB /* OptionGroup */ = {
			isa = PBXGroup;
			children = (
				01C2D43F2501243400FB23BF /* __tests__ */,
				01B7232624F812BC0064C0EB /* OptionGroupView.swift */,
				01B7232E24FE4F080064C0EB /* OptionGroupViewModel.swift */,
				01B7232824F812DF0064C0EB /* OptionView.swift */,
				01B7232A24F815B00064C0EB /* MultipleChoiceOptionView.swift */,
				01B7232C24F8E0260064C0EB /* MultipleChoiceChoiceView.swift */,
				01D69492250272E500B45BEA /* DatePickerOption */,
			);
			path = OptionGroup;
			sourceTree = "<group>";
		};
		01B72B6325821C9B00A3E3BC /* Views */ = {
			isa = PBXGroup;
			children = (
				01B72B6425821CD200A3E3BC /* DiaryDayEmptyView.swift */,
				01B72B6C25821D2800A3E3BC /* DiaryDayEmptyViewModel.swift */,
			);
			path = Views;
			sourceTree = "<group>";
		};
		01B72BA4258360BC00A3E3BC /* __test__ */ = {
			isa = PBXGroup;
			children = (
				01B72BBF2583875600A3E3BC /* DiaryDayViewModelTest.swift */,
				0120ECF22587607600F78944 /* DiaryDayEntryCellModelTest.swift */,
				0120ECFD2587631100F78944 /* DiaryDayAddCellModelTest.swift */,
				01B72BA5258360CD00A3E3BC /* DiaryDayEmptyViewModelTest.swift */,
			);
			path = __test__;
			sourceTree = "<group>";
		};
		01B72BEC2583B51B00A3E3BC /* Cells */ = {
			isa = PBXGroup;
			children = (
				01B72BEE2583B51C00A3E3BC /* DiaryEditEntriesTableViewCell.swift */,
				01B72BF02583B51C00A3E3BC /* DiaryEditEntriesTableViewCell.xib */,
				014086BC2589033A00E9E5B2 /* DiaryEditEntriesCellModel.swift */,
			);
			path = Cells;
			sourceTree = "<group>";
		};
		01C2D43F2501243400FB23BF /* __tests__ */ = {
			isa = PBXGroup;
			children = (
				01C2D440250124E600FB23BF /* OptionGroupViewModelTests.swift */,
			);
			path = __tests__;
			sourceTree = "<group>";
		};
		01C6AC2D252B23FC0052814D /* QRScanner */ = {
			isa = PBXGroup;
			children = (
				71FE1C74247AC2B500851FEB /* ExposureSubmissionQRScannerViewController.swift */,
				01C6AC20252B21DF0052814D /* ExposureSubmissionQRScannerViewController.xib */,
				01C6AC0D252B1E980052814D /* ExposureSubmissionQRScannerViewModel.swift */,
				01C6AC25252B23D70052814D /* ExposureSubmissionQRScannerFocusView.swift */,
				01C6AC31252B29C00052814D /* QRScannerError.swift */,
				01A1B449252DFD7700841B63 /* MetadataObject.swift */,
			);
			path = QRScanner;
			sourceTree = "<group>";
		};
		01D02683258B9C1300B6389A /* Cells */ = {
			isa = PBXGroup;
			children = (
				713EA26224798F8500AB7EE8 /* ExposureDetectionHeaderCell.swift */,
				01D02687258B9CB200B6389A /* ExposureDetectionHeaderCell.xib */,
				713EA25E24798A9100AB7EE8 /* ExposureDetectionRiskCell.swift */,
				01D0268C258B9CF800B6389A /* ExposureDetectionRiskCell.xib */,
				7154EB49247D21E200A467FF /* ExposureDetectionLongGuideCell.swift */,
				01D02691258BA0AD00B6389A /* ExposureDetectionLongGuideCell.xib */,
				7154EB4B247E862100A467FF /* ExposureDetectionLoadingCell.swift */,
				01D02696258BA0E000B6389A /* ExposureDetectionLoadingCell.xib */,
				713EA26024798AD100AB7EE8 /* ExposureDetectionHotlineCell.swift */,
				01D026A4258BA20E00B6389A /* ExposureDetectionHotlineCell.xib */,
				01D026A9258BA2F600B6389A /* ExposureDetectionRiskRefreshCell.xib */,
				01D026AA258BA2F900B6389A /* ExposureDetectionRiskTextCell.xib */,
				01D026AB258BA2FA00B6389A /* ExposureDetectionGuideCell.xib */,
				01D026AC258BA2FD00B6389A /* ExposureDetectionLinkCell.xib */,
			);
			path = Cells;
			sourceTree = "<group>";
		};
		01D026CF258BB65B00B6389A /* Cells */ = {
			isa = PBXGroup;
			children = (
				EE22DB84247FB43A001B0A71 /* TracingHistoryTableViewCell.swift */,
				01D026DC258BB6CC00B6389A /* TracingHistoryTableViewCell.xib */,
				EE22DB85247FB43A001B0A71 /* ImageTableViewCell.swift */,
				01D026E3258BB6D800B6389A /* ImageTableViewCell.xib */,
				EE22DB86247FB43A001B0A71 /* ActionDetailTableViewCell.swift */,
				01D026E7258BB6DB00B6389A /* ActionDetailTableViewCell.xib */,
				EE22DB87247FB43A001B0A71 /* DescriptionTableViewCell.swift */,
				01D026E8258BB6DD00B6389A /* DescriptionTableViewCell.xib */,
				EE22DB88247FB43A001B0A71 /* ActionTableViewCell.swift */,
				01D026E9258BB6DF00B6389A /* ActionTableViewCell.xib */,
				941ADDAF2518C2B200E421D9 /* EuTracingTableViewCell.swift */,
				01D026ED258BB70100B6389A /* EuTracingTableViewCell.xib */,
			);
			path = Cells;
			sourceTree = "<group>";
		};
		01D02722258BD22600B6389A /* Settings */ = {
			isa = PBXGroup;
			children = (
				51D420C324583E3300AD70CA /* SettingsViewController.swift */,
				CD8638522477EBD400A5A07C /* SettingsViewModel.swift */,
				CDD87C6024766163007CE6CA /* Cells */,
			);
			path = Settings;
			sourceTree = "<group>";
		};
		01D02726258BD24400B6389A /* NotificationSettings */ = {
			isa = PBXGroup;
			children = (
				CD2EC328247D82EE00C6B3F9 /* NotificationSettingsViewController.swift */,
				01D0274B258BD42800B6389A /* NotificationSettingsViewController.xib */,
				CDCE11D5247D644100F30825 /* NotificationSettingsViewModel.swift */,
				CDCE11D7247D645800F30825 /* Cells */,
			);
			path = NotificationSettings;
			sourceTree = "<group>";
		};
		01D02744258BD40C00B6389A /* Reset */ = {
			isa = PBXGroup;
			children = (
				EEF10679246EBF8B009DFB4E /* ResetViewController.swift */,
				01D0274C258BD42B00B6389A /* ResetViewController.xib */,
			);
			path = Reset;
			sourceTree = "<group>";
		};
		01D16C5C24ED6981007DB387 /* __tests__ */ = {
			isa = PBXGroup;
			children = (
				01D16C5D24ED69CA007DB387 /* BackgroundAppRefreshViewModelTests.swift */,
				01D16C5F24ED6D9A007DB387 /* MockBackgroundRefreshStatusProvider.swift */,
				01D16C6124ED6DB3007DB387 /* MockLowPowerModeStatusProvider.swift */,
			);
			path = __tests__;
			sourceTree = "<group>";
		};
		01D69492250272E500B45BEA /* DatePickerOption */ = {
			isa = PBXGroup;
			children = (
				01D694932502730700B45BEA /* __tests__ */,
				01C7665D25024A09002C9A5C /* DatePickerOptionView.swift */,
				01D6948A25026EC000B45BEA /* DatePickerOptionViewModel.swift */,
				01D6948C2502717F00B45BEA /* DatePickerDayView.swift */,
				01D69490250272CE00B45BEA /* DatePickerDayViewModel.swift */,
				01D6948E2502729000B45BEA /* DatePickerDay.swift */,
			);
			path = DatePickerOption;
			sourceTree = "<group>";
		};
		01D694932502730700B45BEA /* __tests__ */ = {
			isa = PBXGroup;
			children = (
				01A97DD02506767E00C07C37 /* DatePickerOptionViewModelTests.swift */,
				01A97DD22506769F00C07C37 /* DatePickerDayViewModelTests.swift */,
			);
			path = __tests__;
			sourceTree = "<group>";
		};
		01EA17602590E9B900E98E02 /* Home */ = {
			isa = PBXGroup;
			children = (
				EBD2D07C25A86144006E4220 /* __tests__ */,
				01EA17612590EAAF00E98E02 /* HomeTableViewController.swift */,
				01EA17692590EF4E00E98E02 /* HomeTableViewModel.swift */,
				01EA17FD259217B100E98E02 /* HomeState.swift */,
				01EA176E2590F02F00E98E02 /* Cells */,
				01A4DC6025922EB2007D5794 /* Views */,
			);
			path = Home;
			sourceTree = "<group>";
		};
		01EA176E2590F02F00E98E02 /* Cells */ = {
			isa = PBXGroup;
			children = (
				01EA17BF2591346300E98E02 /* ExposureLogging */,
				01A4DC5525922EB0007D5794 /* Risk */,
				01A4DC8025922EC3007D5794 /* TestResult */,
				01A4DCA125924FFE007D5794 /* ThankYou */,
				016E25E825AF138B0077C64C /* Statistics */,
				01EA17C02591347800E98E02 /* Diary */,
				01EA17C42591348100E98E02 /* Info */,
			);
			path = Cells;
			sourceTree = "<group>";
		};
		01EA17BF2591346300E98E02 /* ExposureLogging */ = {
			isa = PBXGroup;
			children = (
				8F3D71A825A8634700D52CCD /* __tests__ */,
				01EA17722590F03000E98E02 /* HomeExposureLoggingTableViewCell.swift */,
				01EA17752590F03100E98E02 /* HomeExposureLoggingTableViewCell.xib */,
				01EA17C82591353200E98E02 /* HomeExposureLoggingCellModel.swift */,
			);
			path = ExposureLogging;
			sourceTree = "<group>";
		};
		01EA17C02591347800E98E02 /* Diary */ = {
			isa = PBXGroup;
			children = (
				BAFBF35E25ADDE42003F5DC2 /* __tests__ */,
				01EA17792590F03200E98E02 /* HomeDiaryTableViewCell.swift */,
				01EA17782590F03100E98E02 /* HomeDiaryTableViewCell.xib */,
				01EA17D02591366200E98E02 /* HomeDiaryCellModel.swift */,
			);
			path = Diary;
			sourceTree = "<group>";
		};
		01EA17C42591348100E98E02 /* Info */ = {
			isa = PBXGroup;
			children = (
				BAFBF36725ADE0AA003F5DC2 /* __tests__ */,
				01EA17762590F03100E98E02 /* HomeInfoTableViewCell.swift */,
				01EA17732590F03000E98E02 /* HomeInfoTableViewCell.xib */,
				01EA17E42591399200E98E02 /* HomeInfoCellModel.swift */,
				01A4DD3725935AC1007D5794 /* CellPositionInSection.swift */,
			);
			path = Info;
			sourceTree = "<group>";
		};
		01EBC9A425B5FFF40003496F /* __tests__ */ = {
			isa = PBXGroup;
			children = (
				01EBC9C225B70C310003496F /* SAP_Internal_Stats_Statistics+SupportedIDsTests.swift */,
				0185DDDD25B77786001FBEA7 /* HomeStatisticsCellModelTests.swift */,
				01EBC9A525B6002C0003496F /* HomeStatisticsCardViewModelTests.swift */,
			);
			path = __tests__;
			sourceTree = "<group>";
		};
		01F2A560257FC79F00DA96A6 /* Cells */ = {
			isa = PBXGroup;
			children = (
				BA9BCF7525B09B3A00DD7974 /* __tests__ */,
				01F2A57F25803AA500DA96A6 /* DiaryOverviewDescriptionTableViewCell.swift */,
				01F2A58025803AA500DA96A6 /* DiaryOverviewDescriptionTableViewCell.xib */,
				BA9BCF6125B0875100DD7974 /* DiaryOverviewDayCellModel.swift */,
				01F2A561257FC7D200DA96A6 /* DiaryOverviewDayTableViewCell.swift */,
				01F2A562257FC7D200DA96A6 /* DiaryOverviewDayTableViewCell.xib */,
			);
			path = Cells;
			sourceTree = "<group>";
		};
		01F2A5B62581177100DA96A6 /* Cells */ = {
			isa = PBXGroup;
			children = (
				01F2A5B72581181A00DA96A6 /* DiaryDayAddTableViewCell.swift */,
				01F2A5B82581181A00DA96A6 /* DiaryDayAddTableViewCell.xib */,
				01B72C0A25875BC300A3E3BC /* DiaryDayAddCellModel.swift */,
				01F2A5C12581183800DA96A6 /* DiaryDayEntryTableViewCell.swift */,
				01F2A5C22581183800DA96A6 /* DiaryDayEntryTableViewCell.xib */,
				0120ECDC25875D8B00F78944 /* DiaryDayEntryCellModel.swift */,
			);
			path = Cells;
			sourceTree = "<group>";
		};
		13091950247972CF0066E329 /* PrivacyProtectionViewController */ = {
			isa = PBXGroup;
			children = (
				1309194E247972C40066E329 /* PrivacyProtectionViewController.swift */,
			);
			path = PrivacyProtectionViewController;
			sourceTree = "<group>";
		};
		130CB19A246D92F800ADE602 /* Onboarding */ = {
			isa = PBXGroup;
			children = (
				130CB19B246D92F800ADE602 /* ENAUITestsOnboarding.swift */,
			);
			path = Onboarding;
			sourceTree = "<group>";
		};
		134F0DB8247578FF00D88934 /* Home */ = {
			isa = PBXGroup;
			children = (
				134F0DB9247578FF00D88934 /* ENAUITestsHome.swift */,
				509C69FD25B5D920000F2A4C /* ENAUITests-Statistics.swift */,
			);
			path = Home;
			sourceTree = "<group>";
		};
		138910C3247A907500D739F6 /* Task Scheduling */ = {
			isa = PBXGroup;
			children = (
				138910C4247A909000D739F6 /* ENATaskScheduler.swift */,
			);
			path = "Task Scheduling";
			sourceTree = "<group>";
		};
		13E5046A248E3CE60086641C /* AppInformation */ = {
			isa = PBXGroup;
			children = (
				13E50468248E3CD20086641C /* ENAUITestsAppInformation.swift */,
			);
			path = AppInformation;
			sourceTree = "<group>";
		};
		2F3D95352518BCBA002B2C81 /* EUSettings */ = {
			isa = PBXGroup;
			children = (
				2FD473BD251E0E7F000DCA40 /* __tests__ */,
				2F3D95362518BCD1002B2C81 /* EUSettingsViewController.swift */,
				2F3D953B2518BCE9002B2C81 /* EUSettingsViewModel.swift */,
			);
			path = EUSettings;
			sourceTree = "<group>";
		};
		2FA9E39124D2F2620030561C /* Exposure Submission */ = {
			isa = PBXGroup;
			children = (
				0123D5962501381900A91838 /* __test__ */,
				CD99A3A8245C272400BF12AF /* ExposureSubmissionService.swift */,
				A3EE6E59249BB7AF00C64B61 /* ExposureSubmissionServiceFactory.swift */,
				2FA9E39224D2F2920030561C /* ExposureSubmission+TestResult.swift */,
				2FA9E39424D2F2B00030561C /* ExposureSubmission+DeviceRegistrationKey.swift */,
				2FA9E39624D2F3C60030561C /* ExposureSubmissionError.swift */,
				2FA9E39824D2F4350030561C /* ExposureSubmission+ErrorParsing.swift */,
				2FA9E39A24D2F4A10030561C /* ExposureSubmissionService+Protocol.swift */,
			);
			path = "Exposure Submission";
			sourceTree = "<group>";
		};
		2FC951FA24DC2366008D39F4 /* Cells */ = {
			isa = PBXGroup;
			children = (
				2FC951FD24DC23B9008D39F4 /* DMConfigurationCell.swift */,
			);
			path = Cells;
			sourceTree = "<group>";
		};
		2FD473BD251E0E7F000DCA40 /* __tests__ */ = {
			isa = PBXGroup;
			children = (
				2FD473BE251E0ECE000DCA40 /* EUSettingsViewControllerTests.swift */,
			);
			path = __tests__;
			sourceTree = "<group>";
		};
		35075C002526367700DE92F7 /* TestPlans */ = {
			isa = PBXGroup;
			children = (
				35075C092526378D00DE92F7 /* AllTests.xctestplan */,
				35075C0E252637C300DE92F7 /* SmokeTests.xctestplan */,
				3523CA31252DC617002E6DEC /* Screenshots.xctestplan */,
			);
			name = TestPlans;
			sourceTree = "<group>";
		};
		35AA4AF2259B40DF00D32306 /* __tests__ */ = {
			isa = PBXGroup;
			children = (
				35AA4AF3259B40FC00D32306 /* CryptoFallbackTests.swift */,
				35358DD325A23169004FD0CB /* HTTPClientCertificatePinningTests.swift */,
			);
			path = __tests__;
			sourceTree = "<group>";
		};
		35E1219D25B19D8C0098D754 /* sample_stats */ = {
			isa = PBXGroup;
			children = (
				35E1219E25B19D8C0098D754 /* sample_stats.bin */,
				35E1219F25B19D8C0098D754 /* sample_stats.sha256 */,
			);
			path = sample_stats;
			sourceTree = "<group>";
		};
		35E121D625B273280098D754 /* stats */ = {
			isa = PBXGroup;
			children = (
				35E121D725B273280098D754 /* card_header.pb.swift */,
				35E121D825B273280098D754 /* statistics.pb.swift */,
				35E121D925B273280098D754 /* key_figure_card.pb.swift */,
			);
			name = stats;
			path = ../../../gen/output/internal/stats;
			sourceTree = "<group>";
		};
		35EA6158258BC88A0062B50A /* iOS 12 Fallback */ = {
			isa = PBXGroup;
			children = (
				35EA6159258BC8E30062B50A /* CryptoKitFallbacks.swift */,
			);
			path = "iOS 12 Fallback";
			sourceTree = "<group>";
		};
		35EA68402554BEB200335F73 /* V2 */ = {
			isa = PBXGroup;
			children = (
				35EA684925553B5C00335F73 /* DownloadedPackagesStoreV2.swift */,
				35EA684125553AE300335F73 /* DownloadedPackagesSQLLiteStoreV2.swift */,
			);
			path = V2;
			sourceTree = "<group>";
		};
		50BD2E6724FE26F300932566 /* __test__ */ = {
			isa = PBXGroup;
			children = (
				50BD2E6F24FE26F300932566 /* AppInformationImprintTest.swift */,
				50DC527A24FEB5CA00F6D8EB /* AppInformationModelTest.swift */,
			);
			name = __test__;
			sourceTree = "<group>";
		};
		5107E3D72459B2D60042FC9B /* Frameworks */ = {
			isa = PBXGroup;
			children = (
				858F6F6D245A103C009FFD33 /* ExposureNotification.framework */,
			);
			name = Frameworks;
			sourceTree = "<group>";
		};
		514E81312461946E00636861 /* ExposureDetection */ = {
			isa = PBXGroup;
			children = (
				A36FACC224C5E9FC00DED947 /* __tests__ */,
				71FD8861246EB27F00E804D0 /* ExposureDetectionViewController.swift */,
				01D02666258B750800B6389A /* ExposureDetectionViewController.xib */,
				FEDCE4BE82DC5BFE90575663 /* ExposureDetectionViewModel.swift */,
				01D02683258B9C1300B6389A /* Cells */,
				017AD19925A5C74400FA2B3F /* Extensions */,
				EEF790092466ED410065EBD5 /* Views */,
			);
			path = ExposureDetection;
			sourceTree = "<group>";
		};
		514E81322461B97700636861 /* Exposure */ = {
			isa = PBXGroup;
			children = (
				B15382DD2482707A0010F007 /* __tests__ */,
				ABFCE989255C32EE0075FF13 /* AppConfigMetadata.swift */,
				354E305824EFF26E00526C9F /* Country.swift */,
				EB5FE1532599F5DB00797E4E /* ENActivityHandling.swift */,
				941ADDB12518C3FB00E421D9 /* ENSettingEuTracingViewModel.swift */,
				514E81332461B97700636861 /* ExposureManager.swift */,
				CD678F6A246C43E200B6A0F8 /* MockExposureManager.swift */,
				518A69FA24687D5800444E66 /* RiskLevel.swift */,
				01D307892562B03B00ADB67B /* RiskState.swift */,
				94427A4F25502B8900C36BE6 /* WarnOthersNotificationsTimeInterval.swift */,
				948AFE662553DC5B0019579A /* WarnOthersRemindable.swift */,
				94B255A52551B7C800649B4C /* WarnOthersReminder.swift */,
				35E121B825B23D060098D754 /* StatisticsMetadata.swift */,
			);
			path = Exposure;
			sourceTree = "<group>";
		};
		514EE997246D4BEB00DE4884 /* UITableView */ = {
			isa = PBXGroup;
			children = (
				710ABB1E2475115500948792 /* UITableViewController+Enum.swift */,
				514EE998246D4C2E00DE4884 /* UITableViewCell+Identifier.swift */,
				514EE99A246D4C4C00DE4884 /* UITableView+Dequeue.swift */,
			);
			path = UITableView;
			sourceTree = "<group>";
		};
		516E430324B89AF60008CC30 /* __tests__ */ = {
			isa = PBXGroup;
			children = (
				516E430124B89AED0008CC30 /* CoordinatorTests.swift */,
			);
			path = __tests__;
			sourceTree = "<group>";
		};
		51B5B41A246E059700DC5D3E /* Common */ = {
			isa = PBXGroup;
			children = (
				01F2A542257FB90200DA96A6 /* CloseBarButtonItem.swift */,
				71F54190248BF677006DB793 /* HtmlTextView.swift */,
				351E6305256BEC8D00D89B29 /* LabeledCountriesView.swift */,
			);
			path = Common;
			sourceTree = "<group>";
		};
		51CE1BBB2460B1BA002CF42A /* Protocols */ = {
			isa = PBXGroup;
			children = (
				B18CADAD24782FA4006F53F0 /* ExposureStateUpdating.swift */,
				FEDCE1600374711EC77FF572 /* RequiresAppDependencies.swift */,
			);
			path = Protocols;
			sourceTree = "<group>";
		};
		51D420AF2458308400AD70CA /* Onboarding */ = {
			isa = PBXGroup;
			children = (
				AB7420AA251B678E006666AC /* DeltaOnboarding */,
				AB1885CF25238D9B00D39BBE /* __tests__ */,
				51C737BC245B349700286105 /* OnboardingInfoViewController.swift */,
				01D0262D258A791C00B6389A /* OnboardingInfoViewController.xib */,
				A17366542484978A006BE209 /* OnboardingInfoViewControllerUtils.swift */,
				137846482488027500A50AB8 /* OnboardingInfoViewController+Extension.swift */,
				50F9130C253F1D7800DFE683 /* OnboardingPageType.swift */,
			);
			path = Onboarding;
			sourceTree = "<group>";
		};
		51D420B224583AA400AD70CA /* Workers */ = {
			isa = PBXGroup;
			children = (
				B1221BDD2492E78100E6C4E4 /* Keychain */,
				B19FD70E2491A04800A9D56A /* Update Checker */,
				B184A381248FFCC3007180F6 /* Store */,
				A1C2B2DA24834934004A3BD5 /* __tests__ */,
				AB1886C3252DE1AE00D39BBE /* Logging.swift */,
				B120C7C524AFDAB900F68FF1 /* ActiveTracing.swift */,
				A3FF84EB247BFAF00053E947 /* Hasher.swift */,
				0D5611B3247F852C00B5B094 /* SQLiteKeyValueStore.swift */,
				35EA68512555488600335F73 /* SQLiteError.swift */,
				016146902487A43E00660992 /* LinkHelper.swift */,
				A128F058248B459F00EC7F6C /* PublicKeyStore.swift */,
			);
			path = Workers;
			sourceTree = "<group>";
		};
		51D420B524583B5100AD70CA /* Extensions */ = {
			isa = PBXGroup;
			children = (
				71176E2C24891BCF004B0C9F /* __tests__ */,
				514EE997246D4BEB00DE4884 /* UITableView */,
				AB1886D0252DE51E00D39BBE /* Bundle+Identifier.swift */,
				A16714AE248CA1B70031B111 /* Bundle+ReadPlist.swift */,
				AB6289CE251BA01400CF61D2 /* Bundle+Version.swift */,
				01DB708425068167008F7244 /* Calendar+GregorianLocale.swift */,
				0190B224255C423600CF4244 /* Date+Age.swift */,
				51895EDB245E16CD0085DA38 /* ENAColor.swift */,
				710021DB248E44A6001F0B63 /* ENAFont.swift */,
				01734B6D255D73E400E60A8B /* ENExposureConfiguration+Convenience.swift */,
				A1BABD0A24A57BA0000ED515 /* ENTemporaryExposureKey+Processing.swift */,
				2FC0357024B5B70700E234AC /* Error+FAQUrl.swift */,
				2F96739A24AB70FA008E3147 /* ExposureSubmissionParsable.swift */,
				EB17144525716EA80088D7A9 /* FileManager+KeyPackageStorage.swift */,
				017AD121259DDE6B00FA2B3F /* ISO8601DateFormatter+ContactDiary.swift */,
				51D420D324586DCA00AD70CA /* NotificationName.swift */,
				2FF1D62D2487850200381FFB /* NSMutableAttributedString+Generation.swift */,
				51D420B624583B7200AD70CA /* NSObject+Identifier.swift */,
				AB6289D3251BA4EC00CF61D2 /* String+Compare.swift */,
				01C6ABF32527273D0052814D /* String+Insertion.swift */,
				B111EE2B2465D9F7001AEBB4 /* String+Localization.swift */,
				2FA968CD24D8560B008EE367 /* String+Random.swift */,
				B14D0CDA246E968C00D5BEBC /* String+Today.swift */,
				B1D6B003247DA4920079DDD3 /* UIApplication+CoronaWarn.swift */,
				71CC3EA2246D6C4000217F2C /* UIFont+DynamicType.swift */,
				01C6AC39252B2A500052814D /* UIImage+Color.swift */,
				35327FF5256D4CE600C36A44 /* UIStackView+prune.swift */,
				2F3218CF248063E300A7AC0A /* UIView+Convenience.swift */,
				EB858D1F24E700D10048A0AA /* UIView+Screenshot.swift */,
				85142500245DA0B3009D2791 /* UIViewController+Alert.swift */,
				2F26CE2D248B9C4F00BE30EE /* UIViewController+BackButton.swift */,
				13722043247AEEAD00152764 /* UNNotificationCenter+Extension.swift */,
				EB87353F253704D100325C6C /* UNUserNotificationCenter+DeadManSwitch.swift */,
				948AFE792554377F0019579A /* UNUserNotificationCenter+WarnOthers.swift */,
				B1EDFD8C248E74D000E7EAFF /* URL+StaticString.swift */,
				B153096924706F1000A4A1BD /* URLSession+Default.swift */,
				B153096B24706F2400A4A1BD /* URLSessionConfiguration+Default.swift */,
				AB7E2A7F255ACC06005C90F6 /* Date+Utils.swift */,
				5270E9B7256D20A900B08606 /* NSTextAttachment+ImageHeight.swift */,
				3523F8A72570F819004B0424 /* NSAttributedString+BulletPoint.swift */,
				01D02625258A769200B6389A /* HTTPURLResponse+Header.swift */,
			);
			path = Extensions;
			sourceTree = "<group>";
		};
		51D420C224583D7B00AD70CA /* Settings */ = {
			isa = PBXGroup;
			children = (
				B163D10E24990664001A322C /* __tests__ */,
				01D0271A258BC78100B6389A /* SettingsCoordinator.swift */,
				01D02722258BD22600B6389A /* Settings */,
				EB41DC0624E53D3F0029C6F7 /* BackgroundAppRefresh */,
				01D02726258BD24400B6389A /* NotificationSettings */,
				01D02744258BD40C00B6389A /* Reset */,
			);
			path = Settings;
			sourceTree = "<group>";
		};
		51D420D524598AC200AD70CA /* Source */ = {
			isa = PBXGroup;
			children = (
				AB126871254C0598006E9194 /* Utils */,
				353412CB2525EE4A0086D15C /* Globals.swift */,
				AB1FCBCA2521FC21005930BA /* ServerEnvironment */,
				B111EDEC2465B1F4001AEBB4 /* Client */,
				CD99A3C82461A44B00BF12AF /* View Helpers */,
				51CE1BBB2460B1BA002CF42A /* Protocols */,
				8595BF5D246032C40056EA27 /* Views */,
				B1569DD5245D6C790079FCD7 /* Developer Menu */,
				51EE9A6A245C0F7900F2544F /* Models */,
				85D759802459A82D008175F0 /* Services */,
				85D759712457059A008175F0 /* Scenes */,
				51D420B224583AA400AD70CA /* Workers */,
				51D420B524583B5100AD70CA /* Extensions */,
				85D7593E2457048F008175F0 /* AppDelegate.swift */,
				A3552CC524DD6E78008C91BE /* AppDelegate+ENATaskExecutionDelegate.swift */,
				A3552CC324DD6E16008C91BE /* AppDelegate+PlausibleDeniability.swift */,
				CDA262F724AB808800612E15 /* Coordinator.swift */,
				516E430324B89AF60008CC30 /* __tests__ */,
			);
			path = Source;
			sourceTree = "<group>";
		};
		51EE9A6A245C0F7900F2544F /* Models */ = {
			isa = PBXGroup;
			children = (
				B1AC51D424CED8740087C35B /* __tests__ */,
				138910C3247A907500D739F6 /* Task Scheduling */,
				B1125458246F2C2100AB5036 /* Converting Keys */,
				514E81322461B97700636861 /* Exposure */,
				51EE9A6C245C0FB500F2544F /* Onboarding */,
				B18E852E248C29D400CF4FB8 /* DetectionMode.swift */,
				FEDCE1B8926528ED74CDE1B2 /* ENStateHandler+State.swift */,
				0144BDE0250924CC00B0857C /* SymptomsOnset.swift */,
			);
			path = Models;
			sourceTree = "<group>";
		};
		51EE9A6C245C0FB500F2544F /* Onboarding */ = {
			isa = PBXGroup;
			children = (
				51C737BE245B3B5D00286105 /* OnboardingInfo.swift */,
			);
			path = Onboarding;
			sourceTree = "<group>";
		};
		71176E2C24891BCF004B0C9F /* __tests__ */ = {
			isa = PBXGroup;
			children = (
				71176E2D24891C02004B0C9F /* ENAColorTests.swift */,
				A1BABD0C24A57BAC000ED515 /* ENTemporaryExposureKey+ProcessingTests.swift */,
				B1C7EE4524938EB700F1F284 /* ExposureDetection_FAQ_URL_Tests.swift */,
				B163D11424993F64001A322C /* UIFont+DynamicTypeTests.swift */,
				A1E4195E249824340016E52A /* String+TodayTests.swift */,
				2FC0356E24B342FA00E234AC /* UIViewcontroller+AlertTest.swift */,
			);
			path = __tests__;
			sourceTree = "<group>";
		};
		71176E30248957B1004B0C9F /* App */ = {
			isa = PBXGroup;
			children = (
				71176E31248957C3004B0C9F /* AppNavigationController.swift */,
			);
			path = App;
			sourceTree = "<group>";
		};
		7143D07424990A3100608DDE /* NavigationControllerWithFooter */ = {
			isa = PBXGroup;
			children = (
				71D3C1992494EFAC00DBABA8 /* ENANavigationControllerWithFooter.swift */,
				71EF33D82497F3E8007B7E1B /* ENANavigationControllerWithFooterChild.swift */,
				71EF33DA2497F419007B7E1B /* ENANavigationFooterItem.swift */,
				71C0BEDC2498DD07009A17A0 /* ENANavigationFooterView.swift */,
			);
			path = NavigationControllerWithFooter;
			sourceTree = "<group>";
		};
		71F76D0E24767AF100515A01 /* DynamicTableViewController */ = {
			isa = PBXGroup;
			children = (
				F247572E2483934B003E1FC5 /* __tests__ */,
				71F76D0F24767B2500515A01 /* Views */,
				710ABB26247533FA00948792 /* DynamicTableViewController.swift */,
				710ABB282475353900948792 /* DynamicTableViewModel.swift */,
				71330E40248109F600EB10F6 /* DynamicTableViewSection.swift */,
				71330E4424810A0500EB10F6 /* DynamicTableViewHeader.swift */,
				71330E4624810A0C00EB10F6 /* DynamicTableViewFooter.swift */,
				71330E42248109FD00EB10F6 /* DynamicTableViewCell.swift */,
				A1C683FB24AEC9EE00B90D12 /* DynamicTableViewTextCell.swift */,
				71330E4824810A5A00EB10F6 /* DynamicTableViewAction.swift */,
			);
			path = DynamicTableViewController;
			sourceTree = "<group>";
		};
		71F76D0F24767B2500515A01 /* Views */ = {
			isa = PBXGroup;
			children = (
				71FE1C68247A8FE100851FEB /* DynamicTableViewHeaderFooterView.swift */,
				71FE1C70247AA7B700851FEB /* DynamicTableViewHeaderImageView.swift */,
				714194E9247A65C60072A090 /* DynamicTableViewHeaderSeparatorView.swift */,
				710ABB22247513E300948792 /* DynamicTypeTableViewCell.swift */,
				71FE1C8A247AC79D00851FEB /* DynamicTableViewIconCell.swift */,
				71FE1C8B247AC79D00851FEB /* DynamicTableViewIconCell.xib */,
				EB3BCA85250799E7003F27C7 /* DynamicTableViewBulletPointCell.swift */,
				71B8044E248526B600D53506 /* DynamicTableViewSpaceCell.swift */,
				2FF1D62F24880FCF00381FFB /* DynamicTableViewRoundedCell.swift */,
				52CAAC002562B82E00239DCB /* DynamicTableViewConsentCell.swift */,
				717D21E8248C022E00D9717E /* DynamicTableViewHtmlCell.swift */,
				A1C683F924AEC57400B90D12 /* DynamicTableViewTextViewCell.swift */,
				01B7232324F812500064C0EB /* DynamicTableViewOptionGroupCell.swift */,
			);
			path = Views;
			sourceTree = "<group>";
		};
		71FE1C83247AC33D00851FEB /* ExposureSubmission */ = {
			isa = PBXGroup;
			children = (
				35D16DDC2567FB980069AD1B /* DynamicLegalCell.swift */,
				35D16DDD2567FB980069AD1B /* DynamicLegalCell.xib */,
				50C5C1B9258920AD00C4817A /* DynamicLegalExtendedCell.swift */,
				50C5C1B425891CC800C4817A /* DynamicLegalExtendedCell.xib */,
				710021DF248EAF9A001F0B63 /* ExposureSubmissionImageCardCell.swift */,
				710021DD248EAF16001F0B63 /* ExposureSubmissionImageCardCell.xib */,
				710224F32490E7A3000C5DEF /* ExposureSubmissionStepCell.swift */,
				710224ED2490E2FC000C5DEF /* ExposureSubmissionStepCell.xib */,
				71FE1C84247AC33D00851FEB /* ExposureSubmissionTestResultHeaderView.swift */,
				711EFCC824935C79005FEF21 /* ExposureSubmissionTestResultHeaderView.xib */,
				351E630A256C5B9C00D89B29 /* LabeledCountriesCell.swift */,
				351E630B256C5B9C00D89B29 /* LabeledCountriesCell.xib */,
			);
			path = ExposureSubmission;
			sourceTree = "<group>";
		};
		853D987824694A1E00490DBA /* BaseElements */ = {
			isa = PBXGroup;
			children = (
				853D987924694A8700490DBA /* ENAButton.swift */,
				8595BF5E246032D90056EA27 /* ENASwitch.swift */,
				BA904CA52576A0B900692110 /* ENAInputLabel.swift */,
				71B804462484CC0800D53506 /* ENALabel.swift */,
				711EFCC62492EE31005FEF21 /* ENAFooterView.swift */,
			);
			path = BaseElements;
			sourceTree = "<group>";
		};
		858F6F71245AEC05009FFD33 /* ENSetting */ = {
			isa = PBXGroup;
			children = (
				2F3D95352518BCBA002B2C81 /* EUSettings */,
				EE22DB80247FB409001B0A71 /* ENSettingModel.swift */,
				EE22DB7F247FB409001B0A71 /* ENStateHandler.swift */,
				853D98842469DC8100490DBA /* ExposureNotificationSettingViewController.swift */,
				01D026CF258BB65B00B6389A /* Cells */,
			);
			path = ENSetting;
			sourceTree = "<group>";
		};
		8595BF5D246032C40056EA27 /* Views */ = {
			isa = PBXGroup;
			children = (
				B10F9B88249961B500C418F4 /* __tests__ */,
				51B5B41A246E059700DC5D3E /* Common */,
				853D987824694A1E00490DBA /* BaseElements */,
				71FE1C83247AC33D00851FEB /* ExposureSubmission */,
				71CC3EA0246D6BBF00217F2C /* DynamicTypeLabel.swift */,
				713EA25A247818B000AB7EE8 /* DynamicTypeButton.swift */,
				85E33443247EB357006E74EC /* CircularProgressView.swift */,
			);
			path = Views;
			sourceTree = "<group>";
		};
		85D759322457048F008175F0 = {
			isa = PBXGroup;
			children = (
				71B8044424828A6C00D53506 /* .swiftformat */,
				71AFBD922464251000F91006 /* .swiftlint.yml */,
				85D7593D2457048F008175F0 /* ENA */,
				85D7595724570491008175F0 /* ENATests */,
				85D7596224570491008175F0 /* ENAUITests */,
				35075C002526367700DE92F7 /* TestPlans */,
				B1FF6B6B2497D0B40041CF02 /* CWASQLite */,
				85D7593C2457048F008175F0 /* Products */,
				5107E3D72459B2D60042FC9B /* Frameworks */,
				0DFCC2692484D7A700E2811D /* ENA-Bridging-Header.h */,
				0DFCC26F2484DC8200E2811D /* ENATests-Bridging-Header.h */,
				BA37538B25AC671A0015C8FC /* Recovered References */,
			);
			sourceTree = "<group>";
			usesTabs = 1;
		};
		85D7593C2457048F008175F0 /* Products */ = {
			isa = PBXGroup;
			children = (
				85D7593B2457048F008175F0 /* ENA.app */,
				85D7595424570491008175F0 /* ENATests.xctest */,
				85D7595F24570491008175F0 /* ENAUITests.xctest */,
				B1FF6B6A2497D0B40041CF02 /* CWASQLite.framework */,
			);
			name = Products;
			sourceTree = "<group>";
		};
		85D7593D2457048F008175F0 /* ENA */ = {
			isa = PBXGroup;
			children = (
				B102BDC12460405F00CD55A2 /* Backend */,
				51D420D524598AC200AD70CA /* Source */,
				85D7597424570615008175F0 /* Resources */,
			);
			path = ENA;
			sourceTree = "<group>";
		};
		85D7595724570491008175F0 /* ENATests */ = {
			isa = PBXGroup;
			children = (
				B18C411A246DB2F000B8D8CB /* Helper */,
				85D7595A24570491008175F0 /* Info.plist */,
			);
			path = ENATests;
			sourceTree = "<group>";
		};
		85D7596224570491008175F0 /* ENAUITests */ = {
			isa = PBXGroup;
			children = (
				13E5046A248E3CE60086641C /* AppInformation */,
				94C24B3D25304AE100F8C004 /* DeltaOnboarding */,
				948DCDC1252EFC4100CDE020 /* ExposureLogging */,
				941B68AD253F005600DC1962 /* Helper */,
				134F0DB8247578FF00D88934 /* Home */,
				130CB19A246D92F800ADE602 /* Onboarding */,
				EB11B02824EE7C7D00143A95 /* Settings */,
				EB1C221625B718FA00A5CA6E /* UpdateOS */,
				85D7596524570491008175F0 /* Info.plist */,
				134F0DBA247578FF00D88934 /* ENAUITests-Extensions.swift */,
				85D7596324570491008175F0 /* ENAUITests.swift */,
				134F0F2B2475793400D88934 /* SnapshotHelper.swift */,
				A3EE6E5B249BB97500C64B61 /* UITestingParameters.swift */,
			);
			path = ENAUITests;
			sourceTree = "<group>";
		};
		85D759712457059A008175F0 /* Scenes */ = {
			isa = PBXGroup;
			children = (
				71176E30248957B1004B0C9F /* App */,
				EBB92C70259E10BD00013B41 /* UpdateOS */,
				EE85998B2462EFD4002E7AE2 /* AppInformation */,
				0190982A257E5A9D0065D050 /* ContactDiary */,
				71F76D0E24767AF100515A01 /* DynamicTableViewController */,
				858F6F71245AEC05009FFD33 /* ENSetting */,
				514E81312461946E00636861 /* ExposureDetection */,
				CD99A398245B229F00BF12AF /* ExposureSubmission */,
				EE278B2E245F2C58008B06F9 /* FriendsInvite */,
				01EA17602590E9B900E98E02 /* Home */,
				7143D07424990A3100608DDE /* NavigationControllerWithFooter */,
				51D420AF2458308400AD70CA /* Onboarding */,
				01B7232524F8128B0064C0EB /* OptionGroup */,
				13091950247972CF0066E329 /* PrivacyProtectionViewController */,
				EE20EA0824699A3A00770683 /* RiskLegend */,
				51D420C224583D7B00AD70CA /* Settings */,
				016E260C25AF43440077C64C /* StatisticsInfo */,
			);
			path = Scenes;
			sourceTree = "<group>";
		};
		85D7597424570615008175F0 /* Resources */ = {
			isa = PBXGroup;
			children = (
				EBBABC46256402A9005B7C07 /* default_app_config_18 */,
				AB628A1D251CDAA700CF61D2 /* ServerEnvironment */,
				014891B224F90D0B002A6F77 /* ENA.plist */,
				011E4B002483A35A002E6412 /* ENACommunity.entitlements */,
				CD7F5C732466F6D400D3D03C /* ENATest.entitlements */,
				85790F2E245C6B72003D47E1 /* ENA.entitlements */,
				EE70C239245B09E900AC9B2F /* Localization */,
				85D7594F24570491008175F0 /* Info.plist */,
				B1221BDB2492BCEB00E6C4E4 /* Info_Debug.plist */,
				01E25C6F24A3B52F007E33F8 /* Info_Testflight.plist */,
				85D75976245706BD008175F0 /* Assets */,
				85D75975245706B0008175F0 /* Storyboards */,
			);
			path = Resources;
			sourceTree = "<group>";
		};
		85D75975245706B0008175F0 /* Storyboards */ = {
			isa = PBXGroup;
			children = (
				85D7594C24570491008175F0 /* LaunchScreen.storyboard */,
			);
			path = Storyboards;
			sourceTree = "<group>";
		};
		85D75976245706BD008175F0 /* Assets */ = {
			isa = PBXGroup;
			children = (
				8539874E2467094E00D28B62 /* AppIcon.xcassets */,
				85D7594A24570491008175F0 /* Assets.xcassets */,
				71F2E57A2487AEFC00694F1A /* ena-colors.xcassets */,
			);
			path = Assets;
			sourceTree = "<group>";
		};
		85D759802459A82D008175F0 /* Services */ = {
			isa = PBXGroup;
			children = (
				B15382DC248270220010F007 /* __tests__ */,
				B1D431C9246C848E00E728AD /* DownloadedPackagesStore */,
				2FA9E39124D2F2620030561C /* Exposure Submission */,
				B14D0CD8246E939600D5BEBC /* Exposure Transaction */,
				AB5F84AB24F8F6EB000400D4 /* Migration */,
				BA07735A25C2FC5E00EAF6B8 /* PPAC */,
				B1175211248A837300C3325C /* Risk */,
			);
			path = Services;
			sourceTree = "<group>";
		};
		8F27018D259B58D700E48CFE /* StoreV2 */ = {
			isa = PBXGroup;
			children = (
				8FF9B2B1259B6B030080770D /* ContactDiaryStoreSchemaV2.swift */,
				8F270193259B5BA700E48CFE /* ContactDiaryMigration1To2.swift */,
			);
			path = StoreV2;
			sourceTree = "<group>";
		};
		8F2EDD3025A4B9BB006F6520 /* StoreV1 */ = {
			isa = PBXGroup;
			children = (
				ABAE0A1B257F77D90030ED47 /* ContactDiaryStoreSchemaV1.swift */,
			);
			path = StoreV1;
			sourceTree = "<group>";
		};
		8F3D71A825A8634700D52CCD /* __tests__ */ = {
			isa = PBXGroup;
			children = (
				8F3D71A925A86AD300D52CCD /* HomeExposureLoggingCellModelTests.swift */,
			);
			path = __tests__;
			sourceTree = "<group>";
		};
		8FF3525C25ADACEC008A07BD /* __tests__ */ = {
			isa = PBXGroup;
			children = (
				8FF3525D25ADAD06008A07BD /* HomeTestResultCellModelTests.swift */,
			);
			path = __tests__;
			sourceTree = "<group>";
		};
		941B68AD253F005600DC1962 /* Helper */ = {
			isa = PBXGroup;
			children = (
				941B689E253EFF2300DC1962 /* Int+Increment.swift */,
				505F2E512587738900697CC2 /* AccessibilityLabels.swift */,
			);
			path = Helper;
			sourceTree = "<group>";
		};
		948DCDC1252EFC4100CDE020 /* ExposureLogging */ = {
			isa = PBXGroup;
			children = (
				948DCDC2252EFC9A00CDE020 /* ENAUITests_05_ExposureLogging.swift */,
			);
			path = ExposureLogging;
			sourceTree = "<group>";
		};
		948FB1F225BB067200D1EBCB /* __tests__ */ = {
			isa = PBXGroup;
			children = (
				94ABF76A25B9676F004AB56F /* DeltaOnboardingNewVersionFeaturesControllerTests.swift */,
			);
			path = __tests__;
			sourceTree = "<group>";
		};
		94C24B3D25304AE100F8C004 /* DeltaOnboarding */ = {
			isa = PBXGroup;
			children = (
				94C24B3E25304B4400F8C004 /* ENAUITestsDeltaOnboarding.swift */,
			);
			path = DeltaOnboarding;
			sourceTree = "<group>";
		};
		94EAF85525B6C62D00BE1F40 /* NewVersionFeatures */ = {
			isa = PBXGroup;
			children = (
				948FB1F225BB067200D1EBCB /* __tests__ */,
				94EAF86C25B6C84800BE1F40 /* DeltaOnboardingNewVersionFeatures.swift */,
				94EAF86D25B6C84900BE1F40 /* DeltaOnboardingNewVersionFeaturesViewController.swift */,
				94EAF86B25B6C84800BE1F40 /* DeltaOnboardingNewVersionFeaturesViewModel.swift */,
				94EAF89B25B8162200BE1F40 /* NewVersionFeature.swift */,
			);
			path = NewVersionFeatures;
			sourceTree = "<group>";
		};
		A1C2B2DA24834934004A3BD5 /* __tests__ */ = {
			isa = PBXGroup;
			children = (
				A173665124844F29006BE209 /* SQLiteKeyValueStoreTests.swift */,
				B1E23B8524FE4DD3006BCDA6 /* PublicKeyProviderTests.swift */,
				B1CD333D24865E0000B06E9B /* TracingStatusHistoryTests.swift */,
				B120C7C824AFE7B800F68FF1 /* ActiveTracingTests.swift */,
			);
			path = __tests__;
			sourceTree = "<group>";
		};
		A1E41959249817C70016E52A /* __tests__ */ = {
			isa = PBXGroup;
			children = (
				50B1D6E62551621C00684C3C /* DayKeyPackageDownloadTests.swift */,
				AB8BC34E2551BBE100F3B5A7 /* HourKeyPackagesDownloadTests.swift */,
				A1E4195B249818020016E52A /* RiskTests.swift */,
			);
			path = __tests__;
			sourceTree = "<group>";
		};
		A3284253248E48E0006B1F09 /* __tests__ */ = {
			isa = PBXGroup;
			children = (
				A328425A248E8290006B1F09 /* Mock Objects */,
				01A1B440252DE53800841B63 /* QRScanner */,
				A328425B248E82B5006B1F09 /* ExposureSubmissionTestResultViewControllerTests.swift */,
				016961AF2549630100FF92E3 /* ExposureSubmissionTestResultViewModelTests.swift */,
				2FD881CB2490F65C00BEC8FC /* ExposureSubmissionHotlineViewControllerTest.swift */,
				2FD881CD249115E700BEC8FC /* ExposureSubmissionNavigationControllerTest.swift */,
				015178C12507D2A90074F095 /* ExposureSubmissionSymptomsOnsetViewControllerTests.swift */,
				EB3BCA8A2507B8F3003F27C7 /* ExposureSubmissionSymptomsViewControllerTests.swift */,
				A32842602490E2AC006B1F09 /* ExposureSubmissionWarnOthersViewControllerTests.swift */,
				A32842642491136E006B1F09 /* ExposureSubmissionUITests.swift */,
				A372DA3E24BEF773003248BB /* ExposureSubmissionCoordinatorTests.swift */,
				01A1B460252E17F900841B63 /* ExposureSubmissionCoordinatorModelTests.swift */,
				01A23684251A22E90043D9F8 /* ExposureSubmissionQRInfoModelTests.swift */,
				524C4291256587B900EBC3B0 /* ExposureSubmissionTestResultConsentViewModelTests.swift */,
			);
			path = __tests__;
			sourceTree = "<group>";
		};
		A328425A248E8290006B1F09 /* Mock Objects */ = {
			isa = PBXGroup;
			children = (
				A3284256248E7431006B1F09 /* MockExposureSubmissionService.swift */,
				A32842662492359E006B1F09 /* MockExposureSubmissionNavigationControllerChild.swift */,
				A372DA3C24BE01D9003248BB /* MockExposureSubmissionCoordinator.swift */,
				A372DA4024BF33F9003248BB /* MockExposureSubmissionCoordinatorDelegate.swift */,
				01A1B451252DFD9400841B63 /* FakeMetadataMachineReadableObject.swift */,
			);
			path = "Mock Objects";
			sourceTree = "<group>";
		};
		A36FACC224C5E9FC00DED947 /* __tests__ */ = {
			isa = PBXGroup;
			children = (
				A36FACC324C5EA1500DED947 /* ExposureDetectionViewControllerTests.swift */,
				010B3D3A25A8667C00EB44AB /* ExposureDetectionViewModelTests.swift */,
			);
			path = __tests__;
			sourceTree = "<group>";
		};
		A372DA3724BDA015003248BB /* View */ = {
			isa = PBXGroup;
			children = (
				A372DA3924BDA043003248BB /* Custom */,
				A372DA3824BDA035003248BB /* Controller */,
			);
			path = View;
			sourceTree = "<group>";
		};
		A372DA3824BDA035003248BB /* Controller */ = {
			isa = PBXGroup;
			children = (
				503DB1A6255D822E00576E57 /* ExposureSubmissionIntroViewController.swift */,
				503DB1AB255D826900576E57 /* ExposureSubmissionIntroViewModel.swift */,
				01909886257E7B900065D050 /* ExposureSubmissionQRInfoViewController.swift */,
				01909887257E7B900065D050 /* ExposureSubmissionQRInfoViewModel.swift */,
				5222AA67255ECFE100F338C7 /* ExposureSubmissionTestResultConsentViewController.swift */,
				5222AA6F255ED8E000F338C7 /* ExposureSubmissionTestResultConsentViewModel.swift */,
				71FE1C78247AC2B500851FEB /* ExposureSubmissionTestResultViewController.swift */,
				016961982540574700FF92E3 /* ExposureSubmissionTestResultViewModel.swift */,
				523D5E74256FDFE900EF67EA /* ExposureSubmissionThankYouViewController.swift */,
				523D5E79256FE04000EF67EA /* ExposureSubmissionThankYouViewModel.swift */,
				01C6AC2D252B23FC0052814D /* QRScanner */,
				BAD962F925668E5D00FAB615 /* TestResultAvailable */,
				2F80CFDA247EDDB3000F06AF /* ExposureSubmissionHotlineViewController.swift */,
				EBCD2411250790F400E5574C /* ExposureSubmissionSymptomsViewController.swift */,
				EB3BCA872507B6C1003F27C7 /* ExposureSubmissionSymptomsOnsetViewController.swift */,
				A3C4F95F24812CD20047F23E /* ExposureSubmissionWarnOthersViewController.swift */,
				01A236792519D1E80043D9F8 /* ExposureSubmissionWarnOthersViewModel.swift */,
				BAB1239A25729FEA00A179FB /* TANInputViewController */,
			);
			path = Controller;
			sourceTree = "<group>";
		};
		A372DA3924BDA043003248BB /* Custom */ = {
			isa = PBXGroup;
			children = (
				710224F524910661000C5DEF /* ExposureSubmissionDynamicCell.swift */,
			);
			path = Custom;
			sourceTree = "<group>";
		};
		A3E851B324ADDA9E00402485 /* __tests__ */ = {
			isa = PBXGroup;
			children = (
				A3E851B424ADDAC000402485 /* CountdownTimerTests.swift */,
			);
			path = __tests__;
			sourceTree = "<group>";
		};
		AB1011552507C14F00D392A2 /* Models */ = {
			isa = PBXGroup;
			children = (
				AB1011572507C15000D392A2 /* TracingStatusHistory.swift */,
			);
			path = Models;
			sourceTree = "<group>";
		};
		AB126871254C0598006E9194 /* Utils */ = {
			isa = PBXGroup;
			children = (
				EBA403A82588F72A00D1F039 /* iOS12Support */,
				AB126872254C05A7006E9194 /* ENAFormatter.swift */,
			);
			path = Utils;
			sourceTree = "<group>";
		};
		AB1885CF25238D9B00D39BBE /* __tests__ */ = {
			isa = PBXGroup;
			children = (
				AB1885D025238DAA00D39BBE /* OnboardingInfoViewControllerTests.swift */,
			);
			path = __tests__;
			sourceTree = "<group>";
		};
		AB1FCBCA2521FC21005930BA /* ServerEnvironment */ = {
			isa = PBXGroup;
			children = (
				AB1FCBCB2521FC34005930BA /* __tests__ */,
				352F25A724EFCBDE00ACDFF3 /* ServerEnvironment.swift */,
			);
			path = ServerEnvironment;
			sourceTree = "<group>";
		};
		AB1FCBCB2521FC34005930BA /* __tests__ */ = {
			isa = PBXGroup;
			children = (
				AB1FCBDB2521FCD5005930BA /* TestServerEnvironments.json */,
				AB1FCBCC2521FC44005930BA /* ServerEnvironmentTests.swift */,
			);
			path = __tests__;
			sourceTree = "<group>";
		};
		AB5F84A924F8F6C7000400D4 /* Migration */ = {
			isa = PBXGroup;
			children = (
				AB5F84BA24F92876000400D4 /* Migration0To1Tests.swift */,
				35C701F32556C016008AEA91 /* Migration1To2Tests.swift */,
			);
			path = Migration;
			sourceTree = "<group>";
		};
		AB5F84AB24F8F6EB000400D4 /* Migration */ = {
			isa = PBXGroup;
			children = (
				AB5F84AC24F8F7A1000400D4 /* SerialMigrator.swift */,
				AB5F84AF24F8F7C3000400D4 /* Migration.swift */,
			);
			path = Migration;
			sourceTree = "<group>";
		};
		AB5F84AE24F8F7B8000400D4 /* Migrations */ = {
			isa = PBXGroup;
			children = (
				AB5F84B124F8F7E3000400D4 /* Migration0To1.swift */,
				35C701EB2556BCB9008AEA91 /* Migration1To2.swift */,
			);
			path = Migrations;
			sourceTree = "<group>";
		};
		AB5F84C124FE2EEA000400D4 /* V0 */ = {
			isa = PBXGroup;
			children = (
				AB5F84BF24FE2EB3000400D4 /* DownloadedPackagesStoreV0.swift */,
				AB5F84B824F92855000400D4 /* DownloadedPackagesSQLLiteStoreV0.swift */,
			);
			path = V0;
			sourceTree = "<group>";
		};
		AB5F84C224FE2EF2000400D4 /* V1 */ = {
			isa = PBXGroup;
			children = (
				B1D431CA246C84A400E728AD /* DownloadedPackagesStoreV1.swift */,
				B161782424804AC3006E435A /* DownloadedPackagesSQLLiteStoreV1.swift */,
			);
			path = V1;
			sourceTree = "<group>";
		};
		AB628A1D251CDAA700CF61D2 /* ServerEnvironment */ = {
			isa = PBXGroup;
			children = (
				AB628A1E251CDADE00CF61D2 /* ServerEnvironments.json */,
			);
			path = ServerEnvironment;
			sourceTree = "<group>";
		};
		AB7420AA251B678E006666AC /* DeltaOnboarding */ = {
			isa = PBXGroup;
			children = (
				94EAF85525B6C62D00BE1F40 /* NewVersionFeatures */,
				9488C3002521EE8E00504648 /* DeltaOnboardingNavigationController.swift */,
				AB7420DB251B80EF006666AC /* __tests__ */,
				AB7420C1251B7D59006666AC /* DeltaOnboardingProtocols.swift */,
				AB7420B6251B69E2006666AC /* DeltaOnboardingCoordinator.swift */,
				AB7420C9251B7D79006666AC /* V15 */,
			);
			path = DeltaOnboarding;
			sourceTree = "<group>";
		};
		AB7420C9251B7D79006666AC /* V15 */ = {
			isa = PBXGroup;
			children = (
				AB7420AB251B67A8006666AC /* DeltaOnboardingV15.swift */,
				AB7420CA251B7D93006666AC /* DeltaOnboardingV15ViewController.swift */,
				94F594612521CBF50077681B /* DeltaOnboardingV15ViewModel.swift */,
			);
			path = V15;
			sourceTree = "<group>";
		};
		AB7420DB251B80EF006666AC /* __tests__ */ = {
			isa = PBXGroup;
			children = (
				AB7420DC251B8101006666AC /* DeltaOnboardingCoordinatorTests.swift */,
				9412FAF92523499D0086E139 /* DeltaOnboardingViewControllerTests.swift */,
			);
			path = __tests__;
			sourceTree = "<group>";
		};
		AB8BC3452551B94200F3B5A7 /* Doubles */ = {
			isa = PBXGroup;
			children = (
				AB8BC3462551B97700F3B5A7 /* DownloadedPackagesStoreErrorStub.swift */,
			);
			path = Doubles;
			sourceTree = "<group>";
		};
		ABAE0A12257F77A20030ED47 /* Store */ = {
			isa = PBXGroup;
			children = (
				ABAE0A35257FA85B0030ED47 /* __tests__ */,
				8F27018E259B593700E48CFE /* ContactDiaryStore.swift */,
				019C9EFF25894BAA00B26392 /* DiaryStoringProviding.swift */,
				8F2EDD3025A4B9BB006F6520 /* StoreV1 */,
				8F27018D259B58D700E48CFE /* StoreV2 */,
			);
			path = Store;
			sourceTree = "<group>";
		};
		ABAE0A35257FA85B0030ED47 /* __tests__ */ = {
			isa = PBXGroup;
			children = (
				ABAE0A36257FA88D0030ED47 /* ContactDiaryStoreSchemaV1Tests.swift */,
				ABAE0A3E257FAC970030ED47 /* ContactDiaryStoreTests.swift */,
				019C9F0725894BE900B26392 /* MockDiaryStore.swift */,
				BA0E5C3925B5CF5D00C219DE /* RiskLevelPerDay.swift */,
			);
			path = __tests__;
			sourceTree = "<group>";
		};
		ABD2F632254C531100DC1958 /* KeyPackageDownload */ = {
			isa = PBXGroup;
			children = (
				ABD2F633254C533200DC1958 /* KeyPackageDownload.swift */,
			);
			path = KeyPackageDownload;
			sourceTree = "<group>";
		};
		B102BDC12460405F00CD55A2 /* Backend */ = {
			isa = PBXGroup;
			children = (
				35E121D625B273280098D754 /* stats */,
				01734B51255D6BEE00E60A8B /* v2 */,
				EB08F1852541CE5700D11FA9 /* diagnosis_key_batch.pb.swift */,
				EB08F1832541CE5700D11FA9 /* temporary_exposure_key_export.pb.swift */,
				EB08F1842541CE5700D11FA9 /* temporary_exposure_key_signature_list.pb.swift */,
				EB08F1762541CE3200D11FA9 /* app_version_config.pb.swift */,
				EB08F1712541CE3200D11FA9 /* attenuation_duration.pb.swift */,
				EB08F1722541CE3200D11FA9 /* risk_level.pb.swift */,
				EB08F1702541CE3200D11FA9 /* risk_score_classification.pb.swift */,
				EB08F1772541CE3200D11FA9 /* risk_score_parameters.pb.swift */,
				EB08F1742541CE3200D11FA9 /* submission_payload.pb.swift */,
				B15382DA24826F7E0010F007 /* __tests__ */,
				B102BDC22460410600CD55A2 /* README.md */,
			);
			path = Backend;
			sourceTree = "<group>";
		};
		B10F9B88249961B500C418F4 /* __tests__ */ = {
			isa = PBXGroup;
			children = (
				B10F9B89249961B500C418F4 /* DynamicTypeLabelTests.swift */,
			);
			path = __tests__;
			sourceTree = "<group>";
		};
		B111EDEC2465B1F4001AEBB4 /* Client */ = {
			isa = PBXGroup;
			children = (
				B1DDDABA2471379900A07175 /* __tests__ */,
				B1741B482462C207006275D9 /* Client.swift */,
				BA112E0925559CDD007F5712 /* ClientWifiOnly.swift */,
				B1125455246F293A00AB5036 /* HTTP Client */,
				B1CD333F2486AA5F00B06E9B /* Security */,
			);
			path = Client;
			sourceTree = "<group>";
		};
		B1125455246F293A00AB5036 /* HTTP Client */ = {
			isa = PBXGroup;
			children = (
				B1EAEC8C24711889003BE9A2 /* __tests__ */,
				35BE8597251CE495005C2FD0 /* CachingHTTPClient.swift */,
				011E13AD24680A4000973467 /* HTTPClient.swift */,
				B12995E8246C344100854AD0 /* HTTPClient+Configuration.swift */,
				B1A9E710246D782F0024CC12 /* SAPDownloadedPackage.swift */,
				B1EAEC8A24711884003BE9A2 /* URLSession+Convenience.swift */,
				BA112DF6255586E9007F5712 /* WifiOnlyHTTPClient.swift */,
			);
			path = "HTTP Client";
			sourceTree = "<group>";
		};
		B1125458246F2C2100AB5036 /* Converting Keys */ = {
			isa = PBXGroup;
			children = (
				B1175214248A9F8300C3325C /* __tests__ */,
				B1125459246F2C6500AB5036 /* ENTemporaryExposureKey+Convert.swift */,
			);
			path = "Converting Keys";
			sourceTree = "<group>";
		};
		B11655912491437600316087 /* __tests__ */ = {
			isa = PBXGroup;
			children = (
				B11655922491437600316087 /* RiskProvidingConfigurationTests.swift */,
				B1C7EE472493D97000F1F284 /* RiskProvidingConfigurationManualTriggerTests.swift */,
			);
			path = __tests__;
			sourceTree = "<group>";
		};
		B1175211248A837300C3325C /* Risk */ = {
			isa = PBXGroup;
			children = (
				ABD2F632254C531100DC1958 /* KeyPackageDownload */,
				A1E41959249817C70016E52A /* __tests__ */,
				BA6C8A8E254D60E0008344F5 /* Calculation */,
				B1FE13D92488216300D012E5 /* Provider */,
				B1175212248A83AB00C3325C /* Risk.swift */,
			);
			path = Risk;
			sourceTree = "<group>";
		};
		B1175214248A9F8300C3325C /* __tests__ */ = {
			isa = PBXGroup;
			children = (
				B1175215248A9F9600C3325C /* ConvertingKeysTests.swift */,
			);
			path = __tests__;
			sourceTree = "<group>";
		};
		B117909724914D6E007FF821 /* __tests__ */ = {
			isa = PBXGroup;
			children = (
				01678E9A249A521F003B048B /* testStore.sqlite */,
				01D3ECFF2490230400551E65 /* StoreTests.swift */,
			);
			path = __tests__;
			sourceTree = "<group>";
		};
		B1221BDD2492E78100E6C4E4 /* Keychain */ = {
			isa = PBXGroup;
			children = (
				B1221BDE2492ECD500E6C4E4 /* __tests__ */,
				0DD260FE248D549B007C3B2C /* KeychainHelper.swift */,
				B1221BDF2492ECE800E6C4E4 /* CFDictionary+KeychainQuery.swift */,
			);
			path = Keychain;
			sourceTree = "<group>";
		};
		B1221BDE2492ECD500E6C4E4 /* __tests__ */ = {
			isa = PBXGroup;
			children = (
				B1221BE12492ED0F00E6C4E4 /* CFDictionary+KeychainQueryTests.swift */,
				35A7F080250A7CF8005E6C33 /* KeychainHelperTests.swift */,
			);
			path = __tests__;
			sourceTree = "<group>";
		};
		B14D0CD8246E939600D5BEBC /* Exposure Transaction */ = {
			isa = PBXGroup;
			children = (
				B161782B248062A0006E435A /* __tests__ */,
				B1A9E70D246D73180024CC12 /* ExposureDetection.swift */,
				B10FD5F3246EAC1700E9D7F2 /* AppleFilesWriter.swift */,
				B14D0CDE246E976400D5BEBC /* ExposureDetectionTransaction+DidEndPrematurelyReason.swift */,
				B14D0CDC246E972400D5BEBC /* ExposureDetectionDelegate.swift */,
				FEDCE0116603B6E00FAEE632 /* ExposureDetectionExecutor.swift */,
			);
			path = "Exposure Transaction";
			sourceTree = "<group>";
		};
		B15382DA24826F7E0010F007 /* __tests__ */ = {
			isa = PBXGroup;
			children = (
				B1F8AE472479B4C30093A588 /* api-response-day-2020-05-16 */,
				01571B79255E9A6F00E4E891 /* config-wru-2020-11-13 */,
				B17A44A12464906A00CB195E /* KeyTests.swift */,
			);
			path = __tests__;
			sourceTree = "<group>";
		};
		B15382DB24826FD70010F007 /* Mocks */ = {
			isa = PBXGroup;
			children = (
				CD678F6C246C43EE00B6A0F8 /* ClientMock.swift */,
				CD678F6E246C43FC00B6A0F8 /* MockURLSession.swift */,
				35163D23251CFCCB00D220CA /* CachingHTTPClientMock.swift */,
			);
			path = Mocks;
			sourceTree = "<group>";
		};
		B15382DC248270220010F007 /* __tests__ */ = {
			isa = PBXGroup;
			children = (
				B15382E0248273A50010F007 /* Mocks */,
				CDF27BD2246ADBA70044D32B /* ExposureSubmissionServiceTests.swift */,
			);
			path = __tests__;
			sourceTree = "<group>";
		};
		B15382DD2482707A0010F007 /* __tests__ */ = {
			isa = PBXGroup;
			children = (
				B15382DE248270B50010F007 /* Mocks */,
				EE22DB8E247FB46C001B0A71 /* ENStateTests.swift */,
				AB453F5F2534B04400D8339E /* ExposureManagerTests.swift */,
				3598D99924FE280700483F1F /* CountryTests.swift */,
				941F5ECB2518E82100785F06 /* ENSettingEuTracingViewModelTests.swift */,
				948AFE5E2552F6F60019579A /* WarnOthersReminderTests.swift */,
			);
			path = __tests__;
			sourceTree = "<group>";
		};
		B15382DE248270B50010F007 /* Mocks */ = {
			isa = PBXGroup;
			children = (
				EE22DB90247FB479001B0A71 /* MockStateHandlerObserverDelegate.swift */,
			);
			path = Mocks;
			sourceTree = "<group>";
		};
		B15382DF248270E90010F007 /* Helper */ = {
			isa = PBXGroup;
			children = (
				A1E419442495476C0016E52A /* HTTPClient+MockNetworkStack.swift */,
			);
			path = Helper;
			sourceTree = "<group>";
		};
		B15382E0248273A50010F007 /* Mocks */ = {
			isa = PBXGroup;
			children = (
				B15382E3248273DC0010F007 /* MockTestStore.swift */,
				859DD511248549790073D59F /* MockDiagnosisKeysRetrieval.swift */,
			);
			path = Mocks;
			sourceTree = "<group>";
		};
		B1569DD5245D6C790079FCD7 /* Developer Menu */ = {
			isa = PBXGroup;
			children = (
				B16457BC24DC3E0E002879EB /* Features */,
				B1FC2D1E24D9C8CB00083C81 /* Helper */,
				2FC951FA24DC2366008D39F4 /* Cells */,
				B1741B432461C257006275D9 /* DMDeveloperMenu.swift */,
				B1569DDE245D70990079FCD7 /* DMViewController.swift */,
				B1741B422461C105006275D9 /* README.md */,
			);
			path = "Developer Menu";
			sourceTree = "<group>";
		};
		B16177E624802F85006E435A /* __tests__ */ = {
			isa = PBXGroup;
			children = (
				AB8BC3452551B94200F3B5A7 /* Doubles */,
				AB5F84A924F8F6C7000400D4 /* Migration */,
				B16177E724802F9B006E435A /* DownloadedPackagesSQLLiteStoreTests.swift */,
				AB5F84B324F8FA26000400D4 /* SerialMigratorTests.swift */,
			);
			path = __tests__;
			sourceTree = "<group>";
		};
		B161782B248062A0006E435A /* __tests__ */ = {
			isa = PBXGroup;
			children = (
				B15382E6248290BB0010F007 /* AppleFilesWriterTests.swift */,
				B15382FD248424F00010F007 /* ExposureDetectionTests.swift */,
				A124E648249BF4EB00E95F72 /* ExposureDetectionExecutorTests.swift */,
			);
			path = __tests__;
			sourceTree = "<group>";
		};
		B163D10E24990664001A322C /* __tests__ */ = {
			isa = PBXGroup;
			children = (
				B163D10F2499068D001A322C /* SettingsViewModelTests.swift */,
			);
			path = __tests__;
			sourceTree = "<group>";
		};
		B16457BC24DC3E0E002879EB /* Features */ = {
			isa = PBXGroup;
			children = (
				01F52FF32552DB9600997A26 /* DMAppConfigurationViewController.swift */,
				013C413C255463A400826C9F /* DMDebugRiskCalculationViewController.swift */,
				B1F82DF124718C7300E2E56A /* DMBackendConfigurationViewController.swift */,
				AB6289D8251C833100CF61D2 /* DMDeltaOnboardingViewController.swift */,
				B1FC2D1C24D9C87F00083C81 /* DMKeysViewController.swift */,
				B16457B424DC11EF002879EB /* DMLastSubmissionRequetViewController.swift */,
				B16457BA24DC3309002879EB /* DMLogsViewController.swift */,
				ABDA2791251CE308006BAE84 /* DMServerEnvironmentViewController.swift */,
				9417BA94252B6B5100AD4053 /* DMSQLiteErrorViewController.swift */,
				EB6B5D872539AE9400B0ED57 /* DMNotificationsViewController.swift */,
				94092540254BFE6800FE61A2 /* DMWarnOthersNotificationViewController.swift */,
				B18755D024DC45CA00A9202E /* DMStoreViewController.swift */,
				B1E8C99C2479D4E7006DC678 /* DMSubmissionStateViewController.swift */,
				B1D8CB2524DD4371008C6010 /* DMTracingHistoryViewController.swift */,
				BA6D164D255ADD8600ED3492 /* DMWifiClient */,
				EBDE11B6255EC2D7008C0F51 /* DMDeviceTimeCheck */,
				BA4693AF25C82ED3004B2DBB /* DMPrivacyPreservingAccessControlService */,
			);
			path = Features;
			sourceTree = "<group>";
		};
		B184A381248FFCC3007180F6 /* Store */ = {
			isa = PBXGroup;
			children = (
				B117909724914D6E007FF821 /* __tests__ */,
				AB1011552507C14F00D392A2 /* Models */,
				013DC101245DAC4E00EE58B0 /* Store.swift */,
				B184A37F248FFCBE007180F6 /* SecureStore.swift */,
				B184A382248FFCE2007180F6 /* CodableExposureDetectionSummary.swift */,
			);
			path = Store;
			sourceTree = "<group>";
		};
		B18C411A246DB2F000B8D8CB /* Helper */ = {
			isa = PBXGroup;
			children = (
				A1BABD0824A57B88000ED515 /* TemporaryExposureKeyMock.swift */,
				017AD13525A3235B00FA2B3F /* iOS13TestCase.swift */,
				B18C411C246DB30000B8D8CB /* URL+Helper.swift */,
				A1E41940249410AF0016E52A /* SAPDownloadedPackage+Helpers.swift */,
				A124E64B249C4C9000E95F72 /* SAPDownloadedPackagesStore+Helpers.swift */,
				A14BDEBF24A1AD660063E4EC /* MockExposureDetector.swift */,
				015692E324B48C3F0033F35E /* TimeInterval+Convenience.swift */,
				AB5F84BC24F92E92000400D4 /* SerialMigratorFake.swift */,
				01CF95DC25308346007B72F7 /* CodableExposureDetectionSummary+Helpers.swift */,
			);
			path = Helper;
			sourceTree = "<group>";
		};
		B19FD70E2491A04800A9D56A /* Update Checker */ = {
			isa = PBXGroup;
			children = (
				B19FD70F2491A05800A9D56A /* __tests__ */,
				0DF6BB96248AD616007E8B0C /* AppUpdateCheckHelper.swift */,
				B19FD7102491A07000A9D56A /* String+SemanticVersion.swift */,
				B19FD7122491A08500A9D56A /* SAP_SemanticVersion+Compare.swift */,
			);
			path = "Update Checker";
			sourceTree = "<group>";
		};
		B19FD70F2491A05800A9D56A /* __tests__ */ = {
			isa = PBXGroup;
			children = (
				B19FD7142491A4A300A9D56A /* SAP_SemanticVersionTests.swift */,
				0DF6BB9C248AE232007E8B0C /* AppUpdateCheckerHelperTests.swift */,
			);
			path = __tests__;
			sourceTree = "<group>";
		};
		B1AC51D424CED8740087C35B /* __tests__ */ = {
			isa = PBXGroup;
			children = (
				B1AC51D524CED8820087C35B /* DetectionModeTests.swift */,
				0144BDE22509288B00B0857C /* SymptomsOnsetTests.swift */,
			);
			path = __tests__;
			sourceTree = "<group>";
		};
		B1CD333F2486AA5F00B06E9B /* Security */ = {
			isa = PBXGroup;
			children = (
				35AA4AF2259B40DF00D32306 /* __tests__ */,
				35EA6158258BC88A0062B50A /* iOS 12 Fallback */,
				B1CD33402486AA7100B06E9B /* CoronaWarnURLSessionDelegate.swift */,
			);
			path = Security;
			sourceTree = "<group>";
		};
		B1D431C9246C848E00E728AD /* DownloadedPackagesStore */ = {
			isa = PBXGroup;
			children = (
				35EA68402554BEB200335F73 /* V2 */,
				AB5F84C224FE2EF2000400D4 /* V1 */,
				AB5F84C124FE2EEA000400D4 /* V0 */,
				AB5F84AE24F8F7B8000400D4 /* Migrations */,
				357B1857255A7F5C00584548 /* AppConfig+CacheInvalidation.swift */,
				B16177E624802F85006E435A /* __tests__ */,
			);
			path = DownloadedPackagesStore;
			sourceTree = "<group>";
		};
		B1DDDABA2471379900A07175 /* __tests__ */ = {
			isa = PBXGroup;
			children = (
				B15382DB24826FD70010F007 /* Mocks */,
				B1DDDABB247137B000A07175 /* HTTPClientConfigurationEndpointTests.swift */,
			);
			path = __tests__;
			sourceTree = "<group>";
		};
		B1EAEC8C24711889003BE9A2 /* __tests__ */ = {
			isa = PBXGroup;
			children = (
				B15382DF248270E90010F007 /* Helper */,
				B1D431C7246C69F300E728AD /* HTTPClient+ConfigurationTests.swift */,
				CDF27BD4246ADBF30044D32B /* HTTPClient+DaysAndHoursTests.swift */,
				A1E419532495A7850016E52A /* HTTPClient+GetTestResultTests.swift */,
				A32C046424D96348005BEA61 /* HTTPClient+PlausibeDeniabilityTests.swift */,
				A1E419562495A8F50016E52A /* HTTPClient+RegistrationTokenTests.swift */,
				A1E41947249548260016E52A /* HTTPClient+SubmitTests.swift */,
				A1E419502495A6EA0016E52A /* HTTPClient+TANForExposureSubmitTests.swift */,
				A1877CA9248F247D006FEFC0 /* SAPDownloadedPackageTests.swift */,
				B1EAEC8D247118CB003BE9A2 /* URLSession+ConvenienceTests.swift */,
				BA8BBA07255A90690034D4BC /* WifiHTTPClientTests.swift */,
			);
			path = __tests__;
			sourceTree = "<group>";
		};
		B1FC2D1E24D9C8CB00083C81 /* Helper */ = {
			isa = PBXGroup;
			children = (
				B1FC2D1F24D9C8DF00083C81 /* SAP_TemporaryExposureKey+DeveloperMenu.swift */,
				B1A31F6824DAE6C000E263DF /* DMKeyCell.swift */,
				B103193124E18A0A00DD02EF /* DMMenuItem.swift */,
				EB6B5D8C2539B36100B0ED57 /* DMNotificationCell.swift */,
			);
			path = Helper;
			sourceTree = "<group>";
		};
		B1FE13D92488216300D012E5 /* Provider */ = {
			isa = PBXGroup;
			children = (
				B1FE13F724896DC400D012E5 /* Helper */,
				B1FE13E32488253200D012E5 /* Model */,
				B1FE13E0248824D700D012E5 /* __tests__ */,
				B1FE13DC248821CB00D012E5 /* RiskProviding.swift */,
				B1FE13DE248821E000D012E5 /* RiskProvider.swift */,
				EBD2D09F25A86C2A006E4220 /* MockRiskProvider.swift */,
				354BB49925B07DB000FBCFEE /* StatisticsProviding.swift */,
				35E121A825B1CFB00098D754 /* StatisticsProvider.swift */,
			);
			path = Provider;
			sourceTree = "<group>";
		};
		B1FE13E0248824D700D012E5 /* __tests__ */ = {
			isa = PBXGroup;
			children = (
				B1FE13E1248824E900D012E5 /* RiskProviderTests.swift */,
			);
			path = __tests__;
			sourceTree = "<group>";
		};
		B1FE13E32488253200D012E5 /* Model */ = {
			isa = PBXGroup;
			children = (
				B11655912491437600316087 /* __tests__ */,
				B1FE13E52488255900D012E5 /* RiskProvidingConfiguration.swift */,
				B1C7EEAD24941A3B00F1F284 /* ManualExposureDetectionState.swift */,
				B1C7EEAF24941A6B00F1F284 /* RiskConsumer.swift */,
			);
			path = Model;
			sourceTree = "<group>";
		};
		B1FE13F724896DC400D012E5 /* Helper */ = {
			isa = PBXGroup;
			children = (
				B1FE13FC24896EE700D012E5 /* __tests__ */,
				B1FE13F824896DDB00D012E5 /* CachedAppConfiguration.swift */,
				AB3560992547167800C3F8E0 /* DeviceTimeCheck.swift */,
				B1FE13FA24896E6700D012E5 /* AppConfigurationProviding.swift */,
				3539DAD0252B353C00489B1A /* CachedAppConfigurationMock.swift */,
				352E0F18255D537C00DC3E20 /* AppConfiguration+Validation.swift */,
			);
			path = Helper;
			sourceTree = "<group>";
		};
		B1FE13FC24896EE700D012E5 /* __tests__ */ = {
			isa = PBXGroup;
			children = (
				35E1219D25B19D8C0098D754 /* sample_stats */,
				B1FE13FD24896EF700D012E5 /* CachedAppConfigurationTests.swift */,
				AB35609F2547194C00C3F8E0 /* DeviceTimeCheckTests.swift */,
				356FBF48255EC27A00959346 /* CacheAppConfigMockTests.swift */,
				352DEA6E25B08966006751D1 /* StatisticsProviderTests.swift */,
			);
			path = __tests__;
			sourceTree = "<group>";
		};
		B1FF6B6B2497D0B40041CF02 /* CWASQLite */ = {
			isa = PBXGroup;
			children = (
				0DFCC2712484DC8400E2811D /* sqlite3.h */,
				0DFCC2702484DC8400E2811D /* sqlite3.c */,
				B1FF6B6C2497D0B50041CF02 /* CWASQLite.h */,
				B1FF6B6D2497D0B50041CF02 /* Info.plist */,
			);
			path = CWASQLite;
			sourceTree = "<group>";
		};
		BA07735A25C2FC5E00EAF6B8 /* PPAC */ = {
			isa = PBXGroup;
			children = (
				BAB6C80825C463DB00E042FB /* __tests__ */,
				BAB6C7ED25C4624E00E042FB /* Model */,
				BA07735B25C2FCB800EAF6B8 /* PPACService.swift */,
			);
			path = PPAC;
			sourceTree = "<group>";
		};
		BA0FC256259C9A6600EF7E6B /* Cell */ = {
			isa = PBXGroup;
			children = (
				BA056F19259B89B50022B0A4 /* RiskLegendDotBodyCell.swift */,
			);
			path = Cell;
			sourceTree = "<group>";
		};
		BA11D5B82588D576005DCD6B /* __test__ */ = {
			isa = PBXGroup;
			children = (
				BA11D5B92588D590005DCD6B /* DiaryAddAndEditEntryViewModelTest.swift */,
			);
			path = __test__;
			sourceTree = "<group>";
		};
		BA288AEF25825D5B0071009A /* __test__ */ = {
			isa = PBXGroup;
			children = (
				BA288AF32582616E0071009A /* DiaryInfoViewModelTest.swift */,
			);
			path = __test__;
			sourceTree = "<group>";
		};
		BA37538B25AC671A0015C8FC /* Recovered References */ = {
			isa = PBXGroup;
			children = (
			);
			name = "Recovered References";
			sourceTree = "<group>";
		};
		BA4693AF25C82ED3004B2DBB /* DMPrivacyPreservingAccessControlService */ = {
			isa = PBXGroup;
			children = (
				BAE20FF025C831F800162966 /* Cell */,
				BA4693AA25C82EC8004B2DBB /* DMPPACViewController.swift */,
				BA4693B025C82F0A004B2DBB /* DMPPACViewModel.swift */,
			);
			path = DMPrivacyPreservingAccessControlService;
			sourceTree = "<group>";
		};
		BA6C8A8E254D60E0008344F5 /* Calculation */ = {
			isa = PBXGroup;
			children = (
				BA6C8B0C254D6BC9008344F5 /* __test__ */,
				BA6C8B04254D6B1F008344F5 /* RiskCalculation.swift */,
				013C412725545C2D00826C9F /* DebugRiskCalculation.swift */,
				01F52F892550679600997A26 /* RiskCalculationExposureWindow.swift */,
				01F52F91255067A000997A26 /* RiskCalculationError.swift */,
				BA6C8A94254D626C008344F5 /* Models */,
			);
			path = Calculation;
			sourceTree = "<group>";
		};
		BA6C8A94254D626C008344F5 /* Models */ = {
			isa = PBXGroup;
			children = (
				BA6C8AAD254D6476008344F5 /* ENARange.swift */,
				0177F48125501111009DD568 /* RiskCalculationResult.swift */,
				BA6C8AEB254D65C4008344F5 /* ExposureWindow.swift */,
				BA6C8AA5254D63A0008344F5 /* MinutesAtAttenuationFilter.swift */,
				BA6C8AB8254D64D3008344F5 /* MinutesAtAttenuationWeight.swift */,
				BA6C8AC3254D650C008344F5 /* NormalizedTimePerEWToRiskLevelMapping.swift */,
				BA6C8A9D254D634E008344F5 /* RiskCalculationConfiguration.swift */,
				BA6C8AF3254D65E1008344F5 /* ScanInstance.swift */,
				BA6C8ACB254D6537008344F5 /* TrlEncoding.swift */,
				BA6C8AD3254D6552008344F5 /* TrlFilter.swift */,
			);
			path = Models;
			sourceTree = "<group>";
		};
		BA6C8B0C254D6BC9008344F5 /* __test__ */ = {
			isa = PBXGroup;
			children = (
				BA6C8B32254D7738008344F5 /* Models */,
				BA6C8A8F254D61F4008344F5 /* exposure-windows-risk-calculation.json */,
				BA6C8B50254D80DF008344F5 /* ExposureWindowTest.swift */,
				BA6C8B0D254D6BF9008344F5 /* RiskCalculationTest.swift */,
				01F52FFB2552E6F600997A26 /* ENARangeTest.swift */,
				0177F4B025503805009DD568 /* ScanInstanceTest.swift */,
			);
			path = __test__;
			sourceTree = "<group>";
		};
		BA6C8B32254D7738008344F5 /* Models */ = {
			isa = PBXGroup;
			children = (
				BA6C8AE3254D6598008344F5 /* ExposureWindowTestCase.swift */,
				BA6C8A95254D62C3008344F5 /* TestCasesWithConfiguration.swift */,
				BACD671625B7002F00BAF5D0 /* RiskCalculationResultTests.swift */,
			);
			path = Models;
			sourceTree = "<group>";
		};
		BA6D164D255ADD8600ED3492 /* DMWifiClient */ = {
			isa = PBXGroup;
			children = (
				BA6D164E255ADDA300ED3492 /* Cell */,
				BA27993A255995E100C3B64D /* DMWifiClientViewController.swift */,
				BA6D1633255AD2AA00ED3492 /* DMWifiClientViewModel.swift */,
			);
			path = DMWifiClient;
			sourceTree = "<group>";
		};
		BA6D164E255ADDA300ED3492 /* Cell */ = {
			isa = PBXGroup;
			children = (
				BA6D163F255ADD0400ED3492 /* DMSwitchCellViewModel.swift */,
				BA6D1638255AD35900ED3492 /* DMSwitchTableViewCell.swift */,
				BA6D1639255AD35900ED3492 /* DMSwitchTableViewCell.xib */,
			);
			path = Cell;
			sourceTree = "<group>";
		};
		BA9BCF7525B09B3A00DD7974 /* __tests__ */ = {
			isa = PBXGroup;
			children = (
				BA9BCF7625B09B5500DD7974 /* DiaryOverviewDayCellModelTests.swift */,
			);
			path = __tests__;
			sourceTree = "<group>";
		};
		BA9DD53D2567BD9100C326FF /* __tests__ */ = {
			isa = PBXGroup;
			children = (
				BA9DD53E2567BDAC00C326FF /* TestResultAvailableViewModelTest.swift */,
			);
			path = __tests__;
			sourceTree = "<group>";
		};
		BAB1239A25729FEA00A179FB /* TANInputViewController */ = {
			isa = PBXGroup;
			children = (
				BAC0A4DC25768017002B5361 /* __tests__ */,
				BA904C9D25769D1800692110 /* TanInputView.swift */,
				BAB1239B2572A06D00A179FB /* TanInputViewModel.swift */,
				BAB123A02572A0B700A179FB /* TanInputViewController.swift */,
			);
			path = TANInputViewController;
			sourceTree = "<group>";
		};
		BAB6C7ED25C4624E00E042FB /* Model */ = {
			isa = PBXGroup;
			children = (
				BAE2100125C83E4400162966 /* PPACDeviceCheck.swift */,
				BAB6C7FD25C4630800E042FB /* PPACError.swift */,
				BAB6C7F825C462E600E042FB /* PPACToken.swift */,
				BAB6C7EE25C4626100E042FB /* TimestampedToken.swift */,
			);
			path = Model;
			sourceTree = "<group>";
		};
		BAB6C80825C463DB00E042FB /* __tests__ */ = {
			isa = PBXGroup;
			children = (
				BAE2101A25C8463400162966 /* PPACDeviceCheckMock.swift */,
				BAB6C82225C4666900E042FB /* PPACServiceTest.swift */,
				BAB6C81125C4652D00E042FB /* PPACTokenTests.swift */,
				BAB6C80925C4640500E042FB /* TimestampedTokenTests.swift */,
			);
			path = __tests__;
			sourceTree = "<group>";
		};
		BAC0A4DC25768017002B5361 /* __tests__ */ = {
			isa = PBXGroup;
			children = (
				BAC0A4DD25768039002B5361 /* TanInputViewModelTests.swift */,
			);
			path = __tests__;
			sourceTree = "<group>";
		};
		BACCCC6325ADB7B400195AC3 /* __test__ */ = {
			isa = PBXGroup;
			children = (
				BACCCC7425ADB9FD00195AC3 /* RiskLegendeTest.swift */,
			);
			path = __test__;
			sourceTree = "<group>";
		};
		BAD962F925668E5D00FAB615 /* TestResultAvailable */ = {
			isa = PBXGroup;
			children = (
				BA9DD53D2567BD9100C326FF /* __tests__ */,
				BAD962FA25668F4000FAB615 /* TestResultAvailableViewController.swift */,
				BAD962FF25668F8E00FAB615 /* TestResultAvailableViewModel.swift */,
			);
			path = TestResultAvailable;
			sourceTree = "<group>";
		};
		BAE20FF025C831F800162966 /* Cell */ = {
			isa = PBXGroup;
			children = (
				BAE20FF125C8321300162966 /* DMKeyValueTableViewCell.swift */,
				BAE20FF225C8321300162966 /* DMKeyValueTableViewCell.xib */,
			);
			path = Cell;
			sourceTree = "<group>";
		};
		BAEC99BE258B6FFA00B98ECA /* __tests__ */ = {
			isa = PBXGroup;
			children = (
				BAEC99BF258B705500B98ECA /* ENAUITests_07_ContactJournalUITests.swift */,
			);
			path = __tests__;
			sourceTree = "<group>";
		};
		BAFBF35525ADD719003F5DC2 /* __tests__ */ = {
			isa = PBXGroup;
			children = (
				BAFBF35625ADD734003F5DC2 /* HomeThankYouCellModelTests.swift */,
			);
			path = __tests__;
			sourceTree = "<group>";
		};
		BAFBF35E25ADDE42003F5DC2 /* __tests__ */ = {
			isa = PBXGroup;
			children = (
				BAFBF35F25ADDE7C003F5DC2 /* HomeDiaryCellModelTests.swift */,
			);
			path = __tests__;
			sourceTree = "<group>";
		};
		BAFBF36725ADE0AA003F5DC2 /* __tests__ */ = {
			isa = PBXGroup;
			children = (
				BAFBF36825ADE0F1003F5DC2 /* HomeInfoCellModelTests.swift */,
			);
			path = __tests__;
			sourceTree = "<group>";
		};
		CD99A398245B229F00BF12AF /* ExposureSubmission */ = {
			isa = PBXGroup;
			children = (
				A3284253248E48E0006B1F09 /* __tests__ */,
				A372DA3724BDA015003248BB /* View */,
				71FE1C79247AC2B500851FEB /* ExposureSubmissionNavigationController.swift */,
				A372DA3A24BDA075003248BB /* ExposureSubmissionCoordinator.swift */,
				0144BDEC250A3E5300B0857C /* ExposureSubmissionCoordinatorModel.swift */,
			);
			path = ExposureSubmission;
			sourceTree = "<group>";
		};
		CD99A3C82461A44B00BF12AF /* View Helpers */ = {
			isa = PBXGroup;
			children = (
				A3E851B324ADDA9E00402485 /* __tests__ */,
				CD99A3C92461A47C00BF12AF /* AppStrings.swift */,
				71CAB9D1248AACAD00F516A5 /* PixelPerfectLayoutConstraint.swift */,
				2FE15A3B249B8C0B0077BD8D /* AccessibilityIdentifiers.swift */,
				A3E851B124ADD09900402485 /* CountdownTimer.swift */,
			);
			path = "View Helpers";
			sourceTree = "<group>";
		};
		CDCE11D7247D645800F30825 /* Cells */ = {
			isa = PBXGroup;
			children = (
				CDCE11D8247D64C600F30825 /* NotificationSettingsOnTableViewCell.swift */,
				01D02765258BD61600B6389A /* NotificationSettingsOnTableViewCell.xib */,
				CDCE11DA247D64D600F30825 /* NotificationSettingsOffTableViewCell.swift */,
				01A6EFB4258BD6270001D8C2 /* NotificationSettingsOffTableViewCell.xib */,
			);
			path = Cells;
			sourceTree = "<group>";
		};
		CDD87C6024766163007CE6CA /* Cells */ = {
			isa = PBXGroup;
			children = (
				CDD87C54247556DE007CE6CA /* MainSettingsCell.swift */,
				01D02732258BD36800B6389A /* MainSettingsCell.xib */,
				CDD87C5C247559E3007CE6CA /* SettingsLabelCell.swift */,
				01D0273A258BD38500B6389A /* SettingsLabelCell.xib */,
			);
			path = Cells;
			sourceTree = "<group>";
		};
		EB11B02824EE7C7D00143A95 /* Settings */ = {
			isa = PBXGroup;
			children = (
				EB11B02924EE7CA500143A95 /* ENAUITestsSettings.swift */,
			);
			path = Settings;
			sourceTree = "<group>";
		};
		EB1C221625B718FA00A5CA6E /* UpdateOS */ = {
			isa = PBXGroup;
			children = (
				EB1C221125B7140B00A5CA6E /* ENAUITests_08_UpdateOSUITests.swift */,
			);
			path = UpdateOS;
			sourceTree = "<group>";
		};
		EB41DC0624E53D3F0029C6F7 /* BackgroundAppRefresh */ = {
			isa = PBXGroup;
			children = (
				01D16C5C24ED6981007DB387 /* __tests__ */,
				EB7F8E9424E434E000A3CCC4 /* BackgroundAppRefreshViewController.swift */,
				01D0272D258BD2B100B6389A /* BackgroundAppRefreshViewController.xib */,
				EB23949F24E5492900E71225 /* BackgroundAppRefreshViewModel.swift */,
				EB7D205324E6A3320089264C /* InfoBoxView.swift */,
				EB7D205524E6A5930089264C /* InfoBoxViewModel.swift */,
				EB7057D624E6BACA002235B4 /* InfoBoxView.xib */,
			);
			path = BackgroundAppRefresh;
			sourceTree = "<group>";
		};
		EBA403A82588F72A00D1F039 /* iOS12Support */ = {
			isa = PBXGroup;
			children = (
				EBA403CD258925C000D1F039 /* ColorCompatibility */,
			);
			path = iOS12Support;
			sourceTree = "<group>";
		};
		EBA403CD258925C000D1F039 /* ColorCompatibility */ = {
			isa = PBXGroup;
			children = (
				EBA403CF2589260D00D1F039 /* ColorCompatibility.swift */,
			);
			path = ColorCompatibility;
			sourceTree = "<group>";
		};
		EBB92C70259E10BD00013B41 /* UpdateOS */ = {
			isa = PBXGroup;
			children = (
				EBB92C7B259E111A00013B41 /* UpdateOSView.swift */,
				EBB92C71259E10ED00013B41 /* UpdateOSViewController.swift */,
				EBB92C76259E110900013B41 /* UpdateOSViewModel.swift */,
			);
			path = UpdateOS;
			sourceTree = "<group>";
		};
		EBD2D07C25A86144006E4220 /* __tests__ */ = {
			isa = PBXGroup;
			children = (
				EBD2D07E25A869B9006E4220 /* HomeTableViewModelTests.swift */,
			);
			path = __tests__;
			sourceTree = "<group>";
		};
		EBDE11B6255EC2D7008C0F51 /* DMDeviceTimeCheck */ = {
			isa = PBXGroup;
			children = (
				EBDE11B1255EC2C4008C0F51 /* DMDeviceTimeCheckViewController.swift */,
				EBDE11BA255EC34C008C0F51 /* DMDeviceTimeCheckViewModel.swift */,
			);
			path = DMDeviceTimeCheck;
			sourceTree = "<group>";
		};
		EE20EA0824699A3A00770683 /* RiskLegend */ = {
			isa = PBXGroup;
			children = (
				BACCCC6325ADB7B400195AC3 /* __test__ */,
				BA0FC256259C9A6600EF7E6B /* Cell */,
				71B804482484D37300D53506 /* RiskLegendViewController.swift */,
			);
			path = RiskLegend;
			sourceTree = "<group>";
		};
		EE278B2E245F2C58008B06F9 /* FriendsInvite */ = {
			isa = PBXGroup;
			children = (
				EE278B2F245F2C8A008B06F9 /* InviteFriendsViewController.swift */,
				01D0270F258BC17500B6389A /* InviteFriendsViewController.xib */,
			);
			path = FriendsInvite;
			sourceTree = "<group>";
		};
		EE70C239245B09E900AC9B2F /* Localization */ = {
			isa = PBXGroup;
			children = (
				13156CFF248C19D000AFC472 /* usage.html */,
				71F5418A248BEDBE006DB793 /* privacy-policy.html */,
				EE70C23A245B09E900AC9B2F /* Localizable.strings */,
				01E42990251DCDC90057FCBE /* Localizable.legal.strings */,
				EE92A340245D96DA006B97B0 /* Localizable.stringsdict */,
				EE26950A248FCB0300BAE234 /* InfoPlist.strings */,
				AB8B0D3425305384009C067B /* Localizable.links.strings */,
			);
			path = Localization;
			sourceTree = "<group>";
		};
		EE85998B2462EFD4002E7AE2 /* AppInformation */ = {
			isa = PBXGroup;
			children = (
				50BD2E6724FE26F300932566 /* __test__ */,
				01F5F7212487B9C000229720 /* AppInformationViewController.swift */,
				71CC3E9C246D5D8000217F2C /* AppInformationViewController+DynamicTableViewModel.swift */,
				0103CED02536D1A100BDAAD1 /* AppInformationCellModel.swift */,
				50BD2E6124FE1E8700932566 /* AppInformationModel.swift */,
				50DC527824FEB2AE00F6D8EB /* AppInformationDynamicCell.swift */,
				50E3BE59250127DF0033E2C7 /* AppInformationDynamicAction.swift */,
				50BD2E6324FE232E00932566 /* AppInformationImprintViewModel.swift */,
				4026C2DB24852B7600926FB4 /* AppInformationViewController+LegalModel.swift */,
				71CC3E9E246D6B6800217F2C /* AppInformationDetailViewController.swift */,
				4026C2E324854C8D00926FB4 /* AppInformationLegalCell.swift */,
			);
			path = AppInformation;
			sourceTree = "<group>";
		};
		EEF790092466ED410065EBD5 /* Views */ = {
			isa = PBXGroup;
			children = (
				713EA25C24798A7000AB7EE8 /* ExposureDetectionRoundedView.swift */,
			);
			path = Views;
			sourceTree = "<group>";
		};
		F247572E2483934B003E1FC5 /* __tests__ */ = {
			isa = PBXGroup;
			children = (
				A1654EFD24B41FEF00C0E115 /* DynamicCellTests.swift */,
				F252472E2483955B00C5556B /* DynamicTableViewControllerFake.storyboard */,
				F2DC809324898CE600EDC40A /* DynamicTableViewControllerFooterTests.swift */,
				F2DC809124898B1800EDC40A /* DynamicTableViewControllerHeaderTests.swift */,
				F2DC808F24898A9400EDC40A /* DynamicTableViewControllerNumberOfRowsAndSectionsTests.swift */,
				F2DC808D248989CE00EDC40A /* DynamicTableViewControllerRegisterCellsTests.swift */,
				F247572A24838AC8003E1FC5 /* DynamicTableViewControllerRowsTests.swift */,
				F25247302484456800C5556B /* DynamicTableViewModelTests.swift */,
				F22C6E242492082B00712A6B /* DynamicTableViewSpaceCellTests.swift */,
				A1654F0024B43E7F00C0E115 /* DynamicTableViewTextViewCellTests.swift */,
			);
			path = __tests__;
			sourceTree = "<group>";
		};
/* End PBXGroup section */

/* Begin PBXHeadersBuildPhase section */
		B1FF6B652497D0B40041CF02 /* Headers */ = {
			isa = PBXHeadersBuildPhase;
			buildActionMask = 2147483647;
			files = (
				B1FF6B6E2497D0B50041CF02 /* CWASQLite.h in Headers */,
				B1FF6B772497D2330041CF02 /* sqlite3.h in Headers */,
			);
			runOnlyForDeploymentPostprocessing = 0;
		};
/* End PBXHeadersBuildPhase section */

/* Begin PBXNativeTarget section */
		85D7593A2457048F008175F0 /* ENA */ = {
			isa = PBXNativeTarget;
			buildConfigurationList = 85D7596824570491008175F0 /* Build configuration list for PBXNativeTarget "ENA" */;
			buildPhases = (
				71AFBD9324642AF500F91006 /* SwiftLint */,
				85D759372457048F008175F0 /* Sources */,
				85D759382457048F008175F0 /* Frameworks */,
				85D759392457048F008175F0 /* Resources */,
				B102BDB924603FD600CD55A2 /* Embed Frameworks */,
				0105D8B925B882E3007E288B /* Copy Sample Stats for Tests */,
			);
			buildRules = (
			);
			dependencies = (
			);
			name = ENA;
			packageProductDependencies = (
				B10FB02F246036F3004CA11E /* SwiftProtobuf */,
				B1E8C9A4247AB869006DC678 /* ZIPFoundation */,
				B1B5A75F24924B3D0029D5D7 /* FMDB */,
				EB7AF6292587E98C00D94CA8 /* OpenCombineFoundation */,
				EB7AF62B2587E98C00D94CA8 /* OpenCombine */,
				EB7AF62D2587E98C00D94CA8 /* OpenCombineDispatch */,
			);
			productName = ENA;
			productReference = 85D7593B2457048F008175F0 /* ENA.app */;
			productType = "com.apple.product-type.application";
		};
		85D7595324570491008175F0 /* ENATests */ = {
			isa = PBXNativeTarget;
			buildConfigurationList = 85D7596B24570491008175F0 /* Build configuration list for PBXNativeTarget "ENATests" */;
			buildPhases = (
				85D7595024570491008175F0 /* Sources */,
				85D7595124570491008175F0 /* Frameworks */,
				85D7595224570491008175F0 /* Resources */,
			);
			buildRules = (
			);
			dependencies = (
				85D7595624570491008175F0 /* PBXTargetDependency */,
			);
			name = ENATests;
			productName = ENATests;
			productReference = 85D7595424570491008175F0 /* ENATests.xctest */;
			productType = "com.apple.product-type.bundle.unit-test";
		};
		85D7595E24570491008175F0 /* ENAUITests */ = {
			isa = PBXNativeTarget;
			buildConfigurationList = 85D7596E24570491008175F0 /* Build configuration list for PBXNativeTarget "ENAUITests" */;
			buildPhases = (
				85D7595B24570491008175F0 /* Sources */,
				85D7595C24570491008175F0 /* Frameworks */,
				85D7595D24570491008175F0 /* Resources */,
			);
			buildRules = (
			);
			dependencies = (
				85D7596124570491008175F0 /* PBXTargetDependency */,
			);
			name = ENAUITests;
			productName = ENAUITests;
			productReference = 85D7595F24570491008175F0 /* ENAUITests.xctest */;
			productType = "com.apple.product-type.bundle.ui-testing";
		};
		B1FF6B692497D0B40041CF02 /* CWASQLite */ = {
			isa = PBXNativeTarget;
			buildConfigurationList = B1FF6B742497D0B50041CF02 /* Build configuration list for PBXNativeTarget "CWASQLite" */;
			buildPhases = (
				B1FF6B652497D0B40041CF02 /* Headers */,
				B1FF6B662497D0B40041CF02 /* Sources */,
				B1FF6B672497D0B40041CF02 /* Frameworks */,
				B1FF6B682497D0B40041CF02 /* Resources */,
			);
			buildRules = (
			);
			dependencies = (
			);
			name = CWASQLite;
			productName = CWASQLite;
			productReference = B1FF6B6A2497D0B40041CF02 /* CWASQLite.framework */;
			productType = "com.apple.product-type.framework";
		};
/* End PBXNativeTarget section */

/* Begin PBXProject section */
		85D759332457048F008175F0 /* Project object */ = {
			isa = PBXProject;
			attributes = {
				LastSwiftUpdateCheck = 1150;
				LastUpgradeCheck = 1230;
				ORGANIZATIONNAME = "SAP SE";
				TargetAttributes = {
					85D7593A2457048F008175F0 = {
						CreatedOnToolsVersion = 11.4.1;
						LastSwiftMigration = 1150;
					};
					85D7595324570491008175F0 = {
						CreatedOnToolsVersion = 11.4.1;
						LastSwiftMigration = 1150;
						TestTargetID = 85D7593A2457048F008175F0;
					};
					85D7595E24570491008175F0 = {
						CreatedOnToolsVersion = 11.4.1;
						TestTargetID = 85D7593A2457048F008175F0;
					};
					B1FF6B692497D0B40041CF02 = {
						CreatedOnToolsVersion = 11.6;
					};
				};
			};
			buildConfigurationList = 85D759362457048F008175F0 /* Build configuration list for PBXProject "ENA" */;
			compatibilityVersion = "Xcode 9.3";
			developmentRegion = en;
			hasScannedForEncodings = 0;
			knownRegions = (
				en,
				Base,
				de,
				tr,
				pl,
				ro,
				bg,
			);
			mainGroup = 85D759322457048F008175F0;
			packageReferences = (
				B10FB02E246036F3004CA11E /* XCRemoteSwiftPackageReference "swift-protobuf" */,
				B1E8C9A3247AB869006DC678 /* XCRemoteSwiftPackageReference "ZIPFoundation" */,
				B1B5A75E24924B3D0029D5D7 /* XCRemoteSwiftPackageReference "fmdb" */,
				EB7AF6282587E98C00D94CA8 /* XCRemoteSwiftPackageReference "OpenCombine" */,
			);
			productRefGroup = 85D7593C2457048F008175F0 /* Products */;
			projectDirPath = "";
			projectRoot = "";
			targets = (
				85D7593A2457048F008175F0 /* ENA */,
				85D7595324570491008175F0 /* ENATests */,
				85D7595E24570491008175F0 /* ENAUITests */,
				B1FF6B692497D0B40041CF02 /* CWASQLite */,
			);
		};
/* End PBXProject section */

/* Begin PBXResourcesBuildPhase section */
		85D759392457048F008175F0 /* Resources */ = {
			isa = PBXResourcesBuildPhase;
			buildActionMask = 2147483647;
			files = (
				01F2A5BA2581181A00DA96A6 /* DiaryDayAddTableViewCell.xib in Resources */,
				01F2A59725803D2600DA96A6 /* DiaryOverviewDescriptionTableViewCell.xib in Resources */,
				01D026C0258BACCE00B6389A /* ExposureDetectionRiskTextCell.xib in Resources */,
				016E260825AF20540077C64C /* HomeStatisticsCardView.xib in Resources */,
				01A4DC9D259247AF007D5794 /* HomeRiskTableViewCell.xib in Resources */,
				13156CFD248C19D000AFC472 /* usage.html in Resources */,
				01F2A5D5258208C500DA96A6 /* DiaryDayViewController.xib in Resources */,
				EE269508248FCB0300BAE234 /* InfoPlist.strings in Resources */,
				85D7594E24570491008175F0 /* LaunchScreen.storyboard in Resources */,
				01D02759258BD55A00B6389A /* NotificationSettingsViewController.xib in Resources */,
				01D026C1258BACCE00B6389A /* ExposureDetectionRiskRefreshCell.xib in Resources */,
				50C5C1B525891CC800C4817A /* DynamicLegalExtendedCell.xib in Resources */,
				017AD0C5259BBD1C00FA2B3F /* HomeTestResultTableViewCell.xib in Resources */,
				01A4DCB125925121007D5794 /* HomeThankYouTableViewCell.xib in Resources */,
				01EA17F325913A5900E98E02 /* HomeDiaryTableViewCell.xib in Resources */,
				EB7057D724E6BACA002235B4 /* InfoBoxView.xib in Resources */,
				01D02706258BBCC700B6389A /* TracingHistoryTableViewCell.xib in Resources */,
				710224EE2490E2FD000C5DEF /* ExposureSubmissionStepCell.xib in Resources */,
				71FE1C8D247AC79D00851FEB /* DynamicTableViewIconCell.xib in Resources */,
				71F2E57B2487AEFC00694F1A /* ena-colors.xcassets in Resources */,
				01EA17BB2591344F00E98E02 /* HomeExposureLoggingTableViewCell.xib in Resources */,
				01B72C032583B71100A3E3BC /* DiaryEditEntriesViewController.xib in Resources */,
				01D026C2258BACCE00B6389A /* ExposureDetectionLinkCell.xib in Resources */,
				01D02692258BA0AD00B6389A /* ExposureDetectionLongGuideCell.xib in Resources */,
				01D026BF258BACCE00B6389A /* ExposureDetectionGuideCell.xib in Resources */,
				01A4DCE225926931007D5794 /* HomeLoadingItemView.xib in Resources */,
				01D0275D258BD56F00B6389A /* SettingsLabelCell.xib in Resources */,
				351E630D256C5B9C00D89B29 /* LabeledCountriesCell.xib in Resources */,
				EE92A33E245D96DA006B97B0 /* Localizable.stringsdict in Resources */,
				01D0268D258B9CF800B6389A /* ExposureDetectionRiskCell.xib in Resources */,
				01A4DCEA25926938007D5794 /* HomeListItemView.xib in Resources */,
				01A4DCDE2592692D007D5794 /* HomeImageItemView.xib in Resources */,
				01B72BFF2583B57300A3E3BC /* DiaryEditEntriesTableViewCell.xib in Resources */,
				01E4298E251DCDC90057FCBE /* Localizable.legal.strings in Resources */,
				01A6EFC7258BE9C20001D8C2 /* NotificationSettingsOnTableViewCell.xib in Resources */,
				01EA17EF259139B900E98E02 /* HomeInfoTableViewCell.xib in Resources */,
				EE70C23D245B09EA00AC9B2F /* Localizable.strings in Resources */,
				016E25F425AF13EA0077C64C /* HomeStatisticsTableViewCell.xib in Resources */,
				BAE20FF425C8321300162966 /* DMKeyValueTableViewCell.xib in Resources */,
				01D02704258BBCC700B6389A /* DescriptionTableViewCell.xib in Resources */,
				01D0262E258A791C00B6389A /* OnboardingInfoViewController.xib in Resources */,
				AB628A1F251CDADE00CF61D2 /* ServerEnvironments.json in Resources */,
				014891B324F90D0B002A6F77 /* ENA.plist in Resources */,
				01D0272E258BD2B100B6389A /* BackgroundAppRefreshViewController.xib in Resources */,
				01F2A564257FC7D200DA96A6 /* DiaryOverviewDayTableViewCell.xib in Resources */,
				01C6AC21252B21DF0052814D /* ExposureSubmissionQRScannerViewController.xib in Resources */,
				01D02707258BBCC700B6389A /* ImageTableViewCell.xib in Resources */,
				01D02667258B750800B6389A /* ExposureDetectionViewController.xib in Resources */,
				01D02703258BBCC700B6389A /* ActionTableViewCell.xib in Resources */,
				8539874F2467094E00D28B62 /* AppIcon.xcassets in Resources */,
				017AD105259DC20E00FA2B3F /* HomeShownPositiveTestResultTableViewCell.xib in Resources */,
				01D02733258BD36800B6389A /* MainSettingsCell.xib in Resources */,
				BA6D163B255AD35900ED3492 /* DMSwitchTableViewCell.xib in Resources */,
				85D7594B24570491008175F0 /* Assets.xcassets in Resources */,
				711EFCC924935C79005FEF21 /* ExposureSubmissionTestResultHeaderView.xib in Resources */,
				01A6EFCB258BE9C60001D8C2 /* NotificationSettingsOffTableViewCell.xib in Resources */,
				01D02710258BC17500B6389A /* InviteFriendsViewController.xib in Resources */,
				35D16DDF2567FB980069AD1B /* DynamicLegalCell.xib in Resources */,
				710021DE248EAF16001F0B63 /* ExposureSubmissionImageCardCell.xib in Resources */,
				71F5418E248BEE08006DB793 /* privacy-policy.html in Resources */,
				EBBABC47256402A9005B7C07 /* default_app_config_18 in Resources */,
				01D02697258BA0E000B6389A /* ExposureDetectionLoadingCell.xib in Resources */,
				01D02688258B9CB200B6389A /* ExposureDetectionHeaderCell.xib in Resources */,
				01D026A5258BA20E00B6389A /* ExposureDetectionHotlineCell.xib in Resources */,
				01D02761258BD58600B6389A /* ResetViewController.xib in Resources */,
				01A4DCE625926934007D5794 /* HomeTextItemView.xib in Resources */,
				AB8B0D3225305384009C067B /* Localizable.links.strings in Resources */,
				01D02705258BBCC700B6389A /* EuTracingTableViewCell.xib in Resources */,
				01D02708258BBCC700B6389A /* ActionDetailTableViewCell.xib in Resources */,
				01F2A5C42581183800DA96A6 /* DiaryDayEntryTableViewCell.xib in Resources */,
			);
			runOnlyForDeploymentPostprocessing = 0;
		};
		85D7595224570491008175F0 /* Resources */ = {
			isa = PBXResourcesBuildPhase;
			buildActionMask = 2147483647;
			files = (
				BA6C8B17254D729A008344F5 /* exposure-windows-risk-calculation.json in Resources */,
				B1F8AE482479B4C30093A588 /* api-response-day-2020-05-16 in Resources */,
				01678E9C249A5F08003B048B /* testStore.sqlite in Resources */,
				AB1FCBDC2521FCD5005930BA /* TestServerEnvironments.json in Resources */,
				F252472F2483955B00C5556B /* DynamicTableViewControllerFake.storyboard in Resources */,
				01571B7A255E9A6F00E4E891 /* config-wru-2020-11-13 in Resources */,
			);
			runOnlyForDeploymentPostprocessing = 0;
		};
		85D7595D24570491008175F0 /* Resources */ = {
			isa = PBXResourcesBuildPhase;
			buildActionMask = 2147483647;
			files = (
				13E5046C248E434B0086641C /* Localizable.strings in Resources */,
				13E5046D248E434B0086641C /* Localizable.stringsdict in Resources */,
				AB8B0D4525306089009C067B /* Localizable.links.strings in Resources */,
			);
			runOnlyForDeploymentPostprocessing = 0;
		};
		B1FF6B682497D0B40041CF02 /* Resources */ = {
			isa = PBXResourcesBuildPhase;
			buildActionMask = 2147483647;
			files = (
			);
			runOnlyForDeploymentPostprocessing = 0;
		};
/* End PBXResourcesBuildPhase section */

/* Begin PBXShellScriptBuildPhase section */
		0105D8B925B882E3007E288B /* Copy Sample Stats for Tests */ = {
			isa = PBXShellScriptBuildPhase;
			buildActionMask = 2147483647;
			files = (
			);
			inputFileListPaths = (
			);
			inputPaths = (
			);
			name = "Copy Sample Stats for Tests";
			outputFileListPaths = (
			);
			outputPaths = (
			);
			runOnlyForDeploymentPostprocessing = 0;
			shellPath = /bin/sh;
			shellScript = "# Copy mock statistics data to bundle in Debug configuration\nif [ \"${CONFIGURATION}\" == \"Debug\" ]; then\n    cp -r \"$SRCROOT/ENA/Source/Services/Risk/Provider/Helper/__tests__/sample_stats/\" \"${BUILT_PRODUCTS_DIR}/${FULL_PRODUCT_NAME}\"\nfi\n";
		};
		71AFBD9324642AF500F91006 /* SwiftLint */ = {
			isa = PBXShellScriptBuildPhase;
			buildActionMask = 2147483647;
			files = (
			);
			inputFileListPaths = (
			);
			inputPaths = (
			);
			name = SwiftLint;
			outputFileListPaths = (
			);
			outputPaths = (
			);
			runOnlyForDeploymentPostprocessing = 0;
			shellPath = /bin/sh;
			shellScript = "if which swiftlint >/dev/null; then\n  swiftlint\nelse\n  echo \"error: SwiftLint is not available.\"\n  echo \"Use 'brew install swiftlint' to install SwiftLint or download it manually from https://github.com/realm/SwiftLint.\"\nfi\n\n";
			showEnvVarsInLog = 0;
		};
/* End PBXShellScriptBuildPhase section */

/* Begin PBXSourcesBuildPhase section */
		85D759372457048F008175F0 /* Sources */ = {
			isa = PBXSourcesBuildPhase;
			buildActionMask = 2147483647;
			files = (
				50BD2E6224FE1E8700932566 /* AppInformationModel.swift in Sources */,
				B120C7CA24AFF12D00F68FF1 /* ActiveTracing.swift in Sources */,
				B1A89F3B24819CE800DA1CEC /* SettingsLabelCell.swift in Sources */,
				B1A89F3924819CC200DA1CEC /* ExposureStateUpdating.swift in Sources */,
				01909877257E64BD0065D050 /* DiaryEditEntriesViewController.swift in Sources */,
				AB5F84B024F8F7C3000400D4 /* Migration.swift in Sources */,
				523D5E75256FDFE900EF67EA /* ExposureSubmissionThankYouViewController.swift in Sources */,
				01B72B6525821CD200A3E3BC /* DiaryDayEmptyView.swift in Sources */,
				71330E43248109FD00EB10F6 /* DynamicTableViewCell.swift in Sources */,
				0130F67C25B1859700B6BDA3 /* HomeStatisticsCard.swift in Sources */,
				B14D0CDD246E972400D5BEBC /* ExposureDetectionDelegate.swift in Sources */,
				0144BDED250A3E5300B0857C /* ExposureSubmissionCoordinatorModel.swift in Sources */,
				B11E619B246EE4B0004A056A /* DynamicTypeLabel.swift in Sources */,
				523D5E7A256FE04000EF67EA /* ExposureSubmissionThankYouViewModel.swift in Sources */,
				01734B60255D6C4500E60A8B /* exposure_detection_parameters.pb.swift in Sources */,
				AB6289CF251BA01400CF61D2 /* Bundle+Version.swift in Sources */,
				AB7420C2251B7D59006666AC /* DeltaOnboardingProtocols.swift in Sources */,
				7187A5582481231C00FCC755 /* DynamicTableViewAction.swift in Sources */,
				354BB49A25B07DB000FBCFEE /* StatisticsProviding.swift in Sources */,
				01909889257E7B900065D050 /* ExposureSubmissionQRInfoViewModel.swift in Sources */,
				B16457B524DC11EF002879EB /* DMLastSubmissionRequetViewController.swift in Sources */,
				A128F059248B459F00EC7F6C /* PublicKeyStore.swift in Sources */,
				01D6948D2502717F00B45BEA /* DatePickerDayView.swift in Sources */,
				017AD0C9259BBD2E00FA2B3F /* HomeTestResultCellModel.swift in Sources */,
				BA112E0A25559CDD007F5712 /* ClientWifiOnly.swift in Sources */,
				35E121DA25B273280098D754 /* card_header.pb.swift in Sources */,
				35E121DB25B273280098D754 /* statistics.pb.swift in Sources */,
				71C0BEDD2498DD07009A17A0 /* ENANavigationFooterView.swift in Sources */,
				2FA9E39524D2F2B00030561C /* ExposureSubmission+DeviceRegistrationKey.swift in Sources */,
				EB08F17E2541CE3300D11FA9 /* app_version_config.pb.swift in Sources */,
				A3FF84EC247BFAF00053E947 /* Hasher.swift in Sources */,
				51895EDC245E16CD0085DA38 /* ENAColor.swift in Sources */,
				50F9130D253F1D7800DFE683 /* OnboardingPageType.swift in Sources */,
				A372DA3B24BDA075003248BB /* ExposureSubmissionCoordinator.swift in Sources */,
				01A4DD3825935AC1007D5794 /* CellPositionInSection.swift in Sources */,
				357B1858255A7F5C00584548 /* AppConfig+CacheInvalidation.swift in Sources */,
				0D5611B4247F852C00B5B094 /* SQLiteKeyValueStore.swift in Sources */,
				0190987D257E64C70065D050 /* DiaryCoordinator.swift in Sources */,
				CD99A3A9245C272400BF12AF /* ExposureSubmissionService.swift in Sources */,
				017AD10F259DC46E00FA2B3F /* HomeShownPositiveTestResultTableViewCell.swift in Sources */,
				AB7420AC251B67A8006666AC /* DeltaOnboardingV15.swift in Sources */,
				71F54191248BF677006DB793 /* HtmlTextView.swift in Sources */,
				BA6C8B05254D6B1F008344F5 /* RiskCalculation.swift in Sources */,
				BA6D1640255ADD0500ED3492 /* DMSwitchCellViewModel.swift in Sources */,
				ABAE0A1C257F77D90030ED47 /* ContactDiaryStoreSchemaV1.swift in Sources */,
				EBB92C77259E110900013B41 /* UpdateOSViewModel.swift in Sources */,
				B1EDFD8D248E74D000E7EAFF /* URL+StaticString.swift in Sources */,
				A3E851B224ADD09900402485 /* CountdownTimer.swift in Sources */,
				EB08F1882541CE5700D11FA9 /* diagnosis_key_batch.pb.swift in Sources */,
				50C5C1BA258920AD00C4817A /* DynamicLegalExtendedCell.swift in Sources */,
				EB91288B257FBD1E00241D3E /* DiaryInfoViewController.swift in Sources */,
				011E13AE24680A4000973467 /* HTTPClient.swift in Sources */,
				A1C683FA24AEC57400B90D12 /* DynamicTableViewTextViewCell.swift in Sources */,
				01C6AC3A252B2A500052814D /* UIImage+Color.swift in Sources */,
				BA6C8AA6254D63A0008344F5 /* MinutesAtAttenuationFilter.swift in Sources */,
				853D987A24694A8700490DBA /* ENAButton.swift in Sources */,
				01A4DC6D25922EB4007D5794 /* HomeLoadingItemView.swift in Sources */,
				CD8638532477EBD400A5A07C /* SettingsViewModel.swift in Sources */,
				0105D89325B8768A007E288B /* CachingHTTPClientMock.swift in Sources */,
				35EA684225553AE300335F73 /* DownloadedPackagesSQLLiteStoreV2.swift in Sources */,
				2FC0357124B5B70700E234AC /* Error+FAQUrl.swift in Sources */,
				EBB92C7C259E111A00013B41 /* UpdateOSView.swift in Sources */,
				B17F2D48248CEB4C00CAA38F /* DetectionMode.swift in Sources */,
				01A4DCB6259264F9007D5794 /* HomeThankYouCellModel.swift in Sources */,
				0144BDE1250924CC00B0857C /* SymptomsOnset.swift in Sources */,
				01C6AC26252B23D70052814D /* ExposureSubmissionQRScannerFocusView.swift in Sources */,
				01B7232424F812500064C0EB /* DynamicTableViewOptionGroupCell.swift in Sources */,
				137846492488027600A50AB8 /* OnboardingInfoViewController+Extension.swift in Sources */,
				BAB123A22572A0B700A179FB /* TanInputViewController.swift in Sources */,
				019C9F0025894BAA00B26392 /* DiaryStoringProviding.swift in Sources */,
				ABDA2792251CE308006BAE84 /* DMServerEnvironmentViewController.swift in Sources */,
				85E33444247EB357006E74EC /* CircularProgressView.swift in Sources */,
				AB1886D1252DE51E00D39BBE /* Bundle+Identifier.swift in Sources */,
				71FD8862246EB27F00E804D0 /* ExposureDetectionViewController.swift in Sources */,
				013C413D255463A400826C9F /* DMDebugRiskCalculationViewController.swift in Sources */,
				BAB6C7EF25C4626100E042FB /* TimestampedToken.swift in Sources */,
				2FC951FE24DC23B9008D39F4 /* DMConfigurationCell.swift in Sources */,
				A3552CC424DD6E16008C91BE /* AppDelegate+PlausibleDeniability.swift in Sources */,
				2FA9E39924D2F4350030561C /* ExposureSubmission+ErrorParsing.swift in Sources */,
				3523F8A82570F819004B0424 /* NSAttributedString+BulletPoint.swift in Sources */,
				AB5F84AD24F8F7A1000400D4 /* SerialMigrator.swift in Sources */,
				01D3078A2562B03C00ADB67B /* RiskState.swift in Sources */,
				01B72BF22583B51C00A3E3BC /* DiaryEditEntriesTableViewCell.swift in Sources */,
				01F52FF42552DB9600997A26 /* DMAppConfigurationViewController.swift in Sources */,
				B1DDDABE24713BAD00A07175 /* SAPDownloadedPackage.swift in Sources */,
				011E4B032483A92A002E6412 /* MockExposureManager.swift in Sources */,
				2FE15A3C249B8C0B0077BD8D /* AccessibilityIdentifiers.swift in Sources */,
				52CAAC012562B82E00239DCB /* DynamicTableViewConsentCell.swift in Sources */,
				B1175213248A83AB00C3325C /* Risk.swift in Sources */,
				35EA615A258BC8E30062B50A /* CryptoKitFallbacks.swift in Sources */,
				01F2A5DD25820EE700DA96A6 /* DiaryDayViewModel.swift in Sources */,
				2F3D953C2518BCE9002B2C81 /* EUSettingsViewModel.swift in Sources */,
				01734B6E255D73E400E60A8B /* ENExposureConfiguration+Convenience.swift in Sources */,
				01B7232924F812DF0064C0EB /* OptionView.swift in Sources */,
				01909874257E64BD0065D050 /* DiaryDayViewController.swift in Sources */,
				71FE1C7B247AC2B500851FEB /* ExposureSubmissionQRScannerViewController.swift in Sources */,
				B1FC2D2024D9C8DF00083C81 /* SAP_TemporaryExposureKey+DeveloperMenu.swift in Sources */,
				717D21E9248C022E00D9717E /* DynamicTableViewHtmlCell.swift in Sources */,
				BA6C8A9E254D634E008344F5 /* RiskCalculationConfiguration.swift in Sources */,
				7154EB4A247D21E200A467FF /* ExposureDetectionLongGuideCell.swift in Sources */,
				50DC527924FEB2AE00F6D8EB /* AppInformationDynamicCell.swift in Sources */,
				EB3BCA8C2507C3B0003F27C7 /* DynamicTableViewBulletPointCell.swift in Sources */,
				2F3D95372518BCD1002B2C81 /* EUSettingsViewController.swift in Sources */,
				71B8044F248526B600D53506 /* DynamicTableViewSpaceCell.swift in Sources */,
				EB08F1862541CE5700D11FA9 /* temporary_exposure_key_export.pb.swift in Sources */,
				01A4DD0D25926A73007D5794 /* HomeLoadingItemViewModel.swift in Sources */,
				8595BF5F246032D90056EA27 /* ENASwitch.swift in Sources */,
				B1C7EEAE24941A3B00F1F284 /* ManualExposureDetectionState.swift in Sources */,
				948AFE672553DC5B0019579A /* WarnOthersRemindable.swift in Sources */,
				35C701EC2556BCB9008AEA91 /* Migration1To2.swift in Sources */,
				01EA17E52591399200E98E02 /* HomeInfoCellModel.swift in Sources */,
				016E25F325AF13EA0077C64C /* HomeStatisticsTableViewCell.swift in Sources */,
				0130F68125B186DB00B6BDA3 /* SAP_Internal_Stats_Statistics+SupportedIDs.swift in Sources */,
				710021DC248E44A6001F0B63 /* ENAFont.swift in Sources */,
				B1FE13FF2489708200D012E5 /* CachedAppConfiguration.swift in Sources */,
				EE22DB8B247FB43A001B0A71 /* ActionDetailTableViewCell.swift in Sources */,
				01909875257E64BD0065D050 /* DiaryAddAndEditEntryViewController.swift in Sources */,
				948AFE7A2554377F0019579A /* UNUserNotificationCenter+WarnOthers.swift in Sources */,
				3544182925AF7B5200B11056 /* app_features.pb.swift in Sources */,
				AB1011592507C15000D392A2 /* TracingStatusHistory.swift in Sources */,
				017AD16525A4559300FA2B3F /* UITableView+Dequeue.swift in Sources */,
				71FE1C71247AA7B700851FEB /* DynamicTableViewHeaderImageView.swift in Sources */,
				01D69491250272CE00B45BEA /* DatePickerDayViewModel.swift in Sources */,
				B16457BB24DC3309002879EB /* DMLogsViewController.swift in Sources */,
				01B7232F24FE4F080064C0EB /* OptionGroupViewModel.swift in Sources */,
				013C412825545C2D00826C9F /* DebugRiskCalculation.swift in Sources */,
				51D420B724583B7200AD70CA /* NSObject+Identifier.swift in Sources */,
				CDCE11D6247D644100F30825 /* NotificationSettingsViewModel.swift in Sources */,
				BA6C8AAE254D6476008344F5 /* ENARange.swift in Sources */,
				50BD2E6424FE232E00932566 /* AppInformationImprintViewModel.swift in Sources */,
				71330E4724810A0C00EB10F6 /* DynamicTableViewFooter.swift in Sources */,
				B1D431CB246C84A400E728AD /* DownloadedPackagesStoreV1.swift in Sources */,
				714194EA247A65C60072A090 /* DynamicTableViewHeaderSeparatorView.swift in Sources */,
				35EA684A25553B5C00335F73 /* DownloadedPackagesStoreV2.swift in Sources */,
				2F26CE2E248B9C4F00BE30EE /* UIViewController+BackButton.swift in Sources */,
				01D0271B258BC78100B6389A /* SettingsCoordinator.swift in Sources */,
				EB6B5D882539AE9400B0ED57 /* DMNotificationsViewController.swift in Sources */,
				B10FD5F4246EAC1700E9D7F2 /* AppleFilesWriter.swift in Sources */,
				019C9F2D258951B700B26392 /* ContactPersonEncounter.swift in Sources */,
				35E121DC25B273280098D754 /* key_figure_card.pb.swift in Sources */,
				711EFCC72492EE31005FEF21 /* ENAFooterView.swift in Sources */,
				016E264C25B0327B0077C64C /* HomeStatisticsCardViewModel.swift in Sources */,
				8FF9B2B2259B6B030080770D /* ContactDiaryStoreSchemaV2.swift in Sources */,
				B1741B4E2462C21F006275D9 /* DMViewController.swift in Sources */,
				EB2394A024E5492900E71225 /* BackgroundAppRefreshViewModel.swift in Sources */,
				EE22DB8C247FB43A001B0A71 /* DescriptionTableViewCell.swift in Sources */,
				2F3218D0248063E300A7AC0A /* UIView+Convenience.swift in Sources */,
				01734B5F255D6C4500E60A8B /* app_config_ios.pb.swift in Sources */,
				B1741B4C2462C21F006275D9 /* DMDeveloperMenu.swift in Sources */,
				BAD9630025668F8E00FAB615 /* TestResultAvailableViewModel.swift in Sources */,
				01EA17992590F03600E98E02 /* HomeDiaryTableViewCell.swift in Sources */,
				01EA17D12591366200E98E02 /* HomeDiaryCellModel.swift in Sources */,
				EB91288A257FBD1E00241D3E /* DiaryInfoViewModel.swift in Sources */,
				0130F67225B1851000B6BDA3 /* HomeStatisticsCellModel.swift in Sources */,
				710ABB23247513E300948792 /* DynamicTypeTableViewCell.swift in Sources */,
				EE22DB81247FB40A001B0A71 /* ENStateHandler.swift in Sources */,
				BA07735C25C2FCB800EAF6B8 /* PPACService.swift in Sources */,
				A16714AF248CA1B70031B111 /* Bundle+ReadPlist.swift in Sources */,
				2F80CFDB247EDDB3000F06AF /* ExposureSubmissionHotlineViewController.swift in Sources */,
				BA6D163A255AD35900ED3492 /* DMSwitchTableViewCell.swift in Sources */,
				941ADDB02518C2B200E421D9 /* EuTracingTableViewCell.swift in Sources */,
				A3C4F96024812CD20047F23E /* ExposureSubmissionWarnOthersViewController.swift in Sources */,
				01D6948F2502729000B45BEA /* DatePickerDay.swift in Sources */,
				01EA17902590F03600E98E02 /* HomeInfoTableViewCell.swift in Sources */,
				019C9F40258951C000B26392 /* DiaryLocation.swift in Sources */,
				71EF33D92497F3E8007B7E1B /* ENANavigationControllerWithFooterChild.swift in Sources */,
				A3EE6E5A249BB7AF00C64B61 /* ExposureSubmissionServiceFactory.swift in Sources */,
				4026C2E424854C8D00926FB4 /* AppInformationLegalCell.swift in Sources */,
				51C737BF245B3B5D00286105 /* OnboardingInfo.swift in Sources */,
				B1FE13EB24891CFA00D012E5 /* RiskProvider.swift in Sources */,
				B143DBDF2477F292000A29E8 /* ExposureNotificationSettingViewController.swift in Sources */,
				016146912487A43E00660992 /* LinkHelper.swift in Sources */,
				BA904C9E25769D1800692110 /* TanInputView.swift in Sources */,
				EE22DB8A247FB43A001B0A71 /* ImageTableViewCell.swift in Sources */,
				B11E619C246EE4E9004A056A /* UIFont+DynamicType.swift in Sources */,
				71330E4524810A0500EB10F6 /* DynamicTableViewHeader.swift in Sources */,
				01A4DD0325926A6A007D5794 /* HomeTextItemViewModel.swift in Sources */,
				B1EAEC8B24711884003BE9A2 /* URLSession+Convenience.swift in Sources */,
				EB5FE15C2599F5E400797E4E /* ENActivityHandling.swift in Sources */,
				BA6C8AB9254D64D3008344F5 /* MinutesAtAttenuationWeight.swift in Sources */,
				7154EB4C247E862100A467FF /* ExposureDetectionLoadingCell.swift in Sources */,
				94EAF87925B6CAA300BE1F40 /* DeltaOnboardingNewVersionFeaturesViewModel.swift in Sources */,
				01A4DD4325935D1F007D5794 /* HomeRiskCellModel.swift in Sources */,
				94EAF87525B6CAA000BE1F40 /* DeltaOnboardingNewVersionFeaturesViewController.swift in Sources */,
				01EA17FE259217B100E98E02 /* HomeState.swift in Sources */,
				2FA9E39B24D2F4A10030561C /* ExposureSubmissionService+Protocol.swift in Sources */,
				A17366552484978A006BE209 /* OnboardingInfoViewControllerUtils.swift in Sources */,
				B153096A24706F1000A4A1BD /* URLSession+Default.swift in Sources */,
				2FF1D62E2487850200381FFB /* NSMutableAttributedString+Generation.swift in Sources */,
				35BE8598251CE495005C2FD0 /* CachingHTTPClient.swift in Sources */,
				01B7232D24F8E0260064C0EB /* MultipleChoiceChoiceView.swift in Sources */,
				BA4693B125C82F0A004B2DBB /* DMPPACViewModel.swift in Sources */,
				35EA68522555488600335F73 /* SQLiteError.swift in Sources */,
				016E260325AF20300077C64C /* HomeStatisticsCardView.swift in Sources */,
				BAD962FB25668F4000FAB615 /* TestResultAvailableViewController.swift in Sources */,
				8F0A4BAE25C2F6F70085DF13 /* ppdd_edus_parameters.pb.swift in Sources */,
				9417BA95252B6B5100AD4053 /* DMSQLiteErrorViewController.swift in Sources */,
				013DC102245DAC4E00EE58B0 /* Store.swift in Sources */,
				5270E9B8256D20A900B08606 /* NSTextAttachment+ImageHeight.swift in Sources */,
				B1FE13EF24891D0C00D012E5 /* RiskProvidingConfiguration.swift in Sources */,
				014086BD2589033A00E9E5B2 /* DiaryEditEntriesCellModel.swift in Sources */,
				B1F82DF224718C7300E2E56A /* DMBackendConfigurationViewController.swift in Sources */,
				35E121B925B23D060098D754 /* StatisticsMetadata.swift in Sources */,
				35E121A925B1CFB00098D754 /* StatisticsProvider.swift in Sources */,
				B1CD33412486AA7100B06E9B /* CoronaWarnURLSessionDelegate.swift in Sources */,
				94427A5025502B8900C36BE6 /* WarnOthersNotificationsTimeInterval.swift in Sources */,
				713EA25D24798A7000AB7EE8 /* ExposureDetectionRoundedView.swift in Sources */,
				AB5F84B224F8F7E3000400D4 /* Migration0To1.swift in Sources */,
				01A4DC7025922EB4007D5794 /* HomeItemView.swift in Sources */,
				01F2A58125803AA500DA96A6 /* DiaryOverviewDescriptionTableViewCell.swift in Sources */,
				A3EE6E5D249BB9B900C64B61 /* UITestingParameters.swift in Sources */,
				EB08F17A2541CE3300D11FA9 /* risk_level.pb.swift in Sources */,
				01F2A563257FC7D200DA96A6 /* DiaryOverviewDayTableViewCell.swift in Sources */,
				01A4DC6F25922EB4007D5794 /* HomeListItemView.swift in Sources */,
				EBDE11B2255EC2C4008C0F51 /* DMDeviceTimeCheckViewController.swift in Sources */,
				B1A31F6924DAE6C000E263DF /* DMKeyCell.swift in Sources */,
				710224F42490E7A3000C5DEF /* ExposureSubmissionStepCell.swift in Sources */,
				01F52F8A2550679600997A26 /* RiskCalculationExposureWindow.swift in Sources */,
				01F2A5C32581183800DA96A6 /* DiaryDayEntryTableViewCell.swift in Sources */,
				AB7420CB251B7D93006666AC /* DeltaOnboardingV15ViewController.swift in Sources */,
				B19FD7132491A08500A9D56A /* SAP_SemanticVersion+Compare.swift in Sources */,
				B1B381432472EF8B0056BEEE /* HTTPClient+Configuration.swift in Sources */,
				017AD14625A4546400FA2B3F /* UITableViewController+Enum.swift in Sources */,
				EBB92C72259E10ED00013B41 /* UpdateOSViewController.swift in Sources */,
				354E305924EFF26E00526C9F /* Country.swift in Sources */,
				01A4DC6A25922EB4007D5794 /* HomeTextItemView.swift in Sources */,
				BA904CA62576A0B900692110 /* ENAInputLabel.swift in Sources */,
				4026C2DC24852B7600926FB4 /* AppInformationViewController+LegalModel.swift in Sources */,
				ABFCE98A255C32EF0075FF13 /* AppConfigMetadata.swift in Sources */,
				01C6ABF42527273E0052814D /* String+Insertion.swift in Sources */,
				EE278B30245F2C8A008B06F9 /* InviteFriendsViewController.swift in Sources */,
				94EAF89C25B8162200BE1F40 /* NewVersionFeature.swift in Sources */,
				0190986A257E64A70065D050 /* DiaryOverviewTableViewController.swift in Sources */,
				710ABB27247533FA00948792 /* DynamicTableViewController.swift in Sources */,
				B184A380248FFCBE007180F6 /* SecureStore.swift in Sources */,
				713EA26124798AD100AB7EE8 /* ExposureDetectionHotlineCell.swift in Sources */,
				B1C6ED00247F23730066138F /* NotificationName.swift in Sources */,
				EE22DB8D247FB43A001B0A71 /* ActionTableViewCell.swift in Sources */,
				019C9F3B258951BE00B26392 /* DiaryEntry.swift in Sources */,
				BAE2101025C8460900162966 /* PPACDeviceCheck.swift in Sources */,
				01A4DC6C25922EB4007D5794 /* HomeRiskTableViewCell.swift in Sources */,
				BA6C8AF4254D65E1008344F5 /* ScanInstance.swift in Sources */,
				BA6D1634255AD2AA00ED3492 /* DMWifiClientViewModel.swift in Sources */,
				71D3C19A2494EFAC00DBABA8 /* ENANavigationControllerWithFooter.swift in Sources */,
				CD2EC329247D82EE00C6B3F9 /* NotificationSettingsViewController.swift in Sources */,
				A1BABD1024A57D03000ED515 /* ENTemporaryExposureKey+Processing.swift in Sources */,
				0120ECDD25875D8B00F78944 /* DiaryDayEntryCellModel.swift in Sources */,
				01A1B44A252DFD7800841B63 /* MetadataObject.swift in Sources */,
				01734B5E255D6C4500E60A8B /* risk_calculation_parameters.pb.swift in Sources */,
				51C737BD245B349700286105 /* OnboardingInfoViewController.swift in Sources */,
				EB08F17F2541CE3300D11FA9 /* risk_score_parameters.pb.swift in Sources */,
				BAB953D625B86015007B80C7 /* HistoryExposure.swift in Sources */,
				B1FE13FB24896E6700D012E5 /* AppConfigurationProviding.swift in Sources */,
				514EE999246D4C2E00DE4884 /* UITableViewCell+Identifier.swift in Sources */,
				13722044247AEEAD00152764 /* UNNotificationCenter+Extension.swift in Sources */,
				B10FD5ED246EAADC00E9D7F2 /* AppInformationDetailViewController.swift in Sources */,
				351E630C256C5B9C00D89B29 /* LabeledCountriesCell.swift in Sources */,
				CDCE11D9247D64C600F30825 /* NotificationSettingsOnTableViewCell.swift in Sources */,
				017AD114259DCD3400FA2B3F /* HomeShownPositiveTestResultCellModel.swift in Sources */,
				0DF6BB97248AD616007E8B0C /* AppUpdateCheckHelper.swift in Sources */,
				0DD260FF248D549B007C3B2C /* KeychainHelper.swift in Sources */,
				352F25A824EFCBDE00ACDFF3 /* ServerEnvironment.swift in Sources */,
				01A4DD0825926A6E007D5794 /* HomeListItemViewModel.swift in Sources */,
				AB5F84BE24FE2DC9000400D4 /* DownloadedPackagesSQLLiteStoreV0.swift in Sources */,
				01909876257E64BD0065D050 /* DiaryAddAndEditEntryViewModel.swift in Sources */,
				BA6C8ACC254D6537008344F5 /* TrlEncoding.swift in Sources */,
				2FA9E39724D2F3C70030561C /* ExposureSubmissionError.swift in Sources */,
				941ADDB22518C3FB00E421D9 /* ENSettingEuTracingViewModel.swift in Sources */,
				01F52F92255067A000997A26 /* RiskCalculationError.swift in Sources */,
				01D6948B25026EC000B45BEA /* DatePickerOptionViewModel.swift in Sources */,
				2FF1D63024880FCF00381FFB /* DynamicTableViewRoundedCell.swift in Sources */,
				8F0A4BAD25C2F6F70085DF13 /* ppdd_ppac_parameters.pb.swift in Sources */,
				85D7593F2457048F008175F0 /* AppDelegate.swift in Sources */,
				0177F48825501111009DD568 /* RiskCalculationResult.swift in Sources */,
				01EA17972590F03600E98E02 /* HomeCardView.swift in Sources */,
				AB126873254C05A7006E9194 /* ENAFormatter.swift in Sources */,
				CDD87C56247556DE007CE6CA /* MainSettingsCell.swift in Sources */,
				AB6289D4251BA4EC00CF61D2 /* String+Compare.swift in Sources */,
				503DB1A7255D822E00576E57 /* ExposureSubmissionIntroViewController.swift in Sources */,
				B153096C24706F2400A4A1BD /* URLSessionConfiguration+Default.swift in Sources */,
				01EA17C92591353200E98E02 /* HomeExposureLoggingCellModel.swift in Sources */,
				71FE1C80247AC2B500851FEB /* ExposureSubmissionNavigationController.swift in Sources */,
				0105D8AA25B87920007E288B /* SAP_Internal_Stats_KeyFigure+Formatting.swift in Sources */,
				2FA968CE24D8560B008EE367 /* String+Random.swift in Sources */,
				019C9F32258951B900B26392 /* LocationVisit.swift in Sources */,
				AB35609A2547167800C3F8E0 /* DeviceTimeCheck.swift in Sources */,
				019C9F1E25894CDD00B26392 /* DiaryOverviewViewModel.swift in Sources */,
				EB858D2024E700D10048A0AA /* UIView+Screenshot.swift in Sources */,
				01F2A5B92581181A00DA96A6 /* DiaryDayAddTableViewCell.swift in Sources */,
				2F96739B24AB70FA008E3147 /* ExposureSubmissionParsable.swift in Sources */,
				EB7F8E9524E434E000A3CCC4 /* BackgroundAppRefreshViewController.swift in Sources */,
				EB7D205624E6A5930089264C /* InfoBoxViewModel.swift in Sources */,
				859DD512248549790073D59F /* MockDiagnosisKeysRetrieval.swift in Sources */,
				EB6B5D8D2539B36100B0ED57 /* DMNotificationCell.swift in Sources */,
				94EAF87125B6CA9D00BE1F40 /* DeltaOnboardingNewVersionFeatures.swift in Sources */,
				2FA9E39324D2F2920030561C /* ExposureSubmission+TestResult.swift in Sources */,
				BA056F1B259B89B50022B0A4 /* RiskLegendDotBodyCell.swift in Sources */,
				BAE20FF325C8321300162966 /* DMKeyValueTableViewCell.swift in Sources */,
				94092541254BFE6800FE61A2 /* DMWarnOthersNotificationViewController.swift in Sources */,
				EB17144625716EA80088D7A9 /* FileManager+KeyPackageStorage.swift in Sources */,
				BAC42DC42583AF9D001A94C0 /* DiaryEntryTextField.swift in Sources */,
				017AD0C1259BBD1700FA2B3F /* HomeTestResultTableViewCell.swift in Sources */,
				EE22DB89247FB43A001B0A71 /* TracingHistoryTableViewCell.swift in Sources */,
				71B804472484CC0800D53506 /* ENALabel.swift in Sources */,
				BAE2101B25C8463400162966 /* PPACDeviceCheckMock.swift in Sources */,
				01EA176A2590EF4F00E98E02 /* HomeTableViewModel.swift in Sources */,
				71FE1C7F247AC2B500851FEB /* ExposureSubmissionTestResultViewController.swift in Sources */,
				01A4DC7125922EB4007D5794 /* HomeThankYouTableViewCell.swift in Sources */,
				EB08F1782541CE3300D11FA9 /* risk_score_classification.pb.swift in Sources */,
				713EA25B247818B000AB7EE8 /* DynamicTypeButton.swift in Sources */,
				CDA262F824AB808800612E15 /* Coordinator.swift in Sources */,
				503DB1AC255D826900576E57 /* ExposureSubmissionIntroViewModel.swift in Sources */,
				BAB6C7FE25C4630800E042FB /* PPACError.swift in Sources */,
				A3552CC624DD6E78008C91BE /* AppDelegate+ENATaskExecutionDelegate.swift in Sources */,
				BA27993B255995E100C3B64D /* DMWifiClientViewController.swift in Sources */,
				01734B5C255D6C4500E60A8B /* key_download_parameters.pb.swift in Sources */,
				01B72C0B25875BC300A3E3BC /* DiaryDayAddCellModel.swift in Sources */,
				017AD18C25A5C70900FA2B3F /* ActiveTracing+ExposureDetection.swift in Sources */,
				0103CED12536D1A100BDAAD1 /* AppInformationCellModel.swift in Sources */,
				B1D6B004247DA4920079DDD3 /* UIApplication+CoronaWarn.swift in Sources */,
				017AD122259DDED100FA2B3F /* ISO8601DateFormatter+ContactDiary.swift in Sources */,
				138910C5247A909000D739F6 /* ENATaskScheduler.swift in Sources */,
				71B804492484D37300D53506 /* RiskLegendViewController.swift in Sources */,
				01C2D43E2501225100FB23BF /* MockExposureSubmissionService.swift in Sources */,
				01B72B6D25821D2800A3E3BC /* DiaryDayEmptyViewModel.swift in Sources */,
				EBDE11BB255EC34C008C0F51 /* DMDeviceTimeCheckViewModel.swift in Sources */,
				5222AA68255ECFE100F338C7 /* ExposureSubmissionTestResultConsentViewController.swift in Sources */,
				713EA25F24798A9100AB7EE8 /* ExposureDetectionRiskCell.swift in Sources */,
				01F5F7222487B9C000229720 /* AppInformationViewController.swift in Sources */,
				01C6AC32252B29C00052814D /* QRScannerError.swift in Sources */,
				01909878257E64BD0065D050 /* DiaryEditEntriesViewModel.swift in Sources */,
				EB7D205424E6A3320089264C /* InfoBoxView.swift in Sources */,
				B10FD5F1246EAB1000E9D7F2 /* AppInformationViewController+DynamicTableViewModel.swift in Sources */,
				71CAB9D2248AACAD00F516A5 /* PixelPerfectLayoutConstraint.swift in Sources */,
				710021E0248EAF9A001F0B63 /* ExposureSubmissionImageCardCell.swift in Sources */,
				B14D0CDF246E976400D5BEBC /* ExposureDetectionTransaction+DidEndPrematurelyReason.swift in Sources */,
				B1D8CB2724DD44C6008C6010 /* DMTracingHistoryViewController.swift in Sources */,
				BA4693AB25C82EC8004B2DBB /* DMPPACViewController.swift in Sources */,
				35D16DDE2567FB980069AD1B /* DynamicLegalCell.swift in Sources */,
				94B255A62551B7C800649B4C /* WarnOthersReminder.swift in Sources */,
				71FE1C69247A8FE100851FEB /* DynamicTableViewHeaderFooterView.swift in Sources */,
				B18755D124DC45CA00A9202E /* DMStoreViewController.swift in Sources */,
				353412CC2525EE4A0086D15C /* Globals.swift in Sources */,
				EB08F1872541CE5700D11FA9 /* temporary_exposure_key_signature_list.pb.swift in Sources */,
				B184A383248FFCE2007180F6 /* CodableExposureDetectionSummary.swift in Sources */,
				B111EE2C2465D9F7001AEBB4 /* String+Localization.swift in Sources */,
				01B7232B24F815B00064C0EB /* MultipleChoiceOptionView.swift in Sources */,
				351E6306256BEC8D00D89B29 /* LabeledCountriesView.swift in Sources */,
				ABD2F634254C533200DC1958 /* KeyPackageDownload.swift in Sources */,
				A1C683FC24AEC9EE00B90D12 /* DynamicTableViewTextCell.swift in Sources */,
				710224F624910661000C5DEF /* ExposureSubmissionDynamicCell.swift in Sources */,
				EEF1067A246EBF8B009DFB4E /* ResetViewController.swift in Sources */,
				01B7232724F812BC0064C0EB /* OptionGroupView.swift in Sources */,
				50E3BE5A250127DF0033E2C7 /* AppInformationDynamicAction.swift in Sources */,
				9488C3012521EE8E00504648 /* DeltaOnboardingNavigationController.swift in Sources */,
				017AD18725A5C70700FA2B3F /* DynamicCell+ExposureDetection.swift in Sources */,
				8F27018F259B593700E48CFE /* ContactDiaryStore.swift in Sources */,
				71FE1C86247AC33D00851FEB /* ExposureSubmissionTestResultHeaderView.swift in Sources */,
				1309194F247972C40066E329 /* PrivacyProtectionViewController.swift in Sources */,
				CDCE11DB247D64D600F30825 /* NotificationSettingsOffTableViewCell.swift in Sources */,
				EB08F17C2541CE3300D11FA9 /* submission_payload.pb.swift in Sources */,
				BA6C8AEC254D65C4008344F5 /* ExposureWindow.swift in Sources */,
				AB6289D9251C833100CF61D2 /* DMDeltaOnboardingViewController.swift in Sources */,
				EBD2D09825A86C1A006E4220 /* RiskProviding.swift in Sources */,
				B112545A246F2C6500AB5036 /* ENTemporaryExposureKey+Convert.swift in Sources */,
				019C9F34258951BB00B26392 /* DiaryDay.swift in Sources */,
				AB1886C4252DE1AF00D39BBE /* Logging.swift in Sources */,
				B1E8C99D2479D4E7006DC678 /* DMSubmissionStateViewController.swift in Sources */,
				2E67C3D525BAFFC8008C6C90 /* DiaryExportItem.swift in Sources */,
				016961992540574700FF92E3 /* ExposureSubmissionTestResultViewModel.swift in Sources */,
				71FE1C8C247AC79D00851FEB /* DynamicTableViewIconCell.swift in Sources */,
				B19FD7112491A07000A9D56A /* String+SemanticVersion.swift in Sources */,
				5222AA70255ED8E000F338C7 /* ExposureSubmissionTestResultConsentViewModel.swift in Sources */,
				AB7E2A80255ACC06005C90F6 /* Date+Utils.swift in Sources */,
				B16457BD24DC3F4E002879EB /* DMKeysViewController.swift in Sources */,
				51D420C424583E3300AD70CA /* SettingsViewController.swift in Sources */,
				01C6AC0E252B1E990052814D /* ExposureSubmissionQRScannerViewModel.swift in Sources */,
				01909882257E675D0065D050 /* DiaryContactPerson.swift in Sources */,
				016E262F25AF45770077C64C /* StatisticsInfoViewController.swift in Sources */,
				017AD17F25A5A30500FA2B3F /* DynamicHeader+ExposureDetection.swift in Sources */,
				B1C7EEB024941A6B00F1F284 /* RiskConsumer.swift in Sources */,
				01DB708525068167008F7244 /* Calendar+GregorianLocale.swift in Sources */,
				71330E41248109F600EB10F6 /* DynamicTableViewSection.swift in Sources */,
				710ABB292475353900948792 /* DynamicTableViewModel.swift in Sources */,
				AB5F84C024FE2EB3000400D4 /* DownloadedPackagesStoreV0.swift in Sources */,
				518A69FB24687D5800444E66 /* RiskLevel.swift in Sources */,
				01734B5D255D6C4500E60A8B /* semantic_version.pb.swift in Sources */,
				EBCD2412250790F400E5574C /* ExposureSubmissionSymptomsViewController.swift in Sources */,
				AB7420B7251B69E2006666AC /* DeltaOnboardingCoordinator.swift in Sources */,
				01A4DCFE25926A66007D5794 /* HomeImageItemViewModel.swift in Sources */,
				01EA17932590F03600E98E02 /* HomeExposureLoggingTableViewCell.swift in Sources */,
				EB873540253704D100325C6C /* UNUserNotificationCenter+DeadManSwitch.swift in Sources */,
				B1741B492462C207006275D9 /* Client.swift in Sources */,
				71EF33DB2497F419007B7E1B /* ENANavigationFooterItem.swift in Sources */,
				01A4DC6E25922EB4007D5794 /* HomeImageItemView.swift in Sources */,
				019C9F39258951BD00B26392 /* DiaryEntryType.swift in Sources */,
				01F2A543257FB90200DA96A6 /* CloseBarButtonItem.swift in Sources */,
				B14D0CDB246E968C00D5BEBC /* String+Today.swift in Sources */,
				85142501245DA0B3009D2791 /* UIViewController+Alert.swift in Sources */,
				B103193224E18A0A00DD02EF /* DMMenuItem.swift in Sources */,
				0190B225255C423600CF4244 /* Date+Age.swift in Sources */,
				352E0F19255D537C00DC3E20 /* AppConfiguration+Validation.swift in Sources */,
				01C7665E25024A09002C9A5C /* DatePickerOptionView.swift in Sources */,
				CD99A3CA2461A47C00BF12AF /* AppStrings.swift in Sources */,
				514E81342461B97800636861 /* ExposureManager.swift in Sources */,
				71176E32248957C3004B0C9F /* AppNavigationController.swift in Sources */,
				BA6C8AC4254D650C008344F5 /* NormalizedTimePerEWToRiskLevelMapping.swift in Sources */,
				BAB6C7F925C462E600E042FB /* PPACToken.swift in Sources */,
				3539DAD1252B353C00489B1A /* CachedAppConfigurationMock.swift in Sources */,
				B14D0CD9246E946E00D5BEBC /* ExposureDetection.swift in Sources */,
				EBA403D12589260D00D1F039 /* ColorCompatibility.swift in Sources */,
				B161782524804AC3006E435A /* DownloadedPackagesSQLLiteStoreV1.swift in Sources */,
				01909888257E7B900065D050 /* ExposureSubmissionQRInfoViewController.swift in Sources */,
				8F270194259B5BA700E48CFE /* ContactDiaryMigration1To2.swift in Sources */,
				BA112DF7255586E9007F5712 /* WifiOnlyHTTPClient.swift in Sources */,
				EE22DB82247FB40A001B0A71 /* ENSettingModel.swift in Sources */,
				713EA26324798F8500AB7EE8 /* ExposureDetectionHeaderCell.swift in Sources */,
				FEDCE09E9F78ABEB4AA9A484 /* ExposureDetectionExecutor.swift in Sources */,
				FEDCE50B4AC5E24D4E11AA52 /* RequiresAppDependencies.swift in Sources */,
				BA6C8AD4254D6552008344F5 /* TrlFilter.swift in Sources */,
				35327FF6256D4CE600C36A44 /* UIStackView+prune.swift in Sources */,
				BA9BCF6225B0875100DD7974 /* DiaryOverviewDayCellModel.swift in Sources */,
				01EA17622590EAAF00E98E02 /* HomeTableViewController.swift in Sources */,
				01A2367A2519D1E80043D9F8 /* ExposureSubmissionWarnOthersViewModel.swift in Sources */,
				BAB1239C2572A06D00A179FB /* TanInputViewModel.swift in Sources */,
				01D02626258A769200B6389A /* HTTPURLResponse+Header.swift in Sources */,
				EB3BCA882507B6C1003F27C7 /* ExposureSubmissionSymptomsOnsetViewController.swift in Sources */,
				FEDCE29E414945F14E7CE576 /* ENStateHandler+State.swift in Sources */,
				FEDCE6E2763B0BABFADF36BA /* ExposureDetectionViewModel.swift in Sources */,
				EB08F1792541CE3300D11FA9 /* attenuation_duration.pb.swift in Sources */,
				B1221BE02492ECE800E6C4E4 /* CFDictionary+KeychainQuery.swift in Sources */,
				94F594622521CBF50077681B /* DeltaOnboardingV15ViewModel.swift in Sources */,
			);
			runOnlyForDeploymentPostprocessing = 0;
		};
		85D7595024570491008175F0 /* Sources */ = {
			isa = PBXSourcesBuildPhase;
			buildActionMask = 2147483647;
			files = (
				BAFBF36925ADE0F1003F5DC2 /* HomeInfoCellModelTests.swift in Sources */,
				A1BABD0924A57B88000ED515 /* TemporaryExposureKeyMock.swift in Sources */,
				A1E41949249548770016E52A /* HTTPClient+SubmitTests.swift in Sources */,
				A1E41941249410AF0016E52A /* SAPDownloadedPackage+Helpers.swift in Sources */,
				010B3D3B25A8667C00EB44AB /* ExposureDetectionViewModelTests.swift in Sources */,
				016961B32549649900FF92E3 /* ExposureSubmissionTestResultViewModelTests.swift in Sources */,
				015692E424B48C3F0033F35E /* TimeInterval+Convenience.swift in Sources */,
				01A1B467252E19D000841B63 /* ExposureSubmissionCoordinatorModelTests.swift in Sources */,
				B1EAEC8F247118D1003BE9A2 /* URLSession+ConvenienceTests.swift in Sources */,
				A32C046524D96348005BEA61 /* HTTPClient+PlausibeDeniabilityTests.swift in Sources */,
				A372DA4224BF3E29003248BB /* MockExposureSubmissionCoordinator.swift in Sources */,
				BA9BCF7725B09B5500DD7974 /* DiaryOverviewDayCellModelTests.swift in Sources */,
				A1E419582495A8F90016E52A /* HTTPClient+RegistrationTokenTests.swift in Sources */,
				01EBC9C325B70C310003496F /* SAP_Internal_Stats_Statistics+SupportedIDsTests.swift in Sources */,
				017AD13625A3238300FA2B3F /* iOS13TestCase.swift in Sources */,
				A1E419552495A8060016E52A /* HTTPClient+GetTestResultTests.swift in Sources */,
				01D16C5E24ED69CA007DB387 /* BackgroundAppRefreshViewModelTests.swift in Sources */,
				A14BDEC024A1AD660063E4EC /* MockExposureDetector.swift in Sources */,
				35A7F081250A7CF8005E6C33 /* KeychainHelperTests.swift in Sources */,
				014086C52589040200E9E5B2 /* DiaryEditEntriesCellModelTest.swift in Sources */,
				0120ECF32587607600F78944 /* DiaryDayEntryCellModelTest.swift in Sources */,
				B1C7EE482493D97000F1F284 /* RiskProvidingConfigurationManualTriggerTests.swift in Sources */,
				B1221BE22492ED0F00E6C4E4 /* CFDictionary+KeychainQueryTests.swift in Sources */,
				A124E64A249BF4EF00E95F72 /* ExposureDetectionExecutorTests.swift in Sources */,
				AB3560A02547194C00C3F8E0 /* DeviceTimeCheckTests.swift in Sources */,
				01A1B442252DE57000841B63 /* ExposureSubmissionQRScannerViewModelTests.swift in Sources */,
				35C701F82556C01F008AEA91 /* Migration1To2Tests.swift in Sources */,
				BA92A45E255163460063B46F /* ExposureSubmissionQRScannerViewModelGuidTests.swift in Sources */,
				AB1885D825238DD100D39BBE /* OnboardingInfoViewControllerTests.swift in Sources */,
				B16177E824802F9B006E435A /* DownloadedPackagesSQLLiteStoreTests.swift in Sources */,
				B1175216248A9F9600C3325C /* ConvertingKeysTests.swift in Sources */,
				EBD2D0A725A86C68006E4220 /* MockRiskProvider.swift in Sources */,
				B10F9B8B249961BC00C418F4 /* DynamicTypeLabelTests.swift in Sources */,
				BA9E4B0125B5DFCB00F284EF /* RiskLevelPerDay.swift in Sources */,
				CD678F6F246C43FC00B6A0F8 /* MockURLSession.swift in Sources */,
				50C5204025ADACBB008DF2F4 /* HomeShownPositiveTestResultCellModelTest.swift in Sources */,
				A3E851B524ADDAC000402485 /* CountdownTimerTests.swift in Sources */,
				BA9DD53F2567BDAC00C326FF /* TestResultAvailableViewModelTest.swift in Sources */,
				01B605CE258A38330093DB8E /* DiaryEntryTest.swift in Sources */,
				BAB6C81225C4652D00E042FB /* PPACTokenTests.swift in Sources */,
				F2DC808E248989CE00EDC40A /* DynamicTableViewControllerRegisterCellsTests.swift in Sources */,
				EE22DB91247FB479001B0A71 /* MockStateHandlerObserverDelegate.swift in Sources */,
				B1C7EE4624938EB700F1F284 /* ExposureDetection_FAQ_URL_Tests.swift in Sources */,
				AB453F602534B04400D8339E /* ExposureManagerTests.swift in Sources */,
				94ABF76B25B9676F004AB56F /* DeltaOnboardingNewVersionFeaturesControllerTests.swift in Sources */,
				B10F9B8C249961CE00C418F4 /* UIFont+DynamicTypeTests.swift in Sources */,
				010B3DA225ADEBFF00EB44AB /* HomeRiskCellModelTests.swift in Sources */,
				01C2D4432501260D00FB23BF /* OptionGroupViewModelTests.swift in Sources */,
				01EBC9BE25B706AF0003496F /* HomeStatisticsCardViewModelTests.swift in Sources */,
				BAFBF36025ADDE7C003F5DC2 /* HomeDiaryCellModelTests.swift in Sources */,
				BA288AF42582616E0071009A /* DiaryInfoViewModelTest.swift in Sources */,
				A173665324844F41006BE209 /* SQLiteKeyValueStoreTests.swift in Sources */,
				8FF3525E25ADAD06008A07BD /* HomeTestResultCellModelTests.swift in Sources */,
				A1877CAB248F2532006FEFC0 /* SAPDownloadedPackageTests.swift in Sources */,
				948AFE5F2552F6F60019579A /* WarnOthersReminderTests.swift in Sources */,
				AB8BC34F2551BBE100F3B5A7 /* HourKeyPackagesDownloadTests.swift in Sources */,
				B1E23B8624FE4DD3006BCDA6 /* PublicKeyProviderTests.swift in Sources */,
				01B605D9258A49E70093DB8E /* DiaryLocationTest.swift in Sources */,
				F2DC809424898CE600EDC40A /* DynamicTableViewControllerFooterTests.swift in Sources */,
				35358DD425A23169004FD0CB /* HTTPClientCertificatePinningTests.swift in Sources */,
				01B72BA6258360FF00A3E3BC /* DiaryDayEmptyViewModelTest.swift in Sources */,
				A32842672492359E006B1F09 /* MockExposureSubmissionNavigationControllerChild.swift in Sources */,
				F25247312484456800C5556B /* DynamicTableViewModelTests.swift in Sources */,
				B15382E7248290BB0010F007 /* AppleFilesWriterTests.swift in Sources */,
				AB1FCBD42521FC47005930BA /* ServerEnvironmentTests.swift in Sources */,
				0123D5992501385200A91838 /* ExposureSubmissionErrorTests.swift in Sources */,
				01A23685251A23740043D9F8 /* ExposureSubmissionQRInfoModelTests.swift in Sources */,
				2FD881CC2490F65C00BEC8FC /* ExposureSubmissionHotlineViewControllerTest.swift in Sources */,
				01A97DD12506768F00C07C37 /* DatePickerOptionViewModelTests.swift in Sources */,
				0177F4B125503805009DD568 /* ScanInstanceTest.swift in Sources */,
				B120C7C924AFE7B800F68FF1 /* ActiveTracingTests.swift in Sources */,
				35AA4AF4259B40FC00D32306 /* CryptoFallbackTests.swift in Sources */,
				516E430224B89AED0008CC30 /* CoordinatorTests.swift in Sources */,
				01B72BC02583875600A3E3BC /* DiaryDayViewModelTest.swift in Sources */,
				01B605C9258A32F00093DB8E /* DiaryDayTest.swift in Sources */,
				9412FAFE252349EA0086E139 /* DeltaOnboardingViewControllerTests.swift in Sources */,
				01B605C4258A30C70093DB8E /* DiaryOverviewViewModelTest.swift in Sources */,
				B11655932491437600316087 /* RiskProvidingConfigurationTests.swift in Sources */,
				BA6C8B24254D76ED008344F5 /* ExposureWindowTestCase.swift in Sources */,
				01A97DD32506769F00C07C37 /* DatePickerDayViewModelTests.swift in Sources */,
				BA11D5BA2588D590005DCD6B /* DiaryAddAndEditEntryViewModelTest.swift in Sources */,
				F2DC809224898B1800EDC40A /* DynamicTableViewControllerHeaderTests.swift in Sources */,
				01EA172D2590C2EC00E98E02 /* MockDiaryStore.swift in Sources */,
				01F52FFC2552E6F600997A26 /* ENARangeTest.swift in Sources */,
				BAC0A4DE25768039002B5361 /* TanInputViewModelTests.swift in Sources */,
				B1D431C8246C69F300E728AD /* HTTPClient+ConfigurationTests.swift in Sources */,
				B15382FE248424F00010F007 /* ExposureDetectionTests.swift in Sources */,
				A372DA3F24BEF773003248BB /* ExposureSubmissionCoordinatorTests.swift in Sources */,
				CDF27BD3246ADBA70044D32B /* ExposureSubmissionServiceTests.swift in Sources */,
				01D16C6024ED6D9A007DB387 /* MockBackgroundRefreshStatusProvider.swift in Sources */,
				0120ECFE2587631200F78944 /* DiaryDayAddCellModelTest.swift in Sources */,
				2FD473BF251E0ECE000DCA40 /* EUSettingsViewControllerTests.swift in Sources */,
				356FBF49255EC27A00959346 /* CacheAppConfigMockTests.swift in Sources */,
				A372DA4124BF33F9003248BB /* MockExposureSubmissionCoordinatorDelegate.swift in Sources */,
				01CF95DD253083B2007B72F7 /* CodableExposureDetectionSummary+Helpers.swift in Sources */,
				01A1B452252DFDC400841B63 /* FakeMetadataMachineReadableObject.swift in Sources */,
				3598D99A24FE280700483F1F /* CountryTests.swift in Sources */,
				B163D1102499068D001A322C /* SettingsViewModelTests.swift in Sources */,
				0185DDDE25B77786001FBEA7 /* HomeStatisticsCellModelTests.swift in Sources */,
				A1654F0224B43E8500C0E115 /* DynamicTableViewTextViewCellTests.swift in Sources */,
				A1E419462495479D0016E52A /* HTTPClient+MockNetworkStack.swift in Sources */,
				B1CD333E24865E0000B06E9B /* TracingStatusHistoryTests.swift in Sources */,
				01EA17472590D3DA00E98E02 /* MockTestStore.swift in Sources */,
				B1FE13ED24891D0400D012E5 /* RiskProviderTests.swift in Sources */,
				AB7420DD251B8101006666AC /* DeltaOnboardingCoordinatorTests.swift in Sources */,
				B1218920248AD79900496210 /* ClientMock.swift in Sources */,
				AB5F84BB24F92876000400D4 /* Migration0To1Tests.swift in Sources */,
				50DC527B24FEB5CA00F6D8EB /* AppInformationModelTest.swift in Sources */,
				BA8BBA08255A90690034D4BC /* WifiHTTPClientTests.swift in Sources */,
				A1BABD0E24A57CFC000ED515 /* ENTemporaryExposureKey+ProcessingTests.swift in Sources */,
				EE22DB8F247FB46C001B0A71 /* ENStateTests.swift in Sources */,
				8F3D71AA25A86AD300D52CCD /* HomeExposureLoggingCellModelTests.swift in Sources */,
				BACCCC7525ADB9FD00195AC3 /* RiskLegendeTest.swift in Sources */,
				B1DDDABC247137B000A07175 /* HTTPClientConfigurationEndpointTests.swift in Sources */,
				2FD881CE249115E700BEC8FC /* ExposureSubmissionNavigationControllerTest.swift in Sources */,
				A1E419522495A6F20016E52A /* HTTPClient+TANForExposureSubmitTests.swift in Sources */,
				015178C22507D2E50074F095 /* ExposureSubmissionSymptomsOnsetViewControllerTests.swift in Sources */,
				A32842612490E2AC006B1F09 /* ExposureSubmissionWarnOthersViewControllerTests.swift in Sources */,
				AB5F84B424F8FA26000400D4 /* SerialMigratorTests.swift in Sources */,
				ABAE0A37257FA88D0030ED47 /* ContactDiaryStoreSchemaV1Tests.swift in Sources */,
				B17A44A22464906A00CB195E /* KeyTests.swift in Sources */,
				B19FD7152491A4A300A9D56A /* SAP_SemanticVersionTests.swift in Sources */,
				941F5ED02518E82800785F06 /* ENSettingEuTracingViewModelTests.swift in Sources */,
				BAFBF35725ADD734003F5DC2 /* HomeThankYouCellModelTests.swift in Sources */,
				01D16C6224ED6DB3007DB387 /* MockLowPowerModeStatusProvider.swift in Sources */,
				A1654EFF24B41FF600C0E115 /* DynamicCellTests.swift in Sources */,
				0144BDE32509288B00B0857C /* SymptomsOnsetTests.swift in Sources */,
				BACD671725B7002F00BAF5D0 /* RiskCalculationResultTests.swift in Sources */,
				A124E64C249C4C9000E95F72 /* SAPDownloadedPackagesStore+Helpers.swift in Sources */,
				ABAE0A3F257FAC970030ED47 /* ContactDiaryStoreTests.swift in Sources */,
				A36FACC424C5EA1500DED947 /* ExposureDetectionViewControllerTests.swift in Sources */,
				71176E2F248922B0004B0C9F /* ENAColorTests.swift in Sources */,
				014086B82588F9FD00E9E5B2 /* DiaryEditEntriesViewModelTest.swift in Sources */,
				0DF6BB9D248AE232007E8B0C /* AppUpdateCheckerHelperTests.swift in Sources */,
				A328425D248E82BC006B1F09 /* ExposureSubmissionTestResultViewControllerTests.swift in Sources */,
				BA6C8B0E254D6BF9008344F5 /* RiskCalculationTest.swift in Sources */,
				F22C6E2324917E3200712A6B /* DynamicTableViewControllerRowsTests.swift in Sources */,
				BAB6C82325C4666900E042FB /* PPACServiceTest.swift in Sources */,
				01B605E7258A4A980093DB8E /* DiaryContactPersonTest.swift in Sources */,
				A1E4195D249818060016E52A /* RiskTests.swift in Sources */,
				B18C411D246DB30000B8D8CB /* URL+Helper.swift in Sources */,
				CDF27BD5246ADBF30044D32B /* HTTPClient+DaysAndHoursTests.swift in Sources */,
				B117909824914D77007FF821 /* StoreTests.swift in Sources */,
				F22C6E252492082B00712A6B /* DynamicTableViewSpaceCellTests.swift in Sources */,
				B1AC51D624CED8820087C35B /* DetectionModeTests.swift in Sources */,
				B1FE13FE24896EF700D012E5 /* CachedAppConfigurationTests.swift in Sources */,
				524C4292256587B900EBC3B0 /* ExposureSubmissionTestResultConsentViewModelTests.swift in Sources */,
				BA6C8B51254D80DF008344F5 /* ExposureWindowTest.swift in Sources */,
				50BD2E7724FE26F400932566 /* AppInformationImprintTest.swift in Sources */,
				EBD2D07F25A869B9006E4220 /* HomeTableViewModelTests.swift in Sources */,
				352DEA6F25B08966006751D1 /* StatisticsProviderTests.swift in Sources */,
				BAB6C80A25C4640500E042FB /* TimestampedTokenTests.swift in Sources */,
				AB8BC3472551B97700F3B5A7 /* DownloadedPackagesStoreErrorStub.swift in Sources */,
				50B1D6E72551621C00684C3C /* DayKeyPackageDownloadTests.swift in Sources */,
				A1E419602498243E0016E52A /* String+TodayTests.swift in Sources */,
				BA6C8B2B254D76F7008344F5 /* TestCasesWithConfiguration.swift in Sources */,
				2FC0356F24B342FA00E234AC /* UIViewcontroller+AlertTest.swift in Sources */,
				F2DC809024898A9400EDC40A /* DynamicTableViewControllerNumberOfRowsAndSectionsTests.swift in Sources */,
				AB5F84BD24F92E92000400D4 /* SerialMigratorFake.swift in Sources */,
			);
			runOnlyForDeploymentPostprocessing = 0;
		};
		85D7595B24570491008175F0 /* Sources */ = {
			isa = PBXSourcesBuildPhase;
			buildActionMask = 2147483647;
			files = (
				BAEC99C7258B714300B98ECA /* ENAUITests_07_ContactJournalUITests.swift in Sources */,
				94C24B3F25304B4400F8C004 /* ENAUITestsDeltaOnboarding.swift in Sources */,
				134F0DBC247578FF00D88934 /* ENAUITestsHome.swift in Sources */,
				EB11B02A24EE7CA500143A95 /* ENAUITestsSettings.swift in Sources */,
				134F0DBD247578FF00D88934 /* ENAUITests-Extensions.swift in Sources */,
				A32842652491136E006B1F09 /* ExposureSubmissionUITests.swift in Sources */,
				948DCDC3252EFC9A00CDE020 /* ENAUITests_05_ExposureLogging.swift in Sources */,
				85D7596424570491008175F0 /* ENAUITests.swift in Sources */,
				EB1C221225B7140B00A5CA6E /* ENAUITests_08_UpdateOSUITests.swift in Sources */,
				356153AD257FA8A300F6CD4D /* AccessibilityIdentifiers.swift in Sources */,
				941B68AE253F007100DC1962 /* Int+Increment.swift in Sources */,
				52EAAB512566BB0500204373 /* ExposureSubmission+TestResult.swift in Sources */,
				13E50469248E3CD20086641C /* ENAUITestsAppInformation.swift in Sources */,
				01A1B45C252E077600841B63 /* TimeInterval+Convenience.swift in Sources */,
				130CB19C246D92F800ADE602 /* ENAUITestsOnboarding.swift in Sources */,
				13E5046B248E3DF30086641C /* AppStrings.swift in Sources */,
				A3EE6E5C249BB97500C64B61 /* UITestingParameters.swift in Sources */,
				134F0F2C2475793400D88934 /* SnapshotHelper.swift in Sources */,
				509C69FE25B5D920000F2A4C /* ENAUITests-Statistics.swift in Sources */,
				505F2E522587738900697CC2 /* AccessibilityLabels.swift in Sources */,
			);
			runOnlyForDeploymentPostprocessing = 0;
		};
		B1FF6B662497D0B40041CF02 /* Sources */ = {
			isa = PBXSourcesBuildPhase;
			buildActionMask = 2147483647;
			files = (
				019BFC6C24C9901A0053973D /* sqlite3.c in Sources */,
			);
			runOnlyForDeploymentPostprocessing = 0;
		};
/* End PBXSourcesBuildPhase section */

/* Begin PBXTargetDependency section */
		85D7595624570491008175F0 /* PBXTargetDependency */ = {
			isa = PBXTargetDependency;
			target = 85D7593A2457048F008175F0 /* ENA */;
			targetProxy = 85D7595524570491008175F0 /* PBXContainerItemProxy */;
		};
		85D7596124570491008175F0 /* PBXTargetDependency */ = {
			isa = PBXTargetDependency;
			target = 85D7593A2457048F008175F0 /* ENA */;
			targetProxy = 85D7596024570491008175F0 /* PBXContainerItemProxy */;
		};
/* End PBXTargetDependency section */

/* Begin PBXVariantGroup section */
		01E42990251DCDC90057FCBE /* Localizable.legal.strings */ = {
			isa = PBXVariantGroup;
			children = (
				01E4298F251DCDC90057FCBE /* en */,
				01E42994251DCDCE0057FCBE /* de */,
				01E42995251DCDD10057FCBE /* tr */,
			);
			name = Localizable.legal.strings;
			sourceTree = "<group>";
		};
		13156CFF248C19D000AFC472 /* usage.html */ = {
			isa = PBXVariantGroup;
			children = (
				13156CFE248C19D000AFC472 /* de */,
				13156D00248CDECC00AFC472 /* en */,
				EEDD6DF524A4885200BC30D0 /* tr */,
				EECF5E5524BDCC3C00332B8F /* pl */,
				EECF5E5A24BDCC4D00332B8F /* ro */,
				EECF5E5F24BDCC5900332B8F /* bg */,
			);
			name = usage.html;
			sourceTree = "<group>";
		};
		71F5418A248BEDBE006DB793 /* privacy-policy.html */ = {
			isa = PBXVariantGroup;
			children = (
				71F5418B248BEDBE006DB793 /* de */,
				717D21EA248C072300D9717E /* en */,
				EEDD6DF624A4885200BC30D0 /* tr */,
				EECF5E5624BDCC3C00332B8F /* pl */,
				EECF5E5B24BDCC4D00332B8F /* ro */,
				EECF5E6024BDCC5A00332B8F /* bg */,
			);
			name = "privacy-policy.html";
			sourceTree = "<group>";
		};
		85D7594C24570491008175F0 /* LaunchScreen.storyboard */ = {
			isa = PBXVariantGroup;
			children = (
				85D7594D24570491008175F0 /* Base */,
			);
			name = LaunchScreen.storyboard;
			sourceTree = "<group>";
		};
		AB8B0D3425305384009C067B /* Localizable.links.strings */ = {
			isa = PBXVariantGroup;
			children = (
				AB8B0D3C253053A1009C067B /* de */,
				AB8B0D3D253053D5009C067B /* en */,
				AB8B0D3E253053DB009C067B /* tr */,
				AB8B0D3F253053DF009C067B /* pl */,
				AB8B0D40253053E2009C067B /* ro */,
				AB8B0D41253053E5009C067B /* bg */,
			);
			name = Localizable.links.strings;
			sourceTree = "<group>";
		};
		EE26950A248FCB0300BAE234 /* InfoPlist.strings */ = {
			isa = PBXVariantGroup;
			children = (
				EE269509248FCB0300BAE234 /* de */,
				EE26950B248FCB1600BAE234 /* en */,
				EEDD6DF824A4889D00BC30D0 /* tr */,
				EECF5E5924BDCC3C00332B8F /* pl */,
				EECF5E5E24BDCC4D00332B8F /* ro */,
				EECF5E6324BDCC5A00332B8F /* bg */,
			);
			name = InfoPlist.strings;
			sourceTree = "<group>";
		};
		EE70C23A245B09E900AC9B2F /* Localizable.strings */ = {
			isa = PBXVariantGroup;
			children = (
				EE70C23B245B09E900AC9B2F /* de */,
				EE70C23C245B09E900AC9B2F /* en */,
				EEDD6DF924A488A500BC30D0 /* tr */,
				EECF5E5724BDCC3C00332B8F /* pl */,
				EECF5E5C24BDCC4D00332B8F /* ro */,
				EECF5E6124BDCC5A00332B8F /* bg */,
			);
			name = Localizable.strings;
			sourceTree = "<group>";
		};
		EE92A340245D96DA006B97B0 /* Localizable.stringsdict */ = {
			isa = PBXVariantGroup;
			children = (
				EE92A33F245D96DA006B97B0 /* de */,
				514C0A09247AEEE200F235F6 /* en */,
				EEDD6DFA24A488AD00BC30D0 /* tr */,
				EECF5E5824BDCC3C00332B8F /* pl */,
				EECF5E5D24BDCC4D00332B8F /* ro */,
				EECF5E6224BDCC5A00332B8F /* bg */,
			);
			name = Localizable.stringsdict;
			sourceTree = "<group>";
		};
/* End PBXVariantGroup section */

/* Begin XCBuildConfiguration section */
		011E4AFC2483A269002E6412 /* Community */ = {
			isa = XCBuildConfiguration;
			buildSettings = {
				ALWAYS_SEARCH_USER_PATHS = NO;
				CLANG_ANALYZER_LOCALIZABILITY_NONLOCALIZED = YES;
				CLANG_ANALYZER_NONNULL = YES;
				CLANG_ANALYZER_NUMBER_OBJECT_CONVERSION = YES_AGGRESSIVE;
				CLANG_CXX_LANGUAGE_STANDARD = "gnu++14";
				CLANG_CXX_LIBRARY = "libc++";
				CLANG_ENABLE_MODULES = YES;
				CLANG_ENABLE_OBJC_ARC = YES;
				CLANG_ENABLE_OBJC_WEAK = YES;
				CLANG_WARN_BLOCK_CAPTURE_AUTORELEASING = YES;
				CLANG_WARN_BOOL_CONVERSION = YES;
				CLANG_WARN_COMMA = YES;
				CLANG_WARN_CONSTANT_CONVERSION = YES;
				CLANG_WARN_DEPRECATED_OBJC_IMPLEMENTATIONS = YES;
				CLANG_WARN_DIRECT_OBJC_ISA_USAGE = YES_ERROR;
				CLANG_WARN_DOCUMENTATION_COMMENTS = YES;
				CLANG_WARN_EMPTY_BODY = YES;
				CLANG_WARN_ENUM_CONVERSION = YES;
				CLANG_WARN_INFINITE_RECURSION = YES;
				CLANG_WARN_INT_CONVERSION = YES;
				CLANG_WARN_NON_LITERAL_NULL_CONVERSION = YES;
				CLANG_WARN_OBJC_IMPLICIT_RETAIN_SELF = YES;
				CLANG_WARN_OBJC_LITERAL_CONVERSION = YES;
				CLANG_WARN_OBJC_ROOT_CLASS = YES_ERROR;
				CLANG_WARN_QUOTED_INCLUDE_IN_FRAMEWORK_HEADER = YES;
				CLANG_WARN_RANGE_LOOP_ANALYSIS = YES;
				CLANG_WARN_STRICT_PROTOTYPES = YES;
				CLANG_WARN_SUSPICIOUS_MOVE = YES;
				CLANG_WARN_UNGUARDED_AVAILABILITY = YES_AGGRESSIVE;
				CLANG_WARN_UNREACHABLE_CODE = YES;
				CLANG_WARN__DUPLICATE_METHOD_MATCH = YES;
				COPY_PHASE_STRIP = NO;
				DEBUG_INFORMATION_FORMAT = dwarf;
				ENABLE_STRICT_OBJC_MSGSEND = YES;
				ENABLE_TESTABILITY = YES;
				GCC_C_LANGUAGE_STANDARD = gnu11;
				GCC_DYNAMIC_NO_PIC = NO;
				GCC_NO_COMMON_BLOCKS = YES;
				GCC_OPTIMIZATION_LEVEL = 0;
				GCC_PREPROCESSOR_DEFINITIONS = (
					"DEBUG=1",
					"$(inherited)",
				);
				GCC_WARN_64_TO_32_BIT_CONVERSION = YES;
				GCC_WARN_ABOUT_RETURN_TYPE = YES_ERROR;
				GCC_WARN_UNDECLARED_SELECTOR = YES;
				GCC_WARN_UNINITIALIZED_AUTOS = YES_AGGRESSIVE;
				GCC_WARN_UNUSED_FUNCTION = YES;
				GCC_WARN_UNUSED_VARIABLE = YES;
				IPHONEOS_DEPLOYMENT_TARGET = 12.5;
				MTL_ENABLE_DEBUG_INFO = INCLUDE_SOURCE;
				MTL_FAST_MATH = YES;
				ONLY_ACTIVE_ARCH = YES;
				SDKROOT = iphoneos;
				SWIFT_ACTIVE_COMPILATION_CONDITIONS = "DEBUG COMMUNITY";
				SWIFT_OPTIMIZATION_LEVEL = "-Onone";
			};
			name = Community;
		};
		011E4AFD2483A269002E6412 /* Community */ = {
			isa = XCBuildConfiguration;
			buildSettings = {
				ASSETCATALOG_COMPILER_APPICON_NAME = AppIcon;
				CLANG_ENABLE_MODULES = YES;
				CODE_SIGN_ENTITLEMENTS = "${PROJECT}/Resources/ENACommunity.entitlements";
				CODE_SIGN_IDENTITY = "Apple Development";
				CODE_SIGN_STYLE = Automatic;
				CURRENT_PROJECT_VERSION = 1;
				DEVELOPMENT_TEAM = $IPHONE_APP_DEV_TEAM;
				GCC_PREPROCESSOR_DEFINITIONS = (
					"DEBUG=1",
					"$(inherited)",
					"SQLITE_HAS_CODEC=1",
					"DISABLE_CERTIFICATE_PINNING=1",
				);
				INFOPLIST_FILE = ENA/Resources/Info_Debug.plist;
				IPHONE_APP_CODE_SIGN_IDENTITY = "iPhone Developer";
				IPHONE_APP_DEV_TEAM = "";
				IPHONE_APP_DIST_PROF_SPECIFIER = "";
				LD_RUNPATH_SEARCH_PATHS = (
					"$(inherited)",
					"@executable_path/Frameworks",
				);
				MARKETING_VERSION = 1.13.0;
				OTHER_CFLAGS = (
					"-DSQLITE_HAS_CODEC",
					"-DSQLITE_TEMP_STORE=3",
					"-DSQLCIPHER_CRYPTO_CC",
					"-DNDEBUG",
				);
				PRODUCT_BUNDLE_IDENTIFIER = de.rki.coronawarnapp;
				PRODUCT_NAME = "$(TARGET_NAME)";
				PROVISIONING_PROFILE_SPECIFIER = "";
				SWIFT_ACTIVE_COMPILATION_CONDITIONS = "${inherited} USE_DEV_PK_FOR_SIG_VERIFICATION DISABLE_CERTIFICATE_PINNING";
				SWIFT_OBJC_BRIDGING_HEADER = "ENA-Bridging-Header.h";
				SWIFT_OPTIMIZATION_LEVEL = "-Onone";
				SWIFT_VERSION = 5.0;
				TARGETED_DEVICE_FAMILY = 1;
			};
			name = Community;
		};
		011E4AFE2483A269002E6412 /* Community */ = {
			isa = XCBuildConfiguration;
			buildSettings = {
				ALWAYS_EMBED_SWIFT_STANDARD_LIBRARIES = YES;
				BUNDLE_LOADER = "$(TEST_HOST)";
				CLANG_ENABLE_MODULES = YES;
				CODE_SIGN_STYLE = Automatic;
				DEVELOPMENT_TEAM = 523TP53AQF;
				GCC_PREPROCESSOR_DEFINITIONS = (
					"$(inherited)",
					"SQLITE_HAS_CODEC=1",
				);
				INFOPLIST_FILE = ENATests/Info.plist;
				LD_RUNPATH_SEARCH_PATHS = (
					"$(inherited)",
					"@executable_path/Frameworks",
					"@loader_path/Frameworks",
				);
				OTHER_CFLAGS = (
					"-DSQLITE_HAS_CODEC",
					"-DSQLITE_TEMP_STORE=3",
					"-DSQLCIPHER_CRYPTO_CC",
					"-DNDEBUG",
				);
				PRODUCT_BUNDLE_IDENTIFIER = com.sap.ux.ENATests;
				PRODUCT_NAME = "$(TARGET_NAME)";
				SWIFT_OBJC_BRIDGING_HEADER = "ENATests-Bridging-Header.h";
				SWIFT_OPTIMIZATION_LEVEL = "-Onone";
				SWIFT_VERSION = 5.0;
				TARGETED_DEVICE_FAMILY = "1,2";
				TEST_HOST = "$(BUILT_PRODUCTS_DIR)/ENA.app/ENA";
			};
			name = Community;
		};
		011E4AFF2483A269002E6412 /* Community */ = {
			isa = XCBuildConfiguration;
			buildSettings = {
				ALWAYS_EMBED_SWIFT_STANDARD_LIBRARIES = YES;
				CODE_SIGN_STYLE = Automatic;
				DEVELOPMENT_TEAM = 523TP53AQF;
				INFOPLIST_FILE = ENAUITests/Info.plist;
				LD_RUNPATH_SEARCH_PATHS = (
					"$(inherited)",
					"@executable_path/Frameworks",
					"@loader_path/Frameworks",
				);
				PRODUCT_BUNDLE_IDENTIFIER = com.sap.ux.ENAUITests;
				PRODUCT_NAME = "$(TARGET_NAME)";
				PROVISIONING_PROFILE_SPECIFIER = "";
				"PROVISIONING_PROFILE_SPECIFIER[sdk=macosx*]" = "";
				SWIFT_ACTIVE_COMPILATION_CONDITIONS = "DEBUG COMMUNITY";
				SWIFT_VERSION = 5.0;
				TARGETED_DEVICE_FAMILY = "1,2";
				TEST_TARGET_NAME = ENA;
			};
			name = Community;
		};
		0140535724A0E077000A5121 /* TestFlight */ = {
			isa = XCBuildConfiguration;
			buildSettings = {
				ALWAYS_SEARCH_USER_PATHS = NO;
				CLANG_ANALYZER_LOCALIZABILITY_NONLOCALIZED = YES;
				CLANG_ANALYZER_NONNULL = YES;
				CLANG_ANALYZER_NUMBER_OBJECT_CONVERSION = YES_AGGRESSIVE;
				CLANG_CXX_LANGUAGE_STANDARD = "gnu++14";
				CLANG_CXX_LIBRARY = "libc++";
				CLANG_ENABLE_MODULES = YES;
				CLANG_ENABLE_OBJC_ARC = YES;
				CLANG_ENABLE_OBJC_WEAK = YES;
				CLANG_WARN_BLOCK_CAPTURE_AUTORELEASING = YES;
				CLANG_WARN_BOOL_CONVERSION = YES;
				CLANG_WARN_COMMA = YES;
				CLANG_WARN_CONSTANT_CONVERSION = YES;
				CLANG_WARN_DEPRECATED_OBJC_IMPLEMENTATIONS = YES;
				CLANG_WARN_DIRECT_OBJC_ISA_USAGE = YES_ERROR;
				CLANG_WARN_DOCUMENTATION_COMMENTS = YES;
				CLANG_WARN_EMPTY_BODY = YES;
				CLANG_WARN_ENUM_CONVERSION = YES;
				CLANG_WARN_INFINITE_RECURSION = YES;
				CLANG_WARN_INT_CONVERSION = YES;
				CLANG_WARN_NON_LITERAL_NULL_CONVERSION = YES;
				CLANG_WARN_OBJC_IMPLICIT_RETAIN_SELF = YES;
				CLANG_WARN_OBJC_LITERAL_CONVERSION = YES;
				CLANG_WARN_OBJC_ROOT_CLASS = YES_ERROR;
				CLANG_WARN_QUOTED_INCLUDE_IN_FRAMEWORK_HEADER = YES;
				CLANG_WARN_RANGE_LOOP_ANALYSIS = YES;
				CLANG_WARN_STRICT_PROTOTYPES = YES;
				CLANG_WARN_SUSPICIOUS_MOVE = YES;
				CLANG_WARN_UNGUARDED_AVAILABILITY = YES_AGGRESSIVE;
				CLANG_WARN_UNREACHABLE_CODE = YES;
				CLANG_WARN__DUPLICATE_METHOD_MATCH = YES;
				COPY_PHASE_STRIP = NO;
				DEBUG_INFORMATION_FORMAT = "dwarf-with-dsym";
				ENABLE_NS_ASSERTIONS = NO;
				ENABLE_STRICT_OBJC_MSGSEND = YES;
				GCC_C_LANGUAGE_STANDARD = gnu11;
				GCC_NO_COMMON_BLOCKS = YES;
				GCC_WARN_64_TO_32_BIT_CONVERSION = YES;
				GCC_WARN_ABOUT_RETURN_TYPE = YES_ERROR;
				GCC_WARN_UNDECLARED_SELECTOR = YES;
				GCC_WARN_UNINITIALIZED_AUTOS = YES_AGGRESSIVE;
				GCC_WARN_UNUSED_FUNCTION = YES;
				GCC_WARN_UNUSED_VARIABLE = YES;
				IPHONEOS_DEPLOYMENT_TARGET = 12.5;
				MTL_ENABLE_DEBUG_INFO = NO;
				MTL_FAST_MATH = YES;
				SDKROOT = iphoneos;
				SWIFT_ACTIVE_COMPILATION_CONDITIONS = "";
				SWIFT_COMPILATION_MODE = wholemodule;
				SWIFT_OPTIMIZATION_LEVEL = "-O";
				VALIDATE_PRODUCT = YES;
			};
			name = TestFlight;
		};
		0140535824A0E077000A5121 /* TestFlight */ = {
			isa = XCBuildConfiguration;
			buildSettings = {
				ASSETCATALOG_COMPILER_APPICON_NAME = AppIcon;
				CLANG_ENABLE_MODULES = YES;
				CODE_SIGN_ENTITLEMENTS = "${PROJECT}/Resources/ENA.entitlements";
				CODE_SIGN_IDENTITY = $IPHONE_APP_CODE_SIGN_IDENTITY;
				CODE_SIGN_STYLE = Manual;
				CURRENT_PROJECT_VERSION = 1;
				DEVELOPMENT_TEAM = 523TP53AQF;
				GCC_PREPROCESSOR_DEFINITIONS = "SQLITE_HAS_CODEC=1";
				INFOPLIST_FILE = ENA/Resources/Info_Testflight.plist;
				IPHONE_APP_CODE_SIGN_IDENTITY = "Apple Distribution";
				IPHONE_APP_DEV_TEAM = 523TP53AQF;
				IPHONE_APP_DIST_PROF_SPECIFIER = "match AppStore de.rki.coronawarnapp-dev";
				LD_RUNPATH_SEARCH_PATHS = (
					"$(inherited)",
					"@executable_path/Frameworks",
				);
				MARKETING_VERSION = 1.13.0;
				OTHER_CFLAGS = (
					"-DSQLITE_HAS_CODEC",
					"-DSQLITE_TEMP_STORE=3",
					"-DSQLCIPHER_CRYPTO_CC",
					"-DNDEBUG",
				);
				PRODUCT_BUNDLE_IDENTIFIER = "de.rki.coronawarnapp-dev";
				PRODUCT_NAME = "$(TARGET_NAME)";
				PROVISIONING_PROFILE_SPECIFIER = $IPHONE_APP_DIST_PROF_SPECIFIER;
				SWIFT_ACTIVE_COMPILATION_CONDITIONS = USE_DEV_PK_FOR_SIG_VERIFICATION;
				SWIFT_OBJC_BRIDGING_HEADER = "ENA-Bridging-Header.h";
				SWIFT_VERSION = 5.0;
				TARGETED_DEVICE_FAMILY = 1;
			};
			name = TestFlight;
		};
		0140535924A0E077000A5121 /* TestFlight */ = {
			isa = XCBuildConfiguration;
			buildSettings = {
				ALWAYS_EMBED_SWIFT_STANDARD_LIBRARIES = YES;
				BUNDLE_LOADER = "$(TEST_HOST)";
				CLANG_ENABLE_MODULES = YES;
				CODE_SIGN_STYLE = Manual;
				DEVELOPMENT_TEAM = 523TP53AQF;
				GCC_PREPROCESSOR_DEFINITIONS = "SQLITE_HAS_CODEC=1";
				INFOPLIST_FILE = ENATests/Info.plist;
				LD_RUNPATH_SEARCH_PATHS = (
					"$(inherited)",
					"@executable_path/Frameworks",
					"@loader_path/Frameworks",
				);
				OTHER_CFLAGS = (
					"-DSQLITE_HAS_CODEC",
					"-DSQLITE_TEMP_STORE=3",
					"-DSQLCIPHER_CRYPTO_CC",
					"-DNDEBUG",
				);
				PRODUCT_BUNDLE_IDENTIFIER = com.sap.ux.ENATests;
				PRODUCT_NAME = "$(TARGET_NAME)";
				SWIFT_OBJC_BRIDGING_HEADER = "ENATests-Bridging-Header.h";
				SWIFT_VERSION = 5.0;
				TARGETED_DEVICE_FAMILY = "1,2";
				TEST_HOST = "$(BUILT_PRODUCTS_DIR)/ENA.app/ENA";
			};
			name = TestFlight;
		};
		0140535A24A0E077000A5121 /* TestFlight */ = {
			isa = XCBuildConfiguration;
			buildSettings = {
				ALWAYS_EMBED_SWIFT_STANDARD_LIBRARIES = YES;
				CODE_SIGN_STYLE = Manual;
				DEVELOPMENT_TEAM = 523TP53AQF;
				INFOPLIST_FILE = ENAUITests/Info.plist;
				LD_RUNPATH_SEARCH_PATHS = (
					"$(inherited)",
					"@executable_path/Frameworks",
					"@loader_path/Frameworks",
				);
				PRODUCT_BUNDLE_IDENTIFIER = com.sap.ux.ENAUITests;
				PRODUCT_NAME = "$(TARGET_NAME)";
				PROVISIONING_PROFILE_SPECIFIER = "";
				"PROVISIONING_PROFILE_SPECIFIER[sdk=macosx*]" = "";
				SWIFT_VERSION = 5.0;
				TARGETED_DEVICE_FAMILY = "1,2";
				TEST_TARGET_NAME = ENA;
			};
			name = TestFlight;
		};
		019BFC6324C988F90053973D /* TestFlight */ = {
			isa = XCBuildConfiguration;
			buildSettings = {
				CODE_SIGNING_ALLOWED = NO;
				CODE_SIGNING_REQUIRED = NO;
				CODE_SIGN_STYLE = Manual;
				DEFINES_MODULE = YES;
				DYLIB_INSTALL_NAME_BASE = "@rpath";
				GCC_PREPROCESSOR_DEFINITIONS = "SQLITE_HAS_CODEC=1";
				INFOPLIST_FILE = CWASQLite/Info.plist;
				LD_RUNPATH_SEARCH_PATHS = (
					"$(inherited)",
					"@executable_path/Frameworks",
					"@loader_path/Frameworks",
				);
				OTHER_CFLAGS = (
					"-DSQLITE_TEMP_STORE=3",
					"-DSQLCIPHER_CRYPTO_CC",
					"-DNDEBUG",
					"-DSQLITE_HAS_CODEC",
				);
				PRODUCT_BUNDLE_IDENTIFIER = de.rki.coronawarnapp.sqlite;
				PRODUCT_NAME = CWASQLite;
				PROVISIONING_PROFILE_SPECIFIER = "";
				SKIP_INSTALL = YES;
				SWIFT_VERSION = 5.0;
				VERSIONING_SYSTEM = "apple-generic";
			};
			name = TestFlight;
		};
		01D1BEB124F7F41200D11B9A /* AdHoc */ = {
			isa = XCBuildConfiguration;
			buildSettings = {
				ALWAYS_SEARCH_USER_PATHS = NO;
				CLANG_ANALYZER_LOCALIZABILITY_NONLOCALIZED = YES;
				CLANG_ANALYZER_NONNULL = YES;
				CLANG_ANALYZER_NUMBER_OBJECT_CONVERSION = YES_AGGRESSIVE;
				CLANG_CXX_LANGUAGE_STANDARD = "gnu++14";
				CLANG_CXX_LIBRARY = "libc++";
				CLANG_ENABLE_MODULES = YES;
				CLANG_ENABLE_OBJC_ARC = YES;
				CLANG_ENABLE_OBJC_WEAK = YES;
				CLANG_WARN_BLOCK_CAPTURE_AUTORELEASING = YES;
				CLANG_WARN_BOOL_CONVERSION = YES;
				CLANG_WARN_COMMA = YES;
				CLANG_WARN_CONSTANT_CONVERSION = YES;
				CLANG_WARN_DEPRECATED_OBJC_IMPLEMENTATIONS = YES;
				CLANG_WARN_DIRECT_OBJC_ISA_USAGE = YES_ERROR;
				CLANG_WARN_DOCUMENTATION_COMMENTS = YES;
				CLANG_WARN_EMPTY_BODY = YES;
				CLANG_WARN_ENUM_CONVERSION = YES;
				CLANG_WARN_INFINITE_RECURSION = YES;
				CLANG_WARN_INT_CONVERSION = YES;
				CLANG_WARN_NON_LITERAL_NULL_CONVERSION = YES;
				CLANG_WARN_OBJC_IMPLICIT_RETAIN_SELF = YES;
				CLANG_WARN_OBJC_LITERAL_CONVERSION = YES;
				CLANG_WARN_OBJC_ROOT_CLASS = YES_ERROR;
				CLANG_WARN_QUOTED_INCLUDE_IN_FRAMEWORK_HEADER = YES;
				CLANG_WARN_RANGE_LOOP_ANALYSIS = YES;
				CLANG_WARN_STRICT_PROTOTYPES = YES;
				CLANG_WARN_SUSPICIOUS_MOVE = YES;
				CLANG_WARN_UNGUARDED_AVAILABILITY = YES_AGGRESSIVE;
				CLANG_WARN_UNREACHABLE_CODE = YES;
				CLANG_WARN__DUPLICATE_METHOD_MATCH = YES;
				COPY_PHASE_STRIP = NO;
				DEBUG_INFORMATION_FORMAT = "dwarf-with-dsym";
				ENABLE_NS_ASSERTIONS = NO;
				ENABLE_STRICT_OBJC_MSGSEND = YES;
				GCC_C_LANGUAGE_STANDARD = gnu11;
				GCC_NO_COMMON_BLOCKS = YES;
				GCC_WARN_64_TO_32_BIT_CONVERSION = YES;
				GCC_WARN_ABOUT_RETURN_TYPE = YES_ERROR;
				GCC_WARN_UNDECLARED_SELECTOR = YES;
				GCC_WARN_UNINITIALIZED_AUTOS = YES_AGGRESSIVE;
				GCC_WARN_UNUSED_FUNCTION = YES;
				GCC_WARN_UNUSED_VARIABLE = YES;
				IPHONEOS_DEPLOYMENT_TARGET = 12.5;
				MTL_ENABLE_DEBUG_INFO = NO;
				MTL_FAST_MATH = YES;
				SDKROOT = iphoneos;
				SWIFT_ACTIVE_COMPILATION_CONDITIONS = ADHOC;
				SWIFT_COMPILATION_MODE = wholemodule;
				SWIFT_OPTIMIZATION_LEVEL = "-O";
				VALIDATE_PRODUCT = YES;
			};
			name = AdHoc;
		};
		01D1BEB224F7F41200D11B9A /* AdHoc */ = {
			isa = XCBuildConfiguration;
			buildSettings = {
				ASSETCATALOG_COMPILER_APPICON_NAME = AppIcon;
				CLANG_ENABLE_MODULES = YES;
				CODE_SIGN_ENTITLEMENTS = "${PROJECT}/Resources/ENA.entitlements";
				CODE_SIGN_IDENTITY = $IPHONE_APP_CODE_SIGN_IDENTITY;
				CODE_SIGN_STYLE = Manual;
				CURRENT_PROJECT_VERSION = 1;
				DEVELOPMENT_TEAM = 523TP53AQF;
				GCC_PREPROCESSOR_DEFINITIONS = "SQLITE_HAS_CODEC=1";
				INFOPLIST_FILE = ENA/Resources/Info_Testflight.plist;
				IPHONE_APP_CODE_SIGN_IDENTITY = "Apple Distribution";
				IPHONE_APP_DEV_TEAM = 523TP53AQF;
				IPHONE_APP_DIST_PROF_SPECIFIER = "match AdHoc de.rki.coronawarnapp-dev";
				LD_RUNPATH_SEARCH_PATHS = (
					"$(inherited)",
					"@executable_path/Frameworks",
				);
				MARKETING_VERSION = 1.13.0;
				OTHER_CFLAGS = (
					"-DSQLITE_HAS_CODEC",
					"-DSQLITE_TEMP_STORE=3",
					"-DSQLCIPHER_CRYPTO_CC",
					"-DNDEBUG",
				);
				PRODUCT_BUNDLE_IDENTIFIER = "de.rki.coronawarnapp-dev";
				PRODUCT_NAME = "$(TARGET_NAME)";
				PROVISIONING_PROFILE_SPECIFIER = $IPHONE_APP_DIST_PROF_SPECIFIER;
				SWIFT_ACTIVE_COMPILATION_CONDITIONS = "APP_STORE USE_DEV_PK_FOR_SIG_VERIFICATION";
				SWIFT_OBJC_BRIDGING_HEADER = "ENA-Bridging-Header.h";
				SWIFT_VERSION = 5.0;
				TARGETED_DEVICE_FAMILY = 1;
			};
			name = AdHoc;
		};
		01D1BEB324F7F41200D11B9A /* AdHoc */ = {
			isa = XCBuildConfiguration;
			buildSettings = {
				ALWAYS_EMBED_SWIFT_STANDARD_LIBRARIES = YES;
				BUNDLE_LOADER = "$(TEST_HOST)";
				CLANG_ENABLE_MODULES = YES;
				CODE_SIGN_STYLE = Manual;
				DEVELOPMENT_TEAM = 523TP53AQF;
				GCC_PREPROCESSOR_DEFINITIONS = "SQLITE_HAS_CODEC=1";
				INFOPLIST_FILE = ENATests/Info.plist;
				LD_RUNPATH_SEARCH_PATHS = (
					"$(inherited)",
					"@executable_path/Frameworks",
					"@loader_path/Frameworks",
				);
				OTHER_CFLAGS = (
					"-DSQLITE_HAS_CODEC",
					"-DSQLITE_TEMP_STORE=3",
					"-DSQLCIPHER_CRYPTO_CC",
					"-DNDEBUG",
				);
				PRODUCT_BUNDLE_IDENTIFIER = com.sap.ux.ENATests;
				PRODUCT_NAME = "$(TARGET_NAME)";
				SWIFT_OBJC_BRIDGING_HEADER = "ENATests-Bridging-Header.h";
				SWIFT_VERSION = 5.0;
				TARGETED_DEVICE_FAMILY = "1,2";
				TEST_HOST = "$(BUILT_PRODUCTS_DIR)/ENA.app/ENA";
			};
			name = AdHoc;
		};
		01D1BEB424F7F41200D11B9A /* AdHoc */ = {
			isa = XCBuildConfiguration;
			buildSettings = {
				ALWAYS_EMBED_SWIFT_STANDARD_LIBRARIES = YES;
				CODE_SIGN_STYLE = Manual;
				DEVELOPMENT_TEAM = 523TP53AQF;
				INFOPLIST_FILE = ENAUITests/Info.plist;
				LD_RUNPATH_SEARCH_PATHS = (
					"$(inherited)",
					"@executable_path/Frameworks",
					"@loader_path/Frameworks",
				);
				PRODUCT_BUNDLE_IDENTIFIER = com.sap.ux.ENAUITests;
				PRODUCT_NAME = "$(TARGET_NAME)";
				PROVISIONING_PROFILE_SPECIFIER = "";
				"PROVISIONING_PROFILE_SPECIFIER[sdk=macosx*]" = "";
				SWIFT_VERSION = 5.0;
				TARGETED_DEVICE_FAMILY = "1,2";
				TEST_TARGET_NAME = ENA;
			};
			name = AdHoc;
		};
		01D1BEB524F7F41200D11B9A /* AdHoc */ = {
			isa = XCBuildConfiguration;
			buildSettings = {
				CODE_SIGNING_ALLOWED = NO;
				CODE_SIGNING_REQUIRED = NO;
				CODE_SIGN_STYLE = Manual;
				DEFINES_MODULE = YES;
				DYLIB_INSTALL_NAME_BASE = "@rpath";
				GCC_PREPROCESSOR_DEFINITIONS = "SQLITE_HAS_CODEC=1";
				INFOPLIST_FILE = CWASQLite/Info.plist;
				LD_RUNPATH_SEARCH_PATHS = (
					"$(inherited)",
					"@executable_path/Frameworks",
					"@loader_path/Frameworks",
				);
				OTHER_CFLAGS = (
					"-DSQLITE_TEMP_STORE=3",
					"-DSQLCIPHER_CRYPTO_CC",
					"-DNDEBUG",
					"-DSQLITE_HAS_CODEC",
				);
				PRODUCT_BUNDLE_IDENTIFIER = de.rki.coronawarnapp.sqlite;
				PRODUCT_NAME = CWASQLite;
				PROVISIONING_PROFILE_SPECIFIER = "";
				SKIP_INSTALL = YES;
				SWIFT_VERSION = 5.0;
				VERSIONING_SYSTEM = "apple-generic";
			};
			name = AdHoc;
		};
		85D7596624570491008175F0 /* Debug */ = {
			isa = XCBuildConfiguration;
			buildSettings = {
				ALWAYS_SEARCH_USER_PATHS = NO;
				CLANG_ANALYZER_LOCALIZABILITY_NONLOCALIZED = YES;
				CLANG_ANALYZER_NONNULL = YES;
				CLANG_ANALYZER_NUMBER_OBJECT_CONVERSION = YES_AGGRESSIVE;
				CLANG_CXX_LANGUAGE_STANDARD = "gnu++14";
				CLANG_CXX_LIBRARY = "libc++";
				CLANG_ENABLE_MODULES = YES;
				CLANG_ENABLE_OBJC_ARC = YES;
				CLANG_ENABLE_OBJC_WEAK = YES;
				CLANG_WARN_BLOCK_CAPTURE_AUTORELEASING = YES;
				CLANG_WARN_BOOL_CONVERSION = YES;
				CLANG_WARN_COMMA = YES;
				CLANG_WARN_CONSTANT_CONVERSION = YES;
				CLANG_WARN_DEPRECATED_OBJC_IMPLEMENTATIONS = YES;
				CLANG_WARN_DIRECT_OBJC_ISA_USAGE = YES_ERROR;
				CLANG_WARN_DOCUMENTATION_COMMENTS = YES;
				CLANG_WARN_EMPTY_BODY = YES;
				CLANG_WARN_ENUM_CONVERSION = YES;
				CLANG_WARN_INFINITE_RECURSION = YES;
				CLANG_WARN_INT_CONVERSION = YES;
				CLANG_WARN_NON_LITERAL_NULL_CONVERSION = YES;
				CLANG_WARN_OBJC_IMPLICIT_RETAIN_SELF = YES;
				CLANG_WARN_OBJC_LITERAL_CONVERSION = YES;
				CLANG_WARN_OBJC_ROOT_CLASS = YES_ERROR;
				CLANG_WARN_QUOTED_INCLUDE_IN_FRAMEWORK_HEADER = YES;
				CLANG_WARN_RANGE_LOOP_ANALYSIS = YES;
				CLANG_WARN_STRICT_PROTOTYPES = YES;
				CLANG_WARN_SUSPICIOUS_MOVE = YES;
				CLANG_WARN_UNGUARDED_AVAILABILITY = YES_AGGRESSIVE;
				CLANG_WARN_UNREACHABLE_CODE = YES;
				CLANG_WARN__DUPLICATE_METHOD_MATCH = YES;
				COPY_PHASE_STRIP = NO;
				DEBUG_INFORMATION_FORMAT = dwarf;
				ENABLE_STRICT_OBJC_MSGSEND = YES;
				ENABLE_TESTABILITY = YES;
				GCC_C_LANGUAGE_STANDARD = gnu11;
				GCC_DYNAMIC_NO_PIC = NO;
				GCC_NO_COMMON_BLOCKS = YES;
				GCC_OPTIMIZATION_LEVEL = 0;
				GCC_PREPROCESSOR_DEFINITIONS = (
					"DEBUG=1",
					"$(inherited)",
				);
				GCC_WARN_64_TO_32_BIT_CONVERSION = YES;
				GCC_WARN_ABOUT_RETURN_TYPE = YES_ERROR;
				GCC_WARN_UNDECLARED_SELECTOR = YES;
				GCC_WARN_UNINITIALIZED_AUTOS = YES_AGGRESSIVE;
				GCC_WARN_UNUSED_FUNCTION = YES;
				GCC_WARN_UNUSED_VARIABLE = YES;
				IPHONEOS_DEPLOYMENT_TARGET = 12.5;
				MTL_ENABLE_DEBUG_INFO = INCLUDE_SOURCE;
				MTL_FAST_MATH = YES;
				ONLY_ACTIVE_ARCH = YES;
				SDKROOT = iphoneos;
				SWIFT_ACTIVE_COMPILATION_CONDITIONS = DEBUG;
				SWIFT_OPTIMIZATION_LEVEL = "-Onone";
			};
			name = Debug;
		};
		85D7596724570491008175F0 /* Release */ = {
			isa = XCBuildConfiguration;
			buildSettings = {
				ALWAYS_SEARCH_USER_PATHS = NO;
				CLANG_ANALYZER_LOCALIZABILITY_NONLOCALIZED = YES;
				CLANG_ANALYZER_NONNULL = YES;
				CLANG_ANALYZER_NUMBER_OBJECT_CONVERSION = YES_AGGRESSIVE;
				CLANG_CXX_LANGUAGE_STANDARD = "gnu++14";
				CLANG_CXX_LIBRARY = "libc++";
				CLANG_ENABLE_MODULES = YES;
				CLANG_ENABLE_OBJC_ARC = YES;
				CLANG_ENABLE_OBJC_WEAK = YES;
				CLANG_WARN_BLOCK_CAPTURE_AUTORELEASING = YES;
				CLANG_WARN_BOOL_CONVERSION = YES;
				CLANG_WARN_COMMA = YES;
				CLANG_WARN_CONSTANT_CONVERSION = YES;
				CLANG_WARN_DEPRECATED_OBJC_IMPLEMENTATIONS = YES;
				CLANG_WARN_DIRECT_OBJC_ISA_USAGE = YES_ERROR;
				CLANG_WARN_DOCUMENTATION_COMMENTS = YES;
				CLANG_WARN_EMPTY_BODY = YES;
				CLANG_WARN_ENUM_CONVERSION = YES;
				CLANG_WARN_INFINITE_RECURSION = YES;
				CLANG_WARN_INT_CONVERSION = YES;
				CLANG_WARN_NON_LITERAL_NULL_CONVERSION = YES;
				CLANG_WARN_OBJC_IMPLICIT_RETAIN_SELF = YES;
				CLANG_WARN_OBJC_LITERAL_CONVERSION = YES;
				CLANG_WARN_OBJC_ROOT_CLASS = YES_ERROR;
				CLANG_WARN_QUOTED_INCLUDE_IN_FRAMEWORK_HEADER = YES;
				CLANG_WARN_RANGE_LOOP_ANALYSIS = YES;
				CLANG_WARN_STRICT_PROTOTYPES = YES;
				CLANG_WARN_SUSPICIOUS_MOVE = YES;
				CLANG_WARN_UNGUARDED_AVAILABILITY = YES_AGGRESSIVE;
				CLANG_WARN_UNREACHABLE_CODE = YES;
				CLANG_WARN__DUPLICATE_METHOD_MATCH = YES;
				COPY_PHASE_STRIP = NO;
				DEBUG_INFORMATION_FORMAT = "dwarf-with-dsym";
				ENABLE_NS_ASSERTIONS = NO;
				ENABLE_STRICT_OBJC_MSGSEND = YES;
				GCC_C_LANGUAGE_STANDARD = gnu11;
				GCC_NO_COMMON_BLOCKS = YES;
				GCC_WARN_64_TO_32_BIT_CONVERSION = YES;
				GCC_WARN_ABOUT_RETURN_TYPE = YES_ERROR;
				GCC_WARN_UNDECLARED_SELECTOR = YES;
				GCC_WARN_UNINITIALIZED_AUTOS = YES_AGGRESSIVE;
				GCC_WARN_UNUSED_FUNCTION = YES;
				GCC_WARN_UNUSED_VARIABLE = YES;
				IPHONEOS_DEPLOYMENT_TARGET = 12.5;
				MTL_ENABLE_DEBUG_INFO = NO;
				MTL_FAST_MATH = YES;
				SDKROOT = iphoneos;
				SWIFT_ACTIVE_COMPILATION_CONDITIONS = RELEASE;
				SWIFT_COMPILATION_MODE = wholemodule;
				SWIFT_OPTIMIZATION_LEVEL = "-O";
				VALIDATE_PRODUCT = YES;
			};
			name = Release;
		};
		85D7596924570491008175F0 /* Debug */ = {
			isa = XCBuildConfiguration;
			buildSettings = {
				ASSETCATALOG_COMPILER_APPICON_NAME = AppIcon;
				CLANG_ENABLE_MODULES = YES;
				CODE_SIGN_ENTITLEMENTS = "${PROJECT}/Resources/ENATest.entitlements";
				CODE_SIGN_IDENTITY = $IPHONE_APP_CODE_SIGN_IDENTITY;
				CODE_SIGN_STYLE = Manual;
				CURRENT_PROJECT_VERSION = 1;
				DEVELOPMENT_TEAM = 523TP53AQF;
				GCC_PREPROCESSOR_DEFINITIONS = (
					"DEBUG=1",
					"$(inherited)",
					"SQLITE_HAS_CODEC=1",
				);
				INFOPLIST_FILE = ENA/Resources/Info_Debug.plist;
				IPHONE_APP_CODE_SIGN_IDENTITY = "iPhone Developer";
				IPHONE_APP_DEV_TEAM = 523TP53AQF;
				IPHONE_APP_DIST_PROF_SPECIFIER = "523TP53AQF/Corona-Warn-App-Dev1";
				LD_RUNPATH_SEARCH_PATHS = (
					"$(inherited)",
					"@executable_path/Frameworks",
				);
				MARKETING_VERSION = 1.13.0;
				OTHER_CFLAGS = (
					"-DSQLITE_HAS_CODEC",
					"-DSQLITE_TEMP_STORE=3",
					"-DSQLCIPHER_CRYPTO_CC",
					"-DNDEBUG",
				);
				PRODUCT_BUNDLE_IDENTIFIER = "de.rki.coronawarnapp-dev";
				PRODUCT_NAME = "$(TARGET_NAME)";
				PROVISIONING_PROFILE_SPECIFIER = $IPHONE_APP_DIST_PROF_SPECIFIER;
				SWIFT_ACTIVE_COMPILATION_CONDITIONS = "$(inherited) USE_DEV_PK_FOR_SIG_VERIFICATION DISABLE_CERTIFICATE_PINNING";
				SWIFT_OBJC_BRIDGING_HEADER = "ENA-Bridging-Header.h";
				SWIFT_OPTIMIZATION_LEVEL = "-Onone";
				SWIFT_VERSION = 5.0;
				TARGETED_DEVICE_FAMILY = 1;
			};
			name = Debug;
		};
		85D7596A24570491008175F0 /* Release */ = {
			isa = XCBuildConfiguration;
			buildSettings = {
				ASSETCATALOG_COMPILER_APPICON_NAME = AppIcon;
				CLANG_ENABLE_MODULES = YES;
				CODE_SIGN_ENTITLEMENTS = "${PROJECT}/Resources/ENA.entitlements";
				CODE_SIGN_IDENTITY = $IPHONE_APP_CODE_SIGN_IDENTITY;
				CODE_SIGN_STYLE = Manual;
				CURRENT_PROJECT_VERSION = 1;
				GCC_PREPROCESSOR_DEFINITIONS = "SQLITE_HAS_CODEC=1";
				INFOPLIST_FILE = ENA/Resources/Info.plist;
				IPHONE_APP_CODE_SIGN_IDENTITY = "iPhone Developer";
				IPHONE_APP_DEV_TEAM = 523TP53AQF;
				IPHONE_APP_DIST_PROF_SPECIFIER = "523TP53AQF/Corona-Warn-App";
				LD_RUNPATH_SEARCH_PATHS = (
					"$(inherited)",
					"@executable_path/Frameworks",
				);
				MARKETING_VERSION = 1.13.0;
				OTHER_CFLAGS = (
					"-DSQLITE_HAS_CODEC",
					"-DSQLITE_TEMP_STORE=3",
					"-DSQLCIPHER_CRYPTO_CC",
					"-DNDEBUG",
				);
				PRODUCT_BUNDLE_IDENTIFIER = de.rki.coronawarnapp;
				PRODUCT_NAME = "$(TARGET_NAME)";
				PROVISIONING_PROFILE_SPECIFIER = $IPHONE_APP_DIST_PROF_SPECIFIER;
				SWIFT_OBJC_BRIDGING_HEADER = "ENA-Bridging-Header.h";
				SWIFT_VERSION = 5.0;
				TARGETED_DEVICE_FAMILY = 1;
			};
			name = Release;
		};
		85D7596C24570491008175F0 /* Debug */ = {
			isa = XCBuildConfiguration;
			buildSettings = {
				ALWAYS_EMBED_SWIFT_STANDARD_LIBRARIES = YES;
				BUNDLE_LOADER = "$(TEST_HOST)";
				CLANG_ENABLE_MODULES = YES;
				CODE_SIGN_STYLE = Automatic;
				DEVELOPMENT_TEAM = 523TP53AQF;
				GCC_PREPROCESSOR_DEFINITIONS = (
					"$(inherited)",
					"SQLITE_HAS_CODEC=1",
				);
				INFOPLIST_FILE = ENATests/Info.plist;
				LD_RUNPATH_SEARCH_PATHS = (
					"$(inherited)",
					"@executable_path/Frameworks",
					"@loader_path/Frameworks",
				);
				OTHER_CFLAGS = (
					"-DSQLITE_HAS_CODEC",
					"-DSQLITE_TEMP_STORE=3",
					"-DSQLCIPHER_CRYPTO_CC",
					"-DNDEBUG",
				);
				PRODUCT_BUNDLE_IDENTIFIER = com.sap.ux.ENATests;
				PRODUCT_NAME = "$(TARGET_NAME)";
				SWIFT_OBJC_BRIDGING_HEADER = "ENATests-Bridging-Header.h";
				SWIFT_OPTIMIZATION_LEVEL = "-Onone";
				SWIFT_VERSION = 5.0;
				TARGETED_DEVICE_FAMILY = "1,2";
				TEST_HOST = "$(BUILT_PRODUCTS_DIR)/ENA.app/ENA";
			};
			name = Debug;
		};
		85D7596D24570491008175F0 /* Release */ = {
			isa = XCBuildConfiguration;
			buildSettings = {
				ALWAYS_EMBED_SWIFT_STANDARD_LIBRARIES = YES;
				BUNDLE_LOADER = "$(TEST_HOST)";
				CLANG_ENABLE_MODULES = YES;
				CODE_SIGN_STYLE = Automatic;
				DEVELOPMENT_TEAM = 523TP53AQF;
				GCC_PREPROCESSOR_DEFINITIONS = "SQLITE_HAS_CODEC=1";
				INFOPLIST_FILE = ENATests/Info.plist;
				LD_RUNPATH_SEARCH_PATHS = (
					"$(inherited)",
					"@executable_path/Frameworks",
					"@loader_path/Frameworks",
				);
				OTHER_CFLAGS = (
					"-DSQLITE_HAS_CODEC",
					"-DSQLITE_TEMP_STORE=3",
					"-DSQLCIPHER_CRYPTO_CC",
					"-DNDEBUG",
				);
				PRODUCT_BUNDLE_IDENTIFIER = com.sap.ux.ENATests;
				PRODUCT_NAME = "$(TARGET_NAME)";
				SWIFT_OBJC_BRIDGING_HEADER = "ENATests-Bridging-Header.h";
				SWIFT_VERSION = 5.0;
				TARGETED_DEVICE_FAMILY = "1,2";
				TEST_HOST = "$(BUILT_PRODUCTS_DIR)/ENA.app/ENA";
			};
			name = Release;
		};
		85D7596F24570491008175F0 /* Debug */ = {
			isa = XCBuildConfiguration;
			buildSettings = {
				ALWAYS_EMBED_SWIFT_STANDARD_LIBRARIES = YES;
				CODE_SIGN_STYLE = Automatic;
				DEVELOPMENT_TEAM = 523TP53AQF;
				INFOPLIST_FILE = ENAUITests/Info.plist;
				LD_RUNPATH_SEARCH_PATHS = (
					"$(inherited)",
					"@executable_path/Frameworks",
					"@loader_path/Frameworks",
				);
				PRODUCT_BUNDLE_IDENTIFIER = com.sap.ux.ENAUITests;
				PRODUCT_NAME = "$(TARGET_NAME)";
				PROVISIONING_PROFILE_SPECIFIER = "";
				"PROVISIONING_PROFILE_SPECIFIER[sdk=macosx*]" = "";
				SWIFT_ACTIVE_COMPILATION_CONDITIONS = DEBUG;
				SWIFT_VERSION = 5.0;
				TARGETED_DEVICE_FAMILY = "1,2";
				TEST_TARGET_NAME = ENA;
			};
			name = Debug;
		};
		85D7597024570491008175F0 /* Release */ = {
			isa = XCBuildConfiguration;
			buildSettings = {
				ALWAYS_EMBED_SWIFT_STANDARD_LIBRARIES = YES;
				CODE_SIGN_STYLE = Automatic;
				DEVELOPMENT_TEAM = 523TP53AQF;
				INFOPLIST_FILE = ENAUITests/Info.plist;
				LD_RUNPATH_SEARCH_PATHS = (
					"$(inherited)",
					"@executable_path/Frameworks",
					"@loader_path/Frameworks",
				);
				PRODUCT_BUNDLE_IDENTIFIER = com.sap.ux.ENAUITests;
				PRODUCT_NAME = "$(TARGET_NAME)";
				PROVISIONING_PROFILE_SPECIFIER = "";
				"PROVISIONING_PROFILE_SPECIFIER[sdk=macosx*]" = "";
				SWIFT_VERSION = 5.0;
				TARGETED_DEVICE_FAMILY = "1,2";
				TEST_TARGET_NAME = ENA;
			};
			name = Release;
		};
		B1FF6B6F2497D0B50041CF02 /* Debug */ = {
			isa = XCBuildConfiguration;
			buildSettings = {
				CODE_SIGNING_ALLOWED = NO;
				CODE_SIGNING_REQUIRED = NO;
				CODE_SIGN_IDENTITY = "";
				"CODE_SIGN_IDENTITY[sdk=macosx*]" = "Apple Development";
				CODE_SIGN_STYLE = Manual;
				CURRENT_PROJECT_VERSION = 1;
				DEFINES_MODULE = YES;
				DEVELOPMENT_TEAM = "";
				DYLIB_COMPATIBILITY_VERSION = 1;
				DYLIB_CURRENT_VERSION = 1;
				DYLIB_INSTALL_NAME_BASE = "@rpath";
				GCC_PREPROCESSOR_DEFINITIONS = (
					"DISABLE_CERTIFICATE_PINNING=1",
					"SQLITE_HAS_CODEC=1",
					"DEBUG=1",
				);
				"GCC_PREPROCESSOR_DEFINITIONS_NOT_USED_IN_PRECOMPS[arch=*]" = "";
				INFOPLIST_FILE = CWASQLite/Info.plist;
				INSTALL_PATH = "$(LOCAL_LIBRARY_DIR)/Frameworks";
				LD_RUNPATH_SEARCH_PATHS = (
					"$(inherited)",
					"@executable_path/Frameworks",
					"@loader_path/Frameworks",
				);
				OTHER_CFLAGS = (
					"-DSQLITE_TEMP_STORE=3",
					"-DSQLCIPHER_CRYPTO_CC",
					"-DNDEBUG",
					"-DSQLITE_HAS_CODEC",
				);
				PRODUCT_BUNDLE_IDENTIFIER = de.rki.coronawarnapp.sqlite;
				PRODUCT_NAME = "$(TARGET_NAME:c99extidentifier)";
				PROVISIONING_PROFILE_SPECIFIER = "";
				"PROVISIONING_PROFILE_SPECIFIER[sdk=macosx*]" = "";
				SKIP_INSTALL = YES;
				SUPPORTS_MACCATALYST = NO;
				SWIFT_VERSION = 5.0;
				TARGETED_DEVICE_FAMILY = 1;
				VERSIONING_SYSTEM = "apple-generic";
				VERSION_INFO_PREFIX = "";
			};
			name = Debug;
		};
		B1FF6B702497D0B50041CF02 /* Community */ = {
			isa = XCBuildConfiguration;
			buildSettings = {
				CODE_SIGNING_ALLOWED = NO;
				CODE_SIGNING_REQUIRED = NO;
				CODE_SIGN_STYLE = Manual;
				CURRENT_PROJECT_VERSION = 1;
				DEFINES_MODULE = YES;
				DEVELOPMENT_TEAM = "";
				DYLIB_COMPATIBILITY_VERSION = 1;
				DYLIB_CURRENT_VERSION = 1;
				DYLIB_INSTALL_NAME_BASE = "@rpath";
				GCC_PREPROCESSOR_DEFINITIONS = (
					"DISABLE_CERTIFICATE_PINNING=1",
					"SQLITE_HAS_CODEC=1",
					"DEBUG=1",
				);
				INFOPLIST_FILE = CWASQLite/Info.plist;
				INSTALL_PATH = "$(LOCAL_LIBRARY_DIR)/Frameworks";
				LD_RUNPATH_SEARCH_PATHS = (
					"$(inherited)",
					"@executable_path/Frameworks",
					"@loader_path/Frameworks",
				);
				OTHER_CFLAGS = (
					"-DSQLITE_TEMP_STORE=3",
					"-DSQLCIPHER_CRYPTO_CC",
					"-DNDEBUG",
					"-DSQLITE_HAS_CODEC",
				);
				PRODUCT_BUNDLE_IDENTIFIER = de.rki.coronawarnapp.sqlite;
				PRODUCT_NAME = "$(TARGET_NAME:c99extidentifier)";
				PROVISIONING_PROFILE_SPECIFIER = "";
				"PROVISIONING_PROFILE_SPECIFIER[sdk=macosx*]" = "";
				SKIP_INSTALL = YES;
				SUPPORTS_MACCATALYST = NO;
				SWIFT_VERSION = 5.0;
				TARGETED_DEVICE_FAMILY = 1;
				VERSIONING_SYSTEM = "apple-generic";
				VERSION_INFO_PREFIX = "";
			};
			name = Community;
		};
		B1FF6B722497D0B50041CF02 /* Release */ = {
			isa = XCBuildConfiguration;
			buildSettings = {
				CODE_SIGNING_ALLOWED = NO;
				CODE_SIGNING_REQUIRED = NO;
				CODE_SIGN_STYLE = Manual;
				CURRENT_PROJECT_VERSION = 1;
				DEFINES_MODULE = YES;
				DEVELOPMENT_TEAM = "";
				DYLIB_COMPATIBILITY_VERSION = 1;
				DYLIB_CURRENT_VERSION = 1;
				DYLIB_INSTALL_NAME_BASE = "@rpath";
				GCC_PREPROCESSOR_DEFINITIONS = "SQLITE_HAS_CODEC=1";
				INFOPLIST_FILE = CWASQLite/Info.plist;
				INSTALL_PATH = "$(LOCAL_LIBRARY_DIR)/Frameworks";
				LD_RUNPATH_SEARCH_PATHS = (
					"$(inherited)",
					"@executable_path/Frameworks",
					"@loader_path/Frameworks",
				);
				OTHER_CFLAGS = (
					"-DSQLITE_TEMP_STORE=3",
					"-DSQLCIPHER_CRYPTO_CC",
					"-DNDEBUG",
					"-DSQLITE_HAS_CODEC",
				);
				PRODUCT_BUNDLE_IDENTIFIER = "de.rki.coronawarnapp-dev.sqlite";
				PRODUCT_NAME = "$(TARGET_NAME:c99extidentifier)";
				PROVISIONING_PROFILE_SPECIFIER = "";
				"PROVISIONING_PROFILE_SPECIFIER[sdk=macosx*]" = "";
				SKIP_INSTALL = YES;
				SUPPORTS_MACCATALYST = NO;
				SWIFT_VERSION = 5.0;
				TARGETED_DEVICE_FAMILY = 1;
				VERSIONING_SYSTEM = "apple-generic";
				VERSION_INFO_PREFIX = "";
			};
			name = Release;
		};
/* End XCBuildConfiguration section */

/* Begin XCConfigurationList section */
		85D759362457048F008175F0 /* Build configuration list for PBXProject "ENA" */ = {
			isa = XCConfigurationList;
			buildConfigurations = (
				85D7596624570491008175F0 /* Debug */,
				011E4AFC2483A269002E6412 /* Community */,
				85D7596724570491008175F0 /* Release */,
				0140535724A0E077000A5121 /* TestFlight */,
				01D1BEB124F7F41200D11B9A /* AdHoc */,
			);
			defaultConfigurationIsVisible = 0;
			defaultConfigurationName = Debug;
		};
		85D7596824570491008175F0 /* Build configuration list for PBXNativeTarget "ENA" */ = {
			isa = XCConfigurationList;
			buildConfigurations = (
				85D7596924570491008175F0 /* Debug */,
				011E4AFD2483A269002E6412 /* Community */,
				85D7596A24570491008175F0 /* Release */,
				0140535824A0E077000A5121 /* TestFlight */,
				01D1BEB224F7F41200D11B9A /* AdHoc */,
			);
			defaultConfigurationIsVisible = 0;
			defaultConfigurationName = Debug;
		};
		85D7596B24570491008175F0 /* Build configuration list for PBXNativeTarget "ENATests" */ = {
			isa = XCConfigurationList;
			buildConfigurations = (
				85D7596C24570491008175F0 /* Debug */,
				011E4AFE2483A269002E6412 /* Community */,
				85D7596D24570491008175F0 /* Release */,
				0140535924A0E077000A5121 /* TestFlight */,
				01D1BEB324F7F41200D11B9A /* AdHoc */,
			);
			defaultConfigurationIsVisible = 0;
			defaultConfigurationName = Debug;
		};
		85D7596E24570491008175F0 /* Build configuration list for PBXNativeTarget "ENAUITests" */ = {
			isa = XCConfigurationList;
			buildConfigurations = (
				85D7596F24570491008175F0 /* Debug */,
				011E4AFF2483A269002E6412 /* Community */,
				85D7597024570491008175F0 /* Release */,
				0140535A24A0E077000A5121 /* TestFlight */,
				01D1BEB424F7F41200D11B9A /* AdHoc */,
			);
			defaultConfigurationIsVisible = 0;
			defaultConfigurationName = Debug;
		};
		B1FF6B742497D0B50041CF02 /* Build configuration list for PBXNativeTarget "CWASQLite" */ = {
			isa = XCConfigurationList;
			buildConfigurations = (
				B1FF6B6F2497D0B50041CF02 /* Debug */,
				B1FF6B702497D0B50041CF02 /* Community */,
				B1FF6B722497D0B50041CF02 /* Release */,
				019BFC6324C988F90053973D /* TestFlight */,
				01D1BEB524F7F41200D11B9A /* AdHoc */,
			);
			defaultConfigurationIsVisible = 0;
			defaultConfigurationName = Debug;
		};
/* End XCConfigurationList section */

/* Begin XCRemoteSwiftPackageReference section */
		B10FB02E246036F3004CA11E /* XCRemoteSwiftPackageReference "swift-protobuf" */ = {
			isa = XCRemoteSwiftPackageReference;
			repositoryURL = "https://github.com/apple/swift-protobuf.git";
			requirement = {
				kind = exactVersion;
				version = 1.12.0;
			};
		};
		B1B5A75E24924B3D0029D5D7 /* XCRemoteSwiftPackageReference "fmdb" */ = {
			isa = XCRemoteSwiftPackageReference;
			repositoryURL = "https://github.com/ccgus/fmdb.git";
			requirement = {
				kind = exactVersion;
				version = 2.7.7;
			};
		};
		B1E8C9A3247AB869006DC678 /* XCRemoteSwiftPackageReference "ZIPFoundation" */ = {
			isa = XCRemoteSwiftPackageReference;
			repositoryURL = "https://github.com/weichsel/ZIPFoundation.git";
			requirement = {
				kind = exactVersion;
				version = 0.9.11;
			};
		};
		EB7AF6282587E98C00D94CA8 /* XCRemoteSwiftPackageReference "OpenCombine" */ = {
			isa = XCRemoteSwiftPackageReference;
			repositoryURL = "https://github.com/OpenCombine/OpenCombine.git";
			requirement = {
				kind = exactVersion;
				version = 0.11.0;
			};
		};
/* End XCRemoteSwiftPackageReference section */

/* Begin XCSwiftPackageProductDependency section */
		B10FB02F246036F3004CA11E /* SwiftProtobuf */ = {
			isa = XCSwiftPackageProductDependency;
			package = B10FB02E246036F3004CA11E /* XCRemoteSwiftPackageReference "swift-protobuf" */;
			productName = SwiftProtobuf;
		};
		B1B5A75F24924B3D0029D5D7 /* FMDB */ = {
			isa = XCSwiftPackageProductDependency;
			package = B1B5A75E24924B3D0029D5D7 /* XCRemoteSwiftPackageReference "fmdb" */;
			productName = FMDB;
		};
		B1E8C9A4247AB869006DC678 /* ZIPFoundation */ = {
			isa = XCSwiftPackageProductDependency;
			package = B1E8C9A3247AB869006DC678 /* XCRemoteSwiftPackageReference "ZIPFoundation" */;
			productName = ZIPFoundation;
		};
		EB7AF6292587E98C00D94CA8 /* OpenCombineFoundation */ = {
			isa = XCSwiftPackageProductDependency;
			package = EB7AF6282587E98C00D94CA8 /* XCRemoteSwiftPackageReference "OpenCombine" */;
			productName = OpenCombineFoundation;
		};
		EB7AF62B2587E98C00D94CA8 /* OpenCombine */ = {
			isa = XCSwiftPackageProductDependency;
			package = EB7AF6282587E98C00D94CA8 /* XCRemoteSwiftPackageReference "OpenCombine" */;
			productName = OpenCombine;
		};
		EB7AF62D2587E98C00D94CA8 /* OpenCombineDispatch */ = {
			isa = XCSwiftPackageProductDependency;
			package = EB7AF6282587E98C00D94CA8 /* XCRemoteSwiftPackageReference "OpenCombine" */;
			productName = OpenCombineDispatch;
		};
/* End XCSwiftPackageProductDependency section */
	};
	rootObject = 85D759332457048F008175F0 /* Project object */;
}<|MERGE_RESOLUTION|>--- conflicted
+++ resolved
@@ -579,12 +579,8 @@
 		BA11D5BA2588D590005DCD6B /* DiaryAddAndEditEntryViewModelTest.swift in Sources */ = {isa = PBXBuildFile; fileRef = BA11D5B92588D590005DCD6B /* DiaryAddAndEditEntryViewModelTest.swift */; };
 		BA27993B255995E100C3B64D /* DMWifiClientViewController.swift in Sources */ = {isa = PBXBuildFile; fileRef = BA27993A255995E100C3B64D /* DMWifiClientViewController.swift */; };
 		BA288AF42582616E0071009A /* DiaryInfoViewModelTest.swift in Sources */ = {isa = PBXBuildFile; fileRef = BA288AF32582616E0071009A /* DiaryInfoViewModelTest.swift */; };
-<<<<<<< HEAD
-		BA46938E25C817FC004B2DBB /* PrivacyPreservingAccessControlServiceMock.swift in Sources */ = {isa = PBXBuildFile; fileRef = BA07736025C3125600EAF6B8 /* PrivacyPreservingAccessControlServiceMock.swift */; };
 		BA4693AB25C82EC8004B2DBB /* DMPPACViewController.swift in Sources */ = {isa = PBXBuildFile; fileRef = BA4693AA25C82EC8004B2DBB /* DMPPACViewController.swift */; };
 		BA4693B125C82F0A004B2DBB /* DMPPACViewModel.swift in Sources */ = {isa = PBXBuildFile; fileRef = BA4693B025C82F0A004B2DBB /* DMPPACViewModel.swift */; };
-=======
->>>>>>> 29f73a99
 		BA6C8A9E254D634E008344F5 /* RiskCalculationConfiguration.swift in Sources */ = {isa = PBXBuildFile; fileRef = BA6C8A9D254D634E008344F5 /* RiskCalculationConfiguration.swift */; };
 		BA6C8AA6254D63A0008344F5 /* MinutesAtAttenuationFilter.swift in Sources */ = {isa = PBXBuildFile; fileRef = BA6C8AA5254D63A0008344F5 /* MinutesAtAttenuationFilter.swift */; };
 		BA6C8AAE254D6476008344F5 /* ENARange.swift in Sources */ = {isa = PBXBuildFile; fileRef = BA6C8AAD254D6476008344F5 /* ENARange.swift */; };
@@ -627,13 +623,10 @@
 		BACD671725B7002F00BAF5D0 /* RiskCalculationResultTests.swift in Sources */ = {isa = PBXBuildFile; fileRef = BACD671625B7002F00BAF5D0 /* RiskCalculationResultTests.swift */; };
 		BAD962FB25668F4000FAB615 /* TestResultAvailableViewController.swift in Sources */ = {isa = PBXBuildFile; fileRef = BAD962FA25668F4000FAB615 /* TestResultAvailableViewController.swift */; };
 		BAD9630025668F8E00FAB615 /* TestResultAvailableViewModel.swift in Sources */ = {isa = PBXBuildFile; fileRef = BAD962FF25668F8E00FAB615 /* TestResultAvailableViewModel.swift */; };
-<<<<<<< HEAD
+		BAE2101025C8460900162966 /* PPACDeviceCheck.swift in Sources */ = {isa = PBXBuildFile; fileRef = BAE2100125C83E4400162966 /* PPACDeviceCheck.swift */; };
+		BAE2101B25C8463400162966 /* PPACDeviceCheckMock.swift in Sources */ = {isa = PBXBuildFile; fileRef = BAE2101A25C8463400162966 /* PPACDeviceCheckMock.swift */; };
 		BAE20FF325C8321300162966 /* DMKeyValueTableViewCell.swift in Sources */ = {isa = PBXBuildFile; fileRef = BAE20FF125C8321300162966 /* DMKeyValueTableViewCell.swift */; };
 		BAE20FF425C8321300162966 /* DMKeyValueTableViewCell.xib in Resources */ = {isa = PBXBuildFile; fileRef = BAE20FF225C8321300162966 /* DMKeyValueTableViewCell.xib */; };
-=======
-		BAE2101025C8460900162966 /* PPACDeviceCheck.swift in Sources */ = {isa = PBXBuildFile; fileRef = BAE2100125C83E4400162966 /* PPACDeviceCheck.swift */; };
-		BAE2101B25C8463400162966 /* PPACDeviceCheckMock.swift in Sources */ = {isa = PBXBuildFile; fileRef = BAE2101A25C8463400162966 /* PPACDeviceCheckMock.swift */; };
->>>>>>> 29f73a99
 		BAEC99C7258B714300B98ECA /* ENAUITests_07_ContactJournalUITests.swift in Sources */ = {isa = PBXBuildFile; fileRef = BAEC99BF258B705500B98ECA /* ENAUITests_07_ContactJournalUITests.swift */; };
 		BAFBF35725ADD734003F5DC2 /* HomeThankYouCellModelTests.swift in Sources */ = {isa = PBXBuildFile; fileRef = BAFBF35625ADD734003F5DC2 /* HomeThankYouCellModelTests.swift */; };
 		BAFBF36025ADDE7C003F5DC2 /* HomeDiaryCellModelTests.swift in Sources */ = {isa = PBXBuildFile; fileRef = BAFBF35F25ADDE7C003F5DC2 /* HomeDiaryCellModelTests.swift */; };
@@ -1384,13 +1377,10 @@
 		BACD671625B7002F00BAF5D0 /* RiskCalculationResultTests.swift */ = {isa = PBXFileReference; lastKnownFileType = sourcecode.swift; path = RiskCalculationResultTests.swift; sourceTree = "<group>"; };
 		BAD962FA25668F4000FAB615 /* TestResultAvailableViewController.swift */ = {isa = PBXFileReference; lastKnownFileType = sourcecode.swift; path = TestResultAvailableViewController.swift; sourceTree = "<group>"; };
 		BAD962FF25668F8E00FAB615 /* TestResultAvailableViewModel.swift */ = {isa = PBXFileReference; lastKnownFileType = sourcecode.swift; path = TestResultAvailableViewModel.swift; sourceTree = "<group>"; };
-<<<<<<< HEAD
+		BAE2100125C83E4400162966 /* PPACDeviceCheck.swift */ = {isa = PBXFileReference; lastKnownFileType = sourcecode.swift; path = PPACDeviceCheck.swift; sourceTree = "<group>"; };
+		BAE2101A25C8463400162966 /* PPACDeviceCheckMock.swift */ = {isa = PBXFileReference; lastKnownFileType = sourcecode.swift; path = PPACDeviceCheckMock.swift; sourceTree = "<group>"; };
 		BAE20FF125C8321300162966 /* DMKeyValueTableViewCell.swift */ = {isa = PBXFileReference; lastKnownFileType = sourcecode.swift; path = DMKeyValueTableViewCell.swift; sourceTree = "<group>"; };
 		BAE20FF225C8321300162966 /* DMKeyValueTableViewCell.xib */ = {isa = PBXFileReference; lastKnownFileType = file.xib; path = DMKeyValueTableViewCell.xib; sourceTree = "<group>"; };
-=======
-		BAE2100125C83E4400162966 /* PPACDeviceCheck.swift */ = {isa = PBXFileReference; lastKnownFileType = sourcecode.swift; path = PPACDeviceCheck.swift; sourceTree = "<group>"; };
-		BAE2101A25C8463400162966 /* PPACDeviceCheckMock.swift */ = {isa = PBXFileReference; lastKnownFileType = sourcecode.swift; path = PPACDeviceCheckMock.swift; sourceTree = "<group>"; };
->>>>>>> 29f73a99
 		BAEC99BF258B705500B98ECA /* ENAUITests_07_ContactJournalUITests.swift */ = {isa = PBXFileReference; lastKnownFileType = sourcecode.swift; path = ENAUITests_07_ContactJournalUITests.swift; sourceTree = "<group>"; };
 		BAFBF35625ADD734003F5DC2 /* HomeThankYouCellModelTests.swift */ = {isa = PBXFileReference; lastKnownFileType = sourcecode.swift; path = HomeThankYouCellModelTests.swift; sourceTree = "<group>"; };
 		BAFBF35F25ADDE7C003F5DC2 /* HomeDiaryCellModelTests.swift */ = {isa = PBXFileReference; lastKnownFileType = sourcecode.swift; path = HomeDiaryCellModelTests.swift; sourceTree = "<group>"; };
