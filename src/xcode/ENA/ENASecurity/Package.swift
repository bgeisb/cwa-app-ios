// swift-tools-version:5.3
// The swift-tools-version declares the minimum version of Swift required to build this package.

import PackageDescription

let package = Package(
    name: "ENASecurity",
    platforms: [
      .iOS(.v12)
    ],
    products: [
        // Products define the executables and libraries a package produces, and make them visible to other packages.
        .library(
            name: "ENASecurity",
            targets: ["ENASecurity"]),
    ],
    dependencies: [
        // Dependencies declare other packages that this package depends on.
        // .package(url: /* package url */, from: "1.0.0"),
<<<<<<< HEAD
        .package(url: "https://github.com/filom/ASN1Decoder", .upToNextMajor(from: "1.8.0"))
=======
        .package(url: "https://github.com/krzyzanowskim/CryptoSwift.git", .upToNextMajor(from: "1.4.2"))
>>>>>>> bbedc2d5
    ],
    targets: [
        // Targets are the basic building blocks of a package. A target can define a module or a test suite.
        // Targets can depend on other targets in this package, and on products in packages this package depends on.
        .target(
            name: "ENASecurity",
<<<<<<< HEAD
            dependencies: ["ASN1Decoder"]),
=======
            dependencies: ["CryptoSwift"]),
>>>>>>> bbedc2d5
        .testTarget(
            name: "ENASecurityTests",
            dependencies: ["ENASecurity"]),
    ]
)<|MERGE_RESOLUTION|>--- conflicted
+++ resolved
@@ -17,24 +17,18 @@
     dependencies: [
         // Dependencies declare other packages that this package depends on.
         // .package(url: /* package url */, from: "1.0.0"),
-<<<<<<< HEAD
-        .package(url: "https://github.com/filom/ASN1Decoder", .upToNextMajor(from: "1.8.0"))
-=======
         .package(url: "https://github.com/krzyzanowskim/CryptoSwift.git", .upToNextMajor(from: "1.4.2"))
->>>>>>> bbedc2d5
     ],
     targets: [
         // Targets are the basic building blocks of a package. A target can define a module or a test suite.
         // Targets can depend on other targets in this package, and on products in packages this package depends on.
         .target(
             name: "ENASecurity",
-<<<<<<< HEAD
-            dependencies: ["ASN1Decoder"]),
-=======
-            dependencies: ["CryptoSwift"]),
->>>>>>> bbedc2d5
+            dependencies: ["CryptoSwift"]
+        ),
         .testTarget(
             name: "ENASecurityTests",
-            dependencies: ["ENASecurity"]),
+            dependencies: ["ENASecurity"]
+        )
     ]
 )