//
// 🦠 Corona-Warn-App
//

import UIKit
import PhotosUI

class FileScannerCoordinator {
	
	// MARK: - Init
	
	init(
		_ parentViewController: UIViewController,
		dismiss: @escaping () -> Void
	) {
		self.parentViewController = parentViewController
		self.dismiss = dismiss
	}
	
	// MARK: - Internal
	
	func start() {
		self.viewModel = FileScannerCoordinatorViewModel(
			showHUD: { [weak self] execute in
				self?.hud = FileScannerHUD(execute: execute)
				self?.hud?.show()
			},
			dismiss: { [weak self] in
				self?.hud?.hide()
				self?.parentViewController?.dismiss(animated: true)
			},
			qrCodesFound: { [weak self] codes in
				DispatchQueue.main.async {
					self?.hud?.hide()
				}
				Log.debug("\(codes.count) codes found", log: .fileScanner)
			},
			missingPasswordForPDF: { callback in
				self.presentPasswordAlert(callback)
			},
			failedToUnlockPDF: {
				self.presentPDFUnlockFailedAlert()
			}
		)
		
		presentActionSheet()
	}
	
	// MARK: - Private
	
	private var viewModel: FileScannerCoordinatorViewModel!
	private var parentViewController: UIViewController?
	private var dismiss: (() -> Void)?
	private var rootViewController: UIViewController?
	
	private func presentActionSheet() {
		let sheet = UIAlertController(title: nil, message: nil, preferredStyle: .actionSheet)
		sheet.addAction(photoAction)
		sheet.addAction(fileAction)
		sheet.addAction(
			UIAlertAction(
				title: AppStrings.FileScanner.sheet.cancel,
				style: .cancel
			)
		)
		parentViewController?.present(sheet, animated: true)
	}
	
	private lazy var photoAction: UIAlertAction = {
		UIAlertAction(
			title: AppStrings.FileScanner.sheet.photos,
			style: .default
		) { [weak self] _ in
			self?.presentPhotoPicker()
		}
	}()
	
	private lazy var fileAction: UIAlertAction = {
		UIAlertAction(
			title: AppStrings.FileScanner.sheet.documents,
			style: .default
		) { [weak self] _ in
			self?.presentFilePicker()
		}
	}()
	
	private func presentPhotoPicker() {
		guard viewModel.authorizationStatus == .authorized else {
			if case .notDetermined = viewModel.authorizationStatus {
				viewModel.requestPhotoAccess { [weak self] _ in
					self?.presentPhotoPicker()
				}
			} else {
				presentPhotoAccessAlert()
			}
			return
		}
		
		DispatchQueue.main.async { [weak self] in
			guard let self = self else {
				Log.error("Failed to get strong self", log: .fileScanner)
				return
			}
			if #available(iOS 14, *) {
				var configuration = PHPickerConfiguration(photoLibrary: .shared())
				configuration.filter = PHPickerFilter.images
				configuration.preferredAssetRepresentationMode = .current
				configuration.selectionLimit = 1
				
				let picker = PHPickerViewController(configuration: configuration)
				picker.delegate = self.viewModel
				self.parentViewController?.present(picker, animated: true)
			} else {
				let pickerController = UIImagePickerController()
				pickerController.delegate = self.viewModel
				pickerController.allowsEditing = false
				pickerController.mediaTypes = ["public.image"]
				pickerController.sourceType = .photoLibrary
				self.parentViewController?.present(pickerController, animated: true)
			}
		}
	}
	
	private func presentFilePicker() {
		let pickerViewController: UIDocumentPickerViewController
		if #available(iOS 14.0, *) {
			pickerViewController = UIDocumentPickerViewController(forOpeningContentTypes: [.image, .pdf], asCopy: true)
		} else {
			pickerViewController = UIDocumentPickerViewController(documentTypes: ["public.item"], in: .import)
		}
		pickerViewController.delegate = viewModel
		parentViewController?.present(pickerViewController, animated: true)
	}
	
	private func presentPhotoAccessAlert() {
		let alert = UIAlertController(
			title: AppStrings.FileScanner.AccessError.title,
			message: AppStrings.FileScanner.AccessError.message,
			preferredStyle: .alert)
		alert.addAction(
			UIAlertAction(
				title: AppStrings.FileScanner.AccessError.cancel,
				style: .cancel
			)
		)
		alert.addAction(
			UIAlertAction(
				title: AppStrings.FileScanner.AccessError.settings,
				style: .default,
				handler: { _ in
					LinkHelper.open(urlString: UIApplication.openSettingsURLString)
				}
			)
		)
		parentViewController?.present(alert, animated: true)
	}
<<<<<<< HEAD
	
	var hud: FileScannerHUD?
=======

	private func presentPasswordAlert(_ completion: @escaping (String) -> Void) {
		let alert = UIAlertController(
			title: AppStrings.FileScanner.PasswordEntry.title,
			message: AppStrings.FileScanner.PasswordEntry.message,
			preferredStyle: .alert
		)

		alert.addTextField { textField in
			textField.placeholder = AppStrings.FileScanner.PasswordEntry.placeholder
			textField.isSecureTextEntry = true
		}

		alert.addAction(
			UIAlertAction(
				title: AppStrings.Common.alertActionCancel,
				style: .cancel
			)
		)

		alert.addAction(
			UIAlertAction(
				title: AppStrings.Common.alertActionOk,
				style: .default
			) { _ in
				guard let passwordTextField = alert.textFields?[0] else {
					return
				}
				completion(passwordTextField.text ?? "")
			}
		)

		parentViewController?.present(alert, animated: true)
	}

	private func presentPDFUnlockFailedAlert() {
		let alert = UIAlertController(
			title: AppStrings.FileScanner.PasswordError.title,
			message: AppStrings.FileScanner.PasswordError.message,
			preferredStyle: .alert
		)

		alert.addAction(
			UIAlertAction(
				title: AppStrings.Common.alertActionOk,
				style: .default
			)
		)

		parentViewController?.present(alert, animated: true)
	}

>>>>>>> a1c72a2b
}<|MERGE_RESOLUTION|>--- conflicted
+++ resolved
@@ -154,10 +154,8 @@
 		)
 		parentViewController?.present(alert, animated: true)
 	}
-<<<<<<< HEAD
 	
 	var hud: FileScannerHUD?
-=======
 
 	private func presentPasswordAlert(_ completion: @escaping (String) -> Void) {
 		let alert = UIAlertController(
@@ -210,5 +208,4 @@
 		parentViewController?.present(alert, animated: true)
 	}
 
->>>>>>> a1c72a2b
 }