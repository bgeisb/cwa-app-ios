--- conflicted
+++ resolved
@@ -151,7 +151,6 @@
 		primaryButtonIsEnabled = !trimmedDescription.isEmpty && !trimmedAddress.isEmpty
 	}
 
-<<<<<<< HEAD
 	func save() -> Bool {
 		guard let cryptographicSeed = cryptographicSeed() else {
 			return false
@@ -201,7 +200,7 @@
 				endDate: endDate,
 				defaultCheckInLengthInMinutes: defaultCheckInLengthInMinutes,
 				cryptographicSeed: cryptographicSeed,
-				cnMainPublicKey: Data()
+				cnPublicKey: Data()
 			)
 		)
 
@@ -210,11 +209,6 @@
 			return true
 		case .failure:
 			return false
-=======
-	func save(completion: @escaping (Bool) -> Void) {
-		DispatchQueue.main.asyncAfter(deadline: .now() + 3) {
-			completion(true)
->>>>>>> 4240f828
 		}
 	}
 
