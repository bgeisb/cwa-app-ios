--- conflicted
+++ resolved
@@ -761,15 +761,11 @@
 			case .success(let dccWalletInfo):
 				let previousBoosterNotificationIdentifier = person.dccWalletInfo?.boosterNotification.identifier
 				person.dccWalletInfo = dccWalletInfo
-<<<<<<< HEAD
 				
 				if LaunchArguments.healthCertificate.hasBoosterNotification.boolValue {
 					person.dccWalletInfo = self.updateDccWalletInfoForMockBoosterNotification(dccWalletInfo: dccWalletInfo)
 				}
-				
-=======
-
->>>>>>> 55830ec6
+
 				self.scheduleBoosterNotificationIfNeeded(
 					for: person,
 					previousBoosterNotificationIdentifier: previousBoosterNotificationIdentifier,
