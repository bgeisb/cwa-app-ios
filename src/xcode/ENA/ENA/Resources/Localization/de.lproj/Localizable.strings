--- conflicted
+++ resolved
@@ -867,19 +867,11 @@
 
 /* Exposure Submission Result */
 
-<<<<<<< HEAD
-"ExposureSubmissionResult_RemoveAlert_Title" = "Wollen Sie Ihr Testergebnis entfernen?";
+"ExposureSubmissionResult_RemoveAlert_Title" = "Wollen Sie Ihr Testergebnis löschen?";
 
 "ExposureSubmissionResult_RemoveAlert_Text" = "Das Testergebnis wird in den Papierkorb verschoben. Den Papierkorb finden Sie auf der „Mehr“-Kachel der Status-Registerkarte.\nDort können Sie es endgültig löschen oder wiederherstellen. Nach 30 Tagen wird das Testergebnis automatisch gelöscht.";
 
-"ExposureSubmissionResult_RemoveAlert_ConfirmButtonTitle" = "Testergebnis entfernen";
-=======
-"ExposureSubmissionResult_RemoveAlert_Title" = "Wollen Sie Ihr Testergebnis löschen?";
-
-"ExposureSubmissionResult_RemoveAlert_Text" = "Das Testergebnis wird in den Papierkorb verschoben. Den Papierkorb finden Sie auf der „Mehr“-Kachel der Status-Registerkarte.\nDort können Sie es endgültig löschen oder wiederherstellen. Nach 30 Tagen wird das Testergebnis automatisch gelöscht.";
-
 "ExposureSubmissionResult_RemoveAlert_ConfirmButtonTitle" = "Testergebnis löschen";
->>>>>>> d9cfc149
 
 "ExposureSubmissionResult_RegistrationDateUnknown" = "Registrierungsdatum unbekannt";
 
@@ -1303,11 +1295,7 @@
 
 "Home_Finding_Positive_Card_Button" = "Andere warnen";
 
-<<<<<<< HEAD
-"Home_Finding_Positive_Card_Button_Remove_Test" = "Test entfernen";
-=======
 "Home_Finding_Positive_Card_Button_Remove_Test" = "Test löschen";
->>>>>>> d9cfc149
 
 /* Home Test Registration Card */
 
@@ -3351,11 +3339,7 @@
 
 "RecycleBin_EmptyState_title" = "Ihr Papierkorb ist leer";
 
-<<<<<<< HEAD
-"RecycleBin_EmptyState_description" = "Wenn Sie Zertifikate und Tests entfernen, werden sie in den Papierkorb verschoben und hier angezeigt.";
-=======
 "RecycleBin_EmptyState_description" = "Wenn Sie Zertifikate und Tests löschen, werden sie in den Papierkorb verschoben und hier angezeigt.";
->>>>>>> d9cfc149
 
 "RecycleBin_EmptyState_imageDescription" = "Ein Papierkorb";
 
