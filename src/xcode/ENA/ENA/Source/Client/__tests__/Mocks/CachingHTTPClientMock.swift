--- conflicted
+++ resolved
@@ -51,11 +51,7 @@
 	
 	static let staticLocalStatistics: SAP_Internal_Stats_LocalStatistics = {
 		guard
-<<<<<<< HEAD
-			let url = Bundle(for: CachingHTTPClientMock.self).url(forResource: "default_local_statistics", withExtension: "bin"),
-=======
 			let url = Bundle(for: CachingHTTPClientMock.self).url(forResource: "LocalStats", withExtension: "bin"),
->>>>>>> 906248a7
 			let data = try? Data(contentsOf: url),
 			let localStatistics = try? SAP_Internal_Stats_LocalStatistics(serializedData: data)
 		else {
@@ -121,15 +117,9 @@
 	
 	var onFetchLocalStatistics: ((String?, @escaping CachingHTTPClient.LocalStatisticsCompletionHandler) -> Void)?
 		
-<<<<<<< HEAD
-	override func fetchLocalStatistics(administrativeUnit: String, eTag: String?, completion: @escaping CachingHTTPClient.LocalStatisticsCompletionHandler) {
-		guard let handler = self.onFetchLocalStatistics else {
-			let response = LocalStatisticsResponse(CachingHTTPClientMock.staticLocalStatistics, "fake")
-=======
 	override func fetchLocalStatistics(groupID: GroupIdentifier, eTag: String?, completion: @escaping CachingHTTPClient.LocalStatisticsCompletionHandler) {
 		guard let handler = self.onFetchLocalStatistics else {
 			let response = LocalStatisticsResponse(CachingHTTPClientMock.staticLocalStatistics, "fake", "1")
->>>>>>> 906248a7
 			completion(.success(response))
 			return
 		}
