////
// 🦠 Corona-Warn-App
//

// This implementation is based on the following technical specification.
// For more details please see: https://github.com/corona-warn-app/cwa-app-tech-spec/blob/e87ef2851c91141573d5714fd24485219280543e/docs/spec/event-registration-client.md

import FMDB

class UpdateTraceLocationQuery: StoreQueryProtocol {

	// MARK: - Init

	init(
		traceLocation: TraceLocation,
		maxTextLength: Int
	) {
		self.traceLocation = traceLocation
		self.maxTextLength = maxTextLength
	}

	// MARK: - Protocol StoreQuery

	func execute(in database: FMDatabase) -> Bool {
		let sql = """
			UPDATE TraceLocation SET
			version = ?,
			type = ?,
			description = SUBSTR(?, 1, \(maxTextLength)),
			address = SUBSTR(?, 1, \(maxTextLength)),
			startDate = ?,
			endDate = ?,
			defaultCheckInLengthInMinutes = ?,
			cryptographicSeed = ?,
<<<<<<< HEAD
			cnMainPublicKey = ?
=======
			cnPublicKey = ?
>>>>>>> 4240f828
			WHERE id = ?;
		"""

		var startDateInterval: Int?
		if let startDate = traceLocation.startDate {
			startDateInterval = Int(startDate.timeIntervalSince1970)
		}

		var endDateInterval: Int?
		if let endDate = traceLocation.endDate {
			endDateInterval = Int(endDate.timeIntervalSince1970)
		}

		do {
			try database.executeUpdate(
				sql,
				values: [
					traceLocation.version,
					traceLocation.type.rawValue,
					traceLocation.description,
					traceLocation.address,
					startDateInterval as Any,
					endDateInterval as Any,
					traceLocation.defaultCheckInLengthInMinutes as Any,
					traceLocation.cryptographicSeed,
<<<<<<< HEAD
					traceLocation.cnMainPublicKey,
=======
					traceLocation.cnPublicKey,
>>>>>>> 4240f828
					traceLocation.id
				]
			)
			return true
		} catch {
			return false
		}
	}

	// MARK: - Private

	private let traceLocation: TraceLocation
	private let maxTextLength: Int

}<|MERGE_RESOLUTION|>--- conflicted
+++ resolved
@@ -32,11 +32,7 @@
 			endDate = ?,
 			defaultCheckInLengthInMinutes = ?,
 			cryptographicSeed = ?,
-<<<<<<< HEAD
-			cnMainPublicKey = ?
-=======
 			cnPublicKey = ?
->>>>>>> 4240f828
 			WHERE id = ?;
 		"""
 
@@ -62,11 +58,7 @@
 					endDateInterval as Any,
 					traceLocation.defaultCheckInLengthInMinutes as Any,
 					traceLocation.cryptographicSeed,
-<<<<<<< HEAD
-					traceLocation.cnMainPublicKey,
-=======
 					traceLocation.cnPublicKey,
->>>>>>> 4240f828
 					traceLocation.id
 				]
 			)
