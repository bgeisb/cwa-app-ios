--- conflicted
+++ resolved
@@ -408,16 +408,13 @@
 		static let descriptionTitle = "AppStrings.TraceLocations.descriptionTitle"
 		static let descriptionSubHeadline = "AppStrings.TraceLocations.descriptionSubHeadline"
 		static let dataPrivacyTitle = "AppStrings.TraceLocations.dataPrivacyTitle"
-<<<<<<< HEAD
+    static let acknowledgementTitle = "TraceLocation.acknowledgementTitle"
 		static let legal_1 = "AppStrings.TraceLocations.legalHeadline_1"
 		
 		enum Details {
 			static let printVersionButton = "AppStrings.TraceLocations.Details.printVersionButtonTitle"
 			static let duplicateButton = "AppStrings.TraceLocations.Details.duplicateButtonTitle"
 		}
-=======
-		static let acknowledgementTitle = "TraceLocation.acknowledgementTitle"
->>>>>>> 85a1edb8
 	}
 	
 	enum CheckinInformation {
