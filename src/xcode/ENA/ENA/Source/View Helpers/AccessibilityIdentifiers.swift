//
// 🦠 Corona-Warn-App
//

// swiftlint:disable file_length
// swiftlint:disable:next type_body_length
enum AccessibilityIdentifiers {
	
	enum ExposureNotificationSetting {
		static let descriptionTitleInactive = "AppStrings.ExposureNotificationSetting.descriptionTitleInactive"
		static let descriptionTitle = "AppStrings.ExposureNotificationSetting.descriptionTitle"
		static let descriptionText1 = "AppStrings.ExposureNotificationSetting.descriptionText1"
		static let descriptionText2 = "AppStrings.ExposureNotificationSetting.descriptionText2"
		static let descriptionText3 = "AppStrings.ExposureNotificationSetting.descriptionText3"
		static let descriptionText4 = "AppStrings.ExposureNotificationSetting.descriptionText4"
		static let enableTracing = "AppStrings.ExposureNotificationSetting.enableTracing"
	}
	
	enum NotificationSettings {
		static let riskChanges = "AppStrings.NotificationSettings.riskChanges"
		static let testsStatus = "AppStrings.NotificationSettings.testsStatus"
		static let onTitle = "AppStrings.NotificationSettings.onTitle"
	}
	
	enum Home {
		static let leftBarButtonDescription = "AppStrings.Home.leftBarButtonDescription"
		static let rightBarButtonDescription = "AppStrings.Home.rightBarButtonDescription"
		static let activateCardOnTitle = "AppStrings.Home.activateCardOnTitle"
		static let activateCardOffTitle = "AppStrings.Home.activateCardOffTitle"
		static let activateCardBluetoothOffTitle = "AppStrings.Home.activateCardBluetoothOffTitle"
		static let riskCardIntervalUpdateTitle = "AppStrings.Home.riskCardIntervalUpdateTitle"
		static let tableView = "AppStrings.Home.tableView"

		enum RiskTableViewCell {
			static let topContainer = "[AccessibilityIdentifiers.Home.RiskTableViewCell.topContainer]"
			static let bodyLabel = "HomeRiskTableViewCell.bodyLabel"
			static let updateButton = "HomeRiskTableViewCell.updateButton"
		}

		enum TestResultCell {
			static let pendingPCRButton = "AccessibilityIdentifiers.Home.pendingPCRButton"
			static let pendingAntigenButton = "AccessibilityIdentifiers.Home.pendingAntigenButton"
			static let negativePCRButton = "AccessibilityIdentifiers.Home.negativePCRButton"
			static let negativeAntigenButton = "AccessibilityIdentifiers.Home.negativeAntigenButton"
			static let availablePCRButton = "AccessibilityIdentifiers.Home.availablePCRButton"
			static let availableAntigenButton = "AccessibilityIdentifiers.Home.availableAntigenButton"
			static let invalidPCRButton = "AccessibilityIdentifiers.Home.invalidPCRButton"
			static let invalidAntigenButton = "AccessibilityIdentifiers.Home.invalidAntigenButton"
			static let expiredPCRButton = "AccessibilityIdentifiers.Home.expiredPCRButton"
			static let expiredAntigenButton = "AccessibilityIdentifiers.Home.expiredAntigenButton"
			static let outdatedAntigenButton = "AccessibilityIdentifiers.Home.outdatedAntigenButton"
			static let loadingPCRButton = "AccessibilityIdentifiers.Home.loadingPCRButton"
			static let loadingAntigenButton = "AccessibilityIdentifiers.Home.loadingAntigenButton"
			static let unconfiguredButton = "AccessibilityIdentifiers.Home.unconfiguredButton"
		}

		enum ShownPositiveTestResultCell {
			static let pcrCell = "AccessibilityIdentifiers.Home.pcrCell"
			static let antigenCell = "AccessibilityIdentifiers.Home.antigenCell"
			static let submittedPCRCell = "AccessibilityIdentifiers.Home.submittedPCRCell"
			static let submittedAntigenCell = "AccessibilityIdentifiers.Home.submittedAntigenCell"
			static let removeTestButton = "AppStrings.Home.TestResult.ShownPositive.removeTestButton"
			static let deleteAlertDeleteButton = "AppStrings.Home.TestResult.ShownPositive.deleteAlertDeleteButton"
		}

		static let submitCardButton = "AppStrings.Home.submitCardButton"
		static let traceLocationsCardButton = "AppStrings.Home.traceLocationsCardButton"
		static let infoCardShareTitle = "AppStrings.Home.infoCardShareTitle"
		static let infoCardAboutTitle = "AppStrings.Home.infoCardAboutTitle"
		static let appInformationCardTitle = "AppStrings.Home.appInformationCardTitle"
		static let settingsCardTitle = "AppStrings.Home.settingsCardTitle"
	}
	
	enum ContactDiary {
		static let segmentedControl = "AppStrings.ContactDiary.Day"
		static let dayTableView = "AppStrings.ContactDiary.Day.TableView"
	}
	
	enum ContactDiaryInformation {
		static let imageDescription = "AppStrings.ContactDiaryInformation.imageDescription"
		static let descriptionTitle = "AppStrings.ContactDiaryInformation.descriptionTitle"
		static let descriptionSubHeadline = "AppStrings.ContactDiaryInformation.descriptionSubHeadline"
		static let dataPrivacyTitle = "AppStrings.ContactDiaryInformation.dataPrivacyTitle"
		static let legal_1 = "AppStrings.ContactDiaryInformation.legalHeadline_1"
		
		enum Day {
			static let durationSegmentedContol = "AppStrings.ContactDiaryInformation.durationSegmentedContol"
			static let maskSituationSegmentedControl = "AppStrings.ContactDiaryInformation.maskSituationSegmentedControl"
			static let settingSegmentedControl = "AppStrings.ContactDiaryInformation.settingSegmentedControl"
			static let notesTextField = "AppStrings.ContactDiaryInformation.notesTextField"
			static let notesInfoButton = "AppStrings.ContactDiaryInformation.notesInfoButton"
		}
		
		enum EditEntries {
			static let tableView = "AppStrings.ContactDiary.EditEntries.tableView"
			static let nameTextField = "AppStrings.ContactDiary.EditEntries.nameTextField"
			static let phoneNumberTextField = "AppStrings.ContactDiary.EditEntries.phoneNumberTextField"
			static let eMailTextField = "AppStrings.ContactDiary.EditEntries.eMailTextField"
		}
		
		enum Overview {
			static let riskLevelLow = "AppStrings.ContactDiary.Overview.lowRiskTitle"
			static let riskLevelHigh = "AppStrings.ContactDiary.Overview.increasedRiskTitle"
			static let tableView = "AppStrings.ContactDiary.Overview.tableView"
			
			static let checkinRiskLevelLow = "AppStrings.ContactDiary.Overview.CheckinEncounter.titleLowRisk"
			static let checkinRiskLevelHigh = "AppStrings.ContactDiary.Overview.CheckinEncounter.titleHighRisk"
			static let checkinTableView = "AppStrings.ContactDiary.Overview.CheckinEncounter.tableView"
			static let cell = "ContactDiary_Overview_cell-%d"
			static let person = "ContactDiary_Overview_personEntry-%d"
			static let location = "ContactDiary_Overview_locationEntry-%d"
		}
		
		enum NotesInformation {
			static let titel = "AppStrings.ContactDiary.NotesInformation.title"
		}
	}
	
	enum Onboarding {
		static let onboardingInfo_togetherAgainstCoronaPage_title = "AppStrings.Onboarding.onboardingInfo_togetherAgainstCoronaPage_title"
		static let onboardingInfo_togetherAgainstCoronaPage_imageDescription = "AppStrings.Onboarding.onboardingInfo_togetherAgainstCoronaPage_imageDescription"
		static let onboardingLetsGo = "AppStrings.Onboarding.onboardingLetsGo"
		static let onboardingInfo_privacyPage_title = "AppStrings.Onboarding.onboardingInfo_privacyPage_title"
		static let onboardingInfo_privacyPage_imageDescription = "AppStrings.Onboarding.onboardingInfo_privacyPage_imageDescription"
		static let onboardingContinue = "AppStrings.Onboarding.onboardingContinue"
		static let onboardingInfo_enableLoggingOfContactsPage_button = "AppStrings.Onboarding.onboardingInfo_enableLoggingOfContactsPage_button"
		static let onboardingDoNotActivate = "AppStrings.Onboarding.onboardingDoNotActivate"
		static let onboardingInfo_howDoesDataExchangeWorkPage_title = "AppStrings.Onboarding.onboardingInfo_howDoesDataExchangeWorkPage_title"
		static let onboardingInfo_howDoesDataExchangeWorkPage_imageDescription = "AppStrings.Onboarding.onboardingInfo_howDoesDataExchangeWorkPage_imageDescription"
		static let onboardingInfo_alwaysStayInformedPage_title = "AppStrings.Onboarding.onboardingInfo_alwaysStayInformedPage_title"
		static let onboardingInfo_alwaysStayInformedPage_imageDescription = "AppStrings.Onboarding.onboardingInfo_alwaysStayInformedPage_imageDescription"
		static let onboardingDoNotAllow = "AppStrings.Onboarding.onboardingDoNotAllow"
	}
	
	enum RiskLegend {
		static let subtitle = "AppStrings.RiskLegend.subtitle"
		static let titleImageAccLabel = "AppStrings.RiskLegend.titleImageAccLabel"
		static let legend1Text = "AppStrings.RiskLegend.legend1Text"
		static let legend2Text = "AppStrings.RiskLegend.legend2Text"
		static let legend2RiskLevels = "AppStrings.RiskLegend.legend2RiskLevels"
		static let legend2High = "AppStrings.RiskLegend.legend2High"
		static let legend2LowColor = "AppStrings.RiskLegend.legend2LowColor"
		static let legend3Text = "AppStrings.RiskLegend.legend3Text"
		static let definitionsTitle = "AppStrings.RiskLegend.definitionsTitle"
		static let storeTitle = "AppStrings.RiskLegend.storeTitle"
		static let storeText = "AppStrings.RiskLegend.storeText"
		static let checkTitle = "AppStrings.RiskLegend.checkTitle"
		static let checkText = "AppStrings.RiskLegend.checkText"
		static let contactTitle = "AppStrings.RiskLegend.contactTitle"
		static let contactText = "AppStrings.RiskLegend.contactText"
		static let notificationTitle = "AppStrings.RiskLegend.notificationTitle"
		static let notificationText = "AppStrings.RiskLegend.notificationText"
		static let randomTitle = "AppStrings.RiskLegend.randomTitle"
		static let randomText = "AppStrings.RiskLegend.randomText"
	}
	
	enum Settings {
		static let tracingLabel = "AppStrings.Settings.tracingLabel"
		static let notificationLabel = "AppStrings.Settings.notificationLabel"
		static let backgroundAppRefreshLabel = "AppStrings.Settings.backgroundAppRefreshLabel"
		static let resetLabel = "AppStrings.Settings.resetLabel"
		static let backgroundAppRefreshImageDescription = "AppStrings.Settings.backgroundAppRefreshImageDescription"
		static let dataDonation = "AppStrings.Settings.Datadonation.description"
	}
	
	enum AppInformation {
		static let newFeaturesNavigation = "AppStrings.AppInformation.newFeaturesNavigation"
		static let aboutNavigation = "AppStrings.AppInformation.aboutNavigation"
		static let faqNavigation = "AppStrings.AppInformation.faqNavigation"
		static let termsNavigation = "AppStrings.AppInformation.termsNavigation"
		static let privacyNavigation = "AppStrings.AppInformation.privacyNavigation"
		static let legalNavigation = "AppStrings.AppInformation.legalNavigation"
		static let contactNavigation = "AppStrings.AppInformation.contactNavigation"
		static let imprintNavigation = "AppStrings.AppInformation.imprintNavigation"
		static let aboutImageDescription = "AppStrings.AppInformation.aboutImageDescription"
		static let aboutTitle = "AppStrings.AppInformation.aboutTitle"
		static let aboutDescription = "AppStrings.AppInformation.aboutDescription"
		static let aboutText = "AppStrings.AppInformation.aboutText"
		static let aboutLink = "AppStrings.AppInformation.aboutLink"
		static let aboutLinkText = "AppStrings.AppInformation.aboutLinkText"
		static let contactImageDescription = "AppStrings.AppInformation.contactImageDescription"
		static let contactTitle = "AppStrings.AppInformation.contactTitle"
		static let contactDescription = "AppStrings.AppInformation.contactDescription"
		static let contactHotlineTitle = "AppStrings.AppInformation.contactHotlineTitle"
		
		static let contactHotlineDomesticText = "AppStrings.AppInformation.contactHotlineDomesticText"
		static let contactHotlineDomesticDetails = "AppStrings.AppInformation.contactHotlineDomesticDetails"
		static let contactHotlineForeignText = "AppStrings.AppInformation.contactHotlineForeignText"
		static let contactHotlineForeignDetails = "AppStrings.AppInformation.contactHotlineForeignDetails"
		
		static let contactHotlineTerms = "AppStrings.AppInformation.contactHotlineTerms"
		
		static let imprintImageDescription = "AppStrings.AppInformation.imprintImageDescription"
		static let imprintSection1Title = "AppStrings.AppInformation.imprintSection1Title"
		static let imprintSection1Text = "AppStrings.AppInformation.imprintSection1Text"
		static let imprintSection2Text = "AppStrings.AppInformation.imprintSection2Text"
		static let imprintSection3Title = "AppStrings.AppInformation.imprintSection3Title"
		static let imprintSection3Text = "AppStrings.AppInformation.imprintSection3Text"
		static let imprintSection4Title = "AppStrings.AppInformation.imprintSection4Title"
		static let imprintSection4Text = "AppStrings.AppInformation.imprintSection4Text"
		static let privacyImageDescription = "AppStrings.AppInformation.privacyImageDescription"
		static let privacyTitle = "AppStrings.AppInformation.privacyTitle"
		static let termsImageDescription = "AppStrings.AppInformation.termsImageDescription"
		static let termsTitle = "AppStrings.AppInformation.termsTitle"
		static let imprintSection2Title = "AppStrings.AppInformation.imprintSection2Title"
		static let legalImageDescription = "AppStrings.AppInformation.legalImageDescription"
	}
	
	enum ExposureDetection {
		static let explanationTextOff = "AppStrings.ExposureDetection.explanationTextOff"
		static let explanationTextOutdated = "AppStrings.ExposureDetection.explanationTextOutdated"
		static let explanationTextUnknown = "AppStrings.ExposureDetection.explanationTextUnknown"
		static let explanationTextLowNoEncounter = "AppStrings.ExposureDetection.explanationTextLowNoEncounter"
		static let explanationTextLowWithEncounter = "AppStrings.ExposureDetection.explanationTextLowWithEncounter"
		static let explanationTextHigh = "AppStrings.ExposureDetection.explanationTextHigh"
		
		static let activeTracingSectionText = "AppStrings.ExposureDetection.activeTracingSectionText"
		static let activeTracingSection = "AppStrings.ExposureDetection.activeTracingSection"
		static let lowRiskExposureSection = "AppStrings.ExposureDetection.lowRiskExposureSection"
		static let infectionRiskExplanationSection = "AppStrings.ExposureDetection.infectionRiskExplanationSection"
		
		static let guideFAQ = "AppStrings.ExposureDetection.guideFAQ"
		
		static let surveyCardCell = "AppStrings.ExposureDetection.surveyCardCell"
		static let surveyCardButton = "AppStrings.ExposureDetection.surveyCardButton"
		static let surveyStartButton = "AppStrings.ExposureDetection.surveyStartButton"
	}
	
	enum SurveyConsent {
		static let acceptButton = "AppStrings.SurveyConsent.acceptButton"
		static let titleImage = "AppStrings.SurveyConsent.titleImage"
		static let title = "AppStrings.SurveyConsent.title"
		static let legalDetailsButton = "AppStrings.SurveyConsent.legalDetailsButton"
	}
	
	enum ExposureSubmissionQRScanner {
		static let flash = "ExposureSubmissionQRScanner_flash"
	}
	
	enum ExposureSubmissionQRInfo {
		static let headerSection1 = "AppStrings.ExposureSubmissionQRInfo.headerSection1"
		static let headerSection2 = "AppStrings.ExposureSubmissionQRInfo.headerSection2"
		static let acknowledgementTitle = "ExposureSubmissionQRInfo_acknowledgement_title"
		static let countryList = "ExposureSubmissionQRInfo_countryList"
		static let dataProcessingDetailInfo = "AppStrings.AutomaticSharingConsent.dataProcessingDetailInfo"
	}
	
	enum ExposureSubmissionDispatch {
		static let description = "AppStrings.ExposureSubmissionDispatch.description"
		static let sectionHeadline = "AppStrings.ExposureSubmission_DispatchSectionHeadline"
		static let sectionHeadline2 = "AppStrings.ExposureSubmission_DispatchSectionHeadline2"
		static let qrCodeButtonDescription = "AppStrings.ExposureSubmissionDispatch.qrCodeButtonDescription"
		static let tanButtonDescription = "AppStrings.ExposureSubmissionDispatch.tanButtonDescription"
		static let hotlineButtonDescription = "AppStrings.ExposureSubmissionDispatch.hotlineButtonDescription"
		static let findTestCentersButtonDescription = "AppStrings.ExposureSubmissionDispatch.findTestCentersButtonDescription"
	}
	
	enum ExposureSubmissionResult {
		static let procedure = "AppStrings.ExposureSubmissionResult.procedure"
		static let furtherInfos_Title = "AppStrings.ExposureSubmissionResult.furtherInfos_Title"
		static let warnOthersConsentGivenCell = "AppStrings.ExposureSubmissionResult.warnOthersConsentGiven"
		static let warnOthersConsentNotGivenCell = "AppStrings.ExposureSubmissionResult.warnOthersConsentNotGiven"
		
		enum Antigen {
			static let proofTitle = "AppStrings.ExposureSubmissionResult.Antigen.proofTitle"
			static let proofDesc = "AppStrings.ExposureSubmissionResult.Antigen.proofDesc"
		}
	}
	
	enum ExposureSubmissionPositiveTestResult {
		static let noConsentTitle = "TestResultPositive_NoConsent_Title"
		static let noConsentInfo1 = "TestResultPositive_NoConsent_Info1"
		static let noConsentInfo2 = "TestResultPositive_NoConsent_Info2"
		static let noConsentInfo3 = "TestResultPositive_NoConsent_Info3"
		static let noConsentPrimaryButtonTitle = "TestResultPositive_NoConsent_PrimaryButton"
		static let noConsentSecondaryButtonTitle = "TestResultPositive_NoConsent_SecondaryButton"
		static let noConsentAlertTitle = "TestResultPositive_NoConsent_AlertNotWarnOthers_Title"
		static let noConsentAlertDescription = "TestResultPositive_NoConsent_AlertNotWarnOthers_Description"
		static let noConsentAlertButton1 = "TestResultPositive_NoConsent_AlertNotWarnOthers_ButtonOne"
		static let noConsentAlertButton2 = "TestResultPositive_NoConsent_AlertNotWarnOthers_ButtonTwo"
		static let withConsentTitle = "TestResultPositive_WithConsent_Title"
		static let withConsentInfo1 = "TestResultPositive_WithConsent_Info1"
		static let withConsentInfo2 = "TestResultPositive_WithConsent_Info2"
		static let withConsentPrimaryButtonTitle = "TestResultPositive_WithConsent_PrimaryButton"
		static let withConsentSecondaryButtonTitle = "TestResultPositive_WithConsent_SecondaryButton"
	}
	
	enum ExposureSubmissionSuccess {
		static let accImageDescription = "AppStrings.ExposureSubmissionSuccess.accImageDescription"
		static let description = "AppStrings.ExposureSubmissionSuccess.description"
		static let listTitle = "AppStrings.ExposureSubmissionSuccess.listTitle"
		static let subTitle = "AppStrings.ExposureSubmissionSuccess.subTitle"
		static let closeButton = "AppStrings.ExposureSubmissionSuccess.button"
	}
	
	enum ExposureSubmissionHotline {
		static let imageDescription = "AppStrings.ExposureSubmissionHotline.imageDescription"
		static let description = "AppStrings.ExposureSubmissionHotline.description"
		static let sectionTitle = "AppStrings.ExposureSubmissionHotline.sectionTitle"
		static let primaryButton = "AppStrings.ExposureSubmissionHotline.tanInputButtonTitle"
	}
	
	enum ExposureSubmissionIntroduction {
		static let subTitle = "AppStrings.ExposureSubmissionIntroduction.subTitle"
		static let usage01 = "AppStrings.ExposureSubmissionIntroduction.usage01"
		static let usage02 = "AppStrings.ExposureSubmissionIntroduction.usage02"
	}
	
	enum ExposureSubmissionSymptoms {
		static let description = "AppStrings.ExposureSubmissionSymptoms.description"
		static let introduction = "AppStrings.ExposureSubmissionSymptoms.introduction"
		static let answerOptionYes = "AppStrings.ExposureSubmissionSymptoms.answerOptionYes"
		static let answerOptionNo = "AppStrings.ExposureSubmissionSymptoms.answerOptionNo"
		static let answerOptionPreferNotToSay = "AppStrings.ExposureSubmissionSymptoms.answerOptionPreferNotToSay"
	}
	
	enum ExposureSubmissionSymptomsOnset {
		static let description = "AppStrings.ExposureSubmissionSymptomsOnset.description"
		static let answerOptionExactDate = "AppStrings.ExposureSubmissionSymptomsOnset.answerOptionExactDate"
		static let answerOptionLastSevenDays = "AppStrings.ExposureSubmissionSymptomsOnset.answerOptionLastSevenDays"
		static let answerOptionOneToTwoWeeksAgo = "AppStrings.ExposureSubmissionSymptomsOnset.answerOptionOneToTwoWeeksAgo"
		static let answerOptionMoreThanTwoWeeksAgo = "AppStrings.ExposureSubmissionSymptomsOnset.answerOptionMoreThanTwoWeeksAgo"
		static let answerOptionPreferNotToSay = "AppStrings.ExposureSubmissionSymptomsOnset.answerOptionPreferNotToSay"
	}
	
	enum ExposureSubmissionWarnOthers {
		static let accImageDescription = "AppStrings.ExposureSubmissionWarnOthers.accImageDescription"
		static let sectionTitle = "AppStrings.ExposureSubmissionWarnOthers.sectionTitle"
		static let description = "AppStrings.ExposureSubmissionWarnOthers.description"
		static let acknowledgementTitle = "AppStrings.ExposureSubmissionWarnOthers.acknowledgement_title"
		static let countryList = "AppStrings.ExposureSubmissionWarnOthers.countryList"
		static let dataProcessingDetailInfo = "AppStrings.AppStrings.ExposureSubmissionWarnOthers.dataProcessingDetailInfo"
	}
	
	enum DeltaOnboarding {
		static let accImageDescription = "AppStrings.DeltaOnboarding.accImageLabel"
		static let newVersionFeaturesAccImageDescription = "AppStrings.DeltaOnboarding.newVersionFeaturesAccImageLabel"
		static let newVersionFeaturesGeneralDescription = "AppStrings.DeltaOnboarding.NewVersionFeatures.GeneralDescription"
		static let newVersionFeaturesGeneralAboutAppInformation = "AppStrings.DeltaOnboarding.NewVersionFeatures.AboutAppInformation"
		static let newVersionFeaturesVersionInfo = "AppStrings.DeltaOnboarding.NewVersionFeatures.VersionInfo"
		static let sectionTitle = "AppStrings.DeltaOnboarding.title"
		static let description = "AppStrings.DeltaOnboarding.description"
		static let downloadInfo = "AppStrings.DeltaOnboarding.downloadInfo"
		static let participatingCountriesListUnavailable = "AppStrings.DeltaOnboarding.participatingCountriesListUnavailable"
		static let participatingCountriesListUnavailableTitle = "AppStrings.DeltaOnboarding.participatingCountriesListUnavailableTitle"
		static let primaryButton = "AppStrings.DeltaOnboarding.primaryButton"
	}
	
	enum ExposureSubmissionWarnEuropeConsent {
		static let imageDescription = "AppStrings.ExposureSubmissionWarnEuropeConsent.imageDescription"
		static let sectionTitle = "AppStrings.ExposureSubmissionWarnEuropeConsent.sectionTitle"
		static let consentSwitch = "AppStrings.ExposureSubmissionWarnEuropeConsent.consentSwitch"
	}
	
	enum ExposureSubmissionWarnEuropeTravelConfirmation {
		static let description1 = "AppStrings.ExposureSubmissionWarnEuropeTravelConfirmation.description1"
		static let description2 = "AppStrings.ExposureSubmissionWarnEuropeTravelConfirmation.description2"
		static let optionYes = "AppStrings.ExposureSubmissionWarnEuropeTravelConfirmation.optionYes"
		static let optionNo = "AppStrings.ExposureSubmissionWarnEuropeTravelConfirmation.optionNo"
		static let optionNone = "AppStrings.ExposureSubmissionWarnEuropeTravelConfirmation.optionNone"
	}
	enum LocalStatistics {
		static let selectState = "AppStrings.LocalStatistics.selectState"
		static let selectDistrict = "AppStrings.LocalStatistics.selectDistrict"
		static let localStatisticsCard = "AppStrings.LocalStatistics.localStatisticsCard"
		static let addLocalIncidencesButton = "AppStrings.LocalStatistics.addLocalIncidencesButton"
		static let addLocalIncidenceLabel = "AppStrings.LocalStatistics.addLocalIncidenceLabel"
		static let modifyLocalIncidencesButton = "AppStrings.LocalStatistics.modifyLocalIncidencesButton"
		static let modifyLocalIncidenceLabel = "AppStrings.LocalStatistics.modifyLocalIncidenceLabel"
	}
	enum ExposureSubmissionWarnEuropeCountrySelection {
		static let description1 = "AppStrings.ExposureSubmissionWarnEuropeTravelConfirmation.description1"
		static let description2 = "AppStrings.ExposureSubmissionWarnEuropeTravelConfirmation.description2"
		static let answerOptionCountry = "AppStrings.ExposureSubmissionWarnEuropeTravelConfirmation.answerOptionCountry"
		static let answerOptionOtherCountries = "AppStrings.ExposureSubmissionWarnEuropeTravelConfirmation.answerOptionOtherCountries"
		static let answerOptionNone = "AppStrings.ExposureSubmissionWarnEuropeTravelConfirmation.answerOptionNone"
	}
	
	enum ExposureSubmission {
		static let primaryButton = "AppStrings.ExposureSubmission.primaryButton"
		static let secondaryButton = "AppStrings.ExposureSubmission.secondaryButton"

		enum OverwriteNotice {
			static let imageDescription = "AppStrings.ExposureSubmission.OverwriteNotice.imageDescription"

			enum Pcr {
				static let headline = "AppStrings.ExposureSubmission.OverwriteNotice.Pcr.headline"
				static let text = "AppStrings.ExposureSubmission.OverwriteNotice.Pcr.text"
			}

			enum Antigen {
				static let headline = "AppStrings.ExposureSubmission.OverwriteNotice.Antigen.headline"
				static let text = "AppStrings.ExposureSubmission.OverwriteNotice.Antigen.text"
			}
		}

		enum AntigenTest {
			enum Information {
				static let imageDescription = "AppStrings.ExposureSubmission.AntigenTest.Information.imageDescription"
				static let descriptionTitle = "AppStrings.ExposureSubmission.AntigenTest.Information.descriptionTitle"
				static let descriptionSubHeadline = "AppStrings.ExposureSubmission.AntigenTest.Information.descriptionSubHeadline"
				static let acknowledgementTitle = "AntigenTest_Information_acknowledgement_title"
				static let dataPrivacyTitle = "AppStrings.ExposureSubmission.AntigenTest.Information.dataPrivacyTitle"
				static let continueButton = "AppStrings.ExposureSubmission.AntigenTest.Information.primaryButton"
			}
			
			enum Create {
				static let saveButton = "AppStrings.AntigenProfile.Create.saveButtonTitle"
			}
			
			enum Profile {
				static let profileTile_Description = "AppStrings.ExposureSubmission.AntigenTest.Profile.profileTile_Description"
				static let createProfileTile_Description = "AppStrings.ExposureSubmission.AntigenTest.Profile.createProfileTile_Description"
				static let continueButton = "AppStrings.ExposureSubmission.AntigenTest.Profile.primaryButton"
				static let editButton = "AppStrings.ExposureSubmission.AntigenTest.Profile.secondaryButton"
				static let deleteAction = "AppStrings.ExposureSubmission.AntigenTest.Profile.deleteAction"
				static let editAction = "AppStrings.ExposureSubmission.AntigenTest.Profile.editAction"
			}
		}

		enum TestCertificate {
			enum Info {
				static let imageDescription = "AppStrings.ExposureSubmission.TestCertificate.Info.imageDescription"
				static let body = "AppStrings.ExposureSubmission.TestCertificate.Info.body"
				static let acknowledgementTitle = "ExposureSubmissionTestCertificateInfo_acknowledgement_title"
				static let dataPrivacyTitle = "AppStrings.ExposureSubmission.TestCertificate.Info.dataPrivacyTitle"
				static let birthdayPlaceholder = "AppStrings.ExposureSubmission.TestCertificate.Info.birthDayPlaceholder"
				static let birthdayText = "AppStrings.ExposureSubmission.TestCertificate.Info.birthDayText"
			}
		}

	}
	
	enum ExposureSubmissionTestResultAvailable {
		static let primaryButton = "AppStrings.ExposureSubmissionTestResultAvailable.primaryButtonTitle"
	}
	
	enum Reset {
		static let imageDescription = "AppString.Reset.imageDescription"
	}
	
	enum AccessibilityLabel {
		static let close = "AppStrings.AccessibilityLabel.close"
	}
	
	enum InviteFriends {
		static let imageAccessLabel = "AppStrings.InviteFriends.imageAccessLabel"
	}
	
	enum General {
		static let exposureSubmissionNavigationControllerTitle = "ExposureSubmissionNavigationController"
		static let image = "ExposureSubmissionIntroViewController.image"
		
		static let primaryFooterButton = "General.primaryFooterButton"
		static let secondaryFooterButton = "General.secondaryFooterButton"
		static let cancelButton = "General.cancelButton"
		static let defaultButton = "General.defaultButton"
<<<<<<< HEAD
		static let deleteButton = "General.deleteButton"
=======

		static let webView = "HTMLView"
>>>>>>> c76f58c4
	}
	
	enum DatePickerOption {
		static let day = "AppStrings.DatePickerOption.day"
	}
	
	enum ThankYouScreen {
		static let accImageDescription = "AppStrings.ThankYouScreen.accImageDescription"
	}
	
	enum Statistics {
		enum Infections {
			static let title = "AppStrings.Statistics.Card.Infections.title"
			static let infoButton = "AppStrings.Statistics.Card.Infections.infoButton"
		}
		enum Incidence {
			static let title = "AppStrings.Statistics.Card.Incidence.title"
			static let infoButton = "AppStrings.Statistics.Card.Incidence.infoButton"
		}
		enum KeySubmissions {
			static let title = "AppStrings.Statistics.Card.KeySubmissions.title"
			static let infoButton = "AppStrings.Statistics.Card.KeySubmissions.infoButton"
		}
		enum ReproductionNumber {
			static let title = "AppStrings.Statistics.Card.ReproductionNumber.title"
			static let infoButton = "AppStrings.Statistics.Card.ReproductionNumber.infoButton"
		}
		enum AtLeastOneVaccination {
			static let title = "AppStrings.Statistics.Card.AtLeastOneVaccination.title"
			static let infoButton = "AppStrings.Statistics.Card.AtLeastOneVaccination.infoButton"
		}
		enum FullyVaccinated {
			static let title = "AppStrings.Statistics.Card.FullyVaccinated.title"
			static let infoButton = "AppStrings.Statistics.Card.FullyVaccinated.infoButton"
		}
		enum Doses {
			static let title = "AppStrings.Statistics.Card.Doses.title"
			static let infoButton = "AppStrings.Statistics.Card.Doses.infoButton"
		}
		enum General {
			static let tableViewCell = "HomeStatisticsTableViewCell"
			static let card = "HomeStatisticsCard"
		}
	}
	
	enum UpdateOSScreen {
		static let mainImage = "UpdateOSScreen.mainImage"
		static let logo = "UpdateOSScreen.logo"
		static let title = "UpdateOSScreen.title"
		static let text = "UpdateOSScreen.text"
	}

	enum TabBar {
		static let home = "TabBar.home"
		static let certificates = "TabBar.certificates"
		static let checkin = "TabBar.checkin"
		static let diary = "TabBar.diary"
	}
	
	enum DataDonation {
		static let accImageDescription = "AppStrings.DataDonation.Info.accImageDescription"
		static let accDataDonationTitle = "AppStrings.DataDonation.Info.title"
		static let accDataDonationDescription = "AppStrings.DataDonation.Info.description"
		static let accSubHeadState = "AppStrings.DataDonation.Info.subHeadState"
		static let accSubHeadAgeGroup = "AppStrings.DataDonation.Info.subHeadAgeGroup"
		static let consentSwitch = "DataDonation.Consent.Switch"
		static let federalStateName = "AppStrings.DataDonation.Info.noSelectionState"
		static let regionName = "AppStrings.DataDonation.Info.noSelectionRegion"
		static let ageGroup = "AppStrings.DataDonation.Info.noSelectionAgeGroup"
		static let federalStateCell = "DataDonation.FederalState.Identifier"
		static let regionCell = "DataDonation.Region.Identifier"
		static let ageGroupCell = "DataDonation.AgeGroup.Identifier"
	}

	enum ErrorReport {
		// Main Error Logging Screen
		// - top ViewController
		static let navigation = "AppStrings.ErrorReport.navigation"
		static let topBody = "AppStrings.ErrorReport.topBody"
		static let faq = "AppStrings.ErrorReport.faq"
		static let privacyInformation = "AppStrings.ErrorReport.privacyInformation"
		static let privacyNavigation = "AppStrings.ErrorReport.privacyNavigation"
		static let historyNavigation = "AppStrings.ErrorReport.historyNavigation"

		static let historyTitle = "AppStrings.ErrorReport.historyTitle"
		static let historyDescription = "AppStrings.ErrorReport.historyDescription"
		
		static let startButton = "AppStrings.ErrorReport.startButtonTitle"
		static let sendReportButton = "AppStrings.ErrorReport.sendButtontitle"
		static let saveLocallyButton = "AppStrings.ErrorReport.saveButtonTitle"
		static let stopAndDeleteButton = "AppStrings.ErrorReport.stopAndDeleteButtonTitle"

		static let legalSendReports = "AppStrings.ErrorReport.Legal.sendReports_Headline"
		static let sendReportsDetails = "AccessibilityIdentifiers.ErrorReport.sendReportsDetails"
		static let detailedInformationTitle = "AccessibilityIdentifiers.ErrorReport.detailedInformationTitle"
		static let detailedInformationSubHeadline = "AccessibilityIdentifiers.ErrorReport.detailedInformationSubHeadline"
		static let detailedInformationContent2 = "AccessibilityIdentifiers.ErrorReport.detailedInformationContent2"
		
		static let agreeAndSendButton = "AccessibilityIdentifiers.ErrorReport.agreeAndSendButton"
	}
	
	enum TraceLocation {
		static let imageDescription = "AppStrings.TraceLocations.imageDescription"
		static let descriptionTitle = "AppStrings.TraceLocations.descriptionTitle"
		static let descriptionSubHeadline = "AppStrings.TraceLocations.descriptionSubHeadline"
		static let dataPrivacyTitle = "AppStrings.TraceLocations.dataPrivacyTitle"
		static let acknowledgementTitle = "TraceLocation.acknowledgementTitle"
		static let legal_1 = "AppStrings.TraceLocations.legalHeadline_1"
		
		enum Details {
			static let printVersionButton = "AppStrings.TraceLocations.Details.printVersionButtonTitle"
			static let duplicateButton = "AppStrings.TraceLocations.Details.duplicateButtonTitle"
			static let titleLabel = "AppStrings.TraceLocations.Details.titleLabel"
			static let locationLabel = "AppStrings.TraceLocations.Details.locationLabel"
			static let checkInButton = "AppStrings.Checkins.Details.checkInButton"
		}
		
		enum Overview {
			static let tableView = "TableView.TracelocationOverview"
			static let menueButton = "AppStrings.TraceLocations.Overview.menueButton"
		}
		
		enum Configuration {
			static let descriptionPlaceholder = "AppStrings.TraceLocations.Configuration.descriptionPlaceholder"
			static let addressPlaceholder = "AppStrings.TraceLocations.Configuration.addressPlaceholder"
			static let temporaryDefaultLengthTitleLabel = "AppStrings.TraceLocations.Configuration.temporaryDefaultLengthTitleLabel"
			static let temporaryDefaultLengthFootnoteLabel = "AppStrings.TraceLocations.Configuration.temporaryDefaultLengthFootnoteLabel"
			static let permanentDefaultLengthTitleLabel = "AppStrings.TraceLocations.Configuration.permanentDefaultLengthTitleLabel"
			static let permanentDefaultLengthFootnoteLabel = "AppStrings.TraceLocations.Configuration.permanentDefaultLengthFootnoteLabel"
			static let eventTableViewCellButton = "AppStrings.TraceLocations.Configuration.eventTableViewCellButton"
		}
	}

	enum Checkin {
		
		enum Overview {
			static let menueButton = "AppStrings.CheckIn.Overview.menueButton"
		}
		
		enum Details {
			static let typeLabel = "AppStrings.CheckIn.Edit.checkedOut"
			static let traceLocationTypeLabel = "AppStrings.CheckIn.Edit.traceLocationTypeLabel"
			static let traceLocationDescriptionLabel = "AppStrings.CheckIn.Edit.traceLocationDescriptionLabel"
			static let traceLocationAddressLabel = "AppStrings.CheckIn.Edit.traceLocationAddressLabel"
			static let saveToDiary = "AppStrings.Checkins.Details.saveToDiary"
			static let automaticCheckout = "AppStrings.Checkins.Details.automaticCheckout"
			static let checkinFor = "AppStrings.Checkins.Details.checkinFor"
		}
		
		enum Information {
			static let imageDescription = "AppStrings.Checkins.Information.imageDescription"
			static let descriptionTitle = "AppStrings.Checkins.Information.descriptionTitle"
			static let descriptionSubHeadline = "AppStrings.Checkins.Information.descriptionSubHeadline"
			static let dataPrivacyTitle = "AppStrings.Checkins.Information.dataPrivacyTitle"
			static let primaryButton = "AppStrings.Checkins.Information.primaryButton"
			static let acknowledgementTitle = "Checkins.Information.acknowledgement_title"
		}
		
	}
	
	enum AntigenProfile {
		
		enum Create {
			static let title = "AppStrings.AntigenProfile.Create.title"
			static let description = "AppStrings.AntigenProfile.Create.description"
			static let firstNameTextField = "AppStrings.AntigenProfile.Create.firstNameTextFieldPlaceholder"
			static let lastNameTextField = "AppStrings.AntigenProfile.Create.lastNameTextFieldPlaceholder"
			static let birthDateTextField = "AppStrings.AntigenProfile.Create.birthDateTextFieldPlaceholder"
			static let streetTextField = "AppStrings.AntigenProfile.Create.streetTextFieldPlaceholder"
			static let postalCodeTextField = "AppStrings.AntigenProfile.Create.postalCodeTextFieldPlaceholder"
			static let cityTextField = "AppStrings.AntigenProfile.Create.cityTextFieldPlaceholder"
			static let phoneNumberTextField = "AppStrings.AntigenProfile.Create.phoneNumberTextFieldPlaceholder"
			static let emailAddressTextField = "AppStrings.AntigenProfile.Create.emailAddressTextFieldPlaceholder"
			static let saveButtonTitle = "AppStrings.AntigenProfile.Create.saveButtonTitle"
		}
	}

	enum HealthCertificate {

		enum Validation {
			enum Info {
				static let imageDescription = "AppStrings.HealthCertificate.Validation.Info.imageDescription"
			}
		}

		enum Overview {
			static let addCertificateCell =
				"addCertificateCell"
			static let healthCertifiedPersonCell = "AppStrings.HealthCertificate.healthCertifiedPersonCell"
			static let testCertificateRequestCell = "AppStrings.HealthCertificate.testCertificateRequestCell"
		}

		enum Info {
			static let imageDescription = "AppStrings.HealthCertificate.Info.imageDescription"

			enum Register {
				static let headline = "AppStrings.HealthCertificate.Info.Register.headline"
				static let text = "AppStrings.HealthCertificate.Info.Register.text"
			}

			static let disclaimer = "AppStrings.HealthCertificate.Info.disclaimer"
			static let acknowledgementTitle = "HealthCertificate.Info.acknowledgement"
		}

		enum Person {
			static let certificateCell = "HealthCertificate.Person.cell"
		}

		enum Certificate {
			static let headline = "HealthCertificate.title"
		}

		static let qrCodeCell = "HealthCertificate.qrCodeCell"
	}

}<|MERGE_RESOLUTION|>--- conflicted
+++ resolved
@@ -455,12 +455,8 @@
 		static let secondaryFooterButton = "General.secondaryFooterButton"
 		static let cancelButton = "General.cancelButton"
 		static let defaultButton = "General.defaultButton"
-<<<<<<< HEAD
 		static let deleteButton = "General.deleteButton"
-=======
-
 		static let webView = "HTMLView"
->>>>>>> c76f58c4
 	}
 	
 	enum DatePickerOption {
