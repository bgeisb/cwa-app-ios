//
// 🦠 Corona-Warn-App
//

import Foundation

struct Risk: Equatable {

	struct Details: Equatable {
		var mostRecentDateWithRiskLevel: Date?
		var numberOfDaysWithRiskLevel: Int
		var calculationDate: Date?
	}

	enum RiskLevelChange: Equatable {
		case increased
		case decreased
		case unchanged(RiskLevel)
	}

	let level: RiskLevel
	let details: Details
	let riskLevelChange: RiskLevelChange

	var riskLevelHasChanged: Bool {
		switch riskLevelChange {
		case .increased, .decreased:
			return true
		case .unchanged:
			return false
		}
	}

}

extension Risk {
	init(
		enfRiskCalculationResult: ENFRiskCalculationResult,
		previousENFRiskCalculationResult: ENFRiskCalculationResult? = nil,
		checkinCalculationResult: CheckinRiskCalculationResult,
		previousCheckinCalculationResult: CheckinRiskCalculationResult? = nil
	) {
		Log.info("[Risk] Merging risks from ENF and checkin. Create Risk.", log: .riskDetection)

		// Check for each risk source (enf and checkin) if one of them got high. Only needed for PPA.
		if previousENFRiskCalculationResult?.riskLevel == .low &&
			enfRiskCalculationResult.riskLevel == .high {
			Log.debug("[Risk] ENF riskLevel has changed to high.", log: .riskDetection)
			Analytics.collect(.testResultMetadata(.setDateOfConversionToENFHighRisk(Date())))
		}
		if previousCheckinCalculationResult?.riskLevel == .low &&
			checkinCalculationResult.riskLevel == .high {
			Log.debug("[Risk] Checkin riskLevel has changed to high.", log: .riskDetection)
			Analytics.collect(.testResultMetadata(.setDateOfConversionToCheckinHighRisk(Date())))
		}

		let tracingRiskLevelPerDate = enfRiskCalculationResult.riskLevelPerDate
		let checkinRiskLevelPerDate = checkinCalculationResult.riskLevelPerDate

		Log.debug("[Risk] tracingRiskLevelPerDate: \(tracingRiskLevelPerDate)", log: .riskDetection)
		Log.debug("[Risk] checkinRiskLevelPerDate: \(checkinRiskLevelPerDate)", log: .riskDetection)

		// Merge the results from both risk calculation. For each date, the higher risk level is used.
		let mergedRiskLevelPerDate = tracingRiskLevelPerDate.merging(checkinRiskLevelPerDate) { lhs, rhs -> RiskLevel in
			max(lhs, rhs)
		}

		Log.debug("[Risk] mergedRiskLevelPerDate: \(mergedRiskLevelPerDate)", log: .riskDetection)

		// The Total Risk Level is High if there is least one Date with Risk Level per Date calculated as High; it is Low otherwise.
		var totalRiskLevel: RiskLevel = .low
		if mergedRiskLevelPerDate.contains(where: {
			$0.value == .high
		}) {
			totalRiskLevel = .high
		}

		Log.debug("[Risk] totalRiskLevel: \(totalRiskLevel)", log: .riskDetection)

		// 1. Filter for the desired risk.
		// 2. Select the maximum by date (the most current).
		let mostRecentDateWithRiskLevel = mergedRiskLevelPerDate.filter {
			$1 == totalRiskLevel
		}.max(by: {
			$0.key < $1.key
		})?.key

		Log.debug("[Risk] mostRecentDateWithRiskLevel: \(String(describing: mostRecentDateWithRiskLevel))", log: .riskDetection)

		let numberOfDaysWithRiskLevel = mergedRiskLevelPerDate.filter {
			$1 == totalRiskLevel
		}.count

		Log.debug("[Risk] numberOfDaysWithRiskLevel: \(numberOfDaysWithRiskLevel)", log: .riskDetection)

		let calculationDate = max(enfRiskCalculationResult.calculationDate, checkinCalculationResult.calculationDate)

		let details = Details(
			mostRecentDateWithRiskLevel: mostRecentDateWithRiskLevel,
			numberOfDaysWithRiskLevel: numberOfDaysWithRiskLevel,
			calculationDate: calculationDate
		)

		// determine if risk level has changed
		let riskLevelHasChanged = previousENFRiskCalculationResult?.riskLevel != nil &&
			enfRiskCalculationResult.riskLevel != previousENFRiskCalculationResult?.riskLevel ||
			previousCheckinCalculationResult?.riskLevel != nil &&
			checkinCalculationResult.riskLevel != previousCheckinCalculationResult?.riskLevel

		// determine global riskLevelChange
		let riskLevelChange: RiskLevelChange = riskLevelHasChanged ?
			totalRiskLevel == .high ? .increased : .decreased :
			.unchanged(totalRiskLevel)

		Log.debug("[Risk] riskLevelChange: \(riskLevelChange)", log: .riskDetection)

		self.init(
			level: totalRiskLevel,
			details: details,
			riskLevelChange: riskLevelChange
		)
	}
}

#if DEBUG
extension Risk {
	static let numberOfDaysWithRiskLevel = LaunchArguments.risk.numberOfDaysWithRiskLevel.intValue
	static let numberOfDaysWithRiskLevelDefaultValue: Int = LaunchArguments.risk.riskLevel.stringValue == "high" ? 1 : 0
	static let mocked: Risk = {
		let level: RiskLevel = LaunchArguments.risk.riskLevel.stringValue == "high" ? .high : .low
		return Risk(
			// UITests can set app.launchArguments LaunchArguments.risk.riskLevel
			level: level,
			details: Risk.Details(
				mostRecentDateWithRiskLevel: Date(timeIntervalSinceNow: -24 * 3600),
				numberOfDaysWithRiskLevel: numberOfDaysWithRiskLevel,
				calculationDate: Date()),
			riskLevelChange: level == .high ? .increased : .decreased
		)
	}()

	static func mocked(
<<<<<<< HEAD
		level: RiskLevel = .low
=======
		level: RiskLevel = .low,
		riskLevelChange: RiskLevelChange = .decreased
>>>>>>> cec27cf0
	) -> Risk {
		Risk(
			level: level,
			details: Risk.Details(
				mostRecentDateWithRiskLevel: Date(timeIntervalSinceNow: -24 * 3600),
				numberOfDaysWithRiskLevel: numberOfDaysWithRiskLevel,
				calculationDate: Date()),
			riskLevelChange: riskLevelChange
		)
	}
}
#endif<|MERGE_RESOLUTION|>--- conflicted
+++ resolved
@@ -140,12 +140,8 @@
 	}()
 
 	static func mocked(
-<<<<<<< HEAD
-		level: RiskLevel = .low
-=======
 		level: RiskLevel = .low,
 		riskLevelChange: RiskLevelChange = .decreased
->>>>>>> cec27cf0
 	) -> Risk {
 		Risk(
 			level: level,
