// !$*UTF8*$!
{
	archiveVersion = 1;
	classes = {
	};
	objectVersion = 52;
	objects = {

/* Begin PBXBuildFile section */
		011E13AE24680A4000973467 /* HTTPClient.swift in Sources */ = {isa = PBXBuildFile; fileRef = 011E13AD24680A4000973467 /* HTTPClient.swift */; };
		011E4B032483A92A002E6412 /* MockExposureManager.swift in Sources */ = {isa = PBXBuildFile; fileRef = CD678F6A246C43E200B6A0F8 /* MockExposureManager.swift */; };
		013DC102245DAC4E00EE58B0 /* Store.swift in Sources */ = {isa = PBXBuildFile; fileRef = 013DC101245DAC4E00EE58B0 /* Store.swift */; };
		014891B324F90D0B002A6F77 /* ENA.plist in Resources */ = {isa = PBXBuildFile; fileRef = 014891B224F90D0B002A6F77 /* ENA.plist */; };
		015692E424B48C3F0033F35E /* TimeInterval+Convenience.swift in Sources */ = {isa = PBXBuildFile; fileRef = 015692E324B48C3F0033F35E /* TimeInterval+Convenience.swift */; };
		0159E6C1247829BA00894A89 /* temporary_exposure_key_export.pb.swift in Sources */ = {isa = PBXBuildFile; fileRef = 0159E6BF247829BA00894A89 /* temporary_exposure_key_export.pb.swift */; };
		0159E6C2247829BA00894A89 /* temporary_exposure_key_signature_list.pb.swift in Sources */ = {isa = PBXBuildFile; fileRef = 0159E6C0247829BA00894A89 /* temporary_exposure_key_signature_list.pb.swift */; };
		015E8C0824C997D200C0A4B3 /* CWASQLite.framework in Frameworks */ = {isa = PBXBuildFile; fileRef = B1FF6B6A2497D0B40041CF02 /* CWASQLite.framework */; };
		015E8C0924C9983600C0A4B3 /* CWASQLite.framework in Embed Frameworks */ = {isa = PBXBuildFile; fileRef = B1FF6B6A2497D0B40041CF02 /* CWASQLite.framework */; settings = {ATTRIBUTES = (CodeSignOnCopy, RemoveHeadersOnCopy, ); }; };
		016146912487A43E00660992 /* LinkHelper.swift in Sources */ = {isa = PBXBuildFile; fileRef = 016146902487A43E00660992 /* LinkHelper.swift */; };
		01678E9C249A5F08003B048B /* testStore.sqlite in Resources */ = {isa = PBXBuildFile; fileRef = 01678E9A249A521F003B048B /* testStore.sqlite */; };
		019BFC6C24C9901A0053973D /* sqlite3.c in Sources */ = {isa = PBXBuildFile; fileRef = 0DFCC2702484DC8400E2811D /* sqlite3.c */; settings = {COMPILER_FLAGS = "-w"; }; };
		01D16C5E24ED69CA007DB387 /* BackgroundAppRefreshViewModelTests.swift in Sources */ = {isa = PBXBuildFile; fileRef = 01D16C5D24ED69CA007DB387 /* BackgroundAppRefreshViewModelTests.swift */; };
		01D16C6024ED6D9A007DB387 /* MockBackgroundRefreshStatusProvider.swift in Sources */ = {isa = PBXBuildFile; fileRef = 01D16C5F24ED6D9A007DB387 /* MockBackgroundRefreshStatusProvider.swift */; };
		01D16C6224ED6DB3007DB387 /* MockLowPowerModeStatusProvider.swift in Sources */ = {isa = PBXBuildFile; fileRef = 01D16C6124ED6DB3007DB387 /* MockLowPowerModeStatusProvider.swift */; };
		01DC23252462DFD0001B727C /* ExposureSubmission.storyboard in Resources */ = {isa = PBXBuildFile; fileRef = CD99A39C245B22EE00BF12AF /* ExposureSubmission.storyboard */; };
		01F5F7222487B9C000229720 /* AppInformationViewController.swift in Sources */ = {isa = PBXBuildFile; fileRef = 01F5F7212487B9C000229720 /* AppInformationViewController.swift */; };
		0D5611B4247F852C00B5B094 /* SQLiteKeyValueStore.swift in Sources */ = {isa = PBXBuildFile; fileRef = 0D5611B3247F852C00B5B094 /* SQLiteKeyValueStore.swift */; };
		0DD260FF248D549B007C3B2C /* KeychainHelper.swift in Sources */ = {isa = PBXBuildFile; fileRef = 0DD260FE248D549B007C3B2C /* KeychainHelper.swift */; };
		0DF6BB97248AD616007E8B0C /* AppUpdateCheckHelper.swift in Sources */ = {isa = PBXBuildFile; fileRef = 0DF6BB96248AD616007E8B0C /* AppUpdateCheckHelper.swift */; };
		0DF6BB9D248AE232007E8B0C /* AppUpdateCheckerHelperTests.swift in Sources */ = {isa = PBXBuildFile; fileRef = 0DF6BB9C248AE232007E8B0C /* AppUpdateCheckerHelperTests.swift */; };
		0DF6BBB5248C04CF007E8B0C /* app_config_attenuation_duration.pb.swift in Sources */ = {isa = PBXBuildFile; fileRef = 0DF6BBB2248C04CF007E8B0C /* app_config_attenuation_duration.pb.swift */; };
		0DF6BBB6248C04CF007E8B0C /* app_config_app_version_config.pb.swift in Sources */ = {isa = PBXBuildFile; fileRef = 0DF6BBB3248C04CF007E8B0C /* app_config_app_version_config.pb.swift */; };
		0DF6BBB7248C04CF007E8B0C /* app_config.pb.swift in Sources */ = {isa = PBXBuildFile; fileRef = 0DF6BBB4248C04CF007E8B0C /* app_config.pb.swift */; };
		1309194F247972C40066E329 /* PrivacyProtectionViewController.swift in Sources */ = {isa = PBXBuildFile; fileRef = 1309194E247972C40066E329 /* PrivacyProtectionViewController.swift */; };
		130CB19C246D92F800ADE602 /* ENAUITestsOnboarding.swift in Sources */ = {isa = PBXBuildFile; fileRef = 130CB19B246D92F800ADE602 /* ENAUITestsOnboarding.swift */; };
		13156CFD248C19D000AFC472 /* usage.html in Resources */ = {isa = PBXBuildFile; fileRef = 13156CFF248C19D000AFC472 /* usage.html */; };
		134F0DBC247578FF00D88934 /* ENAUITestsHome.swift in Sources */ = {isa = PBXBuildFile; fileRef = 134F0DB9247578FF00D88934 /* ENAUITestsHome.swift */; };
		134F0DBD247578FF00D88934 /* ENAUITests-Extensions.swift in Sources */ = {isa = PBXBuildFile; fileRef = 134F0DBA247578FF00D88934 /* ENAUITests-Extensions.swift */; };
		134F0F2C2475793400D88934 /* SnapshotHelper.swift in Sources */ = {isa = PBXBuildFile; fileRef = 134F0F2B2475793400D88934 /* SnapshotHelper.swift */; };
		13722044247AEEAD00152764 /* UNNotificationCenter+Extension.swift in Sources */ = {isa = PBXBuildFile; fileRef = 13722043247AEEAD00152764 /* UNNotificationCenter+Extension.swift */; };
		137846492488027600A50AB8 /* OnboardingInfoViewController+Extension.swift in Sources */ = {isa = PBXBuildFile; fileRef = 137846482488027500A50AB8 /* OnboardingInfoViewController+Extension.swift */; };
		138910C5247A909000D739F6 /* ENATaskScheduler.swift in Sources */ = {isa = PBXBuildFile; fileRef = 138910C4247A909000D739F6 /* ENATaskScheduler.swift */; };
		13BAE9B12472FB1E00CEE58A /* CellConfiguratorIndexPosition.swift in Sources */ = {isa = PBXBuildFile; fileRef = 13BAE9B02472FB1E00CEE58A /* CellConfiguratorIndexPosition.swift */; };
		13E50469248E3CD20086641C /* ENAUITestsAppInformation.swift in Sources */ = {isa = PBXBuildFile; fileRef = 13E50468248E3CD20086641C /* ENAUITestsAppInformation.swift */; };
		13E5046B248E3DF30086641C /* AppStrings.swift in Sources */ = {isa = PBXBuildFile; fileRef = CD99A3C92461A47C00BF12AF /* AppStrings.swift */; };
		13E5046C248E434B0086641C /* Localizable.strings in Resources */ = {isa = PBXBuildFile; fileRef = EE70C23A245B09E900AC9B2F /* Localizable.strings */; };
		13E5046D248E434B0086641C /* Localizable.stringsdict in Resources */ = {isa = PBXBuildFile; fileRef = EE92A340245D96DA006B97B0 /* Localizable.stringsdict */; };
		2F26CE2E248B9C4F00BE30EE /* UIViewController+BackButton.swift in Sources */ = {isa = PBXBuildFile; fileRef = 2F26CE2D248B9C4F00BE30EE /* UIViewController+BackButton.swift */; };
		2F3218D0248063E300A7AC0A /* UIView+Convenience.swift in Sources */ = {isa = PBXBuildFile; fileRef = 2F3218CF248063E300A7AC0A /* UIView+Convenience.swift */; };
		2F785752248506BD00323A9C /* HomeTestResultCollectionViewCell.xib in Resources */ = {isa = PBXBuildFile; fileRef = 2F78574F248506BD00323A9C /* HomeTestResultCollectionViewCell.xib */; };
		2F80CFD9247ED988000F06AF /* ExposureSubmissionIntroViewController.swift in Sources */ = {isa = PBXBuildFile; fileRef = 2F80CFD8247ED988000F06AF /* ExposureSubmissionIntroViewController.swift */; };
		2F80CFDB247EDDB3000F06AF /* ExposureSubmissionHotlineViewController.swift in Sources */ = {isa = PBXBuildFile; fileRef = 2F80CFDA247EDDB3000F06AF /* ExposureSubmissionHotlineViewController.swift */; };
		2F96739B24AB70FA008E3147 /* ExposureSubmissionParsable.swift in Sources */ = {isa = PBXBuildFile; fileRef = 2F96739A24AB70FA008E3147 /* ExposureSubmissionParsable.swift */; };
		2FA968CE24D8560B008EE367 /* String+Random.swift in Sources */ = {isa = PBXBuildFile; fileRef = 2FA968CD24D8560B008EE367 /* String+Random.swift */; };
		2FA9E39324D2F2920030561C /* ExposureSubmission+TestResult.swift in Sources */ = {isa = PBXBuildFile; fileRef = 2FA9E39224D2F2920030561C /* ExposureSubmission+TestResult.swift */; };
		2FA9E39524D2F2B00030561C /* ExposureSubmission+DeviceRegistrationKey.swift in Sources */ = {isa = PBXBuildFile; fileRef = 2FA9E39424D2F2B00030561C /* ExposureSubmission+DeviceRegistrationKey.swift */; };
		2FA9E39724D2F3C70030561C /* ExposureSubmissionError.swift in Sources */ = {isa = PBXBuildFile; fileRef = 2FA9E39624D2F3C60030561C /* ExposureSubmissionError.swift */; };
		2FA9E39924D2F4350030561C /* ExposureSubmission+ErrorParsing.swift in Sources */ = {isa = PBXBuildFile; fileRef = 2FA9E39824D2F4350030561C /* ExposureSubmission+ErrorParsing.swift */; };
		2FA9E39B24D2F4A10030561C /* ExposureSubmissionService+Protocol.swift in Sources */ = {isa = PBXBuildFile; fileRef = 2FA9E39A24D2F4A10030561C /* ExposureSubmissionService+Protocol.swift */; };
		2FC0356F24B342FA00E234AC /* UIViewcontroller+AlertTest.swift in Sources */ = {isa = PBXBuildFile; fileRef = 2FC0356E24B342FA00E234AC /* UIViewcontroller+AlertTest.swift */; };
		2FC0357124B5B70700E234AC /* Error+FAQUrl.swift in Sources */ = {isa = PBXBuildFile; fileRef = 2FC0357024B5B70700E234AC /* Error+FAQUrl.swift */; };
		2FC951FE24DC23B9008D39F4 /* DMConfigurationCell.swift in Sources */ = {isa = PBXBuildFile; fileRef = 2FC951FD24DC23B9008D39F4 /* DMConfigurationCell.swift */; };
		2FD881CC2490F65C00BEC8FC /* ExposureSubmissionHotlineViewControllerTest.swift in Sources */ = {isa = PBXBuildFile; fileRef = 2FD881CB2490F65C00BEC8FC /* ExposureSubmissionHotlineViewControllerTest.swift */; };
		2FD881CE249115E700BEC8FC /* ExposureSubmissionNavigationControllerTest.swift in Sources */ = {isa = PBXBuildFile; fileRef = 2FD881CD249115E700BEC8FC /* ExposureSubmissionNavigationControllerTest.swift */; };
		2FE15A3C249B8C0B0077BD8D /* AccessibilityIdentifiers.swift in Sources */ = {isa = PBXBuildFile; fileRef = 2FE15A3B249B8C0B0077BD8D /* AccessibilityIdentifiers.swift */; };
		2FF1D62E2487850200381FFB /* NSMutableAttributedString+Generation.swift in Sources */ = {isa = PBXBuildFile; fileRef = 2FF1D62D2487850200381FFB /* NSMutableAttributedString+Generation.swift */; };
		2FF1D63024880FCF00381FFB /* DynamicTableViewRoundedCell.swift in Sources */ = {isa = PBXBuildFile; fileRef = 2FF1D62F24880FCF00381FFB /* DynamicTableViewRoundedCell.swift */; };
		352F25A824EFCBDE00ACDFF3 /* LocalSettings.swift in Sources */ = {isa = PBXBuildFile; fileRef = 352F25A724EFCBDE00ACDFF3 /* LocalSettings.swift */; };
		4026C2DC24852B7600926FB4 /* AppInformationViewController+LegalModel.swift in Sources */ = {isa = PBXBuildFile; fileRef = 4026C2DB24852B7600926FB4 /* AppInformationViewController+LegalModel.swift */; };
		4026C2E424854C8D00926FB4 /* AppInformationLegalCell.swift in Sources */ = {isa = PBXBuildFile; fileRef = 4026C2E324854C8D00926FB4 /* AppInformationLegalCell.swift */; };
		50BD2E6224FE1E8700932566 /* AppInformationModel.swift in Sources */ = {isa = PBXBuildFile; fileRef = 50BD2E6124FE1E8700932566 /* AppInformationModel.swift */; };
		50BD2E6424FE232E00932566 /* AppInformationImprintViewModel.swift in Sources */ = {isa = PBXBuildFile; fileRef = 50BD2E6324FE232E00932566 /* AppInformationImprintViewModel.swift */; };
		50BD2E7724FE26F400932566 /* AppInformationImprintTest.swift in Sources */ = {isa = PBXBuildFile; fileRef = 50BD2E6F24FE26F300932566 /* AppInformationImprintTest.swift */; };
		50DC527924FEB2AE00F6D8EB /* AppInformationDynamicCell.swift in Sources */ = {isa = PBXBuildFile; fileRef = 50DC527824FEB2AE00F6D8EB /* AppInformationDynamicCell.swift */; };
		50DC527B24FEB5CA00F6D8EB /* AppInformationModelTest.swift in Sources */ = {isa = PBXBuildFile; fileRef = 50DC527A24FEB5CA00F6D8EB /* AppInformationModelTest.swift */; };
		50E3BE5A250127DF0033E2C7 /* AppInformationDynamicAction.swift in Sources */ = {isa = PBXBuildFile; fileRef = 50E3BE59250127DF0033E2C7 /* AppInformationDynamicAction.swift */; };
		51486D9F2484FC0200FCE216 /* HomeRiskLevelCellConfigurator.swift in Sources */ = {isa = PBXBuildFile; fileRef = 51486D9E2484FC0200FCE216 /* HomeRiskLevelCellConfigurator.swift */; };
		51486DA22485101500FCE216 /* RiskInactiveCollectionViewCell.swift in Sources */ = {isa = PBXBuildFile; fileRef = 51486DA02485101500FCE216 /* RiskInactiveCollectionViewCell.swift */; };
		51486DA32485101500FCE216 /* RiskInactiveCollectionViewCell.xib in Resources */ = {isa = PBXBuildFile; fileRef = 51486DA12485101500FCE216 /* RiskInactiveCollectionViewCell.xib */; };
		51486DA62485237200FCE216 /* RiskThankYouCollectionViewCell.swift in Sources */ = {isa = PBXBuildFile; fileRef = 51486DA42485237200FCE216 /* RiskThankYouCollectionViewCell.swift */; };
		51486DA72485237200FCE216 /* RiskThankYouCollectionViewCell.xib in Resources */ = {isa = PBXBuildFile; fileRef = 51486DA52485237200FCE216 /* RiskThankYouCollectionViewCell.xib */; };
		514C0A0624772F3400F235F6 /* HomeRiskViewConfigurator.swift in Sources */ = {isa = PBXBuildFile; fileRef = 514C0A0524772F3400F235F6 /* HomeRiskViewConfigurator.swift */; };
		514C0A0824772F5E00F235F6 /* RiskItemView.swift in Sources */ = {isa = PBXBuildFile; fileRef = 514C0A0724772F5E00F235F6 /* RiskItemView.swift */; };
		514C0A0B247AF9F700F235F6 /* RiskTextItemView.xib in Resources */ = {isa = PBXBuildFile; fileRef = 514C0A0A247AF9F700F235F6 /* RiskTextItemView.xib */; };
		514C0A0D247AFB0200F235F6 /* RiskTextItemView.swift in Sources */ = {isa = PBXBuildFile; fileRef = 514C0A0C247AFB0200F235F6 /* RiskTextItemView.swift */; };
		514C0A0F247AFEC500F235F6 /* HomeRiskTextItemViewConfigurator.swift in Sources */ = {isa = PBXBuildFile; fileRef = 514C0A0E247AFEC500F235F6 /* HomeRiskTextItemViewConfigurator.swift */; };
		514C0A11247C15EC00F235F6 /* HomeUnknownRiskCellConfigurator.swift in Sources */ = {isa = PBXBuildFile; fileRef = 514C0A10247C15EC00F235F6 /* HomeUnknownRiskCellConfigurator.swift */; };
		514C0A14247C163800F235F6 /* HomeLowRiskCellConfigurator.swift in Sources */ = {isa = PBXBuildFile; fileRef = 514C0A13247C163800F235F6 /* HomeLowRiskCellConfigurator.swift */; };
		514C0A16247C164700F235F6 /* HomeHighRiskCellConfigurator.swift in Sources */ = {isa = PBXBuildFile; fileRef = 514C0A15247C164700F235F6 /* HomeHighRiskCellConfigurator.swift */; };
		514C0A1A247C16D600F235F6 /* HomeInactiveRiskCellConfigurator.swift in Sources */ = {isa = PBXBuildFile; fileRef = 514C0A19247C16D600F235F6 /* HomeInactiveRiskCellConfigurator.swift */; };
		514E813024618E3D00636861 /* ExposureDetection.storyboard in Resources */ = {isa = PBXBuildFile; fileRef = 514E812F24618E3D00636861 /* ExposureDetection.storyboard */; };
		514E81342461B97800636861 /* ExposureManager.swift in Sources */ = {isa = PBXBuildFile; fileRef = 514E81332461B97700636861 /* ExposureManager.swift */; };
		514EE999246D4C2E00DE4884 /* UITableViewCell+Identifier.swift in Sources */ = {isa = PBXBuildFile; fileRef = 514EE998246D4C2E00DE4884 /* UITableViewCell+Identifier.swift */; };
		514EE99B246D4C4C00DE4884 /* UITableView+Dequeue.swift in Sources */ = {isa = PBXBuildFile; fileRef = 514EE99A246D4C4C00DE4884 /* UITableView+Dequeue.swift */; };
		514EE99D246D4CFB00DE4884 /* TableViewCellConfigurator.swift in Sources */ = {isa = PBXBuildFile; fileRef = 514EE99C246D4CFB00DE4884 /* TableViewCellConfigurator.swift */; };
		515BBDEB2484F8E500CDB674 /* HomeThankYouRiskCellConfigurator.swift in Sources */ = {isa = PBXBuildFile; fileRef = 515BBDEA2484F8E500CDB674 /* HomeThankYouRiskCellConfigurator.swift */; };
		516E42CB24B760F50008CC30 /* HomeRiskLevelCellConfiguratorTests.swift in Sources */ = {isa = PBXBuildFile; fileRef = 516E42C924B760EC0008CC30 /* HomeRiskLevelCellConfiguratorTests.swift */; };
		516E42FB24B7739F0008CC30 /* HomeUnknownRiskCellConfiguratorTests.swift in Sources */ = {isa = PBXBuildFile; fileRef = 516E42FA24B7739F0008CC30 /* HomeUnknownRiskCellConfiguratorTests.swift */; };
		516E42FE24B7773E0008CC30 /* HomeLowRiskCellConfiguratorTests.swift in Sources */ = {isa = PBXBuildFile; fileRef = 516E42FC24B776A90008CC30 /* HomeLowRiskCellConfiguratorTests.swift */; };
		516E430024B777B20008CC30 /* HomeHighRiskCellConfiguratorTests.swift in Sources */ = {isa = PBXBuildFile; fileRef = 516E42FF24B777B20008CC30 /* HomeHighRiskCellConfiguratorTests.swift */; };
		516E430224B89AED0008CC30 /* CoordinatorTests.swift in Sources */ = {isa = PBXBuildFile; fileRef = 516E430124B89AED0008CC30 /* CoordinatorTests.swift */; };
		51895EDC245E16CD0085DA38 /* ENAColor.swift in Sources */ = {isa = PBXBuildFile; fileRef = 51895EDB245E16CD0085DA38 /* ENAColor.swift */; };
		518A69FB24687D5800444E66 /* RiskLevel.swift in Sources */ = {isa = PBXBuildFile; fileRef = 518A69FA24687D5800444E66 /* RiskLevel.swift */; };
		51B5B414246DF07300DC5D3E /* RiskImageItemView.xib in Resources */ = {isa = PBXBuildFile; fileRef = 51B5B413246DF07300DC5D3E /* RiskImageItemView.xib */; };
		51B5B41C246EC8B800DC5D3E /* HomeCardCollectionViewCell.swift in Sources */ = {isa = PBXBuildFile; fileRef = 51B5B41B246EC8B800DC5D3E /* HomeCardCollectionViewCell.swift */; };
		51C737BD245B349700286105 /* OnboardingInfoViewController.swift in Sources */ = {isa = PBXBuildFile; fileRef = 51C737BC245B349700286105 /* OnboardingInfoViewController.swift */; };
		51C737BF245B3B5D00286105 /* OnboardingInfo.swift in Sources */ = {isa = PBXBuildFile; fileRef = 51C737BE245B3B5D00286105 /* OnboardingInfo.swift */; };
		51C7790C24867F16004582F8 /* RiskListItemView.xib in Resources */ = {isa = PBXBuildFile; fileRef = 51C7790B24867F16004582F8 /* RiskListItemView.xib */; };
		51C7790E24867F22004582F8 /* RiskListItemView.swift in Sources */ = {isa = PBXBuildFile; fileRef = 51C7790D24867F22004582F8 /* RiskListItemView.swift */; };
		51C77910248684F5004582F8 /* HomeRiskListItemViewConfigurator.swift in Sources */ = {isa = PBXBuildFile; fileRef = 51C7790F248684F5004582F8 /* HomeRiskListItemViewConfigurator.swift */; };
		51C779122486E549004582F8 /* HomeFindingPositiveRiskCellConfigurator.swift in Sources */ = {isa = PBXBuildFile; fileRef = 51C779112486E549004582F8 /* HomeFindingPositiveRiskCellConfigurator.swift */; };
		51C779142486E5AB004582F8 /* RiskFindingPositiveCollectionViewCell.xib in Resources */ = {isa = PBXBuildFile; fileRef = 51C779132486E5AB004582F8 /* RiskFindingPositiveCollectionViewCell.xib */; };
		51C779162486E5BA004582F8 /* RiskFindingPositiveCollectionViewCell.swift in Sources */ = {isa = PBXBuildFile; fileRef = 51C779152486E5BA004582F8 /* RiskFindingPositiveCollectionViewCell.swift */; };
		51CE1B4A246016B0002CF42A /* UICollectionViewCell+Identifier.swift in Sources */ = {isa = PBXBuildFile; fileRef = 51CE1B49246016B0002CF42A /* UICollectionViewCell+Identifier.swift */; };
		51CE1B4C246016D1002CF42A /* UICollectionReusableView+Identifier.swift in Sources */ = {isa = PBXBuildFile; fileRef = 51CE1B4B246016D1002CF42A /* UICollectionReusableView+Identifier.swift */; };
		51CE1B5524604DD2002CF42A /* HomeLayout.swift in Sources */ = {isa = PBXBuildFile; fileRef = 51CE1B5424604DD2002CF42A /* HomeLayout.swift */; };
		51CE1B85246078B6002CF42A /* ActivateCollectionViewCell.xib in Resources */ = {isa = PBXBuildFile; fileRef = 51CE1B76246078B6002CF42A /* ActivateCollectionViewCell.xib */; };
		51CE1B87246078B6002CF42A /* ActivateCollectionViewCell.swift in Sources */ = {isa = PBXBuildFile; fileRef = 51CE1B78246078B6002CF42A /* ActivateCollectionViewCell.swift */; };
		51CE1B88246078B6002CF42A /* RiskLevelCollectionViewCell.xib in Resources */ = {isa = PBXBuildFile; fileRef = 51CE1B79246078B6002CF42A /* RiskLevelCollectionViewCell.xib */; };
		51CE1B89246078B6002CF42A /* RiskLevelCollectionViewCell.swift in Sources */ = {isa = PBXBuildFile; fileRef = 51CE1B7A246078B6002CF42A /* RiskLevelCollectionViewCell.swift */; };
		51CE1B8A246078B6002CF42A /* InfoCollectionViewCell.xib in Resources */ = {isa = PBXBuildFile; fileRef = 51CE1B7B246078B6002CF42A /* InfoCollectionViewCell.xib */; };
		51CE1B8B246078B6002CF42A /* InfoCollectionViewCell.swift in Sources */ = {isa = PBXBuildFile; fileRef = 51CE1B7C246078B6002CF42A /* InfoCollectionViewCell.swift */; };
		51CE1B91246078B6002CF42A /* SectionSystemBackgroundDecorationView.swift in Sources */ = {isa = PBXBuildFile; fileRef = 51CE1B84246078B6002CF42A /* SectionSystemBackgroundDecorationView.swift */; };
		51CE1BB52460AC83002CF42A /* UICollectionView+Dequeue.swift in Sources */ = {isa = PBXBuildFile; fileRef = 51CE1BB42460AC82002CF42A /* UICollectionView+Dequeue.swift */; };
		51CE1BBA2460AFD8002CF42A /* HomeActivateCellConfigurator.swift in Sources */ = {isa = PBXBuildFile; fileRef = 51CE1BB92460AFD8002CF42A /* HomeActivateCellConfigurator.swift */; };
		51CE1BBD2460B1CB002CF42A /* CollectionViewCellConfigurator.swift in Sources */ = {isa = PBXBuildFile; fileRef = 51CE1BBC2460B1CB002CF42A /* CollectionViewCellConfigurator.swift */; };
		51CE1BBF2460B222002CF42A /* HomeRiskCellConfigurator.swift in Sources */ = {isa = PBXBuildFile; fileRef = 51CE1BBE2460B222002CF42A /* HomeRiskCellConfigurator.swift */; };
		51CE1BC32460B28D002CF42A /* HomeInfoCellConfigurator.swift in Sources */ = {isa = PBXBuildFile; fileRef = 51CE1BC22460B28D002CF42A /* HomeInfoCellConfigurator.swift */; };
		51D420B12458397300AD70CA /* Onboarding.storyboard in Resources */ = {isa = PBXBuildFile; fileRef = 51D420B02458397300AD70CA /* Onboarding.storyboard */; };
		51D420B424583ABB00AD70CA /* AppStoryboard.swift in Sources */ = {isa = PBXBuildFile; fileRef = 51D420B324583ABB00AD70CA /* AppStoryboard.swift */; };
		51D420B724583B7200AD70CA /* NSObject+Identifier.swift in Sources */ = {isa = PBXBuildFile; fileRef = 51D420B624583B7200AD70CA /* NSObject+Identifier.swift */; };
		51D420B924583B8300AD70CA /* UIViewController+AppStoryboard.swift in Sources */ = {isa = PBXBuildFile; fileRef = 51D420B824583B8300AD70CA /* UIViewController+AppStoryboard.swift */; };
		51D420C424583E3300AD70CA /* SettingsViewController.swift in Sources */ = {isa = PBXBuildFile; fileRef = 51D420C324583E3300AD70CA /* SettingsViewController.swift */; };
		51D420CE245869C800AD70CA /* Home.storyboard in Resources */ = {isa = PBXBuildFile; fileRef = 51D420CD245869C800AD70CA /* Home.storyboard */; };
		51D420D024586AB300AD70CA /* Settings.storyboard in Resources */ = {isa = PBXBuildFile; fileRef = 51D420CF24586AB300AD70CA /* Settings.storyboard */; };
		51F1255D24BDD75300126C86 /* HomeUnknown48hRiskCellConfigurator.swift in Sources */ = {isa = PBXBuildFile; fileRef = 51F1255C24BDD75300126C86 /* HomeUnknown48hRiskCellConfigurator.swift */; };
		51F1256024BEFB8F00126C86 /* HomeUnknown48hRiskCellConfiguratorTests.swift in Sources */ = {isa = PBXBuildFile; fileRef = 51F1255E24BEFB7A00126C86 /* HomeUnknown48hRiskCellConfiguratorTests.swift */; };
		51FE277B2475340300BB8144 /* HomeRiskLoadingItemViewConfigurator.swift in Sources */ = {isa = PBXBuildFile; fileRef = 51FE277A2475340300BB8144 /* HomeRiskLoadingItemViewConfigurator.swift */; };
		51FE277D247535C400BB8144 /* RiskLoadingItemView.xib in Resources */ = {isa = PBXBuildFile; fileRef = 51FE277C247535C400BB8144 /* RiskLoadingItemView.xib */; };
		51FE277F247535E300BB8144 /* RiskLoadingItemView.swift in Sources */ = {isa = PBXBuildFile; fileRef = 51FE277E247535E300BB8144 /* RiskLoadingItemView.swift */; };
		710021DC248E44A6001F0B63 /* ENAFont.swift in Sources */ = {isa = PBXBuildFile; fileRef = 710021DB248E44A6001F0B63 /* ENAFont.swift */; };
		710021DE248EAF16001F0B63 /* ExposureSubmissionImageCardCell.xib in Resources */ = {isa = PBXBuildFile; fileRef = 710021DD248EAF16001F0B63 /* ExposureSubmissionImageCardCell.xib */; };
		710021E0248EAF9A001F0B63 /* ExposureSubmissionImageCardCell.swift in Sources */ = {isa = PBXBuildFile; fileRef = 710021DF248EAF9A001F0B63 /* ExposureSubmissionImageCardCell.swift */; };
		710224EA248FA67F000C5DEF /* HomeTestResultCollectionViewCell.swift in Sources */ = {isa = PBXBuildFile; fileRef = 710224E9248FA67F000C5DEF /* HomeTestResultCollectionViewCell.swift */; };
		710224EC248FC150000C5DEF /* HomeTestResultCellConfigurator.swift in Sources */ = {isa = PBXBuildFile; fileRef = 710224EB248FC150000C5DEF /* HomeTestResultCellConfigurator.swift */; };
		710224EE2490E2FD000C5DEF /* ExposureSubmissionStepCell.xib in Resources */ = {isa = PBXBuildFile; fileRef = 710224ED2490E2FC000C5DEF /* ExposureSubmissionStepCell.xib */; };
		710224F42490E7A3000C5DEF /* ExposureSubmissionStepCell.swift in Sources */ = {isa = PBXBuildFile; fileRef = 710224F32490E7A3000C5DEF /* ExposureSubmissionStepCell.swift */; };
		710224F624910661000C5DEF /* ExposureSubmissionDynamicCell.swift in Sources */ = {isa = PBXBuildFile; fileRef = 710224F524910661000C5DEF /* ExposureSubmissionDynamicCell.swift */; };
		710ABB1F2475115500948792 /* UITableViewController+Enum.swift in Sources */ = {isa = PBXBuildFile; fileRef = 710ABB1E2475115500948792 /* UITableViewController+Enum.swift */; };
		710ABB23247513E300948792 /* DynamicTypeTableViewCell.swift in Sources */ = {isa = PBXBuildFile; fileRef = 710ABB22247513E300948792 /* DynamicTypeTableViewCell.swift */; };
		710ABB25247514BD00948792 /* UIViewController+Segue.swift in Sources */ = {isa = PBXBuildFile; fileRef = 710ABB24247514BD00948792 /* UIViewController+Segue.swift */; };
		710ABB27247533FA00948792 /* DynamicTableViewController.swift in Sources */ = {isa = PBXBuildFile; fileRef = 710ABB26247533FA00948792 /* DynamicTableViewController.swift */; };
		710ABB292475353900948792 /* DynamicTableViewModel.swift in Sources */ = {isa = PBXBuildFile; fileRef = 710ABB282475353900948792 /* DynamicTableViewModel.swift */; };
		71176E2F248922B0004B0C9F /* ENAColorTests.swift in Sources */ = {isa = PBXBuildFile; fileRef = 71176E2D24891C02004B0C9F /* ENAColorTests.swift */; };
		71176E32248957C3004B0C9F /* AppNavigationController.swift in Sources */ = {isa = PBXBuildFile; fileRef = 71176E31248957C3004B0C9F /* AppNavigationController.swift */; };
		711EFCC72492EE31005FEF21 /* ENAFooterView.swift in Sources */ = {isa = PBXBuildFile; fileRef = 711EFCC62492EE31005FEF21 /* ENAFooterView.swift */; };
		711EFCC924935C79005FEF21 /* ExposureSubmissionTestResultHeaderView.xib in Resources */ = {isa = PBXBuildFile; fileRef = 711EFCC824935C79005FEF21 /* ExposureSubmissionTestResultHeaderView.xib */; };
		71330E41248109F600EB10F6 /* DynamicTableViewSection.swift in Sources */ = {isa = PBXBuildFile; fileRef = 71330E40248109F600EB10F6 /* DynamicTableViewSection.swift */; };
		71330E43248109FD00EB10F6 /* DynamicTableViewCell.swift in Sources */ = {isa = PBXBuildFile; fileRef = 71330E42248109FD00EB10F6 /* DynamicTableViewCell.swift */; };
		71330E4524810A0500EB10F6 /* DynamicTableViewHeader.swift in Sources */ = {isa = PBXBuildFile; fileRef = 71330E4424810A0500EB10F6 /* DynamicTableViewHeader.swift */; };
		71330E4724810A0C00EB10F6 /* DynamicTableViewFooter.swift in Sources */ = {isa = PBXBuildFile; fileRef = 71330E4624810A0C00EB10F6 /* DynamicTableViewFooter.swift */; };
		713EA25B247818B000AB7EE8 /* DynamicTypeButton.swift in Sources */ = {isa = PBXBuildFile; fileRef = 713EA25A247818B000AB7EE8 /* DynamicTypeButton.swift */; };
		713EA25D24798A7000AB7EE8 /* ExposureDetectionRoundedView.swift in Sources */ = {isa = PBXBuildFile; fileRef = 713EA25C24798A7000AB7EE8 /* ExposureDetectionRoundedView.swift */; };
		713EA25F24798A9100AB7EE8 /* ExposureDetectionRiskCell.swift in Sources */ = {isa = PBXBuildFile; fileRef = 713EA25E24798A9100AB7EE8 /* ExposureDetectionRiskCell.swift */; };
		713EA26124798AD100AB7EE8 /* InsetTableViewCell.swift in Sources */ = {isa = PBXBuildFile; fileRef = 713EA26024798AD100AB7EE8 /* InsetTableViewCell.swift */; };
		713EA26324798F8500AB7EE8 /* ExposureDetectionHeaderCell.swift in Sources */ = {isa = PBXBuildFile; fileRef = 713EA26224798F8500AB7EE8 /* ExposureDetectionHeaderCell.swift */; };
		714194EA247A65C60072A090 /* DynamicTableViewHeaderSeparatorView.swift in Sources */ = {isa = PBXBuildFile; fileRef = 714194E9247A65C60072A090 /* DynamicTableViewHeaderSeparatorView.swift */; };
		7154EB4A247D21E200A467FF /* ExposureDetectionLongGuideCell.swift in Sources */ = {isa = PBXBuildFile; fileRef = 7154EB49247D21E200A467FF /* ExposureDetectionLongGuideCell.swift */; };
		7154EB4C247E862100A467FF /* ExposureDetectionLoadingCell.swift in Sources */ = {isa = PBXBuildFile; fileRef = 7154EB4B247E862100A467FF /* ExposureDetectionLoadingCell.swift */; };
		717D21E9248C022E00D9717E /* DynamicTableViewHtmlCell.swift in Sources */ = {isa = PBXBuildFile; fileRef = 717D21E8248C022E00D9717E /* DynamicTableViewHtmlCell.swift */; };
		7187A5582481231C00FCC755 /* DynamicTableViewAction.swift in Sources */ = {isa = PBXBuildFile; fileRef = 71330E4824810A5A00EB10F6 /* DynamicTableViewAction.swift */; };
		71B804472484CC0800D53506 /* ENALabel.swift in Sources */ = {isa = PBXBuildFile; fileRef = 71B804462484CC0800D53506 /* ENALabel.swift */; };
		71B804492484D37300D53506 /* RiskLegendViewController.swift in Sources */ = {isa = PBXBuildFile; fileRef = 71B804482484D37300D53506 /* RiskLegendViewController.swift */; };
		71B8044D248525CD00D53506 /* RiskLegendViewController+DynamicTableViewModel.swift in Sources */ = {isa = PBXBuildFile; fileRef = 71B8044C248525CD00D53506 /* RiskLegendViewController+DynamicTableViewModel.swift */; };
		71B8044F248526B600D53506 /* DynamicTableViewSpaceCell.swift in Sources */ = {isa = PBXBuildFile; fileRef = 71B8044E248526B600D53506 /* DynamicTableViewSpaceCell.swift */; };
		71B804542485273C00D53506 /* RiskLegendDotBodyCell.swift in Sources */ = {isa = PBXBuildFile; fileRef = 71B804532485273C00D53506 /* RiskLegendDotBodyCell.swift */; };
		71C0BEDD2498DD07009A17A0 /* ENANavigationFooterView.swift in Sources */ = {isa = PBXBuildFile; fileRef = 71C0BEDC2498DD07009A17A0 /* ENANavigationFooterView.swift */; };
		71CAB9D2248AACAD00F516A5 /* PixelPerfectLayoutConstraint.swift in Sources */ = {isa = PBXBuildFile; fileRef = 71CAB9D1248AACAD00F516A5 /* PixelPerfectLayoutConstraint.swift */; };
		71CAB9D4248AB33500F516A5 /* DynamicTypeSymbolImageView.swift in Sources */ = {isa = PBXBuildFile; fileRef = 71CAB9D3248AB33500F516A5 /* DynamicTypeSymbolImageView.swift */; };
		71D3C19A2494EFAC00DBABA8 /* ENANavigationControllerWithFooter.swift in Sources */ = {isa = PBXBuildFile; fileRef = 71D3C1992494EFAC00DBABA8 /* ENANavigationControllerWithFooter.swift */; };
		71EF33D92497F3E8007B7E1B /* ENANavigationControllerWithFooterChild.swift in Sources */ = {isa = PBXBuildFile; fileRef = 71EF33D82497F3E8007B7E1B /* ENANavigationControllerWithFooterChild.swift */; };
		71EF33DB2497F419007B7E1B /* ENANavigationFooterItem.swift in Sources */ = {isa = PBXBuildFile; fileRef = 71EF33DA2497F419007B7E1B /* ENANavigationFooterItem.swift */; };
		71F2E57B2487AEFC00694F1A /* ena-colors.xcassets in Resources */ = {isa = PBXBuildFile; fileRef = 71F2E57A2487AEFC00694F1A /* ena-colors.xcassets */; };
		71F5418E248BEE08006DB793 /* privacy-policy.html in Resources */ = {isa = PBXBuildFile; fileRef = 71F5418A248BEDBE006DB793 /* privacy-policy.html */; };
		71F54191248BF677006DB793 /* HtmlTextView.swift in Sources */ = {isa = PBXBuildFile; fileRef = 71F54190248BF677006DB793 /* HtmlTextView.swift */; };
		71FD8862246EB27F00E804D0 /* ExposureDetectionViewController.swift in Sources */ = {isa = PBXBuildFile; fileRef = 71FD8861246EB27F00E804D0 /* ExposureDetectionViewController.swift */; };
		71FE1C69247A8FE100851FEB /* DynamicTableViewHeaderFooterView.swift in Sources */ = {isa = PBXBuildFile; fileRef = 71FE1C68247A8FE100851FEB /* DynamicTableViewHeaderFooterView.swift */; };
		71FE1C71247AA7B700851FEB /* DynamicTableViewHeaderImageView.swift in Sources */ = {isa = PBXBuildFile; fileRef = 71FE1C70247AA7B700851FEB /* DynamicTableViewHeaderImageView.swift */; };
		71FE1C7A247AC2B500851FEB /* ExposureSubmissionSuccessViewController.swift in Sources */ = {isa = PBXBuildFile; fileRef = 71FE1C73247AC2B500851FEB /* ExposureSubmissionSuccessViewController.swift */; };
		71FE1C7B247AC2B500851FEB /* ExposureSubmissionQRScannerViewController.swift in Sources */ = {isa = PBXBuildFile; fileRef = 71FE1C74247AC2B500851FEB /* ExposureSubmissionQRScannerViewController.swift */; };
		71FE1C7C247AC2B500851FEB /* ExposureSubmissionOverviewViewController.swift in Sources */ = {isa = PBXBuildFile; fileRef = 71FE1C75247AC2B500851FEB /* ExposureSubmissionOverviewViewController.swift */; };
		71FE1C7D247AC2B500851FEB /* ExposureSubmissionTanInputViewController.swift in Sources */ = {isa = PBXBuildFile; fileRef = 71FE1C76247AC2B500851FEB /* ExposureSubmissionTanInputViewController.swift */; };
		71FE1C7F247AC2B500851FEB /* ExposureSubmissionTestResultViewController.swift in Sources */ = {isa = PBXBuildFile; fileRef = 71FE1C78247AC2B500851FEB /* ExposureSubmissionTestResultViewController.swift */; };
		71FE1C80247AC2B500851FEB /* ExposureSubmissionNavigationController.swift in Sources */ = {isa = PBXBuildFile; fileRef = 71FE1C79247AC2B500851FEB /* ExposureSubmissionNavigationController.swift */; };
		71FE1C82247AC30300851FEB /* ENATanInput.swift in Sources */ = {isa = PBXBuildFile; fileRef = 71FE1C81247AC30300851FEB /* ENATanInput.swift */; };
		71FE1C86247AC33D00851FEB /* ExposureSubmissionTestResultHeaderView.swift in Sources */ = {isa = PBXBuildFile; fileRef = 71FE1C84247AC33D00851FEB /* ExposureSubmissionTestResultHeaderView.swift */; };
		71FE1C8C247AC79D00851FEB /* DynamicTableViewIconCell.swift in Sources */ = {isa = PBXBuildFile; fileRef = 71FE1C8A247AC79D00851FEB /* DynamicTableViewIconCell.swift */; };
		71FE1C8D247AC79D00851FEB /* DynamicTableViewIconCell.xib in Resources */ = {isa = PBXBuildFile; fileRef = 71FE1C8B247AC79D00851FEB /* DynamicTableViewIconCell.xib */; };
		85142501245DA0B3009D2791 /* UIViewController+Alert.swift in Sources */ = {isa = PBXBuildFile; fileRef = 85142500245DA0B3009D2791 /* UIViewController+Alert.swift */; };
		8539874F2467094E00D28B62 /* AppIcon.xcassets in Resources */ = {isa = PBXBuildFile; fileRef = 8539874E2467094E00D28B62 /* AppIcon.xcassets */; };
		853D987A24694A8700490DBA /* ENAButton.swift in Sources */ = {isa = PBXBuildFile; fileRef = 853D987924694A8700490DBA /* ENAButton.swift */; };
		853D98832469DC5000490DBA /* ExposureNotificationSetting.storyboard in Resources */ = {isa = PBXBuildFile; fileRef = 853D98822469DC5000490DBA /* ExposureNotificationSetting.storyboard */; };
		858F6F6E245A103C009FFD33 /* ExposureNotification.framework in Frameworks */ = {isa = PBXBuildFile; fileRef = 858F6F6D245A103C009FFD33 /* ExposureNotification.framework */; };
		8595BF5F246032D90056EA27 /* ENASwitch.swift in Sources */ = {isa = PBXBuildFile; fileRef = 8595BF5E246032D90056EA27 /* ENASwitch.swift */; };
		859DD512248549790073D59F /* MockDiagnosisKeysRetrieval.swift in Sources */ = {isa = PBXBuildFile; fileRef = 859DD511248549790073D59F /* MockDiagnosisKeysRetrieval.swift */; };
		85D7593F2457048F008175F0 /* AppDelegate.swift in Sources */ = {isa = PBXBuildFile; fileRef = 85D7593E2457048F008175F0 /* AppDelegate.swift */; };
		85D759412457048F008175F0 /* SceneDelegate.swift in Sources */ = {isa = PBXBuildFile; fileRef = 85D759402457048F008175F0 /* SceneDelegate.swift */; };
		85D7594B24570491008175F0 /* Assets.xcassets in Resources */ = {isa = PBXBuildFile; fileRef = 85D7594A24570491008175F0 /* Assets.xcassets */; };
		85D7594E24570491008175F0 /* LaunchScreen.storyboard in Resources */ = {isa = PBXBuildFile; fileRef = 85D7594C24570491008175F0 /* LaunchScreen.storyboard */; };
		85D7596424570491008175F0 /* ENAUITests.swift in Sources */ = {isa = PBXBuildFile; fileRef = 85D7596324570491008175F0 /* ENAUITests.swift */; };
		85E33444247EB357006E74EC /* CircularProgressView.swift in Sources */ = {isa = PBXBuildFile; fileRef = 85E33443247EB357006E74EC /* CircularProgressView.swift */; };
		A124E64A249BF4EF00E95F72 /* ExposureDetectionExecutorTests.swift in Sources */ = {isa = PBXBuildFile; fileRef = A124E648249BF4EB00E95F72 /* ExposureDetectionExecutorTests.swift */; };
		A124E64C249C4C9000E95F72 /* SAPDownloadedPackagesStore+Helpers.swift in Sources */ = {isa = PBXBuildFile; fileRef = A124E64B249C4C9000E95F72 /* SAPDownloadedPackagesStore+Helpers.swift */; };
		A128F04E2489ABEE00EC7F6C /* RiskCalculationTests.swift in Sources */ = {isa = PBXBuildFile; fileRef = A128F04C2489ABE700EC7F6C /* RiskCalculationTests.swift */; };
		A128F059248B459F00EC7F6C /* PublicKeyStore.swift in Sources */ = {isa = PBXBuildFile; fileRef = A128F058248B459F00EC7F6C /* PublicKeyStore.swift */; };
		A14BDEC024A1AD660063E4EC /* MockExposureDetector.swift in Sources */ = {isa = PBXBuildFile; fileRef = A14BDEBF24A1AD660063E4EC /* MockExposureDetector.swift */; };
		A1654EFF24B41FF600C0E115 /* DynamicCellTests.swift in Sources */ = {isa = PBXBuildFile; fileRef = A1654EFD24B41FEF00C0E115 /* DynamicCellTests.swift */; };
		A1654F0224B43E8500C0E115 /* DynamicTableViewTextViewCellTests.swift in Sources */ = {isa = PBXBuildFile; fileRef = A1654F0024B43E7F00C0E115 /* DynamicTableViewTextViewCellTests.swift */; };
		A16714AF248CA1B70031B111 /* Bundle+ReadPlist.swift in Sources */ = {isa = PBXBuildFile; fileRef = A16714AE248CA1B70031B111 /* Bundle+ReadPlist.swift */; };
		A16714BB248D18D20031B111 /* SummaryMetadata.swift in Sources */ = {isa = PBXBuildFile; fileRef = A16714BA248D18D20031B111 /* SummaryMetadata.swift */; };
		A173665324844F41006BE209 /* SQLiteKeyValueStoreTests.swift in Sources */ = {isa = PBXBuildFile; fileRef = A173665124844F29006BE209 /* SQLiteKeyValueStoreTests.swift */; };
		A17366552484978A006BE209 /* OnboardingInfoViewControllerUtils.swift in Sources */ = {isa = PBXBuildFile; fileRef = A17366542484978A006BE209 /* OnboardingInfoViewControllerUtils.swift */; };
		A17DA5E32486D8EF006F310F /* RiskLevelTests.swift in Sources */ = {isa = PBXBuildFile; fileRef = A17DA5E12486D8E7006F310F /* RiskLevelTests.swift */; };
		A1877CAB248F2532006FEFC0 /* SAPDownloadedPackageTests.swift in Sources */ = {isa = PBXBuildFile; fileRef = A1877CA9248F247D006FEFC0 /* SAPDownloadedPackageTests.swift */; };
		A189E45F248C325E001D0996 /* de-config in Resources */ = {isa = PBXBuildFile; fileRef = A189E45E248C325E001D0996 /* de-config */; };
		A1BABD0924A57B88000ED515 /* TemporaryExposureKeyMock.swift in Sources */ = {isa = PBXBuildFile; fileRef = A1BABD0824A57B88000ED515 /* TemporaryExposureKeyMock.swift */; };
		A1BABD0E24A57CFC000ED515 /* ENTemporaryExposureKey+ProcessingTests.swift in Sources */ = {isa = PBXBuildFile; fileRef = A1BABD0C24A57BAC000ED515 /* ENTemporaryExposureKey+ProcessingTests.swift */; };
		A1BABD1024A57D03000ED515 /* ENTemporaryExposureKey+Processing.swift in Sources */ = {isa = PBXBuildFile; fileRef = A1BABD0A24A57BA0000ED515 /* ENTemporaryExposureKey+Processing.swift */; };
		A1C683FA24AEC57400B90D12 /* DynamicTableViewTextViewCell.swift in Sources */ = {isa = PBXBuildFile; fileRef = A1C683F924AEC57400B90D12 /* DynamicTableViewTextViewCell.swift */; };
		A1C683FC24AEC9EE00B90D12 /* DynamicTableViewTextCell.swift in Sources */ = {isa = PBXBuildFile; fileRef = A1C683FB24AEC9EE00B90D12 /* DynamicTableViewTextCell.swift */; };
		A1E41941249410AF0016E52A /* SAPDownloadedPackage+Helpers.swift in Sources */ = {isa = PBXBuildFile; fileRef = A1E41940249410AF0016E52A /* SAPDownloadedPackage+Helpers.swift */; };
		A1E419462495479D0016E52A /* HTTPClient+MockNetworkStack.swift in Sources */ = {isa = PBXBuildFile; fileRef = A1E419442495476C0016E52A /* HTTPClient+MockNetworkStack.swift */; };
		A1E41949249548770016E52A /* HTTPClient+SubmitTests.swift in Sources */ = {isa = PBXBuildFile; fileRef = A1E41947249548260016E52A /* HTTPClient+SubmitTests.swift */; };
		A1E4194C2495A3A10016E52A /* HTTPClient+AppConfigTests.swift in Sources */ = {isa = PBXBuildFile; fileRef = A1E4194A2495A3940016E52A /* HTTPClient+AppConfigTests.swift */; };
		A1E4194F2495A5AF0016E52A /* HTTPClient+ExposureConfigTests.swift in Sources */ = {isa = PBXBuildFile; fileRef = A1E4194D2495A5800016E52A /* HTTPClient+ExposureConfigTests.swift */; };
		A1E419522495A6F20016E52A /* HTTPClient+TANForExposureSubmitTests.swift in Sources */ = {isa = PBXBuildFile; fileRef = A1E419502495A6EA0016E52A /* HTTPClient+TANForExposureSubmitTests.swift */; };
		A1E419552495A8060016E52A /* HTTPClient+GetTestResultTests.swift in Sources */ = {isa = PBXBuildFile; fileRef = A1E419532495A7850016E52A /* HTTPClient+GetTestResultTests.swift */; };
		A1E419582495A8F90016E52A /* HTTPClient+RegistrationTokenTests.swift in Sources */ = {isa = PBXBuildFile; fileRef = A1E419562495A8F50016E52A /* HTTPClient+RegistrationTokenTests.swift */; };
		A1E4195D249818060016E52A /* RiskTests.swift in Sources */ = {isa = PBXBuildFile; fileRef = A1E4195B249818020016E52A /* RiskTests.swift */; };
		A1E419602498243E0016E52A /* String+TodayTests.swift in Sources */ = {isa = PBXBuildFile; fileRef = A1E4195E249824340016E52A /* String+TodayTests.swift */; };
		A328424D248B91E0006B1F09 /* HomeTestResultLoadingCell.xib in Resources */ = {isa = PBXBuildFile; fileRef = A328424B248B91E0006B1F09 /* HomeTestResultLoadingCell.xib */; };
		A328424E248B91E0006B1F09 /* HomeTestResultLoadingCell.swift in Sources */ = {isa = PBXBuildFile; fileRef = A328424C248B91E0006B1F09 /* HomeTestResultLoadingCell.swift */; };
		A3284250248B9269006B1F09 /* HomeTestResultLoadingCellConfigurator.swift in Sources */ = {isa = PBXBuildFile; fileRef = A328424F248B9269006B1F09 /* HomeTestResultLoadingCellConfigurator.swift */; };
		A3284255248E493B006B1F09 /* ExposureSubmissionOverviewViewControllerTests.swift in Sources */ = {isa = PBXBuildFile; fileRef = A3284254248E493B006B1F09 /* ExposureSubmissionOverviewViewControllerTests.swift */; };
		A3284259248E7672006B1F09 /* MockExposureSubmissionQRScannerViewController.swift in Sources */ = {isa = PBXBuildFile; fileRef = A3284258248E7672006B1F09 /* MockExposureSubmissionQRScannerViewController.swift */; };
		A328425D248E82BC006B1F09 /* ExposureSubmissionTestResultViewControllerTests.swift in Sources */ = {isa = PBXBuildFile; fileRef = A328425B248E82B5006B1F09 /* ExposureSubmissionTestResultViewControllerTests.swift */; };
		A328425F248E943D006B1F09 /* ExposureSubmissionTanInputViewControllerTests.swift in Sources */ = {isa = PBXBuildFile; fileRef = A328425E248E943D006B1F09 /* ExposureSubmissionTanInputViewControllerTests.swift */; };
		A32842612490E2AC006B1F09 /* ExposureSubmissionWarnOthersViewControllerTests.swift in Sources */ = {isa = PBXBuildFile; fileRef = A32842602490E2AC006B1F09 /* ExposureSubmissionWarnOthersViewControllerTests.swift */; };
		A328426324910552006B1F09 /* ExposureSubmissionSuccessViewControllerTests.swift in Sources */ = {isa = PBXBuildFile; fileRef = A328426224910552006B1F09 /* ExposureSubmissionSuccessViewControllerTests.swift */; };
		A32842652491136E006B1F09 /* ExposureSubmissionUITests.swift in Sources */ = {isa = PBXBuildFile; fileRef = A32842642491136E006B1F09 /* ExposureSubmissionUITests.swift */; };
		A32842672492359E006B1F09 /* MockExposureSubmissionNavigationControllerChild.swift in Sources */ = {isa = PBXBuildFile; fileRef = A32842662492359E006B1F09 /* MockExposureSubmissionNavigationControllerChild.swift */; };
		A32C046524D96348005BEA61 /* HTTPClient+PlausibeDeniabilityTests.swift in Sources */ = {isa = PBXBuildFile; fileRef = A32C046424D96348005BEA61 /* HTTPClient+PlausibeDeniabilityTests.swift */; };
		A32CA72F24B6F2E300B1A994 /* HomeRiskCellConfiguratorTests.swift in Sources */ = {isa = PBXBuildFile; fileRef = A32CA72E24B6F2E300B1A994 /* HomeRiskCellConfiguratorTests.swift */; };
		A3483B0B24C5EFA40037855F /* MockExposureDetectionViewControllerDelegate.swift in Sources */ = {isa = PBXBuildFile; fileRef = A3483B0A24C5EFA40037855F /* MockExposureDetectionViewControllerDelegate.swift */; };
		A3552CC424DD6E16008C91BE /* AppDelegate+PlausibleDeniability.swift in Sources */ = {isa = PBXBuildFile; fileRef = A3552CC324DD6E16008C91BE /* AppDelegate+PlausibleDeniability.swift */; };
		A3552CC624DD6E78008C91BE /* AppDelegate+ENATaskExecutionDelegate.swift in Sources */ = {isa = PBXBuildFile; fileRef = A3552CC524DD6E78008C91BE /* AppDelegate+ENATaskExecutionDelegate.swift */; };
		A36D07B92486D61C00E46F96 /* HomeCardCellButtonDelegate.swift in Sources */ = {isa = PBXBuildFile; fileRef = A36D07B82486D61C00E46F96 /* HomeCardCellButtonDelegate.swift */; };
		A36FACC424C5EA1500DED947 /* ExposureDetectionViewControllerTests.swift in Sources */ = {isa = PBXBuildFile; fileRef = A36FACC324C5EA1500DED947 /* ExposureDetectionViewControllerTests.swift */; };
		A372DA3B24BDA075003248BB /* ExposureSubmissionCoordinating.swift in Sources */ = {isa = PBXBuildFile; fileRef = A372DA3A24BDA075003248BB /* ExposureSubmissionCoordinating.swift */; };
		A372DA3F24BEF773003248BB /* ExposureSubmissionCoordinatorTests.swift in Sources */ = {isa = PBXBuildFile; fileRef = A372DA3E24BEF773003248BB /* ExposureSubmissionCoordinatorTests.swift */; };
		A372DA4124BF33F9003248BB /* MockExposureSubmissionCoordinatorDelegate.swift in Sources */ = {isa = PBXBuildFile; fileRef = A372DA4024BF33F9003248BB /* MockExposureSubmissionCoordinatorDelegate.swift */; };
		A372DA4224BF3E29003248BB /* MockExposureSubmissionCoordinator.swift in Sources */ = {isa = PBXBuildFile; fileRef = A372DA3C24BE01D9003248BB /* MockExposureSubmissionCoordinator.swift */; };
		A3C4F96024812CD20047F23E /* ExposureSubmissionWarnOthersViewController.swift in Sources */ = {isa = PBXBuildFile; fileRef = A3C4F95F24812CD20047F23E /* ExposureSubmissionWarnOthersViewController.swift */; };
		A3E5E71E247E6F7A00237116 /* SpinnerInjectable.swift in Sources */ = {isa = PBXBuildFile; fileRef = A3E5E71D247E6F7A00237116 /* SpinnerInjectable.swift */; };
		A3E851B224ADD09900402485 /* CountdownTimer.swift in Sources */ = {isa = PBXBuildFile; fileRef = A3E851B124ADD09900402485 /* CountdownTimer.swift */; };
		A3E851B524ADDAC000402485 /* CountdownTimerTests.swift in Sources */ = {isa = PBXBuildFile; fileRef = A3E851B424ADDAC000402485 /* CountdownTimerTests.swift */; };
		A3EE6E5A249BB7AF00C64B61 /* ExposureSubmissionServiceFactory.swift in Sources */ = {isa = PBXBuildFile; fileRef = A3EE6E59249BB7AF00C64B61 /* ExposureSubmissionServiceFactory.swift */; };
		A3EE6E5C249BB97500C64B61 /* UITestingParameters.swift in Sources */ = {isa = PBXBuildFile; fileRef = A3EE6E5B249BB97500C64B61 /* UITestingParameters.swift */; };
		A3EE6E5D249BB9B900C64B61 /* UITestingParameters.swift in Sources */ = {isa = PBXBuildFile; fileRef = A3EE6E5B249BB97500C64B61 /* UITestingParameters.swift */; };
		A3EE6E61249BC57F00C64B61 /* MockExposureSubmissionService.swift in Sources */ = {isa = PBXBuildFile; fileRef = A3284256248E7431006B1F09 /* MockExposureSubmissionService.swift */; };
		A3FF84EC247BFAF00053E947 /* Hasher.swift in Sources */ = {isa = PBXBuildFile; fileRef = A3FF84EB247BFAF00053E947 /* Hasher.swift */; };
<<<<<<< HEAD
		AB101154250682C900D392A2 /* TracingStatusHistory.swift in Sources */ = {isa = PBXBuildFile; fileRef = B1CD333B24865A7D00B06E9B /* TracingStatusHistory.swift */; };
		ABB2FC692506238200A6C00D /* EUTracingSettings.swift in Sources */ = {isa = PBXBuildFile; fileRef = ABB2FC682506238200A6C00D /* EUTracingSettings.swift */; };
=======
		AB5F84AD24F8F7A1000400D4 /* SerialMigrator.swift in Sources */ = {isa = PBXBuildFile; fileRef = AB5F84AC24F8F7A1000400D4 /* SerialMigrator.swift */; };
		AB5F84B024F8F7C3000400D4 /* Migration.swift in Sources */ = {isa = PBXBuildFile; fileRef = AB5F84AF24F8F7C3000400D4 /* Migration.swift */; };
		AB5F84B224F8F7E3000400D4 /* Migration0To1.swift in Sources */ = {isa = PBXBuildFile; fileRef = AB5F84B124F8F7E3000400D4 /* Migration0To1.swift */; };
		AB5F84B424F8FA26000400D4 /* SerialMigratorTests.swift in Sources */ = {isa = PBXBuildFile; fileRef = AB5F84B324F8FA26000400D4 /* SerialMigratorTests.swift */; };
		AB5F84BB24F92876000400D4 /* Migration0To1Tests.swift in Sources */ = {isa = PBXBuildFile; fileRef = AB5F84BA24F92876000400D4 /* Migration0To1Tests.swift */; };
		AB5F84BD24F92E92000400D4 /* SerialMigratorFake.swift in Sources */ = {isa = PBXBuildFile; fileRef = AB5F84BC24F92E92000400D4 /* SerialMigratorFake.swift */; };
		AB5F84BE24FE2DC9000400D4 /* DownloadedPackagesSQLLiteStoreV0.swift in Sources */ = {isa = PBXBuildFile; fileRef = AB5F84B824F92855000400D4 /* DownloadedPackagesSQLLiteStoreV0.swift */; };
		AB5F84C024FE2EB3000400D4 /* DownloadedPackagesStoreV0.swift in Sources */ = {isa = PBXBuildFile; fileRef = AB5F84BF24FE2EB3000400D4 /* DownloadedPackagesStoreV0.swift */; };
>>>>>>> 3a5f4910
		B103193224E18A0A00DD02EF /* DMMenuItem.swift in Sources */ = {isa = PBXBuildFile; fileRef = B103193124E18A0A00DD02EF /* DMMenuItem.swift */; };
		B10EC1F824ED1F8700ED0E48 /* CancellationToken.swift in Sources */ = {isa = PBXBuildFile; fileRef = B10EC1F724ED1F8700ED0E48 /* CancellationToken.swift */; };
		B10F9B8B249961BC00C418F4 /* DynamicTypeLabelTests.swift in Sources */ = {isa = PBXBuildFile; fileRef = B10F9B89249961B500C418F4 /* DynamicTypeLabelTests.swift */; };
		B10F9B8C249961CE00C418F4 /* UIFont+DynamicTypeTests.swift in Sources */ = {isa = PBXBuildFile; fileRef = B163D11424993F64001A322C /* UIFont+DynamicTypeTests.swift */; };
		B10FD5ED246EAADC00E9D7F2 /* AppInformationDetailViewController.swift in Sources */ = {isa = PBXBuildFile; fileRef = 71CC3E9E246D6B6800217F2C /* AppInformationDetailViewController.swift */; };
		B10FD5F1246EAB1000E9D7F2 /* AppInformationViewController+DynamicTableViewModel.swift in Sources */ = {isa = PBXBuildFile; fileRef = 71CC3E9C246D5D8000217F2C /* AppInformationViewController+DynamicTableViewModel.swift */; };
		B10FD5F4246EAC1700E9D7F2 /* AppleFilesWriter.swift in Sources */ = {isa = PBXBuildFile; fileRef = B10FD5F3246EAC1700E9D7F2 /* AppleFilesWriter.swift */; };
		B111EE2C2465D9F7001AEBB4 /* String+Localization.swift in Sources */ = {isa = PBXBuildFile; fileRef = B111EE2B2465D9F7001AEBB4 /* String+Localization.swift */; };
		B112545A246F2C6500AB5036 /* ENTemporaryExposureKey+Convert.swift in Sources */ = {isa = PBXBuildFile; fileRef = B1125459246F2C6500AB5036 /* ENTemporaryExposureKey+Convert.swift */; };
		B11655932491437600316087 /* RiskProvidingConfigurationTests.swift in Sources */ = {isa = PBXBuildFile; fileRef = B11655922491437600316087 /* RiskProvidingConfigurationTests.swift */; };
		B1175213248A83AB00C3325C /* Risk.swift in Sources */ = {isa = PBXBuildFile; fileRef = B1175212248A83AB00C3325C /* Risk.swift */; };
		B1175216248A9F9600C3325C /* ConvertingKeysTests.swift in Sources */ = {isa = PBXBuildFile; fileRef = B1175215248A9F9600C3325C /* ConvertingKeysTests.swift */; };
		B1175218248ACFBC00C3325C /* SAP_RiskScoreClass+LowAndHigh.swift in Sources */ = {isa = PBXBuildFile; fileRef = B1175217248ACFBC00C3325C /* SAP_RiskScoreClass+LowAndHigh.swift */; };
		B117521A248ACFFC00C3325C /* SAP_RiskScoreClass+LowAndHighTests.swift in Sources */ = {isa = PBXBuildFile; fileRef = B1175219248ACFFC00C3325C /* SAP_RiskScoreClass+LowAndHighTests.swift */; };
		B117909824914D77007FF821 /* StoreTests.swift in Sources */ = {isa = PBXBuildFile; fileRef = 01D3ECFF2490230400551E65 /* StoreTests.swift */; };
		B11E619B246EE4B0004A056A /* DynamicTypeLabel.swift in Sources */ = {isa = PBXBuildFile; fileRef = 71CC3EA0246D6BBF00217F2C /* DynamicTypeLabel.swift */; };
		B11E619C246EE4E9004A056A /* UIFont+DynamicType.swift in Sources */ = {isa = PBXBuildFile; fileRef = 71CC3EA2246D6C4000217F2C /* UIFont+DynamicType.swift */; };
		B120C7C924AFE7B800F68FF1 /* ActiveTracingTests.swift in Sources */ = {isa = PBXBuildFile; fileRef = B120C7C824AFE7B800F68FF1 /* ActiveTracingTests.swift */; };
		B120C7CA24AFF12D00F68FF1 /* ActiveTracing.swift in Sources */ = {isa = PBXBuildFile; fileRef = B120C7C524AFDAB900F68FF1 /* ActiveTracing.swift */; };
		B1218920248AD79900496210 /* ClientMock.swift in Sources */ = {isa = PBXBuildFile; fileRef = CD678F6C246C43EE00B6A0F8 /* ClientMock.swift */; };
		B1221BE02492ECE800E6C4E4 /* CFDictionary+KeychainQuery.swift in Sources */ = {isa = PBXBuildFile; fileRef = B1221BDF2492ECE800E6C4E4 /* CFDictionary+KeychainQuery.swift */; };
		B1221BE22492ED0F00E6C4E4 /* CFDictionary+KeychainQueryTests.swift in Sources */ = {isa = PBXBuildFile; fileRef = B1221BE12492ED0F00E6C4E4 /* CFDictionary+KeychainQueryTests.swift */; };
		B143DBDF2477F292000A29E8 /* ExposureNotificationSettingViewController.swift in Sources */ = {isa = PBXBuildFile; fileRef = 853D98842469DC8100490DBA /* ExposureNotificationSettingViewController.swift */; };
		B14D0CD9246E946E00D5BEBC /* ExposureDetection.swift in Sources */ = {isa = PBXBuildFile; fileRef = B1A9E70D246D73180024CC12 /* ExposureDetection.swift */; };
		B14D0CDB246E968C00D5BEBC /* String+Today.swift in Sources */ = {isa = PBXBuildFile; fileRef = B14D0CDA246E968C00D5BEBC /* String+Today.swift */; };
		B14D0CDD246E972400D5BEBC /* ExposureDetectionDelegate.swift in Sources */ = {isa = PBXBuildFile; fileRef = B14D0CDC246E972400D5BEBC /* ExposureDetectionDelegate.swift */; };
		B14D0CDF246E976400D5BEBC /* ExposureDetectionTransaction+DidEndPrematurelyReason.swift in Sources */ = {isa = PBXBuildFile; fileRef = B14D0CDE246E976400D5BEBC /* ExposureDetectionTransaction+DidEndPrematurelyReason.swift */; };
		B153096A24706F1000A4A1BD /* URLSession+Default.swift in Sources */ = {isa = PBXBuildFile; fileRef = B153096924706F1000A4A1BD /* URLSession+Default.swift */; };
		B153096C24706F2400A4A1BD /* URLSessionConfiguration+Default.swift in Sources */ = {isa = PBXBuildFile; fileRef = B153096B24706F2400A4A1BD /* URLSessionConfiguration+Default.swift */; };
		B15382E5248273F30010F007 /* MockTestStore.swift in Sources */ = {isa = PBXBuildFile; fileRef = B15382E3248273DC0010F007 /* MockTestStore.swift */; };
		B15382E7248290BB0010F007 /* AppleFilesWriterTests.swift in Sources */ = {isa = PBXBuildFile; fileRef = B15382E6248290BB0010F007 /* AppleFilesWriterTests.swift */; };
		B15382FE248424F00010F007 /* ExposureDetectionTests.swift in Sources */ = {isa = PBXBuildFile; fileRef = B15382FD248424F00010F007 /* ExposureDetectionTests.swift */; };
		B16177E824802F9B006E435A /* DownloadedPackagesSQLLiteStoreTests.swift in Sources */ = {isa = PBXBuildFile; fileRef = B16177E724802F9B006E435A /* DownloadedPackagesSQLLiteStoreTests.swift */; };
		B161782524804AC3006E435A /* DownloadedPackagesSQLLiteStoreV1.swift in Sources */ = {isa = PBXBuildFile; fileRef = B161782424804AC3006E435A /* DownloadedPackagesSQLLiteStoreV1.swift */; };
		B161782D248062CE006E435A /* DeltaCalculationResultTests.swift in Sources */ = {isa = PBXBuildFile; fileRef = B161782C248062CE006E435A /* DeltaCalculationResultTests.swift */; };
		B161782E2480658F006E435A /* DeltaCalculationResult.swift in Sources */ = {isa = PBXBuildFile; fileRef = B161782924805784006E435A /* DeltaCalculationResult.swift */; };
		B163D1102499068D001A322C /* SettingsViewModelTests.swift in Sources */ = {isa = PBXBuildFile; fileRef = B163D10F2499068D001A322C /* SettingsViewModelTests.swift */; };
		B16457B524DC11EF002879EB /* DMLastSubmissionRequetViewController.swift in Sources */ = {isa = PBXBuildFile; fileRef = B16457B424DC11EF002879EB /* DMLastSubmissionRequetViewController.swift */; };
		B16457B724DC160B002879EB /* DMLastRiskCalculationViewController.swift in Sources */ = {isa = PBXBuildFile; fileRef = B16457B624DC160B002879EB /* DMLastRiskCalculationViewController.swift */; };
		B16457B924DC19F9002879EB /* DMSettingsViewController.swift in Sources */ = {isa = PBXBuildFile; fileRef = B16457B824DC19F9002879EB /* DMSettingsViewController.swift */; };
		B16457BB24DC3309002879EB /* DMErrorsViewController.swift in Sources */ = {isa = PBXBuildFile; fileRef = B16457BA24DC3309002879EB /* DMErrorsViewController.swift */; };
		B16457BD24DC3F4E002879EB /* DMKeysViewController.swift in Sources */ = {isa = PBXBuildFile; fileRef = B1FC2D1C24D9C87F00083C81 /* DMKeysViewController.swift */; };
		B1741B492462C207006275D9 /* Client.swift in Sources */ = {isa = PBXBuildFile; fileRef = B1741B482462C207006275D9 /* Client.swift */; };
		B1741B4C2462C21F006275D9 /* DMDeveloperMenu.swift in Sources */ = {isa = PBXBuildFile; fileRef = B1741B432461C257006275D9 /* DMDeveloperMenu.swift */; };
		B1741B4E2462C21F006275D9 /* DMViewController.swift in Sources */ = {isa = PBXBuildFile; fileRef = B1569DDE245D70990079FCD7 /* DMViewController.swift */; };
		B1741B582462EBDB006275D9 /* HomeViewController.swift in Sources */ = {isa = PBXBuildFile; fileRef = 51CE1B2E245F5CFC002CF42A /* HomeViewController.swift */; };
		B17A44A22464906A00CB195E /* KeyTests.swift in Sources */ = {isa = PBXBuildFile; fileRef = B17A44A12464906A00CB195E /* KeyTests.swift */; };
		B17F2D48248CEB4C00CAA38F /* DetectionMode.swift in Sources */ = {isa = PBXBuildFile; fileRef = B18E852E248C29D400CF4FB8 /* DetectionMode.swift */; };
		B184A380248FFCBE007180F6 /* SecureStore.swift in Sources */ = {isa = PBXBuildFile; fileRef = B184A37F248FFCBE007180F6 /* SecureStore.swift */; };
		B184A383248FFCE2007180F6 /* CodableExposureDetectionSummary.swift in Sources */ = {isa = PBXBuildFile; fileRef = B184A382248FFCE2007180F6 /* CodableExposureDetectionSummary.swift */; };
		B18755D124DC45CA00A9202E /* DMStoreViewController.swift in Sources */ = {isa = PBXBuildFile; fileRef = B18755D024DC45CA00A9202E /* DMStoreViewController.swift */; };
		B18C411D246DB30000B8D8CB /* URL+Helper.swift in Sources */ = {isa = PBXBuildFile; fileRef = B18C411C246DB30000B8D8CB /* URL+Helper.swift */; };
		B19FD7112491A07000A9D56A /* String+SemanticVersion.swift in Sources */ = {isa = PBXBuildFile; fileRef = B19FD7102491A07000A9D56A /* String+SemanticVersion.swift */; };
		B19FD7132491A08500A9D56A /* SAP_SemanticVersion+Compare.swift in Sources */ = {isa = PBXBuildFile; fileRef = B19FD7122491A08500A9D56A /* SAP_SemanticVersion+Compare.swift */; };
		B19FD7152491A4A300A9D56A /* SAP_SemanticVersionTests.swift in Sources */ = {isa = PBXBuildFile; fileRef = B19FD7142491A4A300A9D56A /* SAP_SemanticVersionTests.swift */; };
		B1A31F6924DAE6C000E263DF /* DMKeyCell.swift in Sources */ = {isa = PBXBuildFile; fileRef = B1A31F6824DAE6C000E263DF /* DMKeyCell.swift */; };
		B1A76E9F24714AC700EA5208 /* HTTPClient+Configuration.swift in Sources */ = {isa = PBXBuildFile; fileRef = B1A76E9E24714AC700EA5208 /* HTTPClient+Configuration.swift */; };
		B1A89F3824819C2B00DA1CEC /* HomeInteractor.swift in Sources */ = {isa = PBXBuildFile; fileRef = 5111E7622460BB1500ED6498 /* HomeInteractor.swift */; };
		B1A89F3924819CC200DA1CEC /* ExposureStateUpdating.swift in Sources */ = {isa = PBXBuildFile; fileRef = B18CADAD24782FA4006F53F0 /* ExposureStateUpdating.swift */; };
		B1A89F3A24819CD300DA1CEC /* HomeRiskImageItemViewConfigurator.swift in Sources */ = {isa = PBXBuildFile; fileRef = 514EE99F246D4DF800DE4884 /* HomeRiskImageItemViewConfigurator.swift */; };
		B1A89F3B24819CE800DA1CEC /* LabelTableViewCell.swift in Sources */ = {isa = PBXBuildFile; fileRef = CDD87C5C247559E3007CE6CA /* LabelTableViewCell.swift */; };
		B1AC51D624CED8820087C35B /* DetectionModeTests.swift in Sources */ = {isa = PBXBuildFile; fileRef = B1AC51D524CED8820087C35B /* DetectionModeTests.swift */; };
		B1B381432472EF8B0056BEEE /* HTTPClient+Configuration.swift in Sources */ = {isa = PBXBuildFile; fileRef = B12995E8246C344100854AD0 /* HTTPClient+Configuration.swift */; };
		B1B5A76024924B3D0029D5D7 /* FMDB in Frameworks */ = {isa = PBXBuildFile; productRef = B1B5A75F24924B3D0029D5D7 /* FMDB */; };
		B1B9CF1F246ED2E8008F04F5 /* Sap_FilebucketTests.swift in Sources */ = {isa = PBXBuildFile; fileRef = B1B9CF1E246ED2E8008F04F5 /* Sap_FilebucketTests.swift */; };
		B1BD9E7E24898A2300BD3930 /* ExposureDetectionViewController+DynamicTableViewModel.swift in Sources */ = {isa = PBXBuildFile; fileRef = 714CD8662472885900F56450 /* ExposureDetectionViewController+DynamicTableViewModel.swift */; };
		B1BFE27224BDE1D500C1181D /* HomeViewController+HowRiskDetectionWorks.swift in Sources */ = {isa = PBXBuildFile; fileRef = B1BFE27124BDE1D500C1181D /* HomeViewController+HowRiskDetectionWorks.swift */; };
		B1C6ECFF247F089E0066138F /* RiskImageItemView.swift in Sources */ = {isa = PBXBuildFile; fileRef = 51B5B415246DF13D00DC5D3E /* RiskImageItemView.swift */; };
		B1C6ED00247F23730066138F /* NotificationName.swift in Sources */ = {isa = PBXBuildFile; fileRef = 51D420D324586DCA00AD70CA /* NotificationName.swift */; };
		B1C7EE4424938E9E00F1F284 /* ExposureDetection_DidEndPrematurelyReason+ErrorHandling.swift in Sources */ = {isa = PBXBuildFile; fileRef = B1C7EE4324938E9E00F1F284 /* ExposureDetection_DidEndPrematurelyReason+ErrorHandling.swift */; };
		B1C7EE4624938EB700F1F284 /* ExposureDetection_DidEndPrematurelyReason+ErrorHandlingTests.swift in Sources */ = {isa = PBXBuildFile; fileRef = B1C7EE4524938EB700F1F284 /* ExposureDetection_DidEndPrematurelyReason+ErrorHandlingTests.swift */; };
		B1C7EE482493D97000F1F284 /* RiskProvidingConfigurationManualTriggerTests.swift in Sources */ = {isa = PBXBuildFile; fileRef = B1C7EE472493D97000F1F284 /* RiskProvidingConfigurationManualTriggerTests.swift */; };
		B1C7EEAE24941A3B00F1F284 /* ManualExposureDetectionState.swift in Sources */ = {isa = PBXBuildFile; fileRef = B1C7EEAD24941A3B00F1F284 /* ManualExposureDetectionState.swift */; };
		B1C7EEB024941A6B00F1F284 /* RiskConsumer.swift in Sources */ = {isa = PBXBuildFile; fileRef = B1C7EEAF24941A6B00F1F284 /* RiskConsumer.swift */; };
		B1CD333E24865E0000B06E9B /* TracingStatusHistoryTests.swift in Sources */ = {isa = PBXBuildFile; fileRef = B1CD333D24865E0000B06E9B /* TracingStatusHistoryTests.swift */; };
		B1CD33412486AA7100B06E9B /* CoronaWarnURLSessionDelegate.swift in Sources */ = {isa = PBXBuildFile; fileRef = B1CD33402486AA7100B06E9B /* CoronaWarnURLSessionDelegate.swift */; };
		B1D431C8246C69F300E728AD /* HTTPClient+ConfigurationTests.swift in Sources */ = {isa = PBXBuildFile; fileRef = B1D431C7246C69F300E728AD /* HTTPClient+ConfigurationTests.swift */; };
		B1D431CB246C84A400E728AD /* DownloadedPackagesStoreV1.swift in Sources */ = {isa = PBXBuildFile; fileRef = B1D431CA246C84A400E728AD /* DownloadedPackagesStoreV1.swift */; };
		B1D6B002247DA0320079DDD3 /* ExposureDetectionViewControllerDelegate.swift in Sources */ = {isa = PBXBuildFile; fileRef = B1D6B001247DA0320079DDD3 /* ExposureDetectionViewControllerDelegate.swift */; };
		B1D6B004247DA4920079DDD3 /* UIApplication+CoronaWarn.swift in Sources */ = {isa = PBXBuildFile; fileRef = B1D6B003247DA4920079DDD3 /* UIApplication+CoronaWarn.swift */; };
		B1D7D68E24766D2100E4DA5D /* submission_payload.pb.swift in Sources */ = {isa = PBXBuildFile; fileRef = B1D7D68624766D2100E4DA5D /* submission_payload.pb.swift */; };
		B1D7D69224766D2100E4DA5D /* apple_export.pb.swift in Sources */ = {isa = PBXBuildFile; fileRef = B1D7D68A24766D2100E4DA5D /* apple_export.pb.swift */; };
		B1D8CB2724DD44C6008C6010 /* DMTracingHistoryViewController.swift in Sources */ = {isa = PBXBuildFile; fileRef = B1D8CB2524DD4371008C6010 /* DMTracingHistoryViewController.swift */; };
		B1DDDABC247137B000A07175 /* HTTPClientConfigurationEndpointTests.swift in Sources */ = {isa = PBXBuildFile; fileRef = B1DDDABB247137B000A07175 /* HTTPClientConfigurationEndpointTests.swift */; };
		B1DDDABE24713BAD00A07175 /* SAPDownloadedPackage.swift in Sources */ = {isa = PBXBuildFile; fileRef = B1A9E710246D782F0024CC12 /* SAPDownloadedPackage.swift */; };
		B1E23B8624FE4DD3006BCDA6 /* PublicKeyProviderTests.swift in Sources */ = {isa = PBXBuildFile; fileRef = B1E23B8524FE4DD3006BCDA6 /* PublicKeyProviderTests.swift */; };
		B1E23B8824FE80EF006BCDA6 /* CancellationTokenTests.swift in Sources */ = {isa = PBXBuildFile; fileRef = B1E23B8724FE80EF006BCDA6 /* CancellationTokenTests.swift */; };
		B1E8C99D2479D4E7006DC678 /* DMSubmissionStateViewController.swift in Sources */ = {isa = PBXBuildFile; fileRef = B1E8C99C2479D4E7006DC678 /* DMSubmissionStateViewController.swift */; };
		B1EAEC8B24711884003BE9A2 /* URLSession+Convenience.swift in Sources */ = {isa = PBXBuildFile; fileRef = B1EAEC8A24711884003BE9A2 /* URLSession+Convenience.swift */; };
		B1EAEC8F247118D1003BE9A2 /* URLSession+ConvenienceTests.swift in Sources */ = {isa = PBXBuildFile; fileRef = B1EAEC8D247118CB003BE9A2 /* URLSession+ConvenienceTests.swift */; };
		B1EDFD88248E741B00E7EAFF /* SwiftProtobuf in Frameworks */ = {isa = PBXBuildFile; productRef = B10FB02F246036F3004CA11E /* SwiftProtobuf */; };
		B1EDFD89248E741B00E7EAFF /* ZIPFoundation in Frameworks */ = {isa = PBXBuildFile; productRef = B1E8C9A4247AB869006DC678 /* ZIPFoundation */; };
		B1EDFD8D248E74D000E7EAFF /* URL+StaticString.swift in Sources */ = {isa = PBXBuildFile; fileRef = B1EDFD8C248E74D000E7EAFF /* URL+StaticString.swift */; };
		B1F82DF224718C7300E2E56A /* DMBackendConfigurationViewController.swift in Sources */ = {isa = PBXBuildFile; fileRef = B1F82DF124718C7300E2E56A /* DMBackendConfigurationViewController.swift */; };
		B1F8AE482479B4C30093A588 /* api-response-day-2020-05-16 in Resources */ = {isa = PBXBuildFile; fileRef = B1F8AE472479B4C30093A588 /* api-response-day-2020-05-16 */; };
		B1FC2D2024D9C8DF00083C81 /* SAP_TemporaryExposureKey+DeveloperMenu.swift in Sources */ = {isa = PBXBuildFile; fileRef = B1FC2D1F24D9C8DF00083C81 /* SAP_TemporaryExposureKey+DeveloperMenu.swift */; };
		B1FE13EB24891CFA00D012E5 /* RiskProvider.swift in Sources */ = {isa = PBXBuildFile; fileRef = B1FE13DE248821E000D012E5 /* RiskProvider.swift */; };
		B1FE13EC24891CFE00D012E5 /* RiskProviding.swift in Sources */ = {isa = PBXBuildFile; fileRef = B1FE13DC248821CB00D012E5 /* RiskProviding.swift */; };
		B1FE13ED24891D0400D012E5 /* RiskProviderTests.swift in Sources */ = {isa = PBXBuildFile; fileRef = B1FE13E1248824E900D012E5 /* RiskProviderTests.swift */; };
		B1FE13EF24891D0C00D012E5 /* RiskProvidingConfiguration.swift in Sources */ = {isa = PBXBuildFile; fileRef = B1FE13E52488255900D012E5 /* RiskProvidingConfiguration.swift */; };
		B1FE13F024891D1500D012E5 /* RiskCalculation.swift in Sources */ = {isa = PBXBuildFile; fileRef = B1FE13D72487DEED00D012E5 /* RiskCalculation.swift */; };
		B1FE13FB24896E6700D012E5 /* AppConfigurationProviding.swift in Sources */ = {isa = PBXBuildFile; fileRef = B1FE13FA24896E6700D012E5 /* AppConfigurationProviding.swift */; };
		B1FE13FE24896EF700D012E5 /* CachedAppConfigurationTests.swift in Sources */ = {isa = PBXBuildFile; fileRef = B1FE13FD24896EF700D012E5 /* CachedAppConfigurationTests.swift */; };
		B1FE13FF2489708200D012E5 /* CachedAppConfiguration.swift in Sources */ = {isa = PBXBuildFile; fileRef = B1FE13F824896DDB00D012E5 /* CachedAppConfiguration.swift */; };
		B1FF6B6E2497D0B50041CF02 /* CWASQLite.h in Headers */ = {isa = PBXBuildFile; fileRef = B1FF6B6C2497D0B50041CF02 /* CWASQLite.h */; settings = {ATTRIBUTES = (Public, ); }; };
		B1FF6B772497D2330041CF02 /* sqlite3.h in Headers */ = {isa = PBXBuildFile; fileRef = 0DFCC2712484DC8400E2811D /* sqlite3.h */; settings = {ATTRIBUTES = (Public, ); }; };
		CD2EC329247D82EE00C6B3F9 /* NotificationSettingsViewController.swift in Sources */ = {isa = PBXBuildFile; fileRef = CD2EC328247D82EE00C6B3F9 /* NotificationSettingsViewController.swift */; };
		CD678F6F246C43FC00B6A0F8 /* MockURLSession.swift in Sources */ = {isa = PBXBuildFile; fileRef = CD678F6E246C43FC00B6A0F8 /* MockURLSession.swift */; };
		CD8638532477EBD400A5A07C /* SettingsViewModel.swift in Sources */ = {isa = PBXBuildFile; fileRef = CD8638522477EBD400A5A07C /* SettingsViewModel.swift */; };
		CD99A3A9245C272400BF12AF /* ExposureSubmissionService.swift in Sources */ = {isa = PBXBuildFile; fileRef = CD99A3A8245C272400BF12AF /* ExposureSubmissionService.swift */; };
		CD99A3C7246155C300BF12AF /* Logger.swift in Sources */ = {isa = PBXBuildFile; fileRef = CD99A3C6246155C300BF12AF /* Logger.swift */; };
		CD99A3CA2461A47C00BF12AF /* AppStrings.swift in Sources */ = {isa = PBXBuildFile; fileRef = CD99A3C92461A47C00BF12AF /* AppStrings.swift */; };
		CDA262F824AB808800612E15 /* Coordinator.swift in Sources */ = {isa = PBXBuildFile; fileRef = CDA262F724AB808800612E15 /* Coordinator.swift */; };
		CDCE11D6247D644100F30825 /* NotificationSettingsViewModel.swift in Sources */ = {isa = PBXBuildFile; fileRef = CDCE11D5247D644100F30825 /* NotificationSettingsViewModel.swift */; };
		CDCE11D9247D64C600F30825 /* NotificationSettingsOnTableViewCell.swift in Sources */ = {isa = PBXBuildFile; fileRef = CDCE11D8247D64C600F30825 /* NotificationSettingsOnTableViewCell.swift */; };
		CDCE11DB247D64D600F30825 /* NotificationSettingsOffTableViewCell.swift in Sources */ = {isa = PBXBuildFile; fileRef = CDCE11DA247D64D600F30825 /* NotificationSettingsOffTableViewCell.swift */; };
		CDD87C56247556DE007CE6CA /* MainSettingsTableViewCell.swift in Sources */ = {isa = PBXBuildFile; fileRef = CDD87C54247556DE007CE6CA /* MainSettingsTableViewCell.swift */; };
		CDF27BD3246ADBA70044D32B /* ExposureSubmissionServiceTests.swift in Sources */ = {isa = PBXBuildFile; fileRef = CDF27BD2246ADBA70044D32B /* ExposureSubmissionServiceTests.swift */; };
		CDF27BD5246ADBF30044D32B /* HTTPClient+DaysAndHoursTests.swift in Sources */ = {isa = PBXBuildFile; fileRef = CDF27BD4246ADBF30044D32B /* HTTPClient+DaysAndHoursTests.swift */; };
		EB11B02A24EE7CA500143A95 /* ENAUITestsSettings.swift in Sources */ = {isa = PBXBuildFile; fileRef = EB11B02924EE7CA500143A95 /* ENAUITestsSettings.swift */; };
		EB2394A024E5492900E71225 /* BackgroundAppRefreshViewModel.swift in Sources */ = {isa = PBXBuildFile; fileRef = EB23949F24E5492900E71225 /* BackgroundAppRefreshViewModel.swift */; };
		EB7057D724E6BACA002235B4 /* InfoBoxView.xib in Resources */ = {isa = PBXBuildFile; fileRef = EB7057D624E6BACA002235B4 /* InfoBoxView.xib */; };
		EB7D205424E6A3320089264C /* InfoBoxView.swift in Sources */ = {isa = PBXBuildFile; fileRef = EB7D205324E6A3320089264C /* InfoBoxView.swift */; };
		EB7D205624E6A5930089264C /* InfoBoxViewModel.swift in Sources */ = {isa = PBXBuildFile; fileRef = EB7D205524E6A5930089264C /* InfoBoxViewModel.swift */; };
		EB7F8E9524E434E000A3CCC4 /* BackgroundAppRefreshViewController.swift in Sources */ = {isa = PBXBuildFile; fileRef = EB7F8E9424E434E000A3CCC4 /* BackgroundAppRefreshViewController.swift */; };
		EB858D2024E700D10048A0AA /* UIView+Screenshot.swift in Sources */ = {isa = PBXBuildFile; fileRef = EB858D1F24E700D10048A0AA /* UIView+Screenshot.swift */; };
		EE20EA072469883900770683 /* RiskLegend.storyboard in Resources */ = {isa = PBXBuildFile; fileRef = EE20EA062469883900770683 /* RiskLegend.storyboard */; };
		EE22DB81247FB40A001B0A71 /* ENStateHandler.swift in Sources */ = {isa = PBXBuildFile; fileRef = EE22DB7F247FB409001B0A71 /* ENStateHandler.swift */; };
		EE22DB82247FB40A001B0A71 /* ENSettingModel.swift in Sources */ = {isa = PBXBuildFile; fileRef = EE22DB80247FB409001B0A71 /* ENSettingModel.swift */; };
		EE22DB89247FB43A001B0A71 /* TracingHistoryTableViewCell.swift in Sources */ = {isa = PBXBuildFile; fileRef = EE22DB84247FB43A001B0A71 /* TracingHistoryTableViewCell.swift */; };
		EE22DB8A247FB43A001B0A71 /* ImageTableViewCell.swift in Sources */ = {isa = PBXBuildFile; fileRef = EE22DB85247FB43A001B0A71 /* ImageTableViewCell.swift */; };
		EE22DB8B247FB43A001B0A71 /* ActionDetailTableViewCell.swift in Sources */ = {isa = PBXBuildFile; fileRef = EE22DB86247FB43A001B0A71 /* ActionDetailTableViewCell.swift */; };
		EE22DB8C247FB43A001B0A71 /* DescriptionTableViewCell.swift in Sources */ = {isa = PBXBuildFile; fileRef = EE22DB87247FB43A001B0A71 /* DescriptionTableViewCell.swift */; };
		EE22DB8D247FB43A001B0A71 /* ActionTableViewCell.swift in Sources */ = {isa = PBXBuildFile; fileRef = EE22DB88247FB43A001B0A71 /* ActionTableViewCell.swift */; };
		EE22DB8F247FB46C001B0A71 /* ENStateTests.swift in Sources */ = {isa = PBXBuildFile; fileRef = EE22DB8E247FB46C001B0A71 /* ENStateTests.swift */; };
		EE22DB91247FB479001B0A71 /* MockStateHandlerObserverDelegate.swift in Sources */ = {isa = PBXBuildFile; fileRef = EE22DB90247FB479001B0A71 /* MockStateHandlerObserverDelegate.swift */; };
		EE269508248FCB0300BAE234 /* InfoPlist.strings in Resources */ = {isa = PBXBuildFile; fileRef = EE26950A248FCB0300BAE234 /* InfoPlist.strings */; };
		EE278B2D245F2BBB008B06F9 /* InviteFriends.storyboard in Resources */ = {isa = PBXBuildFile; fileRef = EE278B2C245F2BBB008B06F9 /* InviteFriends.storyboard */; };
		EE278B30245F2C8A008B06F9 /* FriendsInviteController.swift in Sources */ = {isa = PBXBuildFile; fileRef = EE278B2F245F2C8A008B06F9 /* FriendsInviteController.swift */; };
		EE70C23D245B09EA00AC9B2F /* Localizable.strings in Resources */ = {isa = PBXBuildFile; fileRef = EE70C23A245B09E900AC9B2F /* Localizable.strings */; };
		EE92A33E245D96DA006B97B0 /* Localizable.stringsdict in Resources */ = {isa = PBXBuildFile; fileRef = EE92A340245D96DA006B97B0 /* Localizable.stringsdict */; };
		EEF1067A246EBF8B009DFB4E /* ResetViewController.swift in Sources */ = {isa = PBXBuildFile; fileRef = EEF10679246EBF8B009DFB4E /* ResetViewController.swift */; };
		F22C6E2324917E3200712A6B /* DynamicTableViewControllerRowsTests.swift in Sources */ = {isa = PBXBuildFile; fileRef = F247572A24838AC8003E1FC5 /* DynamicTableViewControllerRowsTests.swift */; };
		F22C6E252492082B00712A6B /* DynamicTableViewSpaceCellTests.swift in Sources */ = {isa = PBXBuildFile; fileRef = F22C6E242492082B00712A6B /* DynamicTableViewSpaceCellTests.swift */; };
		F252472F2483955B00C5556B /* DynamicTableViewControllerFake.storyboard in Resources */ = {isa = PBXBuildFile; fileRef = F252472E2483955B00C5556B /* DynamicTableViewControllerFake.storyboard */; };
		F25247312484456800C5556B /* DynamicTableViewModelTests.swift in Sources */ = {isa = PBXBuildFile; fileRef = F25247302484456800C5556B /* DynamicTableViewModelTests.swift */; };
		F2DC808E248989CE00EDC40A /* DynamicTableViewControllerRegisterCellsTests.swift in Sources */ = {isa = PBXBuildFile; fileRef = F2DC808D248989CE00EDC40A /* DynamicTableViewControllerRegisterCellsTests.swift */; };
		F2DC809024898A9400EDC40A /* DynamicTableViewControllerNumberOfRowsAndSectionsTests.swift in Sources */ = {isa = PBXBuildFile; fileRef = F2DC808F24898A9400EDC40A /* DynamicTableViewControllerNumberOfRowsAndSectionsTests.swift */; };
		F2DC809224898B1800EDC40A /* DynamicTableViewControllerHeaderTests.swift in Sources */ = {isa = PBXBuildFile; fileRef = F2DC809124898B1800EDC40A /* DynamicTableViewControllerHeaderTests.swift */; };
		F2DC809424898CE600EDC40A /* DynamicTableViewControllerFooterTests.swift in Sources */ = {isa = PBXBuildFile; fileRef = F2DC809324898CE600EDC40A /* DynamicTableViewControllerFooterTests.swift */; };
		FEDCE09E9F78ABEB4AA9A484 /* ExposureDetectionExecutor.swift in Sources */ = {isa = PBXBuildFile; fileRef = FEDCE0116603B6E00FAEE632 /* ExposureDetectionExecutor.swift */; };
		FEDCE29E414945F14E7CE576 /* ENStateHandler+State.swift in Sources */ = {isa = PBXBuildFile; fileRef = FEDCE1B8926528ED74CDE1B2 /* ENStateHandler+State.swift */; };
		FEDCE50B4AC5E24D4E11AA52 /* RequiresAppDependencies.swift in Sources */ = {isa = PBXBuildFile; fileRef = FEDCE1600374711EC77FF572 /* RequiresAppDependencies.swift */; };
		FEDCE6E2763B0BABFADF36BA /* ExposureDetectionViewController+State.swift in Sources */ = {isa = PBXBuildFile; fileRef = FEDCE4BE82DC5BFE90575663 /* ExposureDetectionViewController+State.swift */; };
		FEDCE77AED78E9C25999BB35 /* SceneDelegate+State.swift in Sources */ = {isa = PBXBuildFile; fileRef = FEDCE838D90CB02C55E15237 /* SceneDelegate+State.swift */; };
		FEDCECC1B2111AB537AEF7E5 /* HomeInteractor+State.swift in Sources */ = {isa = PBXBuildFile; fileRef = FEDCEC452596E54A041BBCE9 /* HomeInteractor+State.swift */; };
/* End PBXBuildFile section */

/* Begin PBXContainerItemProxy section */
		85D7595524570491008175F0 /* PBXContainerItemProxy */ = {
			isa = PBXContainerItemProxy;
			containerPortal = 85D759332457048F008175F0 /* Project object */;
			proxyType = 1;
			remoteGlobalIDString = 85D7593A2457048F008175F0;
			remoteInfo = ENA;
		};
		85D7596024570491008175F0 /* PBXContainerItemProxy */ = {
			isa = PBXContainerItemProxy;
			containerPortal = 85D759332457048F008175F0 /* Project object */;
			proxyType = 1;
			remoteGlobalIDString = 85D7593A2457048F008175F0;
			remoteInfo = ENA;
		};
/* End PBXContainerItemProxy section */

/* Begin PBXCopyFilesBuildPhase section */
		B102BDB924603FD600CD55A2 /* Embed Frameworks */ = {
			isa = PBXCopyFilesBuildPhase;
			buildActionMask = 12;
			dstPath = "";
			dstSubfolderSpec = 10;
			files = (
				015E8C0924C9983600C0A4B3 /* CWASQLite.framework in Embed Frameworks */,
			);
			name = "Embed Frameworks";
			runOnlyForDeploymentPostprocessing = 0;
		};
/* End PBXCopyFilesBuildPhase section */

/* Begin PBXFileReference section */
		011E13AD24680A4000973467 /* HTTPClient.swift */ = {isa = PBXFileReference; lastKnownFileType = sourcecode.swift; path = HTTPClient.swift; sourceTree = "<group>"; };
		011E4B002483A35A002E6412 /* ENACommunity.entitlements */ = {isa = PBXFileReference; fileEncoding = 4; lastKnownFileType = text.plist.entitlements; path = ENACommunity.entitlements; sourceTree = "<group>"; };
		013DC101245DAC4E00EE58B0 /* Store.swift */ = {isa = PBXFileReference; lastKnownFileType = sourcecode.swift; path = Store.swift; sourceTree = "<group>"; };
		014891B224F90D0B002A6F77 /* ENA.plist */ = {isa = PBXFileReference; fileEncoding = 4; lastKnownFileType = text.plist.xml; name = ENA.plist; path = ../../../ENA.plist; sourceTree = "<group>"; };
		015692E324B48C3F0033F35E /* TimeInterval+Convenience.swift */ = {isa = PBXFileReference; fileEncoding = 4; lastKnownFileType = sourcecode.swift; lineEnding = 0; path = "TimeInterval+Convenience.swift"; sourceTree = "<group>"; };
		0159E6BF247829BA00894A89 /* temporary_exposure_key_export.pb.swift */ = {isa = PBXFileReference; fileEncoding = 4; lastKnownFileType = sourcecode.swift; name = temporary_exposure_key_export.pb.swift; path = ../../../gen/output/temporary_exposure_key_export.pb.swift; sourceTree = "<group>"; };
		0159E6C0247829BA00894A89 /* temporary_exposure_key_signature_list.pb.swift */ = {isa = PBXFileReference; fileEncoding = 4; lastKnownFileType = sourcecode.swift; name = temporary_exposure_key_signature_list.pb.swift; path = ../../../gen/output/temporary_exposure_key_signature_list.pb.swift; sourceTree = "<group>"; };
		016146902487A43E00660992 /* LinkHelper.swift */ = {isa = PBXFileReference; lastKnownFileType = sourcecode.swift; path = LinkHelper.swift; sourceTree = "<group>"; };
		01678E9A249A521F003B048B /* testStore.sqlite */ = {isa = PBXFileReference; lastKnownFileType = file; path = testStore.sqlite; sourceTree = "<group>"; };
		01D16C5D24ED69CA007DB387 /* BackgroundAppRefreshViewModelTests.swift */ = {isa = PBXFileReference; lastKnownFileType = sourcecode.swift; path = BackgroundAppRefreshViewModelTests.swift; sourceTree = "<group>"; };
		01D16C5F24ED6D9A007DB387 /* MockBackgroundRefreshStatusProvider.swift */ = {isa = PBXFileReference; lastKnownFileType = sourcecode.swift; path = MockBackgroundRefreshStatusProvider.swift; sourceTree = "<group>"; };
		01D16C6124ED6DB3007DB387 /* MockLowPowerModeStatusProvider.swift */ = {isa = PBXFileReference; lastKnownFileType = sourcecode.swift; path = MockLowPowerModeStatusProvider.swift; sourceTree = "<group>"; };
		01D3ECFF2490230400551E65 /* StoreTests.swift */ = {isa = PBXFileReference; fileEncoding = 4; lastKnownFileType = sourcecode.swift; lineEnding = 0; path = StoreTests.swift; sourceTree = "<group>"; };
		01E25C6F24A3B52F007E33F8 /* Info_Testflight.plist */ = {isa = PBXFileReference; fileEncoding = 4; lastKnownFileType = text.plist.xml; path = Info_Testflight.plist; sourceTree = "<group>"; };
		01F5F7212487B9C000229720 /* AppInformationViewController.swift */ = {isa = PBXFileReference; lastKnownFileType = sourcecode.swift; path = AppInformationViewController.swift; sourceTree = "<group>"; };
		0D5611B3247F852C00B5B094 /* SQLiteKeyValueStore.swift */ = {isa = PBXFileReference; lastKnownFileType = sourcecode.swift; path = SQLiteKeyValueStore.swift; sourceTree = "<group>"; };
		0DD260FE248D549B007C3B2C /* KeychainHelper.swift */ = {isa = PBXFileReference; lastKnownFileType = sourcecode.swift; path = KeychainHelper.swift; sourceTree = "<group>"; };
		0DF6BB96248AD616007E8B0C /* AppUpdateCheckHelper.swift */ = {isa = PBXFileReference; lastKnownFileType = sourcecode.swift; path = AppUpdateCheckHelper.swift; sourceTree = "<group>"; };
		0DF6BB9C248AE232007E8B0C /* AppUpdateCheckerHelperTests.swift */ = {isa = PBXFileReference; lastKnownFileType = sourcecode.swift; path = AppUpdateCheckerHelperTests.swift; sourceTree = "<group>"; };
		0DF6BBB2248C04CF007E8B0C /* app_config_attenuation_duration.pb.swift */ = {isa = PBXFileReference; fileEncoding = 4; lastKnownFileType = sourcecode.swift; name = app_config_attenuation_duration.pb.swift; path = ../../../gen/output/app_config_attenuation_duration.pb.swift; sourceTree = "<group>"; };
		0DF6BBB3248C04CF007E8B0C /* app_config_app_version_config.pb.swift */ = {isa = PBXFileReference; fileEncoding = 4; lastKnownFileType = sourcecode.swift; name = app_config_app_version_config.pb.swift; path = ../../../gen/output/app_config_app_version_config.pb.swift; sourceTree = "<group>"; };
		0DF6BBB4248C04CF007E8B0C /* app_config.pb.swift */ = {isa = PBXFileReference; fileEncoding = 4; lastKnownFileType = sourcecode.swift; name = app_config.pb.swift; path = ../../../gen/output/app_config.pb.swift; sourceTree = "<group>"; };
		0DFCC2692484D7A700E2811D /* ENA-Bridging-Header.h */ = {isa = PBXFileReference; lastKnownFileType = sourcecode.c.h; path = "ENA-Bridging-Header.h"; sourceTree = "<group>"; };
		0DFCC26F2484DC8200E2811D /* ENATests-Bridging-Header.h */ = {isa = PBXFileReference; lastKnownFileType = sourcecode.c.h; path = "ENATests-Bridging-Header.h"; sourceTree = "<group>"; };
		0DFCC2702484DC8400E2811D /* sqlite3.c */ = {isa = PBXFileReference; fileEncoding = 4; lastKnownFileType = sourcecode.c.c; path = sqlite3.c; sourceTree = "<group>"; };
		0DFCC2712484DC8400E2811D /* sqlite3.h */ = {isa = PBXFileReference; fileEncoding = 4; lastKnownFileType = sourcecode.c.h; path = sqlite3.h; sourceTree = "<group>"; };
		1309194E247972C40066E329 /* PrivacyProtectionViewController.swift */ = {isa = PBXFileReference; lastKnownFileType = sourcecode.swift; path = PrivacyProtectionViewController.swift; sourceTree = "<group>"; };
		130CB19B246D92F800ADE602 /* ENAUITestsOnboarding.swift */ = {isa = PBXFileReference; fileEncoding = 4; lastKnownFileType = sourcecode.swift; path = ENAUITestsOnboarding.swift; sourceTree = "<group>"; };
		13156CFE248C19D000AFC472 /* de */ = {isa = PBXFileReference; lastKnownFileType = text.html; name = de; path = de.lproj/usage.html; sourceTree = "<group>"; };
		13156D00248CDECC00AFC472 /* en */ = {isa = PBXFileReference; lastKnownFileType = text.html; name = en; path = en.lproj/usage.html; sourceTree = "<group>"; };
		134F0DB9247578FF00D88934 /* ENAUITestsHome.swift */ = {isa = PBXFileReference; fileEncoding = 4; lastKnownFileType = sourcecode.swift; path = ENAUITestsHome.swift; sourceTree = "<group>"; };
		134F0DBA247578FF00D88934 /* ENAUITests-Extensions.swift */ = {isa = PBXFileReference; fileEncoding = 4; lastKnownFileType = sourcecode.swift; path = "ENAUITests-Extensions.swift"; sourceTree = "<group>"; };
		134F0F2B2475793400D88934 /* SnapshotHelper.swift */ = {isa = PBXFileReference; fileEncoding = 4; lastKnownFileType = sourcecode.swift; name = SnapshotHelper.swift; path = ../../fastlane/SnapshotHelper.swift; sourceTree = "<group>"; };
		13722043247AEEAD00152764 /* UNNotificationCenter+Extension.swift */ = {isa = PBXFileReference; lastKnownFileType = sourcecode.swift; path = "UNNotificationCenter+Extension.swift"; sourceTree = "<group>"; };
		137846482488027500A50AB8 /* OnboardingInfoViewController+Extension.swift */ = {isa = PBXFileReference; lastKnownFileType = sourcecode.swift; path = "OnboardingInfoViewController+Extension.swift"; sourceTree = "<group>"; };
		138910C4247A909000D739F6 /* ENATaskScheduler.swift */ = {isa = PBXFileReference; lastKnownFileType = sourcecode.swift; path = ENATaskScheduler.swift; sourceTree = "<group>"; };
		13BAE9B02472FB1E00CEE58A /* CellConfiguratorIndexPosition.swift */ = {isa = PBXFileReference; lastKnownFileType = sourcecode.swift; path = CellConfiguratorIndexPosition.swift; sourceTree = "<group>"; };
		13E50468248E3CD20086641C /* ENAUITestsAppInformation.swift */ = {isa = PBXFileReference; lastKnownFileType = sourcecode.swift; path = ENAUITestsAppInformation.swift; sourceTree = "<group>"; };
		2F26CE2D248B9C4F00BE30EE /* UIViewController+BackButton.swift */ = {isa = PBXFileReference; lastKnownFileType = sourcecode.swift; path = "UIViewController+BackButton.swift"; sourceTree = "<group>"; };
		2F3218CF248063E300A7AC0A /* UIView+Convenience.swift */ = {isa = PBXFileReference; lastKnownFileType = sourcecode.swift; path = "UIView+Convenience.swift"; sourceTree = "<group>"; };
		2F78574F248506BD00323A9C /* HomeTestResultCollectionViewCell.xib */ = {isa = PBXFileReference; fileEncoding = 4; lastKnownFileType = file.xib; path = HomeTestResultCollectionViewCell.xib; sourceTree = "<group>"; };
		2F80CFD8247ED988000F06AF /* ExposureSubmissionIntroViewController.swift */ = {isa = PBXFileReference; lastKnownFileType = sourcecode.swift; path = ExposureSubmissionIntroViewController.swift; sourceTree = "<group>"; };
		2F80CFDA247EDDB3000F06AF /* ExposureSubmissionHotlineViewController.swift */ = {isa = PBXFileReference; lastKnownFileType = sourcecode.swift; path = ExposureSubmissionHotlineViewController.swift; sourceTree = "<group>"; };
		2F96739A24AB70FA008E3147 /* ExposureSubmissionParsable.swift */ = {isa = PBXFileReference; lastKnownFileType = sourcecode.swift; path = ExposureSubmissionParsable.swift; sourceTree = "<group>"; };
		2FA968CD24D8560B008EE367 /* String+Random.swift */ = {isa = PBXFileReference; lastKnownFileType = sourcecode.swift; path = "String+Random.swift"; sourceTree = "<group>"; };
		2FA9E39224D2F2920030561C /* ExposureSubmission+TestResult.swift */ = {isa = PBXFileReference; lastKnownFileType = sourcecode.swift; path = "ExposureSubmission+TestResult.swift"; sourceTree = "<group>"; };
		2FA9E39424D2F2B00030561C /* ExposureSubmission+DeviceRegistrationKey.swift */ = {isa = PBXFileReference; lastKnownFileType = sourcecode.swift; path = "ExposureSubmission+DeviceRegistrationKey.swift"; sourceTree = "<group>"; };
		2FA9E39624D2F3C60030561C /* ExposureSubmissionError.swift */ = {isa = PBXFileReference; lastKnownFileType = sourcecode.swift; path = ExposureSubmissionError.swift; sourceTree = "<group>"; };
		2FA9E39824D2F4350030561C /* ExposureSubmission+ErrorParsing.swift */ = {isa = PBXFileReference; lastKnownFileType = sourcecode.swift; path = "ExposureSubmission+ErrorParsing.swift"; sourceTree = "<group>"; };
		2FA9E39A24D2F4A10030561C /* ExposureSubmissionService+Protocol.swift */ = {isa = PBXFileReference; lastKnownFileType = sourcecode.swift; path = "ExposureSubmissionService+Protocol.swift"; sourceTree = "<group>"; };
		2FC0356E24B342FA00E234AC /* UIViewcontroller+AlertTest.swift */ = {isa = PBXFileReference; lastKnownFileType = sourcecode.swift; path = "UIViewcontroller+AlertTest.swift"; sourceTree = "<group>"; };
		2FC0357024B5B70700E234AC /* Error+FAQUrl.swift */ = {isa = PBXFileReference; lastKnownFileType = sourcecode.swift; path = "Error+FAQUrl.swift"; sourceTree = "<group>"; };
		2FC951FD24DC23B9008D39F4 /* DMConfigurationCell.swift */ = {isa = PBXFileReference; lastKnownFileType = sourcecode.swift; path = DMConfigurationCell.swift; sourceTree = "<group>"; };
		2FD881CB2490F65C00BEC8FC /* ExposureSubmissionHotlineViewControllerTest.swift */ = {isa = PBXFileReference; lastKnownFileType = sourcecode.swift; path = ExposureSubmissionHotlineViewControllerTest.swift; sourceTree = "<group>"; };
		2FD881CD249115E700BEC8FC /* ExposureSubmissionNavigationControllerTest.swift */ = {isa = PBXFileReference; lastKnownFileType = sourcecode.swift; path = ExposureSubmissionNavigationControllerTest.swift; sourceTree = "<group>"; };
		2FE15A3B249B8C0B0077BD8D /* AccessibilityIdentifiers.swift */ = {isa = PBXFileReference; lastKnownFileType = sourcecode.swift; path = AccessibilityIdentifiers.swift; sourceTree = "<group>"; };
		2FF1D62D2487850200381FFB /* NSMutableAttributedString+Generation.swift */ = {isa = PBXFileReference; lastKnownFileType = sourcecode.swift; path = "NSMutableAttributedString+Generation.swift"; sourceTree = "<group>"; };
		2FF1D62F24880FCF00381FFB /* DynamicTableViewRoundedCell.swift */ = {isa = PBXFileReference; lastKnownFileType = sourcecode.swift; path = DynamicTableViewRoundedCell.swift; sourceTree = "<group>"; };
		352F25A724EFCBDE00ACDFF3 /* LocalSettings.swift */ = {isa = PBXFileReference; fileEncoding = 4; lastKnownFileType = sourcecode.swift; path = LocalSettings.swift; sourceTree = "<group>"; };
		4026C2DB24852B7600926FB4 /* AppInformationViewController+LegalModel.swift */ = {isa = PBXFileReference; lastKnownFileType = sourcecode.swift; path = "AppInformationViewController+LegalModel.swift"; sourceTree = "<group>"; };
		4026C2E324854C8D00926FB4 /* AppInformationLegalCell.swift */ = {isa = PBXFileReference; lastKnownFileType = sourcecode.swift; path = AppInformationLegalCell.swift; sourceTree = "<group>"; };
		50BD2E6124FE1E8700932566 /* AppInformationModel.swift */ = {isa = PBXFileReference; lastKnownFileType = sourcecode.swift; path = AppInformationModel.swift; sourceTree = "<group>"; };
		50BD2E6324FE232E00932566 /* AppInformationImprintViewModel.swift */ = {isa = PBXFileReference; lastKnownFileType = sourcecode.swift; path = AppInformationImprintViewModel.swift; sourceTree = "<group>"; };
		50BD2E6F24FE26F300932566 /* AppInformationImprintTest.swift */ = {isa = PBXFileReference; fileEncoding = 4; lastKnownFileType = sourcecode.swift; path = AppInformationImprintTest.swift; sourceTree = "<group>"; };
		50DC527824FEB2AE00F6D8EB /* AppInformationDynamicCell.swift */ = {isa = PBXFileReference; lastKnownFileType = sourcecode.swift; path = AppInformationDynamicCell.swift; sourceTree = "<group>"; };
		50DC527A24FEB5CA00F6D8EB /* AppInformationModelTest.swift */ = {isa = PBXFileReference; lastKnownFileType = sourcecode.swift; path = AppInformationModelTest.swift; sourceTree = "<group>"; };
		50E3BE59250127DF0033E2C7 /* AppInformationDynamicAction.swift */ = {isa = PBXFileReference; lastKnownFileType = sourcecode.swift; path = AppInformationDynamicAction.swift; sourceTree = "<group>"; };
		5111E7622460BB1500ED6498 /* HomeInteractor.swift */ = {isa = PBXFileReference; lastKnownFileType = sourcecode.swift; path = HomeInteractor.swift; sourceTree = "<group>"; };
		51486D9E2484FC0200FCE216 /* HomeRiskLevelCellConfigurator.swift */ = {isa = PBXFileReference; lastKnownFileType = sourcecode.swift; path = HomeRiskLevelCellConfigurator.swift; sourceTree = "<group>"; };
		51486DA02485101500FCE216 /* RiskInactiveCollectionViewCell.swift */ = {isa = PBXFileReference; lastKnownFileType = sourcecode.swift; path = RiskInactiveCollectionViewCell.swift; sourceTree = "<group>"; };
		51486DA12485101500FCE216 /* RiskInactiveCollectionViewCell.xib */ = {isa = PBXFileReference; lastKnownFileType = file.xib; path = RiskInactiveCollectionViewCell.xib; sourceTree = "<group>"; };
		51486DA42485237200FCE216 /* RiskThankYouCollectionViewCell.swift */ = {isa = PBXFileReference; lastKnownFileType = sourcecode.swift; path = RiskThankYouCollectionViewCell.swift; sourceTree = "<group>"; };
		51486DA52485237200FCE216 /* RiskThankYouCollectionViewCell.xib */ = {isa = PBXFileReference; lastKnownFileType = file.xib; path = RiskThankYouCollectionViewCell.xib; sourceTree = "<group>"; };
		514C0A0524772F3400F235F6 /* HomeRiskViewConfigurator.swift */ = {isa = PBXFileReference; lastKnownFileType = sourcecode.swift; path = HomeRiskViewConfigurator.swift; sourceTree = "<group>"; };
		514C0A0724772F5E00F235F6 /* RiskItemView.swift */ = {isa = PBXFileReference; lastKnownFileType = sourcecode.swift; path = RiskItemView.swift; sourceTree = "<group>"; };
		514C0A09247AEEE200F235F6 /* en */ = {isa = PBXFileReference; lastKnownFileType = text.plist.stringsdict; name = en; path = en.lproj/Localizable.stringsdict; sourceTree = "<group>"; };
		514C0A0A247AF9F700F235F6 /* RiskTextItemView.xib */ = {isa = PBXFileReference; lastKnownFileType = file.xib; path = RiskTextItemView.xib; sourceTree = "<group>"; };
		514C0A0C247AFB0200F235F6 /* RiskTextItemView.swift */ = {isa = PBXFileReference; lastKnownFileType = sourcecode.swift; path = RiskTextItemView.swift; sourceTree = "<group>"; };
		514C0A0E247AFEC500F235F6 /* HomeRiskTextItemViewConfigurator.swift */ = {isa = PBXFileReference; lastKnownFileType = sourcecode.swift; path = HomeRiskTextItemViewConfigurator.swift; sourceTree = "<group>"; };
		514C0A10247C15EC00F235F6 /* HomeUnknownRiskCellConfigurator.swift */ = {isa = PBXFileReference; lastKnownFileType = sourcecode.swift; path = HomeUnknownRiskCellConfigurator.swift; sourceTree = "<group>"; };
		514C0A13247C163800F235F6 /* HomeLowRiskCellConfigurator.swift */ = {isa = PBXFileReference; lastKnownFileType = sourcecode.swift; path = HomeLowRiskCellConfigurator.swift; sourceTree = "<group>"; };
		514C0A15247C164700F235F6 /* HomeHighRiskCellConfigurator.swift */ = {isa = PBXFileReference; lastKnownFileType = sourcecode.swift; path = HomeHighRiskCellConfigurator.swift; sourceTree = "<group>"; };
		514C0A19247C16D600F235F6 /* HomeInactiveRiskCellConfigurator.swift */ = {isa = PBXFileReference; lastKnownFileType = sourcecode.swift; path = HomeInactiveRiskCellConfigurator.swift; sourceTree = "<group>"; };
		514E812F24618E3D00636861 /* ExposureDetection.storyboard */ = {isa = PBXFileReference; lastKnownFileType = file.storyboard; path = ExposureDetection.storyboard; sourceTree = "<group>"; };
		514E81332461B97700636861 /* ExposureManager.swift */ = {isa = PBXFileReference; fileEncoding = 4; lastKnownFileType = sourcecode.swift; path = ExposureManager.swift; sourceTree = "<group>"; };
		514EE998246D4C2E00DE4884 /* UITableViewCell+Identifier.swift */ = {isa = PBXFileReference; lastKnownFileType = sourcecode.swift; path = "UITableViewCell+Identifier.swift"; sourceTree = "<group>"; };
		514EE99A246D4C4C00DE4884 /* UITableView+Dequeue.swift */ = {isa = PBXFileReference; lastKnownFileType = sourcecode.swift; path = "UITableView+Dequeue.swift"; sourceTree = "<group>"; };
		514EE99C246D4CFB00DE4884 /* TableViewCellConfigurator.swift */ = {isa = PBXFileReference; lastKnownFileType = sourcecode.swift; path = TableViewCellConfigurator.swift; sourceTree = "<group>"; };
		514EE99F246D4DF800DE4884 /* HomeRiskImageItemViewConfigurator.swift */ = {isa = PBXFileReference; lastKnownFileType = sourcecode.swift; path = HomeRiskImageItemViewConfigurator.swift; sourceTree = "<group>"; };
		515BBDEA2484F8E500CDB674 /* HomeThankYouRiskCellConfigurator.swift */ = {isa = PBXFileReference; lastKnownFileType = sourcecode.swift; path = HomeThankYouRiskCellConfigurator.swift; sourceTree = "<group>"; };
		516E42C924B760EC0008CC30 /* HomeRiskLevelCellConfiguratorTests.swift */ = {isa = PBXFileReference; lastKnownFileType = sourcecode.swift; path = HomeRiskLevelCellConfiguratorTests.swift; sourceTree = "<group>"; };
		516E42FA24B7739F0008CC30 /* HomeUnknownRiskCellConfiguratorTests.swift */ = {isa = PBXFileReference; lastKnownFileType = sourcecode.swift; path = HomeUnknownRiskCellConfiguratorTests.swift; sourceTree = "<group>"; };
		516E42FC24B776A90008CC30 /* HomeLowRiskCellConfiguratorTests.swift */ = {isa = PBXFileReference; lastKnownFileType = sourcecode.swift; path = HomeLowRiskCellConfiguratorTests.swift; sourceTree = "<group>"; };
		516E42FF24B777B20008CC30 /* HomeHighRiskCellConfiguratorTests.swift */ = {isa = PBXFileReference; lastKnownFileType = sourcecode.swift; path = HomeHighRiskCellConfiguratorTests.swift; sourceTree = "<group>"; };
		516E430124B89AED0008CC30 /* CoordinatorTests.swift */ = {isa = PBXFileReference; lastKnownFileType = sourcecode.swift; path = CoordinatorTests.swift; sourceTree = "<group>"; };
		51895EDB245E16CD0085DA38 /* ENAColor.swift */ = {isa = PBXFileReference; lastKnownFileType = sourcecode.swift; path = ENAColor.swift; sourceTree = "<group>"; };
		518A69FA24687D5800444E66 /* RiskLevel.swift */ = {isa = PBXFileReference; lastKnownFileType = sourcecode.swift; path = RiskLevel.swift; sourceTree = "<group>"; };
		51B5B413246DF07300DC5D3E /* RiskImageItemView.xib */ = {isa = PBXFileReference; lastKnownFileType = file.xib; path = RiskImageItemView.xib; sourceTree = "<group>"; };
		51B5B415246DF13D00DC5D3E /* RiskImageItemView.swift */ = {isa = PBXFileReference; lastKnownFileType = sourcecode.swift; path = RiskImageItemView.swift; sourceTree = "<group>"; };
		51B5B41B246EC8B800DC5D3E /* HomeCardCollectionViewCell.swift */ = {isa = PBXFileReference; lastKnownFileType = sourcecode.swift; path = HomeCardCollectionViewCell.swift; sourceTree = "<group>"; };
		51C737BC245B349700286105 /* OnboardingInfoViewController.swift */ = {isa = PBXFileReference; lastKnownFileType = sourcecode.swift; path = OnboardingInfoViewController.swift; sourceTree = "<group>"; };
		51C737BE245B3B5D00286105 /* OnboardingInfo.swift */ = {isa = PBXFileReference; lastKnownFileType = sourcecode.swift; path = OnboardingInfo.swift; sourceTree = "<group>"; };
		51C7790B24867F16004582F8 /* RiskListItemView.xib */ = {isa = PBXFileReference; lastKnownFileType = file.xib; path = RiskListItemView.xib; sourceTree = "<group>"; };
		51C7790D24867F22004582F8 /* RiskListItemView.swift */ = {isa = PBXFileReference; lastKnownFileType = sourcecode.swift; path = RiskListItemView.swift; sourceTree = "<group>"; };
		51C7790F248684F5004582F8 /* HomeRiskListItemViewConfigurator.swift */ = {isa = PBXFileReference; lastKnownFileType = sourcecode.swift; path = HomeRiskListItemViewConfigurator.swift; sourceTree = "<group>"; };
		51C779112486E549004582F8 /* HomeFindingPositiveRiskCellConfigurator.swift */ = {isa = PBXFileReference; lastKnownFileType = sourcecode.swift; path = HomeFindingPositiveRiskCellConfigurator.swift; sourceTree = "<group>"; };
		51C779132486E5AB004582F8 /* RiskFindingPositiveCollectionViewCell.xib */ = {isa = PBXFileReference; lastKnownFileType = file.xib; path = RiskFindingPositiveCollectionViewCell.xib; sourceTree = "<group>"; };
		51C779152486E5BA004582F8 /* RiskFindingPositiveCollectionViewCell.swift */ = {isa = PBXFileReference; lastKnownFileType = sourcecode.swift; path = RiskFindingPositiveCollectionViewCell.swift; sourceTree = "<group>"; };
		51CE1B2E245F5CFC002CF42A /* HomeViewController.swift */ = {isa = PBXFileReference; lastKnownFileType = sourcecode.swift; path = HomeViewController.swift; sourceTree = "<group>"; };
		51CE1B49246016B0002CF42A /* UICollectionViewCell+Identifier.swift */ = {isa = PBXFileReference; lastKnownFileType = sourcecode.swift; path = "UICollectionViewCell+Identifier.swift"; sourceTree = "<group>"; };
		51CE1B4B246016D1002CF42A /* UICollectionReusableView+Identifier.swift */ = {isa = PBXFileReference; lastKnownFileType = sourcecode.swift; path = "UICollectionReusableView+Identifier.swift"; sourceTree = "<group>"; };
		51CE1B5424604DD2002CF42A /* HomeLayout.swift */ = {isa = PBXFileReference; lastKnownFileType = sourcecode.swift; path = HomeLayout.swift; sourceTree = "<group>"; };
		51CE1B76246078B6002CF42A /* ActivateCollectionViewCell.xib */ = {isa = PBXFileReference; fileEncoding = 4; lastKnownFileType = file.xib; path = ActivateCollectionViewCell.xib; sourceTree = "<group>"; };
		51CE1B78246078B6002CF42A /* ActivateCollectionViewCell.swift */ = {isa = PBXFileReference; fileEncoding = 4; lastKnownFileType = sourcecode.swift; path = ActivateCollectionViewCell.swift; sourceTree = "<group>"; };
		51CE1B79246078B6002CF42A /* RiskLevelCollectionViewCell.xib */ = {isa = PBXFileReference; fileEncoding = 4; lastKnownFileType = file.xib; path = RiskLevelCollectionViewCell.xib; sourceTree = "<group>"; };
		51CE1B7A246078B6002CF42A /* RiskLevelCollectionViewCell.swift */ = {isa = PBXFileReference; fileEncoding = 4; lastKnownFileType = sourcecode.swift; path = RiskLevelCollectionViewCell.swift; sourceTree = "<group>"; };
		51CE1B7B246078B6002CF42A /* InfoCollectionViewCell.xib */ = {isa = PBXFileReference; fileEncoding = 4; lastKnownFileType = file.xib; path = InfoCollectionViewCell.xib; sourceTree = "<group>"; };
		51CE1B7C246078B6002CF42A /* InfoCollectionViewCell.swift */ = {isa = PBXFileReference; fileEncoding = 4; lastKnownFileType = sourcecode.swift; path = InfoCollectionViewCell.swift; sourceTree = "<group>"; };
		51CE1B84246078B6002CF42A /* SectionSystemBackgroundDecorationView.swift */ = {isa = PBXFileReference; fileEncoding = 4; lastKnownFileType = sourcecode.swift; path = SectionSystemBackgroundDecorationView.swift; sourceTree = "<group>"; };
		51CE1BB42460AC82002CF42A /* UICollectionView+Dequeue.swift */ = {isa = PBXFileReference; lastKnownFileType = sourcecode.swift; path = "UICollectionView+Dequeue.swift"; sourceTree = "<group>"; };
		51CE1BB92460AFD8002CF42A /* HomeActivateCellConfigurator.swift */ = {isa = PBXFileReference; lastKnownFileType = sourcecode.swift; path = HomeActivateCellConfigurator.swift; sourceTree = "<group>"; };
		51CE1BBC2460B1CB002CF42A /* CollectionViewCellConfigurator.swift */ = {isa = PBXFileReference; fileEncoding = 4; lastKnownFileType = sourcecode.swift; path = CollectionViewCellConfigurator.swift; sourceTree = "<group>"; };
		51CE1BBE2460B222002CF42A /* HomeRiskCellConfigurator.swift */ = {isa = PBXFileReference; lastKnownFileType = sourcecode.swift; path = HomeRiskCellConfigurator.swift; sourceTree = "<group>"; };
		51CE1BC22460B28D002CF42A /* HomeInfoCellConfigurator.swift */ = {isa = PBXFileReference; lastKnownFileType = sourcecode.swift; path = HomeInfoCellConfigurator.swift; sourceTree = "<group>"; };
		51D420B02458397300AD70CA /* Onboarding.storyboard */ = {isa = PBXFileReference; lastKnownFileType = file.storyboard; path = Onboarding.storyboard; sourceTree = "<group>"; };
		51D420B324583ABB00AD70CA /* AppStoryboard.swift */ = {isa = PBXFileReference; lastKnownFileType = sourcecode.swift; path = AppStoryboard.swift; sourceTree = "<group>"; };
		51D420B624583B7200AD70CA /* NSObject+Identifier.swift */ = {isa = PBXFileReference; lastKnownFileType = sourcecode.swift; path = "NSObject+Identifier.swift"; sourceTree = "<group>"; };
		51D420B824583B8300AD70CA /* UIViewController+AppStoryboard.swift */ = {isa = PBXFileReference; lastKnownFileType = sourcecode.swift; path = "UIViewController+AppStoryboard.swift"; sourceTree = "<group>"; };
		51D420C324583E3300AD70CA /* SettingsViewController.swift */ = {isa = PBXFileReference; fileEncoding = 4; lastKnownFileType = sourcecode.swift; lineEnding = 0; path = SettingsViewController.swift; sourceTree = "<group>"; };
		51D420CD245869C800AD70CA /* Home.storyboard */ = {isa = PBXFileReference; lastKnownFileType = file.storyboard; path = Home.storyboard; sourceTree = "<group>"; };
		51D420CF24586AB300AD70CA /* Settings.storyboard */ = {isa = PBXFileReference; lastKnownFileType = file.storyboard; path = Settings.storyboard; sourceTree = "<group>"; };
		51D420D324586DCA00AD70CA /* NotificationName.swift */ = {isa = PBXFileReference; lastKnownFileType = sourcecode.swift; path = NotificationName.swift; sourceTree = "<group>"; };
		51F1255C24BDD75300126C86 /* HomeUnknown48hRiskCellConfigurator.swift */ = {isa = PBXFileReference; lastKnownFileType = sourcecode.swift; path = HomeUnknown48hRiskCellConfigurator.swift; sourceTree = "<group>"; };
		51F1255E24BEFB7A00126C86 /* HomeUnknown48hRiskCellConfiguratorTests.swift */ = {isa = PBXFileReference; lastKnownFileType = sourcecode.swift; path = HomeUnknown48hRiskCellConfiguratorTests.swift; sourceTree = "<group>"; };
		51FE277A2475340300BB8144 /* HomeRiskLoadingItemViewConfigurator.swift */ = {isa = PBXFileReference; lastKnownFileType = sourcecode.swift; path = HomeRiskLoadingItemViewConfigurator.swift; sourceTree = "<group>"; };
		51FE277C247535C400BB8144 /* RiskLoadingItemView.xib */ = {isa = PBXFileReference; lastKnownFileType = file.xib; path = RiskLoadingItemView.xib; sourceTree = "<group>"; };
		51FE277E247535E300BB8144 /* RiskLoadingItemView.swift */ = {isa = PBXFileReference; lastKnownFileType = sourcecode.swift; path = RiskLoadingItemView.swift; sourceTree = "<group>"; };
		710021DB248E44A6001F0B63 /* ENAFont.swift */ = {isa = PBXFileReference; lastKnownFileType = sourcecode.swift; path = ENAFont.swift; sourceTree = "<group>"; };
		710021DD248EAF16001F0B63 /* ExposureSubmissionImageCardCell.xib */ = {isa = PBXFileReference; lastKnownFileType = file.xib; path = ExposureSubmissionImageCardCell.xib; sourceTree = "<group>"; };
		710021DF248EAF9A001F0B63 /* ExposureSubmissionImageCardCell.swift */ = {isa = PBXFileReference; lastKnownFileType = sourcecode.swift; path = ExposureSubmissionImageCardCell.swift; sourceTree = "<group>"; };
		710224E9248FA67F000C5DEF /* HomeTestResultCollectionViewCell.swift */ = {isa = PBXFileReference; lastKnownFileType = sourcecode.swift; path = HomeTestResultCollectionViewCell.swift; sourceTree = "<group>"; };
		710224EB248FC150000C5DEF /* HomeTestResultCellConfigurator.swift */ = {isa = PBXFileReference; lastKnownFileType = sourcecode.swift; path = HomeTestResultCellConfigurator.swift; sourceTree = "<group>"; };
		710224ED2490E2FC000C5DEF /* ExposureSubmissionStepCell.xib */ = {isa = PBXFileReference; lastKnownFileType = file.xib; path = ExposureSubmissionStepCell.xib; sourceTree = "<group>"; };
		710224F32490E7A3000C5DEF /* ExposureSubmissionStepCell.swift */ = {isa = PBXFileReference; lastKnownFileType = sourcecode.swift; path = ExposureSubmissionStepCell.swift; sourceTree = "<group>"; };
		710224F524910661000C5DEF /* ExposureSubmissionDynamicCell.swift */ = {isa = PBXFileReference; lastKnownFileType = sourcecode.swift; path = ExposureSubmissionDynamicCell.swift; sourceTree = "<group>"; };
		710ABB1E2475115500948792 /* UITableViewController+Enum.swift */ = {isa = PBXFileReference; lastKnownFileType = sourcecode.swift; path = "UITableViewController+Enum.swift"; sourceTree = "<group>"; };
		710ABB22247513E300948792 /* DynamicTypeTableViewCell.swift */ = {isa = PBXFileReference; lastKnownFileType = sourcecode.swift; path = DynamicTypeTableViewCell.swift; sourceTree = "<group>"; };
		710ABB24247514BD00948792 /* UIViewController+Segue.swift */ = {isa = PBXFileReference; lastKnownFileType = sourcecode.swift; path = "UIViewController+Segue.swift"; sourceTree = "<group>"; };
		710ABB26247533FA00948792 /* DynamicTableViewController.swift */ = {isa = PBXFileReference; lastKnownFileType = sourcecode.swift; path = DynamicTableViewController.swift; sourceTree = "<group>"; };
		710ABB282475353900948792 /* DynamicTableViewModel.swift */ = {isa = PBXFileReference; lastKnownFileType = sourcecode.swift; path = DynamicTableViewModel.swift; sourceTree = "<group>"; };
		71176E2D24891C02004B0C9F /* ENAColorTests.swift */ = {isa = PBXFileReference; lastKnownFileType = sourcecode.swift; path = ENAColorTests.swift; sourceTree = "<group>"; };
		71176E31248957C3004B0C9F /* AppNavigationController.swift */ = {isa = PBXFileReference; lastKnownFileType = sourcecode.swift; path = AppNavigationController.swift; sourceTree = "<group>"; };
		711EFCC62492EE31005FEF21 /* ENAFooterView.swift */ = {isa = PBXFileReference; lastKnownFileType = sourcecode.swift; path = ENAFooterView.swift; sourceTree = "<group>"; };
		711EFCC824935C79005FEF21 /* ExposureSubmissionTestResultHeaderView.xib */ = {isa = PBXFileReference; lastKnownFileType = file.xib; path = ExposureSubmissionTestResultHeaderView.xib; sourceTree = "<group>"; };
		71330E40248109F600EB10F6 /* DynamicTableViewSection.swift */ = {isa = PBXFileReference; lastKnownFileType = sourcecode.swift; path = DynamicTableViewSection.swift; sourceTree = "<group>"; };
		71330E42248109FD00EB10F6 /* DynamicTableViewCell.swift */ = {isa = PBXFileReference; lastKnownFileType = sourcecode.swift; path = DynamicTableViewCell.swift; sourceTree = "<group>"; };
		71330E4424810A0500EB10F6 /* DynamicTableViewHeader.swift */ = {isa = PBXFileReference; lastKnownFileType = sourcecode.swift; path = DynamicTableViewHeader.swift; sourceTree = "<group>"; };
		71330E4624810A0C00EB10F6 /* DynamicTableViewFooter.swift */ = {isa = PBXFileReference; lastKnownFileType = sourcecode.swift; path = DynamicTableViewFooter.swift; sourceTree = "<group>"; };
		71330E4824810A5A00EB10F6 /* DynamicTableViewAction.swift */ = {isa = PBXFileReference; lastKnownFileType = sourcecode.swift; path = DynamicTableViewAction.swift; sourceTree = "<group>"; };
		713EA25A247818B000AB7EE8 /* DynamicTypeButton.swift */ = {isa = PBXFileReference; lastKnownFileType = sourcecode.swift; path = DynamicTypeButton.swift; sourceTree = "<group>"; };
		713EA25C24798A7000AB7EE8 /* ExposureDetectionRoundedView.swift */ = {isa = PBXFileReference; lastKnownFileType = sourcecode.swift; path = ExposureDetectionRoundedView.swift; sourceTree = "<group>"; };
		713EA25E24798A9100AB7EE8 /* ExposureDetectionRiskCell.swift */ = {isa = PBXFileReference; lastKnownFileType = sourcecode.swift; path = ExposureDetectionRiskCell.swift; sourceTree = "<group>"; };
		713EA26024798AD100AB7EE8 /* InsetTableViewCell.swift */ = {isa = PBXFileReference; lastKnownFileType = sourcecode.swift; path = InsetTableViewCell.swift; sourceTree = "<group>"; };
		713EA26224798F8500AB7EE8 /* ExposureDetectionHeaderCell.swift */ = {isa = PBXFileReference; lastKnownFileType = sourcecode.swift; path = ExposureDetectionHeaderCell.swift; sourceTree = "<group>"; };
		714194E9247A65C60072A090 /* DynamicTableViewHeaderSeparatorView.swift */ = {isa = PBXFileReference; lastKnownFileType = sourcecode.swift; path = DynamicTableViewHeaderSeparatorView.swift; sourceTree = "<group>"; };
		714CD8662472885900F56450 /* ExposureDetectionViewController+DynamicTableViewModel.swift */ = {isa = PBXFileReference; fileEncoding = 4; lastKnownFileType = sourcecode.swift; lineEnding = 0; path = "ExposureDetectionViewController+DynamicTableViewModel.swift"; sourceTree = "<group>"; };
		7154EB49247D21E200A467FF /* ExposureDetectionLongGuideCell.swift */ = {isa = PBXFileReference; lastKnownFileType = sourcecode.swift; path = ExposureDetectionLongGuideCell.swift; sourceTree = "<group>"; };
		7154EB4B247E862100A467FF /* ExposureDetectionLoadingCell.swift */ = {isa = PBXFileReference; lastKnownFileType = sourcecode.swift; path = ExposureDetectionLoadingCell.swift; sourceTree = "<group>"; };
		717D21E8248C022E00D9717E /* DynamicTableViewHtmlCell.swift */ = {isa = PBXFileReference; lastKnownFileType = sourcecode.swift; path = DynamicTableViewHtmlCell.swift; sourceTree = "<group>"; };
		717D21EA248C072300D9717E /* en */ = {isa = PBXFileReference; lastKnownFileType = text.html; name = en; path = "en.lproj/privacy-policy.html"; sourceTree = "<group>"; };
		71AFBD922464251000F91006 /* .swiftlint.yml */ = {isa = PBXFileReference; lastKnownFileType = text.yaml; path = .swiftlint.yml; sourceTree = "<group>"; };
		71B8044424828A6C00D53506 /* .swiftformat */ = {isa = PBXFileReference; lastKnownFileType = text; path = .swiftformat; sourceTree = "<group>"; };
		71B804462484CC0800D53506 /* ENALabel.swift */ = {isa = PBXFileReference; lastKnownFileType = sourcecode.swift; path = ENALabel.swift; sourceTree = "<group>"; };
		71B804482484D37300D53506 /* RiskLegendViewController.swift */ = {isa = PBXFileReference; lastKnownFileType = sourcecode.swift; path = RiskLegendViewController.swift; sourceTree = "<group>"; };
		71B8044C248525CD00D53506 /* RiskLegendViewController+DynamicTableViewModel.swift */ = {isa = PBXFileReference; lastKnownFileType = sourcecode.swift; path = "RiskLegendViewController+DynamicTableViewModel.swift"; sourceTree = "<group>"; };
		71B8044E248526B600D53506 /* DynamicTableViewSpaceCell.swift */ = {isa = PBXFileReference; lastKnownFileType = sourcecode.swift; path = DynamicTableViewSpaceCell.swift; sourceTree = "<group>"; };
		71B804532485273C00D53506 /* RiskLegendDotBodyCell.swift */ = {isa = PBXFileReference; lastKnownFileType = sourcecode.swift; path = RiskLegendDotBodyCell.swift; sourceTree = "<group>"; };
		71C0BEDC2498DD07009A17A0 /* ENANavigationFooterView.swift */ = {isa = PBXFileReference; lastKnownFileType = sourcecode.swift; path = ENANavigationFooterView.swift; sourceTree = "<group>"; };
		71CAB9D1248AACAD00F516A5 /* PixelPerfectLayoutConstraint.swift */ = {isa = PBXFileReference; lastKnownFileType = sourcecode.swift; path = PixelPerfectLayoutConstraint.swift; sourceTree = "<group>"; };
		71CAB9D3248AB33500F516A5 /* DynamicTypeSymbolImageView.swift */ = {isa = PBXFileReference; lastKnownFileType = sourcecode.swift; path = DynamicTypeSymbolImageView.swift; sourceTree = "<group>"; };
		71CC3E9C246D5D8000217F2C /* AppInformationViewController+DynamicTableViewModel.swift */ = {isa = PBXFileReference; lastKnownFileType = sourcecode.swift; path = "AppInformationViewController+DynamicTableViewModel.swift"; sourceTree = "<group>"; };
		71CC3E9E246D6B6800217F2C /* AppInformationDetailViewController.swift */ = {isa = PBXFileReference; lastKnownFileType = sourcecode.swift; path = AppInformationDetailViewController.swift; sourceTree = "<group>"; };
		71CC3EA0246D6BBF00217F2C /* DynamicTypeLabel.swift */ = {isa = PBXFileReference; lastKnownFileType = sourcecode.swift; path = DynamicTypeLabel.swift; sourceTree = "<group>"; };
		71CC3EA2246D6C4000217F2C /* UIFont+DynamicType.swift */ = {isa = PBXFileReference; lastKnownFileType = sourcecode.swift; path = "UIFont+DynamicType.swift"; sourceTree = "<group>"; };
		71D3C1992494EFAC00DBABA8 /* ENANavigationControllerWithFooter.swift */ = {isa = PBXFileReference; lastKnownFileType = sourcecode.swift; path = ENANavigationControllerWithFooter.swift; sourceTree = "<group>"; };
		71EF33D82497F3E8007B7E1B /* ENANavigationControllerWithFooterChild.swift */ = {isa = PBXFileReference; lastKnownFileType = sourcecode.swift; path = ENANavigationControllerWithFooterChild.swift; sourceTree = "<group>"; };
		71EF33DA2497F419007B7E1B /* ENANavigationFooterItem.swift */ = {isa = PBXFileReference; lastKnownFileType = sourcecode.swift; path = ENANavigationFooterItem.swift; sourceTree = "<group>"; };
		71F2E57A2487AEFC00694F1A /* ena-colors.xcassets */ = {isa = PBXFileReference; lastKnownFileType = folder.assetcatalog; path = "ena-colors.xcassets"; sourceTree = "<group>"; };
		71F5418B248BEDBE006DB793 /* de */ = {isa = PBXFileReference; lastKnownFileType = text.html; name = de; path = "de.lproj/privacy-policy.html"; sourceTree = "<group>"; };
		71F54190248BF677006DB793 /* HtmlTextView.swift */ = {isa = PBXFileReference; lastKnownFileType = sourcecode.swift; path = HtmlTextView.swift; sourceTree = "<group>"; };
		71FD8861246EB27F00E804D0 /* ExposureDetectionViewController.swift */ = {isa = PBXFileReference; lastKnownFileType = sourcecode.swift; path = ExposureDetectionViewController.swift; sourceTree = "<group>"; };
		71FE1C68247A8FE100851FEB /* DynamicTableViewHeaderFooterView.swift */ = {isa = PBXFileReference; lastKnownFileType = sourcecode.swift; path = DynamicTableViewHeaderFooterView.swift; sourceTree = "<group>"; };
		71FE1C70247AA7B700851FEB /* DynamicTableViewHeaderImageView.swift */ = {isa = PBXFileReference; fileEncoding = 4; lastKnownFileType = sourcecode.swift; path = DynamicTableViewHeaderImageView.swift; sourceTree = "<group>"; };
		71FE1C73247AC2B500851FEB /* ExposureSubmissionSuccessViewController.swift */ = {isa = PBXFileReference; fileEncoding = 4; lastKnownFileType = sourcecode.swift; path = ExposureSubmissionSuccessViewController.swift; sourceTree = "<group>"; };
		71FE1C74247AC2B500851FEB /* ExposureSubmissionQRScannerViewController.swift */ = {isa = PBXFileReference; fileEncoding = 4; lastKnownFileType = sourcecode.swift; path = ExposureSubmissionQRScannerViewController.swift; sourceTree = "<group>"; };
		71FE1C75247AC2B500851FEB /* ExposureSubmissionOverviewViewController.swift */ = {isa = PBXFileReference; fileEncoding = 4; lastKnownFileType = sourcecode.swift; path = ExposureSubmissionOverviewViewController.swift; sourceTree = "<group>"; };
		71FE1C76247AC2B500851FEB /* ExposureSubmissionTanInputViewController.swift */ = {isa = PBXFileReference; fileEncoding = 4; lastKnownFileType = sourcecode.swift; path = ExposureSubmissionTanInputViewController.swift; sourceTree = "<group>"; };
		71FE1C78247AC2B500851FEB /* ExposureSubmissionTestResultViewController.swift */ = {isa = PBXFileReference; fileEncoding = 4; lastKnownFileType = sourcecode.swift; path = ExposureSubmissionTestResultViewController.swift; sourceTree = "<group>"; };
		71FE1C79247AC2B500851FEB /* ExposureSubmissionNavigationController.swift */ = {isa = PBXFileReference; fileEncoding = 4; lastKnownFileType = sourcecode.swift; path = ExposureSubmissionNavigationController.swift; sourceTree = "<group>"; };
		71FE1C81247AC30300851FEB /* ENATanInput.swift */ = {isa = PBXFileReference; fileEncoding = 4; lastKnownFileType = sourcecode.swift; path = ENATanInput.swift; sourceTree = "<group>"; };
		71FE1C84247AC33D00851FEB /* ExposureSubmissionTestResultHeaderView.swift */ = {isa = PBXFileReference; fileEncoding = 4; lastKnownFileType = sourcecode.swift; path = ExposureSubmissionTestResultHeaderView.swift; sourceTree = "<group>"; };
		71FE1C8A247AC79D00851FEB /* DynamicTableViewIconCell.swift */ = {isa = PBXFileReference; fileEncoding = 4; lastKnownFileType = sourcecode.swift; path = DynamicTableViewIconCell.swift; sourceTree = "<group>"; };
		71FE1C8B247AC79D00851FEB /* DynamicTableViewIconCell.xib */ = {isa = PBXFileReference; fileEncoding = 4; lastKnownFileType = file.xib; path = DynamicTableViewIconCell.xib; sourceTree = "<group>"; };
		85142500245DA0B3009D2791 /* UIViewController+Alert.swift */ = {isa = PBXFileReference; lastKnownFileType = sourcecode.swift; path = "UIViewController+Alert.swift"; sourceTree = "<group>"; };
		8539874E2467094E00D28B62 /* AppIcon.xcassets */ = {isa = PBXFileReference; lastKnownFileType = folder.assetcatalog; path = AppIcon.xcassets; sourceTree = "<group>"; };
		853D987924694A8700490DBA /* ENAButton.swift */ = {isa = PBXFileReference; lastKnownFileType = sourcecode.swift; path = ENAButton.swift; sourceTree = "<group>"; };
		853D98822469DC5000490DBA /* ExposureNotificationSetting.storyboard */ = {isa = PBXFileReference; lastKnownFileType = file.storyboard; path = ExposureNotificationSetting.storyboard; sourceTree = "<group>"; };
		853D98842469DC8100490DBA /* ExposureNotificationSettingViewController.swift */ = {isa = PBXFileReference; fileEncoding = 4; lastKnownFileType = sourcecode.swift; lineEnding = 0; path = ExposureNotificationSettingViewController.swift; sourceTree = "<group>"; };
		85790F2E245C6B72003D47E1 /* ENA.entitlements */ = {isa = PBXFileReference; fileEncoding = 4; lastKnownFileType = text.plist.entitlements; path = ENA.entitlements; sourceTree = "<group>"; };
		858F6F6D245A103C009FFD33 /* ExposureNotification.framework */ = {isa = PBXFileReference; lastKnownFileType = wrapper.framework; name = ExposureNotification.framework; path = System/Library/Frameworks/ExposureNotification.framework; sourceTree = SDKROOT; };
		8595BF5E246032D90056EA27 /* ENASwitch.swift */ = {isa = PBXFileReference; lastKnownFileType = sourcecode.swift; path = ENASwitch.swift; sourceTree = "<group>"; };
		859DD511248549790073D59F /* MockDiagnosisKeysRetrieval.swift */ = {isa = PBXFileReference; lastKnownFileType = sourcecode.swift; path = MockDiagnosisKeysRetrieval.swift; sourceTree = "<group>"; };
		85D7593B2457048F008175F0 /* ENA.app */ = {isa = PBXFileReference; explicitFileType = wrapper.application; includeInIndex = 0; path = ENA.app; sourceTree = BUILT_PRODUCTS_DIR; };
		85D7593E2457048F008175F0 /* AppDelegate.swift */ = {isa = PBXFileReference; lastKnownFileType = sourcecode.swift; path = AppDelegate.swift; sourceTree = "<group>"; };
		85D759402457048F008175F0 /* SceneDelegate.swift */ = {isa = PBXFileReference; lastKnownFileType = sourcecode.swift; path = SceneDelegate.swift; sourceTree = "<group>"; };
		85D7594A24570491008175F0 /* Assets.xcassets */ = {isa = PBXFileReference; lastKnownFileType = folder.assetcatalog; path = Assets.xcassets; sourceTree = "<group>"; };
		85D7594D24570491008175F0 /* Base */ = {isa = PBXFileReference; lastKnownFileType = file.storyboard; name = Base; path = Base.lproj/LaunchScreen.storyboard; sourceTree = "<group>"; };
		85D7594F24570491008175F0 /* Info.plist */ = {isa = PBXFileReference; lastKnownFileType = text.plist.xml; path = Info.plist; sourceTree = "<group>"; };
		85D7595424570491008175F0 /* ENATests.xctest */ = {isa = PBXFileReference; explicitFileType = wrapper.cfbundle; includeInIndex = 0; path = ENATests.xctest; sourceTree = BUILT_PRODUCTS_DIR; };
		85D7595A24570491008175F0 /* Info.plist */ = {isa = PBXFileReference; lastKnownFileType = text.plist.xml; path = Info.plist; sourceTree = "<group>"; };
		85D7595F24570491008175F0 /* ENAUITests.xctest */ = {isa = PBXFileReference; explicitFileType = wrapper.cfbundle; includeInIndex = 0; path = ENAUITests.xctest; sourceTree = BUILT_PRODUCTS_DIR; };
		85D7596324570491008175F0 /* ENAUITests.swift */ = {isa = PBXFileReference; fileEncoding = 4; lastKnownFileType = sourcecode.swift; lineEnding = 0; path = ENAUITests.swift; sourceTree = "<group>"; };
		85D7596524570491008175F0 /* Info.plist */ = {isa = PBXFileReference; lastKnownFileType = text.plist.xml; path = Info.plist; sourceTree = "<group>"; };
		85E33443247EB357006E74EC /* CircularProgressView.swift */ = {isa = PBXFileReference; lastKnownFileType = sourcecode.swift; path = CircularProgressView.swift; sourceTree = "<group>"; };
		A124E648249BF4EB00E95F72 /* ExposureDetectionExecutorTests.swift */ = {isa = PBXFileReference; lastKnownFileType = sourcecode.swift; path = ExposureDetectionExecutorTests.swift; sourceTree = "<group>"; };
		A124E64B249C4C9000E95F72 /* SAPDownloadedPackagesStore+Helpers.swift */ = {isa = PBXFileReference; lastKnownFileType = sourcecode.swift; path = "SAPDownloadedPackagesStore+Helpers.swift"; sourceTree = "<group>"; };
		A128F04C2489ABE700EC7F6C /* RiskCalculationTests.swift */ = {isa = PBXFileReference; fileEncoding = 4; lastKnownFileType = sourcecode.swift; path = RiskCalculationTests.swift; sourceTree = "<group>"; };
		A128F058248B459F00EC7F6C /* PublicKeyStore.swift */ = {isa = PBXFileReference; lastKnownFileType = sourcecode.swift; path = PublicKeyStore.swift; sourceTree = "<group>"; };
		A14BDEBF24A1AD660063E4EC /* MockExposureDetector.swift */ = {isa = PBXFileReference; lastKnownFileType = sourcecode.swift; path = MockExposureDetector.swift; sourceTree = "<group>"; };
		A1654EFD24B41FEF00C0E115 /* DynamicCellTests.swift */ = {isa = PBXFileReference; lastKnownFileType = sourcecode.swift; path = DynamicCellTests.swift; sourceTree = "<group>"; };
		A1654F0024B43E7F00C0E115 /* DynamicTableViewTextViewCellTests.swift */ = {isa = PBXFileReference; lastKnownFileType = sourcecode.swift; path = DynamicTableViewTextViewCellTests.swift; sourceTree = "<group>"; };
		A16714AE248CA1B70031B111 /* Bundle+ReadPlist.swift */ = {isa = PBXFileReference; lastKnownFileType = sourcecode.swift; path = "Bundle+ReadPlist.swift"; sourceTree = "<group>"; };
		A16714BA248D18D20031B111 /* SummaryMetadata.swift */ = {isa = PBXFileReference; lastKnownFileType = sourcecode.swift; path = SummaryMetadata.swift; sourceTree = "<group>"; };
		A173665124844F29006BE209 /* SQLiteKeyValueStoreTests.swift */ = {isa = PBXFileReference; fileEncoding = 4; lastKnownFileType = sourcecode.swift; path = SQLiteKeyValueStoreTests.swift; sourceTree = "<group>"; };
		A17366542484978A006BE209 /* OnboardingInfoViewControllerUtils.swift */ = {isa = PBXFileReference; lastKnownFileType = sourcecode.swift; path = OnboardingInfoViewControllerUtils.swift; sourceTree = "<group>"; };
		A17DA5E12486D8E7006F310F /* RiskLevelTests.swift */ = {isa = PBXFileReference; lastKnownFileType = sourcecode.swift; path = RiskLevelTests.swift; sourceTree = "<group>"; };
		A1877CA9248F247D006FEFC0 /* SAPDownloadedPackageTests.swift */ = {isa = PBXFileReference; lastKnownFileType = sourcecode.swift; path = SAPDownloadedPackageTests.swift; sourceTree = "<group>"; };
		A189E45E248C325E001D0996 /* de-config */ = {isa = PBXFileReference; lastKnownFileType = file; path = "de-config"; sourceTree = "<group>"; };
		A1BABD0824A57B88000ED515 /* TemporaryExposureKeyMock.swift */ = {isa = PBXFileReference; fileEncoding = 4; lastKnownFileType = sourcecode.swift; path = TemporaryExposureKeyMock.swift; sourceTree = "<group>"; };
		A1BABD0A24A57BA0000ED515 /* ENTemporaryExposureKey+Processing.swift */ = {isa = PBXFileReference; fileEncoding = 4; lastKnownFileType = sourcecode.swift; path = "ENTemporaryExposureKey+Processing.swift"; sourceTree = "<group>"; };
		A1BABD0C24A57BAC000ED515 /* ENTemporaryExposureKey+ProcessingTests.swift */ = {isa = PBXFileReference; fileEncoding = 4; lastKnownFileType = sourcecode.swift; path = "ENTemporaryExposureKey+ProcessingTests.swift"; sourceTree = "<group>"; };
		A1C683F924AEC57400B90D12 /* DynamicTableViewTextViewCell.swift */ = {isa = PBXFileReference; lastKnownFileType = sourcecode.swift; path = DynamicTableViewTextViewCell.swift; sourceTree = "<group>"; };
		A1C683FB24AEC9EE00B90D12 /* DynamicTableViewTextCell.swift */ = {isa = PBXFileReference; lastKnownFileType = sourcecode.swift; path = DynamicTableViewTextCell.swift; sourceTree = "<group>"; };
		A1E41940249410AF0016E52A /* SAPDownloadedPackage+Helpers.swift */ = {isa = PBXFileReference; lastKnownFileType = sourcecode.swift; path = "SAPDownloadedPackage+Helpers.swift"; sourceTree = "<group>"; };
		A1E419442495476C0016E52A /* HTTPClient+MockNetworkStack.swift */ = {isa = PBXFileReference; lastKnownFileType = sourcecode.swift; path = "HTTPClient+MockNetworkStack.swift"; sourceTree = "<group>"; };
		A1E41947249548260016E52A /* HTTPClient+SubmitTests.swift */ = {isa = PBXFileReference; lastKnownFileType = sourcecode.swift; path = "HTTPClient+SubmitTests.swift"; sourceTree = "<group>"; };
		A1E4194A2495A3940016E52A /* HTTPClient+AppConfigTests.swift */ = {isa = PBXFileReference; lastKnownFileType = sourcecode.swift; path = "HTTPClient+AppConfigTests.swift"; sourceTree = "<group>"; };
		A1E4194D2495A5800016E52A /* HTTPClient+ExposureConfigTests.swift */ = {isa = PBXFileReference; lastKnownFileType = sourcecode.swift; path = "HTTPClient+ExposureConfigTests.swift"; sourceTree = "<group>"; };
		A1E419502495A6EA0016E52A /* HTTPClient+TANForExposureSubmitTests.swift */ = {isa = PBXFileReference; lastKnownFileType = sourcecode.swift; path = "HTTPClient+TANForExposureSubmitTests.swift"; sourceTree = "<group>"; };
		A1E419532495A7850016E52A /* HTTPClient+GetTestResultTests.swift */ = {isa = PBXFileReference; lastKnownFileType = sourcecode.swift; path = "HTTPClient+GetTestResultTests.swift"; sourceTree = "<group>"; };
		A1E419562495A8F50016E52A /* HTTPClient+RegistrationTokenTests.swift */ = {isa = PBXFileReference; lastKnownFileType = sourcecode.swift; path = "HTTPClient+RegistrationTokenTests.swift"; sourceTree = "<group>"; };
		A1E4195B249818020016E52A /* RiskTests.swift */ = {isa = PBXFileReference; lastKnownFileType = sourcecode.swift; path = RiskTests.swift; sourceTree = "<group>"; };
		A1E4195E249824340016E52A /* String+TodayTests.swift */ = {isa = PBXFileReference; lastKnownFileType = sourcecode.swift; path = "String+TodayTests.swift"; sourceTree = "<group>"; };
		A328424B248B91E0006B1F09 /* HomeTestResultLoadingCell.xib */ = {isa = PBXFileReference; fileEncoding = 4; lastKnownFileType = file.xib; path = HomeTestResultLoadingCell.xib; sourceTree = "<group>"; };
		A328424C248B91E0006B1F09 /* HomeTestResultLoadingCell.swift */ = {isa = PBXFileReference; fileEncoding = 4; lastKnownFileType = sourcecode.swift; path = HomeTestResultLoadingCell.swift; sourceTree = "<group>"; };
		A328424F248B9269006B1F09 /* HomeTestResultLoadingCellConfigurator.swift */ = {isa = PBXFileReference; lastKnownFileType = sourcecode.swift; path = HomeTestResultLoadingCellConfigurator.swift; sourceTree = "<group>"; };
		A3284254248E493B006B1F09 /* ExposureSubmissionOverviewViewControllerTests.swift */ = {isa = PBXFileReference; lastKnownFileType = sourcecode.swift; path = ExposureSubmissionOverviewViewControllerTests.swift; sourceTree = "<group>"; };
		A3284256248E7431006B1F09 /* MockExposureSubmissionService.swift */ = {isa = PBXFileReference; lastKnownFileType = sourcecode.swift; path = MockExposureSubmissionService.swift; sourceTree = "<group>"; };
		A3284258248E7672006B1F09 /* MockExposureSubmissionQRScannerViewController.swift */ = {isa = PBXFileReference; lastKnownFileType = sourcecode.swift; path = MockExposureSubmissionQRScannerViewController.swift; sourceTree = "<group>"; };
		A328425B248E82B5006B1F09 /* ExposureSubmissionTestResultViewControllerTests.swift */ = {isa = PBXFileReference; lastKnownFileType = sourcecode.swift; path = ExposureSubmissionTestResultViewControllerTests.swift; sourceTree = "<group>"; };
		A328425E248E943D006B1F09 /* ExposureSubmissionTanInputViewControllerTests.swift */ = {isa = PBXFileReference; lastKnownFileType = sourcecode.swift; path = ExposureSubmissionTanInputViewControllerTests.swift; sourceTree = "<group>"; };
		A32842602490E2AC006B1F09 /* ExposureSubmissionWarnOthersViewControllerTests.swift */ = {isa = PBXFileReference; lastKnownFileType = sourcecode.swift; path = ExposureSubmissionWarnOthersViewControllerTests.swift; sourceTree = "<group>"; };
		A328426224910552006B1F09 /* ExposureSubmissionSuccessViewControllerTests.swift */ = {isa = PBXFileReference; lastKnownFileType = sourcecode.swift; path = ExposureSubmissionSuccessViewControllerTests.swift; sourceTree = "<group>"; };
		A32842642491136E006B1F09 /* ExposureSubmissionUITests.swift */ = {isa = PBXFileReference; lastKnownFileType = sourcecode.swift; path = ExposureSubmissionUITests.swift; sourceTree = "<group>"; };
		A32842662492359E006B1F09 /* MockExposureSubmissionNavigationControllerChild.swift */ = {isa = PBXFileReference; lastKnownFileType = sourcecode.swift; path = MockExposureSubmissionNavigationControllerChild.swift; sourceTree = "<group>"; };
		A32C046424D96348005BEA61 /* HTTPClient+PlausibeDeniabilityTests.swift */ = {isa = PBXFileReference; lastKnownFileType = sourcecode.swift; path = "HTTPClient+PlausibeDeniabilityTests.swift"; sourceTree = "<group>"; };
		A32CA72E24B6F2E300B1A994 /* HomeRiskCellConfiguratorTests.swift */ = {isa = PBXFileReference; lastKnownFileType = sourcecode.swift; path = HomeRiskCellConfiguratorTests.swift; sourceTree = "<group>"; };
		A3483B0A24C5EFA40037855F /* MockExposureDetectionViewControllerDelegate.swift */ = {isa = PBXFileReference; lastKnownFileType = sourcecode.swift; path = MockExposureDetectionViewControllerDelegate.swift; sourceTree = "<group>"; };
		A3552CC324DD6E16008C91BE /* AppDelegate+PlausibleDeniability.swift */ = {isa = PBXFileReference; lastKnownFileType = sourcecode.swift; path = "AppDelegate+PlausibleDeniability.swift"; sourceTree = "<group>"; };
		A3552CC524DD6E78008C91BE /* AppDelegate+ENATaskExecutionDelegate.swift */ = {isa = PBXFileReference; lastKnownFileType = sourcecode.swift; path = "AppDelegate+ENATaskExecutionDelegate.swift"; sourceTree = "<group>"; };
		A36D07B82486D61C00E46F96 /* HomeCardCellButtonDelegate.swift */ = {isa = PBXFileReference; lastKnownFileType = sourcecode.swift; path = HomeCardCellButtonDelegate.swift; sourceTree = "<group>"; };
		A36FACC324C5EA1500DED947 /* ExposureDetectionViewControllerTests.swift */ = {isa = PBXFileReference; lastKnownFileType = sourcecode.swift; path = ExposureDetectionViewControllerTests.swift; sourceTree = "<group>"; };
		A372DA3A24BDA075003248BB /* ExposureSubmissionCoordinating.swift */ = {isa = PBXFileReference; lastKnownFileType = sourcecode.swift; path = ExposureSubmissionCoordinating.swift; sourceTree = "<group>"; };
		A372DA3C24BE01D9003248BB /* MockExposureSubmissionCoordinator.swift */ = {isa = PBXFileReference; lastKnownFileType = sourcecode.swift; path = MockExposureSubmissionCoordinator.swift; sourceTree = "<group>"; };
		A372DA3E24BEF773003248BB /* ExposureSubmissionCoordinatorTests.swift */ = {isa = PBXFileReference; lastKnownFileType = sourcecode.swift; path = ExposureSubmissionCoordinatorTests.swift; sourceTree = "<group>"; };
		A372DA4024BF33F9003248BB /* MockExposureSubmissionCoordinatorDelegate.swift */ = {isa = PBXFileReference; lastKnownFileType = sourcecode.swift; path = MockExposureSubmissionCoordinatorDelegate.swift; sourceTree = "<group>"; };
		A3C4F95F24812CD20047F23E /* ExposureSubmissionWarnOthersViewController.swift */ = {isa = PBXFileReference; lastKnownFileType = sourcecode.swift; path = ExposureSubmissionWarnOthersViewController.swift; sourceTree = "<group>"; };
		A3E5E71D247E6F7A00237116 /* SpinnerInjectable.swift */ = {isa = PBXFileReference; lastKnownFileType = sourcecode.swift; path = SpinnerInjectable.swift; sourceTree = "<group>"; };
		A3E851B124ADD09900402485 /* CountdownTimer.swift */ = {isa = PBXFileReference; lastKnownFileType = sourcecode.swift; path = CountdownTimer.swift; sourceTree = "<group>"; };
		A3E851B424ADDAC000402485 /* CountdownTimerTests.swift */ = {isa = PBXFileReference; lastKnownFileType = sourcecode.swift; path = CountdownTimerTests.swift; sourceTree = "<group>"; };
		A3EE6E59249BB7AF00C64B61 /* ExposureSubmissionServiceFactory.swift */ = {isa = PBXFileReference; lastKnownFileType = sourcecode.swift; path = ExposureSubmissionServiceFactory.swift; sourceTree = "<group>"; };
		A3EE6E5B249BB97500C64B61 /* UITestingParameters.swift */ = {isa = PBXFileReference; lastKnownFileType = sourcecode.swift; path = UITestingParameters.swift; sourceTree = "<group>"; };
		A3FF84EB247BFAF00053E947 /* Hasher.swift */ = {isa = PBXFileReference; lastKnownFileType = sourcecode.swift; path = Hasher.swift; sourceTree = "<group>"; };
<<<<<<< HEAD
		ABB2FC682506238200A6C00D /* EUTracingSettings.swift */ = {isa = PBXFileReference; lastKnownFileType = sourcecode.swift; path = EUTracingSettings.swift; sourceTree = "<group>"; };
=======
		AB5F84AC24F8F7A1000400D4 /* SerialMigrator.swift */ = {isa = PBXFileReference; lastKnownFileType = sourcecode.swift; path = SerialMigrator.swift; sourceTree = "<group>"; };
		AB5F84AF24F8F7C3000400D4 /* Migration.swift */ = {isa = PBXFileReference; lastKnownFileType = sourcecode.swift; path = Migration.swift; sourceTree = "<group>"; };
		AB5F84B124F8F7E3000400D4 /* Migration0To1.swift */ = {isa = PBXFileReference; lastKnownFileType = sourcecode.swift; path = Migration0To1.swift; sourceTree = "<group>"; };
		AB5F84B324F8FA26000400D4 /* SerialMigratorTests.swift */ = {isa = PBXFileReference; lastKnownFileType = sourcecode.swift; path = SerialMigratorTests.swift; sourceTree = "<group>"; };
		AB5F84B824F92855000400D4 /* DownloadedPackagesSQLLiteStoreV0.swift */ = {isa = PBXFileReference; fileEncoding = 4; lastKnownFileType = sourcecode.swift; path = DownloadedPackagesSQLLiteStoreV0.swift; sourceTree = "<group>"; };
		AB5F84BA24F92876000400D4 /* Migration0To1Tests.swift */ = {isa = PBXFileReference; lastKnownFileType = sourcecode.swift; path = Migration0To1Tests.swift; sourceTree = "<group>"; };
		AB5F84BC24F92E92000400D4 /* SerialMigratorFake.swift */ = {isa = PBXFileReference; lastKnownFileType = sourcecode.swift; path = SerialMigratorFake.swift; sourceTree = "<group>"; };
		AB5F84BF24FE2EB3000400D4 /* DownloadedPackagesStoreV0.swift */ = {isa = PBXFileReference; fileEncoding = 4; lastKnownFileType = sourcecode.swift; path = DownloadedPackagesStoreV0.swift; sourceTree = "<group>"; };
>>>>>>> 3a5f4910
		B102BDC22460410600CD55A2 /* README.md */ = {isa = PBXFileReference; lastKnownFileType = net.daringfireball.markdown; path = README.md; sourceTree = "<group>"; };
		B103193124E18A0A00DD02EF /* DMMenuItem.swift */ = {isa = PBXFileReference; lastKnownFileType = sourcecode.swift; path = DMMenuItem.swift; sourceTree = "<group>"; };
		B10EC1F724ED1F8700ED0E48 /* CancellationToken.swift */ = {isa = PBXFileReference; lastKnownFileType = sourcecode.swift; path = CancellationToken.swift; sourceTree = "<group>"; };
		B10F9B89249961B500C418F4 /* DynamicTypeLabelTests.swift */ = {isa = PBXFileReference; fileEncoding = 4; lastKnownFileType = sourcecode.swift; path = DynamicTypeLabelTests.swift; sourceTree = "<group>"; };
		B10FD5F3246EAC1700E9D7F2 /* AppleFilesWriter.swift */ = {isa = PBXFileReference; lastKnownFileType = sourcecode.swift; path = AppleFilesWriter.swift; sourceTree = "<group>"; };
		B111EE2B2465D9F7001AEBB4 /* String+Localization.swift */ = {isa = PBXFileReference; lastKnownFileType = sourcecode.swift; path = "String+Localization.swift"; sourceTree = "<group>"; };
		B1125459246F2C6500AB5036 /* ENTemporaryExposureKey+Convert.swift */ = {isa = PBXFileReference; lastKnownFileType = sourcecode.swift; path = "ENTemporaryExposureKey+Convert.swift"; sourceTree = "<group>"; };
		B11655922491437600316087 /* RiskProvidingConfigurationTests.swift */ = {isa = PBXFileReference; fileEncoding = 4; lastKnownFileType = sourcecode.swift; path = RiskProvidingConfigurationTests.swift; sourceTree = "<group>"; };
		B1175212248A83AB00C3325C /* Risk.swift */ = {isa = PBXFileReference; lastKnownFileType = sourcecode.swift; path = Risk.swift; sourceTree = "<group>"; };
		B1175215248A9F9600C3325C /* ConvertingKeysTests.swift */ = {isa = PBXFileReference; lastKnownFileType = sourcecode.swift; path = ConvertingKeysTests.swift; sourceTree = "<group>"; };
		B1175217248ACFBC00C3325C /* SAP_RiskScoreClass+LowAndHigh.swift */ = {isa = PBXFileReference; lastKnownFileType = sourcecode.swift; path = "SAP_RiskScoreClass+LowAndHigh.swift"; sourceTree = "<group>"; };
		B1175219248ACFFC00C3325C /* SAP_RiskScoreClass+LowAndHighTests.swift */ = {isa = PBXFileReference; lastKnownFileType = sourcecode.swift; path = "SAP_RiskScoreClass+LowAndHighTests.swift"; sourceTree = "<group>"; };
		B120C7C524AFDAB900F68FF1 /* ActiveTracing.swift */ = {isa = PBXFileReference; lastKnownFileType = sourcecode.swift; path = ActiveTracing.swift; sourceTree = "<group>"; };
		B120C7C824AFE7B800F68FF1 /* ActiveTracingTests.swift */ = {isa = PBXFileReference; lastKnownFileType = sourcecode.swift; path = ActiveTracingTests.swift; sourceTree = "<group>"; };
		B1221BDB2492BCEB00E6C4E4 /* Info_Debug.plist */ = {isa = PBXFileReference; fileEncoding = 4; lastKnownFileType = text.plist.xml; path = Info_Debug.plist; sourceTree = "<group>"; };
		B1221BDF2492ECE800E6C4E4 /* CFDictionary+KeychainQuery.swift */ = {isa = PBXFileReference; lastKnownFileType = sourcecode.swift; path = "CFDictionary+KeychainQuery.swift"; sourceTree = "<group>"; };
		B1221BE12492ED0F00E6C4E4 /* CFDictionary+KeychainQueryTests.swift */ = {isa = PBXFileReference; lastKnownFileType = sourcecode.swift; path = "CFDictionary+KeychainQueryTests.swift"; sourceTree = "<group>"; };
		B12995E8246C344100854AD0 /* HTTPClient+Configuration.swift */ = {isa = PBXFileReference; lastKnownFileType = sourcecode.swift; path = "HTTPClient+Configuration.swift"; sourceTree = "<group>"; };
		B14D0CDA246E968C00D5BEBC /* String+Today.swift */ = {isa = PBXFileReference; lastKnownFileType = sourcecode.swift; path = "String+Today.swift"; sourceTree = "<group>"; };
		B14D0CDC246E972400D5BEBC /* ExposureDetectionDelegate.swift */ = {isa = PBXFileReference; lastKnownFileType = sourcecode.swift; path = ExposureDetectionDelegate.swift; sourceTree = "<group>"; };
		B14D0CDE246E976400D5BEBC /* ExposureDetectionTransaction+DidEndPrematurelyReason.swift */ = {isa = PBXFileReference; lastKnownFileType = sourcecode.swift; path = "ExposureDetectionTransaction+DidEndPrematurelyReason.swift"; sourceTree = "<group>"; };
		B153096924706F1000A4A1BD /* URLSession+Default.swift */ = {isa = PBXFileReference; lastKnownFileType = sourcecode.swift; path = "URLSession+Default.swift"; sourceTree = "<group>"; };
		B153096B24706F2400A4A1BD /* URLSessionConfiguration+Default.swift */ = {isa = PBXFileReference; lastKnownFileType = sourcecode.swift; path = "URLSessionConfiguration+Default.swift"; sourceTree = "<group>"; };
		B15382E3248273DC0010F007 /* MockTestStore.swift */ = {isa = PBXFileReference; lastKnownFileType = sourcecode.swift; path = MockTestStore.swift; sourceTree = "<group>"; };
		B15382E6248290BB0010F007 /* AppleFilesWriterTests.swift */ = {isa = PBXFileReference; lastKnownFileType = sourcecode.swift; path = AppleFilesWriterTests.swift; sourceTree = "<group>"; };
		B15382FD248424F00010F007 /* ExposureDetectionTests.swift */ = {isa = PBXFileReference; lastKnownFileType = sourcecode.swift; path = ExposureDetectionTests.swift; sourceTree = "<group>"; };
		B1569DDE245D70990079FCD7 /* DMViewController.swift */ = {isa = PBXFileReference; lastKnownFileType = sourcecode.swift; path = DMViewController.swift; sourceTree = "<group>"; };
		B16177E724802F9B006E435A /* DownloadedPackagesSQLLiteStoreTests.swift */ = {isa = PBXFileReference; lastKnownFileType = sourcecode.swift; path = DownloadedPackagesSQLLiteStoreTests.swift; sourceTree = "<group>"; };
		B161782424804AC3006E435A /* DownloadedPackagesSQLLiteStoreV1.swift */ = {isa = PBXFileReference; lastKnownFileType = sourcecode.swift; path = DownloadedPackagesSQLLiteStoreV1.swift; sourceTree = "<group>"; };
		B161782924805784006E435A /* DeltaCalculationResult.swift */ = {isa = PBXFileReference; lastKnownFileType = sourcecode.swift; path = DeltaCalculationResult.swift; sourceTree = "<group>"; };
		B161782C248062CE006E435A /* DeltaCalculationResultTests.swift */ = {isa = PBXFileReference; lastKnownFileType = sourcecode.swift; path = DeltaCalculationResultTests.swift; sourceTree = "<group>"; };
		B163D10F2499068D001A322C /* SettingsViewModelTests.swift */ = {isa = PBXFileReference; lastKnownFileType = sourcecode.swift; path = SettingsViewModelTests.swift; sourceTree = "<group>"; };
		B163D11424993F64001A322C /* UIFont+DynamicTypeTests.swift */ = {isa = PBXFileReference; lastKnownFileType = sourcecode.swift; path = "UIFont+DynamicTypeTests.swift"; sourceTree = "<group>"; };
		B16457B424DC11EF002879EB /* DMLastSubmissionRequetViewController.swift */ = {isa = PBXFileReference; lastKnownFileType = sourcecode.swift; path = DMLastSubmissionRequetViewController.swift; sourceTree = "<group>"; };
		B16457B624DC160B002879EB /* DMLastRiskCalculationViewController.swift */ = {isa = PBXFileReference; lastKnownFileType = sourcecode.swift; path = DMLastRiskCalculationViewController.swift; sourceTree = "<group>"; };
		B16457B824DC19F9002879EB /* DMSettingsViewController.swift */ = {isa = PBXFileReference; lastKnownFileType = sourcecode.swift; path = DMSettingsViewController.swift; sourceTree = "<group>"; };
		B16457BA24DC3309002879EB /* DMErrorsViewController.swift */ = {isa = PBXFileReference; lastKnownFileType = sourcecode.swift; path = DMErrorsViewController.swift; sourceTree = "<group>"; };
		B1741B422461C105006275D9 /* README.md */ = {isa = PBXFileReference; lastKnownFileType = net.daringfireball.markdown; path = README.md; sourceTree = "<group>"; };
		B1741B432461C257006275D9 /* DMDeveloperMenu.swift */ = {isa = PBXFileReference; lastKnownFileType = sourcecode.swift; path = DMDeveloperMenu.swift; sourceTree = "<group>"; };
		B1741B482462C207006275D9 /* Client.swift */ = {isa = PBXFileReference; fileEncoding = 4; lastKnownFileType = sourcecode.swift; path = Client.swift; sourceTree = "<group>"; };
		B17A44A12464906A00CB195E /* KeyTests.swift */ = {isa = PBXFileReference; lastKnownFileType = sourcecode.swift; path = KeyTests.swift; sourceTree = "<group>"; };
		B184A37F248FFCBE007180F6 /* SecureStore.swift */ = {isa = PBXFileReference; fileEncoding = 4; lastKnownFileType = sourcecode.swift; path = SecureStore.swift; sourceTree = "<group>"; };
		B184A382248FFCE2007180F6 /* CodableExposureDetectionSummary.swift */ = {isa = PBXFileReference; lastKnownFileType = sourcecode.swift; path = CodableExposureDetectionSummary.swift; sourceTree = "<group>"; };
		B18755D024DC45CA00A9202E /* DMStoreViewController.swift */ = {isa = PBXFileReference; lastKnownFileType = sourcecode.swift; path = DMStoreViewController.swift; sourceTree = "<group>"; };
		B18C411C246DB30000B8D8CB /* URL+Helper.swift */ = {isa = PBXFileReference; lastKnownFileType = sourcecode.swift; path = "URL+Helper.swift"; sourceTree = "<group>"; };
		B18CADAD24782FA4006F53F0 /* ExposureStateUpdating.swift */ = {isa = PBXFileReference; lastKnownFileType = sourcecode.swift; path = ExposureStateUpdating.swift; sourceTree = "<group>"; };
		B18E852E248C29D400CF4FB8 /* DetectionMode.swift */ = {isa = PBXFileReference; lastKnownFileType = sourcecode.swift; path = DetectionMode.swift; sourceTree = "<group>"; };
		B19FD7102491A07000A9D56A /* String+SemanticVersion.swift */ = {isa = PBXFileReference; lastKnownFileType = sourcecode.swift; path = "String+SemanticVersion.swift"; sourceTree = "<group>"; };
		B19FD7122491A08500A9D56A /* SAP_SemanticVersion+Compare.swift */ = {isa = PBXFileReference; lastKnownFileType = sourcecode.swift; path = "SAP_SemanticVersion+Compare.swift"; sourceTree = "<group>"; };
		B19FD7142491A4A300A9D56A /* SAP_SemanticVersionTests.swift */ = {isa = PBXFileReference; fileEncoding = 4; lastKnownFileType = sourcecode.swift; path = SAP_SemanticVersionTests.swift; sourceTree = "<group>"; };
		B1A31F6824DAE6C000E263DF /* DMKeyCell.swift */ = {isa = PBXFileReference; lastKnownFileType = sourcecode.swift; path = DMKeyCell.swift; sourceTree = "<group>"; };
		B1A76E9E24714AC700EA5208 /* HTTPClient+Configuration.swift */ = {isa = PBXFileReference; lastKnownFileType = sourcecode.swift; path = "HTTPClient+Configuration.swift"; sourceTree = "<group>"; };
		B1A9E70D246D73180024CC12 /* ExposureDetection.swift */ = {isa = PBXFileReference; lastKnownFileType = sourcecode.swift; path = ExposureDetection.swift; sourceTree = "<group>"; };
		B1A9E710246D782F0024CC12 /* SAPDownloadedPackage.swift */ = {isa = PBXFileReference; lastKnownFileType = sourcecode.swift; path = SAPDownloadedPackage.swift; sourceTree = "<group>"; };
		B1AC51D524CED8820087C35B /* DetectionModeTests.swift */ = {isa = PBXFileReference; lastKnownFileType = sourcecode.swift; path = DetectionModeTests.swift; sourceTree = "<group>"; };
		B1B9CF1E246ED2E8008F04F5 /* Sap_FilebucketTests.swift */ = {isa = PBXFileReference; lastKnownFileType = sourcecode.swift; path = Sap_FilebucketTests.swift; sourceTree = "<group>"; };
		B1BFE27124BDE1D500C1181D /* HomeViewController+HowRiskDetectionWorks.swift */ = {isa = PBXFileReference; lastKnownFileType = sourcecode.swift; path = "HomeViewController+HowRiskDetectionWorks.swift"; sourceTree = "<group>"; };
		B1C7EE4324938E9E00F1F284 /* ExposureDetection_DidEndPrematurelyReason+ErrorHandling.swift */ = {isa = PBXFileReference; lastKnownFileType = sourcecode.swift; path = "ExposureDetection_DidEndPrematurelyReason+ErrorHandling.swift"; sourceTree = "<group>"; };
		B1C7EE4524938EB700F1F284 /* ExposureDetection_DidEndPrematurelyReason+ErrorHandlingTests.swift */ = {isa = PBXFileReference; lastKnownFileType = sourcecode.swift; path = "ExposureDetection_DidEndPrematurelyReason+ErrorHandlingTests.swift"; sourceTree = "<group>"; };
		B1C7EE472493D97000F1F284 /* RiskProvidingConfigurationManualTriggerTests.swift */ = {isa = PBXFileReference; lastKnownFileType = sourcecode.swift; path = RiskProvidingConfigurationManualTriggerTests.swift; sourceTree = "<group>"; };
		B1C7EEAD24941A3B00F1F284 /* ManualExposureDetectionState.swift */ = {isa = PBXFileReference; lastKnownFileType = sourcecode.swift; path = ManualExposureDetectionState.swift; sourceTree = "<group>"; };
		B1C7EEAF24941A6B00F1F284 /* RiskConsumer.swift */ = {isa = PBXFileReference; lastKnownFileType = sourcecode.swift; path = RiskConsumer.swift; sourceTree = "<group>"; };
		B1CD333B24865A7D00B06E9B /* TracingStatusHistory.swift */ = {isa = PBXFileReference; lastKnownFileType = sourcecode.swift; path = TracingStatusHistory.swift; sourceTree = "<group>"; };
		B1CD333D24865E0000B06E9B /* TracingStatusHistoryTests.swift */ = {isa = PBXFileReference; lastKnownFileType = sourcecode.swift; path = TracingStatusHistoryTests.swift; sourceTree = "<group>"; };
		B1CD33402486AA7100B06E9B /* CoronaWarnURLSessionDelegate.swift */ = {isa = PBXFileReference; lastKnownFileType = sourcecode.swift; path = CoronaWarnURLSessionDelegate.swift; sourceTree = "<group>"; };
		B1D431C7246C69F300E728AD /* HTTPClient+ConfigurationTests.swift */ = {isa = PBXFileReference; lastKnownFileType = sourcecode.swift; path = "HTTPClient+ConfigurationTests.swift"; sourceTree = "<group>"; };
		B1D431CA246C84A400E728AD /* DownloadedPackagesStoreV1.swift */ = {isa = PBXFileReference; lastKnownFileType = sourcecode.swift; path = DownloadedPackagesStoreV1.swift; sourceTree = "<group>"; };
		B1D6B001247DA0320079DDD3 /* ExposureDetectionViewControllerDelegate.swift */ = {isa = PBXFileReference; lastKnownFileType = sourcecode.swift; path = ExposureDetectionViewControllerDelegate.swift; sourceTree = "<group>"; };
		B1D6B003247DA4920079DDD3 /* UIApplication+CoronaWarn.swift */ = {isa = PBXFileReference; lastKnownFileType = sourcecode.swift; path = "UIApplication+CoronaWarn.swift"; sourceTree = "<group>"; };
		B1D7D68624766D2100E4DA5D /* submission_payload.pb.swift */ = {isa = PBXFileReference; fileEncoding = 4; lastKnownFileType = sourcecode.swift; name = submission_payload.pb.swift; path = ../../../gen/output/submission_payload.pb.swift; sourceTree = "<group>"; };
		B1D7D68A24766D2100E4DA5D /* apple_export.pb.swift */ = {isa = PBXFileReference; fileEncoding = 4; lastKnownFileType = sourcecode.swift; name = apple_export.pb.swift; path = ../../../gen/output/apple_export.pb.swift; sourceTree = "<group>"; };
		B1D8CB2524DD4371008C6010 /* DMTracingHistoryViewController.swift */ = {isa = PBXFileReference; lastKnownFileType = sourcecode.swift; path = DMTracingHistoryViewController.swift; sourceTree = "<group>"; };
		B1DDDABB247137B000A07175 /* HTTPClientConfigurationEndpointTests.swift */ = {isa = PBXFileReference; lastKnownFileType = sourcecode.swift; path = HTTPClientConfigurationEndpointTests.swift; sourceTree = "<group>"; };
		B1E23B8524FE4DD3006BCDA6 /* PublicKeyProviderTests.swift */ = {isa = PBXFileReference; lastKnownFileType = sourcecode.swift; path = PublicKeyProviderTests.swift; sourceTree = "<group>"; };
		B1E23B8724FE80EF006BCDA6 /* CancellationTokenTests.swift */ = {isa = PBXFileReference; lastKnownFileType = sourcecode.swift; path = CancellationTokenTests.swift; sourceTree = "<group>"; };
		B1E8C99C2479D4E7006DC678 /* DMSubmissionStateViewController.swift */ = {isa = PBXFileReference; fileEncoding = 4; lastKnownFileType = sourcecode.swift; path = DMSubmissionStateViewController.swift; sourceTree = "<group>"; };
		B1EAEC8A24711884003BE9A2 /* URLSession+Convenience.swift */ = {isa = PBXFileReference; lastKnownFileType = sourcecode.swift; path = "URLSession+Convenience.swift"; sourceTree = "<group>"; };
		B1EAEC8D247118CB003BE9A2 /* URLSession+ConvenienceTests.swift */ = {isa = PBXFileReference; lastKnownFileType = sourcecode.swift; path = "URLSession+ConvenienceTests.swift"; sourceTree = "<group>"; };
		B1EDFD8C248E74D000E7EAFF /* URL+StaticString.swift */ = {isa = PBXFileReference; lastKnownFileType = sourcecode.swift; path = "URL+StaticString.swift"; sourceTree = "<group>"; };
		B1F82DF124718C7300E2E56A /* DMBackendConfigurationViewController.swift */ = {isa = PBXFileReference; lastKnownFileType = sourcecode.swift; path = DMBackendConfigurationViewController.swift; sourceTree = "<group>"; };
		B1F8AE472479B4C30093A588 /* api-response-day-2020-05-16 */ = {isa = PBXFileReference; lastKnownFileType = file; path = "api-response-day-2020-05-16"; sourceTree = "<group>"; };
		B1FC2D1C24D9C87F00083C81 /* DMKeysViewController.swift */ = {isa = PBXFileReference; lastKnownFileType = sourcecode.swift; path = DMKeysViewController.swift; sourceTree = "<group>"; };
		B1FC2D1F24D9C8DF00083C81 /* SAP_TemporaryExposureKey+DeveloperMenu.swift */ = {isa = PBXFileReference; lastKnownFileType = sourcecode.swift; path = "SAP_TemporaryExposureKey+DeveloperMenu.swift"; sourceTree = "<group>"; };
		B1FE13D72487DEED00D012E5 /* RiskCalculation.swift */ = {isa = PBXFileReference; lastKnownFileType = sourcecode.swift; path = RiskCalculation.swift; sourceTree = "<group>"; };
		B1FE13DC248821CB00D012E5 /* RiskProviding.swift */ = {isa = PBXFileReference; lastKnownFileType = sourcecode.swift; path = RiskProviding.swift; sourceTree = "<group>"; };
		B1FE13DE248821E000D012E5 /* RiskProvider.swift */ = {isa = PBXFileReference; lastKnownFileType = sourcecode.swift; path = RiskProvider.swift; sourceTree = "<group>"; };
		B1FE13E1248824E900D012E5 /* RiskProviderTests.swift */ = {isa = PBXFileReference; lastKnownFileType = sourcecode.swift; path = RiskProviderTests.swift; sourceTree = "<group>"; };
		B1FE13E52488255900D012E5 /* RiskProvidingConfiguration.swift */ = {isa = PBXFileReference; lastKnownFileType = sourcecode.swift; path = RiskProvidingConfiguration.swift; sourceTree = "<group>"; };
		B1FE13F824896DDB00D012E5 /* CachedAppConfiguration.swift */ = {isa = PBXFileReference; lastKnownFileType = sourcecode.swift; path = CachedAppConfiguration.swift; sourceTree = "<group>"; };
		B1FE13FA24896E6700D012E5 /* AppConfigurationProviding.swift */ = {isa = PBXFileReference; lastKnownFileType = sourcecode.swift; path = AppConfigurationProviding.swift; sourceTree = "<group>"; };
		B1FE13FD24896EF700D012E5 /* CachedAppConfigurationTests.swift */ = {isa = PBXFileReference; lastKnownFileType = sourcecode.swift; path = CachedAppConfigurationTests.swift; sourceTree = "<group>"; };
		B1FF6B6A2497D0B40041CF02 /* CWASQLite.framework */ = {isa = PBXFileReference; explicitFileType = wrapper.framework; includeInIndex = 0; path = CWASQLite.framework; sourceTree = BUILT_PRODUCTS_DIR; };
		B1FF6B6C2497D0B50041CF02 /* CWASQLite.h */ = {isa = PBXFileReference; lastKnownFileType = sourcecode.c.h; path = CWASQLite.h; sourceTree = "<group>"; };
		B1FF6B6D2497D0B50041CF02 /* Info.plist */ = {isa = PBXFileReference; lastKnownFileType = text.plist.xml; path = Info.plist; sourceTree = "<group>"; };
		CD2EC328247D82EE00C6B3F9 /* NotificationSettingsViewController.swift */ = {isa = PBXFileReference; lastKnownFileType = sourcecode.swift; path = NotificationSettingsViewController.swift; sourceTree = "<group>"; };
		CD678F6A246C43E200B6A0F8 /* MockExposureManager.swift */ = {isa = PBXFileReference; lastKnownFileType = sourcecode.swift; path = MockExposureManager.swift; sourceTree = "<group>"; };
		CD678F6C246C43EE00B6A0F8 /* ClientMock.swift */ = {isa = PBXFileReference; lastKnownFileType = sourcecode.swift; path = ClientMock.swift; sourceTree = "<group>"; };
		CD678F6E246C43FC00B6A0F8 /* MockURLSession.swift */ = {isa = PBXFileReference; lastKnownFileType = sourcecode.swift; path = MockURLSession.swift; sourceTree = "<group>"; };
		CD7F5C732466F6D400D3D03C /* ENATest.entitlements */ = {isa = PBXFileReference; lastKnownFileType = text.plist.entitlements; path = ENATest.entitlements; sourceTree = "<group>"; };
		CD8638522477EBD400A5A07C /* SettingsViewModel.swift */ = {isa = PBXFileReference; lastKnownFileType = sourcecode.swift; path = SettingsViewModel.swift; sourceTree = "<group>"; };
		CD99A39C245B22EE00BF12AF /* ExposureSubmission.storyboard */ = {isa = PBXFileReference; fileEncoding = 4; lastKnownFileType = file.storyboard; path = ExposureSubmission.storyboard; sourceTree = "<group>"; };
		CD99A3A8245C272400BF12AF /* ExposureSubmissionService.swift */ = {isa = PBXFileReference; lastKnownFileType = sourcecode.swift; path = ExposureSubmissionService.swift; sourceTree = "<group>"; };
		CD99A3C6246155C300BF12AF /* Logger.swift */ = {isa = PBXFileReference; fileEncoding = 4; lastKnownFileType = sourcecode.swift; path = Logger.swift; sourceTree = "<group>"; };
		CD99A3C92461A47C00BF12AF /* AppStrings.swift */ = {isa = PBXFileReference; lastKnownFileType = sourcecode.swift; path = AppStrings.swift; sourceTree = "<group>"; };
		CDA262F724AB808800612E15 /* Coordinator.swift */ = {isa = PBXFileReference; lastKnownFileType = sourcecode.swift; path = Coordinator.swift; sourceTree = "<group>"; };
		CDCE11D5247D644100F30825 /* NotificationSettingsViewModel.swift */ = {isa = PBXFileReference; lastKnownFileType = sourcecode.swift; path = NotificationSettingsViewModel.swift; sourceTree = "<group>"; };
		CDCE11D8247D64C600F30825 /* NotificationSettingsOnTableViewCell.swift */ = {isa = PBXFileReference; lastKnownFileType = sourcecode.swift; path = NotificationSettingsOnTableViewCell.swift; sourceTree = "<group>"; };
		CDCE11DA247D64D600F30825 /* NotificationSettingsOffTableViewCell.swift */ = {isa = PBXFileReference; lastKnownFileType = sourcecode.swift; path = NotificationSettingsOffTableViewCell.swift; sourceTree = "<group>"; };
		CDD87C54247556DE007CE6CA /* MainSettingsTableViewCell.swift */ = {isa = PBXFileReference; lastKnownFileType = sourcecode.swift; path = MainSettingsTableViewCell.swift; sourceTree = "<group>"; };
		CDD87C5C247559E3007CE6CA /* LabelTableViewCell.swift */ = {isa = PBXFileReference; lastKnownFileType = sourcecode.swift; path = LabelTableViewCell.swift; sourceTree = "<group>"; };
		CDF27BD2246ADBA70044D32B /* ExposureSubmissionServiceTests.swift */ = {isa = PBXFileReference; lastKnownFileType = sourcecode.swift; path = ExposureSubmissionServiceTests.swift; sourceTree = "<group>"; };
		CDF27BD4246ADBF30044D32B /* HTTPClient+DaysAndHoursTests.swift */ = {isa = PBXFileReference; lastKnownFileType = sourcecode.swift; path = "HTTPClient+DaysAndHoursTests.swift"; sourceTree = "<group>"; };
		EB11B02924EE7CA500143A95 /* ENAUITestsSettings.swift */ = {isa = PBXFileReference; lastKnownFileType = sourcecode.swift; path = ENAUITestsSettings.swift; sourceTree = "<group>"; };
		EB23949F24E5492900E71225 /* BackgroundAppRefreshViewModel.swift */ = {isa = PBXFileReference; lastKnownFileType = sourcecode.swift; path = BackgroundAppRefreshViewModel.swift; sourceTree = "<group>"; };
		EB7057D624E6BACA002235B4 /* InfoBoxView.xib */ = {isa = PBXFileReference; lastKnownFileType = file.xib; path = InfoBoxView.xib; sourceTree = "<group>"; };
		EB7D205324E6A3320089264C /* InfoBoxView.swift */ = {isa = PBXFileReference; lastKnownFileType = sourcecode.swift; path = InfoBoxView.swift; sourceTree = "<group>"; };
		EB7D205524E6A5930089264C /* InfoBoxViewModel.swift */ = {isa = PBXFileReference; lastKnownFileType = sourcecode.swift; path = InfoBoxViewModel.swift; sourceTree = "<group>"; };
		EB7F8E9424E434E000A3CCC4 /* BackgroundAppRefreshViewController.swift */ = {isa = PBXFileReference; lastKnownFileType = sourcecode.swift; path = BackgroundAppRefreshViewController.swift; sourceTree = "<group>"; };
		EB858D1F24E700D10048A0AA /* UIView+Screenshot.swift */ = {isa = PBXFileReference; lastKnownFileType = sourcecode.swift; path = "UIView+Screenshot.swift"; sourceTree = "<group>"; };
		EE20EA062469883900770683 /* RiskLegend.storyboard */ = {isa = PBXFileReference; lastKnownFileType = file.storyboard; path = RiskLegend.storyboard; sourceTree = "<group>"; };
		EE22DB7F247FB409001B0A71 /* ENStateHandler.swift */ = {isa = PBXFileReference; fileEncoding = 4; lastKnownFileType = sourcecode.swift; path = ENStateHandler.swift; sourceTree = "<group>"; };
		EE22DB80247FB409001B0A71 /* ENSettingModel.swift */ = {isa = PBXFileReference; fileEncoding = 4; lastKnownFileType = sourcecode.swift; path = ENSettingModel.swift; sourceTree = "<group>"; };
		EE22DB84247FB43A001B0A71 /* TracingHistoryTableViewCell.swift */ = {isa = PBXFileReference; fileEncoding = 4; lastKnownFileType = sourcecode.swift; path = TracingHistoryTableViewCell.swift; sourceTree = "<group>"; };
		EE22DB85247FB43A001B0A71 /* ImageTableViewCell.swift */ = {isa = PBXFileReference; fileEncoding = 4; lastKnownFileType = sourcecode.swift; path = ImageTableViewCell.swift; sourceTree = "<group>"; };
		EE22DB86247FB43A001B0A71 /* ActionDetailTableViewCell.swift */ = {isa = PBXFileReference; fileEncoding = 4; lastKnownFileType = sourcecode.swift; path = ActionDetailTableViewCell.swift; sourceTree = "<group>"; };
		EE22DB87247FB43A001B0A71 /* DescriptionTableViewCell.swift */ = {isa = PBXFileReference; fileEncoding = 4; lastKnownFileType = sourcecode.swift; path = DescriptionTableViewCell.swift; sourceTree = "<group>"; };
		EE22DB88247FB43A001B0A71 /* ActionTableViewCell.swift */ = {isa = PBXFileReference; fileEncoding = 4; lastKnownFileType = sourcecode.swift; path = ActionTableViewCell.swift; sourceTree = "<group>"; };
		EE22DB8E247FB46C001B0A71 /* ENStateTests.swift */ = {isa = PBXFileReference; fileEncoding = 4; lastKnownFileType = sourcecode.swift; path = ENStateTests.swift; sourceTree = "<group>"; };
		EE22DB90247FB479001B0A71 /* MockStateHandlerObserverDelegate.swift */ = {isa = PBXFileReference; fileEncoding = 4; lastKnownFileType = sourcecode.swift; path = MockStateHandlerObserverDelegate.swift; sourceTree = "<group>"; };
		EE269509248FCB0300BAE234 /* de */ = {isa = PBXFileReference; lastKnownFileType = text.plist.strings; name = de; path = de.lproj/InfoPlist.strings; sourceTree = "<group>"; };
		EE26950B248FCB1600BAE234 /* en */ = {isa = PBXFileReference; lastKnownFileType = text.plist.strings; name = en; path = en.lproj/InfoPlist.strings; sourceTree = "<group>"; };
		EE278B2C245F2BBB008B06F9 /* InviteFriends.storyboard */ = {isa = PBXFileReference; lastKnownFileType = file.storyboard; path = InviteFriends.storyboard; sourceTree = "<group>"; };
		EE278B2F245F2C8A008B06F9 /* FriendsInviteController.swift */ = {isa = PBXFileReference; lastKnownFileType = sourcecode.swift; path = FriendsInviteController.swift; sourceTree = "<group>"; };
		EE70C23B245B09E900AC9B2F /* de */ = {isa = PBXFileReference; lastKnownFileType = text.plist.strings; name = de; path = de.lproj/Localizable.strings; sourceTree = "<group>"; };
		EE70C23C245B09E900AC9B2F /* en */ = {isa = PBXFileReference; lastKnownFileType = text.plist.strings; name = en; path = en.lproj/Localizable.strings; sourceTree = "<group>"; };
		EE92A33F245D96DA006B97B0 /* de */ = {isa = PBXFileReference; lastKnownFileType = text.plist.stringsdict; name = de; path = de.lproj/Localizable.stringsdict; sourceTree = "<group>"; };
		EECF5E5524BDCC3C00332B8F /* pl */ = {isa = PBXFileReference; lastKnownFileType = text.html; name = pl; path = pl.lproj/usage.html; sourceTree = "<group>"; };
		EECF5E5624BDCC3C00332B8F /* pl */ = {isa = PBXFileReference; lastKnownFileType = text.html; name = pl; path = "pl.lproj/privacy-policy.html"; sourceTree = "<group>"; };
		EECF5E5724BDCC3C00332B8F /* pl */ = {isa = PBXFileReference; lastKnownFileType = text.plist.strings; name = pl; path = pl.lproj/Localizable.strings; sourceTree = "<group>"; };
		EECF5E5824BDCC3C00332B8F /* pl */ = {isa = PBXFileReference; lastKnownFileType = text.plist.stringsdict; name = pl; path = pl.lproj/Localizable.stringsdict; sourceTree = "<group>"; };
		EECF5E5924BDCC3C00332B8F /* pl */ = {isa = PBXFileReference; lastKnownFileType = text.plist.strings; name = pl; path = pl.lproj/InfoPlist.strings; sourceTree = "<group>"; };
		EECF5E5A24BDCC4D00332B8F /* ro */ = {isa = PBXFileReference; lastKnownFileType = text.html; name = ro; path = ro.lproj/usage.html; sourceTree = "<group>"; };
		EECF5E5B24BDCC4D00332B8F /* ro */ = {isa = PBXFileReference; lastKnownFileType = text.html; name = ro; path = "ro.lproj/privacy-policy.html"; sourceTree = "<group>"; };
		EECF5E5C24BDCC4D00332B8F /* ro */ = {isa = PBXFileReference; lastKnownFileType = text.plist.strings; name = ro; path = ro.lproj/Localizable.strings; sourceTree = "<group>"; };
		EECF5E5D24BDCC4D00332B8F /* ro */ = {isa = PBXFileReference; lastKnownFileType = text.plist.stringsdict; name = ro; path = ro.lproj/Localizable.stringsdict; sourceTree = "<group>"; };
		EECF5E5E24BDCC4D00332B8F /* ro */ = {isa = PBXFileReference; lastKnownFileType = text.plist.strings; name = ro; path = ro.lproj/InfoPlist.strings; sourceTree = "<group>"; };
		EECF5E5F24BDCC5900332B8F /* bg */ = {isa = PBXFileReference; lastKnownFileType = text.html; name = bg; path = bg.lproj/usage.html; sourceTree = "<group>"; };
		EECF5E6024BDCC5A00332B8F /* bg */ = {isa = PBXFileReference; lastKnownFileType = text.html; name = bg; path = "bg.lproj/privacy-policy.html"; sourceTree = "<group>"; };
		EECF5E6124BDCC5A00332B8F /* bg */ = {isa = PBXFileReference; lastKnownFileType = text.plist.strings; name = bg; path = bg.lproj/Localizable.strings; sourceTree = "<group>"; };
		EECF5E6224BDCC5A00332B8F /* bg */ = {isa = PBXFileReference; lastKnownFileType = text.plist.stringsdict; name = bg; path = bg.lproj/Localizable.stringsdict; sourceTree = "<group>"; };
		EECF5E6324BDCC5A00332B8F /* bg */ = {isa = PBXFileReference; lastKnownFileType = text.plist.strings; name = bg; path = bg.lproj/InfoPlist.strings; sourceTree = "<group>"; };
		EEDD6DF524A4885200BC30D0 /* tr */ = {isa = PBXFileReference; lastKnownFileType = text.html; name = tr; path = tr.lproj/usage.html; sourceTree = "<group>"; };
		EEDD6DF624A4885200BC30D0 /* tr */ = {isa = PBXFileReference; lastKnownFileType = text.html; name = tr; path = "tr.lproj/privacy-policy.html"; sourceTree = "<group>"; };
		EEDD6DF724A4885D00BC30D0 /* tr */ = {isa = PBXFileReference; lastKnownFileType = text.plist.strings; name = tr; path = tr.lproj/LaunchScreen.strings; sourceTree = "<group>"; };
		EEDD6DF824A4889D00BC30D0 /* tr */ = {isa = PBXFileReference; lastKnownFileType = text.plist.strings; name = tr; path = tr.lproj/InfoPlist.strings; sourceTree = "<group>"; };
		EEDD6DF924A488A500BC30D0 /* tr */ = {isa = PBXFileReference; lastKnownFileType = text.plist.strings; name = tr; path = tr.lproj/Localizable.strings; sourceTree = "<group>"; };
		EEDD6DFA24A488AD00BC30D0 /* tr */ = {isa = PBXFileReference; lastKnownFileType = text.plist.stringsdict; name = tr; path = tr.lproj/Localizable.stringsdict; sourceTree = "<group>"; };
		EEF10679246EBF8B009DFB4E /* ResetViewController.swift */ = {isa = PBXFileReference; fileEncoding = 4; lastKnownFileType = sourcecode.swift; path = ResetViewController.swift; sourceTree = "<group>"; };
		F22C6E242492082B00712A6B /* DynamicTableViewSpaceCellTests.swift */ = {isa = PBXFileReference; lastKnownFileType = sourcecode.swift; path = DynamicTableViewSpaceCellTests.swift; sourceTree = "<group>"; };
		F247572A24838AC8003E1FC5 /* DynamicTableViewControllerRowsTests.swift */ = {isa = PBXFileReference; lastKnownFileType = sourcecode.swift; path = DynamicTableViewControllerRowsTests.swift; sourceTree = "<group>"; };
		F252472E2483955B00C5556B /* DynamicTableViewControllerFake.storyboard */ = {isa = PBXFileReference; lastKnownFileType = file.storyboard; path = DynamicTableViewControllerFake.storyboard; sourceTree = "<group>"; };
		F25247302484456800C5556B /* DynamicTableViewModelTests.swift */ = {isa = PBXFileReference; fileEncoding = 4; lastKnownFileType = sourcecode.swift; lineEnding = 0; path = DynamicTableViewModelTests.swift; sourceTree = "<group>"; };
		F2DC808D248989CE00EDC40A /* DynamicTableViewControllerRegisterCellsTests.swift */ = {isa = PBXFileReference; lastKnownFileType = sourcecode.swift; path = DynamicTableViewControllerRegisterCellsTests.swift; sourceTree = "<group>"; };
		F2DC808F24898A9400EDC40A /* DynamicTableViewControllerNumberOfRowsAndSectionsTests.swift */ = {isa = PBXFileReference; fileEncoding = 4; lastKnownFileType = sourcecode.swift; lineEnding = 0; path = DynamicTableViewControllerNumberOfRowsAndSectionsTests.swift; sourceTree = "<group>"; };
		F2DC809124898B1800EDC40A /* DynamicTableViewControllerHeaderTests.swift */ = {isa = PBXFileReference; lastKnownFileType = sourcecode.swift; path = DynamicTableViewControllerHeaderTests.swift; sourceTree = "<group>"; };
		F2DC809324898CE600EDC40A /* DynamicTableViewControllerFooterTests.swift */ = {isa = PBXFileReference; lastKnownFileType = sourcecode.swift; path = DynamicTableViewControllerFooterTests.swift; sourceTree = "<group>"; };
		FEDCE0116603B6E00FAEE632 /* ExposureDetectionExecutor.swift */ = {isa = PBXFileReference; fileEncoding = 4; lastKnownFileType = sourcecode.swift; path = ExposureDetectionExecutor.swift; sourceTree = "<group>"; };
		FEDCE1600374711EC77FF572 /* RequiresAppDependencies.swift */ = {isa = PBXFileReference; fileEncoding = 4; lastKnownFileType = sourcecode.swift; path = RequiresAppDependencies.swift; sourceTree = "<group>"; };
		FEDCE1B8926528ED74CDE1B2 /* ENStateHandler+State.swift */ = {isa = PBXFileReference; fileEncoding = 4; lastKnownFileType = sourcecode.swift; path = "ENStateHandler+State.swift"; sourceTree = "<group>"; };
		FEDCE4BE82DC5BFE90575663 /* ExposureDetectionViewController+State.swift */ = {isa = PBXFileReference; fileEncoding = 4; lastKnownFileType = sourcecode.swift; path = "ExposureDetectionViewController+State.swift"; sourceTree = "<group>"; };
		FEDCE838D90CB02C55E15237 /* SceneDelegate+State.swift */ = {isa = PBXFileReference; fileEncoding = 4; lastKnownFileType = sourcecode.swift; path = "SceneDelegate+State.swift"; sourceTree = "<group>"; };
		FEDCEC452596E54A041BBCE9 /* HomeInteractor+State.swift */ = {isa = PBXFileReference; fileEncoding = 4; lastKnownFileType = sourcecode.swift; path = "HomeInteractor+State.swift"; sourceTree = "<group>"; };
/* End PBXFileReference section */

/* Begin PBXFrameworksBuildPhase section */
		85D759382457048F008175F0 /* Frameworks */ = {
			isa = PBXFrameworksBuildPhase;
			buildActionMask = 2147483647;
			files = (
				015E8C0824C997D200C0A4B3 /* CWASQLite.framework in Frameworks */,
				B1B5A76024924B3D0029D5D7 /* FMDB in Frameworks */,
				858F6F6E245A103C009FFD33 /* ExposureNotification.framework in Frameworks */,
				B1EDFD88248E741B00E7EAFF /* SwiftProtobuf in Frameworks */,
				B1EDFD89248E741B00E7EAFF /* ZIPFoundation in Frameworks */,
			);
			runOnlyForDeploymentPostprocessing = 0;
		};
		85D7595124570491008175F0 /* Frameworks */ = {
			isa = PBXFrameworksBuildPhase;
			buildActionMask = 2147483647;
			files = (
			);
			runOnlyForDeploymentPostprocessing = 0;
		};
		85D7595C24570491008175F0 /* Frameworks */ = {
			isa = PBXFrameworksBuildPhase;
			buildActionMask = 2147483647;
			files = (
			);
			runOnlyForDeploymentPostprocessing = 0;
		};
		B1FF6B672497D0B40041CF02 /* Frameworks */ = {
			isa = PBXFrameworksBuildPhase;
			buildActionMask = 2147483647;
			files = (
			);
			runOnlyForDeploymentPostprocessing = 0;
		};
/* End PBXFrameworksBuildPhase section */

/* Begin PBXGroup section */
		01D16C5C24ED6981007DB387 /* __tests__ */ = {
			isa = PBXGroup;
			children = (
				01D16C5D24ED69CA007DB387 /* BackgroundAppRefreshViewModelTests.swift */,
				01D16C5F24ED6D9A007DB387 /* MockBackgroundRefreshStatusProvider.swift */,
				01D16C6124ED6DB3007DB387 /* MockLowPowerModeStatusProvider.swift */,
			);
			path = __tests__;
			sourceTree = "<group>";
		};
		13091950247972CF0066E329 /* PrivacyProtectionViewController */ = {
			isa = PBXGroup;
			children = (
				1309194E247972C40066E329 /* PrivacyProtectionViewController.swift */,
			);
			path = PrivacyProtectionViewController;
			sourceTree = "<group>";
		};
		130CB19A246D92F800ADE602 /* Onboarding */ = {
			isa = PBXGroup;
			children = (
				130CB19B246D92F800ADE602 /* ENAUITestsOnboarding.swift */,
			);
			path = Onboarding;
			sourceTree = "<group>";
		};
		134F0DB8247578FF00D88934 /* Home */ = {
			isa = PBXGroup;
			children = (
				134F0DB9247578FF00D88934 /* ENAUITestsHome.swift */,
			);
			path = Home;
			sourceTree = "<group>";
		};
		138910C3247A907500D739F6 /* Task Scheduling */ = {
			isa = PBXGroup;
			children = (
				138910C4247A909000D739F6 /* ENATaskScheduler.swift */,
			);
			path = "Task Scheduling";
			sourceTree = "<group>";
		};
		13E5046A248E3CE60086641C /* AppInformation */ = {
			isa = PBXGroup;
			children = (
				13E50468248E3CD20086641C /* ENAUITestsAppInformation.swift */,
			);
			path = AppInformation;
			sourceTree = "<group>";
		};
		2FA9E39124D2F2620030561C /* Exposure Submission */ = {
			isa = PBXGroup;
			children = (
				CD99A3A8245C272400BF12AF /* ExposureSubmissionService.swift */,
				A3EE6E59249BB7AF00C64B61 /* ExposureSubmissionServiceFactory.swift */,
				2FA9E39224D2F2920030561C /* ExposureSubmission+TestResult.swift */,
				2FA9E39424D2F2B00030561C /* ExposureSubmission+DeviceRegistrationKey.swift */,
				2FA9E39624D2F3C60030561C /* ExposureSubmissionError.swift */,
				2FA9E39824D2F4350030561C /* ExposureSubmission+ErrorParsing.swift */,
				2FA9E39A24D2F4A10030561C /* ExposureSubmissionService+Protocol.swift */,
			);
			path = "Exposure Submission";
			sourceTree = "<group>";
		};
		2FC0357524B8755500E234AC /* __tests__ */ = {
			isa = PBXGroup;
			children = (
			);
			path = __tests__;
			sourceTree = "<group>";
		};
		2FC951FA24DC2366008D39F4 /* Cells */ = {
			isa = PBXGroup;
			children = (
				2FC951FD24DC23B9008D39F4 /* DMConfigurationCell.swift */,
			);
			path = Cells;
			sourceTree = "<group>";
		};
		50BD2E6724FE26F300932566 /* __test__ */ = {
			isa = PBXGroup;
			children = (
				50BD2E6F24FE26F300932566 /* AppInformationImprintTest.swift */,
				50DC527A24FEB5CA00F6D8EB /* AppInformationModelTest.swift */,
			);
			name = __test__;
			sourceTree = "<group>";
		};
		5107E3D72459B2D60042FC9B /* Frameworks */ = {
			isa = PBXGroup;
			children = (
				858F6F6D245A103C009FFD33 /* ExposureNotification.framework */,
			);
			name = Frameworks;
			sourceTree = "<group>";
		};
		514C0A12247C15F000F235F6 /* HomeRiskCellConfigurators */ = {
			isa = PBXGroup;
			children = (
				A32CA72D24B6F28700B1A994 /* __tests__ */,
				51CE1BBE2460B222002CF42A /* HomeRiskCellConfigurator.swift */,
				51486D9E2484FC0200FCE216 /* HomeRiskLevelCellConfigurator.swift */,
				514C0A10247C15EC00F235F6 /* HomeUnknownRiskCellConfigurator.swift */,
				51F1255C24BDD75300126C86 /* HomeUnknown48hRiskCellConfigurator.swift */,
				514C0A13247C163800F235F6 /* HomeLowRiskCellConfigurator.swift */,
				514C0A15247C164700F235F6 /* HomeHighRiskCellConfigurator.swift */,
				514C0A19247C16D600F235F6 /* HomeInactiveRiskCellConfigurator.swift */,
				515BBDEA2484F8E500CDB674 /* HomeThankYouRiskCellConfigurator.swift */,
				51C779112486E549004582F8 /* HomeFindingPositiveRiskCellConfigurator.swift */,
			);
			path = HomeRiskCellConfigurators;
			sourceTree = "<group>";
		};
		514E81312461946E00636861 /* ExposureDetection */ = {
			isa = PBXGroup;
			children = (
				A36FACC224C5E9FC00DED947 /* __tests__ */,
				71FD8861246EB27F00E804D0 /* ExposureDetectionViewController.swift */,
				B1D6B001247DA0320079DDD3 /* ExposureDetectionViewControllerDelegate.swift */,
				714CD8662472885900F56450 /* ExposureDetectionViewController+DynamicTableViewModel.swift */,
			);
			path = ExposureDetection;
			sourceTree = "<group>";
		};
		514E81322461B97700636861 /* Exposure */ = {
			isa = PBXGroup;
			children = (
				B15382DD2482707A0010F007 /* __tests__ */,
				514E81332461B97700636861 /* ExposureManager.swift */,
				CD678F6A246C43E200B6A0F8 /* MockExposureManager.swift */,
				518A69FA24687D5800444E66 /* RiskLevel.swift */,
				A16714BA248D18D20031B111 /* SummaryMetadata.swift */,
			);
			path = Exposure;
			sourceTree = "<group>";
		};
		514EE991246D4A1600DE4884 /* Risk Items */ = {
			isa = PBXGroup;
			children = (
				514C0A0724772F5E00F235F6 /* RiskItemView.swift */,
				51B5B415246DF13D00DC5D3E /* RiskImageItemView.swift */,
				51B5B413246DF07300DC5D3E /* RiskImageItemView.xib */,
				51FE277E247535E300BB8144 /* RiskLoadingItemView.swift */,
				51FE277C247535C400BB8144 /* RiskLoadingItemView.xib */,
				514C0A0C247AFB0200F235F6 /* RiskTextItemView.swift */,
				514C0A0A247AF9F700F235F6 /* RiskTextItemView.xib */,
				51C7790D24867F22004582F8 /* RiskListItemView.swift */,
				51C7790B24867F16004582F8 /* RiskListItemView.xib */,
			);
			path = "Risk Items";
			sourceTree = "<group>";
		};
		514EE996246D4BDD00DE4884 /* UICollectionView */ = {
			isa = PBXGroup;
			children = (
				51CE1B49246016B0002CF42A /* UICollectionViewCell+Identifier.swift */,
				51CE1B4B246016D1002CF42A /* UICollectionReusableView+Identifier.swift */,
				51CE1BB42460AC82002CF42A /* UICollectionView+Dequeue.swift */,
			);
			path = UICollectionView;
			sourceTree = "<group>";
		};
		514EE997246D4BEB00DE4884 /* UITableView */ = {
			isa = PBXGroup;
			children = (
				710ABB24247514BD00948792 /* UIViewController+Segue.swift */,
				710ABB1E2475115500948792 /* UITableViewController+Enum.swift */,
				514EE998246D4C2E00DE4884 /* UITableViewCell+Identifier.swift */,
				514EE99A246D4C4C00DE4884 /* UITableView+Dequeue.swift */,
			);
			path = UITableView;
			sourceTree = "<group>";
		};
		515BBDE92484F77300CDB674 /* HomeRiskViewConfigurators */ = {
			isa = PBXGroup;
			children = (
				514C0A0524772F3400F235F6 /* HomeRiskViewConfigurator.swift */,
				514EE99F246D4DF800DE4884 /* HomeRiskImageItemViewConfigurator.swift */,
				514C0A0E247AFEC500F235F6 /* HomeRiskTextItemViewConfigurator.swift */,
				51C7790F248684F5004582F8 /* HomeRiskListItemViewConfigurator.swift */,
				51FE277A2475340300BB8144 /* HomeRiskLoadingItemViewConfigurator.swift */,
			);
			path = HomeRiskViewConfigurators;
			sourceTree = "<group>";
		};
		516E430324B89AF60008CC30 /* __tests__ */ = {
			isa = PBXGroup;
			children = (
				516E430124B89AED0008CC30 /* CoordinatorTests.swift */,
			);
			path = __tests__;
			sourceTree = "<group>";
		};
		518A6A1C246A9F6600444E66 /* HomeRiskCellConfigurator */ = {
			isa = PBXGroup;
			children = (
				515BBDE92484F77300CDB674 /* HomeRiskViewConfigurators */,
				514C0A12247C15F000F235F6 /* HomeRiskCellConfigurators */,
			);
			path = HomeRiskCellConfigurator;
			sourceTree = "<group>";
		};
		51B5B419246E058100DC5D3E /* Risk */ = {
			isa = PBXGroup;
			children = (
				51CE1B7A246078B6002CF42A /* RiskLevelCollectionViewCell.swift */,
				51CE1B79246078B6002CF42A /* RiskLevelCollectionViewCell.xib */,
				51486DA02485101500FCE216 /* RiskInactiveCollectionViewCell.swift */,
				51486DA12485101500FCE216 /* RiskInactiveCollectionViewCell.xib */,
				51486DA42485237200FCE216 /* RiskThankYouCollectionViewCell.swift */,
				51486DA52485237200FCE216 /* RiskThankYouCollectionViewCell.xib */,
				51C779152486E5BA004582F8 /* RiskFindingPositiveCollectionViewCell.swift */,
				51C779132486E5AB004582F8 /* RiskFindingPositiveCollectionViewCell.xib */,
				514EE991246D4A1600DE4884 /* Risk Items */,
			);
			path = Risk;
			sourceTree = "<group>";
		};
		51B5B41A246E059700DC5D3E /* Common */ = {
			isa = PBXGroup;
			children = (
				713EA26024798AD100AB7EE8 /* InsetTableViewCell.swift */,
				71F54190248BF677006DB793 /* HtmlTextView.swift */,
			);
			path = Common;
			sourceTree = "<group>";
		};
		51CE1B74246078B6002CF42A /* Home Screen */ = {
			isa = PBXGroup;
			children = (
				51CE1B75246078B6002CF42A /* Cells */,
				51CE1B83246078B6002CF42A /* Decorations */,
			);
			path = "Home Screen";
			sourceTree = "<group>";
		};
		51CE1B75246078B6002CF42A /* Cells */ = {
			isa = PBXGroup;
			children = (
				51B5B419246E058100DC5D3E /* Risk */,
				A328424C248B91E0006B1F09 /* HomeTestResultLoadingCell.swift */,
				A328424B248B91E0006B1F09 /* HomeTestResultLoadingCell.xib */,
				710224E9248FA67F000C5DEF /* HomeTestResultCollectionViewCell.swift */,
				2F78574F248506BD00323A9C /* HomeTestResultCollectionViewCell.xib */,
				51B5B41B246EC8B800DC5D3E /* HomeCardCollectionViewCell.swift */,
				51CE1B78246078B6002CF42A /* ActivateCollectionViewCell.swift */,
				51CE1B76246078B6002CF42A /* ActivateCollectionViewCell.xib */,
				51CE1B7C246078B6002CF42A /* InfoCollectionViewCell.swift */,
				51CE1B7B246078B6002CF42A /* InfoCollectionViewCell.xib */,
			);
			path = Cells;
			sourceTree = "<group>";
		};
		51CE1B83246078B6002CF42A /* Decorations */ = {
			isa = PBXGroup;
			children = (
				51CE1B84246078B6002CF42A /* SectionSystemBackgroundDecorationView.swift */,
			);
			path = Decorations;
			sourceTree = "<group>";
		};
		51CE1BB82460AE69002CF42A /* Home */ = {
			isa = PBXGroup;
			children = (
				51CE1BB92460AFD8002CF42A /* HomeActivateCellConfigurator.swift */,
				518A6A1C246A9F6600444E66 /* HomeRiskCellConfigurator */,
				51CE1BC22460B28D002CF42A /* HomeInfoCellConfigurator.swift */,
				13BAE9B02472FB1E00CEE58A /* CellConfiguratorIndexPosition.swift */,
				A328424F248B9269006B1F09 /* HomeTestResultLoadingCellConfigurator.swift */,
				710224EB248FC150000C5DEF /* HomeTestResultCellConfigurator.swift */,
			);
			path = Home;
			sourceTree = "<group>";
		};
		51CE1BBB2460B1BA002CF42A /* Protocols */ = {
			isa = PBXGroup;
			children = (
				B18CADAD24782FA4006F53F0 /* ExposureStateUpdating.swift */,
				51CE1BBC2460B1CB002CF42A /* CollectionViewCellConfigurator.swift */,
				514EE99C246D4CFB00DE4884 /* TableViewCellConfigurator.swift */,
				A3E5E71D247E6F7A00237116 /* SpinnerInjectable.swift */,
				A36D07B82486D61C00E46F96 /* HomeCardCellButtonDelegate.swift */,
				FEDCE1600374711EC77FF572 /* RequiresAppDependencies.swift */,
			);
			path = Protocols;
			sourceTree = "<group>";
		};
		51D420AF2458308400AD70CA /* Onboarding */ = {
			isa = PBXGroup;
			children = (
				51C737BC245B349700286105 /* OnboardingInfoViewController.swift */,
				A17366542484978A006BE209 /* OnboardingInfoViewControllerUtils.swift */,
				137846482488027500A50AB8 /* OnboardingInfoViewController+Extension.swift */,
			);
			path = Onboarding;
			sourceTree = "<group>";
		};
		51D420B224583AA400AD70CA /* Workers */ = {
			isa = PBXGroup;
			children = (
				B1221BDD2492E78100E6C4E4 /* Keychain */,
				B19FD70E2491A04800A9D56A /* Update Checker */,
				B184A381248FFCC3007180F6 /* Store */,
				A1C2B2DA24834934004A3BD5 /* __tests__ */,
				CD99A3C6246155C300BF12AF /* Logger.swift */,
				B120C7C524AFDAB900F68FF1 /* ActiveTracing.swift */,
				A3FF84EB247BFAF00053E947 /* Hasher.swift */,
				0D5611B3247F852C00B5B094 /* SQLiteKeyValueStore.swift */,
				016146902487A43E00660992 /* LinkHelper.swift */,
				A128F058248B459F00EC7F6C /* PublicKeyStore.swift */,
			);
			path = Workers;
			sourceTree = "<group>";
		};
		51D420B524583B5100AD70CA /* Extensions */ = {
			isa = PBXGroup;
			children = (
				71176E2C24891BCF004B0C9F /* __tests__ */,
				514EE996246D4BDD00DE4884 /* UICollectionView */,
				514EE997246D4BEB00DE4884 /* UITableView */,
				51895EDB245E16CD0085DA38 /* ENAColor.swift */,
				710021DB248E44A6001F0B63 /* ENAFont.swift */,
				13722043247AEEAD00152764 /* UNNotificationCenter+Extension.swift */,
				51D420B624583B7200AD70CA /* NSObject+Identifier.swift */,
				51D420B824583B8300AD70CA /* UIViewController+AppStoryboard.swift */,
				B1EDFD8C248E74D000E7EAFF /* URL+StaticString.swift */,
				51D420D324586DCA00AD70CA /* NotificationName.swift */,
				85142500245DA0B3009D2791 /* UIViewController+Alert.swift */,
				B111EE2B2465D9F7001AEBB4 /* String+Localization.swift */,
				71CC3EA2246D6C4000217F2C /* UIFont+DynamicType.swift */,
				B14D0CDA246E968C00D5BEBC /* String+Today.swift */,
				B153096924706F1000A4A1BD /* URLSession+Default.swift */,
				B153096B24706F2400A4A1BD /* URLSessionConfiguration+Default.swift */,
				B1D6B003247DA4920079DDD3 /* UIApplication+CoronaWarn.swift */,
				2F3218CF248063E300A7AC0A /* UIView+Convenience.swift */,
				2FF1D62D2487850200381FFB /* NSMutableAttributedString+Generation.swift */,
				A16714AE248CA1B70031B111 /* Bundle+ReadPlist.swift */,
				2F26CE2D248B9C4F00BE30EE /* UIViewController+BackButton.swift */,
				B1C7EE4324938E9E00F1F284 /* ExposureDetection_DidEndPrematurelyReason+ErrorHandling.swift */,
				A1BABD0A24A57BA0000ED515 /* ENTemporaryExposureKey+Processing.swift */,
				2F96739A24AB70FA008E3147 /* ExposureSubmissionParsable.swift */,
				2FC0357024B5B70700E234AC /* Error+FAQUrl.swift */,
				2FA968CD24D8560B008EE367 /* String+Random.swift */,
				EB858D1F24E700D10048A0AA /* UIView+Screenshot.swift */,
			);
			path = Extensions;
			sourceTree = "<group>";
		};
		51D420C124583D3100AD70CA /* Home */ = {
			isa = PBXGroup;
			children = (
				2FC0357524B8755500E234AC /* __tests__ */,
				51CE1B2E245F5CFC002CF42A /* HomeViewController.swift */,
				5111E7622460BB1500ED6498 /* HomeInteractor.swift */,
				51CE1B5424604DD2002CF42A /* HomeLayout.swift */,
				B1BFE27124BDE1D500C1181D /* HomeViewController+HowRiskDetectionWorks.swift */,
			);
			path = Home;
			sourceTree = "<group>";
		};
		51D420C224583D7B00AD70CA /* Settings */ = {
			isa = PBXGroup;
			children = (
				EB41DC0624E53D3F0029C6F7 /* BackgroundAppRefresh */,
				CDD87C6024766163007CE6CA /* Cells */,
				51D420C324583E3300AD70CA /* SettingsViewController.swift */,
				EEF10679246EBF8B009DFB4E /* ResetViewController.swift */,
				CD2EC328247D82EE00C6B3F9 /* NotificationSettingsViewController.swift */,
			);
			path = Settings;
			sourceTree = "<group>";
		};
		51D420D524598AC200AD70CA /* Source */ = {
			isa = PBXGroup;
			children = (
				B111EDEC2465B1F4001AEBB4 /* Client */,
				CD99A3C82461A44B00BF12AF /* View Helpers */,
				51CE1BBB2460B1BA002CF42A /* Protocols */,
				8595BF5D246032C40056EA27 /* Views */,
				B1569DD5245D6C790079FCD7 /* Developer Menu */,
				51EE9A6A245C0F7900F2544F /* Models */,
				85D759802459A82D008175F0 /* Services */,
				85D759712457059A008175F0 /* Scenes */,
				51D420B224583AA400AD70CA /* Workers */,
				51D420B524583B5100AD70CA /* Extensions */,
				85D7593E2457048F008175F0 /* AppDelegate.swift */,
				A3552CC524DD6E78008C91BE /* AppDelegate+ENATaskExecutionDelegate.swift */,
				A3552CC324DD6E16008C91BE /* AppDelegate+PlausibleDeniability.swift */,
				85D759402457048F008175F0 /* SceneDelegate.swift */,
				CDA262F724AB808800612E15 /* Coordinator.swift */,
				516E430324B89AF60008CC30 /* __tests__ */,
			);
			path = Source;
			sourceTree = "<group>";
		};
		51EE9A6A245C0F7900F2544F /* Models */ = {
			isa = PBXGroup;
			children = (
				B1AC51D424CED8740087C35B /* __tests__ */,
				138910C3247A907500D739F6 /* Task Scheduling */,
				CD8638512477EBAA00A5A07C /* Settings */,
				B1125458246F2C2100AB5036 /* Converting Keys */,
				514E81322461B97700636861 /* Exposure */,
				51CE1BB82460AE69002CF42A /* Home */,
				51EE9A6C245C0FB500F2544F /* Onboarding */,
				B18E852E248C29D400CF4FB8 /* DetectionMode.swift */,
				FEDCE21C117BF675C80F5989 /* States */,
				B10EC1F724ED1F8700ED0E48 /* CancellationToken.swift */,
			);
			path = Models;
			sourceTree = "<group>";
		};
		51EE9A6C245C0FB500F2544F /* Onboarding */ = {
			isa = PBXGroup;
			children = (
				51C737BE245B3B5D00286105 /* OnboardingInfo.swift */,
			);
			path = Onboarding;
			sourceTree = "<group>";
		};
		71176E2C24891BCF004B0C9F /* __tests__ */ = {
			isa = PBXGroup;
			children = (
				71176E2D24891C02004B0C9F /* ENAColorTests.swift */,
				A1BABD0C24A57BAC000ED515 /* ENTemporaryExposureKey+ProcessingTests.swift */,
				B1C7EE4524938EB700F1F284 /* ExposureDetection_DidEndPrematurelyReason+ErrorHandlingTests.swift */,
				B163D11424993F64001A322C /* UIFont+DynamicTypeTests.swift */,
				A1E4195E249824340016E52A /* String+TodayTests.swift */,
				2FC0356E24B342FA00E234AC /* UIViewcontroller+AlertTest.swift */,
			);
			path = __tests__;
			sourceTree = "<group>";
		};
		71176E30248957B1004B0C9F /* App */ = {
			isa = PBXGroup;
			children = (
				71176E31248957C3004B0C9F /* AppNavigationController.swift */,
			);
			path = App;
			sourceTree = "<group>";
		};
		7143D07424990A3100608DDE /* NavigationControllerWithFooter */ = {
			isa = PBXGroup;
			children = (
				71D3C1992494EFAC00DBABA8 /* ENANavigationControllerWithFooter.swift */,
				71EF33D82497F3E8007B7E1B /* ENANavigationControllerWithFooterChild.swift */,
				71EF33DA2497F419007B7E1B /* ENANavigationFooterItem.swift */,
				71C0BEDC2498DD07009A17A0 /* ENANavigationFooterView.swift */,
			);
			path = NavigationControllerWithFooter;
			sourceTree = "<group>";
		};
		71B804502485272200D53506 /* RiskLegend */ = {
			isa = PBXGroup;
			children = (
				71B804532485273C00D53506 /* RiskLegendDotBodyCell.swift */,
			);
			path = RiskLegend;
			sourceTree = "<group>";
		};
		71F76D0E24767AF100515A01 /* DynamicTableViewController */ = {
			isa = PBXGroup;
			children = (
				F247572E2483934B003E1FC5 /* __tests__ */,
				71F76D0F24767B2500515A01 /* Views */,
				710ABB26247533FA00948792 /* DynamicTableViewController.swift */,
				710ABB282475353900948792 /* DynamicTableViewModel.swift */,
				71330E40248109F600EB10F6 /* DynamicTableViewSection.swift */,
				71330E4424810A0500EB10F6 /* DynamicTableViewHeader.swift */,
				71330E4624810A0C00EB10F6 /* DynamicTableViewFooter.swift */,
				71330E42248109FD00EB10F6 /* DynamicTableViewCell.swift */,
				A1C683FB24AEC9EE00B90D12 /* DynamicTableViewTextCell.swift */,
				71330E4824810A5A00EB10F6 /* DynamicTableViewAction.swift */,
			);
			path = DynamicTableViewController;
			sourceTree = "<group>";
		};
		71F76D0F24767B2500515A01 /* Views */ = {
			isa = PBXGroup;
			children = (
				71FE1C68247A8FE100851FEB /* DynamicTableViewHeaderFooterView.swift */,
				71FE1C70247AA7B700851FEB /* DynamicTableViewHeaderImageView.swift */,
				714194E9247A65C60072A090 /* DynamicTableViewHeaderSeparatorView.swift */,
				710ABB22247513E300948792 /* DynamicTypeTableViewCell.swift */,
				71FE1C8A247AC79D00851FEB /* DynamicTableViewIconCell.swift */,
				71FE1C8B247AC79D00851FEB /* DynamicTableViewIconCell.xib */,
				71B8044E248526B600D53506 /* DynamicTableViewSpaceCell.swift */,
				2FF1D62F24880FCF00381FFB /* DynamicTableViewRoundedCell.swift */,
				717D21E8248C022E00D9717E /* DynamicTableViewHtmlCell.swift */,
				A1C683F924AEC57400B90D12 /* DynamicTableViewTextViewCell.swift */,
			);
			path = Views;
			sourceTree = "<group>";
		};
		71FE1C83247AC33D00851FEB /* ExposureSubmission */ = {
			isa = PBXGroup;
			children = (
				71FE1C84247AC33D00851FEB /* ExposureSubmissionTestResultHeaderView.swift */,
				711EFCC824935C79005FEF21 /* ExposureSubmissionTestResultHeaderView.xib */,
				710021DF248EAF9A001F0B63 /* ExposureSubmissionImageCardCell.swift */,
				710021DD248EAF16001F0B63 /* ExposureSubmissionImageCardCell.xib */,
				710224F32490E7A3000C5DEF /* ExposureSubmissionStepCell.swift */,
				710224ED2490E2FC000C5DEF /* ExposureSubmissionStepCell.xib */,
			);
			path = ExposureSubmission;
			sourceTree = "<group>";
		};
		853D987824694A1E00490DBA /* BaseElements */ = {
			isa = PBXGroup;
			children = (
				853D987924694A8700490DBA /* ENAButton.swift */,
				8595BF5E246032D90056EA27 /* ENASwitch.swift */,
				71FE1C81247AC30300851FEB /* ENATanInput.swift */,
				71B804462484CC0800D53506 /* ENALabel.swift */,
				711EFCC62492EE31005FEF21 /* ENAFooterView.swift */,
			);
			path = BaseElements;
			sourceTree = "<group>";
		};
		858F6F71245AEC05009FFD33 /* ENSetting */ = {
			isa = PBXGroup;
			children = (
				EE22DB80247FB409001B0A71 /* ENSettingModel.swift */,
				EE22DB7F247FB409001B0A71 /* ENStateHandler.swift */,
				853D98842469DC8100490DBA /* ExposureNotificationSettingViewController.swift */,
			);
			path = ENSetting;
			sourceTree = "<group>";
		};
		8595BF5D246032C40056EA27 /* Views */ = {
			isa = PBXGroup;
			children = (
				B10F9B88249961B500C418F4 /* __tests__ */,
				EE22DB83247FB43A001B0A71 /* ENSetting */,
				51B5B41A246E059700DC5D3E /* Common */,
				853D987824694A1E00490DBA /* BaseElements */,
				EEF790092466ED410065EBD5 /* ExposureDetection */,
				71FE1C83247AC33D00851FEB /* ExposureSubmission */,
				51CE1B74246078B6002CF42A /* Home Screen */,
				71B804502485272200D53506 /* RiskLegend */,
				71CC3EA0246D6BBF00217F2C /* DynamicTypeLabel.swift */,
				713EA25A247818B000AB7EE8 /* DynamicTypeButton.swift */,
				85E33443247EB357006E74EC /* CircularProgressView.swift */,
				71CAB9D3248AB33500F516A5 /* DynamicTypeSymbolImageView.swift */,
			);
			path = Views;
			sourceTree = "<group>";
		};
		85D759322457048F008175F0 = {
			isa = PBXGroup;
			children = (
				71B8044424828A6C00D53506 /* .swiftformat */,
				71AFBD922464251000F91006 /* .swiftlint.yml */,
				85D7593D2457048F008175F0 /* ENA */,
				85D7595724570491008175F0 /* ENATests */,
				85D7596224570491008175F0 /* ENAUITests */,
				B1FF6B6B2497D0B40041CF02 /* CWASQLite */,
				85D7593C2457048F008175F0 /* Products */,
				5107E3D72459B2D60042FC9B /* Frameworks */,
				B1741B572462EB26006275D9 /* Recovered References */,
				0DFCC2692484D7A700E2811D /* ENA-Bridging-Header.h */,
				0DFCC26F2484DC8200E2811D /* ENATests-Bridging-Header.h */,
			);
			sourceTree = "<group>";
			usesTabs = 1;
		};
		85D7593C2457048F008175F0 /* Products */ = {
			isa = PBXGroup;
			children = (
				85D7593B2457048F008175F0 /* ENA.app */,
				85D7595424570491008175F0 /* ENATests.xctest */,
				85D7595F24570491008175F0 /* ENAUITests.xctest */,
				B1FF6B6A2497D0B40041CF02 /* CWASQLite.framework */,
			);
			name = Products;
			sourceTree = "<group>";
		};
		85D7593D2457048F008175F0 /* ENA */ = {
			isa = PBXGroup;
			children = (
				352F25A724EFCBDE00ACDFF3 /* LocalSettings.swift */,
				B102BDC12460405F00CD55A2 /* Backend */,
				51D420D524598AC200AD70CA /* Source */,
				85D7597424570615008175F0 /* Resources */,
			);
			path = ENA;
			sourceTree = "<group>";
		};
		85D7595724570491008175F0 /* ENATests */ = {
			isa = PBXGroup;
			children = (
				B18C411A246DB2F000B8D8CB /* Helper */,
				85D7595A24570491008175F0 /* Info.plist */,
			);
			path = ENATests;
			sourceTree = "<group>";
		};
		85D7596224570491008175F0 /* ENAUITests */ = {
			isa = PBXGroup;
			children = (
				134F0DBA247578FF00D88934 /* ENAUITests-Extensions.swift */,
				130CB19A246D92F800ADE602 /* Onboarding */,
				134F0DB8247578FF00D88934 /* Home */,
				13E5046A248E3CE60086641C /* AppInformation */,
				EB11B02824EE7C7D00143A95 /* Settings */,
				85D7596324570491008175F0 /* ENAUITests.swift */,
				134F0F2B2475793400D88934 /* SnapshotHelper.swift */,
				A3EE6E5B249BB97500C64B61 /* UITestingParameters.swift */,
				85D7596524570491008175F0 /* Info.plist */,
			);
			path = ENAUITests;
			sourceTree = "<group>";
		};
		85D759712457059A008175F0 /* Scenes */ = {
			isa = PBXGroup;
			children = (
				71176E30248957B1004B0C9F /* App */,
				71F76D0E24767AF100515A01 /* DynamicTableViewController */,
				7143D07424990A3100608DDE /* NavigationControllerWithFooter */,
				EE20EA0824699A3A00770683 /* RiskLegend */,
				EE85998B2462EFD4002E7AE2 /* AppInformation */,
				51D420AF2458308400AD70CA /* Onboarding */,
				51D420C124583D3100AD70CA /* Home */,
				514E81312461946E00636861 /* ExposureDetection */,
				EE278B2E245F2C58008B06F9 /* FriendsInvite */,
				CD99A398245B229F00BF12AF /* ExposureSubmission */,
				858F6F71245AEC05009FFD33 /* ENSetting */,
				51D420C224583D7B00AD70CA /* Settings */,
				13091950247972CF0066E329 /* PrivacyProtectionViewController */,
			);
			path = Scenes;
			sourceTree = "<group>";
		};
		85D7597424570615008175F0 /* Resources */ = {
			isa = PBXGroup;
			children = (
				014891B224F90D0B002A6F77 /* ENA.plist */,
				011E4B002483A35A002E6412 /* ENACommunity.entitlements */,
				CD7F5C732466F6D400D3D03C /* ENATest.entitlements */,
				85790F2E245C6B72003D47E1 /* ENA.entitlements */,
				EE70C239245B09E900AC9B2F /* Localization */,
				85D7594F24570491008175F0 /* Info.plist */,
				B1221BDB2492BCEB00E6C4E4 /* Info_Debug.plist */,
				01E25C6F24A3B52F007E33F8 /* Info_Testflight.plist */,
				85D75976245706BD008175F0 /* Assets */,
				85D75975245706B0008175F0 /* Storyboards */,
			);
			path = Resources;
			sourceTree = "<group>";
		};
		85D75975245706B0008175F0 /* Storyboards */ = {
			isa = PBXGroup;
			children = (
				CD99A39C245B22EE00BF12AF /* ExposureSubmission.storyboard */,
				85D7594C24570491008175F0 /* LaunchScreen.storyboard */,
				51D420B02458397300AD70CA /* Onboarding.storyboard */,
				51D420CD245869C800AD70CA /* Home.storyboard */,
				514E812F24618E3D00636861 /* ExposureDetection.storyboard */,
				51D420CF24586AB300AD70CA /* Settings.storyboard */,
				EE278B2C245F2BBB008B06F9 /* InviteFriends.storyboard */,
				853D98822469DC5000490DBA /* ExposureNotificationSetting.storyboard */,
				EE20EA062469883900770683 /* RiskLegend.storyboard */,
			);
			path = Storyboards;
			sourceTree = "<group>";
		};
		85D75976245706BD008175F0 /* Assets */ = {
			isa = PBXGroup;
			children = (
				8539874E2467094E00D28B62 /* AppIcon.xcassets */,
				85D7594A24570491008175F0 /* Assets.xcassets */,
				71F2E57A2487AEFC00694F1A /* ena-colors.xcassets */,
			);
			path = Assets;
			sourceTree = "<group>";
		};
		85D759802459A82D008175F0 /* Services */ = {
			isa = PBXGroup;
			children = (
				2FA9E39124D2F2620030561C /* Exposure Submission */,
				B1175211248A837300C3325C /* Risk */,
				B15382DC248270220010F007 /* __tests__ */,
				B14D0CD8246E939600D5BEBC /* Exposure Transaction */,
				B1D431C9246C848E00E728AD /* DownloadedPackagesStore */,
			);
			path = Services;
			sourceTree = "<group>";
		};
		A128F04B2489ABE700EC7F6C /* __tests__ */ = {
			isa = PBXGroup;
			children = (
				A128F04C2489ABE700EC7F6C /* RiskCalculationTests.swift */,
				B1175219248ACFFC00C3325C /* SAP_RiskScoreClass+LowAndHighTests.swift */,
			);
			path = __tests__;
			sourceTree = "<group>";
		};
		A1C2B2DA24834934004A3BD5 /* __tests__ */ = {
			isa = PBXGroup;
			children = (
				A173665124844F29006BE209 /* SQLiteKeyValueStoreTests.swift */,
				B1E23B8524FE4DD3006BCDA6 /* PublicKeyProviderTests.swift */,
				B1CD333D24865E0000B06E9B /* TracingStatusHistoryTests.swift */,
				B120C7C824AFE7B800F68FF1 /* ActiveTracingTests.swift */,
			);
			path = __tests__;
			sourceTree = "<group>";
		};
		A1E41959249817C70016E52A /* __tests__ */ = {
			isa = PBXGroup;
			children = (
				A1E4195B249818020016E52A /* RiskTests.swift */,
			);
			path = __tests__;
			sourceTree = "<group>";
		};
		A3284253248E48E0006B1F09 /* __tests__ */ = {
			isa = PBXGroup;
			children = (
				A328425A248E8290006B1F09 /* Mock Objects */,
				A3284254248E493B006B1F09 /* ExposureSubmissionOverviewViewControllerTests.swift */,
				A328425B248E82B5006B1F09 /* ExposureSubmissionTestResultViewControllerTests.swift */,
				A328425E248E943D006B1F09 /* ExposureSubmissionTanInputViewControllerTests.swift */,
				2FD881CB2490F65C00BEC8FC /* ExposureSubmissionHotlineViewControllerTest.swift */,
				2FD881CD249115E700BEC8FC /* ExposureSubmissionNavigationControllerTest.swift */,
				A32842602490E2AC006B1F09 /* ExposureSubmissionWarnOthersViewControllerTests.swift */,
				A328426224910552006B1F09 /* ExposureSubmissionSuccessViewControllerTests.swift */,
				A32842642491136E006B1F09 /* ExposureSubmissionUITests.swift */,
				A372DA3E24BEF773003248BB /* ExposureSubmissionCoordinatorTests.swift */,
			);
			path = __tests__;
			sourceTree = "<group>";
		};
		A328425A248E8290006B1F09 /* Mock Objects */ = {
			isa = PBXGroup;
			children = (
				A3284256248E7431006B1F09 /* MockExposureSubmissionService.swift */,
				A3284258248E7672006B1F09 /* MockExposureSubmissionQRScannerViewController.swift */,
				A32842662492359E006B1F09 /* MockExposureSubmissionNavigationControllerChild.swift */,
				A372DA3C24BE01D9003248BB /* MockExposureSubmissionCoordinator.swift */,
				A372DA4024BF33F9003248BB /* MockExposureSubmissionCoordinatorDelegate.swift */,
			);
			path = "Mock Objects";
			sourceTree = "<group>";
		};
		A32CA72D24B6F28700B1A994 /* __tests__ */ = {
			isa = PBXGroup;
			children = (
				A32CA72E24B6F2E300B1A994 /* HomeRiskCellConfiguratorTests.swift */,
				516E42C924B760EC0008CC30 /* HomeRiskLevelCellConfiguratorTests.swift */,
				516E42FA24B7739F0008CC30 /* HomeUnknownRiskCellConfiguratorTests.swift */,
				51F1255E24BEFB7A00126C86 /* HomeUnknown48hRiskCellConfiguratorTests.swift */,
				516E42FC24B776A90008CC30 /* HomeLowRiskCellConfiguratorTests.swift */,
				516E42FF24B777B20008CC30 /* HomeHighRiskCellConfiguratorTests.swift */,
			);
			path = __tests__;
			sourceTree = "<group>";
		};
		A36FACC224C5E9FC00DED947 /* __tests__ */ = {
			isa = PBXGroup;
			children = (
				A36FACC324C5EA1500DED947 /* ExposureDetectionViewControllerTests.swift */,
				A3483B0A24C5EFA40037855F /* MockExposureDetectionViewControllerDelegate.swift */,
			);
			path = __tests__;
			sourceTree = "<group>";
		};
		A372DA3724BDA015003248BB /* View */ = {
			isa = PBXGroup;
			children = (
				A372DA3924BDA043003248BB /* Custom */,
				A372DA3824BDA035003248BB /* Controller */,
			);
			path = View;
			sourceTree = "<group>";
		};
		A372DA3824BDA035003248BB /* Controller */ = {
			isa = PBXGroup;
			children = (
				2F80CFD8247ED988000F06AF /* ExposureSubmissionIntroViewController.swift */,
				71FE1C75247AC2B500851FEB /* ExposureSubmissionOverviewViewController.swift */,
				71FE1C76247AC2B500851FEB /* ExposureSubmissionTanInputViewController.swift */,
				71FE1C78247AC2B500851FEB /* ExposureSubmissionTestResultViewController.swift */,
				71FE1C73247AC2B500851FEB /* ExposureSubmissionSuccessViewController.swift */,
				71FE1C74247AC2B500851FEB /* ExposureSubmissionQRScannerViewController.swift */,
				2F80CFDA247EDDB3000F06AF /* ExposureSubmissionHotlineViewController.swift */,
				A3C4F95F24812CD20047F23E /* ExposureSubmissionWarnOthersViewController.swift */,
			);
			path = Controller;
			sourceTree = "<group>";
		};
		A372DA3924BDA043003248BB /* Custom */ = {
			isa = PBXGroup;
			children = (
				710224F524910661000C5DEF /* ExposureSubmissionDynamicCell.swift */,
			);
			path = Custom;
			sourceTree = "<group>";
		};
		A3E851B324ADDA9E00402485 /* __tests__ */ = {
			isa = PBXGroup;
			children = (
				A3E851B424ADDAC000402485 /* CountdownTimerTests.swift */,
			);
			path = __tests__;
			sourceTree = "<group>";
		};
<<<<<<< HEAD
		AB101152250682A700D392A2 /* Models */ = {
			isa = PBXGroup;
			children = (
				ABB2FC682506238200A6C00D /* EUTracingSettings.swift */,
				B1CD333B24865A7D00B06E9B /* TracingStatusHistory.swift */,
			);
			path = Models;
=======
		AB5F84A924F8F6C7000400D4 /* Migration */ = {
			isa = PBXGroup;
			children = (
				AB5F84AA24F8F6C7000400D4 /* 0To1 */,
			);
			path = Migration;
			sourceTree = "<group>";
		};
		AB5F84AA24F8F6C7000400D4 /* 0To1 */ = {
			isa = PBXGroup;
			children = (
				AB5F84BA24F92876000400D4 /* Migration0To1Tests.swift */,
			);
			path = 0To1;
			sourceTree = "<group>";
		};
		AB5F84AB24F8F6EB000400D4 /* Migration */ = {
			isa = PBXGroup;
			children = (
				AB5F84AC24F8F7A1000400D4 /* SerialMigrator.swift */,
				AB5F84AF24F8F7C3000400D4 /* Migration.swift */,
				AB5F84AE24F8F7B8000400D4 /* Migrations */,
			);
			path = Migration;
			sourceTree = "<group>";
		};
		AB5F84AE24F8F7B8000400D4 /* Migrations */ = {
			isa = PBXGroup;
			children = (
				AB5F84B124F8F7E3000400D4 /* Migration0To1.swift */,
			);
			path = Migrations;
			sourceTree = "<group>";
		};
		AB5F84C124FE2EEA000400D4 /* V0 */ = {
			isa = PBXGroup;
			children = (
				AB5F84BF24FE2EB3000400D4 /* DownloadedPackagesStoreV0.swift */,
				AB5F84B824F92855000400D4 /* DownloadedPackagesSQLLiteStoreV0.swift */,
			);
			path = V0;
			sourceTree = "<group>";
		};
		AB5F84C224FE2EF2000400D4 /* V1 */ = {
			isa = PBXGroup;
			children = (
				B1D431CA246C84A400E728AD /* DownloadedPackagesStoreV1.swift */,
				B161782424804AC3006E435A /* DownloadedPackagesSQLLiteStoreV1.swift */,
			);
			path = V1;
>>>>>>> 3a5f4910
			sourceTree = "<group>";
		};
		B102BDC12460405F00CD55A2 /* Backend */ = {
			isa = PBXGroup;
			children = (
				B15382DA24826F7E0010F007 /* __tests__ */,
				0159E6BF247829BA00894A89 /* temporary_exposure_key_export.pb.swift */,
				0159E6C0247829BA00894A89 /* temporary_exposure_key_signature_list.pb.swift */,
				B1D7D68A24766D2100E4DA5D /* apple_export.pb.swift */,
				0DF6BBB4248C04CF007E8B0C /* app_config.pb.swift */,
				0DF6BBB3248C04CF007E8B0C /* app_config_app_version_config.pb.swift */,
				0DF6BBB2248C04CF007E8B0C /* app_config_attenuation_duration.pb.swift */,
				B1D7D68624766D2100E4DA5D /* submission_payload.pb.swift */,
				B102BDC22460410600CD55A2 /* README.md */,
			);
			path = Backend;
			sourceTree = "<group>";
		};
		B10F9B88249961B500C418F4 /* __tests__ */ = {
			isa = PBXGroup;
			children = (
				B10F9B89249961B500C418F4 /* DynamicTypeLabelTests.swift */,
			);
			path = __tests__;
			sourceTree = "<group>";
		};
		B111EDEC2465B1F4001AEBB4 /* Client */ = {
			isa = PBXGroup;
			children = (
				B1CD333F2486AA5F00B06E9B /* Security */,
				B1741B482462C207006275D9 /* Client.swift */,
				B1DDDABA2471379900A07175 /* __tests__ */,
				B1125455246F293A00AB5036 /* HTTP Client */,
			);
			path = Client;
			sourceTree = "<group>";
		};
		B1125455246F293A00AB5036 /* HTTP Client */ = {
			isa = PBXGroup;
			children = (
				B1EAEC8C24711889003BE9A2 /* __tests__ */,
				011E13AD24680A4000973467 /* HTTPClient.swift */,
				B12995E8246C344100854AD0 /* HTTPClient+Configuration.swift */,
				B1EAEC8A24711884003BE9A2 /* URLSession+Convenience.swift */,
				B1A9E710246D782F0024CC12 /* SAPDownloadedPackage.swift */,
			);
			path = "HTTP Client";
			sourceTree = "<group>";
		};
		B1125458246F2C2100AB5036 /* Converting Keys */ = {
			isa = PBXGroup;
			children = (
				B1175214248A9F8300C3325C /* __tests__ */,
				B1125459246F2C6500AB5036 /* ENTemporaryExposureKey+Convert.swift */,
			);
			path = "Converting Keys";
			sourceTree = "<group>";
		};
		B11655912491437600316087 /* __tests__ */ = {
			isa = PBXGroup;
			children = (
				B11655922491437600316087 /* RiskProvidingConfigurationTests.swift */,
				B1C7EE472493D97000F1F284 /* RiskProvidingConfigurationManualTriggerTests.swift */,
			);
			path = __tests__;
			sourceTree = "<group>";
		};
		B1175211248A837300C3325C /* Risk */ = {
			isa = PBXGroup;
			children = (
				A1E41959249817C70016E52A /* __tests__ */,
				B1FE13D62487DEDD00D012E5 /* Calculation */,
				B1FE13D92488216300D012E5 /* Provider */,
				B1175212248A83AB00C3325C /* Risk.swift */,
			);
			path = Risk;
			sourceTree = "<group>";
		};
		B1175214248A9F8300C3325C /* __tests__ */ = {
			isa = PBXGroup;
			children = (
				B1175215248A9F9600C3325C /* ConvertingKeysTests.swift */,
			);
			path = __tests__;
			sourceTree = "<group>";
		};
		B117909724914D6E007FF821 /* __tests__ */ = {
			isa = PBXGroup;
			children = (
				01678E9A249A521F003B048B /* testStore.sqlite */,
				01D3ECFF2490230400551E65 /* StoreTests.swift */,
			);
			path = __tests__;
			sourceTree = "<group>";
		};
		B1221BDD2492E78100E6C4E4 /* Keychain */ = {
			isa = PBXGroup;
			children = (
				B1221BDE2492ECD500E6C4E4 /* __tests__ */,
				0DD260FE248D549B007C3B2C /* KeychainHelper.swift */,
				B1221BDF2492ECE800E6C4E4 /* CFDictionary+KeychainQuery.swift */,
			);
			path = Keychain;
			sourceTree = "<group>";
		};
		B1221BDE2492ECD500E6C4E4 /* __tests__ */ = {
			isa = PBXGroup;
			children = (
				B1221BE12492ED0F00E6C4E4 /* CFDictionary+KeychainQueryTests.swift */,
			);
			path = __tests__;
			sourceTree = "<group>";
		};
		B14D0CD8246E939600D5BEBC /* Exposure Transaction */ = {
			isa = PBXGroup;
			children = (
				B161782B248062A0006E435A /* __tests__ */,
				B161782924805784006E435A /* DeltaCalculationResult.swift */,
				B1A9E70D246D73180024CC12 /* ExposureDetection.swift */,
				B10FD5F3246EAC1700E9D7F2 /* AppleFilesWriter.swift */,
				B14D0CDE246E976400D5BEBC /* ExposureDetectionTransaction+DidEndPrematurelyReason.swift */,
				B14D0CDC246E972400D5BEBC /* ExposureDetectionDelegate.swift */,
				FEDCE0116603B6E00FAEE632 /* ExposureDetectionExecutor.swift */,
			);
			path = "Exposure Transaction";
			sourceTree = "<group>";
		};
		B15382DA24826F7E0010F007 /* __tests__ */ = {
			isa = PBXGroup;
			children = (
				B1F8AE472479B4C30093A588 /* api-response-day-2020-05-16 */,
				A189E45E248C325E001D0996 /* de-config */,
				B17A44A12464906A00CB195E /* KeyTests.swift */,
				B1B9CF1E246ED2E8008F04F5 /* Sap_FilebucketTests.swift */,
			);
			path = __tests__;
			sourceTree = "<group>";
		};
		B15382DB24826FD70010F007 /* Mocks */ = {
			isa = PBXGroup;
			children = (
				CD678F6C246C43EE00B6A0F8 /* ClientMock.swift */,
				CD678F6E246C43FC00B6A0F8 /* MockURLSession.swift */,
			);
			path = Mocks;
			sourceTree = "<group>";
		};
		B15382DC248270220010F007 /* __tests__ */ = {
			isa = PBXGroup;
			children = (
				B15382E0248273A50010F007 /* Mocks */,
				CDF27BD2246ADBA70044D32B /* ExposureSubmissionServiceTests.swift */,
			);
			path = __tests__;
			sourceTree = "<group>";
		};
		B15382DD2482707A0010F007 /* __tests__ */ = {
			isa = PBXGroup;
			children = (
				B15382DE248270B50010F007 /* Mocks */,
				EE22DB8E247FB46C001B0A71 /* ENStateTests.swift */,
				A17DA5E12486D8E7006F310F /* RiskLevelTests.swift */,
			);
			path = __tests__;
			sourceTree = "<group>";
		};
		B15382DE248270B50010F007 /* Mocks */ = {
			isa = PBXGroup;
			children = (
				EE22DB90247FB479001B0A71 /* MockStateHandlerObserverDelegate.swift */,
			);
			path = Mocks;
			sourceTree = "<group>";
		};
		B15382DF248270E90010F007 /* Helper */ = {
			isa = PBXGroup;
			children = (
				B1A76E9E24714AC700EA5208 /* HTTPClient+Configuration.swift */,
				A1E419442495476C0016E52A /* HTTPClient+MockNetworkStack.swift */,
			);
			path = Helper;
			sourceTree = "<group>";
		};
		B15382E0248273A50010F007 /* Mocks */ = {
			isa = PBXGroup;
			children = (
				B15382E3248273DC0010F007 /* MockTestStore.swift */,
				859DD511248549790073D59F /* MockDiagnosisKeysRetrieval.swift */,
			);
			path = Mocks;
			sourceTree = "<group>";
		};
		B1569DD5245D6C790079FCD7 /* Developer Menu */ = {
			isa = PBXGroup;
			children = (
				B16457BC24DC3E0E002879EB /* Features */,
				B1FC2D1E24D9C8CB00083C81 /* Helper */,
				2FC951FA24DC2366008D39F4 /* Cells */,
				B1741B432461C257006275D9 /* DMDeveloperMenu.swift */,
				B1569DDE245D70990079FCD7 /* DMViewController.swift */,
				B1741B422461C105006275D9 /* README.md */,
			);
			path = "Developer Menu";
			sourceTree = "<group>";
		};
		B16177E624802F85006E435A /* __tests__ */ = {
			isa = PBXGroup;
			children = (
				AB5F84A924F8F6C7000400D4 /* Migration */,
				B16177E724802F9B006E435A /* DownloadedPackagesSQLLiteStoreTests.swift */,
				AB5F84B324F8FA26000400D4 /* SerialMigratorTests.swift */,
			);
			path = __tests__;
			sourceTree = "<group>";
		};
		B161782B248062A0006E435A /* __tests__ */ = {
			isa = PBXGroup;
			children = (
				B161782C248062CE006E435A /* DeltaCalculationResultTests.swift */,
				B15382E6248290BB0010F007 /* AppleFilesWriterTests.swift */,
				B15382FD248424F00010F007 /* ExposureDetectionTests.swift */,
				A124E648249BF4EB00E95F72 /* ExposureDetectionExecutorTests.swift */,
			);
			path = __tests__;
			sourceTree = "<group>";
		};
		B163D10E24990664001A322C /* __tests__ */ = {
			isa = PBXGroup;
			children = (
				B163D10F2499068D001A322C /* SettingsViewModelTests.swift */,
			);
			path = __tests__;
			sourceTree = "<group>";
		};
		B16457BC24DC3E0E002879EB /* Features */ = {
			isa = PBXGroup;
			children = (
				B1E8C99C2479D4E7006DC678 /* DMSubmissionStateViewController.swift */,
				B16457B424DC11EF002879EB /* DMLastSubmissionRequetViewController.swift */,
				B16457B824DC19F9002879EB /* DMSettingsViewController.swift */,
				B18755D024DC45CA00A9202E /* DMStoreViewController.swift */,
				B1D8CB2524DD4371008C6010 /* DMTracingHistoryViewController.swift */,
				B16457BA24DC3309002879EB /* DMErrorsViewController.swift */,
				B1FC2D1C24D9C87F00083C81 /* DMKeysViewController.swift */,
				B1F82DF124718C7300E2E56A /* DMBackendConfigurationViewController.swift */,
				B16457B624DC160B002879EB /* DMLastRiskCalculationViewController.swift */,
			);
			path = Features;
			sourceTree = "<group>";
		};
		B1741B572462EB26006275D9 /* Recovered References */ = {
			isa = PBXGroup;
			children = (
			);
			name = "Recovered References";
			sourceTree = "<group>";
		};
		B184A381248FFCC3007180F6 /* Store */ = {
			isa = PBXGroup;
			children = (
				B117909724914D6E007FF821 /* __tests__ */,
				AB101152250682A700D392A2 /* Models */,
				013DC101245DAC4E00EE58B0 /* Store.swift */,
				B184A37F248FFCBE007180F6 /* SecureStore.swift */,
				B184A382248FFCE2007180F6 /* CodableExposureDetectionSummary.swift */,
			);
			path = Store;
			sourceTree = "<group>";
		};
		B18C411A246DB2F000B8D8CB /* Helper */ = {
			isa = PBXGroup;
			children = (
				A1BABD0824A57B88000ED515 /* TemporaryExposureKeyMock.swift */,
				B18C411C246DB30000B8D8CB /* URL+Helper.swift */,
				A1E41940249410AF0016E52A /* SAPDownloadedPackage+Helpers.swift */,
				A124E64B249C4C9000E95F72 /* SAPDownloadedPackagesStore+Helpers.swift */,
				A14BDEBF24A1AD660063E4EC /* MockExposureDetector.swift */,
				015692E324B48C3F0033F35E /* TimeInterval+Convenience.swift */,
				AB5F84BC24F92E92000400D4 /* SerialMigratorFake.swift */,
			);
			path = Helper;
			sourceTree = "<group>";
		};
		B19FD70E2491A04800A9D56A /* Update Checker */ = {
			isa = PBXGroup;
			children = (
				B19FD70F2491A05800A9D56A /* __tests__ */,
				0DF6BB96248AD616007E8B0C /* AppUpdateCheckHelper.swift */,
				B19FD7102491A07000A9D56A /* String+SemanticVersion.swift */,
				B19FD7122491A08500A9D56A /* SAP_SemanticVersion+Compare.swift */,
			);
			path = "Update Checker";
			sourceTree = "<group>";
		};
		B19FD70F2491A05800A9D56A /* __tests__ */ = {
			isa = PBXGroup;
			children = (
				B19FD7142491A4A300A9D56A /* SAP_SemanticVersionTests.swift */,
				0DF6BB9C248AE232007E8B0C /* AppUpdateCheckerHelperTests.swift */,
			);
			path = __tests__;
			sourceTree = "<group>";
		};
		B1AC51D424CED8740087C35B /* __tests__ */ = {
			isa = PBXGroup;
			children = (
				B1AC51D524CED8820087C35B /* DetectionModeTests.swift */,
				B1E23B8724FE80EF006BCDA6 /* CancellationTokenTests.swift */,
			);
			path = __tests__;
			sourceTree = "<group>";
		};
		B1CD333F2486AA5F00B06E9B /* Security */ = {
			isa = PBXGroup;
			children = (
				B1CD33402486AA7100B06E9B /* CoronaWarnURLSessionDelegate.swift */,
			);
			path = Security;
			sourceTree = "<group>";
		};
		B1D431C9246C848E00E728AD /* DownloadedPackagesStore */ = {
			isa = PBXGroup;
			children = (
				AB5F84C224FE2EF2000400D4 /* V1 */,
				AB5F84C124FE2EEA000400D4 /* V0 */,
				AB5F84AB24F8F6EB000400D4 /* Migration */,
				B16177E624802F85006E435A /* __tests__ */,
			);
			path = DownloadedPackagesStore;
			sourceTree = "<group>";
		};
		B1DDDABA2471379900A07175 /* __tests__ */ = {
			isa = PBXGroup;
			children = (
				B15382DB24826FD70010F007 /* Mocks */,
				B1DDDABB247137B000A07175 /* HTTPClientConfigurationEndpointTests.swift */,
			);
			path = __tests__;
			sourceTree = "<group>";
		};
		B1EAEC8C24711889003BE9A2 /* __tests__ */ = {
			isa = PBXGroup;
			children = (
				B15382DF248270E90010F007 /* Helper */,
				A1E4194A2495A3940016E52A /* HTTPClient+AppConfigTests.swift */,
				B1D431C7246C69F300E728AD /* HTTPClient+ConfigurationTests.swift */,
				CDF27BD4246ADBF30044D32B /* HTTPClient+DaysAndHoursTests.swift */,
				A1E4194D2495A5800016E52A /* HTTPClient+ExposureConfigTests.swift */,
				A1E419532495A7850016E52A /* HTTPClient+GetTestResultTests.swift */,
				A1E419562495A8F50016E52A /* HTTPClient+RegistrationTokenTests.swift */,
				A1E41947249548260016E52A /* HTTPClient+SubmitTests.swift */,
				A1E419502495A6EA0016E52A /* HTTPClient+TANForExposureSubmitTests.swift */,
				A1877CA9248F247D006FEFC0 /* SAPDownloadedPackageTests.swift */,
				B1EAEC8D247118CB003BE9A2 /* URLSession+ConvenienceTests.swift */,
				A32C046424D96348005BEA61 /* HTTPClient+PlausibeDeniabilityTests.swift */,
			);
			path = __tests__;
			sourceTree = "<group>";
		};
		B1FC2D1E24D9C8CB00083C81 /* Helper */ = {
			isa = PBXGroup;
			children = (
				B1FC2D1F24D9C8DF00083C81 /* SAP_TemporaryExposureKey+DeveloperMenu.swift */,
				B1A31F6824DAE6C000E263DF /* DMKeyCell.swift */,
				B103193124E18A0A00DD02EF /* DMMenuItem.swift */,
			);
			path = Helper;
			sourceTree = "<group>";
		};
		B1FE13D62487DEDD00D012E5 /* Calculation */ = {
			isa = PBXGroup;
			children = (
				A128F04B2489ABE700EC7F6C /* __tests__ */,
				B1FE13D72487DEED00D012E5 /* RiskCalculation.swift */,
				B1175217248ACFBC00C3325C /* SAP_RiskScoreClass+LowAndHigh.swift */,
			);
			path = Calculation;
			sourceTree = "<group>";
		};
		B1FE13D92488216300D012E5 /* Provider */ = {
			isa = PBXGroup;
			children = (
				B1FE13F724896DC400D012E5 /* Helper */,
				B1FE13E32488253200D012E5 /* Model */,
				B1FE13E0248824D700D012E5 /* __tests__ */,
				B1FE13DC248821CB00D012E5 /* RiskProviding.swift */,
				B1FE13DE248821E000D012E5 /* RiskProvider.swift */,
			);
			path = Provider;
			sourceTree = "<group>";
		};
		B1FE13E0248824D700D012E5 /* __tests__ */ = {
			isa = PBXGroup;
			children = (
				B1FE13E1248824E900D012E5 /* RiskProviderTests.swift */,
			);
			path = __tests__;
			sourceTree = "<group>";
		};
		B1FE13E32488253200D012E5 /* Model */ = {
			isa = PBXGroup;
			children = (
				B11655912491437600316087 /* __tests__ */,
				B1FE13E52488255900D012E5 /* RiskProvidingConfiguration.swift */,
				B1C7EEAD24941A3B00F1F284 /* ManualExposureDetectionState.swift */,
				B1C7EEAF24941A6B00F1F284 /* RiskConsumer.swift */,
			);
			path = Model;
			sourceTree = "<group>";
		};
		B1FE13F724896DC400D012E5 /* Helper */ = {
			isa = PBXGroup;
			children = (
				B1FE13FC24896EE700D012E5 /* __tests__ */,
				B1FE13F824896DDB00D012E5 /* CachedAppConfiguration.swift */,
				B1FE13FA24896E6700D012E5 /* AppConfigurationProviding.swift */,
			);
			path = Helper;
			sourceTree = "<group>";
		};
		B1FE13FC24896EE700D012E5 /* __tests__ */ = {
			isa = PBXGroup;
			children = (
				B1FE13FD24896EF700D012E5 /* CachedAppConfigurationTests.swift */,
			);
			path = __tests__;
			sourceTree = "<group>";
		};
		B1FF6B6B2497D0B40041CF02 /* CWASQLite */ = {
			isa = PBXGroup;
			children = (
				0DFCC2712484DC8400E2811D /* sqlite3.h */,
				0DFCC2702484DC8400E2811D /* sqlite3.c */,
				B1FF6B6C2497D0B50041CF02 /* CWASQLite.h */,
				B1FF6B6D2497D0B50041CF02 /* Info.plist */,
			);
			path = CWASQLite;
			sourceTree = "<group>";
		};
		CD8638512477EBAA00A5A07C /* Settings */ = {
			isa = PBXGroup;
			children = (
				B163D10E24990664001A322C /* __tests__ */,
				CD8638522477EBD400A5A07C /* SettingsViewModel.swift */,
				CDCE11D5247D644100F30825 /* NotificationSettingsViewModel.swift */,
			);
			path = Settings;
			sourceTree = "<group>";
		};
		CD99A398245B229F00BF12AF /* ExposureSubmission */ = {
			isa = PBXGroup;
			children = (
				A3284253248E48E0006B1F09 /* __tests__ */,
				A372DA3724BDA015003248BB /* View */,
				71FE1C79247AC2B500851FEB /* ExposureSubmissionNavigationController.swift */,
				A372DA3A24BDA075003248BB /* ExposureSubmissionCoordinating.swift */,
			);
			path = ExposureSubmission;
			sourceTree = "<group>";
		};
		CD99A3C82461A44B00BF12AF /* View Helpers */ = {
			isa = PBXGroup;
			children = (
				A3E851B324ADDA9E00402485 /* __tests__ */,
				51D420B324583ABB00AD70CA /* AppStoryboard.swift */,
				CD99A3C92461A47C00BF12AF /* AppStrings.swift */,
				71CAB9D1248AACAD00F516A5 /* PixelPerfectLayoutConstraint.swift */,
				2FE15A3B249B8C0B0077BD8D /* AccessibilityIdentifiers.swift */,
				A3E851B124ADD09900402485 /* CountdownTimer.swift */,
			);
			path = "View Helpers";
			sourceTree = "<group>";
		};
		CDCE11D7247D645800F30825 /* Notifications */ = {
			isa = PBXGroup;
			children = (
				CDCE11D8247D64C600F30825 /* NotificationSettingsOnTableViewCell.swift */,
				CDCE11DA247D64D600F30825 /* NotificationSettingsOffTableViewCell.swift */,
			);
			path = Notifications;
			sourceTree = "<group>";
		};
		CDD87C6024766163007CE6CA /* Cells */ = {
			isa = PBXGroup;
			children = (
				CDCE11D7247D645800F30825 /* Notifications */,
				CDD87C54247556DE007CE6CA /* MainSettingsTableViewCell.swift */,
				CDD87C5C247559E3007CE6CA /* LabelTableViewCell.swift */,
			);
			path = Cells;
			sourceTree = "<group>";
		};
		EB11B02824EE7C7D00143A95 /* Settings */ = {
			isa = PBXGroup;
			children = (
				EB11B02924EE7CA500143A95 /* ENAUITestsSettings.swift */,
			);
			path = Settings;
			sourceTree = "<group>";
		};
		EB41DC0624E53D3F0029C6F7 /* BackgroundAppRefresh */ = {
			isa = PBXGroup;
			children = (
				01D16C5C24ED6981007DB387 /* __tests__ */,
				EB7F8E9424E434E000A3CCC4 /* BackgroundAppRefreshViewController.swift */,
				EB23949F24E5492900E71225 /* BackgroundAppRefreshViewModel.swift */,
				EB7D205324E6A3320089264C /* InfoBoxView.swift */,
				EB7D205524E6A5930089264C /* InfoBoxViewModel.swift */,
				EB7057D624E6BACA002235B4 /* InfoBoxView.xib */,
			);
			path = BackgroundAppRefresh;
			sourceTree = "<group>";
		};
		EE20EA0824699A3A00770683 /* RiskLegend */ = {
			isa = PBXGroup;
			children = (
				71B804482484D37300D53506 /* RiskLegendViewController.swift */,
				71B8044C248525CD00D53506 /* RiskLegendViewController+DynamicTableViewModel.swift */,
			);
			path = RiskLegend;
			sourceTree = "<group>";
		};
		EE22DB83247FB43A001B0A71 /* ENSetting */ = {
			isa = PBXGroup;
			children = (
				EE22DB84247FB43A001B0A71 /* TracingHistoryTableViewCell.swift */,
				EE22DB85247FB43A001B0A71 /* ImageTableViewCell.swift */,
				EE22DB86247FB43A001B0A71 /* ActionDetailTableViewCell.swift */,
				EE22DB87247FB43A001B0A71 /* DescriptionTableViewCell.swift */,
				EE22DB88247FB43A001B0A71 /* ActionTableViewCell.swift */,
			);
			path = ENSetting;
			sourceTree = "<group>";
		};
		EE278B2E245F2C58008B06F9 /* FriendsInvite */ = {
			isa = PBXGroup;
			children = (
				EE278B2F245F2C8A008B06F9 /* FriendsInviteController.swift */,
			);
			path = FriendsInvite;
			sourceTree = "<group>";
		};
		EE70C239245B09E900AC9B2F /* Localization */ = {
			isa = PBXGroup;
			children = (
				13156CFF248C19D000AFC472 /* usage.html */,
				71F5418A248BEDBE006DB793 /* privacy-policy.html */,
				EE70C23A245B09E900AC9B2F /* Localizable.strings */,
				EE92A340245D96DA006B97B0 /* Localizable.stringsdict */,
				EE26950A248FCB0300BAE234 /* InfoPlist.strings */,
			);
			path = Localization;
			sourceTree = "<group>";
		};
		EE85998B2462EFD4002E7AE2 /* AppInformation */ = {
			isa = PBXGroup;
			children = (
				50BD2E6724FE26F300932566 /* __test__ */,
				01F5F7212487B9C000229720 /* AppInformationViewController.swift */,
				71CC3E9C246D5D8000217F2C /* AppInformationViewController+DynamicTableViewModel.swift */,
				50BD2E6124FE1E8700932566 /* AppInformationModel.swift */,
				50DC527824FEB2AE00F6D8EB /* AppInformationDynamicCell.swift */,
				50E3BE59250127DF0033E2C7 /* AppInformationDynamicAction.swift */,
				50BD2E6324FE232E00932566 /* AppInformationImprintViewModel.swift */,
				4026C2DB24852B7600926FB4 /* AppInformationViewController+LegalModel.swift */,
				71CC3E9E246D6B6800217F2C /* AppInformationDetailViewController.swift */,
				4026C2E324854C8D00926FB4 /* AppInformationLegalCell.swift */,
			);
			path = AppInformation;
			sourceTree = "<group>";
		};
		EEF790092466ED410065EBD5 /* ExposureDetection */ = {
			isa = PBXGroup;
			children = (
				713EA26224798F8500AB7EE8 /* ExposureDetectionHeaderCell.swift */,
				713EA25E24798A9100AB7EE8 /* ExposureDetectionRiskCell.swift */,
				713EA25C24798A7000AB7EE8 /* ExposureDetectionRoundedView.swift */,
				7154EB49247D21E200A467FF /* ExposureDetectionLongGuideCell.swift */,
				7154EB4B247E862100A467FF /* ExposureDetectionLoadingCell.swift */,
			);
			path = ExposureDetection;
			sourceTree = "<group>";
		};
		F247572E2483934B003E1FC5 /* __tests__ */ = {
			isa = PBXGroup;
			children = (
				A1654EFD24B41FEF00C0E115 /* DynamicCellTests.swift */,
				F252472E2483955B00C5556B /* DynamicTableViewControllerFake.storyboard */,
				F2DC809324898CE600EDC40A /* DynamicTableViewControllerFooterTests.swift */,
				F2DC809124898B1800EDC40A /* DynamicTableViewControllerHeaderTests.swift */,
				F2DC808F24898A9400EDC40A /* DynamicTableViewControllerNumberOfRowsAndSectionsTests.swift */,
				F2DC808D248989CE00EDC40A /* DynamicTableViewControllerRegisterCellsTests.swift */,
				F247572A24838AC8003E1FC5 /* DynamicTableViewControllerRowsTests.swift */,
				F25247302484456800C5556B /* DynamicTableViewModelTests.swift */,
				F22C6E242492082B00712A6B /* DynamicTableViewSpaceCellTests.swift */,
				A1654F0024B43E7F00C0E115 /* DynamicTableViewTextViewCellTests.swift */,
			);
			path = __tests__;
			sourceTree = "<group>";
		};
		FEDCE21C117BF675C80F5989 /* States */ = {
			isa = PBXGroup;
			children = (
				FEDCE1B8926528ED74CDE1B2 /* ENStateHandler+State.swift */,
				FEDCE4BE82DC5BFE90575663 /* ExposureDetectionViewController+State.swift */,
				FEDCEC452596E54A041BBCE9 /* HomeInteractor+State.swift */,
				FEDCE838D90CB02C55E15237 /* SceneDelegate+State.swift */,
			);
			path = States;
			sourceTree = "<group>";
		};
/* End PBXGroup section */

/* Begin PBXHeadersBuildPhase section */
		B1FF6B652497D0B40041CF02 /* Headers */ = {
			isa = PBXHeadersBuildPhase;
			buildActionMask = 2147483647;
			files = (
				B1FF6B6E2497D0B50041CF02 /* CWASQLite.h in Headers */,
				B1FF6B772497D2330041CF02 /* sqlite3.h in Headers */,
			);
			runOnlyForDeploymentPostprocessing = 0;
		};
/* End PBXHeadersBuildPhase section */

/* Begin PBXNativeTarget section */
		85D7593A2457048F008175F0 /* ENA */ = {
			isa = PBXNativeTarget;
			buildConfigurationList = 85D7596824570491008175F0 /* Build configuration list for PBXNativeTarget "ENA" */;
			buildPhases = (
				71AFBD9324642AF500F91006 /* SwiftLint */,
				85D759372457048F008175F0 /* Sources */,
				85D759382457048F008175F0 /* Frameworks */,
				85D759392457048F008175F0 /* Resources */,
				B102BDB924603FD600CD55A2 /* Embed Frameworks */,
			);
			buildRules = (
			);
			dependencies = (
			);
			name = ENA;
			packageProductDependencies = (
				B10FB02F246036F3004CA11E /* SwiftProtobuf */,
				B1E8C9A4247AB869006DC678 /* ZIPFoundation */,
				B1B5A75F24924B3D0029D5D7 /* FMDB */,
			);
			productName = ENA;
			productReference = 85D7593B2457048F008175F0 /* ENA.app */;
			productType = "com.apple.product-type.application";
		};
		85D7595324570491008175F0 /* ENATests */ = {
			isa = PBXNativeTarget;
			buildConfigurationList = 85D7596B24570491008175F0 /* Build configuration list for PBXNativeTarget "ENATests" */;
			buildPhases = (
				85D7595024570491008175F0 /* Sources */,
				85D7595124570491008175F0 /* Frameworks */,
				85D7595224570491008175F0 /* Resources */,
			);
			buildRules = (
			);
			dependencies = (
				85D7595624570491008175F0 /* PBXTargetDependency */,
			);
			name = ENATests;
			productName = ENATests;
			productReference = 85D7595424570491008175F0 /* ENATests.xctest */;
			productType = "com.apple.product-type.bundle.unit-test";
		};
		85D7595E24570491008175F0 /* ENAUITests */ = {
			isa = PBXNativeTarget;
			buildConfigurationList = 85D7596E24570491008175F0 /* Build configuration list for PBXNativeTarget "ENAUITests" */;
			buildPhases = (
				85D7595B24570491008175F0 /* Sources */,
				85D7595C24570491008175F0 /* Frameworks */,
				85D7595D24570491008175F0 /* Resources */,
			);
			buildRules = (
			);
			dependencies = (
				85D7596124570491008175F0 /* PBXTargetDependency */,
			);
			name = ENAUITests;
			productName = ENAUITests;
			productReference = 85D7595F24570491008175F0 /* ENAUITests.xctest */;
			productType = "com.apple.product-type.bundle.ui-testing";
		};
		B1FF6B692497D0B40041CF02 /* CWASQLite */ = {
			isa = PBXNativeTarget;
			buildConfigurationList = B1FF6B742497D0B50041CF02 /* Build configuration list for PBXNativeTarget "CWASQLite" */;
			buildPhases = (
				B1FF6B652497D0B40041CF02 /* Headers */,
				B1FF6B662497D0B40041CF02 /* Sources */,
				B1FF6B672497D0B40041CF02 /* Frameworks */,
				B1FF6B682497D0B40041CF02 /* Resources */,
			);
			buildRules = (
			);
			dependencies = (
			);
			name = CWASQLite;
			productName = CWASQLite;
			productReference = B1FF6B6A2497D0B40041CF02 /* CWASQLite.framework */;
			productType = "com.apple.product-type.framework";
		};
/* End PBXNativeTarget section */

/* Begin PBXProject section */
		85D759332457048F008175F0 /* Project object */ = {
			isa = PBXProject;
			attributes = {
				LastSwiftUpdateCheck = 1150;
				LastUpgradeCheck = 1150;
				ORGANIZATIONNAME = "SAP SE";
				TargetAttributes = {
					85D7593A2457048F008175F0 = {
						CreatedOnToolsVersion = 11.4.1;
						LastSwiftMigration = 1150;
					};
					85D7595324570491008175F0 = {
						CreatedOnToolsVersion = 11.4.1;
						LastSwiftMigration = 1150;
						TestTargetID = 85D7593A2457048F008175F0;
					};
					85D7595E24570491008175F0 = {
						CreatedOnToolsVersion = 11.4.1;
						TestTargetID = 85D7593A2457048F008175F0;
					};
					B1FF6B692497D0B40041CF02 = {
						CreatedOnToolsVersion = 11.6;
					};
				};
			};
			buildConfigurationList = 85D759362457048F008175F0 /* Build configuration list for PBXProject "ENA" */;
			compatibilityVersion = "Xcode 9.3";
			developmentRegion = en;
			hasScannedForEncodings = 0;
			knownRegions = (
				en,
				Base,
				de,
				tr,
				pl,
				ro,
				bg,
			);
			mainGroup = 85D759322457048F008175F0;
			packageReferences = (
				B10FB02E246036F3004CA11E /* XCRemoteSwiftPackageReference "swift-protobuf" */,
				B1E8C9A3247AB869006DC678 /* XCRemoteSwiftPackageReference "ZIPFoundation" */,
				B1B5A75E24924B3D0029D5D7 /* XCRemoteSwiftPackageReference "fmdb" */,
			);
			productRefGroup = 85D7593C2457048F008175F0 /* Products */;
			projectDirPath = "";
			projectRoot = "";
			targets = (
				85D7593A2457048F008175F0 /* ENA */,
				85D7595324570491008175F0 /* ENATests */,
				85D7595E24570491008175F0 /* ENAUITests */,
				B1FF6B692497D0B40041CF02 /* CWASQLite */,
			);
		};
/* End PBXProject section */

/* Begin PBXResourcesBuildPhase section */
		85D759392457048F008175F0 /* Resources */ = {
			isa = PBXResourcesBuildPhase;
			buildActionMask = 2147483647;
			files = (
				514E813024618E3D00636861 /* ExposureDetection.storyboard in Resources */,
				51486DA32485101500FCE216 /* RiskInactiveCollectionViewCell.xib in Resources */,
				13156CFD248C19D000AFC472 /* usage.html in Resources */,
				51486DA72485237200FCE216 /* RiskThankYouCollectionViewCell.xib in Resources */,
				2F785752248506BD00323A9C /* HomeTestResultCollectionViewCell.xib in Resources */,
				EE269508248FCB0300BAE234 /* InfoPlist.strings in Resources */,
				85D7594E24570491008175F0 /* LaunchScreen.storyboard in Resources */,
				EB7057D724E6BACA002235B4 /* InfoBoxView.xib in Resources */,
				710224EE2490E2FD000C5DEF /* ExposureSubmissionStepCell.xib in Resources */,
				EE20EA072469883900770683 /* RiskLegend.storyboard in Resources */,
				71FE1C8D247AC79D00851FEB /* DynamicTableViewIconCell.xib in Resources */,
				71F2E57B2487AEFC00694F1A /* ena-colors.xcassets in Resources */,
				51C7790C24867F16004582F8 /* RiskListItemView.xib in Resources */,
				EE92A33E245D96DA006B97B0 /* Localizable.stringsdict in Resources */,
				A328424D248B91E0006B1F09 /* HomeTestResultLoadingCell.xib in Resources */,
				EE278B2D245F2BBB008B06F9 /* InviteFriends.storyboard in Resources */,
				EE70C23D245B09EA00AC9B2F /* Localizable.strings in Resources */,
				51CE1B85246078B6002CF42A /* ActivateCollectionViewCell.xib in Resources */,
				014891B324F90D0B002A6F77 /* ENA.plist in Resources */,
				51C779142486E5AB004582F8 /* RiskFindingPositiveCollectionViewCell.xib in Resources */,
				51D420CE245869C800AD70CA /* Home.storyboard in Resources */,
				8539874F2467094E00D28B62 /* AppIcon.xcassets in Resources */,
				514C0A0B247AF9F700F235F6 /* RiskTextItemView.xib in Resources */,
				51B5B414246DF07300DC5D3E /* RiskImageItemView.xib in Resources */,
				85D7594B24570491008175F0 /* Assets.xcassets in Resources */,
				711EFCC924935C79005FEF21 /* ExposureSubmissionTestResultHeaderView.xib in Resources */,
				51CE1B88246078B6002CF42A /* RiskLevelCollectionViewCell.xib in Resources */,
				710021DE248EAF16001F0B63 /* ExposureSubmissionImageCardCell.xib in Resources */,
				51D420D024586AB300AD70CA /* Settings.storyboard in Resources */,
				71F5418E248BEE08006DB793 /* privacy-policy.html in Resources */,
				01DC23252462DFD0001B727C /* ExposureSubmission.storyboard in Resources */,
				51CE1B8A246078B6002CF42A /* InfoCollectionViewCell.xib in Resources */,
				51FE277D247535C400BB8144 /* RiskLoadingItemView.xib in Resources */,
				853D98832469DC5000490DBA /* ExposureNotificationSetting.storyboard in Resources */,
				51D420B12458397300AD70CA /* Onboarding.storyboard in Resources */,
			);
			runOnlyForDeploymentPostprocessing = 0;
		};
		85D7595224570491008175F0 /* Resources */ = {
			isa = PBXResourcesBuildPhase;
			buildActionMask = 2147483647;
			files = (
				B1F8AE482479B4C30093A588 /* api-response-day-2020-05-16 in Resources */,
				01678E9C249A5F08003B048B /* testStore.sqlite in Resources */,
				A189E45F248C325E001D0996 /* de-config in Resources */,
				F252472F2483955B00C5556B /* DynamicTableViewControllerFake.storyboard in Resources */,
			);
			runOnlyForDeploymentPostprocessing = 0;
		};
		85D7595D24570491008175F0 /* Resources */ = {
			isa = PBXResourcesBuildPhase;
			buildActionMask = 2147483647;
			files = (
				13E5046C248E434B0086641C /* Localizable.strings in Resources */,
				13E5046D248E434B0086641C /* Localizable.stringsdict in Resources */,
			);
			runOnlyForDeploymentPostprocessing = 0;
		};
		B1FF6B682497D0B40041CF02 /* Resources */ = {
			isa = PBXResourcesBuildPhase;
			buildActionMask = 2147483647;
			files = (
			);
			runOnlyForDeploymentPostprocessing = 0;
		};
/* End PBXResourcesBuildPhase section */

/* Begin PBXShellScriptBuildPhase section */
		71AFBD9324642AF500F91006 /* SwiftLint */ = {
			isa = PBXShellScriptBuildPhase;
			buildActionMask = 2147483647;
			files = (
			);
			inputFileListPaths = (
			);
			inputPaths = (
			);
			name = SwiftLint;
			outputFileListPaths = (
			);
			outputPaths = (
			);
			runOnlyForDeploymentPostprocessing = 0;
			shellPath = /bin/sh;
			shellScript = "if which swiftlint >/dev/null; then\n  swiftlint\nelse\n  echo \"warning: SwiftLint is not available.\"\n  echo \"Use 'brew install swiftlint' to install SwiftLint or download it manually from https://github.com/realm/SwiftLint.\"\nfi\n\n";
			showEnvVarsInLog = 0;
		};
/* End PBXShellScriptBuildPhase section */

/* Begin PBXSourcesBuildPhase section */
		85D759372457048F008175F0 /* Sources */ = {
			isa = PBXSourcesBuildPhase;
			buildActionMask = 2147483647;
			files = (
				50BD2E6224FE1E8700932566 /* AppInformationModel.swift in Sources */,
				B120C7CA24AFF12D00F68FF1 /* ActiveTracing.swift in Sources */,
				B1A89F3B24819CE800DA1CEC /* LabelTableViewCell.swift in Sources */,
				B1C7EE4424938E9E00F1F284 /* ExposureDetection_DidEndPrematurelyReason+ErrorHandling.swift in Sources */,
				B1A89F3A24819CD300DA1CEC /* HomeRiskImageItemViewConfigurator.swift in Sources */,
				B1A89F3924819CC200DA1CEC /* ExposureStateUpdating.swift in Sources */,
				AB5F84B024F8F7C3000400D4 /* Migration.swift in Sources */,
				B1C6ECFF247F089E0066138F /* RiskImageItemView.swift in Sources */,
				51486DA62485237200FCE216 /* RiskThankYouCollectionViewCell.swift in Sources */,
				71330E43248109FD00EB10F6 /* DynamicTableViewCell.swift in Sources */,
				B14D0CDD246E972400D5BEBC /* ExposureDetectionDelegate.swift in Sources */,
				B161782E2480658F006E435A /* DeltaCalculationResult.swift in Sources */,
				B11E619B246EE4B0004A056A /* DynamicTypeLabel.swift in Sources */,
				B1D7D69224766D2100E4DA5D /* apple_export.pb.swift in Sources */,
				7187A5582481231C00FCC755 /* DynamicTableViewAction.swift in Sources */,
				B16457B524DC11EF002879EB /* DMLastSubmissionRequetViewController.swift in Sources */,
				A128F059248B459F00EC7F6C /* PublicKeyStore.swift in Sources */,
				71C0BEDD2498DD07009A17A0 /* ENANavigationFooterView.swift in Sources */,
				2FA9E39524D2F2B00030561C /* ExposureSubmission+DeviceRegistrationKey.swift in Sources */,
				A3FF84EC247BFAF00053E947 /* Hasher.swift in Sources */,
				51895EDC245E16CD0085DA38 /* ENAColor.swift in Sources */,
				A372DA3B24BDA075003248BB /* ExposureSubmissionCoordinating.swift in Sources */,
				51FE277B2475340300BB8144 /* HomeRiskLoadingItemViewConfigurator.swift in Sources */,
				0D5611B4247F852C00B5B094 /* SQLiteKeyValueStore.swift in Sources */,
				13BAE9B12472FB1E00CEE58A /* CellConfiguratorIndexPosition.swift in Sources */,
				515BBDEB2484F8E500CDB674 /* HomeThankYouRiskCellConfigurator.swift in Sources */,
				514C0A0D247AFB0200F235F6 /* RiskTextItemView.swift in Sources */,
				CD99A3A9245C272400BF12AF /* ExposureSubmissionService.swift in Sources */,
				71F54191248BF677006DB793 /* HtmlTextView.swift in Sources */,
				51B5B41C246EC8B800DC5D3E /* HomeCardCollectionViewCell.swift in Sources */,
				B1EDFD8D248E74D000E7EAFF /* URL+StaticString.swift in Sources */,
				A3E851B224ADD09900402485 /* CountdownTimer.swift in Sources */,
				011E13AE24680A4000973467 /* HTTPClient.swift in Sources */,
				A1C683FA24AEC57400B90D12 /* DynamicTableViewTextViewCell.swift in Sources */,
				853D987A24694A8700490DBA /* ENAButton.swift in Sources */,
				CD8638532477EBD400A5A07C /* SettingsViewModel.swift in Sources */,
				2FC0357124B5B70700E234AC /* Error+FAQUrl.swift in Sources */,
				51CE1BB52460AC83002CF42A /* UICollectionView+Dequeue.swift in Sources */,
				B17F2D48248CEB4C00CAA38F /* DetectionMode.swift in Sources */,
				137846492488027600A50AB8 /* OnboardingInfoViewController+Extension.swift in Sources */,
				85E33444247EB357006E74EC /* CircularProgressView.swift in Sources */,
				71FD8862246EB27F00E804D0 /* ExposureDetectionViewController.swift in Sources */,
				51F1255D24BDD75300126C86 /* HomeUnknown48hRiskCellConfigurator.swift in Sources */,
				2FC951FE24DC23B9008D39F4 /* DMConfigurationCell.swift in Sources */,
				A3552CC424DD6E16008C91BE /* AppDelegate+PlausibleDeniability.swift in Sources */,
				2FA9E39924D2F4350030561C /* ExposureSubmission+ErrorParsing.swift in Sources */,
				514EE99D246D4CFB00DE4884 /* TableViewCellConfigurator.swift in Sources */,
				0DF6BBB7248C04CF007E8B0C /* app_config.pb.swift in Sources */,
				AB5F84AD24F8F7A1000400D4 /* SerialMigrator.swift in Sources */,
				B1DDDABE24713BAD00A07175 /* SAPDownloadedPackage.swift in Sources */,
				71FE1C7C247AC2B500851FEB /* ExposureSubmissionOverviewViewController.swift in Sources */,
				B1FE13EC24891CFE00D012E5 /* RiskProviding.swift in Sources */,
				011E4B032483A92A002E6412 /* MockExposureManager.swift in Sources */,
				2FE15A3C249B8C0B0077BD8D /* AccessibilityIdentifiers.swift in Sources */,
				51FE277F247535E300BB8144 /* RiskLoadingItemView.swift in Sources */,
				514C0A0824772F5E00F235F6 /* RiskItemView.swift in Sources */,
				B1175213248A83AB00C3325C /* Risk.swift in Sources */,
				A36D07B92486D61C00E46F96 /* HomeCardCellButtonDelegate.swift in Sources */,
				B1A89F3824819C2B00DA1CEC /* HomeInteractor.swift in Sources */,
				514C0A16247C164700F235F6 /* HomeHighRiskCellConfigurator.swift in Sources */,
				71FE1C7B247AC2B500851FEB /* ExposureSubmissionQRScannerViewController.swift in Sources */,
				B1FC2D2024D9C8DF00083C81 /* SAP_TemporaryExposureKey+DeveloperMenu.swift in Sources */,
				717D21E9248C022E00D9717E /* DynamicTableViewHtmlCell.swift in Sources */,
				71FE1C82247AC30300851FEB /* ENATanInput.swift in Sources */,
				7154EB4A247D21E200A467FF /* ExposureDetectionLongGuideCell.swift in Sources */,
				51CE1B4A246016B0002CF42A /* UICollectionViewCell+Identifier.swift in Sources */,
				50DC527924FEB2AE00F6D8EB /* AppInformationDynamicCell.swift in Sources */,
				71B8044F248526B600D53506 /* DynamicTableViewSpaceCell.swift in Sources */,
				8595BF5F246032D90056EA27 /* ENASwitch.swift in Sources */,
				71FE1C7A247AC2B500851FEB /* ExposureSubmissionSuccessViewController.swift in Sources */,
				B1C7EEAE24941A3B00F1F284 /* ManualExposureDetectionState.swift in Sources */,
				51486DA22485101500FCE216 /* RiskInactiveCollectionViewCell.swift in Sources */,
				710021DC248E44A6001F0B63 /* ENAFont.swift in Sources */,
				B1FE13FF2489708200D012E5 /* CachedAppConfiguration.swift in Sources */,
				EE22DB8B247FB43A001B0A71 /* ActionDetailTableViewCell.swift in Sources */,
				71FE1C71247AA7B700851FEB /* DynamicTableViewHeaderImageView.swift in Sources */,
				0159E6C2247829BA00894A89 /* temporary_exposure_key_signature_list.pb.swift in Sources */,
				B16457BB24DC3309002879EB /* DMErrorsViewController.swift in Sources */,
				51D420B724583B7200AD70CA /* NSObject+Identifier.swift in Sources */,
				CDCE11D6247D644100F30825 /* NotificationSettingsViewModel.swift in Sources */,
				50BD2E6424FE232E00932566 /* AppInformationImprintViewModel.swift in Sources */,
				710224EC248FC150000C5DEF /* HomeTestResultCellConfigurator.swift in Sources */,
				71330E4724810A0C00EB10F6 /* DynamicTableViewFooter.swift in Sources */,
				B1D431CB246C84A400E728AD /* DownloadedPackagesStoreV1.swift in Sources */,
				714194EA247A65C60072A090 /* DynamicTableViewHeaderSeparatorView.swift in Sources */,
				2F26CE2E248B9C4F00BE30EE /* UIViewController+BackButton.swift in Sources */,
				A16714BB248D18D20031B111 /* SummaryMetadata.swift in Sources */,
				51C779162486E5BA004582F8 /* RiskFindingPositiveCollectionViewCell.swift in Sources */,
				B10FD5F4246EAC1700E9D7F2 /* AppleFilesWriter.swift in Sources */,
				711EFCC72492EE31005FEF21 /* ENAFooterView.swift in Sources */,
				B1FE13F024891D1500D012E5 /* RiskCalculation.swift in Sources */,
				514C0A14247C163800F235F6 /* HomeLowRiskCellConfigurator.swift in Sources */,
				51C779122486E549004582F8 /* HomeFindingPositiveRiskCellConfigurator.swift in Sources */,
				B1741B4E2462C21F006275D9 /* DMViewController.swift in Sources */,
				EB2394A024E5492900E71225 /* BackgroundAppRefreshViewModel.swift in Sources */,
				71CAB9D4248AB33500F516A5 /* DynamicTypeSymbolImageView.swift in Sources */,
				EE22DB8C247FB43A001B0A71 /* DescriptionTableViewCell.swift in Sources */,
				2F3218D0248063E300A7AC0A /* UIView+Convenience.swift in Sources */,
				B1741B4C2462C21F006275D9 /* DMDeveloperMenu.swift in Sources */,
				514C0A11247C15EC00F235F6 /* HomeUnknownRiskCellConfigurator.swift in Sources */,
				710ABB23247513E300948792 /* DynamicTypeTableViewCell.swift in Sources */,
				71FE1C7D247AC2B500851FEB /* ExposureSubmissionTanInputViewController.swift in Sources */,
				EE22DB81247FB40A001B0A71 /* ENStateHandler.swift in Sources */,
				A16714AF248CA1B70031B111 /* Bundle+ReadPlist.swift in Sources */,
				2F80CFDB247EDDB3000F06AF /* ExposureSubmissionHotlineViewController.swift in Sources */,
				B16457B924DC19F9002879EB /* DMSettingsViewController.swift in Sources */,
				2F80CFD9247ED988000F06AF /* ExposureSubmissionIntroViewController.swift in Sources */,
				A3C4F96024812CD20047F23E /* ExposureSubmissionWarnOthersViewController.swift in Sources */,
				B1741B582462EBDB006275D9 /* HomeViewController.swift in Sources */,
				71EF33D92497F3E8007B7E1B /* ENANavigationControllerWithFooterChild.swift in Sources */,
				A3EE6E5A249BB7AF00C64B61 /* ExposureSubmissionServiceFactory.swift in Sources */,
				4026C2E424854C8D00926FB4 /* AppInformationLegalCell.swift in Sources */,
				51C737BF245B3B5D00286105 /* OnboardingInfo.swift in Sources */,
				B1FE13EB24891CFA00D012E5 /* RiskProvider.swift in Sources */,
				B143DBDF2477F292000A29E8 /* ExposureNotificationSettingViewController.swift in Sources */,
				016146912487A43E00660992 /* LinkHelper.swift in Sources */,
				51D420B924583B8300AD70CA /* UIViewController+AppStoryboard.swift in Sources */,
				71B804542485273C00D53506 /* RiskLegendDotBodyCell.swift in Sources */,
				EE22DB8A247FB43A001B0A71 /* ImageTableViewCell.swift in Sources */,
				B11E619C246EE4E9004A056A /* UIFont+DynamicType.swift in Sources */,
				71330E4524810A0500EB10F6 /* DynamicTableViewHeader.swift in Sources */,
				0DF6BBB5248C04CF007E8B0C /* app_config_attenuation_duration.pb.swift in Sources */,
				B1BFE27224BDE1D500C1181D /* HomeViewController+HowRiskDetectionWorks.swift in Sources */,
				B1EAEC8B24711884003BE9A2 /* URLSession+Convenience.swift in Sources */,
				7154EB4C247E862100A467FF /* ExposureDetectionLoadingCell.swift in Sources */,
				2FA9E39B24D2F4A10030561C /* ExposureSubmissionService+Protocol.swift in Sources */,
				A17366552484978A006BE209 /* OnboardingInfoViewControllerUtils.swift in Sources */,
				0DF6BBB6248C04CF007E8B0C /* app_config_app_version_config.pb.swift in Sources */,
				B153096A24706F1000A4A1BD /* URLSession+Default.swift in Sources */,
				2FF1D62E2487850200381FFB /* NSMutableAttributedString+Generation.swift in Sources */,
				51CE1B4C246016D1002CF42A /* UICollectionReusableView+Identifier.swift in Sources */,
				710224EA248FA67F000C5DEF /* HomeTestResultCollectionViewCell.swift in Sources */,
				013DC102245DAC4E00EE58B0 /* Store.swift in Sources */,
				B1FE13EF24891D0C00D012E5 /* RiskProvidingConfiguration.swift in Sources */,
				51CE1B89246078B6002CF42A /* RiskLevelCollectionViewCell.swift in Sources */,
				B1F82DF224718C7300E2E56A /* DMBackendConfigurationViewController.swift in Sources */,
				B1CD33412486AA7100B06E9B /* CoronaWarnURLSessionDelegate.swift in Sources */,
				B10EC1F824ED1F8700ED0E48 /* CancellationToken.swift in Sources */,
				514C0A0F247AFEC500F235F6 /* HomeRiskTextItemViewConfigurator.swift in Sources */,
				A3284250248B9269006B1F09 /* HomeTestResultLoadingCellConfigurator.swift in Sources */,
				AB101154250682C900D392A2 /* TracingStatusHistory.swift in Sources */,
				713EA25D24798A7000AB7EE8 /* ExposureDetectionRoundedView.swift in Sources */,
				AB5F84B224F8F7E3000400D4 /* Migration0To1.swift in Sources */,
				A3EE6E5D249BB9B900C64B61 /* UITestingParameters.swift in Sources */,
				B1A31F6924DAE6C000E263DF /* DMKeyCell.swift in Sources */,
				710224F42490E7A3000C5DEF /* ExposureSubmissionStepCell.swift in Sources */,
				B19FD7132491A08500A9D56A /* SAP_SemanticVersion+Compare.swift in Sources */,
				B1D7D68E24766D2100E4DA5D /* submission_payload.pb.swift in Sources */,
				B1B381432472EF8B0056BEEE /* HTTPClient+Configuration.swift in Sources */,
				A328424E248B91E0006B1F09 /* HomeTestResultLoadingCell.swift in Sources */,
				51D420B424583ABB00AD70CA /* AppStoryboard.swift in Sources */,
				4026C2DC24852B7600926FB4 /* AppInformationViewController+LegalModel.swift in Sources */,
				EE278B30245F2C8A008B06F9 /* FriendsInviteController.swift in Sources */,
				710ABB27247533FA00948792 /* DynamicTableViewController.swift in Sources */,
				B184A380248FFCBE007180F6 /* SecureStore.swift in Sources */,
				713EA26124798AD100AB7EE8 /* InsetTableViewCell.swift in Sources */,
				51CE1B87246078B6002CF42A /* ActivateCollectionViewCell.swift in Sources */,
				B1C6ED00247F23730066138F /* NotificationName.swift in Sources */,
				EE22DB8D247FB43A001B0A71 /* ActionTableViewCell.swift in Sources */,
				51CE1BBD2460B1CB002CF42A /* CollectionViewCellConfigurator.swift in Sources */,
				71D3C19A2494EFAC00DBABA8 /* ENANavigationControllerWithFooter.swift in Sources */,
				CD2EC329247D82EE00C6B3F9 /* NotificationSettingsViewController.swift in Sources */,
				A1BABD1024A57D03000ED515 /* ENTemporaryExposureKey+Processing.swift in Sources */,
				51C737BD245B349700286105 /* OnboardingInfoViewController.swift in Sources */,
				B1FE13FB24896E6700D012E5 /* AppConfigurationProviding.swift in Sources */,
				514EE999246D4C2E00DE4884 /* UITableViewCell+Identifier.swift in Sources */,
				13722044247AEEAD00152764 /* UNNotificationCenter+Extension.swift in Sources */,
				B10FD5ED246EAADC00E9D7F2 /* AppInformationDetailViewController.swift in Sources */,
				CDCE11D9247D64C600F30825 /* NotificationSettingsOnTableViewCell.swift in Sources */,
				0DF6BB97248AD616007E8B0C /* AppUpdateCheckHelper.swift in Sources */,
				0DD260FF248D549B007C3B2C /* KeychainHelper.swift in Sources */,
				352F25A824EFCBDE00ACDFF3 /* LocalSettings.swift in Sources */,
				AB5F84BE24FE2DC9000400D4 /* DownloadedPackagesSQLLiteStoreV0.swift in Sources */,
				2FA9E39724D2F3C70030561C /* ExposureSubmissionError.swift in Sources */,
				2FF1D63024880FCF00381FFB /* DynamicTableViewRoundedCell.swift in Sources */,
				85D7593F2457048F008175F0 /* AppDelegate.swift in Sources */,
				CDD87C56247556DE007CE6CA /* MainSettingsTableViewCell.swift in Sources */,
				B153096C24706F2400A4A1BD /* URLSessionConfiguration+Default.swift in Sources */,
				B1BD9E7E24898A2300BD3930 /* ExposureDetectionViewController+DynamicTableViewModel.swift in Sources */,
				0159E6C1247829BA00894A89 /* temporary_exposure_key_export.pb.swift in Sources */,
				71FE1C80247AC2B500851FEB /* ExposureSubmissionNavigationController.swift in Sources */,
				2FA968CE24D8560B008EE367 /* String+Random.swift in Sources */,
				EB858D2024E700D10048A0AA /* UIView+Screenshot.swift in Sources */,
				CD99A3C7246155C300BF12AF /* Logger.swift in Sources */,
				2F96739B24AB70FA008E3147 /* ExposureSubmissionParsable.swift in Sources */,
				EB7F8E9524E434E000A3CCC4 /* BackgroundAppRefreshViewController.swift in Sources */,
				85D759412457048F008175F0 /* SceneDelegate.swift in Sources */,
				71B8044D248525CD00D53506 /* RiskLegendViewController+DynamicTableViewModel.swift in Sources */,
				EB7D205624E6A5930089264C /* InfoBoxViewModel.swift in Sources */,
				859DD512248549790073D59F /* MockDiagnosisKeysRetrieval.swift in Sources */,
				2FA9E39324D2F2920030561C /* ExposureSubmission+TestResult.swift in Sources */,
				EE22DB89247FB43A001B0A71 /* TracingHistoryTableViewCell.swift in Sources */,
				A3EE6E61249BC57F00C64B61 /* MockExposureSubmissionService.swift in Sources */,
				71B804472484CC0800D53506 /* ENALabel.swift in Sources */,
				71FE1C7F247AC2B500851FEB /* ExposureSubmissionTestResultViewController.swift in Sources */,
				B1D6B002247DA0320079DDD3 /* ExposureDetectionViewControllerDelegate.swift in Sources */,
				713EA25B247818B000AB7EE8 /* DynamicTypeButton.swift in Sources */,
				CDA262F824AB808800612E15 /* Coordinator.swift in Sources */,
				A3552CC624DD6E78008C91BE /* AppDelegate+ENATaskExecutionDelegate.swift in Sources */,
				51C77910248684F5004582F8 /* HomeRiskListItemViewConfigurator.swift in Sources */,
				ABB2FC692506238200A6C00D /* EUTracingSettings.swift in Sources */,
				B1D6B004247DA4920079DDD3 /* UIApplication+CoronaWarn.swift in Sources */,
				51CE1BC32460B28D002CF42A /* HomeInfoCellConfigurator.swift in Sources */,
				138910C5247A909000D739F6 /* ENATaskScheduler.swift in Sources */,
				71B804492484D37300D53506 /* RiskLegendViewController.swift in Sources */,
				514EE99B246D4C4C00DE4884 /* UITableView+Dequeue.swift in Sources */,
				713EA25F24798A9100AB7EE8 /* ExposureDetectionRiskCell.swift in Sources */,
				B16457B724DC160B002879EB /* DMLastRiskCalculationViewController.swift in Sources */,
				01F5F7222487B9C000229720 /* AppInformationViewController.swift in Sources */,
				EB7D205424E6A3320089264C /* InfoBoxView.swift in Sources */,
				B10FD5F1246EAB1000E9D7F2 /* AppInformationViewController+DynamicTableViewModel.swift in Sources */,
				51C7790E24867F22004582F8 /* RiskListItemView.swift in Sources */,
				71CAB9D2248AACAD00F516A5 /* PixelPerfectLayoutConstraint.swift in Sources */,
				710021E0248EAF9A001F0B63 /* ExposureSubmissionImageCardCell.swift in Sources */,
				B14D0CDF246E976400D5BEBC /* ExposureDetectionTransaction+DidEndPrematurelyReason.swift in Sources */,
				B1D8CB2724DD44C6008C6010 /* DMTracingHistoryViewController.swift in Sources */,
				71FE1C69247A8FE100851FEB /* DynamicTableViewHeaderFooterView.swift in Sources */,
				B18755D124DC45CA00A9202E /* DMStoreViewController.swift in Sources */,
				B184A383248FFCE2007180F6 /* CodableExposureDetectionSummary.swift in Sources */,
				B111EE2C2465D9F7001AEBB4 /* String+Localization.swift in Sources */,
				A1C683FC24AEC9EE00B90D12 /* DynamicTableViewTextCell.swift in Sources */,
				710224F624910661000C5DEF /* ExposureSubmissionDynamicCell.swift in Sources */,
				EEF1067A246EBF8B009DFB4E /* ResetViewController.swift in Sources */,
				51CE1BBA2460AFD8002CF42A /* HomeActivateCellConfigurator.swift in Sources */,
				50E3BE5A250127DF0033E2C7 /* AppInformationDynamicAction.swift in Sources */,
				71FE1C86247AC33D00851FEB /* ExposureSubmissionTestResultHeaderView.swift in Sources */,
				1309194F247972C40066E329 /* PrivacyProtectionViewController.swift in Sources */,
				CDCE11DB247D64D600F30825 /* NotificationSettingsOffTableViewCell.swift in Sources */,
				51CE1B91246078B6002CF42A /* SectionSystemBackgroundDecorationView.swift in Sources */,
				B112545A246F2C6500AB5036 /* ENTemporaryExposureKey+Convert.swift in Sources */,
				51486D9F2484FC0200FCE216 /* HomeRiskLevelCellConfigurator.swift in Sources */,
				B1E8C99D2479D4E7006DC678 /* DMSubmissionStateViewController.swift in Sources */,
				71FE1C8C247AC79D00851FEB /* DynamicTableViewIconCell.swift in Sources */,
				B19FD7112491A07000A9D56A /* String+SemanticVersion.swift in Sources */,
				710ABB25247514BD00948792 /* UIViewController+Segue.swift in Sources */,
				51CE1B5524604DD2002CF42A /* HomeLayout.swift in Sources */,
				B16457BD24DC3F4E002879EB /* DMKeysViewController.swift in Sources */,
				51D420C424583E3300AD70CA /* SettingsViewController.swift in Sources */,
				B1C7EEB024941A6B00F1F284 /* RiskConsumer.swift in Sources */,
				514C0A1A247C16D600F235F6 /* HomeInactiveRiskCellConfigurator.swift in Sources */,
				71330E41248109F600EB10F6 /* DynamicTableViewSection.swift in Sources */,
				710ABB292475353900948792 /* DynamicTableViewModel.swift in Sources */,
				AB5F84C024FE2EB3000400D4 /* DownloadedPackagesStoreV0.swift in Sources */,
				A3E5E71E247E6F7A00237116 /* SpinnerInjectable.swift in Sources */,
				518A69FB24687D5800444E66 /* RiskLevel.swift in Sources */,
				B1175218248ACFBC00C3325C /* SAP_RiskScoreClass+LowAndHigh.swift in Sources */,
				B1741B492462C207006275D9 /* Client.swift in Sources */,
				514C0A0624772F3400F235F6 /* HomeRiskViewConfigurator.swift in Sources */,
				71EF33DB2497F419007B7E1B /* ENANavigationFooterItem.swift in Sources */,
				710ABB1F2475115500948792 /* UITableViewController+Enum.swift in Sources */,
				51CE1B8B246078B6002CF42A /* InfoCollectionViewCell.swift in Sources */,
				B14D0CDB246E968C00D5BEBC /* String+Today.swift in Sources */,
				85142501245DA0B3009D2791 /* UIViewController+Alert.swift in Sources */,
				B103193224E18A0A00DD02EF /* DMMenuItem.swift in Sources */,
				CD99A3CA2461A47C00BF12AF /* AppStrings.swift in Sources */,
				514E81342461B97800636861 /* ExposureManager.swift in Sources */,
				71176E32248957C3004B0C9F /* AppNavigationController.swift in Sources */,
				B14D0CD9246E946E00D5BEBC /* ExposureDetection.swift in Sources */,
				B161782524804AC3006E435A /* DownloadedPackagesSQLLiteStoreV1.swift in Sources */,
				51CE1BBF2460B222002CF42A /* HomeRiskCellConfigurator.swift in Sources */,
				EE22DB82247FB40A001B0A71 /* ENSettingModel.swift in Sources */,
				713EA26324798F8500AB7EE8 /* ExposureDetectionHeaderCell.swift in Sources */,
				FEDCE09E9F78ABEB4AA9A484 /* ExposureDetectionExecutor.swift in Sources */,
				FEDCE50B4AC5E24D4E11AA52 /* RequiresAppDependencies.swift in Sources */,
				FEDCE29E414945F14E7CE576 /* ENStateHandler+State.swift in Sources */,
				FEDCE6E2763B0BABFADF36BA /* ExposureDetectionViewController+State.swift in Sources */,
				FEDCECC1B2111AB537AEF7E5 /* HomeInteractor+State.swift in Sources */,
				B1221BE02492ECE800E6C4E4 /* CFDictionary+KeychainQuery.swift in Sources */,
				FEDCE77AED78E9C25999BB35 /* SceneDelegate+State.swift in Sources */,
			);
			runOnlyForDeploymentPostprocessing = 0;
		};
		85D7595024570491008175F0 /* Sources */ = {
			isa = PBXSourcesBuildPhase;
			buildActionMask = 2147483647;
			files = (
				A1BABD0924A57B88000ED515 /* TemporaryExposureKeyMock.swift in Sources */,
				B1E23B8824FE80EF006BCDA6 /* CancellationTokenTests.swift in Sources */,
				A1E41949249548770016E52A /* HTTPClient+SubmitTests.swift in Sources */,
				A1E41941249410AF0016E52A /* SAPDownloadedPackage+Helpers.swift in Sources */,
				015692E424B48C3F0033F35E /* TimeInterval+Convenience.swift in Sources */,
				516E42FE24B7773E0008CC30 /* HomeLowRiskCellConfiguratorTests.swift in Sources */,
				B1EAEC8F247118D1003BE9A2 /* URLSession+ConvenienceTests.swift in Sources */,
				A32C046524D96348005BEA61 /* HTTPClient+PlausibeDeniabilityTests.swift in Sources */,
				A372DA4224BF3E29003248BB /* MockExposureSubmissionCoordinator.swift in Sources */,
				A1E419582495A8F90016E52A /* HTTPClient+RegistrationTokenTests.swift in Sources */,
				A1E419552495A8060016E52A /* HTTPClient+GetTestResultTests.swift in Sources */,
				01D16C5E24ED69CA007DB387 /* BackgroundAppRefreshViewModelTests.swift in Sources */,
				A3284259248E7672006B1F09 /* MockExposureSubmissionQRScannerViewController.swift in Sources */,
				A328425F248E943D006B1F09 /* ExposureSubmissionTanInputViewControllerTests.swift in Sources */,
				A14BDEC024A1AD660063E4EC /* MockExposureDetector.swift in Sources */,
				A3483B0B24C5EFA40037855F /* MockExposureDetectionViewControllerDelegate.swift in Sources */,
				B1C7EE482493D97000F1F284 /* RiskProvidingConfigurationManualTriggerTests.swift in Sources */,
				B1221BE22492ED0F00E6C4E4 /* CFDictionary+KeychainQueryTests.swift in Sources */,
				A124E64A249BF4EF00E95F72 /* ExposureDetectionExecutorTests.swift in Sources */,
				A128F04E2489ABEE00EC7F6C /* RiskCalculationTests.swift in Sources */,
				B16177E824802F9B006E435A /* DownloadedPackagesSQLLiteStoreTests.swift in Sources */,
				B1175216248A9F9600C3325C /* ConvertingKeysTests.swift in Sources */,
				B10F9B8B249961BC00C418F4 /* DynamicTypeLabelTests.swift in Sources */,
				CD678F6F246C43FC00B6A0F8 /* MockURLSession.swift in Sources */,
				A3284255248E493B006B1F09 /* ExposureSubmissionOverviewViewControllerTests.swift in Sources */,
				A3E851B524ADDAC000402485 /* CountdownTimerTests.swift in Sources */,
				F2DC808E248989CE00EDC40A /* DynamicTableViewControllerRegisterCellsTests.swift in Sources */,
				51F1256024BEFB8F00126C86 /* HomeUnknown48hRiskCellConfiguratorTests.swift in Sources */,
				EE22DB91247FB479001B0A71 /* MockStateHandlerObserverDelegate.swift in Sources */,
				B1C7EE4624938EB700F1F284 /* ExposureDetection_DidEndPrematurelyReason+ErrorHandlingTests.swift in Sources */,
				B10F9B8C249961CE00C418F4 /* UIFont+DynamicTypeTests.swift in Sources */,
				A173665324844F41006BE209 /* SQLiteKeyValueStoreTests.swift in Sources */,
				A1877CAB248F2532006FEFC0 /* SAPDownloadedPackageTests.swift in Sources */,
				B1E23B8624FE4DD3006BCDA6 /* PublicKeyProviderTests.swift in Sources */,
				F2DC809424898CE600EDC40A /* DynamicTableViewControllerFooterTests.swift in Sources */,
				B15382E5248273F30010F007 /* MockTestStore.swift in Sources */,
				A32842672492359E006B1F09 /* MockExposureSubmissionNavigationControllerChild.swift in Sources */,
				516E42FB24B7739F0008CC30 /* HomeUnknownRiskCellConfiguratorTests.swift in Sources */,
				F25247312484456800C5556B /* DynamicTableViewModelTests.swift in Sources */,
				B15382E7248290BB0010F007 /* AppleFilesWriterTests.swift in Sources */,
				2FD881CC2490F65C00BEC8FC /* ExposureSubmissionHotlineViewControllerTest.swift in Sources */,
				A32CA72F24B6F2E300B1A994 /* HomeRiskCellConfiguratorTests.swift in Sources */,
				B120C7C924AFE7B800F68FF1 /* ActiveTracingTests.swift in Sources */,
				516E430224B89AED0008CC30 /* CoordinatorTests.swift in Sources */,
				B117521A248ACFFC00C3325C /* SAP_RiskScoreClass+LowAndHighTests.swift in Sources */,
				B11655932491437600316087 /* RiskProvidingConfigurationTests.swift in Sources */,
				B1A76E9F24714AC700EA5208 /* HTTPClient+Configuration.swift in Sources */,
				516E430024B777B20008CC30 /* HomeHighRiskCellConfiguratorTests.swift in Sources */,
				F2DC809224898B1800EDC40A /* DynamicTableViewControllerHeaderTests.swift in Sources */,
				B1D431C8246C69F300E728AD /* HTTPClient+ConfigurationTests.swift in Sources */,
				B15382FE248424F00010F007 /* ExposureDetectionTests.swift in Sources */,
				A372DA3F24BEF773003248BB /* ExposureSubmissionCoordinatorTests.swift in Sources */,
				CDF27BD3246ADBA70044D32B /* ExposureSubmissionServiceTests.swift in Sources */,
				01D16C6024ED6D9A007DB387 /* MockBackgroundRefreshStatusProvider.swift in Sources */,
				A328426324910552006B1F09 /* ExposureSubmissionSuccessViewControllerTests.swift in Sources */,
				A372DA4124BF33F9003248BB /* MockExposureSubmissionCoordinatorDelegate.swift in Sources */,
				B163D1102499068D001A322C /* SettingsViewModelTests.swift in Sources */,
				A1654F0224B43E8500C0E115 /* DynamicTableViewTextViewCellTests.swift in Sources */,
				A1E419462495479D0016E52A /* HTTPClient+MockNetworkStack.swift in Sources */,
				B1CD333E24865E0000B06E9B /* TracingStatusHistoryTests.swift in Sources */,
				B1FE13ED24891D0400D012E5 /* RiskProviderTests.swift in Sources */,
				A1E4194F2495A5AF0016E52A /* HTTPClient+ExposureConfigTests.swift in Sources */,
				B1218920248AD79900496210 /* ClientMock.swift in Sources */,
				AB5F84BB24F92876000400D4 /* Migration0To1Tests.swift in Sources */,
				50DC527B24FEB5CA00F6D8EB /* AppInformationModelTest.swift in Sources */,
				A1E4194C2495A3A10016E52A /* HTTPClient+AppConfigTests.swift in Sources */,
				A1BABD0E24A57CFC000ED515 /* ENTemporaryExposureKey+ProcessingTests.swift in Sources */,
				EE22DB8F247FB46C001B0A71 /* ENStateTests.swift in Sources */,
				B1DDDABC247137B000A07175 /* HTTPClientConfigurationEndpointTests.swift in Sources */,
				2FD881CE249115E700BEC8FC /* ExposureSubmissionNavigationControllerTest.swift in Sources */,
				A1E419522495A6F20016E52A /* HTTPClient+TANForExposureSubmitTests.swift in Sources */,
				516E42CB24B760F50008CC30 /* HomeRiskLevelCellConfiguratorTests.swift in Sources */,
				A32842612490E2AC006B1F09 /* ExposureSubmissionWarnOthersViewControllerTests.swift in Sources */,
				B1B9CF1F246ED2E8008F04F5 /* Sap_FilebucketTests.swift in Sources */,
				AB5F84B424F8FA26000400D4 /* SerialMigratorTests.swift in Sources */,
				B17A44A22464906A00CB195E /* KeyTests.swift in Sources */,
				B19FD7152491A4A300A9D56A /* SAP_SemanticVersionTests.swift in Sources */,
				01D16C6224ED6DB3007DB387 /* MockLowPowerModeStatusProvider.swift in Sources */,
				A1654EFF24B41FF600C0E115 /* DynamicCellTests.swift in Sources */,
				B161782D248062CE006E435A /* DeltaCalculationResultTests.swift in Sources */,
				A124E64C249C4C9000E95F72 /* SAPDownloadedPackagesStore+Helpers.swift in Sources */,
				A36FACC424C5EA1500DED947 /* ExposureDetectionViewControllerTests.swift in Sources */,
				71176E2F248922B0004B0C9F /* ENAColorTests.swift in Sources */,
				0DF6BB9D248AE232007E8B0C /* AppUpdateCheckerHelperTests.swift in Sources */,
				A328425D248E82BC006B1F09 /* ExposureSubmissionTestResultViewControllerTests.swift in Sources */,
				F22C6E2324917E3200712A6B /* DynamicTableViewControllerRowsTests.swift in Sources */,
				A1E4195D249818060016E52A /* RiskTests.swift in Sources */,
				B18C411D246DB30000B8D8CB /* URL+Helper.swift in Sources */,
				CDF27BD5246ADBF30044D32B /* HTTPClient+DaysAndHoursTests.swift in Sources */,
				A17DA5E32486D8EF006F310F /* RiskLevelTests.swift in Sources */,
				B117909824914D77007FF821 /* StoreTests.swift in Sources */,
				F22C6E252492082B00712A6B /* DynamicTableViewSpaceCellTests.swift in Sources */,
				B1AC51D624CED8820087C35B /* DetectionModeTests.swift in Sources */,
				B1FE13FE24896EF700D012E5 /* CachedAppConfigurationTests.swift in Sources */,
				50BD2E7724FE26F400932566 /* AppInformationImprintTest.swift in Sources */,
				A1E419602498243E0016E52A /* String+TodayTests.swift in Sources */,
				2FC0356F24B342FA00E234AC /* UIViewcontroller+AlertTest.swift in Sources */,
				F2DC809024898A9400EDC40A /* DynamicTableViewControllerNumberOfRowsAndSectionsTests.swift in Sources */,
				AB5F84BD24F92E92000400D4 /* SerialMigratorFake.swift in Sources */,
			);
			runOnlyForDeploymentPostprocessing = 0;
		};
		85D7595B24570491008175F0 /* Sources */ = {
			isa = PBXSourcesBuildPhase;
			buildActionMask = 2147483647;
			files = (
				134F0DBC247578FF00D88934 /* ENAUITestsHome.swift in Sources */,
				EB11B02A24EE7CA500143A95 /* ENAUITestsSettings.swift in Sources */,
				134F0DBD247578FF00D88934 /* ENAUITests-Extensions.swift in Sources */,
				A32842652491136E006B1F09 /* ExposureSubmissionUITests.swift in Sources */,
				85D7596424570491008175F0 /* ENAUITests.swift in Sources */,
				13E50469248E3CD20086641C /* ENAUITestsAppInformation.swift in Sources */,
				130CB19C246D92F800ADE602 /* ENAUITestsOnboarding.swift in Sources */,
				13E5046B248E3DF30086641C /* AppStrings.swift in Sources */,
				A3EE6E5C249BB97500C64B61 /* UITestingParameters.swift in Sources */,
				134F0F2C2475793400D88934 /* SnapshotHelper.swift in Sources */,
			);
			runOnlyForDeploymentPostprocessing = 0;
		};
		B1FF6B662497D0B40041CF02 /* Sources */ = {
			isa = PBXSourcesBuildPhase;
			buildActionMask = 2147483647;
			files = (
				019BFC6C24C9901A0053973D /* sqlite3.c in Sources */,
			);
			runOnlyForDeploymentPostprocessing = 0;
		};
/* End PBXSourcesBuildPhase section */

/* Begin PBXTargetDependency section */
		85D7595624570491008175F0 /* PBXTargetDependency */ = {
			isa = PBXTargetDependency;
			target = 85D7593A2457048F008175F0 /* ENA */;
			targetProxy = 85D7595524570491008175F0 /* PBXContainerItemProxy */;
		};
		85D7596124570491008175F0 /* PBXTargetDependency */ = {
			isa = PBXTargetDependency;
			target = 85D7593A2457048F008175F0 /* ENA */;
			targetProxy = 85D7596024570491008175F0 /* PBXContainerItemProxy */;
		};
/* End PBXTargetDependency section */

/* Begin PBXVariantGroup section */
		13156CFF248C19D000AFC472 /* usage.html */ = {
			isa = PBXVariantGroup;
			children = (
				13156CFE248C19D000AFC472 /* de */,
				13156D00248CDECC00AFC472 /* en */,
				EEDD6DF524A4885200BC30D0 /* tr */,
				EECF5E5524BDCC3C00332B8F /* pl */,
				EECF5E5A24BDCC4D00332B8F /* ro */,
				EECF5E5F24BDCC5900332B8F /* bg */,
			);
			name = usage.html;
			sourceTree = "<group>";
		};
		71F5418A248BEDBE006DB793 /* privacy-policy.html */ = {
			isa = PBXVariantGroup;
			children = (
				71F5418B248BEDBE006DB793 /* de */,
				717D21EA248C072300D9717E /* en */,
				EEDD6DF624A4885200BC30D0 /* tr */,
				EECF5E5624BDCC3C00332B8F /* pl */,
				EECF5E5B24BDCC4D00332B8F /* ro */,
				EECF5E6024BDCC5A00332B8F /* bg */,
			);
			name = "privacy-policy.html";
			sourceTree = "<group>";
		};
		85D7594C24570491008175F0 /* LaunchScreen.storyboard */ = {
			isa = PBXVariantGroup;
			children = (
				85D7594D24570491008175F0 /* Base */,
				EEDD6DF724A4885D00BC30D0 /* tr */,
			);
			name = LaunchScreen.storyboard;
			sourceTree = "<group>";
		};
		EE26950A248FCB0300BAE234 /* InfoPlist.strings */ = {
			isa = PBXVariantGroup;
			children = (
				EE269509248FCB0300BAE234 /* de */,
				EE26950B248FCB1600BAE234 /* en */,
				EEDD6DF824A4889D00BC30D0 /* tr */,
				EECF5E5924BDCC3C00332B8F /* pl */,
				EECF5E5E24BDCC4D00332B8F /* ro */,
				EECF5E6324BDCC5A00332B8F /* bg */,
			);
			name = InfoPlist.strings;
			sourceTree = "<group>";
		};
		EE70C23A245B09E900AC9B2F /* Localizable.strings */ = {
			isa = PBXVariantGroup;
			children = (
				EE70C23B245B09E900AC9B2F /* de */,
				EE70C23C245B09E900AC9B2F /* en */,
				EEDD6DF924A488A500BC30D0 /* tr */,
				EECF5E5724BDCC3C00332B8F /* pl */,
				EECF5E5C24BDCC4D00332B8F /* ro */,
				EECF5E6124BDCC5A00332B8F /* bg */,
			);
			name = Localizable.strings;
			sourceTree = "<group>";
		};
		EE92A340245D96DA006B97B0 /* Localizable.stringsdict */ = {
			isa = PBXVariantGroup;
			children = (
				EE92A33F245D96DA006B97B0 /* de */,
				514C0A09247AEEE200F235F6 /* en */,
				EEDD6DFA24A488AD00BC30D0 /* tr */,
				EECF5E5824BDCC3C00332B8F /* pl */,
				EECF5E5D24BDCC4D00332B8F /* ro */,
				EECF5E6224BDCC5A00332B8F /* bg */,
			);
			name = Localizable.stringsdict;
			sourceTree = "<group>";
		};
/* End PBXVariantGroup section */

/* Begin XCBuildConfiguration section */
		011E4AFC2483A269002E6412 /* Community */ = {
			isa = XCBuildConfiguration;
			buildSettings = {
				ALWAYS_SEARCH_USER_PATHS = NO;
				CLANG_ANALYZER_LOCALIZABILITY_NONLOCALIZED = YES;
				CLANG_ANALYZER_NONNULL = YES;
				CLANG_ANALYZER_NUMBER_OBJECT_CONVERSION = YES_AGGRESSIVE;
				CLANG_CXX_LANGUAGE_STANDARD = "gnu++14";
				CLANG_CXX_LIBRARY = "libc++";
				CLANG_ENABLE_MODULES = YES;
				CLANG_ENABLE_OBJC_ARC = YES;
				CLANG_ENABLE_OBJC_WEAK = YES;
				CLANG_WARN_BLOCK_CAPTURE_AUTORELEASING = YES;
				CLANG_WARN_BOOL_CONVERSION = YES;
				CLANG_WARN_COMMA = YES;
				CLANG_WARN_CONSTANT_CONVERSION = YES;
				CLANG_WARN_DEPRECATED_OBJC_IMPLEMENTATIONS = YES;
				CLANG_WARN_DIRECT_OBJC_ISA_USAGE = YES_ERROR;
				CLANG_WARN_DOCUMENTATION_COMMENTS = YES;
				CLANG_WARN_EMPTY_BODY = YES;
				CLANG_WARN_ENUM_CONVERSION = YES;
				CLANG_WARN_INFINITE_RECURSION = YES;
				CLANG_WARN_INT_CONVERSION = YES;
				CLANG_WARN_NON_LITERAL_NULL_CONVERSION = YES;
				CLANG_WARN_OBJC_IMPLICIT_RETAIN_SELF = YES;
				CLANG_WARN_OBJC_LITERAL_CONVERSION = YES;
				CLANG_WARN_OBJC_ROOT_CLASS = YES_ERROR;
				CLANG_WARN_RANGE_LOOP_ANALYSIS = YES;
				CLANG_WARN_STRICT_PROTOTYPES = YES;
				CLANG_WARN_SUSPICIOUS_MOVE = YES;
				CLANG_WARN_UNGUARDED_AVAILABILITY = YES_AGGRESSIVE;
				CLANG_WARN_UNREACHABLE_CODE = YES;
				CLANG_WARN__DUPLICATE_METHOD_MATCH = YES;
				COPY_PHASE_STRIP = NO;
				DEBUG_INFORMATION_FORMAT = dwarf;
				ENABLE_STRICT_OBJC_MSGSEND = YES;
				ENABLE_TESTABILITY = YES;
				GCC_C_LANGUAGE_STANDARD = gnu11;
				GCC_DYNAMIC_NO_PIC = NO;
				GCC_NO_COMMON_BLOCKS = YES;
				GCC_OPTIMIZATION_LEVEL = 0;
				GCC_PREPROCESSOR_DEFINITIONS = (
					"DEBUG=1",
					"$(inherited)",
				);
				GCC_WARN_64_TO_32_BIT_CONVERSION = YES;
				GCC_WARN_ABOUT_RETURN_TYPE = YES_ERROR;
				GCC_WARN_UNDECLARED_SELECTOR = YES;
				GCC_WARN_UNINITIALIZED_AUTOS = YES_AGGRESSIVE;
				GCC_WARN_UNUSED_FUNCTION = YES;
				GCC_WARN_UNUSED_VARIABLE = YES;
				IPHONEOS_DEPLOYMENT_TARGET = 13.5;
				MTL_ENABLE_DEBUG_INFO = INCLUDE_SOURCE;
				MTL_FAST_MATH = YES;
				ONLY_ACTIVE_ARCH = YES;
				SDKROOT = iphoneos;
				SWIFT_ACTIVE_COMPILATION_CONDITIONS = "DEBUG COMMUNITY";
				SWIFT_OPTIMIZATION_LEVEL = "-Onone";
			};
			name = Community;
		};
		011E4AFD2483A269002E6412 /* Community */ = {
			isa = XCBuildConfiguration;
			buildSettings = {
				ASSETCATALOG_COMPILER_APPICON_NAME = AppIcon;
				CLANG_ENABLE_MODULES = YES;
				CODE_SIGN_ENTITLEMENTS = "${PROJECT}/Resources/ENACommunity.entitlements";
				CODE_SIGN_IDENTITY = "Apple Development";
				CODE_SIGN_STYLE = Automatic;
				CURRENT_PROJECT_VERSION = 2;
				DEVELOPMENT_TEAM = $IPHONE_APP_DEV_TEAM;
				GCC_PREPROCESSOR_DEFINITIONS = (
					"DEBUG=1",
					"$(inherited)",
					"SQLITE_HAS_CODEC=1",
					"DISABLE_CERTIFICATE_PINNING=1",
				);
				INFOPLIST_FILE = ENA/Resources/Info_Debug.plist;
				IPHONE_APP_CODE_SIGN_IDENTITY = "iPhone Developer";
				IPHONE_APP_DEV_TEAM = "";
				IPHONE_APP_DIST_PROF_SPECIFIER = "";
				LD_RUNPATH_SEARCH_PATHS = (
					"$(inherited)",
					"@executable_path/Frameworks",
				);
				MARKETING_VERSION = 1.4.0;
				OTHER_CFLAGS = (
					"-DSQLITE_HAS_CODEC",
					"-DSQLITE_TEMP_STORE=3",
					"-DSQLCIPHER_CRYPTO_CC",
					"-DNDEBUG",
				);
				PRODUCT_BUNDLE_IDENTIFIER = de.rki.coronawarnapp;
				PRODUCT_NAME = "$(TARGET_NAME)";
				PROVISIONING_PROFILE_SPECIFIER = "";
				SWIFT_ACTIVE_COMPILATION_CONDITIONS = COMMUNITY;
				SWIFT_OBJC_BRIDGING_HEADER = "ENA-Bridging-Header.h";
				SWIFT_OPTIMIZATION_LEVEL = "-Onone";
				SWIFT_VERSION = 5.0;
				TARGETED_DEVICE_FAMILY = 1;
			};
			name = Community;
		};
		011E4AFE2483A269002E6412 /* Community */ = {
			isa = XCBuildConfiguration;
			buildSettings = {
				ALWAYS_EMBED_SWIFT_STANDARD_LIBRARIES = YES;
				BUNDLE_LOADER = "$(TEST_HOST)";
				CLANG_ENABLE_MODULES = YES;
				CODE_SIGN_STYLE = Automatic;
				DEVELOPMENT_TEAM = 523TP53AQF;
				GCC_PREPROCESSOR_DEFINITIONS = (
					"$(inherited)",
					"SQLITE_HAS_CODEC=1",
				);
				INFOPLIST_FILE = ENATests/Info.plist;
				IPHONEOS_DEPLOYMENT_TARGET = 13.5;
				LD_RUNPATH_SEARCH_PATHS = (
					"$(inherited)",
					"@executable_path/Frameworks",
					"@loader_path/Frameworks",
				);
				OTHER_CFLAGS = (
					"-DSQLITE_HAS_CODEC",
					"-DSQLITE_TEMP_STORE=3",
					"-DSQLCIPHER_CRYPTO_CC",
					"-DNDEBUG",
				);
				PRODUCT_BUNDLE_IDENTIFIER = com.sap.ux.ENATests;
				PRODUCT_NAME = "$(TARGET_NAME)";
				SWIFT_OBJC_BRIDGING_HEADER = "ENATests-Bridging-Header.h";
				SWIFT_OPTIMIZATION_LEVEL = "-Onone";
				SWIFT_VERSION = 5.0;
				TARGETED_DEVICE_FAMILY = "1,2";
				TEST_HOST = "$(BUILT_PRODUCTS_DIR)/ENA.app/ENA";
			};
			name = Community;
		};
		011E4AFF2483A269002E6412 /* Community */ = {
			isa = XCBuildConfiguration;
			buildSettings = {
				ALWAYS_EMBED_SWIFT_STANDARD_LIBRARIES = YES;
				CODE_SIGN_STYLE = Automatic;
				DEVELOPMENT_TEAM = 523TP53AQF;
				INFOPLIST_FILE = ENAUITests/Info.plist;
				LD_RUNPATH_SEARCH_PATHS = (
					"$(inherited)",
					"@executable_path/Frameworks",
					"@loader_path/Frameworks",
				);
				PRODUCT_BUNDLE_IDENTIFIER = com.sap.ux.ENAUITests;
				PRODUCT_NAME = "$(TARGET_NAME)";
				PROVISIONING_PROFILE_SPECIFIER = "";
				"PROVISIONING_PROFILE_SPECIFIER[sdk=macosx*]" = "";
				SWIFT_ACTIVE_COMPILATION_CONDITIONS = "DEBUG COMMUNITY";
				SWIFT_VERSION = 5.0;
				TARGETED_DEVICE_FAMILY = "1,2";
				TEST_TARGET_NAME = ENA;
			};
			name = Community;
		};
		0140535724A0E077000A5121 /* TestFlight */ = {
			isa = XCBuildConfiguration;
			buildSettings = {
				ALWAYS_SEARCH_USER_PATHS = NO;
				CLANG_ANALYZER_LOCALIZABILITY_NONLOCALIZED = YES;
				CLANG_ANALYZER_NONNULL = YES;
				CLANG_ANALYZER_NUMBER_OBJECT_CONVERSION = YES_AGGRESSIVE;
				CLANG_CXX_LANGUAGE_STANDARD = "gnu++14";
				CLANG_CXX_LIBRARY = "libc++";
				CLANG_ENABLE_MODULES = YES;
				CLANG_ENABLE_OBJC_ARC = YES;
				CLANG_ENABLE_OBJC_WEAK = YES;
				CLANG_WARN_BLOCK_CAPTURE_AUTORELEASING = YES;
				CLANG_WARN_BOOL_CONVERSION = YES;
				CLANG_WARN_COMMA = YES;
				CLANG_WARN_CONSTANT_CONVERSION = YES;
				CLANG_WARN_DEPRECATED_OBJC_IMPLEMENTATIONS = YES;
				CLANG_WARN_DIRECT_OBJC_ISA_USAGE = YES_ERROR;
				CLANG_WARN_DOCUMENTATION_COMMENTS = YES;
				CLANG_WARN_EMPTY_BODY = YES;
				CLANG_WARN_ENUM_CONVERSION = YES;
				CLANG_WARN_INFINITE_RECURSION = YES;
				CLANG_WARN_INT_CONVERSION = YES;
				CLANG_WARN_NON_LITERAL_NULL_CONVERSION = YES;
				CLANG_WARN_OBJC_IMPLICIT_RETAIN_SELF = YES;
				CLANG_WARN_OBJC_LITERAL_CONVERSION = YES;
				CLANG_WARN_OBJC_ROOT_CLASS = YES_ERROR;
				CLANG_WARN_RANGE_LOOP_ANALYSIS = YES;
				CLANG_WARN_STRICT_PROTOTYPES = YES;
				CLANG_WARN_SUSPICIOUS_MOVE = YES;
				CLANG_WARN_UNGUARDED_AVAILABILITY = YES_AGGRESSIVE;
				CLANG_WARN_UNREACHABLE_CODE = YES;
				CLANG_WARN__DUPLICATE_METHOD_MATCH = YES;
				COPY_PHASE_STRIP = NO;
				DEBUG_INFORMATION_FORMAT = "dwarf-with-dsym";
				ENABLE_NS_ASSERTIONS = NO;
				ENABLE_STRICT_OBJC_MSGSEND = YES;
				GCC_C_LANGUAGE_STANDARD = gnu11;
				GCC_NO_COMMON_BLOCKS = YES;
				GCC_WARN_64_TO_32_BIT_CONVERSION = YES;
				GCC_WARN_ABOUT_RETURN_TYPE = YES_ERROR;
				GCC_WARN_UNDECLARED_SELECTOR = YES;
				GCC_WARN_UNINITIALIZED_AUTOS = YES_AGGRESSIVE;
				GCC_WARN_UNUSED_FUNCTION = YES;
				GCC_WARN_UNUSED_VARIABLE = YES;
				IPHONEOS_DEPLOYMENT_TARGET = 13.5;
				MTL_ENABLE_DEBUG_INFO = NO;
				MTL_FAST_MATH = YES;
				SDKROOT = iphoneos;
				SWIFT_ACTIVE_COMPILATION_CONDITIONS = "";
				SWIFT_COMPILATION_MODE = wholemodule;
				SWIFT_OPTIMIZATION_LEVEL = "-O";
				VALIDATE_PRODUCT = YES;
			};
			name = TestFlight;
		};
		0140535824A0E077000A5121 /* TestFlight */ = {
			isa = XCBuildConfiguration;
			buildSettings = {
				ASSETCATALOG_COMPILER_APPICON_NAME = AppIcon;
				CLANG_ENABLE_MODULES = YES;
				CODE_SIGN_ENTITLEMENTS = "${PROJECT}/Resources/ENA.entitlements";
				CODE_SIGN_IDENTITY = $IPHONE_APP_CODE_SIGN_IDENTITY;
				CODE_SIGN_STYLE = Manual;
				CURRENT_PROJECT_VERSION = 2;
				DEVELOPMENT_TEAM = 523TP53AQF;
				GCC_PREPROCESSOR_DEFINITIONS = "SQLITE_HAS_CODEC=1";
				INFOPLIST_FILE = ENA/Resources/Info_Testflight.plist;
				IPHONE_APP_CODE_SIGN_IDENTITY = "Apple Distribution";
				IPHONE_APP_DEV_TEAM = 523TP53AQF;
				IPHONE_APP_DIST_PROF_SPECIFIER = "match AppStore de.rki.coronawarnapp-dev";
				LD_RUNPATH_SEARCH_PATHS = (
					"$(inherited)",
					"@executable_path/Frameworks",
				);
				MARKETING_VERSION = 1.4.0;
				OTHER_CFLAGS = (
					"-DSQLITE_HAS_CODEC",
					"-DSQLITE_TEMP_STORE=3",
					"-DSQLCIPHER_CRYPTO_CC",
					"-DNDEBUG",
				);
				PRODUCT_BUNDLE_IDENTIFIER = "de.rki.coronawarnapp-dev";
				PRODUCT_NAME = "$(TARGET_NAME)";
				PROVISIONING_PROFILE_SPECIFIER = $IPHONE_APP_DIST_PROF_SPECIFIER;
				SWIFT_ACTIVE_COMPILATION_CONDITIONS = USE_DEV_PK_FOR_SIG_VERIFICATION;
				SWIFT_OBJC_BRIDGING_HEADER = "ENA-Bridging-Header.h";
				SWIFT_VERSION = 5.0;
				TARGETED_DEVICE_FAMILY = 1;
			};
			name = TestFlight;
		};
		0140535924A0E077000A5121 /* TestFlight */ = {
			isa = XCBuildConfiguration;
			buildSettings = {
				ALWAYS_EMBED_SWIFT_STANDARD_LIBRARIES = YES;
				BUNDLE_LOADER = "$(TEST_HOST)";
				CLANG_ENABLE_MODULES = YES;
				CODE_SIGN_STYLE = Manual;
				DEVELOPMENT_TEAM = 523TP53AQF;
				GCC_PREPROCESSOR_DEFINITIONS = "SQLITE_HAS_CODEC=1";
				INFOPLIST_FILE = ENATests/Info.plist;
				IPHONEOS_DEPLOYMENT_TARGET = 13.5;
				LD_RUNPATH_SEARCH_PATHS = (
					"$(inherited)",
					"@executable_path/Frameworks",
					"@loader_path/Frameworks",
				);
				OTHER_CFLAGS = (
					"-DSQLITE_HAS_CODEC",
					"-DSQLITE_TEMP_STORE=3",
					"-DSQLCIPHER_CRYPTO_CC",
					"-DNDEBUG",
				);
				PRODUCT_BUNDLE_IDENTIFIER = com.sap.ux.ENATests;
				PRODUCT_NAME = "$(TARGET_NAME)";
				SWIFT_OBJC_BRIDGING_HEADER = "ENATests-Bridging-Header.h";
				SWIFT_VERSION = 5.0;
				TARGETED_DEVICE_FAMILY = "1,2";
				TEST_HOST = "$(BUILT_PRODUCTS_DIR)/ENA.app/ENA";
			};
			name = TestFlight;
		};
		0140535A24A0E077000A5121 /* TestFlight */ = {
			isa = XCBuildConfiguration;
			buildSettings = {
				ALWAYS_EMBED_SWIFT_STANDARD_LIBRARIES = YES;
				CODE_SIGN_STYLE = Manual;
				DEVELOPMENT_TEAM = 523TP53AQF;
				INFOPLIST_FILE = ENAUITests/Info.plist;
				LD_RUNPATH_SEARCH_PATHS = (
					"$(inherited)",
					"@executable_path/Frameworks",
					"@loader_path/Frameworks",
				);
				PRODUCT_BUNDLE_IDENTIFIER = com.sap.ux.ENAUITests;
				PRODUCT_NAME = "$(TARGET_NAME)";
				PROVISIONING_PROFILE_SPECIFIER = "";
				"PROVISIONING_PROFILE_SPECIFIER[sdk=macosx*]" = "";
				SWIFT_VERSION = 5.0;
				TARGETED_DEVICE_FAMILY = "1,2";
				TEST_TARGET_NAME = ENA;
			};
			name = TestFlight;
		};
		019BFC6324C988F90053973D /* TestFlight */ = {
			isa = XCBuildConfiguration;
			buildSettings = {
				CODE_SIGNING_ALLOWED = NO;
				CODE_SIGNING_REQUIRED = NO;
				CODE_SIGN_STYLE = Manual;
				DEFINES_MODULE = YES;
				DYLIB_INSTALL_NAME_BASE = "@rpath";
				GCC_PREPROCESSOR_DEFINITIONS = "SQLITE_HAS_CODEC=1";
				INFOPLIST_FILE = CWASQLite/Info.plist;
				IPHONEOS_DEPLOYMENT_TARGET = 13.6;
				LD_RUNPATH_SEARCH_PATHS = (
					"$(inherited)",
					"@executable_path/Frameworks",
					"@loader_path/Frameworks",
				);
				OTHER_CFLAGS = (
					"-DSQLITE_TEMP_STORE=3",
					"-DSQLCIPHER_CRYPTO_CC",
					"-DNDEBUG",
					"-DSQLITE_HAS_CODEC",
				);
				PRODUCT_BUNDLE_IDENTIFIER = de.rki.coronawarnapp.sqlite;
				PRODUCT_NAME = CWASQLite;
				PROVISIONING_PROFILE_SPECIFIER = "";
				SKIP_INSTALL = YES;
				SWIFT_VERSION = 5.0;
				VERSIONING_SYSTEM = "apple-generic";
			};
			name = TestFlight;
		};
		01D1BEB124F7F41200D11B9A /* AdHoc */ = {
			isa = XCBuildConfiguration;
			buildSettings = {
				ALWAYS_SEARCH_USER_PATHS = NO;
				CLANG_ANALYZER_LOCALIZABILITY_NONLOCALIZED = YES;
				CLANG_ANALYZER_NONNULL = YES;
				CLANG_ANALYZER_NUMBER_OBJECT_CONVERSION = YES_AGGRESSIVE;
				CLANG_CXX_LANGUAGE_STANDARD = "gnu++14";
				CLANG_CXX_LIBRARY = "libc++";
				CLANG_ENABLE_MODULES = YES;
				CLANG_ENABLE_OBJC_ARC = YES;
				CLANG_ENABLE_OBJC_WEAK = YES;
				CLANG_WARN_BLOCK_CAPTURE_AUTORELEASING = YES;
				CLANG_WARN_BOOL_CONVERSION = YES;
				CLANG_WARN_COMMA = YES;
				CLANG_WARN_CONSTANT_CONVERSION = YES;
				CLANG_WARN_DEPRECATED_OBJC_IMPLEMENTATIONS = YES;
				CLANG_WARN_DIRECT_OBJC_ISA_USAGE = YES_ERROR;
				CLANG_WARN_DOCUMENTATION_COMMENTS = YES;
				CLANG_WARN_EMPTY_BODY = YES;
				CLANG_WARN_ENUM_CONVERSION = YES;
				CLANG_WARN_INFINITE_RECURSION = YES;
				CLANG_WARN_INT_CONVERSION = YES;
				CLANG_WARN_NON_LITERAL_NULL_CONVERSION = YES;
				CLANG_WARN_OBJC_IMPLICIT_RETAIN_SELF = YES;
				CLANG_WARN_OBJC_LITERAL_CONVERSION = YES;
				CLANG_WARN_OBJC_ROOT_CLASS = YES_ERROR;
				CLANG_WARN_RANGE_LOOP_ANALYSIS = YES;
				CLANG_WARN_STRICT_PROTOTYPES = YES;
				CLANG_WARN_SUSPICIOUS_MOVE = YES;
				CLANG_WARN_UNGUARDED_AVAILABILITY = YES_AGGRESSIVE;
				CLANG_WARN_UNREACHABLE_CODE = YES;
				CLANG_WARN__DUPLICATE_METHOD_MATCH = YES;
				COPY_PHASE_STRIP = NO;
				DEBUG_INFORMATION_FORMAT = "dwarf-with-dsym";
				ENABLE_NS_ASSERTIONS = NO;
				ENABLE_STRICT_OBJC_MSGSEND = YES;
				GCC_C_LANGUAGE_STANDARD = gnu11;
				GCC_NO_COMMON_BLOCKS = YES;
				GCC_WARN_64_TO_32_BIT_CONVERSION = YES;
				GCC_WARN_ABOUT_RETURN_TYPE = YES_ERROR;
				GCC_WARN_UNDECLARED_SELECTOR = YES;
				GCC_WARN_UNINITIALIZED_AUTOS = YES_AGGRESSIVE;
				GCC_WARN_UNUSED_FUNCTION = YES;
				GCC_WARN_UNUSED_VARIABLE = YES;
				IPHONEOS_DEPLOYMENT_TARGET = 13.5;
				MTL_ENABLE_DEBUG_INFO = NO;
				MTL_FAST_MATH = YES;
				SDKROOT = iphoneos;
				SWIFT_ACTIVE_COMPILATION_CONDITIONS = ADHOC;
				SWIFT_COMPILATION_MODE = wholemodule;
				SWIFT_OPTIMIZATION_LEVEL = "-O";
				VALIDATE_PRODUCT = YES;
			};
			name = AdHoc;
		};
		01D1BEB224F7F41200D11B9A /* AdHoc */ = {
			isa = XCBuildConfiguration;
			buildSettings = {
				ASSETCATALOG_COMPILER_APPICON_NAME = AppIcon;
				CLANG_ENABLE_MODULES = YES;
				CODE_SIGN_ENTITLEMENTS = "${PROJECT}/Resources/ENA.entitlements";
				CODE_SIGN_IDENTITY = $IPHONE_APP_CODE_SIGN_IDENTITY;
				CODE_SIGN_STYLE = Manual;
				CURRENT_PROJECT_VERSION = 2;
				DEVELOPMENT_TEAM = 523TP53AQF;
				GCC_PREPROCESSOR_DEFINITIONS = "SQLITE_HAS_CODEC=1";
				INFOPLIST_FILE = ENA/Resources/Info.plist;
				IPHONE_APP_CODE_SIGN_IDENTITY = "Apple Distribution";
				IPHONE_APP_DEV_TEAM = 523TP53AQF;
				IPHONE_APP_DIST_PROF_SPECIFIER = "match AdHoc de.rki.coronawarnapp";
				LD_RUNPATH_SEARCH_PATHS = (
					"$(inherited)",
					"@executable_path/Frameworks",
				);
				MARKETING_VERSION = 1.4.0;
				OTHER_CFLAGS = (
					"-DSQLITE_HAS_CODEC",
					"-DSQLITE_TEMP_STORE=3",
					"-DSQLCIPHER_CRYPTO_CC",
					"-DNDEBUG",
				);
				PRODUCT_BUNDLE_IDENTIFIER = de.rki.coronawarnapp;
				PRODUCT_NAME = "$(TARGET_NAME)";
				PROVISIONING_PROFILE_SPECIFIER = $IPHONE_APP_DIST_PROF_SPECIFIER;
				SWIFT_ACTIVE_COMPILATION_CONDITIONS = "APP_STORE USE_DEV_PK_FOR_SIG_VERIFICATION";
				SWIFT_OBJC_BRIDGING_HEADER = "ENA-Bridging-Header.h";
				SWIFT_VERSION = 5.0;
				TARGETED_DEVICE_FAMILY = 1;
			};
			name = AdHoc;
		};
		01D1BEB324F7F41200D11B9A /* AdHoc */ = {
			isa = XCBuildConfiguration;
			buildSettings = {
				ALWAYS_EMBED_SWIFT_STANDARD_LIBRARIES = YES;
				BUNDLE_LOADER = "$(TEST_HOST)";
				CLANG_ENABLE_MODULES = YES;
				CODE_SIGN_STYLE = Manual;
				DEVELOPMENT_TEAM = 523TP53AQF;
				GCC_PREPROCESSOR_DEFINITIONS = "SQLITE_HAS_CODEC=1";
				INFOPLIST_FILE = ENATests/Info.plist;
				IPHONEOS_DEPLOYMENT_TARGET = 13.5;
				LD_RUNPATH_SEARCH_PATHS = (
					"$(inherited)",
					"@executable_path/Frameworks",
					"@loader_path/Frameworks",
				);
				OTHER_CFLAGS = (
					"-DSQLITE_HAS_CODEC",
					"-DSQLITE_TEMP_STORE=3",
					"-DSQLCIPHER_CRYPTO_CC",
					"-DNDEBUG",
				);
				PRODUCT_BUNDLE_IDENTIFIER = com.sap.ux.ENATests;
				PRODUCT_NAME = "$(TARGET_NAME)";
				SWIFT_OBJC_BRIDGING_HEADER = "ENATests-Bridging-Header.h";
				SWIFT_VERSION = 5.0;
				TARGETED_DEVICE_FAMILY = "1,2";
				TEST_HOST = "$(BUILT_PRODUCTS_DIR)/ENA.app/ENA";
			};
			name = AdHoc;
		};
		01D1BEB424F7F41200D11B9A /* AdHoc */ = {
			isa = XCBuildConfiguration;
			buildSettings = {
				ALWAYS_EMBED_SWIFT_STANDARD_LIBRARIES = YES;
				CODE_SIGN_STYLE = Manual;
				DEVELOPMENT_TEAM = 523TP53AQF;
				INFOPLIST_FILE = ENAUITests/Info.plist;
				LD_RUNPATH_SEARCH_PATHS = (
					"$(inherited)",
					"@executable_path/Frameworks",
					"@loader_path/Frameworks",
				);
				PRODUCT_BUNDLE_IDENTIFIER = com.sap.ux.ENAUITests;
				PRODUCT_NAME = "$(TARGET_NAME)";
				PROVISIONING_PROFILE_SPECIFIER = "";
				"PROVISIONING_PROFILE_SPECIFIER[sdk=macosx*]" = "";
				SWIFT_VERSION = 5.0;
				TARGETED_DEVICE_FAMILY = "1,2";
				TEST_TARGET_NAME = ENA;
			};
			name = AdHoc;
		};
		01D1BEB524F7F41200D11B9A /* AdHoc */ = {
			isa = XCBuildConfiguration;
			buildSettings = {
				CODE_SIGNING_ALLOWED = NO;
				CODE_SIGNING_REQUIRED = NO;
				CODE_SIGN_STYLE = Manual;
				DEFINES_MODULE = YES;
				DYLIB_INSTALL_NAME_BASE = "@rpath";
				GCC_PREPROCESSOR_DEFINITIONS = "SQLITE_HAS_CODEC=1";
				INFOPLIST_FILE = CWASQLite/Info.plist;
				IPHONEOS_DEPLOYMENT_TARGET = 13.6;
				LD_RUNPATH_SEARCH_PATHS = (
					"$(inherited)",
					"@executable_path/Frameworks",
					"@loader_path/Frameworks",
				);
				OTHER_CFLAGS = (
					"-DSQLITE_TEMP_STORE=3",
					"-DSQLCIPHER_CRYPTO_CC",
					"-DNDEBUG",
					"-DSQLITE_HAS_CODEC",
				);
				PRODUCT_BUNDLE_IDENTIFIER = de.rki.coronawarnapp.sqlite;
				PRODUCT_NAME = CWASQLite;
				PROVISIONING_PROFILE_SPECIFIER = "";
				SKIP_INSTALL = YES;
				SWIFT_VERSION = 5.0;
				VERSIONING_SYSTEM = "apple-generic";
			};
			name = AdHoc;
		};
		01DE5A74248E3CF800F6D7F2 /* UITesting */ = {
			isa = XCBuildConfiguration;
			buildSettings = {
				ALWAYS_SEARCH_USER_PATHS = NO;
				CLANG_ANALYZER_LOCALIZABILITY_NONLOCALIZED = YES;
				CLANG_ANALYZER_NONNULL = YES;
				CLANG_ANALYZER_NUMBER_OBJECT_CONVERSION = YES_AGGRESSIVE;
				CLANG_CXX_LANGUAGE_STANDARD = "gnu++14";
				CLANG_CXX_LIBRARY = "libc++";
				CLANG_ENABLE_MODULES = YES;
				CLANG_ENABLE_OBJC_ARC = YES;
				CLANG_ENABLE_OBJC_WEAK = YES;
				CLANG_WARN_BLOCK_CAPTURE_AUTORELEASING = YES;
				CLANG_WARN_BOOL_CONVERSION = YES;
				CLANG_WARN_COMMA = YES;
				CLANG_WARN_CONSTANT_CONVERSION = YES;
				CLANG_WARN_DEPRECATED_OBJC_IMPLEMENTATIONS = YES;
				CLANG_WARN_DIRECT_OBJC_ISA_USAGE = YES_ERROR;
				CLANG_WARN_DOCUMENTATION_COMMENTS = YES;
				CLANG_WARN_EMPTY_BODY = YES;
				CLANG_WARN_ENUM_CONVERSION = YES;
				CLANG_WARN_INFINITE_RECURSION = YES;
				CLANG_WARN_INT_CONVERSION = YES;
				CLANG_WARN_NON_LITERAL_NULL_CONVERSION = YES;
				CLANG_WARN_OBJC_IMPLICIT_RETAIN_SELF = YES;
				CLANG_WARN_OBJC_LITERAL_CONVERSION = YES;
				CLANG_WARN_OBJC_ROOT_CLASS = YES_ERROR;
				CLANG_WARN_RANGE_LOOP_ANALYSIS = YES;
				CLANG_WARN_STRICT_PROTOTYPES = YES;
				CLANG_WARN_SUSPICIOUS_MOVE = YES;
				CLANG_WARN_UNGUARDED_AVAILABILITY = YES_AGGRESSIVE;
				CLANG_WARN_UNREACHABLE_CODE = YES;
				CLANG_WARN__DUPLICATE_METHOD_MATCH = YES;
				COPY_PHASE_STRIP = NO;
				DEBUG_INFORMATION_FORMAT = dwarf;
				ENABLE_STRICT_OBJC_MSGSEND = YES;
				ENABLE_TESTABILITY = YES;
				GCC_C_LANGUAGE_STANDARD = gnu11;
				GCC_DYNAMIC_NO_PIC = NO;
				GCC_NO_COMMON_BLOCKS = YES;
				GCC_OPTIMIZATION_LEVEL = 0;
				GCC_PREPROCESSOR_DEFINITIONS = (
					"DEBUG=1",
					"$(inherited)",
				);
				GCC_WARN_64_TO_32_BIT_CONVERSION = YES;
				GCC_WARN_ABOUT_RETURN_TYPE = YES_ERROR;
				GCC_WARN_UNDECLARED_SELECTOR = YES;
				GCC_WARN_UNINITIALIZED_AUTOS = YES_AGGRESSIVE;
				GCC_WARN_UNUSED_FUNCTION = YES;
				GCC_WARN_UNUSED_VARIABLE = YES;
				IPHONEOS_DEPLOYMENT_TARGET = 13.5;
				MTL_ENABLE_DEBUG_INFO = INCLUDE_SOURCE;
				MTL_FAST_MATH = YES;
				ONLY_ACTIVE_ARCH = YES;
				SDKROOT = iphoneos;
				SWIFT_ACTIVE_COMPILATION_CONDITIONS = "DEBUG UITESTING";
				SWIFT_OPTIMIZATION_LEVEL = "-Onone";
			};
			name = UITesting;
		};
		01DE5A75248E3CF800F6D7F2 /* UITesting */ = {
			isa = XCBuildConfiguration;
			buildSettings = {
				ASSETCATALOG_COMPILER_APPICON_NAME = AppIcon;
				CLANG_ENABLE_MODULES = YES;
				CODE_SIGN_ENTITLEMENTS = "${PROJECT}/Resources/ENACommunity.entitlements";
				CODE_SIGN_IDENTITY = "Apple Development";
				CODE_SIGN_STYLE = Automatic;
				CURRENT_PROJECT_VERSION = 2;
				DEVELOPMENT_TEAM = $IPHONE_APP_DEV_TEAM;
				GCC_PREPROCESSOR_DEFINITIONS = (
					"DEBUG=1",
					"$(inherited)",
					"SQLITE_HAS_CODEC=1",
				);
				INFOPLIST_FILE = ENA/Resources/Info.plist;
				IPHONE_APP_CODE_SIGN_IDENTITY = "iPhone Developer";
				IPHONE_APP_DEV_TEAM = 523TP53AQF;
				IPHONE_APP_DIST_PROF_SPECIFIER = "";
				LD_RUNPATH_SEARCH_PATHS = (
					"$(inherited)",
					"@executable_path/Frameworks",
				);
				MARKETING_VERSION = 1.4.0;
				OTHER_CFLAGS = (
					"-DSQLITE_HAS_CODEC",
					"-DSQLITE_TEMP_STORE=3",
					"-DSQLCIPHER_CRYPTO_CC",
					"-DNDEBUG",
				);
				PRODUCT_BUNDLE_IDENTIFIER = "de.rki.coronawarnapp-dev";
				PRODUCT_NAME = "$(TARGET_NAME)";
				PROVISIONING_PROFILE_SPECIFIER = "";
				SWIFT_ACTIVE_COMPILATION_CONDITIONS = "DEBUG UITESTING DISABLE_CERTIFICATE_PINNING";
				SWIFT_OBJC_BRIDGING_HEADER = "ENA-Bridging-Header.h";
				SWIFT_OPTIMIZATION_LEVEL = "-Onone";
				SWIFT_VERSION = 5.0;
				TARGETED_DEVICE_FAMILY = 1;
			};
			name = UITesting;
		};
		01DE5A76248E3CF800F6D7F2 /* UITesting */ = {
			isa = XCBuildConfiguration;
			buildSettings = {
				ALWAYS_EMBED_SWIFT_STANDARD_LIBRARIES = YES;
				BUNDLE_LOADER = "$(TEST_HOST)";
				CLANG_ENABLE_MODULES = YES;
				CODE_SIGN_STYLE = Automatic;
				DEVELOPMENT_TEAM = 523TP53AQF;
				GCC_PREPROCESSOR_DEFINITIONS = (
					"$(inherited)",
					"SQLITE_HAS_CODEC=1",
				);
				INFOPLIST_FILE = ENATests/Info.plist;
				IPHONEOS_DEPLOYMENT_TARGET = 13.5;
				LD_RUNPATH_SEARCH_PATHS = (
					"$(inherited)",
					"@executable_path/Frameworks",
					"@loader_path/Frameworks",
				);
				OTHER_CFLAGS = (
					"-DSQLITE_HAS_CODEC",
					"-DSQLITE_TEMP_STORE=3",
					"-DSQLCIPHER_CRYPTO_CC",
					"-DNDEBUG",
				);
				PRODUCT_BUNDLE_IDENTIFIER = com.sap.ux.ENATests;
				PRODUCT_NAME = "$(TARGET_NAME)";
				SWIFT_OBJC_BRIDGING_HEADER = "ENATests-Bridging-Header.h";
				SWIFT_OPTIMIZATION_LEVEL = "-Onone";
				SWIFT_VERSION = 5.0;
				TARGETED_DEVICE_FAMILY = "1,2";
				TEST_HOST = "$(BUILT_PRODUCTS_DIR)/ENA.app/ENA";
			};
			name = UITesting;
		};
		01DE5A77248E3CF800F6D7F2 /* UITesting */ = {
			isa = XCBuildConfiguration;
			buildSettings = {
				ALWAYS_EMBED_SWIFT_STANDARD_LIBRARIES = YES;
				CODE_SIGN_STYLE = Automatic;
				DEVELOPMENT_TEAM = 523TP53AQF;
				INFOPLIST_FILE = ENAUITests/Info.plist;
				LD_RUNPATH_SEARCH_PATHS = (
					"$(inherited)",
					"@executable_path/Frameworks",
					"@loader_path/Frameworks",
				);
				PRODUCT_BUNDLE_IDENTIFIER = com.sap.ux.ENAUITests;
				PRODUCT_NAME = "$(TARGET_NAME)";
				PROVISIONING_PROFILE_SPECIFIER = "";
				"PROVISIONING_PROFILE_SPECIFIER[sdk=macosx*]" = "";
				SWIFT_ACTIVE_COMPILATION_CONDITIONS = "DEBUG UITESTING";
				SWIFT_VERSION = 5.0;
				TARGETED_DEVICE_FAMILY = "1,2";
				TEST_TARGET_NAME = ENA;
			};
			name = UITesting;
		};
		85D7596624570491008175F0 /* Debug */ = {
			isa = XCBuildConfiguration;
			buildSettings = {
				ALWAYS_SEARCH_USER_PATHS = NO;
				CLANG_ANALYZER_LOCALIZABILITY_NONLOCALIZED = YES;
				CLANG_ANALYZER_NONNULL = YES;
				CLANG_ANALYZER_NUMBER_OBJECT_CONVERSION = YES_AGGRESSIVE;
				CLANG_CXX_LANGUAGE_STANDARD = "gnu++14";
				CLANG_CXX_LIBRARY = "libc++";
				CLANG_ENABLE_MODULES = YES;
				CLANG_ENABLE_OBJC_ARC = YES;
				CLANG_ENABLE_OBJC_WEAK = YES;
				CLANG_WARN_BLOCK_CAPTURE_AUTORELEASING = YES;
				CLANG_WARN_BOOL_CONVERSION = YES;
				CLANG_WARN_COMMA = YES;
				CLANG_WARN_CONSTANT_CONVERSION = YES;
				CLANG_WARN_DEPRECATED_OBJC_IMPLEMENTATIONS = YES;
				CLANG_WARN_DIRECT_OBJC_ISA_USAGE = YES_ERROR;
				CLANG_WARN_DOCUMENTATION_COMMENTS = YES;
				CLANG_WARN_EMPTY_BODY = YES;
				CLANG_WARN_ENUM_CONVERSION = YES;
				CLANG_WARN_INFINITE_RECURSION = YES;
				CLANG_WARN_INT_CONVERSION = YES;
				CLANG_WARN_NON_LITERAL_NULL_CONVERSION = YES;
				CLANG_WARN_OBJC_IMPLICIT_RETAIN_SELF = YES;
				CLANG_WARN_OBJC_LITERAL_CONVERSION = YES;
				CLANG_WARN_OBJC_ROOT_CLASS = YES_ERROR;
				CLANG_WARN_RANGE_LOOP_ANALYSIS = YES;
				CLANG_WARN_STRICT_PROTOTYPES = YES;
				CLANG_WARN_SUSPICIOUS_MOVE = YES;
				CLANG_WARN_UNGUARDED_AVAILABILITY = YES_AGGRESSIVE;
				CLANG_WARN_UNREACHABLE_CODE = YES;
				CLANG_WARN__DUPLICATE_METHOD_MATCH = YES;
				COPY_PHASE_STRIP = NO;
				DEBUG_INFORMATION_FORMAT = dwarf;
				ENABLE_STRICT_OBJC_MSGSEND = YES;
				ENABLE_TESTABILITY = YES;
				GCC_C_LANGUAGE_STANDARD = gnu11;
				GCC_DYNAMIC_NO_PIC = NO;
				GCC_NO_COMMON_BLOCKS = YES;
				GCC_OPTIMIZATION_LEVEL = 0;
				GCC_PREPROCESSOR_DEFINITIONS = (
					"DEBUG=1",
					"$(inherited)",
				);
				GCC_WARN_64_TO_32_BIT_CONVERSION = YES;
				GCC_WARN_ABOUT_RETURN_TYPE = YES_ERROR;
				GCC_WARN_UNDECLARED_SELECTOR = YES;
				GCC_WARN_UNINITIALIZED_AUTOS = YES_AGGRESSIVE;
				GCC_WARN_UNUSED_FUNCTION = YES;
				GCC_WARN_UNUSED_VARIABLE = YES;
				IPHONEOS_DEPLOYMENT_TARGET = 13.5;
				MTL_ENABLE_DEBUG_INFO = INCLUDE_SOURCE;
				MTL_FAST_MATH = YES;
				ONLY_ACTIVE_ARCH = YES;
				SDKROOT = iphoneos;
				SWIFT_ACTIVE_COMPILATION_CONDITIONS = DEBUG;
				SWIFT_OPTIMIZATION_LEVEL = "-Onone";
			};
			name = Debug;
		};
		85D7596724570491008175F0 /* Release */ = {
			isa = XCBuildConfiguration;
			buildSettings = {
				ALWAYS_SEARCH_USER_PATHS = NO;
				CLANG_ANALYZER_LOCALIZABILITY_NONLOCALIZED = YES;
				CLANG_ANALYZER_NONNULL = YES;
				CLANG_ANALYZER_NUMBER_OBJECT_CONVERSION = YES_AGGRESSIVE;
				CLANG_CXX_LANGUAGE_STANDARD = "gnu++14";
				CLANG_CXX_LIBRARY = "libc++";
				CLANG_ENABLE_MODULES = YES;
				CLANG_ENABLE_OBJC_ARC = YES;
				CLANG_ENABLE_OBJC_WEAK = YES;
				CLANG_WARN_BLOCK_CAPTURE_AUTORELEASING = YES;
				CLANG_WARN_BOOL_CONVERSION = YES;
				CLANG_WARN_COMMA = YES;
				CLANG_WARN_CONSTANT_CONVERSION = YES;
				CLANG_WARN_DEPRECATED_OBJC_IMPLEMENTATIONS = YES;
				CLANG_WARN_DIRECT_OBJC_ISA_USAGE = YES_ERROR;
				CLANG_WARN_DOCUMENTATION_COMMENTS = YES;
				CLANG_WARN_EMPTY_BODY = YES;
				CLANG_WARN_ENUM_CONVERSION = YES;
				CLANG_WARN_INFINITE_RECURSION = YES;
				CLANG_WARN_INT_CONVERSION = YES;
				CLANG_WARN_NON_LITERAL_NULL_CONVERSION = YES;
				CLANG_WARN_OBJC_IMPLICIT_RETAIN_SELF = YES;
				CLANG_WARN_OBJC_LITERAL_CONVERSION = YES;
				CLANG_WARN_OBJC_ROOT_CLASS = YES_ERROR;
				CLANG_WARN_RANGE_LOOP_ANALYSIS = YES;
				CLANG_WARN_STRICT_PROTOTYPES = YES;
				CLANG_WARN_SUSPICIOUS_MOVE = YES;
				CLANG_WARN_UNGUARDED_AVAILABILITY = YES_AGGRESSIVE;
				CLANG_WARN_UNREACHABLE_CODE = YES;
				CLANG_WARN__DUPLICATE_METHOD_MATCH = YES;
				COPY_PHASE_STRIP = NO;
				DEBUG_INFORMATION_FORMAT = "dwarf-with-dsym";
				ENABLE_NS_ASSERTIONS = NO;
				ENABLE_STRICT_OBJC_MSGSEND = YES;
				GCC_C_LANGUAGE_STANDARD = gnu11;
				GCC_NO_COMMON_BLOCKS = YES;
				GCC_WARN_64_TO_32_BIT_CONVERSION = YES;
				GCC_WARN_ABOUT_RETURN_TYPE = YES_ERROR;
				GCC_WARN_UNDECLARED_SELECTOR = YES;
				GCC_WARN_UNINITIALIZED_AUTOS = YES_AGGRESSIVE;
				GCC_WARN_UNUSED_FUNCTION = YES;
				GCC_WARN_UNUSED_VARIABLE = YES;
				IPHONEOS_DEPLOYMENT_TARGET = 13.5;
				MTL_ENABLE_DEBUG_INFO = NO;
				MTL_FAST_MATH = YES;
				SDKROOT = iphoneos;
				SWIFT_ACTIVE_COMPILATION_CONDITIONS = RELEASE;
				SWIFT_COMPILATION_MODE = wholemodule;
				SWIFT_OPTIMIZATION_LEVEL = "-O";
				VALIDATE_PRODUCT = YES;
			};
			name = Release;
		};
		85D7596924570491008175F0 /* Debug */ = {
			isa = XCBuildConfiguration;
			buildSettings = {
				ASSETCATALOG_COMPILER_APPICON_NAME = AppIcon;
				CLANG_ENABLE_MODULES = YES;
				CODE_SIGN_ENTITLEMENTS = "${PROJECT}/Resources/ENATest.entitlements";
				CODE_SIGN_IDENTITY = $IPHONE_APP_CODE_SIGN_IDENTITY;
				CODE_SIGN_STYLE = Manual;
				CURRENT_PROJECT_VERSION = 2;
				DEVELOPMENT_TEAM = 523TP53AQF;
				GCC_PREPROCESSOR_DEFINITIONS = (
					"DEBUG=1",
					"$(inherited)",
					"SQLITE_HAS_CODEC=1",
				);
				INFOPLIST_FILE = ENA/Resources/Info_Debug.plist;
				IPHONE_APP_CODE_SIGN_IDENTITY = "iPhone Developer";
				IPHONE_APP_DEV_TEAM = 523TP53AQF;
				IPHONE_APP_DIST_PROF_SPECIFIER = "523TP53AQF/Corona-Warn-App-Dev1";
				LD_RUNPATH_SEARCH_PATHS = (
					"$(inherited)",
					"@executable_path/Frameworks",
				);
				MARKETING_VERSION = 1.4.0;
				OTHER_CFLAGS = (
					"-DSQLITE_HAS_CODEC",
					"-DSQLITE_TEMP_STORE=3",
					"-DSQLCIPHER_CRYPTO_CC",
					"-DNDEBUG",
				);
				PRODUCT_BUNDLE_IDENTIFIER = "de.rki.coronawarnapp-dev";
				PRODUCT_NAME = "$(TARGET_NAME)";
				PROVISIONING_PROFILE_SPECIFIER = $IPHONE_APP_DIST_PROF_SPECIFIER;
				SWIFT_ACTIVE_COMPILATION_CONDITIONS = "DEBUG USE_DEV_PK_FOR_SIG_VERIFICATION";
				SWIFT_OBJC_BRIDGING_HEADER = "ENA-Bridging-Header.h";
				SWIFT_OPTIMIZATION_LEVEL = "-Onone";
				SWIFT_VERSION = 5.0;
				TARGETED_DEVICE_FAMILY = 1;
			};
			name = Debug;
		};
		85D7596A24570491008175F0 /* Release */ = {
			isa = XCBuildConfiguration;
			buildSettings = {
				ASSETCATALOG_COMPILER_APPICON_NAME = AppIcon;
				CLANG_ENABLE_MODULES = YES;
				CODE_SIGN_ENTITLEMENTS = "${PROJECT}/Resources/ENA.entitlements";
				CODE_SIGN_IDENTITY = $IPHONE_APP_CODE_SIGN_IDENTITY;
				CODE_SIGN_STYLE = Manual;
				CURRENT_PROJECT_VERSION = 2;
				GCC_PREPROCESSOR_DEFINITIONS = "SQLITE_HAS_CODEC=1";
				INFOPLIST_FILE = ENA/Resources/Info.plist;
				IPHONE_APP_CODE_SIGN_IDENTITY = "iPhone Developer";
				IPHONE_APP_DEV_TEAM = 523TP53AQF;
				IPHONE_APP_DIST_PROF_SPECIFIER = "523TP53AQF/Corona-Warn-App";
				LD_RUNPATH_SEARCH_PATHS = (
					"$(inherited)",
					"@executable_path/Frameworks",
				);
				MARKETING_VERSION = 1.4.0;
				OTHER_CFLAGS = (
					"-DSQLITE_HAS_CODEC",
					"-DSQLITE_TEMP_STORE=3",
					"-DSQLCIPHER_CRYPTO_CC",
					"-DNDEBUG",
				);
				PRODUCT_BUNDLE_IDENTIFIER = de.rki.coronawarnapp;
				PRODUCT_NAME = "$(TARGET_NAME)";
				PROVISIONING_PROFILE_SPECIFIER = $IPHONE_APP_DIST_PROF_SPECIFIER;
				SWIFT_OBJC_BRIDGING_HEADER = "ENA-Bridging-Header.h";
				SWIFT_VERSION = 5.0;
				TARGETED_DEVICE_FAMILY = 1;
			};
			name = Release;
		};
		85D7596C24570491008175F0 /* Debug */ = {
			isa = XCBuildConfiguration;
			buildSettings = {
				ALWAYS_EMBED_SWIFT_STANDARD_LIBRARIES = YES;
				BUNDLE_LOADER = "$(TEST_HOST)";
				CLANG_ENABLE_MODULES = YES;
				CODE_SIGN_STYLE = Automatic;
				DEVELOPMENT_TEAM = 523TP53AQF;
				GCC_PREPROCESSOR_DEFINITIONS = (
					"$(inherited)",
					"SQLITE_HAS_CODEC=1",
				);
				INFOPLIST_FILE = ENATests/Info.plist;
				IPHONEOS_DEPLOYMENT_TARGET = 13.5;
				LD_RUNPATH_SEARCH_PATHS = (
					"$(inherited)",
					"@executable_path/Frameworks",
					"@loader_path/Frameworks",
				);
				OTHER_CFLAGS = (
					"-DSQLITE_HAS_CODEC",
					"-DSQLITE_TEMP_STORE=3",
					"-DSQLCIPHER_CRYPTO_CC",
					"-DNDEBUG",
				);
				PRODUCT_BUNDLE_IDENTIFIER = com.sap.ux.ENATests;
				PRODUCT_NAME = "$(TARGET_NAME)";
				SWIFT_OBJC_BRIDGING_HEADER = "ENATests-Bridging-Header.h";
				SWIFT_OPTIMIZATION_LEVEL = "-Onone";
				SWIFT_VERSION = 5.0;
				TARGETED_DEVICE_FAMILY = "1,2";
				TEST_HOST = "$(BUILT_PRODUCTS_DIR)/ENA.app/ENA";
			};
			name = Debug;
		};
		85D7596D24570491008175F0 /* Release */ = {
			isa = XCBuildConfiguration;
			buildSettings = {
				ALWAYS_EMBED_SWIFT_STANDARD_LIBRARIES = YES;
				BUNDLE_LOADER = "$(TEST_HOST)";
				CLANG_ENABLE_MODULES = YES;
				CODE_SIGN_STYLE = Automatic;
				DEVELOPMENT_TEAM = 523TP53AQF;
				GCC_PREPROCESSOR_DEFINITIONS = "SQLITE_HAS_CODEC=1";
				INFOPLIST_FILE = ENATests/Info.plist;
				IPHONEOS_DEPLOYMENT_TARGET = 13.5;
				LD_RUNPATH_SEARCH_PATHS = (
					"$(inherited)",
					"@executable_path/Frameworks",
					"@loader_path/Frameworks",
				);
				OTHER_CFLAGS = (
					"-DSQLITE_HAS_CODEC",
					"-DSQLITE_TEMP_STORE=3",
					"-DSQLCIPHER_CRYPTO_CC",
					"-DNDEBUG",
				);
				PRODUCT_BUNDLE_IDENTIFIER = com.sap.ux.ENATests;
				PRODUCT_NAME = "$(TARGET_NAME)";
				SWIFT_OBJC_BRIDGING_HEADER = "ENATests-Bridging-Header.h";
				SWIFT_VERSION = 5.0;
				TARGETED_DEVICE_FAMILY = "1,2";
				TEST_HOST = "$(BUILT_PRODUCTS_DIR)/ENA.app/ENA";
			};
			name = Release;
		};
		85D7596F24570491008175F0 /* Debug */ = {
			isa = XCBuildConfiguration;
			buildSettings = {
				ALWAYS_EMBED_SWIFT_STANDARD_LIBRARIES = YES;
				CODE_SIGN_STYLE = Automatic;
				DEVELOPMENT_TEAM = 523TP53AQF;
				INFOPLIST_FILE = ENAUITests/Info.plist;
				LD_RUNPATH_SEARCH_PATHS = (
					"$(inherited)",
					"@executable_path/Frameworks",
					"@loader_path/Frameworks",
				);
				PRODUCT_BUNDLE_IDENTIFIER = com.sap.ux.ENAUITests;
				PRODUCT_NAME = "$(TARGET_NAME)";
				PROVISIONING_PROFILE_SPECIFIER = "";
				"PROVISIONING_PROFILE_SPECIFIER[sdk=macosx*]" = "";
				SWIFT_ACTIVE_COMPILATION_CONDITIONS = DEBUG;
				SWIFT_VERSION = 5.0;
				TARGETED_DEVICE_FAMILY = "1,2";
				TEST_TARGET_NAME = ENA;
			};
			name = Debug;
		};
		85D7597024570491008175F0 /* Release */ = {
			isa = XCBuildConfiguration;
			buildSettings = {
				ALWAYS_EMBED_SWIFT_STANDARD_LIBRARIES = YES;
				CODE_SIGN_STYLE = Automatic;
				DEVELOPMENT_TEAM = 523TP53AQF;
				INFOPLIST_FILE = ENAUITests/Info.plist;
				LD_RUNPATH_SEARCH_PATHS = (
					"$(inherited)",
					"@executable_path/Frameworks",
					"@loader_path/Frameworks",
				);
				PRODUCT_BUNDLE_IDENTIFIER = com.sap.ux.ENAUITests;
				PRODUCT_NAME = "$(TARGET_NAME)";
				PROVISIONING_PROFILE_SPECIFIER = "";
				"PROVISIONING_PROFILE_SPECIFIER[sdk=macosx*]" = "";
				SWIFT_VERSION = 5.0;
				TARGETED_DEVICE_FAMILY = "1,2";
				TEST_TARGET_NAME = ENA;
			};
			name = Release;
		};
		B1FF6B6F2497D0B50041CF02 /* Debug */ = {
			isa = XCBuildConfiguration;
			buildSettings = {
				CODE_SIGNING_ALLOWED = NO;
				CODE_SIGNING_REQUIRED = NO;
				CODE_SIGN_IDENTITY = "Apple Development";
				"CODE_SIGN_IDENTITY[sdk=macosx*]" = "Apple Development";
				CODE_SIGN_STYLE = Manual;
				CURRENT_PROJECT_VERSION = 2;
				DEFINES_MODULE = YES;
				DEVELOPMENT_TEAM = "";
				DYLIB_COMPATIBILITY_VERSION = 1;
				DYLIB_CURRENT_VERSION = 1;
				DYLIB_INSTALL_NAME_BASE = "@rpath";
				GCC_PREPROCESSOR_DEFINITIONS = (
					"DISABLE_CERTIFICATE_PINNING=1",
					"SQLITE_HAS_CODEC=1",
					"DEBUG=1",
				);
				"GCC_PREPROCESSOR_DEFINITIONS_NOT_USED_IN_PRECOMPS[arch=*]" = "";
				INFOPLIST_FILE = CWASQLite/Info.plist;
				INSTALL_PATH = "$(LOCAL_LIBRARY_DIR)/Frameworks";
				IPHONEOS_DEPLOYMENT_TARGET = 13.6;
				LD_RUNPATH_SEARCH_PATHS = (
					"$(inherited)",
					"@executable_path/Frameworks",
					"@loader_path/Frameworks",
				);
				OTHER_CFLAGS = (
					"-DSQLITE_TEMP_STORE=3",
					"-DSQLCIPHER_CRYPTO_CC",
					"-DNDEBUG",
					"-DSQLITE_HAS_CODEC",
				);
				PRODUCT_BUNDLE_IDENTIFIER = de.rki.coronawarnapp.sqlite;
				PRODUCT_NAME = "$(TARGET_NAME:c99extidentifier)";
				PROVISIONING_PROFILE_SPECIFIER = "";
				"PROVISIONING_PROFILE_SPECIFIER[sdk=macosx*]" = "";
				SKIP_INSTALL = YES;
				SUPPORTS_MACCATALYST = NO;
				SWIFT_VERSION = 5.0;
				TARGETED_DEVICE_FAMILY = 1;
				VERSIONING_SYSTEM = "apple-generic";
				VERSION_INFO_PREFIX = "";
			};
			name = Debug;
		};
		B1FF6B702497D0B50041CF02 /* Community */ = {
			isa = XCBuildConfiguration;
			buildSettings = {
				CODE_SIGNING_ALLOWED = NO;
				CODE_SIGNING_REQUIRED = NO;
				CODE_SIGN_STYLE = Manual;
				CURRENT_PROJECT_VERSION = 2;
				DEFINES_MODULE = YES;
				DEVELOPMENT_TEAM = "";
				DYLIB_COMPATIBILITY_VERSION = 1;
				DYLIB_CURRENT_VERSION = 1;
				DYLIB_INSTALL_NAME_BASE = "@rpath";
				GCC_PREPROCESSOR_DEFINITIONS = (
					"DISABLE_CERTIFICATE_PINNING=1",
					"SQLITE_HAS_CODEC=1",
					"DEBUG=1",
				);
				INFOPLIST_FILE = CWASQLite/Info.plist;
				INSTALL_PATH = "$(LOCAL_LIBRARY_DIR)/Frameworks";
				IPHONEOS_DEPLOYMENT_TARGET = 13.6;
				LD_RUNPATH_SEARCH_PATHS = (
					"$(inherited)",
					"@executable_path/Frameworks",
					"@loader_path/Frameworks",
				);
				OTHER_CFLAGS = (
					"-DSQLITE_TEMP_STORE=3",
					"-DSQLCIPHER_CRYPTO_CC",
					"-DNDEBUG",
					"-DSQLITE_HAS_CODEC",
				);
				PRODUCT_BUNDLE_IDENTIFIER = de.rki.coronawarnapp.sqlite;
				PRODUCT_NAME = "$(TARGET_NAME:c99extidentifier)";
				PROVISIONING_PROFILE_SPECIFIER = "";
				"PROVISIONING_PROFILE_SPECIFIER[sdk=macosx*]" = "";
				SKIP_INSTALL = YES;
				SUPPORTS_MACCATALYST = NO;
				SWIFT_VERSION = 5.0;
				TARGETED_DEVICE_FAMILY = 1;
				VERSIONING_SYSTEM = "apple-generic";
				VERSION_INFO_PREFIX = "";
			};
			name = Community;
		};
		B1FF6B712497D0B50041CF02 /* UITesting */ = {
			isa = XCBuildConfiguration;
			buildSettings = {
				CODE_SIGNING_ALLOWED = NO;
				CODE_SIGNING_REQUIRED = NO;
				CODE_SIGN_STYLE = Manual;
				CURRENT_PROJECT_VERSION = 2;
				DEFINES_MODULE = YES;
				DEVELOPMENT_TEAM = "";
				DYLIB_COMPATIBILITY_VERSION = 1;
				DYLIB_CURRENT_VERSION = 1;
				DYLIB_INSTALL_NAME_BASE = "@rpath";
				GCC_PREPROCESSOR_DEFINITIONS = (
					"DISABLE_CERTIFICATE_PINNING=1",
					"SQLITE_HAS_CODEC=1",
				);
				INFOPLIST_FILE = CWASQLite/Info.plist;
				INSTALL_PATH = "$(LOCAL_LIBRARY_DIR)/Frameworks";
				IPHONEOS_DEPLOYMENT_TARGET = 13.6;
				LD_RUNPATH_SEARCH_PATHS = (
					"$(inherited)",
					"@executable_path/Frameworks",
					"@loader_path/Frameworks",
				);
				OTHER_CFLAGS = (
					"-DSQLITE_TEMP_STORE=3",
					"-DSQLCIPHER_CRYPTO_CC",
					"-DNDEBUG",
					"-DSQLITE_HAS_CODEC",
				);
				PRODUCT_BUNDLE_IDENTIFIER = de.rki.coronawarnapp.sqlite;
				PRODUCT_NAME = "$(TARGET_NAME:c99extidentifier)";
				PROVISIONING_PROFILE_SPECIFIER = "";
				"PROVISIONING_PROFILE_SPECIFIER[sdk=macosx*]" = "";
				SKIP_INSTALL = YES;
				SUPPORTS_MACCATALYST = NO;
				SWIFT_VERSION = 5.0;
				TARGETED_DEVICE_FAMILY = 1;
				VERSIONING_SYSTEM = "apple-generic";
				VERSION_INFO_PREFIX = "";
			};
			name = UITesting;
		};
		B1FF6B722497D0B50041CF02 /* Release */ = {
			isa = XCBuildConfiguration;
			buildSettings = {
				CODE_SIGNING_ALLOWED = NO;
				CODE_SIGNING_REQUIRED = NO;
				CODE_SIGN_STYLE = Manual;
				CURRENT_PROJECT_VERSION = 2;
				DEFINES_MODULE = YES;
				DEVELOPMENT_TEAM = "";
				DYLIB_COMPATIBILITY_VERSION = 1;
				DYLIB_CURRENT_VERSION = 1;
				DYLIB_INSTALL_NAME_BASE = "@rpath";
				GCC_PREPROCESSOR_DEFINITIONS = "SQLITE_HAS_CODEC=1";
				INFOPLIST_FILE = CWASQLite/Info.plist;
				INSTALL_PATH = "$(LOCAL_LIBRARY_DIR)/Frameworks";
				IPHONEOS_DEPLOYMENT_TARGET = 13.6;
				LD_RUNPATH_SEARCH_PATHS = (
					"$(inherited)",
					"@executable_path/Frameworks",
					"@loader_path/Frameworks",
				);
				OTHER_CFLAGS = (
					"-DSQLITE_TEMP_STORE=3",
					"-DSQLCIPHER_CRYPTO_CC",
					"-DNDEBUG",
					"-DSQLITE_HAS_CODEC",
				);
				PRODUCT_BUNDLE_IDENTIFIER = "de.rki.coronawarnapp-dev.sqlite";
				PRODUCT_NAME = "$(TARGET_NAME:c99extidentifier)";
				PROVISIONING_PROFILE_SPECIFIER = "";
				"PROVISIONING_PROFILE_SPECIFIER[sdk=macosx*]" = "";
				SKIP_INSTALL = YES;
				SUPPORTS_MACCATALYST = NO;
				SWIFT_VERSION = 5.0;
				TARGETED_DEVICE_FAMILY = 1;
				VERSIONING_SYSTEM = "apple-generic";
				VERSION_INFO_PREFIX = "";
			};
			name = Release;
		};
/* End XCBuildConfiguration section */

/* Begin XCConfigurationList section */
		85D759362457048F008175F0 /* Build configuration list for PBXProject "ENA" */ = {
			isa = XCConfigurationList;
			buildConfigurations = (
				85D7596624570491008175F0 /* Debug */,
				011E4AFC2483A269002E6412 /* Community */,
				01DE5A74248E3CF800F6D7F2 /* UITesting */,
				85D7596724570491008175F0 /* Release */,
				0140535724A0E077000A5121 /* TestFlight */,
				01D1BEB124F7F41200D11B9A /* AdHoc */,
			);
			defaultConfigurationIsVisible = 0;
			defaultConfigurationName = Debug;
		};
		85D7596824570491008175F0 /* Build configuration list for PBXNativeTarget "ENA" */ = {
			isa = XCConfigurationList;
			buildConfigurations = (
				85D7596924570491008175F0 /* Debug */,
				011E4AFD2483A269002E6412 /* Community */,
				01DE5A75248E3CF800F6D7F2 /* UITesting */,
				85D7596A24570491008175F0 /* Release */,
				0140535824A0E077000A5121 /* TestFlight */,
				01D1BEB224F7F41200D11B9A /* AdHoc */,
			);
			defaultConfigurationIsVisible = 0;
			defaultConfigurationName = Debug;
		};
		85D7596B24570491008175F0 /* Build configuration list for PBXNativeTarget "ENATests" */ = {
			isa = XCConfigurationList;
			buildConfigurations = (
				85D7596C24570491008175F0 /* Debug */,
				011E4AFE2483A269002E6412 /* Community */,
				01DE5A76248E3CF800F6D7F2 /* UITesting */,
				85D7596D24570491008175F0 /* Release */,
				0140535924A0E077000A5121 /* TestFlight */,
				01D1BEB324F7F41200D11B9A /* AdHoc */,
			);
			defaultConfigurationIsVisible = 0;
			defaultConfigurationName = Debug;
		};
		85D7596E24570491008175F0 /* Build configuration list for PBXNativeTarget "ENAUITests" */ = {
			isa = XCConfigurationList;
			buildConfigurations = (
				85D7596F24570491008175F0 /* Debug */,
				011E4AFF2483A269002E6412 /* Community */,
				01DE5A77248E3CF800F6D7F2 /* UITesting */,
				85D7597024570491008175F0 /* Release */,
				0140535A24A0E077000A5121 /* TestFlight */,
				01D1BEB424F7F41200D11B9A /* AdHoc */,
			);
			defaultConfigurationIsVisible = 0;
			defaultConfigurationName = Debug;
		};
		B1FF6B742497D0B50041CF02 /* Build configuration list for PBXNativeTarget "CWASQLite" */ = {
			isa = XCConfigurationList;
			buildConfigurations = (
				B1FF6B6F2497D0B50041CF02 /* Debug */,
				B1FF6B702497D0B50041CF02 /* Community */,
				B1FF6B712497D0B50041CF02 /* UITesting */,
				B1FF6B722497D0B50041CF02 /* Release */,
				019BFC6324C988F90053973D /* TestFlight */,
				01D1BEB524F7F41200D11B9A /* AdHoc */,
			);
			defaultConfigurationIsVisible = 0;
			defaultConfigurationName = Debug;
		};
/* End XCConfigurationList section */

/* Begin XCRemoteSwiftPackageReference section */
		B10FB02E246036F3004CA11E /* XCRemoteSwiftPackageReference "swift-protobuf" */ = {
			isa = XCRemoteSwiftPackageReference;
			repositoryURL = "https://github.com/apple/swift-protobuf.git";
			requirement = {
				kind = exactVersion;
				version = 1.9.0;
			};
		};
		B1B5A75E24924B3D0029D5D7 /* XCRemoteSwiftPackageReference "fmdb" */ = {
			isa = XCRemoteSwiftPackageReference;
			repositoryURL = "https://github.com/ccgus/fmdb.git";
			requirement = {
				kind = exactVersion;
				version = 2.7.7;
			};
		};
		B1E8C9A3247AB869006DC678 /* XCRemoteSwiftPackageReference "ZIPFoundation" */ = {
			isa = XCRemoteSwiftPackageReference;
			repositoryURL = "https://github.com/weichsel/ZIPFoundation.git";
			requirement = {
				kind = exactVersion;
				version = 0.9.11;
			};
		};
/* End XCRemoteSwiftPackageReference section */

/* Begin XCSwiftPackageProductDependency section */
		B10FB02F246036F3004CA11E /* SwiftProtobuf */ = {
			isa = XCSwiftPackageProductDependency;
			package = B10FB02E246036F3004CA11E /* XCRemoteSwiftPackageReference "swift-protobuf" */;
			productName = SwiftProtobuf;
		};
		B1B5A75F24924B3D0029D5D7 /* FMDB */ = {
			isa = XCSwiftPackageProductDependency;
			package = B1B5A75E24924B3D0029D5D7 /* XCRemoteSwiftPackageReference "fmdb" */;
			productName = FMDB;
		};
		B1E8C9A4247AB869006DC678 /* ZIPFoundation */ = {
			isa = XCSwiftPackageProductDependency;
			package = B1E8C9A3247AB869006DC678 /* XCRemoteSwiftPackageReference "ZIPFoundation" */;
			productName = ZIPFoundation;
		};
/* End XCSwiftPackageProductDependency section */
	};
	rootObject = 85D759332457048F008175F0 /* Project object */;
}<|MERGE_RESOLUTION|>--- conflicted
+++ resolved
@@ -269,10 +269,8 @@
 		A3EE6E5D249BB9B900C64B61 /* UITestingParameters.swift in Sources */ = {isa = PBXBuildFile; fileRef = A3EE6E5B249BB97500C64B61 /* UITestingParameters.swift */; };
 		A3EE6E61249BC57F00C64B61 /* MockExposureSubmissionService.swift in Sources */ = {isa = PBXBuildFile; fileRef = A3284256248E7431006B1F09 /* MockExposureSubmissionService.swift */; };
 		A3FF84EC247BFAF00053E947 /* Hasher.swift in Sources */ = {isa = PBXBuildFile; fileRef = A3FF84EB247BFAF00053E947 /* Hasher.swift */; };
-<<<<<<< HEAD
-		AB101154250682C900D392A2 /* TracingStatusHistory.swift in Sources */ = {isa = PBXBuildFile; fileRef = B1CD333B24865A7D00B06E9B /* TracingStatusHistory.swift */; };
-		ABB2FC692506238200A6C00D /* EUTracingSettings.swift in Sources */ = {isa = PBXBuildFile; fileRef = ABB2FC682506238200A6C00D /* EUTracingSettings.swift */; };
-=======
+		AB1011582507C15000D392A2 /* EUTracingSettings.swift in Sources */ = {isa = PBXBuildFile; fileRef = AB1011562507C15000D392A2 /* EUTracingSettings.swift */; };
+		AB1011592507C15000D392A2 /* TracingStatusHistory.swift in Sources */ = {isa = PBXBuildFile; fileRef = AB1011572507C15000D392A2 /* TracingStatusHistory.swift */; };
 		AB5F84AD24F8F7A1000400D4 /* SerialMigrator.swift in Sources */ = {isa = PBXBuildFile; fileRef = AB5F84AC24F8F7A1000400D4 /* SerialMigrator.swift */; };
 		AB5F84B024F8F7C3000400D4 /* Migration.swift in Sources */ = {isa = PBXBuildFile; fileRef = AB5F84AF24F8F7C3000400D4 /* Migration.swift */; };
 		AB5F84B224F8F7E3000400D4 /* Migration0To1.swift in Sources */ = {isa = PBXBuildFile; fileRef = AB5F84B124F8F7E3000400D4 /* Migration0To1.swift */; };
@@ -281,7 +279,6 @@
 		AB5F84BD24F92E92000400D4 /* SerialMigratorFake.swift in Sources */ = {isa = PBXBuildFile; fileRef = AB5F84BC24F92E92000400D4 /* SerialMigratorFake.swift */; };
 		AB5F84BE24FE2DC9000400D4 /* DownloadedPackagesSQLLiteStoreV0.swift in Sources */ = {isa = PBXBuildFile; fileRef = AB5F84B824F92855000400D4 /* DownloadedPackagesSQLLiteStoreV0.swift */; };
 		AB5F84C024FE2EB3000400D4 /* DownloadedPackagesStoreV0.swift in Sources */ = {isa = PBXBuildFile; fileRef = AB5F84BF24FE2EB3000400D4 /* DownloadedPackagesStoreV0.swift */; };
->>>>>>> 3a5f4910
 		B103193224E18A0A00DD02EF /* DMMenuItem.swift in Sources */ = {isa = PBXBuildFile; fileRef = B103193124E18A0A00DD02EF /* DMMenuItem.swift */; };
 		B10EC1F824ED1F8700ED0E48 /* CancellationToken.swift in Sources */ = {isa = PBXBuildFile; fileRef = B10EC1F724ED1F8700ED0E48 /* CancellationToken.swift */; };
 		B10F9B8B249961BC00C418F4 /* DynamicTypeLabelTests.swift in Sources */ = {isa = PBXBuildFile; fileRef = B10F9B89249961B500C418F4 /* DynamicTypeLabelTests.swift */; };
@@ -755,9 +752,8 @@
 		A3EE6E59249BB7AF00C64B61 /* ExposureSubmissionServiceFactory.swift */ = {isa = PBXFileReference; lastKnownFileType = sourcecode.swift; path = ExposureSubmissionServiceFactory.swift; sourceTree = "<group>"; };
 		A3EE6E5B249BB97500C64B61 /* UITestingParameters.swift */ = {isa = PBXFileReference; lastKnownFileType = sourcecode.swift; path = UITestingParameters.swift; sourceTree = "<group>"; };
 		A3FF84EB247BFAF00053E947 /* Hasher.swift */ = {isa = PBXFileReference; lastKnownFileType = sourcecode.swift; path = Hasher.swift; sourceTree = "<group>"; };
-<<<<<<< HEAD
-		ABB2FC682506238200A6C00D /* EUTracingSettings.swift */ = {isa = PBXFileReference; lastKnownFileType = sourcecode.swift; path = EUTracingSettings.swift; sourceTree = "<group>"; };
-=======
+		AB1011562507C15000D392A2 /* EUTracingSettings.swift */ = {isa = PBXFileReference; fileEncoding = 4; lastKnownFileType = sourcecode.swift; path = EUTracingSettings.swift; sourceTree = "<group>"; };
+		AB1011572507C15000D392A2 /* TracingStatusHistory.swift */ = {isa = PBXFileReference; fileEncoding = 4; lastKnownFileType = sourcecode.swift; path = TracingStatusHistory.swift; sourceTree = "<group>"; };
 		AB5F84AC24F8F7A1000400D4 /* SerialMigrator.swift */ = {isa = PBXFileReference; lastKnownFileType = sourcecode.swift; path = SerialMigrator.swift; sourceTree = "<group>"; };
 		AB5F84AF24F8F7C3000400D4 /* Migration.swift */ = {isa = PBXFileReference; lastKnownFileType = sourcecode.swift; path = Migration.swift; sourceTree = "<group>"; };
 		AB5F84B124F8F7E3000400D4 /* Migration0To1.swift */ = {isa = PBXFileReference; lastKnownFileType = sourcecode.swift; path = Migration0To1.swift; sourceTree = "<group>"; };
@@ -766,7 +762,6 @@
 		AB5F84BA24F92876000400D4 /* Migration0To1Tests.swift */ = {isa = PBXFileReference; lastKnownFileType = sourcecode.swift; path = Migration0To1Tests.swift; sourceTree = "<group>"; };
 		AB5F84BC24F92E92000400D4 /* SerialMigratorFake.swift */ = {isa = PBXFileReference; lastKnownFileType = sourcecode.swift; path = SerialMigratorFake.swift; sourceTree = "<group>"; };
 		AB5F84BF24FE2EB3000400D4 /* DownloadedPackagesStoreV0.swift */ = {isa = PBXFileReference; fileEncoding = 4; lastKnownFileType = sourcecode.swift; path = DownloadedPackagesStoreV0.swift; sourceTree = "<group>"; };
->>>>>>> 3a5f4910
 		B102BDC22460410600CD55A2 /* README.md */ = {isa = PBXFileReference; lastKnownFileType = net.daringfireball.markdown; path = README.md; sourceTree = "<group>"; };
 		B103193124E18A0A00DD02EF /* DMMenuItem.swift */ = {isa = PBXFileReference; lastKnownFileType = sourcecode.swift; path = DMMenuItem.swift; sourceTree = "<group>"; };
 		B10EC1F724ED1F8700ED0E48 /* CancellationToken.swift */ = {isa = PBXFileReference; lastKnownFileType = sourcecode.swift; path = CancellationToken.swift; sourceTree = "<group>"; };
@@ -829,7 +824,6 @@
 		B1C7EE472493D97000F1F284 /* RiskProvidingConfigurationManualTriggerTests.swift */ = {isa = PBXFileReference; lastKnownFileType = sourcecode.swift; path = RiskProvidingConfigurationManualTriggerTests.swift; sourceTree = "<group>"; };
 		B1C7EEAD24941A3B00F1F284 /* ManualExposureDetectionState.swift */ = {isa = PBXFileReference; lastKnownFileType = sourcecode.swift; path = ManualExposureDetectionState.swift; sourceTree = "<group>"; };
 		B1C7EEAF24941A6B00F1F284 /* RiskConsumer.swift */ = {isa = PBXFileReference; lastKnownFileType = sourcecode.swift; path = RiskConsumer.swift; sourceTree = "<group>"; };
-		B1CD333B24865A7D00B06E9B /* TracingStatusHistory.swift */ = {isa = PBXFileReference; lastKnownFileType = sourcecode.swift; path = TracingStatusHistory.swift; sourceTree = "<group>"; };
 		B1CD333D24865E0000B06E9B /* TracingStatusHistoryTests.swift */ = {isa = PBXFileReference; lastKnownFileType = sourcecode.swift; path = TracingStatusHistoryTests.swift; sourceTree = "<group>"; };
 		B1CD33402486AA7100B06E9B /* CoronaWarnURLSessionDelegate.swift */ = {isa = PBXFileReference; lastKnownFileType = sourcecode.swift; path = CoronaWarnURLSessionDelegate.swift; sourceTree = "<group>"; };
 		B1D431C7246C69F300E728AD /* HTTPClient+ConfigurationTests.swift */ = {isa = PBXFileReference; lastKnownFileType = sourcecode.swift; path = "HTTPClient+ConfigurationTests.swift"; sourceTree = "<group>"; };
@@ -1785,15 +1779,15 @@
 			path = __tests__;
 			sourceTree = "<group>";
 		};
-<<<<<<< HEAD
-		AB101152250682A700D392A2 /* Models */ = {
-			isa = PBXGroup;
-			children = (
-				ABB2FC682506238200A6C00D /* EUTracingSettings.swift */,
-				B1CD333B24865A7D00B06E9B /* TracingStatusHistory.swift */,
+		AB1011552507C14F00D392A2 /* Models */ = {
+			isa = PBXGroup;
+			children = (
+				AB1011562507C15000D392A2 /* EUTracingSettings.swift */,
+				AB1011572507C15000D392A2 /* TracingStatusHistory.swift */,
 			);
 			path = Models;
-=======
+			sourceTree = "<group>";
+		};
 		AB5F84A924F8F6C7000400D4 /* Migration */ = {
 			isa = PBXGroup;
 			children = (
@@ -1844,7 +1838,6 @@
 				B161782424804AC3006E435A /* DownloadedPackagesSQLLiteStoreV1.swift */,
 			);
 			path = V1;
->>>>>>> 3a5f4910
 			sourceTree = "<group>";
 		};
 		B102BDC12460405F00CD55A2 /* Backend */ = {
@@ -2106,7 +2099,7 @@
 			isa = PBXGroup;
 			children = (
 				B117909724914D6E007FF821 /* __tests__ */,
-				AB101152250682A700D392A2 /* Models */,
+				AB1011552507C14F00D392A2 /* Models */,
 				013DC101245DAC4E00EE58B0 /* Store.swift */,
 				B184A37F248FFCBE007180F6 /* SecureStore.swift */,
 				B184A382248FFCE2007180F6 /* CodableExposureDetectionSummary.swift */,
@@ -2782,6 +2775,7 @@
 				710021DC248E44A6001F0B63 /* ENAFont.swift in Sources */,
 				B1FE13FF2489708200D012E5 /* CachedAppConfiguration.swift in Sources */,
 				EE22DB8B247FB43A001B0A71 /* ActionDetailTableViewCell.swift in Sources */,
+				AB1011592507C15000D392A2 /* TracingStatusHistory.swift in Sources */,
 				71FE1C71247AA7B700851FEB /* DynamicTableViewHeaderImageView.swift in Sources */,
 				0159E6C2247829BA00894A89 /* temporary_exposure_key_signature_list.pb.swift in Sources */,
 				B16457BB24DC3309002879EB /* DMErrorsViewController.swift in Sources */,
@@ -2818,6 +2812,7 @@
 				B1741B582462EBDB006275D9 /* HomeViewController.swift in Sources */,
 				71EF33D92497F3E8007B7E1B /* ENANavigationControllerWithFooterChild.swift in Sources */,
 				A3EE6E5A249BB7AF00C64B61 /* ExposureSubmissionServiceFactory.swift in Sources */,
+				AB1011582507C15000D392A2 /* EUTracingSettings.swift in Sources */,
 				4026C2E424854C8D00926FB4 /* AppInformationLegalCell.swift in Sources */,
 				51C737BF245B3B5D00286105 /* OnboardingInfo.swift in Sources */,
 				B1FE13EB24891CFA00D012E5 /* RiskProvider.swift in Sources */,
@@ -2847,7 +2842,6 @@
 				B10EC1F824ED1F8700ED0E48 /* CancellationToken.swift in Sources */,
 				514C0A0F247AFEC500F235F6 /* HomeRiskTextItemViewConfigurator.swift in Sources */,
 				A3284250248B9269006B1F09 /* HomeTestResultLoadingCellConfigurator.swift in Sources */,
-				AB101154250682C900D392A2 /* TracingStatusHistory.swift in Sources */,
 				713EA25D24798A7000AB7EE8 /* ExposureDetectionRoundedView.swift in Sources */,
 				AB5F84B224F8F7E3000400D4 /* Migration0To1.swift in Sources */,
 				A3EE6E5D249BB9B900C64B61 /* UITestingParameters.swift in Sources */,
@@ -2907,7 +2901,6 @@
 				CDA262F824AB808800612E15 /* Coordinator.swift in Sources */,
 				A3552CC624DD6E78008C91BE /* AppDelegate+ENATaskExecutionDelegate.swift in Sources */,
 				51C77910248684F5004582F8 /* HomeRiskListItemViewConfigurator.swift in Sources */,
-				ABB2FC692506238200A6C00D /* EUTracingSettings.swift in Sources */,
 				B1D6B004247DA4920079DDD3 /* UIApplication+CoronaWarn.swift in Sources */,
 				51CE1BC32460B28D002CF42A /* HomeInfoCellConfigurator.swift in Sources */,
 				138910C5247A909000D739F6 /* ENATaskScheduler.swift in Sources */,
@@ -4095,6 +4088,7 @@
 				);
 				PRODUCT_BUNDLE_IDENTIFIER = com.sap.ux.ENATests;
 				PRODUCT_NAME = "$(TARGET_NAME)";
+				SWIFT_ACTIVE_COMPILATION_CONDITIONS = DEBUG;
 				SWIFT_OBJC_BRIDGING_HEADER = "ENATests-Bridging-Header.h";
 				SWIFT_OPTIMIZATION_LEVEL = "-Onone";
 				SWIFT_VERSION = 5.0;
