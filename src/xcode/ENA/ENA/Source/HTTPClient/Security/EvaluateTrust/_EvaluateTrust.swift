//
// 🦠 Corona-Warn-App
//

protocol EvaluateTrust {
	func evaluate(
		challenge: URLAuthenticationChallenge,
		trust: SecTrust,
		completionHandler: @escaping (URLSession.AuthChallengeDisposition, URLCredential?) -> Void
	)
	
<<<<<<< HEAD
	var trustEvaluationError: Error? { get }
=======
	var trustEvaluationError: Error? { get set }
>>>>>>> 2cbf03ba
}<|MERGE_RESOLUTION|>--- conflicted
+++ resolved
@@ -8,10 +8,6 @@
 		trust: SecTrust,
 		completionHandler: @escaping (URLSession.AuthChallengeDisposition, URLCredential?) -> Void
 	)
-	
-<<<<<<< HEAD
-	var trustEvaluationError: Error? { get }
-=======
+
 	var trustEvaluationError: Error? { get set }
->>>>>>> 2cbf03ba
 }