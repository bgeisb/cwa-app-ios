/* ExposureSubmissionWarnOthers */

"ExposureSubmissionWarnOthers_consentTitle" = "Onay Beyanı";

"ExposureSubmissionWarnOthers_consentDescription" = "“Kabul Et”e tıkladığınızda, son 14 gün içinde oluşan rastgele kimlik no’larınız ve olası semptomların başlangıcı ile ilgili tüm verilerin uygulamanın sunucu sistemine iletilmesine izin vermiş olursunuz. Bu veriler, temas halinde olduğunuz uygulama kullanıcıları için enfeksiyon riskini değerlendirmek ve olası bir enfeksiyon riski durumunda onları uyarmak için kullanılır. Diğer katılımcı ülkelerdeki resmi Korona uygulamalarının kullanıcılarının da uyarılması adına, bu veriler aynı zamanda uygulamanın sunucu sistemi tarafından katılımcı ülkelerin ortaklaşa işletilen veri değişim sunucusuna da gönderilmektedir.\n\nNe diğer kullanıcılar, ne de RKI (Robert Koch Enstitüsü) veya katılımcı ülkelerin sağlık kurumu yetkilileri, aktarılan bu veriler üzerinden sizin kimliğinizi, adınızı veya diğer kişisel bilgilerinizi öğrenebilir.\n\nSınır ötesi uyarılar için rastgele kimlik no’larının ve olası semptomların başlangıcı ile ilgili verilerin aktarılması isteğe bağlı gerçekleşir. Bu verileri aktarmak istemezseniz, bu durum sizin için herhangi bir sakınca doğurmaz. Bu uygulamayı kullanıp kullanmadığınız ve nasıl kullandığınız, takip ve kontrol edilemediğinden, rastgele kimlik no’larınızı kullanıma açıp açmadığınızı sizden başka hiç kimse bilemez.\n\nVermiş olduğunuz onayı, istediğiniz an bu uygulamayı silmek suretiyle iptal edebilirsiniz. Verilmiş olan onayın iptali, iptal işlemi geçerli oluncaya kadar bu onay temelinde yürütülmüş olan işlemlerin yasalara uygunluğunu etkilemez.\n\nKatılımcı ülkeler ve veri korumasından sorumlu sağlık kurumu hakkında daha fazla bilgiyi “Uygulama bilgileri” > “Veri gizliliği” menü öğeleri altında bulabilirsiniz.";


/* DeltaOnboarding */

"DeltaOnboarding_DataProcessing_Info_title" = "Veri İşlemeye İlişkin Notlar";

"DeltaOnboarding_DataProcessing_Info_content" = "Uygulamanın katılımcı ülkelerdeki kullanıcılarıyla bir riskli temasa maruz kalıp kalmadığınızı ve bu nedenle sizin için bir enfeksiyon riski olup olmadığını öğrenmek için hiçbir şeyi değiştirmenize gerek yoktur. Sadece maruz kalma günlüğünü etkinleştirmeniz yeterlidir. Maruz kalma günlüğü, bir Corona-Warn-App kullanıcısı veya diğer bir resmi Korona uygulaması kullanıcısı ile yaşadığınız tüm riske maruz kalmalarda sizi otomatik olarak uyarır.\n\niPhone’unuzdaki “Maruz kalma bildirimleri” işlevini etkinleştirdiğinizde, Phone’unuz sürekli olarak rastgele kimlik numaraları oluşturur ve bunları Bluetooth aracılığıyla göndererek çevrenizdeki akıllı telefonlar tarafından alınabilmelerini sağlar. Öte yandan, kendi iPhone’unuz da diğer akıllı telefonlardan rastgele kimlik numaraları alır. Kendi rastgele kimlik numaralarınız ve diğer akıllı telefonlardan alınan kimlik numaraları, iPhone’unuz tarafından kaydedilir ve orada 14 gün boyunca saklanır.\n\nEnfeksiyon riskinin değerlendirmesinde uygulama, diğer kişileri uyarmak için kendi test sonuçlarını (daha doğrusu, kendi rastgele kimliklerini) resmi Korona uygulaması aracılığıyla paylaşan tüm kullanıcıların rastgele kimlik no'larını içeren ve günlük olarak güncellenen listeler indirir. Daha sonra bu listeler, iPhone’unuz tarafından kaydedilen rastgele kimlik numaraları ile karşılaştırılır.\n\nBir riske maruz kalma tespit edilirse, Korona uygulaması sizi bu konuda bilgilendirir. Böyle bir durumda uygulama, iPhone’unuz tarafından kaydedilen maruz kalma verilerine (temasın tarihi, süresi ve Bluetooth sinyal gücü) erişir. Diğer kullanıcıya olan mekânsal mesafe, Bluetooth sinyal gücü üzerinden elde edilir (sinyal ne kadar güçlüyse, mesafe o kadar kısadır).Bu veriler, enfeksiyon riskinizi hesaplamak ve nasıl davranmanız gerektiği konusunda size önerilerde bulunmak üzere uygulama tarafından değerlendirilir. Bu değerlendirme işlemi, sadece kendi akıllı telefonunuzda gerçekleştirilir.\n\nSizden başka hiç kimse (RKI (Robert Koch Enstitüsü) veya katılımcı ülkelerin sağlık kurumu yetkilileri bile), enfeksiyon riskine maruz kalıp kalmadığınızı ve sizin için nasıl bir enfeksiyon riskinin saptandığını öğrenemez.\n\nUygulamanın veri gizliliği beyanını (sınır ötesi maruz kalma günlüğü için veri işlemeye ilişkin bilgiler de dahil) “Uygulama bilgileri” > ”Veri gizliliği” menü öğeleri altında bulabilirsiniz.";

/* Onboarding */

"OnboardingInfo_enableLoggingOfContactsPage_panelTitle" = "Rıza Beyanı";

"OnboardingInfo_enableLoggingOfContactsPage_panelBody" = "Diğer katılımcı ülkelerdeki uygulama kullanıcılarıyla bir riskli temasa maruz kalıp kalmadığınızı ve bu nedenle bir enfeksiyon riski olup olmadığını öğrenmek için, maruz kalma günlüğünü etkinleştirmeniz gerekmektedir.“Maruz kalma günlüğünü etkinleştir” tuşuna tıkladığınızda, uygulamanızdaki maruz kalma günlüğünü ve ilgili veri işlemenin etkinleştirilmesini kabul etmiş olursunuz.\n\nMaruz kama günlüğünü kullanabilmek için, ayrıca iPhone’unuzdakiApple tarafından sağlanan “Maruz kalma bildirimleri” işlevini de etkinleştirmeniz ve Corona-Warn-App’ı kullanıma açmanız gerekir.\n\nBunun ardından iPhone’unuz sürekli olarak rastgele kimlik numaraları oluşturur ve bunları Bluetooth aracılığıyla göndererek çevrenizdeki akıllı telefonlar tarafından alınabilmelerini sağlar. Öte yandan, kendi iPhone’unuz da diğer akıllı telefonlardan rastgele kimlik numaraları alır. Kendi rastgele kimlik numaralarınız ve diğer akıllı telefonlardan alınan kimlik numaraları, iPhone’unuz tarafından kaydedilir ve orada 14 gün boyunca saklanır.\n\nEnfeksiyon riskinin değerlendirmesinde uygulama, diğer kişileri uyarmak için kendi test sonuçlarını (daha doğrusu, kendi rastgele kimliklerini) resmi Korona uygulaması aracılığıyla paylaşan tüm kullanıcıların rastgele kimlik no'larını içeren ve günlük olarak güncellenen listeler indirir. Daha sonra bu listeler, iPhone’unuz tarafından kaydedilen rastgele kimlik numaraları ile karşılaştırılır.\n\nBir riske maruz kalma tespit edilirse, Korona uygulaması sizi bu konuda bilgilendirir. Böyle bir durumda uygulama, iPhone’unuz tarafından kaydedilen maruz kalma verilerine (temasın tarihi, süresi ve Bluetooth sinyal gücü) erişir. Diğer kullanıcıya olan mekânsal mesafe, Bluetooth sinyal gücü üzerinden elde edilir (sinyal ne kadar güçlüyse, mesafe o kadar kısadır).Bu veriler, enfeksiyon riskinizi hesaplamak ve nasıl davranmanız gerektiği konusunda size önerilerde bulunmak üzere uygulama tarafından değerlendirilir. Bu değerlendirme işlemi, sadece kendi akıllı telefonunuzda gerçekleştirilir.\n\nSizden başka hiç kimse (RKI (Robert Koch Enstitüsü) veya katılımcı ülkelerin sağlık kurumu yetkilileri bile), enfeksiyon riskine maruz kalıp kalmadığınızı ve sizin için nasıl bir enfeksiyon riskinin saptandığını öğrenemez.\n\nMaruz kalma günlüğüne vermiş olduğunuz rıza beyanını iptal etmek için, istediğiniz zaman uygulamadaki kaydırıcıyı kullanarak, işlevi devre dışı bırakabilir veya uygulamayı silebilirsiniz. Maruz kalma günlüğünü tekrar kullanmak isterseniz, kaydırıcıyı yeniden etkinleştirebilir veya uygulamayı yeniden yükleyebilirsiniz. Maruz kalma günlüğünü devre dışı bırakırsanız, uygulama, artık riskle karşılaşıp karşılaşmadığınızı denetleyemez. Rastgele kimlik numaralarının gönderilmesini ve tarafınızdan alınmasını durdurmak için, iPhone’unuzdakimaruz kalma bildirimleri işlevini devre dışı bırakmanız gerekir. Lütfen iPhone’unuzdaki bu işlev tarafından kaydedilen kendinize ait ve dışarıdan gelen rastgele kimlik numaralarının uygulama tarafından silinmediğini unutmayın. Bunları, sadece iPhone’unuzun ayarlarından kalıcı olarak silebilirsiniz.\n\nUygulamanın veri gizliliği beyanını (sınır ötesi maruz kalma günlüğü için veri işlemeye ilişkin bilgiler de dahil) “Uygulama bilgileri” > ”Veri gizliliği” menü öğeleri altında bulabilirsiniz.";

/* Exposure Submission QR Code Info */

"ExposureSubmissionQRInfo_acknowledgement_title" = "Rıza Beyanınız";

"ExposureSubmissionQRInfo_acknowledgement_body" = "“Kabul ediyorum”a tıklayarak aşağıdaki adımlara onay vermiş olursunuz:";

"ExposureSubmissionQRInfo_acknowledgement_1_1" = "Uygulama, test sonucunuzu çağırır.";

"ExposureSubmissionQRInfo_acknowledgement_1_2" = "Daha sonra fikrinizi değiştirirseniz, söz konusu testi Uygulamadan kaldırabilirsiniz.";

"ExposureSubmissionQRInfo_acknowledgement_2_1" = "Korona testiniz pozitif çıkmışsa, Uygulama karşılaştığınız kullanıcıları uyarmak üzere test sonucunuzu paylaşır. Bu, yukarıda belirtilen ülkelerdeki resmi Korona uygulamalarının kullanıcıları için geçerlidir. Ayrıca semptomlarınızın başlangıcı hakkında bilgi verirseniz, bu veri de paylaşılacaktır.";

"ExposureSubmissionQRInfo_acknowledgement_2_2" = "Verdiğiniz rıza beyanını istediğiniz zaman geri alabilirsiniz. Bunun ayarını, “Testi Göster” altında bulabilirsiniz. Paylaşmadan önce, rıza beyanınıza ilişkin yeniden bilgilendirilecek ve test sonucunuzu yayınlamaya izin vermeniz istenecektir.";

/* Automatic share submission result consent */

"AutomaticSharingConsent_Subtitle" = "Rıza Beyanı";

"AutomaticSharingConsent_DescriptionPart1" = "Korona testiniz pozitif çıkmışsa, Uygulama karşılaştığınız kullanıcıları uyarmak üzere test sonucunuzu paylaşır.";

"AutomaticSharingConsent_DescriptionPart2" = "Bu uyarı, yukarıda belirtilen ülkelerdeki resmi Korona uygulamalarının kullanıcılarına ulaşabilir:";

"AutomaticSharingConsent_DescriptionPart3" = "Ayrıca semptomlarınızın başlangıcı hakkında bilgi verirseniz, bu veri de paylaşılacaktır.";

"AutomaticSharingConsent_DescriptionPart4" = "Yukarıdaki “Diğer Kullanıcıları Uyarın” seçeneğini devre dışı bırakarak, verdiğiniz rıza beyanını geri alabilirsiniz.";

"AutomaticSharingConsent_DescriptionPart5" = "Bunun ardından test sonucunuz size görüntülenir.";


/* Contact diary information */

"ContactDiary_Information_Legal_Headline_1" = "Veri İşlemeye İlişkin Notlar";

"ContactDiary_Information_Legal_SubHeadline_1" = "Kaydedilen tüm bilgiler üzerinde tam kontrole sahip olursunuz.";

"ContactDiary_Information_Legal_Text_1" = "Corona-Warn-App’ın bu ek işlevinin kullanımı isteğe bağlıdır ve hangi kişi ve yerleri kaydedeceğinize yalnızca siz karar verirsiniz.";

"ContactDiary_Information_Legal_Text_2" = "Ne RKI ne de başka herhangi bir kurum, temas günlüğüne girdiğiniz bilgilere erişebilir. Bu bilgiler, yalnızca Android akıllı telefonunuzda şifrelenmiş halde saklanır.";

"ContactDiary_Information_Legal_SubHeadline_2" = "Lütfen çevrenizdeki kişilerin gizliliğini koruyun.";

"ContactDiary_Information_Legal_Text_3" = "Lütfen temas günlüğünüzde kayıtlı olan verileri, kiminle ve nasıl paylaştığınızı tam olarak kontrol edin. Bu bilgiler, hatırlatma amaçlıdır - üçüncü taraflara yönelik değildir. Sağlık kurumu, temaslı takibi ile ilgili olarak sizden yardımınızı rica ederse, kayıtlarınızın aktarımı usule uygundur.";

"ContactDiary_Information_Legal_Text_4" = "Özel kişiler veya şirketler, topladığınız verileri başkalarına aktarmanızı talep edemez. Birisi temas güncesine kaydedilmek istemiyorsa, lütfen onun bu isteğine saygı gösterin.";


/* ExposureSubmissionWarnOthers */

"ExposureSubmissionWarnOthers_acknowledgement_1_1" = "Uygulama, karşılaştığınız resmi Korona uygulamaları kullanıcıları uyarmak üzere onlara test sonucunuzu paylaşır. Uyarı, yukarıda sözü geçen ülkelerde çalışır. Ayrıca semptomlarınızın başlangıcı hakkında bilgi verirseniz, bu veri de paylaşılacaktır.";

"ExposureSubmissionWarnOthers_acknowledgement_1_2" = "Lütfen bir sonraki adımda “Paylaş”a tıklayarak test sonucunuzu (daha doğrusu: Son 14 güne ait rastgele kimlik no'larınız) paylaşın.";

"ExposureSubmissionWarnOthers_acknowledgement_footer" = "Uyarı gerçekleştikten sonra, Uygulamayı silerek verdiğiniz rıza beyanını da geri alabilirsiniz.";

/* Data Donation */

<<<<<<< HEAD
"DataDonation_DetailedInformation_Headline" = "DataDonation_DetailedInformation_Headline";

"DataDonation_DetailedInformation_Text" = "DataDonation_DetailedInformation_Text";
=======
"DataDonation_Acknowledgement_Title" = "Rıza beyanınız";

"DataDonation_Acknowledgement_Content" = "“Kabul ediyorum” seçeneğine tıklayarak, şunlara onay vermiş olursunuz:\n\nUygulama, topladığı bilgileri her gün RKI’ye aktarır. Bunlar, görüntülenen riskli karşılaşmalar ve uyarılar, size gönderilen test sonuçları, diğer kullanıcıları uyarıp uyarmadığınız ve akıllı telefonunuzun işletim sistemine ilişkin verilerdir. Ayrıca başka bilgiler de verdiyseniz (bölge, yaş grubu gibi), bunlar da RKI’ye aktarılır.\n\nRKI, Uygulamanın etki gücünü ve işlevselliğini değerlendirmek ve pandemi hakkında yeni çıkarımlar elde etmek için, bu verileri birleştirecek ve istatistikler olarak değerlendirecektir. Bu süreçte edinilen bulgular, Uygulamanın işlevlerini ve kullanım kolaylığını iyileştirmenin yanı sıra pandemiye karşı mücadele için diğer önlemlerin yönlendirilmesine yardımcı olmaktadır.\n\nVerilerinizin değerlendirilmesinden önce, veri bağışına katılan her Uygulamanın yalnızca bir kez sayıma alındığı ve istatistiklerin tahrif edilmediği kontrol edilir. Bu bağlamda Uygulamanızın orijinal olduğunun incelenmesi gerekmektedir. Bunun için, akıllı telefonunuz tarafından benzersiz bir kimlik kodu oluşturulur ve Apple’ın Uygulamanızın orijinal ürün olduğunu RKI’ye doğrulaması için ABD’deki Apple’a aktarılır. Bu kimlik kodu, akıllı telefonunuzun sürümü ve Uygulama hakkında veriler içerir. Apple, Uygulamadan daha fazla bilgi almaz.\n\nUygulamanın ayarlarından “Verileri bağışla” seçeneğini devre dışı bırakarak istediğiniz zaman vermiş olduğunuz rızayı geri alabilirsiniz.";

"DataDonation_Acknowledgement_BulletPoint_1" = "Verdiğiniz rıza beyanı, isteğe bağlı gerçekleşmektedir.  Rızanızı vermezseniz de Uygulamayı kullanabilirsiniz.";

"DataDonation_Acknowledgement_BulletPoint_2" = "Uygulama kullanımınızla ilgili veri bağışında bulunursanız, kimliğinizin korunması sürdürülür. RKI, kim olduğunuzu veya kiminle karşılaştığınızı öğrenmez. Profil oluşturma da yapılmaz.";

"DataDonation_Acknowledgement_BulletPoint_3" = "En azından 16 yaşında iseniz, rıza beyanında bulunabilirsiniz.";


"DataDonation_DetailedInformation_Headline" = "Orijinallik doğrulanması ve üçüncü ülkelere aktarım";

"DataDonation_DetailedInformation_Text" = "Uygulamanızın orijinal olduğunu onaylamak adına akıllı telefonunuz, akıllı telefonunuzun sürümü ve Uygulamaya ilişkin veriler içeren benzersiz bir kimlik kodu oluşturur. Verilerin birden fazla veya suistimal amaçlı RKI’ye aktarılmasını ve dolayısıyla analiz sonuçlarının tahrif edilmesini önlemek için bu kodun oluşturulması gerekmektedir. Bu kimlik kodları, Apple’a  aktarılır. Bu süreçte verilerin ABD’ye aktarılması da söz konusu olabilir. Orada Avrupa hukukuna uygun kişisel verilerin koruma seviyesi bulunmamaktadır ve Avrupa’daki veri koruma haklarınız uygulanmayabilir. Bu bağlamda özellikle ABD güvenlik makamlarının, somut bir şüphe olmasa bile, Apple’a aktarılan bu verilere erişme ve örneğin verileri diğer bilgilerle ilişkilendirerek bunları değerlendirmeye alma olasılığı bulunmaktadır. Bu durum sadece Apple’a aktarılan kimlik kodları için söz konusudur. Apple Corona-Warn-App kullanımınız ile ilgili daha fazla bilgi almaz.\n\nÜçüncü ülkelere aktarımı kabul etmiyorsanız, lütfen “Kabul ediyorum” seçeneğine tıklamayın. Buna rağmen Uygulamayı kullanmaya devam edebilirsiniz, ancak veri bağışında bulunamazsınız.";
>>>>>>> 78ab8dd3

/* Survey Consent Screen */

"SurveyConsent_LegalTitle_BoldText" = "Rıza beyanınız";

"SurveyConsent_LegalBody1" = "“Kabul ediyorum” seçeneğine tıklayarak, şunlara onay vermiş olursunuz:";

"SurveyConsent_LegalBody2" = "Katılım linki size gösterilmeden önce, Uygulamanızın orijinal olup olmadığı bir kez kontrol edilir. Bunun için, akıllı telefonunuz tarafından benzersiz bir kimlik kodu oluşturulur ve Apple’ın  Uygulamanızın orijinal ürün olduğunu RKI’ye doğrulaması için ABD’deki Apple’a  aktarılır. Bu kimlik kodu, akıllı telefonunuzun sürümü ve Uygulama hakkında veriler içerir. Apple, Uygulamadan daha fazla bilgi almaz. Bu sayede her kullanıcının ankete sadece bir kez katılabilmesi ve istatistiklerin yanlış sonuçlar vermemesi sağlanır.";

"SurveyConsent_Legal_Bullet1" = "Verdiğiniz rıza beyanı, isteğe bağlı gerçekleşmektedir. Anketin amaçları doğrultusunda rıza beyanında bulunmasanız bile Uygulamayı eksiksiz olarak kullanabilirsiniz.";

"SurveyConsent_Legal_Bullet2" = "Rıza beyanı verdikten sonra da ankete katılmak zorunda değilsiniz. Anketi, istediğiniz zaman iptal edebilirsiniz.";

"SurveyConsent_Legal_Bullet3" = "En azından 16 yaşında iseniz, rıza beyanında bulunabilirsiniz.";

"SurveyConsent_Legal_Details_Button_Title" = "Veri işleme hakkında ayrıntılı bilgiler ve rıza beyanınız ";

"SurveyConsent_Legal_Details_Headline" = "Orijinallik doğrulanması ve üçüncü ülkelere aktarım";

"SurveyConsent_Details_Legal_Body1" = "Uygulamanızın orijinal olduğunu onaylamak adına akıllı telefonunuz, akıllı telefonunuzun sürümü ve Uygulamaya ilişkin veriler içeren benzersiz bir kimlik kodu oluşturur. Kullanıcıların ankete birden çok kez katılmasını ve böylece anket sonuçlarını tahrif etmesini önlemek için bu kodun oluşturulması gerekmektedir. Bu kimlik kodları, sadece bir kez Apple’a  aktarılır. Bu süreçte verilerin ABD’ye aktarılması da söz konusu olabilir. Orada Avrupa hukukuna uygun kişisel verilerin koruma seviyesi bulunmamaktadır ve Avrupa’daki veri koruma haklarınız uygulanmayabilir. Bu bağlamda özellikle ABD güvenlik makamlarının, somut bir şüphe olmasa bile, Apple’a aktarılan bu verilere erişme ve örneğin verileri diğer bilgilerle ilişkilendirerek bunları değerlendirmeye alma olasılığı bulunmaktadır. Bu durum sadece Apple’a aktarılan kimlik kodları için söz konusudur. Apple ankete katılımız ile ilgili daha fazla bilgi almaz.";

"SurveyConsent_Details_Legal_Body2" = "Üçüncü ülkelere aktarımı kabul etmiyorsanız, lütfen “Kabul ediyorum” seçeneğine tıklamayın. Buna rağmen Uygulamayı kullanmaya devam edebilirsiniz, ancak ankete katılamazsınız.";<|MERGE_RESOLUTION|>--- conflicted
+++ resolved
@@ -73,11 +73,6 @@
 
 /* Data Donation */
 
-<<<<<<< HEAD
-"DataDonation_DetailedInformation_Headline" = "DataDonation_DetailedInformation_Headline";
-
-"DataDonation_DetailedInformation_Text" = "DataDonation_DetailedInformation_Text";
-=======
 "DataDonation_Acknowledgement_Title" = "Rıza beyanınız";
 
 "DataDonation_Acknowledgement_Content" = "“Kabul ediyorum” seçeneğine tıklayarak, şunlara onay vermiş olursunuz:\n\nUygulama, topladığı bilgileri her gün RKI’ye aktarır. Bunlar, görüntülenen riskli karşılaşmalar ve uyarılar, size gönderilen test sonuçları, diğer kullanıcıları uyarıp uyarmadığınız ve akıllı telefonunuzun işletim sistemine ilişkin verilerdir. Ayrıca başka bilgiler de verdiyseniz (bölge, yaş grubu gibi), bunlar da RKI’ye aktarılır.\n\nRKI, Uygulamanın etki gücünü ve işlevselliğini değerlendirmek ve pandemi hakkında yeni çıkarımlar elde etmek için, bu verileri birleştirecek ve istatistikler olarak değerlendirecektir. Bu süreçte edinilen bulgular, Uygulamanın işlevlerini ve kullanım kolaylığını iyileştirmenin yanı sıra pandemiye karşı mücadele için diğer önlemlerin yönlendirilmesine yardımcı olmaktadır.\n\nVerilerinizin değerlendirilmesinden önce, veri bağışına katılan her Uygulamanın yalnızca bir kez sayıma alındığı ve istatistiklerin tahrif edilmediği kontrol edilir. Bu bağlamda Uygulamanızın orijinal olduğunun incelenmesi gerekmektedir. Bunun için, akıllı telefonunuz tarafından benzersiz bir kimlik kodu oluşturulur ve Apple’ın Uygulamanızın orijinal ürün olduğunu RKI’ye doğrulaması için ABD’deki Apple’a aktarılır. Bu kimlik kodu, akıllı telefonunuzun sürümü ve Uygulama hakkında veriler içerir. Apple, Uygulamadan daha fazla bilgi almaz.\n\nUygulamanın ayarlarından “Verileri bağışla” seçeneğini devre dışı bırakarak istediğiniz zaman vermiş olduğunuz rızayı geri alabilirsiniz.";
@@ -92,7 +87,6 @@
 "DataDonation_DetailedInformation_Headline" = "Orijinallik doğrulanması ve üçüncü ülkelere aktarım";
 
 "DataDonation_DetailedInformation_Text" = "Uygulamanızın orijinal olduğunu onaylamak adına akıllı telefonunuz, akıllı telefonunuzun sürümü ve Uygulamaya ilişkin veriler içeren benzersiz bir kimlik kodu oluşturur. Verilerin birden fazla veya suistimal amaçlı RKI’ye aktarılmasını ve dolayısıyla analiz sonuçlarının tahrif edilmesini önlemek için bu kodun oluşturulması gerekmektedir. Bu kimlik kodları, Apple’a  aktarılır. Bu süreçte verilerin ABD’ye aktarılması da söz konusu olabilir. Orada Avrupa hukukuna uygun kişisel verilerin koruma seviyesi bulunmamaktadır ve Avrupa’daki veri koruma haklarınız uygulanmayabilir. Bu bağlamda özellikle ABD güvenlik makamlarının, somut bir şüphe olmasa bile, Apple’a aktarılan bu verilere erişme ve örneğin verileri diğer bilgilerle ilişkilendirerek bunları değerlendirmeye alma olasılığı bulunmaktadır. Bu durum sadece Apple’a aktarılan kimlik kodları için söz konusudur. Apple Corona-Warn-App kullanımınız ile ilgili daha fazla bilgi almaz.\n\nÜçüncü ülkelere aktarımı kabul etmiyorsanız, lütfen “Kabul ediyorum” seçeneğine tıklamayın. Buna rağmen Uygulamayı kullanmaya devam edebilirsiniz, ancak veri bağışında bulunamazsınız.";
->>>>>>> 78ab8dd3
 
 /* Survey Consent Screen */
 
