--- conflicted
+++ resolved
@@ -65,7 +65,7 @@
 			return UINavigationController(rootViewController: overviewScreen)
 		}
 	}()
-
+	
 	func showCertifiedPersonWithCertificateFromNotification(
 		for healthCertifiedPerson: HealthCertifiedPerson,
 		with healthCertificate: HealthCertificate
@@ -322,15 +322,9 @@
 		certificateCoordinator?.start()
 	}
 
-<<<<<<< HEAD
-	private func showValidationFlow(
-		healthCertificate: HealthCertificate,
-		countries: [Country]
-=======
 	private func showErrorAlert(
 		title: String,
 		error: Error
->>>>>>> 57909a5a
 	) {
 		DispatchQueue.main.async { [weak self] in
 
