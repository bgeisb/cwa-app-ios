/* General */
"Alert_TitleGeneral" = "Ein Fehler ist aufgetreten.";

"Alert_ActionOk" = "OK";

"Alert_ActionYes" = "Ja";

"Alert_ActionNo" = "Nein";

"Alert_ActionRetry" = "Wiederholen";

"Alert_ActionCancel" = "Abbrechen";

"Alert_ActionRemove" = "Entfernen";

"Alert_BluetoothOff_Title" = "Bluetooth aktivieren";

"Alert_BluetoothOff_Description" = "Bluetooth muss in den Systemeinstellungen aktiviert werden, damit diese App funktioniert.";

"Alert_CancelAction_Later" = "Später";

"Alert_DefaultAction_OpenSettings" = "Einstellungen öffnen";

"General_BackButtonTitle" = "Zurück";

"Common_ENError5_Description" = "Fehler 5: Es ist etwas schiefgelaufen. Ihr Risiko konnte leider nicht ermittelt werden. Wir arbeiten an einer Lösung für dieses Problem.";

"Common_ENError11_Description" = "Fehler 11: Es ist etwas schiefgelaufen. Ihr Risiko konnte leider nicht ermittelt werden. Bitte starten Sie Ihr Smartphone neu und versuchen Sie es morgen erneut.";

"Common_ENError13_Description" = "Fehler 13: Ihre Risiko-Ermittlung für den heutigen Tag wurde bereits durchgeführt. Bitte versuchen Sie es in 24 Stunden erneut.";

"Common_Alert_Action_moreInfo" = "Mehr Erfahren";

"Common_BackgroundFetch_AlertMessage" = "Sie haben die Hintergrundaktualisierung für die Corona-Warn-App ausgeschaltet. Um die automatische Risiko-Ermittlung zu nutzen, müssen Sie die Hintergrundaktualisierung einschalten. Wenn Sie die Hintergrundaktualisierung nicht einschalten, können Sie Ihre Risiko-Ermittlung nur manuell in der App starten.\n\nSie können die Hintergrundaktualisierung für die App jederzeit in den Geräteeinstellungen einschalten.";

"Common_BackgroundFetch_SettingsTitle" = "Geräteeinstellungen öffnen";

"Common_BackgroundFetch_OKTitle" = "Risiko-Ermittlung manuell starten";

"Common_BackgroundFetch_AlertTitle" = "Hintergrundaktualisierung ausgeschaltet";

"Common_Deadman_AlertTitle" = "Ihr Risikostatus";

"Common_Deadman_AlertBody" = "Bitte denken Sie daran, die Corona-Warn-App regelmäßig zu öffnen, um Ihren Risikostatus zu überprüfen.";

"Common_Tess_Relay_Description" = "Gehörlose, schwerhörige und spätertaubte Menschen können zur telefonischen Kontaktaufnahme die Tess-Relay-Dienste (Dolmetschen in Gebärdensprache und deutscher Schriftsprache) nutzen. Die Software können Sie in Ihrem App Store / Play Store herunterladen.";

/* General - Links */
"General_moreInfo_URL" = "https://www.coronawarn.app/de/faq/";

"General_moreInfo_URL_EN5" = "https://www.coronawarn.app/de/faq/#ENError5";

"General_moreInfo_URL_EN11" = "https://www.coronawarn.app/de/faq/#ENError11";

"General_moreInfo_URL_EN13" = "https://www.coronawarn.app/de/faq/#ENError13";

/* Accessibility */
"AccessibilityLabel_Close" = "Schließen";

"AccessibilityLabel_PhoneNumber" = "Telefonnummer";

/* Exposure Detection */
"ExposureDetection_Off" = "Risiko-Ermittlung gestoppt";

"ExposureDetection_Unknown" = "Unbekanntes Risiko";

"ExposureDetection_Low" = "Niedriges Risiko";

"ExposureDetection_High" = "Erhöhtes Risiko";

"ExposureDetection_Refreshed" = "Aktualisiert: %@";

"ExposureDetection_Refreshed_Never" = "Unbekannt";

"ExposureDetection_RefreshingIn" = "Aktualisierung in %02d:%02d\U00A0Minuten";

"ExposureDetection_RefreshIn" = "Aktualisierung in %@";

"ExposureDetection_Refresh_24h" = "Aktualisierung alle 24 Stunden";

"ExposureDetection_LastRiskLevel" = "Letzte Risiko-Ermittlung: %@";

"ExposureDetection_OffText" = "Aktivieren Sie die Risiko-Ermittlung, um Ihren heutigen Risikostatus zu berechnen.";

"ExposureDetection_OutdatedText" = "Ihre Risiko-Berechnung wurde seit mehr als 48 Stunden nicht aktualisiert. Bitte aktualisieren Sie die Berechnung.";

"ExposureDetection_UnknownText" = "Da Sie die Risiko-Ermittlung noch nicht lange genug aktiviert haben, konnten wir für Sie kein Infektionsrisiko berechnen.";

"ExposureDetection_LoadingText" = "Es werden aktuelle Daten heruntergeladen und geprüft. Dies kann mehrere Minuten dauern.";

"ExposureDetection_Behavior_Title" = "Verhalten";

"ExposureDetection_Behavior_Subtitle" = "So verhalten Sie sich richtig";

"ExposureDetection_Guide_Hands" = "Waschen Sie Ihre Hände regelmäßig mit Seife für 20 Sekunden.";

"ExposureDetection_Guide_Mask" = "Tragen Sie einen Mund-Nasen-Schutz bei Begegnungen mit anderen Personen.";

"ExposureDetection_Guide_Distance" = "Halten Sie mindestens 1,5 Meter Abstand zu anderen Personen.";

"ExposureDetection_Guide_Sneeze" = "Niesen oder husten Sie in die Armbeuge oder in ein Taschentuch.";

"ExposureDetection_Guide_Home" = "Begeben Sie sich, wenn möglich, nach Hause bzw. bleiben Sie zu Hause.";

"ExposureDetection_Guide_Hotline1" = "Für Fragen zu auftretenden Symptomen, Testmöglichkeiten und weiteren Isolationsmaßnahmen, wenden Sie sich bitte an eine der folgenden Stellen:";

"ExposureDetection_Guide_Hotline2" = "Ihre Hausarztpraxis";

"ExposureDetection_Guide_Hotline3" = "Den kassenärztlichen Bereitschaftsdienst unter der Telefonnummer: 116117";

"ExposureDetection_Guide_Hotline4" = "Ihr Gesundheitsamt";

"ExposureDetection_Explanation_Title" = "Infektionsrisiko";

"ExposureDetection_Explanation_Subtitle" = "So wird Ihr Risiko ermittelt";

"ExposureDetection_Explanation_Text_Off" = "Das Infektionsrisiko wird anhand der Daten der Risiko-Ermittlung unter Berücksichtigung von Abstand und Dauer lokal auf Ihrem Smartphone berechnet. Ihr Infektionsrisiko ist für niemanden einsehbar und wird nicht weitergegeben.";

"ExposureDetection_Explanation_Text_Outdated" = "Da Sie die Risiko-Ermittlung noch nicht lange genug aktiviert haben, konnten wir für Sie kein Infektionsrisiko berechnen.\n\nDas Infektionsrisiko wird anhand der Daten der Risiko-Ermittlung mit Bezug zum Abstand und der Dauer lokal auf Ihrem Smartphone berechnet. Ihr Infektionsrisiko ist für niemanden einsehbar und wird nicht weitergegeben.";

"ExposureDetection_Explanation_Text_Unknown" = "Da Sie die Risiko-Ermittlung noch nicht lange genug aktiviert haben, konnten wir für Sie kein Infektionsrisiko berechnen.\n\nDas Infektionsrisiko wird anhand der Daten der Risiko-Ermittlung mit Bezug zum Abstand und der Dauer lokal auf Ihrem Smartphone berechnet. Ihr Infektionsrisiko ist für niemanden einsehbar und wird nicht weitergegeben.";

"ExposureDetection_Explanation_Text_Low" = "Das Infektionsrisiko wird anhand der Daten der Risiko-Ermittlung unter Berücksichtigung des Abstands und der Dauer von Begegnungen mit nachweislich Corona-positiv getesteten Personen sowie deren vermutlicher Infektiosität lokal auf Ihrem Smartphone berechnet. Ihr Infektionsrisiko ist für niemanden einsehbar und wird nicht weitergegeben.";

"ExposureDetection_Explanation_Text_High" = "Die Infektionswahrscheinlichkeit wird daher als erhöht für Sie eingestuft.\nDas Infektionsrisiko wird anhand der Daten der Risiko-Ermittlung unter Berücksichtigung von Abstand und Dauer lokal auf Ihrem Smartphone berechnet. Ihr Infektionsrisiko ist für niemanden einsehbar und wird nicht weitergegeben.\nWenn Sie nach Hause kommen, vermeiden Sie auch Begegnungen mit Familienmitgliedern und Mitbewohnern.";

"ExposureDetection_Explanation_FAQ_Link" = "https://www.coronawarn.app/de/faq/#encounter_but_green";

"ExposureDetection_Explanation_FAQ_Link_Text" = "Weitere Informationen";

"ExposureDetection_LowRiskExposure_Title" = "Begegnung mit niedrigem Risiko";

"ExposureDetection_LowRiskExposure_Subtitle" = "Deshalb ist Ihr Infektionsrisiko niedrig";

"ExposureDetection_LowRiskExposure_Body" = "Sie hatten eine Begegnung mit einer später Corona-positiv getesteten Person. Ihr Infektionsrisiko wird auf Grundlage der Daten der Risiko-Ermittlung dennoch als niedrig eingestuft. Ein niedriges Risiko besteht insbesondere dann, wenn sich Ihre Begegnung auf einen kurzen Zeitraum oder einen größeren Abstand beschränkt hat. Sie müssen sich keine Sorgen machen und es besteht kein besonderer Handlungsbedarf. Es wird empfohlen, sich an die allgemein geltenden Abstands- und Hygieneregeln zu halten.";

"ExposureDetection_Button_Enable" = "Risiko-Ermittlung aktivieren";

"ExposureDetection_Button_Refresh" = "Aktualisieren";

/* Active Tracing Section */
"ExposureDetection_ActiveTracingSection_Title" = "Ermittlungszeitraum";

"ExposureDetection_ActiveTracingSection_Subtitle" = "Dieser Zeitraum wird berücksichtigt";

/* There are two paragraphs in this section. The first one just contains text… */
"ExposureDetection_ActiveTracingSection_Text_Paragraph0" = "Die Berechnung des Infektionsrisikos kann nur für die Zeiträume erfolgen, an denen die Risiko-Ermittlung aktiv war. Die Risiko-Ermittlung sollte daher dauerhaft aktiv sein.";

/* … the second paragraph contains two columns. On the left there is our active\n tracing indicator. On the right column there is just text that explains what\n the indicator shows.\n\n Parameters:\n - first: total number of relevant days (usually 14).\n - second: the actual number of days with active tracing. */
"ExposureDetection_ActiveTracingSection_Text_Paragraph1" = "Für Ihre Risiko-Ermittlung wird nur der Zeitraum der letzten %1$u Tage betrachtet. In diesem Zeitraum war Ihre Risiko-Ermittlung für eine Gesamtdauer von %2$u Tagen aktiv. Ältere Tage werden automatisch gelöscht, da sie aus Sicht des Infektionsschutzes nicht mehr relevant sind.";

/* Exposure Detection Errors */
"ExposureDetectionError_Alert_Title" = "Fehler";

"ExposureDetectionError_Alert_Action_Details" = "Details";

"ExposureDetectionError_Alert_Message" = "Während der Risiko-Ermittlung ist ein Fehler aufgetreten.";

"ExposureDetectionError_Alert_AppConfig_Missing_Message" = "Ihre Internetverbindung wurde unterbrochen. Bitte prüfen Sie die Verbindung und öffnen Sie die App dann erneut.";

/* How Risk Detection Works Alert.\n First introduced due to EXPOSUREAPP-1738.\n The alert only displays a single OK-button. We re-use the localized string\n `Alert_ActionOk` for that. */
"How_Risk_Detection_Works_Alert_Title" = "Information zur Funktionsweise der Risiko-Ermittlung";

"How_Risk_Detection_Works_Alert_Message" = "Die Berechnung des Infektionsrisikos kann nur für die Zeiträume erfolgen, an denen die Risiko-Ermittlung aktiv war. Die Risiko-Ermittlung sollte daher dauerhaft aktiv sein.\nFür Ihre Risiko-Ermittlung wird nur der Zeitraum der letzten %1$u Tage betrachtet.\nÄltere Tage werden automatisch gelöscht, da sie aus Sicht des Infektionsschutzes nicht mehr relevant sind.\n\nWeitere Informationen finden Sie in den FAQ.";

/* Settings */
"Settings_Notification_StatusActive" = "An";

"Settings_Notification_StatusInactive" = "Aus";

"Settings_BackgroundAppRefresh_StatusActive" = "An";

"Settings_BackgroundAppRefresh_StatusInactive" = "Aus";

"Settings_StatusEnable" = "Aktivieren";

"Settings_StatusDisable" = "Deaktivieren";

"Settings_KontaktProtokollStatusActive" = "Aktiv";

"Settings_KontaktProtokollStatusInactive" = "Gestoppt";

"Settings_Tracing_Label" = "Risiko-Ermittlung";

"Settings_Notification_Label" = "Mitteilungen";

"Settings_BackgroundAppRefresh_Label" = "Hintergrundaktualisierung";

"Settings_Reset_Label" = "Anwendung zurücksetzen";

"Settings_Tracing_Description" = "Erlauben Sie die Aufzeichnung und Weitergabe von COVID-19-Zufallscodes.";

"Settings_Notification_Description" = "Erlauben Sie automatische Mitteilungen zu Ihrem COVID-19-Risikostatus.";

"Settings_BackgroundAppRefresh_Description" = "Erlauben Sie die automatische Aktualisierung Ihres Risikostatus.";

"Settings_Reset_Description" = "Löschen Sie alle Ihre Daten in der App.";

"Settings_NavTitle" = "Einstellungen";

/* Noticiation Settings */
"NotificationSettings_On_Title" = "Möchten Sie Mitteilungen zu Ihrem COVID-19-Risikostatus aktivieren?";

"NotificationSettings_On_SectionTitle" = "Einstellung";

"NotificationSettings_On_RiskChanges" = "Änderung Ihres Infektionsrisikos";

"NotificationSettings_On_TestsStatus" = "Status Ihres COVID-19-Tests";

"NotificationSettings_Off_SectionTitle" = "Einstellung";

"NotificationSettings_Off_EnableNotifications" = "Mitteilungen";

"NotificationSettings_Off_StatusInactive" = "Aus";

"NotificationSettings_Off_InfoTitle" = "Mitteilungen aktivieren";

"NotificationSettings_Off_InfoDescription" = "Um Mitteilungen zu aktivieren, müssen Sie Mitteilungen für die Corona-Warn-App in Ihren Geräte-Einstellungen zulassen.";

"NotificationSettings_Off_OpenSettings" = "App-Einstellungen öffnen";

"NotificationSettings_NavTitle" = "Mitteilungen";

"NotificationSettings_onImageDescription" = "Eine Frau erhält eine Mitteilung von ihrer Corona-Warn-App.";

"NotificationSettings_offImageDescription" = "Eine Frau kann keine Mitteilungen von ihrer Corona-Warn-App erhalten.";

/* Background App Referesh Settings */

"BackgroundAppRefreshSettings_Title" = "Hintergrundaktualisierung";

"BackgroundAppRefreshSettings_Image_Description_On" = "Ein Mensch hält ein Smartphone mit eingeschalteter Hintergrundaktualisierung in der Hand.";

"BackgroundAppRefreshSettings_Image_Description_Off" = "Ein Mensch hält ein Smartphone mit ausgeschalteter Hintergrundaktualisierung in der Hand.";

"BackgroundAppRefreshSettings_Subtitle" = "Risikostatus im Hintergrund aktualisieren";

"BackgroundAppRefreshSettings_Description" = "Bei eingeschalteter Hintergrundaktualisierung ermittelt die Corona-Warn-App Ihren Risikostatus automatisch.
Es fallen hierbei keine zusätzliche Kosten für die Datenübertragung im Mobilfunknetz an.
Bei ausgeschalteter Hintergrundaktualisierung müssen Sie die App täglich aufrufen, um Ihren Risikostatus zu aktualisieren.";

"BackgroundAppRefreshSettings_Status_Header" = "Einstellung";

"BackgroundAppRefreshSettings_Status_Title" = "Hintergrundaktualisierung";

"BackgroundAppRefreshSettings_Status_On" = "An";

"BackgroundAppRefreshSettings_Status_Off" = "Aus";

"BackgroundAppRefreshSettings_InfoBox_Title" = "Hintergrundaktualisierung einschalten";

"BackgroundAppRefreshSettings_InfoBox_Description" = "Die Hintergrundaktualisierung müssen Sie sowohl in den allgemeinen Einstellungen Ihres iPhones als auch in den Einstellungen der Corona-Warn-App einschalten.";

"BackgroundAppRefreshSettings_InfoBox_LowPowerMode_Description" = "Beachten Sie bitte, dass für das Einschalten der Hintergrundaktualisierung der Stromsparmodus ausgeschaltet sein muss.";

"BackgroundAppRefreshSettings_InfoBox_LowPowerModeInstruction_Title" = "Stromsparmodus ausschalten";

"BackgroundAppRefreshSettings_InfoBox_LowPowerModeInstruction_Step1" = "Öffnen Sie Einstellungen.";

"BackgroundAppRefreshSettings_InfoBox_LowPowerModeInstruction_Step2" = "Öffnen Sie Batterie.";

"BackgroundAppRefreshSettings_InfoBox_LowPowerModeInstruction_Step3" = "Schalten Sie den Stromsparmodus aus.";

"BackgroundAppRefreshSettings_InfoBox_SystemBackgroundRefreshInstruction_Title" = "Hintergrundaktualisierung allgemein einschalten";

"BackgroundAppRefreshSettings_InfoBox_SystemBackgroundRefreshInstruction_Step1" = "Öffnen Sie Einstellungen.";

"BackgroundAppRefreshSettings_InfoBox_SystemBackgroundRefreshInstruction_Step2" = "Öffnen Sie Allgemein.";

"BackgroundAppRefreshSettings_InfoBox_SystemBackgroundRefreshInstruction_Step3" = "Öffnen Sie Hintergrundaktualisierung.";

"BackgroundAppRefreshSettings_InfoBox_SystemBackgroundRefreshInstruction_Step4" = "Wählen Sie entweder WLAN oder WLAN & Mobile Daten.";

"BackgroundAppRefreshSettings_InfoBox_AppBackgroundRefreshInstruction_Title" = "Hintergrundaktualisierung für die Corona-Warn-App einschalten";

"BackgroundAppRefreshSettings_InfoBox_AppBackgroundRefreshInstruction_Step1" = "Öffnen Sie Einstellungen.";

"BackgroundAppRefreshSettings_InfoBox_AppBackgroundRefreshInstruction_Step2" = "Öffnen Sie die Corona-Warn-App Einstellungen.";

"BackgroundAppRefreshSettings_InfoBox_AppBackgroundRefreshInstruction_Step3" = "Schalten Sie die Hintergrundaktualisierung ein.";

"BackgroundAppRefreshSettings_OpenSettingsButton_Title" = "Einstellungen öffnen";

"BackgroundAppRefreshSettings_ShareButton_Title" = "Anleitung teilen";


/* Onboarding */
"Onboarding_LetsGo_actionText" = "Los geht’s";

"Onboarding_Continue_actionText" = "Weiter";

"Onboarding_EnableLogging_actionText" = "Weiter";

"Onboarding_Continue_actionTextHint" = "Sie können diesen Bildschirm überspringen";

"Onboarding_doNotAllow_actionText" = "Nicht erlauben";

"Onboarding_DoNotActivate_actionText" = "Nicht aktivieren";

"Onboarding_DeactivateExposureConfirmation_title" = "Corona-Warn-App kann dadurch keine Benachrichtigungen zum COVID-19-Risikostatus versenden und empfangen.";

"Onboarding_DeactivateExposureConfirmation_message" = "Sie können die Funktion jederzeit ausschalten.";

"OnboardingInfo_togetherAgainstCoronaPage_imageDescription" = "Eine vielfältige Gruppe in einer Stadt benutzt Smartphones.";

"OnboardingInfo_togetherAgainstCoronaPage_title" = "Gemeinsam Corona bekämpfen";

"OnboardingInfo_togetherAgainstCoronaPage_boldText" = "Mehr Schutz für Sie und uns alle. Mit der Corona-Warn-App durchbrechen wir Infektionsketten schneller.";

"OnboardingInfo_togetherAgainstCoronaPage_normalText" = "Machen Sie Ihr Smartphone zum Corona-Warn-System. Überblicken Sie Ihren Risikostatus und erfahren Sie, ob in den letzten 14 Tagen Corona-positiv getestete Personen in Ihrer Nähe waren.\n\nDie App merkt sich Begegnungen zwischen Menschen, indem ihre Smartphones verschlüsselte Zufallscodes austauschen. Und zwar ohne dabei auf persönliche Daten zuzugreifen.";

"OnboardingInfo_togetherAgainstCoronaPage_link" = "https://www.bundesregierung.de/breg-de/themen/corona-warn-app/corona-warn-app-leichte-sprache-gebaerdensprache";

"OnboardingInfo_togetherAgainstCoronaPage_linkText" = "Informationen zur App in leichter Sprache und Gebärdensprache";

"OnboardingInfo_privacyPage_imageDescription" = "Eine Frau mit einem Smartphone benutzt die Corona-Warn-App, ein Vorhängeschloss auf einem Schild steht als Symbol für verschlüsselte Daten.";

"OnboardingInfo_privacyPage_title" = "Datenschutz";

"OnboardingInfo_privacyPage_boldText" = "";

"OnboardingInfo_privacyPage_normalText" = "Sie bleiben unerkannt.\nIhre Daten werden komplett verschlüsselt und pseudonymisiert übertragen.\n\nVerantwortliche Stelle im Sinne des Art. 4 Abs. 7 DSGVO:\n\nRobert Koch-Institut\nNordufer 20\n13353 Berlin\nBitte lesen Sie unsere Datenschutzbestimmungen.\n\nDatenschutzhinweise:";

"OnboardingInfo_enableLoggingOfContactsPage_imageDescription" = "Drei Personen haben die Risiko-Ermittlung auf ihren Smartphones aktiviert, ihre Begegnung wird daher aufgezeichnet.";

"OnboardingInfo_enableLoggingOfContactsPage_title" = "Wie Sie die Risiko-Ermittlung ermöglichen";

"OnboardingInfo_enableLoggingOfContactsPage_boldText" = "Um zu erkennen, ob für Sie ein Infektionsrisiko vorliegt, müssen Sie die Risiko-Ermittlung aktivieren.";

"OnboardingInfo_enableLoggingOfContactsPage_normalText" = "Die Risiko-Ermittlung funktioniert, indem Ihr Smartphone per Bluetooth verschlüsselte Zufallscodes anderer Nutzerinnen und Nutzer empfängt und Ihren eigenen Zufallscode an deren Smartphones weitergibt. Die Funktion lässt sich jederzeit wieder deaktivieren.\n\nDie verschlüsselten Zufallscodes geben nur Auskunft über das Datum, die Dauer und die anhand der Signalstärke berechnete Entfernung zu Ihren Mitmenschen. Persönliche Daten wie Name, Adresse oder Aufenthaltsort werden zu keiner Zeit erfasst. Konkrete Rückschlüsse auf Personen sind nicht möglich.";

"OnboardingInfo_enableLoggingOfContactsPage_consentUnderagesTitle" = "App-Nutzung ab 16 Jahren";

"OnboardingInfo_enableLoggingOfContactsPage_consentUnderagesText" = "Die App-Nutzung ist ab 16 Jahren gestattet und richtet sich an Personen, die sich in Deutschland aufhalten.";

"OnboardingInfo_enableLoggingOfContactsPage_panelTitle" = "Einwilligungserklärung";

"OnboardingInfo_enableLoggingOfContactsPage_panelBody" = "Um zu erfahren, ob Sie Kontakt mit einer infizierten Person hatten und für Sie ein Infektionsrisiko besteht, müssen Sie die Funktion Risiko-Ermittlung in der App aktivieren. Der Aktivierung der Risiko-Ermittlung und der damit im Zusammenhang stehenden Datenverarbeitung stimmen Sie mit Antippen des Buttons „Risiko-Ermittlung aktivieren“ zu.\n\n\nUm die Risiko-Ermittlung nutzen zu können, müssen Sie zudem auf Ihrem iPhone die von Apple bereitgestellte Kontaktaufzeichnungs-Funktion „COVID-19-Kontaktprotokoll“ aktivieren und für die Corona-Warn-App freigeben.\n\nIhr iPhone erzeugt und versendet bei aktivierter Kontaktaufzeichnung kontinuierlich Zufalls-IDs per Bluetooth, die von anderen Apple- und Android-Smartphones mit ebenfalls aktivierter Kontaktaufzeichnung in Ihrer Umgebung empfangen werden können. Umgekehrt empfängt Ihr iPhone die Zufalls-IDs der anderen Smartphones. Die eigenen und die von anderen Smartphones empfangenen Zufalls-IDs werden im COVID-19-Kontaktprotokoll aufgezeichnet und dort für 14 Tage gespeichert.\n\n\nZur Ermittlung Ihres Infektionsrisikos lädt die App mehrmals täglich oder auf Abfrage eine Liste mit den Zufalls-IDs aller Nutzer, die Ihre Infektion mit dem Corona-Virus in der App geteilt haben. Diese Liste wird dann mit den im COVID-19-Kontaktprotokoll gespeicherten Zufalls-IDs verglichen. Wenn die App dabei feststellt, dass Sie möglicherweise Kontakt zu einem infizierten Nutzer gehabt haben, werden Sie von der App informiert, dass Sie mit einer infizierten Person in Kontakt waren und insoweit ein Infektionsrisiko besteht. In diesem Fall erhält die App außerdem Zugriff auf weitere im COVID-19-Kontaktprotokoll Ihres iPhone gespeicherte Daten (Datum und Dauer sowie Bluetooth-Signalstärke des Kontakts).\n\nAus der Bluetooth-Signalstärke wird der räumliche Abstand abgeleitet (je stärker das Signal, desto geringer der Abstand). Diese Angaben werden von der App ausgewertet, um Ihr Gesundheitsrisiko durch eine Infektion mit dem Corona-Virus abzuschätzen und Ihnen Empfehlungen für die nächsten Schritte zu geben. Diese Auswertung wird ausschließlich lokal auf Ihrem iPhone durchgeführt. Außer Ihnen erfährt niemand (auch nicht das RKI), ob Sie mit einer infizierten Person Kontakt hatten und welches Risiko für Sie ermittelt wird.\n\nZum Widerruf Ihrer Einwilligung in die Risiko-Ermittlung können Sie die Funktion über den Schieberegler innerhalb der App deaktivieren oder die App löschen. Wenn Sie die Risiko-Ermittlung wieder nutzen möchten, können Sie den Schieberegler erneut aktivieren oder die App erneut installieren. Wenn Sie die Risiko-Ermittlung deaktivieren, prüft die App nicht mehr, ob Sie Kontakt zu einem infizierten Nutzer gehabt haben. Um auch die Aussendung und den Empfang der Zufalls-IDs anzuhalten, müssen Sie das COVID-19-Kontaktprotokoll in den Einstellungen Ihres iPhones deaktivieren. Bitte beachten Sie, dass die im COVID-19-Kontaktprotokoll aufgezeichneten fremden und eigenen Zufalls-Kennungen nicht in der App gelöscht werden. Die im COVID-19-Kontaktprotokoll gespeicherten Daten können Sie nur in den Einstellungen Ihres iPhones dauerhaft löschen.\n\n\nDie Datenschutzhinweise der App (einschließlich Informationen zur Datenverarbeitung für die Risiko-Ermittlung) finden Sie unter dem Menüpunkt „Datenschutzinformation“.";

"OnboardingInfo_enableLoggingOfContactsPage_stateHeader" = "Status";

"OnboardingInfo_enableLoggingOfContactsPage_stateTitle" = "Risiko-Ermittlung";

"OnboardingInfo_enableLoggingOfContactsPage_stateActive" = "Aktiv";

"OnboardingInfo_enableLoggingOfContactsPage_stateStopped" = "Gestoppt";

"OnboardingInfo_howDoesDataExchangeWorkPage_imageDescription" = "Ein positiver Testbefund wird verschlüsselt ins System übermittelt, das nun andere Nutzerinnen und Nutzer warnt.";

"OnboardingInfo_howDoesDataExchangeWorkPage_title" = "Falls Sie Corona-positiv getestet werden …";

"OnboardingInfo_howDoesDataExchangeWorkPage_boldText" = "… teilen Sie es bitte über die Corona-Warn-App mit. Freiwillig und sicher. Für die Gesundheit aller.";

"OnboardingInfo_howDoesDataExchangeWorkPage_normalText" = "Ihre Mitteilung wird zuverlässig verschlüsselt über einen sicheren Server weiterverarbeitet. Die Personen, deren verschlüsselte Zufallscodes Sie gesammelt haben, erhalten nun eine Warnung und Informationen darüber, wie sie weiter vorgehen sollen.";

"OnboardingInfo_alwaysStayInformedPage_imageDescription" = "Eine Frau erhält eine Mitteilung von ihrer Corona-Warn-App.";

"OnboardingInfo_alwaysStayInformedPage_title" = "Warnungen erhalten, Risiken kennen";

"OnboardingInfo_alwaysStayInformedPage_boldText" = "Die App kann Sie automatisch über Ihren Risikostatus informieren und bei Neuinfektionen von Menschen, denen Sie begegnet sind, warnen. Erlauben Sie der App jetzt, Sie zu benachrichtigen.";

"OnboardingInfo_alwaysStayInformedPage_normalText" = "Auf diese Weise können Sie sich zum Schutz Ihrer Mitmenschen in Isolation begeben und sich nach entsprechender Abklärung testen lassen.";

/* Exposure Submission */
"ExposureSubmission_Hotline_Number" = "+498007540002";

"ExposureSubmission_DataPrivacyTitle" = "Datenschutz";

"ExposureSubmission_Continue_actionText" = "Weiter";

"ExposureSubmission_ConfirmDismissPopUpTitle" = "Wollen Sie wirklich abbrechen?";

"ExposureSubmission_ConfirmDismissPopUpText" = "Ihre bisherigen Angaben werden nicht gespeichert.";

"ExposureSubmission_DataPrivacyDescription" = "Durch Antippen von „Erlauben“ willigen Sie ein, dass die App den Status Ihres Corona-Virus-Tests abfragen und in der App anzeigen darf. Diese Funktion steht Ihnen zur Verfügung, wenn Sie einen QR-Code erhalten und eingewilligt haben, dass Ihr Testergebnis an das Serversystem der App übermittelt werden darf. Sobald das Testlabor Ihr Testergebnis auf dem Server hinterlegt hat, können Sie das Ergebnis in der App sehen. Falls Sie Mitteilungen aktiviert haben, werden Sie auch außerhalb der App über den Eingang des Testergebnis informiert. Das Testergebnis selbst wird aus Datenschutzgründen jedoch nur in der App angezeigt. Sie können diese Einwilligung jederzeit widerrufen, indem Sie die Testregistrierung in der App löschen. Durch den Widerruf der Einwilligung wird die Rechtmäßigkeit der bis zum Widerruf erfolgten Verarbeitung nicht berührt. Weitere Informationen finden Sie unter dem Menüpunkt „Datenschutzinformation“.";

"ExposureSubmissionDataPrivacy_AcceptTitle" = "Erlauben";

"ExposureSubmissionDataPrivacy_DontAcceptTitle" = "Nicht erlauben";

"ExposureSubmission_Submit" = "TAN eingeben";

"ExposureSubmissionTanEntry_Title" = "TAN-Eingabe";

"ExposureSubmissionTanEntry_EntryField" = "TAN-Eingabefeld";

"ExposureSubmissionTanEntry_Info" = "Geben Sie bitte die Ihnen mitgeteilte TAN ein:";

"ExposureSubmissionTanEntry_Description" = "Geben Sie bitte die 10-stellige TAN ein, die Ihnen mitgeteilt wurde.";

"ExposureSubmissionTanEntry_Submit" = "Weiter";

"ExposureSubmissionTanEntry_InvalidCharacterError" = "Ihre Eingabe enthält ein ungültiges Zeichen. Bitte überprüfen Sie Ihre Eingabe.";

"ExposureSubmissionTanEntry_InvalidError" = "Ungültige TAN. Bitte überprüfen Sie Ihre Eingabe.";

"ExposureSubmission_NavTitle" = "Positivkennung senden";

"ExposureSubmissionConfirmation_Title" = "Positive Diagnose";

"ExposureSubmission_GeneralErrorTitle" = "Fehler";

"ExposureSubmission_DispatchTitle" = "Auswahl";

"ExposureSubmission_DispatchDescription" = "Was liegt Ihnen vor?";

"ExposureSubmissionDispatch_QRCodeButtonTitle" = "Dokument mit QR-Code";

"ExposureSubmissionDispatch_QRCodeButtonDescription" = "Registrieren Sie Ihren Test, indem Sie den QR-Code Ihres Test-Dokuments scannen.";

"ExposureSubmissionDispatch_TANButtonTitle" = "TAN";

"ExposureSubmissionDispatch_TANButtonDescription" = "Registrieren Sie Ihren Test per manueller TAN-Eingabe.";

"ExposureSubmissionDispatch_HotlineButtonTitle" = "TAN anfragen";

"ExposureSubmissionDispatch_HotlineButtonDescription" = "Bitte rufen Sie uns an, falls Sie %@ getestet wurden.";

"ExposureSubmissionDispatch_HotlineButtonPositiveWord" = "Positiv";

"ExposureSubmissionHotline_Title" = "TAN anfragen";

"ExposureSubmissionHotline_Description" = "Bitte halten Sie zur TAN-Abfrage Ihren Befundbrief (sofern vorhanden) und Ihre Telefonnummer bereit.";

"ExposureSubmissionHotline_SectionTitle" = "Info zum Ablauf:";

"ExposureSubmissionHotline_SectionDescription1" = "Hotline anrufen & TAN erfragen:";

"ExposureSubmissionHotline_iconAccessibilityLabel1" = "Schritt 1 von 2";

"ExposureSubmissionHotline_iconAccessibilityLabel2" = "Schritt 2 von 2";

"ExposureSubmission_PhoneNumber" = "+49 800 7540002";

"ExposureSubmission_PhoneDetailDescription" = "Sprachen:\nDeutsch, Englisch, Türkisch\n\nErreichbarkeit:\nMo - So: Täglich 24 Stunden\n\nDer Anruf ist kostenfrei.\n\nFür gesundheitliche Fragen wenden Sie sich bitte an Ihre Hausarztpraxis oder die Hotline des ärztlichen Bereitschaftsdienstes 116 117.";

"ExposureSubmission_SectionDescription2" = "Test per TAN-Eingabe in der App registrieren";

"ExposureSubmission_CallButtonTitle" = "Anrufen";

"ExposureSubmission_TANInputButtonTitle" = "TAN eingeben";

"ExposureSubmissionHotline_imageDescription" = "Hotline teilt eine TAN mit.";

/* Exposure Submission QR Code Scanner */
"ExposureSubmissionQRScanner_title" = "QR-Code Scan";

"ExposureSubmissionQRScanner_instruction" = "Positionieren Sie den Rahmen über dem QR-Code Ihres Dokuments.";

"ExposureSubmissionQRScanner_notFoundAlertTitle" = "Befund wurde nicht gefunden";

"ExposureSubmissionQRScanner_notFoundAlertText" = "Um das Lesen des QR-Codes zu erleichtern, versuchen Sie, den QR-Code vertikal zum Scanner auszurichten oder aktivieren Sie das Blitzlicht.";

"ExposureSubmissionQRScanner_otherError" = "Ein unbekannter Fehler ist aufgetreten.";

"ExposureSubmissionQRScanner_cameraPermissionDenied" = "Bitte erlauben Sie der App die Benutzung der Kamera, um den QR-Code zu scannen.";

"ExposureSubmissionQRScanner_CameraFlash" = "Kamerablitz";

"ExposureSubmissionQRScanner_CameraFlash_On" = "Eingeschaltet";

"ExposureSubmissionQRScanner_CameraFlash_Off" = "Ausgeschaltet";

"ExposureSubmissionQRScanner_CameraFlash_Enable" = "Kamerablitz einschalten";

"ExposureSubmissionQRScanner_CameraFlash_Disable" = "Kamerablitz ausschalten";

/* Exposure Submission Success */
"ExposureSubmissionSuccess_Title" = "Vielen Dank!";

"ExposureSubmissionSuccess_AccImageDescription" = "Eine vielfältige Gruppe begrüßt durch Jubel, dass jemand sein Testergebnis mit anderen geteilt hat.";

"ExposureSubmissionSuccess_Button" = "Fertig";

"ExposureSubmissionSuccess_Description" = "Dank Ihrer Mithilfe können andere gewarnt werden und entsprechend reagieren.";

"ExposureSubmissionSuccess_subTitle" = "Weitere Infos:";

"ExposureSubmissionSuccess_listTitle" = "Bitte beachten Sie:";

"ExposureSubmissionSuccess_listItem1" = "Das Gesundheitsamt wird sich in den nächsten Tagen telefonisch oder schriftlich bei Ihnen melden.";

"ExposureSubmissionSuccess_listItem2" = "Sie sind ansteckend. Isolieren Sie sich von anderen Personen.";

"ExposureSubmissionSuccess_listItem2_1" = "Ihre Quarantänezeit beträgt im Regelfall 14 Tage. Beobachten und erfassen Sie genau, wie sich Ihre Krankheitszeichen entwickeln.";

"ExposureSubmissionSuccess_listItem2_2" = "Sie werden von Ihrem Gesundheitsamt gebeten, eine Liste Ihrer Kontaktpersonen zu erstellen. Dabei sollen alle Personen erfasst werden, mit denen Sie in den zwei Tagen vor Erkrankungsbeginn engen Kontakt (unter 2 Meter, direktes Gespräch) über insgesamt 15 Minuten hatten.";

"ExposureSubmissionSuccess_listItem2_3" = "Bitte denken Sie hier auch besonders an Personen, die nicht automatisch durch die App informiert werden, da sie kein Smartphone besitzen oder die App nicht installiert haben.";

"ExposureSubmissionSuccess_listItem2_4" = "Auch wenn Sie keine Krankheitszeichen mehr haben und sich wieder gesund fühlen, könnten Sie noch ansteckend sein.";

/* Exposure Submission Introduction */
"ExposureSubmissionIntroduction_Title" = "Info";

"ExposureSubmissionIntroduction_SubTitle" = "So funktioniert das Corona-Warn-System";

"ExposureSubmissionIntroduction_AccImageDescription" = "Ein Smartphone übermittelt einen positiven Testbefund verschlüsselt ins System.";

"ExposureSubmissionIntroduction_Usage01" = "Damit die Corona-Warn-App funktioniert, sind wir auf die Mithilfe von Corona-positiv getesteten Personen angewiesen.";

"ExposureSubmissionIntroduction_Usage02" = "Da nur verschlüsselte Zufallscodes ausgetauscht werden, bleiben Sie unerkannt. Sie können jetzt wie folgt vorgehen:";

"ExposureSubmissionIntroduction_ListItem1" = "Wenn sich auf Ihrem Testdokument ein QR-Code befindet, können Sie diesen in der App scannen und den Test damit registrieren. Sobald das Ergebnis vorliegt, können Sie es in der App einsehen.";

"ExposureSubmissionIntroduction_ListItem2" = "Wenn Sie Corona-positiv getestet wurden, können Sie andere warnen.";

"ExposureSubmissionIntroduction_ListItem3" = "Wenn Ihnen für einen positiven Testbefund eine TAN mitgeteilt wurde, können Sie diese für die Registrierung des Tests nutzen.";

"ExposureSubmissionIntroduction_ListItem4" = "Wenn Sie keine TAN haben, können Sie diese telefonisch anfragen.";

/* Exposure Submission Result */
"ExposureSubmissionResult_Title" = "Testergebnis";

"ExposureSubmissionResult_CardSubTitle" = "IHR BEFUND";

"ExposureSubmissionResult_CardTitle" = "SARS-CoV-2";

"ExposureSubmissionResult_CardPositive" = "positiv";

"ExposureSubmissionResult_CardNegative" = "negativ";

"ExposureSubmissionResult_CardInvalid" = "Auswertung nicht möglich";

"ExposureSubmissionResult_CardPending" = "Ergebnis liegt noch nicht vor";

"ExposureSubmissionResult_Procedure" = "Info zum Ablauf:";

"ExposureSubmissionResult_testAdded" = "Test erfolgreich hinzugefügt";

"ExposureSubmissionResult_testAddedDesc" = "Ihr Test wurde in der Corona-Warn-App registriert.";

"ExposureSubmissionResult_warnOthers" = "Andere warnen";

"ExposureSubmissionResult_warnOthersDesc" = "Ihre Zufallscodes der letzten 14 Tage teilen, um andere zu schützen und die Infektionskette zu unterbrechen.";

"ExposureSubmissionResult_testPositive" = "Befund positiv";

"ExposureSubmissionResult_testPositiveDesc" = "Ihr Testergebnis wurde erfolgreich als positiv verifiziert.";

"ExposureSubmissionResult_testNegative" = "Befund negativ";

"ExposureSubmissionResult_testNegativeDesc" = "Der Labortest hat keinen Nachweis für das Coronavirus SARS-CoV-2 bei Ihnen ergeben.";

"ExposureSubmissionResult_testNegative_furtherInfos_title" = "Weitere Infos:";

"ExposureSubmissionResult_testNegative_furtherInfos_listItem1" = "Sie haben trotzdem gesundheitliche Beschwerden? Wenn Sie sich sehr krank fühlen und/oder Ihre Beschwerden sich verschlechtert haben, wenden Sie sich bitte an Ihre Hausarztpraxis.";

"ExposureSubmissionResult_testNegative_furtherInfos_listItem2" = "Bleiben Sie bis zu Ihrer Genesung trotzdem zu Hause. Falls Sie sich durch eine andere Infektion geschwächt mit dem Coronavirus (SARS-CoV-2) infizieren, kann dies zu schwereren Krankheitsverläufen führen.";

"ExposureSubmissionResult_testNegative_furtherInfos_listItem3" = "Gehen Sie nicht krank zur Arbeit, um andere Personen nicht zu gefährden.";

"ExposureSubmissionResult_furtherInfos_hint_testAgain" = "Falls sich Ihre Symptome verschlechtern, kann die Notwendigkeit eines weiteres SARS-CoV-2-Tests bestehen.";

"ExposureSubmissionResult_testInvalid" = "Test fehlerhaft";

"ExposureSubmissionResult_testInvalidDesc" = "Es gab ein Problem bei der Auswertung Ihres Tests. Bitte kontaktieren Sie das Testcenter oder das zuständige Labor, um Information zum weiteren Vorgehen zu erhalten.";

"ExposureSubmissionResult_testRedeemed" = "Test fehlerhaft";

"ExposureSubmissionResult_testRedeemedDesc" = "Es gab ein Problem bei der Auswertung Ihres Tests. Ihr QR Code ist bereits abgelaufen.";

"ExposureSubmissionResult_testPending" = "Testergebnis noch nicht verfügbar";

"ExposureSubmissionResult_testPendingDesc" = "Ihr Testergebnis steht noch nicht zur Verfügung.";

"ExposureSubmissionResult_testRemove" = "Test entfernen";

"ExposureSubmissionResult_testRemoveDesc" = "Bitte entfernen Sie den Test wieder aus der Corona-Warn-App, damit Sie bei Bedarf einen neuen Test hinterlegen können.";

"ExposureSubmissionResult_continueButton" = "Weiter";

"ExposureSubmissionResult_deleteButton" = "Test entfernen";

"ExposureSubmissionResult_refreshButton" = "Aktualisieren";

/* ExposureSubmissionSymptoms */

"ExposureSubmissionSymptoms_Title" = "Symptome";

"ExposureSubmissionSymptoms_Introduction" = "Wenn Sie angeben, ob und wann eventuelle Corona-Symptome bei Ihnen aufgetreten sind, kann das Infektionsrisiko von anderen App-Nutzern genauer berechnet werden. Sie müssen keine Angabe machen, wählen Sie dazu „Keine Angabe“.";

"ExposureSubmissionSymptoms_Description" = "Sind bei Ihnen in den letzten Tagen folgende Symptome aufgetreten?";

"ExposureSubmissionSymptoms_Symptom0" = "Erhöhte Temperatur oder Fieber";

"ExposureSubmissionSymptoms_Symptom1" = "Kurzatmigkeit";

"ExposureSubmissionSymptoms_Symptom2" = "Verlust des Geruchs-/Geschmackssinns";

"ExposureSubmissionSymptoms_Symptom3" = "Husten";

"ExposureSubmissionSymptoms_Symptom4" = "Schnupfen";

"ExposureSubmissionSymptoms_Symptom5" = "Halsschmerzen";

"ExposureSubmissionSymptoms_Symptom6" = "Kopf- und Gliederschmerzen";

"ExposureSubmissionSymptoms_Symptom7" = "Allgemeine Schwäche und Abgeschlagenheit";

"ExposureSubmissionSymptoms_AnswerOptionYes" = "Ja";

"ExposureSubmissionSymptoms_AnswerOptionNo" = "Nein";

"ExposureSubmissionSymptoms_AnswerOptionPreferNotToSay" = "Keine Angabe";

"ExposureSubmissionSymptoms_ContinueButton" = "Weiter";

/* ExposureSubmissionSymptomsOnset */

"ExposureSubmissionSymptomsOnset_Title" = "Symptom-Beginn";

"ExposureSubmissionSymptomsOnset_Subtitle" = "Wann sind die Symptome bei Ihnen aufgetreten?";

"ExposureSubmissionSymptomsOnset_Description" = "Machen Sie Ihre Angaben so genau wie möglich.";

"ExposureSubmissionSymptomsOnset_DatePickerTitle" = "Genaues Datum";

"ExposureSubmissionSymptomsOnset_AnswerOptionLastSevenDays" = "In den letzten 7 Tagen";

"ExposureSubmissionSymptomsOnset_AnswerOptionOneToTwoWeeksAgo" = "Vor 1-2 Wochen";

"ExposureSubmissionSymptomsOnset_AnswerOptionMoreThanTwoWeeksAgo" = "Vor mehr als 2 Wochen";

"ExposureSubmissionSymptomsOnset_AnswerOptionPreferNotToSay" = "Keine Angabe";

"ExposureSubmissionSymptomsOnset_ContinueButton" = "Weiter";

/* ExposureSubmissionWarnOthers */

"ExposureSubmissionWarnOthers_title" = "Andere warnen";

"ExposureSubmissionWarnOthers_AccImageDescription" = "Ein Smartphone übermittelt einen positiven Testbefund verschlüsselt ins System.";

"ExposureSubmissionWarnOthers_sectionTitle" = "Helfen Sie mit!";

<<<<<<< HEAD
"ExposureSubmissionWarnOthers_description" = "Als Nächstes können Sie dafür sorgen, dass Ihre Mitmenschen über mögliche Risiko-Begegnungen gewarnt werden.\n\nHierfür können Sie Ihre bislang nur auf Ihrem Smartphone gespeicherten Zufalls-IDs an das von den teilnehmenden Ländern gemeinsam betriebene europäische Serversystem zur Verfügung stellen. Von dort werden die Zufalls-IDs durch die teilnehmenden Länder an die Nutzer der jeweiligen offiziellen Corona-Apps verteilt. Nach dem täglichen Download der Zufalls-IDs werden die Nutzerinnen und Nutzer, mit denen Sie Kontakt hatten, dann gewarnt, sofern eine Risiko-Begegnung stattfand.\n\nEs werden nur Zufalls-IDs übertragen. Es werden keine persönlichen Daten wie Ihr Name, Ihre Adresse oder Ihr Aufenthaltsort mitgeteilt.";

"ExposureSubmissionWarnOthers_supportedCountriesTitle" = "Derzeit nehmen die folgenden Länder an der länderübergreifenden Risiko-Ermittlung teil:";
=======
"ExposureSubmissionWarnOthers_description" = "Als Nächstes können Sie dafür sorgen, dass das Corona-Warn-System Ihre lokal gespeicherten Zufallscodes der letzten 14 Tage an andere verteilt. So können Sie Ihre Mitmenschen warnen und helfen, die Infektionskette zu unterbrechen.\n\nEs werden nur unpersönliche Zufalls-IDs und eventuelle Angaben zum Symptombeginn übertragen. Ihre Identität wird hierdurch nicht offengelegt.";

"ExposureSubmissionWarnOthers_dataPrivacyDescription" = "Durch Antippen von „Einverstanden“ willigen Sie ein, dass die App Ihr positives Testergebnis zusammen mit Ihren Zufalls-IDs der letzten 14 Tage an das Serversystem der App übermittelt, damit andere App-Nutzer mit aktivierter Risiko-Ermittlung automatisch informiert werden können, dass sie möglicherweise einem Infektionsrisiko ausgesetzt waren. Wenn Sie optionale Angaben zum Symptombeginn gemacht haben, wird mit den Zufalls-IDs auch ein aus Ihren Angaben abgeleiteter Risikowert übermittelt, der Ihr Ansteckungsrisiko am Gültigkeitstag der jeweiligen Zufalls-ID angibt. Die übermittelten Zufalls-IDs enthalten keine Angaben, die Rückschlüsse auf Ihre Identität oder Ihre Person zulassen.\n\nDie Übermittlung Ihres Testergebnisses per App ist freiwillig. Wenn Sie Ihr Testergebnis nicht übermitteln, entstehen Ihnen keine Nachteile. Da weder nachvollzogen noch kontrolliert werden kann, ob und wie Sie die App verwenden, erfährt außer Ihnen niemand, ob Sie eine Infektion übermittelt haben.\n\nSie können Ihre Einwilligung jederzeit widerrufen, indem Sie die App löschen. Durch den Widerruf der Einwilligung wird die Rechtmäßigkeit der aufgrund der Einwilligung bis zum Widerruf erfolgten Verarbeitung nicht berührt. Weitere Informationen finden Sie unter dem Menüpunkt „App-Informationen“ > „Datenschutz“.";

"ExposureSubmissionWarnOthers_dataPrivacyTitle" = "Einwilligungserklärung";
>>>>>>> cdd4ba61

"ExposureSubmissionWarnOthers_consentUnderagesTitle" = "App-Nutzung ab 16 Jahren";

"ExposureSubmissionWarnOthers_consentUnderagesText" = "Die App-Nutzung ist ab 16 Jahren gestattet und richtet sich an Personen, die sich in Deutschland aufhalten.";

"ExposureSubmissionWarnOthers_consentTitle" = "Einwilligungserklärung";

"ExposureSubmissionWarnOthers_consentDescription" = "Indem Sie „Einverstanden“ antippen, willigen Sie ein, dass Ihre Zufalls-IDs der letzten 14 Tage an das von den teilnehmenden Ländern* gemeinsam betriebene europäische Serversystem übermittelt werden. Da Sie Corona-positiv getestet wurden, können Sie Nutzer der offiziellen Corona-Apps der teilnehmenden Länder warnen. Hierzu werden Ihre Zufalls-IDs den teilnehmenden Ländern übermittelt. Den Nutzern der offiziellen Corona-Apps anderer Länder, denen Sie begegnet sind, kann dann angezeigt werden, dass diese eine Risiko-Begegnung in den letzten 14 Tagen hatten.\n\nAndere Nutzer können anhand Ihrer Zufalls-IDs nicht auf Ihre Identität, Ihren Namen oder andere persönliche Angaben schließen.\n\nDie Übermittlung der Zufalls-IDs zur länderübergreifenden Warnung ist freiwillig. Wenn Sie die Daten nicht übermitteln, entstehen Ihnen keine Nachteile. Da weder nachvollzogen noch kontrolliert werden kann, ob und wie Sie die App verwenden, erfährt außer Ihnen auch niemand, ob Sie Ihre Zufalls-IDs zur Verfügung stellen.\n\nSie können Ihre Einwilligung jederzeit widerrufen, indem Sie die App löschen. Durch den Widerruf der Einwilligung wird die Rechtmäßigkeit der aufgrund der Einwilligung bis zum Widerruf erfolgten Verarbeitung nicht berührt. Weitere Informationen – auch zu den teilnehmenden Ländern und datenschutzrechtlich verantwortlichen Gesundheitsbehörden – finden Sie unter dem Menüpunkt „Datenschutz“.";

"ExposureSubmissionWarnOthers_continueButton" = "Einverstanden";

/* Exposure Submission Result */

"ExposureSubmissionResult_RemoveAlert_Title" = "Test kann nur einmal gescannt werden";

"ExposureSubmissionResult_RemoveAlert_Text" = "Wenn Sie den Test entfernen, können Sie Ihr Testergebnis nicht mehr abrufen. Ihr Testergebnis bekommen Sie vom Testcenter oder Labor, unabhängig von der Gültigkeit des QR-Codes. Bei einem positiven Testergebnis wird auch das zuständige Gesundheitsamt auf dem gesetzlich vorgeschriebenen Weg informiert und sich an Sie wenden.";

"ExposureSubmissionResult_RegistrationDateUnknown" = "Registrierungsdatum unbekannt";

"ExposureSubmissionResult_RegistrationDate" = "Registriert am";

/* Exposure Submission */

"ExposureSubmissionError_ErrorPrefix" = "Es ist einen technischer Fehler bei der Übertragung Ihrer Daten aufgetreten. Wenden Sie sich bitte an die technische Hotline. Die Nummer finden Sie unter App-Informationen.";

"ExposureSubmissionError_NoKeys" = "Keine Positivkennung verfügbar. Bitte versuchen Sie es morgen erneut.";

"ExposureSubmissionError_InvalidTan" = "Die erzeugte Übermittlungs-TAN ist ungültig. Bitte kontaktieren Sie die technische Hotline über App-Informationen -> Technische Hotline.";

"ExposureSubmissionError_EnNotEnabled" = "Die Risiko-Ermittlung ist nicht aktiv.";

"ExposureSubmissionError_NoRegistrationToken" = "Kein Registrations-Token auf dem Smartphone gefunden.";

"ExposureSubmissionError_InvalidResponse" = "Die Antwort kann nicht verarbeitet werden.";

"ExposureSubmissionError_NoResponse" = "Die Antwort enthält keinen Inhalt.";

"ExposureSubmissionError_QRAlreadyUsed" = "Der QR-Code ist ungültig oder wurde bereits auf einem Smartphone registriert. Ihr Testergebnis bekommen Sie vom Testcenter oder Labor, unabhängig von der Gültigkeit des QR-Codes. Bei einem positiven Testergebnis wird auch das zuständige Gesundheitsamt auf dem gesetzlich vorgeschriebenen Weg informiert und sich an Sie wenden.";

"ExposureSubmissionError_QRAlreadyUsed_Title" = "QR-Code ist ungültig";

"ExposureSubmissionError_TeleTanAlreadyUsed" = "Die TAN ist ungültig oder wurde bereits verwendet. Bitte rufen Sie die unter „TAN anfragen“ angegebene Nummer an, um weitere Informationen zu erhalten.";

"ExposureSubmissionError_QRNotExist_Title" = "QR-Code ist abgelaufen";

"ExposureSubmissionError_QRNotExist" = "Bitte entfernen Sie den Test aus der App.\nDanach können Sie einen neuen Test in der App hinzufügen.";

"ExposureSubmissionError_RegTokenNotExist" = "Es konnte keine Übermittlungs-TAN erstellt werden. Bitte kontaktieren Sie die technische Hotline über App-Informationen -> Technische Hotline.";

"ExposureSubmissionError_other" = "Es ist ein Verbindungsfehler aufgetreten. Fehlercode für den technischen Support: ";

"ExposureSubmissionError_otherend" = "Bitte versuchen Sie es erneut.";

"ExposureSubmissionError_httpError" = "Es konnte keine Verbindung hergestellt werden.";

"ExposureSubmissionError_declined" = "Bitte geben Sie Ihre Zufallscodes frei, um andere zu warnen.";

"ExposureSubmissionError_unknown" = "Unbekannter Fehler";

"ExposureSubmissionError_defaultError" = "Fehler bei der Schlüssel-Übermittlung";

"ExposureSubmissionError_noAppConfiguration" = "Ihre Internetverbindung wurde unterbrochen. Bitte prüfen Sie die Verbindung und öffnen Sie die App dann erneut.";

/* Tracing Enable/Disable Settings */
"ExposureNotificationSetting_TracingSettingTitle" = "Risiko-Ermittlung";

"ExposureNotificationSetting_EnableTracing" = "Risiko-Ermittlung";

"ExposureNotificationSetting_Tracing_Limited" = "Eingeschränkt";

"ExposureNotificationSetting_Tracing_Deactivated" = "Deaktiviert";

"ExposureNotificationSetting_ActionCell_Header" = "Einstellung";

"ExposureNotificationSetting_DescriptionTitle_Inactive" = "Aktivieren Sie die Begegnungs-Aufzeichnung";

"ExposureNotificationSetting_DescriptionTitle" = "So funktioniert die Begegnungs-Aufzeichnung";

"ExposureNotificationSetting_DescriptionText1" = "Um zu erkennen, ob für Sie ein Infektionsrisiko vorliegt, müssen Sie die Risiko-Ermittlung aktivieren.";

"ExposureNotificationSetting_DescriptionText2" = "Die Risiko-Ermittlung funktioniert, indem Ihr Smartphone per Bluetooth verschlüsselte Zufallscodes anderer Nutzerinnen und Nutzer empfängt und Ihren eigenen Zufallscode an deren Smartphones weitergibt. Die Funktion lässt sich jederzeit wieder deaktivieren.";

"ExposureNotificationSetting_DescriptionText3" = "Die verschlüsselten Zufallscodes geben nur Auskunft über das Datum, die Dauer und die anhand der Signalstärke berechnete Entfernung zu Ihren Mitmenschen. Persönliche Daten wie Name, Adresse oder Aufenthaltsort werden zu keiner Zeit erfasst. Konkrete Rückschlüsse auf Personen sind nicht möglich.";

"ExposureNotificationSetting_Activate_Bluetooth" = "Bluetooth aktivieren";

"ExposureNotificationSetting_Bluetooth_Description" = "Die Risiko-Ermittlung benötigt aktiviertes Bluetooth, um Begegnungen aufzuzeichnen. Bitte aktivieren Sie Bluetooth in Ihren Geräte-Einstellungen.";

"ExposureNotificationSetting_Activate_Internet" = "Internetverbindung herstellen";

"ExposureNotificationSetting_Internet_Description" = "Die Risiko-Ermittlung benötigt eine Internetverbindung, um Risiko-Begegnungen berechnen zu können. Bitte aktivieren Sie WLAN oder mobile Daten in Ihren Geräte-Einstellungen.";

"ExposureNotificationSetting_Detail_Action_Button" = "Geräte-Einstellungen öffnen";

"ExposureNotificationSetting_Activate_OSENSetting" = "COVID-19-Kontaktprotokoll und -Mitteilungen aktivieren ";

"ExposureNotificationSetting_Activate_OSENSetting_Description" = "Die Risiko-Ermittlung benötigt das aktivierte COVID-19-Kontaktprotokoll und die -Mitteilungen in den Systemeinstellungen, um Begegnungen zu protokollieren. Bitte aktivieren Sie „COVID-19-Kontaktprotokoll und -Mitteilungen“ in Ihren Systemeinstellungen.";

"ExposureNotificationSetting_ParentalControls_OSENSetting" = "COVID-19-Kontaktprotokoll und -Mitteilungen aktivieren";

"ExposureNotificationSetting_ParentalControls_OSENSetting_Description" = "Die Risiko-Ermittlung benötigt das aktivierte COVID-19-Kontaktprotokoll und die -Mitteilungen in den Systemeinstellungen, um Begegnungen zu protokollieren. Bitte aktivieren Sie „COVID-19-Kontaktprotokoll und -Mitteilungen“ in Ihren Systemeinstellungen.";

"ExposureNotificationSetting_AuthorizationRequired_OSENSetting" = "Autorisierung erforderlich";

"ExposureNotificationSetting_AuthorizationRequired_OSENSetting_Description" = "Bitte bestätigen Sie die Nutzung des COVID-19-Kontaktprotokolls.";

"ExposureNotificationSetting_AuthorizationRequired_ActionTitle" = "Autorisieren";

"ExposureNotificationSetting_AccLabel_Enabled" = "Drei Personen haben die Risiko-Ermittlung auf ihren Smartphones aktiviert, ihre Begegnung wird daher aufgezeichnet.";

"ExposureNotificationSetting_AccLabel_Disabled" = "Eine Person hat die Risiko-Ermittlung auf ihrem Smartphone ausgeschaltet, eine Begegnung mit zwei weiteren Personen wird daher nicht aufgezeichnet.";

"ExposureNotificationSetting_AccLabel_BluetoothOff" = "Eine Person hat Bluetooth auf ihrem Smartphone ausgeschaltet, eine Begegnung mit zwei weiteren Personen wird daher nicht aufgezeichnet.";

"ExposureNotificationSetting_AccLabel_InternetOff" = "Eine Person hat die Internetverbindung ihres Smartphones ausgeschaltet, eine Ermittlung der letzten Begegnungen kann dadurch nicht ausgeführt werden.";

"ExposureNotificationSetting_Activate_Action" = "Akzeptieren";

"ExposureNotificationSetting_Dismiss_Action" = "Abbrechen";

"ExposureNotificationSetting_GeneralError_Title" = "Fehler";

"ExposureNotificationSetting_GeneralError_LearnMore_Action" = "Mehr erfahren";

"ExposureNotificationSetting_GeneralError_LearnMore_URL" = "https://www.coronawarn.app/de/faq/";

"ExposureNotificationSetting_AuthenticationError" = "Bei der Aktivierung der Risiko-Ermittlung ist ein Fehler aufgetreten. Bitte prüfen Sie in den Einstellungen, ob Sie das COVID-19-Kontaktprotokoll aktiviert haben.";

"ExposureNotificationSetting_exposureNotification_Required" = "Bei der Aktivierung der Risiko-Ermittlung ist ein Fehler aufgetreten. Bitte prüfen Sie in den Einstellungen, ob für diese App die COVID-19-Kontaktmitteilung aktiviert wurde.";

"ExposureNotificationSetting_exposureNotification_unavailable" = "Bei der Aktivierung der Risiko-Ermittlung ist ein Fehler aufgetreten. Bitte prüfen Sie in den Einstellungen, ob diese App für die COVID-19-Kontaktermittlung als aktive App ausgewählt wurde. Besuchen Sie die FAQ-Website für weitere Informationen.";

"ExposureNotificationSetting_unknownError" = "Ein unbekannter Fehler ist aufgetreten. Für mehr Informationen besuchen Sie bitte die FAQ-Website.";

"ExposureNotificationSetting_apiMisuse" = "Bei der Aktivierung der Risiko-Ermittlung ist ein interner Fehler aufgetreten. Für mehr Informationen besuchen Sie bitte die FAQ-Website und probieren Sie es später noch einmal.";

/* EU Tracing Risk decription */
"ExposureNotificationSetting_euTracingRiskDeterminationTitle" = "Länderübergreifende Risiko-Ermittlung";

"ExposureNotificationSetting_euTracingAllCountriesTitle" = "Teilnehmende Länder";

/* Home Navigation Bar */
"Home_LeftBarButton_description" = "Corona-Warn-App Logo";

"Home_RightBarButton_description" = "Info";

/* Home Active card */
"Home_Activate_Card_On_Title" = "Risiko-Ermittlung aktiv";

"Home_Activate_Card_Off_Title" = "Risiko-Ermittlung gestoppt";

"Home_Activate_Card_Bluetooth_Off_Title" = "Bluetooth deaktiviert";

"Home_Activate_Card_Internet_Off_Title" = "Keine Internetverbindung";

/* Home common card */
"Home_Risk_Date_Item_Title" = "Aktualisiert: %@";

"Home_Risk_No_Date_Title" = "Unbekannt";

"Home_Risk_Period_Update_Title" = "Aktualisierung alle %@\U00A0Stunden";

"Home_Risk_Period_Disabled_Button_Title" = "Aktualisierung nur alle %@\U00A0Stunden";

"Home_Risk_Unknown_Title" = "Unbekanntes Risiko";

"Home_Risk_Last_Activate_Item_Title" = "Letzte Risiko-Ermittlung: %@";

"Home_Risk_Last_Activate_Item_Unknown_Title" = "Unbekanntes Risiko";

"Home_Risk_Last_Activate_Item_Low_Title" = "Niedriges Risiko";

"Home_Risk_Last_Activate_Item_High_Title" = "Erhöhtes Risiko";

"Home_RiskCard_Update_Button" = "Aktualisieren";

/* Home Unknown card */
"Home_RiskCard_Unknown_Item_Title" = "Da Sie Ihre Begegnungs-Aufzeichnung noch nicht lange genug aktiviert haben, konnten wir für Sie kein Infektionsrisiko berechnen.";

/* Home Unknown 48 card */
"Home_RiskCard_Unknown48h_Body" = "Ihre Risiko-Berechnung wurde seit mehr als 48 Stunden nicht aktualisiert. Bitte aktualisieren Sie die Berechnung.";

/* Home Inactive card */
"Home_Risk_Inactive_NoCalculation_Possible_Title" = "Risiko-Ermittlung gestoppt";

"Home_Risk_Inactive_Outdated_Results_Title" = "Risiko-Ermittlung nicht möglich";

"Home_Risk_Inactive_NoCalculation_Possible_Body" = "Aktivieren Sie die Risiko-Ermittlung, um Ihren heutigen Risikostatus zu berechnen.";

"Home_Risk_Inactive_Outdated_Results_Body" = "Ihre Risiko-Ermittlung konnte seit mehr als 24 Stunden nicht aktualisiert werden.";

"Home_Risk_Inactive_NoCalculation_Possible_Button" = "Risiko-Ermittlung einschalten";

"Home_Risk_Inactive_Outdated_Results_Button" = "Risiko-Ermittlung einschalten";

/* Home Low card */
"Home_Risk_Low_Title" = "Niedriges Risiko";

/* Home High card */
"Home_Risk_High_Title" = "Erhöhtes Risiko";

/* Home Status Check */
"Home_Risk_Status_Check_Title" = "Prüfung läuft …";

"Home_Risk_Status_Check_Body" = "Es werden aktuelle Daten heruntergeladen und geprüft. Dies kann mehrere Minuten dauern.";

/* Home Thank you card */
"Home_Thank_You_Card_Title" = "Vielen Dank!";

"Home_Thank_You_Card_Body" = "Dank Ihrer Mithilfe können andere gewarnt werden und entsprechend reagieren.";

"Home_Thank_You_Card_Note_Title" = "Bitte beachten Sie:";

"Home_Thank_You_Card_Phone_Item_Title" = "Das Gesundheitsamt wird sich in den nächsten Tagen telefonisch oder schriftlich bei Ihnen melden.";

"Home_Thank_You_Card_Home_Item_Title" = "Sie sind ansteckend. Isolieren Sie sich von anderen Personen.";

"Home_Thank_You_Card_Further_Info_Item_Title" = "Weitere Infos:";

"Home_Thank_You_Card_14Days_Item_Title" = "Ihre Quarantänezeit beträgt im Regelfall 14 Tage. Beobachten und erfassen Sie genau, wie sich Ihre Krankheitszeichen entwickeln.";

"Home_Thank_You_Card_Contacts_Item_Title" = "Sie werden von Ihrem Gesundheitsamt gebeten, eine Liste Ihrer Kontaktpersonen zu erstellen. Dabei sollen alle Personen erfasst werden, mit denen Sie in den zwei Tagen vor Erkrankungsbeginn engen Kontakt (unter 2 Meter, direktes Gespräch) über insgesamt 15 Minuten hatten.";

"Home_Thank_You_Card_App_Item_Title" = "Bitte denken Sie hier auch besonders an Personen, die nicht automatisch durch die App informiert werden, da sie kein Smartphone besitzen oder die App nicht installiert haben.";

"Home_Thank_You_Card_NoSymptoms_Item_Title" = "Auch wenn Sie keine Krankheitszeichen mehr haben und sich wieder gesund fühlen, könnten Sie noch ansteckend sein.";

/* Home Finding positive */
"Home_Finding_Positive_Card_Title" = "Befund positiv";

"Home_Finding_Positive_Card_Status_Title" = "SARS-CoV-2-positiv";

"Home_Finding_Positive_Card_Status_Subtitle" = "Das Virus SARS-CoV-2 wurde bei Ihnen nachgewiesen.";

"Home_Finding_Positive_Card_Note_Title" = "Bitte beachten Sie:";

"Home_Finding_Positive_Card_Phone_Item_Title" = "Das Gesundheitsamt wird sich in den nächsten Tagen telefonisch oder schriftlich bei Ihnen melden.";

"Home_Finding_Positive_Card_Home_Item_Title" = "Sie sind ansteckend. Isolieren Sie sich von anderen Personen.";

"Home_Finding_Positive_Card_Share_Item_Title" = "Teilen Sie Ihre Zufallscodes, damit andere gewarnt werden können.";

"Home_Finding_Positive_Card_Button" = "Weiter";

/* Home Submit card */
"Home_SubmitCard_Title" = "Wurden Sie getestet?";

"Home_SubmitCard_Body" = "Helfen Sie mit, die Infektionskette zu durchbrechen, und informieren Sie andere.";

"Home_SubmitCard_Button" = "Informieren & helfen";

"Home_InfoCard_ShareTitle" = "Corona-Warn-App teilen";

"Home_InfoCard_ShareBody" = "Je mehr Menschen mitmachen, desto besser durchbrechen wir Infektionsketten. Laden Sie Familie, Freunde und Bekannte ein!";

"Home_InfoCard_AboutTitle" = "Häufige Fragen";

"Home_InfoCard_AboutBody" = "Hier finden Sie Antworten auf häufig gestellte Fragen rund um die Corona-Warn-App. Sie werden auf eine externe Website weitergeleitet.";

"Home_SettingsCard_Title" = "Einstellungen";

"Home_AppInformationCard_Title" = "App-Informationen";

"Home_AppInformationCard_Version" = "Version";

/* Home Result Card */
"Home_resultCard_ResultAvailableTitle" = "Ihr Ergebnis liegt vor";

"Home_resultCard_ResultUnvailableTitle" = "Ergebnis liegt noch nicht vor";

"Home_resultCard_ShowResultButton" = "Test anzeigen";

"Home_resultCard_LoadingBody" = "Es werden aktuelle Daten heruntergeladen. Dies kann mehrere Minuten dauern.";

"Home_resultCard_LoadingTitle" = "Aktualisierung läuft …";

"Home_resultCard_NegativeTitle" = "Befund negativ";

"Home_resultCard_NegativeDesc" = "Das Virus SARS-CoV-2 konnte bei Ihnen nicht nachgewiesen werden.";

"Home_resultCard_PendingDesc" = "Die Auswertung Ihres Tests ist noch nicht abgeschlossen.";

"Home_resultCard_InvalidTitle" = "Fehlerhafter Test";

"Home_resultCard_InvalidDesc" = "Ihr Test konnte nicht ausgewertet werden.";

"Home_resultCard_LoadingErrorTitle" = "Ihr Testergebnis konnte nicht geladen werden.";

/* App Information - About */
"App_Information_About_Navigation" = "Über die App";

"App_Information_About_ImageDescription" = "";

"App_Information_About_Title" = "Gemeinsam Corona bekämpfen";

"App_Information_About_Description" = "Das Robert Koch-Institut (RKI) als zentrale Einrichtung des Bundes im Bereich der Öffentlichen Gesundheit und als nationales Public-Health-Institut veröffentlicht die Corona-Warn-App im Auftrag der Bundesregierung. Die App ist die digitale Ergänzung zu Abstandhalten, Hygiene und Alltagsmaske.";

"App_Information_About_Text" = "Wer sie nutzt, hilft, Infektionsketten schnell nachzuverfolgen und zu durchbrechen. Die App speichert dezentral – auf Ihrem Smartphone – Begegnungen mit anderen. Sie werden informiert, wenn Sie Begegnungen mit nachweislich infizierten Personen hatten. Ihre Privatsphäre bleibt dabei bestens geschützt.";

"App_Information_About_Link" = "https://www.bundesregierung.de/breg-de/themen/corona-warn-app/corona-warn-app-leichte-sprache-gebaerdensprache";

"App_Information_About_LinkText" = "Informationen zur App in leichter Sprache und Gebärdensprache";

/* App Information - FAQ */
"App_Information_FAQ_Navigation" = "Häufige Fragen";

/* App Information - Contact */
"App_Information_Contact_Navigation" = "Technische Hotline";

"App_Information_Contact_ImageDescription" = "Ein Mann nutzt ein Headset zum Telefonieren.";

"App_Information_Contact_Title" = "Wie können wir Ihnen helfen?";

"App_Information_Contact_Description" = "Für technische Fragen rund um die Corona-Warn-App können Sie sich direkt an unsere technische Hotline wenden.";

"App_Information_Contact_Hotline_Title" = "Technische Hotline";

"App_Information_Contact_Hotline_Text" = "+49 800 7540001";

"App_Information_Contact_Hotline_Number" = "+498007540001";

"App_Information_Contact_Hotline_Description" = "Unser Kundenservice ist für Sie da.";

"App_Information_Contact_Hotline_Terms" = "Sprachen: Deutsch, Englisch, Türkisch\n\nErreichbarkeit:\nMo - Sa: 07:00 - 22:00 Uhr\n(außer an bundesweiten Feiertagen)\n\nDer Anruf ist kostenfrei.\n\nFür gesundheitliche Fragen wenden Sie sich bitte an Ihre Hausarztpraxis oder die Hotline des ärztlichen Bereitschaftsdienstes 116 117.";

/* App Information - Imprint */
"App_Information_Imprint_Navigation" = "Impressum";

"App_Information_Imprint_ImageDescription" = "Eine Hand hält ein Smartphone mit viel Text, daneben ist ein Paragraphenzeichen als Symbol für das Impressum.";

"App_Information_Imprint_Section1_Title" = "Herausgeber";

"App_Information_Imprint_Section1_Text" = "(verantwortlich nach § 5 Abs. 1 TMG, § 55 Abs. 1 RStV, DS-GVO, BDSG)";

"App_Information_Imprint_Section2_Title" = "Robert Koch-Institut";

"App_Information_Imprint_Section2_Text" = "Nordufer 20\n13353 Berlin\nvertreten durch den Präsidenten";

"App_Information_Imprint_Section3_Title" = "Kontakt";

"App_Information_Imprint_Section3_Text" = "E-Mail: CoronaWarnApp@rki.de";

"App_Information_Imprint_Section4_Title" = "Umsatzsteueridentifikationsnummer";

"App_Information_Imprint_Section4_Text" = "DE 165 893 430";

"App_Information_Contact_Form_Title" = "Kontaktformular";

"App_Information_Contact_Form_Link" = "https://www.rki.de/SharedDocs/Kontaktformulare/weitere/Corona-Warn-App/Corona-Warn-App_Integrator.html";

/* App Information - Legal */
"App_Information_Legal_Navigation" = "Rechtliche Hinweise";

/* App Information - Privacy */
"App_Information_Privacy_Navigation" = "Datenschutz";

"App_Information_Legal_ImageDescription" = "Eine Hand hält ein Smartphone mit viel Text, daneben ist eine Balkenwaage als Symbol für rechtliche Hinweise.";

"App_Information_Privacy_Title" = "Datenschutz";

"App_Information_Privacy_Description" = "Sie bleiben unerkannt.\nIhre Daten werden komplett verschlüsselt und pseudonymisiert übertragen.";

/* App Information - Terms */
"App_Information_Terms_Navigation" = "Nutzung";

"App_Information_Terms_ImageDescription" = "Eine Hand hält ein Smartphone mit viel Text, daneben ist ein Haken als Symbol für akzeptierte Nutzungsbedingungen.";

"App_Information_Terms_Title" = "Nutzungsbedingungen";

/* Invite Friends */
"InviteFriends_NavTitle" = "Teilen";

"InviteFriends_Subtitle" = "Teilen Sie die Corona-Warn-App";

"InviteFriends_Title" = "Gemeinsam Corona bekämpfen";

"InviteFriends_Description" = "Je mehr Menschen mitmachen, desto besser durchbrechen wir Infektionsketten. Laden Sie Familie, Freunde und Bekannte ein!";

"InviteFriends_Button" = "Download-Link versenden";

"InviteFriends_ShareTitle" = "Gemeinsam Corona bekämpfen. Ich bin dabei. Du auch?";

"InviteFriends_ShareUrl" = "https://www.corona-warn-app.de";

"InviteFriends_Illustration_Label" = "Ein Mann teilt die Corona-Warn-App mit vier anderen Personen.";

/* Reset View */
"Reset_NavTitle" = "Zurücksetzen";

"Reset_Header1" = "Sind Sie sicher, dass Sie die Anwendung zurücksetzen wollen?";

"Reset_Descrition1" = "Sie werden nicht mehr über Ihre Risiko-Begegnungen informiert und können andere Nutzerinnen und Nutzer nicht mehr warnen.";

"Reset_Button" = "Anwendung zurücksetzen";

"Reset_Discard" = "Abbrechen";

"Reset_InfoTitle" = "Begegnungs-Aufzeichnung löschen";

"Reset_InfoDescription" = "Die Begegnungs-Aufzeichnung muss separat in den Geräte-Einstellungen gelöscht werden.";

"Reset_Subtitle" = "Anwendung zurücksetzen";

"Reset_ImageDescription" = "Eine Hand hält ein Smartphone, auf dem das Zurücksetzen der Anwendung symbolisiert wird.";

"Reset_ConfirmDialog_Title" = "Anwendung zurücksetzen";

"Reset_ConfirmDialog_Description" = "Sie werden nicht mehr über Ihre Risiko-Begegnungen informiert und können andere Nutzerinnen und Nutzer nicht mehr warnen. Dieser Vorgang kann nicht rückgängig gemacht werden.";

"Reset_ConfirmDialog_Cancel" = "Abbrechen";

"Reset_ConfirmDialog_Confirm" = "Zurücksetzen";

/* Safari */
"safari_corona_website" = "https://www.bundesregierung.de/corona-warn-app-faq";

/* Local Notifications */
"local_notifications_ignore" = "Ignorieren";

"local_notifications_detectexposure_title" = "Corona-Warn-App";

"local_notifications_detectexposure_body" = "Es gibt Neuigkeiten von Ihrer Corona-Warn-App.";

"local_notifications_testresults_title" = "Corona-Warn-App";

"local_notifications_testresults_body" = "Es gibt Neuigkeiten von Ihrer Corona-Warn-App.";

/* Risk Legend */
"RiskLegend_Title" = "Überblick";

"RiskLegend_Subtitle" = "Die wichtigsten Funktionen und Begriffe";

"RiskLegend_Legend1_Title" = "Risiko-Ermittlung";

"RiskLegend_Legend1_Text" = "Die Risiko-Ermittlung ist eine der drei zentralen Funktionen der App. Ist sie aktiv, werden Begegnungen aufgezeichnet. Sie brauchen sich um nichts mehr zu kümmern.";

"RiskLegend_Legend2_Title" = "Infektionsrisiko";

"RiskLegend_Legend2_Text" = "Sind Sie innerhalb der letzten 14 Tage einer Corona-positiv getesteten Person begegnet, berechnet die App Ihr persönliches Infektionsrisiko. Als Grundlage dafür misst sie, über welche Dauer und mit welchem Abstand eine Begegnung stattfand.";

"RiskLegend_Legend2_RiskLevels" = "Folgende Risikostatus können angezeigt werden:";

"RiskLegend_Legend2_High" = "Erhöhtes Risiko";

"RiskLegend_Legend2_High_Color" = "Rot";

"RiskLegend_Legend2_Low" = "Niedriges Risiko";

"RiskLegend_Legend2_Low_Color" = "Grün";

"RiskLegend_Legend2_Unknown" = "Unbekanntes Risiko";

"RiskLegend_Legend2_Unknown_Color" = "Grau";

"RiskLegend_Legend3_Title" = "Benachrichtigung anderer";

"RiskLegend_Legend3_Text" = "Eine weitere zentrale Funktion. Hier können Sie Ihren Test registrieren und seinen Status abfragen. Bei einem positiven Test können Sie andere warnen und damit Infektionsketten unterbrechen.";

"RiskLegend_Definitions_Title" = "Wichtige Begriffe";

"RiskLegend_Store_Title" = "Begegnungs-Aufzeichnung";

"RiskLegend_Store_Text" = "Liste der empfangenen und vorübergehend im Betriebssystemspeicher abgelegten kurzlebigen Zufallscodes. Diese Liste wird bei der Risiko-Überprüfung gelesen. Alle Zufallscodes werden nach 14 Tagen automatisch gelöscht.";

"RiskLegend_Check_Title" = "Risiko-Überprüfung";

"RiskLegend_Check_Text" = "Abfrage der Begegnungs-Aufzeichnung und Abgleich mit den gemeldeten Infektionen anderer Nutzerinnen und Nutzer. Die Risiko-Überprüfung erfolgt ungefähr alle zwei Stunden automatisch.";

"RiskLegend_Contact_Title" = "Risiko-Begegnungen";

"RiskLegend_Contact_Text" = "Jene Begegnungen mit einer Corona-positiv getesteten Person, die über einen längeren Zeitraum und in geringer Distanz stattfanden.";

"RiskLegend_Notification_Title" = "Risiko-Benachrichtigung";

"RiskLegend_Notification_Text" = "Die Anzeige von Risiko-Begegnungen in der Corona-Warn-App.";

"RiskLegend_Random_Title" = "Zufallscode";

"RiskLegend_Random_Text" = "Die Zufallscodes sind zufällig erzeugte Zahlen- und Buchstabenkombinationen. Sie werden zwischen benachbarten Smartphones ausgetauscht. Zufallscodes lassen sich nicht einer bestimmten Person zuordnen und werden nach 14 Tagen automatisch gelöscht. Eine Corona-positiv getestete Person kann ihre Zufallscodes der letzten bis zu 14 Tage freiwillig mit anderen App-Nutzern teilen.";

"RiskLegend_Image1_AccLabel" = "Ein Smartphone zeigt unterschiedliche Inhalte, die nummeriert sind.";

/* Update Message */
"Update_Message_Title" = "Update verfügbar";

"Update_Message_Text" = "Es gibt ein neues Update für die Corona-Warn-App.";

"Update_Message_Text_Force" = "Bitte beachten Sie: Sie können die Corona-Warn-App erst wieder benutzen, wenn Sie das neueste Update installiert haben.";

"Update_Message_Action_Update" = "Update";

"Update_Message_Action_Later" = "Später";

/* ENATanInput */
"ENATanInput_Empty" = "Leer";

"ENATanInput_InvalidCharacter" = "Ungültiges Zeichen\n\n%@";

"ENATanInput_CharacterIndex" = "Zeichen %1$u von %2$u";

/* Active Tracing Interval Formatting:\n The following two entries are used together. If tracing was not active (almost) 14 days\n during the last 14 days then `Active_Tracing_Interval_Partially_Active` is used – otherwise\n `Active_Tracing_Interval_Partially_Active` will be used. */
"Active_Tracing_Interval_Partially_Active" = "Risiko-Ermittlung war für %1$u der letzten 14 Tage aktiv";

"Active_Tracing_Interval_Permanently_Active" = "Risiko-Ermittlung dauerhaft aktiv";
<|MERGE_RESOLUTION|>--- conflicted
+++ resolved
@@ -634,17 +634,9 @@
 
 "ExposureSubmissionWarnOthers_sectionTitle" = "Helfen Sie mit!";
 
-<<<<<<< HEAD
 "ExposureSubmissionWarnOthers_description" = "Als Nächstes können Sie dafür sorgen, dass Ihre Mitmenschen über mögliche Risiko-Begegnungen gewarnt werden.\n\nHierfür können Sie Ihre bislang nur auf Ihrem Smartphone gespeicherten Zufalls-IDs an das von den teilnehmenden Ländern gemeinsam betriebene europäische Serversystem zur Verfügung stellen. Von dort werden die Zufalls-IDs durch die teilnehmenden Länder an die Nutzer der jeweiligen offiziellen Corona-Apps verteilt. Nach dem täglichen Download der Zufalls-IDs werden die Nutzerinnen und Nutzer, mit denen Sie Kontakt hatten, dann gewarnt, sofern eine Risiko-Begegnung stattfand.\n\nEs werden nur Zufalls-IDs übertragen. Es werden keine persönlichen Daten wie Ihr Name, Ihre Adresse oder Ihr Aufenthaltsort mitgeteilt.";
 
 "ExposureSubmissionWarnOthers_supportedCountriesTitle" = "Derzeit nehmen die folgenden Länder an der länderübergreifenden Risiko-Ermittlung teil:";
-=======
-"ExposureSubmissionWarnOthers_description" = "Als Nächstes können Sie dafür sorgen, dass das Corona-Warn-System Ihre lokal gespeicherten Zufallscodes der letzten 14 Tage an andere verteilt. So können Sie Ihre Mitmenschen warnen und helfen, die Infektionskette zu unterbrechen.\n\nEs werden nur unpersönliche Zufalls-IDs und eventuelle Angaben zum Symptombeginn übertragen. Ihre Identität wird hierdurch nicht offengelegt.";
-
-"ExposureSubmissionWarnOthers_dataPrivacyDescription" = "Durch Antippen von „Einverstanden“ willigen Sie ein, dass die App Ihr positives Testergebnis zusammen mit Ihren Zufalls-IDs der letzten 14 Tage an das Serversystem der App übermittelt, damit andere App-Nutzer mit aktivierter Risiko-Ermittlung automatisch informiert werden können, dass sie möglicherweise einem Infektionsrisiko ausgesetzt waren. Wenn Sie optionale Angaben zum Symptombeginn gemacht haben, wird mit den Zufalls-IDs auch ein aus Ihren Angaben abgeleiteter Risikowert übermittelt, der Ihr Ansteckungsrisiko am Gültigkeitstag der jeweiligen Zufalls-ID angibt. Die übermittelten Zufalls-IDs enthalten keine Angaben, die Rückschlüsse auf Ihre Identität oder Ihre Person zulassen.\n\nDie Übermittlung Ihres Testergebnisses per App ist freiwillig. Wenn Sie Ihr Testergebnis nicht übermitteln, entstehen Ihnen keine Nachteile. Da weder nachvollzogen noch kontrolliert werden kann, ob und wie Sie die App verwenden, erfährt außer Ihnen niemand, ob Sie eine Infektion übermittelt haben.\n\nSie können Ihre Einwilligung jederzeit widerrufen, indem Sie die App löschen. Durch den Widerruf der Einwilligung wird die Rechtmäßigkeit der aufgrund der Einwilligung bis zum Widerruf erfolgten Verarbeitung nicht berührt. Weitere Informationen finden Sie unter dem Menüpunkt „App-Informationen“ > „Datenschutz“.";
-
-"ExposureSubmissionWarnOthers_dataPrivacyTitle" = "Einwilligungserklärung";
->>>>>>> cdd4ba61
 
 "ExposureSubmissionWarnOthers_consentUnderagesTitle" = "App-Nutzung ab 16 Jahren";
 
