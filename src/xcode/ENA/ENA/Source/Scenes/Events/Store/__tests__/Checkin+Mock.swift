////
// 🦠 Corona-Warn-App
//

import Foundation
@testable import ENA

extension Checkin {

	static func mock(
		id: Int = 0,
		traceLocationId: Data = Data(),
		traceLocationIdHash: Data = Data(),
		traceLocationVersion: Int = 0,
		traceLocationType: TraceLocationType = .locationTypeUnspecified,
		traceLocationDescription: String = "",
		traceLocationAddress: String = "",
		traceLocationStartDate: Date? = nil,
		traceLocationEndDate: Date? = nil,
		traceLocationDefaultCheckInLengthInMinutes: Int? = nil,
		cryptographicSeed: Data = Data(),
<<<<<<< HEAD
		cnMainPublicKey: Data = Data(),
=======
		cnPublicKey: Data = Data(),
>>>>>>> 4240f828
		checkinStartDate: Date = Date(),
		checkinEndDate: Date = Date(),
		checkinCompleted: Bool = false,
		createJournalEntry: Bool = false
	) -> Self {
		Checkin(
			id: id,
			traceLocationId: traceLocationId,
			traceLocationIdHash: traceLocationIdHash,
			traceLocationVersion: traceLocationVersion,
			traceLocationType: traceLocationType,
			traceLocationDescription: traceLocationDescription,
			traceLocationAddress: traceLocationAddress,
			traceLocationStartDate: traceLocationStartDate,
			traceLocationEndDate: traceLocationEndDate,
			traceLocationDefaultCheckInLengthInMinutes: traceLocationDefaultCheckInLengthInMinutes,
			cryptographicSeed: cryptographicSeed,
<<<<<<< HEAD
			cnMainPublicKey: cnMainPublicKey,
=======
			cnPublicKey: cnPublicKey,
>>>>>>> 4240f828
			checkinStartDate: checkinStartDate,
			checkinEndDate: checkinEndDate,
			checkinCompleted: checkinCompleted,
			createJournalEntry: createJournalEntry
		)
   }

}<|MERGE_RESOLUTION|>--- conflicted
+++ resolved
@@ -19,11 +19,7 @@
 		traceLocationEndDate: Date? = nil,
 		traceLocationDefaultCheckInLengthInMinutes: Int? = nil,
 		cryptographicSeed: Data = Data(),
-<<<<<<< HEAD
-		cnMainPublicKey: Data = Data(),
-=======
 		cnPublicKey: Data = Data(),
->>>>>>> 4240f828
 		checkinStartDate: Date = Date(),
 		checkinEndDate: Date = Date(),
 		checkinCompleted: Bool = false,
@@ -41,11 +37,7 @@
 			traceLocationEndDate: traceLocationEndDate,
 			traceLocationDefaultCheckInLengthInMinutes: traceLocationDefaultCheckInLengthInMinutes,
 			cryptographicSeed: cryptographicSeed,
-<<<<<<< HEAD
-			cnMainPublicKey: cnMainPublicKey,
-=======
 			cnPublicKey: cnPublicKey,
->>>>>>> 4240f828
 			checkinStartDate: checkinStartDate,
 			checkinEndDate: checkinEndDate,
 			checkinCompleted: checkinCompleted,
