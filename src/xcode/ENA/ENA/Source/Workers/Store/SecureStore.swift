--- conflicted
+++ resolved
@@ -280,28 +280,9 @@
 }
 
 extension SecureStore: AppConfigCaching {
-<<<<<<< HEAD
-	var lastAppConfigETag: String? {
-		get { kvStore["lastAppConfigETag"] as String? ?? nil }
-		set { kvStore["lastAppConfigETag"] = newValue }
-	}
-
-	var lastAppConfigFetch: Date? {
-		get { kvStore["lastAppConfigFetch"] as Date? ?? nil }
-		set { kvStore["lastAppConfigFetch"] = newValue }
-	}
-
-	var appConfig: SAP_Internal_V2_ApplicationConfigurationIOS? {
-		get {
-			guard let data = kvStore["SAP_Internal_V2_ApplicationConfigurationIOS"] else { return nil }
-			return try? SAP_Internal_V2_ApplicationConfigurationIOS(serializedData: data)
-		}
-		set { kvStore["SAP_Internal_V2_ApplicationConfigurationIOS"] = try? newValue?.serializedData() }
-=======
 	var appConfigMetadata: AppConfigMetadata? {
 		get { kvStore["appConfigMetadata"] as AppConfigMetadata? ?? nil }
 		set { kvStore["appConfigMetadata"] = newValue }
->>>>>>> 4adb3f92
 	}
 }
 
