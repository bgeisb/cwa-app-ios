--- conflicted
+++ resolved
@@ -6,13 +6,9 @@
 import ExposureNotification
 
 protocol StoreProtocol: AnyObject {
-<<<<<<< HEAD
-	var analyticsSubmitter: PPAnalyticsSubmitter? { get set }
-=======
 
 	var analyticsSubmitter: PPAnalyticsSubmitter? { get set }
 
->>>>>>> 78ab8dd3
 	var isOnboarded: Bool { get set }
 	var onboardingVersion: String { get set }
 	var finishedDeltaOnboardings: [String: [String]] { get set }
@@ -55,9 +51,6 @@
 	/// An integer value representing the timestamp when the user
 	/// accepted to submit his diagnosisKeys with the CWA submission service.
 	var exposureActivationConsentAcceptTimestamp: Int64? { get set }
-
-	/// A boolean storing if the user has already confirmed to collect and submit the data for PPA
-	var isPrivacyPreservingAnalyticsConsentGiven: Bool { get set }
 
 	/// A boolean storing if the user has confirmed to submit
 	/// his diagnosiskeys to the CWA submission service.
@@ -113,22 +106,6 @@
 
 	var journalWithExposureHistoryInfoScreenShown: Bool { get set }
 
-<<<<<<< HEAD
-	/// OTP for user survey link generation
-	var otpToken: OTPToken? { get set }
-	var otpAuthorizationDate: Date? { get set }
-
-	/// PPAC Token storage
-	var ppacApiToken: TimestampedToken? { get set }
-
-	/// PPA last submission date
-	var lastSubmissionAnalytics: Date? { get set }
-
-	/// PPA last app reset date
-	var lastAppReset: Date? { get set }
-
-=======
->>>>>>> 78ab8dd3
 	func clearAll(key: String?)
 
 	#if !RELEASE
@@ -159,17 +136,6 @@
 	var statistics: StatisticsMetadata? { get set }
 }
 
-<<<<<<< HEAD
-protocol CurrentRiskExposureMetadataProviding: AnyObject {
-	var currentRiskExposureMetadata: RiskExposureMetadata? { get set }
-}
-
-protocol PreviousRiskExposureMetadataProviding: AnyObject {
-	var previousRiskExposureMetadata: RiskExposureMetadata? { get set }
-}
-
-protocol UserMetadataProviding: AnyObject {
-=======
 protocol PrivacyPreservingProviding: AnyObject {
 	/// A boolean storing if the user has already confirmed to collect and submit the data for PPA
 	var isPrivacyPreservingAnalyticsConsentGiven: Bool { get set }
@@ -190,13 +156,8 @@
 	/// Analytics data.
 	var previousRiskExposureMetadata: RiskExposureMetadata? { get set }
 	/// Analytics data.
->>>>>>> 78ab8dd3
 	var userMetadata: UserMetadata? { get set }
 }
 
 /// Wrapper protocol
-<<<<<<< HEAD
-protocol Store: StoreProtocol, AppConfigCaching, StatisticsCaching, ServerEnvironmentProviding, CurrentRiskExposureMetadataProviding, PreviousRiskExposureMetadataProviding, UserMetadataProviding {}
-=======
-protocol Store: StoreProtocol, AppConfigCaching, StatisticsCaching, ServerEnvironmentProviding, PrivacyPreservingProviding {}
->>>>>>> 78ab8dd3
+protocol Store: StoreProtocol, AppConfigCaching, StatisticsCaching, ServerEnvironmentProviding, PrivacyPreservingProviding {}