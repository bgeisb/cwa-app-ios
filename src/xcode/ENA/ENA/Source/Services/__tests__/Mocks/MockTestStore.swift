//
// 🦠 Corona-Warn-App
//

import Foundation
import OpenCombine

#if DEBUG

final class MockTestStore: Store, PPAnalyticsData {

	var firstPlaybookExecution: Date?
	var lastBackgroundFakeRequest: Date = .init()
	var hasSeenBackgroundFetchAlert: Bool = false
	var enfRiskCalculationResult: ENFRiskCalculationResult?
	var checkinRiskCalculationResult: CheckinRiskCalculationResult?
	var shouldShowRiskStatusLoweredAlert: Bool = false
	func clearAll(key: String?) {}
	var exposureActivationConsentAcceptTimestamp: Int64?
	var exposureActivationConsentAccept: Bool = false
	var isOnboarded: Bool = false
	var onboardingVersion: String = ""
	var finishedDeltaOnboardings: [String: [String]] = [String: [String]]()
	var dateOfAcceptedPrivacyNotice: Date?
	var allowsCellularUse: Bool = false
	var developerSubmissionBaseURLOverride: String?
	var developerDistributionBaseURLOverride: String?
	var developerVerificationBaseURLOverride: String?
	var allowRiskChangesNotification: Bool = true
	var allowTestsStatusNotification: Bool = true
	var appInstallationDate: Date? = Date()
	var userNeedsToBeInformedAboutHowRiskDetectionWorks = false
	var selectedServerEnvironment: EnvironmentData = Environments().defaultEnvironment()
	var wasRecentDayKeyDownloadSuccessful = false
	var wasRecentHourKeyDownloadSuccessful = false
	var lastKeyPackageDownloadDate: Date = .distantPast
	var deviceTimeLastStateChange: Date = Date()
	var deviceTimeCheckResult: DeviceTimeCheck.TimeCheckResult = .correct
	var wasDeviceTimeErrorShown = false
	var submissionKeys: [SAP_External_Exposurenotification_TemporaryExposureKey]?
	var submissionCheckins: [Checkin] = []
	var submissionCountries: [Country] = [.defaultCountry()]
	var submissionSymptomsOnset: SymptomsOnset = .noInformation
	var journalWithExposureHistoryInfoScreenShown: Bool = false
	var dateOfConversionToHighRisk: Date?

	#if !RELEASE
	// Settings from the debug menu.
	var fakeSQLiteError: Int32?
	var mostRecentRiskCalculation: ENFRiskCalculation?
	var mostRecentRiskCalculationConfiguration: RiskCalculationConfiguration?
	var dmKillDeviceTimeCheck = false
	var forceAPITokenAuthorization = false
	var recentTraceLocationCheckedInto: DMRecentTraceLocationCheckedInto?
	#endif

	// MARK: - AppConfigCaching

	var appConfigMetadata: AppConfigMetadata?

	// MARK: - StatisticsCaching

	var statistics: StatisticsMetadata?

	// MARK: - PrivacyPreservingProviding

	var isPrivacyPreservingAnalyticsConsentGiven: Bool = false
	var otpTokenEdus: OTPToken?
	var otpEdusAuthorizationDate: Date?
	var ppacApiTokenEdus: TimestampedToken?
	var userData: UserMetadata?

	// MARK: - PPAnalyticsData

	var lastSubmissionAnalytics: Date?
	var lastAppReset: Date?
	var lastSubmittedPPAData: String?
	var submittedWithQR: Bool = false
	var currentRiskExposureMetadata: RiskExposureMetadata?
	var previousRiskExposureMetadata: RiskExposureMetadata?
	var userMetadata: UserMetadata?
	var clientMetadata: ClientMetadata?
	var keySubmissionMetadata: KeySubmissionMetadata?
	var testResultMetadata: TestResultMetadata?
	var exposureWindowsMetadata: ExposureWindowsMetadata?

	// MARK: - ErrorLogProviding
	
	var ppacApiTokenEls: TimestampedToken?
	var otpTokenEls: OTPToken?
	var otpElsAuthorizationDate: Date?

	// MARK: - ErrorLogHistory

	var elsUploadHistory: [ErrorLogUploadReceipt] = []
	
	// MARK: - EventRegistrationCaching
	
	var wasRecentTraceWarningDownloadSuccessful: Bool = false
	var checkinInfoScreenShown: Bool = false
	var traceLocationsInfoScreenShown: Bool = false
	var shouldAddCheckinToContactDiaryByDefault = true
	var qrCodePosterTemplateMetadata: QRCodePosterTemplateMetadata?

	// MARK: - WarnOthersTimeIntervalStoring

	var warnOthersNotificationOneTimeInterval: TimeInterval = WarnOthersNotificationsTimeInterval.intervalOne
	var warnOthersNotificationTwoTimeInterval: TimeInterval = WarnOthersNotificationsTimeInterval.intervalTwo

	// MARK: - CoronaTestStoring

	var pcrTest: PCRTest?
	var antigenTest: AntigenTest?

	// MARK: - AntigenTestProfileStoring
	
	lazy var antigenTestProfileSubject = {
		CurrentValueSubject<AntigenTestProfile?, Never>(antigenTestProfile)
	}()
	var antigenTestProfile: AntigenTestProfile? {
		didSet {
			antigenTestProfileSubject.value = antigenTestProfile
		}
	}
	var antigenTestProfileInfoScreenShown: Bool = false

<<<<<<< HEAD
	// MARK: - HealthCertificateStoring

	var healthCertifiedPersons: [HealthCertifiedPerson] = []
	var lastProofCertificateUpdate: Date?
	var proofCertificateUpdatePending: Bool = false

=======
	// MARK: - Protocol VaccinationCaching

	var vaccinationCertificateValueDataSets: VaccinationValueDataSets?
	
>>>>>>> 492027aa
	// MARK: - CoronaTestStoringLegacy

	var registrationToken: String?
	var teleTan: String?
	var tan: String?
	var testGUID: String?
	var devicePairingConsentAccept: Bool = false
	var devicePairingConsentAcceptTimestamp: Int64?
	var devicePairingSuccessfulTimestamp: Int64?
	var testResultReceivedTimeStamp: Int64?
	var testRegistrationDate: Date?
	var lastSuccessfulSubmitDiagnosisKeyTimestamp: Int64?
	var positiveTestResultWasShown: Bool = false
	var isSubmissionConsentGiven = false
}

#endif<|MERGE_RESOLUTION|>--- conflicted
+++ resolved
@@ -124,19 +124,16 @@
 	}
 	var antigenTestProfileInfoScreenShown: Bool = false
 
-<<<<<<< HEAD
 	// MARK: - HealthCertificateStoring
 
 	var healthCertifiedPersons: [HealthCertifiedPerson] = []
 	var lastProofCertificateUpdate: Date?
 	var proofCertificateUpdatePending: Bool = false
 
-=======
 	// MARK: - Protocol VaccinationCaching
 
 	var vaccinationCertificateValueDataSets: VaccinationValueDataSets?
 	
->>>>>>> 492027aa
 	// MARK: - CoronaTestStoringLegacy
 
 	var registrationToken: String?
