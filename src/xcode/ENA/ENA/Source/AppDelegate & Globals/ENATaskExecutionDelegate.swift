//
// 🦠 Corona-Warn-App
//

import BackgroundTasks
import Foundation
import UIKit

class TaskExecutionHandler: ENATaskExecutionDelegate {

	// MARK: - Init

	init(
		riskProvider: RiskProvider,
		plausibleDeniabilityService: PlausibleDeniabilityService,
		contactDiaryStore: DiaryStoring,
		eventStore: EventStoring,
		eventCheckoutService: EventCheckoutService,
		store: Store,
		exposureSubmissionDependencies: ExposureSubmissionServiceDependencies
	) {
		self.riskProvider = riskProvider
		self.pdService = plausibleDeniabilityService
		self.contactDiaryStore = contactDiaryStore
		self.eventStore = eventStore
		self.eventCheckoutService = eventCheckoutService
		self.store = store
		self.dependencies = exposureSubmissionDependencies
	}


	// MARK: - Protocol ENATaskExecutionDelegate

	var pdService: PlausibleDeniability
	var dependencies: ExposureSubmissionServiceDependencies
	var contactDiaryStore: DiaryStoring

	/// This method executes the background tasks needed for fetching test results, performing exposure detection
	/// and executing plausible deniability fake requests.
	///
	/// - NOTE: The method explicitly ignores the outcomes of all subtasks (success/failure) and will _always_
	///         call completion(true) when the subtasks finished regardless of their individual results.
	///         This will set the background task state to _completed_. We only mark the task as incomplete
	///         when the OS calls the expiration handler before all tasks were able to finish.
	func executeENABackgroundTask(completion: @escaping ((Bool) -> Void)) {
		Log.info("Starting background task…", log: .background)

		let group = DispatchGroup()

		group.enter()
		DispatchQueue.global().async {
			Log.info("Trying to submit TEKs…", log: .background)
			self.executeSubmitTemporaryExposureKeys { _ in
				group.leave()
				Log.info("Done submitting TEKs…", log: .background)
			}
		}

		group.enter()
		DispatchQueue.global().async {
			Log.info("Trying to fetch TestResults…", log: .background)
			self.executeFetchTestResults { _ in
				group.leave()
				Log.info("Done fetching TestResults…", log: .background)
			}
		}

		group.enter()
		DispatchQueue.global().async {
			Log.info("Starting ExposureDetection…", log: .background)
			self.executeExposureDetectionRequest { _ in
				group.leave()
				Log.info("Done detecting Exposures…", log: .background)
			}
		}

		group.enter()
		DispatchQueue.global().async {
			Log.info("Starting FakeRequests…", log: .background)
			self.pdService.executeFakeRequests {
				group.leave()
				Log.info("Done sending FakeRequests…", log: .background)
			}
		}

		group.enter()
		DispatchQueue.global().async {
			Log.info("Cleanup contact diary store.", log: .background)
			self.contactDiaryStore.cleanup(timeout: 10.0)
			group.leave()
		}

		group.enter()
		DispatchQueue.global().async {
			Log.info("Cleanup event store.", log: .background)
			self.eventStore.cleanup(timeout: 10.0)
			group.leave()
		}

		group.enter()
		DispatchQueue.global().async {
			Log.info("Checkout overdue checkins.", log: .background)
			self.eventCheckoutService.checkoutOverdueCheckins()
			group.leave()
		}

		group.enter()
		DispatchQueue.global().async {
			Log.info("Trigger analytics submission.", log: .background)
			self.executeAnalyticsSubmission {
				group.leave()
				Log.info("Done triggering analytics submission…", log: .background)
			}
		}

		group.notify(queue: .main) {
			completion(true)
		}
	}

	// MARK: - Internal

	var riskProvider: RiskProvider
	var store: Store

	// MARK: - Private

	private let backgroundTaskConsumer = RiskConsumer()
	private let eventStore: EventStoring
	private let eventCheckoutService: EventCheckoutService

	/// This method attempts a submission of temporary exposure keys. The exposure submission service itself checks
	/// whether a submission should actually be executed.
	private func executeSubmitTemporaryExposureKeys(completion: @escaping ((Bool) -> Void)) {
		Log.info("[ENATaskExecutionDelegate] Attempt submission of temporary exposure keys.", log: .api)

		let service = ENAExposureSubmissionService(
			diagnosisKeysRetrieval: dependencies.exposureManager,
			appConfigurationProvider: dependencies.appConfigurationProvider,
			client: dependencies.client,
			store: dependencies.store,
<<<<<<< HEAD
			coronaTestService: dependencies.coronaTestService
=======
			eventStore: dependencies.eventStore,
			warnOthersReminder: WarnOthersReminder(store: dependencies.store)
>>>>>>> 35a11e33
		)

		let group = DispatchGroup()

		for coronaTestType in CoronaTestType.allCases {
			group.enter()
			service.submitExposure(coronaTestType: coronaTestType) { error in
				switch error {
				case .noCoronaTestOfGivenType:
					Analytics.collect(.keySubmissionMetadata(.submittedInBackground(false)))
					Log.info("[ENATaskExecutionDelegate] Submission: no corona test of type \(coronaTestType) registered", log: .api)
				case .noSubmissionConsent:
					Analytics.collect(.keySubmissionMetadata(.submittedInBackground(false)))
					Log.info("[ENATaskExecutionDelegate] Submission: no consent given", log: .api)
				case .noKeysCollected:
					Analytics.collect(.keySubmissionMetadata(.submittedInBackground(false)))
					Log.info("[ENATaskExecutionDelegate] Submission: no keys to submit", log: .api)
				case .some(let error):
					Analytics.collect(.keySubmissionMetadata(.submittedInBackground(false)))
					Log.error("[ENATaskExecutionDelegate] Submission error: \(error.localizedDescription)", log: .api)
				case .none:
					Analytics.collect(.keySubmissionMetadata(.submittedInBackground(true)))
					Log.info("[ENATaskExecutionDelegate] Submission successful", log: .api)
				}

				group.leave()
			}
		}

		group.notify(queue: .main) {
			completion(true)
		}
	}

	/// This method executes a  test result fetch, and if it is successful, and the test result is different from the one that was previously
	/// part of the app, a local notification is shown.
	private func executeFetchTestResults(completion: @escaping ((Bool) -> Void)) {
		// First check if user activated notification setting
		guard self.dependencies.store.allowTestsStatusNotification else {
			completion(false)
			return
		}
<<<<<<< HEAD
=======
		
		let service = ENAExposureSubmissionService(
			diagnosisKeysRetrieval: dependencies.exposureManager,
			appConfigurationProvider: dependencies.appConfigurationProvider,
			client: dependencies.client,
			store: dependencies.store,
			eventStore: dependencies.eventStore,
			warnOthersReminder: WarnOthersReminder(store: dependencies.store)
		)
>>>>>>> 35a11e33

		guard (dependencies.coronaTestService.pcrTest != nil && dependencies.coronaTestService.pcrTest?.testResultReceivedDate == nil) || (dependencies.coronaTestService.antigenTest != nil && dependencies.coronaTestService.antigenTest?.testResultReceivedDate == nil) else {
			completion(false)
			return
		}

		let group = DispatchGroup()

		for coronaTestType in CoronaTestType.allCases {
			Log.info("Requesting TestResult for test type \(coronaTestType)…", log: .api)

			group.enter()
			dependencies.coronaTestService.updateTestResult(for: coronaTestType) { result in
				switch result {
				case .failure(let error):
					Log.error(error.localizedDescription, log: .api)
				case .success(.pending), .success(.expired):
					// Do not trigger notifications for pending or expired results.
					Log.info("TestResult pending or expired", log: .api)
				case .success(let testResult):
					Log.info("Triggering Notification to inform user about TestResult: \(testResult.stringValue)", log: .api)
					// We attach the test result to determine which screen to show when user taps the notification
					UNUserNotificationCenter.current().presentNotification(
						title: AppStrings.LocalNotifications.testResultsTitle,
						body: AppStrings.LocalNotifications.testResultsBody,
						identifier: ActionableNotificationIdentifier.testResult.identifier,
						info: [ActionableNotificationIdentifier.testResult.identifier: testResult.rawValue]
					)
				}

				group.leave()
			}
		}

		group.notify(queue: .main) {
			completion(true)
		}
	}

	/// This method performs a check for the current exposure detection state. Only if the risk level has changed compared to the
	/// previous state, a local notification is shown.
	private func executeExposureDetectionRequest(completion: @escaping ((Bool) -> Void)) {
		Log.info("[ENATaskExecutionDelegate] Execute exposure detection.", log: .riskDetection)

		// At this point we are already in background so it is safe to assume background mode is available.
		riskProvider.riskProvidingConfiguration.detectionMode = .fromBackgroundStatus(.available)

		riskProvider.observeRisk(backgroundTaskConsumer)

		backgroundTaskConsumer.didCalculateRisk = { [weak self] risk in
			Log.info("[ENATaskExecutionDelegate] Execute exposure detection did calculate risk.", log: .riskDetection)

			guard let self = self else { return }
			if risk.riskLevelHasChanged {
				UNUserNotificationCenter.current().presentNotification(
					title: AppStrings.LocalNotifications.detectExposureTitle,
					body: AppStrings.LocalNotifications.detectExposureBody,
					identifier: ActionableNotificationIdentifier.riskDetection.identifier
				)
				Log.info("[ENATaskExecutionDelegate] Risk has changed.", log: .riskDetection)
				completion(true)
			} else {
				Log.info("[ENATaskExecutionDelegate] Risk has not changed.", log: .riskDetection)
				completion(false)
			}

			self.riskProvider.removeRisk(self.backgroundTaskConsumer)
		}

		backgroundTaskConsumer.didFailCalculateRisk = { [weak self] error in
			guard let self = self else { return }

			// Ignore already running errors.
			// In other words: if the RiskProvider is already running, we wait for other callbacks.
			guard !error.isAlreadyRunningError else {
				Log.info("[ENATaskExecutionDelegate] Ignore already running error.", log: .riskDetection)
				return
			}

			Log.error("[ENATaskExecutionDelegate] Exposure detection failed.", log: .riskDetection, error: error)

			switch error {
			case .failedRiskDetection(let reason):
				if case .wrongDeviceTime = reason {
					if !self.dependencies.store.wasDeviceTimeErrorShown {
						UNUserNotificationCenter.current().presentNotification(
							title: AppStrings.WrongDeviceTime.errorPushNotificationTitle,
							body: AppStrings.WrongDeviceTime.errorPushNotificationText,
							identifier: ActionableNotificationIdentifier.deviceTimeCheck.identifier
						)
						self.dependencies.store.wasDeviceTimeErrorShown = true
					}
				}
			default:
				break
			}

			completion(false)
			self.riskProvider.removeRisk(self.backgroundTaskConsumer)
		}

		riskProvider.requestRisk(userInitiated: false)
	}

	private func executeAnalyticsSubmission(completion: @escaping () -> Void) {
		// fill in the risk exposure metadata if new risk calculation is not done in the meanwhile
		if let enfRiskCalculationResult = store.enfRiskCalculationResult {
			Analytics.collect(.riskExposureMetadata(.updateRiskExposureMetadata(enfRiskCalculationResult)))
		}
		Analytics.triggerAnalyticsSubmission(completion: { result in
			switch result {
			case .success:
				Log.info("[ENATaskExecutionDelegate] Analytics submission was triggered succesfully from background", log: .ppa)
			case let .failure(error):
				Log.error("[ENATaskExecutionDelegate] Analytics submission was triggered not succesfully from background with error: \(error)", log: .ppa, error: error)
			}
			completion()
		})
	}
}<|MERGE_RESOLUTION|>--- conflicted
+++ resolved
@@ -139,12 +139,8 @@
 			appConfigurationProvider: dependencies.appConfigurationProvider,
 			client: dependencies.client,
 			store: dependencies.store,
-<<<<<<< HEAD
+			eventStore: dependencies.eventStore,
 			coronaTestService: dependencies.coronaTestService
-=======
-			eventStore: dependencies.eventStore,
-			warnOthersReminder: WarnOthersReminder(store: dependencies.store)
->>>>>>> 35a11e33
 		)
 
 		let group = DispatchGroup()
@@ -187,18 +183,6 @@
 			completion(false)
 			return
 		}
-<<<<<<< HEAD
-=======
-		
-		let service = ENAExposureSubmissionService(
-			diagnosisKeysRetrieval: dependencies.exposureManager,
-			appConfigurationProvider: dependencies.appConfigurationProvider,
-			client: dependencies.client,
-			store: dependencies.store,
-			eventStore: dependencies.eventStore,
-			warnOthersReminder: WarnOthersReminder(store: dependencies.store)
-		)
->>>>>>> 35a11e33
 
 		guard (dependencies.coronaTestService.pcrTest != nil && dependencies.coronaTestService.pcrTest?.testResultReceivedDate == nil) || (dependencies.coronaTestService.antigenTest != nil && dependencies.coronaTestService.antigenTest?.testResultReceivedDate == nil) else {
 			completion(false)
