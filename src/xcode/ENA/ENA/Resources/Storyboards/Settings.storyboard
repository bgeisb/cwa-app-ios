--- conflicted
+++ resolved
@@ -38,7 +38,7 @@
                                                         <rect key="frame" x="16" y="0.0" width="382" height="324.5"/>
                                                         <subviews>
                                                             <label opaque="NO" userInteractionEnabled="NO" contentMode="left" horizontalHuggingPriority="251" verticalHuggingPriority="251" text="Sind Sie sicher, dass Sie die Anwendung zurücksetzen wollen?" lineBreakMode="tailTruncation" numberOfLines="0" baselineAdjustment="alignBaselines" adjustsFontForContentSizeCategory="YES" adjustsFontSizeToFit="NO" translatesAutoresizingMaskIntoConstraints="NO" id="XDb-RN-MMz" customClass="DynamicTypeLabel" customModule="ENA" customModuleProvider="target">
-                                                                <rect key="frame" x="0.0" y="0.0" width="382" height="41"/>
+                                                                <rect key="frame" x="0.0" y="0.0" width="382" height="42.5"/>
                                                                 <fontDescription key="fontDescription" style="UICTFontTextStyleHeadline"/>
                                                                 <color key="textColor" name="textPrimary1"/>
                                                                 <nil key="highlightedColor"/>
@@ -50,7 +50,7 @@
                                                                 </userDefinedRuntimeAttributes>
                                                             </label>
                                                             <textView clipsSubviews="YES" multipleTouchEnabled="YES" contentMode="scaleToFill" scrollEnabled="NO" editable="NO" adjustsFontForContentSizeCategory="YES" selectable="NO" translatesAutoresizingMaskIntoConstraints="NO" id="vY8-lF-Iik">
-                                                                <rect key="frame" x="0.0" y="56" width="382" height="268.5"/>
+                                                                <rect key="frame" x="0.0" y="57.5" width="382" height="267"/>
                                                                 <string key="text">Lorem ipsum dolor sit er elit lamet, consectetaur cillium adipisicing pecu, sed do eiusmod tempor incididunt ut labore et dolore magna aliqua. Ut enim ad minim veniam, quis nostrud exercitation ullamco </string>
                                                                 <color key="textColor" name="textPrimary1"/>
                                                                 <fontDescription key="fontDescription" style="UICTFontTextStyleBody"/>
@@ -140,52 +140,22 @@
                                     <constraint firstItem="cEi-3Y-TMb" firstAttribute="leading" secondItem="te1-Qd-nmE" secondAttribute="leading" id="xLp-if-6ul"/>
                                 </constraints>
                             </scrollView>
-<<<<<<< HEAD
-                            <button opaque="NO" contentMode="scaleToFill" contentHorizontalAlignment="center" contentVerticalAlignment="center" buttonType="roundedRect" lineBreakMode="wordWrap" translatesAutoresizingMaskIntoConstraints="NO" id="wkA-Dj-yfV" customClass="ENAButton" customModule="ENA" customModuleProvider="target">
+                            <button opaque="NO" contentMode="scaleToFill" contentHorizontalAlignment="center" contentVerticalAlignment="center" lineBreakMode="wordWrap" translatesAutoresizingMaskIntoConstraints="NO" id="wkA-Dj-yfV" customClass="ENAButton" customModule="ENA" customModuleProvider="target">
                                 <rect key="frame" x="16" y="742" width="382" height="50"/>
                                 <constraints>
                                     <constraint firstAttribute="height" relation="greaterThanOrEqual" constant="50" id="JOC-sR-dWr"/>
                                 </constraints>
-                                <fontDescription key="fontDescription" style="UICTFontTextStyleHeadline"/>
                                 <color key="tintColor" white="1" alpha="1" colorSpace="custom" customColorSpace="genericGamma22GrayColorSpace"/>
                                 <state key="normal" title="Daten zurücksetzen"/>
+                                <userDefinedRuntimeAttributes>
+                                    <userDefinedRuntimeAttribute type="color" keyPath="color">
+                                        <color key="value" name="negative"/>
+                                    </userDefinedRuntimeAttribute>
+                                </userDefinedRuntimeAttributes>
                                 <connections>
                                     <action selector="resetData:" destination="uYn-mg-qmD" eventType="touchUpInside" id="vy7-q8-NeM"/>
                                 </connections>
                             </button>
-=======
-                            <stackView opaque="NO" contentMode="scaleToFill" axis="vertical" spacing="10" translatesAutoresizingMaskIntoConstraints="NO" id="N0Q-lm-1nh">
-                                <rect key="frame" x="16" y="699" width="382" height="93"/>
-                                <subviews>
-                                    <button opaque="NO" contentMode="scaleToFill" contentHorizontalAlignment="center" contentVerticalAlignment="center" lineBreakMode="wordWrap" translatesAutoresizingMaskIntoConstraints="NO" id="wkA-Dj-yfV" customClass="ENAButton" customModule="ENA" customModuleProvider="target">
-                                        <rect key="frame" x="0.0" y="0.0" width="382" height="50"/>
-                                        <constraints>
-                                            <constraint firstAttribute="height" relation="greaterThanOrEqual" constant="50" id="JOC-sR-dWr"/>
-                                        </constraints>
-                                        <color key="tintColor" white="1" alpha="1" colorSpace="custom" customColorSpace="genericGamma22GrayColorSpace"/>
-                                        <state key="normal" title="Daten zurücksetzen"/>
-                                        <userDefinedRuntimeAttributes>
-                                            <userDefinedRuntimeAttribute type="color" keyPath="color">
-                                                <color key="value" name="negative"/>
-                                            </userDefinedRuntimeAttribute>
-                                        </userDefinedRuntimeAttributes>
-                                        <connections>
-                                            <action selector="resetData:" destination="uYn-mg-qmD" eventType="touchUpInside" id="vy7-q8-NeM"/>
-                                        </connections>
-                                    </button>
-                                    <button opaque="NO" contentMode="scaleToFill" contentHorizontalAlignment="center" contentVerticalAlignment="center" adjustsImageSizeForAccessibilityContentSizeCategory="YES" lineBreakMode="middleTruncation" translatesAutoresizingMaskIntoConstraints="NO" id="IBM-os-0fd" customClass="ENAButton" customModule="ENA" customModuleProvider="target">
-                                        <rect key="frame" x="0.0" y="60" width="382" height="50"/>
-                                        <state key="normal" title="Abbrechen"/>
-                                        <userDefinedRuntimeAttributes>
-                                            <userDefinedRuntimeAttribute type="boolean" keyPath="isTransparent" value="YES"/>
-                                        </userDefinedRuntimeAttributes>
-                                        <connections>
-                                            <action selector="discard:" destination="uYn-mg-qmD" eventType="touchUpInside" id="nvG-Tj-vV4"/>
-                                        </connections>
-                                    </button>
-                                </subviews>
-                            </stackView>
->>>>>>> 2dc95203
                         </subviews>
                         <color key="backgroundColor" name="background"/>
                         <constraints>
