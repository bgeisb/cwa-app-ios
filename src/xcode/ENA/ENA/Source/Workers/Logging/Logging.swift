--- conflicted
+++ resolved
@@ -39,10 +39,6 @@
 	static let qrCode = OSLog(subsystem: subsystem, category: "qrCode")
 	/// Vaccination
 	static let vaccination = OSLog(subsystem: subsystem, category: "vaccination")
-<<<<<<< HEAD
-
-=======
->>>>>>> 70c513f4
 }
 
 /// Logging
