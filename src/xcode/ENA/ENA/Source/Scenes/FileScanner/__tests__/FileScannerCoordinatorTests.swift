--- conflicted
+++ resolved
@@ -20,15 +20,9 @@
 			qrCodeFound: { _ in
 				qrCodeFoundExpectation.fulfill()
 			},
-<<<<<<< HEAD
-			noQRCodeFound: {},
-			showActivityIndicator: {},
-			hideActivityIndicator: {}
-=======
 			noQRCodeFound: { },
 			showActivityIndicator: { },
 			hideActivityIndicator: { }
->>>>>>> 096a7892
 		)
 		fileScannerCoordinator.start()
 
@@ -46,15 +40,9 @@
 			viewControllerSpy,
 			viewModel: viewModel,
 			qrCodeFound: { _ in },
-<<<<<<< HEAD
-			noQRCodeFound: {},
-			showActivityIndicator: {},
-			hideActivityIndicator: {}
-=======
 			noQRCodeFound: { },
 			showActivityIndicator: { },
 			hideActivityIndicator: { }
->>>>>>> 096a7892
 		)
 		fileScannerCoordinator.start()
 
@@ -76,15 +64,9 @@
 			viewControllerSpy,
 			viewModel: viewModel,
 			qrCodeFound: { _ in },
-<<<<<<< HEAD
-			noQRCodeFound: {},
-			showActivityIndicator: {},
-			hideActivityIndicator: {}
-=======
 			noQRCodeFound: { },
 			showActivityIndicator: { },
 			hideActivityIndicator: { }
->>>>>>> 096a7892
 		)
 		fileScannerCoordinator.start()
 
