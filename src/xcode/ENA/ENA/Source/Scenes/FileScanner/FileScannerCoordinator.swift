--- conflicted
+++ resolved
@@ -33,15 +33,11 @@
 					self?.parentViewController?.dismiss(animated: true)
 				}
 			},
-<<<<<<< HEAD
-			qrCodeFound: qrCodeFound,
+			qrCodeFound: { [weak self] qrCodeResult in
+				self?.qrCodeFound(qrCodeResult)
+				self?.hideIndicator()
+			},
 			qrCodeParser: qrCodeParser,
-=======
-			qrCodesFound: { [weak self] codes in
-				self?.hideIndicator()
-				Log.debug("\(codes.count) codes found", log: .fileScanner)
-			},
->>>>>>> 217ce8b5
 			missingPasswordForPDF: { callback in
 				self.presentPasswordAlert(callback)
 			},
