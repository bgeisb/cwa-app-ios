//
// 🦠 Corona-Warn-App
//

import Foundation
import UIKit

// swiftlint:disable file_length
enum QRScannerPresenter: Equatable {
	case submissionFlow
	case onBehalfFlow
	case checkinTab
	case certificateTab
	case universalScanner(SelectedTab?)
}

enum SelectedTab: Equatable {
	case home
	case checkin
	case certificates
	case diary
}

// swiftlint:disable type_body_length
class QRScannerCoordinator {
	
	// MARK: - Init
	
	init(
		store: Store,
		client: Client,
		restServiceProvider: RestServiceProviding,
		eventStore: EventStoringProviding,
		appConfiguration: AppConfigurationProviding,
		eventCheckoutService: EventCheckoutService,
		healthCertificateService: HealthCertificateService,
		healthCertificateValidationService: HealthCertificateValidationProviding,
		healthCertificateValidationOnboardedCountriesProvider: HealthCertificateValidationOnboardedCountriesProviding,
		vaccinationValueSetsProvider: VaccinationValueSetsProviding,
		exposureSubmissionService: ExposureSubmissionService,
		coronaTestService: CoronaTestService,
		recycleBin: RecycleBin
	) {
		self.store = store
		self.client = client
		self.restServiceProvider = restServiceProvider
		self.eventStore = eventStore
		self.appConfiguration = appConfiguration
		self.eventCheckoutService = eventCheckoutService
		self.healthCertificateService = healthCertificateService
		self.healthCertificateValidationService = healthCertificateValidationService
		self.healthCertificateValidationOnboardedCountriesProvider = healthCertificateValidationOnboardedCountriesProvider
		self.vaccinationValueSetsProvider = vaccinationValueSetsProvider
		self.exposureSubmissionService = exposureSubmissionService
		self.coronaTestService = coronaTestService
		self.recycleBin = recycleBin
	}
	
	// MARK: - Internal

	var didScanCoronaTestInSubmissionFlow: ((CoronaTestRegistrationInformation) -> Void)?
	var didScanTraceLocationInOnBehalfFlow: ((TraceLocation) -> Void)?
	
	func start(
		parentViewController: UIViewController,
		presenter: QRScannerPresenter
	) {
		self.parentViewController = parentViewController
		self.presenter = presenter

		let qrScannerViewController = qrScannerViewController(
			markCertificateAsNew: presenter != .certificateTab && presenter != .universalScanner(.certificates)
		)
		self.qrScannerViewController = qrScannerViewController

		let navigationController = UINavigationController(
			rootViewController: qrScannerViewController
		)
		self.parentViewController?.present(navigationController, animated: true)
	}

	// MARK: - Private
	
	private let store: Store
	private let client: Client
	private let restServiceProvider: RestServiceProviding
	private let eventStore: EventStoringProviding
	private let appConfiguration: AppConfigurationProviding
	private let eventCheckoutService: EventCheckoutService
	private let healthCertificateService: HealthCertificateService
	private let healthCertificateValidationService: HealthCertificateValidationProviding
	private let healthCertificateValidationOnboardedCountriesProvider: HealthCertificateValidationOnboardedCountriesProviding
	private let vaccinationValueSetsProvider: VaccinationValueSetsProviding
	private let exposureSubmissionService: ExposureSubmissionService
	private let coronaTestService: CoronaTestService
	private let recycleBin: RecycleBin

	private let activityIndicatorView = QRScannerActivityIndicatorView()
	private let activityIndicatorAnimationDuration = 0.45
	
	private var presenter: QRScannerPresenter!
	private weak var parentViewController: UIViewController?
	private weak var qrScannerViewController: UIViewController?
	private var healthCertificateCoordinator: HealthCertificateCoordinator?
	private var traceLocationCheckinCoordinator: TraceLocationCheckinCoordinator?
	private var onBehalfCheckinCoordinator: OnBehalfCheckinSubmissionCoordinator?
	private var ticketValidationCoordinator: TicketValidationCoordinator?
	private var fileScannerCoordinator: FileScannerCoordinator?

	private func qrScannerViewController(
		markCertificateAsNew: Bool
	) -> UIViewController {
		let qrCodeParser = QRCodeParser(
			appConfigurationProvider: appConfiguration,
			healthCertificateService: healthCertificateService,
			markCertificateAsNew: markCertificateAsNew
		)

		let qrCodeDetector = QRCodeDetector()

		var qrScannerViewController: QRScannerViewController!
		qrScannerViewController = QRScannerViewController(
			healthCertificateService: healthCertificateService,
			appConfiguration: appConfiguration,
			markCertificateAsNew: markCertificateAsNew,
			didScan: { [weak self] qrCodeResult in
				self?.showQRCodeResult(qrCodeResult: qrCodeResult)
			},
			dismiss: { [weak self] in
				self?.parentViewController?.dismiss(animated: true)
			},
			presentFileScanner: { [weak self] in
				let viewModel = FileScannerCoordinatorViewModel(
					qrCodeDetector: qrCodeDetector,
					qrCodeParser: qrCodeParser
				)
				self?.fileScannerCoordinator = FileScannerCoordinator(
					qrScannerViewController,
					viewModel: viewModel,
					qrCodeFound: { [weak self] qrCodeResult in
						self?.showQRCodeResult(qrCodeResult: qrCodeResult)
						self?.fileScannerCoordinator = nil
					},
					noQRCodeFound: {
						self?.fileScannerCoordinator = nil
					},
					showActivityIndicator: {
						self?.showActivityIndicator()
					},
					hideActivityIndicator: {
						self?.hideActivityIndicator()
					}
				)
				self?.fileScannerCoordinator?.start()
			},
			onInfoButtonTap: { [weak self] in
				self?.showQRScannerInfoScreen()
			}
		)
		return qrScannerViewController
	}

	private func showQRScannerInfoScreen() {
		let navigationController = DismissHandlingNavigationController()
		navigationController.navigationBar.prefersLargeTitles = true

		let viewController = QRScannerInfoViewController(
			onDataPrivacyTap: { [weak self] in
				self?.showDataPrivacy(on: navigationController)
			},
			onDismiss: { [weak self] in
				self?.qrScannerViewController?.dismiss(animated: true)
			}
		)

		navigationController.viewControllers = [viewController]

		qrScannerViewController?.present(navigationController, animated: true)
	}

	private func showDataPrivacy(on navigationController: UINavigationController) {
		let detailViewController = HTMLViewController(model: AppInformationModel.privacyModel)
		detailViewController.title = AppStrings.AppInformation.privacyTitle
		detailViewController.isDismissable = false
		if #available(iOS 13.0, *) {
			detailViewController.isModalInPresentation = true
		}

		navigationController.pushViewController(detailViewController, animated: true)
	}

	private func showQRCodeResult(qrCodeResult: QRCodeResult) {
		switch qrCodeResult {
		case let .coronaTest(testRegistrationInformation):
			showScannedTestResult(testRegistrationInformation)
		case let .certificate(certificateResult):
			showScannedHealthCertificate(certificateResult)
		case let .traceLocation(traceLocation):
			showScannedCheckin(traceLocation)
		case let .ticketValidation(ticketValidationInitializationData):
			#if DEBUG
			if isUITesting {
				showMockScannedTicketValidation(ticketValidationInitializationData)
			} else {
				evaluateScannedTicketValidation(ticketValidationInitializationData)
			}
			#else
			evaluateScannedTicketValidation(ticketValidationInitializationData)
			#endif
		}
	}

	private func showScannedTestResult(
		_ testRegistrationInformation: CoronaTestRegistrationInformation
	) {
		if let recycleBinItemToRestore = recycleBinItemToRestore(for: testRegistrationInformation) {
			showTestRestoredFromBinAlert(recycleBinItem: recycleBinItemToRestore)
			return
		}

		qrScannerViewController?.dismiss(animated: true) { [weak self] in
			guard let self = self else { return }

			switch self.presenter {
			case .submissionFlow:
				self.didScanCoronaTestInSubmissionFlow?(testRegistrationInformation)
			case .onBehalfFlow:
				let parentPresentingViewController = self.parentViewController?.presentingViewController

				// Dismiss on behalf submission flow
				self.parentViewController?.dismiss(animated: true) {
					self.parentViewController = parentPresentingViewController

					guard let parentViewController = self.parentViewController else {
						return
					}

					let exposureSubmissionCoordinator = self.exposureSubmissionCoordinator(parentViewController: parentViewController)

					exposureSubmissionCoordinator.start(
						with: .success(testRegistrationInformation),
						markNewlyAddedCoronaTestAsUnseen: true
					)
				}
			case .checkinTab, .certificateTab, .universalScanner:
				guard let parentViewController = self.parentViewController else {
					return
				}

				let exposureSubmissionCoordinator = self.exposureSubmissionCoordinator(parentViewController: parentViewController)

				exposureSubmissionCoordinator.start(
					with: .success(testRegistrationInformation),
					markNewlyAddedCoronaTestAsUnseen: self.presenter != .universalScanner(.home)
				)
			case .none:
				break
			}
		}
	}
	
	private func showScannedHealthCertificate(
		_ certificateResult: CertificateResult
	) {
		guard let qrScannerViewController = self.qrScannerViewController else {
			return
		}

		showRestoredFromBinAlertIfNeeded(for: certificateResult, from: qrScannerViewController) { [weak self] in
			guard let self = self else { return }

			self.qrScannerViewController?.dismiss(animated: true) {
				switch self.presenter {
				case .submissionFlow, .onBehalfFlow:
					let parentPresentingViewController = self.parentViewController?.presentingViewController

					// Dismiss submission/on behalf submission flow
					self.parentViewController?.dismiss(animated: true) {
						self.parentViewController = parentPresentingViewController

						guard let parentViewController = self.parentViewController else {
							return
						}

						self.healthCertificateCoordinator = HealthCertificateCoordinator(
							parentingViewController: .present(parentViewController),
							healthCertifiedPerson: certificateResult.person,
							healthCertificate: certificateResult.certificate,
							store: self.store,
							healthCertificateService: self.healthCertificateService,
							healthCertificateValidationService: self.healthCertificateValidationService,
							healthCertificateValidationOnboardedCountriesProvider: self.healthCertificateValidationOnboardedCountriesProvider,
							vaccinationValueSetsProvider: self.vaccinationValueSetsProvider,
							markAsSeenOnDisappearance: false
						)

						self.healthCertificateCoordinator?.start()
					}
				case .checkinTab, .certificateTab, .universalScanner:
					guard let parentViewController = self.parentViewController else {
						return
					}

					self.healthCertificateCoordinator = HealthCertificateCoordinator(
						parentingViewController: .present(parentViewController),
						healthCertifiedPerson: certificateResult.person,
						healthCertificate: certificateResult.certificate,
						store: self.store,
						healthCertificateService: self.healthCertificateService,
						healthCertificateValidationService: self.healthCertificateValidationService,
						healthCertificateValidationOnboardedCountriesProvider: self.healthCertificateValidationOnboardedCountriesProvider,
						vaccinationValueSetsProvider: self.vaccinationValueSetsProvider,
						markAsSeenOnDisappearance: false
					)

					self.healthCertificateCoordinator?.start()
				case .none:
					break
				}
			}
		}
	}
	
	private func showScannedCheckin(
		_ traceLocation: TraceLocation
	) {
		qrScannerViewController?.dismiss(animated: true) {
			switch self.presenter {
			case .onBehalfFlow:
				self.didScanTraceLocationInOnBehalfFlow?(traceLocation)
			case .submissionFlow:
				let parentPresentingViewController = self.parentViewController?.presentingViewController

				// Dismiss submission flow
				self.parentViewController?.dismiss(animated: true) {
					self.parentViewController = parentPresentingViewController

					guard let parentViewController = self.parentViewController else {
						return
					}

					self.traceLocationCheckinCoordinator = TraceLocationCheckinCoordinator(
						parentViewController: parentViewController,
						traceLocation: traceLocation,
						store: self.store,
						eventStore: self.eventStore,
						appConfiguration: self.appConfiguration,
						eventCheckoutService: self.eventCheckoutService
					)

					self.traceLocationCheckinCoordinator?.start()
				}
			case .checkinTab, .certificateTab, .universalScanner:
				guard let parentViewController = self.parentViewController else {
					return
				}

				self.traceLocationCheckinCoordinator = TraceLocationCheckinCoordinator(
					parentViewController: parentViewController,
					traceLocation: traceLocation,
					store: self.store,
					eventStore: self.eventStore,
					appConfiguration: self.appConfiguration,
					eventCheckoutService: self.eventCheckoutService
				)

				self.traceLocationCheckinCoordinator?.start()
			case .none:
				break
			}
		}
	}

	private func evaluateScannedTicketValidation(
		_ initializationData: TicketValidationInitializationData
	) {
		showActivityIndicator()
<<<<<<< HEAD
		let ticketValidation = MockTicketValidation(with: initializationData, restServiceProvider: RestServiceProviderStub(loadResources: []))
		ticketValidation.delay = 1
		ticketValidation.firstConsentResult = .success(.fake(fnt: "SCHNEIDER", gnt: "ANDREA", dob: "1989-12-12", type: ["v", "r", "tp", "tr"]))
															 
=======
		let ticketValidation = TicketValidation(with: initializationData)

>>>>>>> 6efafb8b
		ticketValidation.initialize { [weak self] result in
			DispatchQueue.main.async {
				self?.hideActivityIndicator()

				switch result {
				case .success:
					self?.showScannedTicketValidation(ticketValidation)
				case .failure(let error):
					self?.showErrorAlert(error: error)
				}
			}
		}
	}

	private func showErrorAlert(error: TicketValidationError) {
		let alert = UIAlertController(
			title: AppStrings.TicketValidation.Error.title,
			message: error.localizedDescription,
			preferredStyle: .alert
		)

		alert.addAction(
			UIAlertAction(
				title: AppStrings.Common.alertActionOk,
				style: .default
			)
		)

		DispatchQueue.main.async {
			self.qrScannerViewController?.present(alert, animated: true)
		}
	}

	private func showScannedTicketValidation(
		_ ticketValidation: TicketValidating
	) {
		qrScannerViewController?.dismiss(animated: true) {
			switch self.presenter {
			case .onBehalfFlow, .submissionFlow:
				let parentPresentingViewController = self.parentViewController?.presentingViewController

				// Dismiss submission/on behalf submission flow
				self.parentViewController?.dismiss(animated: true) {
					self.parentViewController = parentPresentingViewController

					guard let parentViewController = self.parentViewController else {
						return
					}

					self.ticketValidationCoordinator = TicketValidationCoordinator(
						parentViewController: parentViewController,
						healthCertificateService: self.healthCertificateService
					)

					self.ticketValidationCoordinator?.start(ticketValidation: ticketValidation)
				}
			case .checkinTab, .certificateTab, .universalScanner:
				guard let parentViewController = self.parentViewController else {
					return
				}

				self.ticketValidationCoordinator = TicketValidationCoordinator(
					parentViewController: parentViewController,
					healthCertificateService: self.healthCertificateService
				)

				self.ticketValidationCoordinator?.start(ticketValidation: ticketValidation)
			case .none:
				break
			}
		}
	}

	private func showRestoredFromBinAlertIfNeeded(
		for certificateResult: CertificateResult,
		from presentationController: UIViewController,
		completion: @escaping () -> Void
	) {
		guard certificateResult.restoredFromBin else {
			completion()
			return
		}

		let alert = UIAlertController(
			title: AppStrings.UniversalQRScanner.certificateRestoredFromBinAlertTitle,
			message: AppStrings.UniversalQRScanner.certificateRestoredFromBinAlertMessage,
			preferredStyle: .alert
		)
		alert.addAction(
			UIAlertAction(
				title: AppStrings.Common.alertActionOk,
				style: .default,
				handler: { _ in
					completion()
				}
			)
		)

		presentationController.present(alert, animated: true)
	}

	private func showTestRestoredFromBinAlert(
		recycleBinItem: RecycleBinItem
	) {
		let alert = UIAlertController(
			title: AppStrings.UniversalQRScanner.testRestoredFromBinAlertTitle,
			message: AppStrings.UniversalQRScanner.testRestoredFromBinAlertMessage,
			preferredStyle: .alert
		)
		alert.addAction(
			UIAlertAction(
				title: AppStrings.Common.alertActionOk,
				style: .default,
				handler: { [weak self] _ in
					guard let self = self else { return }

					switch self.recycleBin.canRestore(recycleBinItem) {
					case .success:
						self.qrScannerViewController?.dismiss(animated: true) {
							switch self.presenter {
							case .submissionFlow, .onBehalfFlow:
								let parentPresentingViewController = self.parentViewController?.presentingViewController

								// Dismiss submission/on behalf submission flow
								parentPresentingViewController?.dismiss(animated: true) {
									self.parentViewController = parentPresentingViewController
									self.restoreAndShow(recycleBinItem: recycleBinItem)
								}
							case .checkinTab, .certificateTab, .universalScanner:
								self.restoreAndShow(recycleBinItem: recycleBinItem)
							case .none:
								break
							}
						}
					case .failure(.testError(.testTypeAlreadyRegistered)):
						self.showTestOverwriteNotice(recycleBinItem: recycleBinItem)
					}
				}
			)
		)

		qrScannerViewController?.present(alert, animated: true)
	}

	private func showTestOverwriteNotice(
		recycleBinItem: RecycleBinItem
	) {
		guard case let .coronaTest(coronaTest) = recycleBinItem.item else {
			return
		}

		let footerViewModel = FooterViewModel(
			primaryButtonName: AppStrings.ExposureSubmission.OverwriteNotice.primaryButton,
			isSecondaryButtonHidden: true
		)

		let overwriteNoticeViewController = TestOverwriteNoticeViewController(
			testType: coronaTest.type,
			didTapPrimaryButton: { [weak self] in
				self?.restoreAndShow(recycleBinItem: recycleBinItem)
			},
			didTapCloseButton: { [weak self] in
				self?.parentViewController?.dismiss(animated: true)
			}
		)

		let footerViewController = FooterViewController(footerViewModel)
		let topBottomViewController = TopBottomContainerViewController(
			topController: overwriteNoticeViewController,
			bottomController: footerViewController
		)

		let navigationController = NavigationControllerWithLargeTitle(rootViewController: topBottomViewController)

		switch self.presenter {
		case .submissionFlow, .onBehalfFlow:
			let parentPresentingViewController = self.parentViewController?.presentingViewController

			// Dismiss QR scanner and submission/on behalf submission flow at once
			parentPresentingViewController?.dismiss(animated: true) {
				self.parentViewController = parentPresentingViewController
				self.parentViewController?.present(navigationController, animated: true)
			}
		case .checkinTab, .certificateTab, .universalScanner:
			// Dismiss QR scanner
			parentViewController?.dismiss(animated: true) {
				self.parentViewController?.present(navigationController, animated: true)
			}
		case .none:
			break
		}
	}

	private func restoreAndShow(recycleBinItem: RecycleBinItem) {
		guard let parentViewController = self.parentViewController,
			  case .coronaTest(let coronaTest) = recycleBinItem.item else {
			return
		}

		self.recycleBin.restore(recycleBinItem)

		self.parentViewController?.dismiss(animated: true) {
			let exposureSubmissionCoordinator = self.exposureSubmissionCoordinator(parentViewController: parentViewController)
			exposureSubmissionCoordinator.start(with: coronaTest.type)
		}
	}

	private func showActivityIndicator() {
		guard let scannerView = qrScannerViewController?.view else {
			Log.error("Failed to get qrScannerViewController - stop", log: .fileScanner)
			return
		}
		activityIndicatorView.alpha = 0.0
		activityIndicatorView.translatesAutoresizingMaskIntoConstraints = false
		scannerView.addSubview(activityIndicatorView)
		NSLayoutConstraint.activate(
			[
				activityIndicatorView.topAnchor.constraint(equalTo: scannerView.layoutMarginsGuide.topAnchor),
				activityIndicatorView.bottomAnchor.constraint(equalTo: scannerView.layoutMarginsGuide.bottomAnchor),
				activityIndicatorView.leadingAnchor.constraint(equalTo: scannerView.leadingAnchor),
				activityIndicatorView.trailingAnchor.constraint(equalTo: scannerView.trailingAnchor)
			]
		)

		let animator = UIViewPropertyAnimator(duration: activityIndicatorAnimationDuration, curve: .easeIn) { [weak self] in
			self?.activityIndicatorView.alpha = 1.0
		}
		animator.startAnimation()
	}

	private func hideActivityIndicator() {
		let animator = UIViewPropertyAnimator(duration: activityIndicatorAnimationDuration, curve: .easeIn) { [weak self] in
			self?.activityIndicatorView.alpha = 0.0
		}
		animator.addCompletion { [weak self] _ in
			self?.activityIndicatorView.removeFromSuperview()
		}
		animator.startAnimation()
	}

	#if DEBUG
	private func showMockScannedTicketValidation(_ initializationData: TicketValidationInitializationData) {
		let ticketValidation = MockTicketValidation(with: initializationData)
		ticketValidation.firstConsentResult = .success(.fake(fnt: "SCHNEIDER", gnt: "ANDREA", dob: "1989-12-12", type: ["v", "r", "tp", "tr"]))
		
		if LaunchArguments.ticketValidation.result.isFailed.boolValue {
			ticketValidation.validationResult = .success(.fake(result: .failed, results: [.fake(identifier: "TR-002", result: .failed, type: "", details: "Ein Testzertifikat muss von einem zertifizierten Testzentrum ausgestellt werden.")]))
		} else if LaunchArguments.ticketValidation.result.isOpen.boolValue {
			ticketValidation.validationResult = .success(.fake(result: .open, results: [.fake(identifier: "TR-002", result: .open, type: "", details: "Ein Antigentest ist maximal 48h gültig.")]))
		} else {
			// set the default to passed
			ticketValidation.validationResult = .success(.fake())
		}

		ticketValidation.initialize { [weak self] result in
			DispatchQueue.main.async {
				self?.hideActivityIndicator()

				switch result {
				case .success:
					self?.showScannedTicketValidation(ticketValidation)
				case .failure(let error):
					self?.showErrorAlert(error: error)
				}
			}
		}
	}
	#endif

	// MARK: Helpers

	private func exposureSubmissionCoordinator(
		parentViewController: UIViewController
	) -> ExposureSubmissionCoordinator {
		ExposureSubmissionCoordinator(
			parentViewController: parentViewController,
			exposureSubmissionService: exposureSubmissionService,
			coronaTestService: coronaTestService,
			healthCertificateService: healthCertificateService,
			healthCertificateValidationService: healthCertificateValidationService,
			eventProvider: eventStore,
			antigenTestProfileStore: store,
			vaccinationValueSetsProvider: vaccinationValueSetsProvider,
			healthCertificateValidationOnboardedCountriesProvider: healthCertificateValidationOnboardedCountriesProvider,
			qrScannerCoordinator: self
		)
	}

	private func recycleBinItemToRestore(
		for testRegistrationInformation: CoronaTestRegistrationInformation
	) -> RecycleBinItem? {
		switch testRegistrationInformation {
		case .pcr(guid: _, qrCodeHash: let qrCodeHash),
			.antigen(qrCodeInformation: _, qrCodeHash: let qrCodeHash):
			return store.recycleBinItems.first {
				guard case .coronaTest(let coronaTest) = $0.item else {
					return false
				}

				return coronaTest.qrCodeHash == qrCodeHash
			}
		case .teleTAN:
			return nil
		}
	}
	
}<|MERGE_RESOLUTION|>--- conflicted
+++ resolved
@@ -198,15 +198,7 @@
 		case let .traceLocation(traceLocation):
 			showScannedCheckin(traceLocation)
 		case let .ticketValidation(ticketValidationInitializationData):
-			#if DEBUG
-			if isUITesting {
-				showMockScannedTicketValidation(ticketValidationInitializationData)
-			} else {
-				evaluateScannedTicketValidation(ticketValidationInitializationData)
-			}
-			#else
 			evaluateScannedTicketValidation(ticketValidationInitializationData)
-			#endif
 		}
 	}
 
@@ -375,15 +367,31 @@
 		_ initializationData: TicketValidationInitializationData
 	) {
 		showActivityIndicator()
-<<<<<<< HEAD
-		let ticketValidation = MockTicketValidation(with: initializationData, restServiceProvider: RestServiceProviderStub(loadResources: []))
-		ticketValidation.delay = 1
-		ticketValidation.firstConsentResult = .success(.fake(fnt: "SCHNEIDER", gnt: "ANDREA", dob: "1989-12-12", type: ["v", "r", "tp", "tr"]))
-															 
-=======
-		let ticketValidation = TicketValidation(with: initializationData)
-
->>>>>>> 6efafb8b
+
+		var ticketValidation: TicketValidating = TicketValidation(
+			with: initializationData,
+			restServiceProvider: restServiceProvider,
+			serviceIdentityProcessor: TicketValidationServiceIdentityDocumentProcessor()
+		)
+
+		#if DEBUG
+		if isUITesting {
+			let mockTicketValidation = MockTicketValidation(with: initializationData)
+			mockTicketValidation.firstConsentResult = .success(.fake(fnt: "SCHNEIDER", gnt: "ANDREA", dob: "1989-12-12", type: ["v", "r", "tp", "tr"]))
+
+			if LaunchArguments.ticketValidation.result.isFailed.boolValue {
+				mockTicketValidation.validationResult = .success(.fake(result: .failed, results: [.fake(identifier: "TR-002", result: .failed, type: "", details: "Ein Testzertifikat muss von einem zertifizierten Testzentrum ausgestellt werden.")]))
+			} else if LaunchArguments.ticketValidation.result.isOpen.boolValue {
+				mockTicketValidation.validationResult = .success(.fake(result: .open, results: [.fake(identifier: "TR-002", result: .open, type: "", details: "Ein Antigentest ist maximal 48h gültig.")]))
+			} else {
+				// set the default to passed
+				mockTicketValidation.validationResult = .success(.fake())
+			}
+
+			ticketValidation = mockTicketValidation
+		}
+		#endif
+
 		ticketValidation.initialize { [weak self] result in
 			DispatchQueue.main.async {
 				self?.hideActivityIndicator()
@@ -624,35 +632,6 @@
 		animator.startAnimation()
 	}
 
-	#if DEBUG
-	private func showMockScannedTicketValidation(_ initializationData: TicketValidationInitializationData) {
-		let ticketValidation = MockTicketValidation(with: initializationData)
-		ticketValidation.firstConsentResult = .success(.fake(fnt: "SCHNEIDER", gnt: "ANDREA", dob: "1989-12-12", type: ["v", "r", "tp", "tr"]))
-		
-		if LaunchArguments.ticketValidation.result.isFailed.boolValue {
-			ticketValidation.validationResult = .success(.fake(result: .failed, results: [.fake(identifier: "TR-002", result: .failed, type: "", details: "Ein Testzertifikat muss von einem zertifizierten Testzentrum ausgestellt werden.")]))
-		} else if LaunchArguments.ticketValidation.result.isOpen.boolValue {
-			ticketValidation.validationResult = .success(.fake(result: .open, results: [.fake(identifier: "TR-002", result: .open, type: "", details: "Ein Antigentest ist maximal 48h gültig.")]))
-		} else {
-			// set the default to passed
-			ticketValidation.validationResult = .success(.fake())
-		}
-
-		ticketValidation.initialize { [weak self] result in
-			DispatchQueue.main.async {
-				self?.hideActivityIndicator()
-
-				switch result {
-				case .success:
-					self?.showScannedTicketValidation(ticketValidation)
-				case .failure(let error):
-					self?.showErrorAlert(error: error)
-				}
-			}
-		}
-	}
-	#endif
-
 	// MARK: Helpers
 
 	private func exposureSubmissionCoordinator(
