--- conflicted
+++ resolved
@@ -13,18 +13,6 @@
 			<key>NSStringFormatValueTypeKey</key>
 			<string>u</string>
 			<key>one</key>
-<<<<<<< HEAD
-			<string>Изложени сте на повишен риск от заразяване, защото преди 1 дeн сте имали продължителен и близък контакт с поне едно лице, диагностицирано с COVID-19.</string>
-			<key>zero</key>
-			<string>Изложени сте на повишен риск от заразяване, защото преди %u дни сте имали продължителен и близък контакт с поне едно лице, диагностицирано с COVID-19.</string>
-			<key>few</key>
-			<string>Изложени сте на повишен риск от заразяване, защото преди %u дни сте имали продължителен и близък контакт с поне едно лице, диагностицирано с COVID-19.</string>
-			<key>many</key>
-			<string>Изложени сте на повишен риск от заразяване, защото преди %u дни сте имали продължителен и близък контакт с поне едно лице, диагностицирано с COVID-19.</string>
-			<key>two</key>
-			<string>Изложени сте на повишен риск от заразяване, защото преди %u дни сте имали продължителен и близък контакт с поне едно лице, диагностицирано с COVID-19.</string>
-			<key>other</key>
-=======
 			<!--Plural form for ONE. Plural form for ONE. Plural form for ONE.-->
 			<string>Изложени сте на повишен риск от заразяване, защото преди 1 дeн сте имали продължителен и близък контакт с поне едно лице, диагностицирано с COVID-19.</string>
 			<key>zero</key>
@@ -41,114 +29,26 @@
 			<string>Изложени сте на повишен риск от заразяване, защото преди %u дни сте имали продължителен и близък контакт с поне едно лице, диагностицирано с COVID-19.</string>
 			<key>other</key>
 			<!--Plural form for OTHER. Plural form for OTHER. Plural form for OTHER.-->
->>>>>>> 9a5b05b5
 			<string>Изложени сте на повишен риск от заразяване, защото преди %u дни сте имали продължителен и близък контакт с поне едно лице, диагностицирано с COVID-19.</string>
 		</dict>
 	</dict>
 	<key>ExposureDetection_NumberOfContacts</key>
-<<<<<<< HEAD
-	<dict>
-		<key>NSStringLocalizedFormatKey</key>
-		<string>%#@VARIABLE@</string>
-		<key>VARIABLE</key>
-		<dict>
-			<key>NSStringFormatSpecTypeKey</key>
-			<string>NSStringPluralRuleType</string>
-			<key>NSStringFormatValueTypeKey</key>
-			<string>u</string>
-			<key>zero</key>
+	<dict>
+		<key>NSStringLocalizedFormatKey</key>
+		<string>%#@VARIABLE@</string>
+		<key>VARIABLE</key>
+		<dict>
+			<key>NSStringFormatSpecTypeKey</key>
+			<string>NSStringPluralRuleType</string>
+			<key>NSStringFormatValueTypeKey</key>
+			<string>u</string>
+			<key>zero</key>
+			<!-- XFLD: Plural form for Zero  Plural form for ZERO. Plural form for ZERO. Plural form for ZERO. Plural form for ZERO. Plural form for ZERO.-->
 			<string>До момента няма излагане на риск</string>
 			<key>one</key>
+			<!-- XFLD: Plural form for One  Plural form for ONE. Plural form for ONE. Plural form for ONE. Plural form for ONE. Plural form for ONE.-->
 			<string>Едно излагане на риск</string>
 			<key>few</key>
-			<string>%u излагания на риск</string>
-			<key>many</key>
-			<string>%u излагания на риск</string>
-			<key>two</key>
-			<string>%u излагания на риск</string>
-			<key>other</key>
-			<string>%u излагания на риск</string>
-		</dict>
-	</dict>
-	<key>ExposureDetection_LastExposure</key>
-	<dict>
-		<key>NSStringLocalizedFormatKey</key>
-		<string>%#@VARIABLE@</string>
-		<key>VARIABLE</key>
-		<dict>
-			<key>NSStringFormatSpecTypeKey</key>
-			<string>NSStringPluralRuleType</string>
-			<key>NSStringFormatValueTypeKey</key>
-			<string>u</string>
-			<key>zero</key>
-			<string>%u дни от последното излагане на риск</string>
-			<key>one</key>
-			<string>%u ден от последното излагане на риск</string>
-			<key>few</key>
-			<string>%u дни от последното излагане на риск</string>
-			<key>many</key>
-			<string>%u дни от последното излагане на риск</string>
-			<key>two</key>
-			<string>%u дни от последното излагане на риск</string>
-			<key>other</key>
-			<string>%u дни от последното излагане на риск</string>
-		</dict>
-	</dict>
-	<key>Home_Risk_Low_Number_Contacts_Item_Title</key>
-=======
->>>>>>> 9a5b05b5
-	<dict>
-		<key>NSStringLocalizedFormatKey</key>
-		<string>%#@VARIABLE@</string>
-		<key>VARIABLE</key>
-		<dict>
-			<key>NSStringFormatSpecTypeKey</key>
-			<string>NSStringPluralRuleType</string>
-			<key>NSStringFormatValueTypeKey</key>
-			<string>u</string>
-			<key>zero</key>
-<<<<<<< HEAD
-			<string>До момента няма излагане на риск</string>
-			<key>one</key>
-			<string>%u излагане на нисък риск</string>
-			<key>few</key>
-			<string>%u излагания на нисък риск</string>
-			<key>many</key>
-			<string>%u излагания на нисък риск</string>
-			<key>two</key>
-			<string>%u излагания на нисък риск</string>
-			<key>other</key>
-			<string>%u излагания на нисък риск</string>
-		</dict>
-	</dict>
-	<key>Home_Risk_High_Number_Contacts_Item_Title</key>
-	<dict>
-		<key>NSStringLocalizedFormatKey</key>
-		<string>%#@VARIABLE@</string>
-		<key>VARIABLE</key>
-		<dict>
-			<key>NSStringFormatSpecTypeKey</key>
-			<string>NSStringPluralRuleType</string>
-			<key>NSStringFormatValueTypeKey</key>
-			<string>u</string>
-			<key>zero</key>
-			<string>До момента няма излагане на риск</string>
-			<key>one</key>
-			<string>%u излагане на риск</string>
-			<key>few</key>
-			<string>%u излагания на риск</string>
-			<key>many</key>
-			<string>%u излагания на риск</string>
-			<key>two</key>
-			<string>%u излагания на риск</string>
-			<key>other</key>
-=======
-			<!-- XFLD: Plural form for Zero  Plural form for ZERO. Plural form for ZERO. Plural form for ZERO. Plural form for ZERO. Plural form for ZERO.-->
-			<string>До момента няма излагане на риск</string>
-			<key>one</key>
-			<!-- XFLD: Plural form for One  Plural form for ONE. Plural form for ONE. Plural form for ONE. Plural form for ONE. Plural form for ONE.-->
-			<string>Едно излагане на риск</string>
-			<key>few</key>
 			<!-- XFLD: Plural form for Other  Plural form for FEW. Plural form for FEW. Plural form for FEW. Plural form for FEW. Plural form for FEW.-->
 			<string>%u излагания на риск</string>
 			<key>many</key>
@@ -159,7 +59,6 @@
 			<string>%u излагания на риск</string>
 			<key>other</key>
 			<!-- XFLD: Plural form for Other  Plural form for OTHER. Plural form for OTHER. Plural form for OTHER. Plural form for OTHER. Plural form for OTHER.-->
->>>>>>> 9a5b05b5
 			<string>%u излагания на риск</string>
 		</dict>
 	</dict>
@@ -174,64 +73,6 @@
 			<key>NSStringFormatValueTypeKey</key>
 			<string>u</string>
 			<key>zero</key>
-<<<<<<< HEAD
-			<string>По-малко от един ден от последното излагане на риск</string>
-			<key>one</key>
-			<string>%u ден от последното излагане на риск</string>
-			<key>few</key>
-			<string>%u дни от последното излагане на риск</string>
-			<key>many</key>
-			<string>%u дни от последното излагане на риск</string>
-			<key>two</key>
-			<string>%u дни от последното излагане на риск</string>
-			<key>other</key>
-			<string>%u дни от последното излагане на риск</string>
-		</dict>
-	</dict>
-	<key>Home_Risk_Status_Counter_Label</key>
-	<dict>
-		<key>NSStringLocalizedFormatKey</key>
-		<string>%#@minutes@%#</string>
-		<key>minutes</key>
-		<dict>
-			<key>NSStringFormatSpecTypeKey</key>
-			<string>NSStringPluralRuleType</string>
-			<key>NSStringFormatValueTypeKey</key>
-			<string>u</string>
-			<key>zero</key>
-			<string>Актуализиране след %02u:%2$#@seconds@ секунди</string>
-			<key>one</key>
-			<string>Актуализиране след %02u:%2$#@seconds@ минута</string>
-			<key>few</key>
-			<string>Актуализиране след %02u:%2$#@seconds@ минути</string>
-			<key>many</key>
-			<string>Актуализиране след %02u:%2$#@seconds@ минути</string>
-			<key>two</key>
-			<string>Актуализиране след %02u:%2$#@seconds@ минути</string>
-			<key>other</key>
-			<string>Актуализиране след %02u:%2$#@seconds@ минути</string>
-		</dict>
-		<key>seconds</key>
-		<dict>
-			<key>NSStringFormatSpecTypeKey</key>
-			<string>NSStringPluralRuleType</string>
-			<key>NSStringFormatValueTypeKey</key>
-			<string>u</string>
-			<key>one</key>
-			<string>%02u</string>
-			<key>zero</key>
-			<string>%02u</string>
-			<key>few</key>
-			<string>%02u</string>
-			<key>many</key>
-			<string>%02u</string>
-			<key>two</key>
-			<string>%02u</string>
-			<key>other</key>
-			<string>%02u</string>
-		</dict>
-	</dict>
-=======
 			<!-- XFLD: Plural form for Zero  Plural form for ZERO. Plural form for ZERO. Plural form for ZERO. Plural form for ZERO. Plural form for ZERO.-->
 			<string>%u дни от последното излагане на риск</string>
 			<key>one</key>
@@ -396,7 +237,6 @@
             <string>%02u</string>
         </dict>
     </dict>
->>>>>>> 9a5b05b5
 	<key>ENSetting_Tracing_History</key>
 	<dict>
 		<key>NSStringLocalizedFormatKey</key>
@@ -408,24 +248,12 @@
 			<key>NSStringFormatValueTypeKey</key>
 			<string>u</string>
 			<key>zero</key>
-<<<<<<< HEAD
+			<!-- XFLD: Plural form for Zero  Plural form for ZERO. Plural form for ZERO. Plural form for ZERO. Plural form for ZERO. Plural form for ZERO.-->
 			<string>Регистрирането на излаганията на риск е активно от по-малко от един ден. Проверката за излагане на риск може да бъде надеждна само ако регистрирането е постоянно активирано.</string>
 			<key>one</key>
+			<!-- XFLD: Plural form for One  Plural form for ONE. Plural form for ONE. Plural form for ONE. Plural form for ONE. Plural form for ONE.-->
 			<string>Регистрирането на излаганията на риск е активно от %u ден. Проверката за излагане на риск може да бъде надеждна само ако регистрирането е постоянно активирано.</string>
 			<key>few</key>
-			<string>Регистрирането на излаганията на риск е активно от %u дни. Проверката за излагане на риск може да бъде надеждна само ако регистрирането е постоянно активирано.</string>
-			<key>many</key>
-			<string>Регистрирането на излаганията на риск е активно от %u дни. Проверката за излагане на риск може да бъде надеждна само ако регистрирането е постоянно активирано.</string>
-			<key>two</key>
-			<string>Регистрирането на излаганията на риск е активно от %u дни. Проверката за излагане на риск може да бъде надеждна само ако регистрирането е постоянно активирано.</string>
-			<key>other</key>
-=======
-			<!-- XFLD: Plural form for Zero  Plural form for ZERO. Plural form for ZERO. Plural form for ZERO. Plural form for ZERO. Plural form for ZERO.-->
-			<string>Регистрирането на излаганията на риск е активно от по-малко от един ден. Проверката за излагане на риск може да бъде надеждна само ако регистрирането е постоянно активирано.</string>
-			<key>one</key>
-			<!-- XFLD: Plural form for One  Plural form for ONE. Plural form for ONE. Plural form for ONE. Plural form for ONE. Plural form for ONE.-->
-			<string>Регистрирането на излаганията на риск е активно от %u ден. Проверката за излагане на риск може да бъде надеждна само ако регистрирането е постоянно активирано.</string>
-			<key>few</key>
 			<!-- XFLD: Plural form for Other  Plural form for FEW. Plural form for FEW. Plural form for FEW. Plural form for FEW. Plural form for FEW.-->
 			<string>Регистрирането на излаганията на риск е активно от %u дни. Проверката за излагане на риск може да бъде надеждна само ако регистрирането е постоянно активирано.</string>
 			<key>many</key>
@@ -436,7 +264,6 @@
 			<string>Регистрирането на излаганията на риск е активно от %u дни. Проверката за излагане на риск може да бъде надеждна само ако регистрирането е постоянно активирано.</string>
 			<key>other</key>
 			<!-- XFLD: Plural form for Other  Plural form for OTHER. Plural form for OTHER. Plural form for OTHER. Plural form for OTHER. Plural form for OTHER.-->
->>>>>>> 9a5b05b5
 			<string>Регистрирането на излаганията на риск е активно от %u дни. Проверката за излагане на риск може да бъде надеждна само ако регистрирането е постоянно активирано.</string>
 		</dict>
 	</dict>
