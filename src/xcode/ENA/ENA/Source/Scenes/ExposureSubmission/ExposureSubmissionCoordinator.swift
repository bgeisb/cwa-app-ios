//
// 🦠 Corona-Warn-App
//

import Foundation
import UIKit
import OpenCombine
import ExposureNotification

// swiftlint:disable file_length
/// Concrete implementation of the ExposureSubmissionCoordinator protocol.
// swiftlint:disable:next type_body_length
class ExposureSubmissionCoordinator: NSObject, RequiresAppDependencies {

	// MARK: - Init

	init(
		parentNavigationController: UINavigationController,
		exposureSubmissionService: ExposureSubmissionService,
		coronaTestService: CoronaTestService,
		eventProvider: EventProviding,
		antigenTestProfileStore: AntigenTestProfileStoring
	) {
		self.parentNavigationController = parentNavigationController
		self.antigenTestProfileStore = antigenTestProfileStore

		super.init()

		model = ExposureSubmissionCoordinatorModel(
			exposureSubmissionService: exposureSubmissionService,
			coronaTestService: coronaTestService,
			eventProvider: eventProvider
		)
	}

	// MARK: - Internal

	func start(with coronaTestType: CoronaTestType? = nil) {
		model.coronaTestType = coronaTestType

		start(with: self.getInitialViewController())
	}

	func start(with testInformationResult: Result<CoronaTestRegistrationInformation, QRCodeError>) {
		model.exposureSubmissionService.loadSupportedCountries(
			isLoading: { _ in },
			onSuccess: { supportedCountries in
				switch testInformationResult {
				case let .success(testInformation):
					let qrInfoScreen = self.makeQRInfoScreen(supportedCountries: supportedCountries, testInformation: testInformation)
					self.start(with: qrInfoScreen)
				case let .failure(qrCodeError):
					switch qrCodeError {
					case .invalidTestCode:
						self.showRATInvalidQQCode()
					}
				}
			}
		)
	}

	private func showRATInvalidQQCode() {
		let alert = UIAlertController(
			title: AppStrings.ExposureSubmission.ratQRCodeInvalidAlertTitle,
			message: AppStrings.ExposureSubmission.ratQRCodeInvalidAlertText,
			preferredStyle: .alert)
		alert.addAction(
			UIAlertAction(
				title: AppStrings.ExposureSubmission.ratQRCodeInvalidAlertButton,
				style: .default
			)
		)
		parentNavigationController?.present(alert, animated: true)
	}

	func dismiss(completion: (() -> Void)? = nil) {
		navigationController?.dismiss(animated: true, completion: {
			// used for updating (hiding) app shortcuts
			QuickAction.exposureSubmissionFlowTestResult = nil
			completion?()
		})
	}

	func showTestResultScreen(triggeredFromTeletan: Bool = false) {
		let vc = createTestResultViewController(triggeredFromTeletan: triggeredFromTeletan)
		push(vc)

		// If a TAN was entered, we skip `showTestResultAvailableScreen(with:)`, so we notify (again) about the new state
		QuickAction.exposureSubmissionFlowTestResult = model.coronaTest?.testResult
	}

	func showTanScreen() {

		let tanInputViewModel = TanInputViewModel(
			coronaTestService: model.coronaTestService,
			onSuccess: { [weak self] testRegistrationInformation, isLoading in
				self?.handleCoronaTestRegistrationInformation(testRegistrationInformation, isConsentGiven: false, isLoading: isLoading)
			}
		)

		let vc = TanInputViewController(
			viewModel: tanInputViewModel,
			dismiss: { [weak self] in self?.dismiss() }
		)
		
		let footerViewModel = FooterViewModel(
			primaryButtonName: AppStrings.ExposureSubmissionTanEntry.submit,
			primaryIdentifier: AccessibilityIdentifiers.ExposureSubmission.primaryButton,
			isPrimaryButtonEnabled: false,
			isSecondaryButtonHidden: true
		)

		let footerViewController = FooterViewController(footerViewModel)
		let topBottomViewController = TopBottomContainerViewController(topController: vc, bottomController: footerViewController)
		
		push(topBottomViewController)
	}

	/// This method selects the correct initial view controller among the following options:
	/// Option 1: (only for UITESTING) if the `-negativeResult` flag was passed, return ExposureSubmissionTestResultViewController
	/// Option 2: if a test result was passed, the method checks further preconditions (e.g. the exposure submission service has a registration token)
	/// and returns an ExposureSubmissionTestResultViewController.
	/// Option 3: (default) return the ExposureSubmissionIntroViewController.
	func getInitialViewController() -> UIViewController {
		// We got a test result and can jump straight into the test result view controller.
		if let coronaTest = model.coronaTest {
			// For a positive test result we show the test result available screen if it wasn't shown before
			if coronaTest.testResult == .positive && !coronaTest.keysSubmitted {
				if !coronaTest.positiveTestResultWasShown {
					return createTestResultAvailableViewController()
				} else {
					return createWarnOthersViewController(supportedCountries: model.exposureSubmissionService.supportedCountries)
				}
			} else {
				return createTestResultViewController()
			}
		}

		// By default, we show the intro view.
		let viewModel = ExposureSubmissionIntroViewModel(
			onQRCodeButtonTap: { [weak self] isLoading in
				self?.model.exposureSubmissionService.loadSupportedCountries(
					isLoading: isLoading,
					onSuccess: { supportedCountries in
						self?.showQRInfoScreen(supportedCountries: supportedCountries)
					}
				)
			},
			onTANButtonTap: { [weak self] in self?.showTanScreen() },
			onHotlineButtonTap: { [weak self] in self?.showHotlineScreen() },
			onRapidTestProfileTap: { [weak self] in
				// later move that to the title and inject both methods - just to get flow working
				if self?.store.antigenTestProfile == nil {
					self?.showCreateAntigenTestProfile()
				} else {
					self?.showAntigenTestProfile()
				}
			},
			antigenTestProfileStore: antigenTestProfileStore
		)
		return ExposureSubmissionIntroViewController(
			viewModel: viewModel,
			dismiss: { [weak self] in
				self?.dismiss()
			}
		)
	}

	/// - NOTE: We keep a weak reference here to avoid a reference cycle.
	///  (the navigationController holds a strong reference to the coordinator).
	weak var navigationController: UINavigationController?

	// MARK: - Private

	private weak var parentNavigationController: UINavigationController?
	private weak var presentedViewController: UIViewController?

	private var model: ExposureSubmissionCoordinatorModel!
	private let antigenTestProfileStore: AntigenTestProfileStoring

	private func push(_ vc: UIViewController) {
		self.navigationController?.pushViewController(vc, animated: true)
	}

	private var subscriptions = [AnyCancellable]()

	// MARK: Start

	private func start(with initialViewController: UIViewController) {
		guard let parentNavigationController = parentNavigationController else {
			Log.error("Parent navigation controller not set.", log: .ui)
			return
		}

		/// The navigation controller keeps a strong reference to the coordinator. The coordinator only reaches reference count 0
		/// when UIKit dismisses the navigationController.
		let exposureSubmissionNavigationController = ExposureSubmissionNavigationController(
			coordinator: self,
			dismissClosure: { [weak self] in
				self?.dismiss()
			},
			rootViewController: initialViewController
		)
		parentNavigationController.present(exposureSubmissionNavigationController, animated: true)
		navigationController = exposureSubmissionNavigationController
	}

	// MARK: Initial Screens

	private func createTestResultAvailableViewController() -> UIViewController {
        guard let coronaTestType = model.coronaTestType, let coronaTest = model.coronaTest else {
			fatalError("Cannot create a test result available view controller without a corona test")
		}

		QuickAction.exposureSubmissionFlowTestResult = coronaTest.testResult

		let viewModel = TestResultAvailableViewModel(
			coronaTestType: coronaTestType,
			coronaTestService: model.coronaTestService,
			onSubmissionConsentCellTap: { [weak self] isLoading in
				self?.model.exposureSubmissionService.loadSupportedCountries(
					isLoading: isLoading,
					onSuccess: { supportedCountries in
						self?.showTestResultSubmissionConsentScreen(
							supportedCountries: supportedCountries,
							testResultAvailability: .availableAndPositive
						)
					}
				)
			},
			onPrimaryButtonTap: { [weak self] isLoading in
				guard let self = self, let coronaTest = self.model.coronaTest else { return }

				guard coronaTest.isSubmissionConsentGiven else {
					self.showTestResultScreen()
					return
				}

				isLoading(true)
				self.model.exposureSubmissionService.getTemporaryExposureKeys { error in
					isLoading(false)

					guard let error = error else {
						self.showCheckinsScreen()
						return
					}

					// User selected "Don't Share" / "Nicht teilen"
					if error == .notAuthorized {
						Log.info("OS submission authorization was declined.")
						self.model.setSubmissionConsentGiven(false)
						self.showTestResultScreen()
					} else {
						self.showErrorAlert(for: error)
					}
				}
			},
			onDismiss: { [weak self] in
				self?.showTestResultAvailableCloseAlert()
			}
		)
		
		let footerViewModel = FooterViewModel(
			primaryButtonName: AppStrings.ExposureSubmissionTestResultAvailable.primaryButtonTitle,
			primaryIdentifier: AccessibilityIdentifiers.ExposureSubmissionTestResultAvailable.primaryButton,
			isSecondaryButtonEnabled: false,
			isSecondaryButtonHidden: true
		)
		
		let topBottomContainerViewController = TopBottomContainerViewController(
			topController: TestResultAvailableViewController(viewModel),
			bottomController: FooterViewController(footerViewModel)
		)
		
		return topBottomContainerViewController
	}

	private func createTestResultViewController(triggeredFromTeletan: Bool = false) -> TopBottomContainerViewController<ExposureSubmissionTestResultViewController, FooterViewController> {
		guard let coronaTestType = model.coronaTestType, let coronaTest = model.coronaTest else {
			fatalError("Could not find corona test to create test result view controller for.")
		}

		if coronaTest.testResult == .positive && !coronaTest.keysSubmitted {
			QuickAction.exposureSubmissionFlowTestResult = coronaTest.testResult
		}
		Analytics.collect(.keySubmissionMetadata(.lastSubmissionFlowScreen(.submissionFlowScreenTestResult, coronaTestType)))

		let testResultAvailability: TestResultAvailability = model.coronaTest?.testResult == .positive ? .availableAndPositive : .notAvailable
		
		let viewModel = ExposureSubmissionTestResultViewModel(
			coronaTestType: coronaTestType,
			coronaTestService: model.coronaTestService,
			onSubmissionConsentCellTap: { [weak self] isLoading in
				self?.model.exposureSubmissionService.loadSupportedCountries(
					isLoading: isLoading,
					onSuccess: { supportedCountries in
						self?.showTestResultSubmissionConsentScreen(
							supportedCountries: supportedCountries,
							testResultAvailability: testResultAvailability
						)
					}
				)
			},
			onContinueWithSymptomsFlowButtonTap: { [weak self] in
				self?.showSymptomsScreen()
			},
			onContinueWarnOthersButtonTap: { [weak self] isLoading in
				Log.debug("\(#function) will load app config", log: .appConfig)
				self?.model.exposureSubmissionService.loadSupportedCountries(
					isLoading: isLoading,
					onSuccess: { supportedCountries in
						Log.debug("\(#function) did load app config", log: .appConfig)
						self?.showWarnOthersScreen(supportedCountries: supportedCountries)
					}
				)
			},
			onChangeToPositiveTestResult: { [weak self] in
				self?.showTestResultAvailableScreen()
			},
			onTestDeleted: { [weak self] in
				self?.dismiss()
			}
		)
		
		let vc = ExposureSubmissionTestResultViewController(
			viewModel: viewModel,
			exposureSubmissionService: self.model.exposureSubmissionService,
			onDismiss: { [weak self] testResult, isLoading in
				if testResult == TestResult.positive && !coronaTest.keysSubmitted {
					self?.showPositiveTestResultCancelAlert(isLoading: isLoading)
				} else {
					self?.dismiss()
				}
			}
		)
		
		let footerViewController = FooterViewController(
			ExposureSubmissionTestResultViewModel.footerViewModel(coronaTest: coronaTest)
		)
		
		let topBottomContainerViewController = TopBottomContainerViewController(
			topController: vc,
			bottomController: footerViewController
		)
		
		return topBottomContainerViewController
	}

	private func createWarnOthersViewController(supportedCountries: [Country]) -> UIViewController {
		if let testType = model.coronaTestType {
			Analytics.collect(.keySubmissionMetadata(.lastSubmissionFlowScreen(.submissionFlowScreenWarnOthers, testType)))
		}

		let vc = ExposureSubmissionWarnOthersViewController(
			viewModel: ExposureSubmissionWarnOthersViewModel(
				supportedCountries: supportedCountries
			) { [weak self] in
				self?.showTestResultAvailableCloseAlert()
			},
			onPrimaryButtonTap: { [weak self] isLoading in
				self?.model.setSubmissionConsentGiven(true)
				self?.model.exposureSubmissionService.getTemporaryExposureKeys { error in
					isLoading(false)
					guard let error = error else {
						self?.showCheckinsScreen()
						return
					}
					self?.model.setSubmissionConsentGiven(false)
					if error == .notAuthorized {
						Log.info("Submission consent reset to false after OS authorization was not given.")
					} else {
						self?.showErrorAlert(for: error)
					}
				}
			},
			dismiss: { [weak self] in self?.dismiss() }
		)
		
		let footerViewController = FooterViewController(
			FooterViewModel(
				primaryButtonName: AppStrings.ExposureSubmissionQRInfo.primaryButtonTitle,
				primaryIdentifier: AccessibilityIdentifiers.ExposureSubmission.primaryButton,
				secondaryIdentifier: AccessibilityIdentifiers.ExposureSubmission.secondaryButton,
				isSecondaryButtonEnabled: false,
				isSecondaryButtonHidden: true
			)
		)
		
		let topBottomContainerViewController = TopBottomContainerViewController(
			topController: vc,
			bottomController: footerViewController
		)
		
		return topBottomContainerViewController
	}

	// MARK: Screen Flow

	private func showHotlineScreen() {
		let vc = ExposureSubmissionHotlineViewController(
			onPrimaryButtonTap: { [weak self] in
				self?.showTanScreen()
			},
			dismiss: { [weak self] in self?.dismiss() }
		)

		push(vc)
	}

	private func makeQRInfoScreen(supportedCountries: [Country], testInformation: CoronaTestRegistrationInformation?) -> UIViewController {
		let vc = ExposureSubmissionQRInfoViewController(
			supportedCountries: supportedCountries,
			onPrimaryButtonTap: { [weak self] isLoading in
				if #available(iOS 14.4, *) {
					self?.exposureManager.preAuthorizeKeys(completion: { error in
						DispatchQueue.main.async { [weak self] in
							if let error = error as? ENError {
								switch error.toExposureSubmissionError() {
								case .notAuthorized:
									// user did not authorize -> continue to scanning the qr code
									self?.showQRScreen(testInformation: testInformation, isLoading: isLoading)
								default:
									// present alert
									let alert = UIAlertController.errorAlert(message: error.localizedDescription, completion: { [weak self] in
										self?.showQRScreen(testInformation: testInformation, isLoading: isLoading)
									})
									self?.navigationController?.present(alert, animated: true, completion: nil)
								}
							} else {
								// continue to scanning the qr code
								self?.showQRScreen(testInformation: testInformation, isLoading: isLoading)
							}
						}
					})
				} else {
					self?.showQRScreen(testInformation: testInformation, isLoading: isLoading)
				}
			},
			dismiss: { [weak self] in self?.dismiss() }
		)

		let footerViewController = FooterViewController(
			FooterViewModel(
				primaryButtonName: AppStrings.ExposureSubmissionQRInfo.primaryButtonTitle,
				primaryIdentifier: AccessibilityIdentifiers.ExposureSubmission.primaryButton,
				secondaryIdentifier: AccessibilityIdentifiers.ExposureSubmission.secondaryButton,
				isSecondaryButtonEnabled: false,
				isSecondaryButtonHidden: true
			)
		)

		let topBottomContainerViewController = TopBottomContainerViewController(
			topController: vc,
			bottomController: footerViewController
		)

		return topBottomContainerViewController
	}

	private func showQRInfoScreen(supportedCountries: [Country]) {
		push(makeQRInfoScreen(supportedCountries: supportedCountries, testInformation: nil))
	}

	private func showQRScreen(testInformation: CoronaTestRegistrationInformation?, isLoading: @escaping (Bool) -> Void) {
		if let testInformation = testInformation {
			handleCoronaTestRegistrationInformation(testInformation, isConsentGiven: true, isLoading: isLoading)
		} else {
			let scannerViewController = ExposureSubmissionQRScannerViewController(
				onSuccess: { testQRCodeInformation in
					DispatchQueue.main.async { [weak self] in
						self?.presentedViewController?.dismiss(animated: true) {
							self?.handleCoronaTestRegistrationInformation(testQRCodeInformation, isConsentGiven: true, isLoading: isLoading)
						}
					}
				},
				onError: { [weak self] error, reactivateScanning in
					switch error {
					case .cameraPermissionDenied:
						DispatchQueue.main.async {
							let alert = UIAlertController.errorAlert(message: error.localizedDescription, completion: {
								self?.presentedViewController?.dismiss(animated: true)
							})
							self?.presentedViewController?.present(alert, animated: true)
						}
					case .codeNotFound:
						DispatchQueue.main.async {
							let alert = UIAlertController.errorAlert(
								title: AppStrings.ExposureSubmissionError.qrAlreadyUsedTitle,
								message: AppStrings.ExposureSubmissionError.qrAlreadyUsed,
								okTitle: AppStrings.Common.alertActionCancel,
								secondaryActionTitle: AppStrings.Common.alertActionRetry,
								completion: { [weak self] in
									self?.presentedViewController?.dismiss(animated: true)
								},
								secondaryActionCompletion: { reactivateScanning() }
							)
							self?.presentedViewController?.present(alert, animated: true)
						}
					case .other:
						Log.error("QRScannerError.other occurred.", log: .ui)
					}
				},
				onCancel: { [weak self] in
					self?.presentedViewController?.dismiss(animated: true)
				}
			)

			let qrScannerNavigationController = UINavigationController(rootViewController: scannerViewController)
			qrScannerNavigationController.modalPresentationStyle = .fullScreen

			navigationController?.present(qrScannerNavigationController, animated: true)
			presentedViewController = qrScannerNavigationController
		}

	}
	
	private func handleCoronaTestRegistrationInformation(_ testRegistrationInformation: CoronaTestRegistrationInformation, isConsentGiven: Bool, isLoading: @escaping (Bool) -> Void) {
		if let oldTest = self.model.coronaTestService.coronaTest(ofType: testRegistrationInformation.testType),
		   oldTest.testResult != .expired,
		   !(oldTest.type == .antigen && self.model.coronaTestService.antigenTestIsOutdated) {
			self.showOverrideTestNotice(testQRCodeInformation: testRegistrationInformation, submissionConsentGiven: isConsentGiven)
		} else {
<<<<<<< HEAD
			self.registerTestAndGetResult(
				with: testRegistrationInformation,
				submissionConsentGiven: true,
				// TODO: Set to appropriate value
				certificateConsent: .notGiven,
				isLoading: isLoading
			)
=======
			self.registerTestAndGetResult(with: testRegistrationInformation, submissionConsentGiven: isConsentGiven, isLoading: isLoading)
>>>>>>> 62f90f85
		}
	}

	private func showTestResultAvailableScreen() {
		let vc = createTestResultAvailableViewController()
		push(vc)

		// used for updating (hiding) app shortcuts
		QuickAction.exposureSubmissionFlowTestResult = model.coronaTest?.testResult
	}

	private func showTestResultSubmissionConsentScreen(supportedCountries: [Country], testResultAvailability: TestResultAvailability) {
		guard let coronaTestType = model.coronaTestType else {
			fatalError("Could not find corona test type to show the consent screen for.")
		}

		// we should show the alert in the completion only if the testResult is positiveAndAvailable
		let dismissCompletion: (() -> Void)? = testResultAvailability == .notAvailable ? nil : { [weak self] in
			self?.showTestResultAvailableCloseAlert()
		}
		let vc = ExposureSubmissionTestResultConsentViewController(
			viewModel: ExposureSubmissionTestResultConsentViewModel(
				supportedCountries: supportedCountries,
				coronaTestType: coronaTestType,
				coronaTestService: model.coronaTestService,
				testResultAvailability: testResultAvailability,
				dismissCompletion: dismissCompletion
			)
		)

		push(vc)
	}
	
	private func showCheckinsScreen() {
		let showNextScreen = { [weak self] in
			if self?.model.coronaTest?.positiveTestResultWasShown == true {
				self?.showThankYouScreen()
			} else {
				self?.showTestResultScreen()
			}
		}
		
		guard model.eventProvider.checkinsPublisher.value.contains(where: { $0.checkinCompleted }) else {
			showNextScreen()
			return
		}

		/// Reset checkins when entering the screen in case the user skips, cancels or stays on the screen during background submission
		model.exposureSubmissionService.checkins = []
		
		let footerViewModel = FooterViewModel(
			primaryButtonName: AppStrings.ExposureSubmissionCheckins.continueButton,
			secondaryButtonName: AppStrings.ExposureSubmissionCheckins.skipButton,
			isPrimaryButtonEnabled: false,
			backgroundColor: .enaColor(for: .darkBackground)
		)

		let checkinsVC = ExposureSubmissionCheckinsViewController(
			checkins: model.eventProvider.checkinsPublisher.value,
			onCompletion: { [weak self] selectedCheckins in
				self?.model.exposureSubmissionService.checkins = selectedCheckins
				showNextScreen()
			},
			onSkip: { [weak self] in
				self?.showSkipCheckinsAlert(dontShareHandler: {
					showNextScreen()
				})
			},
			onDismiss: { [weak self] in
				if self?.model.coronaTest?.positiveTestResultWasShown == true {
					self?.showSkipCheckinsAlert(dontShareHandler: {
						if let testType = self?.model.coronaTestType {
							Analytics.collect(.keySubmissionMetadata(.submittedAfterCancel(true, testType)))
						}
						self?.submitExposure(showSubmissionSuccess: false) { isLoading in
							footerViewModel.setLoadingIndicator(isLoading, disable: isLoading, button: .secondary)
							footerViewModel.setLoadingIndicator(false, disable: isLoading, button: .primary)
						}
					})
				} else {
					self?.showTestResultAvailableCloseAlert()
				}
			}
		)
		
		let footerVC = FooterViewController(footerViewModel)
		
		let topBottomVC = TopBottomContainerViewController(topController: checkinsVC, bottomController: footerVC)
		
		push(topBottomVC)
	}

	// MARK: Late consent

	private func showWarnOthersScreen(supportedCountries: [Country]) {
		let vc = createWarnOthersViewController(supportedCountries: supportedCountries)
		push(vc)
	}

	private func showThankYouScreen() {
		let thankYouVC = ExposureSubmissionThankYouViewController(
			onPrimaryButtonTap: { [weak self] in
				self?.showSymptomsScreen()
			},
			onDismiss: { [weak self] isLoading in
				self?.showThankYouCancelAlert(isLoading: isLoading)
			}
		)
		
		let footerViewController = FooterViewController(
			FooterViewModel(
				primaryButtonName: AppStrings.ThankYouScreen.continueButton,
				secondaryButtonName: AppStrings.ThankYouScreen.cancelButton,
				primaryIdentifier: AccessibilityIdentifiers.ExposureSubmission.primaryButton,
				secondaryIdentifier: AccessibilityIdentifiers.ExposureSubmission.secondaryButton,
				isPrimaryButtonEnabled: true,
				isSecondaryButtonEnabled: true
			)
		)
		
		let topBottomContainerViewController = TopBottomContainerViewController(
			topController: thankYouVC,
			bottomController: footerViewController
		)

		push(topBottomContainerViewController)
	}

	// MARK: Symptoms

	private func showSymptomsScreen() {
		if let testType = model.coronaTestType {
			Analytics.collect(.keySubmissionMetadata(.lastSubmissionFlowScreen(.submissionFlowScreenSymptoms, testType)))
		}

		let vc = ExposureSubmissionSymptomsViewController(
			onPrimaryButtonTap: { [weak self] selectedSymptomsOption, isLoading in
				guard let self = self else { return }

				self.model.symptomsOptionSelected(selectedSymptomsOption)
				// we don't need to set it true if yes is selected
				if selectedSymptomsOption != .yes, let testType = self.model.coronaTestType {
					Analytics.collect(.keySubmissionMetadata(.submittedAfterSymptomFlow(true, testType)))
				}
				self.model.shouldShowSymptomsOnsetScreen ? self.showSymptomsOnsetScreen() : self.submitExposure(showSubmissionSuccess: true, isLoading: isLoading)
			},
			onDismiss: { [weak self] isLoading in
				self?.showSubmissionSymptomsCancelAlert(isLoading: isLoading)
			}
		)

		let footerViewController = FooterViewController(
			FooterViewModel(
				primaryButtonName: AppStrings.ExposureSubmissionSymptoms.continueButton,
				primaryIdentifier: AccessibilityIdentifiers.ExposureSubmission.primaryButton,
				isSecondaryButtonEnabled: false,
				isSecondaryButtonHidden: true
			)
		)
		
		let topBottomContainerViewController = TopBottomContainerViewController(
			topController: vc,
			bottomController: footerViewController
		)

		push(topBottomContainerViewController)
	}

	private func showSymptomsOnsetScreen() {
		if let testType = self.model.coronaTestType {
			Analytics.collect(.keySubmissionMetadata(.lastSubmissionFlowScreen(.submissionFlowScreenSymptomOnset, testType)))
		}

		let vc = ExposureSubmissionSymptomsOnsetViewController(
			onPrimaryButtonTap: { [weak self] selectedSymptomsOnsetOption, isLoading in
				self?.model.symptomsOnsetOptionSelected(selectedSymptomsOnsetOption)

				if let testType = self?.model.coronaTestType {
					// setting it to true regardless of the options selected
					Analytics.collect(.keySubmissionMetadata(.submittedAfterSymptomFlow(true, testType)))
				}
				self?.submitExposure(showSubmissionSuccess: true, isLoading: isLoading)
			},
			onDismiss: { [weak self] isLoading in
				self?.showSubmissionSymptomsCancelAlert(isLoading: isLoading)
			}
		)

		let footerViewController = FooterViewController(
			FooterViewModel(
				primaryButtonName: AppStrings.ExposureSubmissionSymptomsOnset.continueButton,
				primaryIdentifier: AccessibilityIdentifiers.ExposureSubmission.primaryButton,
				isPrimaryButtonEnabled: true,
				isSecondaryButtonEnabled: false,
				isPrimaryButtonHidden: false,
				isSecondaryButtonHidden: true
			)
		)
		
		let topBottomContainerViewController = TopBottomContainerViewController(
			topController: vc,
			bottomController: footerViewController
		)

		push(topBottomContainerViewController)
	}

	// MARK: - AntigenTestProfile

	private func showAntigenTestProfileInformation() {
		var antigenTestProfileInformationViewController: AntigenTestProfileInformationViewController!
		antigenTestProfileInformationViewController = AntigenTestProfileInformationViewController(
			store: store,
			didTapDataPrivacy: {
				// please check if we really wanna use it that way
				if case let .execute(block) = DynamicAction.push(htmlModel: AppInformationModel.privacyModel, withTitle: AppStrings.AppInformation.privacyTitle) {
					block(antigenTestProfileInformationViewController, nil)
				}
			},
			didTapContinue: { [weak self] in
				self?.showCreateAntigenTestProfile()
			},
			dismiss: { [weak self] in self?.dismiss() }
		)

		let footerViewModel = FooterViewModel(
			primaryButtonName: AppStrings.ExposureSubmission.AntigenTest.Information.primaryButton,
			primaryIdentifier: AccessibilityIdentifiers.ExposureSubmission.AntigenTest.Information.continueButton,
			isPrimaryButtonEnabled: true,
			isSecondaryButtonEnabled: false,
			isSecondaryButtonHidden: true
		)
		let footerViewController = FooterViewController(footerViewModel)
		let topBottomContainerViewController = TopBottomContainerViewController(
			topController: antigenTestProfileInformationViewController,
			bottomController: footerViewController
		)

		push(topBottomContainerViewController)
	}

	private func showCreateAntigenTestProfile() {
		guard store.antigenTestProfileInfoScreenShown else {
			showAntigenTestProfileInformation()
			return
		}

		let createAntigenTestProfileViewController = CreateAntigenTestProfileViewController(
			store: store,
			didTapSave: { [weak self] in
				self?.showAntigenTestProfile()
			},
			dismiss: { [weak self] in self?.dismiss() }
		)

		let footerViewModel = FooterViewModel(
			primaryButtonName: AppStrings.AntigenProfile.Create.saveButtonTitle,
			primaryIdentifier: AccessibilityIdentifiers.ExposureSubmission.AntigenTest.Create.saveButton,
			isPrimaryButtonEnabled: false,
			isSecondaryButtonEnabled: false,
			isSecondaryButtonHidden: true
		)
		let footerViewController = FooterViewController(footerViewModel)
		let topBottomContainerViewController = TopBottomContainerViewController(
			topController: createAntigenTestProfileViewController,
			bottomController: footerViewController
		)

		push(topBottomContainerViewController)
	}

	private func showAntigenTestProfile() {
		let antigenTestProfileViewController = AntigenTestProfileViewController(
			store: store,
			didTapContinue: { [weak self] isLoading in
				self?.model.coronaTestType = .antigen
				self?.model.exposureSubmissionService.loadSupportedCountries(
					isLoading: isLoading,
					onSuccess: { supportedCountries in
						self?.showQRInfoScreen(supportedCountries: supportedCountries)
					}
				)

			},
			didTapDeleteProfile: { [weak self] in
				self?.navigationController?.popViewController(animated: true)
			}, dismiss: { [weak self] in self?.dismiss() }
		)

		let footerViewModel = FooterViewModel(
			primaryButtonName: AppStrings.ExposureSubmission.AntigenTest.Profile.primaryButton,
			secondaryButtonName: AppStrings.ExposureSubmission.AntigenTest.Profile.secondaryButton,
			primaryIdentifier: AccessibilityIdentifiers.ExposureSubmission.AntigenTest.Profile.continueButton,
			secondaryIdentifier: AccessibilityIdentifiers.ExposureSubmission.AntigenTest.Profile.deleteButton,
			isPrimaryButtonEnabled: true,
			isSecondaryButtonEnabled: true,
			secondaryButtonInverted: true,
			backgroundColor: .enaColor(for: .cellBackground)
		)
		let footerViewController = FooterViewController(footerViewModel)
		let topBottomContainerViewController = TopBottomContainerViewController(
			topController: antigenTestProfileViewController,
			bottomController: footerViewController
		)

		push(topBottomContainerViewController)
	}

	// MARK: Cancel Alerts

	private func showTestResultAvailableCloseAlert() {

		let alert = UIAlertController(
			title: AppStrings.ExposureSubmissionTestResultAvailable.closeAlertTitle,
			message: nil,
			preferredStyle: .alert
		)

		alert.addAction(
			UIAlertAction(
				title: AppStrings.ExposureSubmissionTestResultAvailable.closeAlertButtonClose,
				style: .cancel,
				handler: { [weak self] _ in
					self?.dismiss()
				}
			)
		)

		alert.addAction(
			UIAlertAction(
				title: AppStrings.ExposureSubmissionTestResultAvailable.closeAlertButtonContinue,
				style: .default
			)
		)

		navigationController?.present(alert, animated: true, completion: nil)
	}

	private func showPositiveTestResultCancelAlert(isLoading: @escaping (Bool) -> Void) {
		guard let coronaTest = model.coronaTest else { return }

		let isSubmissionConsentGiven = coronaTest.isSubmissionConsentGiven

		let alertTitle = isSubmissionConsentGiven ? AppStrings.ExposureSubmissionSymptomsCancelAlert.title : AppStrings.ExposureSubmissionPositiveTestResult.noConsentAlertTitle
		let alertMessage = isSubmissionConsentGiven ? AppStrings.ExposureSubmissionSymptomsCancelAlert.message : AppStrings.ExposureSubmissionPositiveTestResult.noConsentAlertDescription

		let cancelAlertButtonTitle = isSubmissionConsentGiven ? AppStrings.ExposureSubmissionSymptomsCancelAlert.cancelButton :
			AppStrings.ExposureSubmissionPositiveTestResult.noConsentAlertButtonDontWarn

		let continueAlertButtonTitle = isSubmissionConsentGiven ? AppStrings.ExposureSubmissionSymptomsCancelAlert.continueButton :
			AppStrings.ExposureSubmissionPositiveTestResult.noConsentAlertButtonWarn

		let alert = UIAlertController(
			title: alertTitle,
			message: alertMessage,
			preferredStyle: .alert)

		let stayOnScreenAction = UIAlertAction(
			title: cancelAlertButtonTitle,
			style: .default,
			handler: { [weak self] _ in
				if isSubmissionConsentGiven {
					Analytics.collect(.keySubmissionMetadata(.submittedAfterCancel(true, coronaTest.type)))
					self?.submitExposure(showSubmissionSuccess: false, isLoading: isLoading)
				} else {
					self?.dismiss()
				}
			}
		)
		// DEFAULT action, although this is labelled as 'cancelAlertButtonTitle'!
		stayOnScreenAction.accessibilityIdentifier = AccessibilityIdentifiers.General.defaultButton
		alert.addAction(stayOnScreenAction)

		let leaveScreenAction = UIAlertAction(
			title: continueAlertButtonTitle,
			style: .cancel
		)
		// CANCEL action, although this is labelled as 'continueAlertButtonTitle'!
		leaveScreenAction.accessibilityIdentifier = AccessibilityIdentifiers.General.cancelButton
		alert.addAction(leaveScreenAction)

		navigationController?.present(alert, animated: true, completion: {
			#if DEBUG
			// see: https://stackoverflow.com/a/40688141/194585
			let stayButton = stayOnScreenAction.value(forKey: "__representer")
			let leaveButton = leaveScreenAction.value(forKey: "__representer")

			let stayView = stayButton as? UIView
			stayView?.accessibilityIdentifier = AccessibilityIdentifiers.General.defaultButton

			let leaveView = leaveButton as? UIView
			leaveView?.accessibilityIdentifier = AccessibilityIdentifiers.General.cancelButton
			#endif
		})
	}
	
	private func showSkipCheckinsAlert(dontShareHandler: @escaping () -> Void) {
		let alert = UIAlertController(
			title: AppStrings.ExposureSubmissionCheckins.alertTitle,
			message: AppStrings.ExposureSubmissionCheckins.alertMessage,
			preferredStyle: .alert
		)

		alert.addAction(
			UIAlertAction(
				title: AppStrings.ExposureSubmissionCheckins.alertDontShare,
				style: .cancel,
				handler: { _ in
					dontShareHandler()
				}
			)
		)

		alert.addAction(
			UIAlertAction(
				title: AppStrings.ExposureSubmissionCheckins.alertShare,
				style: .default
			)
		)

		navigationController?.present(alert, animated: true, completion: nil)
	}

	private func showThankYouCancelAlert(isLoading: @escaping (Bool) -> Void) {
		let alertTitle = AppStrings.ExposureSubmissionSymptomsCancelAlert.title
		let alertMessage = AppStrings.ExposureSubmissionSymptomsCancelAlert.message
		let cancelAlertButtonTitle = AppStrings.ExposureSubmissionSymptomsCancelAlert.cancelButton
		let continueAlertButtonTitle = AppStrings.ExposureSubmissionSymptomsCancelAlert.continueButton

		let alert = UIAlertController(
			title: alertTitle,
			message: alertMessage,
			preferredStyle: .alert
		)

		alert.addAction(
			UIAlertAction(
				title: cancelAlertButtonTitle,
				style: .cancel,
				handler: { [weak self] _ in
					if let testType = self?.model.coronaTestType {
						Analytics.collect(.keySubmissionMetadata(.submittedAfterCancel(true, testType)))
					}
					self?.submitExposure(showSubmissionSuccess: false, isLoading: isLoading)
				}
			)
		)

		alert.addAction(
			UIAlertAction(
				title: continueAlertButtonTitle,
				style: .default
			)
		)

		navigationController?.present(alert, animated: true, completion: nil)
	}

	private func showSubmissionSymptomsCancelAlert(isLoading: @escaping (Bool) -> Void) {
		let alert = UIAlertController(
			title: AppStrings.ExposureSubmissionSymptomsCancelAlert.title,
			message: AppStrings.ExposureSubmissionSymptomsCancelAlert.message,
			preferredStyle: .alert
		)

		alert.addAction(
			UIAlertAction(
				title: AppStrings.ExposureSubmissionSymptomsCancelAlert.cancelButton,
				style: .cancel,
				handler: { [weak self] _ in
					if let testType = self?.model.coronaTestType {
						Analytics.collect(.keySubmissionMetadata(.submittedAfterCancel(true, testType)))
					}
					self?.submitExposure(showSubmissionSuccess: false, isLoading: isLoading)
				}
			)
		)

		alert.addAction(
			UIAlertAction(
				title: AppStrings.ExposureSubmissionSymptomsCancelAlert.continueButton,
				style: .default
			)
		)

		navigationController?.present(alert, animated: true, completion: nil)
	}

	private func showErrorAlert(for error: ExposureSubmissionError, onCompletion: (() -> Void)? = nil) {
		Log.error("error: \(error.localizedDescription)", log: .ui)

		let alert = UIAlertController.errorAlert(
			message: error.localizedDescription,
			secondaryActionTitle: error.faqURL != nil ? AppStrings.Common.errorAlertActionMoreInfo : nil,
			completion: onCompletion,
			secondaryActionCompletion: {
				guard let url = error.faqURL else {
					Log.error("Unable to open FAQ page.", log: .api)
					return
				}

				UIApplication.shared.open(
					url,
					options: [:]
				)
			}
		)

		navigationController?.present(alert, animated: true)
	}

	// MARK: Test Result Helper

	// show a overwrite notice screen if a test of give type was registered before
	// registerTestAndGetResult will update the loading state of the primary button
	private func showOverrideTestNotice(
		testQRCodeInformation: CoronaTestRegistrationInformation,
		submissionConsentGiven: Bool
	) {

		let footerViewModel = FooterViewModel(
			primaryButtonName: AppStrings.ExposureSubmission.OverwriteNotice.primaryButton,
			isSecondaryButtonHidden: true
		)

		let overwriteNoticeViewController = TestOverwriteNoticeViewController(
			testType: testQRCodeInformation.testType,
			didTapPrimaryButton: { [weak self] in
				self?.registerTestAndGetResult(
					with: testQRCodeInformation,
					submissionConsentGiven: submissionConsentGiven,
					// TODO: Set to appropriate value
					certificateConsent: .notGiven,
					isLoading: { isLoading in
						footerViewModel.setLoadingIndicator(isLoading, disable: isLoading, button: .primary)
					}
				)
			},
			didTapCloseButton: { [weak self] in
				// on cancel the submission flow is stopped immediately
				self?.parentNavigationController?.dismiss(animated: true)
			}
		)

		let footerViewController = FooterViewController(footerViewModel)
		let topBottomViewController = TopBottomContainerViewController(topController: overwriteNoticeViewController, bottomController: footerViewController)
		topBottomViewController.navigationItem.hidesBackButton = true
		push(topBottomViewController)
	}

	private func registerTestAndGetResult(
		with testQRCodeInformation: CoronaTestRegistrationInformation,
		submissionConsentGiven: Bool,
		certificateConsent: CoronaTestCertificateConsent,
		isLoading: @escaping (Bool) -> Void
	) {
		model.registerTestAndGetResult(
			for: testQRCodeInformation,
			isSubmissionConsentGiven: submissionConsentGiven,
			certificateConsent: certificateConsent,
			isLoading: isLoading,
			onSuccess: { [weak self] testResult in
				
				self?.model.coronaTestType = testQRCodeInformation.testType

				switch testQRCodeInformation {
				case .teleTAN:
					self?.showTestResultScreen()
				case .antigen, .pcr:
					switch testResult {
					case .positive:
						self?.showTestResultAvailableScreen()
					case .pending, .negative, .invalid, .expired:
						self?.showTestResultScreen()
					}
				}
			},
			onError: { [weak self] error in
				let alert: UIAlertController

				switch error {
				case .responseFailure(.qrDoesNotExist):
					alert = UIAlertController.errorAlert(
						title: AppStrings.ExposureSubmissionError.qrNotExistTitle,
						message: error.localizedDescription
					)
				case .responseFailure(.qrAlreadyUsed):
					alert = UIAlertController.errorAlert(
						title: AppStrings.ExposureSubmissionError.qrAlreadyUsedTitle,
						message: error.localizedDescription,
						okTitle: AppStrings.Common.alertActionCancel,
						secondaryActionTitle: AppStrings.Common.alertActionRetry,
						completion: { [weak self] in
							self?.dismiss()
						},
						secondaryActionCompletion: { [weak self] in
							self?.showQRScreen(testInformation: nil, isLoading: isLoading)
						}
					)
				case .testExpired:
					alert = UIAlertController.errorAlert(
						title: AppStrings.ExposureSubmission.qrCodeExpiredTitle,
						message: error.localizedDescription
					)
				default:
					alert = UIAlertController.errorAlert(
						message: error.localizedDescription,
						secondaryActionTitle: AppStrings.Common.alertActionRetry,
						secondaryActionCompletion: {
							self?.registerTestAndGetResult(
								with: testQRCodeInformation,
								submissionConsentGiven: submissionConsentGiven,
								certificateConsent: certificateConsent,
								isLoading: isLoading
							)
						}
					)
				}

				self?.navigationController?.present(alert, animated: true, completion: nil)

				Log.error("An error occurred during result fetching: \(error)", log: .ui)
			}
		)
	}
	
	private func submitExposure(showSubmissionSuccess: Bool = false, isLoading: @escaping (Bool) -> Void) {
		self.model.submitExposure(
			isLoading: isLoading,
			onSuccess: { [weak self] in
				if showSubmissionSuccess {
					self?.showExposureSubmissionSuccessViewController()
				} else {
					self?.dismiss()
				}
			},
			onError: { [weak self] error in
				if let testType = self?.model.coronaTestType {
					// reset all the values taken during the submission flow because submission failed
					Analytics.collect(.keySubmissionMetadata(.submittedAfterSymptomFlow(false, testType)))
					Analytics.collect(.keySubmissionMetadata(.submittedAfterCancel(false, testType)))
					Analytics.collect(.keySubmissionMetadata(.lastSubmissionFlowScreen(.submissionFlowScreenUnknown, testType)))
				}
				self?.showErrorAlert(for: error) {
					self?.dismiss()
				}
			}
		)
	}
	
	private func showExposureSubmissionSuccessViewController() {
		guard let coronaTestType = model.coronaTestType else {
			Log.error("No corona test type set to show the success view controller for, dismissing to be safe", log: .ui)
			dismiss()
			return
		}

		let exposureSubmissionSuccessViewController = ExposureSubmissionSuccessViewController(
			coronaTestType: coronaTestType,
			dismiss: { [weak self] in
				self?.dismiss()
			}
		)
		
		push(exposureSubmissionSuccessViewController)
	}
}

extension ExposureSubmissionCoordinator: UIAdaptivePresentationControllerDelegate {

	func presentationControllerDidAttemptToDismiss(_ presentationController: UIPresentationController) {
		dismiss()
	}
}<|MERGE_RESOLUTION|>--- conflicted
+++ resolved
@@ -520,17 +520,13 @@
 		   !(oldTest.type == .antigen && self.model.coronaTestService.antigenTestIsOutdated) {
 			self.showOverrideTestNotice(testQRCodeInformation: testRegistrationInformation, submissionConsentGiven: isConsentGiven)
 		} else {
-<<<<<<< HEAD
 			self.registerTestAndGetResult(
 				with: testRegistrationInformation,
-				submissionConsentGiven: true,
-				// TODO: Set to appropriate value
-				certificateConsent: .notGiven,
+				submissionConsentGiven: isConsentGiven,
+			// TODO: Set to appropriate value
+			   certificateConsent: .notGiven,
 				isLoading: isLoading
 			)
-=======
-			self.registerTestAndGetResult(with: testRegistrationInformation, submissionConsentGiven: isConsentGiven, isLoading: isLoading)
->>>>>>> 62f90f85
 		}
 	}
 
