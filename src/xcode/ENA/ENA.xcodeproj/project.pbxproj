// !$*UTF8*$!
{
	archiveVersion = 1;
	classes = {
	};
	objectVersion = 52;
	objects = {

/* Begin PBXBuildFile section */
		011E13AE24680A4000973467 /* HTTPClient.swift in Sources */ = {isa = PBXBuildFile; fileRef = 011E13AD24680A4000973467 /* HTTPClient.swift */; };
		011E4B032483A92A002E6412 /* MockExposureManager.swift in Sources */ = {isa = PBXBuildFile; fileRef = CD678F6A246C43E200B6A0F8 /* MockExposureManager.swift */; };
		013DC102245DAC4E00EE58B0 /* Store.swift in Sources */ = {isa = PBXBuildFile; fileRef = 013DC101245DAC4E00EE58B0 /* Store.swift */; };
		015692E424B48C3F0033F35E /* TimeInterval+Convenience.swift in Sources */ = {isa = PBXBuildFile; fileRef = 015692E324B48C3F0033F35E /* TimeInterval+Convenience.swift */; };
		0159E6C1247829BA00894A89 /* temporary_exposure_key_export.pb.swift in Sources */ = {isa = PBXBuildFile; fileRef = 0159E6BF247829BA00894A89 /* temporary_exposure_key_export.pb.swift */; };
		0159E6C2247829BA00894A89 /* temporary_exposure_key_signature_list.pb.swift in Sources */ = {isa = PBXBuildFile; fileRef = 0159E6C0247829BA00894A89 /* temporary_exposure_key_signature_list.pb.swift */; };
		016146912487A43E00660992 /* WebPageHelper.swift in Sources */ = {isa = PBXBuildFile; fileRef = 016146902487A43E00660992 /* WebPageHelper.swift */; };
		01678E9C249A5F08003B048B /* testStore.sqlite in Resources */ = {isa = PBXBuildFile; fileRef = 01678E9A249A521F003B048B /* testStore.sqlite */; };
		01DC23252462DFD0001B727C /* ExposureSubmission.storyboard in Resources */ = {isa = PBXBuildFile; fileRef = CD99A39C245B22EE00BF12AF /* ExposureSubmission.storyboard */; };
		01E25C7024A3B52F007E33F8 /* Info_Testflight.plist in Resources */ = {isa = PBXBuildFile; fileRef = 01E25C6F24A3B52F007E33F8 /* Info_Testflight.plist */; };
		01F5F7222487B9C000229720 /* AppInformationViewController.swift in Sources */ = {isa = PBXBuildFile; fileRef = 01F5F7212487B9C000229720 /* AppInformationViewController.swift */; };
		0D5611B4247F852C00B5B094 /* SQLiteKeyValueStore.swift in Sources */ = {isa = PBXBuildFile; fileRef = 0D5611B3247F852C00B5B094 /* SQLiteKeyValueStore.swift */; };
		0DD260FF248D549B007C3B2C /* KeychainHelper.swift in Sources */ = {isa = PBXBuildFile; fileRef = 0DD260FE248D549B007C3B2C /* KeychainHelper.swift */; };
		0DF6BB97248AD616007E8B0C /* AppUpdateCheckHelper.swift in Sources */ = {isa = PBXBuildFile; fileRef = 0DF6BB96248AD616007E8B0C /* AppUpdateCheckHelper.swift */; };
		0DF6BB9D248AE232007E8B0C /* AppUpdateCheckerHelperTests.swift in Sources */ = {isa = PBXBuildFile; fileRef = 0DF6BB9C248AE232007E8B0C /* AppUpdateCheckerHelperTests.swift */; };
		0DF6BBB5248C04CF007E8B0C /* app_config_attenuation_duration.pb.swift in Sources */ = {isa = PBXBuildFile; fileRef = 0DF6BBB2248C04CF007E8B0C /* app_config_attenuation_duration.pb.swift */; };
		0DF6BBB6248C04CF007E8B0C /* app_config_app_version_config.pb.swift in Sources */ = {isa = PBXBuildFile; fileRef = 0DF6BBB3248C04CF007E8B0C /* app_config_app_version_config.pb.swift */; };
		0DF6BBB7248C04CF007E8B0C /* app_config.pb.swift in Sources */ = {isa = PBXBuildFile; fileRef = 0DF6BBB4248C04CF007E8B0C /* app_config.pb.swift */; };
		0DFCC2722484DC8400E2811D /* sqlite3.c in Sources */ = {isa = PBXBuildFile; fileRef = 0DFCC2702484DC8400E2811D /* sqlite3.c */; settings = {COMPILER_FLAGS = "-w"; }; };
		1309194F247972C40066E329 /* PrivacyProtectionViewController.swift in Sources */ = {isa = PBXBuildFile; fileRef = 1309194E247972C40066E329 /* PrivacyProtectionViewController.swift */; };
		130CB19C246D92F800ADE602 /* ENAUITestsOnboarding.swift in Sources */ = {isa = PBXBuildFile; fileRef = 130CB19B246D92F800ADE602 /* ENAUITestsOnboarding.swift */; };
		13156CFD248C19D000AFC472 /* usage.html in Resources */ = {isa = PBXBuildFile; fileRef = 13156CFF248C19D000AFC472 /* usage.html */; };
		134F0DBC247578FF00D88934 /* ENAUITestsHome.swift in Sources */ = {isa = PBXBuildFile; fileRef = 134F0DB9247578FF00D88934 /* ENAUITestsHome.swift */; };
		134F0DBD247578FF00D88934 /* ENAUITests-Extensions.swift in Sources */ = {isa = PBXBuildFile; fileRef = 134F0DBA247578FF00D88934 /* ENAUITests-Extensions.swift */; };
		134F0F2C2475793400D88934 /* SnapshotHelper.swift in Sources */ = {isa = PBXBuildFile; fileRef = 134F0F2B2475793400D88934 /* SnapshotHelper.swift */; };
		13722044247AEEAD00152764 /* UNNotificationCenter+Extension.swift in Sources */ = {isa = PBXBuildFile; fileRef = 13722043247AEEAD00152764 /* UNNotificationCenter+Extension.swift */; };
		137846492488027600A50AB8 /* OnboardingInfoViewController+Extension.swift in Sources */ = {isa = PBXBuildFile; fileRef = 137846482488027500A50AB8 /* OnboardingInfoViewController+Extension.swift */; };
		138910C5247A909000D739F6 /* ENATaskScheduler.swift in Sources */ = {isa = PBXBuildFile; fileRef = 138910C4247A909000D739F6 /* ENATaskScheduler.swift */; };
		13BAE9B12472FB1E00CEE58A /* CellConfiguratorIndexPosition.swift in Sources */ = {isa = PBXBuildFile; fileRef = 13BAE9B02472FB1E00CEE58A /* CellConfiguratorIndexPosition.swift */; };
		13E50469248E3CD20086641C /* ENAUITestsAppInformation.swift in Sources */ = {isa = PBXBuildFile; fileRef = 13E50468248E3CD20086641C /* ENAUITestsAppInformation.swift */; };
		13E5046B248E3DF30086641C /* AppStrings.swift in Sources */ = {isa = PBXBuildFile; fileRef = CD99A3C92461A47C00BF12AF /* AppStrings.swift */; };
		13E5046C248E434B0086641C /* Localizable.strings in Resources */ = {isa = PBXBuildFile; fileRef = EE70C23A245B09E900AC9B2F /* Localizable.strings */; };
		13E5046D248E434B0086641C /* Localizable.stringsdict in Resources */ = {isa = PBXBuildFile; fileRef = EE92A340245D96DA006B97B0 /* Localizable.stringsdict */; };
		2F26CE2E248B9C4F00BE30EE /* UIViewController+BackButton.swift in Sources */ = {isa = PBXBuildFile; fileRef = 2F26CE2D248B9C4F00BE30EE /* UIViewController+BackButton.swift */; };
		2F3218D0248063E300A7AC0A /* UIView+Convenience.swift in Sources */ = {isa = PBXBuildFile; fileRef = 2F3218CF248063E300A7AC0A /* UIView+Convenience.swift */; };
		2F785752248506BD00323A9C /* HomeTestResultCollectionViewCell.xib in Resources */ = {isa = PBXBuildFile; fileRef = 2F78574F248506BD00323A9C /* HomeTestResultCollectionViewCell.xib */; };
		2F80CFD9247ED988000F06AF /* ExposureSubmissionIntroViewController.swift in Sources */ = {isa = PBXBuildFile; fileRef = 2F80CFD8247ED988000F06AF /* ExposureSubmissionIntroViewController.swift */; };
		2F80CFDB247EDDB3000F06AF /* ExposureSubmissionHotlineViewController.swift in Sources */ = {isa = PBXBuildFile; fileRef = 2F80CFDA247EDDB3000F06AF /* ExposureSubmissionHotlineViewController.swift */; };
		2F96739B24AB70FA008E3147 /* ExposureSubmissionParsable.swift in Sources */ = {isa = PBXBuildFile; fileRef = 2F96739A24AB70FA008E3147 /* ExposureSubmissionParsable.swift */; };
		2FC0356F24B342FA00E234AC /* UIViewcontroller+AlertTest.swift in Sources */ = {isa = PBXBuildFile; fileRef = 2FC0356E24B342FA00E234AC /* UIViewcontroller+AlertTest.swift */; };
		2FC0357124B5B70700E234AC /* Error+FAQUrl.swift in Sources */ = {isa = PBXBuildFile; fileRef = 2FC0357024B5B70700E234AC /* Error+FAQUrl.swift */; };
		2FD881CC2490F65C00BEC8FC /* ExposureSubmissionHotlineViewControllerTest.swift in Sources */ = {isa = PBXBuildFile; fileRef = 2FD881CB2490F65C00BEC8FC /* ExposureSubmissionHotlineViewControllerTest.swift */; };
		2FD881CE249115E700BEC8FC /* ExposureSubmissionNavigationControllerTest.swift in Sources */ = {isa = PBXBuildFile; fileRef = 2FD881CD249115E700BEC8FC /* ExposureSubmissionNavigationControllerTest.swift */; };
		2FE15A3C249B8C0B0077BD8D /* AccessibilityIdentifiers.swift in Sources */ = {isa = PBXBuildFile; fileRef = 2FE15A3B249B8C0B0077BD8D /* AccessibilityIdentifiers.swift */; };
		2FF1D62E2487850200381FFB /* NSMutableAttributedString+Generation.swift in Sources */ = {isa = PBXBuildFile; fileRef = 2FF1D62D2487850200381FFB /* NSMutableAttributedString+Generation.swift */; };
		2FF1D63024880FCF00381FFB /* DynamicTableViewRoundedCell.swift in Sources */ = {isa = PBXBuildFile; fileRef = 2FF1D62F24880FCF00381FFB /* DynamicTableViewRoundedCell.swift */; };
		3DD767462483D4DE002DD2B3 /* ReachabilityService.swift in Sources */ = {isa = PBXBuildFile; fileRef = 3DD767452483D4DE002DD2B3 /* ReachabilityService.swift */; };
		3DD7674B2483D6C1002DD2B3 /* ConnectivityReachabilityService.swift in Sources */ = {isa = PBXBuildFile; fileRef = 3DD7674A2483D6C1002DD2B3 /* ConnectivityReachabilityService.swift */; };
		3DD7674E2483DE18002DD2B3 /* MockReachabilityService.swift in Sources */ = {isa = PBXBuildFile; fileRef = 3DD7674C2483DDAC002DD2B3 /* MockReachabilityService.swift */; };
		4026C2DC24852B7600926FB4 /* AppInformationViewController+LegalModel.swift in Sources */ = {isa = PBXBuildFile; fileRef = 4026C2DB24852B7600926FB4 /* AppInformationViewController+LegalModel.swift */; };
		4026C2E424854C8D00926FB4 /* AppInformationLegalCell.swift in Sources */ = {isa = PBXBuildFile; fileRef = 4026C2E324854C8D00926FB4 /* AppInformationLegalCell.swift */; };
		51486D9F2484FC0200FCE216 /* HomeRiskLevelCellConfigurator.swift in Sources */ = {isa = PBXBuildFile; fileRef = 51486D9E2484FC0200FCE216 /* HomeRiskLevelCellConfigurator.swift */; };
		51486DA22485101500FCE216 /* RiskInactiveCollectionViewCell.swift in Sources */ = {isa = PBXBuildFile; fileRef = 51486DA02485101500FCE216 /* RiskInactiveCollectionViewCell.swift */; };
		51486DA32485101500FCE216 /* RiskInactiveCollectionViewCell.xib in Resources */ = {isa = PBXBuildFile; fileRef = 51486DA12485101500FCE216 /* RiskInactiveCollectionViewCell.xib */; };
		51486DA62485237200FCE216 /* RiskThankYouCollectionViewCell.swift in Sources */ = {isa = PBXBuildFile; fileRef = 51486DA42485237200FCE216 /* RiskThankYouCollectionViewCell.swift */; };
		51486DA72485237200FCE216 /* RiskThankYouCollectionViewCell.xib in Resources */ = {isa = PBXBuildFile; fileRef = 51486DA52485237200FCE216 /* RiskThankYouCollectionViewCell.xib */; };
		514C0A0624772F3400F235F6 /* HomeRiskViewConfigurator.swift in Sources */ = {isa = PBXBuildFile; fileRef = 514C0A0524772F3400F235F6 /* HomeRiskViewConfigurator.swift */; };
		514C0A0824772F5E00F235F6 /* RiskItemView.swift in Sources */ = {isa = PBXBuildFile; fileRef = 514C0A0724772F5E00F235F6 /* RiskItemView.swift */; };
		514C0A0B247AF9F700F235F6 /* RiskTextItemView.xib in Resources */ = {isa = PBXBuildFile; fileRef = 514C0A0A247AF9F700F235F6 /* RiskTextItemView.xib */; };
		514C0A0D247AFB0200F235F6 /* RiskTextItemView.swift in Sources */ = {isa = PBXBuildFile; fileRef = 514C0A0C247AFB0200F235F6 /* RiskTextItemView.swift */; };
		514C0A0F247AFEC500F235F6 /* HomeRiskTextItemViewConfigurator.swift in Sources */ = {isa = PBXBuildFile; fileRef = 514C0A0E247AFEC500F235F6 /* HomeRiskTextItemViewConfigurator.swift */; };
		514C0A11247C15EC00F235F6 /* HomeUnknownRiskCellConfigurator.swift in Sources */ = {isa = PBXBuildFile; fileRef = 514C0A10247C15EC00F235F6 /* HomeUnknownRiskCellConfigurator.swift */; };
		514C0A14247C163800F235F6 /* HomeLowRiskCellConfigurator.swift in Sources */ = {isa = PBXBuildFile; fileRef = 514C0A13247C163800F235F6 /* HomeLowRiskCellConfigurator.swift */; };
		514C0A16247C164700F235F6 /* HomeHighRiskCellConfigurator.swift in Sources */ = {isa = PBXBuildFile; fileRef = 514C0A15247C164700F235F6 /* HomeHighRiskCellConfigurator.swift */; };
		514C0A1A247C16D600F235F6 /* HomeInactiveRiskCellConfigurator.swift in Sources */ = {isa = PBXBuildFile; fileRef = 514C0A19247C16D600F235F6 /* HomeInactiveRiskCellConfigurator.swift */; };
		514E813024618E3D00636861 /* ExposureDetection.storyboard in Resources */ = {isa = PBXBuildFile; fileRef = 514E812F24618E3D00636861 /* ExposureDetection.storyboard */; };
		514E81342461B97800636861 /* ExposureManager.swift in Sources */ = {isa = PBXBuildFile; fileRef = 514E81332461B97700636861 /* ExposureManager.swift */; };
		514EE999246D4C2E00DE4884 /* UITableViewCell+Identifier.swift in Sources */ = {isa = PBXBuildFile; fileRef = 514EE998246D4C2E00DE4884 /* UITableViewCell+Identifier.swift */; };
		514EE99B246D4C4C00DE4884 /* UITableView+Dequeue.swift in Sources */ = {isa = PBXBuildFile; fileRef = 514EE99A246D4C4C00DE4884 /* UITableView+Dequeue.swift */; };
		514EE99D246D4CFB00DE4884 /* TableViewCellConfigurator.swift in Sources */ = {isa = PBXBuildFile; fileRef = 514EE99C246D4CFB00DE4884 /* TableViewCellConfigurator.swift */; };
		515BBDEB2484F8E500CDB674 /* HomeThankYouRiskCellConfigurator.swift in Sources */ = {isa = PBXBuildFile; fileRef = 515BBDEA2484F8E500CDB674 /* HomeThankYouRiskCellConfigurator.swift */; };
		51895EDC245E16CD0085DA38 /* ENAColor.swift in Sources */ = {isa = PBXBuildFile; fileRef = 51895EDB245E16CD0085DA38 /* ENAColor.swift */; };
		518A69FB24687D5800444E66 /* RiskLevel.swift in Sources */ = {isa = PBXBuildFile; fileRef = 518A69FA24687D5800444E66 /* RiskLevel.swift */; };
		51B5B414246DF07300DC5D3E /* RiskImageItemView.xib in Resources */ = {isa = PBXBuildFile; fileRef = 51B5B413246DF07300DC5D3E /* RiskImageItemView.xib */; };
		51B5B41C246EC8B800DC5D3E /* HomeCardCollectionViewCell.swift in Sources */ = {isa = PBXBuildFile; fileRef = 51B5B41B246EC8B800DC5D3E /* HomeCardCollectionViewCell.swift */; };
		51C737BD245B349700286105 /* OnboardingInfoViewController.swift in Sources */ = {isa = PBXBuildFile; fileRef = 51C737BC245B349700286105 /* OnboardingInfoViewController.swift */; };
		51C737BF245B3B5D00286105 /* OnboardingInfo.swift in Sources */ = {isa = PBXBuildFile; fileRef = 51C737BE245B3B5D00286105 /* OnboardingInfo.swift */; };
		51C7790C24867F16004582F8 /* RiskListItemView.xib in Resources */ = {isa = PBXBuildFile; fileRef = 51C7790B24867F16004582F8 /* RiskListItemView.xib */; };
		51C7790E24867F22004582F8 /* RiskListItemView.swift in Sources */ = {isa = PBXBuildFile; fileRef = 51C7790D24867F22004582F8 /* RiskListItemView.swift */; };
		51C77910248684F5004582F8 /* HomeRiskListItemViewConfigurator.swift in Sources */ = {isa = PBXBuildFile; fileRef = 51C7790F248684F5004582F8 /* HomeRiskListItemViewConfigurator.swift */; };
		51C779122486E549004582F8 /* HomeFindingPositiveRiskCellConfigurator.swift in Sources */ = {isa = PBXBuildFile; fileRef = 51C779112486E549004582F8 /* HomeFindingPositiveRiskCellConfigurator.swift */; };
		51C779142486E5AB004582F8 /* RiskFindingPositiveCollectionViewCell.xib in Resources */ = {isa = PBXBuildFile; fileRef = 51C779132486E5AB004582F8 /* RiskFindingPositiveCollectionViewCell.xib */; };
		51C779162486E5BA004582F8 /* RiskFindingPositiveCollectionViewCell.swift in Sources */ = {isa = PBXBuildFile; fileRef = 51C779152486E5BA004582F8 /* RiskFindingPositiveCollectionViewCell.swift */; };
		51CE1B4A246016B0002CF42A /* UICollectionViewCell+Identifier.swift in Sources */ = {isa = PBXBuildFile; fileRef = 51CE1B49246016B0002CF42A /* UICollectionViewCell+Identifier.swift */; };
		51CE1B4C246016D1002CF42A /* UICollectionReusableView+Identifier.swift in Sources */ = {isa = PBXBuildFile; fileRef = 51CE1B4B246016D1002CF42A /* UICollectionReusableView+Identifier.swift */; };
		51CE1B5524604DD2002CF42A /* HomeLayout.swift in Sources */ = {isa = PBXBuildFile; fileRef = 51CE1B5424604DD2002CF42A /* HomeLayout.swift */; };
		51CE1B85246078B6002CF42A /* ActivateCollectionViewCell.xib in Resources */ = {isa = PBXBuildFile; fileRef = 51CE1B76246078B6002CF42A /* ActivateCollectionViewCell.xib */; };
		51CE1B87246078B6002CF42A /* ActivateCollectionViewCell.swift in Sources */ = {isa = PBXBuildFile; fileRef = 51CE1B78246078B6002CF42A /* ActivateCollectionViewCell.swift */; };
		51CE1B88246078B6002CF42A /* RiskLevelCollectionViewCell.xib in Resources */ = {isa = PBXBuildFile; fileRef = 51CE1B79246078B6002CF42A /* RiskLevelCollectionViewCell.xib */; };
		51CE1B89246078B6002CF42A /* RiskLevelCollectionViewCell.swift in Sources */ = {isa = PBXBuildFile; fileRef = 51CE1B7A246078B6002CF42A /* RiskLevelCollectionViewCell.swift */; };
		51CE1B8A246078B6002CF42A /* InfoCollectionViewCell.xib in Resources */ = {isa = PBXBuildFile; fileRef = 51CE1B7B246078B6002CF42A /* InfoCollectionViewCell.xib */; };
		51CE1B8B246078B6002CF42A /* InfoCollectionViewCell.swift in Sources */ = {isa = PBXBuildFile; fileRef = 51CE1B7C246078B6002CF42A /* InfoCollectionViewCell.swift */; };
		51CE1B91246078B6002CF42A /* SectionSystemBackgroundDecorationView.swift in Sources */ = {isa = PBXBuildFile; fileRef = 51CE1B84246078B6002CF42A /* SectionSystemBackgroundDecorationView.swift */; };
		51CE1BB52460AC83002CF42A /* UICollectionView+Dequeue.swift in Sources */ = {isa = PBXBuildFile; fileRef = 51CE1BB42460AC82002CF42A /* UICollectionView+Dequeue.swift */; };
		51CE1BBA2460AFD8002CF42A /* HomeActivateCellConfigurator.swift in Sources */ = {isa = PBXBuildFile; fileRef = 51CE1BB92460AFD8002CF42A /* HomeActivateCellConfigurator.swift */; };
		51CE1BBD2460B1CB002CF42A /* CollectionViewCellConfigurator.swift in Sources */ = {isa = PBXBuildFile; fileRef = 51CE1BBC2460B1CB002CF42A /* CollectionViewCellConfigurator.swift */; };
		51CE1BBF2460B222002CF42A /* HomeRiskCellConfigurator.swift in Sources */ = {isa = PBXBuildFile; fileRef = 51CE1BBE2460B222002CF42A /* HomeRiskCellConfigurator.swift */; };
		51CE1BC32460B28D002CF42A /* HomeInfoCellConfigurator.swift in Sources */ = {isa = PBXBuildFile; fileRef = 51CE1BC22460B28D002CF42A /* HomeInfoCellConfigurator.swift */; };
		51D420B12458397300AD70CA /* Onboarding.storyboard in Resources */ = {isa = PBXBuildFile; fileRef = 51D420B02458397300AD70CA /* Onboarding.storyboard */; };
		51D420B424583ABB00AD70CA /* AppStoryboard.swift in Sources */ = {isa = PBXBuildFile; fileRef = 51D420B324583ABB00AD70CA /* AppStoryboard.swift */; };
		51D420B724583B7200AD70CA /* NSObject+Identifier.swift in Sources */ = {isa = PBXBuildFile; fileRef = 51D420B624583B7200AD70CA /* NSObject+Identifier.swift */; };
		51D420B924583B8300AD70CA /* UIViewController+AppStoryboard.swift in Sources */ = {isa = PBXBuildFile; fileRef = 51D420B824583B8300AD70CA /* UIViewController+AppStoryboard.swift */; };
		51D420C424583E3300AD70CA /* SettingsViewController.swift in Sources */ = {isa = PBXBuildFile; fileRef = 51D420C324583E3300AD70CA /* SettingsViewController.swift */; };
		51D420CE245869C800AD70CA /* Home.storyboard in Resources */ = {isa = PBXBuildFile; fileRef = 51D420CD245869C800AD70CA /* Home.storyboard */; };
		51D420D024586AB300AD70CA /* Settings.storyboard in Resources */ = {isa = PBXBuildFile; fileRef = 51D420CF24586AB300AD70CA /* Settings.storyboard */; };
		51FE277B2475340300BB8144 /* HomeRiskLoadingItemViewConfigurator.swift in Sources */ = {isa = PBXBuildFile; fileRef = 51FE277A2475340300BB8144 /* HomeRiskLoadingItemViewConfigurator.swift */; };
		51FE277D247535C400BB8144 /* RiskLoadingItemView.xib in Resources */ = {isa = PBXBuildFile; fileRef = 51FE277C247535C400BB8144 /* RiskLoadingItemView.xib */; };
		51FE277F247535E300BB8144 /* RiskLoadingItemView.swift in Sources */ = {isa = PBXBuildFile; fileRef = 51FE277E247535E300BB8144 /* RiskLoadingItemView.swift */; };
		710021DC248E44A6001F0B63 /* ENAFont.swift in Sources */ = {isa = PBXBuildFile; fileRef = 710021DB248E44A6001F0B63 /* ENAFont.swift */; };
		710021DE248EAF16001F0B63 /* ExposureSubmissionImageCardCell.xib in Resources */ = {isa = PBXBuildFile; fileRef = 710021DD248EAF16001F0B63 /* ExposureSubmissionImageCardCell.xib */; };
		710021E0248EAF9A001F0B63 /* ExposureSubmissionImageCardCell.swift in Sources */ = {isa = PBXBuildFile; fileRef = 710021DF248EAF9A001F0B63 /* ExposureSubmissionImageCardCell.swift */; };
		710224EA248FA67F000C5DEF /* HomeTestResultCollectionViewCell.swift in Sources */ = {isa = PBXBuildFile; fileRef = 710224E9248FA67F000C5DEF /* HomeTestResultCollectionViewCell.swift */; };
		710224EC248FC150000C5DEF /* HomeTestResultCellConfigurator.swift in Sources */ = {isa = PBXBuildFile; fileRef = 710224EB248FC150000C5DEF /* HomeTestResultCellConfigurator.swift */; };
		710224EE2490E2FD000C5DEF /* ExposureSubmissionStepCell.xib in Resources */ = {isa = PBXBuildFile; fileRef = 710224ED2490E2FC000C5DEF /* ExposureSubmissionStepCell.xib */; };
		710224F42490E7A3000C5DEF /* ExposureSubmissionStepCell.swift in Sources */ = {isa = PBXBuildFile; fileRef = 710224F32490E7A3000C5DEF /* ExposureSubmissionStepCell.swift */; };
		710224F624910661000C5DEF /* ExposureSubmissionDynamicCell.swift in Sources */ = {isa = PBXBuildFile; fileRef = 710224F524910661000C5DEF /* ExposureSubmissionDynamicCell.swift */; };
		710ABB1F2475115500948792 /* UITableViewController+Enum.swift in Sources */ = {isa = PBXBuildFile; fileRef = 710ABB1E2475115500948792 /* UITableViewController+Enum.swift */; };
		710ABB23247513E300948792 /* DynamicTypeTableViewCell.swift in Sources */ = {isa = PBXBuildFile; fileRef = 710ABB22247513E300948792 /* DynamicTypeTableViewCell.swift */; };
		710ABB25247514BD00948792 /* UIViewController+Segue.swift in Sources */ = {isa = PBXBuildFile; fileRef = 710ABB24247514BD00948792 /* UIViewController+Segue.swift */; };
		710ABB27247533FA00948792 /* DynamicTableViewController.swift in Sources */ = {isa = PBXBuildFile; fileRef = 710ABB26247533FA00948792 /* DynamicTableViewController.swift */; };
		710ABB292475353900948792 /* DynamicTableViewModel.swift in Sources */ = {isa = PBXBuildFile; fileRef = 710ABB282475353900948792 /* DynamicTableViewModel.swift */; };
		71176E2F248922B0004B0C9F /* ENAColorTests.swift in Sources */ = {isa = PBXBuildFile; fileRef = 71176E2D24891C02004B0C9F /* ENAColorTests.swift */; };
		71176E32248957C3004B0C9F /* AppNavigationController.swift in Sources */ = {isa = PBXBuildFile; fileRef = 71176E31248957C3004B0C9F /* AppNavigationController.swift */; };
		711EFCC72492EE31005FEF21 /* ENAFooterView.swift in Sources */ = {isa = PBXBuildFile; fileRef = 711EFCC62492EE31005FEF21 /* ENAFooterView.swift */; };
		711EFCC924935C79005FEF21 /* ExposureSubmissionTestResultHeaderView.xib in Resources */ = {isa = PBXBuildFile; fileRef = 711EFCC824935C79005FEF21 /* ExposureSubmissionTestResultHeaderView.xib */; };
		71330E41248109F600EB10F6 /* DynamicTableViewSection.swift in Sources */ = {isa = PBXBuildFile; fileRef = 71330E40248109F600EB10F6 /* DynamicTableViewSection.swift */; };
		71330E43248109FD00EB10F6 /* DynamicTableViewCell.swift in Sources */ = {isa = PBXBuildFile; fileRef = 71330E42248109FD00EB10F6 /* DynamicTableViewCell.swift */; };
		71330E4524810A0500EB10F6 /* DynamicTableViewHeader.swift in Sources */ = {isa = PBXBuildFile; fileRef = 71330E4424810A0500EB10F6 /* DynamicTableViewHeader.swift */; };
		71330E4724810A0C00EB10F6 /* DynamicTableViewFooter.swift in Sources */ = {isa = PBXBuildFile; fileRef = 71330E4624810A0C00EB10F6 /* DynamicTableViewFooter.swift */; };
		713EA25B247818B000AB7EE8 /* DynamicTypeButton.swift in Sources */ = {isa = PBXBuildFile; fileRef = 713EA25A247818B000AB7EE8 /* DynamicTypeButton.swift */; };
		713EA25D24798A7000AB7EE8 /* ExposureDetectionRoundedView.swift in Sources */ = {isa = PBXBuildFile; fileRef = 713EA25C24798A7000AB7EE8 /* ExposureDetectionRoundedView.swift */; };
		713EA25F24798A9100AB7EE8 /* ExposureDetectionRiskCell.swift in Sources */ = {isa = PBXBuildFile; fileRef = 713EA25E24798A9100AB7EE8 /* ExposureDetectionRiskCell.swift */; };
		713EA26124798AD100AB7EE8 /* InsetTableViewCell.swift in Sources */ = {isa = PBXBuildFile; fileRef = 713EA26024798AD100AB7EE8 /* InsetTableViewCell.swift */; };
		713EA26324798F8500AB7EE8 /* ExposureDetectionHeaderCell.swift in Sources */ = {isa = PBXBuildFile; fileRef = 713EA26224798F8500AB7EE8 /* ExposureDetectionHeaderCell.swift */; };
		714194EA247A65C60072A090 /* DynamicTableViewHeaderSeparatorView.swift in Sources */ = {isa = PBXBuildFile; fileRef = 714194E9247A65C60072A090 /* DynamicTableViewHeaderSeparatorView.swift */; };
		7154EB4A247D21E200A467FF /* ExposureDetectionLongGuideCell.swift in Sources */ = {isa = PBXBuildFile; fileRef = 7154EB49247D21E200A467FF /* ExposureDetectionLongGuideCell.swift */; };
		7154EB4C247E862100A467FF /* ExposureDetectionLoadingCell.swift in Sources */ = {isa = PBXBuildFile; fileRef = 7154EB4B247E862100A467FF /* ExposureDetectionLoadingCell.swift */; };
		717D21E9248C022E00D9717E /* DynamicTableViewHtmlCell.swift in Sources */ = {isa = PBXBuildFile; fileRef = 717D21E8248C022E00D9717E /* DynamicTableViewHtmlCell.swift */; };
		7187A5582481231C00FCC755 /* DynamicTableViewAction.swift in Sources */ = {isa = PBXBuildFile; fileRef = 71330E4824810A5A00EB10F6 /* DynamicTableViewAction.swift */; };
		71B804472484CC0800D53506 /* ENALabel.swift in Sources */ = {isa = PBXBuildFile; fileRef = 71B804462484CC0800D53506 /* ENALabel.swift */; };
		71B804492484D37300D53506 /* RiskLegendViewController.swift in Sources */ = {isa = PBXBuildFile; fileRef = 71B804482484D37300D53506 /* RiskLegendViewController.swift */; };
		71B8044D248525CD00D53506 /* RiskLegendViewController+DynamicTableViewModel.swift in Sources */ = {isa = PBXBuildFile; fileRef = 71B8044C248525CD00D53506 /* RiskLegendViewController+DynamicTableViewModel.swift */; };
		71B8044F248526B600D53506 /* DynamicTableViewSpaceCell.swift in Sources */ = {isa = PBXBuildFile; fileRef = 71B8044E248526B600D53506 /* DynamicTableViewSpaceCell.swift */; };
		71B804542485273C00D53506 /* RiskLegendDotBodyCell.swift in Sources */ = {isa = PBXBuildFile; fileRef = 71B804532485273C00D53506 /* RiskLegendDotBodyCell.swift */; };
		71C0BEDD2498DD07009A17A0 /* ENANavigationFooterView.swift in Sources */ = {isa = PBXBuildFile; fileRef = 71C0BEDC2498DD07009A17A0 /* ENANavigationFooterView.swift */; };
		71CAB9D2248AACAD00F516A5 /* PixelPerfectLayoutConstraint.swift in Sources */ = {isa = PBXBuildFile; fileRef = 71CAB9D1248AACAD00F516A5 /* PixelPerfectLayoutConstraint.swift */; };
		71CAB9D4248AB33500F516A5 /* DynamicTypeSymbolImageView.swift in Sources */ = {isa = PBXBuildFile; fileRef = 71CAB9D3248AB33500F516A5 /* DynamicTypeSymbolImageView.swift */; };
		71D3C19A2494EFAC00DBABA8 /* ENANavigationControllerWithFooter.swift in Sources */ = {isa = PBXBuildFile; fileRef = 71D3C1992494EFAC00DBABA8 /* ENANavigationControllerWithFooter.swift */; };
		71EF33D92497F3E8007B7E1B /* ENANavigationControllerWithFooterChild.swift in Sources */ = {isa = PBXBuildFile; fileRef = 71EF33D82497F3E8007B7E1B /* ENANavigationControllerWithFooterChild.swift */; };
		71EF33DB2497F419007B7E1B /* ENANavigationFooterItem.swift in Sources */ = {isa = PBXBuildFile; fileRef = 71EF33DA2497F419007B7E1B /* ENANavigationFooterItem.swift */; };
		71F2E57B2487AEFC00694F1A /* ena-colors.xcassets in Resources */ = {isa = PBXBuildFile; fileRef = 71F2E57A2487AEFC00694F1A /* ena-colors.xcassets */; };
		71F5418E248BEE08006DB793 /* privacy-policy.html in Resources */ = {isa = PBXBuildFile; fileRef = 71F5418A248BEDBE006DB793 /* privacy-policy.html */; };
		71F54191248BF677006DB793 /* HtmlTextView.swift in Sources */ = {isa = PBXBuildFile; fileRef = 71F54190248BF677006DB793 /* HtmlTextView.swift */; };
		71FD8862246EB27F00E804D0 /* ExposureDetectionViewController.swift in Sources */ = {isa = PBXBuildFile; fileRef = 71FD8861246EB27F00E804D0 /* ExposureDetectionViewController.swift */; };
		71FE1C69247A8FE100851FEB /* DynamicTableViewHeaderFooterView.swift in Sources */ = {isa = PBXBuildFile; fileRef = 71FE1C68247A8FE100851FEB /* DynamicTableViewHeaderFooterView.swift */; };
		71FE1C71247AA7B700851FEB /* DynamicTableViewHeaderImageView.swift in Sources */ = {isa = PBXBuildFile; fileRef = 71FE1C70247AA7B700851FEB /* DynamicTableViewHeaderImageView.swift */; };
		71FE1C7A247AC2B500851FEB /* ExposureSubmissionSuccessViewController.swift in Sources */ = {isa = PBXBuildFile; fileRef = 71FE1C73247AC2B500851FEB /* ExposureSubmissionSuccessViewController.swift */; };
		71FE1C7B247AC2B500851FEB /* ExposureSubmissionQRScannerViewController.swift in Sources */ = {isa = PBXBuildFile; fileRef = 71FE1C74247AC2B500851FEB /* ExposureSubmissionQRScannerViewController.swift */; };
		71FE1C7C247AC2B500851FEB /* ExposureSubmissionOverviewViewController.swift in Sources */ = {isa = PBXBuildFile; fileRef = 71FE1C75247AC2B500851FEB /* ExposureSubmissionOverviewViewController.swift */; };
		71FE1C7D247AC2B500851FEB /* ExposureSubmissionTanInputViewController.swift in Sources */ = {isa = PBXBuildFile; fileRef = 71FE1C76247AC2B500851FEB /* ExposureSubmissionTanInputViewController.swift */; };
		71FE1C7F247AC2B500851FEB /* ExposureSubmissionTestResultViewController.swift in Sources */ = {isa = PBXBuildFile; fileRef = 71FE1C78247AC2B500851FEB /* ExposureSubmissionTestResultViewController.swift */; };
		71FE1C80247AC2B500851FEB /* ExposureSubmissionNavigationController.swift in Sources */ = {isa = PBXBuildFile; fileRef = 71FE1C79247AC2B500851FEB /* ExposureSubmissionNavigationController.swift */; };
		71FE1C82247AC30300851FEB /* ENATanInput.swift in Sources */ = {isa = PBXBuildFile; fileRef = 71FE1C81247AC30300851FEB /* ENATanInput.swift */; };
		71FE1C86247AC33D00851FEB /* ExposureSubmissionTestResultHeaderView.swift in Sources */ = {isa = PBXBuildFile; fileRef = 71FE1C84247AC33D00851FEB /* ExposureSubmissionTestResultHeaderView.swift */; };
		71FE1C8C247AC79D00851FEB /* DynamicTableViewIconCell.swift in Sources */ = {isa = PBXBuildFile; fileRef = 71FE1C8A247AC79D00851FEB /* DynamicTableViewIconCell.swift */; };
		71FE1C8D247AC79D00851FEB /* DynamicTableViewIconCell.xib in Resources */ = {isa = PBXBuildFile; fileRef = 71FE1C8B247AC79D00851FEB /* DynamicTableViewIconCell.xib */; };
		85142501245DA0B3009D2791 /* UIViewController+Alert.swift in Sources */ = {isa = PBXBuildFile; fileRef = 85142500245DA0B3009D2791 /* UIViewController+Alert.swift */; };
		8539874F2467094E00D28B62 /* AppIcon.xcassets in Resources */ = {isa = PBXBuildFile; fileRef = 8539874E2467094E00D28B62 /* AppIcon.xcassets */; };
		853D987A24694A8700490DBA /* ENAButton.swift in Sources */ = {isa = PBXBuildFile; fileRef = 853D987924694A8700490DBA /* ENAButton.swift */; };
		853D98832469DC5000490DBA /* ExposureNotificationSetting.storyboard in Resources */ = {isa = PBXBuildFile; fileRef = 853D98822469DC5000490DBA /* ExposureNotificationSetting.storyboard */; };
		858F6F6E245A103C009FFD33 /* ExposureNotification.framework in Frameworks */ = {isa = PBXBuildFile; fileRef = 858F6F6D245A103C009FFD33 /* ExposureNotification.framework */; };
		8595BF5F246032D90056EA27 /* ENASwitch.swift in Sources */ = {isa = PBXBuildFile; fileRef = 8595BF5E246032D90056EA27 /* ENASwitch.swift */; };
		859DD512248549790073D59F /* MockDiagnosisKeysRetrieval.swift in Sources */ = {isa = PBXBuildFile; fileRef = 859DD511248549790073D59F /* MockDiagnosisKeysRetrieval.swift */; };
		85D7593F2457048F008175F0 /* AppDelegate.swift in Sources */ = {isa = PBXBuildFile; fileRef = 85D7593E2457048F008175F0 /* AppDelegate.swift */; };
		85D759412457048F008175F0 /* SceneDelegate.swift in Sources */ = {isa = PBXBuildFile; fileRef = 85D759402457048F008175F0 /* SceneDelegate.swift */; };
		85D7594B24570491008175F0 /* Assets.xcassets in Resources */ = {isa = PBXBuildFile; fileRef = 85D7594A24570491008175F0 /* Assets.xcassets */; };
		85D7594E24570491008175F0 /* LaunchScreen.storyboard in Resources */ = {isa = PBXBuildFile; fileRef = 85D7594C24570491008175F0 /* LaunchScreen.storyboard */; };
		85D7596424570491008175F0 /* ENAUITests.swift in Sources */ = {isa = PBXBuildFile; fileRef = 85D7596324570491008175F0 /* ENAUITests.swift */; };
		85E33444247EB357006E74EC /* CircularProgressView.swift in Sources */ = {isa = PBXBuildFile; fileRef = 85E33443247EB357006E74EC /* CircularProgressView.swift */; };
		A128F04E2489ABEE00EC7F6C /* RiskCalculationTests.swift in Sources */ = {isa = PBXBuildFile; fileRef = A128F04C2489ABE700EC7F6C /* RiskCalculationTests.swift */; };
		A128F059248B459F00EC7F6C /* PublicKeyStore.swift in Sources */ = {isa = PBXBuildFile; fileRef = A128F058248B459F00EC7F6C /* PublicKeyStore.swift */; };
		A16714AF248CA1B70031B111 /* Bundle+ReadPlist.swift in Sources */ = {isa = PBXBuildFile; fileRef = A16714AE248CA1B70031B111 /* Bundle+ReadPlist.swift */; };
		A16714B1248CFF020031B111 /* HostWhitelist.plist in Resources */ = {isa = PBXBuildFile; fileRef = A16714B0248CFF020031B111 /* HostWhitelist.plist */; };
		A16714BB248D18D20031B111 /* SummaryMetadata.swift in Sources */ = {isa = PBXBuildFile; fileRef = A16714BA248D18D20031B111 /* SummaryMetadata.swift */; };
		A16714C0248D53F60031B111 /* CoronaWarnURLSessionDelegateTests.swift in Sources */ = {isa = PBXBuildFile; fileRef = A16714BE248D53F00031B111 /* CoronaWarnURLSessionDelegateTests.swift */; };
		A173665324844F41006BE209 /* SQLiteKeyValueStoreTests.swift in Sources */ = {isa = PBXBuildFile; fileRef = A173665124844F29006BE209 /* SQLiteKeyValueStoreTests.swift */; };
		A17366552484978A006BE209 /* OnboardingInfoViewControllerUtils.swift in Sources */ = {isa = PBXBuildFile; fileRef = A17366542484978A006BE209 /* OnboardingInfoViewControllerUtils.swift */; };
		A17DA5E32486D8EF006F310F /* RiskLevelTests.swift in Sources */ = {isa = PBXBuildFile; fileRef = A17DA5E12486D8E7006F310F /* RiskLevelTests.swift */; };
		A1877CAB248F2532006FEFC0 /* SAPDownloadedPackageTests.swift in Sources */ = {isa = PBXBuildFile; fileRef = A1877CA9248F247D006FEFC0 /* SAPDownloadedPackageTests.swift */; };
		A189E45F248C325E001D0996 /* de-config in Resources */ = {isa = PBXBuildFile; fileRef = A189E45E248C325E001D0996 /* de-config */; };
		A189E461248C35BF001D0996 /* PublicKeys.plist in Resources */ = {isa = PBXBuildFile; fileRef = A189E460248C35BF001D0996 /* PublicKeys.plist */; };
		A1E41941249410AF0016E52A /* SAPDownloadedPackage+Helpers.swift in Sources */ = {isa = PBXBuildFile; fileRef = A1E41940249410AF0016E52A /* SAPDownloadedPackage+Helpers.swift */; };
		A1E419462495479D0016E52A /* HTTPClient+MockNetworkStack.swift in Sources */ = {isa = PBXBuildFile; fileRef = A1E419442495476C0016E52A /* HTTPClient+MockNetworkStack.swift */; };
		A1E41949249548770016E52A /* HTTPClient+SubmitTests.swift in Sources */ = {isa = PBXBuildFile; fileRef = A1E41947249548260016E52A /* HTTPClient+SubmitTests.swift */; };
		A1E4194C2495A3A10016E52A /* HTTPClient+AppConfigTests.swift in Sources */ = {isa = PBXBuildFile; fileRef = A1E4194A2495A3940016E52A /* HTTPClient+AppConfigTests.swift */; };
		A1E4194F2495A5AF0016E52A /* HTTPClient+ExposureConfigTests.swift in Sources */ = {isa = PBXBuildFile; fileRef = A1E4194D2495A5800016E52A /* HTTPClient+ExposureConfigTests.swift */; };
		A1E419522495A6F20016E52A /* HTTPClient+TANForExposureSubmitTests.swift in Sources */ = {isa = PBXBuildFile; fileRef = A1E419502495A6EA0016E52A /* HTTPClient+TANForExposureSubmitTests.swift */; };
		A1E419552495A8060016E52A /* HTTPClient+GetTestResultTests.swift in Sources */ = {isa = PBXBuildFile; fileRef = A1E419532495A7850016E52A /* HTTPClient+GetTestResultTests.swift */; };
		A1E419582495A8F90016E52A /* HTTPClient+RegistrationTokenTests.swift in Sources */ = {isa = PBXBuildFile; fileRef = A1E419562495A8F50016E52A /* HTTPClient+RegistrationTokenTests.swift */; };
		A1E4195D249818060016E52A /* RiskTests.swift in Sources */ = {isa = PBXBuildFile; fileRef = A1E4195B249818020016E52A /* RiskTests.swift */; };
		A1E419602498243E0016E52A /* String+TodayTests.swift in Sources */ = {isa = PBXBuildFile; fileRef = A1E4195E249824340016E52A /* String+TodayTests.swift */; };
		A328424D248B91E0006B1F09 /* HomeTestResultLoadingCell.xib in Resources */ = {isa = PBXBuildFile; fileRef = A328424B248B91E0006B1F09 /* HomeTestResultLoadingCell.xib */; };
		A328424E248B91E0006B1F09 /* HomeTestResultLoadingCell.swift in Sources */ = {isa = PBXBuildFile; fileRef = A328424C248B91E0006B1F09 /* HomeTestResultLoadingCell.swift */; };
		A3284250248B9269006B1F09 /* HomeTestResultLoadingCellConfigurator.swift in Sources */ = {isa = PBXBuildFile; fileRef = A328424F248B9269006B1F09 /* HomeTestResultLoadingCellConfigurator.swift */; };
		A3284255248E493B006B1F09 /* ExposureSubmissionOverviewViewControllerTests.swift in Sources */ = {isa = PBXBuildFile; fileRef = A3284254248E493B006B1F09 /* ExposureSubmissionOverviewViewControllerTests.swift */; };
		A3284259248E7672006B1F09 /* MockExposureSubmissionQRScannerViewController.swift in Sources */ = {isa = PBXBuildFile; fileRef = A3284258248E7672006B1F09 /* MockExposureSubmissionQRScannerViewController.swift */; };
		A328425D248E82BC006B1F09 /* ExposureSubmissionTestResultViewControllerTests.swift in Sources */ = {isa = PBXBuildFile; fileRef = A328425B248E82B5006B1F09 /* ExposureSubmissionTestResultViewControllerTests.swift */; };
		A328425F248E943D006B1F09 /* ExposureSubmissionTanInputViewControllerTests.swift in Sources */ = {isa = PBXBuildFile; fileRef = A328425E248E943D006B1F09 /* ExposureSubmissionTanInputViewControllerTests.swift */; };
		A32842612490E2AC006B1F09 /* ExposureSubmissionWarnOthersViewControllerTests.swift in Sources */ = {isa = PBXBuildFile; fileRef = A32842602490E2AC006B1F09 /* ExposureSubmissionWarnOthersViewControllerTests.swift */; };
		A328426324910552006B1F09 /* ExposureSubmissionSuccessViewControllerTests.swift in Sources */ = {isa = PBXBuildFile; fileRef = A328426224910552006B1F09 /* ExposureSubmissionSuccessViewControllerTests.swift */; };
		A32842652491136E006B1F09 /* ExposureSubmissionUITests.swift in Sources */ = {isa = PBXBuildFile; fileRef = A32842642491136E006B1F09 /* ExposureSubmissionUITests.swift */; };
		A32842672492359E006B1F09 /* MockExposureSubmissionNavigationControllerChild.swift in Sources */ = {isa = PBXBuildFile; fileRef = A32842662492359E006B1F09 /* MockExposureSubmissionNavigationControllerChild.swift */; };
		A32CA72F24B6F2E300B1A994 /* HomeRiskCellConfiguratorTests.swift in Sources */ = {isa = PBXBuildFile; fileRef = A32CA72E24B6F2E300B1A994 /* HomeRiskCellConfiguratorTests.swift */; };
		A36D07B92486D61C00E46F96 /* HomeCardCellButtonDelegate.swift in Sources */ = {isa = PBXBuildFile; fileRef = A36D07B82486D61C00E46F96 /* HomeCardCellButtonDelegate.swift */; };
		A3C4F96024812CD20047F23E /* ExposureSubmissionWarnOthersViewController.swift in Sources */ = {isa = PBXBuildFile; fileRef = A3C4F95F24812CD20047F23E /* ExposureSubmissionWarnOthersViewController.swift */; };
		A3E5E71E247E6F7A00237116 /* SpinnerInjectable.swift in Sources */ = {isa = PBXBuildFile; fileRef = A3E5E71D247E6F7A00237116 /* SpinnerInjectable.swift */; };
		A3E851B224ADD09900402485 /* CountdownTimer.swift in Sources */ = {isa = PBXBuildFile; fileRef = A3E851B124ADD09900402485 /* CountdownTimer.swift */; };
		A3E851B524ADDAC000402485 /* CountdownTimerTests.swift in Sources */ = {isa = PBXBuildFile; fileRef = A3E851B424ADDAC000402485 /* CountdownTimerTests.swift */; };
		A3EE6E5A249BB7AF00C64B61 /* ExposureSubmissionServiceFactory.swift in Sources */ = {isa = PBXBuildFile; fileRef = A3EE6E59249BB7AF00C64B61 /* ExposureSubmissionServiceFactory.swift */; };
		A3EE6E5C249BB97500C64B61 /* UITestingParameters.swift in Sources */ = {isa = PBXBuildFile; fileRef = A3EE6E5B249BB97500C64B61 /* UITestingParameters.swift */; };
		A3EE6E5D249BB9B900C64B61 /* UITestingParameters.swift in Sources */ = {isa = PBXBuildFile; fileRef = A3EE6E5B249BB97500C64B61 /* UITestingParameters.swift */; };
		A3EE6E61249BC57F00C64B61 /* MockExposureSubmissionService.swift in Sources */ = {isa = PBXBuildFile; fileRef = A3284256248E7431006B1F09 /* MockExposureSubmissionService.swift */; };
		A3FF84EC247BFAF00053E947 /* Hasher.swift in Sources */ = {isa = PBXBuildFile; fileRef = A3FF84EB247BFAF00053E947 /* Hasher.swift */; };
		B10F9B8B249961BC00C418F4 /* DynamicTypeLabelTests.swift in Sources */ = {isa = PBXBuildFile; fileRef = B10F9B89249961B500C418F4 /* DynamicTypeLabelTests.swift */; };
		B10F9B8C249961CE00C418F4 /* UIFont+DynamicTypeTests.swift in Sources */ = {isa = PBXBuildFile; fileRef = B163D11424993F64001A322C /* UIFont+DynamicTypeTests.swift */; };
		B10FD5ED246EAADC00E9D7F2 /* AppInformationDetailViewController.swift in Sources */ = {isa = PBXBuildFile; fileRef = 71CC3E9E246D6B6800217F2C /* AppInformationDetailViewController.swift */; };
		B10FD5F1246EAB1000E9D7F2 /* AppInformationViewController+DynamicTableViewModel.swift in Sources */ = {isa = PBXBuildFile; fileRef = 71CC3E9C246D5D8000217F2C /* AppInformationViewController+DynamicTableViewModel.swift */; };
		B10FD5F4246EAC1700E9D7F2 /* AppleFilesWriter.swift in Sources */ = {isa = PBXBuildFile; fileRef = B10FD5F3246EAC1700E9D7F2 /* AppleFilesWriter.swift */; };
		B111EE2C2465D9F7001AEBB4 /* String+Localization.swift in Sources */ = {isa = PBXBuildFile; fileRef = B111EE2B2465D9F7001AEBB4 /* String+Localization.swift */; };
		B112545A246F2C6500AB5036 /* ENTemporaryExposureKey+Convert.swift in Sources */ = {isa = PBXBuildFile; fileRef = B1125459246F2C6500AB5036 /* ENTemporaryExposureKey+Convert.swift */; };
		B11655932491437600316087 /* RiskProvidingConfigurationTests.swift in Sources */ = {isa = PBXBuildFile; fileRef = B11655922491437600316087 /* RiskProvidingConfigurationTests.swift */; };
		B1175213248A83AB00C3325C /* Risk.swift in Sources */ = {isa = PBXBuildFile; fileRef = B1175212248A83AB00C3325C /* Risk.swift */; };
		B1175216248A9F9600C3325C /* ConvertingKeysTests.swift in Sources */ = {isa = PBXBuildFile; fileRef = B1175215248A9F9600C3325C /* ConvertingKeysTests.swift */; };
		B1175218248ACFBC00C3325C /* SAP_RiskScoreClass+LowAndHigh.swift in Sources */ = {isa = PBXBuildFile; fileRef = B1175217248ACFBC00C3325C /* SAP_RiskScoreClass+LowAndHigh.swift */; };
		B117521A248ACFFC00C3325C /* SAP_RiskScoreClass+LowAndHighTests.swift in Sources */ = {isa = PBXBuildFile; fileRef = B1175219248ACFFC00C3325C /* SAP_RiskScoreClass+LowAndHighTests.swift */; };
		B117909824914D77007FF821 /* StoreTests.swift in Sources */ = {isa = PBXBuildFile; fileRef = 01D3ECFF2490230400551E65 /* StoreTests.swift */; };
		B11E619B246EE4B0004A056A /* DynamicTypeLabel.swift in Sources */ = {isa = PBXBuildFile; fileRef = 71CC3EA0246D6BBF00217F2C /* DynamicTypeLabel.swift */; };
		B11E619C246EE4E9004A056A /* UIFont+DynamicType.swift in Sources */ = {isa = PBXBuildFile; fileRef = 71CC3EA2246D6C4000217F2C /* UIFont+DynamicType.swift */; };
		B120C7C924AFE7B800F68FF1 /* ActiveTracingTests.swift in Sources */ = {isa = PBXBuildFile; fileRef = B120C7C824AFE7B800F68FF1 /* ActiveTracingTests.swift */; };
		B120C7CA24AFF12D00F68FF1 /* ActiveTracing.swift in Sources */ = {isa = PBXBuildFile; fileRef = B120C7C524AFDAB900F68FF1 /* ActiveTracing.swift */; };
		B1218920248AD79900496210 /* ClientMock.swift in Sources */ = {isa = PBXBuildFile; fileRef = CD678F6C246C43EE00B6A0F8 /* ClientMock.swift */; };
		B1221BE02492ECE800E6C4E4 /* CFDictionary+KeychainQuery.swift in Sources */ = {isa = PBXBuildFile; fileRef = B1221BDF2492ECE800E6C4E4 /* CFDictionary+KeychainQuery.swift */; };
		B1221BE22492ED0F00E6C4E4 /* CFDictionary+KeychainQueryTests.swift in Sources */ = {isa = PBXBuildFile; fileRef = B1221BE12492ED0F00E6C4E4 /* CFDictionary+KeychainQueryTests.swift */; };
		B143DBDF2477F292000A29E8 /* ExposureNotificationSettingViewController.swift in Sources */ = {isa = PBXBuildFile; fileRef = 853D98842469DC8100490DBA /* ExposureNotificationSettingViewController.swift */; };
		B14D0CD9246E946E00D5BEBC /* ExposureDetection.swift in Sources */ = {isa = PBXBuildFile; fileRef = B1A9E70D246D73180024CC12 /* ExposureDetection.swift */; };
		B14D0CDB246E968C00D5BEBC /* String+Today.swift in Sources */ = {isa = PBXBuildFile; fileRef = B14D0CDA246E968C00D5BEBC /* String+Today.swift */; };
		B14D0CDD246E972400D5BEBC /* ExposureDetectionDelegate.swift in Sources */ = {isa = PBXBuildFile; fileRef = B14D0CDC246E972400D5BEBC /* ExposureDetectionDelegate.swift */; };
		B14D0CDF246E976400D5BEBC /* ExposureDetectionTransaction+DidEndPrematurelyReason.swift in Sources */ = {isa = PBXBuildFile; fileRef = B14D0CDE246E976400D5BEBC /* ExposureDetectionTransaction+DidEndPrematurelyReason.swift */; };
		B153096A24706F1000A4A1BD /* URLSession+Default.swift in Sources */ = {isa = PBXBuildFile; fileRef = B153096924706F1000A4A1BD /* URLSession+Default.swift */; };
		B153096C24706F2400A4A1BD /* URLSessionConfiguration+Default.swift in Sources */ = {isa = PBXBuildFile; fileRef = B153096B24706F2400A4A1BD /* URLSessionConfiguration+Default.swift */; };
		B15382E5248273F30010F007 /* MockTestStore.swift in Sources */ = {isa = PBXBuildFile; fileRef = B15382E3248273DC0010F007 /* MockTestStore.swift */; };
		B15382E7248290BB0010F007 /* AppleFilesWriterTests.swift in Sources */ = {isa = PBXBuildFile; fileRef = B15382E6248290BB0010F007 /* AppleFilesWriterTests.swift */; };
		B15382FE248424F00010F007 /* ExposureDetectionTests.swift in Sources */ = {isa = PBXBuildFile; fileRef = B15382FD248424F00010F007 /* ExposureDetectionTests.swift */; };
		B16177E824802F9B006E435A /* DownloadedPackagesSQLLiteStoreTests.swift in Sources */ = {isa = PBXBuildFile; fileRef = B16177E724802F9B006E435A /* DownloadedPackagesSQLLiteStoreTests.swift */; };
		B161782524804AC3006E435A /* DownloadedPackagesSQLLiteStore.swift in Sources */ = {isa = PBXBuildFile; fileRef = B161782424804AC3006E435A /* DownloadedPackagesSQLLiteStore.swift */; };
		B161782D248062CE006E435A /* DeltaCalculationResultTests.swift in Sources */ = {isa = PBXBuildFile; fileRef = B161782C248062CE006E435A /* DeltaCalculationResultTests.swift */; };
		B161782E2480658F006E435A /* DeltaCalculationResult.swift in Sources */ = {isa = PBXBuildFile; fileRef = B161782924805784006E435A /* DeltaCalculationResult.swift */; };
		B163D1102499068D001A322C /* SettingsViewModelTests.swift in Sources */ = {isa = PBXBuildFile; fileRef = B163D10F2499068D001A322C /* SettingsViewModelTests.swift */; };
		B1741B492462C207006275D9 /* Client.swift in Sources */ = {isa = PBXBuildFile; fileRef = B1741B482462C207006275D9 /* Client.swift */; };
		B1741B4B2462C21C006275D9 /* DMQRCodeScanViewController.swift in Sources */ = {isa = PBXBuildFile; fileRef = B1741B402461A511006275D9 /* DMQRCodeScanViewController.swift */; };
		B1741B4C2462C21F006275D9 /* DMDeveloperMenu.swift in Sources */ = {isa = PBXBuildFile; fileRef = B1741B432461C257006275D9 /* DMDeveloperMenu.swift */; };
		B1741B4D2462C21F006275D9 /* DMQRCodeViewController.swift in Sources */ = {isa = PBXBuildFile; fileRef = B1741B3D24619179006275D9 /* DMQRCodeViewController.swift */; };
		B1741B4E2462C21F006275D9 /* DMViewController.swift in Sources */ = {isa = PBXBuildFile; fileRef = B1569DDE245D70990079FCD7 /* DMViewController.swift */; };
		B1741B582462EBDB006275D9 /* HomeViewController.swift in Sources */ = {isa = PBXBuildFile; fileRef = 51CE1B2E245F5CFC002CF42A /* HomeViewController.swift */; };
		B17A44A22464906A00CB195E /* KeyTests.swift in Sources */ = {isa = PBXBuildFile; fileRef = B17A44A12464906A00CB195E /* KeyTests.swift */; };
		B17F2D48248CEB4C00CAA38F /* DetectionMode.swift in Sources */ = {isa = PBXBuildFile; fileRef = B18E852E248C29D400CF4FB8 /* DetectionMode.swift */; };
		B184A380248FFCBE007180F6 /* SecureStore.swift in Sources */ = {isa = PBXBuildFile; fileRef = B184A37F248FFCBE007180F6 /* SecureStore.swift */; };
		B184A383248FFCE2007180F6 /* CodableExposureDetectionSummary.swift in Sources */ = {isa = PBXBuildFile; fileRef = B184A382248FFCE2007180F6 /* CodableExposureDetectionSummary.swift */; };
		B18C411D246DB30000B8D8CB /* URL+Helper.swift in Sources */ = {isa = PBXBuildFile; fileRef = B18C411C246DB30000B8D8CB /* URL+Helper.swift */; };
		B19FD7112491A07000A9D56A /* String+SemanticVersion.swift in Sources */ = {isa = PBXBuildFile; fileRef = B19FD7102491A07000A9D56A /* String+SemanticVersion.swift */; };
		B19FD7132491A08500A9D56A /* SAP_SemanticVersion+Compare.swift in Sources */ = {isa = PBXBuildFile; fileRef = B19FD7122491A08500A9D56A /* SAP_SemanticVersion+Compare.swift */; };
		B19FD7152491A4A300A9D56A /* SAP_SemanticVersionTests.swift in Sources */ = {isa = PBXBuildFile; fileRef = B19FD7142491A4A300A9D56A /* SAP_SemanticVersionTests.swift */; };
		B1A76E9F24714AC700EA5208 /* HTTPClient+Configuration.swift in Sources */ = {isa = PBXBuildFile; fileRef = B1A76E9E24714AC700EA5208 /* HTTPClient+Configuration.swift */; };
		B1A89F3824819C2B00DA1CEC /* HomeInteractor.swift in Sources */ = {isa = PBXBuildFile; fileRef = 5111E7622460BB1500ED6498 /* HomeInteractor.swift */; };
		B1A89F3924819CC200DA1CEC /* ExposureStateUpdating.swift in Sources */ = {isa = PBXBuildFile; fileRef = B18CADAD24782FA4006F53F0 /* ExposureStateUpdating.swift */; };
		B1A89F3A24819CD300DA1CEC /* HomeRiskImageItemViewConfigurator.swift in Sources */ = {isa = PBXBuildFile; fileRef = 514EE99F246D4DF800DE4884 /* HomeRiskImageItemViewConfigurator.swift */; };
		B1A89F3B24819CE800DA1CEC /* LabelTableViewCell.swift in Sources */ = {isa = PBXBuildFile; fileRef = CDD87C5C247559E3007CE6CA /* LabelTableViewCell.swift */; };
		B1B381432472EF8B0056BEEE /* HTTPClient+Configuration.swift in Sources */ = {isa = PBXBuildFile; fileRef = B12995E8246C344100854AD0 /* HTTPClient+Configuration.swift */; };
		B1B5A76024924B3D0029D5D7 /* FMDB in Frameworks */ = {isa = PBXBuildFile; productRef = B1B5A75F24924B3D0029D5D7 /* FMDB */; };
		B1B9CF1F246ED2E8008F04F5 /* Sap_FilebucketTests.swift in Sources */ = {isa = PBXBuildFile; fileRef = B1B9CF1E246ED2E8008F04F5 /* Sap_FilebucketTests.swift */; };
		B1BD9E7E24898A2300BD3930 /* ExposureDetectionViewController+DynamicTableViewModel.swift in Sources */ = {isa = PBXBuildFile; fileRef = 714CD8662472885900F56450 /* ExposureDetectionViewController+DynamicTableViewModel.swift */; };
		B1C6ECFF247F089E0066138F /* RiskImageItemView.swift in Sources */ = {isa = PBXBuildFile; fileRef = 51B5B415246DF13D00DC5D3E /* RiskImageItemView.swift */; };
		B1C6ED00247F23730066138F /* NotificationName.swift in Sources */ = {isa = PBXBuildFile; fileRef = 51D420D324586DCA00AD70CA /* NotificationName.swift */; };
		B1C7EE4424938E9E00F1F284 /* ExposureDetection_DidEndPrematurelyReason+ErrorHandling.swift in Sources */ = {isa = PBXBuildFile; fileRef = B1C7EE4324938E9E00F1F284 /* ExposureDetection_DidEndPrematurelyReason+ErrorHandling.swift */; };
		B1C7EE4624938EB700F1F284 /* ExposureDetection_DidEndPrematurelyReason+ErrorHandlingTests.swift in Sources */ = {isa = PBXBuildFile; fileRef = B1C7EE4524938EB700F1F284 /* ExposureDetection_DidEndPrematurelyReason+ErrorHandlingTests.swift */; };
		B1C7EE482493D97000F1F284 /* RiskProvidingConfigurationManualTriggerTests.swift in Sources */ = {isa = PBXBuildFile; fileRef = B1C7EE472493D97000F1F284 /* RiskProvidingConfigurationManualTriggerTests.swift */; };
		B1C7EEAE24941A3B00F1F284 /* ManualExposureDetectionState.swift in Sources */ = {isa = PBXBuildFile; fileRef = B1C7EEAD24941A3B00F1F284 /* ManualExposureDetectionState.swift */; };
		B1C7EEB024941A6B00F1F284 /* RiskConsumer.swift in Sources */ = {isa = PBXBuildFile; fileRef = B1C7EEAF24941A6B00F1F284 /* RiskConsumer.swift */; };
		B1CD333C24865A7D00B06E9B /* TracingStatusHistory.swift in Sources */ = {isa = PBXBuildFile; fileRef = B1CD333B24865A7D00B06E9B /* TracingStatusHistory.swift */; };
		B1CD333E24865E0000B06E9B /* TracingStatusHistoryTests.swift in Sources */ = {isa = PBXBuildFile; fileRef = B1CD333D24865E0000B06E9B /* TracingStatusHistoryTests.swift */; };
		B1CD33412486AA7100B06E9B /* CoronaWarnURLSessionDelegate.swift in Sources */ = {isa = PBXBuildFile; fileRef = B1CD33402486AA7100B06E9B /* CoronaWarnURLSessionDelegate.swift */; };
		B1D431C8246C69F300E728AD /* HTTPClient+ConfigurationTests.swift in Sources */ = {isa = PBXBuildFile; fileRef = B1D431C7246C69F300E728AD /* HTTPClient+ConfigurationTests.swift */; };
		B1D431CB246C84A400E728AD /* DownloadedPackagesStore.swift in Sources */ = {isa = PBXBuildFile; fileRef = B1D431CA246C84A400E728AD /* DownloadedPackagesStore.swift */; };
		B1D6B002247DA0320079DDD3 /* ExposureDetectionViewControllerDelegate.swift in Sources */ = {isa = PBXBuildFile; fileRef = B1D6B001247DA0320079DDD3 /* ExposureDetectionViewControllerDelegate.swift */; };
		B1D6B004247DA4920079DDD3 /* UIApplication+CoronaWarn.swift in Sources */ = {isa = PBXBuildFile; fileRef = B1D6B003247DA4920079DDD3 /* UIApplication+CoronaWarn.swift */; };
		B1D7D68E24766D2100E4DA5D /* submission_payload.pb.swift in Sources */ = {isa = PBXBuildFile; fileRef = B1D7D68624766D2100E4DA5D /* submission_payload.pb.swift */; };
		B1D7D69224766D2100E4DA5D /* apple_export.pb.swift in Sources */ = {isa = PBXBuildFile; fileRef = B1D7D68A24766D2100E4DA5D /* apple_export.pb.swift */; };
		B1DDDABC247137B000A07175 /* HTTPClientConfigurationEndpointTests.swift in Sources */ = {isa = PBXBuildFile; fileRef = B1DDDABB247137B000A07175 /* HTTPClientConfigurationEndpointTests.swift */; };
		B1DDDABE24713BAD00A07175 /* SAPDownloadedPackage.swift in Sources */ = {isa = PBXBuildFile; fileRef = B1A9E710246D782F0024CC12 /* SAPDownloadedPackage.swift */; };
		B1E8C99D2479D4E7006DC678 /* DMSubmissionStateViewController.swift in Sources */ = {isa = PBXBuildFile; fileRef = B1E8C99C2479D4E7006DC678 /* DMSubmissionStateViewController.swift */; };
		B1EAEC8B24711884003BE9A2 /* URLSession+Convenience.swift in Sources */ = {isa = PBXBuildFile; fileRef = B1EAEC8A24711884003BE9A2 /* URLSession+Convenience.swift */; };
		B1EAEC8F247118D1003BE9A2 /* URLSession+ConvenienceTests.swift in Sources */ = {isa = PBXBuildFile; fileRef = B1EAEC8D247118CB003BE9A2 /* URLSession+ConvenienceTests.swift */; };
		B1EDFD88248E741B00E7EAFF /* SwiftProtobuf in Frameworks */ = {isa = PBXBuildFile; productRef = B10FB02F246036F3004CA11E /* SwiftProtobuf */; };
		B1EDFD89248E741B00E7EAFF /* ZIPFoundation in Frameworks */ = {isa = PBXBuildFile; productRef = B1E8C9A4247AB869006DC678 /* ZIPFoundation */; };
		B1EDFD8A248E741B00E7EAFF /* Connectivity in Frameworks */ = {isa = PBXBuildFile; productRef = 3DD767482483D6B5002DD2B3 /* Connectivity */; };
		B1EDFD8D248E74D000E7EAFF /* URL+StaticString.swift in Sources */ = {isa = PBXBuildFile; fileRef = B1EDFD8C248E74D000E7EAFF /* URL+StaticString.swift */; };
		B1F82DF224718C7300E2E56A /* DMConfigurationViewController.swift in Sources */ = {isa = PBXBuildFile; fileRef = B1F82DF124718C7300E2E56A /* DMConfigurationViewController.swift */; };
		B1F8AE482479B4C30093A588 /* api-response-day-2020-05-16 in Resources */ = {isa = PBXBuildFile; fileRef = B1F8AE472479B4C30093A588 /* api-response-day-2020-05-16 */; };
		B1FE13EB24891CFA00D012E5 /* RiskProvider.swift in Sources */ = {isa = PBXBuildFile; fileRef = B1FE13DE248821E000D012E5 /* RiskProvider.swift */; };
		B1FE13EC24891CFE00D012E5 /* RiskProviding.swift in Sources */ = {isa = PBXBuildFile; fileRef = B1FE13DC248821CB00D012E5 /* RiskProviding.swift */; };
		B1FE13ED24891D0400D012E5 /* RiskProviderTests.swift in Sources */ = {isa = PBXBuildFile; fileRef = B1FE13E1248824E900D012E5 /* RiskProviderTests.swift */; };
		B1FE13EF24891D0C00D012E5 /* RiskProvidingConfiguration.swift in Sources */ = {isa = PBXBuildFile; fileRef = B1FE13E52488255900D012E5 /* RiskProvidingConfiguration.swift */; };
		B1FE13F024891D1500D012E5 /* RiskCalculation.swift in Sources */ = {isa = PBXBuildFile; fileRef = B1FE13D72487DEED00D012E5 /* RiskCalculation.swift */; };
		B1FE13FB24896E6700D012E5 /* AppConfigurationProviding.swift in Sources */ = {isa = PBXBuildFile; fileRef = B1FE13FA24896E6700D012E5 /* AppConfigurationProviding.swift */; };
		B1FE13FE24896EF700D012E5 /* CachedAppConfigurationTests.swift in Sources */ = {isa = PBXBuildFile; fileRef = B1FE13FD24896EF700D012E5 /* CachedAppConfigurationTests.swift */; };
		B1FE13FF2489708200D012E5 /* CachedAppConfiguration.swift in Sources */ = {isa = PBXBuildFile; fileRef = B1FE13F824896DDB00D012E5 /* CachedAppConfiguration.swift */; };
		CD2EC329247D82EE00C6B3F9 /* NotificationSettingsViewController.swift in Sources */ = {isa = PBXBuildFile; fileRef = CD2EC328247D82EE00C6B3F9 /* NotificationSettingsViewController.swift */; };
		CD678F6F246C43FC00B6A0F8 /* MockURLSession.swift in Sources */ = {isa = PBXBuildFile; fileRef = CD678F6E246C43FC00B6A0F8 /* MockURLSession.swift */; };
		CD8638532477EBD400A5A07C /* SettingsViewModel.swift in Sources */ = {isa = PBXBuildFile; fileRef = CD8638522477EBD400A5A07C /* SettingsViewModel.swift */; };
		CD99A3A9245C272400BF12AF /* ExposureSubmissionService.swift in Sources */ = {isa = PBXBuildFile; fileRef = CD99A3A8245C272400BF12AF /* ExposureSubmissionService.swift */; };
		CD99A3C7246155C300BF12AF /* Logger.swift in Sources */ = {isa = PBXBuildFile; fileRef = CD99A3C6246155C300BF12AF /* Logger.swift */; };
		CD99A3CA2461A47C00BF12AF /* AppStrings.swift in Sources */ = {isa = PBXBuildFile; fileRef = CD99A3C92461A47C00BF12AF /* AppStrings.swift */; };
		CDCE11D6247D644100F30825 /* NotificationSettingsViewModel.swift in Sources */ = {isa = PBXBuildFile; fileRef = CDCE11D5247D644100F30825 /* NotificationSettingsViewModel.swift */; };
		CDCE11D9247D64C600F30825 /* NotificationSettingsOnTableViewCell.swift in Sources */ = {isa = PBXBuildFile; fileRef = CDCE11D8247D64C600F30825 /* NotificationSettingsOnTableViewCell.swift */; };
		CDCE11DB247D64D600F30825 /* NotificationSettingsOffTableViewCell.swift in Sources */ = {isa = PBXBuildFile; fileRef = CDCE11DA247D64D600F30825 /* NotificationSettingsOffTableViewCell.swift */; };
		CDD87C56247556DE007CE6CA /* MainSettingsTableViewCell.swift in Sources */ = {isa = PBXBuildFile; fileRef = CDD87C54247556DE007CE6CA /* MainSettingsTableViewCell.swift */; };
		CDF27BD3246ADBA70044D32B /* ExposureSubmissionServiceTests.swift in Sources */ = {isa = PBXBuildFile; fileRef = CDF27BD2246ADBA70044D32B /* ExposureSubmissionServiceTests.swift */; };
		CDF27BD5246ADBF30044D32B /* HTTPClient+DaysAndHoursTests.swift in Sources */ = {isa = PBXBuildFile; fileRef = CDF27BD4246ADBF30044D32B /* HTTPClient+DaysAndHoursTests.swift */; };
		EE20EA072469883900770683 /* RiskLegend.storyboard in Resources */ = {isa = PBXBuildFile; fileRef = EE20EA062469883900770683 /* RiskLegend.storyboard */; };
		EE22DB81247FB40A001B0A71 /* ENStateHandler.swift in Sources */ = {isa = PBXBuildFile; fileRef = EE22DB7F247FB409001B0A71 /* ENStateHandler.swift */; };
		EE22DB82247FB40A001B0A71 /* ENSettingModel.swift in Sources */ = {isa = PBXBuildFile; fileRef = EE22DB80247FB409001B0A71 /* ENSettingModel.swift */; };
		EE22DB89247FB43A001B0A71 /* TracingHistoryTableViewCell.swift in Sources */ = {isa = PBXBuildFile; fileRef = EE22DB84247FB43A001B0A71 /* TracingHistoryTableViewCell.swift */; };
		EE22DB8A247FB43A001B0A71 /* ImageTableViewCell.swift in Sources */ = {isa = PBXBuildFile; fileRef = EE22DB85247FB43A001B0A71 /* ImageTableViewCell.swift */; };
		EE22DB8B247FB43A001B0A71 /* ActionDetailTableViewCell.swift in Sources */ = {isa = PBXBuildFile; fileRef = EE22DB86247FB43A001B0A71 /* ActionDetailTableViewCell.swift */; };
		EE22DB8C247FB43A001B0A71 /* DescriptionTableViewCell.swift in Sources */ = {isa = PBXBuildFile; fileRef = EE22DB87247FB43A001B0A71 /* DescriptionTableViewCell.swift */; };
		EE22DB8D247FB43A001B0A71 /* ActionTableViewCell.swift in Sources */ = {isa = PBXBuildFile; fileRef = EE22DB88247FB43A001B0A71 /* ActionTableViewCell.swift */; };
		EE22DB8F247FB46C001B0A71 /* ENStateTests.swift in Sources */ = {isa = PBXBuildFile; fileRef = EE22DB8E247FB46C001B0A71 /* ENStateTests.swift */; };
		EE22DB91247FB479001B0A71 /* MockStateHandlerObserverDelegate.swift in Sources */ = {isa = PBXBuildFile; fileRef = EE22DB90247FB479001B0A71 /* MockStateHandlerObserverDelegate.swift */; };
		EE269508248FCB0300BAE234 /* InfoPlist.strings in Resources */ = {isa = PBXBuildFile; fileRef = EE26950A248FCB0300BAE234 /* InfoPlist.strings */; };
		EE278B2D245F2BBB008B06F9 /* InviteFriends.storyboard in Resources */ = {isa = PBXBuildFile; fileRef = EE278B2C245F2BBB008B06F9 /* InviteFriends.storyboard */; };
		EE278B30245F2C8A008B06F9 /* FriendsInviteController.swift in Sources */ = {isa = PBXBuildFile; fileRef = EE278B2F245F2C8A008B06F9 /* FriendsInviteController.swift */; };
		EE70C23D245B09EA00AC9B2F /* Localizable.strings in Resources */ = {isa = PBXBuildFile; fileRef = EE70C23A245B09E900AC9B2F /* Localizable.strings */; };
		EE92A33E245D96DA006B97B0 /* Localizable.stringsdict in Resources */ = {isa = PBXBuildFile; fileRef = EE92A340245D96DA006B97B0 /* Localizable.stringsdict */; };
		EEF1067A246EBF8B009DFB4E /* ResetViewController.swift in Sources */ = {isa = PBXBuildFile; fileRef = EEF10679246EBF8B009DFB4E /* ResetViewController.swift */; };
		F22C6E2324917E3200712A6B /* DynamicTableViewControllerRowsTests.swift in Sources */ = {isa = PBXBuildFile; fileRef = F247572A24838AC8003E1FC5 /* DynamicTableViewControllerRowsTests.swift */; };
		F22C6E252492082B00712A6B /* DynamicTableViewSpaceCellTests.swift in Sources */ = {isa = PBXBuildFile; fileRef = F22C6E242492082B00712A6B /* DynamicTableViewSpaceCellTests.swift */; };
		F252472F2483955B00C5556B /* DynamicTableViewControllerFake.storyboard in Resources */ = {isa = PBXBuildFile; fileRef = F252472E2483955B00C5556B /* DynamicTableViewControllerFake.storyboard */; };
		F25247312484456800C5556B /* DynamicTableViewModelTests.swift in Sources */ = {isa = PBXBuildFile; fileRef = F25247302484456800C5556B /* DynamicTableViewModelTests.swift */; };
		F2DC808E248989CE00EDC40A /* DynamicTableViewControllerRegisterCellsTests.swift in Sources */ = {isa = PBXBuildFile; fileRef = F2DC808D248989CE00EDC40A /* DynamicTableViewControllerRegisterCellsTests.swift */; };
		F2DC809024898A9400EDC40A /* DynamicTableViewControllerNumberOfRowsAndSectionsTests.swift in Sources */ = {isa = PBXBuildFile; fileRef = F2DC808F24898A9400EDC40A /* DynamicTableViewControllerNumberOfRowsAndSectionsTests.swift */; };
		F2DC809224898B1800EDC40A /* DynamicTableViewControllerHeaderTests.swift in Sources */ = {isa = PBXBuildFile; fileRef = F2DC809124898B1800EDC40A /* DynamicTableViewControllerHeaderTests.swift */; };
		F2DC809424898CE600EDC40A /* DynamicTableViewControllerFooterTests.swift in Sources */ = {isa = PBXBuildFile; fileRef = F2DC809324898CE600EDC40A /* DynamicTableViewControllerFooterTests.swift */; };
		FEDCE09E9F78ABEB4AA9A484 /* ExposureDetectionExecutor.swift in Sources */ = {isa = PBXBuildFile; fileRef = FEDCE0116603B6E00FAEE632 /* ExposureDetectionExecutor.swift */; };
		FEDCE29E414945F14E7CE576 /* ENStateHandler+State.swift in Sources */ = {isa = PBXBuildFile; fileRef = FEDCE1B8926528ED74CDE1B2 /* ENStateHandler+State.swift */; };
		FEDCE50B4AC5E24D4E11AA52 /* RequiresAppDependencies.swift in Sources */ = {isa = PBXBuildFile; fileRef = FEDCE1600374711EC77FF572 /* RequiresAppDependencies.swift */; };
		FEDCE6E2763B0BABFADF36BA /* ExposureDetectionViewController+State.swift in Sources */ = {isa = PBXBuildFile; fileRef = FEDCE4BE82DC5BFE90575663 /* ExposureDetectionViewController+State.swift */; };
		FEDCE77AED78E9C25999BB35 /* SceneDelegate+State.swift in Sources */ = {isa = PBXBuildFile; fileRef = FEDCE838D90CB02C55E15237 /* SceneDelegate+State.swift */; };
		FEDCECC1B2111AB537AEF7E5 /* HomeInteractor+State.swift in Sources */ = {isa = PBXBuildFile; fileRef = FEDCEC452596E54A041BBCE9 /* HomeInteractor+State.swift */; };
/* End PBXBuildFile section */

/* Begin PBXContainerItemProxy section */
		85D7595524570491008175F0 /* PBXContainerItemProxy */ = {
			isa = PBXContainerItemProxy;
			containerPortal = 85D759332457048F008175F0 /* Project object */;
			proxyType = 1;
			remoteGlobalIDString = 85D7593A2457048F008175F0;
			remoteInfo = ENA;
		};
		85D7596024570491008175F0 /* PBXContainerItemProxy */ = {
			isa = PBXContainerItemProxy;
			containerPortal = 85D759332457048F008175F0 /* Project object */;
			proxyType = 1;
			remoteGlobalIDString = 85D7593A2457048F008175F0;
			remoteInfo = ENA;
		};
/* End PBXContainerItemProxy section */

/* Begin PBXCopyFilesBuildPhase section */
		B102BDB924603FD600CD55A2 /* Embed Frameworks */ = {
			isa = PBXCopyFilesBuildPhase;
			buildActionMask = 2147483647;
			dstPath = "";
			dstSubfolderSpec = 10;
			files = (
			);
			name = "Embed Frameworks";
			runOnlyForDeploymentPostprocessing = 0;
		};
/* End PBXCopyFilesBuildPhase section */

/* Begin PBXFileReference section */
		011E13AD24680A4000973467 /* HTTPClient.swift */ = {isa = PBXFileReference; lastKnownFileType = sourcecode.swift; path = HTTPClient.swift; sourceTree = "<group>"; };
		011E4B002483A35A002E6412 /* ENACommunity.entitlements */ = {isa = PBXFileReference; fileEncoding = 4; lastKnownFileType = text.plist.entitlements; path = ENACommunity.entitlements; sourceTree = "<group>"; };
		013DC101245DAC4E00EE58B0 /* Store.swift */ = {isa = PBXFileReference; lastKnownFileType = sourcecode.swift; path = Store.swift; sourceTree = "<group>"; };
		015692E324B48C3F0033F35E /* TimeInterval+Convenience.swift */ = {isa = PBXFileReference; fileEncoding = 4; lastKnownFileType = sourcecode.swift; lineEnding = 0; path = "TimeInterval+Convenience.swift"; sourceTree = "<group>"; };
		0159E6BF247829BA00894A89 /* temporary_exposure_key_export.pb.swift */ = {isa = PBXFileReference; fileEncoding = 4; lastKnownFileType = sourcecode.swift; name = temporary_exposure_key_export.pb.swift; path = ../../../gen/output/temporary_exposure_key_export.pb.swift; sourceTree = "<group>"; };
		0159E6C0247829BA00894A89 /* temporary_exposure_key_signature_list.pb.swift */ = {isa = PBXFileReference; fileEncoding = 4; lastKnownFileType = sourcecode.swift; name = temporary_exposure_key_signature_list.pb.swift; path = ../../../gen/output/temporary_exposure_key_signature_list.pb.swift; sourceTree = "<group>"; };
		016146902487A43E00660992 /* WebPageHelper.swift */ = {isa = PBXFileReference; lastKnownFileType = sourcecode.swift; path = WebPageHelper.swift; sourceTree = "<group>"; };
		01678E9A249A521F003B048B /* testStore.sqlite */ = {isa = PBXFileReference; lastKnownFileType = file; path = testStore.sqlite; sourceTree = "<group>"; };
		01D3ECFF2490230400551E65 /* StoreTests.swift */ = {isa = PBXFileReference; fileEncoding = 4; lastKnownFileType = sourcecode.swift; lineEnding = 0; path = StoreTests.swift; sourceTree = "<group>"; };
		01E25C6F24A3B52F007E33F8 /* Info_Testflight.plist */ = {isa = PBXFileReference; fileEncoding = 4; lastKnownFileType = text.plist.xml; path = Info_Testflight.plist; sourceTree = "<group>"; };
		01F5F7212487B9C000229720 /* AppInformationViewController.swift */ = {isa = PBXFileReference; lastKnownFileType = sourcecode.swift; path = AppInformationViewController.swift; sourceTree = "<group>"; };
		0D5611B3247F852C00B5B094 /* SQLiteKeyValueStore.swift */ = {isa = PBXFileReference; lastKnownFileType = sourcecode.swift; path = SQLiteKeyValueStore.swift; sourceTree = "<group>"; };
		0DD260FE248D549B007C3B2C /* KeychainHelper.swift */ = {isa = PBXFileReference; lastKnownFileType = sourcecode.swift; path = KeychainHelper.swift; sourceTree = "<group>"; };
		0DF6BB96248AD616007E8B0C /* AppUpdateCheckHelper.swift */ = {isa = PBXFileReference; lastKnownFileType = sourcecode.swift; path = AppUpdateCheckHelper.swift; sourceTree = "<group>"; };
		0DF6BB9C248AE232007E8B0C /* AppUpdateCheckerHelperTests.swift */ = {isa = PBXFileReference; lastKnownFileType = sourcecode.swift; path = AppUpdateCheckerHelperTests.swift; sourceTree = "<group>"; };
		0DF6BBB2248C04CF007E8B0C /* app_config_attenuation_duration.pb.swift */ = {isa = PBXFileReference; fileEncoding = 4; lastKnownFileType = sourcecode.swift; name = app_config_attenuation_duration.pb.swift; path = ../../../gen/output/app_config_attenuation_duration.pb.swift; sourceTree = "<group>"; };
		0DF6BBB3248C04CF007E8B0C /* app_config_app_version_config.pb.swift */ = {isa = PBXFileReference; fileEncoding = 4; lastKnownFileType = sourcecode.swift; name = app_config_app_version_config.pb.swift; path = ../../../gen/output/app_config_app_version_config.pb.swift; sourceTree = "<group>"; };
		0DF6BBB4248C04CF007E8B0C /* app_config.pb.swift */ = {isa = PBXFileReference; fileEncoding = 4; lastKnownFileType = sourcecode.swift; name = app_config.pb.swift; path = ../../../gen/output/app_config.pb.swift; sourceTree = "<group>"; };
		0DFCC2692484D7A700E2811D /* ENA-Bridging-Header.h */ = {isa = PBXFileReference; lastKnownFileType = sourcecode.c.h; path = "ENA-Bridging-Header.h"; sourceTree = "<group>"; };
		0DFCC26F2484DC8200E2811D /* ENATests-Bridging-Header.h */ = {isa = PBXFileReference; lastKnownFileType = sourcecode.c.h; path = "ENATests-Bridging-Header.h"; sourceTree = "<group>"; };
		0DFCC2702484DC8400E2811D /* sqlite3.c */ = {isa = PBXFileReference; fileEncoding = 4; lastKnownFileType = sourcecode.c.c; path = sqlite3.c; sourceTree = "<group>"; };
		0DFCC2712484DC8400E2811D /* sqlite3.h */ = {isa = PBXFileReference; fileEncoding = 4; lastKnownFileType = sourcecode.c.h; path = sqlite3.h; sourceTree = "<group>"; };
		1309194E247972C40066E329 /* PrivacyProtectionViewController.swift */ = {isa = PBXFileReference; lastKnownFileType = sourcecode.swift; path = PrivacyProtectionViewController.swift; sourceTree = "<group>"; };
		130CB19B246D92F800ADE602 /* ENAUITestsOnboarding.swift */ = {isa = PBXFileReference; fileEncoding = 4; lastKnownFileType = sourcecode.swift; path = ENAUITestsOnboarding.swift; sourceTree = "<group>"; };
		13156CFE248C19D000AFC472 /* de */ = {isa = PBXFileReference; lastKnownFileType = text.html; name = de; path = de.lproj/usage.html; sourceTree = "<group>"; };
		13156D00248CDECC00AFC472 /* en */ = {isa = PBXFileReference; lastKnownFileType = text.html; name = en; path = en.lproj/usage.html; sourceTree = "<group>"; };
		1347D58924B7753C0028E102 /* ar */ = {isa = PBXFileReference; lastKnownFileType = text.html; name = ar; path = "ar.lproj/privacy-policy.html"; sourceTree = "<group>"; };
		134F0DB9247578FF00D88934 /* ENAUITestsHome.swift */ = {isa = PBXFileReference; fileEncoding = 4; lastKnownFileType = sourcecode.swift; path = ENAUITestsHome.swift; sourceTree = "<group>"; };
		134F0DBA247578FF00D88934 /* ENAUITests-Extensions.swift */ = {isa = PBXFileReference; fileEncoding = 4; lastKnownFileType = sourcecode.swift; path = "ENAUITests-Extensions.swift"; sourceTree = "<group>"; };
		134F0F2B2475793400D88934 /* SnapshotHelper.swift */ = {isa = PBXFileReference; fileEncoding = 4; lastKnownFileType = sourcecode.swift; name = SnapshotHelper.swift; path = ../../fastlane/SnapshotHelper.swift; sourceTree = "<group>"; };
		13722043247AEEAD00152764 /* UNNotificationCenter+Extension.swift */ = {isa = PBXFileReference; lastKnownFileType = sourcecode.swift; path = "UNNotificationCenter+Extension.swift"; sourceTree = "<group>"; };
		137846482488027500A50AB8 /* OnboardingInfoViewController+Extension.swift */ = {isa = PBXFileReference; lastKnownFileType = sourcecode.swift; path = "OnboardingInfoViewController+Extension.swift"; sourceTree = "<group>"; };
		138910C4247A909000D739F6 /* ENATaskScheduler.swift */ = {isa = PBXFileReference; lastKnownFileType = sourcecode.swift; path = ENATaskScheduler.swift; sourceTree = "<group>"; };
		13BAE9B02472FB1E00CEE58A /* CellConfiguratorIndexPosition.swift */ = {isa = PBXFileReference; lastKnownFileType = sourcecode.swift; path = CellConfiguratorIndexPosition.swift; sourceTree = "<group>"; };
		13E50468248E3CD20086641C /* ENAUITestsAppInformation.swift */ = {isa = PBXFileReference; lastKnownFileType = sourcecode.swift; path = ENAUITestsAppInformation.swift; sourceTree = "<group>"; };
		2F26CE2D248B9C4F00BE30EE /* UIViewController+BackButton.swift */ = {isa = PBXFileReference; lastKnownFileType = sourcecode.swift; path = "UIViewController+BackButton.swift"; sourceTree = "<group>"; };
		2F3218CF248063E300A7AC0A /* UIView+Convenience.swift */ = {isa = PBXFileReference; lastKnownFileType = sourcecode.swift; path = "UIView+Convenience.swift"; sourceTree = "<group>"; };
		2F78574F248506BD00323A9C /* HomeTestResultCollectionViewCell.xib */ = {isa = PBXFileReference; fileEncoding = 4; lastKnownFileType = file.xib; path = HomeTestResultCollectionViewCell.xib; sourceTree = "<group>"; };
		2F80CFD8247ED988000F06AF /* ExposureSubmissionIntroViewController.swift */ = {isa = PBXFileReference; lastKnownFileType = sourcecode.swift; path = ExposureSubmissionIntroViewController.swift; sourceTree = "<group>"; };
		2F80CFDA247EDDB3000F06AF /* ExposureSubmissionHotlineViewController.swift */ = {isa = PBXFileReference; lastKnownFileType = sourcecode.swift; path = ExposureSubmissionHotlineViewController.swift; sourceTree = "<group>"; };
		2F96739A24AB70FA008E3147 /* ExposureSubmissionParsable.swift */ = {isa = PBXFileReference; lastKnownFileType = sourcecode.swift; path = ExposureSubmissionParsable.swift; sourceTree = "<group>"; };
		2FC0356E24B342FA00E234AC /* UIViewcontroller+AlertTest.swift */ = {isa = PBXFileReference; lastKnownFileType = sourcecode.swift; path = "UIViewcontroller+AlertTest.swift"; sourceTree = "<group>"; };
		2FC0357024B5B70700E234AC /* Error+FAQUrl.swift */ = {isa = PBXFileReference; lastKnownFileType = sourcecode.swift; path = "Error+FAQUrl.swift"; sourceTree = "<group>"; };
		2FD881CB2490F65C00BEC8FC /* ExposureSubmissionHotlineViewControllerTest.swift */ = {isa = PBXFileReference; lastKnownFileType = sourcecode.swift; path = ExposureSubmissionHotlineViewControllerTest.swift; sourceTree = "<group>"; };
		2FD881CD249115E700BEC8FC /* ExposureSubmissionNavigationControllerTest.swift */ = {isa = PBXFileReference; lastKnownFileType = sourcecode.swift; path = ExposureSubmissionNavigationControllerTest.swift; sourceTree = "<group>"; };
		2FE15A3B249B8C0B0077BD8D /* AccessibilityIdentifiers.swift */ = {isa = PBXFileReference; lastKnownFileType = sourcecode.swift; path = AccessibilityIdentifiers.swift; sourceTree = "<group>"; };
		2FF1D62D2487850200381FFB /* NSMutableAttributedString+Generation.swift */ = {isa = PBXFileReference; lastKnownFileType = sourcecode.swift; path = "NSMutableAttributedString+Generation.swift"; sourceTree = "<group>"; };
		2FF1D62F24880FCF00381FFB /* DynamicTableViewRoundedCell.swift */ = {isa = PBXFileReference; lastKnownFileType = sourcecode.swift; path = DynamicTableViewRoundedCell.swift; sourceTree = "<group>"; };
		3DD767452483D4DE002DD2B3 /* ReachabilityService.swift */ = {isa = PBXFileReference; lastKnownFileType = sourcecode.swift; path = ReachabilityService.swift; sourceTree = "<group>"; };
		3DD7674A2483D6C1002DD2B3 /* ConnectivityReachabilityService.swift */ = {isa = PBXFileReference; lastKnownFileType = sourcecode.swift; path = ConnectivityReachabilityService.swift; sourceTree = "<group>"; };
		3DD7674C2483DDAC002DD2B3 /* MockReachabilityService.swift */ = {isa = PBXFileReference; lastKnownFileType = sourcecode.swift; path = MockReachabilityService.swift; sourceTree = "<group>"; };
		4026C2DB24852B7600926FB4 /* AppInformationViewController+LegalModel.swift */ = {isa = PBXFileReference; lastKnownFileType = sourcecode.swift; path = "AppInformationViewController+LegalModel.swift"; sourceTree = "<group>"; };
		4026C2E324854C8D00926FB4 /* AppInformationLegalCell.swift */ = {isa = PBXFileReference; lastKnownFileType = sourcecode.swift; path = AppInformationLegalCell.swift; sourceTree = "<group>"; };
		5111E7622460BB1500ED6498 /* HomeInteractor.swift */ = {isa = PBXFileReference; lastKnownFileType = sourcecode.swift; path = HomeInteractor.swift; sourceTree = "<group>"; };
		51486D9E2484FC0200FCE216 /* HomeRiskLevelCellConfigurator.swift */ = {isa = PBXFileReference; lastKnownFileType = sourcecode.swift; path = HomeRiskLevelCellConfigurator.swift; sourceTree = "<group>"; };
		51486DA02485101500FCE216 /* RiskInactiveCollectionViewCell.swift */ = {isa = PBXFileReference; lastKnownFileType = sourcecode.swift; path = RiskInactiveCollectionViewCell.swift; sourceTree = "<group>"; };
		51486DA12485101500FCE216 /* RiskInactiveCollectionViewCell.xib */ = {isa = PBXFileReference; lastKnownFileType = file.xib; path = RiskInactiveCollectionViewCell.xib; sourceTree = "<group>"; };
		51486DA42485237200FCE216 /* RiskThankYouCollectionViewCell.swift */ = {isa = PBXFileReference; lastKnownFileType = sourcecode.swift; path = RiskThankYouCollectionViewCell.swift; sourceTree = "<group>"; };
		51486DA52485237200FCE216 /* RiskThankYouCollectionViewCell.xib */ = {isa = PBXFileReference; lastKnownFileType = file.xib; path = RiskThankYouCollectionViewCell.xib; sourceTree = "<group>"; };
		514C0A0524772F3400F235F6 /* HomeRiskViewConfigurator.swift */ = {isa = PBXFileReference; lastKnownFileType = sourcecode.swift; path = HomeRiskViewConfigurator.swift; sourceTree = "<group>"; };
		514C0A0724772F5E00F235F6 /* RiskItemView.swift */ = {isa = PBXFileReference; lastKnownFileType = sourcecode.swift; path = RiskItemView.swift; sourceTree = "<group>"; };
		514C0A09247AEEE200F235F6 /* en */ = {isa = PBXFileReference; lastKnownFileType = text.plist.stringsdict; name = en; path = en.lproj/Localizable.stringsdict; sourceTree = "<group>"; };
		514C0A0A247AF9F700F235F6 /* RiskTextItemView.xib */ = {isa = PBXFileReference; lastKnownFileType = file.xib; path = RiskTextItemView.xib; sourceTree = "<group>"; };
		514C0A0C247AFB0200F235F6 /* RiskTextItemView.swift */ = {isa = PBXFileReference; lastKnownFileType = sourcecode.swift; path = RiskTextItemView.swift; sourceTree = "<group>"; };
		514C0A0E247AFEC500F235F6 /* HomeRiskTextItemViewConfigurator.swift */ = {isa = PBXFileReference; lastKnownFileType = sourcecode.swift; path = HomeRiskTextItemViewConfigurator.swift; sourceTree = "<group>"; };
		514C0A10247C15EC00F235F6 /* HomeUnknownRiskCellConfigurator.swift */ = {isa = PBXFileReference; lastKnownFileType = sourcecode.swift; path = HomeUnknownRiskCellConfigurator.swift; sourceTree = "<group>"; };
		514C0A13247C163800F235F6 /* HomeLowRiskCellConfigurator.swift */ = {isa = PBXFileReference; lastKnownFileType = sourcecode.swift; path = HomeLowRiskCellConfigurator.swift; sourceTree = "<group>"; };
		514C0A15247C164700F235F6 /* HomeHighRiskCellConfigurator.swift */ = {isa = PBXFileReference; lastKnownFileType = sourcecode.swift; path = HomeHighRiskCellConfigurator.swift; sourceTree = "<group>"; };
		514C0A19247C16D600F235F6 /* HomeInactiveRiskCellConfigurator.swift */ = {isa = PBXFileReference; lastKnownFileType = sourcecode.swift; path = HomeInactiveRiskCellConfigurator.swift; sourceTree = "<group>"; };
		514E812F24618E3D00636861 /* ExposureDetection.storyboard */ = {isa = PBXFileReference; lastKnownFileType = file.storyboard; path = ExposureDetection.storyboard; sourceTree = "<group>"; };
		514E81332461B97700636861 /* ExposureManager.swift */ = {isa = PBXFileReference; fileEncoding = 4; lastKnownFileType = sourcecode.swift; path = ExposureManager.swift; sourceTree = "<group>"; };
		514EE998246D4C2E00DE4884 /* UITableViewCell+Identifier.swift */ = {isa = PBXFileReference; lastKnownFileType = sourcecode.swift; path = "UITableViewCell+Identifier.swift"; sourceTree = "<group>"; };
		514EE99A246D4C4C00DE4884 /* UITableView+Dequeue.swift */ = {isa = PBXFileReference; lastKnownFileType = sourcecode.swift; path = "UITableView+Dequeue.swift"; sourceTree = "<group>"; };
		514EE99C246D4CFB00DE4884 /* TableViewCellConfigurator.swift */ = {isa = PBXFileReference; lastKnownFileType = sourcecode.swift; path = TableViewCellConfigurator.swift; sourceTree = "<group>"; };
		514EE99F246D4DF800DE4884 /* HomeRiskImageItemViewConfigurator.swift */ = {isa = PBXFileReference; lastKnownFileType = sourcecode.swift; path = HomeRiskImageItemViewConfigurator.swift; sourceTree = "<group>"; };
		515BBDEA2484F8E500CDB674 /* HomeThankYouRiskCellConfigurator.swift */ = {isa = PBXFileReference; lastKnownFileType = sourcecode.swift; path = HomeThankYouRiskCellConfigurator.swift; sourceTree = "<group>"; };
		51895EDB245E16CD0085DA38 /* ENAColor.swift */ = {isa = PBXFileReference; lastKnownFileType = sourcecode.swift; path = ENAColor.swift; sourceTree = "<group>"; };
		518A69FA24687D5800444E66 /* RiskLevel.swift */ = {isa = PBXFileReference; lastKnownFileType = sourcecode.swift; path = RiskLevel.swift; sourceTree = "<group>"; };
		51B5B413246DF07300DC5D3E /* RiskImageItemView.xib */ = {isa = PBXFileReference; lastKnownFileType = file.xib; path = RiskImageItemView.xib; sourceTree = "<group>"; };
		51B5B415246DF13D00DC5D3E /* RiskImageItemView.swift */ = {isa = PBXFileReference; lastKnownFileType = sourcecode.swift; path = RiskImageItemView.swift; sourceTree = "<group>"; };
		51B5B41B246EC8B800DC5D3E /* HomeCardCollectionViewCell.swift */ = {isa = PBXFileReference; lastKnownFileType = sourcecode.swift; path = HomeCardCollectionViewCell.swift; sourceTree = "<group>"; };
		51C737BC245B349700286105 /* OnboardingInfoViewController.swift */ = {isa = PBXFileReference; lastKnownFileType = sourcecode.swift; path = OnboardingInfoViewController.swift; sourceTree = "<group>"; };
		51C737BE245B3B5D00286105 /* OnboardingInfo.swift */ = {isa = PBXFileReference; lastKnownFileType = sourcecode.swift; path = OnboardingInfo.swift; sourceTree = "<group>"; };
		51C7790B24867F16004582F8 /* RiskListItemView.xib */ = {isa = PBXFileReference; lastKnownFileType = file.xib; path = RiskListItemView.xib; sourceTree = "<group>"; };
		51C7790D24867F22004582F8 /* RiskListItemView.swift */ = {isa = PBXFileReference; lastKnownFileType = sourcecode.swift; path = RiskListItemView.swift; sourceTree = "<group>"; };
		51C7790F248684F5004582F8 /* HomeRiskListItemViewConfigurator.swift */ = {isa = PBXFileReference; lastKnownFileType = sourcecode.swift; path = HomeRiskListItemViewConfigurator.swift; sourceTree = "<group>"; };
		51C779112486E549004582F8 /* HomeFindingPositiveRiskCellConfigurator.swift */ = {isa = PBXFileReference; lastKnownFileType = sourcecode.swift; path = HomeFindingPositiveRiskCellConfigurator.swift; sourceTree = "<group>"; };
		51C779132486E5AB004582F8 /* RiskFindingPositiveCollectionViewCell.xib */ = {isa = PBXFileReference; lastKnownFileType = file.xib; path = RiskFindingPositiveCollectionViewCell.xib; sourceTree = "<group>"; };
		51C779152486E5BA004582F8 /* RiskFindingPositiveCollectionViewCell.swift */ = {isa = PBXFileReference; lastKnownFileType = sourcecode.swift; path = RiskFindingPositiveCollectionViewCell.swift; sourceTree = "<group>"; };
		51CE1B2E245F5CFC002CF42A /* HomeViewController.swift */ = {isa = PBXFileReference; lastKnownFileType = sourcecode.swift; path = HomeViewController.swift; sourceTree = "<group>"; };
		51CE1B49246016B0002CF42A /* UICollectionViewCell+Identifier.swift */ = {isa = PBXFileReference; lastKnownFileType = sourcecode.swift; path = "UICollectionViewCell+Identifier.swift"; sourceTree = "<group>"; };
		51CE1B4B246016D1002CF42A /* UICollectionReusableView+Identifier.swift */ = {isa = PBXFileReference; lastKnownFileType = sourcecode.swift; path = "UICollectionReusableView+Identifier.swift"; sourceTree = "<group>"; };
		51CE1B5424604DD2002CF42A /* HomeLayout.swift */ = {isa = PBXFileReference; lastKnownFileType = sourcecode.swift; path = HomeLayout.swift; sourceTree = "<group>"; };
		51CE1B76246078B6002CF42A /* ActivateCollectionViewCell.xib */ = {isa = PBXFileReference; fileEncoding = 4; lastKnownFileType = file.xib; path = ActivateCollectionViewCell.xib; sourceTree = "<group>"; };
		51CE1B78246078B6002CF42A /* ActivateCollectionViewCell.swift */ = {isa = PBXFileReference; fileEncoding = 4; lastKnownFileType = sourcecode.swift; path = ActivateCollectionViewCell.swift; sourceTree = "<group>"; };
		51CE1B79246078B6002CF42A /* RiskLevelCollectionViewCell.xib */ = {isa = PBXFileReference; fileEncoding = 4; lastKnownFileType = file.xib; path = RiskLevelCollectionViewCell.xib; sourceTree = "<group>"; };
		51CE1B7A246078B6002CF42A /* RiskLevelCollectionViewCell.swift */ = {isa = PBXFileReference; fileEncoding = 4; lastKnownFileType = sourcecode.swift; path = RiskLevelCollectionViewCell.swift; sourceTree = "<group>"; };
		51CE1B7B246078B6002CF42A /* InfoCollectionViewCell.xib */ = {isa = PBXFileReference; fileEncoding = 4; lastKnownFileType = file.xib; path = InfoCollectionViewCell.xib; sourceTree = "<group>"; };
		51CE1B7C246078B6002CF42A /* InfoCollectionViewCell.swift */ = {isa = PBXFileReference; fileEncoding = 4; lastKnownFileType = sourcecode.swift; path = InfoCollectionViewCell.swift; sourceTree = "<group>"; };
		51CE1B84246078B6002CF42A /* SectionSystemBackgroundDecorationView.swift */ = {isa = PBXFileReference; fileEncoding = 4; lastKnownFileType = sourcecode.swift; path = SectionSystemBackgroundDecorationView.swift; sourceTree = "<group>"; };
		51CE1BB42460AC82002CF42A /* UICollectionView+Dequeue.swift */ = {isa = PBXFileReference; lastKnownFileType = sourcecode.swift; path = "UICollectionView+Dequeue.swift"; sourceTree = "<group>"; };
		51CE1BB92460AFD8002CF42A /* HomeActivateCellConfigurator.swift */ = {isa = PBXFileReference; lastKnownFileType = sourcecode.swift; path = HomeActivateCellConfigurator.swift; sourceTree = "<group>"; };
		51CE1BBC2460B1CB002CF42A /* CollectionViewCellConfigurator.swift */ = {isa = PBXFileReference; fileEncoding = 4; lastKnownFileType = sourcecode.swift; path = CollectionViewCellConfigurator.swift; sourceTree = "<group>"; };
		51CE1BBE2460B222002CF42A /* HomeRiskCellConfigurator.swift */ = {isa = PBXFileReference; lastKnownFileType = sourcecode.swift; path = HomeRiskCellConfigurator.swift; sourceTree = "<group>"; };
		51CE1BC22460B28D002CF42A /* HomeInfoCellConfigurator.swift */ = {isa = PBXFileReference; lastKnownFileType = sourcecode.swift; path = HomeInfoCellConfigurator.swift; sourceTree = "<group>"; };
		51D420B02458397300AD70CA /* Onboarding.storyboard */ = {isa = PBXFileReference; lastKnownFileType = file.storyboard; path = Onboarding.storyboard; sourceTree = "<group>"; };
		51D420B324583ABB00AD70CA /* AppStoryboard.swift */ = {isa = PBXFileReference; lastKnownFileType = sourcecode.swift; path = AppStoryboard.swift; sourceTree = "<group>"; };
		51D420B624583B7200AD70CA /* NSObject+Identifier.swift */ = {isa = PBXFileReference; lastKnownFileType = sourcecode.swift; path = "NSObject+Identifier.swift"; sourceTree = "<group>"; };
		51D420B824583B8300AD70CA /* UIViewController+AppStoryboard.swift */ = {isa = PBXFileReference; lastKnownFileType = sourcecode.swift; path = "UIViewController+AppStoryboard.swift"; sourceTree = "<group>"; };
		51D420C324583E3300AD70CA /* SettingsViewController.swift */ = {isa = PBXFileReference; fileEncoding = 4; lastKnownFileType = sourcecode.swift; lineEnding = 0; path = SettingsViewController.swift; sourceTree = "<group>"; };
		51D420CD245869C800AD70CA /* Home.storyboard */ = {isa = PBXFileReference; lastKnownFileType = file.storyboard; path = Home.storyboard; sourceTree = "<group>"; };
		51D420CF24586AB300AD70CA /* Settings.storyboard */ = {isa = PBXFileReference; lastKnownFileType = file.storyboard; path = Settings.storyboard; sourceTree = "<group>"; };
		51D420D324586DCA00AD70CA /* NotificationName.swift */ = {isa = PBXFileReference; lastKnownFileType = sourcecode.swift; path = NotificationName.swift; sourceTree = "<group>"; };
		51FE277A2475340300BB8144 /* HomeRiskLoadingItemViewConfigurator.swift */ = {isa = PBXFileReference; lastKnownFileType = sourcecode.swift; path = HomeRiskLoadingItemViewConfigurator.swift; sourceTree = "<group>"; };
		51FE277C247535C400BB8144 /* RiskLoadingItemView.xib */ = {isa = PBXFileReference; lastKnownFileType = file.xib; path = RiskLoadingItemView.xib; sourceTree = "<group>"; };
		51FE277E247535E300BB8144 /* RiskLoadingItemView.swift */ = {isa = PBXFileReference; lastKnownFileType = sourcecode.swift; path = RiskLoadingItemView.swift; sourceTree = "<group>"; };
		710021DB248E44A6001F0B63 /* ENAFont.swift */ = {isa = PBXFileReference; lastKnownFileType = sourcecode.swift; path = ENAFont.swift; sourceTree = "<group>"; };
		710021DD248EAF16001F0B63 /* ExposureSubmissionImageCardCell.xib */ = {isa = PBXFileReference; lastKnownFileType = file.xib; path = ExposureSubmissionImageCardCell.xib; sourceTree = "<group>"; };
		710021DF248EAF9A001F0B63 /* ExposureSubmissionImageCardCell.swift */ = {isa = PBXFileReference; lastKnownFileType = sourcecode.swift; path = ExposureSubmissionImageCardCell.swift; sourceTree = "<group>"; };
		710224E9248FA67F000C5DEF /* HomeTestResultCollectionViewCell.swift */ = {isa = PBXFileReference; lastKnownFileType = sourcecode.swift; path = HomeTestResultCollectionViewCell.swift; sourceTree = "<group>"; };
		710224EB248FC150000C5DEF /* HomeTestResultCellConfigurator.swift */ = {isa = PBXFileReference; lastKnownFileType = sourcecode.swift; path = HomeTestResultCellConfigurator.swift; sourceTree = "<group>"; };
		710224ED2490E2FC000C5DEF /* ExposureSubmissionStepCell.xib */ = {isa = PBXFileReference; lastKnownFileType = file.xib; path = ExposureSubmissionStepCell.xib; sourceTree = "<group>"; };
		710224F32490E7A3000C5DEF /* ExposureSubmissionStepCell.swift */ = {isa = PBXFileReference; lastKnownFileType = sourcecode.swift; path = ExposureSubmissionStepCell.swift; sourceTree = "<group>"; };
		710224F524910661000C5DEF /* ExposureSubmissionDynamicCell.swift */ = {isa = PBXFileReference; lastKnownFileType = sourcecode.swift; path = ExposureSubmissionDynamicCell.swift; sourceTree = "<group>"; };
		710ABB1E2475115500948792 /* UITableViewController+Enum.swift */ = {isa = PBXFileReference; lastKnownFileType = sourcecode.swift; path = "UITableViewController+Enum.swift"; sourceTree = "<group>"; };
		710ABB22247513E300948792 /* DynamicTypeTableViewCell.swift */ = {isa = PBXFileReference; lastKnownFileType = sourcecode.swift; path = DynamicTypeTableViewCell.swift; sourceTree = "<group>"; };
		710ABB24247514BD00948792 /* UIViewController+Segue.swift */ = {isa = PBXFileReference; lastKnownFileType = sourcecode.swift; path = "UIViewController+Segue.swift"; sourceTree = "<group>"; };
		710ABB26247533FA00948792 /* DynamicTableViewController.swift */ = {isa = PBXFileReference; lastKnownFileType = sourcecode.swift; path = DynamicTableViewController.swift; sourceTree = "<group>"; };
		710ABB282475353900948792 /* DynamicTableViewModel.swift */ = {isa = PBXFileReference; lastKnownFileType = sourcecode.swift; path = DynamicTableViewModel.swift; sourceTree = "<group>"; };
		71176E2D24891C02004B0C9F /* ENAColorTests.swift */ = {isa = PBXFileReference; lastKnownFileType = sourcecode.swift; path = ENAColorTests.swift; sourceTree = "<group>"; };
		71176E31248957C3004B0C9F /* AppNavigationController.swift */ = {isa = PBXFileReference; lastKnownFileType = sourcecode.swift; path = AppNavigationController.swift; sourceTree = "<group>"; };
		711EFCC62492EE31005FEF21 /* ENAFooterView.swift */ = {isa = PBXFileReference; lastKnownFileType = sourcecode.swift; path = ENAFooterView.swift; sourceTree = "<group>"; };
		711EFCC824935C79005FEF21 /* ExposureSubmissionTestResultHeaderView.xib */ = {isa = PBXFileReference; lastKnownFileType = file.xib; path = ExposureSubmissionTestResultHeaderView.xib; sourceTree = "<group>"; };
		71330E40248109F600EB10F6 /* DynamicTableViewSection.swift */ = {isa = PBXFileReference; lastKnownFileType = sourcecode.swift; path = DynamicTableViewSection.swift; sourceTree = "<group>"; };
		71330E42248109FD00EB10F6 /* DynamicTableViewCell.swift */ = {isa = PBXFileReference; lastKnownFileType = sourcecode.swift; path = DynamicTableViewCell.swift; sourceTree = "<group>"; };
		71330E4424810A0500EB10F6 /* DynamicTableViewHeader.swift */ = {isa = PBXFileReference; lastKnownFileType = sourcecode.swift; path = DynamicTableViewHeader.swift; sourceTree = "<group>"; };
		71330E4624810A0C00EB10F6 /* DynamicTableViewFooter.swift */ = {isa = PBXFileReference; lastKnownFileType = sourcecode.swift; path = DynamicTableViewFooter.swift; sourceTree = "<group>"; };
		71330E4824810A5A00EB10F6 /* DynamicTableViewAction.swift */ = {isa = PBXFileReference; lastKnownFileType = sourcecode.swift; path = DynamicTableViewAction.swift; sourceTree = "<group>"; };
		713EA25A247818B000AB7EE8 /* DynamicTypeButton.swift */ = {isa = PBXFileReference; lastKnownFileType = sourcecode.swift; path = DynamicTypeButton.swift; sourceTree = "<group>"; };
		713EA25C24798A7000AB7EE8 /* ExposureDetectionRoundedView.swift */ = {isa = PBXFileReference; lastKnownFileType = sourcecode.swift; path = ExposureDetectionRoundedView.swift; sourceTree = "<group>"; };
		713EA25E24798A9100AB7EE8 /* ExposureDetectionRiskCell.swift */ = {isa = PBXFileReference; lastKnownFileType = sourcecode.swift; path = ExposureDetectionRiskCell.swift; sourceTree = "<group>"; };
		713EA26024798AD100AB7EE8 /* InsetTableViewCell.swift */ = {isa = PBXFileReference; lastKnownFileType = sourcecode.swift; path = InsetTableViewCell.swift; sourceTree = "<group>"; };
		713EA26224798F8500AB7EE8 /* ExposureDetectionHeaderCell.swift */ = {isa = PBXFileReference; lastKnownFileType = sourcecode.swift; path = ExposureDetectionHeaderCell.swift; sourceTree = "<group>"; };
		714194E9247A65C60072A090 /* DynamicTableViewHeaderSeparatorView.swift */ = {isa = PBXFileReference; lastKnownFileType = sourcecode.swift; path = DynamicTableViewHeaderSeparatorView.swift; sourceTree = "<group>"; };
		714CD8662472885900F56450 /* ExposureDetectionViewController+DynamicTableViewModel.swift */ = {isa = PBXFileReference; fileEncoding = 4; lastKnownFileType = sourcecode.swift; lineEnding = 0; path = "ExposureDetectionViewController+DynamicTableViewModel.swift"; sourceTree = "<group>"; };
		7154EB49247D21E200A467FF /* ExposureDetectionLongGuideCell.swift */ = {isa = PBXFileReference; lastKnownFileType = sourcecode.swift; path = ExposureDetectionLongGuideCell.swift; sourceTree = "<group>"; };
		7154EB4B247E862100A467FF /* ExposureDetectionLoadingCell.swift */ = {isa = PBXFileReference; lastKnownFileType = sourcecode.swift; path = ExposureDetectionLoadingCell.swift; sourceTree = "<group>"; };
		717D21E8248C022E00D9717E /* DynamicTableViewHtmlCell.swift */ = {isa = PBXFileReference; lastKnownFileType = sourcecode.swift; path = DynamicTableViewHtmlCell.swift; sourceTree = "<group>"; };
		717D21EA248C072300D9717E /* en */ = {isa = PBXFileReference; lastKnownFileType = text.html; name = en; path = "en.lproj/privacy-policy.html"; sourceTree = "<group>"; };
		71AFBD922464251000F91006 /* .swiftlint.yml */ = {isa = PBXFileReference; lastKnownFileType = text.yaml; path = .swiftlint.yml; sourceTree = "<group>"; };
		71B8044424828A6C00D53506 /* .swiftformat */ = {isa = PBXFileReference; lastKnownFileType = text; path = .swiftformat; sourceTree = "<group>"; };
		71B804462484CC0800D53506 /* ENALabel.swift */ = {isa = PBXFileReference; lastKnownFileType = sourcecode.swift; path = ENALabel.swift; sourceTree = "<group>"; };
		71B804482484D37300D53506 /* RiskLegendViewController.swift */ = {isa = PBXFileReference; lastKnownFileType = sourcecode.swift; path = RiskLegendViewController.swift; sourceTree = "<group>"; };
		71B8044C248525CD00D53506 /* RiskLegendViewController+DynamicTableViewModel.swift */ = {isa = PBXFileReference; lastKnownFileType = sourcecode.swift; path = "RiskLegendViewController+DynamicTableViewModel.swift"; sourceTree = "<group>"; };
		71B8044E248526B600D53506 /* DynamicTableViewSpaceCell.swift */ = {isa = PBXFileReference; lastKnownFileType = sourcecode.swift; path = DynamicTableViewSpaceCell.swift; sourceTree = "<group>"; };
		71B804532485273C00D53506 /* RiskLegendDotBodyCell.swift */ = {isa = PBXFileReference; lastKnownFileType = sourcecode.swift; path = RiskLegendDotBodyCell.swift; sourceTree = "<group>"; };
		71C0BEDC2498DD07009A17A0 /* ENANavigationFooterView.swift */ = {isa = PBXFileReference; lastKnownFileType = sourcecode.swift; path = ENANavigationFooterView.swift; sourceTree = "<group>"; };
		71CAB9D1248AACAD00F516A5 /* PixelPerfectLayoutConstraint.swift */ = {isa = PBXFileReference; lastKnownFileType = sourcecode.swift; path = PixelPerfectLayoutConstraint.swift; sourceTree = "<group>"; };
		71CAB9D3248AB33500F516A5 /* DynamicTypeSymbolImageView.swift */ = {isa = PBXFileReference; lastKnownFileType = sourcecode.swift; path = DynamicTypeSymbolImageView.swift; sourceTree = "<group>"; };
		71CC3E9C246D5D8000217F2C /* AppInformationViewController+DynamicTableViewModel.swift */ = {isa = PBXFileReference; lastKnownFileType = sourcecode.swift; path = "AppInformationViewController+DynamicTableViewModel.swift"; sourceTree = "<group>"; };
		71CC3E9E246D6B6800217F2C /* AppInformationDetailViewController.swift */ = {isa = PBXFileReference; lastKnownFileType = sourcecode.swift; path = AppInformationDetailViewController.swift; sourceTree = "<group>"; };
		71CC3EA0246D6BBF00217F2C /* DynamicTypeLabel.swift */ = {isa = PBXFileReference; lastKnownFileType = sourcecode.swift; path = DynamicTypeLabel.swift; sourceTree = "<group>"; };
		71CC3EA2246D6C4000217F2C /* UIFont+DynamicType.swift */ = {isa = PBXFileReference; lastKnownFileType = sourcecode.swift; path = "UIFont+DynamicType.swift"; sourceTree = "<group>"; };
		71D3C1992494EFAC00DBABA8 /* ENANavigationControllerWithFooter.swift */ = {isa = PBXFileReference; lastKnownFileType = sourcecode.swift; path = ENANavigationControllerWithFooter.swift; sourceTree = "<group>"; };
		71EF33D82497F3E8007B7E1B /* ENANavigationControllerWithFooterChild.swift */ = {isa = PBXFileReference; lastKnownFileType = sourcecode.swift; path = ENANavigationControllerWithFooterChild.swift; sourceTree = "<group>"; };
		71EF33DA2497F419007B7E1B /* ENANavigationFooterItem.swift */ = {isa = PBXFileReference; lastKnownFileType = sourcecode.swift; path = ENANavigationFooterItem.swift; sourceTree = "<group>"; };
		71F2E57A2487AEFC00694F1A /* ena-colors.xcassets */ = {isa = PBXFileReference; lastKnownFileType = folder.assetcatalog; path = "ena-colors.xcassets"; sourceTree = "<group>"; };
		71F5418B248BEDBE006DB793 /* de */ = {isa = PBXFileReference; lastKnownFileType = text.html; name = de; path = "de.lproj/privacy-policy.html"; sourceTree = "<group>"; };
		71F54190248BF677006DB793 /* HtmlTextView.swift */ = {isa = PBXFileReference; lastKnownFileType = sourcecode.swift; path = HtmlTextView.swift; sourceTree = "<group>"; };
		71FD8861246EB27F00E804D0 /* ExposureDetectionViewController.swift */ = {isa = PBXFileReference; lastKnownFileType = sourcecode.swift; path = ExposureDetectionViewController.swift; sourceTree = "<group>"; };
		71FE1C68247A8FE100851FEB /* DynamicTableViewHeaderFooterView.swift */ = {isa = PBXFileReference; lastKnownFileType = sourcecode.swift; path = DynamicTableViewHeaderFooterView.swift; sourceTree = "<group>"; };
		71FE1C70247AA7B700851FEB /* DynamicTableViewHeaderImageView.swift */ = {isa = PBXFileReference; fileEncoding = 4; lastKnownFileType = sourcecode.swift; path = DynamicTableViewHeaderImageView.swift; sourceTree = "<group>"; };
		71FE1C73247AC2B500851FEB /* ExposureSubmissionSuccessViewController.swift */ = {isa = PBXFileReference; fileEncoding = 4; lastKnownFileType = sourcecode.swift; path = ExposureSubmissionSuccessViewController.swift; sourceTree = "<group>"; };
		71FE1C74247AC2B500851FEB /* ExposureSubmissionQRScannerViewController.swift */ = {isa = PBXFileReference; fileEncoding = 4; lastKnownFileType = sourcecode.swift; path = ExposureSubmissionQRScannerViewController.swift; sourceTree = "<group>"; };
		71FE1C75247AC2B500851FEB /* ExposureSubmissionOverviewViewController.swift */ = {isa = PBXFileReference; fileEncoding = 4; lastKnownFileType = sourcecode.swift; path = ExposureSubmissionOverviewViewController.swift; sourceTree = "<group>"; };
		71FE1C76247AC2B500851FEB /* ExposureSubmissionTanInputViewController.swift */ = {isa = PBXFileReference; fileEncoding = 4; lastKnownFileType = sourcecode.swift; path = ExposureSubmissionTanInputViewController.swift; sourceTree = "<group>"; };
		71FE1C78247AC2B500851FEB /* ExposureSubmissionTestResultViewController.swift */ = {isa = PBXFileReference; fileEncoding = 4; lastKnownFileType = sourcecode.swift; path = ExposureSubmissionTestResultViewController.swift; sourceTree = "<group>"; };
		71FE1C79247AC2B500851FEB /* ExposureSubmissionNavigationController.swift */ = {isa = PBXFileReference; fileEncoding = 4; lastKnownFileType = sourcecode.swift; path = ExposureSubmissionNavigationController.swift; sourceTree = "<group>"; };
		71FE1C81247AC30300851FEB /* ENATanInput.swift */ = {isa = PBXFileReference; fileEncoding = 4; lastKnownFileType = sourcecode.swift; path = ENATanInput.swift; sourceTree = "<group>"; };
		71FE1C84247AC33D00851FEB /* ExposureSubmissionTestResultHeaderView.swift */ = {isa = PBXFileReference; fileEncoding = 4; lastKnownFileType = sourcecode.swift; path = ExposureSubmissionTestResultHeaderView.swift; sourceTree = "<group>"; };
		71FE1C8A247AC79D00851FEB /* DynamicTableViewIconCell.swift */ = {isa = PBXFileReference; fileEncoding = 4; lastKnownFileType = sourcecode.swift; path = DynamicTableViewIconCell.swift; sourceTree = "<group>"; };
		71FE1C8B247AC79D00851FEB /* DynamicTableViewIconCell.xib */ = {isa = PBXFileReference; fileEncoding = 4; lastKnownFileType = file.xib; path = DynamicTableViewIconCell.xib; sourceTree = "<group>"; };
		85142500245DA0B3009D2791 /* UIViewController+Alert.swift */ = {isa = PBXFileReference; lastKnownFileType = sourcecode.swift; path = "UIViewController+Alert.swift"; sourceTree = "<group>"; };
		8539874E2467094E00D28B62 /* AppIcon.xcassets */ = {isa = PBXFileReference; lastKnownFileType = folder.assetcatalog; path = AppIcon.xcassets; sourceTree = "<group>"; };
		853D987924694A8700490DBA /* ENAButton.swift */ = {isa = PBXFileReference; lastKnownFileType = sourcecode.swift; path = ENAButton.swift; sourceTree = "<group>"; };
		853D98822469DC5000490DBA /* ExposureNotificationSetting.storyboard */ = {isa = PBXFileReference; lastKnownFileType = file.storyboard; path = ExposureNotificationSetting.storyboard; sourceTree = "<group>"; };
		853D98842469DC8100490DBA /* ExposureNotificationSettingViewController.swift */ = {isa = PBXFileReference; fileEncoding = 4; lastKnownFileType = sourcecode.swift; lineEnding = 0; path = ExposureNotificationSettingViewController.swift; sourceTree = "<group>"; };
		85790F2E245C6B72003D47E1 /* ENA.entitlements */ = {isa = PBXFileReference; fileEncoding = 4; lastKnownFileType = text.plist.entitlements; path = ENA.entitlements; sourceTree = "<group>"; };
		858F6F6D245A103C009FFD33 /* ExposureNotification.framework */ = {isa = PBXFileReference; lastKnownFileType = wrapper.framework; name = ExposureNotification.framework; path = System/Library/Frameworks/ExposureNotification.framework; sourceTree = SDKROOT; };
		8595BF5E246032D90056EA27 /* ENASwitch.swift */ = {isa = PBXFileReference; lastKnownFileType = sourcecode.swift; path = ENASwitch.swift; sourceTree = "<group>"; };
		859DD511248549790073D59F /* MockDiagnosisKeysRetrieval.swift */ = {isa = PBXFileReference; lastKnownFileType = sourcecode.swift; path = MockDiagnosisKeysRetrieval.swift; sourceTree = "<group>"; };
		85D7593B2457048F008175F0 /* ENA.app */ = {isa = PBXFileReference; explicitFileType = wrapper.application; includeInIndex = 0; path = ENA.app; sourceTree = BUILT_PRODUCTS_DIR; };
		85D7593E2457048F008175F0 /* AppDelegate.swift */ = {isa = PBXFileReference; lastKnownFileType = sourcecode.swift; path = AppDelegate.swift; sourceTree = "<group>"; };
		85D759402457048F008175F0 /* SceneDelegate.swift */ = {isa = PBXFileReference; lastKnownFileType = sourcecode.swift; path = SceneDelegate.swift; sourceTree = "<group>"; };
		85D7594A24570491008175F0 /* Assets.xcassets */ = {isa = PBXFileReference; lastKnownFileType = folder.assetcatalog; path = Assets.xcassets; sourceTree = "<group>"; };
		85D7594D24570491008175F0 /* Base */ = {isa = PBXFileReference; lastKnownFileType = file.storyboard; name = Base; path = Base.lproj/LaunchScreen.storyboard; sourceTree = "<group>"; };
		85D7594F24570491008175F0 /* Info.plist */ = {isa = PBXFileReference; lastKnownFileType = text.plist.xml; path = Info.plist; sourceTree = "<group>"; };
		85D7595424570491008175F0 /* ENATests.xctest */ = {isa = PBXFileReference; explicitFileType = wrapper.cfbundle; includeInIndex = 0; path = ENATests.xctest; sourceTree = BUILT_PRODUCTS_DIR; };
		85D7595A24570491008175F0 /* Info.plist */ = {isa = PBXFileReference; lastKnownFileType = text.plist.xml; path = Info.plist; sourceTree = "<group>"; };
		85D7595F24570491008175F0 /* ENAUITests.xctest */ = {isa = PBXFileReference; explicitFileType = wrapper.cfbundle; includeInIndex = 0; path = ENAUITests.xctest; sourceTree = BUILT_PRODUCTS_DIR; };
		85D7596324570491008175F0 /* ENAUITests.swift */ = {isa = PBXFileReference; fileEncoding = 4; lastKnownFileType = sourcecode.swift; lineEnding = 0; path = ENAUITests.swift; sourceTree = "<group>"; };
		85D7596524570491008175F0 /* Info.plist */ = {isa = PBXFileReference; lastKnownFileType = text.plist.xml; path = Info.plist; sourceTree = "<group>"; };
		85E33443247EB357006E74EC /* CircularProgressView.swift */ = {isa = PBXFileReference; lastKnownFileType = sourcecode.swift; path = CircularProgressView.swift; sourceTree = "<group>"; };
		A128F04C2489ABE700EC7F6C /* RiskCalculationTests.swift */ = {isa = PBXFileReference; fileEncoding = 4; lastKnownFileType = sourcecode.swift; path = RiskCalculationTests.swift; sourceTree = "<group>"; };
		A128F058248B459F00EC7F6C /* PublicKeyStore.swift */ = {isa = PBXFileReference; lastKnownFileType = sourcecode.swift; path = PublicKeyStore.swift; sourceTree = "<group>"; };
		A16714AE248CA1B70031B111 /* Bundle+ReadPlist.swift */ = {isa = PBXFileReference; lastKnownFileType = sourcecode.swift; path = "Bundle+ReadPlist.swift"; sourceTree = "<group>"; };
		A16714B0248CFF020031B111 /* HostWhitelist.plist */ = {isa = PBXFileReference; lastKnownFileType = text.plist.xml; path = HostWhitelist.plist; sourceTree = "<group>"; };
		A16714BA248D18D20031B111 /* SummaryMetadata.swift */ = {isa = PBXFileReference; lastKnownFileType = sourcecode.swift; path = SummaryMetadata.swift; sourceTree = "<group>"; };
		A16714BE248D53F00031B111 /* CoronaWarnURLSessionDelegateTests.swift */ = {isa = PBXFileReference; lastKnownFileType = sourcecode.swift; path = CoronaWarnURLSessionDelegateTests.swift; sourceTree = "<group>"; };
		A173665124844F29006BE209 /* SQLiteKeyValueStoreTests.swift */ = {isa = PBXFileReference; fileEncoding = 4; lastKnownFileType = sourcecode.swift; path = SQLiteKeyValueStoreTests.swift; sourceTree = "<group>"; };
		A17366542484978A006BE209 /* OnboardingInfoViewControllerUtils.swift */ = {isa = PBXFileReference; lastKnownFileType = sourcecode.swift; path = OnboardingInfoViewControllerUtils.swift; sourceTree = "<group>"; };
		A17DA5E12486D8E7006F310F /* RiskLevelTests.swift */ = {isa = PBXFileReference; lastKnownFileType = sourcecode.swift; path = RiskLevelTests.swift; sourceTree = "<group>"; };
		A1877CA9248F247D006FEFC0 /* SAPDownloadedPackageTests.swift */ = {isa = PBXFileReference; lastKnownFileType = sourcecode.swift; path = SAPDownloadedPackageTests.swift; sourceTree = "<group>"; };
		A189E45E248C325E001D0996 /* de-config */ = {isa = PBXFileReference; lastKnownFileType = file; path = "de-config"; sourceTree = "<group>"; };
		A189E460248C35BF001D0996 /* PublicKeys.plist */ = {isa = PBXFileReference; lastKnownFileType = text.plist.xml; path = PublicKeys.plist; sourceTree = "<group>"; };
		A1E41940249410AF0016E52A /* SAPDownloadedPackage+Helpers.swift */ = {isa = PBXFileReference; lastKnownFileType = sourcecode.swift; path = "SAPDownloadedPackage+Helpers.swift"; sourceTree = "<group>"; };
		A1E419442495476C0016E52A /* HTTPClient+MockNetworkStack.swift */ = {isa = PBXFileReference; lastKnownFileType = sourcecode.swift; path = "HTTPClient+MockNetworkStack.swift"; sourceTree = "<group>"; };
		A1E41947249548260016E52A /* HTTPClient+SubmitTests.swift */ = {isa = PBXFileReference; lastKnownFileType = sourcecode.swift; path = "HTTPClient+SubmitTests.swift"; sourceTree = "<group>"; };
		A1E4194A2495A3940016E52A /* HTTPClient+AppConfigTests.swift */ = {isa = PBXFileReference; lastKnownFileType = sourcecode.swift; path = "HTTPClient+AppConfigTests.swift"; sourceTree = "<group>"; };
		A1E4194D2495A5800016E52A /* HTTPClient+ExposureConfigTests.swift */ = {isa = PBXFileReference; lastKnownFileType = sourcecode.swift; path = "HTTPClient+ExposureConfigTests.swift"; sourceTree = "<group>"; };
		A1E419502495A6EA0016E52A /* HTTPClient+TANForExposureSubmitTests.swift */ = {isa = PBXFileReference; lastKnownFileType = sourcecode.swift; path = "HTTPClient+TANForExposureSubmitTests.swift"; sourceTree = "<group>"; };
		A1E419532495A7850016E52A /* HTTPClient+GetTestResultTests.swift */ = {isa = PBXFileReference; lastKnownFileType = sourcecode.swift; path = "HTTPClient+GetTestResultTests.swift"; sourceTree = "<group>"; };
		A1E419562495A8F50016E52A /* HTTPClient+RegistrationTokenTests.swift */ = {isa = PBXFileReference; lastKnownFileType = sourcecode.swift; path = "HTTPClient+RegistrationTokenTests.swift"; sourceTree = "<group>"; };
		A1E4195B249818020016E52A /* RiskTests.swift */ = {isa = PBXFileReference; lastKnownFileType = sourcecode.swift; path = RiskTests.swift; sourceTree = "<group>"; };
		A1E4195E249824340016E52A /* String+TodayTests.swift */ = {isa = PBXFileReference; lastKnownFileType = sourcecode.swift; path = "String+TodayTests.swift"; sourceTree = "<group>"; };
		A328424B248B91E0006B1F09 /* HomeTestResultLoadingCell.xib */ = {isa = PBXFileReference; fileEncoding = 4; lastKnownFileType = file.xib; path = HomeTestResultLoadingCell.xib; sourceTree = "<group>"; };
		A328424C248B91E0006B1F09 /* HomeTestResultLoadingCell.swift */ = {isa = PBXFileReference; fileEncoding = 4; lastKnownFileType = sourcecode.swift; path = HomeTestResultLoadingCell.swift; sourceTree = "<group>"; };
		A328424F248B9269006B1F09 /* HomeTestResultLoadingCellConfigurator.swift */ = {isa = PBXFileReference; lastKnownFileType = sourcecode.swift; path = HomeTestResultLoadingCellConfigurator.swift; sourceTree = "<group>"; };
		A3284254248E493B006B1F09 /* ExposureSubmissionOverviewViewControllerTests.swift */ = {isa = PBXFileReference; lastKnownFileType = sourcecode.swift; path = ExposureSubmissionOverviewViewControllerTests.swift; sourceTree = "<group>"; };
		A3284256248E7431006B1F09 /* MockExposureSubmissionService.swift */ = {isa = PBXFileReference; lastKnownFileType = sourcecode.swift; path = MockExposureSubmissionService.swift; sourceTree = "<group>"; };
		A3284258248E7672006B1F09 /* MockExposureSubmissionQRScannerViewController.swift */ = {isa = PBXFileReference; lastKnownFileType = sourcecode.swift; path = MockExposureSubmissionQRScannerViewController.swift; sourceTree = "<group>"; };
		A328425B248E82B5006B1F09 /* ExposureSubmissionTestResultViewControllerTests.swift */ = {isa = PBXFileReference; lastKnownFileType = sourcecode.swift; path = ExposureSubmissionTestResultViewControllerTests.swift; sourceTree = "<group>"; };
		A328425E248E943D006B1F09 /* ExposureSubmissionTanInputViewControllerTests.swift */ = {isa = PBXFileReference; lastKnownFileType = sourcecode.swift; path = ExposureSubmissionTanInputViewControllerTests.swift; sourceTree = "<group>"; };
		A32842602490E2AC006B1F09 /* ExposureSubmissionWarnOthersViewControllerTests.swift */ = {isa = PBXFileReference; lastKnownFileType = sourcecode.swift; path = ExposureSubmissionWarnOthersViewControllerTests.swift; sourceTree = "<group>"; };
		A328426224910552006B1F09 /* ExposureSubmissionSuccessViewControllerTests.swift */ = {isa = PBXFileReference; lastKnownFileType = sourcecode.swift; path = ExposureSubmissionSuccessViewControllerTests.swift; sourceTree = "<group>"; };
		A32842642491136E006B1F09 /* ExposureSubmissionUITests.swift */ = {isa = PBXFileReference; lastKnownFileType = sourcecode.swift; path = ExposureSubmissionUITests.swift; sourceTree = "<group>"; };
		A32842662492359E006B1F09 /* MockExposureSubmissionNavigationControllerChild.swift */ = {isa = PBXFileReference; lastKnownFileType = sourcecode.swift; path = MockExposureSubmissionNavigationControllerChild.swift; sourceTree = "<group>"; };
		A32CA72E24B6F2E300B1A994 /* HomeRiskCellConfiguratorTests.swift */ = {isa = PBXFileReference; lastKnownFileType = sourcecode.swift; path = HomeRiskCellConfiguratorTests.swift; sourceTree = "<group>"; };
		A36D07B82486D61C00E46F96 /* HomeCardCellButtonDelegate.swift */ = {isa = PBXFileReference; lastKnownFileType = sourcecode.swift; path = HomeCardCellButtonDelegate.swift; sourceTree = "<group>"; };
		A3C4F95F24812CD20047F23E /* ExposureSubmissionWarnOthersViewController.swift */ = {isa = PBXFileReference; lastKnownFileType = sourcecode.swift; path = ExposureSubmissionWarnOthersViewController.swift; sourceTree = "<group>"; };
		A3E5E71D247E6F7A00237116 /* SpinnerInjectable.swift */ = {isa = PBXFileReference; lastKnownFileType = sourcecode.swift; path = SpinnerInjectable.swift; sourceTree = "<group>"; };
		A3E851B124ADD09900402485 /* CountdownTimer.swift */ = {isa = PBXFileReference; lastKnownFileType = sourcecode.swift; path = CountdownTimer.swift; sourceTree = "<group>"; };
		A3E851B424ADDAC000402485 /* CountdownTimerTests.swift */ = {isa = PBXFileReference; lastKnownFileType = sourcecode.swift; path = CountdownTimerTests.swift; sourceTree = "<group>"; };
		A3EE6E59249BB7AF00C64B61 /* ExposureSubmissionServiceFactory.swift */ = {isa = PBXFileReference; lastKnownFileType = sourcecode.swift; path = ExposureSubmissionServiceFactory.swift; sourceTree = "<group>"; };
		A3EE6E5B249BB97500C64B61 /* UITestingParameters.swift */ = {isa = PBXFileReference; lastKnownFileType = sourcecode.swift; path = UITestingParameters.swift; sourceTree = "<group>"; };
		A3FF84EB247BFAF00053E947 /* Hasher.swift */ = {isa = PBXFileReference; lastKnownFileType = sourcecode.swift; path = Hasher.swift; sourceTree = "<group>"; };
		B102BDC22460410600CD55A2 /* README.md */ = {isa = PBXFileReference; lastKnownFileType = net.daringfireball.markdown; path = README.md; sourceTree = "<group>"; };
		B10F9B89249961B500C418F4 /* DynamicTypeLabelTests.swift */ = {isa = PBXFileReference; fileEncoding = 4; lastKnownFileType = sourcecode.swift; path = DynamicTypeLabelTests.swift; sourceTree = "<group>"; };
		B10FD5F3246EAC1700E9D7F2 /* AppleFilesWriter.swift */ = {isa = PBXFileReference; lastKnownFileType = sourcecode.swift; path = AppleFilesWriter.swift; sourceTree = "<group>"; };
		B111EE2B2465D9F7001AEBB4 /* String+Localization.swift */ = {isa = PBXFileReference; lastKnownFileType = sourcecode.swift; path = "String+Localization.swift"; sourceTree = "<group>"; };
		B1125459246F2C6500AB5036 /* ENTemporaryExposureKey+Convert.swift */ = {isa = PBXFileReference; lastKnownFileType = sourcecode.swift; path = "ENTemporaryExposureKey+Convert.swift"; sourceTree = "<group>"; };
		B11655922491437600316087 /* RiskProvidingConfigurationTests.swift */ = {isa = PBXFileReference; fileEncoding = 4; lastKnownFileType = sourcecode.swift; path = RiskProvidingConfigurationTests.swift; sourceTree = "<group>"; };
		B1175212248A83AB00C3325C /* Risk.swift */ = {isa = PBXFileReference; lastKnownFileType = sourcecode.swift; path = Risk.swift; sourceTree = "<group>"; };
		B1175215248A9F9600C3325C /* ConvertingKeysTests.swift */ = {isa = PBXFileReference; lastKnownFileType = sourcecode.swift; path = ConvertingKeysTests.swift; sourceTree = "<group>"; };
		B1175217248ACFBC00C3325C /* SAP_RiskScoreClass+LowAndHigh.swift */ = {isa = PBXFileReference; lastKnownFileType = sourcecode.swift; path = "SAP_RiskScoreClass+LowAndHigh.swift"; sourceTree = "<group>"; };
		B1175219248ACFFC00C3325C /* SAP_RiskScoreClass+LowAndHighTests.swift */ = {isa = PBXFileReference; lastKnownFileType = sourcecode.swift; path = "SAP_RiskScoreClass+LowAndHighTests.swift"; sourceTree = "<group>"; };
		B120C7C524AFDAB900F68FF1 /* ActiveTracing.swift */ = {isa = PBXFileReference; lastKnownFileType = sourcecode.swift; path = ActiveTracing.swift; sourceTree = "<group>"; };
		B120C7C824AFE7B800F68FF1 /* ActiveTracingTests.swift */ = {isa = PBXFileReference; lastKnownFileType = sourcecode.swift; path = ActiveTracingTests.swift; sourceTree = "<group>"; };
		B1221BDB2492BCEB00E6C4E4 /* Info_Debug.plist */ = {isa = PBXFileReference; fileEncoding = 4; lastKnownFileType = text.plist.xml; path = Info_Debug.plist; sourceTree = "<group>"; };
		B1221BDF2492ECE800E6C4E4 /* CFDictionary+KeychainQuery.swift */ = {isa = PBXFileReference; lastKnownFileType = sourcecode.swift; path = "CFDictionary+KeychainQuery.swift"; sourceTree = "<group>"; };
		B1221BE12492ED0F00E6C4E4 /* CFDictionary+KeychainQueryTests.swift */ = {isa = PBXFileReference; lastKnownFileType = sourcecode.swift; path = "CFDictionary+KeychainQueryTests.swift"; sourceTree = "<group>"; };
		B12995E8246C344100854AD0 /* HTTPClient+Configuration.swift */ = {isa = PBXFileReference; lastKnownFileType = sourcecode.swift; path = "HTTPClient+Configuration.swift"; sourceTree = "<group>"; };
		B14D0CDA246E968C00D5BEBC /* String+Today.swift */ = {isa = PBXFileReference; lastKnownFileType = sourcecode.swift; path = "String+Today.swift"; sourceTree = "<group>"; };
		B14D0CDC246E972400D5BEBC /* ExposureDetectionDelegate.swift */ = {isa = PBXFileReference; lastKnownFileType = sourcecode.swift; path = ExposureDetectionDelegate.swift; sourceTree = "<group>"; };
		B14D0CDE246E976400D5BEBC /* ExposureDetectionTransaction+DidEndPrematurelyReason.swift */ = {isa = PBXFileReference; lastKnownFileType = sourcecode.swift; path = "ExposureDetectionTransaction+DidEndPrematurelyReason.swift"; sourceTree = "<group>"; };
		B153096924706F1000A4A1BD /* URLSession+Default.swift */ = {isa = PBXFileReference; lastKnownFileType = sourcecode.swift; path = "URLSession+Default.swift"; sourceTree = "<group>"; };
		B153096B24706F2400A4A1BD /* URLSessionConfiguration+Default.swift */ = {isa = PBXFileReference; lastKnownFileType = sourcecode.swift; path = "URLSessionConfiguration+Default.swift"; sourceTree = "<group>"; };
		B15382E3248273DC0010F007 /* MockTestStore.swift */ = {isa = PBXFileReference; lastKnownFileType = sourcecode.swift; path = MockTestStore.swift; sourceTree = "<group>"; };
		B15382E6248290BB0010F007 /* AppleFilesWriterTests.swift */ = {isa = PBXFileReference; lastKnownFileType = sourcecode.swift; path = AppleFilesWriterTests.swift; sourceTree = "<group>"; };
		B15382FD248424F00010F007 /* ExposureDetectionTests.swift */ = {isa = PBXFileReference; lastKnownFileType = sourcecode.swift; path = ExposureDetectionTests.swift; sourceTree = "<group>"; };
		B1569DDE245D70990079FCD7 /* DMViewController.swift */ = {isa = PBXFileReference; lastKnownFileType = sourcecode.swift; path = DMViewController.swift; sourceTree = "<group>"; };
		B16177E724802F9B006E435A /* DownloadedPackagesSQLLiteStoreTests.swift */ = {isa = PBXFileReference; lastKnownFileType = sourcecode.swift; path = DownloadedPackagesSQLLiteStoreTests.swift; sourceTree = "<group>"; };
		B161782424804AC3006E435A /* DownloadedPackagesSQLLiteStore.swift */ = {isa = PBXFileReference; lastKnownFileType = sourcecode.swift; path = DownloadedPackagesSQLLiteStore.swift; sourceTree = "<group>"; };
		B161782924805784006E435A /* DeltaCalculationResult.swift */ = {isa = PBXFileReference; lastKnownFileType = sourcecode.swift; path = DeltaCalculationResult.swift; sourceTree = "<group>"; };
		B161782C248062CE006E435A /* DeltaCalculationResultTests.swift */ = {isa = PBXFileReference; lastKnownFileType = sourcecode.swift; path = DeltaCalculationResultTests.swift; sourceTree = "<group>"; };
		B163D10F2499068D001A322C /* SettingsViewModelTests.swift */ = {isa = PBXFileReference; lastKnownFileType = sourcecode.swift; path = SettingsViewModelTests.swift; sourceTree = "<group>"; };
		B163D11424993F64001A322C /* UIFont+DynamicTypeTests.swift */ = {isa = PBXFileReference; lastKnownFileType = sourcecode.swift; path = "UIFont+DynamicTypeTests.swift"; sourceTree = "<group>"; };
		B1741B3D24619179006275D9 /* DMQRCodeViewController.swift */ = {isa = PBXFileReference; lastKnownFileType = sourcecode.swift; path = DMQRCodeViewController.swift; sourceTree = "<group>"; };
		B1741B402461A511006275D9 /* DMQRCodeScanViewController.swift */ = {isa = PBXFileReference; lastKnownFileType = sourcecode.swift; path = DMQRCodeScanViewController.swift; sourceTree = "<group>"; };
		B1741B422461C105006275D9 /* README.md */ = {isa = PBXFileReference; lastKnownFileType = net.daringfireball.markdown; path = README.md; sourceTree = "<group>"; };
		B1741B432461C257006275D9 /* DMDeveloperMenu.swift */ = {isa = PBXFileReference; lastKnownFileType = sourcecode.swift; path = DMDeveloperMenu.swift; sourceTree = "<group>"; };
		B1741B482462C207006275D9 /* Client.swift */ = {isa = PBXFileReference; fileEncoding = 4; lastKnownFileType = sourcecode.swift; path = Client.swift; sourceTree = "<group>"; };
		B17A44A12464906A00CB195E /* KeyTests.swift */ = {isa = PBXFileReference; lastKnownFileType = sourcecode.swift; path = KeyTests.swift; sourceTree = "<group>"; };
		B184A37F248FFCBE007180F6 /* SecureStore.swift */ = {isa = PBXFileReference; fileEncoding = 4; lastKnownFileType = sourcecode.swift; path = SecureStore.swift; sourceTree = "<group>"; };
		B184A382248FFCE2007180F6 /* CodableExposureDetectionSummary.swift */ = {isa = PBXFileReference; lastKnownFileType = sourcecode.swift; path = CodableExposureDetectionSummary.swift; sourceTree = "<group>"; };
		B18C411C246DB30000B8D8CB /* URL+Helper.swift */ = {isa = PBXFileReference; lastKnownFileType = sourcecode.swift; path = "URL+Helper.swift"; sourceTree = "<group>"; };
		B18CADAD24782FA4006F53F0 /* ExposureStateUpdating.swift */ = {isa = PBXFileReference; lastKnownFileType = sourcecode.swift; path = ExposureStateUpdating.swift; sourceTree = "<group>"; };
		B18E852E248C29D400CF4FB8 /* DetectionMode.swift */ = {isa = PBXFileReference; lastKnownFileType = sourcecode.swift; path = DetectionMode.swift; sourceTree = "<group>"; };
		B19FD7102491A07000A9D56A /* String+SemanticVersion.swift */ = {isa = PBXFileReference; lastKnownFileType = sourcecode.swift; path = "String+SemanticVersion.swift"; sourceTree = "<group>"; };
		B19FD7122491A08500A9D56A /* SAP_SemanticVersion+Compare.swift */ = {isa = PBXFileReference; lastKnownFileType = sourcecode.swift; path = "SAP_SemanticVersion+Compare.swift"; sourceTree = "<group>"; };
		B19FD7142491A4A300A9D56A /* SAP_SemanticVersionTests.swift */ = {isa = PBXFileReference; fileEncoding = 4; lastKnownFileType = sourcecode.swift; path = SAP_SemanticVersionTests.swift; sourceTree = "<group>"; };
		B1A76E9E24714AC700EA5208 /* HTTPClient+Configuration.swift */ = {isa = PBXFileReference; lastKnownFileType = sourcecode.swift; path = "HTTPClient+Configuration.swift"; sourceTree = "<group>"; };
		B1A9E70D246D73180024CC12 /* ExposureDetection.swift */ = {isa = PBXFileReference; lastKnownFileType = sourcecode.swift; path = ExposureDetection.swift; sourceTree = "<group>"; };
		B1A9E710246D782F0024CC12 /* SAPDownloadedPackage.swift */ = {isa = PBXFileReference; lastKnownFileType = sourcecode.swift; path = SAPDownloadedPackage.swift; sourceTree = "<group>"; };
		B1B9CF1E246ED2E8008F04F5 /* Sap_FilebucketTests.swift */ = {isa = PBXFileReference; lastKnownFileType = sourcecode.swift; path = Sap_FilebucketTests.swift; sourceTree = "<group>"; };
		B1C7EE4324938E9E00F1F284 /* ExposureDetection_DidEndPrematurelyReason+ErrorHandling.swift */ = {isa = PBXFileReference; lastKnownFileType = sourcecode.swift; path = "ExposureDetection_DidEndPrematurelyReason+ErrorHandling.swift"; sourceTree = "<group>"; };
		B1C7EE4524938EB700F1F284 /* ExposureDetection_DidEndPrematurelyReason+ErrorHandlingTests.swift */ = {isa = PBXFileReference; lastKnownFileType = sourcecode.swift; path = "ExposureDetection_DidEndPrematurelyReason+ErrorHandlingTests.swift"; sourceTree = "<group>"; };
		B1C7EE472493D97000F1F284 /* RiskProvidingConfigurationManualTriggerTests.swift */ = {isa = PBXFileReference; lastKnownFileType = sourcecode.swift; path = RiskProvidingConfigurationManualTriggerTests.swift; sourceTree = "<group>"; };
		B1C7EEAD24941A3B00F1F284 /* ManualExposureDetectionState.swift */ = {isa = PBXFileReference; lastKnownFileType = sourcecode.swift; path = ManualExposureDetectionState.swift; sourceTree = "<group>"; };
		B1C7EEAF24941A6B00F1F284 /* RiskConsumer.swift */ = {isa = PBXFileReference; lastKnownFileType = sourcecode.swift; path = RiskConsumer.swift; sourceTree = "<group>"; };
		B1CD333B24865A7D00B06E9B /* TracingStatusHistory.swift */ = {isa = PBXFileReference; lastKnownFileType = sourcecode.swift; path = TracingStatusHistory.swift; sourceTree = "<group>"; };
		B1CD333D24865E0000B06E9B /* TracingStatusHistoryTests.swift */ = {isa = PBXFileReference; lastKnownFileType = sourcecode.swift; path = TracingStatusHistoryTests.swift; sourceTree = "<group>"; };
		B1CD33402486AA7100B06E9B /* CoronaWarnURLSessionDelegate.swift */ = {isa = PBXFileReference; lastKnownFileType = sourcecode.swift; path = CoronaWarnURLSessionDelegate.swift; sourceTree = "<group>"; };
		B1D431C7246C69F300E728AD /* HTTPClient+ConfigurationTests.swift */ = {isa = PBXFileReference; lastKnownFileType = sourcecode.swift; path = "HTTPClient+ConfigurationTests.swift"; sourceTree = "<group>"; };
		B1D431CA246C84A400E728AD /* DownloadedPackagesStore.swift */ = {isa = PBXFileReference; lastKnownFileType = sourcecode.swift; path = DownloadedPackagesStore.swift; sourceTree = "<group>"; };
		B1D6B001247DA0320079DDD3 /* ExposureDetectionViewControllerDelegate.swift */ = {isa = PBXFileReference; lastKnownFileType = sourcecode.swift; path = ExposureDetectionViewControllerDelegate.swift; sourceTree = "<group>"; };
		B1D6B003247DA4920079DDD3 /* UIApplication+CoronaWarn.swift */ = {isa = PBXFileReference; lastKnownFileType = sourcecode.swift; path = "UIApplication+CoronaWarn.swift"; sourceTree = "<group>"; };
		B1D7D68624766D2100E4DA5D /* submission_payload.pb.swift */ = {isa = PBXFileReference; fileEncoding = 4; lastKnownFileType = sourcecode.swift; name = submission_payload.pb.swift; path = ../../../gen/output/submission_payload.pb.swift; sourceTree = "<group>"; };
		B1D7D68A24766D2100E4DA5D /* apple_export.pb.swift */ = {isa = PBXFileReference; fileEncoding = 4; lastKnownFileType = sourcecode.swift; name = apple_export.pb.swift; path = ../../../gen/output/apple_export.pb.swift; sourceTree = "<group>"; };
		B1DDDABB247137B000A07175 /* HTTPClientConfigurationEndpointTests.swift */ = {isa = PBXFileReference; lastKnownFileType = sourcecode.swift; path = HTTPClientConfigurationEndpointTests.swift; sourceTree = "<group>"; };
		B1E8C99C2479D4E7006DC678 /* DMSubmissionStateViewController.swift */ = {isa = PBXFileReference; fileEncoding = 4; lastKnownFileType = sourcecode.swift; path = DMSubmissionStateViewController.swift; sourceTree = "<group>"; };
		B1EAEC8A24711884003BE9A2 /* URLSession+Convenience.swift */ = {isa = PBXFileReference; lastKnownFileType = sourcecode.swift; path = "URLSession+Convenience.swift"; sourceTree = "<group>"; };
		B1EAEC8D247118CB003BE9A2 /* URLSession+ConvenienceTests.swift */ = {isa = PBXFileReference; lastKnownFileType = sourcecode.swift; path = "URLSession+ConvenienceTests.swift"; sourceTree = "<group>"; };
		B1EDFD8C248E74D000E7EAFF /* URL+StaticString.swift */ = {isa = PBXFileReference; lastKnownFileType = sourcecode.swift; path = "URL+StaticString.swift"; sourceTree = "<group>"; };
		B1F82DF124718C7300E2E56A /* DMConfigurationViewController.swift */ = {isa = PBXFileReference; lastKnownFileType = sourcecode.swift; path = DMConfigurationViewController.swift; sourceTree = "<group>"; };
		B1F8AE472479B4C30093A588 /* api-response-day-2020-05-16 */ = {isa = PBXFileReference; lastKnownFileType = file; path = "api-response-day-2020-05-16"; sourceTree = "<group>"; };
		B1FE13D72487DEED00D012E5 /* RiskCalculation.swift */ = {isa = PBXFileReference; lastKnownFileType = sourcecode.swift; path = RiskCalculation.swift; sourceTree = "<group>"; };
		B1FE13DC248821CB00D012E5 /* RiskProviding.swift */ = {isa = PBXFileReference; lastKnownFileType = sourcecode.swift; path = RiskProviding.swift; sourceTree = "<group>"; };
		B1FE13DE248821E000D012E5 /* RiskProvider.swift */ = {isa = PBXFileReference; lastKnownFileType = sourcecode.swift; path = RiskProvider.swift; sourceTree = "<group>"; };
		B1FE13E1248824E900D012E5 /* RiskProviderTests.swift */ = {isa = PBXFileReference; lastKnownFileType = sourcecode.swift; path = RiskProviderTests.swift; sourceTree = "<group>"; };
		B1FE13E52488255900D012E5 /* RiskProvidingConfiguration.swift */ = {isa = PBXFileReference; lastKnownFileType = sourcecode.swift; path = RiskProvidingConfiguration.swift; sourceTree = "<group>"; };
		B1FE13F824896DDB00D012E5 /* CachedAppConfiguration.swift */ = {isa = PBXFileReference; lastKnownFileType = sourcecode.swift; path = CachedAppConfiguration.swift; sourceTree = "<group>"; };
		B1FE13FA24896E6700D012E5 /* AppConfigurationProviding.swift */ = {isa = PBXFileReference; lastKnownFileType = sourcecode.swift; path = AppConfigurationProviding.swift; sourceTree = "<group>"; };
		B1FE13FD24896EF700D012E5 /* CachedAppConfigurationTests.swift */ = {isa = PBXFileReference; lastKnownFileType = sourcecode.swift; path = CachedAppConfigurationTests.swift; sourceTree = "<group>"; };
		CD2EC328247D82EE00C6B3F9 /* NotificationSettingsViewController.swift */ = {isa = PBXFileReference; lastKnownFileType = sourcecode.swift; path = NotificationSettingsViewController.swift; sourceTree = "<group>"; };
		CD678F6A246C43E200B6A0F8 /* MockExposureManager.swift */ = {isa = PBXFileReference; lastKnownFileType = sourcecode.swift; path = MockExposureManager.swift; sourceTree = "<group>"; };
		CD678F6C246C43EE00B6A0F8 /* ClientMock.swift */ = {isa = PBXFileReference; lastKnownFileType = sourcecode.swift; path = ClientMock.swift; sourceTree = "<group>"; };
		CD678F6E246C43FC00B6A0F8 /* MockURLSession.swift */ = {isa = PBXFileReference; lastKnownFileType = sourcecode.swift; path = MockURLSession.swift; sourceTree = "<group>"; };
		CD7F5C732466F6D400D3D03C /* ENATest.entitlements */ = {isa = PBXFileReference; lastKnownFileType = text.plist.entitlements; path = ENATest.entitlements; sourceTree = "<group>"; };
		CD8638522477EBD400A5A07C /* SettingsViewModel.swift */ = {isa = PBXFileReference; lastKnownFileType = sourcecode.swift; path = SettingsViewModel.swift; sourceTree = "<group>"; };
		CD99A39C245B22EE00BF12AF /* ExposureSubmission.storyboard */ = {isa = PBXFileReference; fileEncoding = 4; lastKnownFileType = file.storyboard; path = ExposureSubmission.storyboard; sourceTree = "<group>"; };
		CD99A3A8245C272400BF12AF /* ExposureSubmissionService.swift */ = {isa = PBXFileReference; lastKnownFileType = sourcecode.swift; path = ExposureSubmissionService.swift; sourceTree = "<group>"; };
		CD99A3C6246155C300BF12AF /* Logger.swift */ = {isa = PBXFileReference; fileEncoding = 4; lastKnownFileType = sourcecode.swift; path = Logger.swift; sourceTree = "<group>"; };
		CD99A3C92461A47C00BF12AF /* AppStrings.swift */ = {isa = PBXFileReference; lastKnownFileType = sourcecode.swift; path = AppStrings.swift; sourceTree = "<group>"; };
		CDCE11D5247D644100F30825 /* NotificationSettingsViewModel.swift */ = {isa = PBXFileReference; lastKnownFileType = sourcecode.swift; path = NotificationSettingsViewModel.swift; sourceTree = "<group>"; };
		CDCE11D8247D64C600F30825 /* NotificationSettingsOnTableViewCell.swift */ = {isa = PBXFileReference; lastKnownFileType = sourcecode.swift; path = NotificationSettingsOnTableViewCell.swift; sourceTree = "<group>"; };
		CDCE11DA247D64D600F30825 /* NotificationSettingsOffTableViewCell.swift */ = {isa = PBXFileReference; lastKnownFileType = sourcecode.swift; path = NotificationSettingsOffTableViewCell.swift; sourceTree = "<group>"; };
		CDD87C54247556DE007CE6CA /* MainSettingsTableViewCell.swift */ = {isa = PBXFileReference; lastKnownFileType = sourcecode.swift; path = MainSettingsTableViewCell.swift; sourceTree = "<group>"; };
		CDD87C5C247559E3007CE6CA /* LabelTableViewCell.swift */ = {isa = PBXFileReference; lastKnownFileType = sourcecode.swift; path = LabelTableViewCell.swift; sourceTree = "<group>"; };
		CDF27BD2246ADBA70044D32B /* ExposureSubmissionServiceTests.swift */ = {isa = PBXFileReference; lastKnownFileType = sourcecode.swift; path = ExposureSubmissionServiceTests.swift; sourceTree = "<group>"; };
		CDF27BD4246ADBF30044D32B /* HTTPClient+DaysAndHoursTests.swift */ = {isa = PBXFileReference; lastKnownFileType = sourcecode.swift; path = "HTTPClient+DaysAndHoursTests.swift"; sourceTree = "<group>"; };
		EE20EA062469883900770683 /* RiskLegend.storyboard */ = {isa = PBXFileReference; lastKnownFileType = file.storyboard; path = RiskLegend.storyboard; sourceTree = "<group>"; };
		EE22DB7F247FB409001B0A71 /* ENStateHandler.swift */ = {isa = PBXFileReference; fileEncoding = 4; lastKnownFileType = sourcecode.swift; path = ENStateHandler.swift; sourceTree = "<group>"; };
		EE22DB80247FB409001B0A71 /* ENSettingModel.swift */ = {isa = PBXFileReference; fileEncoding = 4; lastKnownFileType = sourcecode.swift; path = ENSettingModel.swift; sourceTree = "<group>"; };
		EE22DB84247FB43A001B0A71 /* TracingHistoryTableViewCell.swift */ = {isa = PBXFileReference; fileEncoding = 4; lastKnownFileType = sourcecode.swift; path = TracingHistoryTableViewCell.swift; sourceTree = "<group>"; };
		EE22DB85247FB43A001B0A71 /* ImageTableViewCell.swift */ = {isa = PBXFileReference; fileEncoding = 4; lastKnownFileType = sourcecode.swift; path = ImageTableViewCell.swift; sourceTree = "<group>"; };
		EE22DB86247FB43A001B0A71 /* ActionDetailTableViewCell.swift */ = {isa = PBXFileReference; fileEncoding = 4; lastKnownFileType = sourcecode.swift; path = ActionDetailTableViewCell.swift; sourceTree = "<group>"; };
		EE22DB87247FB43A001B0A71 /* DescriptionTableViewCell.swift */ = {isa = PBXFileReference; fileEncoding = 4; lastKnownFileType = sourcecode.swift; path = DescriptionTableViewCell.swift; sourceTree = "<group>"; };
		EE22DB88247FB43A001B0A71 /* ActionTableViewCell.swift */ = {isa = PBXFileReference; fileEncoding = 4; lastKnownFileType = sourcecode.swift; path = ActionTableViewCell.swift; sourceTree = "<group>"; };
		EE22DB8E247FB46C001B0A71 /* ENStateTests.swift */ = {isa = PBXFileReference; fileEncoding = 4; lastKnownFileType = sourcecode.swift; path = ENStateTests.swift; sourceTree = "<group>"; };
		EE22DB90247FB479001B0A71 /* MockStateHandlerObserverDelegate.swift */ = {isa = PBXFileReference; fileEncoding = 4; lastKnownFileType = sourcecode.swift; path = MockStateHandlerObserverDelegate.swift; sourceTree = "<group>"; };
		EE269509248FCB0300BAE234 /* de */ = {isa = PBXFileReference; lastKnownFileType = text.plist.strings; name = de; path = de.lproj/InfoPlist.strings; sourceTree = "<group>"; };
		EE26950B248FCB1600BAE234 /* en */ = {isa = PBXFileReference; lastKnownFileType = text.plist.strings; name = en; path = en.lproj/InfoPlist.strings; sourceTree = "<group>"; };
		EE278B2C245F2BBB008B06F9 /* InviteFriends.storyboard */ = {isa = PBXFileReference; lastKnownFileType = file.storyboard; path = InviteFriends.storyboard; sourceTree = "<group>"; };
		EE278B2F245F2C8A008B06F9 /* FriendsInviteController.swift */ = {isa = PBXFileReference; lastKnownFileType = sourcecode.swift; path = FriendsInviteController.swift; sourceTree = "<group>"; };
		EE70C23B245B09E900AC9B2F /* de */ = {isa = PBXFileReference; lastKnownFileType = text.plist.strings; name = de; path = de.lproj/Localizable.strings; sourceTree = "<group>"; };
		EE70C23C245B09E900AC9B2F /* en */ = {isa = PBXFileReference; lastKnownFileType = text.plist.strings; name = en; path = en.lproj/Localizable.strings; sourceTree = "<group>"; };
		EE902FED24B3015C00C8DEE9 /* ru */ = {isa = PBXFileReference; lastKnownFileType = text.plist.strings; name = ru; path = ru.lproj/LaunchScreen.strings; sourceTree = "<group>"; };
		EE902FEE24B3015C00C8DEE9 /* ru */ = {isa = PBXFileReference; lastKnownFileType = text.html; name = ru; path = ru.lproj/usage.html; sourceTree = "<group>"; };
		EE902FEF24B3015C00C8DEE9 /* ru */ = {isa = PBXFileReference; lastKnownFileType = text.html; name = ru; path = "ru.lproj/privacy-policy.html"; sourceTree = "<group>"; };
		EE902FF024B3015C00C8DEE9 /* ru */ = {isa = PBXFileReference; lastKnownFileType = text.plist.strings; name = ru; path = ru.lproj/Localizable.strings; sourceTree = "<group>"; };
		EE902FF124B3015C00C8DEE9 /* ru */ = {isa = PBXFileReference; lastKnownFileType = text.plist.stringsdict; name = ru; path = ru.lproj/Localizable.stringsdict; sourceTree = "<group>"; };
		EE902FF224B3015C00C8DEE9 /* ru */ = {isa = PBXFileReference; lastKnownFileType = text.plist.strings; name = ru; path = ru.lproj/InfoPlist.strings; sourceTree = "<group>"; };
		EE902FF324B301AE00C8DEE9 /* ar */ = {isa = PBXFileReference; lastKnownFileType = text.plist.strings; name = ar; path = ar.lproj/LaunchScreen.strings; sourceTree = "<group>"; };
		EE902FF424B301AE00C8DEE9 /* ar */ = {isa = PBXFileReference; lastKnownFileType = text.html; name = ar; path = ar.lproj/usage.html; sourceTree = "<group>"; };
		EE902FF524B301B700C8DEE9 /* ar */ = {isa = PBXFileReference; lastKnownFileType = text.plist.strings; name = ar; path = ar.lproj/Localizable.strings; sourceTree = "<group>"; };
		EE902FF624B301B700C8DEE9 /* ar */ = {isa = PBXFileReference; lastKnownFileType = text.plist.stringsdict; name = ar; path = ar.lproj/Localizable.stringsdict; sourceTree = "<group>"; };
		EE902FF724B301B700C8DEE9 /* ar */ = {isa = PBXFileReference; lastKnownFileType = text.plist.strings; name = ar; path = ar.lproj/InfoPlist.strings; sourceTree = "<group>"; };
		EE902FF824B450F900C8DEE9 /* ar */ = {isa = PBXFileReference; lastKnownFileType = text.html; name = ar; path = "ar.lproj/privacy-policy.html"; sourceTree = "<group>"; };
		EE92A33F245D96DA006B97B0 /* de */ = {isa = PBXFileReference; lastKnownFileType = text.plist.stringsdict; name = de; path = de.lproj/Localizable.stringsdict; sourceTree = "<group>"; };
		EEF10679246EBF8B009DFB4E /* ResetViewController.swift */ = {isa = PBXFileReference; fileEncoding = 4; lastKnownFileType = sourcecode.swift; path = ResetViewController.swift; sourceTree = "<group>"; };
		F22C6E242492082B00712A6B /* DynamicTableViewSpaceCellTests.swift */ = {isa = PBXFileReference; lastKnownFileType = sourcecode.swift; path = DynamicTableViewSpaceCellTests.swift; sourceTree = "<group>"; };
		F247572A24838AC8003E1FC5 /* DynamicTableViewControllerRowsTests.swift */ = {isa = PBXFileReference; lastKnownFileType = sourcecode.swift; path = DynamicTableViewControllerRowsTests.swift; sourceTree = "<group>"; };
		F252472E2483955B00C5556B /* DynamicTableViewControllerFake.storyboard */ = {isa = PBXFileReference; lastKnownFileType = file.storyboard; path = DynamicTableViewControllerFake.storyboard; sourceTree = "<group>"; };
		F25247302484456800C5556B /* DynamicTableViewModelTests.swift */ = {isa = PBXFileReference; fileEncoding = 4; lastKnownFileType = sourcecode.swift; lineEnding = 0; path = DynamicTableViewModelTests.swift; sourceTree = "<group>"; };
		F2DC808D248989CE00EDC40A /* DynamicTableViewControllerRegisterCellsTests.swift */ = {isa = PBXFileReference; lastKnownFileType = sourcecode.swift; path = DynamicTableViewControllerRegisterCellsTests.swift; sourceTree = "<group>"; };
		F2DC808F24898A9400EDC40A /* DynamicTableViewControllerNumberOfRowsAndSectionsTests.swift */ = {isa = PBXFileReference; fileEncoding = 4; lastKnownFileType = sourcecode.swift; lineEnding = 0; path = DynamicTableViewControllerNumberOfRowsAndSectionsTests.swift; sourceTree = "<group>"; };
		F2DC809124898B1800EDC40A /* DynamicTableViewControllerHeaderTests.swift */ = {isa = PBXFileReference; lastKnownFileType = sourcecode.swift; path = DynamicTableViewControllerHeaderTests.swift; sourceTree = "<group>"; };
		F2DC809324898CE600EDC40A /* DynamicTableViewControllerFooterTests.swift */ = {isa = PBXFileReference; lastKnownFileType = sourcecode.swift; path = DynamicTableViewControllerFooterTests.swift; sourceTree = "<group>"; };
		FEDCE0116603B6E00FAEE632 /* ExposureDetectionExecutor.swift */ = {isa = PBXFileReference; fileEncoding = 4; lastKnownFileType = sourcecode.swift; path = ExposureDetectionExecutor.swift; sourceTree = "<group>"; };
		FEDCE1600374711EC77FF572 /* RequiresAppDependencies.swift */ = {isa = PBXFileReference; fileEncoding = 4; lastKnownFileType = sourcecode.swift; path = RequiresAppDependencies.swift; sourceTree = "<group>"; };
		FEDCE1B8926528ED74CDE1B2 /* ENStateHandler+State.swift */ = {isa = PBXFileReference; fileEncoding = 4; lastKnownFileType = sourcecode.swift; path = "ENStateHandler+State.swift"; sourceTree = "<group>"; };
		FEDCE4BE82DC5BFE90575663 /* ExposureDetectionViewController+State.swift */ = {isa = PBXFileReference; fileEncoding = 4; lastKnownFileType = sourcecode.swift; path = "ExposureDetectionViewController+State.swift"; sourceTree = "<group>"; };
		FEDCE838D90CB02C55E15237 /* SceneDelegate+State.swift */ = {isa = PBXFileReference; fileEncoding = 4; lastKnownFileType = sourcecode.swift; path = "SceneDelegate+State.swift"; sourceTree = "<group>"; };
		FEDCEC452596E54A041BBCE9 /* HomeInteractor+State.swift */ = {isa = PBXFileReference; fileEncoding = 4; lastKnownFileType = sourcecode.swift; path = "HomeInteractor+State.swift"; sourceTree = "<group>"; };
/* End PBXFileReference section */

/* Begin PBXFrameworksBuildPhase section */
		85D759382457048F008175F0 /* Frameworks */ = {
			isa = PBXFrameworksBuildPhase;
			buildActionMask = 2147483647;
			files = (
				B1B5A76024924B3D0029D5D7 /* FMDB in Frameworks */,
				858F6F6E245A103C009FFD33 /* ExposureNotification.framework in Frameworks */,
				B1EDFD88248E741B00E7EAFF /* SwiftProtobuf in Frameworks */,
				B1EDFD89248E741B00E7EAFF /* ZIPFoundation in Frameworks */,
				B1EDFD8A248E741B00E7EAFF /* Connectivity in Frameworks */,
			);
			runOnlyForDeploymentPostprocessing = 0;
		};
		85D7595124570491008175F0 /* Frameworks */ = {
			isa = PBXFrameworksBuildPhase;
			buildActionMask = 2147483647;
			files = (
			);
			runOnlyForDeploymentPostprocessing = 0;
		};
		85D7595C24570491008175F0 /* Frameworks */ = {
			isa = PBXFrameworksBuildPhase;
			buildActionMask = 2147483647;
			files = (
			);
			runOnlyForDeploymentPostprocessing = 0;
		};
/* End PBXFrameworksBuildPhase section */

/* Begin PBXGroup section */
		13091950247972CF0066E329 /* PrivacyProtectionViewController */ = {
			isa = PBXGroup;
			children = (
				1309194E247972C40066E329 /* PrivacyProtectionViewController.swift */,
			);
			path = PrivacyProtectionViewController;
			sourceTree = "<group>";
		};
		130CB19A246D92F800ADE602 /* Onboarding */ = {
			isa = PBXGroup;
			children = (
				130CB19B246D92F800ADE602 /* ENAUITestsOnboarding.swift */,
			);
			path = Onboarding;
			sourceTree = "<group>";
		};
		134F0DB8247578FF00D88934 /* Home */ = {
			isa = PBXGroup;
			children = (
				134F0DB9247578FF00D88934 /* ENAUITestsHome.swift */,
			);
			path = Home;
			sourceTree = "<group>";
		};
		138910C3247A907500D739F6 /* Task Scheduling */ = {
			isa = PBXGroup;
			children = (
				138910C4247A909000D739F6 /* ENATaskScheduler.swift */,
			);
			path = "Task Scheduling";
			sourceTree = "<group>";
		};
		13E5046A248E3CE60086641C /* AppInformation */ = {
			isa = PBXGroup;
			children = (
				13E50468248E3CD20086641C /* ENAUITestsAppInformation.swift */,
			);
			path = AppInformation;
			sourceTree = "<group>";
		};
		3DD767442483D3E2002DD2B3 /* ReachabilityService */ = {
			isa = PBXGroup;
			children = (
				3DD767452483D4DE002DD2B3 /* ReachabilityService.swift */,
				3DD7674A2483D6C1002DD2B3 /* ConnectivityReachabilityService.swift */,
			);
			path = ReachabilityService;
			sourceTree = "<group>";
		};
		5107E3D72459B2D60042FC9B /* Frameworks */ = {
			isa = PBXGroup;
			children = (
				858F6F6D245A103C009FFD33 /* ExposureNotification.framework */,
			);
			name = Frameworks;
			sourceTree = "<group>";
		};
		514C0A12247C15F000F235F6 /* HomeRiskCellConfigurators */ = {
			isa = PBXGroup;
			children = (
				A32CA72D24B6F28700B1A994 /* __tests__ */,
				51CE1BBE2460B222002CF42A /* HomeRiskCellConfigurator.swift */,
				51486D9E2484FC0200FCE216 /* HomeRiskLevelCellConfigurator.swift */,
				514C0A10247C15EC00F235F6 /* HomeUnknownRiskCellConfigurator.swift */,
				514C0A13247C163800F235F6 /* HomeLowRiskCellConfigurator.swift */,
				514C0A15247C164700F235F6 /* HomeHighRiskCellConfigurator.swift */,
				514C0A19247C16D600F235F6 /* HomeInactiveRiskCellConfigurator.swift */,
				515BBDEA2484F8E500CDB674 /* HomeThankYouRiskCellConfigurator.swift */,
				51C779112486E549004582F8 /* HomeFindingPositiveRiskCellConfigurator.swift */,
			);
			path = HomeRiskCellConfigurators;
			sourceTree = "<group>";
		};
		514E81312461946E00636861 /* ExposureDetection */ = {
			isa = PBXGroup;
			children = (
				71FD8861246EB27F00E804D0 /* ExposureDetectionViewController.swift */,
				B1D6B001247DA0320079DDD3 /* ExposureDetectionViewControllerDelegate.swift */,
				714CD8662472885900F56450 /* ExposureDetectionViewController+DynamicTableViewModel.swift */,
			);
			path = ExposureDetection;
			sourceTree = "<group>";
		};
		514E81322461B97700636861 /* Exposure */ = {
			isa = PBXGroup;
			children = (
				B15382DD2482707A0010F007 /* __tests__ */,
				514E81332461B97700636861 /* ExposureManager.swift */,
				CD678F6A246C43E200B6A0F8 /* MockExposureManager.swift */,
				518A69FA24687D5800444E66 /* RiskLevel.swift */,
				A16714BA248D18D20031B111 /* SummaryMetadata.swift */,
			);
			path = Exposure;
			sourceTree = "<group>";
		};
		514EE991246D4A1600DE4884 /* Risk Items */ = {
			isa = PBXGroup;
			children = (
				514C0A0724772F5E00F235F6 /* RiskItemView.swift */,
				51B5B415246DF13D00DC5D3E /* RiskImageItemView.swift */,
				51B5B413246DF07300DC5D3E /* RiskImageItemView.xib */,
				51FE277E247535E300BB8144 /* RiskLoadingItemView.swift */,
				51FE277C247535C400BB8144 /* RiskLoadingItemView.xib */,
				514C0A0C247AFB0200F235F6 /* RiskTextItemView.swift */,
				514C0A0A247AF9F700F235F6 /* RiskTextItemView.xib */,
				51C7790D24867F22004582F8 /* RiskListItemView.swift */,
				51C7790B24867F16004582F8 /* RiskListItemView.xib */,
			);
			path = "Risk Items";
			sourceTree = "<group>";
		};
		514EE996246D4BDD00DE4884 /* UICollectionView */ = {
			isa = PBXGroup;
			children = (
				51CE1B49246016B0002CF42A /* UICollectionViewCell+Identifier.swift */,
				51CE1B4B246016D1002CF42A /* UICollectionReusableView+Identifier.swift */,
				51CE1BB42460AC82002CF42A /* UICollectionView+Dequeue.swift */,
			);
			path = UICollectionView;
			sourceTree = "<group>";
		};
		514EE997246D4BEB00DE4884 /* UITableView */ = {
			isa = PBXGroup;
			children = (
				710ABB24247514BD00948792 /* UIViewController+Segue.swift */,
				710ABB1E2475115500948792 /* UITableViewController+Enum.swift */,
				514EE998246D4C2E00DE4884 /* UITableViewCell+Identifier.swift */,
				514EE99A246D4C4C00DE4884 /* UITableView+Dequeue.swift */,
			);
			path = UITableView;
			sourceTree = "<group>";
		};
		515BBDE92484F77300CDB674 /* HomeRiskViewConfigurators */ = {
			isa = PBXGroup;
			children = (
				514C0A0524772F3400F235F6 /* HomeRiskViewConfigurator.swift */,
				514EE99F246D4DF800DE4884 /* HomeRiskImageItemViewConfigurator.swift */,
				514C0A0E247AFEC500F235F6 /* HomeRiskTextItemViewConfigurator.swift */,
				51C7790F248684F5004582F8 /* HomeRiskListItemViewConfigurator.swift */,
				51FE277A2475340300BB8144 /* HomeRiskLoadingItemViewConfigurator.swift */,
			);
			path = HomeRiskViewConfigurators;
			sourceTree = "<group>";
		};
		518A6A1C246A9F6600444E66 /* HomeRiskCellConfigurator */ = {
			isa = PBXGroup;
			children = (
				515BBDE92484F77300CDB674 /* HomeRiskViewConfigurators */,
				514C0A12247C15F000F235F6 /* HomeRiskCellConfigurators */,
			);
			path = HomeRiskCellConfigurator;
			sourceTree = "<group>";
		};
		51B5B419246E058100DC5D3E /* Risk */ = {
			isa = PBXGroup;
			children = (
				51CE1B7A246078B6002CF42A /* RiskLevelCollectionViewCell.swift */,
				51CE1B79246078B6002CF42A /* RiskLevelCollectionViewCell.xib */,
				51486DA02485101500FCE216 /* RiskInactiveCollectionViewCell.swift */,
				51486DA12485101500FCE216 /* RiskInactiveCollectionViewCell.xib */,
				51486DA42485237200FCE216 /* RiskThankYouCollectionViewCell.swift */,
				51486DA52485237200FCE216 /* RiskThankYouCollectionViewCell.xib */,
				51C779152486E5BA004582F8 /* RiskFindingPositiveCollectionViewCell.swift */,
				51C779132486E5AB004582F8 /* RiskFindingPositiveCollectionViewCell.xib */,
				514EE991246D4A1600DE4884 /* Risk Items */,
			);
			path = Risk;
			sourceTree = "<group>";
		};
		51B5B41A246E059700DC5D3E /* Common */ = {
			isa = PBXGroup;
			children = (
				713EA26024798AD100AB7EE8 /* InsetTableViewCell.swift */,
				71F54190248BF677006DB793 /* HtmlTextView.swift */,
			);
			path = Common;
			sourceTree = "<group>";
		};
		51CE1B74246078B6002CF42A /* Home Screen */ = {
			isa = PBXGroup;
			children = (
				51CE1B75246078B6002CF42A /* Cells */,
				51CE1B83246078B6002CF42A /* Decorations */,
			);
			path = "Home Screen";
			sourceTree = "<group>";
		};
		51CE1B75246078B6002CF42A /* Cells */ = {
			isa = PBXGroup;
			children = (
				51B5B419246E058100DC5D3E /* Risk */,
				A328424C248B91E0006B1F09 /* HomeTestResultLoadingCell.swift */,
				A328424B248B91E0006B1F09 /* HomeTestResultLoadingCell.xib */,
				710224E9248FA67F000C5DEF /* HomeTestResultCollectionViewCell.swift */,
				2F78574F248506BD00323A9C /* HomeTestResultCollectionViewCell.xib */,
				51B5B41B246EC8B800DC5D3E /* HomeCardCollectionViewCell.swift */,
				51CE1B78246078B6002CF42A /* ActivateCollectionViewCell.swift */,
				51CE1B76246078B6002CF42A /* ActivateCollectionViewCell.xib */,
				51CE1B7C246078B6002CF42A /* InfoCollectionViewCell.swift */,
				51CE1B7B246078B6002CF42A /* InfoCollectionViewCell.xib */,
			);
			path = Cells;
			sourceTree = "<group>";
		};
		51CE1B83246078B6002CF42A /* Decorations */ = {
			isa = PBXGroup;
			children = (
				51CE1B84246078B6002CF42A /* SectionSystemBackgroundDecorationView.swift */,
			);
			path = Decorations;
			sourceTree = "<group>";
		};
		51CE1BB82460AE69002CF42A /* Home */ = {
			isa = PBXGroup;
			children = (
				51CE1BB92460AFD8002CF42A /* HomeActivateCellConfigurator.swift */,
				518A6A1C246A9F6600444E66 /* HomeRiskCellConfigurator */,
				51CE1BC22460B28D002CF42A /* HomeInfoCellConfigurator.swift */,
				13BAE9B02472FB1E00CEE58A /* CellConfiguratorIndexPosition.swift */,
				A328424F248B9269006B1F09 /* HomeTestResultLoadingCellConfigurator.swift */,
				710224EB248FC150000C5DEF /* HomeTestResultCellConfigurator.swift */,
			);
			path = Home;
			sourceTree = "<group>";
		};
		51CE1BBB2460B1BA002CF42A /* Protocols */ = {
			isa = PBXGroup;
			children = (
				B18CADAD24782FA4006F53F0 /* ExposureStateUpdating.swift */,
				51CE1BBC2460B1CB002CF42A /* CollectionViewCellConfigurator.swift */,
				514EE99C246D4CFB00DE4884 /* TableViewCellConfigurator.swift */,
				A3E5E71D247E6F7A00237116 /* SpinnerInjectable.swift */,
				A36D07B82486D61C00E46F96 /* HomeCardCellButtonDelegate.swift */,
				FEDCE1600374711EC77FF572 /* RequiresAppDependencies.swift */,
			);
			path = Protocols;
			sourceTree = "<group>";
		};
		51D420AF2458308400AD70CA /* Onboarding */ = {
			isa = PBXGroup;
			children = (
				51C737BC245B349700286105 /* OnboardingInfoViewController.swift */,
				A17366542484978A006BE209 /* OnboardingInfoViewControllerUtils.swift */,
				137846482488027500A50AB8 /* OnboardingInfoViewController+Extension.swift */,
			);
			path = Onboarding;
			sourceTree = "<group>";
		};
		51D420B224583AA400AD70CA /* Workers */ = {
			isa = PBXGroup;
			children = (
				B1221BDD2492E78100E6C4E4 /* Keychain */,
				B19FD70E2491A04800A9D56A /* Update Checker */,
				B184A381248FFCC3007180F6 /* Store */,
				A1C2B2DA24834934004A3BD5 /* __tests__ */,
				CD99A3C6246155C300BF12AF /* Logger.swift */,
				B120C7C524AFDAB900F68FF1 /* ActiveTracing.swift */,
				B1CD333B24865A7D00B06E9B /* TracingStatusHistory.swift */,
				A3FF84EB247BFAF00053E947 /* Hasher.swift */,
				0D5611B3247F852C00B5B094 /* SQLiteKeyValueStore.swift */,
				016146902487A43E00660992 /* WebPageHelper.swift */,
				A128F058248B459F00EC7F6C /* PublicKeyStore.swift */,
			);
			path = Workers;
			sourceTree = "<group>";
		};
		51D420B524583B5100AD70CA /* Extensions */ = {
			isa = PBXGroup;
			children = (
				71176E2C24891BCF004B0C9F /* __tests__ */,
				514EE996246D4BDD00DE4884 /* UICollectionView */,
				514EE997246D4BEB00DE4884 /* UITableView */,
				51895EDB245E16CD0085DA38 /* ENAColor.swift */,
				710021DB248E44A6001F0B63 /* ENAFont.swift */,
				13722043247AEEAD00152764 /* UNNotificationCenter+Extension.swift */,
				51D420B624583B7200AD70CA /* NSObject+Identifier.swift */,
				51D420B824583B8300AD70CA /* UIViewController+AppStoryboard.swift */,
				B1EDFD8C248E74D000E7EAFF /* URL+StaticString.swift */,
				51D420D324586DCA00AD70CA /* NotificationName.swift */,
				85142500245DA0B3009D2791 /* UIViewController+Alert.swift */,
				B111EE2B2465D9F7001AEBB4 /* String+Localization.swift */,
				71CC3EA2246D6C4000217F2C /* UIFont+DynamicType.swift */,
				B14D0CDA246E968C00D5BEBC /* String+Today.swift */,
				B153096924706F1000A4A1BD /* URLSession+Default.swift */,
				B153096B24706F2400A4A1BD /* URLSessionConfiguration+Default.swift */,
				B1D6B003247DA4920079DDD3 /* UIApplication+CoronaWarn.swift */,
				2F3218CF248063E300A7AC0A /* UIView+Convenience.swift */,
				2FF1D62D2487850200381FFB /* NSMutableAttributedString+Generation.swift */,
				A16714AE248CA1B70031B111 /* Bundle+ReadPlist.swift */,
				2F26CE2D248B9C4F00BE30EE /* UIViewController+BackButton.swift */,
				B1C7EE4324938E9E00F1F284 /* ExposureDetection_DidEndPrematurelyReason+ErrorHandling.swift */,
				2F96739A24AB70FA008E3147 /* ExposureSubmissionParsable.swift */,
				2FC0357024B5B70700E234AC /* Error+FAQUrl.swift */,
			);
			path = Extensions;
			sourceTree = "<group>";
		};
		51D420C124583D3100AD70CA /* Home */ = {
			isa = PBXGroup;
			children = (
				51CE1B2E245F5CFC002CF42A /* HomeViewController.swift */,
				5111E7622460BB1500ED6498 /* HomeInteractor.swift */,
				51CE1B5424604DD2002CF42A /* HomeLayout.swift */,
			);
			path = Home;
			sourceTree = "<group>";
		};
		51D420C224583D7B00AD70CA /* Settings */ = {
			isa = PBXGroup;
			children = (
				CDD87C6024766163007CE6CA /* Cells */,
				51D420C324583E3300AD70CA /* SettingsViewController.swift */,
				EEF10679246EBF8B009DFB4E /* ResetViewController.swift */,
				CD2EC328247D82EE00C6B3F9 /* NotificationSettingsViewController.swift */,
			);
			path = Settings;
			sourceTree = "<group>";
		};
		51D420D524598AC200AD70CA /* Source */ = {
			isa = PBXGroup;
			children = (
				B111EDEC2465B1F4001AEBB4 /* Client */,
				CD99A3C82461A44B00BF12AF /* View Helpers */,
				51CE1BBB2460B1BA002CF42A /* Protocols */,
				8595BF5D246032C40056EA27 /* Views */,
				B1569DD5245D6C790079FCD7 /* Developer Menu */,
				51EE9A6A245C0F7900F2544F /* Models */,
				85D759802459A82D008175F0 /* Services */,
				85D759712457059A008175F0 /* Scenes */,
				51D420B224583AA400AD70CA /* Workers */,
				51D420B524583B5100AD70CA /* Extensions */,
				85D7593E2457048F008175F0 /* AppDelegate.swift */,
				85D759402457048F008175F0 /* SceneDelegate.swift */,
			);
			path = Source;
			sourceTree = "<group>";
		};
		51EE9A6A245C0F7900F2544F /* Models */ = {
			isa = PBXGroup;
			children = (
				138910C3247A907500D739F6 /* Task Scheduling */,
				CD8638512477EBAA00A5A07C /* Settings */,
				B1125458246F2C2100AB5036 /* Converting Keys */,
				514E81322461B97700636861 /* Exposure */,
				51CE1BB82460AE69002CF42A /* Home */,
				51EE9A6C245C0FB500F2544F /* Onboarding */,
				B18E852E248C29D400CF4FB8 /* DetectionMode.swift */,
				FEDCE21C117BF675C80F5989 /* States */,
			);
			path = Models;
			sourceTree = "<group>";
		};
		51EE9A6C245C0FB500F2544F /* Onboarding */ = {
			isa = PBXGroup;
			children = (
				51C737BE245B3B5D00286105 /* OnboardingInfo.swift */,
			);
			path = Onboarding;
			sourceTree = "<group>";
		};
		71176E2C24891BCF004B0C9F /* __tests__ */ = {
			isa = PBXGroup;
			children = (
				71176E2D24891C02004B0C9F /* ENAColorTests.swift */,
				B1C7EE4524938EB700F1F284 /* ExposureDetection_DidEndPrematurelyReason+ErrorHandlingTests.swift */,
				B163D11424993F64001A322C /* UIFont+DynamicTypeTests.swift */,
				A1E4195E249824340016E52A /* String+TodayTests.swift */,
				2FC0356E24B342FA00E234AC /* UIViewcontroller+AlertTest.swift */,
			);
			path = __tests__;
			sourceTree = "<group>";
		};
		71176E30248957B1004B0C9F /* App */ = {
			isa = PBXGroup;
			children = (
				71176E31248957C3004B0C9F /* AppNavigationController.swift */,
			);
			path = App;
			sourceTree = "<group>";
		};
		7143D07424990A3100608DDE /* NavigationControllerWithFooter */ = {
			isa = PBXGroup;
			children = (
				71D3C1992494EFAC00DBABA8 /* ENANavigationControllerWithFooter.swift */,
				71EF33D82497F3E8007B7E1B /* ENANavigationControllerWithFooterChild.swift */,
				71EF33DA2497F419007B7E1B /* ENANavigationFooterItem.swift */,
				71C0BEDC2498DD07009A17A0 /* ENANavigationFooterView.swift */,
			);
			path = NavigationControllerWithFooter;
			sourceTree = "<group>";
		};
		71B804502485272200D53506 /* RiskLegend */ = {
			isa = PBXGroup;
			children = (
				71B804532485273C00D53506 /* RiskLegendDotBodyCell.swift */,
			);
			path = RiskLegend;
			sourceTree = "<group>";
		};
		71F76D0E24767AF100515A01 /* DynamicTableViewController */ = {
			isa = PBXGroup;
			children = (
				F247572E2483934B003E1FC5 /* __tests__ */,
				71F76D0F24767B2500515A01 /* Views */,
				710ABB26247533FA00948792 /* DynamicTableViewController.swift */,
				710ABB282475353900948792 /* DynamicTableViewModel.swift */,
				71330E40248109F600EB10F6 /* DynamicTableViewSection.swift */,
				71330E4424810A0500EB10F6 /* DynamicTableViewHeader.swift */,
				71330E4624810A0C00EB10F6 /* DynamicTableViewFooter.swift */,
				71330E42248109FD00EB10F6 /* DynamicTableViewCell.swift */,
				71330E4824810A5A00EB10F6 /* DynamicTableViewAction.swift */,
			);
			path = DynamicTableViewController;
			sourceTree = "<group>";
		};
		71F76D0F24767B2500515A01 /* Views */ = {
			isa = PBXGroup;
			children = (
				71FE1C68247A8FE100851FEB /* DynamicTableViewHeaderFooterView.swift */,
				71FE1C70247AA7B700851FEB /* DynamicTableViewHeaderImageView.swift */,
				714194E9247A65C60072A090 /* DynamicTableViewHeaderSeparatorView.swift */,
				710ABB22247513E300948792 /* DynamicTypeTableViewCell.swift */,
				71FE1C8A247AC79D00851FEB /* DynamicTableViewIconCell.swift */,
				71FE1C8B247AC79D00851FEB /* DynamicTableViewIconCell.xib */,
				71B8044E248526B600D53506 /* DynamicTableViewSpaceCell.swift */,
				2FF1D62F24880FCF00381FFB /* DynamicTableViewRoundedCell.swift */,
				717D21E8248C022E00D9717E /* DynamicTableViewHtmlCell.swift */,
			);
			path = Views;
			sourceTree = "<group>";
		};
		71FE1C83247AC33D00851FEB /* ExposureSubmission */ = {
			isa = PBXGroup;
			children = (
				71FE1C84247AC33D00851FEB /* ExposureSubmissionTestResultHeaderView.swift */,
				711EFCC824935C79005FEF21 /* ExposureSubmissionTestResultHeaderView.xib */,
				710021DF248EAF9A001F0B63 /* ExposureSubmissionImageCardCell.swift */,
				710021DD248EAF16001F0B63 /* ExposureSubmissionImageCardCell.xib */,
				710224F32490E7A3000C5DEF /* ExposureSubmissionStepCell.swift */,
				710224ED2490E2FC000C5DEF /* ExposureSubmissionStepCell.xib */,
			);
			path = ExposureSubmission;
			sourceTree = "<group>";
		};
		853D987824694A1E00490DBA /* BaseElements */ = {
			isa = PBXGroup;
			children = (
				853D987924694A8700490DBA /* ENAButton.swift */,
				8595BF5E246032D90056EA27 /* ENASwitch.swift */,
				71FE1C81247AC30300851FEB /* ENATanInput.swift */,
				71B804462484CC0800D53506 /* ENALabel.swift */,
				711EFCC62492EE31005FEF21 /* ENAFooterView.swift */,
			);
			path = BaseElements;
			sourceTree = "<group>";
		};
		858F6F71245AEC05009FFD33 /* ENSetting */ = {
			isa = PBXGroup;
			children = (
				EE22DB80247FB409001B0A71 /* ENSettingModel.swift */,
				EE22DB7F247FB409001B0A71 /* ENStateHandler.swift */,
				853D98842469DC8100490DBA /* ExposureNotificationSettingViewController.swift */,
			);
			path = ENSetting;
			sourceTree = "<group>";
		};
		8595BF5D246032C40056EA27 /* Views */ = {
			isa = PBXGroup;
			children = (
				B10F9B88249961B500C418F4 /* __tests__ */,
				EE22DB83247FB43A001B0A71 /* ENSetting */,
				51B5B41A246E059700DC5D3E /* Common */,
				853D987824694A1E00490DBA /* BaseElements */,
				EEF790092466ED410065EBD5 /* ExposureDetection */,
				71FE1C83247AC33D00851FEB /* ExposureSubmission */,
				51CE1B74246078B6002CF42A /* Home Screen */,
				71B804502485272200D53506 /* RiskLegend */,
				71CC3EA0246D6BBF00217F2C /* DynamicTypeLabel.swift */,
				713EA25A247818B000AB7EE8 /* DynamicTypeButton.swift */,
				85E33443247EB357006E74EC /* CircularProgressView.swift */,
				71CAB9D3248AB33500F516A5 /* DynamicTypeSymbolImageView.swift */,
			);
			path = Views;
			sourceTree = "<group>";
		};
		85D759322457048F008175F0 = {
			isa = PBXGroup;
			children = (
				0DFCC2702484DC8400E2811D /* sqlite3.c */,
				0DFCC2712484DC8400E2811D /* sqlite3.h */,
				71B8044424828A6C00D53506 /* .swiftformat */,
				71AFBD922464251000F91006 /* .swiftlint.yml */,
				85D7593D2457048F008175F0 /* ENA */,
				85D7595724570491008175F0 /* ENATests */,
				85D7596224570491008175F0 /* ENAUITests */,
				85D7593C2457048F008175F0 /* Products */,
				5107E3D72459B2D60042FC9B /* Frameworks */,
				B1741B572462EB26006275D9 /* Recovered References */,
				0DFCC2692484D7A700E2811D /* ENA-Bridging-Header.h */,
				0DFCC26F2484DC8200E2811D /* ENATests-Bridging-Header.h */,
			);
			sourceTree = "<group>";
			usesTabs = 1;
		};
		85D7593C2457048F008175F0 /* Products */ = {
			isa = PBXGroup;
			children = (
				85D7593B2457048F008175F0 /* ENA.app */,
				85D7595424570491008175F0 /* ENATests.xctest */,
				85D7595F24570491008175F0 /* ENAUITests.xctest */,
			);
			name = Products;
			sourceTree = "<group>";
		};
		85D7593D2457048F008175F0 /* ENA */ = {
			isa = PBXGroup;
			children = (
				B102BDC12460405F00CD55A2 /* Backend */,
				51D420D524598AC200AD70CA /* Source */,
				85D7597424570615008175F0 /* Resources */,
			);
			path = ENA;
			sourceTree = "<group>";
		};
		85D7595724570491008175F0 /* ENATests */ = {
			isa = PBXGroup;
			children = (
				B18C411A246DB2F000B8D8CB /* Helper */,
				85D7595A24570491008175F0 /* Info.plist */,
			);
			path = ENATests;
			sourceTree = "<group>";
		};
		85D7596224570491008175F0 /* ENAUITests */ = {
			isa = PBXGroup;
			children = (
				134F0DBA247578FF00D88934 /* ENAUITests-Extensions.swift */,
				130CB19A246D92F800ADE602 /* Onboarding */,
				134F0DB8247578FF00D88934 /* Home */,
				13E5046A248E3CE60086641C /* AppInformation */,
				85D7596324570491008175F0 /* ENAUITests.swift */,
				134F0F2B2475793400D88934 /* SnapshotHelper.swift */,
				A3EE6E5B249BB97500C64B61 /* UITestingParameters.swift */,
				85D7596524570491008175F0 /* Info.plist */,
			);
			path = ENAUITests;
			sourceTree = "<group>";
		};
		85D759712457059A008175F0 /* Scenes */ = {
			isa = PBXGroup;
			children = (
				71176E30248957B1004B0C9F /* App */,
				71F76D0E24767AF100515A01 /* DynamicTableViewController */,
				7143D07424990A3100608DDE /* NavigationControllerWithFooter */,
				EE20EA0824699A3A00770683 /* RiskLegend */,
				EE85998B2462EFD4002E7AE2 /* AppInformation */,
				51D420AF2458308400AD70CA /* Onboarding */,
				51D420C124583D3100AD70CA /* Home */,
				514E81312461946E00636861 /* ExposureDetection */,
				EE278B2E245F2C58008B06F9 /* FriendsInvite */,
				CD99A398245B229F00BF12AF /* ExposureSubmission */,
				858F6F71245AEC05009FFD33 /* ENSetting */,
				51D420C224583D7B00AD70CA /* Settings */,
				13091950247972CF0066E329 /* PrivacyProtectionViewController */,
			);
			path = Scenes;
			sourceTree = "<group>";
		};
		85D7597424570615008175F0 /* Resources */ = {
			isa = PBXGroup;
			children = (
				011E4B002483A35A002E6412 /* ENACommunity.entitlements */,
				CD7F5C732466F6D400D3D03C /* ENATest.entitlements */,
				85790F2E245C6B72003D47E1 /* ENA.entitlements */,
				EE70C239245B09E900AC9B2F /* Localization */,
				85D7594F24570491008175F0 /* Info.plist */,
				B1221BDB2492BCEB00E6C4E4 /* Info_Debug.plist */,
				01E25C6F24A3B52F007E33F8 /* Info_Testflight.plist */,
				85D75976245706BD008175F0 /* Assets */,
				85D75975245706B0008175F0 /* Storyboards */,
				A16714B0248CFF020031B111 /* HostWhitelist.plist */,
				A189E460248C35BF001D0996 /* PublicKeys.plist */,
			);
			path = Resources;
			sourceTree = "<group>";
		};
		85D75975245706B0008175F0 /* Storyboards */ = {
			isa = PBXGroup;
			children = (
				CD99A39C245B22EE00BF12AF /* ExposureSubmission.storyboard */,
				85D7594C24570491008175F0 /* LaunchScreen.storyboard */,
				51D420B02458397300AD70CA /* Onboarding.storyboard */,
				51D420CD245869C800AD70CA /* Home.storyboard */,
				514E812F24618E3D00636861 /* ExposureDetection.storyboard */,
				51D420CF24586AB300AD70CA /* Settings.storyboard */,
				EE278B2C245F2BBB008B06F9 /* InviteFriends.storyboard */,
				853D98822469DC5000490DBA /* ExposureNotificationSetting.storyboard */,
				EE20EA062469883900770683 /* RiskLegend.storyboard */,
			);
			path = Storyboards;
			sourceTree = "<group>";
		};
		85D75976245706BD008175F0 /* Assets */ = {
			isa = PBXGroup;
			children = (
				8539874E2467094E00D28B62 /* AppIcon.xcassets */,
				85D7594A24570491008175F0 /* Assets.xcassets */,
				71F2E57A2487AEFC00694F1A /* ena-colors.xcassets */,
			);
			path = Assets;
			sourceTree = "<group>";
		};
		85D759802459A82D008175F0 /* Services */ = {
			isa = PBXGroup;
			children = (
				B1175211248A837300C3325C /* Risk */,
				B15382DC248270220010F007 /* __tests__ */,
				3DD767442483D3E2002DD2B3 /* ReachabilityService */,
				B14D0CD8246E939600D5BEBC /* Exposure Transaction */,
				B1D431C9246C848E00E728AD /* DownloadedPackagesStore */,
				CD99A3A8245C272400BF12AF /* ExposureSubmissionService.swift */,
				A3EE6E59249BB7AF00C64B61 /* ExposureSubmissionServiceFactory.swift */,
			);
			path = Services;
			sourceTree = "<group>";
		};
		A128F04B2489ABE700EC7F6C /* __tests__ */ = {
			isa = PBXGroup;
			children = (
				A128F04C2489ABE700EC7F6C /* RiskCalculationTests.swift */,
				B1175219248ACFFC00C3325C /* SAP_RiskScoreClass+LowAndHighTests.swift */,
			);
			path = __tests__;
			sourceTree = "<group>";
		};
		A16714BC248D53BF0031B111 /* __tests__ */ = {
			isa = PBXGroup;
			children = (
				A16714BE248D53F00031B111 /* CoronaWarnURLSessionDelegateTests.swift */,
			);
			path = __tests__;
			sourceTree = "<group>";
		};
		A1C2B2DA24834934004A3BD5 /* __tests__ */ = {
			isa = PBXGroup;
			children = (
				A173665124844F29006BE209 /* SQLiteKeyValueStoreTests.swift */,
				B1CD333D24865E0000B06E9B /* TracingStatusHistoryTests.swift */,
				B120C7C824AFE7B800F68FF1 /* ActiveTracingTests.swift */,
			);
			path = __tests__;
			sourceTree = "<group>";
		};
		A1E41959249817C70016E52A /* __tests__ */ = {
			isa = PBXGroup;
			children = (
				A1E4195B249818020016E52A /* RiskTests.swift */,
			);
			path = __tests__;
			sourceTree = "<group>";
		};
		A3284253248E48E0006B1F09 /* __tests__ */ = {
			isa = PBXGroup;
			children = (
				A328425A248E8290006B1F09 /* Mock Objects */,
				A3284254248E493B006B1F09 /* ExposureSubmissionOverviewViewControllerTests.swift */,
				A328425B248E82B5006B1F09 /* ExposureSubmissionTestResultViewControllerTests.swift */,
				A328425E248E943D006B1F09 /* ExposureSubmissionTanInputViewControllerTests.swift */,
				2FD881CB2490F65C00BEC8FC /* ExposureSubmissionHotlineViewControllerTest.swift */,
				2FD881CD249115E700BEC8FC /* ExposureSubmissionNavigationControllerTest.swift */,
				A32842602490E2AC006B1F09 /* ExposureSubmissionWarnOthersViewControllerTests.swift */,
				A328426224910552006B1F09 /* ExposureSubmissionSuccessViewControllerTests.swift */,
				A32842642491136E006B1F09 /* ExposureSubmissionUITests.swift */,
			);
			path = __tests__;
			sourceTree = "<group>";
		};
		A328425A248E8290006B1F09 /* Mock Objects */ = {
			isa = PBXGroup;
			children = (
				A3284256248E7431006B1F09 /* MockExposureSubmissionService.swift */,
				A3284258248E7672006B1F09 /* MockExposureSubmissionQRScannerViewController.swift */,
				A32842662492359E006B1F09 /* MockExposureSubmissionNavigationControllerChild.swift */,
			);
			path = "Mock Objects";
			sourceTree = "<group>";
		};
		A32CA72D24B6F28700B1A994 /* __tests__ */ = {
			isa = PBXGroup;
			children = (
				A32CA72E24B6F2E300B1A994 /* HomeRiskCellConfiguratorTests.swift */,
			);
			path = __tests__;
			sourceTree = "<group>";
		};
		A3E851B324ADDA9E00402485 /* __tests__ */ = {
			isa = PBXGroup;
			children = (
				A3E851B424ADDAC000402485 /* CountdownTimerTests.swift */,
			);
			path = __tests__;
			sourceTree = "<group>";
		};
		B102BDC12460405F00CD55A2 /* Backend */ = {
			isa = PBXGroup;
			children = (
				B15382DA24826F7E0010F007 /* __tests__ */,
				0159E6BF247829BA00894A89 /* temporary_exposure_key_export.pb.swift */,
				0159E6C0247829BA00894A89 /* temporary_exposure_key_signature_list.pb.swift */,
				B1D7D68A24766D2100E4DA5D /* apple_export.pb.swift */,
				0DF6BBB4248C04CF007E8B0C /* app_config.pb.swift */,
				0DF6BBB3248C04CF007E8B0C /* app_config_app_version_config.pb.swift */,
				0DF6BBB2248C04CF007E8B0C /* app_config_attenuation_duration.pb.swift */,
				B1D7D68624766D2100E4DA5D /* submission_payload.pb.swift */,
				B102BDC22460410600CD55A2 /* README.md */,
			);
			path = Backend;
			sourceTree = "<group>";
		};
		B10F9B88249961B500C418F4 /* __tests__ */ = {
			isa = PBXGroup;
			children = (
				B10F9B89249961B500C418F4 /* DynamicTypeLabelTests.swift */,
			);
			path = __tests__;
			sourceTree = "<group>";
		};
		B111EDEC2465B1F4001AEBB4 /* Client */ = {
			isa = PBXGroup;
			children = (
				B1CD333F2486AA5F00B06E9B /* Security */,
				B1741B482462C207006275D9 /* Client.swift */,
				B1DDDABA2471379900A07175 /* __tests__ */,
				B1125455246F293A00AB5036 /* HTTP Client */,
			);
			path = Client;
			sourceTree = "<group>";
		};
		B1125455246F293A00AB5036 /* HTTP Client */ = {
			isa = PBXGroup;
			children = (
				B1EAEC8C24711889003BE9A2 /* __tests__ */,
				011E13AD24680A4000973467 /* HTTPClient.swift */,
				B12995E8246C344100854AD0 /* HTTPClient+Configuration.swift */,
				B1EAEC8A24711884003BE9A2 /* URLSession+Convenience.swift */,
				B1A9E710246D782F0024CC12 /* SAPDownloadedPackage.swift */,
			);
			path = "HTTP Client";
			sourceTree = "<group>";
		};
		B1125458246F2C2100AB5036 /* Converting Keys */ = {
			isa = PBXGroup;
			children = (
				B1175214248A9F8300C3325C /* __tests__ */,
				B1125459246F2C6500AB5036 /* ENTemporaryExposureKey+Convert.swift */,
			);
			path = "Converting Keys";
			sourceTree = "<group>";
		};
		B11655912491437600316087 /* __tests__ */ = {
			isa = PBXGroup;
			children = (
				B11655922491437600316087 /* RiskProvidingConfigurationTests.swift */,
				B1C7EE472493D97000F1F284 /* RiskProvidingConfigurationManualTriggerTests.swift */,
			);
			path = __tests__;
			sourceTree = "<group>";
		};
		B1175211248A837300C3325C /* Risk */ = {
			isa = PBXGroup;
			children = (
				A1E41959249817C70016E52A /* __tests__ */,
				B1FE13D62487DEDD00D012E5 /* Calculation */,
				B1FE13D92488216300D012E5 /* Provider */,
				B1175212248A83AB00C3325C /* Risk.swift */,
			);
			path = Risk;
			sourceTree = "<group>";
		};
		B1175214248A9F8300C3325C /* __tests__ */ = {
			isa = PBXGroup;
			children = (
				B1175215248A9F9600C3325C /* ConvertingKeysTests.swift */,
			);
			path = __tests__;
			sourceTree = "<group>";
		};
		B117909724914D6E007FF821 /* __tests__ */ = {
			isa = PBXGroup;
			children = (
				01678E9A249A521F003B048B /* testStore.sqlite */,
				01D3ECFF2490230400551E65 /* StoreTests.swift */,
			);
			path = __tests__;
			sourceTree = "<group>";
		};
		B1221BDD2492E78100E6C4E4 /* Keychain */ = {
			isa = PBXGroup;
			children = (
				B1221BDE2492ECD500E6C4E4 /* __tests__ */,
				0DD260FE248D549B007C3B2C /* KeychainHelper.swift */,
				B1221BDF2492ECE800E6C4E4 /* CFDictionary+KeychainQuery.swift */,
			);
			path = Keychain;
			sourceTree = "<group>";
		};
		B1221BDE2492ECD500E6C4E4 /* __tests__ */ = {
			isa = PBXGroup;
			children = (
				B1221BE12492ED0F00E6C4E4 /* CFDictionary+KeychainQueryTests.swift */,
			);
			path = __tests__;
			sourceTree = "<group>";
		};
		B14D0CD8246E939600D5BEBC /* Exposure Transaction */ = {
			isa = PBXGroup;
			children = (
				B161782B248062A0006E435A /* __tests__ */,
				B161782924805784006E435A /* DeltaCalculationResult.swift */,
				B1A9E70D246D73180024CC12 /* ExposureDetection.swift */,
				B10FD5F3246EAC1700E9D7F2 /* AppleFilesWriter.swift */,
				B14D0CDE246E976400D5BEBC /* ExposureDetectionTransaction+DidEndPrematurelyReason.swift */,
				B14D0CDC246E972400D5BEBC /* ExposureDetectionDelegate.swift */,
				FEDCE0116603B6E00FAEE632 /* ExposureDetectionExecutor.swift */,
			);
			path = "Exposure Transaction";
			sourceTree = "<group>";
		};
		B15382DA24826F7E0010F007 /* __tests__ */ = {
			isa = PBXGroup;
			children = (
				B1F8AE472479B4C30093A588 /* api-response-day-2020-05-16 */,
				A189E45E248C325E001D0996 /* de-config */,
				B17A44A12464906A00CB195E /* KeyTests.swift */,
				B1B9CF1E246ED2E8008F04F5 /* Sap_FilebucketTests.swift */,
			);
			path = __tests__;
			sourceTree = "<group>";
		};
		B15382DB24826FD70010F007 /* Mocks */ = {
			isa = PBXGroup;
			children = (
				CD678F6C246C43EE00B6A0F8 /* ClientMock.swift */,
				CD678F6E246C43FC00B6A0F8 /* MockURLSession.swift */,
			);
			path = Mocks;
			sourceTree = "<group>";
		};
		B15382DC248270220010F007 /* __tests__ */ = {
			isa = PBXGroup;
			children = (
				B15382E0248273A50010F007 /* Mocks */,
				CDF27BD2246ADBA70044D32B /* ExposureSubmissionServiceTests.swift */,
			);
			path = __tests__;
			sourceTree = "<group>";
		};
		B15382DD2482707A0010F007 /* __tests__ */ = {
			isa = PBXGroup;
			children = (
				B15382DE248270B50010F007 /* Mocks */,
				EE22DB8E247FB46C001B0A71 /* ENStateTests.swift */,
				A17DA5E12486D8E7006F310F /* RiskLevelTests.swift */,
			);
			path = __tests__;
			sourceTree = "<group>";
		};
		B15382DE248270B50010F007 /* Mocks */ = {
			isa = PBXGroup;
			children = (
				EE22DB90247FB479001B0A71 /* MockStateHandlerObserverDelegate.swift */,
				3DD7674C2483DDAC002DD2B3 /* MockReachabilityService.swift */,
			);
			path = Mocks;
			sourceTree = "<group>";
		};
		B15382DF248270E90010F007 /* Helper */ = {
			isa = PBXGroup;
			children = (
				B1A76E9E24714AC700EA5208 /* HTTPClient+Configuration.swift */,
				A1E419442495476C0016E52A /* HTTPClient+MockNetworkStack.swift */,
			);
			path = Helper;
			sourceTree = "<group>";
		};
		B15382E0248273A50010F007 /* Mocks */ = {
			isa = PBXGroup;
			children = (
				B15382E3248273DC0010F007 /* MockTestStore.swift */,
				859DD511248549790073D59F /* MockDiagnosisKeysRetrieval.swift */,
			);
			path = Mocks;
			sourceTree = "<group>";
		};
		B1569DD5245D6C790079FCD7 /* Developer Menu */ = {
			isa = PBXGroup;
			children = (
				B1741B432461C257006275D9 /* DMDeveloperMenu.swift */,
				B1E8C99C2479D4E7006DC678 /* DMSubmissionStateViewController.swift */,
				B1741B402461A511006275D9 /* DMQRCodeScanViewController.swift */,
				B1741B3D24619179006275D9 /* DMQRCodeViewController.swift */,
				B1569DDE245D70990079FCD7 /* DMViewController.swift */,
				B1F82DF124718C7300E2E56A /* DMConfigurationViewController.swift */,
				B1741B422461C105006275D9 /* README.md */,
			);
			path = "Developer Menu";
			sourceTree = "<group>";
		};
		B16177E624802F85006E435A /* __tests__ */ = {
			isa = PBXGroup;
			children = (
				B16177E724802F9B006E435A /* DownloadedPackagesSQLLiteStoreTests.swift */,
			);
			path = __tests__;
			sourceTree = "<group>";
		};
		B161782B248062A0006E435A /* __tests__ */ = {
			isa = PBXGroup;
			children = (
				B161782C248062CE006E435A /* DeltaCalculationResultTests.swift */,
				B15382E6248290BB0010F007 /* AppleFilesWriterTests.swift */,
				B15382FD248424F00010F007 /* ExposureDetectionTests.swift */,
			);
			path = __tests__;
			sourceTree = "<group>";
		};
		B163D10E24990664001A322C /* __tests__ */ = {
			isa = PBXGroup;
			children = (
				B163D10F2499068D001A322C /* SettingsViewModelTests.swift */,
			);
			path = __tests__;
			sourceTree = "<group>";
		};
		B1741B572462EB26006275D9 /* Recovered References */ = {
			isa = PBXGroup;
			children = (
			);
			name = "Recovered References";
			sourceTree = "<group>";
		};
		B184A381248FFCC3007180F6 /* Store */ = {
			isa = PBXGroup;
			children = (
				B117909724914D6E007FF821 /* __tests__ */,
				013DC101245DAC4E00EE58B0 /* Store.swift */,
				B184A37F248FFCBE007180F6 /* SecureStore.swift */,
				B184A382248FFCE2007180F6 /* CodableExposureDetectionSummary.swift */,
			);
			path = Store;
			sourceTree = "<group>";
		};
		B18C411A246DB2F000B8D8CB /* Helper */ = {
			isa = PBXGroup;
			children = (
				B18C411C246DB30000B8D8CB /* URL+Helper.swift */,
				A1E41940249410AF0016E52A /* SAPDownloadedPackage+Helpers.swift */,
				015692E324B48C3F0033F35E /* TimeInterval+Convenience.swift */,
			);
			path = Helper;
			sourceTree = "<group>";
		};
		B19FD70E2491A04800A9D56A /* Update Checker */ = {
			isa = PBXGroup;
			children = (
				B19FD70F2491A05800A9D56A /* __tests__ */,
				0DF6BB96248AD616007E8B0C /* AppUpdateCheckHelper.swift */,
				B19FD7102491A07000A9D56A /* String+SemanticVersion.swift */,
				B19FD7122491A08500A9D56A /* SAP_SemanticVersion+Compare.swift */,
			);
			path = "Update Checker";
			sourceTree = "<group>";
		};
		B19FD70F2491A05800A9D56A /* __tests__ */ = {
			isa = PBXGroup;
			children = (
				B19FD7142491A4A300A9D56A /* SAP_SemanticVersionTests.swift */,
				0DF6BB9C248AE232007E8B0C /* AppUpdateCheckerHelperTests.swift */,
			);
			path = __tests__;
			sourceTree = "<group>";
		};
		B1CD333F2486AA5F00B06E9B /* Security */ = {
			isa = PBXGroup;
			children = (
				A16714BC248D53BF0031B111 /* __tests__ */,
				B1CD33402486AA7100B06E9B /* CoronaWarnURLSessionDelegate.swift */,
			);
			path = Security;
			sourceTree = "<group>";
		};
		B1D431C9246C848E00E728AD /* DownloadedPackagesStore */ = {
			isa = PBXGroup;
			children = (
				B1D431CA246C84A400E728AD /* DownloadedPackagesStore.swift */,
				B161782424804AC3006E435A /* DownloadedPackagesSQLLiteStore.swift */,
				B16177E624802F85006E435A /* __tests__ */,
			);
			path = DownloadedPackagesStore;
			sourceTree = "<group>";
		};
		B1DDDABA2471379900A07175 /* __tests__ */ = {
			isa = PBXGroup;
			children = (
				B15382DB24826FD70010F007 /* Mocks */,
				B1DDDABB247137B000A07175 /* HTTPClientConfigurationEndpointTests.swift */,
			);
			path = __tests__;
			sourceTree = "<group>";
		};
		B1EAEC8C24711889003BE9A2 /* __tests__ */ = {
			isa = PBXGroup;
			children = (
				B15382DF248270E90010F007 /* Helper */,
				A1E4194A2495A3940016E52A /* HTTPClient+AppConfigTests.swift */,
				B1D431C7246C69F300E728AD /* HTTPClient+ConfigurationTests.swift */,
				CDF27BD4246ADBF30044D32B /* HTTPClient+DaysAndHoursTests.swift */,
				A1E4194D2495A5800016E52A /* HTTPClient+ExposureConfigTests.swift */,
				A1E419532495A7850016E52A /* HTTPClient+GetTestResultTests.swift */,
				A1E419562495A8F50016E52A /* HTTPClient+RegistrationTokenTests.swift */,
				A1E41947249548260016E52A /* HTTPClient+SubmitTests.swift */,
				A1E419502495A6EA0016E52A /* HTTPClient+TANForExposureSubmitTests.swift */,
				A1877CA9248F247D006FEFC0 /* SAPDownloadedPackageTests.swift */,
				B1EAEC8D247118CB003BE9A2 /* URLSession+ConvenienceTests.swift */,
			);
			path = __tests__;
			sourceTree = "<group>";
		};
		B1FE13D62487DEDD00D012E5 /* Calculation */ = {
			isa = PBXGroup;
			children = (
				A128F04B2489ABE700EC7F6C /* __tests__ */,
				B1FE13D72487DEED00D012E5 /* RiskCalculation.swift */,
				B1175217248ACFBC00C3325C /* SAP_RiskScoreClass+LowAndHigh.swift */,
			);
			path = Calculation;
			sourceTree = "<group>";
		};
		B1FE13D92488216300D012E5 /* Provider */ = {
			isa = PBXGroup;
			children = (
				B1FE13F724896DC400D012E5 /* Helper */,
				B1FE13E32488253200D012E5 /* Model */,
				B1FE13E0248824D700D012E5 /* __tests__ */,
				B1FE13DC248821CB00D012E5 /* RiskProviding.swift */,
				B1FE13DE248821E000D012E5 /* RiskProvider.swift */,
			);
			path = Provider;
			sourceTree = "<group>";
		};
		B1FE13E0248824D700D012E5 /* __tests__ */ = {
			isa = PBXGroup;
			children = (
				B1FE13E1248824E900D012E5 /* RiskProviderTests.swift */,
			);
			path = __tests__;
			sourceTree = "<group>";
		};
		B1FE13E32488253200D012E5 /* Model */ = {
			isa = PBXGroup;
			children = (
				B11655912491437600316087 /* __tests__ */,
				B1FE13E52488255900D012E5 /* RiskProvidingConfiguration.swift */,
				B1C7EEAD24941A3B00F1F284 /* ManualExposureDetectionState.swift */,
				B1C7EEAF24941A6B00F1F284 /* RiskConsumer.swift */,
			);
			path = Model;
			sourceTree = "<group>";
		};
		B1FE13F724896DC400D012E5 /* Helper */ = {
			isa = PBXGroup;
			children = (
				B1FE13FC24896EE700D012E5 /* __tests__ */,
				B1FE13F824896DDB00D012E5 /* CachedAppConfiguration.swift */,
				B1FE13FA24896E6700D012E5 /* AppConfigurationProviding.swift */,
			);
			path = Helper;
			sourceTree = "<group>";
		};
		B1FE13FC24896EE700D012E5 /* __tests__ */ = {
			isa = PBXGroup;
			children = (
				B1FE13FD24896EF700D012E5 /* CachedAppConfigurationTests.swift */,
			);
			path = __tests__;
			sourceTree = "<group>";
		};
		CD8638512477EBAA00A5A07C /* Settings */ = {
			isa = PBXGroup;
			children = (
				B163D10E24990664001A322C /* __tests__ */,
				CD8638522477EBD400A5A07C /* SettingsViewModel.swift */,
				CDCE11D5247D644100F30825 /* NotificationSettingsViewModel.swift */,
			);
			path = Settings;
			sourceTree = "<group>";
		};
		CD99A398245B229F00BF12AF /* ExposureSubmission */ = {
			isa = PBXGroup;
			children = (
				A3284253248E48E0006B1F09 /* __tests__ */,
				71FE1C79247AC2B500851FEB /* ExposureSubmissionNavigationController.swift */,
				2F80CFD8247ED988000F06AF /* ExposureSubmissionIntroViewController.swift */,
				71FE1C75247AC2B500851FEB /* ExposureSubmissionOverviewViewController.swift */,
				71FE1C76247AC2B500851FEB /* ExposureSubmissionTanInputViewController.swift */,
				71FE1C78247AC2B500851FEB /* ExposureSubmissionTestResultViewController.swift */,
				71FE1C73247AC2B500851FEB /* ExposureSubmissionSuccessViewController.swift */,
				71FE1C74247AC2B500851FEB /* ExposureSubmissionQRScannerViewController.swift */,
				2F80CFDA247EDDB3000F06AF /* ExposureSubmissionHotlineViewController.swift */,
				A3C4F95F24812CD20047F23E /* ExposureSubmissionWarnOthersViewController.swift */,
				710224F524910661000C5DEF /* ExposureSubmissionDynamicCell.swift */,
			);
			path = ExposureSubmission;
			sourceTree = "<group>";
		};
		CD99A3C82461A44B00BF12AF /* View Helpers */ = {
			isa = PBXGroup;
			children = (
				A3E851B324ADDA9E00402485 /* __tests__ */,
				51D420B324583ABB00AD70CA /* AppStoryboard.swift */,
				CD99A3C92461A47C00BF12AF /* AppStrings.swift */,
				71CAB9D1248AACAD00F516A5 /* PixelPerfectLayoutConstraint.swift */,
				2FE15A3B249B8C0B0077BD8D /* AccessibilityIdentifiers.swift */,
				A3E851B124ADD09900402485 /* CountdownTimer.swift */,
			);
			path = "View Helpers";
			sourceTree = "<group>";
		};
		CDCE11D7247D645800F30825 /* Notifications */ = {
			isa = PBXGroup;
			children = (
				CDCE11D8247D64C600F30825 /* NotificationSettingsOnTableViewCell.swift */,
				CDCE11DA247D64D600F30825 /* NotificationSettingsOffTableViewCell.swift */,
			);
			path = Notifications;
			sourceTree = "<group>";
		};
		CDD87C6024766163007CE6CA /* Cells */ = {
			isa = PBXGroup;
			children = (
				CDCE11D7247D645800F30825 /* Notifications */,
				CDD87C54247556DE007CE6CA /* MainSettingsTableViewCell.swift */,
				CDD87C5C247559E3007CE6CA /* LabelTableViewCell.swift */,
			);
			path = Cells;
			sourceTree = "<group>";
		};
		EE20EA0824699A3A00770683 /* RiskLegend */ = {
			isa = PBXGroup;
			children = (
				71B804482484D37300D53506 /* RiskLegendViewController.swift */,
				71B8044C248525CD00D53506 /* RiskLegendViewController+DynamicTableViewModel.swift */,
			);
			path = RiskLegend;
			sourceTree = "<group>";
		};
		EE22DB83247FB43A001B0A71 /* ENSetting */ = {
			isa = PBXGroup;
			children = (
				EE22DB84247FB43A001B0A71 /* TracingHistoryTableViewCell.swift */,
				EE22DB85247FB43A001B0A71 /* ImageTableViewCell.swift */,
				EE22DB86247FB43A001B0A71 /* ActionDetailTableViewCell.swift */,
				EE22DB87247FB43A001B0A71 /* DescriptionTableViewCell.swift */,
				EE22DB88247FB43A001B0A71 /* ActionTableViewCell.swift */,
			);
			path = ENSetting;
			sourceTree = "<group>";
		};
		EE278B2E245F2C58008B06F9 /* FriendsInvite */ = {
			isa = PBXGroup;
			children = (
				EE278B2F245F2C8A008B06F9 /* FriendsInviteController.swift */,
			);
			path = FriendsInvite;
			sourceTree = "<group>";
		};
		EE70C239245B09E900AC9B2F /* Localization */ = {
			isa = PBXGroup;
			children = (
				13156CFF248C19D000AFC472 /* usage.html */,
				71F5418A248BEDBE006DB793 /* privacy-policy.html */,
				EE70C23A245B09E900AC9B2F /* Localizable.strings */,
				EE92A340245D96DA006B97B0 /* Localizable.stringsdict */,
				EE26950A248FCB0300BAE234 /* InfoPlist.strings */,
			);
			path = Localization;
			sourceTree = "<group>";
		};
		EE85998B2462EFD4002E7AE2 /* AppInformation */ = {
			isa = PBXGroup;
			children = (
				01F5F7212487B9C000229720 /* AppInformationViewController.swift */,
				71CC3E9C246D5D8000217F2C /* AppInformationViewController+DynamicTableViewModel.swift */,
				4026C2DB24852B7600926FB4 /* AppInformationViewController+LegalModel.swift */,
				71CC3E9E246D6B6800217F2C /* AppInformationDetailViewController.swift */,
				4026C2E324854C8D00926FB4 /* AppInformationLegalCell.swift */,
			);
			path = AppInformation;
			sourceTree = "<group>";
		};
		EEF790092466ED410065EBD5 /* ExposureDetection */ = {
			isa = PBXGroup;
			children = (
				713EA26224798F8500AB7EE8 /* ExposureDetectionHeaderCell.swift */,
				713EA25E24798A9100AB7EE8 /* ExposureDetectionRiskCell.swift */,
				713EA25C24798A7000AB7EE8 /* ExposureDetectionRoundedView.swift */,
				7154EB49247D21E200A467FF /* ExposureDetectionLongGuideCell.swift */,
				7154EB4B247E862100A467FF /* ExposureDetectionLoadingCell.swift */,
			);
			path = ExposureDetection;
			sourceTree = "<group>";
		};
		F247572E2483934B003E1FC5 /* __tests__ */ = {
			isa = PBXGroup;
			children = (
				F2DC808D248989CE00EDC40A /* DynamicTableViewControllerRegisterCellsTests.swift */,
				F2DC808F24898A9400EDC40A /* DynamicTableViewControllerNumberOfRowsAndSectionsTests.swift */,
				F2DC809124898B1800EDC40A /* DynamicTableViewControllerHeaderTests.swift */,
				F2DC809324898CE600EDC40A /* DynamicTableViewControllerFooterTests.swift */,
				F247572A24838AC8003E1FC5 /* DynamicTableViewControllerRowsTests.swift */,
				F252472E2483955B00C5556B /* DynamicTableViewControllerFake.storyboard */,
				F25247302484456800C5556B /* DynamicTableViewModelTests.swift */,
				F22C6E242492082B00712A6B /* DynamicTableViewSpaceCellTests.swift */,
			);
			path = __tests__;
			sourceTree = "<group>";
		};
		FEDCE21C117BF675C80F5989 /* States */ = {
			isa = PBXGroup;
			children = (
				FEDCE1B8926528ED74CDE1B2 /* ENStateHandler+State.swift */,
				FEDCE4BE82DC5BFE90575663 /* ExposureDetectionViewController+State.swift */,
				FEDCEC452596E54A041BBCE9 /* HomeInteractor+State.swift */,
				FEDCE838D90CB02C55E15237 /* SceneDelegate+State.swift */,
			);
			path = States;
			sourceTree = "<group>";
		};
/* End PBXGroup section */

/* Begin PBXNativeTarget section */
		85D7593A2457048F008175F0 /* ENA */ = {
			isa = PBXNativeTarget;
			buildConfigurationList = 85D7596824570491008175F0 /* Build configuration list for PBXNativeTarget "ENA" */;
			buildPhases = (
				71AFBD9324642AF500F91006 /* SwiftLint */,
				85D759372457048F008175F0 /* Sources */,
				85D759382457048F008175F0 /* Frameworks */,
				85D759392457048F008175F0 /* Resources */,
				B102BDB924603FD600CD55A2 /* Embed Frameworks */,
			);
			buildRules = (
			);
			dependencies = (
			);
			name = ENA;
			packageProductDependencies = (
				B10FB02F246036F3004CA11E /* SwiftProtobuf */,
				B1E8C9A4247AB869006DC678 /* ZIPFoundation */,
				3DD767482483D6B5002DD2B3 /* Connectivity */,
				B1B5A75F24924B3D0029D5D7 /* FMDB */,
			);
			productName = ENA;
			productReference = 85D7593B2457048F008175F0 /* ENA.app */;
			productType = "com.apple.product-type.application";
		};
		85D7595324570491008175F0 /* ENATests */ = {
			isa = PBXNativeTarget;
			buildConfigurationList = 85D7596B24570491008175F0 /* Build configuration list for PBXNativeTarget "ENATests" */;
			buildPhases = (
				85D7595024570491008175F0 /* Sources */,
				85D7595124570491008175F0 /* Frameworks */,
				85D7595224570491008175F0 /* Resources */,
			);
			buildRules = (
			);
			dependencies = (
				85D7595624570491008175F0 /* PBXTargetDependency */,
			);
			name = ENATests;
			productName = ENATests;
			productReference = 85D7595424570491008175F0 /* ENATests.xctest */;
			productType = "com.apple.product-type.bundle.unit-test";
		};
		85D7595E24570491008175F0 /* ENAUITests */ = {
			isa = PBXNativeTarget;
			buildConfigurationList = 85D7596E24570491008175F0 /* Build configuration list for PBXNativeTarget "ENAUITests" */;
			buildPhases = (
				85D7595B24570491008175F0 /* Sources */,
				85D7595C24570491008175F0 /* Frameworks */,
				85D7595D24570491008175F0 /* Resources */,
			);
			buildRules = (
			);
			dependencies = (
				85D7596124570491008175F0 /* PBXTargetDependency */,
			);
			name = ENAUITests;
			productName = ENAUITests;
			productReference = 85D7595F24570491008175F0 /* ENAUITests.xctest */;
			productType = "com.apple.product-type.bundle.ui-testing";
		};
/* End PBXNativeTarget section */

/* Begin PBXProject section */
		85D759332457048F008175F0 /* Project object */ = {
			isa = PBXProject;
			attributes = {
				LastSwiftUpdateCheck = 1150;
				LastUpgradeCheck = 1150;
				ORGANIZATIONNAME = "SAP SE";
				TargetAttributes = {
					85D7593A2457048F008175F0 = {
						CreatedOnToolsVersion = 11.4.1;
						LastSwiftMigration = 1150;
					};
					85D7595324570491008175F0 = {
						CreatedOnToolsVersion = 11.4.1;
						LastSwiftMigration = 1150;
						TestTargetID = 85D7593A2457048F008175F0;
					};
					85D7595E24570491008175F0 = {
						CreatedOnToolsVersion = 11.4.1;
						TestTargetID = 85D7593A2457048F008175F0;
					};
				};
			};
			buildConfigurationList = 85D759362457048F008175F0 /* Build configuration list for PBXProject "ENA" */;
			compatibilityVersion = "Xcode 9.3";
			developmentRegion = en;
			hasScannedForEncodings = 0;
			knownRegions = (
				en,
				Base,
				de,
				tr,
				ru,
				ar,
			);
			mainGroup = 85D759322457048F008175F0;
			packageReferences = (
				B10FB02E246036F3004CA11E /* XCRemoteSwiftPackageReference "swift-protobuf" */,
				B1E8C9A3247AB869006DC678 /* XCRemoteSwiftPackageReference "ZIPFoundation" */,
				3DD767472483D6B5002DD2B3 /* XCRemoteSwiftPackageReference "Connectivity" */,
				B1B5A75E24924B3D0029D5D7 /* XCRemoteSwiftPackageReference "fmdb" */,
			);
			productRefGroup = 85D7593C2457048F008175F0 /* Products */;
			projectDirPath = "";
			projectRoot = "";
			targets = (
				85D7593A2457048F008175F0 /* ENA */,
				85D7595324570491008175F0 /* ENATests */,
				85D7595E24570491008175F0 /* ENAUITests */,
			);
		};
/* End PBXProject section */

/* Begin PBXResourcesBuildPhase section */
		85D759392457048F008175F0 /* Resources */ = {
			isa = PBXResourcesBuildPhase;
			buildActionMask = 2147483647;
			files = (
				514E813024618E3D00636861 /* ExposureDetection.storyboard in Resources */,
				51486DA32485101500FCE216 /* RiskInactiveCollectionViewCell.xib in Resources */,
				13156CFD248C19D000AFC472 /* usage.html in Resources */,
				51486DA72485237200FCE216 /* RiskThankYouCollectionViewCell.xib in Resources */,
				2F785752248506BD00323A9C /* HomeTestResultCollectionViewCell.xib in Resources */,
				EE269508248FCB0300BAE234 /* InfoPlist.strings in Resources */,
				A16714B1248CFF020031B111 /* HostWhitelist.plist in Resources */,
				85D7594E24570491008175F0 /* LaunchScreen.storyboard in Resources */,
				710224EE2490E2FD000C5DEF /* ExposureSubmissionStepCell.xib in Resources */,
				EE20EA072469883900770683 /* RiskLegend.storyboard in Resources */,
				71FE1C8D247AC79D00851FEB /* DynamicTableViewIconCell.xib in Resources */,
				A189E461248C35BF001D0996 /* PublicKeys.plist in Resources */,
				71F2E57B2487AEFC00694F1A /* ena-colors.xcassets in Resources */,
				51C7790C24867F16004582F8 /* RiskListItemView.xib in Resources */,
				EE92A33E245D96DA006B97B0 /* Localizable.stringsdict in Resources */,
				A328424D248B91E0006B1F09 /* HomeTestResultLoadingCell.xib in Resources */,
				01E25C7024A3B52F007E33F8 /* Info_Testflight.plist in Resources */,
				EE278B2D245F2BBB008B06F9 /* InviteFriends.storyboard in Resources */,
				EE70C23D245B09EA00AC9B2F /* Localizable.strings in Resources */,
				51CE1B85246078B6002CF42A /* ActivateCollectionViewCell.xib in Resources */,
				51C779142486E5AB004582F8 /* RiskFindingPositiveCollectionViewCell.xib in Resources */,
				51D420CE245869C800AD70CA /* Home.storyboard in Resources */,
				8539874F2467094E00D28B62 /* AppIcon.xcassets in Resources */,
				514C0A0B247AF9F700F235F6 /* RiskTextItemView.xib in Resources */,
				51B5B414246DF07300DC5D3E /* RiskImageItemView.xib in Resources */,
				85D7594B24570491008175F0 /* Assets.xcassets in Resources */,
				711EFCC924935C79005FEF21 /* ExposureSubmissionTestResultHeaderView.xib in Resources */,
				51CE1B88246078B6002CF42A /* RiskLevelCollectionViewCell.xib in Resources */,
				710021DE248EAF16001F0B63 /* ExposureSubmissionImageCardCell.xib in Resources */,
				51D420D024586AB300AD70CA /* Settings.storyboard in Resources */,
				71F5418E248BEE08006DB793 /* privacy-policy.html in Resources */,
				01DC23252462DFD0001B727C /* ExposureSubmission.storyboard in Resources */,
				51CE1B8A246078B6002CF42A /* InfoCollectionViewCell.xib in Resources */,
				51FE277D247535C400BB8144 /* RiskLoadingItemView.xib in Resources */,
				853D98832469DC5000490DBA /* ExposureNotificationSetting.storyboard in Resources */,
				51D420B12458397300AD70CA /* Onboarding.storyboard in Resources */,
			);
			runOnlyForDeploymentPostprocessing = 0;
		};
		85D7595224570491008175F0 /* Resources */ = {
			isa = PBXResourcesBuildPhase;
			buildActionMask = 2147483647;
			files = (
				B1F8AE482479B4C30093A588 /* api-response-day-2020-05-16 in Resources */,
				01678E9C249A5F08003B048B /* testStore.sqlite in Resources */,
				A189E45F248C325E001D0996 /* de-config in Resources */,
				F252472F2483955B00C5556B /* DynamicTableViewControllerFake.storyboard in Resources */,
			);
			runOnlyForDeploymentPostprocessing = 0;
		};
		85D7595D24570491008175F0 /* Resources */ = {
			isa = PBXResourcesBuildPhase;
			buildActionMask = 2147483647;
			files = (
				13E5046C248E434B0086641C /* Localizable.strings in Resources */,
				13E5046D248E434B0086641C /* Localizable.stringsdict in Resources */,
			);
			runOnlyForDeploymentPostprocessing = 0;
		};
/* End PBXResourcesBuildPhase section */

/* Begin PBXShellScriptBuildPhase section */
		71AFBD9324642AF500F91006 /* SwiftLint */ = {
			isa = PBXShellScriptBuildPhase;
			buildActionMask = 2147483647;
			files = (
			);
			inputFileListPaths = (
			);
			inputPaths = (
			);
			name = SwiftLint;
			outputFileListPaths = (
			);
			outputPaths = (
			);
			runOnlyForDeploymentPostprocessing = 0;
			shellPath = /bin/sh;
			shellScript = "if which swiftlint >/dev/null; then\n  swiftlint\nelse\n  echo \"warning: SwiftLint is not available.\"\n  echo \"Use 'brew install swiftlint' to install SwiftLint or download it manually from https://github.com/realm/SwiftLint.\"\nfi\n\n";
			showEnvVarsInLog = 0;
		};
/* End PBXShellScriptBuildPhase section */

/* Begin PBXSourcesBuildPhase section */
		85D759372457048F008175F0 /* Sources */ = {
			isa = PBXSourcesBuildPhase;
			buildActionMask = 2147483647;
			files = (
				B120C7CA24AFF12D00F68FF1 /* ActiveTracing.swift in Sources */,
				B1A89F3B24819CE800DA1CEC /* LabelTableViewCell.swift in Sources */,
				B1C7EE4424938E9E00F1F284 /* ExposureDetection_DidEndPrematurelyReason+ErrorHandling.swift in Sources */,
				B1A89F3A24819CD300DA1CEC /* HomeRiskImageItemViewConfigurator.swift in Sources */,
				B1A89F3924819CC200DA1CEC /* ExposureStateUpdating.swift in Sources */,
				B1C6ECFF247F089E0066138F /* RiskImageItemView.swift in Sources */,
				51486DA62485237200FCE216 /* RiskThankYouCollectionViewCell.swift in Sources */,
				71330E43248109FD00EB10F6 /* DynamicTableViewCell.swift in Sources */,
				B14D0CDD246E972400D5BEBC /* ExposureDetectionDelegate.swift in Sources */,
				B161782E2480658F006E435A /* DeltaCalculationResult.swift in Sources */,
				B11E619B246EE4B0004A056A /* DynamicTypeLabel.swift in Sources */,
				B1D7D69224766D2100E4DA5D /* apple_export.pb.swift in Sources */,
				7187A5582481231C00FCC755 /* DynamicTableViewAction.swift in Sources */,
				A128F059248B459F00EC7F6C /* PublicKeyStore.swift in Sources */,
				71C0BEDD2498DD07009A17A0 /* ENANavigationFooterView.swift in Sources */,
				A3FF84EC247BFAF00053E947 /* Hasher.swift in Sources */,
				51895EDC245E16CD0085DA38 /* ENAColor.swift in Sources */,
				51FE277B2475340300BB8144 /* HomeRiskLoadingItemViewConfigurator.swift in Sources */,
				0D5611B4247F852C00B5B094 /* SQLiteKeyValueStore.swift in Sources */,
				13BAE9B12472FB1E00CEE58A /* CellConfiguratorIndexPosition.swift in Sources */,
				515BBDEB2484F8E500CDB674 /* HomeThankYouRiskCellConfigurator.swift in Sources */,
				514C0A0D247AFB0200F235F6 /* RiskTextItemView.swift in Sources */,
				CD99A3A9245C272400BF12AF /* ExposureSubmissionService.swift in Sources */,
				71F54191248BF677006DB793 /* HtmlTextView.swift in Sources */,
				51B5B41C246EC8B800DC5D3E /* HomeCardCollectionViewCell.swift in Sources */,
				B1EDFD8D248E74D000E7EAFF /* URL+StaticString.swift in Sources */,
				A3E851B224ADD09900402485 /* CountdownTimer.swift in Sources */,
				011E13AE24680A4000973467 /* HTTPClient.swift in Sources */,
				853D987A24694A8700490DBA /* ENAButton.swift in Sources */,
				CD8638532477EBD400A5A07C /* SettingsViewModel.swift in Sources */,
				2FC0357124B5B70700E234AC /* Error+FAQUrl.swift in Sources */,
				51CE1BB52460AC83002CF42A /* UICollectionView+Dequeue.swift in Sources */,
				B17F2D48248CEB4C00CAA38F /* DetectionMode.swift in Sources */,
				137846492488027600A50AB8 /* OnboardingInfoViewController+Extension.swift in Sources */,
				85E33444247EB357006E74EC /* CircularProgressView.swift in Sources */,
				71FD8862246EB27F00E804D0 /* ExposureDetectionViewController.swift in Sources */,
				514EE99D246D4CFB00DE4884 /* TableViewCellConfigurator.swift in Sources */,
				B1741B4D2462C21F006275D9 /* DMQRCodeViewController.swift in Sources */,
				B1741B4B2462C21C006275D9 /* DMQRCodeScanViewController.swift in Sources */,
				0DF6BBB7248C04CF007E8B0C /* app_config.pb.swift in Sources */,
				B1DDDABE24713BAD00A07175 /* SAPDownloadedPackage.swift in Sources */,
				71FE1C7C247AC2B500851FEB /* ExposureSubmissionOverviewViewController.swift in Sources */,
				B1FE13EC24891CFE00D012E5 /* RiskProviding.swift in Sources */,
				011E4B032483A92A002E6412 /* MockExposureManager.swift in Sources */,
				2FE15A3C249B8C0B0077BD8D /* AccessibilityIdentifiers.swift in Sources */,
				51FE277F247535E300BB8144 /* RiskLoadingItemView.swift in Sources */,
				514C0A0824772F5E00F235F6 /* RiskItemView.swift in Sources */,
				B1175213248A83AB00C3325C /* Risk.swift in Sources */,
				A36D07B92486D61C00E46F96 /* HomeCardCellButtonDelegate.swift in Sources */,
				B1A89F3824819C2B00DA1CEC /* HomeInteractor.swift in Sources */,
				514C0A16247C164700F235F6 /* HomeHighRiskCellConfigurator.swift in Sources */,
				71FE1C7B247AC2B500851FEB /* ExposureSubmissionQRScannerViewController.swift in Sources */,
				717D21E9248C022E00D9717E /* DynamicTableViewHtmlCell.swift in Sources */,
				71FE1C82247AC30300851FEB /* ENATanInput.swift in Sources */,
				7154EB4A247D21E200A467FF /* ExposureDetectionLongGuideCell.swift in Sources */,
				51CE1B4A246016B0002CF42A /* UICollectionViewCell+Identifier.swift in Sources */,
				71B8044F248526B600D53506 /* DynamicTableViewSpaceCell.swift in Sources */,
				8595BF5F246032D90056EA27 /* ENASwitch.swift in Sources */,
				71FE1C7A247AC2B500851FEB /* ExposureSubmissionSuccessViewController.swift in Sources */,
				B1C7EEAE24941A3B00F1F284 /* ManualExposureDetectionState.swift in Sources */,
				51486DA22485101500FCE216 /* RiskInactiveCollectionViewCell.swift in Sources */,
				710021DC248E44A6001F0B63 /* ENAFont.swift in Sources */,
				B1FE13FF2489708200D012E5 /* CachedAppConfiguration.swift in Sources */,
				EE22DB8B247FB43A001B0A71 /* ActionDetailTableViewCell.swift in Sources */,
				71FE1C71247AA7B700851FEB /* DynamicTableViewHeaderImageView.swift in Sources */,
				0159E6C2247829BA00894A89 /* temporary_exposure_key_signature_list.pb.swift in Sources */,
				B1CD333C24865A7D00B06E9B /* TracingStatusHistory.swift in Sources */,
				51D420B724583B7200AD70CA /* NSObject+Identifier.swift in Sources */,
				CDCE11D6247D644100F30825 /* NotificationSettingsViewModel.swift in Sources */,
				710224EC248FC150000C5DEF /* HomeTestResultCellConfigurator.swift in Sources */,
				71330E4724810A0C00EB10F6 /* DynamicTableViewFooter.swift in Sources */,
				B1D431CB246C84A400E728AD /* DownloadedPackagesStore.swift in Sources */,
				714194EA247A65C60072A090 /* DynamicTableViewHeaderSeparatorView.swift in Sources */,
				2F26CE2E248B9C4F00BE30EE /* UIViewController+BackButton.swift in Sources */,
				A16714BB248D18D20031B111 /* SummaryMetadata.swift in Sources */,
				51C779162486E5BA004582F8 /* RiskFindingPositiveCollectionViewCell.swift in Sources */,
				B10FD5F4246EAC1700E9D7F2 /* AppleFilesWriter.swift in Sources */,
				711EFCC72492EE31005FEF21 /* ENAFooterView.swift in Sources */,
				B1FE13F024891D1500D012E5 /* RiskCalculation.swift in Sources */,
				514C0A14247C163800F235F6 /* HomeLowRiskCellConfigurator.swift in Sources */,
				51C779122486E549004582F8 /* HomeFindingPositiveRiskCellConfigurator.swift in Sources */,
				B1741B4E2462C21F006275D9 /* DMViewController.swift in Sources */,
				71CAB9D4248AB33500F516A5 /* DynamicTypeSymbolImageView.swift in Sources */,
				EE22DB8C247FB43A001B0A71 /* DescriptionTableViewCell.swift in Sources */,
				2F3218D0248063E300A7AC0A /* UIView+Convenience.swift in Sources */,
				B1741B4C2462C21F006275D9 /* DMDeveloperMenu.swift in Sources */,
				514C0A11247C15EC00F235F6 /* HomeUnknownRiskCellConfigurator.swift in Sources */,
				710ABB23247513E300948792 /* DynamicTypeTableViewCell.swift in Sources */,
				71FE1C7D247AC2B500851FEB /* ExposureSubmissionTanInputViewController.swift in Sources */,
				EE22DB81247FB40A001B0A71 /* ENStateHandler.swift in Sources */,
				A16714AF248CA1B70031B111 /* Bundle+ReadPlist.swift in Sources */,
				2F80CFDB247EDDB3000F06AF /* ExposureSubmissionHotlineViewController.swift in Sources */,
				2F80CFD9247ED988000F06AF /* ExposureSubmissionIntroViewController.swift in Sources */,
				A3C4F96024812CD20047F23E /* ExposureSubmissionWarnOthersViewController.swift in Sources */,
				B1741B582462EBDB006275D9 /* HomeViewController.swift in Sources */,
				3DD767462483D4DE002DD2B3 /* ReachabilityService.swift in Sources */,
				71EF33D92497F3E8007B7E1B /* ENANavigationControllerWithFooterChild.swift in Sources */,
				A3EE6E5A249BB7AF00C64B61 /* ExposureSubmissionServiceFactory.swift in Sources */,
				4026C2E424854C8D00926FB4 /* AppInformationLegalCell.swift in Sources */,
				51C737BF245B3B5D00286105 /* OnboardingInfo.swift in Sources */,
				B1FE13EB24891CFA00D012E5 /* RiskProvider.swift in Sources */,
				B143DBDF2477F292000A29E8 /* ExposureNotificationSettingViewController.swift in Sources */,
				016146912487A43E00660992 /* WebPageHelper.swift in Sources */,
				51D420B924583B8300AD70CA /* UIViewController+AppStoryboard.swift in Sources */,
				71B804542485273C00D53506 /* RiskLegendDotBodyCell.swift in Sources */,
				EE22DB8A247FB43A001B0A71 /* ImageTableViewCell.swift in Sources */,
				B11E619C246EE4E9004A056A /* UIFont+DynamicType.swift in Sources */,
				71330E4524810A0500EB10F6 /* DynamicTableViewHeader.swift in Sources */,
				0DF6BBB5248C04CF007E8B0C /* app_config_attenuation_duration.pb.swift in Sources */,
				B1EAEC8B24711884003BE9A2 /* URLSession+Convenience.swift in Sources */,
				7154EB4C247E862100A467FF /* ExposureDetectionLoadingCell.swift in Sources */,
				A17366552484978A006BE209 /* OnboardingInfoViewControllerUtils.swift in Sources */,
				0DF6BBB6248C04CF007E8B0C /* app_config_app_version_config.pb.swift in Sources */,
				B153096A24706F1000A4A1BD /* URLSession+Default.swift in Sources */,
				2FF1D62E2487850200381FFB /* NSMutableAttributedString+Generation.swift in Sources */,
				51CE1B4C246016D1002CF42A /* UICollectionReusableView+Identifier.swift in Sources */,
				710224EA248FA67F000C5DEF /* HomeTestResultCollectionViewCell.swift in Sources */,
				013DC102245DAC4E00EE58B0 /* Store.swift in Sources */,
				B1FE13EF24891D0C00D012E5 /* RiskProvidingConfiguration.swift in Sources */,
				51CE1B89246078B6002CF42A /* RiskLevelCollectionViewCell.swift in Sources */,
				B1F82DF224718C7300E2E56A /* DMConfigurationViewController.swift in Sources */,
				B1CD33412486AA7100B06E9B /* CoronaWarnURLSessionDelegate.swift in Sources */,
				514C0A0F247AFEC500F235F6 /* HomeRiskTextItemViewConfigurator.swift in Sources */,
				A3284250248B9269006B1F09 /* HomeTestResultLoadingCellConfigurator.swift in Sources */,
				713EA25D24798A7000AB7EE8 /* ExposureDetectionRoundedView.swift in Sources */,
				A3EE6E5D249BB9B900C64B61 /* UITestingParameters.swift in Sources */,
				710224F42490E7A3000C5DEF /* ExposureSubmissionStepCell.swift in Sources */,
				B19FD7132491A08500A9D56A /* SAP_SemanticVersion+Compare.swift in Sources */,
				3DD7674B2483D6C1002DD2B3 /* ConnectivityReachabilityService.swift in Sources */,
				B1D7D68E24766D2100E4DA5D /* submission_payload.pb.swift in Sources */,
				B1B381432472EF8B0056BEEE /* HTTPClient+Configuration.swift in Sources */,
				A328424E248B91E0006B1F09 /* HomeTestResultLoadingCell.swift in Sources */,
				51D420B424583ABB00AD70CA /* AppStoryboard.swift in Sources */,
				4026C2DC24852B7600926FB4 /* AppInformationViewController+LegalModel.swift in Sources */,
				EE278B30245F2C8A008B06F9 /* FriendsInviteController.swift in Sources */,
				710ABB27247533FA00948792 /* DynamicTableViewController.swift in Sources */,
				B184A380248FFCBE007180F6 /* SecureStore.swift in Sources */,
				713EA26124798AD100AB7EE8 /* InsetTableViewCell.swift in Sources */,
				51CE1B87246078B6002CF42A /* ActivateCollectionViewCell.swift in Sources */,
				B1C6ED00247F23730066138F /* NotificationName.swift in Sources */,
				EE22DB8D247FB43A001B0A71 /* ActionTableViewCell.swift in Sources */,
				51CE1BBD2460B1CB002CF42A /* CollectionViewCellConfigurator.swift in Sources */,
				71D3C19A2494EFAC00DBABA8 /* ENANavigationControllerWithFooter.swift in Sources */,
				CD2EC329247D82EE00C6B3F9 /* NotificationSettingsViewController.swift in Sources */,
				51C737BD245B349700286105 /* OnboardingInfoViewController.swift in Sources */,
				B1FE13FB24896E6700D012E5 /* AppConfigurationProviding.swift in Sources */,
				514EE999246D4C2E00DE4884 /* UITableViewCell+Identifier.swift in Sources */,
				13722044247AEEAD00152764 /* UNNotificationCenter+Extension.swift in Sources */,
				B10FD5ED246EAADC00E9D7F2 /* AppInformationDetailViewController.swift in Sources */,
				CDCE11D9247D64C600F30825 /* NotificationSettingsOnTableViewCell.swift in Sources */,
				0DF6BB97248AD616007E8B0C /* AppUpdateCheckHelper.swift in Sources */,
				0DD260FF248D549B007C3B2C /* KeychainHelper.swift in Sources */,
				2FF1D63024880FCF00381FFB /* DynamicTableViewRoundedCell.swift in Sources */,
				85D7593F2457048F008175F0 /* AppDelegate.swift in Sources */,
				CDD87C56247556DE007CE6CA /* MainSettingsTableViewCell.swift in Sources */,
				B153096C24706F2400A4A1BD /* URLSessionConfiguration+Default.swift in Sources */,
				B1BD9E7E24898A2300BD3930 /* ExposureDetectionViewController+DynamicTableViewModel.swift in Sources */,
				0159E6C1247829BA00894A89 /* temporary_exposure_key_export.pb.swift in Sources */,
				71FE1C80247AC2B500851FEB /* ExposureSubmissionNavigationController.swift in Sources */,
				CD99A3C7246155C300BF12AF /* Logger.swift in Sources */,
				2F96739B24AB70FA008E3147 /* ExposureSubmissionParsable.swift in Sources */,
				85D759412457048F008175F0 /* SceneDelegate.swift in Sources */,
				71B8044D248525CD00D53506 /* RiskLegendViewController+DynamicTableViewModel.swift in Sources */,
				859DD512248549790073D59F /* MockDiagnosisKeysRetrieval.swift in Sources */,
				EE22DB89247FB43A001B0A71 /* TracingHistoryTableViewCell.swift in Sources */,
				A3EE6E61249BC57F00C64B61 /* MockExposureSubmissionService.swift in Sources */,
				71B804472484CC0800D53506 /* ENALabel.swift in Sources */,
				71FE1C7F247AC2B500851FEB /* ExposureSubmissionTestResultViewController.swift in Sources */,
				B1D6B002247DA0320079DDD3 /* ExposureDetectionViewControllerDelegate.swift in Sources */,
				713EA25B247818B000AB7EE8 /* DynamicTypeButton.swift in Sources */,
				51C77910248684F5004582F8 /* HomeRiskListItemViewConfigurator.swift in Sources */,
				B1D6B004247DA4920079DDD3 /* UIApplication+CoronaWarn.swift in Sources */,
				51CE1BC32460B28D002CF42A /* HomeInfoCellConfigurator.swift in Sources */,
				138910C5247A909000D739F6 /* ENATaskScheduler.swift in Sources */,
				71B804492484D37300D53506 /* RiskLegendViewController.swift in Sources */,
				514EE99B246D4C4C00DE4884 /* UITableView+Dequeue.swift in Sources */,
				713EA25F24798A9100AB7EE8 /* ExposureDetectionRiskCell.swift in Sources */,
				01F5F7222487B9C000229720 /* AppInformationViewController.swift in Sources */,
				B10FD5F1246EAB1000E9D7F2 /* AppInformationViewController+DynamicTableViewModel.swift in Sources */,
				51C7790E24867F22004582F8 /* RiskListItemView.swift in Sources */,
				71CAB9D2248AACAD00F516A5 /* PixelPerfectLayoutConstraint.swift in Sources */,
				710021E0248EAF9A001F0B63 /* ExposureSubmissionImageCardCell.swift in Sources */,
				B14D0CDF246E976400D5BEBC /* ExposureDetectionTransaction+DidEndPrematurelyReason.swift in Sources */,
				71FE1C69247A8FE100851FEB /* DynamicTableViewHeaderFooterView.swift in Sources */,
				B184A383248FFCE2007180F6 /* CodableExposureDetectionSummary.swift in Sources */,
				B111EE2C2465D9F7001AEBB4 /* String+Localization.swift in Sources */,
				710224F624910661000C5DEF /* ExposureSubmissionDynamicCell.swift in Sources */,
				EEF1067A246EBF8B009DFB4E /* ResetViewController.swift in Sources */,
				51CE1BBA2460AFD8002CF42A /* HomeActivateCellConfigurator.swift in Sources */,
				71FE1C86247AC33D00851FEB /* ExposureSubmissionTestResultHeaderView.swift in Sources */,
				1309194F247972C40066E329 /* PrivacyProtectionViewController.swift in Sources */,
				CDCE11DB247D64D600F30825 /* NotificationSettingsOffTableViewCell.swift in Sources */,
				51CE1B91246078B6002CF42A /* SectionSystemBackgroundDecorationView.swift in Sources */,
				B112545A246F2C6500AB5036 /* ENTemporaryExposureKey+Convert.swift in Sources */,
				51486D9F2484FC0200FCE216 /* HomeRiskLevelCellConfigurator.swift in Sources */,
				B1E8C99D2479D4E7006DC678 /* DMSubmissionStateViewController.swift in Sources */,
				71FE1C8C247AC79D00851FEB /* DynamicTableViewIconCell.swift in Sources */,
				B19FD7112491A07000A9D56A /* String+SemanticVersion.swift in Sources */,
				710ABB25247514BD00948792 /* UIViewController+Segue.swift in Sources */,
				51CE1B5524604DD2002CF42A /* HomeLayout.swift in Sources */,
				51D420C424583E3300AD70CA /* SettingsViewController.swift in Sources */,
				B1C7EEB024941A6B00F1F284 /* RiskConsumer.swift in Sources */,
				514C0A1A247C16D600F235F6 /* HomeInactiveRiskCellConfigurator.swift in Sources */,
				71330E41248109F600EB10F6 /* DynamicTableViewSection.swift in Sources */,
				710ABB292475353900948792 /* DynamicTableViewModel.swift in Sources */,
				A3E5E71E247E6F7A00237116 /* SpinnerInjectable.swift in Sources */,
				518A69FB24687D5800444E66 /* RiskLevel.swift in Sources */,
				B1175218248ACFBC00C3325C /* SAP_RiskScoreClass+LowAndHigh.swift in Sources */,
				0DFCC2722484DC8400E2811D /* sqlite3.c in Sources */,
				B1741B492462C207006275D9 /* Client.swift in Sources */,
				514C0A0624772F3400F235F6 /* HomeRiskViewConfigurator.swift in Sources */,
				71EF33DB2497F419007B7E1B /* ENANavigationFooterItem.swift in Sources */,
				710ABB1F2475115500948792 /* UITableViewController+Enum.swift in Sources */,
				51CE1B8B246078B6002CF42A /* InfoCollectionViewCell.swift in Sources */,
				B14D0CDB246E968C00D5BEBC /* String+Today.swift in Sources */,
				85142501245DA0B3009D2791 /* UIViewController+Alert.swift in Sources */,
				CD99A3CA2461A47C00BF12AF /* AppStrings.swift in Sources */,
				514E81342461B97800636861 /* ExposureManager.swift in Sources */,
				71176E32248957C3004B0C9F /* AppNavigationController.swift in Sources */,
				B14D0CD9246E946E00D5BEBC /* ExposureDetection.swift in Sources */,
				B161782524804AC3006E435A /* DownloadedPackagesSQLLiteStore.swift in Sources */,
				51CE1BBF2460B222002CF42A /* HomeRiskCellConfigurator.swift in Sources */,
				EE22DB82247FB40A001B0A71 /* ENSettingModel.swift in Sources */,
				713EA26324798F8500AB7EE8 /* ExposureDetectionHeaderCell.swift in Sources */,
				FEDCE09E9F78ABEB4AA9A484 /* ExposureDetectionExecutor.swift in Sources */,
				FEDCE50B4AC5E24D4E11AA52 /* RequiresAppDependencies.swift in Sources */,
				FEDCE29E414945F14E7CE576 /* ENStateHandler+State.swift in Sources */,
				FEDCE6E2763B0BABFADF36BA /* ExposureDetectionViewController+State.swift in Sources */,
				FEDCECC1B2111AB537AEF7E5 /* HomeInteractor+State.swift in Sources */,
				B1221BE02492ECE800E6C4E4 /* CFDictionary+KeychainQuery.swift in Sources */,
				FEDCE77AED78E9C25999BB35 /* SceneDelegate+State.swift in Sources */,
			);
			runOnlyForDeploymentPostprocessing = 0;
		};
		85D7595024570491008175F0 /* Sources */ = {
			isa = PBXSourcesBuildPhase;
			buildActionMask = 2147483647;
			files = (
				A1E41949249548770016E52A /* HTTPClient+SubmitTests.swift in Sources */,
				A1E41941249410AF0016E52A /* SAPDownloadedPackage+Helpers.swift in Sources */,
				015692E424B48C3F0033F35E /* TimeInterval+Convenience.swift in Sources */,
				B1EAEC8F247118D1003BE9A2 /* URLSession+ConvenienceTests.swift in Sources */,
				A1E419582495A8F90016E52A /* HTTPClient+RegistrationTokenTests.swift in Sources */,
				A1E419552495A8060016E52A /* HTTPClient+GetTestResultTests.swift in Sources */,
				A3284259248E7672006B1F09 /* MockExposureSubmissionQRScannerViewController.swift in Sources */,
				A328425F248E943D006B1F09 /* ExposureSubmissionTanInputViewControllerTests.swift in Sources */,
				B1C7EE482493D97000F1F284 /* RiskProvidingConfigurationManualTriggerTests.swift in Sources */,
				B1221BE22492ED0F00E6C4E4 /* CFDictionary+KeychainQueryTests.swift in Sources */,
				A128F04E2489ABEE00EC7F6C /* RiskCalculationTests.swift in Sources */,
				B16177E824802F9B006E435A /* DownloadedPackagesSQLLiteStoreTests.swift in Sources */,
				B1175216248A9F9600C3325C /* ConvertingKeysTests.swift in Sources */,
				A16714C0248D53F60031B111 /* CoronaWarnURLSessionDelegateTests.swift in Sources */,
				B10F9B8B249961BC00C418F4 /* DynamicTypeLabelTests.swift in Sources */,
				CD678F6F246C43FC00B6A0F8 /* MockURLSession.swift in Sources */,
				A3284255248E493B006B1F09 /* ExposureSubmissionOverviewViewControllerTests.swift in Sources */,
				A3E851B524ADDAC000402485 /* CountdownTimerTests.swift in Sources */,
				F2DC808E248989CE00EDC40A /* DynamicTableViewControllerRegisterCellsTests.swift in Sources */,
				EE22DB91247FB479001B0A71 /* MockStateHandlerObserverDelegate.swift in Sources */,
				B1C7EE4624938EB700F1F284 /* ExposureDetection_DidEndPrematurelyReason+ErrorHandlingTests.swift in Sources */,
				B10F9B8C249961CE00C418F4 /* UIFont+DynamicTypeTests.swift in Sources */,
				A173665324844F41006BE209 /* SQLiteKeyValueStoreTests.swift in Sources */,
				A1877CAB248F2532006FEFC0 /* SAPDownloadedPackageTests.swift in Sources */,
				F2DC809424898CE600EDC40A /* DynamicTableViewControllerFooterTests.swift in Sources */,
				B15382E5248273F30010F007 /* MockTestStore.swift in Sources */,
				A32842672492359E006B1F09 /* MockExposureSubmissionNavigationControllerChild.swift in Sources */,
				F25247312484456800C5556B /* DynamicTableViewModelTests.swift in Sources */,
				B15382E7248290BB0010F007 /* AppleFilesWriterTests.swift in Sources */,
				2FD881CC2490F65C00BEC8FC /* ExposureSubmissionHotlineViewControllerTest.swift in Sources */,
				A32CA72F24B6F2E300B1A994 /* HomeRiskCellConfiguratorTests.swift in Sources */,
				B120C7C924AFE7B800F68FF1 /* ActiveTracingTests.swift in Sources */,
				B117521A248ACFFC00C3325C /* SAP_RiskScoreClass+LowAndHighTests.swift in Sources */,
				B11655932491437600316087 /* RiskProvidingConfigurationTests.swift in Sources */,
				B1A76E9F24714AC700EA5208 /* HTTPClient+Configuration.swift in Sources */,
				F2DC809224898B1800EDC40A /* DynamicTableViewControllerHeaderTests.swift in Sources */,
				B1D431C8246C69F300E728AD /* HTTPClient+ConfigurationTests.swift in Sources */,
				B15382FE248424F00010F007 /* ExposureDetectionTests.swift in Sources */,
				CDF27BD3246ADBA70044D32B /* ExposureSubmissionServiceTests.swift in Sources */,
				A328426324910552006B1F09 /* ExposureSubmissionSuccessViewControllerTests.swift in Sources */,
				B163D1102499068D001A322C /* SettingsViewModelTests.swift in Sources */,
				A1E419462495479D0016E52A /* HTTPClient+MockNetworkStack.swift in Sources */,
				B1CD333E24865E0000B06E9B /* TracingStatusHistoryTests.swift in Sources */,
				B1FE13ED24891D0400D012E5 /* RiskProviderTests.swift in Sources */,
				A1E4194F2495A5AF0016E52A /* HTTPClient+ExposureConfigTests.swift in Sources */,
				B1218920248AD79900496210 /* ClientMock.swift in Sources */,
				A1E4194C2495A3A10016E52A /* HTTPClient+AppConfigTests.swift in Sources */,
				EE22DB8F247FB46C001B0A71 /* ENStateTests.swift in Sources */,
				B1DDDABC247137B000A07175 /* HTTPClientConfigurationEndpointTests.swift in Sources */,
				2FD881CE249115E700BEC8FC /* ExposureSubmissionNavigationControllerTest.swift in Sources */,
				A1E419522495A6F20016E52A /* HTTPClient+TANForExposureSubmitTests.swift in Sources */,
				A32842612490E2AC006B1F09 /* ExposureSubmissionWarnOthersViewControllerTests.swift in Sources */,
				B1B9CF1F246ED2E8008F04F5 /* Sap_FilebucketTests.swift in Sources */,
				B17A44A22464906A00CB195E /* KeyTests.swift in Sources */,
				B19FD7152491A4A300A9D56A /* SAP_SemanticVersionTests.swift in Sources */,
				B161782D248062CE006E435A /* DeltaCalculationResultTests.swift in Sources */,
				3DD7674E2483DE18002DD2B3 /* MockReachabilityService.swift in Sources */,
				71176E2F248922B0004B0C9F /* ENAColorTests.swift in Sources */,
				0DF6BB9D248AE232007E8B0C /* AppUpdateCheckerHelperTests.swift in Sources */,
				A328425D248E82BC006B1F09 /* ExposureSubmissionTestResultViewControllerTests.swift in Sources */,
				F22C6E2324917E3200712A6B /* DynamicTableViewControllerRowsTests.swift in Sources */,
				A1E4195D249818060016E52A /* RiskTests.swift in Sources */,
				B18C411D246DB30000B8D8CB /* URL+Helper.swift in Sources */,
				CDF27BD5246ADBF30044D32B /* HTTPClient+DaysAndHoursTests.swift in Sources */,
				A17DA5E32486D8EF006F310F /* RiskLevelTests.swift in Sources */,
				B117909824914D77007FF821 /* StoreTests.swift in Sources */,
				F22C6E252492082B00712A6B /* DynamicTableViewSpaceCellTests.swift in Sources */,
				B1FE13FE24896EF700D012E5 /* CachedAppConfigurationTests.swift in Sources */,
				A1E419602498243E0016E52A /* String+TodayTests.swift in Sources */,
				2FC0356F24B342FA00E234AC /* UIViewcontroller+AlertTest.swift in Sources */,
				F2DC809024898A9400EDC40A /* DynamicTableViewControllerNumberOfRowsAndSectionsTests.swift in Sources */,
			);
			runOnlyForDeploymentPostprocessing = 0;
		};
		85D7595B24570491008175F0 /* Sources */ = {
			isa = PBXSourcesBuildPhase;
			buildActionMask = 2147483647;
			files = (
				134F0DBC247578FF00D88934 /* ENAUITestsHome.swift in Sources */,
				134F0DBD247578FF00D88934 /* ENAUITests-Extensions.swift in Sources */,
				A32842652491136E006B1F09 /* ExposureSubmissionUITests.swift in Sources */,
				85D7596424570491008175F0 /* ENAUITests.swift in Sources */,
				13E50469248E3CD20086641C /* ENAUITestsAppInformation.swift in Sources */,
				130CB19C246D92F800ADE602 /* ENAUITestsOnboarding.swift in Sources */,
				13E5046B248E3DF30086641C /* AppStrings.swift in Sources */,
				A3EE6E5C249BB97500C64B61 /* UITestingParameters.swift in Sources */,
				134F0F2C2475793400D88934 /* SnapshotHelper.swift in Sources */,
			);
			runOnlyForDeploymentPostprocessing = 0;
		};
/* End PBXSourcesBuildPhase section */

/* Begin PBXTargetDependency section */
		85D7595624570491008175F0 /* PBXTargetDependency */ = {
			isa = PBXTargetDependency;
			target = 85D7593A2457048F008175F0 /* ENA */;
			targetProxy = 85D7595524570491008175F0 /* PBXContainerItemProxy */;
		};
		85D7596124570491008175F0 /* PBXTargetDependency */ = {
			isa = PBXTargetDependency;
			target = 85D7593A2457048F008175F0 /* ENA */;
			targetProxy = 85D7596024570491008175F0 /* PBXContainerItemProxy */;
		};
/* End PBXTargetDependency section */

/* Begin PBXVariantGroup section */
		13156CFF248C19D000AFC472 /* usage.html */ = {
			isa = PBXVariantGroup;
			children = (
				13156CFE248C19D000AFC472 /* de */,
				13156D00248CDECC00AFC472 /* en */,
				EE902FEE24B3015C00C8DEE9 /* ru */,
				EE902FF424B301AE00C8DEE9 /* ar */,
			);
			name = usage.html;
			sourceTree = "<group>";
		};
		71F5418A248BEDBE006DB793 /* privacy-policy.html */ = {
			isa = PBXVariantGroup;
			children = (
				71F5418B248BEDBE006DB793 /* de */,
				717D21EA248C072300D9717E /* en */,
				EE902FEF24B3015C00C8DEE9 /* ru */,
<<<<<<< HEAD
				1347D58924B7753C0028E102 /* ar */,
=======
				EE902FF824B450F900C8DEE9 /* ar */,
>>>>>>> 1df32719
			);
			name = "privacy-policy.html";
			sourceTree = "<group>";
		};
		85D7594C24570491008175F0 /* LaunchScreen.storyboard */ = {
			isa = PBXVariantGroup;
			children = (
				85D7594D24570491008175F0 /* Base */,
				EE902FED24B3015C00C8DEE9 /* ru */,
				EE902FF324B301AE00C8DEE9 /* ar */,
			);
			name = LaunchScreen.storyboard;
			sourceTree = "<group>";
		};
		EE26950A248FCB0300BAE234 /* InfoPlist.strings */ = {
			isa = PBXVariantGroup;
			children = (
				EE269509248FCB0300BAE234 /* de */,
				EE26950B248FCB1600BAE234 /* en */,
				EE902FF224B3015C00C8DEE9 /* ru */,
				EE902FF724B301B700C8DEE9 /* ar */,
			);
			name = InfoPlist.strings;
			sourceTree = "<group>";
		};
		EE70C23A245B09E900AC9B2F /* Localizable.strings */ = {
			isa = PBXVariantGroup;
			children = (
				EE70C23B245B09E900AC9B2F /* de */,
				EE70C23C245B09E900AC9B2F /* en */,
				EE902FF024B3015C00C8DEE9 /* ru */,
				EE902FF524B301B700C8DEE9 /* ar */,
			);
			name = Localizable.strings;
			sourceTree = "<group>";
		};
		EE92A340245D96DA006B97B0 /* Localizable.stringsdict */ = {
			isa = PBXVariantGroup;
			children = (
				EE92A33F245D96DA006B97B0 /* de */,
				514C0A09247AEEE200F235F6 /* en */,
				EE902FF124B3015C00C8DEE9 /* ru */,
				EE902FF624B301B700C8DEE9 /* ar */,
			);
			name = Localizable.stringsdict;
			sourceTree = "<group>";
		};
/* End PBXVariantGroup section */

/* Begin XCBuildConfiguration section */
		011E4AFC2483A269002E6412 /* Community */ = {
			isa = XCBuildConfiguration;
			buildSettings = {
				ALWAYS_SEARCH_USER_PATHS = NO;
				CLANG_ANALYZER_LOCALIZABILITY_NONLOCALIZED = YES;
				CLANG_ANALYZER_NONNULL = YES;
				CLANG_ANALYZER_NUMBER_OBJECT_CONVERSION = YES_AGGRESSIVE;
				CLANG_CXX_LANGUAGE_STANDARD = "gnu++14";
				CLANG_CXX_LIBRARY = "libc++";
				CLANG_ENABLE_MODULES = YES;
				CLANG_ENABLE_OBJC_ARC = YES;
				CLANG_ENABLE_OBJC_WEAK = YES;
				CLANG_WARN_BLOCK_CAPTURE_AUTORELEASING = YES;
				CLANG_WARN_BOOL_CONVERSION = YES;
				CLANG_WARN_COMMA = YES;
				CLANG_WARN_CONSTANT_CONVERSION = YES;
				CLANG_WARN_DEPRECATED_OBJC_IMPLEMENTATIONS = YES;
				CLANG_WARN_DIRECT_OBJC_ISA_USAGE = YES_ERROR;
				CLANG_WARN_DOCUMENTATION_COMMENTS = YES;
				CLANG_WARN_EMPTY_BODY = YES;
				CLANG_WARN_ENUM_CONVERSION = YES;
				CLANG_WARN_INFINITE_RECURSION = YES;
				CLANG_WARN_INT_CONVERSION = YES;
				CLANG_WARN_NON_LITERAL_NULL_CONVERSION = YES;
				CLANG_WARN_OBJC_IMPLICIT_RETAIN_SELF = YES;
				CLANG_WARN_OBJC_LITERAL_CONVERSION = YES;
				CLANG_WARN_OBJC_ROOT_CLASS = YES_ERROR;
				CLANG_WARN_RANGE_LOOP_ANALYSIS = YES;
				CLANG_WARN_STRICT_PROTOTYPES = YES;
				CLANG_WARN_SUSPICIOUS_MOVE = YES;
				CLANG_WARN_UNGUARDED_AVAILABILITY = YES_AGGRESSIVE;
				CLANG_WARN_UNREACHABLE_CODE = YES;
				CLANG_WARN__DUPLICATE_METHOD_MATCH = YES;
				COPY_PHASE_STRIP = NO;
				DEBUG_INFORMATION_FORMAT = dwarf;
				ENABLE_STRICT_OBJC_MSGSEND = YES;
				ENABLE_TESTABILITY = YES;
				GCC_C_LANGUAGE_STANDARD = gnu11;
				GCC_DYNAMIC_NO_PIC = NO;
				GCC_NO_COMMON_BLOCKS = YES;
				GCC_OPTIMIZATION_LEVEL = 0;
				GCC_PREPROCESSOR_DEFINITIONS = (
					"DEBUG=1",
					"$(inherited)",
				);
				GCC_WARN_64_TO_32_BIT_CONVERSION = YES;
				GCC_WARN_ABOUT_RETURN_TYPE = YES_ERROR;
				GCC_WARN_UNDECLARED_SELECTOR = YES;
				GCC_WARN_UNINITIALIZED_AUTOS = YES_AGGRESSIVE;
				GCC_WARN_UNUSED_FUNCTION = YES;
				GCC_WARN_UNUSED_VARIABLE = YES;
				IPHONEOS_DEPLOYMENT_TARGET = 13.5;
				MTL_ENABLE_DEBUG_INFO = INCLUDE_SOURCE;
				MTL_FAST_MATH = YES;
				ONLY_ACTIVE_ARCH = YES;
				SDKROOT = iphoneos;
				SWIFT_ACTIVE_COMPILATION_CONDITIONS = "DEBUG COMMUNITY";
				SWIFT_OPTIMIZATION_LEVEL = "-Onone";
			};
			name = Community;
		};
		011E4AFD2483A269002E6412 /* Community */ = {
			isa = XCBuildConfiguration;
			buildSettings = {
				ASSETCATALOG_COMPILER_APPICON_NAME = AppIcon;
				CLANG_ENABLE_MODULES = YES;
				CODE_SIGN_ENTITLEMENTS = "${PROJECT}/Resources/ENACommunity.entitlements";
				CODE_SIGN_IDENTITY = "Apple Development";
				CODE_SIGN_STYLE = Automatic;
				CURRENT_PROJECT_VERSION = 4;
				DEVELOPMENT_TEAM = $IPHONE_APP_DEV_TEAM;
				GCC_PREPROCESSOR_DEFINITIONS = (
					"DEBUG=1",
					"$(inherited)",
					"SQLITE_HAS_CODEC=1",
					"DISABLE_CERTIFICATE_PINNING=1",
				);
				INFOPLIST_FILE = ENA/Resources/Info_Debug.plist;
				IPHONE_APP_CODE_SIGN_IDENTITY = "iPhone Developer";
				IPHONE_APP_DEV_TEAM = "";
				IPHONE_APP_DIST_PROF_SPECIFIER = "";
				LD_RUNPATH_SEARCH_PATHS = (
					"$(inherited)",
					"@executable_path/Frameworks",
				);
				MARKETING_VERSION = 1.0.5;
				OTHER_CFLAGS = (
					"-DSQLITE_HAS_CODEC",
					"-DSQLITE_TEMP_STORE=3",
					"-DSQLCIPHER_CRYPTO_CC",
					"-DNDEBUG",
				);
				PRODUCT_BUNDLE_IDENTIFIER = de.rki.coronawarnapp;
				PRODUCT_NAME = "$(TARGET_NAME)";
				PROVISIONING_PROFILE_SPECIFIER = "";
				SWIFT_ACTIVE_COMPILATION_CONDITIONS = "COMMUNITY DISABLE_CERTIFICATE_PINNING";
				SWIFT_OBJC_BRIDGING_HEADER = "ENA-Bridging-Header.h";
				SWIFT_OPTIMIZATION_LEVEL = "-Onone";
				SWIFT_VERSION = 5.0;
				TARGETED_DEVICE_FAMILY = 1;
			};
			name = Community;
		};
		011E4AFE2483A269002E6412 /* Community */ = {
			isa = XCBuildConfiguration;
			buildSettings = {
				ALWAYS_EMBED_SWIFT_STANDARD_LIBRARIES = YES;
				BUNDLE_LOADER = "$(TEST_HOST)";
				CLANG_ENABLE_MODULES = YES;
				CODE_SIGN_STYLE = Automatic;
				DEVELOPMENT_TEAM = 523TP53AQF;
				GCC_PREPROCESSOR_DEFINITIONS = (
					"$(inherited)",
					"SQLITE_HAS_CODEC=1",
				);
				INFOPLIST_FILE = ENATests/Info.plist;
				IPHONEOS_DEPLOYMENT_TARGET = 13.5;
				LD_RUNPATH_SEARCH_PATHS = (
					"$(inherited)",
					"@executable_path/Frameworks",
					"@loader_path/Frameworks",
				);
				OTHER_CFLAGS = (
					"-DSQLITE_HAS_CODEC",
					"-DSQLITE_TEMP_STORE=3",
					"-DSQLCIPHER_CRYPTO_CC",
					"-DNDEBUG",
				);
				PRODUCT_BUNDLE_IDENTIFIER = com.sap.ux.ENATests;
				PRODUCT_NAME = "$(TARGET_NAME)";
				SWIFT_OBJC_BRIDGING_HEADER = "ENATests-Bridging-Header.h";
				SWIFT_OPTIMIZATION_LEVEL = "-Onone";
				SWIFT_VERSION = 5.0;
				TARGETED_DEVICE_FAMILY = "1,2";
				TEST_HOST = "$(BUILT_PRODUCTS_DIR)/ENA.app/ENA";
			};
			name = Community;
		};
		011E4AFF2483A269002E6412 /* Community */ = {
			isa = XCBuildConfiguration;
			buildSettings = {
				ALWAYS_EMBED_SWIFT_STANDARD_LIBRARIES = YES;
				CODE_SIGN_STYLE = Automatic;
				DEVELOPMENT_TEAM = 523TP53AQF;
				INFOPLIST_FILE = ENAUITests/Info.plist;
				LD_RUNPATH_SEARCH_PATHS = (
					"$(inherited)",
					"@executable_path/Frameworks",
					"@loader_path/Frameworks",
				);
				PRODUCT_BUNDLE_IDENTIFIER = com.sap.ux.ENAUITests;
				PRODUCT_NAME = "$(TARGET_NAME)";
				PROVISIONING_PROFILE_SPECIFIER = "";
				"PROVISIONING_PROFILE_SPECIFIER[sdk=macosx*]" = "";
				SWIFT_ACTIVE_COMPILATION_CONDITIONS = "DEBUG COMMUNITY";
				SWIFT_VERSION = 5.0;
				TARGETED_DEVICE_FAMILY = "1,2";
				TEST_TARGET_NAME = ENA;
			};
			name = Community;
		};
		0140535724A0E077000A5121 /* TestFlight */ = {
			isa = XCBuildConfiguration;
			buildSettings = {
				ALWAYS_SEARCH_USER_PATHS = NO;
				CLANG_ANALYZER_LOCALIZABILITY_NONLOCALIZED = YES;
				CLANG_ANALYZER_NONNULL = YES;
				CLANG_ANALYZER_NUMBER_OBJECT_CONVERSION = YES_AGGRESSIVE;
				CLANG_CXX_LANGUAGE_STANDARD = "gnu++14";
				CLANG_CXX_LIBRARY = "libc++";
				CLANG_ENABLE_MODULES = YES;
				CLANG_ENABLE_OBJC_ARC = YES;
				CLANG_ENABLE_OBJC_WEAK = YES;
				CLANG_WARN_BLOCK_CAPTURE_AUTORELEASING = YES;
				CLANG_WARN_BOOL_CONVERSION = YES;
				CLANG_WARN_COMMA = YES;
				CLANG_WARN_CONSTANT_CONVERSION = YES;
				CLANG_WARN_DEPRECATED_OBJC_IMPLEMENTATIONS = YES;
				CLANG_WARN_DIRECT_OBJC_ISA_USAGE = YES_ERROR;
				CLANG_WARN_DOCUMENTATION_COMMENTS = YES;
				CLANG_WARN_EMPTY_BODY = YES;
				CLANG_WARN_ENUM_CONVERSION = YES;
				CLANG_WARN_INFINITE_RECURSION = YES;
				CLANG_WARN_INT_CONVERSION = YES;
				CLANG_WARN_NON_LITERAL_NULL_CONVERSION = YES;
				CLANG_WARN_OBJC_IMPLICIT_RETAIN_SELF = YES;
				CLANG_WARN_OBJC_LITERAL_CONVERSION = YES;
				CLANG_WARN_OBJC_ROOT_CLASS = YES_ERROR;
				CLANG_WARN_RANGE_LOOP_ANALYSIS = YES;
				CLANG_WARN_STRICT_PROTOTYPES = YES;
				CLANG_WARN_SUSPICIOUS_MOVE = YES;
				CLANG_WARN_UNGUARDED_AVAILABILITY = YES_AGGRESSIVE;
				CLANG_WARN_UNREACHABLE_CODE = YES;
				CLANG_WARN__DUPLICATE_METHOD_MATCH = YES;
				COPY_PHASE_STRIP = NO;
				DEBUG_INFORMATION_FORMAT = "dwarf-with-dsym";
				ENABLE_NS_ASSERTIONS = NO;
				ENABLE_STRICT_OBJC_MSGSEND = YES;
				GCC_C_LANGUAGE_STANDARD = gnu11;
				GCC_NO_COMMON_BLOCKS = YES;
				GCC_WARN_64_TO_32_BIT_CONVERSION = YES;
				GCC_WARN_ABOUT_RETURN_TYPE = YES_ERROR;
				GCC_WARN_UNDECLARED_SELECTOR = YES;
				GCC_WARN_UNINITIALIZED_AUTOS = YES_AGGRESSIVE;
				GCC_WARN_UNUSED_FUNCTION = YES;
				GCC_WARN_UNUSED_VARIABLE = YES;
				IPHONEOS_DEPLOYMENT_TARGET = 13.5;
				MTL_ENABLE_DEBUG_INFO = NO;
				MTL_FAST_MATH = YES;
				SDKROOT = iphoneos;
				SWIFT_ACTIVE_COMPILATION_CONDITIONS = RELEASE;
				SWIFT_COMPILATION_MODE = wholemodule;
				SWIFT_OPTIMIZATION_LEVEL = "-O";
				VALIDATE_PRODUCT = YES;
			};
			name = TestFlight;
		};
		0140535824A0E077000A5121 /* TestFlight */ = {
			isa = XCBuildConfiguration;
			buildSettings = {
				ASSETCATALOG_COMPILER_APPICON_NAME = AppIcon;
				CLANG_ENABLE_MODULES = YES;
				CODE_SIGN_ENTITLEMENTS = "${PROJECT}/Resources/ENA.entitlements";
				CODE_SIGN_IDENTITY = $IPHONE_APP_CODE_SIGN_IDENTITY;
				CODE_SIGN_STYLE = Manual;
				CURRENT_PROJECT_VERSION = 4;
				DEVELOPMENT_TEAM = 523TP53AQF;
				GCC_PREPROCESSOR_DEFINITIONS = "SQLITE_HAS_CODEC=1";
				INFOPLIST_FILE = ENA/Resources/Info_Testflight.plist;
				IPHONE_APP_CODE_SIGN_IDENTITY = "Apple Distribution";
				IPHONE_APP_DEV_TEAM = 523TP53AQF;
				IPHONE_APP_DIST_PROF_SPECIFIER = "match AppStore de.rki.coronawarnapp-dev";
				LD_RUNPATH_SEARCH_PATHS = (
					"$(inherited)",
					"@executable_path/Frameworks",
				);
				MARKETING_VERSION = 1.0.5;
				OTHER_CFLAGS = (
					"-DSQLITE_HAS_CODEC",
					"-DSQLITE_TEMP_STORE=3",
					"-DSQLCIPHER_CRYPTO_CC",
					"-DNDEBUG",
				);
				PRODUCT_BUNDLE_IDENTIFIER = "de.rki.coronawarnapp-dev";
				PRODUCT_NAME = "$(TARGET_NAME)";
				PROVISIONING_PROFILE_SPECIFIER = $IPHONE_APP_DIST_PROF_SPECIFIER;
				SWIFT_ACTIVE_COMPILATION_CONDITIONS = "APP_STORE DISABLE_CERTIFICATE_PINNING";
				SWIFT_OBJC_BRIDGING_HEADER = "ENA-Bridging-Header.h";
				SWIFT_VERSION = 5.0;
				TARGETED_DEVICE_FAMILY = 1;
			};
			name = TestFlight;
		};
		0140535924A0E077000A5121 /* TestFlight */ = {
			isa = XCBuildConfiguration;
			buildSettings = {
				ALWAYS_EMBED_SWIFT_STANDARD_LIBRARIES = YES;
				BUNDLE_LOADER = "$(TEST_HOST)";
				CLANG_ENABLE_MODULES = YES;
				CODE_SIGN_STYLE = Automatic;
				DEVELOPMENT_TEAM = 523TP53AQF;
				GCC_PREPROCESSOR_DEFINITIONS = "SQLITE_HAS_CODEC=1";
				INFOPLIST_FILE = ENATests/Info.plist;
				IPHONEOS_DEPLOYMENT_TARGET = 13.5;
				LD_RUNPATH_SEARCH_PATHS = (
					"$(inherited)",
					"@executable_path/Frameworks",
					"@loader_path/Frameworks",
				);
				OTHER_CFLAGS = (
					"-DSQLITE_HAS_CODEC",
					"-DSQLITE_TEMP_STORE=3",
					"-DSQLCIPHER_CRYPTO_CC",
					"-DNDEBUG",
				);
				PRODUCT_BUNDLE_IDENTIFIER = com.sap.ux.ENATests;
				PRODUCT_NAME = "$(TARGET_NAME)";
				SWIFT_OBJC_BRIDGING_HEADER = "ENATests-Bridging-Header.h";
				SWIFT_VERSION = 5.0;
				TARGETED_DEVICE_FAMILY = "1,2";
				TEST_HOST = "$(BUILT_PRODUCTS_DIR)/ENA.app/ENA";
			};
			name = TestFlight;
		};
		0140535A24A0E077000A5121 /* TestFlight */ = {
			isa = XCBuildConfiguration;
			buildSettings = {
				ALWAYS_EMBED_SWIFT_STANDARD_LIBRARIES = YES;
				CODE_SIGN_STYLE = Automatic;
				DEVELOPMENT_TEAM = 523TP53AQF;
				INFOPLIST_FILE = ENAUITests/Info.plist;
				LD_RUNPATH_SEARCH_PATHS = (
					"$(inherited)",
					"@executable_path/Frameworks",
					"@loader_path/Frameworks",
				);
				PRODUCT_BUNDLE_IDENTIFIER = com.sap.ux.ENAUITests;
				PRODUCT_NAME = "$(TARGET_NAME)";
				PROVISIONING_PROFILE_SPECIFIER = "";
				"PROVISIONING_PROFILE_SPECIFIER[sdk=macosx*]" = "";
				SWIFT_VERSION = 5.0;
				TARGETED_DEVICE_FAMILY = "1,2";
				TEST_TARGET_NAME = ENA;
			};
			name = TestFlight;
		};
		01DE5A74248E3CF800F6D7F2 /* UITesting */ = {
			isa = XCBuildConfiguration;
			buildSettings = {
				ALWAYS_SEARCH_USER_PATHS = NO;
				CLANG_ANALYZER_LOCALIZABILITY_NONLOCALIZED = YES;
				CLANG_ANALYZER_NONNULL = YES;
				CLANG_ANALYZER_NUMBER_OBJECT_CONVERSION = YES_AGGRESSIVE;
				CLANG_CXX_LANGUAGE_STANDARD = "gnu++14";
				CLANG_CXX_LIBRARY = "libc++";
				CLANG_ENABLE_MODULES = YES;
				CLANG_ENABLE_OBJC_ARC = YES;
				CLANG_ENABLE_OBJC_WEAK = YES;
				CLANG_WARN_BLOCK_CAPTURE_AUTORELEASING = YES;
				CLANG_WARN_BOOL_CONVERSION = YES;
				CLANG_WARN_COMMA = YES;
				CLANG_WARN_CONSTANT_CONVERSION = YES;
				CLANG_WARN_DEPRECATED_OBJC_IMPLEMENTATIONS = YES;
				CLANG_WARN_DIRECT_OBJC_ISA_USAGE = YES_ERROR;
				CLANG_WARN_DOCUMENTATION_COMMENTS = YES;
				CLANG_WARN_EMPTY_BODY = YES;
				CLANG_WARN_ENUM_CONVERSION = YES;
				CLANG_WARN_INFINITE_RECURSION = YES;
				CLANG_WARN_INT_CONVERSION = YES;
				CLANG_WARN_NON_LITERAL_NULL_CONVERSION = YES;
				CLANG_WARN_OBJC_IMPLICIT_RETAIN_SELF = YES;
				CLANG_WARN_OBJC_LITERAL_CONVERSION = YES;
				CLANG_WARN_OBJC_ROOT_CLASS = YES_ERROR;
				CLANG_WARN_RANGE_LOOP_ANALYSIS = YES;
				CLANG_WARN_STRICT_PROTOTYPES = YES;
				CLANG_WARN_SUSPICIOUS_MOVE = YES;
				CLANG_WARN_UNGUARDED_AVAILABILITY = YES_AGGRESSIVE;
				CLANG_WARN_UNREACHABLE_CODE = YES;
				CLANG_WARN__DUPLICATE_METHOD_MATCH = YES;
				COPY_PHASE_STRIP = NO;
				DEBUG_INFORMATION_FORMAT = dwarf;
				ENABLE_STRICT_OBJC_MSGSEND = YES;
				ENABLE_TESTABILITY = YES;
				GCC_C_LANGUAGE_STANDARD = gnu11;
				GCC_DYNAMIC_NO_PIC = NO;
				GCC_NO_COMMON_BLOCKS = YES;
				GCC_OPTIMIZATION_LEVEL = 0;
				GCC_PREPROCESSOR_DEFINITIONS = (
					"DEBUG=1",
					"$(inherited)",
				);
				GCC_WARN_64_TO_32_BIT_CONVERSION = YES;
				GCC_WARN_ABOUT_RETURN_TYPE = YES_ERROR;
				GCC_WARN_UNDECLARED_SELECTOR = YES;
				GCC_WARN_UNINITIALIZED_AUTOS = YES_AGGRESSIVE;
				GCC_WARN_UNUSED_FUNCTION = YES;
				GCC_WARN_UNUSED_VARIABLE = YES;
				IPHONEOS_DEPLOYMENT_TARGET = 13.5;
				MTL_ENABLE_DEBUG_INFO = INCLUDE_SOURCE;
				MTL_FAST_MATH = YES;
				ONLY_ACTIVE_ARCH = YES;
				SDKROOT = iphoneos;
				SWIFT_ACTIVE_COMPILATION_CONDITIONS = "DEBUG UITESTING";
				SWIFT_OPTIMIZATION_LEVEL = "-Onone";
			};
			name = UITesting;
		};
		01DE5A75248E3CF800F6D7F2 /* UITesting */ = {
			isa = XCBuildConfiguration;
			buildSettings = {
				ASSETCATALOG_COMPILER_APPICON_NAME = AppIcon;
				CLANG_ENABLE_MODULES = YES;
				CODE_SIGN_ENTITLEMENTS = "${PROJECT}/Resources/ENACommunity.entitlements";
				CODE_SIGN_IDENTITY = "Apple Development";
				CODE_SIGN_STYLE = Automatic;
				CURRENT_PROJECT_VERSION = 4;
				DEVELOPMENT_TEAM = $IPHONE_APP_DEV_TEAM;
				GCC_PREPROCESSOR_DEFINITIONS = (
					"DEBUG=1",
					"$(inherited)",
					"SQLITE_HAS_CODEC=1",
				);
				INFOPLIST_FILE = ENA/Resources/Info.plist;
				IPHONE_APP_CODE_SIGN_IDENTITY = "iPhone Developer";
				IPHONE_APP_DEV_TEAM = 523TP53AQF;
				IPHONE_APP_DIST_PROF_SPECIFIER = "";
				LD_RUNPATH_SEARCH_PATHS = (
					"$(inherited)",
					"@executable_path/Frameworks",
				);
				MARKETING_VERSION = 1.0.5;
				OTHER_CFLAGS = (
					"-DSQLITE_HAS_CODEC",
					"-DSQLITE_TEMP_STORE=3",
					"-DSQLCIPHER_CRYPTO_CC",
					"-DNDEBUG",
				);
				PRODUCT_BUNDLE_IDENTIFIER = "de.rki.coronawarnapp-dev";
				PRODUCT_NAME = "$(TARGET_NAME)";
				PROVISIONING_PROFILE_SPECIFIER = "";
				SWIFT_ACTIVE_COMPILATION_CONDITIONS = "DEBUG UITESTING DISABLE_CERTIFICATE_PINNING";
				SWIFT_OBJC_BRIDGING_HEADER = "ENA-Bridging-Header.h";
				SWIFT_OPTIMIZATION_LEVEL = "-Onone";
				SWIFT_VERSION = 5.0;
				TARGETED_DEVICE_FAMILY = 1;
			};
			name = UITesting;
		};
		01DE5A76248E3CF800F6D7F2 /* UITesting */ = {
			isa = XCBuildConfiguration;
			buildSettings = {
				ALWAYS_EMBED_SWIFT_STANDARD_LIBRARIES = YES;
				BUNDLE_LOADER = "$(TEST_HOST)";
				CLANG_ENABLE_MODULES = YES;
				CODE_SIGN_STYLE = Automatic;
				DEVELOPMENT_TEAM = 523TP53AQF;
				GCC_PREPROCESSOR_DEFINITIONS = (
					"$(inherited)",
					"SQLITE_HAS_CODEC=1",
				);
				INFOPLIST_FILE = ENATests/Info.plist;
				IPHONEOS_DEPLOYMENT_TARGET = 13.5;
				LD_RUNPATH_SEARCH_PATHS = (
					"$(inherited)",
					"@executable_path/Frameworks",
					"@loader_path/Frameworks",
				);
				OTHER_CFLAGS = (
					"-DSQLITE_HAS_CODEC",
					"-DSQLITE_TEMP_STORE=3",
					"-DSQLCIPHER_CRYPTO_CC",
					"-DNDEBUG",
				);
				PRODUCT_BUNDLE_IDENTIFIER = com.sap.ux.ENATests;
				PRODUCT_NAME = "$(TARGET_NAME)";
				SWIFT_OBJC_BRIDGING_HEADER = "ENATests-Bridging-Header.h";
				SWIFT_OPTIMIZATION_LEVEL = "-Onone";
				SWIFT_VERSION = 5.0;
				TARGETED_DEVICE_FAMILY = "1,2";
				TEST_HOST = "$(BUILT_PRODUCTS_DIR)/ENA.app/ENA";
			};
			name = UITesting;
		};
		01DE5A77248E3CF800F6D7F2 /* UITesting */ = {
			isa = XCBuildConfiguration;
			buildSettings = {
				ALWAYS_EMBED_SWIFT_STANDARD_LIBRARIES = YES;
				CODE_SIGN_STYLE = Automatic;
				DEVELOPMENT_TEAM = 523TP53AQF;
				INFOPLIST_FILE = ENAUITests/Info.plist;
				LD_RUNPATH_SEARCH_PATHS = (
					"$(inherited)",
					"@executable_path/Frameworks",
					"@loader_path/Frameworks",
				);
				PRODUCT_BUNDLE_IDENTIFIER = com.sap.ux.ENAUITests;
				PRODUCT_NAME = "$(TARGET_NAME)";
				PROVISIONING_PROFILE_SPECIFIER = "";
				"PROVISIONING_PROFILE_SPECIFIER[sdk=macosx*]" = "";
				SWIFT_ACTIVE_COMPILATION_CONDITIONS = "DEBUG UITESTING";
				SWIFT_VERSION = 5.0;
				TARGETED_DEVICE_FAMILY = "1,2";
				TEST_TARGET_NAME = ENA;
			};
			name = UITesting;
		};
		85D7596624570491008175F0 /* Debug */ = {
			isa = XCBuildConfiguration;
			buildSettings = {
				ALWAYS_SEARCH_USER_PATHS = NO;
				CLANG_ANALYZER_LOCALIZABILITY_NONLOCALIZED = YES;
				CLANG_ANALYZER_NONNULL = YES;
				CLANG_ANALYZER_NUMBER_OBJECT_CONVERSION = YES_AGGRESSIVE;
				CLANG_CXX_LANGUAGE_STANDARD = "gnu++14";
				CLANG_CXX_LIBRARY = "libc++";
				CLANG_ENABLE_MODULES = YES;
				CLANG_ENABLE_OBJC_ARC = YES;
				CLANG_ENABLE_OBJC_WEAK = YES;
				CLANG_WARN_BLOCK_CAPTURE_AUTORELEASING = YES;
				CLANG_WARN_BOOL_CONVERSION = YES;
				CLANG_WARN_COMMA = YES;
				CLANG_WARN_CONSTANT_CONVERSION = YES;
				CLANG_WARN_DEPRECATED_OBJC_IMPLEMENTATIONS = YES;
				CLANG_WARN_DIRECT_OBJC_ISA_USAGE = YES_ERROR;
				CLANG_WARN_DOCUMENTATION_COMMENTS = YES;
				CLANG_WARN_EMPTY_BODY = YES;
				CLANG_WARN_ENUM_CONVERSION = YES;
				CLANG_WARN_INFINITE_RECURSION = YES;
				CLANG_WARN_INT_CONVERSION = YES;
				CLANG_WARN_NON_LITERAL_NULL_CONVERSION = YES;
				CLANG_WARN_OBJC_IMPLICIT_RETAIN_SELF = YES;
				CLANG_WARN_OBJC_LITERAL_CONVERSION = YES;
				CLANG_WARN_OBJC_ROOT_CLASS = YES_ERROR;
				CLANG_WARN_RANGE_LOOP_ANALYSIS = YES;
				CLANG_WARN_STRICT_PROTOTYPES = YES;
				CLANG_WARN_SUSPICIOUS_MOVE = YES;
				CLANG_WARN_UNGUARDED_AVAILABILITY = YES_AGGRESSIVE;
				CLANG_WARN_UNREACHABLE_CODE = YES;
				CLANG_WARN__DUPLICATE_METHOD_MATCH = YES;
				COPY_PHASE_STRIP = NO;
				DEBUG_INFORMATION_FORMAT = dwarf;
				ENABLE_STRICT_OBJC_MSGSEND = YES;
				ENABLE_TESTABILITY = YES;
				GCC_C_LANGUAGE_STANDARD = gnu11;
				GCC_DYNAMIC_NO_PIC = NO;
				GCC_NO_COMMON_BLOCKS = YES;
				GCC_OPTIMIZATION_LEVEL = 0;
				GCC_PREPROCESSOR_DEFINITIONS = (
					"DEBUG=1",
					"$(inherited)",
				);
				GCC_WARN_64_TO_32_BIT_CONVERSION = YES;
				GCC_WARN_ABOUT_RETURN_TYPE = YES_ERROR;
				GCC_WARN_UNDECLARED_SELECTOR = YES;
				GCC_WARN_UNINITIALIZED_AUTOS = YES_AGGRESSIVE;
				GCC_WARN_UNUSED_FUNCTION = YES;
				GCC_WARN_UNUSED_VARIABLE = YES;
				IPHONEOS_DEPLOYMENT_TARGET = 13.5;
				MTL_ENABLE_DEBUG_INFO = INCLUDE_SOURCE;
				MTL_FAST_MATH = YES;
				ONLY_ACTIVE_ARCH = YES;
				SDKROOT = iphoneos;
				SWIFT_ACTIVE_COMPILATION_CONDITIONS = DEBUG;
				SWIFT_OPTIMIZATION_LEVEL = "-Onone";
			};
			name = Debug;
		};
		85D7596724570491008175F0 /* Release */ = {
			isa = XCBuildConfiguration;
			buildSettings = {
				ALWAYS_SEARCH_USER_PATHS = NO;
				CLANG_ANALYZER_LOCALIZABILITY_NONLOCALIZED = YES;
				CLANG_ANALYZER_NONNULL = YES;
				CLANG_ANALYZER_NUMBER_OBJECT_CONVERSION = YES_AGGRESSIVE;
				CLANG_CXX_LANGUAGE_STANDARD = "gnu++14";
				CLANG_CXX_LIBRARY = "libc++";
				CLANG_ENABLE_MODULES = YES;
				CLANG_ENABLE_OBJC_ARC = YES;
				CLANG_ENABLE_OBJC_WEAK = YES;
				CLANG_WARN_BLOCK_CAPTURE_AUTORELEASING = YES;
				CLANG_WARN_BOOL_CONVERSION = YES;
				CLANG_WARN_COMMA = YES;
				CLANG_WARN_CONSTANT_CONVERSION = YES;
				CLANG_WARN_DEPRECATED_OBJC_IMPLEMENTATIONS = YES;
				CLANG_WARN_DIRECT_OBJC_ISA_USAGE = YES_ERROR;
				CLANG_WARN_DOCUMENTATION_COMMENTS = YES;
				CLANG_WARN_EMPTY_BODY = YES;
				CLANG_WARN_ENUM_CONVERSION = YES;
				CLANG_WARN_INFINITE_RECURSION = YES;
				CLANG_WARN_INT_CONVERSION = YES;
				CLANG_WARN_NON_LITERAL_NULL_CONVERSION = YES;
				CLANG_WARN_OBJC_IMPLICIT_RETAIN_SELF = YES;
				CLANG_WARN_OBJC_LITERAL_CONVERSION = YES;
				CLANG_WARN_OBJC_ROOT_CLASS = YES_ERROR;
				CLANG_WARN_RANGE_LOOP_ANALYSIS = YES;
				CLANG_WARN_STRICT_PROTOTYPES = YES;
				CLANG_WARN_SUSPICIOUS_MOVE = YES;
				CLANG_WARN_UNGUARDED_AVAILABILITY = YES_AGGRESSIVE;
				CLANG_WARN_UNREACHABLE_CODE = YES;
				CLANG_WARN__DUPLICATE_METHOD_MATCH = YES;
				COPY_PHASE_STRIP = NO;
				DEBUG_INFORMATION_FORMAT = "dwarf-with-dsym";
				ENABLE_NS_ASSERTIONS = NO;
				ENABLE_STRICT_OBJC_MSGSEND = YES;
				GCC_C_LANGUAGE_STANDARD = gnu11;
				GCC_NO_COMMON_BLOCKS = YES;
				GCC_WARN_64_TO_32_BIT_CONVERSION = YES;
				GCC_WARN_ABOUT_RETURN_TYPE = YES_ERROR;
				GCC_WARN_UNDECLARED_SELECTOR = YES;
				GCC_WARN_UNINITIALIZED_AUTOS = YES_AGGRESSIVE;
				GCC_WARN_UNUSED_FUNCTION = YES;
				GCC_WARN_UNUSED_VARIABLE = YES;
				IPHONEOS_DEPLOYMENT_TARGET = 13.5;
				MTL_ENABLE_DEBUG_INFO = NO;
				MTL_FAST_MATH = YES;
				SDKROOT = iphoneos;
				SWIFT_ACTIVE_COMPILATION_CONDITIONS = RELEASE;
				SWIFT_COMPILATION_MODE = wholemodule;
				SWIFT_OPTIMIZATION_LEVEL = "-O";
				VALIDATE_PRODUCT = YES;
			};
			name = Release;
		};
		85D7596924570491008175F0 /* Debug */ = {
			isa = XCBuildConfiguration;
			buildSettings = {
				ASSETCATALOG_COMPILER_APPICON_NAME = AppIcon;
				CLANG_ENABLE_MODULES = YES;
				CODE_SIGN_ENTITLEMENTS = "${PROJECT}/Resources/ENATest.entitlements";
				CODE_SIGN_IDENTITY = $IPHONE_APP_CODE_SIGN_IDENTITY;
				CODE_SIGN_STYLE = Manual;
				CURRENT_PROJECT_VERSION = 4;
				DEVELOPMENT_TEAM = 523TP53AQF;
				GCC_PREPROCESSOR_DEFINITIONS = (
					"DEBUG=1",
					"$(inherited)",
					"SQLITE_HAS_CODEC=1",
				);
				INFOPLIST_FILE = ENA/Resources/Info_Debug.plist;
				IPHONE_APP_CODE_SIGN_IDENTITY = "iPhone Developer";
				IPHONE_APP_DEV_TEAM = 523TP53AQF;
				IPHONE_APP_DIST_PROF_SPECIFIER = "523TP53AQF/Corona-Warn-App-Dev1";
				LD_RUNPATH_SEARCH_PATHS = (
					"$(inherited)",
					"@executable_path/Frameworks",
				);
				MARKETING_VERSION = 1.0.5;
				OTHER_CFLAGS = (
					"-DSQLITE_HAS_CODEC",
					"-DSQLITE_TEMP_STORE=3",
					"-DSQLCIPHER_CRYPTO_CC",
					"-DNDEBUG",
				);
				PRODUCT_BUNDLE_IDENTIFIER = "de.rki.coronawarnapp-dev";
				PRODUCT_NAME = "$(TARGET_NAME)";
				PROVISIONING_PROFILE_SPECIFIER = $IPHONE_APP_DIST_PROF_SPECIFIER;
				SWIFT_ACTIVE_COMPILATION_CONDITIONS = "DEBUG DISABLE_CERTIFICATE_PINNING";
				SWIFT_OBJC_BRIDGING_HEADER = "ENA-Bridging-Header.h";
				SWIFT_OPTIMIZATION_LEVEL = "-Onone";
				SWIFT_VERSION = 5.0;
				TARGETED_DEVICE_FAMILY = 1;
			};
			name = Debug;
		};
		85D7596A24570491008175F0 /* Release */ = {
			isa = XCBuildConfiguration;
			buildSettings = {
				ASSETCATALOG_COMPILER_APPICON_NAME = AppIcon;
				CLANG_ENABLE_MODULES = YES;
				CODE_SIGN_ENTITLEMENTS = "${PROJECT}/Resources/ENA.entitlements";
				CODE_SIGN_IDENTITY = $IPHONE_APP_CODE_SIGN_IDENTITY;
				CODE_SIGN_STYLE = Manual;
				CURRENT_PROJECT_VERSION = 4;
				GCC_PREPROCESSOR_DEFINITIONS = "SQLITE_HAS_CODEC=1";
				INFOPLIST_FILE = ENA/Resources/Info.plist;
				IPHONE_APP_CODE_SIGN_IDENTITY = "iPhone Developer";
				IPHONE_APP_DEV_TEAM = 523TP53AQF;
				IPHONE_APP_DIST_PROF_SPECIFIER = "523TP53AQF/Corona-Warn-App";
				LD_RUNPATH_SEARCH_PATHS = (
					"$(inherited)",
					"@executable_path/Frameworks",
				);
				MARKETING_VERSION = 1.0.5;
				OTHER_CFLAGS = (
					"-DSQLITE_HAS_CODEC",
					"-DSQLITE_TEMP_STORE=3",
					"-DSQLCIPHER_CRYPTO_CC",
					"-DNDEBUG",
				);
				PRODUCT_BUNDLE_IDENTIFIER = de.rki.coronawarnapp;
				PRODUCT_NAME = "$(TARGET_NAME)";
				PROVISIONING_PROFILE_SPECIFIER = $IPHONE_APP_DIST_PROF_SPECIFIER;
				SWIFT_OBJC_BRIDGING_HEADER = "ENA-Bridging-Header.h";
				SWIFT_VERSION = 5.0;
				TARGETED_DEVICE_FAMILY = 1;
			};
			name = Release;
		};
		85D7596C24570491008175F0 /* Debug */ = {
			isa = XCBuildConfiguration;
			buildSettings = {
				ALWAYS_EMBED_SWIFT_STANDARD_LIBRARIES = YES;
				BUNDLE_LOADER = "$(TEST_HOST)";
				CLANG_ENABLE_MODULES = YES;
				CODE_SIGN_STYLE = Automatic;
				DEVELOPMENT_TEAM = 523TP53AQF;
				GCC_PREPROCESSOR_DEFINITIONS = (
					"$(inherited)",
					"SQLITE_HAS_CODEC=1",
				);
				INFOPLIST_FILE = ENATests/Info.plist;
				IPHONEOS_DEPLOYMENT_TARGET = 13.5;
				LD_RUNPATH_SEARCH_PATHS = (
					"$(inherited)",
					"@executable_path/Frameworks",
					"@loader_path/Frameworks",
				);
				OTHER_CFLAGS = (
					"-DSQLITE_HAS_CODEC",
					"-DSQLITE_TEMP_STORE=3",
					"-DSQLCIPHER_CRYPTO_CC",
					"-DNDEBUG",
				);
				PRODUCT_BUNDLE_IDENTIFIER = com.sap.ux.ENATests;
				PRODUCT_NAME = "$(TARGET_NAME)";
				SWIFT_OBJC_BRIDGING_HEADER = "ENATests-Bridging-Header.h";
				SWIFT_OPTIMIZATION_LEVEL = "-Onone";
				SWIFT_VERSION = 5.0;
				TARGETED_DEVICE_FAMILY = "1,2";
				TEST_HOST = "$(BUILT_PRODUCTS_DIR)/ENA.app/ENA";
			};
			name = Debug;
		};
		85D7596D24570491008175F0 /* Release */ = {
			isa = XCBuildConfiguration;
			buildSettings = {
				ALWAYS_EMBED_SWIFT_STANDARD_LIBRARIES = YES;
				BUNDLE_LOADER = "$(TEST_HOST)";
				CLANG_ENABLE_MODULES = YES;
				CODE_SIGN_STYLE = Automatic;
				DEVELOPMENT_TEAM = 523TP53AQF;
				GCC_PREPROCESSOR_DEFINITIONS = "SQLITE_HAS_CODEC=1";
				INFOPLIST_FILE = ENATests/Info.plist;
				IPHONEOS_DEPLOYMENT_TARGET = 13.5;
				LD_RUNPATH_SEARCH_PATHS = (
					"$(inherited)",
					"@executable_path/Frameworks",
					"@loader_path/Frameworks",
				);
				OTHER_CFLAGS = (
					"-DSQLITE_HAS_CODEC",
					"-DSQLITE_TEMP_STORE=3",
					"-DSQLCIPHER_CRYPTO_CC",
					"-DNDEBUG",
				);
				PRODUCT_BUNDLE_IDENTIFIER = com.sap.ux.ENATests;
				PRODUCT_NAME = "$(TARGET_NAME)";
				SWIFT_OBJC_BRIDGING_HEADER = "ENATests-Bridging-Header.h";
				SWIFT_VERSION = 5.0;
				TARGETED_DEVICE_FAMILY = "1,2";
				TEST_HOST = "$(BUILT_PRODUCTS_DIR)/ENA.app/ENA";
			};
			name = Release;
		};
		85D7596F24570491008175F0 /* Debug */ = {
			isa = XCBuildConfiguration;
			buildSettings = {
				ALWAYS_EMBED_SWIFT_STANDARD_LIBRARIES = YES;
				CODE_SIGN_STYLE = Automatic;
				DEVELOPMENT_TEAM = 523TP53AQF;
				INFOPLIST_FILE = ENAUITests/Info.plist;
				LD_RUNPATH_SEARCH_PATHS = (
					"$(inherited)",
					"@executable_path/Frameworks",
					"@loader_path/Frameworks",
				);
				PRODUCT_BUNDLE_IDENTIFIER = com.sap.ux.ENAUITests;
				PRODUCT_NAME = "$(TARGET_NAME)";
				PROVISIONING_PROFILE_SPECIFIER = "";
				"PROVISIONING_PROFILE_SPECIFIER[sdk=macosx*]" = "";
				SWIFT_ACTIVE_COMPILATION_CONDITIONS = DEBUG;
				SWIFT_VERSION = 5.0;
				TARGETED_DEVICE_FAMILY = "1,2";
				TEST_TARGET_NAME = ENA;
			};
			name = Debug;
		};
		85D7597024570491008175F0 /* Release */ = {
			isa = XCBuildConfiguration;
			buildSettings = {
				ALWAYS_EMBED_SWIFT_STANDARD_LIBRARIES = YES;
				CODE_SIGN_STYLE = Automatic;
				DEVELOPMENT_TEAM = 523TP53AQF;
				INFOPLIST_FILE = ENAUITests/Info.plist;
				LD_RUNPATH_SEARCH_PATHS = (
					"$(inherited)",
					"@executable_path/Frameworks",
					"@loader_path/Frameworks",
				);
				PRODUCT_BUNDLE_IDENTIFIER = com.sap.ux.ENAUITests;
				PRODUCT_NAME = "$(TARGET_NAME)";
				PROVISIONING_PROFILE_SPECIFIER = "";
				"PROVISIONING_PROFILE_SPECIFIER[sdk=macosx*]" = "";
				SWIFT_VERSION = 5.0;
				TARGETED_DEVICE_FAMILY = "1,2";
				TEST_TARGET_NAME = ENA;
			};
			name = Release;
		};
/* End XCBuildConfiguration section */

/* Begin XCConfigurationList section */
		85D759362457048F008175F0 /* Build configuration list for PBXProject "ENA" */ = {
			isa = XCConfigurationList;
			buildConfigurations = (
				85D7596624570491008175F0 /* Debug */,
				011E4AFC2483A269002E6412 /* Community */,
				01DE5A74248E3CF800F6D7F2 /* UITesting */,
				85D7596724570491008175F0 /* Release */,
				0140535724A0E077000A5121 /* TestFlight */,
			);
			defaultConfigurationIsVisible = 0;
			defaultConfigurationName = Debug;
		};
		85D7596824570491008175F0 /* Build configuration list for PBXNativeTarget "ENA" */ = {
			isa = XCConfigurationList;
			buildConfigurations = (
				85D7596924570491008175F0 /* Debug */,
				011E4AFD2483A269002E6412 /* Community */,
				01DE5A75248E3CF800F6D7F2 /* UITesting */,
				85D7596A24570491008175F0 /* Release */,
				0140535824A0E077000A5121 /* TestFlight */,
			);
			defaultConfigurationIsVisible = 0;
			defaultConfigurationName = Debug;
		};
		85D7596B24570491008175F0 /* Build configuration list for PBXNativeTarget "ENATests" */ = {
			isa = XCConfigurationList;
			buildConfigurations = (
				85D7596C24570491008175F0 /* Debug */,
				011E4AFE2483A269002E6412 /* Community */,
				01DE5A76248E3CF800F6D7F2 /* UITesting */,
				85D7596D24570491008175F0 /* Release */,
				0140535924A0E077000A5121 /* TestFlight */,
			);
			defaultConfigurationIsVisible = 0;
			defaultConfigurationName = Debug;
		};
		85D7596E24570491008175F0 /* Build configuration list for PBXNativeTarget "ENAUITests" */ = {
			isa = XCConfigurationList;
			buildConfigurations = (
				85D7596F24570491008175F0 /* Debug */,
				011E4AFF2483A269002E6412 /* Community */,
				01DE5A77248E3CF800F6D7F2 /* UITesting */,
				85D7597024570491008175F0 /* Release */,
				0140535A24A0E077000A5121 /* TestFlight */,
			);
			defaultConfigurationIsVisible = 0;
			defaultConfigurationName = Debug;
		};
/* End XCConfigurationList section */

/* Begin XCRemoteSwiftPackageReference section */
		3DD767472483D6B5002DD2B3 /* XCRemoteSwiftPackageReference "Connectivity" */ = {
			isa = XCRemoteSwiftPackageReference;
			repositoryURL = "https://github.com/rwbutler/Connectivity";
			requirement = {
				kind = exactVersion;
				version = 3.3.4;
			};
		};
		B10FB02E246036F3004CA11E /* XCRemoteSwiftPackageReference "swift-protobuf" */ = {
			isa = XCRemoteSwiftPackageReference;
			repositoryURL = "https://github.com/apple/swift-protobuf.git";
			requirement = {
				kind = exactVersion;
				version = 1.9.0;
			};
		};
		B1B5A75E24924B3D0029D5D7 /* XCRemoteSwiftPackageReference "fmdb" */ = {
			isa = XCRemoteSwiftPackageReference;
			repositoryURL = "https://github.com/ccgus/fmdb.git";
			requirement = {
				kind = exactVersion;
				version = 2.7.7;
			};
		};
		B1E8C9A3247AB869006DC678 /* XCRemoteSwiftPackageReference "ZIPFoundation" */ = {
			isa = XCRemoteSwiftPackageReference;
			repositoryURL = "https://github.com/weichsel/ZIPFoundation.git";
			requirement = {
				kind = exactVersion;
				version = 0.9.11;
			};
		};
/* End XCRemoteSwiftPackageReference section */

/* Begin XCSwiftPackageProductDependency section */
		3DD767482483D6B5002DD2B3 /* Connectivity */ = {
			isa = XCSwiftPackageProductDependency;
			package = 3DD767472483D6B5002DD2B3 /* XCRemoteSwiftPackageReference "Connectivity" */;
			productName = Connectivity;
		};
		B10FB02F246036F3004CA11E /* SwiftProtobuf */ = {
			isa = XCSwiftPackageProductDependency;
			package = B10FB02E246036F3004CA11E /* XCRemoteSwiftPackageReference "swift-protobuf" */;
			productName = SwiftProtobuf;
		};
		B1B5A75F24924B3D0029D5D7 /* FMDB */ = {
			isa = XCSwiftPackageProductDependency;
			package = B1B5A75E24924B3D0029D5D7 /* XCRemoteSwiftPackageReference "fmdb" */;
			productName = FMDB;
		};
		B1E8C9A4247AB869006DC678 /* ZIPFoundation */ = {
			isa = XCSwiftPackageProductDependency;
			package = B1E8C9A3247AB869006DC678 /* XCRemoteSwiftPackageReference "ZIPFoundation" */;
			productName = ZIPFoundation;
		};
/* End XCSwiftPackageProductDependency section */
	};
	rootObject = 85D759332457048F008175F0 /* Project object */;
}<|MERGE_RESOLUTION|>--- conflicted
+++ resolved
@@ -2626,11 +2626,7 @@
 				71F5418B248BEDBE006DB793 /* de */,
 				717D21EA248C072300D9717E /* en */,
 				EE902FEF24B3015C00C8DEE9 /* ru */,
-<<<<<<< HEAD
-				1347D58924B7753C0028E102 /* ar */,
-=======
 				EE902FF824B450F900C8DEE9 /* ar */,
->>>>>>> 1df32719
 			);
 			name = "privacy-policy.html";
 			sourceTree = "<group>";
