--- conflicted
+++ resolved
@@ -33,8 +33,9 @@
 
 	@available(iOS 14, *)
 	func picker(_ picker: PHPickerViewController, didFinishPicking results: [PHPickerResult]) {
-<<<<<<< HEAD
-		showHUD { [weak self] in
+		showHUD()
+
+		DispatchQueue.global(qos: .background).async { [weak self] in
 			// There can only be one selected image, because the selectionLimit is set to 1.
 			guard let result = results.first else {
 				self?.dismiss()
@@ -59,30 +60,6 @@
 				self.findValidQRCode(from: codes) { [weak self] result in
 					self?.qrCodeFound(result)
 					self?.dismissOnMain()
-=======
-		dismiss()
-		showHUD()
-		DispatchQueue.global(qos: .background).async { [weak self] in
-			results.forEach { result in
-				let itemProvider = result.itemProvider
-				guard itemProvider.canLoadObject(ofClass: UIImage.self) else {
-					self?.qrCodesFound([])
-					self?.hideHUD()
-					return
-				}
-				itemProvider.loadObject(ofClass: UIImage.self) { [weak self]  provider, _ in
-					guard let self = self,
-						  let image = provider as? UIImage,
-						  let codes = self.findQRCodes(in: image)
-					else {
-						Log.debug("Looks like we have an issue reading the image", log: .fileScanner)
-						self?.qrCodesFound([])
-						self?.hideHUD()
-						return
-					}
-					self.qrCodesFound(codes)
-					self.hideHUD()
->>>>>>> 5c165ef0
 				}
 			}
 		}
@@ -91,9 +68,9 @@
 	// MARK: - UIImagePickerControllerDelegate
 
 	func imagePickerController(_ picker: UIImagePickerController, didFinishPickingMediaWithInfo info: [UIImagePickerController.InfoKey: Any]) {
-<<<<<<< HEAD
-
-		showHUD { [weak self] in
+		showHUD()
+
+		DispatchQueue.global(qos: .background).async { [weak self] in
 			guard let image = info[.originalImage] as? UIImage,
 				  let codes = self?.findQRCodes(in: image),
 				  !codes.isEmpty
@@ -109,23 +86,6 @@
 				self?.qrCodeFound(result)
 				self?.dismiss()
 			}
-=======
-		dismiss()
-		showHUD()
-		DispatchQueue.global(qos: .background).async { [weak self] in
-			guard let self = self,
-				  let image = info[.originalImage] as? UIImage,
-				  let codes = self.findQRCodes(in: image)
-			else {
-				Log.debug("no image with qr code found", log: .fileScanner)
-				self?.qrCodesFound([])
-				self?.hideHUD()
-				return
-			}
-			Log.debug("Found QR code in image", log: .fileScanner)
-			self.qrCodesFound(codes)
-			self.hideHUD()
->>>>>>> 5c165ef0
 		}
 	}
 
@@ -200,8 +160,9 @@
 
 	// MARK: - Private
 
-	private let showHUD: (@escaping () -> Void) -> Void
 	private let dismiss: () -> Void
+	private let showHUD: () -> Void
+	private let hideHUD: () -> Void
 	private let qrCodeFound: (QRCodeResult?) -> Void
 	private let qrCodeParser: QRCodeParsable
 	private let missingPasswordForPDF: (@escaping (String) -> Void) -> Void
@@ -214,18 +175,13 @@
 				Log.error("Failed to stronge self pointer")
 				return
 			}
-<<<<<<< HEAD
 
 			let codes = self.qrCodes(from: pdfDocument)
 			self.findValidQRCode(from: codes) { [weak self] result in
 				self?.qrCodeFound(result)
-				self?.dismiss()
-			}
-=======
-			self.qrCodesFound(self.qrCodes(from: pdfDocument))
-			self.hideHUD()
-			self.dismiss()
->>>>>>> 5c165ef0
+				self?.hideHUD()
+				self?.dismiss()
+			}
 		}
 	}
 
@@ -236,20 +192,14 @@
 				  let codes = self.findQRCodes(in: image)
 			else {
 				Log.error("Failed to stronge self pointer")
-				self?.hideHUD()
-				return
-			}
-<<<<<<< HEAD
+				return
+			}
 
 			self.findValidQRCode(from: codes) { [weak self] result in
 				self?.qrCodeFound(result)
-				self?.dismiss()
-			}
-=======
-			self.qrCodesFound(codes)
-			self.hideHUD()
-			self.dismiss()
->>>>>>> 5c165ef0
+				self?.hideHUD()
+				self?.dismiss()
+			}
 		}
 	}
 
@@ -289,17 +239,8 @@
 		let codes = features.compactMap { $0 as? CIQRCodeFeature }
 		.compactMap { $0.messageString }
 
-<<<<<<< HEAD
 		return codes
 	}
-=======
-	private let showHUD: () -> Void
-	private let hideHUD: () -> Void
-	private let dismiss: () -> Void
-	private let qrCodesFound: ([String]) -> Void
-	private let missingPasswordForPDF: (@escaping (String) -> Void) -> Void
-	private let failedToUnlockPDF: () -> Void
->>>>>>> 5c165ef0
 
 	private func detectQRCode(_ image: UIImage) -> [CIFeature]? {
 		guard let ciImage = CIImage(image: image) else {
