//
// 🦠 Corona-Warn-App
//

import Foundation

typealias RiskProviderResult = Result<Risk, RiskProviderError>

enum RiskProviderError: Error {
	case inactive
	case timeout
	case riskProviderIsRunning
	case missingAppConfig
	case failedKeyPackageDownload(KeyPackageDownloadError)
	case failedRiskCalculation
	case failedRiskDetection(ExposureDetection.DidEndPrematurelyReason)

	var isAlreadyRunningError: Bool {
		switch self {
		case .riskProviderIsRunning:
			return true
		case .failedKeyPackageDownload(let keyPackageDownloadError):
			return keyPackageDownloadError == .downloadIsRunning
		case .failedRiskDetection(let didEndPrematuralyReason):
			if case let .noExposureWindows(exposureWindowsError) = didEndPrematuralyReason {
				if let exposureDetectionError = exposureWindowsError as? ExposureDetectionError {
					return exposureDetectionError == .isAlreadyRunning
				}
			}
		default:
			break
		}

		return false
	}
}

enum RiskProviderActivityState {
	case idle
	case riskRequested
	case downloading
	case detecting

	var isActive: Bool {
		self == .downloading || self == .detecting
	}
}

protocol RiskProviding: AnyObject {

	var riskProvidingConfiguration: RiskProvidingConfiguration { get set }
	var exposureManagerState: ExposureManagerState { get set }
	var activityState: RiskProviderActivityState { get }
	var manualExposureDetectionState: ManualExposureDetectionState? { get }
	var nextExposureDetectionDate: Date { get }

	func observeRisk(_ consumer: RiskConsumer)
	func removeRisk(_ consumer: RiskConsumer)

<<<<<<< HEAD
	func requestRisk(userInitiated: Bool, timeoutInterval: TimeInterval)
	func requestRisk(userInitiated: Bool, completion: Completion?, timeoutInterval: TimeInterval)
}

extension RiskProviding {

	func requestRisk(userInitiated: Bool) {
		requestRisk(userInitiated: userInitiated, timeoutInterval: TimeInterval(60 * 8))
	}

	func requestRisk(userInitiated: Bool, completion: Completion?) {
		requestRisk(userInitiated: userInitiated, completion: completion, timeoutInterval: TimeInterval(60 * 8))
	}

=======
	func requestRisk(userInitiated: Bool)
>>>>>>> add1aebc
}<|MERGE_RESOLUTION|>--- conflicted
+++ resolved
@@ -57,9 +57,7 @@
 	func observeRisk(_ consumer: RiskConsumer)
 	func removeRisk(_ consumer: RiskConsumer)
 
-<<<<<<< HEAD
 	func requestRisk(userInitiated: Bool, timeoutInterval: TimeInterval)
-	func requestRisk(userInitiated: Bool, completion: Completion?, timeoutInterval: TimeInterval)
 }
 
 extension RiskProviding {
@@ -68,11 +66,4 @@
 		requestRisk(userInitiated: userInitiated, timeoutInterval: TimeInterval(60 * 8))
 	}
 
-	func requestRisk(userInitiated: Bool, completion: Completion?) {
-		requestRisk(userInitiated: userInitiated, completion: completion, timeoutInterval: TimeInterval(60 * 8))
-	}
-
-=======
-	func requestRisk(userInitiated: Bool)
->>>>>>> add1aebc
 }