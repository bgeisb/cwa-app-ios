--- conflicted
+++ resolved
@@ -27,12 +27,8 @@
 		app = XCUIApplication()
 		setupSnapshot(app)
 		app.setDefaults()
-<<<<<<< HEAD
-		app.launchEnvironment["IsOnboarded"] = "YES"
-=======
 		app.launchArguments.append(contentsOf: ["-isOnboarded", "YES"])
 		app.launchArguments.append(contentsOf: ["-setCurrentOnboardingVersion", "YES"])
->>>>>>> 6e4bf237
 	}
 
 	override func tearDownWithError() throws {
