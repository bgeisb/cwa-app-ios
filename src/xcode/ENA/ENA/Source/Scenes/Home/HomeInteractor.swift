// Corona-Warn-App
//
// SAP SE and all other contributors
// copyright owners license this file to you under the Apache
// License, Version 2.0 (the "License"); you may not use this
// file except in compliance with the License.
// You may obtain a copy of the License at
//
// http://www.apache.org/licenses/LICENSE-2.0
//
// Unless required by applicable law or agreed to in writing,
// software distributed under the License is distributed on an
// "AS IS" BASIS, WITHOUT WARRANTIES OR CONDITIONS OF ANY
// KIND, either express or implied.  See the License for the
// specific language governing permissions and limitations
// under the License.

import ExposureNotification
import Foundation
import UIKit

// swiftlint:disable file_length

final class HomeInteractor: RequiresAppDependencies {
	typealias SectionDefinition = (section: HomeViewController.Section, cellConfigurators: [CollectionViewCellConfiguratorAny])
	typealias SectionConfiguration = [SectionDefinition]

	// MARK: Creating

	init(
		homeViewController: HomeViewController,
		state: State,
		exposureSubmissionService: ExposureSubmissionService
	) {
		self.homeViewController = homeViewController
		self.state = state
<<<<<<< HEAD
		self.exposureSubmissionService = exposureSubmissionService
=======
		observeRisk()
>>>>>>> 766e3cc3
	}

	// MARK: Properties
	var state: State {
		didSet {
			homeViewController.setStateOfChildViewControllers()
			scheduleCountdownTimer()
			buildSections()
		}
	}

	private unowned var homeViewController: HomeViewController
	private let exposureSubmissionService: ExposureSubmissionService
	var enStateHandler: ENStateHandler?

	private var detectionMode: DetectionMode { state.detectionMode }
	private(set) var sections: SectionConfiguration = []

	private var activeConfigurator: HomeActivateCellConfigurator!
	private var testResultConfigurator = HomeTestResultCellConfigurator()
	private var riskLevelConfigurator: HomeRiskLevelCellConfigurator?
	private var inactiveConfigurator: HomeInactiveRiskCellConfigurator?
	private var countdownTimer: CountdownTimer?

	private(set) var testResult: TestResult?

	private lazy var isRequestRiskRunning = riskProvider.isLoading
	private let riskConsumer = RiskConsumer()

	deinit {
		riskProvider.removeRisk(riskConsumer)
	}

	private func updateActiveCell() {
		guard let indexPath = indexPathForActiveCell() else { return }
		homeViewController.updateSections()
		homeViewController.reloadCell(at: indexPath)
	}

	private func updateRiskLoading() {
		isRequestRiskRunning ? riskLevelConfigurator?.startLoading() : riskLevelConfigurator?.stopLoading()
	}

	private func updateRiskButton(isEnabled: Bool) {
		riskLevelConfigurator?.updateButtonEnabled(isEnabled)
	}

	private func updateRiskButton(isHidden: Bool) {
		riskLevelConfigurator?.updateButtonHidden(isHidden)
	}

	private func reloadRiskCell() {
		guard let indexPath = indexPathForRiskCell() else { return }
		homeViewController.updateSections()
		homeViewController.reloadCell(at: indexPath)
	}

	private func observeRisk() {
		riskConsumer.didChangeLoadingStatus = { isLoading in
			self.updateAndReloadRiskLoading(isRequestRiskRunning: isLoading)
		}

		riskProvider.observeRisk(riskConsumer)
	}

	func updateAndReloadRiskLoading(isRequestRiskRunning: Bool) {
		self.isRequestRiskRunning = isRequestRiskRunning
		updateRiskLoading()
		reloadRiskCell()
	}

	func requestRisk(userInitiated: Bool) {
		riskProvider.requestRisk(userInitiated: userInitiated)
	}

	func buildSections() {
		sections = initialCellConfigurators()
	}

	private func initialCellConfigurators() -> SectionConfiguration {

		let info1Configurator = HomeInfoCellConfigurator(
			title: AppStrings.Home.infoCardShareTitle,
			description: AppStrings.Home.infoCardShareBody,
			position: .first,
			accessibilityIdentifier: AccessibilityIdentifiers.Home.infoCardShareTitle
		)

		let info2Configurator = HomeInfoCellConfigurator(
			title: AppStrings.Home.infoCardAboutTitle,
			description: AppStrings.Home.infoCardAboutBody,
			position: .last,
			accessibilityIdentifier: AccessibilityIdentifiers.Home.infoCardAboutTitle
		)

		let appInformationConfigurator = HomeInfoCellConfigurator(
			title: AppStrings.Home.appInformationCardTitle,
			description: nil,
			position: .first,
			accessibilityIdentifier: AccessibilityIdentifiers.Home.appInformationCardTitle
		)

		let settingsConfigurator = HomeInfoCellConfigurator(
			title: AppStrings.Home.settingsCardTitle,
			description: nil,
			position: .last,
			accessibilityIdentifier: AccessibilityIdentifiers.Home.settingsCardTitle
		)

		let infosConfigurators: [CollectionViewCellConfiguratorAny] = [info1Configurator, info2Configurator]
		let settingsConfigurators: [CollectionViewCellConfiguratorAny] = [appInformationConfigurator, settingsConfigurator]

		let actionsSection: SectionDefinition = setupActionSectionDefinition()
		let infoSection: SectionDefinition = (.infos, infosConfigurators)
		let settingsSection: SectionDefinition = (.settings, settingsConfigurators)

		var sections: [(section: HomeViewController.Section, cellConfigurators: [CollectionViewCellConfiguratorAny])] = []
		sections.append(contentsOf: [actionsSection, infoSection, settingsSection])

		return sections
	}
}

// MARK: - Test result cell methods.

extension HomeInteractor {

	private func reloadTestResult(with result: TestResult) {
		testResultConfigurator.testResult = result
		reloadActionSection()
		guard let indexPath = indexPathForTestResultCell() else { return }
		homeViewController.reloadCell(at: indexPath)
	}

	func reloadActionSection() {
		sections[0] = setupActionSectionDefinition()
		homeViewController.reloadData(animatingDifferences: false)
	}
}

// MARK: - Action section setup helpers.

extension HomeInteractor {
	private var risk: Risk? { state.risk }
	private var riskDetails: Risk.Details? { risk?.details }

	// swiftlint:disable:next function_body_length
	func setupRiskConfigurator() -> CollectionViewCellConfiguratorAny? {

		let detectionIsAutomatic = detectionMode == .automatic
		let dateLastExposureDetection = riskDetails?.exposureDetectionDate

		riskLevelConfigurator = nil
		inactiveConfigurator = nil

		let detectionInterval = (riskProvider.configuration.exposureDetectionInterval.day ?? 1) * 24

		let riskLevel: RiskLevel? = state.exposureManagerState.enabled ? state.riskLevel : .inactive

		switch riskLevel {
		case .unknownInitial:
			riskLevelConfigurator = HomeUnknownRiskCellConfigurator(
				isLoading: isRequestRiskRunning,
				lastUpdateDate: nil,
				detectionInterval: detectionInterval,
				detectionMode: detectionMode,
				manualExposureDetectionState: riskProvider.manualExposureDetectionState
			)
		case .inactive:
			inactiveConfigurator = HomeInactiveRiskCellConfigurator(
				inactiveType: .noCalculationPossible,
				previousRiskLevel: store.previousRiskLevel,
				lastUpdateDate: dateLastExposureDetection
			)
			inactiveConfigurator?.activeAction = inActiveCellActionHandler
		case .unknownOutdated:
			inactiveConfigurator = HomeInactiveRiskCellConfigurator(
				inactiveType: .outdatedResults,
				previousRiskLevel: store.previousRiskLevel,
				lastUpdateDate: dateLastExposureDetection
			)
			inactiveConfigurator?.activeAction = inActiveCellActionHandler
		case .low:
			riskLevelConfigurator = HomeLowRiskCellConfigurator(
				isLoading: isRequestRiskRunning,
				numberRiskContacts: state.numberRiskContacts,
				numberDays: state.risk?.details.numberOfDaysWithActiveTracing ?? 0,
				totalDays: 14,
				lastUpdateDate: dateLastExposureDetection,
				isButtonHidden: detectionIsAutomatic,
				detectionMode: detectionMode,
				manualExposureDetectionState: riskProvider.manualExposureDetectionState,
				detectionInterval: detectionInterval
			)
		case .increased:
			riskLevelConfigurator = HomeHighRiskCellConfigurator(
				isLoading: isRequestRiskRunning,
				numberRiskContacts: state.numberRiskContacts,
				daysSinceLastExposure: state.daysSinceLastExposure,
				lastUpdateDate: dateLastExposureDetection,
				manualExposureDetectionState: riskProvider.manualExposureDetectionState,
				detectionMode: detectionMode,
				validityDuration: detectionInterval
			)
		case .none:
			riskLevelConfigurator = nil
		}

		riskLevelConfigurator?.buttonAction = {
			self.requestRisk(userInitiated: true)
		}
		return riskLevelConfigurator ?? inactiveConfigurator
	}

	private func setupTestResultConfigurator() -> HomeTestResultCellConfigurator {
		testResultConfigurator.primaryAction = homeViewController.showTestResultScreen
		return testResultConfigurator
	}

	func setupSubmitConfigurator() -> HomeTestResultCellConfigurator {
		let submitConfigurator = HomeTestResultCellConfigurator()
		submitConfigurator.primaryAction = homeViewController.showExposureSubmissionWithoutResult
		return submitConfigurator
	}

	func setupFindingPositiveRiskCellConfigurator() -> HomeFindingPositiveRiskCellConfigurator {
		let configurator = HomeFindingPositiveRiskCellConfigurator()
		configurator.nextAction = {
			self.homeViewController.showExposureSubmission(with: self.testResult)
		}
		return configurator
	}

	func setupActiveConfigurator() -> HomeActivateCellConfigurator {
		return HomeActivateCellConfigurator(state: state.enState)
	}

	func setupActionConfigurators() -> [CollectionViewCellConfiguratorAny] {
		var actionsConfigurators: [CollectionViewCellConfiguratorAny] = []

		// MARK: - Add cards that are always shown.

		// Active card.
		activeConfigurator = setupActiveConfigurator()
		actionsConfigurators.append(activeConfigurator)

		// MARK: - Add cards depending on result state.

		if store.lastSuccessfulSubmitDiagnosisKeyTimestamp != nil {
			// This is shown when we submitted keys! (Positive test result + actually decided to submit keys.)
			// Once this state is reached, it cannot be left anymore.

			let thankYou = HomeThankYouRiskCellConfigurator()
			actionsConfigurators.append(thankYou)
			log(message: "Reached end of life state.", file: #file, line: #line, function: #function)

		} else if store.registrationToken != nil {
			// This is shown when we registered a test.
			// Note that the `positive` state has a custom cell and the risk cell will not be shown once the user was tested positive.

			switch self.testResult {
			case .none:
				// Risk card.
				if let risk = setupRiskConfigurator() {
					actionsConfigurators.append(risk)
				}

				// Loading card.
				let testResultLoadingCellConfigurator = HomeTestResultLoadingCellConfigurator()
				actionsConfigurators.append(testResultLoadingCellConfigurator)

			case .positive:
				let findingPositiveRiskCellConfigurator = setupFindingPositiveRiskCellConfigurator()
				actionsConfigurators.append(findingPositiveRiskCellConfigurator)

			default:
				// Risk card.
				if let risk = setupRiskConfigurator() {
					actionsConfigurators.append(risk)
				}

				let testResultConfigurator = setupTestResultConfigurator()
				actionsConfigurators.append(testResultConfigurator)
			}
		} else {
			// This is the default view that is shown when no test results are available and nothing has been submitted.

			// Risk card.
			if let risk = setupRiskConfigurator() {
				actionsConfigurators.append(risk)
			}

			let submitCellConfigurator = setupSubmitConfigurator()
			actionsConfigurators.append(submitCellConfigurator)
		}

		return actionsConfigurators
	}

	private func setupActionSectionDefinition() -> SectionDefinition {
		return (.actions, setupActionConfigurators())
	}
}

// MARK: - IndexPath helpers.

extension HomeInteractor {

	private func indexPathForRiskCell() -> IndexPath? {
		for section in sections {
			let index = section.cellConfigurators.firstIndex { cellConfigurator in
				cellConfigurator === self.riskLevelConfigurator
			}
			guard let item = index else { return nil }
			let indexPath = IndexPath(item: item, section: HomeViewController.Section.actions.rawValue)
			return indexPath
		}
		return nil
	}

	private func indexPathForActiveCell() -> IndexPath? {
		for section in sections {
			let index = section.cellConfigurators.firstIndex { cellConfigurator in
				cellConfigurator === self.activeConfigurator
			}
			guard let item = index else { return nil }
			let indexPath = IndexPath(item: item, section: HomeViewController.Section.actions.rawValue)
			return indexPath
		}
		return nil
	}

	private func indexPathForTestResultCell() -> IndexPath? {
		let section = sections.first
		let index = section?.cellConfigurators.firstIndex { cellConfigurator in
			cellConfigurator === self.testResultConfigurator
		}
		guard let item = index else { return nil }
		let indexPath = IndexPath(item: item, section: HomeViewController.Section.actions.rawValue)
		return indexPath
	}
}

// MARK: - Exposure submission service calls.

extension HomeInteractor {
	func updateTestResults() {
		// Avoid unnecessary loading.
		guard testResult == nil || testResult != .positive else { return }
		guard store.registrationToken != nil else { return }

		// Make sure to make the loading cell appear for at least `minRequestTime`.
		// This avoids an ugly flickering when the cell is only shown for the fraction of a second.
		// Make sure to only trigger this additional delay when no other test result is present already.
		let requestStart = Date()
		let minRequestTime: TimeInterval = 0.5

		self.exposureSubmissionService.getTestResult { [weak self] result in
			switch result {
			case .failure(let error):
				// When we fail here, trigger an alert and set the state to pending.
				self?.homeViewController.alertError(
					message: error.localizedDescription,
					title: AppStrings.Home.resultCardLoadingErrorTitle,
					completion: {
						self?.testResult = .pending
						self?.reloadTestResult(with: .pending)
					}
				)

			case .success(let result):
				let requestTime = Date().timeIntervalSince(requestStart)
				let delay = requestTime < minRequestTime && self?.testResult == nil ? minRequestTime : 0
				DispatchQueue.main.asyncAfter(deadline: .now() + delay) {
					self?.testResult = result
					self?.reloadTestResult(with: result)
				}
			}
		}
	}
}

// MARK: The ENStateHandler updating
extension HomeInteractor: ENStateHandlerUpdating {
	func updateEnState(_ state: ENStateHandler.State) {
		self.state.enState = state
		activeConfigurator.updateEnState(state)
		updateActiveCell()
	}
}

extension HomeInteractor {
	private func inActiveCellActionHandler() {
		homeViewController.showExposureNotificationSetting()
	}
}

// MARK: - CountdownTimerDelegate methods.

/// The `CountdownTimerDelegate` is used to update the remaining time that is shown on the risk cell button until a manual refresh is allowed.
extension HomeInteractor: CountdownTimerDelegate {
	private func scheduleCountdownTimer() {
		guard self.detectionMode == .manual else { return }

		// Cleanup potentially existing countdown.
		countdownTimer?.invalidate()
		NotificationCenter.default.removeObserver(self, name: UIApplication.didEnterBackgroundNotification, object: nil)

		// Schedule new countdown.
		NotificationCenter.default.addObserver(self, selector: #selector(invalidateCountdownTimer), name: UIApplication.didEnterBackgroundNotification, object: nil)
		let nextUpdate = self.riskProvider.nextExposureDetectionDate()
		countdownTimer = CountdownTimer(countdownTo: nextUpdate)
		countdownTimer?.delegate = self
		countdownTimer?.start()
	}

	@objc
	private func invalidateCountdownTimer() {
		countdownTimer?.invalidate()
	}

	func countdownTimer(_ timer: CountdownTimer, didEnd done: Bool) {
		// Reload action section to trigger full refresh of the risk cell configurator (updates
		// the isButtonEnabled attribute).
		self.reloadActionSection()
	}

	func countdownTimer(_ timer: CountdownTimer, didUpdate time: String) {
		guard let indexPath = self.indexPathForRiskCell() else { return }
		guard let cell = homeViewController.cellForItem(at: indexPath) as? RiskLevelCollectionViewCell else { return }

		// We pass the time and let the configurator decide whether the button can be activated or not.
		riskLevelConfigurator?.timeUntilUpdate = time
		riskLevelConfigurator?.configureButton(for: cell)
	}
}<|MERGE_RESOLUTION|>--- conflicted
+++ resolved
@@ -34,11 +34,8 @@
 	) {
 		self.homeViewController = homeViewController
 		self.state = state
-<<<<<<< HEAD
 		self.exposureSubmissionService = exposureSubmissionService
-=======
 		observeRisk()
->>>>>>> 766e3cc3
 	}
 
 	// MARK: Properties
