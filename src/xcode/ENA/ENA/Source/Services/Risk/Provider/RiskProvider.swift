--- conflicted
+++ resolved
@@ -61,17 +61,7 @@
 	}
 
 	/// Called by consumers to request the risk level. This method triggers the risk level process.
-<<<<<<< HEAD
-	/// The completion is only used for the background fetch. Please use a consumer to get state updates.
 	func requestRisk(userInitiated: Bool, timeoutInterval: TimeInterval) {
-		requestRisk(userInitiated: userInitiated, completion: nil, timeoutInterval: timeoutInterval)
-	}
-
-	/// Called by consumers to request the risk level. This method triggers the risk level process.
-	func requestRisk(userInitiated: Bool, completion: Completion?, timeoutInterval: TimeInterval) {
-=======
-	func requestRisk(userInitiated: Bool) {
->>>>>>> add1aebc
 		Log.info("RiskProvider: Request risk was called. UserInitiated: \(userInitiated)", log: .riskDetection)
 
 		guard activityState == .idle else {
@@ -90,11 +80,7 @@
 			}
 			#endif
 
-<<<<<<< HEAD
-			self._requestRiskLevel(userInitiated: userInitiated, completion: completion, timeoutInterval: timeoutInterval)
-=======
-			self._requestRiskLevel(userInitiated: userInitiated)
->>>>>>> add1aebc
+			self._requestRiskLevel(userInitiated: userInitiated, timeoutInterval: timeoutInterval)
 		}
 	}
 
@@ -131,11 +117,7 @@
 		return didDownloadNewPackagesSinceLastDetection || lastDetectionMoreThan24HoursAgo
 	}
 
-<<<<<<< HEAD
-	private func _requestRiskLevel(userInitiated: Bool, completion: Completion?, timeoutInterval: TimeInterval) {
-=======
-	private func _requestRiskLevel(userInitiated: Bool) {
->>>>>>> add1aebc
+	private func _requestRiskLevel(userInitiated: Bool, timeoutInterval: TimeInterval) {
 		let group = DispatchGroup()
 		group.enter()
 		appConfigurationProvider.appConfiguration().sink { [weak self] appConfiguration in
@@ -160,11 +142,7 @@
 						group.leave()
 					}
 				case .failure(let error):
-<<<<<<< HEAD
-					self.failOnTargetQueue(error: error, completion: completion)
-=======
 					self.failOnTargetQueue(error: error)
->>>>>>> add1aebc
 					group.leave()
 				}
 			}
