////
// 🦠 Corona-Warn-App
//

import Foundation
import AVFoundation
import OpenCombine

final class CheckinQRCodeScannerViewModel: NSObject, AVCaptureMetadataOutputObjectsDelegate {

	// MARK: - Init

	override init() {
		self.captureDevice = AVCaptureDevice.default(for: .video)
		super.init()
	}

	// MARK: - Protocol AVCaptureMetadataOutputObjectsDelegate

	func metadataOutput(
		_: AVCaptureMetadataOutput,
		didOutput metadataObjects: [AVMetadataObject],
		from _: AVCaptureConnection
	) {
		guard let code = metadataObjects.first(where: { $0 is MetadataMachineReadableCodeObject }) as? MetadataMachineReadableCodeObject,
			  let route = Route(code.stringValue),
			  case let Route.checkin(key) = route,
			  let traceLocation = TraceLocation(qrCodeString: key)
		else {
			onError?(QRScannerError.codeNotFound)
			return
		}
<<<<<<< HEAD

		let data = key.base32DecodedString()
		Log.debug("Data found: \(String(describing: data))")

		// creates a fake event for the moment
		let traceLocation = TraceLocation(
			id: Data(),
			version: 0,
			type: .locationTypePermanentCraft,
			description: "Jahrestreffen der deutschen SAP Anwendergruppe",
			address: "Lenaustr.6, 69115, Heidelberg",
			startDate: Date(),
			endDate: Calendar.current.date(byAdding: .hour, value: 3, to: Date(), wrappingComponents: false),
			defaultCheckInLengthInMinutes: nil,
			cryptographicSeed: Data(),
			cnMainPublicKey: Data()
		)
=======
>>>>>>> 4240f828
		onSuccess?(traceLocation)
	}
	

	// MARK: - Internal

	lazy var captureSession: AVCaptureSession? = {
		
		guard let currentCaptureDevice = captureDevice,
			let captureDeviceInput = try? AVCaptureDeviceInput(device: currentCaptureDevice) else {
			onError?(.cameraPermissionDenied)
			return nil
		}

		let metadataOutput = AVCaptureMetadataOutput()
		let captureSession = AVCaptureSession()
		captureSession.addInput(captureDeviceInput)
		captureSession.addOutput(metadataOutput)
		metadataOutput.metadataObjectTypes = [.qr]
		metadataOutput.setMetadataObjectsDelegate(self, queue: .main)
		return captureSession
	}()

	var onSuccess: ((TraceLocation) -> Void)?
	var onError: ((QRScannerError) -> Void)?
	/// get current torchMode by device state
	var torchMode: TorchMode {
		guard let device = captureDevice,
			  device.hasTorch else {
			return .notAvailable
		}

		switch device.torchMode {
		case .off:
			return .lightOff
		case .on:
			return .lightOn
		case .auto:
			return .notAvailable
		@unknown default:
			return .notAvailable
		}
	}
	func activateScanning() {
		captureSession?.startRunning()
	}

	func deactivateScanning() {
		captureSession?.stopRunning()
	}

	func toggleFlash() {
		guard let device = captureDevice,
			  device.hasTorch else {
			return
		}

		defer { device.unlockForConfiguration() }

		do {
			try device.lockForConfiguration()

			if device.torchMode == .on {
				device.torchMode = .off
			} else {
				try device.setTorchModeOn(level: 1.0)
			}

		} catch {
			Log.error(error.localizedDescription, log: .api)
		}
	}

	// MARK: - Private

	private let captureDevice: AVCaptureDevice?

	private var isScanningActivated: Bool {
		captureSession?.isRunning ?? false
	}

	func startCaptureSession() {
		switch AVCaptureDevice.authorizationStatus(for: .video) {
		case .authorized:
			Log.info("AVCaptureDevice.authorized - enable qr code scanner", log: .checkin)
			activateScanning()
		case .notDetermined:
			AVCaptureDevice.requestAccess(for: .video) { [weak self] isAllowed in
				guard isAllowed else {
					self?.onError?(.cameraPermissionDenied)
					return
				}
				self?.activateScanning()
			}
		default:
			onError?(.cameraPermissionDenied)
		}
	}

}<|MERGE_RESOLUTION|>--- conflicted
+++ resolved
@@ -30,26 +30,6 @@
 			onError?(QRScannerError.codeNotFound)
 			return
 		}
-<<<<<<< HEAD
-
-		let data = key.base32DecodedString()
-		Log.debug("Data found: \(String(describing: data))")
-
-		// creates a fake event for the moment
-		let traceLocation = TraceLocation(
-			id: Data(),
-			version: 0,
-			type: .locationTypePermanentCraft,
-			description: "Jahrestreffen der deutschen SAP Anwendergruppe",
-			address: "Lenaustr.6, 69115, Heidelberg",
-			startDate: Date(),
-			endDate: Calendar.current.date(byAdding: .hour, value: 3, to: Date(), wrappingComponents: false),
-			defaultCheckInLengthInMinutes: nil,
-			cryptographicSeed: Data(),
-			cnMainPublicKey: Data()
-		)
-=======
->>>>>>> 4240f828
 		onSuccess?(traceLocation)
 	}
 	
