--- conflicted
+++ resolved
@@ -7,13 +7,8 @@
 
 extension SAP_Internal_V2_ApplicationConfigurationIOS {
 	var revokationEtags: [String] {
-<<<<<<< HEAD
 		let dayMeta = keyDownloadParameters.cachedDayPackagesToUpdateOnEtagMismatch
 		let hourMeta = keyDownloadParameters.cachedHourPackagesToUpdateOnEtagMismatch
-=======
-		let dayMeta = iosKeyDownloadParameters.revokedDayPackages
-		let hourMeta = iosKeyDownloadParameters.revokedHourPackages
->>>>>>> 4adb3f92
 
 		var etags = dayMeta.map({ $0.etag })
 		etags.append(contentsOf: hourMeta.map({ $0.etag }))
