/* Hints */
/* Use a non-breaking space (OPTION + SPACE) to avoid line breaks. */
/* Write \"z. B.\" always with a non-breaking space (OPTION + SPACE). */
/* General */
"Alert_TitleGeneral" = "A apărut o eroare.";

"Alert_ActionOk" = "OK";

"Alert_ActionYes" = "Da";

"Alert_ActionNo" = "Nu";

"Alert_ActionRetry" = "Repetare";

"Alert_ActionCancel" = "Anulare";

"Alert_ActionRemove" = "Ștergere";

"Alert_BluetoothOff_Title" = "Porniți Bluetooth";

"Alert_BluetoothOff_Description" = "Activați Bluetooth-ul în configurările dispozitivului dvs. pentru a utiliza această aplicație.";

"Alert_CancelAction_Later" = "Mai târziu";

"Alert_DefaultAction_OpenSettings" = "Deschideți Configurări";

"General_BackButtonTitle" = "Înapoi";

"Common_No_Network" = "Procesul nu a putut fi terminat din cauza problemelor de rețea. Încercați din nou.";

"Common_ENError5_Description" = "Eroarea 5: A apărut o problemă. Nivelul dvs. de risc nu poate fi determinat. Lucrăm la soluționarea problemei.";

"Common_ENError11_Description" = "Eroarea 11: A apărut o problemă. Nivelul dvs. de risc nu poate fi determinat. Reporniți smartphone-ul și reîncercați mâine.";

"Common_ENError13_Description" = "Eroarea 13: Înregistrarea în jurnal a expunerilor dvs. pentru astăzi a fost deja efectuată. Reîncercați în 24 de ore.";

"Common_Alert_Action_moreInfo" = "Aflați mai multe";

"Common_BackgroundFetch_AlertMessage" = "Ați dezactivat împrospătarea aplicației în fundal pentru aplicația Corona-Warn. Activați împrospătarea aplicației în fundal pentru a utiliza înregistrarea automată în jurnal a expunerilor. Dacă nu activați împrospătarea aplicației în fundal, puteți porni doar manual din aplicație înregistrarea în jurnal a expunerilor.\n\nPuteți activa împrospătarea aplicației în fundal pentru aplicație din configurările dispozitivului dvs.";

"Common_BackgroundFetch_SettingsTitle" = "Deschideți configurările dispozitivului";

"Common_BackgroundFetch_OKTitle" = "Porniți manual înregistrarea în jurnal a expunerilor";

"Common_BackgroundFetch_AlertTitle" = "Împrospătarea aplicației în fundal dezactivată";

"Common_Deadman_AlertTitle" = "Starea riscului dvs.";

"Common_Deadman_AlertBody" = "Nu uitați să deschideți frecvent aplicația Corona-Warn pentru a verifica starea riscului dvs.";

"Common_Tess_Relay_Description" = "Persoanele cu deficiențe de auz pot utiliza serviciile Tess Relay (interpretare între limba germană scrisă și limbajul semnelor) pentru a contacta hotline-ul telefonic. Puteți descărca software-ul din App Store.";

/* Accessibility */
"AccessibilityLabel_Close" = "Închidere";

"AccessibilityLabel_PhoneNumber" = "Număr de telefon";

/* Exposure Detection */
"ExposureDetection_Off" = "Înregistrarea în jurnal a expunerilor a fost oprită";

"ExposureDetection_Unknown" = "Risc necunoscut";

"ExposureDetection_Low" = "Risc redus";

"ExposureDetection_Low_Green_Color" = "Verde";

"ExposureDetection_High" = "Risc crescut";

"ExposureDetection_High_Red_Color" = "Roșu";

"ExposureDetection_LastExposure" = "Cel mai recent pe %@";

"ExposureDetection_LastExposure_One_Risk_Day" = "Pe %@";

"ExposureDetection_Refreshed" = "Actualizată: %@";

"ExposureDetection_Refreshed_Never" = "Necunoscut";

"ExposureDetection_RefreshingIn" = "Actualizare în %02d:%02d\U00A0minute";

"ExposureDetection_RefreshIn" = "Actualizare în %@";

"ExposureDetection_LastRiskLevel" = "Ultima verificare a expunerilor: %@";

"ExposureDetection_OffText" = "Activați înregistrarea în jurnal a expunerilor pentru a permite calculul stării curente a riscului dvs.";

"ExposureDetection_OutdatedText" = "Înregistrarea în jurnal a calculului riscului dvs. nu a fost actualizată timp de peste 48 de ore. Actualizați calculul.";

"ExposureDetection_UnknownText" = "Deoarece nu ați activat un timp suficient de lung înregistrarea în jurnal a expunerilor, nu am putut calcula riscul dvs. de infectare.";

"ExposureDetection_LoadingText" = "Datele curente sunt în curs de descărcare și verificare. Aceasta poate dura mai multe minute.";

"ExposureDetection_Contact_Journal_Text" = "Veți găsi mai multe informații despre expunerile dvs. în jurnalul dvs. de contacte.";

"ExposureDetection_Behavior_Title" = "Instrucțiuni";

"ExposureDetection_Behavior_Subtitle" = "Iată ce trebuie să faceți:";

"ExposureDetection_Guide_Vaccination" = "Vaccinați-vă împotriva virusului SARS-CoV-2 dacă nu ați făcut deja acest lucru.";

"ExposureDetection_Guide_Hands" = "Spălați-vă frecvent pe mâini cu săpun timp de 20 de secunde.";

"ExposureDetection_Guide_Mask" = "Purtați o mască facială când întâlniți alte persoane.";

"ExposureDetection_Guide_Distance" = "Păstrați o distanță de cel puțin 1,5 metri față de alte persoane.";

"ExposureDetection_Guide_Sneeze" = "Strănutați sau tușiți în pliul cotului sau într-un șervețel.";

"ExposureDetection_Guide_Ventilation" = "Aerisiți spațiile interioare de mai multe ori pe zi. Astfel, deschideți ferestrele cât mai larg posibil timp de câteva minute („ventilație șoc”).";

"ExposureDetection_Guide_Symptoms" = "Fiți vigilenți pentru depistarea simptomelor specifice pentru COVID-19. Chiar și persoanele vaccinate pot prezenta simptome în caz de infectare post-vaccinare. Dacă observați simptome suspecte, testați-vă.";

"ExposureDetection_Guide_Home" = "Dacă este posibil, mergeți acasă și rămâneți în casă.";

"ExposureDetection_Guide_Hotline1" = "Dacă aveți întrebări despre simptome, disponibilitatea testării sau măsurile de carantină, contactați fie:";

"ExposureDetection_Guide_Hotline2" = "Medicul de familie";

"ExposureDetection_Guide_Hotline3" = "Serviciul general de urgență la numărul de telefon 116 117";

"ExposureDetection_Guide_Hotline4" = "Autoritatea de sănătate publică relevantă";

"ExposureDetection_Guide_Vaccination_HighRisk" = "Dacă încă nu v-ați vaccinat, consultați telefonic medicul de familie sau serviciul medical de urgență pentru a stabili efectuarea unui test. După testare, discutați opțiunile de vaccinare împotriva SARS-CoV-2 cu medicul dvs. de familie.";

/* Placeholder points to `ExposureDetection_LinkText` */
"ExposureDetection_Guide_FAQ" = "Dacă vă testați, veți găsi mai multe informații despre procedura de testare în %@.";

/* The 'tapable' text containing the link to the faq */
"ExposureDetection_Guide_FAQ_LinkText" = "Întrebări frecvente despre procedura de testare";

"ExposureDetection_Explanation_Title" = "Risc de infectare";

"ExposureDetection_Explanation_Subtitle" = "Modul în care este calculat riscul dvs.";

"ExposureDetection_Explanation_Text_Off" = "Riscul dvs. de infectare este calculat pe baza datelor de înregistrare în jurnal a expunerilor (durata și proximitatea) la nivel local pe dispozitivul dvs. Riscul dvs. de infectare nu poate fi văzut de o altă persoană sau transmis unei alte persoane.";

"ExposureDetection_Explanation_Text_Outdated" = "Verificarea expunerii dvs. nu a fost actualizată timp de peste 48 de ore. Actualizați calculul.";

"ExposureDetection_Explanation_Text_Unknown" = "Deoarece nu ați activat un timp suficient de lung înregistrarea în jurnal a expunerilor, nu putem calcula riscul dvs. de infectare.\n\nRiscul dvs. de infectare este calculat pe baza datelor de înregistrare în jurnal a expunerilor (durata și proximitatea) la nivel local pe smartphone-ul dvs. Riscul dvs. de infectare nu poate fi văzut de o altă persoană sau transmis unei alte persoane.";

"ExposureDetection_Explanation_Text_Low_No_Encounter" = "Aveți un risc redus de infectare deoarece nu a fost înregistrată nicio expunere la persoane diagnosticate ulterior cu coronavirus sau expunerile dvs. au fost limitate la o perioadă scurtă și la o distanță mai mare.";

"ExposureDetection_Explanation_Text_Low_With_Encounter" = "Riscul de infectare este calculat local pe smartphone-ul dvs., utilizând datele de înregistrare în jurnal a expunerilor. Calculul ține cont și de distanța și durata expunerii la persoane diagnosticate cu coronavirus, precum și de potențiala contagiozitate a acestora. Riscul dvs. de infectare nu poate fi observat sau transmis mai departe niciunei alte persoane.";

"ExposureDetection_Explanation_Text_Low_With_Encounter_FAQ" = "Pentru mai multe informații, consultați pagina noastră de întrebări frecvente.";

"ExposureDetection_Explanation_Text_High_DateOfLastExposure" = "Aveți un risc crescut de infectare deoarece ați fost expus ultima dată pe o perioadă mai lungă de timp și în strânsă proximitate cu cel puțin o persoană diagnosticată cu coronavirus.";

"ExposureDetection_Explanation_Text_High" = "Prin urmare, riscul dvs. de infectare a fost clasificat ca fiind crescut. \nRiscul dvs. de infectare este calculat pe baza datelor de înregistrare în jurnal a expunerilor (durata și proximitatea) la nivel local pe smartphone-ul dvs. Riscul dvs. de infectare nu poate fi văzut de o altă persoană sau transmis unei alte persoane. \nCând ajungeți acasă, evitați contactul strâns cu membrii familiei sau cu cei din gospodăria dvs.";

"ExposureDetection_LowRiskExposure_Title" = "Expuneri cu risc redus";

"ExposureDetection_LowRiskExposure_Subtitle" = "De ce riscul dvs. de infectare este redus";

"ExposureDetection_LowRiskExposure_Body" = "Ați avut o întâlnire cu o persoană diagnosticată cu coronavirus. Totuși, pe baza datelor de înregistrare în jurnal a expunerilor, riscul dvs. de infectare este redus. Riscul este redus dacă întâlnirea dvs. a fost de scurtă durată sau s-a păstrat o anumită distanță. Nu este cazul să vă îngrijorați și nu este nevoie de nicio acțiune specială din partea dvs. Vă recomandăm să respectați regulile generale privind distanțarea și igiena.";

"ExposureDetection_Button_Enable" = "Activați înregistrarea în jurnal a expunerilor";

"ExposureDetection_Button_Refresh" = "Actualizare";

"ExposureDetection_Button_Title_Restart" = "Relansare";

"ExposureDetection_Risk_Status_Downloading_Title" = "Datele sunt în curs de descărcare...";

"ExposureDetection_Risk_Status_Detecting_Title" = "Verificarea este în curs…";

"ExposureDetection_Risk_Status_Downloading_Body" = "Aceasta poate dura câteva minute. Vă mulțumim pentru răbdare.";

"ExposureDetection_Risk_Status_Detecting_Body" = "Datele dvs. privind expunerea sunt verificate. Aceasta poate dura câteva minute. Vă mulțumim pentru răbdare.";

"ExposureDetection_Risk_Failed_Title" = "Verificarea expunerii a eșuat";

"ExposureDetection_Risk_Failed_Body" = "Sincronizarea ID-urilor aleatorii cu serverul a eșuat. Puteți relansa manual sincronizarea.";

"ExposureDetection_Risk_Restart_Button_Title" = "Relansare";

"ExposureDetection_Survey_Card_Title" = "Sondaj despre Corona-Warn-App";

"ExposureDetection_Survey_Card_Body" = "Ajutați-ne să îmbunătățim aplicația răspunzând la câteva întrebări simple.";

"ExposureDetection_Survey_Card_Button" = "Accesați sondajul";

/* Survey Errors */
"SurveyConsent_Error_Title" = "Eroare";

"SurveyConsent_Error_TryAgainLater" = "Nu se poate obține sondajul chiar acum. Încercați din nou mai târziu (cod de eroare %@).";

"SurveyConsent_Error_DeviceNotSupported" = "Nu se poate obține sondajul (cod de eroare %@).";

"SurveyConsent_Error_ChangeDeviceTime" = "Ora de pe smartphone-ul dvs. nu corespunde cu ora curentă. Vă rugăm să corectați ora în setările smartphone-ului dvs. (cod de eroare %@).";

"SurveyConsent_Error_TryAgainNextMonth" = "Nu se poate obține sondajul din cauza unor motive de securitate. Puteți participa din nou la sondaj în următoarea lună calendaristică (cod de eroare %@).";

"SurveyConsent_Error_AlreadyParticipated" = "Ați participat deja la sondaj. Puteți participa la sondaj doar o dată pe lună (cod de eroare %@).";

/* Survey Consent Screen */
"SurveyConsent_Title" = "Sondaj pentru evaluarea și îmbunătățirea aplicației Corona-Warn.";

"SurveyConsent_Body1" = "Ajutați-ne să îmbunătățim aplicația Corona-Warn participând la un sondaj privind experiența dvs. cu aplicația. Astfel, ajutați RKI să evalueze eficacitatea aplicației, să îmbunătățească aplicația și să înțeleagă modul în care avertizările transmise prin aplicație afectează comportamentul persoanelor cu risc crescut.";

"SurveyConsent_Body2" = "Sondajul este destinat persoanelor a căror aplicație a indicat o expunere cu risc crescut. Sondajul se desfășoară pe site-ul web al RKI. Pentru a vă redirecționa la site-ul web, la pasul următor va fi afișată o legătură către sondaj. Înainte de a fi afișată, trebuie confirmată autenticitatea aplicației dvs. Pentru aceasta, este nevoie de consimțământul dvs.";

"SurveyConsent_Body3" = "Când apăsați pe legătura către sondaj, veți primi informații suplimentare despre acesta. De asemenea, vi se va solicita explicit să vă dați consimțământul din nou înainte de a începe sondajul.";

"SurveyConsent_Accept_Button_Title" = "Accept";

/* Survey Consent Legal Details Screen */
"SurveyConsent_Legal_Details_Title" = "Informații detaliate despre prelucrarea datelor utilizate în timpul participării la sondaj";

"SurveyConsent_Details_Headline" = "Despre sondajul RKI";

"SurveyConsent_Details_Body" = "După verificarea autenticității aplicației dvs., aplicația vă redirecționează către un site web al RKI, utilizând o legătură personalizată către sondaj care a fost generată pentru dvs. Această legătură către sondaj conține o parolă de unică folosință care este generată de Corona-Warn-App. Când apăsați pe legătura către sondaj și apelați site-ul web cu sondajul, parola de unică folosință este stocată temporar în browserul dvs. Acest ecran conține informații suplimentare despre sondaj și note despre parcurgerea acestuia, de exemplu cum să începeți sondajul. La începerea sondajului, parola de unică folosință este transmisă la serverele Corona-Warn-App unde este marcată ca utilizată. Apoi serverul verifică dacă puteți efectua sondajul. Aceste acțiuni asigură faptul că fiecare utilizator poate participa la sondaj o singură dată.";

/* Exposure detection wrong device time */
"ExposureDetection_WrongTime_Notification_Title" = "Verificarea expunerii nu este posibilă";

"ExposureDetection_WrongTime_Notification_Body" = "Ora setată pe dispozitivul dvs. nu corespunde cu ora curentă. Drept rezultat, riscul dvs. nu poate fi verificat chiar acum. Setați ora corectă în setările dispozitivului.";

"ExposureDetection_WrongTime_Notification_Popover_Title" = "Verificarea expunerii nu este posibilă";

"ExposureDetection_WrongTime_Notification_Popover_Body" = "Ora setată pe dispozitivul dvs. nu corespunde cu ora curentă. Drept rezultat, riscul dvs. nu poate fi verificat chiar acum. Setați ora corectă în setările dispozitivului.";

/* Active Tracing Section */
"ExposureDetection_ActiveTracingSection_Title" = "Perioada înregistrată";

"ExposureDetection_ActiveTracingSection_Subtitle" = "Această perioadă este inclusă în calcul.";

/* There are two paragraphs in this section. The first one just contains text… */
"ExposureDetection_ActiveTracingSection_Text_Paragraph0" = "Riscul dvs. de infectare poate fi calculat doar pentru perioadele în care a fost activă înregistrarea în jurnal a expunerilor. Prin urmare, caracteristica de înregistrare în jurnal trebuie să rămână permanent activă. Înregistrarea în jurnal a expunerilor acoperă ultimele 14 zile.";

"ExposureDetection_ActiveTracingSection_Text_Paragraph1b" = "Dacă înregistrarea în jurnal a expunerilor a fost activă pe durata în care v-ați întâlnit cu alte persoane, riscul dvs. de infectare poate fi calculat pentru această perioadă.";

/* Exposure Detection Errors */
"ExposureDetectionError_Alert_Message" = "A apărut o eroare în timpul înregistrării în jurnal a expunerilor.";

"ExposureDetectionError_Alert_FullDiskSpace_Message" = "Nu este suficientă memorie liberă disponibilă pentru datele curente.\nEliberați memorie pe smartphone-ul dvs. pentru a permite actualizarea stării riscului dvs.";

/* How Risk Detection Works Alert.\n First introduced due to EXPOSUREAPP-1738.\n The alert only displays a single OK-button. We re-use the localized string\n `Alert_ActionOk` for that. */
"How_Risk_Detection_Works_Alert_Title" = "Informații despre funcționalitatea de înregistrare în jurnal a expunerilor";

"How_Risk_Detection_Works_Alert_Message" = "Riscul dvs. de infectare poate fi calculat doar pentru perioadele în care a fost activă înregistrarea în jurnal a expunerilor. Prin urmare, caracteristica de înregistrare în jurnal trebuie să rămână permanent activă.\nÎnregistrarea în jurnal a expunerilor acoperă ultimele %1$u zile.\nAplicația șterge automat înregistrările mai vechi din jurnal, întrucât acestea nu mai sunt relevante pentru prevenirea infectării.\n\nPentru mai multe informații, consultați pagina noastră de întrebări frecvente.";

/* Settings */
"Settings_Notification_StatusActive" = "Pornită";

"Settings_Notification_StatusInactive" = "Oprită";

"Settings_BackgroundAppRefresh_StatusActive" = "Pornită";

"Settings_BackgroundAppRefresh_StatusInactive" = "Oprită";

"Settings_StatusEnable" = "Activare";

"Settings_StatusDisable" = "Dezactivare";

"Settings_KontaktProtokollStatusActive" = "Activ";

"Settings_KontaktProtokollStatusInactive" = "Oprit";

"Settings_Tracing_Label" = "Înregistrarea în jurnal a expunerilor";

"Settings_Notification_Label" = "Notificări";

"Settings_BackgroundAppRefresh_Label" = "Împrospătarea aplicației în fundal";

"Settings_Reset_Label" = "Resetați aplicația";

"Settings_Tracing_Description" = "Permiteți generarea și trimiterea de ID-uri aleatorii de COVID-19.";

"Settings_Notification_Description" = "Permiteți notificările automate privind starea riscului dvs. de infectare cu COVID-19.";

"Settings_BackgroundAppRefresh_Description" = "Permiteți actualizările automate privind starea riscului dvs.";

"Settings_Reset_Description" = "Ștergeți toate datele dvs. din aplicație.";

"Settings_NavTitle" = "Setări";

"Settings_DaysSinceInstall_Title" = "Perioada înregistrată";

"Settings_DaysSinceInstall_SubTitle" = "Această perioadă este inclusă în calcul.";

"Settings_DaysSinceInstall_P1" = "Riscul dvs. de infectare poate fi calculat doar pentru perioadele în care a fost activă înregistrarea în jurnal a expunerilor. Prin urmare, caracteristica de înregistrare în jurnal trebuie să rămână permanent activă. Înregistrarea în jurnal a expunerilor acoperă ultimele 14 zile.";

"Settings_DaysSinceInstall_P2b" = "Dacă înregistrarea în jurnal a expunerilor a fost activă pe durata în care v-ați întâlnit cu alte persoane, riscul dvs. de infectare poate fi calculat pentru această perioadă.";

"Settings_DataDonation_Label" = "Partajare date";

"Settings_DataDonation_Description" = "Permiteți transmiterea comportamentului dvs. de utilizare.";

"Settings_DataDonation_StatusActive" = "Pornită";

"Settings_DataDonation_StatusInactive" = "Oprită";

/* Notification Settings */
"NotificationSettings_Title" = "Notificări";

"NotificationSettings_ImageDescriptionOn" = "O femeie primește o notificare de la Corona-Warn-App.";

"NotificationSettings_ImageDescriptionOff" = "O femeie nu poate primi notificări de la Corona-Warn-App.";

"NotificationSettings_SettingsDescription" = "SETARE";

"NotificationSettings_Notifications" = "Notificări";

"NotificationSettings_NotificationsOn" = "Pornit";

"NotificationSettings_NotificationsOff" = "Oprit";

"NotificationSettings_BulletHeadlineOn" = "Gestionare notificări";

"NotificationSettings_BulletHeadlineOff" = "Activați notificările";

"NotificationSettings_BulletDescOn" = "Puteți defini următoarele setări aici:";

"NotificationSettings_BulletDescOff" = "Pentru a activa notificările în Corona-Warn-App, trebuie să permiteți notificările în setările dispozitivului.";

"NotificationSettings_BulletPoint1" = "Doriți să primiți notificările în general";

"NotificationSettings_BulletPoint2" = "Doriți ca textele notificărilor să fie afișate pe ecranul de blocare";

"NotificationSettings_BulletPoint3" = "Nu doriți ca textele de notificare să fie afișate până când nu deblocați smartphone-ul dvs.";

"NotificationSettings_BulletDesc2" = "Pentru detalii despre setările pentru sistemul dvs. de operare, consultați pagina noastră %@.";

"NotificationSettings_BulletDesc2_FAQText" = "Întrebări frecvente";

"NotificationSettings_OpenSystemSettings" = "Deschideți configurările dispozitivului";

"NotificationSettings_DeltaOnboarding_Title" = "Gestionare notificări";

"NotificationSettings_DeltaOnboarding_Description" = "Setările pentru notificări sunt gestionate central acum în setările dispozitivului de pe smartphone-ul dvs.";

"NotificationSettings_DeltaOnboarding_PrimaryButtonTitle" = "Continuare";

/* Background App Referesh Settings */
"BackgroundAppRefreshSettings_Title" = "Împrospătarea aplicației în fundal";

"BackgroundAppRefreshSettings_Image_Description_On" = "O persoană ține în mână un smartphone care are activată împrospătarea aplicației în fundal.";

"BackgroundAppRefreshSettings_Image_Description_Off" = "O persoană ține în mână un smartphone care are dezactivată împrospătarea aplicației în fundal.";

"BackgroundAppRefreshSettings_Subtitle" = "Actualizare în fundal a stării de risc";

"BackgroundAppRefreshSettings_Description" = "Odată ce este activată împrospătarea aplicației în fundal, aplicația Corona-Warn determină automat starea riscului dvs.\nNu se aplică costuri suplimentare pentru transferul de date către rețeaua mobilă.\nDacă este dezactivată împrospătarea aplicației în fundal, va trebui să deschideți manual aplicația în fiecare zi pentru a actualiza starea riscului dvs.";

"BackgroundAppRefreshSettings_Status_Header" = "Setare";

"BackgroundAppRefreshSettings_Status_Title" = "Împrospătarea aplicației în fundal";

"BackgroundAppRefreshSettings_Status_On" = "Pornită";

"BackgroundAppRefreshSettings_Status_Off" = "Oprită";

"BackgroundAppRefreshSettings_InfoBox_Title" = "Activați împrospătarea aplicației în fundal";

"BackgroundAppRefreshSettings_InfoBox_Description" = "Trebuie să activați împrospătarea aplicației în fundal atât în setările generale ale iPhone-ului, cât și în setările aplicației Corona-Warn.";

"BackgroundAppRefreshSettings_InfoBox_LowPowerMode_Description" = "Rețineți că trebuie să fie dezactivat modul de consum redus pentru a putea activa împrospătarea aplicației în fundal.";

"BackgroundAppRefreshSettings_InfoBox_LowPowerModeInstruction_Title" = "Dezactivați mod consum redus";

"BackgroundAppRefreshSettings_InfoBox_LowPowerModeInstruction_Step1" = "Deschideți Configurări";

"BackgroundAppRefreshSettings_InfoBox_LowPowerModeInstruction_Step2" = "Deschideți Baterie";

"BackgroundAppRefreshSettings_InfoBox_LowPowerModeInstruction_Step3" = "Dezactivați mod consum redus";

"BackgroundAppRefreshSettings_InfoBox_SystemBackgroundRefreshInstruction_Title" = "Activarea împrospătării aplicației în fundal în General";

"BackgroundAppRefreshSettings_InfoBox_SystemBackgroundRefreshInstruction_Step1" = "Deschideți Configurări";

"BackgroundAppRefreshSettings_InfoBox_SystemBackgroundRefreshInstruction_Step2" = "Deschideți General";

"BackgroundAppRefreshSettings_InfoBox_SystemBackgroundRefreshInstruction_Step3" = "Deschideți Împrospătarea aplicației în fundal";

"BackgroundAppRefreshSettings_InfoBox_SystemBackgroundRefreshInstruction_Step4" = "Selectați Wi-Fi sau Wi-Fi și date celulare";

"BackgroundAppRefreshSettings_InfoBox_AppBackgroundRefreshInstruction_Title" = "Activarea împrospătării aplicației în fundal pentru Corona-Warn-App";

"BackgroundAppRefreshSettings_InfoBox_AppBackgroundRefreshInstruction_Step1" = "Deschideți Configurări";

"BackgroundAppRefreshSettings_InfoBox_AppBackgroundRefreshInstruction_Step2" = "Deschideți Corona-Warn-App";

"BackgroundAppRefreshSettings_InfoBox_AppBackgroundRefreshInstruction_Step3" = "Activați împrospătarea aplicației în fundal";

"BackgroundAppRefreshSettings_OpenSettingsButton_Title" = "Deschideți Configurări";

"BackgroundAppRefreshSettings_ShareButton_Title" = "Partajați instrucțiuni";

/* Onboarding */
"Onboarding_LetsGo_actionText" = "Să începem";

"Onboarding_Continue_actionText" = "Înainte";

"Onboarding_EnableLogging_actionText" = "Activați înregistrarea în jurnal a expunerilor";

"Onboarding_Continue_actionTextHint" = "Puteți sări peste acest ecran";

"Onboarding_DoNotActivate_actionText" = "Nu activați";

"Onboarding_DeactivateExposureConfirmation_title" = "Dacă nu activați înregistrarea în jurnal a expunerilor, aplicația nu poate determina starea riscului dvs. Aceasta înseamnă că nu veți primi informații despre riscul dvs. în aplicație.";

"Onboarding_DeactivateExposureConfirmation_message" = "Puteți oricând reactiva înregistrarea în jurnal a expunerilor.";

"OnboardingInfo_togetherAgainstCoronaPage_imageDescription" = "Un grup de persoane își utilizează dispozitivele prin oraș.";

"OnboardingInfo_togetherAgainstCoronaPage_title" = "Să combatem împreună COVID-19";

"OnboardingInfo_togetherAgainstCoronaPage_boldText" = "Mai multă protecție pentru dvs. și pentru noi toți. Utilizând Corona-Warn-App putem întrerupe mai ușor lanțurile de infectare.";

"OnboardingInfo_togetherAgainstCoronaPage_normalText" = "Transformați-vă dispozitivul într-un sistem de avertizare împotriva coronavirusului. Obțineți un sumar al stării de risc și aflați dacă ați intrat în contact strâns cu persoane diagnosticate cu coronavirus în ultimele 14 zile. \n\nAplicația înregistrează în jurnal întâlnirile dintre persoane prin smartphone-urile acestora, care schimbă ID-uri aleatorii criptate, fără a accesa niciun fel de date personale.\n\nDacă doriți, puteți utiliza aplicația pentru a dovedi starea de infectare personală (de exemplu, un test rapid negativ). Rețineți, totuși, că nu aveți nicio obligație de a utiliza aplicația pentru a dovedi starea dvs. de infectare. De asemenea, puteți dovedi starea dvs. de infectare într-un alt mod care respectă reglementările legale din localitatea dvs. de domiciliu.\n\nDe asemenea, puteți verifica starea vaccinării personale.\n\nAplicația înregistrează în jurnal întâlnirile dintre persoane prin smartphone-urile acestora, care schimbă ID-uri aleatorii criptate, fără a accesa niciun fel de date personale.";

"OnboardingInfo_togetherAgainstCoronaPage_linkText" = "Informații despre aplicație în limbaj simplificat și în limbajul semnelor";

"OnboardingInfo_privacyPage_imageDescription" = "O femeie utilizează Corona-Warn-App pe smartphone. O pictogramă care arată un lacăt pe un fundal în formă de scut simbolizează datele criptate.";

"OnboardingInfo_privacyPage_title" = "Confidențialitate";

"OnboardingInfo_privacyPage_boldText" = "";

"OnboardingInfo_privacyPage_normalText" = "Vă este păstrată anonimitatea.\nDatele dvs. sunt criptate integral și sunt transmise sub pseudonim.\n\nOrganism responsabil: GDPR, articolul 4, alin. 7:\n\nRobert Koch-Institute\nNordufer 20\n13353 Berlin\nConsultați reglementările noastre privind confidențialitatea datelor.\n\nInformații despre confidențialitatea datelor:";

"OnboardingInfo_enableLoggingOfContactsPage_imageDescription" = "Trei persoane și-au activat pe dispozitiv înregistrarea în jurnal a expunerilor, ceea ce va duce la înregistrarea întâlnirilor lor.";

"OnboardingInfo_enableLoggingOfContactsPage_title" = "Cum faceți posibilă înregistrarea în jurnal a expunerilor";

"OnboardingInfo_enableLoggingOfContactsPage_boldText" = "Pentru a identifica dacă sunteți supus riscului de infectare, trebuie să activați înregistrarea în jurnal a expunerilor.";

"OnboardingInfo_enableLoggingOfContactsPage_normalText" = "Înregistrarea în jurnal a expunerilor funcționează astfel: iPhone-ul dvs. primește prin Bluetooth ID-uri aleatorii criptate ale altor utilizatori ai aplicației și transmite propriul dvs. ID-uri aleatorii către dispozitivele acestora. Această caracteristică poate fi oricând dezactivată. \n\nID-urile aleatorii criptate transmit informații doar despre data, durata și proximitatea față de alte persoane (calculate utilizând intensitatea semnalului). Datele personale, precum numele, adresa și locația nu sunt înregistrate niciodată. Nu se pot identifica persoane individuale pe baza ID-urilor aleatorii.";

"OnboardingInfo_enableLoggingOfContactsPage_consentUnderagesTitle" = "Limita de vârstă: începând cu 16 ani";

"OnboardingInfo_enableLoggingOfContactsPage_consentUnderagesText" = "Utilizarea acestei aplicații este destinată persoanelor care au vârsta de cel puțin 16 ani și care locuiesc în Germania.";

"OnboardingInfo_enableLoggingOfContactsPage_stateHeader" = "Stare";

"OnboardingInfo_enableLoggingOfContactsPage_stateTitle" = "Înregistrarea în jurnal a expunerilor";

"OnboardingInfo_enableLoggingOfContactsPage_stateActive" = "Activ";

"OnboardingInfo_enableLoggingOfContactsPage_stateStopped" = "Oprit";

"OnboardingInfo_howDoesDataExchangeWorkPage_imageDescription" = "Un diagnostic de test pozitiv criptat este transmis la sistem, iar acesta va avertiza apoi ceilalți utilizatori.";

"OnboardingInfo_howDoesDataExchangeWorkPage_title" = "Dacă sunteți diagnosticat cu coronavirus";

"OnboardingInfo_howDoesDataExchangeWorkPage_boldText" = "Dacă primiți un rezultat pozitiv al testului, vă rugăm să raportați acest lucru în aplicație. Împărtășirea rezultatului testului este voluntară și sigură. Vă rugăm să faceți acest lucru pentru binele celorlalți.";

"OnboardingInfo_howDoesDataExchangeWorkPage_normalText" = "Notificarea dvs. este criptată în mod securizat și este prelucrată pe un server sigur. Persoanele ale căror ID-uri aleatorii criptate au fost colectate de dispozitivul dvs. vor primi acum o avertizare împreună cu informații despre pașii de urmat.";

"OnboardingInfo_alwaysStayInformedPage_imageDescription" = "O femeie primește o notificare de la Corona-Warn-App.";

"OnboardingInfo_alwaysStayInformedPage_title" = "Primiți avertizări și identificați riscurile";

"OnboardingInfo_alwaysStayInformedPage_boldText" = "Aplicația vă poate trimite automat notificări despre starea riscului dvs. și despre valabilitatea certificatelor dvs., printre alte informații. Pentru a activa această opțiune, modificați setările dvs. de notificare.";

"OnboardingInfo_alwaysStayInformedPage_normalText" = "În acest mod vă puteți proteja pe dvs. și pe ceilalți și păstrați evidența valabilității certificatelor dvs.";

/* Onboarding EU Keys */
"onboardingInfo_enableLoggingOfContactsPage_euTitle" = "Înregistrare transnațională a expunerilor în jurnal";

"onboardingInfo_enableLoggingOfContactsPage_euDescription" = "Mai multe țări s-au asociat pentru a susține avertizarea la nivel transnațional. Cu alte cuvinte, acum poate fi luată în considerare posibila dvs. expunere la utilizatori ai aplicațiilor oficiale anticoronavirus din toate țările participante.\n\nCând un utilizator transmite rezultatul pozitiv al testului său (mai exact: ID-urile sale aleatorii) pentru a-i avertiza pe ceilalți prin intermediul serverului de schimb operat în comun de țările participante, toți utilizatorii aplicațiilor oficiale anticoronavirus din toate aceste țări pot fi avertizați de posibila expunere.\n\nDescărcările zilnice ale listelor cu ID-uri aleatorii de la utilizatori care au partajat rezultate pozitive ale testelor sunt, de obicei, gratuite pentru dvs. În mod specific, aceasta înseamnă că operatorii de rețele mobile nu percep costuri pentru datele utilizate de aplicație în acest context și nu aplică niciun fel de costuri de roaming pentru această opțiune în alte țări UE. Contactați operatorul rețelei mobile pentru mai multe informații.";

"onboardingInfo_enableLoggingOfContactsPage_participatingCountriesTitle" = "În prezent participă următoare țări:";

"onboardingInfo_enableLoggingOfContactsPage_emptyEuTitle" = "Țări participante";

"onboardingInfo_enableLoggingOfContactsPage_emptyEuDescription" = "Puteți vedea țările participante în detaliile înregistrării în jurnal a expunerilor.";

/* Exposure Submission */
/* phone number; no spacing allowed */
"ExposureSubmission_Hotline_Number" = "08007540002";

/* phone number; no spacing allowed */
"ExposureSubmission_Hotline_Number_Foreign" = "+493049875402";

"ExposureSubmission_DataPrivacyTitle" = "Consimțământ";

"ExposureSubmission_Continue_actionText" = "Înainte";

"ExposureSubmission_ConfirmDismissPopUpTitle" = "Doriți să anulați?";

"ExposureSubmission_ConfirmDismissPopUpText" = "Intrările dvs. nu vor fi salvate.";

"ExposureSubmission_DataPrivacyDescription" = "By tapping “Accept”, you consent to the app querying the status of your coronavirus test and displaying it in the app. This feature is available to you if you have received a QR code and have consented to your test result being transmitted to the app’s server system. As soon as the testing lab has stored your test result on the server, you will be able to see the result in the app. If you have enabled notifications, you will also receive a notification outside the app telling you that your test result has been received. However, for privacy reasons, the test result itself will only be displayed in the app. You can withdraw this consent at any time by deleting your test registration in the app. Withdrawing your consent will not affect the lawfulness of processing before its withdrawal. Further information can be found in the menu under “Data Privacy”.";

"ExposureSubmissionDataPrivacy_AcceptTitle" = "Permiteți";

"ExposureSubmission_Submit" = "Introduceți TAN";

"ExposureSubmissionTanEntry_Title" = "Introduceți TAN";

"ExposureSubmissionTanEntry_EntryField" = "Câmp de intrare TAN";

"ExposureSubmissionTanEntry_Description" = "Introduceți codul TAN din 10 cifre pe care l-ați primit.";

"ExposureSubmissionTanEntry_Submit" = "Înainte";

"ExposureSubmissionTanEntry_InvalidCharacterError" = "Intrarea dvs. conține caractere nevalabile. Vă rugăm să o verificați.";

"ExposureSubmissionTanEntry_InvalidError" = "TAN nevalabil. Verificați intrarea dvs.";

"ExposureSubmission_NavTitle" = "Trimitere cheie de pozitivare";

"ExposureSubmissionConfirmation_Title" = "Diagnostic pozitiv";

"ExposureSubmission_GeneralErrorTitle" = "Eroare";

/* Exposure Submission Dispatch */
"ExposureSubmission_DispatchTitle" = "Gestionarea testelor dvs.";

"ExposureSubmissionIntroduction_AccImageDescription" = "Un dispozitiv transmite un diagnostic de test pozitiv criptat către sistem.";

"ExposureSubmission_DispatchDescription" = "Aflați rezultatul testului dvs. prin intermediul aplicației și avertizați-i pe ceilalți. Vă veți proteja și veți opri răspândirea coronavirusului.";

"ExposureSubmission_DispatchSectionHeadline" = "Ați fost testat?";

"ExposureSubmission_DispatchSectionHeadline2" = "Testul dvs. PCR a fost pozitiv?";

"ExposureSubmissionDispatch_QRCodeButtonTitle" = "Scanare cod QR";

"ExposureSubmissionDispatch_QRCodeButtonDescription" = "Primiți rezultatul testului dvs. în aplicație și avertizați-i pe ceilalți sau solicitați certificatul dvs. de test COVID.";

"ExposureSubmissionDispatch_TANButtonTitle" = "Introduceți codul TAN pentru testul PCR";

"ExposureSubmissionDispatch_TANButtonDescription" = "Aveți un cod TAN pentru testul dvs. PCR? Atingeți aici pentru a introduce codul dvs. TAN pentru a-i putea avertiza pe ceilalți.";

"ExposureSubmissionDispatch_HotlineButtonTitle" = "Solicitare cod TAN pentru testul PCR";

"ExposureSubmissionDispatch_HotlineButtonDescription" = "Sunați-ne și obțineți un cod TAN pentru testul dvs. PCR.";

"ExposureSubmissionDispatch_FindTestCentersTitle" = "Găsire centru de testare";

"ExposureSubmissionDispatch_FindTestCentersDescription" = "Găsiți centre de testare în aproprierea dvs. Veți fi redirecționat către un site web RKI extern.";

/* Exposure Submission Hotline */
"ExposureSubmissionHotline_Title" = "Solicitare cod TAN pentru testul PCR";

"ExposureSubmissionHotline_Description" = "Vă rugăm să aveți la îndemână rezultatul testului (dacă este disponibil) și numărul de telefon pentru a solicita un cod TAN.";

"ExposureSubmissionHotline_SectionTitle" = "Cum funcționează:";

"ExposureSubmissionHotline_SectionDescription1" = "Sunați la hotline și solicitați un TAN:";

"ExposureSubmissionHotline_iconAccessibilityLabel1" = "Pasul 1 din 2";

"ExposureSubmissionHotline_iconAccessibilityLabel2" = "Pasul 2 din 2";

/* UI text; spacing allowed */
"ExposureSubmission_PhoneNumberDomestic" = "0800 7540002";

"ExposureSubmission_PhoneDetailsDomestic" = "Pentru apeluri din Germania.\nApelul este gratuit.";

"ExposureSubmission_PhoneNumberForeign" = "+49 30 498 75402";

"ExposureSubmission_PhoneDetailsForeign" = "Pentru apeluri din afara Germaniei.\nSe vor aplica tarifele furnizorului dvs. de servicii de telefonie.";

"ExposureSubmission_PhoneDetailDescription" = "Serviciul clienți vă stă la dispoziție în următoarele limbi: \nengleză, germană, turcă\n\nProgram de lucru:\n24/7\n\nDacă aveți întrebări legate de starea de sănătate, vă rugăm să contactați medicul de familie sau hotline-ul pentru servicii medicale de urgență, la numărul de telefon: 116 117.";

"ExposureSubmission_SectionDescription2" = "Înregistrați testul dvs. PCR introducând codul TAN în aplicație.";

"ExposureSubmission_CallButtonTitle" = "Apelare";

"ExposureSubmission_TANInputButtonTitle" = "Introduceți TAN";

"ExposureSubmissionHotline_imageDescription" = "Serviciul hotline vă comunică un cod TAN.";

/* Exposure Submission QR Code Info */
"ExposureSubmissionQRInfo_title" = "Consimțământul dvs.";

"ExposureSubmissionQRInfo_imageDescription" = "O persoană ține în mână un smartphone. Un cod QR de pe un test simbolizează codul care va fi scanat.";

"ExposureSubmissionQRInfo_title_description" = "Consimțământul dvs. este necesar înainte de a putea regăsi rezultatul testului dvs. și a-i avertiza pe ceilalți.";

"ExposureSubmissionQRInfo_header_section_1" = "Aflarea rezultatului testului";

"ExposureSubmissionQRInfo_instruction1" = "Acum scanați codul QR de pe testul dvs. și aflați rezultatul testului.";

"ExposureSubmissionQRInfo_instruction2" = "Fiecare test poate fi scanat o singură dată. Aplicația poate gestiona cel mult un test rapid și un test PCR în același timp.";

"ExposureSubmissionQRInfo_instruction2a" = "Dacă rezultatul testului dvs. este negativ, puteți confirma acest lucru cu un certificat de test COVID oficial. Pentru aceasta, solicitați certificatul de test în următoarele etape.";

"ExposureSubmissionQRInfo_instruction3" = "Aplicația %@ poate gestiona mai multe teste simultan.";

"ExposureSubmissionQRInfo_instruction3_highlightedPhrase" = "nu";

"ExposureSubmissionQRInfo_header_section_2" = "Vă rugăm să îi ajutați pe ceilalți cu care v-ați întâlnit, avertizându-i!";

"ExposureSubmissionQRInfo_body_section_2" = "Dacă ați fost diagnosticat cu coronavirus, puteți să îi avertizați pe ceilalți prin intermediul aplicației. Dacă ați făcut un test rapid, caracteristica de avertizare funcționează doar în Germania. Dacă ați făcut un test PCR, caracteristica de avertizare funcționează doar în următoarele țări:";

"ExposureSubmissionQRInfo_body_section_3" = "Persoanele care au făcut check-in la aceleași evenimente sau în aceleași locuri în același timp cu dvs. vor fi, de asemenea, avertizate.";

"ExposureSubmissionQRInfo_acknowledgement_3" = "Dacă partajați rezultatul testului dvs., veți ajuta la protejarea celorlalți împotriva infectării.";

"ExposureSubmissionQRInfo_acknowledgement_4" = "Identitatea dvs. va rămâne secretă. Alți utilizatori nu vor afla cine a partajat rezultatul testului.";

"ExposureSubmissionQRInfo_acknowledgement_5" = "La „Check-inurile mele”, puteți vedea evenimentele și locurile ale căror invitați cu check-inul făcut vor fi avertizați. Puteți șterge check-inuri individuale din listă pentru a le exclude din procesul de avertizare.";

"ExposureSubmissionQRInfo_acknowledgement_6" = "Trebuie să aveți cel puțin 16 ani pentru a vă acorda consimțământul.";

"ExposureSubmissionQRInfo_acknowledgement_7" = "În etapa următoare, acordați-vă consimțământul pentru a accesa ID-urile aleatorii.";

"ExposureSubmissionQRInfo_primaryButtonTitle" = "Accept";

"ExposureSubmissionQRInfo_QRCodeExpired_Alert_Title" = "Codul QR nu mai este valabil";

"ExposureSubmissionQRInfo_QRCodeExpired_Alert_Text" = "Testul dvs. are o vechime de peste 21 de zile și nu mai poate fi înregistrat în aplicație. Dacă sunteți testat din nou în viitor, nu uitați să scanați codul QR imediat ce îl primiți.";

"ExposureSubmission_RAT_QR_Invalid_Alert_Title" = "Eroare";

"ExposureSubmission_RAT_QR_Invalid_Alert_Text" = "Codul QR nu poate fi asociat cu un test rapid. Vă rugăm să scanați un cod QR corespunzător.";

"ExposureSubmission_RAT_QR_Invalid_Alert_Button" = "OK";

/* Exposure Submission Success */
"ExposureSubmissionSuccess_Title" = "Vă mulţumim";

"ExposureSubmissionSuccess_AccImageDescription" = "Toată lumea din grup aclamă deoarece o persoană și-a împărtășit rezultatul testului.";

"ExposureSubmissionSuccess_Button" = "Asta e tot!";

"ExposureSubmissionSuccess_Description" = "Datorită sprijinului dvs., alte persoane pot fi acum avertizate și pot reacționa adecvat.";

"ExposureSubmissionSuccess_subTitle" = "Alte informații:";

"ExposureSubmissionSuccess_listTitle" = "Rețineți:";

"ExposureSubmissionSuccess_listItem0" = "Efectuați un test PCR pentru a verifica rezultatul acestui test. ";

"ExposureSubmissionSuccess_listItem1" = "Autoritatea de sănătate publică vă poate contacta în următoarele zile.";

"ExposureSubmissionSuccess_listItem2" = "Există o probabilitate mare să fiți contagios. Izolați-vă de alte persoane.";

"ExposureSubmissionSuccess_listItem2_1" = "Perioada de izolare este de obicei de 14 zile. Monitorizați cu atenție modul în care evoluează simptomele dvs.";

"ExposureSubmissionSuccess_listItem2_2" = "Autoritatea dvs. de sănătate publică vă va solicita să întocmiți o listă a persoanelor cu care ați intrat în contact. Aceasta trebuie să cuprindă toate persoanele cu care ați avut contact strâns (mai puțin de 2 metri, conversații față în față) timp de peste 15 minute începând cu două zile înainte de a vă îmbolnăvi. Puteți utiliza jurnalul de contacte în acest scop: trebuie doar să exportați intrările și apoi să le tipăriți sau să le expediați pe e-mail.";

"ExposureSubmissionSuccess_listItem2_3" = "Luați în considerare în special persoanele care nu vor fi notificate direct de aplicație dacă nu au un smartphone sau dacă nu și-au instalat aplicația.";

"ExposureSubmissionSuccess_listItem2_4" = "Chiar și când nu mai aveți simptome și vă simțiți din nou bine, tot puteți să fiți contagios. Vă rugăm să respectați perioada de izolare indicată.";

/* Exposure Submission Testresult available */
"ExposureSubmissionTestresultAvailable_Title" = "Rezultatul testului dvs. este disponibil";

"ExposureSubmissionTestresultAvailable_AccImageDescription" = "O femeie își ține în mână smartphone-ul. Acesta trimite un semnal către un alt smartphone.";

"ExposureSubmissionTestresultAvailable_Consent_granted" = "Consimțământ\n„Avertizați-i pe ceilalți” acordat";

"ExposureSubmissionTestresultAvailable_Consent_not_given" = "Consimțământ\n„Avertizați-i pe ceilalți” neacordat";

"ExposureSubmissionTestresultAvailable_ListItem1WithConsent" = "Vă mulțumim pentru că sunteți de acord să partajați rezultatul testului dvs. și să ajutați astfel la avertizarea celorlalți.";

"ExposureSubmissionTestresultAvailable_ListItem2WithConsent" = "Dacă nu ați acordat consimțământul pentru a accesa ID-urile aleatorii sau dacă au trecut mai mult de cinci zile de atunci, acordați consimțământul la pasul următor.";

"ExposureSubmissionTestresultAvailable_ListItem1WithoutConsent" = "Ați ales să nu partajați rezultatul testului dvs. Ceilalți nu vor fi avertizați.";

"ExposureSubmissionTestresultAvailable_ListItem2WithoutConsent" = "La pasul următor, aveți ocazia să vă răzgândiți și să partajați totuși rezultatul testului dvs., pentru a ajuta la oprirea răspândirii coronavirusului și a-i proteja pe ceilalți.";

"ExposureSubmissionTestresultAvailable_primaryButtonTitle" = "Înainte";

"ExposureSubmissionTestresultAvailable_CloseAlertTitle" = "După ce ați citit rezultatul testului dvs., îi puteți notifica pe ceilalți dacă este necesar și puteți întrerupe lanțul de infectare.";

"ExposureSubmissionTestresultAvailable_CloseAlertButtonCancel" = "Anulare";

"ExposureSubmissionTestresultAvailable_CloseAlertButtonContinue" = "Afișare rezultat";

/* Exposure Submission Result */
"ExposureSubmissionResult_Title" = "Rezultatul testului dvs.";

"ExposureSubmissionResult_Title_Antigen" = "Test rapid";

"ExposureSubmissionResult_CardSubTitle" = "Diagnosticul dvs.";

"ExposureSubmissionResult_CardSubTitle_Antigen" = "Rezultatul testului dvs. rapid";

"ExposureSubmissionResult_CardTitle" = "SARS-CoV-2";

"ExposureSubmissionResult_CardPositive" = "Pozitiv";

"ExposureSubmissionResult_CardNegative" = "Negativ";

"ExposureSubmissionResult_CardPositive_Antigen" = "Pozitiv";

"ExposureSubmissionResult_CardNegative_Antigen" = "Negativ";

"ExposureSubmissionResult_CardInvalid" = "Evaluarea nu este posibilă";

"ExposureSubmissionResult_CardPending" = "Rezultatul dvs. nu este încă disponibil";

"ExposureSubmissionResult_Procedure" = "Cum funcționează:";

"ExposureSubmissionResult_testAdded" = "Testul dvs. a fost adăugat";

"ExposureSubmissionResult_antigenTestAdded" = "Testul dvs. rapid a fost adăugat";

"ExposureSubmissionResult_antigenTestAddedDesc" = "Rezultatul testului dvs. este afișat timp de 48 de ore.";

"ExposureSubmissionResult_warnOthers" = "Avertizați-i pe ceilalți";

"ExposureSubmissionResult_warnOthersDesc" = "Vă rugăm să partajați ID-urile dvs. aleatorii și să-i avertizați pe ceilalți.\nAjutați la stabilirea riscului de infectare pentru ceilalți cu mai multă acuratețe, indicând momentul în care ați observat prima dată simptomele de coronavirus.";

"ExposureSubmissionResult_testNegative" = "Diagnostic negativ";

"ExposureSubmissionResult_testNegativeDesc" = "Rezultatul de laborator nu indică o confirmare a infecției cu coronavirusul SARS-CoV-2.";

"ExposureSubmissionResult_testNegative_furtherInfos_title" = "Alte informații:";

"ExposureSubmissionResult_testNegative_furtherInfos_listItem1" = "Încă vă simțiți rău? Dacă vă simțiți foarte rău și/sau simptomele dvs. s-au agravat, vă rugăm să contactați medicul dvs. de familie.";

"ExposureSubmissionResult_testNegative_furtherInfos_listItem2" = "Rămâneți acasă până vă simțiți din nou bine. Dacă v-ați infecta cu coronavirus (SARS-CoV-2) în timp ce organismul dvs. este slăbit din cauza unei alte infecții, aceasta ar putea duce la o boală gravă.";

"ExposureSubmissionResult_testNegative_furtherInfos_listItem3" = "Nu mergeți la serviciu dacă nu vă simțiți bine pentru a nu expune la risc alte persoane.";

"ExposureSubmissionResult_furtherInfos_hint_testAgain" = "Dacă simptomele dvs. se agravează, se poate să aveți nevoie de un alt test SARS-CoV-2.";

"ExposureSubmissionResult_testInvalid" = "Testul dvs. nu poate fi evaluat";

"ExposureSubmissionResult_testInvalidDesc" = "A apărut o problemă la evaluarea testului dvs. Contactați centrul sau laboratorul de testare implicat pentru a afla pașii următori.";

"ExposureSubmissionResult_testExpired" = "Testul dvs. nu poate fi evaluat";

"ExposureSubmissionResult_testExpiredDesc" = "A apărut o problemă la evaluarea testului dvs. Codul dvs. QR a expirat deja.";

"ExposureSubmissionResult_testPending" = "Rezultatul testului dvs. nu este încă disponibil";

"ExposureSubmissionResult_testPendingDesc" = "Imediat ce devine disponibil, rezultatul testului dvs. va fi afișat în aplicație.\n\nDe asemenea, veți primi rezultatul testului în afara aplicației. Autoritățile de sănătate publică vă vor anunța dacă testul dvs. este pozitiv.\n\nDacă sunteți notificat privind un rezultat pozitiv al testului în afara aplicației, ștergeți testul curent înregistrat în aplicație. Apelați numărul indicat la „Solicitare TAN” pentru a obține un număr TAN. Apoi, puteți utiliza acest TAN pentru a vă înregistra rezultatul în aplicație și pentru a-i avertiza pe ceilalți.";

"ExposureSubmissionResult_testCertificate_title" = "Certificatul dvs. de test COVID";

"ExposureSubmissionResult_testCertificate_testCenterNotSupported" = "Un certificat de test COVID digital oficial nu poate fi emis deoarece acest punct de testare nu suportă emiterea de certificate de test.";

"ExposureSubmissionResult_testCertificate_Pending" = "Certificatul dvs. de test COVID digital oficial nu este disponibil încă. De îndată ce devine disponibil, va fi afișat în aplicație.";

"ExposureSubmissionResult_testCertificate_NotRequested" = "Nu va fi emis niciun certificat de test COVID digital oficial, conform cererii dvs.";

"ExposureSubmissionResult_testCertificate_AvailableInTab" = "Certificatul de test este disponibil pe tabul „Certificate”.";

"ExposureSubmissionResult_antigenTestPending" = "Rezultatul testului dvs. nu este încă disponibil";

"ExposureSubmissionResult_antigenTestPendingDesc" = "Imediat ce devine disponibil, rezultatul testului dvs. va fi afișat în aplicație.";

"ExposureSubmissionResult_antigenTestPendingContactJournal" = "Rezultatul testului dvs. va fi adăugat la jurnalul dvs. de contacte";

"ExposureSubmissionResult_pcrTestPendingContactJournal" = "Rezultatul testului dvs. va fi adăugat la jurnalul dvs. de contacte";

"ExposureSubmissionResult_antigenTestPendingContactJournalDesc" = "Imediat ce devine disponibil, rezultatul testului dvs. va fi afișat în aplicație.";

"ExposureSubmissionResult_pcrTestPendingContactJournalDesc" = "Imediat ce devine disponibil, rezultatul testului dvs. va fi afișat în aplicație.";

"ExposureSubmissionResult_antigenTestNegativDesc" = "Testul rapid furnizat nu a făcut dovada că aveți coronavirusul SARS-CoV-2.";

"ExposureSubmissionResult_WarnOthersConsentGiven" = "Consimțământ „Avertizați-i pe ceilalți” acordat";

"ExposureSubmissionResult_WarnOthersConsentNotGiven" = "Consimțământ „Avertizați-i pe ceilalți” neacordat";

"ExposureSubmissionResult_testRemove" = "Ștergere test";

"ExposureSubmissionResult_testRemoveDesc" = "Trebuie să eliminați ultimul test înainte de a putea înregistra unul nou.";

"ExposureSubmissionResult_primaryButtonTitle" = "Introducere simptome";

"ExposureSubmissionResult_secondaryButtonTitle" = "Nu se introduc simptome";

"ExposureSubmissionResult_deleteButton" = "Ștergere test";

"ExposureSubmissionResult_refreshButton" = "Actualizare";

/* ExposureSubmissionSymptoms */
"ExposureSubmissionSymptoms_Title" = "Simptome";

"ExposureSubmissionSymptoms_Introduction" = "Puteți indica momentul când și dacă ați observat simptome specifice coronavirusului pentru a-i permite aplicației să calculeze mai exact riscul de infectare al altor persoane. Acest pas este voluntar. Dacă nu doriți să furnizați informații despre simptomele dvs., selectați „Nu răspund”.";

"ExposureSubmissionSymptoms_Description" = "Ați resimțit unul sau mai multe dintre următoarele simptome în ultimele zile?";

"ExposureSubmissionSymptoms_Symptom0" = "Temperatură crescută sau febră";

"ExposureSubmissionSymptoms_Symptom1" = "Scurtarea respirației";

"ExposureSubmissionSymptoms_Symptom2" = "Pierderea mirosului/gustului";

"ExposureSubmissionSymptoms_Symptom3" = "Tuse";

"ExposureSubmissionSymptoms_Symptom4" = "Curgerea nasului";

"ExposureSubmissionSymptoms_Symptom5" = "Durere în gât";

"ExposureSubmissionSymptoms_Symptom6" = "Durere de cap și dureri de membre";

"ExposureSubmissionSymptoms_Symptom7" = "Slăbiciune generală și epuizare";

"ExposureSubmissionSymptoms_AnswerOptionYes" = "Da";

"ExposureSubmissionSymptoms_AnswerOptionNo" = "Nu";

"ExposureSubmissionSymptoms_AnswerOptionPreferNotToSay" = "Nu răspund";

"ExposureSubmissionSymptoms_ContinueButton" = "Înainte";

"ExposureSubmissionSymptoms_DoneButton" = "Gata";

/* ExposureSubmissionSymptomsOnset */
"ExposureSubmissionSymptomsOnset_Title" = "Începutul simptomelor";

"ExposureSubmissionSymptomsOnset_Subtitle" = "Când ați observat pentru prima dată simptomele?";

"ExposureSubmissionSymptomsOnset_Description" = "Specificați data cât mai exact posibil.";

"ExposureSubmissionSymptomsOnset_DatePickerTitle" = "Dată";

"ExposureSubmissionSymptomsOnset_AnswerOptionLastSevenDays" = "În ultimele 7 zile";

"ExposureSubmissionSymptomsOnset_AnswerOptionOneToTwoWeeksAgo" = "Acum 1-2 săptămâni";

"ExposureSubmissionSymptomsOnset_AnswerOptionMoreThanTwoWeeksAgo" = "Cu peste 2 săptămâni în urmă";

"ExposureSubmissionSymptomsOnset_AnswerOptionPreferNotToSay" = "Nu răspund";

"ExposureSubmissionSymptomsOnset_ContinueButton" = "Asta e tot!";

/* ExposureSubmissionSymptoms - Cancel alert */
"ExposureSubmissionSymptoms_CancelAlertTitle" = "Doriți să anulați introducerea simptomelor dvs.?";

"ExposureSubmissionSymptoms_CancelAlertMessage" = "Dacă furnizați informații despre simptomele dvs., îi puteți avertiza pe ceilalți într-un mod mai exact.";

"ExposureSubmissionSymptoms_CancelAlertButtonCancel" = "Da";

"ExposureSubmissionSymptoms_CancelAlertButtonContinue" = "Nu";

/* ExposureSubmissionWarnOthers */
"ExposureSubmissionWarnOthers_title" = "Avertizați-i pe ceilalți";

"ExposureSubmissionWarnOthers_AccImageDescription" = "Un dispozitiv transmite un diagnostic de test pozitiv criptat către sistem.";

"ExposureSubmissionWarnOthers_sectionTitle" = "Puteți fi de ajutor!";

"ExposureSubmissionWarnOthers_description" = "Deoarece ați fost diagnosticat cu coronavirus, puteți să îi avertizați pe ceilalți prin intermediul aplicației. Dacă ați făcut un test rapid, caracteristica de avertizare funcționează doar în Germania. Dacă ați făcut un test PCR, caracteristica de avertizare funcționează doar în următoarele țări:";

"ExposureSubmissionWarnOthers_supportedCountriesTitle" = "Caracteristica de avertizare funcționează în câteva țări. Următoarele țări participă în prezent:";

"ExposureSubmissionWarnOthers_consent_bullet1" = "Consimțământul dvs. este voluntar.";

"ExposureSubmissionWarnOthers_consent_bullet2" = "Dacă partajați rezultatul testului dvs., veți ajuta la protejarea celorlalți împotriva infectării.";

"ExposureSubmissionWarnOthers_consent_bullet3" = "Identitatea dvs. va rămâne secretă. Alți utilizatori nu vor afla cine a partajat rezultatul testului.";

"ExposureSubmissionWarnOthers_consent_bullet4" = "La „Check-inurile mele”, puteți vedea evenimentele și locurile ale căror invitați cu check-inul făcut vor fi avertizați. Puteți șterge check-inuri individuale din listă pentru a le exclude din procesul de avertizare.";

"ExposureSubmissionWarnOthers_consent_bullet5" = "Trebuie să aveți cel puțin 16 ani pentru a vă acorda consimțământul.";

"ExposureSubmissionWarnOthers_continueButton" = "Accept";

/* Exposure Submission Result */
"ExposureSubmissionResult_RemoveAlert_Title" = "Eliminați rezultatul testului?";

"ExposureSubmissionResult_RemoveAlert_Text" = "Rezultatul testului va fi mutat în coșul de reciclare. Veți găsi coșul de reciclare pe mozaicul „Mai mult” al paginii de tab de stare.\nPuteți șterge definitiv sau restaura de acolo rezultatul testului. Rezultatul testului va fi șters automat după 30 de zile.";

"ExposureSubmissionResult_RemoveAlert_ConfirmButtonTitle" = "Eliminare rezultat test";

"ExposureSubmissionResult_RegistrationDateUnknown" = "Data înregistrării este necunoscută";

"ExposureSubmissionResult_RegistrationDate" = "Test adăugat pe";

"ExposureSubmissionResult_RegistrationDate_Antigen" = "Data emiterii:";

"ExposureSubmissionResult_RegistrationDate_Suffix_Antigen" = ".";

"ExposureSubmissionResult_Person_Birthday_Prefix" = "Născut(ă) pe";

"ExposureSubmissionResult_Abbreviation_Hours" = "ore";

"ExposureSubmissionResult_Abbreviation_Minutes" = "min.";

"ExposureSubmissionResult_Abbreviation_Seconds" = "sec.";

"ExposureSubmissionResult_Timer_Title" = "Rezultat disponibil de la";

"ExposureSubmissionResult_Negative_Antigen_Proof_Title" = " ";

"ExposureSubmissionResult_Negative_Antigen_Proof_Desc" = "Rezultatul testului dvs. este privat, deși unele legi vă pot solicita să îl partajați. Când vi se solicită acest lucru, îl puteți arăta prin intermediul unuia dintre modurile furnizate.";

"ExposureSubmissionResult_Negative_Antigen_NoProof_Title" = "Caracteristica fără verificare";

"ExposureSubmissionResult_Negative_Antigen_NoProof_Desc" = "Deoarece rezultatul de aici este anonimizat, nu poate fi utilizat ca dovadă a unui rezultat de test rapid negativ.";

/* Exposure Submission */
"ExposureSubmissionError_ErrorPrefix" = "A apărut o eroare tehnică la trimiterea datelor dvs. Contactați hotline-ul tehnic. Veți găsi numărul de telefon accesând Informații aplicație.";

"ExposureSubmissionError_NoKeys" = "Nu este disponibilă nicio cheie de pozitivare. Reîncercați mâine.";

"ExposureSubmissionError_InvalidTan" = "Codul TAN generat este nevalabil pentru transmitere. Contactați hotline-ul tehnic accesând Informații aplicație -> Hotline tehnic.";

"ExposureSubmissionError_EnNotEnabled" = "Înregistrarea în jurnal a expunerilor nu este activă.";

"ExposureSubmissionError_NoRegistrationToken" = "Niciun token de înregistrare nu a putut fi găsit pe smartphone.";

"ExposureSubmissionError_InvalidResponse" = "Răspunsul nu poate fi prelucrat.";

"ExposureSubmissionError_NoResponse" = "Răspunsul nu are conținut.";

"ExposureSubmissionError_QRAlreadyUsed" = "Codul QR este nevalabil sau a fost deja înregistrat pe smartphone-ul dvs.\nVeți primi rezultatul testului dvs. de la centrul sau laboratorul de testare, indiferent de valabilitatea codului QR. Dacă sunteți diagnosticat cu coronavirus, autoritatea de sănătate publică va fi notificată prin canalul de comunicare prevăzut în mod legal și vă va contacta.\nDacă ați șters testul din aplicație, îl puteți restaura din coșul de reciclare.";

"ExposureSubmissionError_QRAlreadyUsed_Title" = "Codul QR este nevalabil";

"ExposureSubmissionError_TeleTanAlreadyUsed" = "TAN-ul este nevalabil sau a fost deja utilizat. Pentru informații suplimentare, apelați numărul afișat la „Solicitare TAN”.";

"ExposureSubmissionError_QRNotExist_Title" = "Codul QR a expirat";

"ExposureSubmissionError_QRNotExist" = "Vă rugăm să ștergeți testul din aplicație.\nApoi puteți adăuga un test nou în aplicație.";

"ExposureSubmissionError_RegTokenNotExist" = "Un cod TAN de transmis nu poate fi generat. Contactați hotline-ul tehnic accesând Informații aplicație -> Hotline tehnic.";

"ExposureSubmissionError_other" = "A apărut o eroare de conexiune. Cod de eroare pentru suportul tehnic:";

"ExposureSubmissionError_otherend" = "Reîncercați.";

"ExposureSubmissionError_httpError" = "Conexiunea nu poate fi stabilită.";

"ExposureSubmissionError_declined" = "Vă rugăm să eliberați ID-urile dvs. aleatorii pentru a avertiza alte persoane.";

"ExposureSubmissionError_unknown" = "Eroare necunoscută";

"ExposureSubmissionError_defaultError" = "Eroare la transmiterea cheii";

"ExposureSubmissionError_noAppConfiguration" = "Conexiunea dvs. la internet a fost pierdută. Verificați conexiunea și apoi redeschideți aplicația.";

/* ExposureSubmission OverwriteNotice */
"ExposureSubmission_OverwriteNotice_Title" = "Notă";

"ExposureSubmission_OverwriteNotice_PrimaryButton" = "Înainte";

"ExposureSubmission_OverwriteNotice_Image_Description" = "Dacă veți introduce un test nou, acesta înlocuiește testele anterioare.";

"ExposureSubmission_OverwriteNotice_Pcr_Headline" = "Ați înregistrat deja un test PCR.";

"ExposureSubmission_OverwriteNotice_Pcr_Text" = "Ați înregistrat deja un test PCR. Aplicația poate gestiona cel mult un test rapid și un test PCR în același timp. Dacă înregistrați un alt test PCR, primul test PCR va fi mutat în coșul de reciclare, de unde îl puteți restaura sau șterge definitiv.";

"ExposureSubmission_OverwriteNotice_Antigen_Headline" = "Ați înregistrat deja un test rapid.";

"ExposureSubmission_OverwriteNotice_Antigen_Text" = "Ați înregistrat deja un test rapid. Aplicația poate gestiona cel mult un test rapid și un test PCR în același timp. Dacă înregistrați un alt test rapid, primul test rapid va fi mutat în coșul de reciclare, de unde îl puteți restaura sau șterge definitiv.";

/* ExposureSubmission AntigenTest Profile Information */
"ExposureSubmission_Antigen_Profile_Information_Title" = "Profil de test rapid";

"ExposureSubmission_Antigen_Profile_Information_Image_Description" = "O femeie cu un smartphone în mână stă în fața unei clădiri. Un cod QR simbolizează profilul de test rapid de scanat.";

"ExposureSubmission_Antigen_Profile_Information_Description_Title" = "Salvați datele dvs. personale sub formă de cod QR pentru a grăbi înregistrarea în punctele de testare.";

"ExposureSubmission_Antigen_Profile_Information_DescriptionSubHeadline" = "Când creați un profil de test rapid nu va trebui să completați din nou datele dvs. înainte de fiecare test rapid.";

"ExposureSubmission_Antigen_Profile_Information_PrimaryButton" = "Continuare";

"ExposureSubmission_Antigen_Profile_Information_Dataprivacy_Title" = "Pentru mai multe informații, consultați înștiințarea de confidențialitate.";

/* ExposureSubmission AntigenTest Profile */
"ExposureSubmission_Antigen_Profile_Header_Text" = "Profil de test rapid";

"ExposureSubmission_Antigen_Profile_QRCode_Image_Description" = "Un cod QR cu un profil de test rapid";

"ExposureSubmission_Antigen_Profile_Noice_Text" = "Prezentați acest cod QR în punctul de testare pentru ca datele dvs. personale să poată fi înregistrate mai repede. De asemenea, țineți cartea de identitate la îndemână.";

"ExposureSubmission_Antigen_Profile_DateOfBirth_Format" = "Născut(ă) pe %@";

"ExposureSubmission_Antigen_Profile_Primary_Button" = "Continuare";

"ExposureSubmission_Antigen_Profile_Secondary_Button" = "Editare";

/* ExposureSubmission AntigenTest */
"ExposureSubmission_Profile_CreateProfileTile_Title" = "Crearea profilului de test rapid";

"ExposureSubmission_Profile_CreateProfileTile_Description" = "Salvați datele dvs. personale sub formă de cod QR pentru a grăbi înregistrarea în punctele de testare.";

"ExposureSubmission_Profile_ProfileTile_Title" = "Profil de test rapid";

"ExposureSubmission_Profile_ProfileTile_Description" = "Economisiți timp și prezentați profilul dvs. de test rapid la punctul de testare.";

/* ExposureSubmission TestCertificate */
"ExposureSubmission_TestCertificate_Information_Title" = "Certificat de test COVID";

"ExposureSubmission_TestCertificate_Information_PrimaryButton" = "Solicitare certificat de test";

"ExposureSubmission_TestCertificate_Information_SecondaryButton" = "Nu, mulțumesc";

"ExposureSubmission_TestCertificate_Information_ImageDescription" = "O femeie cu un smartphone utilizează Corona-Warn-App. O bifă pe un sigiliu din spatele său simbolizează un certificat valabil.";

"ExposureSubmission_TestCertificate_Information_Section01" = "Certificatul de test este emis doar dacă rezultatul testului dvs. este negativ.";

"ExposureSubmission_TestCertificate_Information_Section02" = "Certificatul de test este o dovadă valabilă a unui rezultat de test negativ în UE (de exemplu, în scop de călătorie).";

"ExposureSubmission_TestCertificate_Information_Subheadline" = "Puteți utiliza aplicația pentru a solicita un certificat de test COVID digital UE oficial, care este apoi adăugat în aplicație.";

"ExposureSubmission_TestCertificate_Information_BirthdayPlaceholder" = "Data nașterii";

"ExposureSubmission_TestCertificate_Information_BirthdayText" = "În scop de securitate, rezultatul testului dvs. este protejat cu data nașterii dvs. Rezultatul de test poate fi emis doar dacă specificați data corectă a nașterii.";

"ExposureSubmission_TestCertificate_Information_Dataprivacy_Title" = "Pentru mai multe informații despre prelucrarea datelor, consultați înștiințarea de confidențialitate.";

"ExposureSubmission_TestCertificate_Information_Alert_Title" = "Anulare înregistrare";

"ExposureSubmission_TestCertificate_Information_Alert_Message" = "Dacă anulați înregistrarea testului, nu puteți primi rezultatul testului dvs. în aplicație.";

"ExposureSubmission_TestCertificate_Information_Alert_ContinueRegistration" = "Continuare înregistrare";

"ExposureSubmission_TestCertificate_Information_Alert_CancelRegistration" = "Anulare înregistrare";

/* Tracing Enable/Disable Settings */
"ExposureNotificationSetting_TracingSettingTitle" = "Înregistrarea în jurnal a expunerilor";

"ExposureNotificationSetting_EnableTracing" = "Înregistrarea în jurnal a expunerilor";

"ExposureNotificationSetting_Tracing_Limited" = "Restricționată";

"ExposureNotificationSetting_Tracing_Deactivated" = "Dezactivată";

"ExposureNotificationSetting_ActionCell_Header" = "Setare";

"ExposureNotificationSetting_DescriptionTitle_Inactive" = "Activați înregistrarea în jurnal a expunerilor";

"ExposureNotificationSetting_DescriptionTitle" = "Modul în care funcționează înregistrarea în jurnal a expunerilor";

"ExposureNotificationSetting_DescriptionText1" = "Trebuie să activați caracteristica de înregistrare în jurnal a expunerilor, pentru ca aplicația să poată determina dacă aveți risc de infectare după ce ați întâlnit un utilizator al aplicației care este infectat. Caracteristica de înregistrare în jurnal a expunerilor funcționează la nivel transnațional, ceea ce înseamnă că orice expunere posibilă care îi implică pe utilizatori este detectată și de alte aplicații oficiale împotriva coronavirusului.";

"ExposureNotificationSetting_DescriptionText2" = "Înregistrarea în jurnal a expunerilor funcționează astfel: iPhone-ul dvs. primește prin Bluetooth ID-uri aleatorii criptate ale altor utilizatori ai aplicației și transmite propriul dvs. ID aleatoriu către smartphone-urile acestora. În fiecare zi, aplicația descarcă liste ce conțin ID-uri aleatorii – împreună cu orice alte informații voluntare despre debutul simptomelor – ale tuturor utilizatorilor testați pozitiv la virus și care au partajat voluntar rezultatele testelor lor (mai exact: ID-urile lor aleatorii) prin intermediul aplicației lor. Apoi, aceste liste sunt comparate cu ID-urile aleatorii ale altor utilizatori care au fost înregistrate de iPhone-ul dvs., pentru a calcula probabilitatea ca și dvs. să fi fost infectat și să vă avertizeze dacă este necesar.";

"ExposureNotificationSetting_DescriptionText3" = "Puteți utiliza comutatorul pentru a dezactiva în orice moment înregistrarea în jurnal a expunerilor.";

"ExposureNotificationSetting_DescriptionText4" = "Datele personale, precum numele, adresa sau locația dvs. nu sunt înregistrate niciodată în timpul înregistrăii în jurnal a expunerilor, iar aceste informații nu sunt transmise niciodată altor utilizatori. Nu se pot utiliza ID-urile aleatorii pentru a trage concluzii despre persoane individuale.";

"ExposureNotificationSetting_Activate_Bluetooth" = "Porniți Bluetooth";

"ExposureNotificationSetting_Bluetooth_Description" = "Bluetooth-ul trebuie să fie activat pentru ca înregistrarea în jurnal a expunerilor să funcționeze. Activați Bluetooth-ul în configurările dispozitivului.";

"ExposureNotificationSetting_Activate_Internet" = "Deschideți conexiunea la internet";

"ExposureNotificationSetting_Internet_Description" = "Înregistrarea în jurnal a expunerilor necesită conexiune la internet pentru a calcula riscul dvs. de infectare. Porniți rețeaua Wi-Fi sau datele mobile din setările dispozitivului dvs.";

"ExposureNotificationSetting_Detail_Action_Button" = "Deschideți configurările dispozitivului";

"ExposureNotificationSetting_Activate_OSENSetting" = "Activați notificările privind expunerea";

"ExposureNotificationSetting_Activate_OSENSetting_Description" = "Înregistrarea în jurnal a expunerilor necesită activarea în setările dispozitivului a notificărilor privind expunerea, pentru ca întâlnirile să poată fi înregistrate în jurnal. Selectați „Deschideți configurările dispozitivului” -> „Notificări privind expunerea” -> „Partajați informații privind expunerea”. Apoi definiți aplicația ca activă pentru notificările privind expunerea selectând „Specificați ca regiune activă”.";

"ExposureNotificationSetting_Activate_OSENSetting_Pre13.7" = "Activați notificările privind expunerea la COVID-19";

"ExposureNotificationSetting_Activate_OSENSetting_Description_Pre13.7" = "Înregistrarea în jurnal a expunerilor necesită activarea în setările dispozitivului a notificărilor privind expunerea la COVID-19, pentru ca întâlnirile să poată fi înregistrate în jurnal. Selectați „Deschideți configurările dispozitivului” și activați „Notificările privind expunerea la COVID-19” în setări.";

"ExposureNotificationSetting_SetActiveApp_OSENSetting" = "Specificați regiunea activă";

"ExposureNotificationSetting_SetActiveApp_OSENSetting_Description_Pre13.7" = "Înregistrarea în jurnal a expunerilor necesită ca aplicația Corona-Warn să fie definită ca activă în setările dispozitivului dvs., pentru ca întâlnirile să poată fi înregistrate în jurnal. Selectați „Deschideți configurările dispozitivului” -> „Setări pentru înregistrarea în jurnal a expunerii la COVID-19” și selectați aplicația Corona-Warn ca activă.";

"ExposureNotificationSetting_SetActiveApp_OSENSetting_Description" = "Înregistrarea în jurnal a expunerilor necesită ca aplicația Corona-Warn să fie definită ca activă în setările dispozitivului dvs., pentru ca întâlnirile să poată fi înregistrate în jurnal. Selectați „Deschideți configurările dispozitivului” -> „Notificări privind expunerea” -> „Specificați ca regiune activă”.";

"ExposureNotificationSetting_ParentalControls_OSENSetting" = "Activați Înregistrarea în jurnal a expunerilor la COVID-19 și Notificări";

"ExposureNotificationSetting_ParentalControls_OSENSetting_Description" = "Pentru înregistrarea în jurnal a expunerilor, trebuie activate înregistrarea în jurnal a expunerilor la COVID-19 și notificările în setările dispozitivului dvs., pentru ca întâlnirile să poată fi înregistrate în jurnal. Vă rugăm să activați „Înregistrarea în jurnal a expunerilor la COVID-19 și Notificări” în setările sistemului dvs.";

"ExposureNotificationSetting_AuthorizationRequired_OSENSetting" = "Autorizație necesară";

"ExposureNotificationSetting_AuthorizationRequired_OSENSetting_Description" = "Confirmați utilizarea înregistrării în jurnal a expunerilor la COVID-19.";

"ExposureNotificationSetting_AuthorizationRequired_ActionTitle" = "Autorizație";

"ExposureNotificationSetting_AccLabel_Enabled" = "Trei persoane și-au activat pe smartphone înregistrarea în jurnal a expunerilor, ceea ce va duce la înregistrarea întâlnirilor lor.";

"ExposureNotificationSetting_AccLabel_Disabled" = "O persoană și-a dezactivat de pe smartphone înregistrarea în jurnal a expunerilor și, prin urmare, întâlnirea cu alte două persoane nu este înregistrată.";

"ExposureNotificationSetting_AccLabel_BluetoothOff" = "O persoană și-a oprit Bluetooth-ul pe smartphone și, prin urmare, întâlnirea cu alte două persoane nu este înregistrată.";

"ExposureNotificationSetting_AccLabel_InternetOff" = "O persoană și-a oprit conexiunea la internet pe smartphone și, prin urmare, nu este posibilă identificarea ultimelor întâlniri ale acesteia.";

"ExposureNotificationSetting_Activate_Action" = "Accept";

"ExposureNotificationSetting_Dismiss_Action" = "Anulare";

"ExposureNotificationSetting_GeneralError_Title" = "Eroare";

"ExposureNotificationSetting_GeneralError_LearnMore_Action" = "Aflați mai multe";

"ExposureNotificationSetting_AuthenticationError" = "A apărut o eroare la activarea caracteristicii de înregistrare în jurnal a expunerilor. Verificați dacă ați activat jurnalul de expuneri la COVID-19 în setările dvs.";

"ExposureNotificationSetting_exposureNotification_Required" = "A apărut o eroare la activarea caracteristicii de înregistrare în jurnal a expunerilor. Verificați dacă este activată caracteristica de notificare a expunerii la risc în setările pentru aplicație.";

"ExposureNotificationSetting_exposureNotification_unavailable" = "A apărut o eroare la activarea caracteristicii de înregistrare în jurnal a expunerilor. Verificați dacă această aplicație este selectată ca aplicație activă pentru înregistrarea în jurnal a expunerilor la COVID-19 în setările dvs. Pentru mai multe informații, vizitați pagina noastră de întrebări frecvente.";

"ExposureNotificationSetting_unknownError" = "A apărut o eroare necunoscută. Pentru mai multe informații, vizitați pagina noastră de întrebări frecvente.";

"ExposureNotificationSetting_apiMisuse" = "A apărut o eroare internă la activarea caracteristicii de înregistrare în jurnal a expunerilor. Pentru mai multe informații, vizitați pagina noastră de întrebări frecvente și reîncercați mai târziu.";

"ExposureNotificationSetting_notResponding" = "A apărut o eroare la activarea caracteristicii de înregistrare în jurnal a expunerilor. Reporniți dispozitivul. Dacă eroarea persistă, consultați site-ul web de întrebări frecvente sau contactați hotline-ul tehnic prin Informații aplicație -> Hotline tehnic.";

/* EU Settings */
"ExposureNotificationSetting_EU_Title" = "Înregistrare transnațională a expunerilor în jurnal";

"ExposureNotificationSetting_EU_Desc_1" = "Mai multe țări colaborează pentru a susține alarmele transnaționale printr-un server de schimb comun. De exemplu, contactele cu utilizatorii unei aplicații oficiale anticoronavirus din alte țări participante pot fi, de asemenea, luate în considerare pentru înregistrarea în jurnal a expunerilor.";

"ExposureNotificationSetting_EU_Desc_2" = "Pentru aceasta, aplicația descarcă o listă, care este actualizată zilnic, de ID-uri aleatorii ale tuturor utilizatorilor care și-au partajat rezultatele testelor pentru a-i avertiza pe ceilalți prin intermediul propriei aplicații. Apoi, această listă este comparată cu ID-urile aleatorii înregistrate de iPhone-ul dvs. \n\nDescărcările listelor sunt, de obicei, gratuite pentru dvs. În mod specific, aceasta înseamnă că operatorii de rețele mobile nu percep costuri pentru datele utilizate de aplicație în acest context și nu aplică niciun fel de costuri de roaming pentru această opțiune în alte țări UE. Contactați operatorul rețelei mobile pentru mai multe informații.";

"ExposureNotificationSetting_EU_Desc_3" = "Următoarele țări participă în prezent la înregistrarea în jurnal a expunerilor la nivel transnațional:";

"ExposureNotificationSetting_EU_Desc_4" = "Înștiințarea de confidențialitate a aplicației (inclusiv informațiile despre prelucrarea datelor efectuată pentru caracteristica de înregistrare în jurnal a expunerilor la nivel transnațional) poate fi găsită în meniu la „Informații aplicație” > „Confidențialitate date”.";

/* EU Tracing Risk decription */
"ExposureNotificationSetting_euTracingRiskDeterminationTitle" = "Înregistrare transnațională a expunerilor în jurnal";

"ExposureNotificationSetting_euTracingAllCountriesTitle" = "Țări participante";

"ExposureNotificationSetting_EU_Empty_Error_Title" = "În prezent, nu pot fi afișate țările.";

"ExposureNotificationSetting_EU_Empty_Error_Desc" = "Se poate să fi pierdut conexiunea la internet. Asigurați-vă că sunteți conectat la internet.";

"ExposureNotificationSetting_EU_Empty_Error_Button_Title" = "Deschideți configurările dispozitivului";

/* Home Navigation Bar */
"Home_LeftBarButton_description" = "Logoul Corona-Warn-App";

"Home_RightBarButton_description" = "Informații";

/* Home Active card */
"Home_Activate_Card_On_Title" = "Înregistrarea în jurnal a expunerilor este activă";

"Home_Activate_Card_Off_Title" = "Înregistrarea în jurnal a expunerilor a fost oprită";

"Home_Activate_Card_Bluetooth_Off_Title" = "Bluetooth oprit";

/* Home common card */
"Home_Risk_Date_Item_Title" = "Actualizată: %@";

"Home_Risk_No_Date_Title" = "Necunoscut";

"Home_Risk_Period_Disabled_Button_Title" = "Actualizată la fiecare %@\U00A0ore";

"Home_Risk_Last_Contact_Item_Title" = "Cel mai recent pe %@";

"Home_Risk_Last_Contact_Item_Title_One_Risk_Day" = "Pe %@";

"Home_Risk_Last_Activate_Item_Title" = "Ultima verificare a expunerilor: %@";

"Home_Risk_Last_Activate_Item_Unknown_Title" = "Risc necunoscut";

"Home_Risk_Last_Activate_Item_Low_Title" = "Risc redus";

"Home_Risk_Last_Activate_Item_High_Title" = "Risc crescut";

"Home_RiskCard_Update_Button" = "Actualizare";

/* Home Inactive card */
"Home_Risk_Inactive_NoCalculation_Possible_Title" = "Înregistrarea în jurnal a expunerilor a fost oprită";

"Home_Risk_Inactive_Outdated_Results_Title" = "Înregistrarea în jurnal a expunerilor nu este posibilă";

"Home_Risk_Inactive_NoCalculation_Possible_Body" = "Activați înregistrarea în jurnal a expunerilor pentru a evalua astăzi starea riscului.";

"Home_Risk_Inactive_Outdated_Results_Body" = "Înregistrarea în jurnal a expunerilor dvs. nu a putut fi actualizată timp de peste 24 de ore.";

"Home_Risk_Inactive_NoCalculation_Possible_Button" = "Activați înregistrarea în jurnal a expunerilor";

"Home_Risk_Inactive_Outdated_Results_Button" = "Activați înregistrarea în jurnal a expunerilor";

/* Home Low card */
"Home_Risk_Low_Title" = "Risc redus";

/* Home High card */
"Home_Risk_High_Title" = "Risc crescut";

/* Home Status Check */
"Home_Risk_Status_Downloading_Title" = "Datele sunt în curs de descărcare...";

"Home_Risk_Status_Detecting_Title" = "Verificarea este în curs…";

"Home_Risk_Status_Downloading_Body" = "Aceasta poate dura câteva minute. Vă mulțumim pentru răbdare.";

"Home_Risk_Status_Detecting_Body" = "Datele dvs. privind expunerea sunt verificate. Aceasta poate dura câteva minute. Vă mulțumim pentru răbdare.";

/* Home exposure detection failed card */
"Home_Risk_Failed_Title" = "Verificarea expunerii a eșuat";

"Home_Risk_Failed_Body" = "Sincronizarea ID-urilor aleatorii cu serverul a eșuat. Puteți relansa manual sincronizarea.";

"Home_Risk_Restart_Button_Title" = "Relansare";

/* Home Test Result Card */
"Home_resultCard_PCR_Title" = "Test PCR";

"Home_resultCard_Antigen_Title" = "Test rapid";

"Home_resultCard_LoadingErrorTitle" = "Rezultatul testului dvs. nu poate fi încărcat.";

/* - Pending */
"Home_resultCard_ResultUnvailableTitle" = "Rezultatul dvs. nu este încă disponibil";

"Home_resultCard_Pending_PCR_Desc" = "Evaluarea testului dvs. PCR nu este încă finalizată.";

"Home_resultCard_Pending_Antigen_Desc" = "Evaluarea testului dvs. rapid nu este încă finalizată.";

/* - Available */
"Home_resultCard_ResultAvailableTitle" = "Aflarea rezultatului testului";

"Home_resultCard_AvailableDesc" = "Dacă ați fost testat pozitiv la coronavirus, îi puteți avertiza pe ceilalți.";

/* - Negative */
"Home_resultCard_NegativeCaption" = "Rezultat";

"Home_resultCard_NegativeTitle" = "SARS-CoV-2";

"Home_resultCard_NegativeTitleNegative" = "Negativ";

"Home_resultCard_NegativeDesc" = "Nu ați fost diagnosticat cu virusul SARS-CoV-2.";

"Home_resultCard_NegativeDatePCR" = "Test înregistrat pe %@";

"Home_resultCard_NegativeDateAntigen" = "Efectuat pe %@";

/* - Invalid */
"Home_resultCard_InvalidTitle" = "Test nevalid";

"Home_resultCard_InvalidDesc" = "Testul dvs. nu poate fi evaluat.";

/* - Expired */
"Home_resultCard_ExpiredTitle" = "Nu mai este valid";

"Home_resultCard_ExpiredDesc" = "Testul dvs. are o vechime de peste 21 de zile și, prin urmare, nu mai este relevant. Vă rugăm să ștergeți testul. Apoi puteți adăuga altul.";

/* - Outdated */
"Home_resultCard_OutdatedTitle" = "Testul nu mai este de actualitate";

"Home_resultCard_OutdatedDesc" = "Testul dvs. rapid are peste 48 de ore și nu va mai fi afișat aici. ";

/* - Loading */
"Home_resultCard_LoadingTitle" = "Actualizarea este în desfășurare...";

"Home_resultCard_LoadingBody" = "Datele curente sunt în curs de descărcare și verificare. Aceasta poate dura mai multe minute.";

/* - Button */
"Home_resultCard_ShowResultButton" = "Afișare test";

"Home_resultCard_RetrieveResultButton" = "Aflați rezultatul testului";

"Home_resultCard_DeleteTestButton" = "Ștergere test";

"Home_resultCard_HideTestButton" = "Nu mai afișa din nou";

/* - Show Positive */
"Home_Finding_Positive_Card_Status_Title" = "Pozitiv la SARS-CoV-2";

"Home_Finding_Positive_Card_Status_Subtitle" = "Ați fost diagnosticat cu virusul SARS-CoV-2.";

"Home_Finding_Positive_Card_Status_DatePCR" = "Test înregistrat pe %@";

"Home_Finding_Positive_Card_Status_DateAntigen" = "Efectuat pe %@";

"Home_Finding_Positive_Card_Note_Title" = "Rețineți:";

"Home_Finding_Positive_Card_Verify_Item_Title" = "Efectuați un test PCR pentru a verifica rezultatul acestui test.";

"Home_Finding_Positive_Card_Phone_Item_Title" = "Autoritatea de sănătate publică vă poate contacta în următoarele zile.";

"Home_Finding_Positive_Card_Home_Item_Title" = "Există o probabilitate mare să fiți contagios. Izolați-vă de alte persoane.";

"Home_Finding_Positive_Card_Share_Item_Title" = "Trimiteți ID-ul dvs. aleatoriu pentru a-i avertiza și pe alții.";

"Home_Finding_Positive_Card_Button" = "Avertizați-i pe ceilalți";

"Home_Finding_Positive_Card_Button_Remove_Test" = "Eliminare test";

/* Home Test Registration Card */
"Home_TestRegistration_Title" = "Gestionarea testelor dvs.";

"Home_TestRegistration_Body" = "Găsiți centre de testare în aproprierea dvs. și înregistrați un test pentru a-i putea avertiza pe ceilalți mai rapid sau pentru a solicita certificatul dvs. de test COVID.";

"Home_TestRegistration_Button" = "Continuare";

/* Home Trace Locations Card */
"Home_TraceLocationsCard_Title" = "Planificați un eveniment?";

"Home_TraceLocationsCard_Body" = "Planificați un eveniment sau aveți o afacere? Creați un cod QR pentru ca invitații dvs. să poată face check-in când sosesc.";

"Home_TraceLocationsCard_Button" = "Creare cod QR";

/* Home More Card */
"Home_MoreCard_Title" = "Mai mult";

"Home_MoreCard_SettingsTitle" = "Setări";

"Home_MoreCard_RecycleBinTitle" = "Coș de reciclare";

"Home_MoreCard_AppInformationTitle" = "Info aplicație";

"Home_MoreCard_FAQTitle" = "Întrebări frecvente";

"Home_MoreCard_ShareTitle" = "Partajare";

/* Home Alert Risk Lowered */
"Home_Alert_RiskStatusLowered_Title" = "Modificarea stării riscului dvs.";

"Home_Alert_RiskStatusLowered_Message" = "Ultima expunere care a generat riscul dvs. crescut a avut loc cu mai mult de 14 zile în urmă. Prin urmare, riscul dvs. de infectare a fost clasificat ca fiind din nou redus.\n\nCe trebuie să faceți:\n Dacă nu aveți simptome specifice COVID-19, continuați să respectați regulile generale privind distanțarea și igiena.\n Dacă aveți simptome specifice COVID-19, vă recomandăm să mergeți la medic și să vă testați.";

"Home_Alert_RiskStatusLowered_PrimaryButtonTitle" = "OK";

/* App Information */
"App_Information_Title" = "Info aplicație";

"App_Information_Version" = "Versiune";

/* App Information - About */
"App_Information_About_Navigation" = "Despre aplicație";

"App_Information_About_ImageDescription" = "";

"App_Information_About_Title" = "Să combatem împreună COVID-19";

"App_Information_About_Description" = "Robert Koch Institute (RKI) este un organism federal de sănătate publică din Germania. RKI a publicat aplicația Corona-Warn în numele Guvernului Federal. Aplicația are drept scop să completeze sub formă digitală măsurile de sănătate publică deja introduse: distanțarea socială, igiena și purtarea măștii.";

"App_Information_About_Text" = "Persoanele care utilizează aplicația ajută la urmărirea și întreruperea lanțurilor de infectare. Aplicația salvează local, pe dispozitivul dvs., întâlnirile cu alte persoane. Sunteți notificat dacă ați întâlnit persoane care au fost diagnosticate ulterior cu coronavirus. Identitatea și confidențialitatea dvs. sunt protejate întotdeauna.";

"App_Information_About_LinkText" = "Informații despre aplicație în limbaj simplificat și în limbajul semnelor";

/* App Information - FAQ */
"App_Information_FAQ_Navigation" = "Întrebări frecvente";

/* App Information - Contact */
"App_Information_Contact_Navigation" = "Hotline tehnic";

"App_Information_Contact_ImageDescription" = "Un bărbat poartă căști în timpul unei convorbiri telefonice.";

"App_Information_Contact_Title" = "Cum vă putem ajuta?";

"App_Information_Contact_Description" = "Pentru întrebări tehnice despre aplicația Corona-Warn, contactați hotline-ul nostru la nivel național.";

"App_Information_Contact_Hotline_Title" = "Hotline tehnic:";

"App_Information_Contact_Hotline_Text_Domestic" = "0800 7540001";

"App_Information_Contact_Hotline_Number_Domestic" = "08007540001";

"App_Information_Contact_Hotline_Details_Domestic" = "Pentru apeluri din Germania.\nApelul este gratuit.";

"App_Information_Contact_Hotline_Text_Foreign" = "+49 30 498 75401";

"App_Information_Contact_Hotline_Number_Foreign" = "+493049875401";

"App_Information_Contact_Hotline_Details_Foreign" = "Pentru apeluri din afara Germaniei.\nSe vor aplica tarifele furnizorului dvs. de servicii de telefonie.";

"App_Information_Contact_Hotline_Terms" = "Serviciul clienți vă stă la dispoziție în următoarele limbi: \nengleză, germană, turcă\n\nProgram de lucru:\nluni - sâmbătă: 07:00 - 22:00 (CET)\n(exceptând sărbătorile naționale)\n\nDacă aveți întrebări legate de starea de sănătate, vă rugăm să contactați medicul de familie sau hotline-ul pentru servicii medicale de urgență, la numărul de telefon: 116 117.";

/* App Information - Imprint */
"App_Information_New_Features_Navigation" = "Caracteristici noi";

"App_Information_Imprint_Navigation" = "Informații de contact";

"App_Information_Imprint_ImageDescription" = "O mână ține un smartphone pe al cărui ecran este afișat un corp mare de text. Lângă text există un simbol de secțiune, reprezentând informațiile de contact.";

"App_Information_Imprint_Section1_Title" = "Publicată de";

"App_Information_Imprint_Section1_Text" = "(responsabilă în conformitate cu § 5 (1) TMG, § 18 (1) MStV)";

"App_Information_Imprint_Section2_Title" = "Robert Koch Institute";

"App_Information_Imprint_Section2_Text" = "Nordufer 20\n13353 Berlin\nreprezentată de președintele său";

"App_Information_Imprint_Section3_Title" = "Contact";

"App_Information_Imprint_Section3_Text" = "E-mail: CoronaWarnApp@rki.de";

"App_Information_Imprint_Section4_Title" = "Număr de înregistrare în scop de TVA";

"App_Information_Imprint_Section4_Text" = "DE 165 893 430";

"App_Information_Contact_Form_Title" = "Formular de contact";

/* App Information - Legal */
"App_Information_Legal_Navigation" = "Mențiuni legale";

/* App Information - Privacy */
"App_Information_Privacy_Navigation" = "Confidențialitate";

"App_Information_Legal_ImageDescription" = "O mână ține un smartphone pe al cărui ecran este afișat un corp mare de text. Lângă text este afișat un cântar care simbolizează mențiunile legale.";

"App_Information_Privacy_Title" = "Confidențialitate";

"App_Information_Privacy_Description" = "Vă este păstrată anonimitatea.\nDatele dvs. sunt criptate integral și sunt transmise sub pseudonim.";

/* App Information - Terms */
"App_Information_Terms_Navigation" = "Condiții de utilizare";

"App_Information_Terms_ImageDescription" = "O mână ține un smartphone pe al cărui ecran este afișat un corp mare de text. Lângă text apare o bifă care simbolizează acceptarea condițiilor de utilizare.";

"App_Information_Terms_Title" = "Condiții de utilizare";

/* App Information - Error Report */
"ErrorReport_PrivacyInformation" = "Pentru mai multe informații, consultați înștiințarea de confidențialitate";

"ErrorReport_ActiveStatus_Title" = "Eroare la execuție analiză";

"ErrorReport_InactiveStatus_Title" = "Inactivă";

"ErrorReport_Progress_Description" = "Mărime curentă: %@ (necomprimat)";

"ErrorReport_StartButtonTitle" = "Pornire";

"ErrorReport_StopAndDeleteButtonTitle" = "Oprire și ștergere";

"ErrorReport_SaveButtonTitle" = "Partajare și continuare";

"ErrorReport_SendButtonTitle" = "Trimitere raport de erori";

"ErrorReport_SendReports_Title" = "Trimitere raport de erori";

"ErrorReport_SendReports_Paragraph" = "Consimțământul dvs. este necesar înainte de a trimite raportul de erori înregistrate la suportul tehnic al RKI.\n\nDupă ce trimiteți raportul, veți primi un ID pentru raportul de erori. Puteți specifica acest ID pentru a-i furniza suportului tehnic, de exemplu, informații suplimentare și permiteți astfel atribuirea acestora la raportul dvs. de erori. Dacă nu furnizați ID-ul raportului de erori, RKI nu vă poate atribui raportul dvs. individual.";

"ErrorReport_SendReports_Details" = "Informații detaliate despre prelucrarea acestor date și riscurile privind prelucrarea datelor din SUA și din alte țări terțe";

"ErrorReport_SendReports_Button_Title" = "Sunt de acord și trimitere";

/* Invite Friends */
"InviteFriends_NavTitle" = "Recomandați-ne";

"InviteFriends_Subtitle" = "Recomandați Corona-Warn-App";

"InviteFriends_Title" = "Să combatem împreună COVID-19";

"InviteFriends_Description" = "Cu cât aplicația este utilizată de mai multe persoane, cu atât mai repede putem întrerupe lanțurile de infectare. Invitați-vă familia și prietenii să descarce aplicația.";

"InviteFriends_Button" = "Trimiteți linkul de descărcare";

"InviteFriends_ShareTitle" = "Să combatem împreună COVID-19. Eu vreau. Vrei și tu?";

"InviteFriends_Illustration_Label" = "Un bărbat partajează Corona-Warn-App cu alte patru persoane.";

/* Reset View */
"Reset_NavTitle" = "Resetare";

"Reset_Header1" = "Sigur doriți să resetați aplicația?";

"Reset_Descrition1" = "Nu veți mai fi notificat cu privire la expunerile dvs. și nu-i veți mai putea avertiza pe ceilalți utilizatori.";

"Reset_Button" = "Resetați aplicația";

"Reset_Discard" = "Anulare";

"Reset_InfoTitle" = "Ștergeți jurnalul de expuneri";

"Reset_InfoDescription" = "Jurnalul de expuneri trebuie șters separat din setările dispozitivului.";

"Reset_Subtitle" = "Resetați aplicația";

"Reset_ImageDescription" = "O mână ține un smartphone pe care este afișat un simbol care indică resetarea aplicației.";

"Reset_ConfirmDialog_Title" = "Resetați aplicația";

"Reset_ConfirmDialog_Description" = "Nu veți mai fi notificat cu privire la expunerile dvs. și nu-i veți mai putea avertiza pe ceilalți utilizatori. Această procedură nu poate fi anulată.";

"Reset_ConfirmDialog_Cancel" = "Anulare";

"Reset_ConfirmDialog_Confirm" = "Resetare";

/* Local Notifications */
"local_notifications_ignore" = "Ignorare";

"local_notifications_detectexposure_title" = "Corona-Warn-App";

"local_notifications_detectexposure_body" = "Aveți mesaje noi de la aplicația Corona-Warn.";

"local_notifications_testresults_title" = "Corona-Warn-App";

"local_notifications_testresults_body" = "Aveți mesaje noi de la aplicația Corona-Warn.";

"local_notifications_certificate_title" = "Corona-Warn-App";

"local_notifications_certificate_body" = "Aveți mesaje noi de la aplicația Corona-Warn.";

"local_notifications_certificate_validity_body" = "Verificați valabilitatea certificatelor dvs.";

/* Risk Legend */
"RiskLegend_Title" = "Sumar";

"RiskLegend_Subtitle" = "Funcții și concepte importante";

"RiskLegend_Legend1_Title" = "Înregistrarea în jurnal a expunerilor";

"RiskLegend_Legend1_Text" = "Înregistrarea în jurnal a expunerilor este una dintre cele trei caracteristici centrale ale aplicației. Când o activați, sunt înregistrate automat întâlnirile cu smartphone-urile altor persoane.";

"RiskLegend_Legend2_Title" = "Risc de infectare";

"RiskLegend_Legend2_Text" = "Când este activă înregistrarea în jurnal a expunerilor, aplicația calculează riscul dvs. personal de infectare. Efectuează acest lucru prin măsurarea duratei și a proximității expunerii la persoanele care au fost diagnosticate cu coronavirus în ultimele 14 zile.";

"RiskLegend_Legend2_RiskLevels" = "Poate fi afișată următoarea stare a riscului:";

"RiskLegend_Legend2_High" = "Risc crescut";

"RiskLegend_Legend2_Low" = "Risc redus";

"RiskLegend_Legend3_Title" = "Notificarea altor utilizatori";

"RiskLegend_Legend3_Text" = "Vă puteți înregistra testul și primi rezultatul testului în aplicație. Dacă sunteți diagnosticat cu coronavirus, îi puteți notifica pe ceilalți și puteți întrerupe lanțul de infectare.";

"RiskLegend_Definitions_Title" = "Definiții ale termenilor";

"RiskLegend_Store_Title" = "Jurnal de expuneri";

"RiskLegend_Store_Text" = "Lista de ID-uri aleatorii primite și temporare, salvate temporar în spațiul de stocare al sistemului de operare. Lista este citită când sunt verificate expunerile. Toate ID-urile aleatorii sunt șterse automat după 14 zile.";

"RiskLegend_Check_Title" = "Verificarea expunerii";

"RiskLegend_Check_Text" = "Datele jurnalului de expuneri sunt citite și sincronizate cu notificările de risc de la alți utilizatori. Riscul dvs. este verificat automat de mai multe ori pe zi.";

"RiskLegend_Contact_Title" = "Risc de expunere";

"RiskLegend_Contact_Text" = "Expunerea la o persoană infectată care și-a împărtășit rezultatul pozitiv al testului cu alte persoane prin intermediul aplicației. O expunere trebuie să îndeplinească anumite criterii cu privire la durată, distanță și contagiozitatea suspectată a celeilalte persoane pentru a fi clasificată ca expunere cu risc ridicat.";

"RiskLegend_Notification_Title" = "Notificarea de expunere";

"RiskLegend_Notification_Text" = "Afișarea expunerilor în Corona-Warn-App.";

"RiskLegend_Random_Title" = "ID aleatoriu";

"RiskLegend_Random_Text" = "ID-urile aleatorii sunt combinații de cifre și litere generate aleatoriu. Acestea sunt schimbate între dispozitivele aflate în proximitate strânsă. ID-urile aleatorii nu pot fi asociate cu o persoană anume și sunt șterse automat după 14 zile. Persoanele diagnosticate cu coronavirus pot opta să trimită ID-urile aleatorii din ultimele 14 zile și altor utilizatori ai aplicației.";

"RiskLegend_Image1_AccLabel" = "Un dispozitiv arată conținut numerotat diferit.";

/* Update Message */
"Update_Message_Title" = "Actualizare disponibilă";

"Update_Message_Text" = "Este disponibilă o actualizare a aplicației Corona-Warn.";

"Update_Message_Text_Force" = "Rețineți că puteți utiliza din nou Corona-Warn-App doar după ce ați instalat ultima actualizare.";

"Update_Message_Action_Update" = "Actualizare";

"Update_Message_Action_Later" = "Mai târziu";

/* ENATanInput */
"ENATanInput_Empty" = "Gol";

"ENATanInput_InvalidCharacter" = "Caracter nevalabil\n\n%@";

"ENATanInput_CharacterIndex" = "Caracterul %1$u din %2$u";

/* Active Tracing Interval Formatting:\n The following two entries are used together. If tracing was not active (almost) 14 days\n during the last 14 days then `Active_Tracing_Interval_Partially_Active` is used – otherwise\n `Active_Tracing_Interval_Partially_Active` will be used. */
"Active_Tracing_Interval_Partially_Active" = "În ultimele 14 zile, înregistrarea în jurnal a expunerilor a fost activă timp de %1$u zile";

"Active_Tracing_Interval_Permanently_Active" = "Înregistrarea în jurnal a expunerilor este permanent activă";

/* Delta Onboarding - New Version Features */
"DeltaOnboarding_NewVersionFeatures_AccessibilityImageLabel" = "Caracteristici noi în această versiune";

"DeltaOnboarding_NewVersionFeatures_Title" = "Caracteristici noi";

"DeltaOnboarding_NewVersionFeatures_Release" = "Versiune";

"DeltaOnboarding_NewVersionFeatures_Button_Continue" = "Înainte";

"DeltaOnboarding_NewVersionFeatures_Description" = "Pe lângă remedierile de erori, această actualizare include și caracteristici noi și îmbunătățiri.";

/* New Version Features */
"NewVersionFeatures_Info_about_abb_information" = "Modificările din această versiune pot fi găsite în informațiile aplicației, la „Caracteristici noi”.";

/* Version 2.14 */
"NewVersionFeature_214_recycleBin_title" = "Funcția Coș de reciclare pentru teste";

<<<<<<< HEAD
"NewVersionFeature_214_recycleBin_description" = "Puteți restaura testele rapide și testele PCR pe care le-ați șters anterior din aplicație. Aceasta înseamnă că puteți recupera obiectele pe care le-ați șters din greșeală.";
=======
"NewVersionFeature_214_recycleBin_description" = "Testele rapide și testele PCR eliminate sunt mutate acum tot în coșul de reciclare. Aceasta înseamnă că puteți recupera obiectele pe care le-ați șters din greșeală.";
>>>>>>> d9cfc149

/* Delta Onboarding */
"DeltaOnboarding_AccessibilityImageLabel" = "Înregistrare transnațională a expunerilor în jurnal";

"DeltaOnboarding_Headline" = "Înregistrare transnațională a expunerilor în jurnal";

"DeltaOnboarding_Description" = "Caracteristicile aplicației Corona-Warn au fost extinse. Multe țări s-au asociat pentru a susține avertizarea la nivel internațional, pe baza unui server de schimb operat în comun. Acum poate fi luată în considerare posibila expunere la utilizatori ai aplicațiilor oficiale anticoronavirus din alte țări participante când se calculează riscul dvs. de expunere.\n\nPentru aceasta, aplicația descarcă liste, care sunt actualizate zilnic, de ID-uri aleatorii ale tuturor utilizatorilor care și-au partajat ID-urile aleatorii prin intermediul propriei aplicații. Această listă este apoi comparată cu ID-urile aleatorii înregistrate de iPhone-ul dvs.\n\nDescărcările listelor sunt, de obicei, gratuite pentru dvs. În mod specific, aceasta înseamnă că operatorii de rețele mobile nu percep costuri pentru datele utilizate de aplicație în acest context și nu aplică niciun fel de costuri de roaming pentru această opțiune în alte țări UE. Contactați operatorul rețelei mobile pentru mai multe informații.";

"DeltaOnboarding_ParticipatingCountries" = "În prezent participă următoare țări:";

"DeltaOnboarding_ParticipatingCountriesList_Unavailable" = "Puteți vedea țările participante în detaliile înregistrării în jurnal a expunerilor.";

"DeltaOnboarding_ParticipatingCountriesList_Unavailable_Title" = "Țări participante";

"DeltaOnboarding_PrimaryButton_Continue" = "Înainte";

"DeltaOnboarding_Terms_Description1" = "Condițiile de utilizare au fost, de asemenea, actualizate, pentru a reflecta îmbunătățirile funcționale ale aplicației.";

"DeltaOnboarding_Terms_Button" = "Afișare condiții de utilizare";

"DeltaOnboarding_Terms_Description2" = "Condițiile de utilizare și înștiințarea privind confidențialitatea pot fi găsite, de asemenea, în meniu la „Informații aplicație”, dar și în descrierea aplicației din App Store. Modificările nu vor afecta modul în care utilizați aplicația. Dacă veți continua să utilizați aplicația sau dacă o redeschideți, vom presupune că sunteți de acord cu condițiile de utilizare actualizate.";

/* Warn other notifications */
"WarnOthersNotification_Title" = "Puteți fi de ajutor!";

"WarnOthersNotification_Description" = "Vă rugăm să partajați rezultatul testului dvs. pentru a-i avertiza pe ceilalți.";

/* Automatic sharing Consent */
"AutomaticSharingConsent_Title" = "Consimțământul dvs.";

"AutomaticSharingConsent_SwitchTitle" = "Avertizați-i pe ceilalți";

"AutomaticSharingConsent_SwitchTitleDesc" = "Ați acordat următorul consimțământ:";

"AutomaticSharingConsent_DataProcessingDetailInfo" = "Informații detaliate privind Prelucrarea datelor și Consimțământul dvs.";

/* Thank you screen */
"Thank_You_Title" = "Vă mulțumim";

"Thank_You_SubTitle" = "Vă mulțumim pentru ajutorul dat la oprirea răspândirii coronavirusului.";

"Thank_You_Description1" = "Ceilalți nu vor fi avertizați.";

"Thank_You_Description2" = "Acum puteți ajuta la îmbunătățirea preciziei avertizărilor. Pentru aceasta, la pasul următor, spuneți-ne când ați dezvoltat simptome pentru prima dată. Puteți anula acest pas în orice moment.";

"Thank_You_Continue_Button" = "Introducere simptome";

"Thank_You_Cancel_Button" = "Ieșire";

"Thank_You_AccImageDescription" = "Câteva persoane se uită la smartphone-urile lor.";

/* Test result screen (positive test result) */
"TestResultPositive_NoConsent_Title" = "Să ne ajutăm împreună!";

"TestResultPositive_NoConsent_Info1" = "Partajați rezultatul testului dvs. și ajutați la protejarea celorlalți împotriva infecției.";

"TestResultPositive_NoConsent_Info2" = "Identitatea dvs. va rămâne secretă. Alți utilizatori nu vor afla cine a partajat rezultatul testului.";

"TestResultPositive_NoConsent_Info3" = "Asigurați-vă că urmați instrucțiunile autorității dvs. de sănătate publică și că stați acasă, pentru a nu-i infecta pe ceilalți.";

"TestResultPositive_NoConsent_PrimaryButton" = "Avertizați-i pe ceilalți";

"TestResultPositive_NoConsent_SecondaryButton" = "Anulare";

"TestResultPositive_NoConsent_AlertNotWarnOthers_Title" = "Doriți să trimiteți o avertizare?";

"TestResultPositive_NoConsent_AlertNotWarnOthers_Description" = "Trebuie să partajați rezultatul testului dvs. dacă doriți să îi avertizați pe ceilalți.";

"TestResultPositive_NoConsent_AlertNotWarnOthers_ButtonOne" = "Nu îi avertizați pe ceilalți";

"TestResultPositive_NoConsent_AlertNotWarnOthers_ButtonTwo" = "Avertizați-i pe ceilalți";

"TestResultPositive_WithConsent_Title" = "Vă mulțumim pentru ajutorul dat la oprirea răspândirii coronavirusului.";

"TestResultPositive_WithConsent_Info1" = "Ceilalți nu vor fi avertizați.";

"TestResultPositive_WithConsent_Info2" = "Acum puteți ajuta la îmbunătățirea preciziei avertizărilor. Pentru aceasta, la pasul următor, spuneți-ne când ați dezvoltat simptome pentru prima dată. Puteți anula acest pas în orice moment.";

"TestResultPositive_WithConsent_PrimaryButton" = "Introducere simptome";

"TestResultPositive_WithConsent_SecondaryButton" = "Ieșire";

"TestResultPositive_KeysSubmitted_Description" = "Datorită sprijinului dvs., alte persoane pot fi acum avertizate și pot reacționa adecvat.";

"TestResultPositive_KeysSubmitted_Title1" = "Rețineți:";

"TestResultPositive_KeysSubmitted_Info1" = "Efectuați un test PCR pentru a verifica rezultatul acestui test.";

"TestResultPositive_KeysSubmitted_Info2" = "Autoritatea de sănătate publică vă poate contacta în următoarele zile.";

"TestResultPositive_KeysSubmitted_Info3" = "Există o probabilitate mare să fiți contagios. Izolați-vă de alte persoane.";

"TestResultPositive_KeysSubmitted_Title2" = "Alte informații:";

"TestResultPositive_KeysSubmitted_FurtherInfo1" = "Perioada de izolare este de obicei de 14 zile. Monitorizați cu atenție modul în care evoluează simptomele dvs.";

"TestResultPositive_KeysSubmitted_FurtherInfo2" = "Autoritatea dvs. de sănătate publică vă va solicita să întocmiți o listă a persoanelor cu care ați intrat în contact. Aceasta trebuie să cuprindă toate persoanele cu care ați avut contact strâns (mai puțin de 2 metri, conversații față în față) timp de peste 15 minute începând cu două zile înainte de a vă îmbolnăvi. Puteți utiliza jurnalul de contacte în acest scop: trebuie doar să exportați intrările și apoi să le tipăriți sau să le expediați pe e-mail.";

"TestResultPositive_KeysSubmitted_FurtherInfo3" = "Luați în considerare în special persoanele care nu vor fi notificate direct de aplicație dacă nu au un smartphone sau dacă nu și-au instalat aplicația.";

"TestResultPositive_KeysSubmitted_FurtherInfo4" = "Chiar și când nu mai aveți simptome și vă simțiți din nou bine, tot puteți să fiți contagios. Vă rugăm să respectați perioada de izolare indicată.";

"TestResultPositive_KeysSubmitted_PrimaryButton" = "Ștergere test";

/* Contact Diary */
/* Overview */
"ContactDiary_Overview_Button_Title_Menu" = "Meniu";

"ContactDiary_Overview_Title" = "Jurnal de contacte";

"ContactDiary_Overview_Description" = "Notați persoanele pe care le-ați întâlnit și locurile pe care le-ați vizitat. Dacă pentru o zi este afișat un risc, puteți avertiza persoanele cu care v-ați întâlnit în ziua respectivă dacă acestea nu utilizează încă aplicația Corona-Warn.";

"ContactDiary_Overview_Increased_Risk_Title" = "Risc crescut";

"ContactDiary_Overview_Low_Risk_Title" = "Risc redus";

"ContactDiary_Overview_Risk_Text_StandardCause" = "pe baza întâlnirilor evaluate de aplicație.";

"ContactDiary_Overview_Risk_Text_Disclaimer" = "Acestea nu sunt legate neapărat de persoanele și locurile pe care le-ați înregistrat.";

"ContactDiary_Overview_Risk_Text_LowRiskEncountersCause" = "pe baza mai multor expuneri cu risc redus.";

"ContactDiary_Overview_PersonEncounter_Duration_LessThan10Minutes" = "Mai puțin de 10 min.";

"ContactDiary_Overview_PersonEncounter_Duration_MoreThan10Minutes" = "Mai mult de 10 min.";

"ContactDiary_Overview_PersonEncounter_MaskSituation_WithMask" = "Cu mască";

"ContactDiary_Overview_PersonEncounter_MaskSituation_WithoutMask" = "Fără mască";

"ContactDiary_Overview_PersonEncounter_Setting_Outside" = "În exterior";

"ContactDiary_Overview_PersonEncounter_Setting_Inside" = "În interior";

"ContactDiary_Overview_LocationVisit_Abbreviation_Hours" = "ore";

"ContactDiary_Overview_Tests_PCR_Registered" = "Test PCR înregistrat";

"ContactDiary_Overview_Tests_Antigen_Done" = "Test rapid efectuat";

"ContactDiary_Overview_Tests_Negative_Result" = "Diagnostic negativ";

"ContactDiary_Overview_Tests_Positive_Result" = "Diagnostic pozitiv";

/* ActionSheet */
"ContactDiary_Overview_ActionSheet_InfoActionTitle" = "Informații";

"ContactDiary_Overview_ActionSheet_ExportActionTitle" = "Exportare intrări";

"ContactDiary_Overview_ActionSheet_EditPersonTitle" = "Editare persoane";

"ContactDiary_Overview_ActionSheet_EditLocationTitle" = "Editare locuri";

"ContactDiary_Overview_ActionSheet_ExportActionSubject" = "Jurnalul meu de contacte";

/* Checkin Risk */
"ContactDiaray_Overview_Checkin_Title_HighRisk" = "Risc crescut";

"ContactDiaray_Overview_Checkin_Title_LowRisk" = "Risc redus";

"ContactDiaray_Overview_Checkin_Title_Subheadline" = "Pe baza prezenței dvs. la:";

"ContactDiaray_Overview_Checkin_High_Risk_In_Brackets" = "(risc crescut)";

"ContactDiaray_Overview_Checkin_Low_Risk_In_Brackets" = "(risc redus)";

/* Day */
"ContactDiary_Day_ContactPersonsSegment" = "Persoane";

"ContactDiary_Day_AddContactPerson" = "Adăugare persoană";

"ContactDiary_Day_ContactPersonsEmptyTitle" = "Nicio persoană definită deocamdată";

"ContactDiary_Day_ContactPersonsEmptyDescription" = "Creați o persoană și adăugați-o la jurnalul dvs. de contacte.";

"ContactDiary_Day_ContactPersonsEmptyImageDescription" = "Silueta unei femei care se plimbă pe un câmp.";

"ContactDiary_Day_LocationsSegment" = "Locuri";

"ContactDiary_Day_AddLocation" = "Adăugare loc";

"ContactDiary_Day_LocationsEmptyTitle" = "Niciun loc definit deocamdată";

"ContactDiary_Day_LocationsEmptyDescription" = "Creați un loc și adăugați-l la jurnalul dvs. de contacte.";

"ContactDiary_Day_LocationsEmptyImageDescription" = "O clădire este marcată cu o piuneză.";

"ContactDiary_Day_Encounter_LessThan10Minutes" = "Mai puțin de 10 min.";

"ContactDiary_Day_Encounter_MoreThan10Minutes" = "Mai mult de 10 min.";

"ContactDiary_Day_Encounter_WithMask" = "Cu mască";

"ContactDiary_Day_Encounter_WithoutMask" = "Fără mască";

"ContactDiary_Day_Encounter_Outside" = "În exterior";

"ContactDiary_Day_Encounter_Inside" = "În interior";

"ContactDiary_Day_Encounter_Notes_Placeholder" = "Notă (de ex., distanță mică)";

"ContactDiary_Day_Visit_Duration" = "Durată";

"ContactDiary_Day_Visit_Notes_Placeholder" = "Notă (de ex., foarte plin, aerisire slabă)";

/* Edit Entries */
"ContactDiary_EditEntries_ContactPersons_Title" = "Editare persoane";

"ContactDiary_EditEntries_ContactPersons_DeleteAllButtonTitle" = "Eliminare toate";

"ContactDiary_EditEntries_ContactPersons_AlertTitle" = "Sigur doriți să eliminați toate persoanele?";

"ContactDiary_EditEntries_ContactPersons_AlertMessage" = "Dacă eliminați toate persoanele, toate intrările pentru toate persoanele vor fi eliminate din jurnalul dvs.";

"ContactDiary_EditEntries_ContactPersons_AlertConfirmButtonTitle" = "Da";

"ContactDiary_EditEntries_ContactPersons_AlertCancelButtonTitle" = "Nu";

"ContactDiary_EditEntries_ContactPerson_AlertTitle" = "Sigur doriți să eliminați această persoană?";

"ContactDiary_EditEntries_ContactPerson_AlertMessage" = "Dacă eliminați o persoană, toate intrările pentru respectiva persoană vor fi eliminate din jurnalul dvs.";

"ContactDiary_EditEntries_ContactPerson_AlertConfirmButtonTitle" = "Da";

"ContactDiary_EditEntries_ContactPerson_AlertCancelButtonTitle" = "Nu";

"ContactDiary_EditEntries_Locations_Title" = "Editare locuri";

"ContactDiary_EditEntries_Locations_DeleteAllButtonTitle" = "Eliminare toate";

"ContactDiary_EditEntries_Locations_AlertTitle" = "Sigur doriți să eliminați toate locurile?";

"ContactDiary_EditEntries_Locations_AlertMessage" = "Dacă eliminați toate locurile, toate intrările pentru toate locurile vor fi eliminate din jurnalul dvs.";

"ContactDiary_EditEntries_Locations_AlertConfirmButtonTitle" = "Da";

"ContactDiary_EditEntries_Locations_AlertCancelButtonTitle" = "Nu";

"ContactDiary_EditEntries_Location_AlertTitle" = "Sigur doriți să eliminați acest loc?";

"ContactDiary_EditEntries_Location_AlertMessage" = "Dacă eliminați un loc, toate intrările pentru respectivul loc vor fi eliminate din jurnalul dvs.";

"ContactDiary_EditEntries_Location_AlertConfirmButtonTitle" = "Da";

"ContactDiary_EditEntries_Location_AlertCancelButtonTitle" = "Nu";

/* Information */
"ContactDiary_Information_Title" = "Jurnal de contacte";

"ContactDiary_Information_ImageDescription" = "Câteva persoane sunt afară, uitându-se la smartphone-urile lor.";

"ContactDiary_Information_DescriptionTitle" = "Păstrați evidența contactelor dvs.";

"ContactDiary_Information_DescriptionSubHeadline" = "Creați un sumar al contactelor din ultimele 14 zile pentru a avea rapid la îndemână o listă completă, dacă este necesar. Expunerile dvs. sunt, de asemenea, afișate aici.";

"ContactDiary_Information_Item_Person_Title" = "Introduceți persoanele pe care le-ați întâlnit.";

"ContactDiary_Information_Item_Location_Title" = "Introduceți locurile în care v-ați întâlnit cu alte persoane.";

"ContactDiary_Information_Item_Lock_Title" = "Sunteți singura persoană care poate accesa intrările din jurnal. Intrările dvs. vor fi salvate doar pe smartphone.";

"ContactDiary_Information_Item_DeletedAutomatically_Title" = "Puteți oricând elimina intrări de persoane și locuri din jurnal. Intrările din jurnal vor fi șterse automat după 16 zile.";

"ContactDiary_Information_Item_ExportTextFormat_Title" = "Puteți exporta jurnalul de contacte în format de text simplu și apoi puteți tipări sau edita intrările, sau le puteți pune la dispoziția autorității de sănătate publică, după cum este necesar.";

"ContactDiary_Information_Item_ExposureHistory_Title" = "Expunerile indicate nu sunt legate neapărat de persoanele și locurile pe care le-ați înregistrat. Vă rugăm să nu trageți concluzii greșite.";

"ContactDiary_Information_Dataprivacy_Title" = "Pentru mai multe informații, consultați înștiințarea de confidențialitate.";

"ContactDiary_Information_PrimaryButton_Title" = "Deschidere jurnal";

/* AddEditEntry */
"ContactDiary_AddEditEntry_PrimaryButton_Title" = "Salvare";

/* - Location */
"ContactDiary_AddEditEntry_LocationTitle" = "Loc";

"ContactDiary_AddEditEntry_LocationPlaceholder_Name" = "Descriere";

"ContactDiary_AddEditEntry_LocationPlaceholder_PhoneNumber" = "Telefon";

"ContactDiary_AddEditEntry_LocationPlaceholder_EmailAddress" = "E-mail";

/* - Person */
"ContactDiary_AddEditEntry_PersonTitle" = "Persoană";

"ContactDiary_AddEditEntry_PersonPlaceholder_Name" = "Nume";

"ContactDiary_AddEditEntry_PersonPlaceholder_PhoneNumber" = "Telefon";

"ContactDiary_AddEditEntry_PersonPlaceholder_EmailAddress" = "E-mail";

/* Statistics */
/* - Trend on Cards */
"Statistics_Card_Trend_Increasing" = "Tendință: ascendentă";

"Statistics_Card_Trend_Decreasing" = "Tendință: descendentă";

"Statistics_Card_Trend_Stable" = "Tendință: constantă";

"Statistics_Card_TrendSemantic_Negative" = "Negativă";

"Statistics_Card_TrendSemantic_Positive" = "Pozitivă";

"Statistics_Card_TrendSemantic_Neutral" = "Neutră";

/* - Number Formatting */
"Statistics_Card_Million" = "%@ milion(e)";

/* - General Card Texts */
"Statistics_Card_From_Nationwide" = "La nivel național";

"Statistics_Card_From_CWA" = "prin aplicația Corona-Warn";

/* - Add Statistics Card */
"Statistics_Add_SevenDayIncidence" = "Adăugați incidența pe 7 zile la nivel local";

"Statistics_Add_DisabledAddTitle" = "Numărul maxim al incidenței pe 7 zile la nivel local a fost atins.";

"Statistics_Add_LocalCardTitle" = "Incidența pe 7 zile la nivel local";

"Statistics_Add_fromTheWholeCountry" = "Întregul stat";

"Statistics_Card_Manage" = "Editare";

/* - 7 Days Incedence */
"Statistics_Card_CombinedIncidence_Title" = "Incidența pe 7 zile";

"Statistics_Card_CombinedIncidence_Today" = "Până astăzi";

"Statistics_Card_CombinedIncidence_Yesterday" = "Până ieri";

"Statistics_Card_CombinedIncidence_Date" = "Până la %@";

"Statistics_Card_CombinedIncidence_PrimaryLabelSubtitle" = "Infectări noi";

"Statistics_Card_CombinedIncidence_SecondaryLabelSubtitle" = "Spitalizări";

/* - Infections Card */
"Statistics_Card_Infections_Title" = "Infecții noi confirmate";

"Statistics_Card_Infections_Today" = "Astăzi";

"Statistics_Card_Infections_Yesterday" = "Ieri";

"Statistics_Card_Infections_Date" = "%@";

"Statistics_Card_Infections_SecondaryLabelTitle" = "Media pe 7 zile";

"Statistics_Card_Infections_TertiaryLabelTitle" = "Total";

/* - Incidence Card */
"Statistics_Card_Region_Today" = "Până astăzi";

"Statistics_Card_Region_Yesterday" = "Până ieri";

"Statistics_Card_Region_Date" = "Până la %@";

"Statistics_Card_Region_PrimaryLabelSubtitle" = "Infectări noi";

"Statistics_Card_Region_SecondaryLabelSubtitle_FederalState" = "Spitalizări";

"Statistics_Card_Region_SecondaryLabelSubtitle_AdministrativeUnit" = "Spitalizări în %@";

/* - Key Submissions Card */
"Statistics_Card_KeySubmissions_Title" = "Avertizări de la utilizatorii aplicației";

"Statistics_Card_KeySubmissions_Today" = "Astăzi";

"Statistics_Card_KeySubmissions_Yesterday" = "Ieri";

"Statistics_Card_KeySubmissions_Date" = "%@";

"Statistics_Card_KeySubmissions_SecondaryLabelTitle" = "Media pe 7 zile";

"Statistics_Card_KeySubmissions_TertiaryLabelTitle" = "Total";

"Statistics_Card_KeySubmissions_Footnote" = "prin aplicația Corona-Warn";

/* - Reproduction Number Card */
"Statistics_Card_ReproductionNumber_Title" = "Valoarea R pe 7 zile";

"Statistics_Card_ReproductionNumber_Today" = "Curentă";

"Statistics_Card_ReproductionNumber_Yesterday" = "Ieri";

"Statistics_Card_ReproductionNumber_Date" = "Până %@";

"Statistics_Card_ReproductionNumber_SecondaryLabelTitle" = "infecții medii de la fiecare persoană infectată";

/* - At least one person vaccinated card */
"Statistics_Card_AtLeastOneVaccinated_Title" = "Persoane care au primit cel puțin o doză de vaccin";

"Statistics_Card_AtLeastOneVaccinated_Today" = "Până astăzi";

"Statistics_Card_AtLeastOneVaccinated_Yesterday" = "Până ieri";

"Statistics_Card_AtLeastOneVaccinated_Date" = "Până la %@";

"Statistics_Card_AtLeastOneVaccinated_SecondaryLabelTitle" = "din numărul total al populației";

"Statistics_Card_AtLeastOneVaccinated_TertiaryLabelTitle" = "Total";

"Statistics_Card_AtLeastOneVaccinated_SecondarySubtitleLabel" = "din numărul total al populației";

/* - Fully vaccinated people card */
"Statistics_Card_FullyVaccinated_Title" = "Persoane care sunt complet vaccinate";

"Statistics_Card_FullyVaccinated_Today" = "Până astăzi";

"Statistics_Card_FullyVaccinated_Yesterday" = "Până ieri";

"Statistics_Card_FullyVaccinated_Date" = "Până la %@";

"Statistics_Card_FullyVaccinated_SecondaryLabelTitle" = "din numărul total al populației";

"Statistics_Card_FullyVaccinated_TertiaryLabelTitle" = "Total";

"Statistics_Card_FullyVaccinated_SecondarySubtitleLabel" = "din numărul total al populației";

/* - Applied vaccination dose rates card */
"Statistics_Card_AppliedDoseRates_Title" = "Doze de vaccin administrate";

"Statistics_Card_AppliedDoseRates_Today" = "Astăzi";

"Statistics_Card_AppliedDoseRates_Yesterday" = "Ieri";

"Statistics_Card_AppliedDoseRates_Date" = "%@";

"Statistics_Card_AppliedDoseRates_SecondaryLabelTitle" = "Media pe 7 zile";

"Statistics_Card_AppliedDoseRates_TertiaryLabelTitle" = "Total";

/* - Infected People in Intensive Care */
"Statistics_Card_IntensiveCare_Title" = "Pacienți COVID-19 în unități de terapie intensivă";

"Statistics_Card_IntensiveCare_Today" = "Până astăzi";

"Statistics_Card_IntensiveCare_Yesterday" = "Ieri";

"Statistics_Card_IntensiveCare_Date" = "Până la %@";

"Statistics_Card_IntensiveCare_SecondaryLabelTitle" = "Rata de ocupare COVID-19 a tuturor paturilor de terapie intensivă";

/* Error */
"Statistics_LoadingError" = "Statistica nu poate fi încărcată. Închideți aplicația și reîncercați.";

/* - Info Screen */
"Statistics_Info_Title" = "Indicatori";

"Statistics_Info_Subtitle" = "Explicarea statisticii";

"Statistics_Info_Incidence_Title" = "Incidența pe 7 zile";

"Statistics_Info_Local7Days_Title" = "Incidența pe 7 zile la nivel local";

"Statistics_Info_Local7Days_Text" = "Numărul total de infectări noi confirmate în ultimele 7 zile (după data de raportare) la 100.000 de locuitori în districtul sau statul federal configurat.\nData spitalizării se referă la statul german corespondent.";

"Statistics_Info_NewInfection_Title" = "Infecții noi confirmate";

"Statistics_Info_NewInfection_Text" = "Numărul total de infecții noi confirmate în ultimele 7 zile (după data de raportare) la 100.000 de locuitori.";

"Statistics_Info_HospitalizationRate_Title" = "Spitalizare";

"Statistics_Info_HospitalizationRate_Text" = "Numărul total de admiteri în spital din cauza COVID-19 în ultimele 7 zile (după data raportării) la 100.000 de locuitori.";

"Statistics_Info_IntensiveCare_Title" = "Pacienți COVID-19 în unități de terapie intensivă";

"Statistics_Info_IntensiveCare_Text" = "Proporția de persoane în unitățile de terapie intensivă din cauza COVID-19 în raport cu capacitatea ATI totală.";

"Statistics_Info_Infections_Title" = "Infecții noi confirmate";

"Statistics_Info_Infections_Text" = "Numărul de persoane care au fost diagnosticate cu coronavirus și raportate la RKI.";

"Statistics_Info_KeySubmissions_Title" = "Avertizări de la utilizatorii aplicației";

"Statistics_Info_KeySubmissions_Text" = "Numărul de utilizatori ai aplicației care au fost diagnosticați cu coronavirus prin test PCR și care i-au avertizat pe ceilalți prin aplicație.";

"Statistics_Info_ReproductionNumber_Title" = "Valoarea R pe 7 zile";

"Statistics_Info_ReproductionNumber_Text" = "Numărul de reproducție R indică câte persoane a infectat mai departe, în medie, o persoană infectată. Valoarea curentă ia în considerare cel mult ultimele 5 zile.";

"Statistics_Info_AtLeastOnce_Title" = "Persoane care au primit cel puțin o doză de vaccin";

"Statistics_Info_AtLeastOnce_Text" = "Numărul de persoane raportat la RKI care au primit prima doză de vaccin.";

"Statistics_Info_FullyVaccinated_Title" = "Persoane care sunt complet vaccinate";

"Statistics_Info_FullyVaccinated_Text" = "Numărul de persoane raportat la RKI care au primit toate dozele de vaccin necesare.";

"Statistics_Info_DosesAdministered_Title" = "Doze de vaccin administrate";

"Statistics_Info_DosesAdministered_Text" = "Numărul de doze de vaccin care au fost administrate la nivel național până în prezent.";

"Statistics_Info_FAQLink_Text" = "Pentru mai multe informații, consultați pagina noastră de întrebări frecvente:";

"Statistics_Info_FAQLink_Title" = "Întrebări frecvente despre statistică";

"Statistics_Info_Definitions_Title" = "Legendă";

"Statistics_Info_Period_Title" = "Perioadă de timp";

"Statistics_Info_Yesterday_Title" = "Ieri/Până ieri";

"Statistics_Info_Yesterday_Text" = "Numărul pentru ziua anterioară/până la ziua anterioară. Dacă încă nu sunt disponibile cifrele pentru ziua anterioară, este afișată ultima dată pentru care sunt disponibile cifrele.";

"Statistics_Info_Mean_Title" = "Media pe 7 zile";

"Statistics_Info_Mean_Text" = "Valoarea medie din ultimele 7 zile";

"Statistics_Info_Total_Title" = "Total";

"Statistics_Info_Total_Text" = "Numărul total de la începutul anului sau de la lansarea aplicației (15 iunie 2020)";

"Statistics_Info_Trend_Title" = "Tendință";

"Statistics_Info_Trend_Text" = "Tendința compară valoarea din ziua anterioară cu valoarea de acum două zile (pentru incidența pe 7 zile, incidența spitalizării pe 7 zile, pacienții COVID-19 din unitățile de terapie intensivă, valoarea R pe 7 zile) sau, pentru tendințele pe 7 zile, valoarea medie din ultimele 7 zile cu valoarea medie din cele 7 zile anterioare acestora (pentru valoarea medie pe 7 zile a infectărilor noi confirmate, avertizări de către utilizatorii aplicației, dozele de vaccin administrate). Este utilizată versiunea respectivă a datelor publicate inițial; actualizările ulterioare nu sunt luate în considerare.\n\nDirecția săgeții indică dacă tendința este în creștere, în scădere sau dacă rămâne constantă – mai exact, demonstrează o abatere de sub 1% în comparație cu ziua precedentă sau de 5% în comparație cu săptămâna precedentă (ținând cont de pozițiile zecimale). Culoarea indică faptul că tendința este pozitivă (verde), negativă (roșu) sau neutră (gri). ";

"Statistics_Info_Trends_Title" = "Pot fi afișate următoarele tendințe:";

"Statistics_Info_Trends_Increasing" = "Tendință: ascendentă (negativă)";

"Statistics_Info_Trends_Decreasing" = "Tendință: descendentă (pozitivă)";

"Statistics_Info_Trends_Stable" = "Tendință: constantă (neutră)";

"Statistics_Info_Trends_Footnote" = "Evaluarea tendinței pentru avertizările de către utilizatorii aplicației se modifică în funcție de nivelul de infectare curent, de aceea această tendință este afișată întotdeauna ca neutră.";

"Statistics_Info_Image_AccLabel" = "O imagine abstractă a unui smartphone cu patru substituenți pentru informații";

"Statistics_Info_Blog_Description" = "Pentru mai multe detalii despre indicatorii individuali, citiți %@ nostru.";

"Statistics_Info_More_Information_Blog" = "blog";

/* Update OS */
"UpdateOS_title" = "Vă rugăm să vă actualizați versiunea iOS.";

"UpdateOS_text" = "Aveți nevoie de versiunea iOS actuală pentru a instala Corona-Warn-App.\nPentru aceasta, deschideți configurările din iPhone și selectați General -> Actualizare software.";

/* Tabbar */
"Tabbar_Home_Title" = "Stare";

"Tabbar_Certificates_Title" = "Certificate";

"Tabbar_Scanner_Title" = "Scanner de coduri QR";

"Tabbar_Diary_Title" = "Jurnal";

"Tabbar_CheckIn_Title" = "Check-in";

/* Data Donation */
"DataDonation_IntroductionText" = "Spuneți-ne cum utilizați aplicația și ajutați-ne să evaluăm eficacitatea acesteia.";

"DataDonation_AccImageDescription" = "O femeie ține în mână un smartphone care îi partajează datele";

"DataDonation_Headline" = "Partajare date";

"DataDonation_Description" = "Ne puteți ajuta să îmbunătățim aplicația Corona-Warn. Partajați datele dvs. despre utilizarea aplicației cu institutul RKI. Astfel, ajutați RKI să evalueze eficacitatea aplicației. De asemenea, datele dvs. vor ajuta la îmbunătățirea caracteristicilor și utilizării aplicației.";

"DataDonation_SubHead_Settings" = "SETARE";

"DataDonation_SubHead_YourState" = "Statul dvs. federal (opțional)";

"DataDonation_SubHead_AgeGroup" = "Grupul dvs. de vârstă (opțional)";

"DataDonation_State_NoSelection_Text" = "Stat federal";

"DataDonation_Region_NoSelection_Text" = "Districtul (județul) (opțional)";

"DataDonation_AgeGroup_NoSelection_Text" = "Vârsta dvs.";

"DataDonation_DetailedInformation_DataProcessing" = "Informații detaliate despre prelucrarea acestor date și riscurile privind prelucrarea datelor din SUA și din alte țări terțe";

"DataDonation_Button_OK" = "Accept";

"DataDonation_Button_NotOK" = "Resping";

/* Value selection */
"DataDonation_ValueSelection_None" = "Nu răspund";

"DataDonation_ValueSelection_Title_State" = "Statul dvs. federal";

"DataDonation_ValueSelection_Title_Region" = "Districtul (județul) dvs.";

"DataDonation_ValueSelection_Title_Age" = "Grupul dvs. de vârstă";

"DataDonation_ValueSelection_Age_Below29" = "Până la 29 de ani";

"DataDonation_ValueSelection_Age_Between30And59" = "30-59 de ani";

"DataDonation_ValueSelection_Age_Min60OrAbove" = "Peste 60 de ani";

/* Detailed Infos Data Donation */
"DetailedInfosDataDonation_Headline" = "Informații detaliate despre partajarea datelor";

"DetailedInfosDataDonation_SubHead_DataProcessing" = "Prelucrarea datelor în procesul de partajare a datelor";

"DetailedInfosDataDonation_DataProcessing_Description" = "Dacă sunteți de acord să partajați datele dvs., aplicația trimite diverse date către RKI în fiecare zi. Datele transmise ne vor ajuta să evaluăm eficacitatea aplicației și vor fi analizate pentru a permite următoarele îmbunătățiri:";

"DetailedInfosDataDonation_BulletPoint_ImproveddRiskDetermination_BulletTitle" = "Îmbunătățirea înregistrării în jurnal a expunerilor";

"DetailedInfosDataDonation_BulletPoint_ImproveddRiskDetermination" = "Dorim să îmbunătățim precizia și încrederea calculului tehnic al riscurilor de infectare. Pentru aceasta, vom evalua informațiile despre expunerile la risc și avertizările pe care le vedeți. Drept rezultat, vom putea rafina metoda de calcul.";

"DetailedInfosDataDonation_BulletPoint_ImproveddUserNavigation_BulletTitle" = "Îmbunătățirea ghidării utilizatorului în aplicație";

"DetailedInfosDataDonation_BulletPoint_ImproveddUserNavigation" = "Dorim să facem aplicația mai ușor de utilizat. Pentru aceasta, vom evalua informațiile despre pașii individuali făcuți de utilizatori în aplicație. Acest lucru ne va ajuta să facem mai clare etichetele și textele de informare și să aranjăm elementele de control pentru a le face mai ușor de găsit. De asemenea, vom putea personaliza aspectul pentru diferitele modele de smartphone-uri.";

"DetailedInfosDataDonation_BulletPoint_AppSupport_BulletTitle" = "Facilitarea informării și ghidării în aplicație";

"DetailedInfosDataDonation_BulletPoint_AppSupport" = "Dorim să putem afla dacă apar probleme la utilizarea aplicației în legătură cu anumite facilități și laboratoare de testare sau în anumite regiuni. Putem identifica acest lucru dacă, de exemplu, datele partajate indică întârzieri de furnizare a rezultatelor testărilor în anumite regiuni. De asemenea, autoritățile relevante de sănătate publică pot fi notificate punctual de posibila existență a unor probleme tehnice.";

"DetailedInfosDataDonation_BulletPoint_ImprovedStatistics_BulletTitle" = "Îmbunătățirea statisticii despre cursul pandemiei";

"DetailedInfosDataDonation_BulletPoint_ImprovedStatistics" = "Datele dvs. pot contribui la furnizarea unor analize legate de modul de răspândire a pandemiei în timp și spațiu și ne pot ajuta să răspundem mai rapid la anumite tendințe.";

"DetailedInfosDataDonation_SubHead_RKI_DataCollection" = "În acest scop, RKI colectează următoarele date:";

"DetailedInfosDataDonation_RKI_DataCollection_BulletPoint_Date" = "Data transmiterii datelor.";

"DetailedInfosDataDonation_RKI_DataCollection_BulletPoint_ChangeOfWarnHistory" = "Modificări ale istoricului de avertizare în comparație cu ziua precedentă.";

"DetailedInfosDataDonation_RKI_DataCollection_BulletPoint_InfoAboutRisk" = "Informații despre riscul care v-a fost afișat la momentul transmiterii datelor.";

"DetailedInfosDataDonation_RKI_DataCollection_BulletPoint_RiskStatus_Base" = "Informații despre baza de calcul a stării riscului în contextul unei expuneri.";

"DetailedInfosDataDonation_SubHead_RetrievedTestResult" = "Dacă ați primit un rezultat al unui test prin intermediul aplicației:";

"DetailedInfosDataDonation_RetrievedTestResult_BulletPoint_KindOfTestResult" = "Informații dacă ați primit un rezultat de test pozitiv sau negativ prin aplicație.";

"DetailedInfosDataDonation_RetrievedTestResult_BulletPoint_CalculatedRisk" = "Informații despre riscul calculat la momentul înregistrării testului.";

"DetailedInfosDataDonation_RetrievedTestResult_BulletPoint_PeriodHighRisk" = "Informații despre timpul dintre ultima dvs. expunere cu risc crescut și înregistrarea testului.";

"DetailedInfosDataDonation_RetrievedTestResult_BulletPoint_PeriodLastInfoHighRisk" = "Informații despre timpul dintre ultima notificare de risc crescut și înregistrarea testului.";

"DetailedInfosDataDonation_RetrievedTestResult_BulletPoint_SharedTestResult" = "Informații dacă ați partajat rezultatul testului și i-ați avertizat pe ceilalți.";

"DetailedInfosDataDonation_SubHead_WarnOthers" = "Dacă i-ați avertizat pe ceilalți despre o posibilă expunere:";

"DetailedInfosDataDonation_WarnOthers_BulletPoint_Canceled" = "Informații dacă ați anulat pașii de avertizare a altor persoane.";

"DetailedInfosDataDonation_WarnOthers_BulletPoint_SymptompsStart" = "Informații dacă ați furnizat detalii despre debutul simptomelor dvs.";

"DetailedInfosDataDonation_WarnOthers_BulletPoint_Consent" = "Informații despre momentul în care ați acordat consimțământul să-i avertizați pe ceilalți.";

"DetailedInfosDataDonation_WarnOthers_BulletPoint_HowFar" = "Informații despre notificarea pe care ați obținut-o în contextul avertizării altor persoane.";

"DetailedInfosDataDonation_WarnOthers_BulletPoint_HoursUntilReceived" = "Informații despre numărul de ore până la primirea rezultatului testului.";

"DetailedInfosDataDonation_WarnOthers_BulletPoint_DaysElapsed" = "Informații despre numărul de zile care a trecut de la ultima notificare a unui risc crescut.";

"DetailedInfosDataDonation_WarnOthers_BulletPoint_HoursSinceRegistration" = "Informații despre numărul de ore care a trecut de la înregistrarea testului.";

"DetailedInfosDataDonation_Misc_SubHead_MiscInformation" = "Alte informații:";

"DetailedInfosDataDonation_Misc_SubHead_BulletPoint_AgeGroup" = "Informații despre grupul de vârstă pe care l-ați specificat.";

"DetailedInfosDataDonation_Misc_SubHead_BulletPoint_Region" = "Informații despre regiunea pe care ați specificat-o.";

"DetailedInfosDataDonation_Misc_SubHead_BulletPoint_TechSpecs" = "Informații despre modelul și versiunea smartphone-ului dvs., versiunea aplicației și versiunea sistemului de operare.";

"DetailedInfosDataDonation_General_Privacy_Infos" = "Aceste informații nu pot fi legate de dvs. în mod personal. Identitatea dvs. va rămâne confidențială.\nInformațiile vor fi analizate în scop statistic. Ele nu vor fi salvate pentru un profil.";

"Contact_Journal_Notes_Description_Title" = "Notă";

"Contact_Journal_Notes_Description" = "Acum puteți introduce aici note care vă vor ajuta să estimați mai bine riscul dvs. de infectare.\n\nNotați aici circumstanțele suplimentare ale întâlnirii sau șederii dvs. care ar putea avea efect asupra riscului dvs. de infectare, de exemplu, cât de aproape vă aflați față de alte persoane și ce făceați (exemple: „am stat aproape unul de altul”, „am făcut sport”, „spațiu puțin”, „am cântat”).\n\nAceste note vă pot ajuta să vă împrospătați memoria mai târziu. Dacă este necesar, acestea vor conduce la avertizarea timpurie a celorlalte persoane cu care v-ați întâlnit și, de asemenea, pot ajuta autoritățile de sănătate publică să urmărească posibilele lanțuri de infectare.";

/* Quick Actions a.k.a. shortcuts */
"QuickAction_newContactDiaryEntry" = "Adăugare intrare în jurnal pentru astăzi";

"QuickAction_eventCheckin" = "Check-in";

/* Checkins */
"Checkins_Overview_Title" = "Check-inurile mele";

"Checkins_Overview_MenuButtonTitle" = "Meniu";

"Checkins_Overview_ScanButtonTitle" = "Scanare cod QR";

"Checkins_Overview_EmptyTitle" = "Nicio intrare încă";

"Checkins_Overview_EmptyDescription" = "Când scanați un cod QR pentru a face check-in la un eveniment sau într-un loc, este creată automat o intrare.";

"Checkins_Overview_EmptyImageDescription" = "O clădire cu un simbol de cod QR în fundal";

"Checkins_Overview_DeleteAllButtonTitle" = "Eliminare toate";

"Checkins_Overview_DurationTitle" = "Durată";

"Checkins_Overview_CheckinDateTemplate" = "Pe %@";

"Checkins_Overview_CheckinTimeTemplate" = "%@ - check-out automat după %@";

"Checkins_Overview_CheckoutButtonTitle" = "Check-out acum";

"Checkins_Overview_DeleteOne_AlertTitle" = "Sigur doriți să eliminați această intrare?";

"Checkins_Overview_DeleteOne_AlertMessage" = "Nu veți mai putea avertiza alte persoane care au făcut check-in în acest loc sau la acest eveniment în același timp cu dvs. și nici dvs. nu veți mai fi avertizat de către acestea.";

"Checkins_Overview_DeleteOne_AlertConfirmButtonTitle" = "Eliminare";

"Checkins_Overview_DeleteOne_AlertCancelButtonTitle" = "Anulare";

"Checkins_Overview_DeleteAll_AlertTitle" = "Sigur doriți să eliminați toate intrările?";

"Checkins_Overview_DeleteAll_AlertMessage" = "Nu veți mai putea avertiza alte persoane care au făcut check-in în aceste locuri sau la aceste eveniment în același timp cu dvs. și nici dvs. nu veți mai fi avertizat de către acestea.";

"Checkins_Overview_DeleteAll_AlertConfirmButtonTitle" = "Eliminare";

"Checkins_Overview_DeleteAll_AlertCancelButtonTitle" = "Anulare";

"Checkins_Overview_ActionSheet_InfoTitle" = "Informații";

"Checkins_Overview_ActionSheet_EditTitle" = "Editare";

"Checkins_Overview_Item_Prefix_CheckIn" = "Check-in pentru %@.";

"Checkins_Overview_Item_Prefix_CheckedOut" = "Check-out făcut pentru %@.";

"Checkin_QR_Scanner_Checkin_Error_Title" = "Cod QR nevalabil";

"Checkin_QR_Scanner_Error_InvalidURL" = "Codul QR scanat nu este valabil pentru check-inurile la un eveniment sau într-un loc. Scanați un cod QR corespunzător (cod de eroare INVALID_URL).";

"Checkin_QR_Scanner_Error_InvalidPayload" = "Check-in împiedicat din cauza unui cod QR nevalabil. Partea responsabilă trebuie să genereze un cod QR nou (cod de eroare INVALID_PAYLOAD).";

"Checkin_QR_Scanner_Error_InvalidURLVendorData" = "Check-in împiedicat din cauza unui cod QR nevalabil. Partea responsabilă trebuie să genereze un cod QR nou (cod de eroare INVALID_VENDOR_DATA).";

"Checkin_QR_Scanner_Error_InvalidDescription" = "Check-in împiedicat din cauza unui cod QR nevalabil. Partea responsabilă trebuie să genereze un cod QR nou (cod de eroare INVALID_DESCRIPTION).";

"Checkin_QR_Scanner_Error_InvalidAddress" = "Check-in împiedicat din cauza unui cod QR nevalabil. Partea responsabilă trebuie să genereze un cod QR nou (cod de eroare INVALID_ADDRESS).";

"Checkin_QR_Scanner_Error_InvalidCryptographicSeed" = "Check-in împiedicat din cauza unui cod QR nevalabil. Partea responsabilă trebuie să genereze un cod QR nou (cod de eroare INVALID_CRYPTO_SEED).";

"Checkin_QR_Scanner_Error_InvalidTimeStamps" = "Check-in împiedicat din cauza unui cod QR nevalabil. Partea responsabilă trebuie să genereze un cod QR nou (cod de eroare INVALID_TIMESTAMPS).";

/* TraceLocations */
"TraceLocations_Overview_Title" = "Codurile mele QR";

"TraceLocations_Overview_MenuButtonTitle" = "Meniu";

"TraceLocations_Overview_AddButtonTitle" = "Creare cod QR";

"TraceLocations_Overview_EmptyTitle" = "Niciun cod QR creat încă";

"TraceLocations_Overview_EmptyDescription" = "Toate codurile QR pe care le-ați creat pentru un loc sau eveniment sunt afișate aici. Puteți șterge codurile QR pe care nu mai intenționați să le utilizați.";

"TraceLocations_Overview_EmptyImageDescription" = "Smartphone cu simbol de cod QR";

"TraceLocations_Overview_DeleteAllButtonTitle" = "Eliminare toate";

"TraceLocations_Overview_SelfCheckinButtonTitle" = "Check-in";

"TraceLocations_Overview_DeleteOne_AlertTitle" = "Doriți să ștergeți codul QR?";

"TraceLocations_Overview_DeleteOne_AlertMessage" = "Luați în considerare că dacă îl ștergeți, codul QR nu mai poate fi utilizat pentru check-in.";

"TraceLocations_Overview_DeleteOne_AlertConfirmButtonTitle" = "Ștergere";

"TraceLocations_Overview_DeleteOne_AlertCancelButtonTitle" = "Anulare";

"TraceLocations_Overview_DeleteAll_AlertTitle" = "Sigur doriți să ștergeți toate codurile QR?";

"TraceLocations_Overview_DeleteAll_AlertMessage" = "Luați în considerare că dacă le ștergeți, codurile QR nu mai pot fi utilizate pentru check-in.";

"TraceLocations_Overview_DeleteAll_AlertConfirmButtonTitle" = "Ștergere";

"TraceLocations_Overview_DeleteAll_AlertCancelButtonTitle" = "Anulare";

"TraceLocations_Overview_ActionSheet_InfoTitle" = "Informații";

"TraceLocations_Overview_ActionSheet_OnBehalfCheckinSubmissionTitle" = "Avertizarea altor persoane";

"TraceLocations_Overview_ActionSheet_EditTitle" = "Editare";

"TraceLocations_Overview_Item_Prefix" = "Cod QR pentru %@.";

/* Trace Location Details */
"TraceLocations_Details_PrintVersionButtonTitle" = "Afișare versiune de tipărire";

"TraceLocations_Details_DuplicateButtonTitle" = "Utilizare ca șablon";

/* Selection of a TraceLocations */
"TraceLocations_TypeSelection_Title" = "Creare cod QR";

"TraceLocations_Section_Title_Permanent" = "LOC";

"TraceLocations_Section_Title_Temporary" = "EVENIMENT";

"TraceLocations_Type_Title_PermanentOther" = "Alt loc";

"TraceLocations_Type_Title_PermanentRetail" = "Comerț cu amănuntul";

"TraceLocations_Title_Type_PermanentFoodService" = "Ospitalitate";

"TraceLocations_Type_Title_PermanentCraft" = "Saloane și ateliere de creație";

"TraceLocations_Type_Title_PermanentWorkplace" = "Serviciu";

"TraceLocations_Type_Title_PermanentEducationalInstitution" = "Centru de educație";

"TraceLocations_Type_Title_PermanentPublicBuilding" = "Clădire publică";

"TraceLocations_Type_Subtitle_PermanentRetail" = "Magazin, etaj de cumpărături";

"TraceLocations_Type_Subtitle_PermanentFoodService" = "Cafenea, bar, restaurant, hotel";

"TraceLocations_Type_Subtitle_PermanentCraft" = "Coafor, atelier de tâmplărie";

"TraceLocations_Type_Subtitle_PermanentWorkplace" = "Birou, cameră de conferință, cantină";

"TraceLocations_Type_Subtitle_PermanentEducationalInstitution" = "Sală de clasă, cameră de lectură, bibliotecă";

"TraceLocations_Type_Subtitle_PermanentPublicBuilding" = "Birou municipal, muzeu";

"TraceLocations_Type_Title_TemporaryOther" = "Alt eveniment";

"TraceLocations_Type_Title_TemporaryCulturalEvent" = "Eveniment cultural";

"TraceLocations_Type_Title_TemporaryClubActivity" = "Activități de club sportiv";

"TraceLocations_Type_Title_TemporaryPrivateEvent" = "Petrecere privată";

"TraceLocations_Type_Title_TemporaryWorshipService" = "Slujbă religioasă";

"TraceLocations_Type_Subtitle_TemporaryCulturalEvent" = "Concert, expoziție artistică";

"TraceLocations_Type_Subtitle_TemporaryClubActivity" = "Antrenament sportiv, adunare generală";

"TraceLocations_Type_Subtitle_TemporaryPrivateEvent" = "Aniversare, adunare de familie";

/* Trace Location Configuration */
"TraceLocations_Configuration_Title" = "Creare cod QR";

"TraceLocations_Configuration_DescriptionPlaceholder" = "Descriere";

"TraceLocations_Configuration_AddressPlaceholder" = "Loc";

"TraceLocations_Configuration_StartDateTitle" = "Început";

"TraceLocations_Configuration_EndDateTitle" = "Sfârșit";

"TraceLocations_Configuration_DefaultCheckinLengthTitle" = "Ședere tipică";

"TraceLocations_Configuration_DefaultCheckinLengthFootnote" = "Specificați durata tipică a șederii invitaților la dvs.";

"TraceLocations_Configuration_PrimaryButtonTitle" = "Salvare";

"TraceLocations_Configuration_HoursUnit" = "%@ ore.";

"TraceLocations_Configuration_SavingErrorMessage" = "Codul QR nu poate fi salvat chiar acum. Încercați din nou mai târziu (cod de eroare %@).";

/* On Behalf Checkin Submission */
/* - Info */
"OnBehalfCheckinSubmission_Info_Title" = "Avertizarea altor persoane";

"OnBehalfCheckinSubmission_Info_Subtitle" = "Siguranță crescută pentru dvs. și invitații dvs.";

"OnBehalfCheckinSubmission_Info_Description" = "Vă puteți avertiza invitații în numele cuiva care a fost diagnosticat cu coronavirus și care a participat la eveniment, dar care nu a făcut check-inul în Corona-Warn-App.";

"OnBehalfCheckinSubmission_Info_BulletPoint1" = "Dacă o persoană care nu a făcut check-in la acest eveniment sau în acest loc este diagnosticată ulterior cu coronavirus, invitații pot fi notificați dacă au fost în aceeași cameră în același timp sau în decurs de 30 de minute după persoana diagnosticată.";

"OnBehalfCheckinSubmission_Info_BulletPoint2" = "Vă puteți avertiza invitații în numele altor persoane doar dacă vi se solicită acest lucru de către autoritățile de sănătate publică. Acestea vă vor trimite un TAN, în acest caz.";

"OnBehalfCheckinSubmission_Info_PrimaryButtonTitle" = "Continuare";

/* - Trace Location Selection */
"OnBehalfCheckinSubmission_TraceLocationSelection_Title" = "Avertizarea altor persoane";

"OnBehalfCheckinSubmission_TraceLocationSelection_Description" = "Selectați un eveniment pentru care doriți să avertizați alte persoane în numele unei persoane care a fost diagnosticată cu coronavirus sau să restaurați un eveniment șters scanând din nou codul QR al evenimentului respectiv.";

"OnBehalfCheckinSubmission_TraceLocationSelection_ScanButtonTitle" = "Scanare cod QR";

"OnBehalfCheckinSubmission_TraceLocationSelection_PrimaryButtonTitle" = "Continuare";

"OnBehalfCheckinSubmission_TraceLocationSelection_EmptyState_Title" = "Nu există evenimente disponibile";

"OnBehalfCheckinSubmission_TraceLocationSelection_EmptyState_Description" = "Scanați codul QR al evenimentului relevant din nou pentru a avertiza în numele altor persoane.";

"OnBehalfCheckinSubmission_TraceLocationSelection_EmptyState_ImageDescription" = "Smartphone";

/* - Date Time Selection */
"OnBehalfCheckinSubmission_DateTimeSelection_Title" = "Avertizarea altor persoane";

"OnBehalfCheckinSubmission_DateTimeSelection_Description" = "Specificați durata șederii persoanei care a fost diagnosticată cu coronavirus în numele căreia doriți să avertizați alte persoane. Primiți această informație de la autoritățile de sănătate publică.";

"OnBehalfCheckinSubmission_DateTimeSelection_Start" = "Început/Sosire";

"OnBehalfCheckinSubmission_DateTimeSelection_Duration" = "Durată";

"OnBehalfCheckinSubmission_DateTimeSelection_PrimaryButtonTitle" = "Continuare";

/* - TAN Input */
"OnBehalfCheckinSubmission_TANInput_Title" = "Avertizarea altor persoane";

"OnBehalfCheckinSubmission_TANInput_Description" = "Introduceți codul TAN din 10 caractere pe care l-ați primit.";

"OnBehalfCheckinSubmission_TANInput_PrimaryButtonTitle" = "Trimitere avertizare";

/* - Thank You */
"OnBehalfCheckinSubmission_ThankYou_Title" = "Vă mulțumim!";

"OnBehalfCheckinSubmission_ThankYou_Description" = "Datorită sprijinului dvs., alte persoane pot fi acum avertizate și pot reacționa adecvat.";

/* - Errors */
"OnBehalfCheckinSubmissionError_Failed" = "A apărut o eroare. Contactați hotline-ul tehnic prin Informații aplicație -> Hotline tehnic.";

"OnBehalfCheckinSubmissionError_InvalidTAN" = "TAN nevalabil. Verificați intrarea dvs. sau contactați organizația care v-a trimis TAN-ul.";

"OnBehalfCheckinSubmissionError_TryAgain" = "A apărut o eroare. Încercați din nou mai târziu sau contactați hotline-ul tehnic prin Informații aplicație -> Hotline tehnic.";

"OnBehalfCheckinSubmissionError_NoNetwork" = "Conexiunea dvs. la internet a fost pierdută. Verificați conexiunea și încercați din nou.";

/* Error Reporting */
"ErrorReport_Title" = "Rapoarte de erori";

"ErrorReport_Analysis" = "Analiză erori";

"ErrorReport_Description1" = "Pentru a ajuta echipa de suport tehnic a aplicației la analiza erorilor, puteți înregistra un raport de erori din aplicația Corona-Warn. Astfel, sunt înregistrate etapele tehnice individuale și rezultatele proceselor aplicației. Puteți trimite apoi raportul de erori la suportul tehnic și ajutați la identificarea și corectarea erorilor.\n\nPentru mai multe informații, consultați pagina noastră de întrebări frecvente:";

"ErrorReport_FAQ" = "Întrebări frecvente despre rapoartele de erori";

"ErrorReport_Description2" = "Consimțământul dvs. este necesar înainte de a trimite raportul de erori înregistrate la suportul tehnic al RKI.\n\nDupă ce trimiteți raportul, veți primi un ID pentru raportul de erori. Puteți specifica acest ID pentru a-i furniza suportului tehnic, de exemplu, informații suplimentare și permiteți astfel atribuirea acestora la raportul dvs. de erori. Dacă nu furnizați ID-ul raportului de erori, RKI nu vă poate atribui raportul dvs. individual.";

"ErrorReport_DetailedInformation_Title" = "Informații detaliate despre trimiterea rapoartelor de erori";

"errorReport_DetailedInformation_Headline" = "Verificarea autenticității și a transferului de date către țări terțe";

"errorReport_DetailedInformation_Content1" = "Pentru a confirma autenticitatea aplicației dvs., smartphone-ul dvs. generează un identificator unic ce conține informații despre versiunea smartphone-ului și a aplicației. Acest lucru este necesar pentru a ne asigura că doar persoanele care utilizează efectiv aplicația Corona-Warn pot trimite date la suportul tehnic și să excludem rapoartele de erori manipulate. În acest scop, identificatorul este trimis la Apple. În acest proces, pot fi transferate date în SUA sau în alte țări terțe, unde nivelul de confidențialitate a datelor poate să nu corespundă cu legislația europeană și se poate să nu vă puteți exercita drepturile europene în ceea ce privește confidențialitatea datelor. În special, serviciile de securitate din țările terțe ar putea să vă acceseze și să vă analizeze datele de la Apple, chiar dacă nu există temei de suspiciune, și pot, de exemplu, lega aceste date de alte informații. Acest lucru se referă doar la identificatorul care este trimis la Apple. Apple nu primește informațiile din raportul dvs. de erori, însă Apple ar putea determina identitatea dvs. pe baza identificatorului și ar putea urmări că a fost efectuată verificarea autenticității pe smartphone-ul dvs.\n\nDacă nu sunteți de acord cu acest transfer al datelor dvs. către o țară terță, nu apăsați pe „Sunt de acord și trimitere”. Veți putea utiliza aplicația în continuare, dar nu veți putea trimite rapoarte de erori.";

"ErrorReport_DetailedInformation_Subheadline" = "Cum analizează RKI rapoartele de erori";

"ErrorReport_DetailedInformation_Content2" = "După ce este verificată autenticitatea aplicației dvs., raportul de erori este trimis la RKI printr-o conexiune sigură. Rapoartele de erori vor fi utilizate doar pentru depanarea și corecția erorilor în cadrul unor actualizări viitoare ale aplicației. Doar angajații responsabili cu suportul tehnic pot accesa rapoartele de erori. Rapoartele de erori conțin o varietate de mesaje de stare și evenimente declanșate în aplicație, dar nu conțin informații care i-ar permite institutului RKI să vă determine identitatea. Doar dacă dezvăluiți ID-ul raportului de erori în legătură cu mesaje viitoare se poate face o conexiune între mesaj (și, de exemplu, numele dvs. conținut în acesta) și informațiile conținute în raportul de erori (precum mesajele tehnice pentru calculul ca parte din înregistrarea în jurnal a expunerilor, informațiile afișate și etapele efectuate în aplicație și, unde este cazul, un rezultat de test obținut și ID-urile aleatorii partajate ca parte din notificarea altor utilizatori).";

"ErrorReport_Legal_DetailedInformation_Content2" = "După ce este verificată autenticitatea aplicației dvs., raportul de erori este trimis la RKI printr-o conexiune sigură. Rapoartele de erori vor fi utilizate doar pentru depanarea și corecția erorilor în cadrul unor actualizări viitoare ale aplicației. Doar angajații responsabili cu suportul tehnic pot accesa rapoartele de erori. Rapoartele de erori conțin o varietate de mesaje de stare și evenimente declanșate în aplicație, dar nu conțin informații care i-ar permite institutului RKI să vă determine identitatea. Doar dacă dezvăluiți ID-ul raportului de erori în legătură cu mesaje viitoare se poate face o conexiune între mesaj (și, de exemplu, numele dvs. conținut în acesta) și informațiile conținute în raportul de erori (precum mesajele tehnice pentru calculul ca parte din înregistrarea în jurnal a expunerilor, informațiile afișate și etapele efectuate în aplicație și, unde este cazul, un rezultat de test obținut și ID-urile aleatorii partajate ca parte din notificarea altor utilizatori).";

"ErrorReport_History_Title" = "Istoric ID-uri";

"ErrorReport_History_Description" = "Aici vedeți ID-urile jurnalelor de analiză a erorilor";

"ErrorReport_History_Cell_ID" = "ID %@";

"ErrorReport_History_Navigation_Subline" = "ID-urile analizelor de erori partajate până în prezent";

"ErrorReport_DEVICE_NOT_SUPPORTED" = "Raportul de erori nu poate fi trimis (cod de eroare %@).";

"ErrorReport_TRY_AGAIN_LATER" = "Nu se poate trimite raportul de erori chiar acum. Încercați din nou mai târziu (cod de eroare %@).";

/* Checkins */
"Checkin_Information_Title" = "Check-in";

"Checkin_Information_ImageDescription" = "Trei persoane stau în picioare la o masă înaltă, iar două dintre ele se uită pe smartphone.";

"Checkin_Information_DescriptionTitle" = "Întrerupeți rapid și cu încredere lanțurile de infectare";

"Checkin_Information_DescriptionSubHeadline" = "Scanați codul QR pentru un eveniment sau loc pentru a face check-in și a vă înregistra prezența la acesta pe smartphone-ul dvs.";

"Checkin_Information_Item_RiskStatus_Title" = "La calcularea stării riscului dvs. este luat în calcul și fiecare check-in. Dacă o persoană care a făcut check-in la acest eveniment sau în acest loc este diagnosticată ulterior cu coronavirus, puteți fi notificat dacă ați fost în aceeași cameră în același timp sau în decurs de 30 de minute după persoana diagnosticată.";

"Checkin_Information_Item_Time_Title" = "Specificați durata șederii cât mai precis posibil pentru a permite avertizările exacte.";

"Checkin_Information_Dataprivacy_Title" = "Pentru mai multe informații, consultați înștiințarea de confidențialitate.";

"Checkin_Information_PrimaryButton_Title" = "Accept";

/* CheckIn edit */
"Checkins_Edit_PrimaryButton_Title" = "Salvare";

"Checkins_Edit_Section_Title" = "Modificare lungime ședere pentru:";

"Checkins_Edit_CheckedIn" = "Check-in făcut";

"Checkins_Edit_CheckedOut" = "Check-out făcut";

"Checkins_Edit_Notice" = "Lungimea șederii nu va fi ajustată automat în jurnalul dvs. de contacte.";

/* Trace Location */
"TraceLocation_Information_Title" = "Creare cod QR";

"TraceLocation_Information_ImageDescription" = "O persoană arată către un flipchart, în timp ce două persoane stau în apropiere și privesc flipchartul.";

"TraceLocation_Information_DescriptionTitle" = "Siguranță crescută pentru dvs. și invitații dvs.";

"TraceLocation_Information_DescriptionSubHeadline" = "Creați un cod QR pe care îl pot scana invitații dvs. atunci când sosesc. Acesta îi va ajuta să îi avertizeze pe ceilalți invitați sau să fie avertizați de ei, dacă este necesar.";

"TraceLocation_Information_Item_RiskStatus" = "La calcularea stării riscului este luat în calcul și fiecare check-in. Dacă o persoană care a făcut check-in la acest eveniment sau în acest loc este diagnosticată ulterior cu coronavirus, invitații pot fi notificați dacă au fost în aceeași cameră în același timp sau în decurs de 30 de minute după persoana diagnosticată.";

"TraceLocation_Information_Item_Checkin" = "Puteți furniza codul QR invitaților dvs. de pe smartphone-ul dvs. sau în formă tipărită.";

"TraceLocation_Information_Item_RenewQRCode" = "Dacă doriți să utilizați un cod QR pe termen lung, generați-l din nou în fiecare zi, în afara programului dvs. de lucru.";

"TraceLocation_Information_PrimaryButton_Title" = "Înainte";

/* Checkout */
"Checkout_Notification_Title" = "Ați făcut check-out automat";

"Checkout_Notification_Body" = "Ajustați durata șederii dvs. dacă este necesar.";

"Checkin_Details_HoursShortVersion" = "%@ ore";

"Checkin_Details_CheckinFor" = "Check-in pentru:";

"Checkin_Details_SaveToDiary" = "Înregistrați în jurnalul meu de contacte după check-out?";

"Checkin_Details_SaveSwitch" = "Comutator";

"Checkin_Details_SaveSwitch_On" = "Pornită";

"Checkin_Details_SaveSwitch_Off" = "Oprită";

"Checkin_Details_AutomaticCheckout" = "Check-out automat după";

"Checkin_Details_EventNotStartedYet" = "Acest eveniment nu începe până la %@ pe %@. Doriți să faceți deja check-inul?";

"Checkin_Details_EventEnded" = "Aceste eveniment s-a încheiat deja. Doriți să faceți check-in retroactiv?";

"Checkin_Details_CheckIn_Button" = "Check-in";

/* Submission Check-in */
"Submission_Checkins_Title" = "Partajați check-inurile?";

"Submission_Checkins_Description" = "Avertizați-i pe ceilalți care au făcut check-in cu dvs. Datele dvs. personale nu vor fi partajate.";

"Submission_Checkins_SelectAll" = "Selectare tot";

"Submission_Checkins_Continue" = "Transmitere";

"Submission_Checkins_Skip" = "Omitere";

"Submission_Checkins_Alert_Title" = "Sigur nu doriți să partajați check-inurile dvs.?";

"Submission_Checkins_Alert_Message" = "Omiterea nu va avertiza contactele care au făcut check-in cu dvs.";

"Submission_Checkins_Alert_Share" = "Partajare";

"Submission_Checkins_Alert_DontShare" = "Nu partajez";

/* Create Antigen Profile */
"AntigenProfile_Create_Title" = "Profil de test rapid";

"AntigenProfile_Create_Description" = "Salvați datele dvs. personale sub formă de cod QR pentru a grăbi înregistrarea în punctele de testare.";

"AntigenProfile_Create_FirstNamePlaceholder" = "Prenume";

"AntigenProfile_Create_LastNamePlaceholder" = "Nume";

"AntigenProfile_Create_BirthDatePlaceholder" = "Data nașterii";

"AntigenProfile_Create_StreetPlaceholder" = "Strada și numărul";

"AntigenProfile_Create_PostalCodePlaceholder" = "Cod poștal";

"AntigenProfile_Create_CityPlaceholder" = "Localitate";

"AntigenProfile_Create_PhoneNumberPlaceholder" = "Număr telefon";

"AntigenProfile_Create_EmailAddressPlaceholder" = "Adresă e-mail";

"AntigenProfile_Create_Save_Button_Title" = "Salvare";

/* Antigen Profile */
"AntigenProfile_Info_Action_Title" = "Informații";

"AntigenProfile_Edit_Action_Title" = "Editarea profilului de test rapid";

"AntigenProfile_Delete_Action_Title" = "Ștergerea profilului de test rapid";

"AntigenProfile_Cancel_Action_Title" = "Anulare";

"AntigenProfile_Delete_Alert_Title" = "Doriți să ștergeți profilul de test rapid?";

"AntigenProfile_Delete_Alert_Description" = "Luați în considerare că dacă îl ștergeți, codul QR nu mai poate fi utilizat pentru înregistrare.";

"AntigenProfile_Delete_Alert_Delete_Button_Title" = "Ștergere";

/* Health Certificate Validation Info */
"HealthCertificate_Validation_Info_imageDescription" = "Este afișată o hartă a Europei.";

"HealthCertificate_Validation_Info_title" = "Informații";

"HealthCertificate_Validation_Info_byCar" = "Selectați ora de sosire locală planificată la granița țării de destinație.";

"HealthCertificate_Validation_Info_byPlane" = "În cazul în care călătoriți cu avionul, selectați ora de plecare programată a zborului.";

/* Health Certificate Overview */
"HealthCertificate_Overview_title" = "Certificate";

"HealthCertificate_Overview_add" = "Adăugare certificat";

"HealthCertificate_Overview_EmptyTitle" = "Nu sunt încă disponibile certificate";

"HealthCertificate_Overview_EmptyDescription" = "Certificatele de vaccinare digitale, certificatele de recuperare și certificatele de test salvate sunt afișate aici.\n\nPentru a adăuga un certificat, scanați codul QR corespunzător.";

"HealthCertificate_Overview_EmptyImageDescription" = "Sigiliu certificat cu certificat digital în fundal";

"HealthCertificate_Overview_Covid_Title" = "Certificat COVID digital UE";

"VaccinationCertificate_title" = "**Certificat de vaccinare digital**\nUE";

"VaccinationCertificate_partiallyVaccinated" = "Vaccinare incompletă";

"VaccinationCertificate_vaccinationValidUntil" = "Valabil până la %@";

"HealthCertificate_Overview_Covid_Certificate_Description" = "Un cod QR cu certificatul";

"HealthCertificate_Overview_News" = "Există noutăți despre certificatele dvs.";

/* - Test Certificate Info */
"TestCertificate_Info_title" = "**Certificat de test COVID digital**\nUE";

"TestCertificate_Info_description" = "Înregistrați un test pe ecranul inițial și consimțiți să primiți un certificat de test digital. De îndată ce este disponibil certificatul, acesta este afișat aici.";

/* - Test Certificate */
"TestCertificate_title" = "**Certificat de test COVID digital**\nUE";

"TestCertificate_testDate" = "Test efectuat pe %@";

/* - Test Certificate Request */
"TestCertificateRequest_title" = "**Certificat de test COVID digital**\nUE";

"TestCertificateRequest_loadingSubtitle" = "Certificatul dvs. este în curs de creare...";

"TestCertificateRequest_errorSubtitle" = "Eroare la obținerea certificatului";

"TestCertificateRequest_registrationDate" = "Înregistrat la %@";

"TestCertificateRequest_loadingStateDescription" = "Certificatul dvs. este în curs de solicitare. Acest lucru poate dura câteva minute...";

"TestCertificateRequest_tryAgainButtonTitle" = "Încercați din nou";

"TestCertificateRequest_removeButtonTitle" = "Eliminare certificat de test";

/* - Test Certificate Request Error Alert */
"TestCertificateRequest_ErrorAlert_title" = "Încă există probleme cu cererea dvs.";

"TestCertificateRequest_ErrorAlert_Button_title" = "OK";

/* - Test Certificate Request Remove Alert */
"TestCertificateRequest_RemoveAlert_title" = "Doriți să eliminați certificatul?";

"TestCertificateRequest_RemoveAlert_message" = "Dacă eliminați certificatul, nu îl puteți solicita din nou.";

"TestCertificateRequest_RemoveAlert_CancelButton_title" = "Anulare";

"TestCertificateRequest_RemoveAlert_DeleteButton_title" = "Ștergere";

/* Test Certificate Request Errors */
"TestCertificateRequest_Error_CLIENT_ERROR_CALL_HOTLINE" = "A apărut o eroare. Încercați din nou mai târziu sau contactați hotline-ul tehnic prin Informații aplicație -> Hotline tehnic. (%@)";

"TestCertificateRequest_Error_DCC_EXPIRED" = "Acest certificat nu mai este de actualitate. Îl puteți elimina din Corona-Warn-App. (%@)";

"TestCertificateRequest_Error_DCC_NOT_SUPPORTED_BY_LAB" = "Nu puteți solicita un certificat de test deoarece acest punct de testare nu suportă emiterea de certificate de test. Eliminați certificatul sau contactați hotline-ul tehnic prin Informații aplicație -> Hotline tehnic. (%@)";

"TestCertificateRequest_Error_E2E_ERROR_CALL_HOTLINE" = "A apărut o eroare. Încercați din nou mai târziu sau contactați hotline-ul tehnic prin Informații aplicație -> Hotline tehnic. (%@)";

"TestCertificateRequest_Error_NO_NETWORK" = "Conexiunea dvs. la internet a fost pierdută. Verificați conexiunea și încercați din nou. (%@)";

"TestCertificateRequest_Error_TRY_AGAIN" = "Nu a putut fi stabilită o conexiune. Încercați din nou. (%@)";

"TestCertificateRequest_Error_TRY_AGAIN_DCC_NOT_AVAILABLE_YET" = "Certificatul dvs. nu este disponibil încă. Încercați din nou. Dacă eroarea persistă, contactați hotline-ul tehnic prin Informații aplicație -> Hotline tehnic. (%@)";

"TestCertificateRequest_Error_DGC_NOT_SUPPORTED_BY_LAB" = "Nu puteți solicita un certificat de test deoarece acest punct de testare nu suportă emiterea de certificate de test. Eliminați certificatul sau contactați hotline-ul tehnic prin Informații aplicație -> Hotline tehnic. (%@)";

/* Health Certificate Information */
"HealthCertificate_Info_Title" = "Adăugarea certificatelor";

"HealthCertificate_Info_imageDescription" = "O persoană imunizată se uită pe smartphone";

"HealthCertificate_Info_description" = "Adăugați certificatele dvs. de COVID digitale UE în aplicație. Acest lucru vă ajută să dovediți în aplicație protecția dvs. prin vaccinare, un rezultat de test negativ sau recuperarea în urma unei infecții.";

"HealthCertificate_Info_section01" = "Puteți adăuga certificate de vaccinare COVID digitale UE, certificate de test COVID și certificate de recuperare COVID în aplicație.";

"HealthCertificate_Info_section02" = "Aceste certificate sunt considerate o dovadă valabilă în UE (de exemplu, în scop de călătorie).";

"HealthCertificate_Info_section03" = "După ce adăugați un certificat, acesta rămâne pe smartphone-ul dvs. Va fi partajat cu alte persoane doar dacă prezentați un certificat pentru verificare.";

"HealthCertificate_Info_section04" = "Adăugați certificatele existente pentru dvs. și membrii familiei dvs.";

"HealthCertificate_Info_primaryButton" = "Continuare";

/* CovPass Info Screen */
"CovPass_Check_Info_Title" = "Verificare certificat de către parteneri (terți)";

"CovPass_Check_Info_body" = "Terții pot utiliza aplicația CovPassCheck pentru a verifica, cu încredere, dacă certificatul de vaccinare, certificatul de recuperare sau certificatul de test este valabil.";

"CovPass_Check_Info_faq" = "Întrebări frecvente pentru verificarea certificatului de către terți";

"CovPass_Check_Info_text01" = "Puteți verifica chiar dvs. valabilitatea certificatelor dvs. în Corona-Warn-App și nu aveți nevoie de aplicația CovPassCheck.";

"CovPass_Check_Info_text02" = "Totuși, o verificare vizuală a certificatelor nu este suficientă pentru terți. Aceștia trebuie să utilizeze aplicația CovPassCheck în Germania.";

"CovPass_Check_Info_text03" = "Rețineți că terții din alte țări pot utiliza alte aplicații pentru a verifica certificatele.";

/* Health Certified Person Screen */
"HealthCertificate_unified_QR_code_notice" = "Acest cod QR poate fi verificat cu încredere cu aplicația CovPassCheck.";

"HealthCertifiedPerson_title" = "Certificat COVID digital UE";

"HealthCertifiedPerson_VaccinationHint_title" = "Starea vaccinării";

"HealthCertifiedPerson_partiallyVaccinated" = "Nu ați primit încă toate vaccinările planificate curente. Astfel, protecția dvs. prin vaccinare nu este completă încă.";

"HealthCertifiedPerson_completelyProtected" = "Ați primit toate vaccinările planificate în acest moment. Protecția prin vaccinare este completă.";

"HealthCertifiedPerson_boosterRuleFAQ" = "Pentru mai multe informații, consultați pagina noastră %@.";

"HealthCertifiedPerson_boosterRuleFAQ_placeholder_FAQ" = "Întrebări frecvente";

"HealthCertifiedPerson_dateOfBirth" = "Născut(ă) pe %@";

"HealthCertifiedPerson_preferredPersonDescription" = "Activați acest comutator dacă sunteți %@ și sunteți utilizatorul principal al aplicației. Certificatele dvs. vor apărea în partea de sus a listei.";

"HealthCertifiedPerson_QRCode_Image_Description" = "Un cod QR cu certificatul curent";

"HealthCertifiedPerson_validationButtonTitle" = "Verificare valabilitate";

"HealthCertifiedPerson_VaccinationCertificate_headline" = "Certificat de vaccinare";

"HealthCertifiedPerson_VaccinationCertificate_vaccinationCount" = "Vaccinarea %i din %i";

"HealthCertifiedPerson_VaccinationCertificate_vaccinationDate" = "Vaccinat(ă) pe %@";

"HealthCertifiedPerson_TestCertificate_headline" = "Certificat de test";

"HealthCertifiedPerson_TestCertificate_pcrTest" = "Test PCR";

"HealthCertifiedPerson_TestCertificate_antigenTest" = "Test rapid";

"HealthCertifiedPerson_TestCertificate_sampleCollectionDate" = "Probă prelevată %@";

"HealthCertifiedPerson_RecoveryCertificate_headline" = "Certificat de recuperare";

"HealthCertifiedPerson_RecoveryCertificate_validityDate" = "valabil până la %@";

"HealthCertifiedPerson_currentlyUsedCertificate" = "Certificat utilizat în prezent";

"HealthCertifiedPerson_newlyAddedCertificate" = "Nou";

/* Vaccination Certificate Details */
"HealthCertificate_Details_vaccinationCount" = "Vaccinarea %i din %i";

"HealthCertificate_Details_certificate" = "Certificat de vaccinare";

"HealthCertificate_Details_EU_Covid_Certificate" = "Certificat COVID digital UE";

"HealthCertificate_Details_QRCode_Image_Description" = "Un cod QR cu certificatul dvs. de vaccinare";

"HealthCertificate_Details_certificateCount" = "Certificatul de vaccinare %i din %i";

"HealthCertificate_Details_validity" = "Vaccinat la %@ - valabil până la %@";

"HealthCertificate_Details_dateOfBirth" = "Născut(ă) pe %@";

"HealthCertificate_Details_dateOfVaccination" = "Data vaccinării";

"HealthCertificate_Details_vaccine" = "Vaccin";

"HealthCertificate_Details_vaccineType" = "Tip de vaccin";

"HealthCertificate_Details_manufacture" = "Fabricant";

"HealthCertificate_Details_issuer" = "Emitent";

"HealthCertificate_Details_country" = "Țara";

"HealthCertificate_Details_identifier" = "Număr de certificare";

"HealthCertificate_Details_validationButtonTitle" = "Verificare valabilitate";

"HealthCertificate_Details_deleteButtonTitle" = "Ștergere certificat de vaccinare";

"HealthCertificate_Details_expirationDateTitle" = "Data de expirare tehnică";

"HealthCertificate_Details_expirationDatePlaceholder" = "Valabil până la %@";

"HealthCertificate_Details_expirationDateDetails" = "Asigurați-vă că obțineți un certificat digital nou la timp.";

"HealthCertificate_Details_moreButtonTitle" = "Mai mult";

/* Vaccination Certificate Details */
"VaccinationCertificate_Details_OneOfOneHint" = "Acesta este un vaccin care necesită o singură doză sau un vaccin pentru o persoană care s-a recuperat după boală și care are nevoie de o singură doză.";

/* Health Certificate Delete Alert */
"HealthCertificate_Alert_deleteButton" = "Eliminare certificat";

"HealthCertificate_Alert_cancelButton" = "Anulare";

/* Vaccination Certificate Delete Alert */
"VaccinationCertificate_Alert_title" = "Doriți să eliminați certificatul de vaccinare?";

"VaccinationCertificate_Alert_message" = "Certificatul va fi mutat în coșul de reciclare. Veți găsi coșul de reciclare pe mozaicul „Mai mult” al paginii de tab de stare, unde puteți șterge definitiv sau restaura certificatul. Certificatul va fi șters automat după 30 de zile.";

/* Test Certificate Details */
"TestCertificate_Details_title" = "Certificat de test";

"TestCertificate_Details_subtitle" = "Test SARS-CoV-2 negativ";

"TestCertificate_Details_primaryButton" = "Eliminare certificat de test";

"TestCertificate_Error_FAQ_Description" = "\n\nPentru mai multe informații despre modul în care puteți primi certificatul dvs. de test, consultați pagina noastră de întrebări frecvente.";

"TestCertificate_Error_FAQ_Button_Title" = "Întrebări frecvente privind certificatele de test";

/* Test Certificate Delete Alert */
"TestCertificate_Alert_title" = "Doriți să eliminați certificatul de test?";

"TestCertificate_Alert_message" = "Certificatul va fi mutat în coșul de reciclare. Veți găsi coșul de reciclare pe mozaicul „Mai mult” al paginii de tab de stare, unde puteți șterge definitiv sau restaura certificatul. Certificatul va fi șters automat după 30 de zile.";

/* Recovery Certificate Details */
"RecoveryCertificate_Details_title" = "Certificat de recuperare";

"RecoveryCertificate_Details_subtitle" = "Certificat COVID digital UE";

"RecoveryCertificate_Details_primaryButton" = "Eliminare certificat de recuperare";

/* Recovery Certificate Delete Alert */
"RecoveryCertificate_Alert_title" = "Doriți să eliminați certificatul de recuperare?";

"RecoveryCertificate_Alert_message" = "Certificatul va fi mutat în coșul de reciclare. Veți găsi coșul de reciclare pe mozaicul „Mai mult” al paginii de tab de stare, unde puteți șterge definitiv sau restaura certificatul. Certificatul va fi șters automat după 30 de zile.";

/* Health Certificate Print PDF */
"HealthCertificate_PrintPdf_showPrintableVersion" = "Afișare versiune de tipărire";

"HealthCertificate_PrintPdf_cancelActionSheet" = "Anulare";

"HealthCertificate_PrintPdf_Info_title" = "Generarea documentului tipărit pentru UE";

"HealthCertificate_PrintPdf_Info_section01" = "Puteți salva certificatul ca document PDF. Această etapă este voluntară. Dvs. sunteți singura persoană care poate accesa inițial documentul PDF. Apoi puteți decide dacă doriți să îl salvați pe smartphone-ul dvs. sau dacă doriți să îl importați în alte aplicații.";

"HealthCertificate_PrintPdf_Info_section02" = "Vă rugăm să rețineți că documentul PDF conține informații sensibile. Vă recomandăm să îl utilizați cu atenție și să îl arătați doar persoanelor în care aveți încredere și care sunt autorizate să verifice certificatul.";

"HealthCertificate_PrintPdf_Info_section03" = "Vă recomandăm să nu publicați documentul PDF, să nu îl transmiteți prin e-mail și să nu îl partajați prin alte aplicații.";

"HealthCertificate_PrintPdf_Info_primaryButton" = "Continuare";

"HealthCertificate_PrintPdf_Share_title" = "Versiunea de tipărire a certificatului digital";

/* Health Certificate Print PDF Error Alert */
"HealthCertificate_PrintPdf_ErrorAlert_Title" = "Imposibil de afișat versiunea de tipărire";

"HealthCertificate_PrintPdf_ErrorAlert_Message" = "Versiunea de tipărire a certificatului nu poate fi afișată deoarece certificatul nu a fost emis în Germania";

"HealthCertificate_PrintPdf_ErrorAlert_FAQ" = "Întrebări frecvente despre versiunea de tipărire";

"HealthCertificate_PrintPdf_ErrorAlert_OK" = "OK";

"HealthCertificate_PrintPdf_ErrorAlert_ValueSetsFetching_Title" = "Imposibil de afișat versiunea de tipărire";

"HealthCertificate_PrintPdf_ErrorAlert_ValueSetsFetching_Message" = "Versiunea de tipărire a certificatului nu poate fi afișată deoarece certificatul nu poate fi obținut în acest moment. Încercați din nou mai târziu.";

/* Health Certificate Errors */
"HealthCertificate_Error_Title" = "Eroare";

"HealthCertificate_Error_FAQ_Description" = "\n\nPentru mai multe informații despre modul în care puteți primi certificatul dvs., consultați pagina noastră de întrebări frecvente.";

"HealthCertificate_Error_FAQ_Button_Title" = "Întrebări frecvente privind certificatele";

"HealthCertificate_Error_HC_ALREADY_REGISTERED" = "Certificatul este deja înregistrat în aplicația dvs.";

"HealthCertificate_Error_HC_INVALID" = "Acest cod QR nu este un certificat valabil.";

"HealthCertificate_Error_HC_NOT_SUPPORTED" = "Acest certificat nu este acceptat.";

"HealthCertificate_Error_HC_QR_CODE_ERROR" = "Codul QR nu a putut fi generat. Dacă eroarea persistă, contactați hotline-ul tehnic prin Informații aplicație -> Hotline tehnic.";

"HealthCertificate_Error_invalidSignature_title" = "Semnătură nevalabilă";

"HealthCertificate_Error_invalidSignature_msg" = "Semnătura de pe certificat este nevalabilă. Certificatul nu poate fi utilizat ca dovadă și de aceea nu poate fi importat.";

"HealthCertificate_Error_invalidSignature_FAQ_Button_Title" = "Întrebări frecvente privind validarea semnăturii";

/* Health Certificate Validation Errors */
"HealthCertificate_Validation_Error_Title" = "Validare nereușită";

"HealthCertificate_Validation_Error_TRY_AGAIN" = "A apărut o eroare. Încercați din nou mai târziu sau contactați hotline-ul tehnic prin Informații aplicație -> Hotline tehnic.";

"HealthCertificate_Validation_Error_NO_NETWORK" = "Conexiunea dvs. la internet s-a pierdut. Pentru a finaliza verificarea valabilității certificatului, verificați conexiunea și reîncercați.";

/* Health Certificate Validation */
"HealthCertificate_Validation_Title" = "Valabilitatea certificatului";

"HealthCertificate_Validation_CountrySelection_Title" = "Țara";

"HealthCertificate_Validation_DateTimeSelection_Title" = "Data și ora";

"HealthCertificate_Validation_DateTimeSelection_Info" = "Selectați data intrării dvs. și ora locală.";

"HealthCertificate_Validation_Body1" = "Verificați în avans dacă certificatul dvs. va fi valabil în țara de destinație la momentul călătoriei dvs. Vor fi luate în considerare regulile de intrare pentru țara de destinație selectată.";

"HealthCertificate_Validation_Headline1" = "Verificare pentru";

"HealthCertificate_Validation_Body2" = "Un certificat COVID este o dovadă valabilă pentru deplasarea în UE.";

"HealthCertificate_Validation_Headline2" = "Note";

"HealthCertificate_Validation_Bullet1" = "Rețineți că regulile de intrare se supun modificărilor. În consecință, verificați certificatul cu puțin timp înainte de a intra în țara de destinație (cu maximum 48 de ore înainte).";

"HealthCertificate_Validation_Bullet2" = "În regiuni individuale se pot aplica reguli și restricții suplimentare.";

"HealthCertificate_Validation_Bullet3" = "Pentru a asigura autenticitatea certificatelor, fiecare certificat este emis cu o semnătură digitală. O aplicație de validare doar validează această semnătură.";

"HealthCertificate_Validation_Bullet4" = "Aplicația Corona-Warn nu verifică dacă datele înregistrate în acest certificat sunt valabile.";

"HealthCertificate_Validation_Legal_Title" = "Confidențialitate și securitatea datelor";

"HealthCertificate_Validation_Legal_Description" = "Regulile de intrare curente sunt descărcate de pe serverele RKI. Acest lucru necesită o conexiune la internet. Datele de acces sunt transmise către RKI.";

"HealthCertificate_Validation_Body4" = "Pentru mai multe informații despre prelucrarea datelor, consultați înștiințarea de confidențialitate.";

"HealthCertificate_Validation_ButtonTitle" = "Verificare";

/* Health Certificate Validation Result */
"HealthCertificate_Validation_Result_validationParameters" = "Intrare în %@ pe %@\nValidat pe %@";

"HealthCertificate_Validation_Result_acceptanceRule" = "Aceasta este o regulă pentru țara dvs. de destinație, %@.";

"HealthCertificate_Validation_Result_invalidationRule" = "Aceasta este o regulă a țării emitente.";

"HealthCertificate_Validation_Result_moreInformation" = "Pentru mai multe informații, consultați %@ sau vizitați %@.";

"HealthCertificate_Validation_Result_moreInformation_placeholder_FAQ" = "Întrebări frecvente";

/* - Passed */
"HealthCertificate_Validation_Passed_title" = "Certificatul este valabil";

"HealthCertificate_Validation_Passed_unknownTitle" = "Certificatul nu poate fi validat";

"HealthCertificate_Validation_Passed_subtitle" = "Certificatul dvs. este valabil în țara selectată";

"HealthCertificate_Validation_Passed_unknownSubtitle" = "Certificatul dvs. nu a putut fi validat";

"HealthCertificate_Validation_Passed_hintsTitle" = "Note";

"HealthCertificate_Validation_Passed_hint1" = "Rețineți că regulile de intrare se supun modificărilor. În consecință, verificați certificatul cu puțin timp înainte de a intra în țara de destinație (cu maximum 48 de ore înainte).";

"HealthCertificate_Validation_Passed_hint2" = "În regiuni individuale se pot aplica reguli și restricții suplimentare.";

"HealthCertificate_Validation_Passed_hint3" = "Pentru a asigura autenticitatea certificatelor, fiecare certificat este emis cu o semnătură digitală. O aplicație de validare doar validează această semnătură.";

"HealthCertificate_Validation_Passed_hint4" = "Aplicația Corona-Warn nu verifică dacă datele înregistrate în acest certificat sunt valabile.";

"HealthCertificate_Validation_Passed_primaryButtonTitle" = "Verificare pentru o altă țară";

/* - Open */
"HealthCertificate_Validation_Open_title" = "Certificatul nu poate fi validat";

"HealthCertificate_Validation_Open_subtitle" = "Certificatul dvs. nu a putut fi validat complet";

"HealthCertificate_Validation_Open_openSectionTitle" = "Note";

"HealthCertificate_Validation_Open_openSectionDescription" = "Următoarele reguli nu au putut fi verificate. Asigurați-vă că certificatul îndeplinește regulile țării de destinație.";

/* - Failed */
"HealthCertificate_Validation_Failed_title" = "Certificatul nu este valabil";

"HealthCertificate_Validation_Failed_subtitle" = "Certificatul dvs. nu este valabil în țara selectată";

"HealthCertificate_Validation_Failed_failedSectionTitle" = "Validare completă";

"HealthCertificate_Validation_Failed_failedSectionDescription" = "Următoarele reguli nu sunt îndeplinite:";

"HealthCertificate_Validation_Failed_openSectionTitle" = "Validarea nu este posibilă";

"HealthCertificate_Validation_Failed_openSectionDescription" = "Următoarele reguli nu au putut fi verificate. Asigurați-vă că certificatul îndeplinește regulile țării de destinație.";

/* - Technical Validation Failed */
"HealthCertificate_Validation_TechnicalFailed_title" = "Certificatul nu este valabil";

"HealthCertificate_Validation_TechnicalFailed_subtitle" = "Certificatul dvs. nu este valabil în țara selectată";

"HealthCertificate_Validation_TechnicalFailed_failedSectionTitle" = "Verificare tehnică";

"HealthCertificate_Validation_TechnicalFailed_failedSectionDescription" = "Următoarele reguli nu sunt îndeplinite:";

"HealthCertificate_Validation_TechnicalFailed_certificateNotValid" = "Semnătura de pe certificat trebuie să fie valabilă.";

"HealthCertificate_Validation_TechnicalFailed_technicalExpirationDatePassed" = "Data de expirare tehnică a certificatului nu trebuie să fi trecut.";

"HealthCertificate_Validation_TechnicalFailed_expirationDateTitle" = "Data de expirare tehnică";

"HealthCertificate_Validation_TechnicalFailed_expirationDate" = "Valabil până la %@";

/* Health Certificate Validity State */
"HealthCertificate_ValidityState_ExpiringSoon" = "Certificatul expiră pe %@ la %@";

"HealthCertificate_ValidityState_ExpiringSoon_description" = "Asigurați-vă că obțineți un certificat digital nou la timp.";

"HealthCertificate_ValidityState_Expired" = "Certificat expirat";

"HealthCertificate_ValidityState_Expired_description" = "Data de expirare a trecut. Obțineți un certificat digital nou.";

"HealthCertificate_ValidityState_Invalid" = "Certificat (Semnătură) nevalabil(ă)";

"HealthCertificate_ValidityState_Invalid_description" = "Certificatul a fost emis de un organism neautorizat sau a fost emis incorect. Adresați-vă unui organism autorizat pentru eliberarea unui certificat nou.";

"HealthCertificate_ValidityState_Blocked" = "Certificat nevalabil";

"HealthCertificate_ValidityState_Blocked_description" = "Certificatul a fost revocat de către autoritatea emitentă. Obțineți un certificat digital nou.";

/* Universal QR Scanner */
"UniversalQRScanner_ScannerTitle" = "Scanner de coduri QR";

"UniversalQRScanner_InstructionTitle" = "Ce coduri QR puteți scana?";

"UniversalQRScanner_InstructionDescription" = "Testele dvs. PCR, testele rapide, certificatele de test, certificatele de vaccinare, certificatele de recuperare și check-inurile.";

"UniversalQRScanner_FileButtonTitle" = "Deschidere fișier";

"UniversalQRScanner_CameraFlash" = "Bliț cameră";

"UniversalQRScanner_CameraFlash_On" = "Pornit";

"UniversalQRScanner_CameraFlash_Off" = "Oprit";

"UniversalQRScanner_CameraFlash_Enable" = "Pornire bliț cameră";

"UniversalQRScanner_CameraFlash_Disable" = "Oprire bliț cameră";

"UniversalQRScanner_Error_cameraPermissionDenied_title" = "Acces nepermis";

"UniversalQRScanner_Error_cameraPermissionDenied" = "Permiteți-i aplicației să utilizeze camera pentru a scana codul QR.";

"UniversalQRScanner_Error_cameraPermissionDenied_settingsButton" = "Setări";

"UniversalQRScanner_Error_unsupportedQRCode" = "Codul QR nu este acceptat de Corona-Warn-App. Scanați un cod QR potrivit.";

"UniversalQRScanner_RestoredFromBinAlert_Title" = "Restaurare certificat";

"UniversalQRScanner_RestoredFromBinAlert_Message" = "Codul QR a fost deja înregistrat pe smartphone-ul dvs. Certificatul va fi restaurat din coșul de reciclare.";

"UniversalQRScanner_TestRestoredFromBinAlert_Title" = "Restaurare test";

"UniversalQRScanner_TestRestoredFromBinAlert_Message" = "Codul QR a fost deja înregistrat pe smartphone-ul dvs. Testul va fi restaurat din coșul de reciclare.";

/* File Scanner */
"FileScanner_sheet_photos" = "Bibliotecă de fotografii";

"FileScanner_sheet_documents" = "Document";

"FileScanner_sheet_cancel" = "Anulare";

"FileScanner_AccessError_title" = "Acces nepermis";

"FileScanner_AccessError_message" = "Corona-Warn-App nu are acces la biblioteca dvs. de fotografii. Puteți acorda accesul în setările dispozitivului dvs.";

"FileScanner_AccessError_cancel" = "Anulare";

"FileScanner_AccessError_settings" = "Setări";

"FileScanner_HUD_text" = "Citire cod QR...";

"FileScanner_PasswordEntry_title" = "Fișierul este protejat prin parolă";

"FileScanner_PasswordEntry_message" = "Introduceți parola dvs.";

"FileScanner_PasswordEntry_placeholder" = "Parolă";

"FileScanner_PasswordError_title" = "Parolă incorectă";

"FileScanner_AlreadyRegistered_title" = "Certificat deja înregistrat";

"FileScanner_AlreadyRegistered_message" = "Certificatul este deja înregistrat în aplicația dvs.";

"FileScanner_PasswordError_message" = "Introduceți o parolă valabilă.";

"FileScanner_InvalidQRCode_title" = "Niciun cod QR potrivit";

"FileScanner_InvalidQRCode_message" = "Codul QR nu este acceptat de Corona-Warn-App. Selectați un cod QR potrivit.";

"FileScanner_FileNotReadable_title" = "Fișier imposibil de citit";

"FileScanner_FileNotReadable_message" = "Fișierul selectat poate să fie deteriorat sau protejat prin parolă și nu a putut fi citit. Selectați un fișier potrivit.";

"FileScanner_NoQRCodeFound_title" = "Niciun cod QR detectat";

"FileScanner_NoQRCodeFound_message" = "Niciun cod QR nu a fost detectat în fișierul selectat. Alegeți un alt fișier.";

"UniversalQRScanner_Tooltip_title" = "Scanner de coduri QR";

"UniversalQRScanner_Tooltip_description" = "Utilizați acest scanner pentru a scana testele, certificatele și check-inurile.";

/* Federal State Names */
"FederalState_BadenWuerttemberg" = "Baden-Württemberg";

"FederalState_Bayern" = "Bavaria";

"FederalState_Berlin" = "Berlin";

"FederalState_Brandenburg" = "Brandenburg";

"FederalState_Bremen" = "Bremen";

"FederalState_Hamburg" = "Hamburg";

"FederalState_Hessen" = "Hessa";

"FederalState_MecklenburgVorpommern" = "Mecklenburg-Pomerania de Vest";

"FederalState_Niedersachsen" = "Saxonia Inferioară";

"FederalState_NordrheinWestfalen" = "Renania de Nord-Westfalia";

"FederalState_RheinlandPfalz" = "Renania-Palatinat";

"FederalState_Saarland" = "Saarland";

"FederalState_Sachsen" = "Saxonia";

"FederalState_SachsenAnhalt" = "Saxonia-Anhalt";

"FederalState_SchleswigHolstein" = "Schleswig-Holstein";

"FederalState_Thueringen" = "Turingia";

/* Recycle Bin */
"RecycleBin_title" = "Coș de reciclare";

"RecycleBin_description" = "Atingeți un element pentru a-l restaura. Elementele vor fi șterse automat după 30 de zile.";

"RecycleBin_deleteAllButtonTitle" = "Ștergere definitivă tot";

/* - Vaccination Certificate */
"RecycleBin_VaccinationCertificate_headline" = "Certificat de vaccinare";

"RecycleBin_VaccinationCertificate_vaccinationCount" = "Vaccinarea %i din %i";

"RecycleBin_VaccinationCertificate_vaccinationDate" = "vaccinat(ă) pe %@";

/* - Test Certificate */
"RecycleBin_TestCertificate_headline" = "Certificat de test";

"RecycleBin_TestCertificate_pcrTest" = "Test PCR";

"RecycleBin_TestCertificate_antigenTest" = "Test rapid";

"RecycleBin_TestCertificate_sampleCollectionDate" = "Probă prelevată %@";

/* - Recovery Certificate */
"RecycleBin_RecoveryCertificate_headline" = "Certificat de recuperare";

"RecycleBin_RecoveryCertificate_validityDate" = "valabil până la %@";

/* - Corona Test */
"RecycleBin_CoronaTest_headline" = "Test";

"RecycleBin_CoronaTest_pcrTest" = "Test PCR";

"RecycleBin_CoronaTest_antigenTest" = "Test rapid";

"RecycleBin_CoronaTest_registrationDate" = "Înregistrat la %@";

"RecycleBin_CoronaTest_sampleCollectionDate" = "Efectuat pe %@";

/* - Empty State */
"RecycleBin_EmptyState_title" = "Coșul de reciclare este gol";

"RecycleBin_EmptyState_description" = "Când eliminați certificatele și testele, acestea sunt mutate în coșul de reciclare și sunt afișate acolo.";

"RecycleBin_EmptyState_imageDescription" = "Un coș de reciclare";

/* - Restore Certificate Alert */
"RecycleBin_RestoreCertificate_AlertTitle" = "Restaurare certificat";

"RecycleBin_RestoreCertificate_AlertMessage" = "Certificatul restaurat va fi mutat în locația sa originală. Apoi, îl veți găsi pe pagina de tab „Certificate”.";

"RecycleBin_RestoreCertificate_AlertConfirmButtonTitle" = "Restaurare";

"RecycleBin_RestoreCertificate_AlertCancelButtonTitle" = "Anulare";

/* - Corona Test */
"RecycleBin_CoronaTest_AlertTitle" = "Restaurare test";

"RecycleBin_CoronaTest_AlertMessage" = "Testul restaurat va fi mutat în locația sa originală. Apoi, îl veți găsi pe pagina de tab „Stare”.";

"RecycleBin_CoronaTest_AlertConfirmButtonTitle" = "Restaurare";

"RecycleBin_CoronaTest_AlertCancelButtonTitle" = "Anulare";

/* - Delete All Alert */
"RecycleBin_DeleteAll_AlertTitle" = "Doriți să goliți coșul de reciclare?";

"RecycleBin_DeleteAll_AlertMessage" = "Nu veți mai putea restaura conținutul său.";

"RecycleBin_DeleteAll_AlertConfirmButtonTitle" = "Ștergere";

"RecycleBin_DeleteAll_AlertCancelButtonTitle" = "Anulare";
<|MERGE_RESOLUTION|>--- conflicted
+++ resolved
@@ -1556,11 +1556,7 @@
 /* Version 2.14 */
 "NewVersionFeature_214_recycleBin_title" = "Funcția Coș de reciclare pentru teste";
 
-<<<<<<< HEAD
-"NewVersionFeature_214_recycleBin_description" = "Puteți restaura testele rapide și testele PCR pe care le-ați șters anterior din aplicație. Aceasta înseamnă că puteți recupera obiectele pe care le-ați șters din greșeală.";
-=======
 "NewVersionFeature_214_recycleBin_description" = "Testele rapide și testele PCR eliminate sunt mutate acum tot în coșul de reciclare. Aceasta înseamnă că puteți recupera obiectele pe care le-ați șters din greșeală.";
->>>>>>> d9cfc149
 
 /* Delta Onboarding */
 "DeltaOnboarding_AccessibilityImageLabel" = "Înregistrare transnațională a expunerilor în jurnal";
