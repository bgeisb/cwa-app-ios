// !$*UTF8*$!
{
	archiveVersion = 1;
	classes = {
	};
	objectVersion = 52;
	objects = {

/* Begin PBXBuildFile section */
		011E13AE24680A4000973467 /* HTTPClient.swift in Sources */ = {isa = PBXBuildFile; fileRef = 011E13AD24680A4000973467 /* HTTPClient.swift */; };
		011E4B032483A92A002E6412 /* MockExposureManager.swift in Sources */ = {isa = PBXBuildFile; fileRef = CD678F6A246C43E200B6A0F8 /* MockExposureManager.swift */; };
		013DC102245DAC4E00EE58B0 /* Store.swift in Sources */ = {isa = PBXBuildFile; fileRef = 013DC101245DAC4E00EE58B0 /* Store.swift */; };
		0159E6C1247829BA00894A89 /* temporary_exposure_key_export.pb.swift in Sources */ = {isa = PBXBuildFile; fileRef = 0159E6BF247829BA00894A89 /* temporary_exposure_key_export.pb.swift */; };
		0159E6C2247829BA00894A89 /* temporary_exposure_key_signature_list.pb.swift in Sources */ = {isa = PBXBuildFile; fileRef = 0159E6C0247829BA00894A89 /* temporary_exposure_key_signature_list.pb.swift */; };
		016146912487A43E00660992 /* WebPageHelper.swift in Sources */ = {isa = PBXBuildFile; fileRef = 016146902487A43E00660992 /* WebPageHelper.swift */; };
		01DC23252462DFD0001B727C /* ExposureSubmission.storyboard in Resources */ = {isa = PBXBuildFile; fileRef = CD99A39C245B22EE00BF12AF /* ExposureSubmission.storyboard */; };
		01F5F7222487B9C000229720 /* AppInformationViewController.swift in Sources */ = {isa = PBXBuildFile; fileRef = 01F5F7212487B9C000229720 /* AppInformationViewController.swift */; };
		0D5611B4247F852C00B5B094 /* SQLiteKeyValueStore.swift in Sources */ = {isa = PBXBuildFile; fileRef = 0D5611B3247F852C00B5B094 /* SQLiteKeyValueStore.swift */; };
		0DFCC2722484DC8400E2811D /* sqlite3.c in Sources */ = {isa = PBXBuildFile; fileRef = 0DFCC2702484DC8400E2811D /* sqlite3.c */; settings = {COMPILER_FLAGS = "-w"; }; };
		1309194F247972C40066E329 /* PrivacyProtectionViewController.swift in Sources */ = {isa = PBXBuildFile; fileRef = 1309194E247972C40066E329 /* PrivacyProtectionViewController.swift */; };
		130CB19C246D92F800ADE602 /* ENAUITestsOnboarding.swift in Sources */ = {isa = PBXBuildFile; fileRef = 130CB19B246D92F800ADE602 /* ENAUITestsOnboarding.swift */; };
		13156CFD248C19D000AFC472 /* usage.html in Resources */ = {isa = PBXBuildFile; fileRef = 13156CFF248C19D000AFC472 /* usage.html */; };
		134F0DBC247578FF00D88934 /* ENAUITestsHome.swift in Sources */ = {isa = PBXBuildFile; fileRef = 134F0DB9247578FF00D88934 /* ENAUITestsHome.swift */; };
		134F0DBD247578FF00D88934 /* ENAUITests-Extensions.swift in Sources */ = {isa = PBXBuildFile; fileRef = 134F0DBA247578FF00D88934 /* ENAUITests-Extensions.swift */; };
		134F0F2C2475793400D88934 /* SnapshotHelper.swift in Sources */ = {isa = PBXBuildFile; fileRef = 134F0F2B2475793400D88934 /* SnapshotHelper.swift */; };
		134F0F2D2475794900D88934 /* Accessibility.swift in Sources */ = {isa = PBXBuildFile; fileRef = 134FFA0F247466BD00D82D14 /* Accessibility.swift */; };
		134FFA11247466BD00D82D14 /* Accessibility.swift in Sources */ = {isa = PBXBuildFile; fileRef = 134FFA0F247466BD00D82D14 /* Accessibility.swift */; };
		13722044247AEEAD00152764 /* UNNotificationCenter+Extension.swift in Sources */ = {isa = PBXBuildFile; fileRef = 13722043247AEEAD00152764 /* UNNotificationCenter+Extension.swift */; };
		137846492488027600A50AB8 /* OnboardingInfoViewController+Extension.swift in Sources */ = {isa = PBXBuildFile; fileRef = 137846482488027500A50AB8 /* OnboardingInfoViewController+Extension.swift */; };
		138910C5247A909000D739F6 /* ENATaskScheduler.swift in Sources */ = {isa = PBXBuildFile; fileRef = 138910C4247A909000D739F6 /* ENATaskScheduler.swift */; };
		13BAE9B12472FB1E00CEE58A /* CellConfiguratorIndexPosition.swift in Sources */ = {isa = PBXBuildFile; fileRef = 13BAE9B02472FB1E00CEE58A /* CellConfiguratorIndexPosition.swift */; };
		2F26CE2E248B9C4F00BE30EE /* UIViewController+BackButton.swift in Sources */ = {isa = PBXBuildFile; fileRef = 2F26CE2D248B9C4F00BE30EE /* UIViewController+BackButton.swift */; };
		2F3218CE24800F6500A7AC0A /* DynamicTableViewStepCell.swift in Sources */ = {isa = PBXBuildFile; fileRef = 2F3218CD24800F6500A7AC0A /* DynamicTableViewStepCell.swift */; };
		2F3218D0248063E300A7AC0A /* UIView+Convenience.swift in Sources */ = {isa = PBXBuildFile; fileRef = 2F3218CF248063E300A7AC0A /* UIView+Convenience.swift */; };
		2F785752248506BD00323A9C /* HomeTestResultCell.xib in Resources */ = {isa = PBXBuildFile; fileRef = 2F78574F248506BD00323A9C /* HomeTestResultCell.xib */; };
		2F785753248506BD00323A9C /* HomeTestResultCell.swift in Sources */ = {isa = PBXBuildFile; fileRef = 2F785750248506BD00323A9C /* HomeTestResultCell.swift */; };
		2F80CFD9247ED988000F06AF /* ExposureSubmissionIntroViewController.swift in Sources */ = {isa = PBXBuildFile; fileRef = 2F80CFD8247ED988000F06AF /* ExposureSubmissionIntroViewController.swift */; };
		2F80CFDB247EDDB3000F06AF /* ExposureSubmissionHotlineViewController.swift in Sources */ = {isa = PBXBuildFile; fileRef = 2F80CFDA247EDDB3000F06AF /* ExposureSubmissionHotlineViewController.swift */; };
		2F80CFDD247EEB88000F06AF /* DynamicTableViewImageCardCell.swift in Sources */ = {isa = PBXBuildFile; fileRef = 2F80CFDC247EEB88000F06AF /* DynamicTableViewImageCardCell.swift */; };
		2FF1D62E2487850200381FFB /* NSMutableAttributedString+Generation.swift in Sources */ = {isa = PBXBuildFile; fileRef = 2FF1D62D2487850200381FFB /* NSMutableAttributedString+Generation.swift */; };
		2FF1D63024880FCF00381FFB /* DynamicTableViewRoundedCell.swift in Sources */ = {isa = PBXBuildFile; fileRef = 2FF1D62F24880FCF00381FFB /* DynamicTableViewRoundedCell.swift */; };
		3DD767462483D4DE002DD2B3 /* ReachabilityService.swift in Sources */ = {isa = PBXBuildFile; fileRef = 3DD767452483D4DE002DD2B3 /* ReachabilityService.swift */; };
		3DD767492483D6B5002DD2B3 /* Connectivity in Frameworks */ = {isa = PBXBuildFile; productRef = 3DD767482483D6B5002DD2B3 /* Connectivity */; };
		3DD7674B2483D6C1002DD2B3 /* ConnectivityReachabilityService.swift in Sources */ = {isa = PBXBuildFile; fileRef = 3DD7674A2483D6C1002DD2B3 /* ConnectivityReachabilityService.swift */; };
		3DD7674E2483DE18002DD2B3 /* MockReachabilityService.swift in Sources */ = {isa = PBXBuildFile; fileRef = 3DD7674C2483DDAC002DD2B3 /* MockReachabilityService.swift */; };
		4026C2DC24852B7600926FB4 /* AppInformationViewController+LegalModel.swift in Sources */ = {isa = PBXBuildFile; fileRef = 4026C2DB24852B7600926FB4 /* AppInformationViewController+LegalModel.swift */; };
		4026C2E424854C8D00926FB4 /* AppInformationLegalCell.swift in Sources */ = {isa = PBXBuildFile; fileRef = 4026C2E324854C8D00926FB4 /* AppInformationLegalCell.swift */; };
		51486D9F2484FC0200FCE216 /* HomeRiskLevelCellConfigurator.swift in Sources */ = {isa = PBXBuildFile; fileRef = 51486D9E2484FC0200FCE216 /* HomeRiskLevelCellConfigurator.swift */; };
		51486DA22485101500FCE216 /* RiskInactiveCollectionViewCell.swift in Sources */ = {isa = PBXBuildFile; fileRef = 51486DA02485101500FCE216 /* RiskInactiveCollectionViewCell.swift */; };
		51486DA32485101500FCE216 /* RiskInactiveCollectionViewCell.xib in Resources */ = {isa = PBXBuildFile; fileRef = 51486DA12485101500FCE216 /* RiskInactiveCollectionViewCell.xib */; };
		51486DA62485237200FCE216 /* RiskThankYouCollectionViewCell.swift in Sources */ = {isa = PBXBuildFile; fileRef = 51486DA42485237200FCE216 /* RiskThankYouCollectionViewCell.swift */; };
		51486DA72485237200FCE216 /* RiskThankYouCollectionViewCell.xib in Resources */ = {isa = PBXBuildFile; fileRef = 51486DA52485237200FCE216 /* RiskThankYouCollectionViewCell.xib */; };
		514C0A0624772F3400F235F6 /* HomeRiskViewConfigurator.swift in Sources */ = {isa = PBXBuildFile; fileRef = 514C0A0524772F3400F235F6 /* HomeRiskViewConfigurator.swift */; };
		514C0A0824772F5E00F235F6 /* RiskItemView.swift in Sources */ = {isa = PBXBuildFile; fileRef = 514C0A0724772F5E00F235F6 /* RiskItemView.swift */; };
		514C0A0B247AF9F700F235F6 /* RiskTextItemView.xib in Resources */ = {isa = PBXBuildFile; fileRef = 514C0A0A247AF9F700F235F6 /* RiskTextItemView.xib */; };
		514C0A0D247AFB0200F235F6 /* RiskTextItemView.swift in Sources */ = {isa = PBXBuildFile; fileRef = 514C0A0C247AFB0200F235F6 /* RiskTextItemView.swift */; };
		514C0A0F247AFEC500F235F6 /* HomeRiskTextItemViewConfigurator.swift in Sources */ = {isa = PBXBuildFile; fileRef = 514C0A0E247AFEC500F235F6 /* HomeRiskTextItemViewConfigurator.swift */; };
		514C0A11247C15EC00F235F6 /* HomeUnknownRiskCellConfigurator.swift in Sources */ = {isa = PBXBuildFile; fileRef = 514C0A10247C15EC00F235F6 /* HomeUnknownRiskCellConfigurator.swift */; };
		514C0A14247C163800F235F6 /* HomeLowRiskCellConfigurator.swift in Sources */ = {isa = PBXBuildFile; fileRef = 514C0A13247C163800F235F6 /* HomeLowRiskCellConfigurator.swift */; };
		514C0A16247C164700F235F6 /* HomeHighRiskCellConfigurator.swift in Sources */ = {isa = PBXBuildFile; fileRef = 514C0A15247C164700F235F6 /* HomeHighRiskCellConfigurator.swift */; };
		514C0A1A247C16D600F235F6 /* HomeInactiveRiskCellConfigurator.swift in Sources */ = {isa = PBXBuildFile; fileRef = 514C0A19247C16D600F235F6 /* HomeInactiveRiskCellConfigurator.swift */; };
		514E813024618E3D00636861 /* ExposureDetection.storyboard in Resources */ = {isa = PBXBuildFile; fileRef = 514E812F24618E3D00636861 /* ExposureDetection.storyboard */; };
		514E81342461B97800636861 /* ExposureManager.swift in Sources */ = {isa = PBXBuildFile; fileRef = 514E81332461B97700636861 /* ExposureManager.swift */; };
		514EE999246D4C2E00DE4884 /* UITableViewCell+Identifier.swift in Sources */ = {isa = PBXBuildFile; fileRef = 514EE998246D4C2E00DE4884 /* UITableViewCell+Identifier.swift */; };
		514EE99B246D4C4C00DE4884 /* UITableView+Dequeue.swift in Sources */ = {isa = PBXBuildFile; fileRef = 514EE99A246D4C4C00DE4884 /* UITableView+Dequeue.swift */; };
		514EE99D246D4CFB00DE4884 /* TableViewCellConfigurator.swift in Sources */ = {isa = PBXBuildFile; fileRef = 514EE99C246D4CFB00DE4884 /* TableViewCellConfigurator.swift */; };
		515BBDEB2484F8E500CDB674 /* HomeThankYouRiskCellConfigurator.swift in Sources */ = {isa = PBXBuildFile; fileRef = 515BBDEA2484F8E500CDB674 /* HomeThankYouRiskCellConfigurator.swift */; };
		51895EDC245E16CD0085DA38 /* ENAColor.swift in Sources */ = {isa = PBXBuildFile; fileRef = 51895EDB245E16CD0085DA38 /* ENAColor.swift */; };
		518A69FB24687D5800444E66 /* RiskLevel.swift in Sources */ = {isa = PBXBuildFile; fileRef = 518A69FA24687D5800444E66 /* RiskLevel.swift */; };
		51B5B414246DF07300DC5D3E /* RiskImageItemView.xib in Resources */ = {isa = PBXBuildFile; fileRef = 51B5B413246DF07300DC5D3E /* RiskImageItemView.xib */; };
		51B5B41C246EC8B800DC5D3E /* HomeCardCollectionViewCell.swift in Sources */ = {isa = PBXBuildFile; fileRef = 51B5B41B246EC8B800DC5D3E /* HomeCardCollectionViewCell.swift */; };
		51C737BD245B349700286105 /* OnboardingInfoViewController.swift in Sources */ = {isa = PBXBuildFile; fileRef = 51C737BC245B349700286105 /* OnboardingInfoViewController.swift */; };
		51C737BF245B3B5D00286105 /* OnboardingInfo.swift in Sources */ = {isa = PBXBuildFile; fileRef = 51C737BE245B3B5D00286105 /* OnboardingInfo.swift */; };
		51C7790C24867F16004582F8 /* RiskListItemView.xib in Resources */ = {isa = PBXBuildFile; fileRef = 51C7790B24867F16004582F8 /* RiskListItemView.xib */; };
		51C7790E24867F22004582F8 /* RiskListItemView.swift in Sources */ = {isa = PBXBuildFile; fileRef = 51C7790D24867F22004582F8 /* RiskListItemView.swift */; };
		51C77910248684F5004582F8 /* HomeRiskListItemViewConfigurator.swift in Sources */ = {isa = PBXBuildFile; fileRef = 51C7790F248684F5004582F8 /* HomeRiskListItemViewConfigurator.swift */; };
		51C779122486E549004582F8 /* HomeFindingPositiveRiskCellConfigurator.swift in Sources */ = {isa = PBXBuildFile; fileRef = 51C779112486E549004582F8 /* HomeFindingPositiveRiskCellConfigurator.swift */; };
		51C779142486E5AB004582F8 /* RiskFindingPositiveCollectionViewCell.xib in Resources */ = {isa = PBXBuildFile; fileRef = 51C779132486E5AB004582F8 /* RiskFindingPositiveCollectionViewCell.xib */; };
		51C779162486E5BA004582F8 /* RiskFindingPositiveCollectionViewCell.swift in Sources */ = {isa = PBXBuildFile; fileRef = 51C779152486E5BA004582F8 /* RiskFindingPositiveCollectionViewCell.swift */; };
		51CE1B4A246016B0002CF42A /* UICollectionViewCell+Identifier.swift in Sources */ = {isa = PBXBuildFile; fileRef = 51CE1B49246016B0002CF42A /* UICollectionViewCell+Identifier.swift */; };
		51CE1B4C246016D1002CF42A /* UICollectionReusableView+Identifier.swift in Sources */ = {isa = PBXBuildFile; fileRef = 51CE1B4B246016D1002CF42A /* UICollectionReusableView+Identifier.swift */; };
		51CE1B5524604DD2002CF42A /* HomeLayout.swift in Sources */ = {isa = PBXBuildFile; fileRef = 51CE1B5424604DD2002CF42A /* HomeLayout.swift */; };
		51CE1B85246078B6002CF42A /* ActivateCollectionViewCell.xib in Resources */ = {isa = PBXBuildFile; fileRef = 51CE1B76246078B6002CF42A /* ActivateCollectionViewCell.xib */; };
		51CE1B86246078B6002CF42A /* SubmitCollectionViewCell.swift in Sources */ = {isa = PBXBuildFile; fileRef = 51CE1B77246078B6002CF42A /* SubmitCollectionViewCell.swift */; };
		51CE1B87246078B6002CF42A /* ActivateCollectionViewCell.swift in Sources */ = {isa = PBXBuildFile; fileRef = 51CE1B78246078B6002CF42A /* ActivateCollectionViewCell.swift */; };
		51CE1B88246078B6002CF42A /* RiskLevelCollectionViewCell.xib in Resources */ = {isa = PBXBuildFile; fileRef = 51CE1B79246078B6002CF42A /* RiskLevelCollectionViewCell.xib */; };
		51CE1B89246078B6002CF42A /* RiskLevelCollectionViewCell.swift in Sources */ = {isa = PBXBuildFile; fileRef = 51CE1B7A246078B6002CF42A /* RiskLevelCollectionViewCell.swift */; };
		51CE1B8A246078B6002CF42A /* InfoCollectionViewCell.xib in Resources */ = {isa = PBXBuildFile; fileRef = 51CE1B7B246078B6002CF42A /* InfoCollectionViewCell.xib */; };
		51CE1B8B246078B6002CF42A /* InfoCollectionViewCell.swift in Sources */ = {isa = PBXBuildFile; fileRef = 51CE1B7C246078B6002CF42A /* InfoCollectionViewCell.swift */; };
		51CE1B8D246078B6002CF42A /* SubmitCollectionViewCell.xib in Resources */ = {isa = PBXBuildFile; fileRef = 51CE1B7E246078B6002CF42A /* SubmitCollectionViewCell.xib */; };
		51CE1B8F246078B6002CF42A /* HomeFooterSupplementaryView.xib in Resources */ = {isa = PBXBuildFile; fileRef = 51CE1B81246078B6002CF42A /* HomeFooterSupplementaryView.xib */; };
		51CE1B90246078B6002CF42A /* HomeFooterSupplementaryView.swift in Sources */ = {isa = PBXBuildFile; fileRef = 51CE1B82246078B6002CF42A /* HomeFooterSupplementaryView.swift */; };
		51CE1B91246078B6002CF42A /* SectionSystemBackgroundDecorationView.swift in Sources */ = {isa = PBXBuildFile; fileRef = 51CE1B84246078B6002CF42A /* SectionSystemBackgroundDecorationView.swift */; };
		51CE1BB52460AC83002CF42A /* UICollectionView+Dequeue.swift in Sources */ = {isa = PBXBuildFile; fileRef = 51CE1BB42460AC82002CF42A /* UICollectionView+Dequeue.swift */; };
		51CE1BBA2460AFD8002CF42A /* HomeActivateCellConfigurator.swift in Sources */ = {isa = PBXBuildFile; fileRef = 51CE1BB92460AFD8002CF42A /* HomeActivateCellConfigurator.swift */; };
		51CE1BBD2460B1CB002CF42A /* CollectionViewCellConfigurator.swift in Sources */ = {isa = PBXBuildFile; fileRef = 51CE1BBC2460B1CB002CF42A /* CollectionViewCellConfigurator.swift */; };
		51CE1BBF2460B222002CF42A /* HomeRiskCellConfigurator.swift in Sources */ = {isa = PBXBuildFile; fileRef = 51CE1BBE2460B222002CF42A /* HomeRiskCellConfigurator.swift */; };
		51CE1BC12460B256002CF42A /* HomeSubmitCellConfigurator.swift in Sources */ = {isa = PBXBuildFile; fileRef = 51CE1BC02460B256002CF42A /* HomeSubmitCellConfigurator.swift */; };
		51CE1BC32460B28D002CF42A /* HomeInfoCellConfigurator.swift in Sources */ = {isa = PBXBuildFile; fileRef = 51CE1BC22460B28D002CF42A /* HomeInfoCellConfigurator.swift */; };
		51D420B12458397300AD70CA /* Onboarding.storyboard in Resources */ = {isa = PBXBuildFile; fileRef = 51D420B02458397300AD70CA /* Onboarding.storyboard */; };
		51D420B424583ABB00AD70CA /* AppStoryboard.swift in Sources */ = {isa = PBXBuildFile; fileRef = 51D420B324583ABB00AD70CA /* AppStoryboard.swift */; };
		51D420B724583B7200AD70CA /* NSObject+Identifier.swift in Sources */ = {isa = PBXBuildFile; fileRef = 51D420B624583B7200AD70CA /* NSObject+Identifier.swift */; };
		51D420B924583B8300AD70CA /* UIViewController+AppStoryboard.swift in Sources */ = {isa = PBXBuildFile; fileRef = 51D420B824583B8300AD70CA /* UIViewController+AppStoryboard.swift */; };
		51D420C424583E3300AD70CA /* SettingsViewController.swift in Sources */ = {isa = PBXBuildFile; fileRef = 51D420C324583E3300AD70CA /* SettingsViewController.swift */; };
		51D420CE245869C800AD70CA /* Home.storyboard in Resources */ = {isa = PBXBuildFile; fileRef = 51D420CD245869C800AD70CA /* Home.storyboard */; };
		51D420D024586AB300AD70CA /* Settings.storyboard in Resources */ = {isa = PBXBuildFile; fileRef = 51D420CF24586AB300AD70CA /* Settings.storyboard */; };
		51FE277B2475340300BB8144 /* HomeRiskLoadingItemViewConfigurator.swift in Sources */ = {isa = PBXBuildFile; fileRef = 51FE277A2475340300BB8144 /* HomeRiskLoadingItemViewConfigurator.swift */; };
		51FE277D247535C400BB8144 /* RiskLoadingItemView.xib in Resources */ = {isa = PBXBuildFile; fileRef = 51FE277C247535C400BB8144 /* RiskLoadingItemView.xib */; };
		51FE277F247535E300BB8144 /* RiskLoadingItemView.swift in Sources */ = {isa = PBXBuildFile; fileRef = 51FE277E247535E300BB8144 /* RiskLoadingItemView.swift */; };
		710ABB1F2475115500948792 /* UITableViewController+Enum.swift in Sources */ = {isa = PBXBuildFile; fileRef = 710ABB1E2475115500948792 /* UITableViewController+Enum.swift */; };
		710ABB23247513E300948792 /* DynamicTypeTableViewCell.swift in Sources */ = {isa = PBXBuildFile; fileRef = 710ABB22247513E300948792 /* DynamicTypeTableViewCell.swift */; };
		710ABB25247514BD00948792 /* UIViewController+Segue.swift in Sources */ = {isa = PBXBuildFile; fileRef = 710ABB24247514BD00948792 /* UIViewController+Segue.swift */; };
		710ABB27247533FA00948792 /* DynamicTableViewController.swift in Sources */ = {isa = PBXBuildFile; fileRef = 710ABB26247533FA00948792 /* DynamicTableViewController.swift */; };
		710ABB292475353900948792 /* DynamicTableViewModel.swift in Sources */ = {isa = PBXBuildFile; fileRef = 710ABB282475353900948792 /* DynamicTableViewModel.swift */; };
		71176E2F248922B0004B0C9F /* ENAColorTests.swift in Sources */ = {isa = PBXBuildFile; fileRef = 71176E2D24891C02004B0C9F /* ENAColorTests.swift */; };
		71176E32248957C3004B0C9F /* AppNavigationController.swift in Sources */ = {isa = PBXBuildFile; fileRef = 71176E31248957C3004B0C9F /* AppNavigationController.swift */; };
		71330E41248109F600EB10F6 /* DynamicTableViewSection.swift in Sources */ = {isa = PBXBuildFile; fileRef = 71330E40248109F600EB10F6 /* DynamicTableViewSection.swift */; };
		71330E43248109FD00EB10F6 /* DynamicTableViewCell.swift in Sources */ = {isa = PBXBuildFile; fileRef = 71330E42248109FD00EB10F6 /* DynamicTableViewCell.swift */; };
		71330E4524810A0500EB10F6 /* DynamicTableViewHeader.swift in Sources */ = {isa = PBXBuildFile; fileRef = 71330E4424810A0500EB10F6 /* DynamicTableViewHeader.swift */; };
		71330E4724810A0C00EB10F6 /* DynamicTableViewFooter.swift in Sources */ = {isa = PBXBuildFile; fileRef = 71330E4624810A0C00EB10F6 /* DynamicTableViewFooter.swift */; };
		713EA25B247818B000AB7EE8 /* DynamicTypeButton.swift in Sources */ = {isa = PBXBuildFile; fileRef = 713EA25A247818B000AB7EE8 /* DynamicTypeButton.swift */; };
		713EA25D24798A7000AB7EE8 /* ExposureDetectionRoundedView.swift in Sources */ = {isa = PBXBuildFile; fileRef = 713EA25C24798A7000AB7EE8 /* ExposureDetectionRoundedView.swift */; };
		713EA25F24798A9100AB7EE8 /* ExposureDetectionRiskCell.swift in Sources */ = {isa = PBXBuildFile; fileRef = 713EA25E24798A9100AB7EE8 /* ExposureDetectionRiskCell.swift */; };
		713EA26124798AD100AB7EE8 /* InsetTableViewCell.swift in Sources */ = {isa = PBXBuildFile; fileRef = 713EA26024798AD100AB7EE8 /* InsetTableViewCell.swift */; };
		713EA26324798F8500AB7EE8 /* ExposureDetectionHeaderCell.swift in Sources */ = {isa = PBXBuildFile; fileRef = 713EA26224798F8500AB7EE8 /* ExposureDetectionHeaderCell.swift */; };
		713FD5672482811A00C1F6DD /* colors.xcassets in Resources */ = {isa = PBXBuildFile; fileRef = 713FD5662482811900C1F6DD /* colors.xcassets */; };
		714194EA247A65C60072A090 /* DynamicTableViewHeaderSeparatorView.swift in Sources */ = {isa = PBXBuildFile; fileRef = 714194E9247A65C60072A090 /* DynamicTableViewHeaderSeparatorView.swift */; };
		714CD869247297F800F56450 /* NibLoadable.swift in Sources */ = {isa = PBXBuildFile; fileRef = 714CD868247297F800F56450 /* NibLoadable.swift */; };
		7154EB4A247D21E200A467FF /* ExposureDetectionLongGuideCell.swift in Sources */ = {isa = PBXBuildFile; fileRef = 7154EB49247D21E200A467FF /* ExposureDetectionLongGuideCell.swift */; };
		7154EB4C247E862100A467FF /* ExposureDetectionLoadingCell.swift in Sources */ = {isa = PBXBuildFile; fileRef = 7154EB4B247E862100A467FF /* ExposureDetectionLoadingCell.swift */; };
		717D21E9248C022E00D9717E /* DynamicTableViewHtmlCell.swift in Sources */ = {isa = PBXBuildFile; fileRef = 717D21E8248C022E00D9717E /* DynamicTableViewHtmlCell.swift */; };
		7187A5582481231C00FCC755 /* DynamicTableViewAction.swift in Sources */ = {isa = PBXBuildFile; fileRef = 71330E4824810A5A00EB10F6 /* DynamicTableViewAction.swift */; };
		71B804472484CC0800D53506 /* ENALabel.swift in Sources */ = {isa = PBXBuildFile; fileRef = 71B804462484CC0800D53506 /* ENALabel.swift */; };
		71B804492484D37300D53506 /* RiskLegendViewController.swift in Sources */ = {isa = PBXBuildFile; fileRef = 71B804482484D37300D53506 /* RiskLegendViewController.swift */; };
		71B8044D248525CD00D53506 /* RiskLegendViewController+DynamicTableViewModel.swift in Sources */ = {isa = PBXBuildFile; fileRef = 71B8044C248525CD00D53506 /* RiskLegendViewController+DynamicTableViewModel.swift */; };
		71B8044F248526B600D53506 /* DynamicTableViewSpaceCell.swift in Sources */ = {isa = PBXBuildFile; fileRef = 71B8044E248526B600D53506 /* DynamicTableViewSpaceCell.swift */; };
		71B804522485272F00D53506 /* RiskLegendNumberedTitleCell.swift in Sources */ = {isa = PBXBuildFile; fileRef = 71B804512485272F00D53506 /* RiskLegendNumberedTitleCell.swift */; };
		71B804542485273C00D53506 /* RiskLegendDotBodyCell.swift in Sources */ = {isa = PBXBuildFile; fileRef = 71B804532485273C00D53506 /* RiskLegendDotBodyCell.swift */; };
		71F2E57B2487AEFC00694F1A /* ena-colors.xcassets in Resources */ = {isa = PBXBuildFile; fileRef = 71F2E57A2487AEFC00694F1A /* ena-colors.xcassets */; };
		71F5418E248BEE08006DB793 /* privacy-policy.html in Resources */ = {isa = PBXBuildFile; fileRef = 71F5418A248BEDBE006DB793 /* privacy-policy.html */; };
		71F54191248BF677006DB793 /* HtmlTextView.swift in Sources */ = {isa = PBXBuildFile; fileRef = 71F54190248BF677006DB793 /* HtmlTextView.swift */; };
		71FD8862246EB27F00E804D0 /* ExposureDetectionViewController.swift in Sources */ = {isa = PBXBuildFile; fileRef = 71FD8861246EB27F00E804D0 /* ExposureDetectionViewController.swift */; };
		71FE1C69247A8FE100851FEB /* DynamicTableViewHeaderFooterView.swift in Sources */ = {isa = PBXBuildFile; fileRef = 71FE1C68247A8FE100851FEB /* DynamicTableViewHeaderFooterView.swift */; };
		71FE1C6B247AA3F100851FEB /* ExposureDetectionViewController+State.swift in Sources */ = {isa = PBXBuildFile; fileRef = 71FE1C6A247AA3F100851FEB /* ExposureDetectionViewController+State.swift */; };
		71FE1C6D247AA43400851FEB /* ExposureDetectionViewController+Summary.swift in Sources */ = {isa = PBXBuildFile; fileRef = 71FE1C6C247AA43400851FEB /* ExposureDetectionViewController+Summary.swift */; };
		71FE1C71247AA7B700851FEB /* DynamicTableViewHeaderImageView.swift in Sources */ = {isa = PBXBuildFile; fileRef = 71FE1C70247AA7B700851FEB /* DynamicTableViewHeaderImageView.swift */; };
		71FE1C7A247AC2B500851FEB /* ExposureSubmissionSuccessViewController.swift in Sources */ = {isa = PBXBuildFile; fileRef = 71FE1C73247AC2B500851FEB /* ExposureSubmissionSuccessViewController.swift */; };
		71FE1C7B247AC2B500851FEB /* ExposureSubmissionQRScannerViewController.swift in Sources */ = {isa = PBXBuildFile; fileRef = 71FE1C74247AC2B500851FEB /* ExposureSubmissionQRScannerViewController.swift */; };
		71FE1C7C247AC2B500851FEB /* ExposureSubmissionOverviewViewController.swift in Sources */ = {isa = PBXBuildFile; fileRef = 71FE1C75247AC2B500851FEB /* ExposureSubmissionOverviewViewController.swift */; };
		71FE1C7D247AC2B500851FEB /* ExposureSubmissionTanInputViewController.swift in Sources */ = {isa = PBXBuildFile; fileRef = 71FE1C76247AC2B500851FEB /* ExposureSubmissionTanInputViewController.swift */; };
		71FE1C7F247AC2B500851FEB /* ExposureSubmissionTestResultViewController.swift in Sources */ = {isa = PBXBuildFile; fileRef = 71FE1C78247AC2B500851FEB /* ExposureSubmissionTestResultViewController.swift */; };
		71FE1C80247AC2B500851FEB /* ExposureSubmissionNavigationController.swift in Sources */ = {isa = PBXBuildFile; fileRef = 71FE1C79247AC2B500851FEB /* ExposureSubmissionNavigationController.swift */; };
		71FE1C82247AC30300851FEB /* ENATanInput.swift in Sources */ = {isa = PBXBuildFile; fileRef = 71FE1C81247AC30300851FEB /* ENATanInput.swift */; };
		71FE1C86247AC33D00851FEB /* ExposureSubmissionTestResultHeaderView.swift in Sources */ = {isa = PBXBuildFile; fileRef = 71FE1C84247AC33D00851FEB /* ExposureSubmissionTestResultHeaderView.swift */; };
		71FE1C87247AC33D00851FEB /* ExposureSubmissionTestResultHeaderView.xib in Resources */ = {isa = PBXBuildFile; fileRef = 71FE1C85247AC33D00851FEB /* ExposureSubmissionTestResultHeaderView.xib */; };
		71FE1C8C247AC79D00851FEB /* DynamicTableViewIconCell.swift in Sources */ = {isa = PBXBuildFile; fileRef = 71FE1C8A247AC79D00851FEB /* DynamicTableViewIconCell.swift */; };
		71FE1C8D247AC79D00851FEB /* DynamicTableViewIconCell.xib in Resources */ = {isa = PBXBuildFile; fileRef = 71FE1C8B247AC79D00851FEB /* DynamicTableViewIconCell.xib */; };
		85142501245DA0B3009D2791 /* UIViewController+Alert.swift in Sources */ = {isa = PBXBuildFile; fileRef = 85142500245DA0B3009D2791 /* UIViewController+Alert.swift */; };
		8539874F2467094E00D28B62 /* AppIcon.xcassets in Resources */ = {isa = PBXBuildFile; fileRef = 8539874E2467094E00D28B62 /* AppIcon.xcassets */; };
		853D987A24694A8700490DBA /* ENAButton.swift in Sources */ = {isa = PBXBuildFile; fileRef = 853D987924694A8700490DBA /* ENAButton.swift */; };
		853D98832469DC5000490DBA /* ExposureNotificationSetting.storyboard in Resources */ = {isa = PBXBuildFile; fileRef = 853D98822469DC5000490DBA /* ExposureNotificationSetting.storyboard */; };
		858F6F6E245A103C009FFD33 /* ExposureNotification.framework in Frameworks */ = {isa = PBXBuildFile; fileRef = 858F6F6D245A103C009FFD33 /* ExposureNotification.framework */; };
		8595BF5F246032D90056EA27 /* ENASwitch.swift in Sources */ = {isa = PBXBuildFile; fileRef = 8595BF5E246032D90056EA27 /* ENASwitch.swift */; };
		859DD512248549790073D59F /* MockDiagnosisKeysRetrieval.swift in Sources */ = {isa = PBXBuildFile; fileRef = 859DD511248549790073D59F /* MockDiagnosisKeysRetrieval.swift */; };
		85D7593F2457048F008175F0 /* AppDelegate.swift in Sources */ = {isa = PBXBuildFile; fileRef = 85D7593E2457048F008175F0 /* AppDelegate.swift */; };
		85D759412457048F008175F0 /* SceneDelegate.swift in Sources */ = {isa = PBXBuildFile; fileRef = 85D759402457048F008175F0 /* SceneDelegate.swift */; };
		85D7594B24570491008175F0 /* Assets.xcassets in Resources */ = {isa = PBXBuildFile; fileRef = 85D7594A24570491008175F0 /* Assets.xcassets */; };
		85D7594E24570491008175F0 /* LaunchScreen.storyboard in Resources */ = {isa = PBXBuildFile; fileRef = 85D7594C24570491008175F0 /* LaunchScreen.storyboard */; };
		85D7596424570491008175F0 /* ENAUITests.swift in Sources */ = {isa = PBXBuildFile; fileRef = 85D7596324570491008175F0 /* ENAUITests.swift */; };
		85E33444247EB357006E74EC /* CircularProgressView.swift in Sources */ = {isa = PBXBuildFile; fileRef = 85E33443247EB357006E74EC /* CircularProgressView.swift */; };
		A128F059248B459F00EC7F6C /* PublicKeyStore.swift in Sources */ = {isa = PBXBuildFile; fileRef = A128F058248B459F00EC7F6C /* PublicKeyStore.swift */; };
		A128F04E2489ABEE00EC7F6C /* RiskCalculationTests.swift in Sources */ = {isa = PBXBuildFile; fileRef = A128F04C2489ABE700EC7F6C /* RiskCalculationTests.swift */; };
		A173665324844F41006BE209 /* SQLiteKeyValueStoreTests.swift in Sources */ = {isa = PBXBuildFile; fileRef = A173665124844F29006BE209 /* SQLiteKeyValueStoreTests.swift */; };
		A17366552484978A006BE209 /* OnboardingInfoViewControllerUtils.swift in Sources */ = {isa = PBXBuildFile; fileRef = A17366542484978A006BE209 /* OnboardingInfoViewControllerUtils.swift */; };
		A17DA5E32486D8EF006F310F /* RiskLevelTests.swift in Sources */ = {isa = PBXBuildFile; fileRef = A17DA5E12486D8E7006F310F /* RiskLevelTests.swift */; };
<<<<<<< HEAD
		A189E45F248C325E001D0996 /* de-config in Resources */ = {isa = PBXBuildFile; fileRef = A189E45E248C325E001D0996 /* de-config */; };
		A189E461248C35BF001D0996 /* PublicKeys.plist in Resources */ = {isa = PBXBuildFile; fileRef = A189E460248C35BF001D0996 /* PublicKeys.plist */; };
=======
		A328424D248B91E0006B1F09 /* HomeTestResultLoadingCell.xib in Resources */ = {isa = PBXBuildFile; fileRef = A328424B248B91E0006B1F09 /* HomeTestResultLoadingCell.xib */; };
		A328424E248B91E0006B1F09 /* HomeTestResultLoadingCell.swift in Sources */ = {isa = PBXBuildFile; fileRef = A328424C248B91E0006B1F09 /* HomeTestResultLoadingCell.swift */; };
		A3284250248B9269006B1F09 /* HomeTestResultLoadingCellConfigurator.swift in Sources */ = {isa = PBXBuildFile; fileRef = A328424F248B9269006B1F09 /* HomeTestResultLoadingCellConfigurator.swift */; };
>>>>>>> 02382995
		A36D07B72486AD0100E46F96 /* HomeTestResultCellConfigurator.swift in Sources */ = {isa = PBXBuildFile; fileRef = A36D07B62486AD0100E46F96 /* HomeTestResultCellConfigurator.swift */; };
		A36D07B92486D61C00E46F96 /* HomeCardCellButtonDelegate.swift in Sources */ = {isa = PBXBuildFile; fileRef = A36D07B82486D61C00E46F96 /* HomeCardCellButtonDelegate.swift */; };
		A3C4F96024812CD20047F23E /* ExposureSubmissionWarnOthersViewController.swift in Sources */ = {isa = PBXBuildFile; fileRef = A3C4F95F24812CD20047F23E /* ExposureSubmissionWarnOthersViewController.swift */; };
		A3E5E71A247D4FFB00237116 /* ExposureSubmissionViewUtils.swift in Sources */ = {isa = PBXBuildFile; fileRef = A3E5E719247D4FFB00237116 /* ExposureSubmissionViewUtils.swift */; };
		A3E5E71E247E6F7A00237116 /* SpinnerInjectable.swift in Sources */ = {isa = PBXBuildFile; fileRef = A3E5E71D247E6F7A00237116 /* SpinnerInjectable.swift */; };
		A3FF84EC247BFAF00053E947 /* Hasher.swift in Sources */ = {isa = PBXBuildFile; fileRef = A3FF84EB247BFAF00053E947 /* Hasher.swift */; };
		B10FB030246036F3004CA11E /* SwiftProtobuf in Frameworks */ = {isa = PBXBuildFile; productRef = B10FB02F246036F3004CA11E /* SwiftProtobuf */; };
		B10FD5ED246EAADC00E9D7F2 /* AppInformationDetailViewController.swift in Sources */ = {isa = PBXBuildFile; fileRef = 71CC3E9E246D6B6800217F2C /* AppInformationDetailViewController.swift */; };
		B10FD5F1246EAB1000E9D7F2 /* AppInformationViewController+DynamicTableViewModel.swift in Sources */ = {isa = PBXBuildFile; fileRef = 71CC3E9C246D5D8000217F2C /* AppInformationViewController+DynamicTableViewModel.swift */; };
		B10FD5F4246EAC1700E9D7F2 /* AppleFilesWriter.swift in Sources */ = {isa = PBXBuildFile; fileRef = B10FD5F3246EAC1700E9D7F2 /* AppleFilesWriter.swift */; };
		B111EE2C2465D9F7001AEBB4 /* String+Localization.swift in Sources */ = {isa = PBXBuildFile; fileRef = B111EE2B2465D9F7001AEBB4 /* String+Localization.swift */; };
		B112545A246F2C6500AB5036 /* ENTemporaryExposureKey+Convert.swift in Sources */ = {isa = PBXBuildFile; fileRef = B1125459246F2C6500AB5036 /* ENTemporaryExposureKey+Convert.swift */; };
		B1175213248A83AB00C3325C /* Risk.swift in Sources */ = {isa = PBXBuildFile; fileRef = B1175212248A83AB00C3325C /* Risk.swift */; };
		B1175216248A9F9600C3325C /* ConvertingKeysTests.swift in Sources */ = {isa = PBXBuildFile; fileRef = B1175215248A9F9600C3325C /* ConvertingKeysTests.swift */; };
		B1175218248ACFBC00C3325C /* SAP_RiskScoreClass+LowAndHigh.swift in Sources */ = {isa = PBXBuildFile; fileRef = B1175217248ACFBC00C3325C /* SAP_RiskScoreClass+LowAndHigh.swift */; };
		B117521A248ACFFC00C3325C /* SAP_RiskScoreClass+LowAndHighTests.swift in Sources */ = {isa = PBXBuildFile; fileRef = B1175219248ACFFC00C3325C /* SAP_RiskScoreClass+LowAndHighTests.swift */; };
		B11E619B246EE4B0004A056A /* DynamicTypeLabel.swift in Sources */ = {isa = PBXBuildFile; fileRef = 71CC3EA0246D6BBF00217F2C /* DynamicTypeLabel.swift */; };
		B11E619C246EE4E9004A056A /* UIFont+DynamicType.swift in Sources */ = {isa = PBXBuildFile; fileRef = 71CC3EA2246D6C4000217F2C /* UIFont+DynamicType.swift */; };
		B1218920248AD79900496210 /* ClientMock.swift in Sources */ = {isa = PBXBuildFile; fileRef = CD678F6C246C43EE00B6A0F8 /* ClientMock.swift */; };
		B13FF409247EC67F00535F37 /* HomeViewController+State.swift in Sources */ = {isa = PBXBuildFile; fileRef = B13FF408247EC67F00535F37 /* HomeViewController+State.swift */; };
		B143DBDF2477F292000A29E8 /* ExposureNotificationSettingViewController.swift in Sources */ = {isa = PBXBuildFile; fileRef = 853D98842469DC8100490DBA /* ExposureNotificationSettingViewController.swift */; };
		B14D0CD9246E946E00D5BEBC /* ExposureDetection.swift in Sources */ = {isa = PBXBuildFile; fileRef = B1A9E70D246D73180024CC12 /* ExposureDetection.swift */; };
		B14D0CDB246E968C00D5BEBC /* String+Today.swift in Sources */ = {isa = PBXBuildFile; fileRef = B14D0CDA246E968C00D5BEBC /* String+Today.swift */; };
		B14D0CDD246E972400D5BEBC /* ExposureDetectionDelegate.swift in Sources */ = {isa = PBXBuildFile; fileRef = B14D0CDC246E972400D5BEBC /* ExposureDetectionDelegate.swift */; };
		B14D0CDF246E976400D5BEBC /* ExposureDetectionTransaction+DidEndPrematurelyReason.swift in Sources */ = {isa = PBXBuildFile; fileRef = B14D0CDE246E976400D5BEBC /* ExposureDetectionTransaction+DidEndPrematurelyReason.swift */; };
		B153096A24706F1000A4A1BD /* URLSession+Default.swift in Sources */ = {isa = PBXBuildFile; fileRef = B153096924706F1000A4A1BD /* URLSession+Default.swift */; };
		B153096C24706F2400A4A1BD /* URLSessionConfiguration+Default.swift in Sources */ = {isa = PBXBuildFile; fileRef = B153096B24706F2400A4A1BD /* URLSessionConfiguration+Default.swift */; };
		B15382E5248273F30010F007 /* MockTestStore.swift in Sources */ = {isa = PBXBuildFile; fileRef = B15382E3248273DC0010F007 /* MockTestStore.swift */; };
		B15382E7248290BB0010F007 /* AppleFilesWriterTests.swift in Sources */ = {isa = PBXBuildFile; fileRef = B15382E6248290BB0010F007 /* AppleFilesWriterTests.swift */; };
		B15382FE248424F00010F007 /* ExposureDetectionTests.swift in Sources */ = {isa = PBXBuildFile; fileRef = B15382FD248424F00010F007 /* ExposureDetectionTests.swift */; };
		B154F59B246DD5CF003E891E /* Client+Convenience.swift in Sources */ = {isa = PBXBuildFile; fileRef = B154F59A246DD5CF003E891E /* Client+Convenience.swift */; };
		B16177E824802F9B006E435A /* DownloadedPackagesSQLLiteStoreTests.swift in Sources */ = {isa = PBXBuildFile; fileRef = B16177E724802F9B006E435A /* DownloadedPackagesSQLLiteStoreTests.swift */; };
		B161782524804AC3006E435A /* DownloadedPackagesSQLLiteStore.swift in Sources */ = {isa = PBXBuildFile; fileRef = B161782424804AC3006E435A /* DownloadedPackagesSQLLiteStore.swift */; };
		B161782724804AF3006E435A /* DownloadedPackagesInMemoryStore.swift in Sources */ = {isa = PBXBuildFile; fileRef = B161782624804AF3006E435A /* DownloadedPackagesInMemoryStore.swift */; };
		B161782D248062CE006E435A /* DeltaCalculationResultTests.swift in Sources */ = {isa = PBXBuildFile; fileRef = B161782C248062CE006E435A /* DeltaCalculationResultTests.swift */; };
		B161782E2480658F006E435A /* DeltaCalculationResult.swift in Sources */ = {isa = PBXBuildFile; fileRef = B161782924805784006E435A /* DeltaCalculationResult.swift */; };
		B1741B492462C207006275D9 /* Client.swift in Sources */ = {isa = PBXBuildFile; fileRef = B1741B482462C207006275D9 /* Client.swift */; };
		B1741B4B2462C21C006275D9 /* DMQRCodeScanViewController.swift in Sources */ = {isa = PBXBuildFile; fileRef = B1741B402461A511006275D9 /* DMQRCodeScanViewController.swift */; };
		B1741B4C2462C21F006275D9 /* DMDeveloperMenu.swift in Sources */ = {isa = PBXBuildFile; fileRef = B1741B432461C257006275D9 /* DMDeveloperMenu.swift */; };
		B1741B4D2462C21F006275D9 /* DMQRCodeViewController.swift in Sources */ = {isa = PBXBuildFile; fileRef = B1741B3D24619179006275D9 /* DMQRCodeViewController.swift */; };
		B1741B4E2462C21F006275D9 /* DMViewController.swift in Sources */ = {isa = PBXBuildFile; fileRef = B1569DDE245D70990079FCD7 /* DMViewController.swift */; };
		B1741B582462EBDB006275D9 /* HomeViewController.swift in Sources */ = {isa = PBXBuildFile; fileRef = 51CE1B2E245F5CFC002CF42A /* HomeViewController.swift */; };
		B17A44A22464906A00CB195E /* KeyTests.swift in Sources */ = {isa = PBXBuildFile; fileRef = B17A44A12464906A00CB195E /* KeyTests.swift */; };
		B18C411D246DB30000B8D8CB /* URL+Helper.swift in Sources */ = {isa = PBXBuildFile; fileRef = B18C411C246DB30000B8D8CB /* URL+Helper.swift */; };
		B1A76E9F24714AC700EA5208 /* HTTPClient+Configuration.swift in Sources */ = {isa = PBXBuildFile; fileRef = B1A76E9E24714AC700EA5208 /* HTTPClient+Configuration.swift */; };
		B1A76EA224714F7900EA5208 /* ClientModeTests.swift in Sources */ = {isa = PBXBuildFile; fileRef = B1CF8D0F246C1F4100DBE135 /* ClientModeTests.swift */; };
		B1A89F372481814E00DA1CEC /* PersistedAndPublished.swift in Sources */ = {isa = PBXBuildFile; fileRef = 0D5611B7247FD36F00B5B094 /* PersistedAndPublished.swift */; };
		B1A89F3824819C2B00DA1CEC /* HomeInteractor.swift in Sources */ = {isa = PBXBuildFile; fileRef = 5111E7622460BB1500ED6498 /* HomeInteractor.swift */; };
		B1A89F3924819CC200DA1CEC /* ExposureStateUpdating.swift in Sources */ = {isa = PBXBuildFile; fileRef = B18CADAD24782FA4006F53F0 /* ExposureStateUpdating.swift */; };
		B1A89F3A24819CD300DA1CEC /* HomeRiskImageItemViewConfigurator.swift in Sources */ = {isa = PBXBuildFile; fileRef = 514EE99F246D4DF800DE4884 /* HomeRiskImageItemViewConfigurator.swift */; };
		B1A89F3B24819CE800DA1CEC /* LabelTableViewCell.swift in Sources */ = {isa = PBXBuildFile; fileRef = CDD87C5C247559E3007CE6CA /* LabelTableViewCell.swift */; };
		B1B381432472EF8B0056BEEE /* HTTPClient+Configuration.swift in Sources */ = {isa = PBXBuildFile; fileRef = B12995E8246C344100854AD0 /* HTTPClient+Configuration.swift */; };
		B1B9CF1F246ED2E8008F04F5 /* Sap_FilebucketTests.swift in Sources */ = {isa = PBXBuildFile; fileRef = B1B9CF1E246ED2E8008F04F5 /* Sap_FilebucketTests.swift */; };
		B1BD9E7E24898A2300BD3930 /* ExposureDetectionViewController+DynamicTableViewModel.swift in Sources */ = {isa = PBXBuildFile; fileRef = 714CD8662472885900F56450 /* ExposureDetectionViewController+DynamicTableViewModel.swift */; };
		B1C6ECFF247F089E0066138F /* RiskImageItemView.swift in Sources */ = {isa = PBXBuildFile; fileRef = 51B5B415246DF13D00DC5D3E /* RiskImageItemView.swift */; };
		B1C6ED00247F23730066138F /* NotificationName.swift in Sources */ = {isa = PBXBuildFile; fileRef = 51D420D324586DCA00AD70CA /* NotificationName.swift */; };
		B1CD333C24865A7D00B06E9B /* TracingStatusHistory.swift in Sources */ = {isa = PBXBuildFile; fileRef = B1CD333B24865A7D00B06E9B /* TracingStatusHistory.swift */; };
		B1CD333E24865E0000B06E9B /* TracingStatusHistoryTests.swift in Sources */ = {isa = PBXBuildFile; fileRef = B1CD333D24865E0000B06E9B /* TracingStatusHistoryTests.swift */; };
		B1D431C8246C69F300E728AD /* HTTPClient+ConfigurationTests.swift in Sources */ = {isa = PBXBuildFile; fileRef = B1D431C7246C69F300E728AD /* HTTPClient+ConfigurationTests.swift */; };
		B1D431CB246C84A400E728AD /* DownloadedPackagesStore.swift in Sources */ = {isa = PBXBuildFile; fileRef = B1D431CA246C84A400E728AD /* DownloadedPackagesStore.swift */; };
		B1D431CE246C84F200E728AD /* KeyPackagesStoreTests.swift in Sources */ = {isa = PBXBuildFile; fileRef = B1D431CC246C84ED00E728AD /* KeyPackagesStoreTests.swift */; };
		B1D6B002247DA0320079DDD3 /* ExposureDetectionViewControllerDelegate.swift in Sources */ = {isa = PBXBuildFile; fileRef = B1D6B001247DA0320079DDD3 /* ExposureDetectionViewControllerDelegate.swift */; };
		B1D6B004247DA4920079DDD3 /* UIApplication+CoronaWarn.swift in Sources */ = {isa = PBXBuildFile; fileRef = B1D6B003247DA4920079DDD3 /* UIApplication+CoronaWarn.swift */; };
		B1D7D68E24766D2100E4DA5D /* submission_payload.pb.swift in Sources */ = {isa = PBXBuildFile; fileRef = B1D7D68624766D2100E4DA5D /* submission_payload.pb.swift */; };
		B1D7D69224766D2100E4DA5D /* apple_export.pb.swift in Sources */ = {isa = PBXBuildFile; fileRef = B1D7D68A24766D2100E4DA5D /* apple_export.pb.swift */; };
		B1DDDABC247137B000A07175 /* HTTPClientConfigurationEndpointTests.swift in Sources */ = {isa = PBXBuildFile; fileRef = B1DDDABB247137B000A07175 /* HTTPClientConfigurationEndpointTests.swift */; };
		B1DDDABE24713BAD00A07175 /* SAPDownloadedPackage.swift in Sources */ = {isa = PBXBuildFile; fileRef = B1A9E710246D782F0024CC12 /* SAPDownloadedPackage.swift */; };
		B1E8C99D2479D4E7006DC678 /* DMSubmissionStateViewController.swift in Sources */ = {isa = PBXBuildFile; fileRef = B1E8C99C2479D4E7006DC678 /* DMSubmissionStateViewController.swift */; };
		B1E8C9A5247AB869006DC678 /* ZIPFoundation in Frameworks */ = {isa = PBXBuildFile; productRef = B1E8C9A4247AB869006DC678 /* ZIPFoundation */; };
		B1EAEC8B24711884003BE9A2 /* URLSession+Convenience.swift in Sources */ = {isa = PBXBuildFile; fileRef = B1EAEC8A24711884003BE9A2 /* URLSession+Convenience.swift */; };
		B1EAEC8F247118D1003BE9A2 /* URLSession+ConvenienceTests.swift in Sources */ = {isa = PBXBuildFile; fileRef = B1EAEC8D247118CB003BE9A2 /* URLSession+ConvenienceTests.swift */; };
		B1EAEC91247128ED003BE9A2 /* ClientMode.swift in Sources */ = {isa = PBXBuildFile; fileRef = B1EAEC90247128ED003BE9A2 /* ClientMode.swift */; };
		B1F82DF224718C7300E2E56A /* DMConfigurationViewController.swift in Sources */ = {isa = PBXBuildFile; fileRef = B1F82DF124718C7300E2E56A /* DMConfigurationViewController.swift */; };
		B1F8AE482479B4C30093A588 /* api-response-day-2020-05-16 in Resources */ = {isa = PBXBuildFile; fileRef = B1F8AE472479B4C30093A588 /* api-response-day-2020-05-16 */; };
		B1FE13EA248838E400D012E5 /* FMDB in Frameworks */ = {isa = PBXBuildFile; productRef = B1FE13E9248838E400D012E5 /* FMDB */; };
		B1FE13EB24891CFA00D012E5 /* RiskProvider.swift in Sources */ = {isa = PBXBuildFile; fileRef = B1FE13DE248821E000D012E5 /* RiskProvider.swift */; };
		B1FE13EC24891CFE00D012E5 /* RiskProviding.swift in Sources */ = {isa = PBXBuildFile; fileRef = B1FE13DC248821CB00D012E5 /* RiskProviding.swift */; };
		B1FE13ED24891D0400D012E5 /* RiskProviderTests.swift in Sources */ = {isa = PBXBuildFile; fileRef = B1FE13E1248824E900D012E5 /* RiskProviderTests.swift */; };
		B1FE13EE24891D0900D012E5 /* RiskProvidingConfigurationUpdateMode.swift in Sources */ = {isa = PBXBuildFile; fileRef = B1FE13DA2488217300D012E5 /* RiskProvidingConfigurationUpdateMode.swift */; };
		B1FE13EF24891D0C00D012E5 /* RiskProvidingConfiguration.swift in Sources */ = {isa = PBXBuildFile; fileRef = B1FE13E52488255900D012E5 /* RiskProvidingConfiguration.swift */; };
		B1FE13F024891D1500D012E5 /* RiskCalculation.swift in Sources */ = {isa = PBXBuildFile; fileRef = B1FE13D72487DEED00D012E5 /* RiskCalculation.swift */; };
		B1FE13F224893CCE00D012E5 /* app_config.pb.swift in Sources */ = {isa = PBXBuildFile; fileRef = B1FE13F124893CCE00D012E5 /* app_config.pb.swift */; };
		B1FE13F52489580D00D012E5 /* app_config_attenuation_duration.pb.swift in Sources */ = {isa = PBXBuildFile; fileRef = B1FE13F32489580D00D012E5 /* app_config_attenuation_duration.pb.swift */; };
		B1FE13F62489580D00D012E5 /* app_config_app_version_config.pb.swift in Sources */ = {isa = PBXBuildFile; fileRef = B1FE13F42489580D00D012E5 /* app_config_app_version_config.pb.swift */; };
		B1FE13FB24896E6700D012E5 /* AppConfigurationProviding.swift in Sources */ = {isa = PBXBuildFile; fileRef = B1FE13FA24896E6700D012E5 /* AppConfigurationProviding.swift */; };
		B1FE13FE24896EF700D012E5 /* CachedAppConfigurationTests.swift in Sources */ = {isa = PBXBuildFile; fileRef = B1FE13FD24896EF700D012E5 /* CachedAppConfigurationTests.swift */; };
		B1FE13FF2489708200D012E5 /* CachedAppConfiguration.swift in Sources */ = {isa = PBXBuildFile; fileRef = B1FE13F824896DDB00D012E5 /* CachedAppConfiguration.swift */; };
		CD2EC329247D82EE00C6B3F9 /* NotificationSettingsViewController.swift in Sources */ = {isa = PBXBuildFile; fileRef = CD2EC328247D82EE00C6B3F9 /* NotificationSettingsViewController.swift */; };
		CD678F6F246C43FC00B6A0F8 /* MockURLSession.swift in Sources */ = {isa = PBXBuildFile; fileRef = CD678F6E246C43FC00B6A0F8 /* MockURLSession.swift */; };
		CD8638532477EBD400A5A07C /* SettingsViewModel.swift in Sources */ = {isa = PBXBuildFile; fileRef = CD8638522477EBD400A5A07C /* SettingsViewModel.swift */; };
		CD99A3A9245C272400BF12AF /* ExposureSubmissionService.swift in Sources */ = {isa = PBXBuildFile; fileRef = CD99A3A8245C272400BF12AF /* ExposureSubmissionService.swift */; };
		CD99A3C7246155C300BF12AF /* Logger.swift in Sources */ = {isa = PBXBuildFile; fileRef = CD99A3C6246155C300BF12AF /* Logger.swift */; };
		CD99A3CA2461A47C00BF12AF /* AppStrings.swift in Sources */ = {isa = PBXBuildFile; fileRef = CD99A3C92461A47C00BF12AF /* AppStrings.swift */; };
		CDCE11D6247D644100F30825 /* NotificationSettingsViewModel.swift in Sources */ = {isa = PBXBuildFile; fileRef = CDCE11D5247D644100F30825 /* NotificationSettingsViewModel.swift */; };
		CDCE11D9247D64C600F30825 /* NotificationSettingsOnTableViewCell.swift in Sources */ = {isa = PBXBuildFile; fileRef = CDCE11D8247D64C600F30825 /* NotificationSettingsOnTableViewCell.swift */; };
		CDCE11DB247D64D600F30825 /* NotificationSettingsOffTableViewCell.swift in Sources */ = {isa = PBXBuildFile; fileRef = CDCE11DA247D64D600F30825 /* NotificationSettingsOffTableViewCell.swift */; };
		CDD87C56247556DE007CE6CA /* MainSettingsTableViewCell.swift in Sources */ = {isa = PBXBuildFile; fileRef = CDD87C54247556DE007CE6CA /* MainSettingsTableViewCell.swift */; };
		CDF27BD3246ADBA70044D32B /* ExposureSubmissionServiceTests.swift in Sources */ = {isa = PBXBuildFile; fileRef = CDF27BD2246ADBA70044D32B /* ExposureSubmissionServiceTests.swift */; };
		CDF27BD5246ADBF30044D32B /* HTTPClientTests.swift in Sources */ = {isa = PBXBuildFile; fileRef = CDF27BD4246ADBF30044D32B /* HTTPClientTests.swift */; };
		EE20EA072469883900770683 /* RiskLegend.storyboard in Resources */ = {isa = PBXBuildFile; fileRef = EE20EA062469883900770683 /* RiskLegend.storyboard */; };
		EE22DB81247FB40A001B0A71 /* ENStateHandler.swift in Sources */ = {isa = PBXBuildFile; fileRef = EE22DB7F247FB409001B0A71 /* ENStateHandler.swift */; };
		EE22DB82247FB40A001B0A71 /* ENSettingModel.swift in Sources */ = {isa = PBXBuildFile; fileRef = EE22DB80247FB409001B0A71 /* ENSettingModel.swift */; };
		EE22DB89247FB43A001B0A71 /* TracingHistoryTableViewCell.swift in Sources */ = {isa = PBXBuildFile; fileRef = EE22DB84247FB43A001B0A71 /* TracingHistoryTableViewCell.swift */; };
		EE22DB8A247FB43A001B0A71 /* ImageTableViewCell.swift in Sources */ = {isa = PBXBuildFile; fileRef = EE22DB85247FB43A001B0A71 /* ImageTableViewCell.swift */; };
		EE22DB8B247FB43A001B0A71 /* ActionDetailTableViewCell.swift in Sources */ = {isa = PBXBuildFile; fileRef = EE22DB86247FB43A001B0A71 /* ActionDetailTableViewCell.swift */; };
		EE22DB8C247FB43A001B0A71 /* DescriptionTableViewCell.swift in Sources */ = {isa = PBXBuildFile; fileRef = EE22DB87247FB43A001B0A71 /* DescriptionTableViewCell.swift */; };
		EE22DB8D247FB43A001B0A71 /* ActionTableViewCell.swift in Sources */ = {isa = PBXBuildFile; fileRef = EE22DB88247FB43A001B0A71 /* ActionTableViewCell.swift */; };
		EE22DB8F247FB46C001B0A71 /* ENStateTests.swift in Sources */ = {isa = PBXBuildFile; fileRef = EE22DB8E247FB46C001B0A71 /* ENStateTests.swift */; };
		EE22DB91247FB479001B0A71 /* MockStateHandlerObserverDelegate.swift in Sources */ = {isa = PBXBuildFile; fileRef = EE22DB90247FB479001B0A71 /* MockStateHandlerObserverDelegate.swift */; };
		EE278B2D245F2BBB008B06F9 /* InviteFriends.storyboard in Resources */ = {isa = PBXBuildFile; fileRef = EE278B2C245F2BBB008B06F9 /* InviteFriends.storyboard */; };
		EE278B30245F2C8A008B06F9 /* FriendsInviteController.swift in Sources */ = {isa = PBXBuildFile; fileRef = EE278B2F245F2C8A008B06F9 /* FriendsInviteController.swift */; };
		EE46E5D82466AEA50057627F /* UIView.swift in Sources */ = {isa = PBXBuildFile; fileRef = EE46E5D72466AEA50057627F /* UIView.swift */; };
		EE70C23D245B09EA00AC9B2F /* Localizable.strings in Resources */ = {isa = PBXBuildFile; fileRef = EE70C23A245B09E900AC9B2F /* Localizable.strings */; };
		EE92A33E245D96DA006B97B0 /* Localizable.stringsdict in Resources */ = {isa = PBXBuildFile; fileRef = EE92A340245D96DA006B97B0 /* Localizable.stringsdict */; };
		EEF1067A246EBF8B009DFB4E /* ResetViewController.swift in Sources */ = {isa = PBXBuildFile; fileRef = EEF10679246EBF8B009DFB4E /* ResetViewController.swift */; };
		F252472F2483955B00C5556B /* DynamicTableViewControllerFake.storyboard in Resources */ = {isa = PBXBuildFile; fileRef = F252472E2483955B00C5556B /* DynamicTableViewControllerFake.storyboard */; };
		F25247312484456800C5556B /* DynamicTableViewModelTests.swift in Sources */ = {isa = PBXBuildFile; fileRef = F25247302484456800C5556B /* DynamicTableViewModelTests.swift */; };
		F2DC808E248989CE00EDC40A /* DynamicTableViewControllerRegisterCellsTests.swift in Sources */ = {isa = PBXBuildFile; fileRef = F2DC808D248989CE00EDC40A /* DynamicTableViewControllerRegisterCellsTests.swift */; };
		F2DC809024898A9400EDC40A /* DynamicTableViewControllerNumberOfRowsAndSectionsTests.swift in Sources */ = {isa = PBXBuildFile; fileRef = F2DC808F24898A9400EDC40A /* DynamicTableViewControllerNumberOfRowsAndSectionsTests.swift */; };
		F2DC809224898B1800EDC40A /* DynamicTableViewControllerHeaderTests.swift in Sources */ = {isa = PBXBuildFile; fileRef = F2DC809124898B1800EDC40A /* DynamicTableViewControllerHeaderTests.swift */; };
		F2DC809424898CE600EDC40A /* DynamicTableViewControllerFooterTests.swift in Sources */ = {isa = PBXBuildFile; fileRef = F2DC809324898CE600EDC40A /* DynamicTableViewControllerFooterTests.swift */; };
/* End PBXBuildFile section */

/* Begin PBXContainerItemProxy section */
		85D7595524570491008175F0 /* PBXContainerItemProxy */ = {
			isa = PBXContainerItemProxy;
			containerPortal = 85D759332457048F008175F0 /* Project object */;
			proxyType = 1;
			remoteGlobalIDString = 85D7593A2457048F008175F0;
			remoteInfo = ENA;
		};
		85D7596024570491008175F0 /* PBXContainerItemProxy */ = {
			isa = PBXContainerItemProxy;
			containerPortal = 85D759332457048F008175F0 /* Project object */;
			proxyType = 1;
			remoteGlobalIDString = 85D7593A2457048F008175F0;
			remoteInfo = ENA;
		};
/* End PBXContainerItemProxy section */

/* Begin PBXCopyFilesBuildPhase section */
		B102BDB924603FD600CD55A2 /* Embed Frameworks */ = {
			isa = PBXCopyFilesBuildPhase;
			buildActionMask = 2147483647;
			dstPath = "";
			dstSubfolderSpec = 10;
			files = (
			);
			name = "Embed Frameworks";
			runOnlyForDeploymentPostprocessing = 0;
		};
/* End PBXCopyFilesBuildPhase section */

/* Begin PBXFileReference section */
		011E13AD24680A4000973467 /* HTTPClient.swift */ = {isa = PBXFileReference; lastKnownFileType = sourcecode.swift; path = HTTPClient.swift; sourceTree = "<group>"; };
		011E4B002483A35A002E6412 /* ENACommunity.entitlements */ = {isa = PBXFileReference; fileEncoding = 4; lastKnownFileType = text.plist.entitlements; path = ENACommunity.entitlements; sourceTree = "<group>"; };
		013DC101245DAC4E00EE58B0 /* Store.swift */ = {isa = PBXFileReference; lastKnownFileType = sourcecode.swift; path = Store.swift; sourceTree = "<group>"; };
		0159E6BF247829BA00894A89 /* temporary_exposure_key_export.pb.swift */ = {isa = PBXFileReference; fileEncoding = 4; lastKnownFileType = sourcecode.swift; name = temporary_exposure_key_export.pb.swift; path = ../../../gen/output/temporary_exposure_key_export.pb.swift; sourceTree = "<group>"; };
		0159E6C0247829BA00894A89 /* temporary_exposure_key_signature_list.pb.swift */ = {isa = PBXFileReference; fileEncoding = 4; lastKnownFileType = sourcecode.swift; name = temporary_exposure_key_signature_list.pb.swift; path = ../../../gen/output/temporary_exposure_key_signature_list.pb.swift; sourceTree = "<group>"; };
		016146902487A43E00660992 /* WebPageHelper.swift */ = {isa = PBXFileReference; lastKnownFileType = sourcecode.swift; path = WebPageHelper.swift; sourceTree = "<group>"; };
		01F5F7212487B9C000229720 /* AppInformationViewController.swift */ = {isa = PBXFileReference; lastKnownFileType = sourcecode.swift; path = AppInformationViewController.swift; sourceTree = "<group>"; };
		0D5611B3247F852C00B5B094 /* SQLiteKeyValueStore.swift */ = {isa = PBXFileReference; lastKnownFileType = sourcecode.swift; path = SQLiteKeyValueStore.swift; sourceTree = "<group>"; };
		0D5611B7247FD36F00B5B094 /* PersistedAndPublished.swift */ = {isa = PBXFileReference; fileEncoding = 4; lastKnownFileType = sourcecode.swift; path = PersistedAndPublished.swift; sourceTree = "<group>"; };
		0DFCC2692484D7A700E2811D /* ENA-Bridging-Header.h */ = {isa = PBXFileReference; lastKnownFileType = sourcecode.c.h; path = "ENA-Bridging-Header.h"; sourceTree = "<group>"; };
		0DFCC26F2484DC8200E2811D /* ENATests-Bridging-Header.h */ = {isa = PBXFileReference; lastKnownFileType = sourcecode.c.h; path = "ENATests-Bridging-Header.h"; sourceTree = "<group>"; };
		0DFCC2702484DC8400E2811D /* sqlite3.c */ = {isa = PBXFileReference; fileEncoding = 4; lastKnownFileType = sourcecode.c.c; path = sqlite3.c; sourceTree = "<group>"; };
		0DFCC2712484DC8400E2811D /* sqlite3.h */ = {isa = PBXFileReference; fileEncoding = 4; lastKnownFileType = sourcecode.c.h; path = sqlite3.h; sourceTree = "<group>"; };
		1309194E247972C40066E329 /* PrivacyProtectionViewController.swift */ = {isa = PBXFileReference; lastKnownFileType = sourcecode.swift; path = PrivacyProtectionViewController.swift; sourceTree = "<group>"; };
		130CB19B246D92F800ADE602 /* ENAUITestsOnboarding.swift */ = {isa = PBXFileReference; fileEncoding = 4; lastKnownFileType = sourcecode.swift; path = ENAUITestsOnboarding.swift; sourceTree = "<group>"; };
		13156CFE248C19D000AFC472 /* de */ = {isa = PBXFileReference; lastKnownFileType = text.html; name = de; path = de.lproj/usage.html; sourceTree = "<group>"; };
		13156D00248CDECC00AFC472 /* en */ = {isa = PBXFileReference; lastKnownFileType = text.html; name = en; path = en.lproj/usage.html; sourceTree = "<group>"; };
		134F0DB9247578FF00D88934 /* ENAUITestsHome.swift */ = {isa = PBXFileReference; fileEncoding = 4; lastKnownFileType = sourcecode.swift; path = ENAUITestsHome.swift; sourceTree = "<group>"; };
		134F0DBA247578FF00D88934 /* ENAUITests-Extensions.swift */ = {isa = PBXFileReference; fileEncoding = 4; lastKnownFileType = sourcecode.swift; path = "ENAUITests-Extensions.swift"; sourceTree = "<group>"; };
		134F0F2B2475793400D88934 /* SnapshotHelper.swift */ = {isa = PBXFileReference; fileEncoding = 4; lastKnownFileType = sourcecode.swift; name = SnapshotHelper.swift; path = ../../fastlane/SnapshotHelper.swift; sourceTree = "<group>"; };
		134FFA0F247466BD00D82D14 /* Accessibility.swift */ = {isa = PBXFileReference; fileEncoding = 4; lastKnownFileType = sourcecode.swift; path = Accessibility.swift; sourceTree = "<group>"; };
		13722043247AEEAD00152764 /* UNNotificationCenter+Extension.swift */ = {isa = PBXFileReference; lastKnownFileType = sourcecode.swift; path = "UNNotificationCenter+Extension.swift"; sourceTree = "<group>"; };
		137846482488027500A50AB8 /* OnboardingInfoViewController+Extension.swift */ = {isa = PBXFileReference; lastKnownFileType = sourcecode.swift; path = "OnboardingInfoViewController+Extension.swift"; sourceTree = "<group>"; };
		138910C4247A909000D739F6 /* ENATaskScheduler.swift */ = {isa = PBXFileReference; lastKnownFileType = sourcecode.swift; path = ENATaskScheduler.swift; sourceTree = "<group>"; };
		13BAE9B02472FB1E00CEE58A /* CellConfiguratorIndexPosition.swift */ = {isa = PBXFileReference; lastKnownFileType = sourcecode.swift; path = CellConfiguratorIndexPosition.swift; sourceTree = "<group>"; };
		2F26CE2D248B9C4F00BE30EE /* UIViewController+BackButton.swift */ = {isa = PBXFileReference; lastKnownFileType = sourcecode.swift; path = "UIViewController+BackButton.swift"; sourceTree = "<group>"; };
		2F3218CD24800F6500A7AC0A /* DynamicTableViewStepCell.swift */ = {isa = PBXFileReference; lastKnownFileType = sourcecode.swift; path = DynamicTableViewStepCell.swift; sourceTree = "<group>"; };
		2F3218CF248063E300A7AC0A /* UIView+Convenience.swift */ = {isa = PBXFileReference; lastKnownFileType = sourcecode.swift; path = "UIView+Convenience.swift"; sourceTree = "<group>"; };
		2F78574F248506BD00323A9C /* HomeTestResultCell.xib */ = {isa = PBXFileReference; fileEncoding = 4; lastKnownFileType = file.xib; path = HomeTestResultCell.xib; sourceTree = "<group>"; };
		2F785750248506BD00323A9C /* HomeTestResultCell.swift */ = {isa = PBXFileReference; fileEncoding = 4; lastKnownFileType = sourcecode.swift; path = HomeTestResultCell.swift; sourceTree = "<group>"; };
		2F80CFD8247ED988000F06AF /* ExposureSubmissionIntroViewController.swift */ = {isa = PBXFileReference; lastKnownFileType = sourcecode.swift; path = ExposureSubmissionIntroViewController.swift; sourceTree = "<group>"; };
		2F80CFDA247EDDB3000F06AF /* ExposureSubmissionHotlineViewController.swift */ = {isa = PBXFileReference; lastKnownFileType = sourcecode.swift; path = ExposureSubmissionHotlineViewController.swift; sourceTree = "<group>"; };
		2F80CFDC247EEB88000F06AF /* DynamicTableViewImageCardCell.swift */ = {isa = PBXFileReference; lastKnownFileType = sourcecode.swift; path = DynamicTableViewImageCardCell.swift; sourceTree = "<group>"; };
		2FF1D62D2487850200381FFB /* NSMutableAttributedString+Generation.swift */ = {isa = PBXFileReference; lastKnownFileType = sourcecode.swift; path = "NSMutableAttributedString+Generation.swift"; sourceTree = "<group>"; };
		2FF1D62F24880FCF00381FFB /* DynamicTableViewRoundedCell.swift */ = {isa = PBXFileReference; lastKnownFileType = sourcecode.swift; path = DynamicTableViewRoundedCell.swift; sourceTree = "<group>"; };
		3DD767452483D4DE002DD2B3 /* ReachabilityService.swift */ = {isa = PBXFileReference; lastKnownFileType = sourcecode.swift; path = ReachabilityService.swift; sourceTree = "<group>"; };
		3DD7674A2483D6C1002DD2B3 /* ConnectivityReachabilityService.swift */ = {isa = PBXFileReference; lastKnownFileType = sourcecode.swift; path = ConnectivityReachabilityService.swift; sourceTree = "<group>"; };
		3DD7674C2483DDAC002DD2B3 /* MockReachabilityService.swift */ = {isa = PBXFileReference; lastKnownFileType = sourcecode.swift; path = MockReachabilityService.swift; sourceTree = "<group>"; };
		4026C2DB24852B7600926FB4 /* AppInformationViewController+LegalModel.swift */ = {isa = PBXFileReference; lastKnownFileType = sourcecode.swift; path = "AppInformationViewController+LegalModel.swift"; sourceTree = "<group>"; };
		4026C2E324854C8D00926FB4 /* AppInformationLegalCell.swift */ = {isa = PBXFileReference; lastKnownFileType = sourcecode.swift; path = AppInformationLegalCell.swift; sourceTree = "<group>"; };
		5111E7622460BB1500ED6498 /* HomeInteractor.swift */ = {isa = PBXFileReference; lastKnownFileType = sourcecode.swift; path = HomeInteractor.swift; sourceTree = "<group>"; };
		51486D9E2484FC0200FCE216 /* HomeRiskLevelCellConfigurator.swift */ = {isa = PBXFileReference; lastKnownFileType = sourcecode.swift; path = HomeRiskLevelCellConfigurator.swift; sourceTree = "<group>"; };
		51486DA02485101500FCE216 /* RiskInactiveCollectionViewCell.swift */ = {isa = PBXFileReference; lastKnownFileType = sourcecode.swift; path = RiskInactiveCollectionViewCell.swift; sourceTree = "<group>"; };
		51486DA12485101500FCE216 /* RiskInactiveCollectionViewCell.xib */ = {isa = PBXFileReference; lastKnownFileType = file.xib; path = RiskInactiveCollectionViewCell.xib; sourceTree = "<group>"; };
		51486DA42485237200FCE216 /* RiskThankYouCollectionViewCell.swift */ = {isa = PBXFileReference; lastKnownFileType = sourcecode.swift; path = RiskThankYouCollectionViewCell.swift; sourceTree = "<group>"; };
		51486DA52485237200FCE216 /* RiskThankYouCollectionViewCell.xib */ = {isa = PBXFileReference; lastKnownFileType = file.xib; path = RiskThankYouCollectionViewCell.xib; sourceTree = "<group>"; };
		514C0A0524772F3400F235F6 /* HomeRiskViewConfigurator.swift */ = {isa = PBXFileReference; lastKnownFileType = sourcecode.swift; path = HomeRiskViewConfigurator.swift; sourceTree = "<group>"; };
		514C0A0724772F5E00F235F6 /* RiskItemView.swift */ = {isa = PBXFileReference; lastKnownFileType = sourcecode.swift; path = RiskItemView.swift; sourceTree = "<group>"; };
		514C0A09247AEEE200F235F6 /* en */ = {isa = PBXFileReference; lastKnownFileType = text.plist.stringsdict; name = en; path = en.lproj/Localizable.stringsdict; sourceTree = "<group>"; };
		514C0A0A247AF9F700F235F6 /* RiskTextItemView.xib */ = {isa = PBXFileReference; lastKnownFileType = file.xib; path = RiskTextItemView.xib; sourceTree = "<group>"; };
		514C0A0C247AFB0200F235F6 /* RiskTextItemView.swift */ = {isa = PBXFileReference; lastKnownFileType = sourcecode.swift; path = RiskTextItemView.swift; sourceTree = "<group>"; };
		514C0A0E247AFEC500F235F6 /* HomeRiskTextItemViewConfigurator.swift */ = {isa = PBXFileReference; lastKnownFileType = sourcecode.swift; path = HomeRiskTextItemViewConfigurator.swift; sourceTree = "<group>"; };
		514C0A10247C15EC00F235F6 /* HomeUnknownRiskCellConfigurator.swift */ = {isa = PBXFileReference; lastKnownFileType = sourcecode.swift; path = HomeUnknownRiskCellConfigurator.swift; sourceTree = "<group>"; };
		514C0A13247C163800F235F6 /* HomeLowRiskCellConfigurator.swift */ = {isa = PBXFileReference; lastKnownFileType = sourcecode.swift; path = HomeLowRiskCellConfigurator.swift; sourceTree = "<group>"; };
		514C0A15247C164700F235F6 /* HomeHighRiskCellConfigurator.swift */ = {isa = PBXFileReference; lastKnownFileType = sourcecode.swift; path = HomeHighRiskCellConfigurator.swift; sourceTree = "<group>"; };
		514C0A19247C16D600F235F6 /* HomeInactiveRiskCellConfigurator.swift */ = {isa = PBXFileReference; lastKnownFileType = sourcecode.swift; path = HomeInactiveRiskCellConfigurator.swift; sourceTree = "<group>"; };
		514E812F24618E3D00636861 /* ExposureDetection.storyboard */ = {isa = PBXFileReference; lastKnownFileType = file.storyboard; path = ExposureDetection.storyboard; sourceTree = "<group>"; };
		514E81332461B97700636861 /* ExposureManager.swift */ = {isa = PBXFileReference; fileEncoding = 4; lastKnownFileType = sourcecode.swift; path = ExposureManager.swift; sourceTree = "<group>"; };
		514EE998246D4C2E00DE4884 /* UITableViewCell+Identifier.swift */ = {isa = PBXFileReference; lastKnownFileType = sourcecode.swift; path = "UITableViewCell+Identifier.swift"; sourceTree = "<group>"; };
		514EE99A246D4C4C00DE4884 /* UITableView+Dequeue.swift */ = {isa = PBXFileReference; lastKnownFileType = sourcecode.swift; path = "UITableView+Dequeue.swift"; sourceTree = "<group>"; };
		514EE99C246D4CFB00DE4884 /* TableViewCellConfigurator.swift */ = {isa = PBXFileReference; lastKnownFileType = sourcecode.swift; path = TableViewCellConfigurator.swift; sourceTree = "<group>"; };
		514EE99F246D4DF800DE4884 /* HomeRiskImageItemViewConfigurator.swift */ = {isa = PBXFileReference; lastKnownFileType = sourcecode.swift; path = HomeRiskImageItemViewConfigurator.swift; sourceTree = "<group>"; };
		515BBDEA2484F8E500CDB674 /* HomeThankYouRiskCellConfigurator.swift */ = {isa = PBXFileReference; lastKnownFileType = sourcecode.swift; path = HomeThankYouRiskCellConfigurator.swift; sourceTree = "<group>"; };
		51895EDB245E16CD0085DA38 /* ENAColor.swift */ = {isa = PBXFileReference; lastKnownFileType = sourcecode.swift; path = ENAColor.swift; sourceTree = "<group>"; };
		518A69FA24687D5800444E66 /* RiskLevel.swift */ = {isa = PBXFileReference; lastKnownFileType = sourcecode.swift; path = RiskLevel.swift; sourceTree = "<group>"; };
		51B5B413246DF07300DC5D3E /* RiskImageItemView.xib */ = {isa = PBXFileReference; lastKnownFileType = file.xib; path = RiskImageItemView.xib; sourceTree = "<group>"; };
		51B5B415246DF13D00DC5D3E /* RiskImageItemView.swift */ = {isa = PBXFileReference; lastKnownFileType = sourcecode.swift; path = RiskImageItemView.swift; sourceTree = "<group>"; };
		51B5B41B246EC8B800DC5D3E /* HomeCardCollectionViewCell.swift */ = {isa = PBXFileReference; lastKnownFileType = sourcecode.swift; path = HomeCardCollectionViewCell.swift; sourceTree = "<group>"; };
		51C737BC245B349700286105 /* OnboardingInfoViewController.swift */ = {isa = PBXFileReference; lastKnownFileType = sourcecode.swift; path = OnboardingInfoViewController.swift; sourceTree = "<group>"; };
		51C737BE245B3B5D00286105 /* OnboardingInfo.swift */ = {isa = PBXFileReference; lastKnownFileType = sourcecode.swift; path = OnboardingInfo.swift; sourceTree = "<group>"; };
		51C7790B24867F16004582F8 /* RiskListItemView.xib */ = {isa = PBXFileReference; lastKnownFileType = file.xib; path = RiskListItemView.xib; sourceTree = "<group>"; };
		51C7790D24867F22004582F8 /* RiskListItemView.swift */ = {isa = PBXFileReference; lastKnownFileType = sourcecode.swift; path = RiskListItemView.swift; sourceTree = "<group>"; };
		51C7790F248684F5004582F8 /* HomeRiskListItemViewConfigurator.swift */ = {isa = PBXFileReference; lastKnownFileType = sourcecode.swift; path = HomeRiskListItemViewConfigurator.swift; sourceTree = "<group>"; };
		51C779112486E549004582F8 /* HomeFindingPositiveRiskCellConfigurator.swift */ = {isa = PBXFileReference; lastKnownFileType = sourcecode.swift; path = HomeFindingPositiveRiskCellConfigurator.swift; sourceTree = "<group>"; };
		51C779132486E5AB004582F8 /* RiskFindingPositiveCollectionViewCell.xib */ = {isa = PBXFileReference; lastKnownFileType = file.xib; path = RiskFindingPositiveCollectionViewCell.xib; sourceTree = "<group>"; };
		51C779152486E5BA004582F8 /* RiskFindingPositiveCollectionViewCell.swift */ = {isa = PBXFileReference; lastKnownFileType = sourcecode.swift; path = RiskFindingPositiveCollectionViewCell.swift; sourceTree = "<group>"; };
		51CE1B2E245F5CFC002CF42A /* HomeViewController.swift */ = {isa = PBXFileReference; lastKnownFileType = sourcecode.swift; path = HomeViewController.swift; sourceTree = "<group>"; };
		51CE1B49246016B0002CF42A /* UICollectionViewCell+Identifier.swift */ = {isa = PBXFileReference; lastKnownFileType = sourcecode.swift; path = "UICollectionViewCell+Identifier.swift"; sourceTree = "<group>"; };
		51CE1B4B246016D1002CF42A /* UICollectionReusableView+Identifier.swift */ = {isa = PBXFileReference; lastKnownFileType = sourcecode.swift; path = "UICollectionReusableView+Identifier.swift"; sourceTree = "<group>"; };
		51CE1B5424604DD2002CF42A /* HomeLayout.swift */ = {isa = PBXFileReference; lastKnownFileType = sourcecode.swift; path = HomeLayout.swift; sourceTree = "<group>"; };
		51CE1B76246078B6002CF42A /* ActivateCollectionViewCell.xib */ = {isa = PBXFileReference; fileEncoding = 4; lastKnownFileType = file.xib; path = ActivateCollectionViewCell.xib; sourceTree = "<group>"; };
		51CE1B77246078B6002CF42A /* SubmitCollectionViewCell.swift */ = {isa = PBXFileReference; fileEncoding = 4; lastKnownFileType = sourcecode.swift; path = SubmitCollectionViewCell.swift; sourceTree = "<group>"; };
		51CE1B78246078B6002CF42A /* ActivateCollectionViewCell.swift */ = {isa = PBXFileReference; fileEncoding = 4; lastKnownFileType = sourcecode.swift; path = ActivateCollectionViewCell.swift; sourceTree = "<group>"; };
		51CE1B79246078B6002CF42A /* RiskLevelCollectionViewCell.xib */ = {isa = PBXFileReference; fileEncoding = 4; lastKnownFileType = file.xib; path = RiskLevelCollectionViewCell.xib; sourceTree = "<group>"; };
		51CE1B7A246078B6002CF42A /* RiskLevelCollectionViewCell.swift */ = {isa = PBXFileReference; fileEncoding = 4; lastKnownFileType = sourcecode.swift; path = RiskLevelCollectionViewCell.swift; sourceTree = "<group>"; };
		51CE1B7B246078B6002CF42A /* InfoCollectionViewCell.xib */ = {isa = PBXFileReference; fileEncoding = 4; lastKnownFileType = file.xib; path = InfoCollectionViewCell.xib; sourceTree = "<group>"; };
		51CE1B7C246078B6002CF42A /* InfoCollectionViewCell.swift */ = {isa = PBXFileReference; fileEncoding = 4; lastKnownFileType = sourcecode.swift; path = InfoCollectionViewCell.swift; sourceTree = "<group>"; };
		51CE1B7E246078B6002CF42A /* SubmitCollectionViewCell.xib */ = {isa = PBXFileReference; fileEncoding = 4; lastKnownFileType = file.xib; path = SubmitCollectionViewCell.xib; sourceTree = "<group>"; };
		51CE1B81246078B6002CF42A /* HomeFooterSupplementaryView.xib */ = {isa = PBXFileReference; fileEncoding = 4; lastKnownFileType = file.xib; path = HomeFooterSupplementaryView.xib; sourceTree = "<group>"; };
		51CE1B82246078B6002CF42A /* HomeFooterSupplementaryView.swift */ = {isa = PBXFileReference; fileEncoding = 4; lastKnownFileType = sourcecode.swift; path = HomeFooterSupplementaryView.swift; sourceTree = "<group>"; };
		51CE1B84246078B6002CF42A /* SectionSystemBackgroundDecorationView.swift */ = {isa = PBXFileReference; fileEncoding = 4; lastKnownFileType = sourcecode.swift; path = SectionSystemBackgroundDecorationView.swift; sourceTree = "<group>"; };
		51CE1BB42460AC82002CF42A /* UICollectionView+Dequeue.swift */ = {isa = PBXFileReference; lastKnownFileType = sourcecode.swift; path = "UICollectionView+Dequeue.swift"; sourceTree = "<group>"; };
		51CE1BB92460AFD8002CF42A /* HomeActivateCellConfigurator.swift */ = {isa = PBXFileReference; lastKnownFileType = sourcecode.swift; path = HomeActivateCellConfigurator.swift; sourceTree = "<group>"; };
		51CE1BBC2460B1CB002CF42A /* CollectionViewCellConfigurator.swift */ = {isa = PBXFileReference; fileEncoding = 4; lastKnownFileType = sourcecode.swift; path = CollectionViewCellConfigurator.swift; sourceTree = "<group>"; };
		51CE1BBE2460B222002CF42A /* HomeRiskCellConfigurator.swift */ = {isa = PBXFileReference; lastKnownFileType = sourcecode.swift; path = HomeRiskCellConfigurator.swift; sourceTree = "<group>"; };
		51CE1BC02460B256002CF42A /* HomeSubmitCellConfigurator.swift */ = {isa = PBXFileReference; lastKnownFileType = sourcecode.swift; path = HomeSubmitCellConfigurator.swift; sourceTree = "<group>"; };
		51CE1BC22460B28D002CF42A /* HomeInfoCellConfigurator.swift */ = {isa = PBXFileReference; lastKnownFileType = sourcecode.swift; path = HomeInfoCellConfigurator.swift; sourceTree = "<group>"; };
		51D420B02458397300AD70CA /* Onboarding.storyboard */ = {isa = PBXFileReference; lastKnownFileType = file.storyboard; path = Onboarding.storyboard; sourceTree = "<group>"; };
		51D420B324583ABB00AD70CA /* AppStoryboard.swift */ = {isa = PBXFileReference; lastKnownFileType = sourcecode.swift; path = AppStoryboard.swift; sourceTree = "<group>"; };
		51D420B624583B7200AD70CA /* NSObject+Identifier.swift */ = {isa = PBXFileReference; lastKnownFileType = sourcecode.swift; path = "NSObject+Identifier.swift"; sourceTree = "<group>"; };
		51D420B824583B8300AD70CA /* UIViewController+AppStoryboard.swift */ = {isa = PBXFileReference; lastKnownFileType = sourcecode.swift; path = "UIViewController+AppStoryboard.swift"; sourceTree = "<group>"; };
		51D420C324583E3300AD70CA /* SettingsViewController.swift */ = {isa = PBXFileReference; lastKnownFileType = sourcecode.swift; path = SettingsViewController.swift; sourceTree = "<group>"; };
		51D420CD245869C800AD70CA /* Home.storyboard */ = {isa = PBXFileReference; lastKnownFileType = file.storyboard; path = Home.storyboard; sourceTree = "<group>"; };
		51D420CF24586AB300AD70CA /* Settings.storyboard */ = {isa = PBXFileReference; lastKnownFileType = file.storyboard; path = Settings.storyboard; sourceTree = "<group>"; };
		51D420D324586DCA00AD70CA /* NotificationName.swift */ = {isa = PBXFileReference; lastKnownFileType = sourcecode.swift; path = NotificationName.swift; sourceTree = "<group>"; };
		51FE277A2475340300BB8144 /* HomeRiskLoadingItemViewConfigurator.swift */ = {isa = PBXFileReference; lastKnownFileType = sourcecode.swift; path = HomeRiskLoadingItemViewConfigurator.swift; sourceTree = "<group>"; };
		51FE277C247535C400BB8144 /* RiskLoadingItemView.xib */ = {isa = PBXFileReference; lastKnownFileType = file.xib; path = RiskLoadingItemView.xib; sourceTree = "<group>"; };
		51FE277E247535E300BB8144 /* RiskLoadingItemView.swift */ = {isa = PBXFileReference; lastKnownFileType = sourcecode.swift; path = RiskLoadingItemView.swift; sourceTree = "<group>"; };
		710ABB1E2475115500948792 /* UITableViewController+Enum.swift */ = {isa = PBXFileReference; lastKnownFileType = sourcecode.swift; path = "UITableViewController+Enum.swift"; sourceTree = "<group>"; };
		710ABB22247513E300948792 /* DynamicTypeTableViewCell.swift */ = {isa = PBXFileReference; lastKnownFileType = sourcecode.swift; path = DynamicTypeTableViewCell.swift; sourceTree = "<group>"; };
		710ABB24247514BD00948792 /* UIViewController+Segue.swift */ = {isa = PBXFileReference; lastKnownFileType = sourcecode.swift; path = "UIViewController+Segue.swift"; sourceTree = "<group>"; };
		710ABB26247533FA00948792 /* DynamicTableViewController.swift */ = {isa = PBXFileReference; lastKnownFileType = sourcecode.swift; path = DynamicTableViewController.swift; sourceTree = "<group>"; };
		710ABB282475353900948792 /* DynamicTableViewModel.swift */ = {isa = PBXFileReference; lastKnownFileType = sourcecode.swift; path = DynamicTableViewModel.swift; sourceTree = "<group>"; };
		71176E2D24891C02004B0C9F /* ENAColorTests.swift */ = {isa = PBXFileReference; lastKnownFileType = sourcecode.swift; path = ENAColorTests.swift; sourceTree = "<group>"; };
		71176E31248957C3004B0C9F /* AppNavigationController.swift */ = {isa = PBXFileReference; lastKnownFileType = sourcecode.swift; path = AppNavigationController.swift; sourceTree = "<group>"; };
		71330E40248109F600EB10F6 /* DynamicTableViewSection.swift */ = {isa = PBXFileReference; lastKnownFileType = sourcecode.swift; path = DynamicTableViewSection.swift; sourceTree = "<group>"; };
		71330E42248109FD00EB10F6 /* DynamicTableViewCell.swift */ = {isa = PBXFileReference; lastKnownFileType = sourcecode.swift; path = DynamicTableViewCell.swift; sourceTree = "<group>"; };
		71330E4424810A0500EB10F6 /* DynamicTableViewHeader.swift */ = {isa = PBXFileReference; lastKnownFileType = sourcecode.swift; path = DynamicTableViewHeader.swift; sourceTree = "<group>"; };
		71330E4624810A0C00EB10F6 /* DynamicTableViewFooter.swift */ = {isa = PBXFileReference; lastKnownFileType = sourcecode.swift; path = DynamicTableViewFooter.swift; sourceTree = "<group>"; };
		71330E4824810A5A00EB10F6 /* DynamicTableViewAction.swift */ = {isa = PBXFileReference; lastKnownFileType = sourcecode.swift; path = DynamicTableViewAction.swift; sourceTree = "<group>"; };
		713EA25A247818B000AB7EE8 /* DynamicTypeButton.swift */ = {isa = PBXFileReference; lastKnownFileType = sourcecode.swift; path = DynamicTypeButton.swift; sourceTree = "<group>"; };
		713EA25C24798A7000AB7EE8 /* ExposureDetectionRoundedView.swift */ = {isa = PBXFileReference; lastKnownFileType = sourcecode.swift; path = ExposureDetectionRoundedView.swift; sourceTree = "<group>"; };
		713EA25E24798A9100AB7EE8 /* ExposureDetectionRiskCell.swift */ = {isa = PBXFileReference; lastKnownFileType = sourcecode.swift; path = ExposureDetectionRiskCell.swift; sourceTree = "<group>"; };
		713EA26024798AD100AB7EE8 /* InsetTableViewCell.swift */ = {isa = PBXFileReference; lastKnownFileType = sourcecode.swift; path = InsetTableViewCell.swift; sourceTree = "<group>"; };
		713EA26224798F8500AB7EE8 /* ExposureDetectionHeaderCell.swift */ = {isa = PBXFileReference; lastKnownFileType = sourcecode.swift; path = ExposureDetectionHeaderCell.swift; sourceTree = "<group>"; };
		713FD5662482811900C1F6DD /* colors.xcassets */ = {isa = PBXFileReference; lastKnownFileType = folder.assetcatalog; path = colors.xcassets; sourceTree = "<group>"; };
		714194E9247A65C60072A090 /* DynamicTableViewHeaderSeparatorView.swift */ = {isa = PBXFileReference; lastKnownFileType = sourcecode.swift; path = DynamicTableViewHeaderSeparatorView.swift; sourceTree = "<group>"; };
		714CD8662472885900F56450 /* ExposureDetectionViewController+DynamicTableViewModel.swift */ = {isa = PBXFileReference; lastKnownFileType = sourcecode.swift; path = "ExposureDetectionViewController+DynamicTableViewModel.swift"; sourceTree = "<group>"; };
		714CD868247297F800F56450 /* NibLoadable.swift */ = {isa = PBXFileReference; lastKnownFileType = sourcecode.swift; path = NibLoadable.swift; sourceTree = "<group>"; };
		7154EB49247D21E200A467FF /* ExposureDetectionLongGuideCell.swift */ = {isa = PBXFileReference; lastKnownFileType = sourcecode.swift; path = ExposureDetectionLongGuideCell.swift; sourceTree = "<group>"; };
		7154EB4B247E862100A467FF /* ExposureDetectionLoadingCell.swift */ = {isa = PBXFileReference; lastKnownFileType = sourcecode.swift; path = ExposureDetectionLoadingCell.swift; sourceTree = "<group>"; };
		717D21E8248C022E00D9717E /* DynamicTableViewHtmlCell.swift */ = {isa = PBXFileReference; lastKnownFileType = sourcecode.swift; path = DynamicTableViewHtmlCell.swift; sourceTree = "<group>"; };
		717D21EA248C072300D9717E /* en */ = {isa = PBXFileReference; lastKnownFileType = text.html; name = en; path = "en.lproj/privacy-policy.html"; sourceTree = "<group>"; };
		71AFBD922464251000F91006 /* .swiftlint.yml */ = {isa = PBXFileReference; lastKnownFileType = text.yaml; path = .swiftlint.yml; sourceTree = "<group>"; };
		71B8044424828A6C00D53506 /* .swiftformat */ = {isa = PBXFileReference; lastKnownFileType = text; path = .swiftformat; sourceTree = "<group>"; };
		71B804462484CC0800D53506 /* ENALabel.swift */ = {isa = PBXFileReference; lastKnownFileType = sourcecode.swift; path = ENALabel.swift; sourceTree = "<group>"; };
		71B804482484D37300D53506 /* RiskLegendViewController.swift */ = {isa = PBXFileReference; lastKnownFileType = sourcecode.swift; path = RiskLegendViewController.swift; sourceTree = "<group>"; };
		71B8044C248525CD00D53506 /* RiskLegendViewController+DynamicTableViewModel.swift */ = {isa = PBXFileReference; lastKnownFileType = sourcecode.swift; path = "RiskLegendViewController+DynamicTableViewModel.swift"; sourceTree = "<group>"; };
		71B8044E248526B600D53506 /* DynamicTableViewSpaceCell.swift */ = {isa = PBXFileReference; lastKnownFileType = sourcecode.swift; path = DynamicTableViewSpaceCell.swift; sourceTree = "<group>"; };
		71B804512485272F00D53506 /* RiskLegendNumberedTitleCell.swift */ = {isa = PBXFileReference; lastKnownFileType = sourcecode.swift; path = RiskLegendNumberedTitleCell.swift; sourceTree = "<group>"; };
		71B804532485273C00D53506 /* RiskLegendDotBodyCell.swift */ = {isa = PBXFileReference; lastKnownFileType = sourcecode.swift; path = RiskLegendDotBodyCell.swift; sourceTree = "<group>"; };
		71CC3E9C246D5D8000217F2C /* AppInformationViewController+DynamicTableViewModel.swift */ = {isa = PBXFileReference; lastKnownFileType = sourcecode.swift; path = "AppInformationViewController+DynamicTableViewModel.swift"; sourceTree = "<group>"; };
		71CC3E9E246D6B6800217F2C /* AppInformationDetailViewController.swift */ = {isa = PBXFileReference; lastKnownFileType = sourcecode.swift; path = AppInformationDetailViewController.swift; sourceTree = "<group>"; };
		71CC3EA0246D6BBF00217F2C /* DynamicTypeLabel.swift */ = {isa = PBXFileReference; lastKnownFileType = sourcecode.swift; path = DynamicTypeLabel.swift; sourceTree = "<group>"; };
		71CC3EA2246D6C4000217F2C /* UIFont+DynamicType.swift */ = {isa = PBXFileReference; lastKnownFileType = sourcecode.swift; path = "UIFont+DynamicType.swift"; sourceTree = "<group>"; };
		71F2E57A2487AEFC00694F1A /* ena-colors.xcassets */ = {isa = PBXFileReference; lastKnownFileType = folder.assetcatalog; path = "ena-colors.xcassets"; sourceTree = "<group>"; };
		71F5418B248BEDBE006DB793 /* de */ = {isa = PBXFileReference; lastKnownFileType = text.html; name = de; path = "de.lproj/privacy-policy.html"; sourceTree = "<group>"; };
		71F54190248BF677006DB793 /* HtmlTextView.swift */ = {isa = PBXFileReference; lastKnownFileType = sourcecode.swift; path = HtmlTextView.swift; sourceTree = "<group>"; };
		71FD8861246EB27F00E804D0 /* ExposureDetectionViewController.swift */ = {isa = PBXFileReference; lastKnownFileType = sourcecode.swift; path = ExposureDetectionViewController.swift; sourceTree = "<group>"; };
		71FE1C68247A8FE100851FEB /* DynamicTableViewHeaderFooterView.swift */ = {isa = PBXFileReference; lastKnownFileType = sourcecode.swift; path = DynamicTableViewHeaderFooterView.swift; sourceTree = "<group>"; };
		71FE1C6A247AA3F100851FEB /* ExposureDetectionViewController+State.swift */ = {isa = PBXFileReference; lastKnownFileType = sourcecode.swift; path = "ExposureDetectionViewController+State.swift"; sourceTree = "<group>"; };
		71FE1C6C247AA43400851FEB /* ExposureDetectionViewController+Summary.swift */ = {isa = PBXFileReference; lastKnownFileType = sourcecode.swift; path = "ExposureDetectionViewController+Summary.swift"; sourceTree = "<group>"; };
		71FE1C70247AA7B700851FEB /* DynamicTableViewHeaderImageView.swift */ = {isa = PBXFileReference; fileEncoding = 4; lastKnownFileType = sourcecode.swift; path = DynamicTableViewHeaderImageView.swift; sourceTree = "<group>"; };
		71FE1C73247AC2B500851FEB /* ExposureSubmissionSuccessViewController.swift */ = {isa = PBXFileReference; fileEncoding = 4; lastKnownFileType = sourcecode.swift; path = ExposureSubmissionSuccessViewController.swift; sourceTree = "<group>"; };
		71FE1C74247AC2B500851FEB /* ExposureSubmissionQRScannerViewController.swift */ = {isa = PBXFileReference; fileEncoding = 4; lastKnownFileType = sourcecode.swift; path = ExposureSubmissionQRScannerViewController.swift; sourceTree = "<group>"; };
		71FE1C75247AC2B500851FEB /* ExposureSubmissionOverviewViewController.swift */ = {isa = PBXFileReference; fileEncoding = 4; lastKnownFileType = sourcecode.swift; path = ExposureSubmissionOverviewViewController.swift; sourceTree = "<group>"; };
		71FE1C76247AC2B500851FEB /* ExposureSubmissionTanInputViewController.swift */ = {isa = PBXFileReference; fileEncoding = 4; lastKnownFileType = sourcecode.swift; path = ExposureSubmissionTanInputViewController.swift; sourceTree = "<group>"; };
		71FE1C78247AC2B500851FEB /* ExposureSubmissionTestResultViewController.swift */ = {isa = PBXFileReference; fileEncoding = 4; lastKnownFileType = sourcecode.swift; path = ExposureSubmissionTestResultViewController.swift; sourceTree = "<group>"; };
		71FE1C79247AC2B500851FEB /* ExposureSubmissionNavigationController.swift */ = {isa = PBXFileReference; fileEncoding = 4; lastKnownFileType = sourcecode.swift; path = ExposureSubmissionNavigationController.swift; sourceTree = "<group>"; };
		71FE1C81247AC30300851FEB /* ENATanInput.swift */ = {isa = PBXFileReference; fileEncoding = 4; lastKnownFileType = sourcecode.swift; path = ENATanInput.swift; sourceTree = "<group>"; };
		71FE1C84247AC33D00851FEB /* ExposureSubmissionTestResultHeaderView.swift */ = {isa = PBXFileReference; fileEncoding = 4; lastKnownFileType = sourcecode.swift; path = ExposureSubmissionTestResultHeaderView.swift; sourceTree = "<group>"; };
		71FE1C85247AC33D00851FEB /* ExposureSubmissionTestResultHeaderView.xib */ = {isa = PBXFileReference; fileEncoding = 4; lastKnownFileType = file.xib; path = ExposureSubmissionTestResultHeaderView.xib; sourceTree = "<group>"; };
		71FE1C8A247AC79D00851FEB /* DynamicTableViewIconCell.swift */ = {isa = PBXFileReference; fileEncoding = 4; lastKnownFileType = sourcecode.swift; path = DynamicTableViewIconCell.swift; sourceTree = "<group>"; };
		71FE1C8B247AC79D00851FEB /* DynamicTableViewIconCell.xib */ = {isa = PBXFileReference; fileEncoding = 4; lastKnownFileType = file.xib; path = DynamicTableViewIconCell.xib; sourceTree = "<group>"; };
		85142500245DA0B3009D2791 /* UIViewController+Alert.swift */ = {isa = PBXFileReference; lastKnownFileType = sourcecode.swift; path = "UIViewController+Alert.swift"; sourceTree = "<group>"; };
		8539874E2467094E00D28B62 /* AppIcon.xcassets */ = {isa = PBXFileReference; lastKnownFileType = folder.assetcatalog; path = AppIcon.xcassets; sourceTree = "<group>"; };
		853D987924694A8700490DBA /* ENAButton.swift */ = {isa = PBXFileReference; lastKnownFileType = sourcecode.swift; path = ENAButton.swift; sourceTree = "<group>"; };
		853D98822469DC5000490DBA /* ExposureNotificationSetting.storyboard */ = {isa = PBXFileReference; lastKnownFileType = file.storyboard; path = ExposureNotificationSetting.storyboard; sourceTree = "<group>"; };
		853D98842469DC8100490DBA /* ExposureNotificationSettingViewController.swift */ = {isa = PBXFileReference; lastKnownFileType = sourcecode.swift; path = ExposureNotificationSettingViewController.swift; sourceTree = "<group>"; };
		85790F2E245C6B72003D47E1 /* ENA.entitlements */ = {isa = PBXFileReference; fileEncoding = 4; lastKnownFileType = text.plist.entitlements; path = ENA.entitlements; sourceTree = "<group>"; };
		858F6F6D245A103C009FFD33 /* ExposureNotification.framework */ = {isa = PBXFileReference; lastKnownFileType = wrapper.framework; name = ExposureNotification.framework; path = System/Library/Frameworks/ExposureNotification.framework; sourceTree = SDKROOT; };
		8595BF5E246032D90056EA27 /* ENASwitch.swift */ = {isa = PBXFileReference; lastKnownFileType = sourcecode.swift; path = ENASwitch.swift; sourceTree = "<group>"; };
		859DD511248549790073D59F /* MockDiagnosisKeysRetrieval.swift */ = {isa = PBXFileReference; lastKnownFileType = sourcecode.swift; path = MockDiagnosisKeysRetrieval.swift; sourceTree = "<group>"; };
		85D7593B2457048F008175F0 /* ENA.app */ = {isa = PBXFileReference; explicitFileType = wrapper.application; includeInIndex = 0; path = ENA.app; sourceTree = BUILT_PRODUCTS_DIR; };
		85D7593E2457048F008175F0 /* AppDelegate.swift */ = {isa = PBXFileReference; lastKnownFileType = sourcecode.swift; path = AppDelegate.swift; sourceTree = "<group>"; };
		85D759402457048F008175F0 /* SceneDelegate.swift */ = {isa = PBXFileReference; lastKnownFileType = sourcecode.swift; path = SceneDelegate.swift; sourceTree = "<group>"; };
		85D7594A24570491008175F0 /* Assets.xcassets */ = {isa = PBXFileReference; lastKnownFileType = folder.assetcatalog; path = Assets.xcassets; sourceTree = "<group>"; };
		85D7594D24570491008175F0 /* Base */ = {isa = PBXFileReference; lastKnownFileType = file.storyboard; name = Base; path = Base.lproj/LaunchScreen.storyboard; sourceTree = "<group>"; };
		85D7594F24570491008175F0 /* Info.plist */ = {isa = PBXFileReference; lastKnownFileType = text.plist.xml; path = Info.plist; sourceTree = "<group>"; };
		85D7595424570491008175F0 /* ENATests.xctest */ = {isa = PBXFileReference; explicitFileType = wrapper.cfbundle; includeInIndex = 0; path = ENATests.xctest; sourceTree = BUILT_PRODUCTS_DIR; };
		85D7595A24570491008175F0 /* Info.plist */ = {isa = PBXFileReference; lastKnownFileType = text.plist.xml; path = Info.plist; sourceTree = "<group>"; };
		85D7595F24570491008175F0 /* ENAUITests.xctest */ = {isa = PBXFileReference; explicitFileType = wrapper.cfbundle; includeInIndex = 0; path = ENAUITests.xctest; sourceTree = BUILT_PRODUCTS_DIR; };
		85D7596324570491008175F0 /* ENAUITests.swift */ = {isa = PBXFileReference; lastKnownFileType = sourcecode.swift; path = ENAUITests.swift; sourceTree = "<group>"; };
		85D7596524570491008175F0 /* Info.plist */ = {isa = PBXFileReference; lastKnownFileType = text.plist.xml; path = Info.plist; sourceTree = "<group>"; };
		85E33443247EB357006E74EC /* CircularProgressView.swift */ = {isa = PBXFileReference; lastKnownFileType = sourcecode.swift; path = CircularProgressView.swift; sourceTree = "<group>"; };
		A128F058248B459F00EC7F6C /* PublicKeyStore.swift */ = {isa = PBXFileReference; lastKnownFileType = sourcecode.swift; path = PublicKeyStore.swift; sourceTree = "<group>"; };
		A128F04C2489ABE700EC7F6C /* RiskCalculationTests.swift */ = {isa = PBXFileReference; fileEncoding = 4; lastKnownFileType = sourcecode.swift; path = RiskCalculationTests.swift; sourceTree = "<group>"; };
		A173665124844F29006BE209 /* SQLiteKeyValueStoreTests.swift */ = {isa = PBXFileReference; fileEncoding = 4; lastKnownFileType = sourcecode.swift; path = SQLiteKeyValueStoreTests.swift; sourceTree = "<group>"; };
		A17366542484978A006BE209 /* OnboardingInfoViewControllerUtils.swift */ = {isa = PBXFileReference; lastKnownFileType = sourcecode.swift; path = OnboardingInfoViewControllerUtils.swift; sourceTree = "<group>"; };
		A17DA5E12486D8E7006F310F /* RiskLevelTests.swift */ = {isa = PBXFileReference; lastKnownFileType = sourcecode.swift; path = RiskLevelTests.swift; sourceTree = "<group>"; };
<<<<<<< HEAD
		A189E45E248C325E001D0996 /* de-config */ = {isa = PBXFileReference; lastKnownFileType = file; path = "de-config"; sourceTree = "<group>"; };
		A189E460248C35BF001D0996 /* PublicKeys.plist */ = {isa = PBXFileReference; lastKnownFileType = text.plist.xml; path = PublicKeys.plist; sourceTree = "<group>"; };
=======
		A328424B248B91E0006B1F09 /* HomeTestResultLoadingCell.xib */ = {isa = PBXFileReference; fileEncoding = 4; lastKnownFileType = file.xib; path = HomeTestResultLoadingCell.xib; sourceTree = "<group>"; };
		A328424C248B91E0006B1F09 /* HomeTestResultLoadingCell.swift */ = {isa = PBXFileReference; fileEncoding = 4; lastKnownFileType = sourcecode.swift; path = HomeTestResultLoadingCell.swift; sourceTree = "<group>"; };
		A328424F248B9269006B1F09 /* HomeTestResultLoadingCellConfigurator.swift */ = {isa = PBXFileReference; lastKnownFileType = sourcecode.swift; path = HomeTestResultLoadingCellConfigurator.swift; sourceTree = "<group>"; };
>>>>>>> 02382995
		A36D07B62486AD0100E46F96 /* HomeTestResultCellConfigurator.swift */ = {isa = PBXFileReference; lastKnownFileType = sourcecode.swift; path = HomeTestResultCellConfigurator.swift; sourceTree = "<group>"; };
		A36D07B82486D61C00E46F96 /* HomeCardCellButtonDelegate.swift */ = {isa = PBXFileReference; lastKnownFileType = sourcecode.swift; path = HomeCardCellButtonDelegate.swift; sourceTree = "<group>"; };
		A3C4F95F24812CD20047F23E /* ExposureSubmissionWarnOthersViewController.swift */ = {isa = PBXFileReference; lastKnownFileType = sourcecode.swift; path = ExposureSubmissionWarnOthersViewController.swift; sourceTree = "<group>"; };
		A3E5E719247D4FFB00237116 /* ExposureSubmissionViewUtils.swift */ = {isa = PBXFileReference; lastKnownFileType = sourcecode.swift; path = ExposureSubmissionViewUtils.swift; sourceTree = "<group>"; };
		A3E5E71D247E6F7A00237116 /* SpinnerInjectable.swift */ = {isa = PBXFileReference; lastKnownFileType = sourcecode.swift; path = SpinnerInjectable.swift; sourceTree = "<group>"; };
		A3FF84EB247BFAF00053E947 /* Hasher.swift */ = {isa = PBXFileReference; lastKnownFileType = sourcecode.swift; path = Hasher.swift; sourceTree = "<group>"; };
		B102BDC22460410600CD55A2 /* README.md */ = {isa = PBXFileReference; lastKnownFileType = net.daringfireball.markdown; path = README.md; sourceTree = "<group>"; };
		B10FD5F3246EAC1700E9D7F2 /* AppleFilesWriter.swift */ = {isa = PBXFileReference; lastKnownFileType = sourcecode.swift; path = AppleFilesWriter.swift; sourceTree = "<group>"; };
		B111EE2B2465D9F7001AEBB4 /* String+Localization.swift */ = {isa = PBXFileReference; lastKnownFileType = sourcecode.swift; path = "String+Localization.swift"; sourceTree = "<group>"; };
		B1125459246F2C6500AB5036 /* ENTemporaryExposureKey+Convert.swift */ = {isa = PBXFileReference; lastKnownFileType = sourcecode.swift; path = "ENTemporaryExposureKey+Convert.swift"; sourceTree = "<group>"; };
		B1175212248A83AB00C3325C /* Risk.swift */ = {isa = PBXFileReference; lastKnownFileType = sourcecode.swift; path = Risk.swift; sourceTree = "<group>"; };
		B1175215248A9F9600C3325C /* ConvertingKeysTests.swift */ = {isa = PBXFileReference; lastKnownFileType = sourcecode.swift; path = ConvertingKeysTests.swift; sourceTree = "<group>"; };
		B1175217248ACFBC00C3325C /* SAP_RiskScoreClass+LowAndHigh.swift */ = {isa = PBXFileReference; lastKnownFileType = sourcecode.swift; path = "SAP_RiskScoreClass+LowAndHigh.swift"; sourceTree = "<group>"; };
		B1175219248ACFFC00C3325C /* SAP_RiskScoreClass+LowAndHighTests.swift */ = {isa = PBXFileReference; lastKnownFileType = sourcecode.swift; path = "SAP_RiskScoreClass+LowAndHighTests.swift"; sourceTree = "<group>"; };
		B12995E8246C344100854AD0 /* HTTPClient+Configuration.swift */ = {isa = PBXFileReference; lastKnownFileType = sourcecode.swift; path = "HTTPClient+Configuration.swift"; sourceTree = "<group>"; };
		B13FF408247EC67F00535F37 /* HomeViewController+State.swift */ = {isa = PBXFileReference; lastKnownFileType = sourcecode.swift; path = "HomeViewController+State.swift"; sourceTree = "<group>"; };
		B14D0CDA246E968C00D5BEBC /* String+Today.swift */ = {isa = PBXFileReference; lastKnownFileType = sourcecode.swift; path = "String+Today.swift"; sourceTree = "<group>"; };
		B14D0CDC246E972400D5BEBC /* ExposureDetectionDelegate.swift */ = {isa = PBXFileReference; lastKnownFileType = sourcecode.swift; path = ExposureDetectionDelegate.swift; sourceTree = "<group>"; };
		B14D0CDE246E976400D5BEBC /* ExposureDetectionTransaction+DidEndPrematurelyReason.swift */ = {isa = PBXFileReference; lastKnownFileType = sourcecode.swift; path = "ExposureDetectionTransaction+DidEndPrematurelyReason.swift"; sourceTree = "<group>"; };
		B153096924706F1000A4A1BD /* URLSession+Default.swift */ = {isa = PBXFileReference; lastKnownFileType = sourcecode.swift; path = "URLSession+Default.swift"; sourceTree = "<group>"; };
		B153096B24706F2400A4A1BD /* URLSessionConfiguration+Default.swift */ = {isa = PBXFileReference; lastKnownFileType = sourcecode.swift; path = "URLSessionConfiguration+Default.swift"; sourceTree = "<group>"; };
		B15382E3248273DC0010F007 /* MockTestStore.swift */ = {isa = PBXFileReference; lastKnownFileType = sourcecode.swift; path = MockTestStore.swift; sourceTree = "<group>"; };
		B15382E6248290BB0010F007 /* AppleFilesWriterTests.swift */ = {isa = PBXFileReference; lastKnownFileType = sourcecode.swift; path = AppleFilesWriterTests.swift; sourceTree = "<group>"; };
		B15382FD248424F00010F007 /* ExposureDetectionTests.swift */ = {isa = PBXFileReference; lastKnownFileType = sourcecode.swift; path = ExposureDetectionTests.swift; sourceTree = "<group>"; };
		B154F59A246DD5CF003E891E /* Client+Convenience.swift */ = {isa = PBXFileReference; lastKnownFileType = sourcecode.swift; path = "Client+Convenience.swift"; sourceTree = "<group>"; };
		B1569DDE245D70990079FCD7 /* DMViewController.swift */ = {isa = PBXFileReference; lastKnownFileType = sourcecode.swift; path = DMViewController.swift; sourceTree = "<group>"; };
		B16177E724802F9B006E435A /* DownloadedPackagesSQLLiteStoreTests.swift */ = {isa = PBXFileReference; lastKnownFileType = sourcecode.swift; path = DownloadedPackagesSQLLiteStoreTests.swift; sourceTree = "<group>"; };
		B161782424804AC3006E435A /* DownloadedPackagesSQLLiteStore.swift */ = {isa = PBXFileReference; lastKnownFileType = sourcecode.swift; path = DownloadedPackagesSQLLiteStore.swift; sourceTree = "<group>"; };
		B161782624804AF3006E435A /* DownloadedPackagesInMemoryStore.swift */ = {isa = PBXFileReference; lastKnownFileType = sourcecode.swift; path = DownloadedPackagesInMemoryStore.swift; sourceTree = "<group>"; };
		B161782924805784006E435A /* DeltaCalculationResult.swift */ = {isa = PBXFileReference; lastKnownFileType = sourcecode.swift; path = DeltaCalculationResult.swift; sourceTree = "<group>"; };
		B161782C248062CE006E435A /* DeltaCalculationResultTests.swift */ = {isa = PBXFileReference; lastKnownFileType = sourcecode.swift; path = DeltaCalculationResultTests.swift; sourceTree = "<group>"; };
		B1741B3D24619179006275D9 /* DMQRCodeViewController.swift */ = {isa = PBXFileReference; lastKnownFileType = sourcecode.swift; path = DMQRCodeViewController.swift; sourceTree = "<group>"; };
		B1741B402461A511006275D9 /* DMQRCodeScanViewController.swift */ = {isa = PBXFileReference; lastKnownFileType = sourcecode.swift; path = DMQRCodeScanViewController.swift; sourceTree = "<group>"; };
		B1741B422461C105006275D9 /* README.md */ = {isa = PBXFileReference; lastKnownFileType = net.daringfireball.markdown; path = README.md; sourceTree = "<group>"; };
		B1741B432461C257006275D9 /* DMDeveloperMenu.swift */ = {isa = PBXFileReference; lastKnownFileType = sourcecode.swift; path = DMDeveloperMenu.swift; sourceTree = "<group>"; };
		B1741B482462C207006275D9 /* Client.swift */ = {isa = PBXFileReference; fileEncoding = 4; lastKnownFileType = sourcecode.swift; path = Client.swift; sourceTree = "<group>"; };
		B17A44A12464906A00CB195E /* KeyTests.swift */ = {isa = PBXFileReference; lastKnownFileType = sourcecode.swift; path = KeyTests.swift; sourceTree = "<group>"; };
		B18C411C246DB30000B8D8CB /* URL+Helper.swift */ = {isa = PBXFileReference; lastKnownFileType = sourcecode.swift; path = "URL+Helper.swift"; sourceTree = "<group>"; };
		B18CADAD24782FA4006F53F0 /* ExposureStateUpdating.swift */ = {isa = PBXFileReference; lastKnownFileType = sourcecode.swift; path = ExposureStateUpdating.swift; sourceTree = "<group>"; };
		B1A76E9E24714AC700EA5208 /* HTTPClient+Configuration.swift */ = {isa = PBXFileReference; lastKnownFileType = sourcecode.swift; path = "HTTPClient+Configuration.swift"; sourceTree = "<group>"; };
		B1A9E70D246D73180024CC12 /* ExposureDetection.swift */ = {isa = PBXFileReference; lastKnownFileType = sourcecode.swift; path = ExposureDetection.swift; sourceTree = "<group>"; };
		B1A9E710246D782F0024CC12 /* SAPDownloadedPackage.swift */ = {isa = PBXFileReference; lastKnownFileType = sourcecode.swift; path = SAPDownloadedPackage.swift; sourceTree = "<group>"; };
		B1B9CF1E246ED2E8008F04F5 /* Sap_FilebucketTests.swift */ = {isa = PBXFileReference; lastKnownFileType = sourcecode.swift; path = Sap_FilebucketTests.swift; sourceTree = "<group>"; };
		B1CD333B24865A7D00B06E9B /* TracingStatusHistory.swift */ = {isa = PBXFileReference; lastKnownFileType = sourcecode.swift; path = TracingStatusHistory.swift; sourceTree = "<group>"; };
		B1CD333D24865E0000B06E9B /* TracingStatusHistoryTests.swift */ = {isa = PBXFileReference; lastKnownFileType = sourcecode.swift; path = TracingStatusHistoryTests.swift; sourceTree = "<group>"; };
		B1CF8D0F246C1F4100DBE135 /* ClientModeTests.swift */ = {isa = PBXFileReference; lastKnownFileType = sourcecode.swift; path = ClientModeTests.swift; sourceTree = "<group>"; };
		B1D431C7246C69F300E728AD /* HTTPClient+ConfigurationTests.swift */ = {isa = PBXFileReference; lastKnownFileType = sourcecode.swift; path = "HTTPClient+ConfigurationTests.swift"; sourceTree = "<group>"; };
		B1D431CA246C84A400E728AD /* DownloadedPackagesStore.swift */ = {isa = PBXFileReference; lastKnownFileType = sourcecode.swift; path = DownloadedPackagesStore.swift; sourceTree = "<group>"; };
		B1D431CC246C84ED00E728AD /* KeyPackagesStoreTests.swift */ = {isa = PBXFileReference; lastKnownFileType = sourcecode.swift; path = KeyPackagesStoreTests.swift; sourceTree = "<group>"; };
		B1D6B001247DA0320079DDD3 /* ExposureDetectionViewControllerDelegate.swift */ = {isa = PBXFileReference; lastKnownFileType = sourcecode.swift; path = ExposureDetectionViewControllerDelegate.swift; sourceTree = "<group>"; };
		B1D6B003247DA4920079DDD3 /* UIApplication+CoronaWarn.swift */ = {isa = PBXFileReference; lastKnownFileType = sourcecode.swift; path = "UIApplication+CoronaWarn.swift"; sourceTree = "<group>"; };
		B1D7D68624766D2100E4DA5D /* submission_payload.pb.swift */ = {isa = PBXFileReference; fileEncoding = 4; lastKnownFileType = sourcecode.swift; name = submission_payload.pb.swift; path = ../../../gen/output/submission_payload.pb.swift; sourceTree = "<group>"; };
		B1D7D68A24766D2100E4DA5D /* apple_export.pb.swift */ = {isa = PBXFileReference; fileEncoding = 4; lastKnownFileType = sourcecode.swift; name = apple_export.pb.swift; path = ../../../gen/output/apple_export.pb.swift; sourceTree = "<group>"; };
		B1DDDABB247137B000A07175 /* HTTPClientConfigurationEndpointTests.swift */ = {isa = PBXFileReference; lastKnownFileType = sourcecode.swift; path = HTTPClientConfigurationEndpointTests.swift; sourceTree = "<group>"; };
		B1E8C99A2479D239006DC678 /* Info_AppStore.plist */ = {isa = PBXFileReference; fileEncoding = 4; lastKnownFileType = text.plist.xml; path = Info_AppStore.plist; sourceTree = "<group>"; };
		B1E8C99C2479D4E7006DC678 /* DMSubmissionStateViewController.swift */ = {isa = PBXFileReference; fileEncoding = 4; lastKnownFileType = sourcecode.swift; path = DMSubmissionStateViewController.swift; sourceTree = "<group>"; };
		B1EAEC8A24711884003BE9A2 /* URLSession+Convenience.swift */ = {isa = PBXFileReference; lastKnownFileType = sourcecode.swift; path = "URLSession+Convenience.swift"; sourceTree = "<group>"; };
		B1EAEC8D247118CB003BE9A2 /* URLSession+ConvenienceTests.swift */ = {isa = PBXFileReference; lastKnownFileType = sourcecode.swift; path = "URLSession+ConvenienceTests.swift"; sourceTree = "<group>"; };
		B1EAEC90247128ED003BE9A2 /* ClientMode.swift */ = {isa = PBXFileReference; lastKnownFileType = sourcecode.swift; path = ClientMode.swift; sourceTree = "<group>"; };
		B1F82DF124718C7300E2E56A /* DMConfigurationViewController.swift */ = {isa = PBXFileReference; lastKnownFileType = sourcecode.swift; path = DMConfigurationViewController.swift; sourceTree = "<group>"; };
		B1F8AE472479B4C30093A588 /* api-response-day-2020-05-16 */ = {isa = PBXFileReference; lastKnownFileType = file; path = "api-response-day-2020-05-16"; sourceTree = "<group>"; };
		B1F8AE4B2479C1C20093A588 /* de-config */ = {isa = PBXFileReference; lastKnownFileType = file; path = "de-config"; sourceTree = "<group>"; };
		B1FE13D72487DEED00D012E5 /* RiskCalculation.swift */ = {isa = PBXFileReference; lastKnownFileType = sourcecode.swift; path = RiskCalculation.swift; sourceTree = "<group>"; };
		B1FE13DA2488217300D012E5 /* RiskProvidingConfigurationUpdateMode.swift */ = {isa = PBXFileReference; lastKnownFileType = sourcecode.swift; path = RiskProvidingConfigurationUpdateMode.swift; sourceTree = "<group>"; };
		B1FE13DC248821CB00D012E5 /* RiskProviding.swift */ = {isa = PBXFileReference; lastKnownFileType = sourcecode.swift; path = RiskProviding.swift; sourceTree = "<group>"; };
		B1FE13DE248821E000D012E5 /* RiskProvider.swift */ = {isa = PBXFileReference; lastKnownFileType = sourcecode.swift; path = RiskProvider.swift; sourceTree = "<group>"; };
		B1FE13E1248824E900D012E5 /* RiskProviderTests.swift */ = {isa = PBXFileReference; lastKnownFileType = sourcecode.swift; path = RiskProviderTests.swift; sourceTree = "<group>"; };
		B1FE13E52488255900D012E5 /* RiskProvidingConfiguration.swift */ = {isa = PBXFileReference; lastKnownFileType = sourcecode.swift; path = RiskProvidingConfiguration.swift; sourceTree = "<group>"; };
		B1FE13F124893CCE00D012E5 /* app_config.pb.swift */ = {isa = PBXFileReference; fileEncoding = 4; lastKnownFileType = sourcecode.swift; name = app_config.pb.swift; path = ../../../gen/output/app_config.pb.swift; sourceTree = "<group>"; };
		B1FE13F32489580D00D012E5 /* app_config_attenuation_duration.pb.swift */ = {isa = PBXFileReference; fileEncoding = 4; lastKnownFileType = sourcecode.swift; name = app_config_attenuation_duration.pb.swift; path = ../../../gen/output/app_config_attenuation_duration.pb.swift; sourceTree = "<group>"; };
		B1FE13F42489580D00D012E5 /* app_config_app_version_config.pb.swift */ = {isa = PBXFileReference; fileEncoding = 4; lastKnownFileType = sourcecode.swift; name = app_config_app_version_config.pb.swift; path = ../../../gen/output/app_config_app_version_config.pb.swift; sourceTree = "<group>"; };
		B1FE13F824896DDB00D012E5 /* CachedAppConfiguration.swift */ = {isa = PBXFileReference; lastKnownFileType = sourcecode.swift; path = CachedAppConfiguration.swift; sourceTree = "<group>"; };
		B1FE13FA24896E6700D012E5 /* AppConfigurationProviding.swift */ = {isa = PBXFileReference; lastKnownFileType = sourcecode.swift; path = AppConfigurationProviding.swift; sourceTree = "<group>"; };
		B1FE13FD24896EF700D012E5 /* CachedAppConfigurationTests.swift */ = {isa = PBXFileReference; lastKnownFileType = sourcecode.swift; path = CachedAppConfigurationTests.swift; sourceTree = "<group>"; };
		CD2EC328247D82EE00C6B3F9 /* NotificationSettingsViewController.swift */ = {isa = PBXFileReference; lastKnownFileType = sourcecode.swift; path = NotificationSettingsViewController.swift; sourceTree = "<group>"; };
		CD678F6A246C43E200B6A0F8 /* MockExposureManager.swift */ = {isa = PBXFileReference; lastKnownFileType = sourcecode.swift; path = MockExposureManager.swift; sourceTree = "<group>"; };
		CD678F6C246C43EE00B6A0F8 /* ClientMock.swift */ = {isa = PBXFileReference; lastKnownFileType = sourcecode.swift; path = ClientMock.swift; sourceTree = "<group>"; };
		CD678F6E246C43FC00B6A0F8 /* MockURLSession.swift */ = {isa = PBXFileReference; lastKnownFileType = sourcecode.swift; path = MockURLSession.swift; sourceTree = "<group>"; };
		CD7F5C732466F6D400D3D03C /* ENATest.entitlements */ = {isa = PBXFileReference; lastKnownFileType = text.plist.entitlements; path = ENATest.entitlements; sourceTree = "<group>"; };
		CD8638522477EBD400A5A07C /* SettingsViewModel.swift */ = {isa = PBXFileReference; lastKnownFileType = sourcecode.swift; path = SettingsViewModel.swift; sourceTree = "<group>"; };
		CD99A39C245B22EE00BF12AF /* ExposureSubmission.storyboard */ = {isa = PBXFileReference; fileEncoding = 4; lastKnownFileType = file.storyboard; path = ExposureSubmission.storyboard; sourceTree = "<group>"; };
		CD99A3A8245C272400BF12AF /* ExposureSubmissionService.swift */ = {isa = PBXFileReference; lastKnownFileType = sourcecode.swift; path = ExposureSubmissionService.swift; sourceTree = "<group>"; };
		CD99A3C6246155C300BF12AF /* Logger.swift */ = {isa = PBXFileReference; fileEncoding = 4; lastKnownFileType = sourcecode.swift; path = Logger.swift; sourceTree = "<group>"; };
		CD99A3C92461A47C00BF12AF /* AppStrings.swift */ = {isa = PBXFileReference; lastKnownFileType = sourcecode.swift; path = AppStrings.swift; sourceTree = "<group>"; };
		CDCE11D5247D644100F30825 /* NotificationSettingsViewModel.swift */ = {isa = PBXFileReference; lastKnownFileType = sourcecode.swift; path = NotificationSettingsViewModel.swift; sourceTree = "<group>"; };
		CDCE11D8247D64C600F30825 /* NotificationSettingsOnTableViewCell.swift */ = {isa = PBXFileReference; lastKnownFileType = sourcecode.swift; path = NotificationSettingsOnTableViewCell.swift; sourceTree = "<group>"; };
		CDCE11DA247D64D600F30825 /* NotificationSettingsOffTableViewCell.swift */ = {isa = PBXFileReference; lastKnownFileType = sourcecode.swift; path = NotificationSettingsOffTableViewCell.swift; sourceTree = "<group>"; };
		CDD87C54247556DE007CE6CA /* MainSettingsTableViewCell.swift */ = {isa = PBXFileReference; lastKnownFileType = sourcecode.swift; path = MainSettingsTableViewCell.swift; sourceTree = "<group>"; };
		CDD87C5C247559E3007CE6CA /* LabelTableViewCell.swift */ = {isa = PBXFileReference; lastKnownFileType = sourcecode.swift; path = LabelTableViewCell.swift; sourceTree = "<group>"; };
		CDF27BD2246ADBA70044D32B /* ExposureSubmissionServiceTests.swift */ = {isa = PBXFileReference; lastKnownFileType = sourcecode.swift; path = ExposureSubmissionServiceTests.swift; sourceTree = "<group>"; };
		CDF27BD4246ADBF30044D32B /* HTTPClientTests.swift */ = {isa = PBXFileReference; lastKnownFileType = sourcecode.swift; path = HTTPClientTests.swift; sourceTree = "<group>"; };
		EE20EA062469883900770683 /* RiskLegend.storyboard */ = {isa = PBXFileReference; lastKnownFileType = file.storyboard; path = RiskLegend.storyboard; sourceTree = "<group>"; };
		EE22DB7F247FB409001B0A71 /* ENStateHandler.swift */ = {isa = PBXFileReference; fileEncoding = 4; lastKnownFileType = sourcecode.swift; path = ENStateHandler.swift; sourceTree = "<group>"; };
		EE22DB80247FB409001B0A71 /* ENSettingModel.swift */ = {isa = PBXFileReference; fileEncoding = 4; lastKnownFileType = sourcecode.swift; path = ENSettingModel.swift; sourceTree = "<group>"; };
		EE22DB84247FB43A001B0A71 /* TracingHistoryTableViewCell.swift */ = {isa = PBXFileReference; fileEncoding = 4; lastKnownFileType = sourcecode.swift; path = TracingHistoryTableViewCell.swift; sourceTree = "<group>"; };
		EE22DB85247FB43A001B0A71 /* ImageTableViewCell.swift */ = {isa = PBXFileReference; fileEncoding = 4; lastKnownFileType = sourcecode.swift; path = ImageTableViewCell.swift; sourceTree = "<group>"; };
		EE22DB86247FB43A001B0A71 /* ActionDetailTableViewCell.swift */ = {isa = PBXFileReference; fileEncoding = 4; lastKnownFileType = sourcecode.swift; path = ActionDetailTableViewCell.swift; sourceTree = "<group>"; };
		EE22DB87247FB43A001B0A71 /* DescriptionTableViewCell.swift */ = {isa = PBXFileReference; fileEncoding = 4; lastKnownFileType = sourcecode.swift; path = DescriptionTableViewCell.swift; sourceTree = "<group>"; };
		EE22DB88247FB43A001B0A71 /* ActionTableViewCell.swift */ = {isa = PBXFileReference; fileEncoding = 4; lastKnownFileType = sourcecode.swift; path = ActionTableViewCell.swift; sourceTree = "<group>"; };
		EE22DB8E247FB46C001B0A71 /* ENStateTests.swift */ = {isa = PBXFileReference; fileEncoding = 4; lastKnownFileType = sourcecode.swift; path = ENStateTests.swift; sourceTree = "<group>"; };
		EE22DB90247FB479001B0A71 /* MockStateHandlerObserverDelegate.swift */ = {isa = PBXFileReference; fileEncoding = 4; lastKnownFileType = sourcecode.swift; path = MockStateHandlerObserverDelegate.swift; sourceTree = "<group>"; };
		EE278B2C245F2BBB008B06F9 /* InviteFriends.storyboard */ = {isa = PBXFileReference; lastKnownFileType = file.storyboard; path = InviteFriends.storyboard; sourceTree = "<group>"; };
		EE278B2F245F2C8A008B06F9 /* FriendsInviteController.swift */ = {isa = PBXFileReference; lastKnownFileType = sourcecode.swift; path = FriendsInviteController.swift; sourceTree = "<group>"; };
		EE46E5D72466AEA50057627F /* UIView.swift */ = {isa = PBXFileReference; fileEncoding = 4; lastKnownFileType = sourcecode.swift; path = UIView.swift; sourceTree = "<group>"; };
		EE70C23B245B09E900AC9B2F /* de */ = {isa = PBXFileReference; lastKnownFileType = text.plist.strings; name = de; path = de.lproj/Localizable.strings; sourceTree = "<group>"; };
		EE70C23C245B09E900AC9B2F /* en */ = {isa = PBXFileReference; lastKnownFileType = text.plist.strings; name = en; path = en.lproj/Localizable.strings; sourceTree = "<group>"; };
		EE92A33F245D96DA006B97B0 /* de */ = {isa = PBXFileReference; lastKnownFileType = text.plist.stringsdict; name = de; path = de.lproj/Localizable.stringsdict; sourceTree = "<group>"; };
		EEF10679246EBF8B009DFB4E /* ResetViewController.swift */ = {isa = PBXFileReference; fileEncoding = 4; lastKnownFileType = sourcecode.swift; path = ResetViewController.swift; sourceTree = "<group>"; };
		F247572A24838AC8003E1FC5 /* DynamicTableViewControllerRowsTests.swift */ = {isa = PBXFileReference; lastKnownFileType = sourcecode.swift; path = DynamicTableViewControllerRowsTests.swift; sourceTree = "<group>"; };
		F252472E2483955B00C5556B /* DynamicTableViewControllerFake.storyboard */ = {isa = PBXFileReference; lastKnownFileType = file.storyboard; path = DynamicTableViewControllerFake.storyboard; sourceTree = "<group>"; };
		F25247302484456800C5556B /* DynamicTableViewModelTests.swift */ = {isa = PBXFileReference; lastKnownFileType = sourcecode.swift; path = DynamicTableViewModelTests.swift; sourceTree = "<group>"; };
		F2DC808D248989CE00EDC40A /* DynamicTableViewControllerRegisterCellsTests.swift */ = {isa = PBXFileReference; lastKnownFileType = sourcecode.swift; path = DynamicTableViewControllerRegisterCellsTests.swift; sourceTree = "<group>"; };
		F2DC808F24898A9400EDC40A /* DynamicTableViewControllerNumberOfRowsAndSectionsTests.swift */ = {isa = PBXFileReference; lastKnownFileType = sourcecode.swift; path = DynamicTableViewControllerNumberOfRowsAndSectionsTests.swift; sourceTree = "<group>"; };
		F2DC809124898B1800EDC40A /* DynamicTableViewControllerHeaderTests.swift */ = {isa = PBXFileReference; lastKnownFileType = sourcecode.swift; path = DynamicTableViewControllerHeaderTests.swift; sourceTree = "<group>"; };
		F2DC809324898CE600EDC40A /* DynamicTableViewControllerFooterTests.swift */ = {isa = PBXFileReference; lastKnownFileType = sourcecode.swift; path = DynamicTableViewControllerFooterTests.swift; sourceTree = "<group>"; };
/* End PBXFileReference section */

/* Begin PBXFrameworksBuildPhase section */
		85D759382457048F008175F0 /* Frameworks */ = {
			isa = PBXFrameworksBuildPhase;
			buildActionMask = 2147483647;
			files = (
				B1FE13EA248838E400D012E5 /* FMDB in Frameworks */,
				858F6F6E245A103C009FFD33 /* ExposureNotification.framework in Frameworks */,
				3DD767492483D6B5002DD2B3 /* Connectivity in Frameworks */,
				B10FB030246036F3004CA11E /* SwiftProtobuf in Frameworks */,
				B1E8C9A5247AB869006DC678 /* ZIPFoundation in Frameworks */,
			);
			runOnlyForDeploymentPostprocessing = 0;
		};
		85D7595124570491008175F0 /* Frameworks */ = {
			isa = PBXFrameworksBuildPhase;
			buildActionMask = 2147483647;
			files = (
			);
			runOnlyForDeploymentPostprocessing = 0;
		};
		85D7595C24570491008175F0 /* Frameworks */ = {
			isa = PBXFrameworksBuildPhase;
			buildActionMask = 2147483647;
			files = (
			);
			runOnlyForDeploymentPostprocessing = 0;
		};
/* End PBXFrameworksBuildPhase section */

/* Begin PBXGroup section */
		13091950247972CF0066E329 /* PrivacyProtectionViewController */ = {
			isa = PBXGroup;
			children = (
				1309194E247972C40066E329 /* PrivacyProtectionViewController.swift */,
			);
			path = PrivacyProtectionViewController;
			sourceTree = "<group>";
		};
		130CB19A246D92F800ADE602 /* Onboarding */ = {
			isa = PBXGroup;
			children = (
				130CB19B246D92F800ADE602 /* ENAUITestsOnboarding.swift */,
			);
			path = Onboarding;
			sourceTree = "<group>";
		};
		134F0DB8247578FF00D88934 /* Home */ = {
			isa = PBXGroup;
			children = (
				134F0DB9247578FF00D88934 /* ENAUITestsHome.swift */,
			);
			path = Home;
			sourceTree = "<group>";
		};
		138910C3247A907500D739F6 /* Task Scheduling */ = {
			isa = PBXGroup;
			children = (
				138910C4247A909000D739F6 /* ENATaskScheduler.swift */,
			);
			path = "Task Scheduling";
			sourceTree = "<group>";
		};
		3DD767442483D3E2002DD2B3 /* ReachabilityService */ = {
			isa = PBXGroup;
			children = (
				3DD767452483D4DE002DD2B3 /* ReachabilityService.swift */,
				3DD7674A2483D6C1002DD2B3 /* ConnectivityReachabilityService.swift */,
			);
			path = ReachabilityService;
			sourceTree = "<group>";
		};
		5107E3D72459B2D60042FC9B /* Frameworks */ = {
			isa = PBXGroup;
			children = (
				858F6F6D245A103C009FFD33 /* ExposureNotification.framework */,
			);
			name = Frameworks;
			sourceTree = "<group>";
		};
		514C0A12247C15F000F235F6 /* HomeRiskCellConfigurators */ = {
			isa = PBXGroup;
			children = (
				51CE1BBE2460B222002CF42A /* HomeRiskCellConfigurator.swift */,
				51486D9E2484FC0200FCE216 /* HomeRiskLevelCellConfigurator.swift */,
				514C0A10247C15EC00F235F6 /* HomeUnknownRiskCellConfigurator.swift */,
				514C0A13247C163800F235F6 /* HomeLowRiskCellConfigurator.swift */,
				514C0A15247C164700F235F6 /* HomeHighRiskCellConfigurator.swift */,
				514C0A19247C16D600F235F6 /* HomeInactiveRiskCellConfigurator.swift */,
				515BBDEA2484F8E500CDB674 /* HomeThankYouRiskCellConfigurator.swift */,
				51C779112486E549004582F8 /* HomeFindingPositiveRiskCellConfigurator.swift */,
			);
			path = HomeRiskCellConfigurators;
			sourceTree = "<group>";
		};
		514E81312461946E00636861 /* ExposureDetection */ = {
			isa = PBXGroup;
			children = (
				71FE1C6A247AA3F100851FEB /* ExposureDetectionViewController+State.swift */,
				71FE1C6C247AA43400851FEB /* ExposureDetectionViewController+Summary.swift */,
				71FD8861246EB27F00E804D0 /* ExposureDetectionViewController.swift */,
				B1D6B001247DA0320079DDD3 /* ExposureDetectionViewControllerDelegate.swift */,
				714CD8662472885900F56450 /* ExposureDetectionViewController+DynamicTableViewModel.swift */,
			);
			path = ExposureDetection;
			sourceTree = "<group>";
		};
		514E81322461B97700636861 /* Exposure */ = {
			isa = PBXGroup;
			children = (
				B15382DD2482707A0010F007 /* __tests__ */,
				514E81332461B97700636861 /* ExposureManager.swift */,
				CD678F6A246C43E200B6A0F8 /* MockExposureManager.swift */,
				518A69FA24687D5800444E66 /* RiskLevel.swift */,
			);
			path = Exposure;
			sourceTree = "<group>";
		};
		514EE991246D4A1600DE4884 /* Risk Items */ = {
			isa = PBXGroup;
			children = (
				514C0A0724772F5E00F235F6 /* RiskItemView.swift */,
				51B5B415246DF13D00DC5D3E /* RiskImageItemView.swift */,
				51B5B413246DF07300DC5D3E /* RiskImageItemView.xib */,
				51FE277E247535E300BB8144 /* RiskLoadingItemView.swift */,
				51FE277C247535C400BB8144 /* RiskLoadingItemView.xib */,
				514C0A0C247AFB0200F235F6 /* RiskTextItemView.swift */,
				514C0A0A247AF9F700F235F6 /* RiskTextItemView.xib */,
				51C7790D24867F22004582F8 /* RiskListItemView.swift */,
				51C7790B24867F16004582F8 /* RiskListItemView.xib */,
			);
			path = "Risk Items";
			sourceTree = "<group>";
		};
		514EE996246D4BDD00DE4884 /* UICollectionView */ = {
			isa = PBXGroup;
			children = (
				51CE1B49246016B0002CF42A /* UICollectionViewCell+Identifier.swift */,
				51CE1B4B246016D1002CF42A /* UICollectionReusableView+Identifier.swift */,
				51CE1BB42460AC82002CF42A /* UICollectionView+Dequeue.swift */,
			);
			path = UICollectionView;
			sourceTree = "<group>";
		};
		514EE997246D4BEB00DE4884 /* UITableView */ = {
			isa = PBXGroup;
			children = (
				710ABB24247514BD00948792 /* UIViewController+Segue.swift */,
				710ABB1E2475115500948792 /* UITableViewController+Enum.swift */,
				514EE998246D4C2E00DE4884 /* UITableViewCell+Identifier.swift */,
				514EE99A246D4C4C00DE4884 /* UITableView+Dequeue.swift */,
			);
			path = UITableView;
			sourceTree = "<group>";
		};
		515BBDE92484F77300CDB674 /* HomeRiskViewConfigurators */ = {
			isa = PBXGroup;
			children = (
				514C0A0524772F3400F235F6 /* HomeRiskViewConfigurator.swift */,
				514EE99F246D4DF800DE4884 /* HomeRiskImageItemViewConfigurator.swift */,
				514C0A0E247AFEC500F235F6 /* HomeRiskTextItemViewConfigurator.swift */,
				51C7790F248684F5004582F8 /* HomeRiskListItemViewConfigurator.swift */,
				51FE277A2475340300BB8144 /* HomeRiskLoadingItemViewConfigurator.swift */,
			);
			path = HomeRiskViewConfigurators;
			sourceTree = "<group>";
		};
		518A6A1C246A9F6600444E66 /* HomeRiskCellConfigurator */ = {
			isa = PBXGroup;
			children = (
				515BBDE92484F77300CDB674 /* HomeRiskViewConfigurators */,
				514C0A12247C15F000F235F6 /* HomeRiskCellConfigurators */,
			);
			path = HomeRiskCellConfigurator;
			sourceTree = "<group>";
		};
		51B5B419246E058100DC5D3E /* Risk */ = {
			isa = PBXGroup;
			children = (
				51CE1B7A246078B6002CF42A /* RiskLevelCollectionViewCell.swift */,
				51CE1B79246078B6002CF42A /* RiskLevelCollectionViewCell.xib */,
				51486DA02485101500FCE216 /* RiskInactiveCollectionViewCell.swift */,
				51486DA12485101500FCE216 /* RiskInactiveCollectionViewCell.xib */,
				51486DA42485237200FCE216 /* RiskThankYouCollectionViewCell.swift */,
				51486DA52485237200FCE216 /* RiskThankYouCollectionViewCell.xib */,
				51C779152486E5BA004582F8 /* RiskFindingPositiveCollectionViewCell.swift */,
				51C779132486E5AB004582F8 /* RiskFindingPositiveCollectionViewCell.xib */,
				514EE991246D4A1600DE4884 /* Risk Items */,
			);
			path = Risk;
			sourceTree = "<group>";
		};
		51B5B41A246E059700DC5D3E /* Common */ = {
			isa = PBXGroup;
			children = (
				713EA26024798AD100AB7EE8 /* InsetTableViewCell.swift */,
				71F54190248BF677006DB793 /* HtmlTextView.swift */,
			);
			path = Common;
			sourceTree = "<group>";
		};
		51CE1B74246078B6002CF42A /* Home Screen */ = {
			isa = PBXGroup;
			children = (
				51CE1B75246078B6002CF42A /* Cells */,
				51CE1B80246078B6002CF42A /* Footers */,
				51CE1B83246078B6002CF42A /* Decorations */,
			);
			path = "Home Screen";
			sourceTree = "<group>";
		};
		51CE1B75246078B6002CF42A /* Cells */ = {
			isa = PBXGroup;
			children = (
				A328424C248B91E0006B1F09 /* HomeTestResultLoadingCell.swift */,
				A328424B248B91E0006B1F09 /* HomeTestResultLoadingCell.xib */,
				2F785750248506BD00323A9C /* HomeTestResultCell.swift */,
				2F78574F248506BD00323A9C /* HomeTestResultCell.xib */,
				51B5B41B246EC8B800DC5D3E /* HomeCardCollectionViewCell.swift */,
				51CE1B78246078B6002CF42A /* ActivateCollectionViewCell.swift */,
				51CE1B76246078B6002CF42A /* ActivateCollectionViewCell.xib */,
				51B5B419246E058100DC5D3E /* Risk */,
				51CE1B77246078B6002CF42A /* SubmitCollectionViewCell.swift */,
				51CE1B7E246078B6002CF42A /* SubmitCollectionViewCell.xib */,
				51CE1B7C246078B6002CF42A /* InfoCollectionViewCell.swift */,
				51CE1B7B246078B6002CF42A /* InfoCollectionViewCell.xib */,
			);
			path = Cells;
			sourceTree = "<group>";
		};
		51CE1B80246078B6002CF42A /* Footers */ = {
			isa = PBXGroup;
			children = (
				51CE1B81246078B6002CF42A /* HomeFooterSupplementaryView.xib */,
				51CE1B82246078B6002CF42A /* HomeFooterSupplementaryView.swift */,
			);
			path = Footers;
			sourceTree = "<group>";
		};
		51CE1B83246078B6002CF42A /* Decorations */ = {
			isa = PBXGroup;
			children = (
				51CE1B84246078B6002CF42A /* SectionSystemBackgroundDecorationView.swift */,
			);
			path = Decorations;
			sourceTree = "<group>";
		};
		51CE1BB82460AE69002CF42A /* Home */ = {
			isa = PBXGroup;
			children = (
				51CE1BB92460AFD8002CF42A /* HomeActivateCellConfigurator.swift */,
				518A6A1C246A9F6600444E66 /* HomeRiskCellConfigurator */,
				51CE1BC02460B256002CF42A /* HomeSubmitCellConfigurator.swift */,
				51CE1BC22460B28D002CF42A /* HomeInfoCellConfigurator.swift */,
				13BAE9B02472FB1E00CEE58A /* CellConfiguratorIndexPosition.swift */,
				A36D07B62486AD0100E46F96 /* HomeTestResultCellConfigurator.swift */,
				A328424F248B9269006B1F09 /* HomeTestResultLoadingCellConfigurator.swift */,
			);
			path = Home;
			sourceTree = "<group>";
		};
		51CE1BBB2460B1BA002CF42A /* Protocols */ = {
			isa = PBXGroup;
			children = (
				B18CADAD24782FA4006F53F0 /* ExposureStateUpdating.swift */,
				51CE1BBC2460B1CB002CF42A /* CollectionViewCellConfigurator.swift */,
				514EE99C246D4CFB00DE4884 /* TableViewCellConfigurator.swift */,
				A3E5E71D247E6F7A00237116 /* SpinnerInjectable.swift */,
				A36D07B82486D61C00E46F96 /* HomeCardCellButtonDelegate.swift */,
			);
			path = Protocols;
			sourceTree = "<group>";
		};
		51D420AF2458308400AD70CA /* Onboarding */ = {
			isa = PBXGroup;
			children = (
				51C737BC245B349700286105 /* OnboardingInfoViewController.swift */,
				A17366542484978A006BE209 /* OnboardingInfoViewControllerUtils.swift */,
				137846482488027500A50AB8 /* OnboardingInfoViewController+Extension.swift */,
			);
			path = Onboarding;
			sourceTree = "<group>";
		};
		51D420B224583AA400AD70CA /* Workers */ = {
			isa = PBXGroup;
			children = (
				A1C2B2DA24834934004A3BD5 /* __tests__ */,
				0D5611B7247FD36F00B5B094 /* PersistedAndPublished.swift */,
				CD99A3C6246155C300BF12AF /* Logger.swift */,
				013DC101245DAC4E00EE58B0 /* Store.swift */,
				B1CD333B24865A7D00B06E9B /* TracingStatusHistory.swift */,
				A3FF84EB247BFAF00053E947 /* Hasher.swift */,
				0D5611B3247F852C00B5B094 /* SQLiteKeyValueStore.swift */,
				016146902487A43E00660992 /* WebPageHelper.swift */,
				A128F058248B459F00EC7F6C /* PublicKeyStore.swift */,
			);
			path = Workers;
			sourceTree = "<group>";
		};
		51D420B524583B5100AD70CA /* Extensions */ = {
			isa = PBXGroup;
			children = (
				71176E2C24891BCF004B0C9F /* __tests__ */,
				514EE996246D4BDD00DE4884 /* UICollectionView */,
				514EE997246D4BEB00DE4884 /* UITableView */,
				51895EDB245E16CD0085DA38 /* ENAColor.swift */,
				13722043247AEEAD00152764 /* UNNotificationCenter+Extension.swift */,
				51D420B624583B7200AD70CA /* NSObject+Identifier.swift */,
				51D420B824583B8300AD70CA /* UIViewController+AppStoryboard.swift */,
				51D420D324586DCA00AD70CA /* NotificationName.swift */,
				85142500245DA0B3009D2791 /* UIViewController+Alert.swift */,
				EE46E5D72466AEA50057627F /* UIView.swift */,
				B111EE2B2465D9F7001AEBB4 /* String+Localization.swift */,
				71CC3EA2246D6C4000217F2C /* UIFont+DynamicType.swift */,
				B14D0CDA246E968C00D5BEBC /* String+Today.swift */,
				B153096924706F1000A4A1BD /* URLSession+Default.swift */,
				B153096B24706F2400A4A1BD /* URLSessionConfiguration+Default.swift */,
				B1D6B003247DA4920079DDD3 /* UIApplication+CoronaWarn.swift */,
				2F3218CF248063E300A7AC0A /* UIView+Convenience.swift */,
				2FF1D62D2487850200381FFB /* NSMutableAttributedString+Generation.swift */,
				2F26CE2D248B9C4F00BE30EE /* UIViewController+BackButton.swift */,
			);
			path = Extensions;
			sourceTree = "<group>";
		};
		51D420C124583D3100AD70CA /* Home */ = {
			isa = PBXGroup;
			children = (
				51CE1B2E245F5CFC002CF42A /* HomeViewController.swift */,
				5111E7622460BB1500ED6498 /* HomeInteractor.swift */,
				51CE1B5424604DD2002CF42A /* HomeLayout.swift */,
				B13FF407247EC66500535F37 /* Model */,
			);
			path = Home;
			sourceTree = "<group>";
		};
		51D420C224583D7B00AD70CA /* Settings */ = {
			isa = PBXGroup;
			children = (
				CDD87C6024766163007CE6CA /* Cells */,
				51D420C324583E3300AD70CA /* SettingsViewController.swift */,
				EEF10679246EBF8B009DFB4E /* ResetViewController.swift */,
				CD2EC328247D82EE00C6B3F9 /* NotificationSettingsViewController.swift */,
			);
			path = Settings;
			sourceTree = "<group>";
		};
		51D420D524598AC200AD70CA /* Source */ = {
			isa = PBXGroup;
			children = (
				B111EDEC2465B1F4001AEBB4 /* Client */,
				CD99A3C82461A44B00BF12AF /* View Helpers */,
				51CE1BBB2460B1BA002CF42A /* Protocols */,
				8595BF5D246032C40056EA27 /* Views */,
				B1569DD5245D6C790079FCD7 /* Developer Menu */,
				51EE9A6A245C0F7900F2544F /* Models */,
				85D759802459A82D008175F0 /* Services */,
				85D759712457059A008175F0 /* Scenes */,
				51D420B224583AA400AD70CA /* Workers */,
				51D420B524583B5100AD70CA /* Extensions */,
				85D7593E2457048F008175F0 /* AppDelegate.swift */,
				85D759402457048F008175F0 /* SceneDelegate.swift */,
			);
			path = Source;
			sourceTree = "<group>";
		};
		51EE9A6A245C0F7900F2544F /* Models */ = {
			isa = PBXGroup;
			children = (
				138910C3247A907500D739F6 /* Task Scheduling */,
				CD8638512477EBAA00A5A07C /* Settings */,
				B1125458246F2C2100AB5036 /* Converting Keys */,
				514E81322461B97700636861 /* Exposure */,
				51CE1BB82460AE69002CF42A /* Home */,
				51EE9A6C245C0FB500F2544F /* Onboarding */,
			);
			path = Models;
			sourceTree = "<group>";
		};
		51EE9A6C245C0FB500F2544F /* Onboarding */ = {
			isa = PBXGroup;
			children = (
				51C737BE245B3B5D00286105 /* OnboardingInfo.swift */,
			);
			path = Onboarding;
			sourceTree = "<group>";
		};
		71176E2C24891BCF004B0C9F /* __tests__ */ = {
			isa = PBXGroup;
			children = (
				71176E2D24891C02004B0C9F /* ENAColorTests.swift */,
			);
			path = __tests__;
			sourceTree = "<group>";
		};
		71176E30248957B1004B0C9F /* App */ = {
			isa = PBXGroup;
			children = (
				71176E31248957C3004B0C9F /* AppNavigationController.swift */,
			);
			path = App;
			sourceTree = "<group>";
		};
		71B804502485272200D53506 /* RiskLegend */ = {
			isa = PBXGroup;
			children = (
				71B804512485272F00D53506 /* RiskLegendNumberedTitleCell.swift */,
				71B804532485273C00D53506 /* RiskLegendDotBodyCell.swift */,
			);
			path = RiskLegend;
			sourceTree = "<group>";
		};
		71F76D0E24767AF100515A01 /* DynamicTableViewController */ = {
			isa = PBXGroup;
			children = (
				F247572E2483934B003E1FC5 /* __tests__ */,
				71F76D0F24767B2500515A01 /* Views */,
				710ABB26247533FA00948792 /* DynamicTableViewController.swift */,
				710ABB282475353900948792 /* DynamicTableViewModel.swift */,
				71330E40248109F600EB10F6 /* DynamicTableViewSection.swift */,
				71330E4424810A0500EB10F6 /* DynamicTableViewHeader.swift */,
				71330E4624810A0C00EB10F6 /* DynamicTableViewFooter.swift */,
				71330E42248109FD00EB10F6 /* DynamicTableViewCell.swift */,
				71330E4824810A5A00EB10F6 /* DynamicTableViewAction.swift */,
			);
			path = DynamicTableViewController;
			sourceTree = "<group>";
		};
		71F76D0F24767B2500515A01 /* Views */ = {
			isa = PBXGroup;
			children = (
				71FE1C68247A8FE100851FEB /* DynamicTableViewHeaderFooterView.swift */,
				71FE1C70247AA7B700851FEB /* DynamicTableViewHeaderImageView.swift */,
				714194E9247A65C60072A090 /* DynamicTableViewHeaderSeparatorView.swift */,
				710ABB22247513E300948792 /* DynamicTypeTableViewCell.swift */,
				71FE1C8A247AC79D00851FEB /* DynamicTableViewIconCell.swift */,
				71FE1C8B247AC79D00851FEB /* DynamicTableViewIconCell.xib */,
				2F80CFDC247EEB88000F06AF /* DynamicTableViewImageCardCell.swift */,
				2F3218CD24800F6500A7AC0A /* DynamicTableViewStepCell.swift */,
				71B8044E248526B600D53506 /* DynamicTableViewSpaceCell.swift */,
				2FF1D62F24880FCF00381FFB /* DynamicTableViewRoundedCell.swift */,
				717D21E8248C022E00D9717E /* DynamicTableViewHtmlCell.swift */,
			);
			path = Views;
			sourceTree = "<group>";
		};
		71FE1C83247AC33D00851FEB /* ExposureSubmission */ = {
			isa = PBXGroup;
			children = (
				71FE1C84247AC33D00851FEB /* ExposureSubmissionTestResultHeaderView.swift */,
				71FE1C85247AC33D00851FEB /* ExposureSubmissionTestResultHeaderView.xib */,
			);
			path = ExposureSubmission;
			sourceTree = "<group>";
		};
		853D987824694A1E00490DBA /* BaseElements */ = {
			isa = PBXGroup;
			children = (
				853D987924694A8700490DBA /* ENAButton.swift */,
				8595BF5E246032D90056EA27 /* ENASwitch.swift */,
				71FE1C81247AC30300851FEB /* ENATanInput.swift */,
				71B804462484CC0800D53506 /* ENALabel.swift */,
			);
			path = BaseElements;
			sourceTree = "<group>";
		};
		858F6F71245AEC05009FFD33 /* ENSetting */ = {
			isa = PBXGroup;
			children = (
				EE22DB80247FB409001B0A71 /* ENSettingModel.swift */,
				EE22DB7F247FB409001B0A71 /* ENStateHandler.swift */,
				853D98842469DC8100490DBA /* ExposureNotificationSettingViewController.swift */,
			);
			path = ENSetting;
			sourceTree = "<group>";
		};
		8595BF5D246032C40056EA27 /* Views */ = {
			isa = PBXGroup;
			children = (
				EE22DB83247FB43A001B0A71 /* ENSetting */,
				51B5B41A246E059700DC5D3E /* Common */,
				853D987824694A1E00490DBA /* BaseElements */,
				EEF790092466ED410065EBD5 /* ExposureDetection */,
				71FE1C83247AC33D00851FEB /* ExposureSubmission */,
				51CE1B74246078B6002CF42A /* Home Screen */,
				71B804502485272200D53506 /* RiskLegend */,
				71CC3EA0246D6BBF00217F2C /* DynamicTypeLabel.swift */,
				713EA25A247818B000AB7EE8 /* DynamicTypeButton.swift */,
				85E33443247EB357006E74EC /* CircularProgressView.swift */,
			);
			path = Views;
			sourceTree = "<group>";
		};
		85D759322457048F008175F0 = {
			isa = PBXGroup;
			children = (
				0DFCC2702484DC8400E2811D /* sqlite3.c */,
				0DFCC2712484DC8400E2811D /* sqlite3.h */,
				71B8044424828A6C00D53506 /* .swiftformat */,
				71AFBD922464251000F91006 /* .swiftlint.yml */,
				85D7593D2457048F008175F0 /* ENA */,
				85D7595724570491008175F0 /* ENATests */,
				85D7596224570491008175F0 /* ENAUITests */,
				85D7593C2457048F008175F0 /* Products */,
				5107E3D72459B2D60042FC9B /* Frameworks */,
				B1741B572462EB26006275D9 /* Recovered References */,
				0DFCC2692484D7A700E2811D /* ENA-Bridging-Header.h */,
				0DFCC26F2484DC8200E2811D /* ENATests-Bridging-Header.h */,
			);
			sourceTree = "<group>";
			usesTabs = 1;
		};
		85D7593C2457048F008175F0 /* Products */ = {
			isa = PBXGroup;
			children = (
				85D7593B2457048F008175F0 /* ENA.app */,
				85D7595424570491008175F0 /* ENATests.xctest */,
				85D7595F24570491008175F0 /* ENAUITests.xctest */,
			);
			name = Products;
			sourceTree = "<group>";
		};
		85D7593D2457048F008175F0 /* ENA */ = {
			isa = PBXGroup;
			children = (
				B102BDC12460405F00CD55A2 /* Backend */,
				51D420D524598AC200AD70CA /* Source */,
				85D7597424570615008175F0 /* Resources */,
			);
			path = ENA;
			sourceTree = "<group>";
		};
		85D7595724570491008175F0 /* ENATests */ = {
			isa = PBXGroup;
			children = (
				B18C411A246DB2F000B8D8CB /* Helper */,
				85D7595A24570491008175F0 /* Info.plist */,
			);
			path = ENATests;
			sourceTree = "<group>";
		};
		85D7596224570491008175F0 /* ENAUITests */ = {
			isa = PBXGroup;
			children = (
				134F0DBA247578FF00D88934 /* ENAUITests-Extensions.swift */,
				134F0DB8247578FF00D88934 /* Home */,
				130CB19A246D92F800ADE602 /* Onboarding */,
				85D7596324570491008175F0 /* ENAUITests.swift */,
				134F0F2B2475793400D88934 /* SnapshotHelper.swift */,
				85D7596524570491008175F0 /* Info.plist */,
			);
			path = ENAUITests;
			sourceTree = "<group>";
		};
		85D759712457059A008175F0 /* Scenes */ = {
			isa = PBXGroup;
			children = (
				71176E30248957B1004B0C9F /* App */,
				71F76D0E24767AF100515A01 /* DynamicTableViewController */,
				EE20EA0824699A3A00770683 /* RiskLegend */,
				EE85998B2462EFD4002E7AE2 /* AppInformation */,
				51D420AF2458308400AD70CA /* Onboarding */,
				51D420C124583D3100AD70CA /* Home */,
				514E81312461946E00636861 /* ExposureDetection */,
				EE278B2E245F2C58008B06F9 /* FriendsInvite */,
				CD99A398245B229F00BF12AF /* ExposureSubmission */,
				858F6F71245AEC05009FFD33 /* ENSetting */,
				51D420C224583D7B00AD70CA /* Settings */,
				13091950247972CF0066E329 /* PrivacyProtectionViewController */,
			);
			path = Scenes;
			sourceTree = "<group>";
		};
		85D7597424570615008175F0 /* Resources */ = {
			isa = PBXGroup;
			children = (
				011E4B002483A35A002E6412 /* ENACommunity.entitlements */,
				CD7F5C732466F6D400D3D03C /* ENATest.entitlements */,
				85790F2E245C6B72003D47E1 /* ENA.entitlements */,
				EE70C239245B09E900AC9B2F /* Localization */,
				85D7594F24570491008175F0 /* Info.plist */,
				B1E8C99A2479D239006DC678 /* Info_AppStore.plist */,
				85D75976245706BD008175F0 /* Assets */,
				85D75975245706B0008175F0 /* Storyboards */,
				A189E460248C35BF001D0996 /* PublicKeys.plist */,
			);
			path = Resources;
			sourceTree = "<group>";
		};
		85D75975245706B0008175F0 /* Storyboards */ = {
			isa = PBXGroup;
			children = (
				CD99A39C245B22EE00BF12AF /* ExposureSubmission.storyboard */,
				85D7594C24570491008175F0 /* LaunchScreen.storyboard */,
				51D420B02458397300AD70CA /* Onboarding.storyboard */,
				51D420CD245869C800AD70CA /* Home.storyboard */,
				514E812F24618E3D00636861 /* ExposureDetection.storyboard */,
				51D420CF24586AB300AD70CA /* Settings.storyboard */,
				EE278B2C245F2BBB008B06F9 /* InviteFriends.storyboard */,
				853D98822469DC5000490DBA /* ExposureNotificationSetting.storyboard */,
				EE20EA062469883900770683 /* RiskLegend.storyboard */,
			);
			path = Storyboards;
			sourceTree = "<group>";
		};
		85D75976245706BD008175F0 /* Assets */ = {
			isa = PBXGroup;
			children = (
				8539874E2467094E00D28B62 /* AppIcon.xcassets */,
				85D7594A24570491008175F0 /* Assets.xcassets */,
				713FD5662482811900C1F6DD /* colors.xcassets */,
				71F2E57A2487AEFC00694F1A /* ena-colors.xcassets */,
			);
			path = Assets;
			sourceTree = "<group>";
		};
		85D759802459A82D008175F0 /* Services */ = {
			isa = PBXGroup;
			children = (
				B1175211248A837300C3325C /* Risk */,
				B15382DC248270220010F007 /* __tests__ */,
				3DD767442483D3E2002DD2B3 /* ReachabilityService */,
				B14D0CD8246E939600D5BEBC /* Exposure Transaction */,
				B1D431C9246C848E00E728AD /* DownloadedPackagesStore */,
				CD99A3A8245C272400BF12AF /* ExposureSubmissionService.swift */,
			);
			path = Services;
			sourceTree = "<group>";
		};
		A128F04B2489ABE700EC7F6C /* __tests__ */ = {
			isa = PBXGroup;
			children = (
				A128F04C2489ABE700EC7F6C /* RiskCalculationTests.swift */,
				B1175219248ACFFC00C3325C /* SAP_RiskScoreClass+LowAndHighTests.swift */,
			);
			path = __tests__;
			sourceTree = "<group>";
		};
		A1C2B2DA24834934004A3BD5 /* __tests__ */ = {
			isa = PBXGroup;
			children = (
				A173665124844F29006BE209 /* SQLiteKeyValueStoreTests.swift */,
				B1CD333D24865E0000B06E9B /* TracingStatusHistoryTests.swift */,
			);
			path = __tests__;
			sourceTree = "<group>";
		};
		B102BDC12460405F00CD55A2 /* Backend */ = {
			isa = PBXGroup;
			children = (
				B15382DA24826F7E0010F007 /* __tests__ */,
				0159E6BF247829BA00894A89 /* temporary_exposure_key_export.pb.swift */,
				0159E6C0247829BA00894A89 /* temporary_exposure_key_signature_list.pb.swift */,
				B1D7D68A24766D2100E4DA5D /* apple_export.pb.swift */,
				B1D7D68624766D2100E4DA5D /* submission_payload.pb.swift */,
				B1FE13F124893CCE00D012E5 /* app_config.pb.swift */,
				B1FE13F42489580D00D012E5 /* app_config_app_version_config.pb.swift */,
				B1FE13F32489580D00D012E5 /* app_config_attenuation_duration.pb.swift */,
				B102BDC22460410600CD55A2 /* README.md */,
			);
			path = Backend;
			sourceTree = "<group>";
		};
		B111EDEC2465B1F4001AEBB4 /* Client */ = {
			isa = PBXGroup;
			children = (
				B1741B482462C207006275D9 /* Client.swift */,
				B154F59A246DD5CF003E891E /* Client+Convenience.swift */,
				B1DDDABA2471379900A07175 /* __tests__ */,
				B1125455246F293A00AB5036 /* HTTP Client */,
				B1DDDABD24713B6000A07175 /* Model */,
			);
			path = Client;
			sourceTree = "<group>";
		};
		B1125455246F293A00AB5036 /* HTTP Client */ = {
			isa = PBXGroup;
			children = (
				B1EAEC8C24711889003BE9A2 /* __tests__ */,
				011E13AD24680A4000973467 /* HTTPClient.swift */,
				B12995E8246C344100854AD0 /* HTTPClient+Configuration.swift */,
				B1EAEC8A24711884003BE9A2 /* URLSession+Convenience.swift */,
				B1A9E710246D782F0024CC12 /* SAPDownloadedPackage.swift */,
			);
			path = "HTTP Client";
			sourceTree = "<group>";
		};
		B1125458246F2C2100AB5036 /* Converting Keys */ = {
			isa = PBXGroup;
			children = (
				B1175214248A9F8300C3325C /* __tests__ */,
				B1125459246F2C6500AB5036 /* ENTemporaryExposureKey+Convert.swift */,
			);
			path = "Converting Keys";
			sourceTree = "<group>";
		};
		B1175211248A837300C3325C /* Risk */ = {
			isa = PBXGroup;
			children = (
				B1FE13D62487DEDD00D012E5 /* Calculation */,
				B1FE13D92488216300D012E5 /* Provider */,
				B1175212248A83AB00C3325C /* Risk.swift */,
			);
			path = Risk;
			sourceTree = "<group>";
		};
		B1175214248A9F8300C3325C /* __tests__ */ = {
			isa = PBXGroup;
			children = (
				B1175215248A9F9600C3325C /* ConvertingKeysTests.swift */,
			);
			path = __tests__;
			sourceTree = "<group>";
		};
		B13FF407247EC66500535F37 /* Model */ = {
			isa = PBXGroup;
			children = (
				B13FF408247EC67F00535F37 /* HomeViewController+State.swift */,
			);
			path = Model;
			sourceTree = "<group>";
		};
		B14D0CD8246E939600D5BEBC /* Exposure Transaction */ = {
			isa = PBXGroup;
			children = (
				B161782B248062A0006E435A /* __tests__ */,
				B161782924805784006E435A /* DeltaCalculationResult.swift */,
				B1A9E70D246D73180024CC12 /* ExposureDetection.swift */,
				B10FD5F3246EAC1700E9D7F2 /* AppleFilesWriter.swift */,
				B14D0CDE246E976400D5BEBC /* ExposureDetectionTransaction+DidEndPrematurelyReason.swift */,
				B14D0CDC246E972400D5BEBC /* ExposureDetectionDelegate.swift */,
			);
			path = "Exposure Transaction";
			sourceTree = "<group>";
		};
		B15382DA24826F7E0010F007 /* __tests__ */ = {
			isa = PBXGroup;
			children = (
				B1F8AE472479B4C30093A588 /* api-response-day-2020-05-16 */,
				A189E45E248C325E001D0996 /* de-config */,
				B17A44A12464906A00CB195E /* KeyTests.swift */,
				B1B9CF1E246ED2E8008F04F5 /* Sap_FilebucketTests.swift */,
			);
			path = __tests__;
			sourceTree = "<group>";
		};
		B15382DB24826FD70010F007 /* Mocks */ = {
			isa = PBXGroup;
			children = (
				CD678F6C246C43EE00B6A0F8 /* ClientMock.swift */,
				CD678F6E246C43FC00B6A0F8 /* MockURLSession.swift */,
			);
			path = Mocks;
			sourceTree = "<group>";
		};
		B15382DC248270220010F007 /* __tests__ */ = {
			isa = PBXGroup;
			children = (
				B15382E0248273A50010F007 /* Mocks */,
				CDF27BD2246ADBA70044D32B /* ExposureSubmissionServiceTests.swift */,
			);
			path = __tests__;
			sourceTree = "<group>";
		};
		B15382DD2482707A0010F007 /* __tests__ */ = {
			isa = PBXGroup;
			children = (
				B15382DE248270B50010F007 /* Mocks */,
				EE22DB8E247FB46C001B0A71 /* ENStateTests.swift */,
				A17DA5E12486D8E7006F310F /* RiskLevelTests.swift */,
			);
			path = __tests__;
			sourceTree = "<group>";
		};
		B15382DE248270B50010F007 /* Mocks */ = {
			isa = PBXGroup;
			children = (
				EE22DB90247FB479001B0A71 /* MockStateHandlerObserverDelegate.swift */,
				3DD7674C2483DDAC002DD2B3 /* MockReachabilityService.swift */,
			);
			path = Mocks;
			sourceTree = "<group>";
		};
		B15382DF248270E90010F007 /* Helper */ = {
			isa = PBXGroup;
			children = (
				B1A76E9E24714AC700EA5208 /* HTTPClient+Configuration.swift */,
			);
			path = Helper;
			sourceTree = "<group>";
		};
		B15382E0248273A50010F007 /* Mocks */ = {
			isa = PBXGroup;
			children = (
				B15382E3248273DC0010F007 /* MockTestStore.swift */,
				859DD511248549790073D59F /* MockDiagnosisKeysRetrieval.swift */,
			);
			path = Mocks;
			sourceTree = "<group>";
		};
		B1569DD5245D6C790079FCD7 /* Developer Menu */ = {
			isa = PBXGroup;
			children = (
				B1741B432461C257006275D9 /* DMDeveloperMenu.swift */,
				B1E8C99C2479D4E7006DC678 /* DMSubmissionStateViewController.swift */,
				B1741B402461A511006275D9 /* DMQRCodeScanViewController.swift */,
				B1741B3D24619179006275D9 /* DMQRCodeViewController.swift */,
				B1569DDE245D70990079FCD7 /* DMViewController.swift */,
				B1F82DF124718C7300E2E56A /* DMConfigurationViewController.swift */,
				B1741B422461C105006275D9 /* README.md */,
			);
			path = "Developer Menu";
			sourceTree = "<group>";
		};
		B16177E624802F85006E435A /* __tests__ */ = {
			isa = PBXGroup;
			children = (
				B16177E724802F9B006E435A /* DownloadedPackagesSQLLiteStoreTests.swift */,
			);
			path = __tests__;
			sourceTree = "<group>";
		};
		B161782B248062A0006E435A /* __tests__ */ = {
			isa = PBXGroup;
			children = (
				B161782C248062CE006E435A /* DeltaCalculationResultTests.swift */,
				B15382E6248290BB0010F007 /* AppleFilesWriterTests.swift */,
				B15382FD248424F00010F007 /* ExposureDetectionTests.swift */,
			);
			path = __tests__;
			sourceTree = "<group>";
		};
		B1741B572462EB26006275D9 /* Recovered References */ = {
			isa = PBXGroup;
			children = (
			);
			name = "Recovered References";
			sourceTree = "<group>";
		};
		B18C411A246DB2F000B8D8CB /* Helper */ = {
			isa = PBXGroup;
			children = (
				B18C411C246DB30000B8D8CB /* URL+Helper.swift */,
			);
			path = Helper;
			sourceTree = "<group>";
		};
		B1A76EA124714F2900EA5208 /* __tests__ */ = {
			isa = PBXGroup;
			children = (
				B1CF8D0F246C1F4100DBE135 /* ClientModeTests.swift */,
			);
			path = __tests__;
			sourceTree = "<group>";
		};
		B1D431C9246C848E00E728AD /* DownloadedPackagesStore */ = {
			isa = PBXGroup;
			children = (
				B1D431CA246C84A400E728AD /* DownloadedPackagesStore.swift */,
				B161782624804AF3006E435A /* DownloadedPackagesInMemoryStore.swift */,
				B161782424804AC3006E435A /* DownloadedPackagesSQLLiteStore.swift */,
				B16177E624802F85006E435A /* __tests__ */,
				B1D431CC246C84ED00E728AD /* KeyPackagesStoreTests.swift */,
			);
			path = DownloadedPackagesStore;
			sourceTree = "<group>";
		};
		B1DDDABA2471379900A07175 /* __tests__ */ = {
			isa = PBXGroup;
			children = (
				B15382DB24826FD70010F007 /* Mocks */,
				B1DDDABB247137B000A07175 /* HTTPClientConfigurationEndpointTests.swift */,
			);
			path = __tests__;
			sourceTree = "<group>";
		};
		B1DDDABD24713B6000A07175 /* Model */ = {
			isa = PBXGroup;
			children = (
				B1A76EA124714F2900EA5208 /* __tests__ */,
				B1EAEC90247128ED003BE9A2 /* ClientMode.swift */,
			);
			path = Model;
			sourceTree = "<group>";
		};
		B1EAEC8C24711889003BE9A2 /* __tests__ */ = {
			isa = PBXGroup;
			children = (
				B15382DF248270E90010F007 /* Helper */,
				B1EAEC8D247118CB003BE9A2 /* URLSession+ConvenienceTests.swift */,
				B1D431C7246C69F300E728AD /* HTTPClient+ConfigurationTests.swift */,
				CDF27BD4246ADBF30044D32B /* HTTPClientTests.swift */,
			);
			path = __tests__;
			sourceTree = "<group>";
		};
		B1FE13D62487DEDD00D012E5 /* Calculation */ = {
			isa = PBXGroup;
			children = (
				A128F04B2489ABE700EC7F6C /* __tests__ */,
				B1FE13D72487DEED00D012E5 /* RiskCalculation.swift */,
				B1175217248ACFBC00C3325C /* SAP_RiskScoreClass+LowAndHigh.swift */,
			);
			path = Calculation;
			sourceTree = "<group>";
		};
		B1FE13D92488216300D012E5 /* Provider */ = {
			isa = PBXGroup;
			children = (
				B1FE13F724896DC400D012E5 /* Helper */,
				B1FE13E32488253200D012E5 /* Model */,
				B1FE13E0248824D700D012E5 /* __tests__ */,
				B1FE13DC248821CB00D012E5 /* RiskProviding.swift */,
				B1FE13DE248821E000D012E5 /* RiskProvider.swift */,
			);
			path = Provider;
			sourceTree = "<group>";
		};
		B1FE13E0248824D700D012E5 /* __tests__ */ = {
			isa = PBXGroup;
			children = (
				B1FE13E1248824E900D012E5 /* RiskProviderTests.swift */,
			);
			path = __tests__;
			sourceTree = "<group>";
		};
		B1FE13E32488253200D012E5 /* Model */ = {
			isa = PBXGroup;
			children = (
				B1FE13DA2488217300D012E5 /* RiskProvidingConfigurationUpdateMode.swift */,
				B1FE13E52488255900D012E5 /* RiskProvidingConfiguration.swift */,
			);
			path = Model;
			sourceTree = "<group>";
		};
		B1FE13F724896DC400D012E5 /* Helper */ = {
			isa = PBXGroup;
			children = (
				B1FE13FC24896EE700D012E5 /* __tests__ */,
				B1FE13F824896DDB00D012E5 /* CachedAppConfiguration.swift */,
				B1FE13FA24896E6700D012E5 /* AppConfigurationProviding.swift */,
			);
			path = Helper;
			sourceTree = "<group>";
		};
		B1FE13FC24896EE700D012E5 /* __tests__ */ = {
			isa = PBXGroup;
			children = (
				B1FE13FD24896EF700D012E5 /* CachedAppConfigurationTests.swift */,
			);
			path = __tests__;
			sourceTree = "<group>";
		};
		CD8638512477EBAA00A5A07C /* Settings */ = {
			isa = PBXGroup;
			children = (
				CD8638522477EBD400A5A07C /* SettingsViewModel.swift */,
				CDCE11D5247D644100F30825 /* NotificationSettingsViewModel.swift */,
			);
			path = Settings;
			sourceTree = "<group>";
		};
		CD99A398245B229F00BF12AF /* ExposureSubmission */ = {
			isa = PBXGroup;
			children = (
				71FE1C79247AC2B500851FEB /* ExposureSubmissionNavigationController.swift */,
				71FE1C75247AC2B500851FEB /* ExposureSubmissionOverviewViewController.swift */,
				71FE1C76247AC2B500851FEB /* ExposureSubmissionTanInputViewController.swift */,
				71FE1C78247AC2B500851FEB /* ExposureSubmissionTestResultViewController.swift */,
				71FE1C73247AC2B500851FEB /* ExposureSubmissionSuccessViewController.swift */,
				71FE1C74247AC2B500851FEB /* ExposureSubmissionQRScannerViewController.swift */,
				A3E5E719247D4FFB00237116 /* ExposureSubmissionViewUtils.swift */,
				2F80CFD8247ED988000F06AF /* ExposureSubmissionIntroViewController.swift */,
				2F80CFDA247EDDB3000F06AF /* ExposureSubmissionHotlineViewController.swift */,
				A3C4F95F24812CD20047F23E /* ExposureSubmissionWarnOthersViewController.swift */,
			);
			path = ExposureSubmission;
			sourceTree = "<group>";
		};
		CD99A3C82461A44B00BF12AF /* View Helpers */ = {
			isa = PBXGroup;
			children = (
				51D420B324583ABB00AD70CA /* AppStoryboard.swift */,
				CD99A3C92461A47C00BF12AF /* AppStrings.swift */,
				134FFA0F247466BD00D82D14 /* Accessibility.swift */,
				714CD868247297F800F56450 /* NibLoadable.swift */,
			);
			path = "View Helpers";
			sourceTree = "<group>";
		};
		CDCE11D7247D645800F30825 /* Notifications */ = {
			isa = PBXGroup;
			children = (
				CDCE11D8247D64C600F30825 /* NotificationSettingsOnTableViewCell.swift */,
				CDCE11DA247D64D600F30825 /* NotificationSettingsOffTableViewCell.swift */,
			);
			path = Notifications;
			sourceTree = "<group>";
		};
		CDD87C6024766163007CE6CA /* Cells */ = {
			isa = PBXGroup;
			children = (
				CDCE11D7247D645800F30825 /* Notifications */,
				CDD87C54247556DE007CE6CA /* MainSettingsTableViewCell.swift */,
				CDD87C5C247559E3007CE6CA /* LabelTableViewCell.swift */,
			);
			path = Cells;
			sourceTree = "<group>";
		};
		EE20EA0824699A3A00770683 /* RiskLegend */ = {
			isa = PBXGroup;
			children = (
				71B804482484D37300D53506 /* RiskLegendViewController.swift */,
				71B8044C248525CD00D53506 /* RiskLegendViewController+DynamicTableViewModel.swift */,
			);
			path = RiskLegend;
			sourceTree = "<group>";
		};
		EE22DB83247FB43A001B0A71 /* ENSetting */ = {
			isa = PBXGroup;
			children = (
				EE22DB84247FB43A001B0A71 /* TracingHistoryTableViewCell.swift */,
				EE22DB85247FB43A001B0A71 /* ImageTableViewCell.swift */,
				EE22DB86247FB43A001B0A71 /* ActionDetailTableViewCell.swift */,
				EE22DB87247FB43A001B0A71 /* DescriptionTableViewCell.swift */,
				EE22DB88247FB43A001B0A71 /* ActionTableViewCell.swift */,
			);
			path = ENSetting;
			sourceTree = "<group>";
		};
		EE278B2E245F2C58008B06F9 /* FriendsInvite */ = {
			isa = PBXGroup;
			children = (
				EE278B2F245F2C8A008B06F9 /* FriendsInviteController.swift */,
			);
			path = FriendsInvite;
			sourceTree = "<group>";
		};
		EE70C239245B09E900AC9B2F /* Localization */ = {
			isa = PBXGroup;
			children = (
				13156CFF248C19D000AFC472 /* usage.html */,
				71F5418A248BEDBE006DB793 /* privacy-policy.html */,
				EE70C23A245B09E900AC9B2F /* Localizable.strings */,
				EE92A340245D96DA006B97B0 /* Localizable.stringsdict */,
			);
			path = Localization;
			sourceTree = "<group>";
		};
		EE85998B2462EFD4002E7AE2 /* AppInformation */ = {
			isa = PBXGroup;
			children = (
				01F5F7212487B9C000229720 /* AppInformationViewController.swift */,
				71CC3E9C246D5D8000217F2C /* AppInformationViewController+DynamicTableViewModel.swift */,
				4026C2DB24852B7600926FB4 /* AppInformationViewController+LegalModel.swift */,
				71CC3E9E246D6B6800217F2C /* AppInformationDetailViewController.swift */,
				4026C2E324854C8D00926FB4 /* AppInformationLegalCell.swift */,
			);
			path = AppInformation;
			sourceTree = "<group>";
		};
		EEF790092466ED410065EBD5 /* ExposureDetection */ = {
			isa = PBXGroup;
			children = (
				713EA26224798F8500AB7EE8 /* ExposureDetectionHeaderCell.swift */,
				713EA25E24798A9100AB7EE8 /* ExposureDetectionRiskCell.swift */,
				713EA25C24798A7000AB7EE8 /* ExposureDetectionRoundedView.swift */,
				7154EB49247D21E200A467FF /* ExposureDetectionLongGuideCell.swift */,
				7154EB4B247E862100A467FF /* ExposureDetectionLoadingCell.swift */,
			);
			path = ExposureDetection;
			sourceTree = "<group>";
		};
		F247572E2483934B003E1FC5 /* __tests__ */ = {
			isa = PBXGroup;
			children = (
				F2DC808D248989CE00EDC40A /* DynamicTableViewControllerRegisterCellsTests.swift */,
				F2DC808F24898A9400EDC40A /* DynamicTableViewControllerNumberOfRowsAndSectionsTests.swift */,
				F2DC809124898B1800EDC40A /* DynamicTableViewControllerHeaderTests.swift */,
				F2DC809324898CE600EDC40A /* DynamicTableViewControllerFooterTests.swift */,
				F247572A24838AC8003E1FC5 /* DynamicTableViewControllerRowsTests.swift */,
				F252472E2483955B00C5556B /* DynamicTableViewControllerFake.storyboard */,
				F25247302484456800C5556B /* DynamicTableViewModelTests.swift */,
			);
			path = __tests__;
			sourceTree = "<group>";
		};
/* End PBXGroup section */

/* Begin PBXNativeTarget section */
		85D7593A2457048F008175F0 /* ENA */ = {
			isa = PBXNativeTarget;
			buildConfigurationList = 85D7596824570491008175F0 /* Build configuration list for PBXNativeTarget "ENA" */;
			buildPhases = (
				71AFBD9324642AF500F91006 /* SwiftLint */,
				85D759372457048F008175F0 /* Sources */,
				85D759382457048F008175F0 /* Frameworks */,
				85D759392457048F008175F0 /* Resources */,
				B102BDB924603FD600CD55A2 /* Embed Frameworks */,
			);
			buildRules = (
			);
			dependencies = (
			);
			name = ENA;
			packageProductDependencies = (
				B10FB02F246036F3004CA11E /* SwiftProtobuf */,
				B1E8C9A4247AB869006DC678 /* ZIPFoundation */,
				3DD767482483D6B5002DD2B3 /* Connectivity */,
				B1FE13E9248838E400D012E5 /* FMDB */,
			);
			productName = ENA;
			productReference = 85D7593B2457048F008175F0 /* ENA.app */;
			productType = "com.apple.product-type.application";
		};
		85D7595324570491008175F0 /* ENATests */ = {
			isa = PBXNativeTarget;
			buildConfigurationList = 85D7596B24570491008175F0 /* Build configuration list for PBXNativeTarget "ENATests" */;
			buildPhases = (
				85D7595024570491008175F0 /* Sources */,
				85D7595124570491008175F0 /* Frameworks */,
				85D7595224570491008175F0 /* Resources */,
			);
			buildRules = (
			);
			dependencies = (
				85D7595624570491008175F0 /* PBXTargetDependency */,
			);
			name = ENATests;
			productName = ENATests;
			productReference = 85D7595424570491008175F0 /* ENATests.xctest */;
			productType = "com.apple.product-type.bundle.unit-test";
		};
		85D7595E24570491008175F0 /* ENAUITests */ = {
			isa = PBXNativeTarget;
			buildConfigurationList = 85D7596E24570491008175F0 /* Build configuration list for PBXNativeTarget "ENAUITests" */;
			buildPhases = (
				85D7595B24570491008175F0 /* Sources */,
				85D7595C24570491008175F0 /* Frameworks */,
				85D7595D24570491008175F0 /* Resources */,
			);
			buildRules = (
			);
			dependencies = (
				85D7596124570491008175F0 /* PBXTargetDependency */,
			);
			name = ENAUITests;
			productName = ENAUITests;
			productReference = 85D7595F24570491008175F0 /* ENAUITests.xctest */;
			productType = "com.apple.product-type.bundle.ui-testing";
		};
/* End PBXNativeTarget section */

/* Begin PBXProject section */
		85D759332457048F008175F0 /* Project object */ = {
			isa = PBXProject;
			attributes = {
				LastSwiftUpdateCheck = 1150;
				LastUpgradeCheck = 1150;
				ORGANIZATIONNAME = "SAP SE";
				TargetAttributes = {
					85D7593A2457048F008175F0 = {
						CreatedOnToolsVersion = 11.4.1;
						LastSwiftMigration = 1150;
					};
					85D7595324570491008175F0 = {
						CreatedOnToolsVersion = 11.4.1;
						LastSwiftMigration = 1150;
						TestTargetID = 85D7593A2457048F008175F0;
					};
					85D7595E24570491008175F0 = {
						CreatedOnToolsVersion = 11.4.1;
						TestTargetID = 85D7593A2457048F008175F0;
					};
				};
			};
			buildConfigurationList = 85D759362457048F008175F0 /* Build configuration list for PBXProject "ENA" */;
			compatibilityVersion = "Xcode 9.3";
			developmentRegion = en;
			hasScannedForEncodings = 0;
			knownRegions = (
				en,
				Base,
				de,
			);
			mainGroup = 85D759322457048F008175F0;
			packageReferences = (
				B10FB02E246036F3004CA11E /* XCRemoteSwiftPackageReference "swift-protobuf" */,
				B1E8C9A3247AB869006DC678 /* XCRemoteSwiftPackageReference "ZIPFoundation" */,
				B180E607247C1F6100240CED /* XCRemoteSwiftPackageReference "fmdb" */,
				3DD767472483D6B5002DD2B3 /* XCRemoteSwiftPackageReference "Connectivity" */,
			);
			productRefGroup = 85D7593C2457048F008175F0 /* Products */;
			projectDirPath = "";
			projectRoot = "";
			targets = (
				85D7593A2457048F008175F0 /* ENA */,
				85D7595324570491008175F0 /* ENATests */,
				85D7595E24570491008175F0 /* ENAUITests */,
			);
		};
/* End PBXProject section */

/* Begin PBXResourcesBuildPhase section */
		85D759392457048F008175F0 /* Resources */ = {
			isa = PBXResourcesBuildPhase;
			buildActionMask = 2147483647;
			files = (
				514E813024618E3D00636861 /* ExposureDetection.storyboard in Resources */,
				51486DA32485101500FCE216 /* RiskInactiveCollectionViewCell.xib in Resources */,
				13156CFD248C19D000AFC472 /* usage.html in Resources */,
				51486DA72485237200FCE216 /* RiskThankYouCollectionViewCell.xib in Resources */,
				2F785752248506BD00323A9C /* HomeTestResultCell.xib in Resources */,
				51CE1B8F246078B6002CF42A /* HomeFooterSupplementaryView.xib in Resources */,
				85D7594E24570491008175F0 /* LaunchScreen.storyboard in Resources */,
				713FD5672482811A00C1F6DD /* colors.xcassets in Resources */,
				EE20EA072469883900770683 /* RiskLegend.storyboard in Resources */,
				71FE1C8D247AC79D00851FEB /* DynamicTableViewIconCell.xib in Resources */,
				51CE1B8D246078B6002CF42A /* SubmitCollectionViewCell.xib in Resources */,
				71F2E57B2487AEFC00694F1A /* ena-colors.xcassets in Resources */,
				71FE1C87247AC33D00851FEB /* ExposureSubmissionTestResultHeaderView.xib in Resources */,
				51C7790C24867F16004582F8 /* RiskListItemView.xib in Resources */,
				EE92A33E245D96DA006B97B0 /* Localizable.stringsdict in Resources */,
				A328424D248B91E0006B1F09 /* HomeTestResultLoadingCell.xib in Resources */,
				EE278B2D245F2BBB008B06F9 /* InviteFriends.storyboard in Resources */,
				EE70C23D245B09EA00AC9B2F /* Localizable.strings in Resources */,
				A189E461248C35BF001D0996 /* PublicKeys.plist in Resources */,
				51CE1B85246078B6002CF42A /* ActivateCollectionViewCell.xib in Resources */,
				51C779142486E5AB004582F8 /* RiskFindingPositiveCollectionViewCell.xib in Resources */,
				51D420CE245869C800AD70CA /* Home.storyboard in Resources */,
				8539874F2467094E00D28B62 /* AppIcon.xcassets in Resources */,
				514C0A0B247AF9F700F235F6 /* RiskTextItemView.xib in Resources */,
				51B5B414246DF07300DC5D3E /* RiskImageItemView.xib in Resources */,
				85D7594B24570491008175F0 /* Assets.xcassets in Resources */,
				51CE1B88246078B6002CF42A /* RiskLevelCollectionViewCell.xib in Resources */,
				51D420D024586AB300AD70CA /* Settings.storyboard in Resources */,
				71F5418E248BEE08006DB793 /* privacy-policy.html in Resources */,
				01DC23252462DFD0001B727C /* ExposureSubmission.storyboard in Resources */,
				51CE1B8A246078B6002CF42A /* InfoCollectionViewCell.xib in Resources */,
				51FE277D247535C400BB8144 /* RiskLoadingItemView.xib in Resources */,
				853D98832469DC5000490DBA /* ExposureNotificationSetting.storyboard in Resources */,
				51D420B12458397300AD70CA /* Onboarding.storyboard in Resources */,
			);
			runOnlyForDeploymentPostprocessing = 0;
		};
		85D7595224570491008175F0 /* Resources */ = {
			isa = PBXResourcesBuildPhase;
			buildActionMask = 2147483647;
			files = (
				B1F8AE482479B4C30093A588 /* api-response-day-2020-05-16 in Resources */,
				A189E45F248C325E001D0996 /* de-config in Resources */,
				F252472F2483955B00C5556B /* DynamicTableViewControllerFake.storyboard in Resources */,
			);
			runOnlyForDeploymentPostprocessing = 0;
		};
		85D7595D24570491008175F0 /* Resources */ = {
			isa = PBXResourcesBuildPhase;
			buildActionMask = 2147483647;
			files = (
			);
			runOnlyForDeploymentPostprocessing = 0;
		};
/* End PBXResourcesBuildPhase section */

/* Begin PBXShellScriptBuildPhase section */
		71AFBD9324642AF500F91006 /* SwiftLint */ = {
			isa = PBXShellScriptBuildPhase;
			buildActionMask = 2147483647;
			files = (
			);
			inputFileListPaths = (
			);
			inputPaths = (
			);
			name = SwiftLint;
			outputFileListPaths = (
			);
			outputPaths = (
			);
			runOnlyForDeploymentPostprocessing = 0;
			shellPath = /bin/sh;
			shellScript = "if which swiftlint >/dev/null; then\n  swiftlint\nelse\n  echo \"warning: SwiftLint is not available.\"\n  echo \"Use 'brew install swiftlint' to install SwiftLint or download it manually from https://github.com/realm/SwiftLint.\"\nfi\n\n";
			showEnvVarsInLog = 0;
		};
/* End PBXShellScriptBuildPhase section */

/* Begin PBXSourcesBuildPhase section */
		85D759372457048F008175F0 /* Sources */ = {
			isa = PBXSourcesBuildPhase;
			buildActionMask = 2147483647;
			files = (
				B1A89F3B24819CE800DA1CEC /* LabelTableViewCell.swift in Sources */,
				B1A89F3A24819CD300DA1CEC /* HomeRiskImageItemViewConfigurator.swift in Sources */,
				B1A89F3924819CC200DA1CEC /* ExposureStateUpdating.swift in Sources */,
				B1C6ECFF247F089E0066138F /* RiskImageItemView.swift in Sources */,
				51486DA62485237200FCE216 /* RiskThankYouCollectionViewCell.swift in Sources */,
				71330E43248109FD00EB10F6 /* DynamicTableViewCell.swift in Sources */,
				B14D0CDD246E972400D5BEBC /* ExposureDetectionDelegate.swift in Sources */,
				B161782E2480658F006E435A /* DeltaCalculationResult.swift in Sources */,
				B11E619B246EE4B0004A056A /* DynamicTypeLabel.swift in Sources */,
				B1D7D69224766D2100E4DA5D /* apple_export.pb.swift in Sources */,
				7187A5582481231C00FCC755 /* DynamicTableViewAction.swift in Sources */,
				A128F059248B459F00EC7F6C /* PublicKeyStore.swift in Sources */,
				A3FF84EC247BFAF00053E947 /* Hasher.swift in Sources */,
				51895EDC245E16CD0085DA38 /* ENAColor.swift in Sources */,
				51FE277B2475340300BB8144 /* HomeRiskLoadingItemViewConfigurator.swift in Sources */,
				0D5611B4247F852C00B5B094 /* SQLiteKeyValueStore.swift in Sources */,
				13BAE9B12472FB1E00CEE58A /* CellConfiguratorIndexPosition.swift in Sources */,
				515BBDEB2484F8E500CDB674 /* HomeThankYouRiskCellConfigurator.swift in Sources */,
				514C0A0D247AFB0200F235F6 /* RiskTextItemView.swift in Sources */,
				CD99A3A9245C272400BF12AF /* ExposureSubmissionService.swift in Sources */,
				71F54191248BF677006DB793 /* HtmlTextView.swift in Sources */,
				51B5B41C246EC8B800DC5D3E /* HomeCardCollectionViewCell.swift in Sources */,
				011E13AE24680A4000973467 /* HTTPClient.swift in Sources */,
				A3E5E71A247D4FFB00237116 /* ExposureSubmissionViewUtils.swift in Sources */,
				134FFA11247466BD00D82D14 /* Accessibility.swift in Sources */,
				853D987A24694A8700490DBA /* ENAButton.swift in Sources */,
				CD8638532477EBD400A5A07C /* SettingsViewModel.swift in Sources */,
				51CE1BB52460AC83002CF42A /* UICollectionView+Dequeue.swift in Sources */,
				137846492488027600A50AB8 /* OnboardingInfoViewController+Extension.swift in Sources */,
				85E33444247EB357006E74EC /* CircularProgressView.swift in Sources */,
				71FD8862246EB27F00E804D0 /* ExposureDetectionViewController.swift in Sources */,
				514EE99D246D4CFB00DE4884 /* TableViewCellConfigurator.swift in Sources */,
				B1741B4D2462C21F006275D9 /* DMQRCodeViewController.swift in Sources */,
				B1741B4B2462C21C006275D9 /* DMQRCodeScanViewController.swift in Sources */,
				B1DDDABE24713BAD00A07175 /* SAPDownloadedPackage.swift in Sources */,
				71FE1C7C247AC2B500851FEB /* ExposureSubmissionOverviewViewController.swift in Sources */,
				B1FE13F52489580D00D012E5 /* app_config_attenuation_duration.pb.swift in Sources */,
				B1FE13EC24891CFE00D012E5 /* RiskProviding.swift in Sources */,
				011E4B032483A92A002E6412 /* MockExposureManager.swift in Sources */,
				51FE277F247535E300BB8144 /* RiskLoadingItemView.swift in Sources */,
				514C0A0824772F5E00F235F6 /* RiskItemView.swift in Sources */,
				B1175213248A83AB00C3325C /* Risk.swift in Sources */,
				A36D07B92486D61C00E46F96 /* HomeCardCellButtonDelegate.swift in Sources */,
				B1A89F3824819C2B00DA1CEC /* HomeInteractor.swift in Sources */,
				514C0A16247C164700F235F6 /* HomeHighRiskCellConfigurator.swift in Sources */,
				B1FE13EE24891D0900D012E5 /* RiskProvidingConfigurationUpdateMode.swift in Sources */,
				71FE1C7B247AC2B500851FEB /* ExposureSubmissionQRScannerViewController.swift in Sources */,
				717D21E9248C022E00D9717E /* DynamicTableViewHtmlCell.swift in Sources */,
				71FE1C82247AC30300851FEB /* ENATanInput.swift in Sources */,
				7154EB4A247D21E200A467FF /* ExposureDetectionLongGuideCell.swift in Sources */,
				51CE1B4A246016B0002CF42A /* UICollectionViewCell+Identifier.swift in Sources */,
				71B8044F248526B600D53506 /* DynamicTableViewSpaceCell.swift in Sources */,
				B1EAEC91247128ED003BE9A2 /* ClientMode.swift in Sources */,
				B161782724804AF3006E435A /* DownloadedPackagesInMemoryStore.swift in Sources */,
				8595BF5F246032D90056EA27 /* ENASwitch.swift in Sources */,
				71FE1C7A247AC2B500851FEB /* ExposureSubmissionSuccessViewController.swift in Sources */,
				51486DA22485101500FCE216 /* RiskInactiveCollectionViewCell.swift in Sources */,
				71B804522485272F00D53506 /* RiskLegendNumberedTitleCell.swift in Sources */,
				B1FE13FF2489708200D012E5 /* CachedAppConfiguration.swift in Sources */,
				EE22DB8B247FB43A001B0A71 /* ActionDetailTableViewCell.swift in Sources */,
				71FE1C71247AA7B700851FEB /* DynamicTableViewHeaderImageView.swift in Sources */,
				0159E6C2247829BA00894A89 /* temporary_exposure_key_signature_list.pb.swift in Sources */,
				B1CD333C24865A7D00B06E9B /* TracingStatusHistory.swift in Sources */,
				51D420B724583B7200AD70CA /* NSObject+Identifier.swift in Sources */,
				CDCE11D6247D644100F30825 /* NotificationSettingsViewModel.swift in Sources */,
				51CE1B86246078B6002CF42A /* SubmitCollectionViewCell.swift in Sources */,
				71330E4724810A0C00EB10F6 /* DynamicTableViewFooter.swift in Sources */,
				A36D07B72486AD0100E46F96 /* HomeTestResultCellConfigurator.swift in Sources */,
				B1D431CB246C84A400E728AD /* DownloadedPackagesStore.swift in Sources */,
				714194EA247A65C60072A090 /* DynamicTableViewHeaderSeparatorView.swift in Sources */,
				2F26CE2E248B9C4F00BE30EE /* UIViewController+BackButton.swift in Sources */,
				71FE1C6D247AA43400851FEB /* ExposureDetectionViewController+Summary.swift in Sources */,
				51C779162486E5BA004582F8 /* RiskFindingPositiveCollectionViewCell.swift in Sources */,
				B10FD5F4246EAC1700E9D7F2 /* AppleFilesWriter.swift in Sources */,
				B1FE13F024891D1500D012E5 /* RiskCalculation.swift in Sources */,
				514C0A14247C163800F235F6 /* HomeLowRiskCellConfigurator.swift in Sources */,
				51C779122486E549004582F8 /* HomeFindingPositiveRiskCellConfigurator.swift in Sources */,
				B1741B4E2462C21F006275D9 /* DMViewController.swift in Sources */,
				EE22DB8C247FB43A001B0A71 /* DescriptionTableViewCell.swift in Sources */,
				2F3218D0248063E300A7AC0A /* UIView+Convenience.swift in Sources */,
				B1741B4C2462C21F006275D9 /* DMDeveloperMenu.swift in Sources */,
				514C0A11247C15EC00F235F6 /* HomeUnknownRiskCellConfigurator.swift in Sources */,
				710ABB23247513E300948792 /* DynamicTypeTableViewCell.swift in Sources */,
				71FE1C7D247AC2B500851FEB /* ExposureSubmissionTanInputViewController.swift in Sources */,
				EE22DB81247FB40A001B0A71 /* ENStateHandler.swift in Sources */,
				714CD869247297F800F56450 /* NibLoadable.swift in Sources */,
				2F80CFDB247EDDB3000F06AF /* ExposureSubmissionHotlineViewController.swift in Sources */,
				2F80CFD9247ED988000F06AF /* ExposureSubmissionIntroViewController.swift in Sources */,
				51CE1BC12460B256002CF42A /* HomeSubmitCellConfigurator.swift in Sources */,
				A3C4F96024812CD20047F23E /* ExposureSubmissionWarnOthersViewController.swift in Sources */,
				B1741B582462EBDB006275D9 /* HomeViewController.swift in Sources */,
				3DD767462483D4DE002DD2B3 /* ReachabilityService.swift in Sources */,
				4026C2E424854C8D00926FB4 /* AppInformationLegalCell.swift in Sources */,
				51C737BF245B3B5D00286105 /* OnboardingInfo.swift in Sources */,
				B1FE13EB24891CFA00D012E5 /* RiskProvider.swift in Sources */,
				B143DBDF2477F292000A29E8 /* ExposureNotificationSettingViewController.swift in Sources */,
				016146912487A43E00660992 /* WebPageHelper.swift in Sources */,
				51D420B924583B8300AD70CA /* UIViewController+AppStoryboard.swift in Sources */,
				71B804542485273C00D53506 /* RiskLegendDotBodyCell.swift in Sources */,
				EE22DB8A247FB43A001B0A71 /* ImageTableViewCell.swift in Sources */,
				B11E619C246EE4E9004A056A /* UIFont+DynamicType.swift in Sources */,
				71330E4524810A0500EB10F6 /* DynamicTableViewHeader.swift in Sources */,
				B1EAEC8B24711884003BE9A2 /* URLSession+Convenience.swift in Sources */,
				7154EB4C247E862100A467FF /* ExposureDetectionLoadingCell.swift in Sources */,
				A17366552484978A006BE209 /* OnboardingInfoViewControllerUtils.swift in Sources */,
				B153096A24706F1000A4A1BD /* URLSession+Default.swift in Sources */,
				2FF1D62E2487850200381FFB /* NSMutableAttributedString+Generation.swift in Sources */,
				B13FF409247EC67F00535F37 /* HomeViewController+State.swift in Sources */,
				51CE1B4C246016D1002CF42A /* UICollectionReusableView+Identifier.swift in Sources */,
				013DC102245DAC4E00EE58B0 /* Store.swift in Sources */,
				B1FE13EF24891D0C00D012E5 /* RiskProvidingConfiguration.swift in Sources */,
				51CE1B89246078B6002CF42A /* RiskLevelCollectionViewCell.swift in Sources */,
				B1F82DF224718C7300E2E56A /* DMConfigurationViewController.swift in Sources */,
				514C0A0F247AFEC500F235F6 /* HomeRiskTextItemViewConfigurator.swift in Sources */,
				A3284250248B9269006B1F09 /* HomeTestResultLoadingCellConfigurator.swift in Sources */,
				713EA25D24798A7000AB7EE8 /* ExposureDetectionRoundedView.swift in Sources */,
				3DD7674B2483D6C1002DD2B3 /* ConnectivityReachabilityService.swift in Sources */,
				B1D7D68E24766D2100E4DA5D /* submission_payload.pb.swift in Sources */,
				B1B381432472EF8B0056BEEE /* HTTPClient+Configuration.swift in Sources */,
				A328424E248B91E0006B1F09 /* HomeTestResultLoadingCell.swift in Sources */,
				B1A89F372481814E00DA1CEC /* PersistedAndPublished.swift in Sources */,
				51D420B424583ABB00AD70CA /* AppStoryboard.swift in Sources */,
				4026C2DC24852B7600926FB4 /* AppInformationViewController+LegalModel.swift in Sources */,
				EE278B30245F2C8A008B06F9 /* FriendsInviteController.swift in Sources */,
				710ABB27247533FA00948792 /* DynamicTableViewController.swift in Sources */,
				713EA26124798AD100AB7EE8 /* InsetTableViewCell.swift in Sources */,
				51CE1B87246078B6002CF42A /* ActivateCollectionViewCell.swift in Sources */,
				B1C6ED00247F23730066138F /* NotificationName.swift in Sources */,
				EE22DB8D247FB43A001B0A71 /* ActionTableViewCell.swift in Sources */,
				51CE1BBD2460B1CB002CF42A /* CollectionViewCellConfigurator.swift in Sources */,
				CD2EC329247D82EE00C6B3F9 /* NotificationSettingsViewController.swift in Sources */,
				51C737BD245B349700286105 /* OnboardingInfoViewController.swift in Sources */,
				B1FE13FB24896E6700D012E5 /* AppConfigurationProviding.swift in Sources */,
				514EE999246D4C2E00DE4884 /* UITableViewCell+Identifier.swift in Sources */,
				2F785753248506BD00323A9C /* HomeTestResultCell.swift in Sources */,
				13722044247AEEAD00152764 /* UNNotificationCenter+Extension.swift in Sources */,
				B10FD5ED246EAADC00E9D7F2 /* AppInformationDetailViewController.swift in Sources */,
				CDCE11D9247D64C600F30825 /* NotificationSettingsOnTableViewCell.swift in Sources */,
				2FF1D63024880FCF00381FFB /* DynamicTableViewRoundedCell.swift in Sources */,
				85D7593F2457048F008175F0 /* AppDelegate.swift in Sources */,
				CDD87C56247556DE007CE6CA /* MainSettingsTableViewCell.swift in Sources */,
				B153096C24706F2400A4A1BD /* URLSessionConfiguration+Default.swift in Sources */,
				B1BD9E7E24898A2300BD3930 /* ExposureDetectionViewController+DynamicTableViewModel.swift in Sources */,
				0159E6C1247829BA00894A89 /* temporary_exposure_key_export.pb.swift in Sources */,
				51CE1B90246078B6002CF42A /* HomeFooterSupplementaryView.swift in Sources */,
				71FE1C80247AC2B500851FEB /* ExposureSubmissionNavigationController.swift in Sources */,
				CD99A3C7246155C300BF12AF /* Logger.swift in Sources */,
				85D759412457048F008175F0 /* SceneDelegate.swift in Sources */,
				71B8044D248525CD00D53506 /* RiskLegendViewController+DynamicTableViewModel.swift in Sources */,
				B1FE13F62489580D00D012E5 /* app_config_app_version_config.pb.swift in Sources */,
				859DD512248549790073D59F /* MockDiagnosisKeysRetrieval.swift in Sources */,
				EE22DB89247FB43A001B0A71 /* TracingHistoryTableViewCell.swift in Sources */,
				71B804472484CC0800D53506 /* ENALabel.swift in Sources */,
				71FE1C7F247AC2B500851FEB /* ExposureSubmissionTestResultViewController.swift in Sources */,
				B1D6B002247DA0320079DDD3 /* ExposureDetectionViewControllerDelegate.swift in Sources */,
				713EA25B247818B000AB7EE8 /* DynamicTypeButton.swift in Sources */,
				2F3218CE24800F6500A7AC0A /* DynamicTableViewStepCell.swift in Sources */,
				51C77910248684F5004582F8 /* HomeRiskListItemViewConfigurator.swift in Sources */,
				B1D6B004247DA4920079DDD3 /* UIApplication+CoronaWarn.swift in Sources */,
				51CE1BC32460B28D002CF42A /* HomeInfoCellConfigurator.swift in Sources */,
				2F80CFDD247EEB88000F06AF /* DynamicTableViewImageCardCell.swift in Sources */,
				138910C5247A909000D739F6 /* ENATaskScheduler.swift in Sources */,
				71B804492484D37300D53506 /* RiskLegendViewController.swift in Sources */,
				514EE99B246D4C4C00DE4884 /* UITableView+Dequeue.swift in Sources */,
				713EA25F24798A9100AB7EE8 /* ExposureDetectionRiskCell.swift in Sources */,
				01F5F7222487B9C000229720 /* AppInformationViewController.swift in Sources */,
				B10FD5F1246EAB1000E9D7F2 /* AppInformationViewController+DynamicTableViewModel.swift in Sources */,
				51C7790E24867F22004582F8 /* RiskListItemView.swift in Sources */,
				B14D0CDF246E976400D5BEBC /* ExposureDetectionTransaction+DidEndPrematurelyReason.swift in Sources */,
				71FE1C69247A8FE100851FEB /* DynamicTableViewHeaderFooterView.swift in Sources */,
				B111EE2C2465D9F7001AEBB4 /* String+Localization.swift in Sources */,
				B1FE13F224893CCE00D012E5 /* app_config.pb.swift in Sources */,
				EEF1067A246EBF8B009DFB4E /* ResetViewController.swift in Sources */,
				51CE1BBA2460AFD8002CF42A /* HomeActivateCellConfigurator.swift in Sources */,
				71FE1C86247AC33D00851FEB /* ExposureSubmissionTestResultHeaderView.swift in Sources */,
				1309194F247972C40066E329 /* PrivacyProtectionViewController.swift in Sources */,
				CDCE11DB247D64D600F30825 /* NotificationSettingsOffTableViewCell.swift in Sources */,
				EE46E5D82466AEA50057627F /* UIView.swift in Sources */,
				71FE1C6B247AA3F100851FEB /* ExposureDetectionViewController+State.swift in Sources */,
				51CE1B91246078B6002CF42A /* SectionSystemBackgroundDecorationView.swift in Sources */,
				B112545A246F2C6500AB5036 /* ENTemporaryExposureKey+Convert.swift in Sources */,
				51486D9F2484FC0200FCE216 /* HomeRiskLevelCellConfigurator.swift in Sources */,
				B1E8C99D2479D4E7006DC678 /* DMSubmissionStateViewController.swift in Sources */,
				71FE1C8C247AC79D00851FEB /* DynamicTableViewIconCell.swift in Sources */,
				710ABB25247514BD00948792 /* UIViewController+Segue.swift in Sources */,
				51CE1B5524604DD2002CF42A /* HomeLayout.swift in Sources */,
				51D420C424583E3300AD70CA /* SettingsViewController.swift in Sources */,
				514C0A1A247C16D600F235F6 /* HomeInactiveRiskCellConfigurator.swift in Sources */,
				71330E41248109F600EB10F6 /* DynamicTableViewSection.swift in Sources */,
				710ABB292475353900948792 /* DynamicTableViewModel.swift in Sources */,
				A3E5E71E247E6F7A00237116 /* SpinnerInjectable.swift in Sources */,
				518A69FB24687D5800444E66 /* RiskLevel.swift in Sources */,
				B1175218248ACFBC00C3325C /* SAP_RiskScoreClass+LowAndHigh.swift in Sources */,
				0DFCC2722484DC8400E2811D /* sqlite3.c in Sources */,
				B1741B492462C207006275D9 /* Client.swift in Sources */,
				514C0A0624772F3400F235F6 /* HomeRiskViewConfigurator.swift in Sources */,
				710ABB1F2475115500948792 /* UITableViewController+Enum.swift in Sources */,
				51CE1B8B246078B6002CF42A /* InfoCollectionViewCell.swift in Sources */,
				B14D0CDB246E968C00D5BEBC /* String+Today.swift in Sources */,
				85142501245DA0B3009D2791 /* UIViewController+Alert.swift in Sources */,
				CD99A3CA2461A47C00BF12AF /* AppStrings.swift in Sources */,
				514E81342461B97800636861 /* ExposureManager.swift in Sources */,
				71176E32248957C3004B0C9F /* AppNavigationController.swift in Sources */,
				B14D0CD9246E946E00D5BEBC /* ExposureDetection.swift in Sources */,
				B154F59B246DD5CF003E891E /* Client+Convenience.swift in Sources */,
				B161782524804AC3006E435A /* DownloadedPackagesSQLLiteStore.swift in Sources */,
				51CE1BBF2460B222002CF42A /* HomeRiskCellConfigurator.swift in Sources */,
				EE22DB82247FB40A001B0A71 /* ENSettingModel.swift in Sources */,
				713EA26324798F8500AB7EE8 /* ExposureDetectionHeaderCell.swift in Sources */,
			);
			runOnlyForDeploymentPostprocessing = 0;
		};
		85D7595024570491008175F0 /* Sources */ = {
			isa = PBXSourcesBuildPhase;
			buildActionMask = 2147483647;
			files = (
				B1EAEC8F247118D1003BE9A2 /* URLSession+ConvenienceTests.swift in Sources */,
				A128F04E2489ABEE00EC7F6C /* RiskCalculationTests.swift in Sources */,
				B1A76EA224714F7900EA5208 /* ClientModeTests.swift in Sources */,
				B16177E824802F9B006E435A /* DownloadedPackagesSQLLiteStoreTests.swift in Sources */,
				B1175216248A9F9600C3325C /* ConvertingKeysTests.swift in Sources */,
				CD678F6F246C43FC00B6A0F8 /* MockURLSession.swift in Sources */,
				F2DC808E248989CE00EDC40A /* DynamicTableViewControllerRegisterCellsTests.swift in Sources */,
				EE22DB91247FB479001B0A71 /* MockStateHandlerObserverDelegate.swift in Sources */,
				A173665324844F41006BE209 /* SQLiteKeyValueStoreTests.swift in Sources */,
				F2DC809424898CE600EDC40A /* DynamicTableViewControllerFooterTests.swift in Sources */,
				B15382E5248273F30010F007 /* MockTestStore.swift in Sources */,
				F25247312484456800C5556B /* DynamicTableViewModelTests.swift in Sources */,
				B15382E7248290BB0010F007 /* AppleFilesWriterTests.swift in Sources */,
				B117521A248ACFFC00C3325C /* SAP_RiskScoreClass+LowAndHighTests.swift in Sources */,
				B1A76E9F24714AC700EA5208 /* HTTPClient+Configuration.swift in Sources */,
				F2DC809224898B1800EDC40A /* DynamicTableViewControllerHeaderTests.swift in Sources */,
				B1D431C8246C69F300E728AD /* HTTPClient+ConfigurationTests.swift in Sources */,
				B15382FE248424F00010F007 /* ExposureDetectionTests.swift in Sources */,
				CDF27BD3246ADBA70044D32B /* ExposureSubmissionServiceTests.swift in Sources */,
				B1CD333E24865E0000B06E9B /* TracingStatusHistoryTests.swift in Sources */,
				B1FE13ED24891D0400D012E5 /* RiskProviderTests.swift in Sources */,
				B1218920248AD79900496210 /* ClientMock.swift in Sources */,
				EE22DB8F247FB46C001B0A71 /* ENStateTests.swift in Sources */,
				B1DDDABC247137B000A07175 /* HTTPClientConfigurationEndpointTests.swift in Sources */,
				B1B9CF1F246ED2E8008F04F5 /* Sap_FilebucketTests.swift in Sources */,
				B17A44A22464906A00CB195E /* KeyTests.swift in Sources */,
				B161782D248062CE006E435A /* DeltaCalculationResultTests.swift in Sources */,
				3DD7674E2483DE18002DD2B3 /* MockReachabilityService.swift in Sources */,
				71176E2F248922B0004B0C9F /* ENAColorTests.swift in Sources */,
				B18C411D246DB30000B8D8CB /* URL+Helper.swift in Sources */,
				CDF27BD5246ADBF30044D32B /* HTTPClientTests.swift in Sources */,
				A17DA5E32486D8EF006F310F /* RiskLevelTests.swift in Sources */,
				B1FE13FE24896EF700D012E5 /* CachedAppConfigurationTests.swift in Sources */,
				F2DC809024898A9400EDC40A /* DynamicTableViewControllerNumberOfRowsAndSectionsTests.swift in Sources */,
				B1D431CE246C84F200E728AD /* KeyPackagesStoreTests.swift in Sources */,
			);
			runOnlyForDeploymentPostprocessing = 0;
		};
		85D7595B24570491008175F0 /* Sources */ = {
			isa = PBXSourcesBuildPhase;
			buildActionMask = 2147483647;
			files = (
				134F0DBC247578FF00D88934 /* ENAUITestsHome.swift in Sources */,
				134F0F2D2475794900D88934 /* Accessibility.swift in Sources */,
				134F0DBD247578FF00D88934 /* ENAUITests-Extensions.swift in Sources */,
				85D7596424570491008175F0 /* ENAUITests.swift in Sources */,
				130CB19C246D92F800ADE602 /* ENAUITestsOnboarding.swift in Sources */,
				134F0F2C2475793400D88934 /* SnapshotHelper.swift in Sources */,
			);
			runOnlyForDeploymentPostprocessing = 0;
		};
/* End PBXSourcesBuildPhase section */

/* Begin PBXTargetDependency section */
		85D7595624570491008175F0 /* PBXTargetDependency */ = {
			isa = PBXTargetDependency;
			target = 85D7593A2457048F008175F0 /* ENA */;
			targetProxy = 85D7595524570491008175F0 /* PBXContainerItemProxy */;
		};
		85D7596124570491008175F0 /* PBXTargetDependency */ = {
			isa = PBXTargetDependency;
			target = 85D7593A2457048F008175F0 /* ENA */;
			targetProxy = 85D7596024570491008175F0 /* PBXContainerItemProxy */;
		};
/* End PBXTargetDependency section */

/* Begin PBXVariantGroup section */
		13156CFF248C19D000AFC472 /* usage.html */ = {
			isa = PBXVariantGroup;
			children = (
				13156CFE248C19D000AFC472 /* de */,
				13156D00248CDECC00AFC472 /* en */,
			);
			name = usage.html;
			sourceTree = "<group>";
		};
		71F5418A248BEDBE006DB793 /* privacy-policy.html */ = {
			isa = PBXVariantGroup;
			children = (
				71F5418B248BEDBE006DB793 /* de */,
				717D21EA248C072300D9717E /* en */,
			);
			name = "privacy-policy.html";
			sourceTree = "<group>";
		};
		85D7594C24570491008175F0 /* LaunchScreen.storyboard */ = {
			isa = PBXVariantGroup;
			children = (
				85D7594D24570491008175F0 /* Base */,
			);
			name = LaunchScreen.storyboard;
			sourceTree = "<group>";
		};
		EE70C23A245B09E900AC9B2F /* Localizable.strings */ = {
			isa = PBXVariantGroup;
			children = (
				EE70C23B245B09E900AC9B2F /* de */,
				EE70C23C245B09E900AC9B2F /* en */,
			);
			name = Localizable.strings;
			sourceTree = "<group>";
		};
		EE92A340245D96DA006B97B0 /* Localizable.stringsdict */ = {
			isa = PBXVariantGroup;
			children = (
				EE92A33F245D96DA006B97B0 /* de */,
				514C0A09247AEEE200F235F6 /* en */,
			);
			name = Localizable.stringsdict;
			sourceTree = "<group>";
		};
/* End PBXVariantGroup section */

/* Begin XCBuildConfiguration section */
		011E4AFC2483A269002E6412 /* Community */ = {
			isa = XCBuildConfiguration;
			buildSettings = {
				ALWAYS_SEARCH_USER_PATHS = NO;
				CLANG_ANALYZER_LOCALIZABILITY_NONLOCALIZED = YES;
				CLANG_ANALYZER_NONNULL = YES;
				CLANG_ANALYZER_NUMBER_OBJECT_CONVERSION = YES_AGGRESSIVE;
				CLANG_CXX_LANGUAGE_STANDARD = "gnu++14";
				CLANG_CXX_LIBRARY = "libc++";
				CLANG_ENABLE_MODULES = YES;
				CLANG_ENABLE_OBJC_ARC = YES;
				CLANG_ENABLE_OBJC_WEAK = YES;
				CLANG_WARN_BLOCK_CAPTURE_AUTORELEASING = YES;
				CLANG_WARN_BOOL_CONVERSION = YES;
				CLANG_WARN_COMMA = YES;
				CLANG_WARN_CONSTANT_CONVERSION = YES;
				CLANG_WARN_DEPRECATED_OBJC_IMPLEMENTATIONS = YES;
				CLANG_WARN_DIRECT_OBJC_ISA_USAGE = YES_ERROR;
				CLANG_WARN_DOCUMENTATION_COMMENTS = YES;
				CLANG_WARN_EMPTY_BODY = YES;
				CLANG_WARN_ENUM_CONVERSION = YES;
				CLANG_WARN_INFINITE_RECURSION = YES;
				CLANG_WARN_INT_CONVERSION = YES;
				CLANG_WARN_NON_LITERAL_NULL_CONVERSION = YES;
				CLANG_WARN_OBJC_IMPLICIT_RETAIN_SELF = YES;
				CLANG_WARN_OBJC_LITERAL_CONVERSION = YES;
				CLANG_WARN_OBJC_ROOT_CLASS = YES_ERROR;
				CLANG_WARN_RANGE_LOOP_ANALYSIS = YES;
				CLANG_WARN_STRICT_PROTOTYPES = YES;
				CLANG_WARN_SUSPICIOUS_MOVE = YES;
				CLANG_WARN_UNGUARDED_AVAILABILITY = YES_AGGRESSIVE;
				CLANG_WARN_UNREACHABLE_CODE = YES;
				CLANG_WARN__DUPLICATE_METHOD_MATCH = YES;
				COPY_PHASE_STRIP = NO;
				DEBUG_INFORMATION_FORMAT = dwarf;
				ENABLE_STRICT_OBJC_MSGSEND = YES;
				ENABLE_TESTABILITY = YES;
				GCC_C_LANGUAGE_STANDARD = gnu11;
				GCC_DYNAMIC_NO_PIC = NO;
				GCC_NO_COMMON_BLOCKS = YES;
				GCC_OPTIMIZATION_LEVEL = 0;
				GCC_PREPROCESSOR_DEFINITIONS = (
					"DEBUG=1",
					"$(inherited)",
				);
				GCC_WARN_64_TO_32_BIT_CONVERSION = YES;
				GCC_WARN_ABOUT_RETURN_TYPE = YES_ERROR;
				GCC_WARN_UNDECLARED_SELECTOR = YES;
				GCC_WARN_UNINITIALIZED_AUTOS = YES_AGGRESSIVE;
				GCC_WARN_UNUSED_FUNCTION = YES;
				GCC_WARN_UNUSED_VARIABLE = YES;
				IPHONEOS_DEPLOYMENT_TARGET = 13.5;
				MTL_ENABLE_DEBUG_INFO = INCLUDE_SOURCE;
				MTL_FAST_MATH = YES;
				ONLY_ACTIVE_ARCH = YES;
				SDKROOT = iphoneos;
				SWIFT_ACTIVE_COMPILATION_CONDITIONS = DEBUG;
				SWIFT_OPTIMIZATION_LEVEL = "-Onone";
			};
			name = Community;
		};
		011E4AFD2483A269002E6412 /* Community */ = {
			isa = XCBuildConfiguration;
			buildSettings = {
				ASSETCATALOG_COMPILER_APPICON_NAME = AppIcon;
				CLANG_ENABLE_MODULES = YES;
				CODE_SIGN_ENTITLEMENTS = "${PROJECT}/Resources/ENACommunity.entitlements";
				CODE_SIGN_IDENTITY = "Apple Development";
				CODE_SIGN_STYLE = Automatic;
				CURRENT_PROJECT_VERSION = 1226;
				DEVELOPMENT_TEAM = $IPHONE_APP_DEV_TEAM;
				GCC_PREPROCESSOR_DEFINITIONS = (
					"DEBUG=1",
					"$(inherited)",
					"SQLITE_HAS_CODEC=1",
				);
				INFOPLIST_FILE = ENA/Resources/Info.plist;
				IPHONE_APP_CODE_SIGN_IDENTITY = "iPhone Developer";
				IPHONE_APP_DEV_TEAM = "";
				IPHONE_APP_DIST_PROF_SPECIFIER = "523TP53AQF/Corona-Warn-App-Dev";
				LD_RUNPATH_SEARCH_PATHS = (
					"$(inherited)",
					"@executable_path/Frameworks",
				);
				MARKETING_VERSION = 0.8.3;
				OTHER_CFLAGS = (
					"-DSQLITE_HAS_CODEC",
					"-DSQLITE_TEMP_STORE=3",
					"-DSQLCIPHER_CRYPTO_CC",
					"-DNDEBUG",
				);
				PRODUCT_BUNDLE_IDENTIFIER = "de.rki.coronawarnapp-dev";
				PRODUCT_NAME = "$(TARGET_NAME)";
				PROVISIONING_PROFILE_SPECIFIER = "";
				SWIFT_ACTIVE_COMPILATION_CONDITIONS = COMMUNITY;
				SWIFT_OBJC_BRIDGING_HEADER = "ENA-Bridging-Header.h";
				SWIFT_OPTIMIZATION_LEVEL = "-Onone";
				SWIFT_VERSION = 5.0;
				TARGETED_DEVICE_FAMILY = 1;
			};
			name = Community;
		};
		011E4AFE2483A269002E6412 /* Community */ = {
			isa = XCBuildConfiguration;
			buildSettings = {
				ALWAYS_EMBED_SWIFT_STANDARD_LIBRARIES = YES;
				BUNDLE_LOADER = "$(TEST_HOST)";
				CLANG_ENABLE_MODULES = YES;
				CODE_SIGN_STYLE = Automatic;
				DEVELOPMENT_TEAM = 523TP53AQF;
				GCC_PREPROCESSOR_DEFINITIONS = (
					"DEBUG=1",
					"$(inherited)",
					"SQLITE_HAS_CODEC=1",
				);
				INFOPLIST_FILE = ENATests/Info.plist;
				IPHONEOS_DEPLOYMENT_TARGET = 13.5;
				LD_RUNPATH_SEARCH_PATHS = (
					"$(inherited)",
					"@executable_path/Frameworks",
					"@loader_path/Frameworks",
				);
				OTHER_CFLAGS = (
					"-DSQLITE_HAS_CODEC",
					"-DSQLITE_TEMP_STORE=3",
					"-DSQLCIPHER_CRYPTO_CC",
					"-DNDEBUG",
				);
				PRODUCT_BUNDLE_IDENTIFIER = com.sap.ux.ENATests;
				PRODUCT_NAME = "$(TARGET_NAME)";
				SWIFT_OBJC_BRIDGING_HEADER = "ENATests-Bridging-Header.h";
				SWIFT_OPTIMIZATION_LEVEL = "-Onone";
				SWIFT_VERSION = 5.0;
				TARGETED_DEVICE_FAMILY = "1,2";
				TEST_HOST = "$(BUILT_PRODUCTS_DIR)/ENA.app/ENA";
			};
			name = Community;
		};
		011E4AFF2483A269002E6412 /* Community */ = {
			isa = XCBuildConfiguration;
			buildSettings = {
				ALWAYS_EMBED_SWIFT_STANDARD_LIBRARIES = YES;
				CODE_SIGN_STYLE = Automatic;
				DEVELOPMENT_TEAM = 523TP53AQF;
				INFOPLIST_FILE = ENAUITests/Info.plist;
				LD_RUNPATH_SEARCH_PATHS = (
					"$(inherited)",
					"@executable_path/Frameworks",
					"@loader_path/Frameworks",
				);
				PRODUCT_BUNDLE_IDENTIFIER = com.sap.ux.ENAUITests;
				PRODUCT_NAME = "$(TARGET_NAME)";
				PROVISIONING_PROFILE_SPECIFIER = "";
				"PROVISIONING_PROFILE_SPECIFIER[sdk=macosx*]" = "";
				SWIFT_VERSION = 5.0;
				TARGETED_DEVICE_FAMILY = "1,2";
				TEST_TARGET_NAME = ENA;
			};
			name = Community;
		};
		85D7596624570491008175F0 /* Debug */ = {
			isa = XCBuildConfiguration;
			buildSettings = {
				ALWAYS_SEARCH_USER_PATHS = NO;
				CLANG_ANALYZER_LOCALIZABILITY_NONLOCALIZED = YES;
				CLANG_ANALYZER_NONNULL = YES;
				CLANG_ANALYZER_NUMBER_OBJECT_CONVERSION = YES_AGGRESSIVE;
				CLANG_CXX_LANGUAGE_STANDARD = "gnu++14";
				CLANG_CXX_LIBRARY = "libc++";
				CLANG_ENABLE_MODULES = YES;
				CLANG_ENABLE_OBJC_ARC = YES;
				CLANG_ENABLE_OBJC_WEAK = YES;
				CLANG_WARN_BLOCK_CAPTURE_AUTORELEASING = YES;
				CLANG_WARN_BOOL_CONVERSION = YES;
				CLANG_WARN_COMMA = YES;
				CLANG_WARN_CONSTANT_CONVERSION = YES;
				CLANG_WARN_DEPRECATED_OBJC_IMPLEMENTATIONS = YES;
				CLANG_WARN_DIRECT_OBJC_ISA_USAGE = YES_ERROR;
				CLANG_WARN_DOCUMENTATION_COMMENTS = YES;
				CLANG_WARN_EMPTY_BODY = YES;
				CLANG_WARN_ENUM_CONVERSION = YES;
				CLANG_WARN_INFINITE_RECURSION = YES;
				CLANG_WARN_INT_CONVERSION = YES;
				CLANG_WARN_NON_LITERAL_NULL_CONVERSION = YES;
				CLANG_WARN_OBJC_IMPLICIT_RETAIN_SELF = YES;
				CLANG_WARN_OBJC_LITERAL_CONVERSION = YES;
				CLANG_WARN_OBJC_ROOT_CLASS = YES_ERROR;
				CLANG_WARN_RANGE_LOOP_ANALYSIS = YES;
				CLANG_WARN_STRICT_PROTOTYPES = YES;
				CLANG_WARN_SUSPICIOUS_MOVE = YES;
				CLANG_WARN_UNGUARDED_AVAILABILITY = YES_AGGRESSIVE;
				CLANG_WARN_UNREACHABLE_CODE = YES;
				CLANG_WARN__DUPLICATE_METHOD_MATCH = YES;
				COPY_PHASE_STRIP = NO;
				DEBUG_INFORMATION_FORMAT = dwarf;
				ENABLE_STRICT_OBJC_MSGSEND = YES;
				ENABLE_TESTABILITY = YES;
				GCC_C_LANGUAGE_STANDARD = gnu11;
				GCC_DYNAMIC_NO_PIC = NO;
				GCC_NO_COMMON_BLOCKS = YES;
				GCC_OPTIMIZATION_LEVEL = 0;
				GCC_PREPROCESSOR_DEFINITIONS = (
					"DEBUG=1",
					"$(inherited)",
				);
				GCC_WARN_64_TO_32_BIT_CONVERSION = YES;
				GCC_WARN_ABOUT_RETURN_TYPE = YES_ERROR;
				GCC_WARN_UNDECLARED_SELECTOR = YES;
				GCC_WARN_UNINITIALIZED_AUTOS = YES_AGGRESSIVE;
				GCC_WARN_UNUSED_FUNCTION = YES;
				GCC_WARN_UNUSED_VARIABLE = YES;
				IPHONEOS_DEPLOYMENT_TARGET = 13.5;
				MTL_ENABLE_DEBUG_INFO = INCLUDE_SOURCE;
				MTL_FAST_MATH = YES;
				ONLY_ACTIVE_ARCH = YES;
				SDKROOT = iphoneos;
				SWIFT_ACTIVE_COMPILATION_CONDITIONS = DEBUG;
				SWIFT_OPTIMIZATION_LEVEL = "-Onone";
			};
			name = Debug;
		};
		85D7596724570491008175F0 /* Release */ = {
			isa = XCBuildConfiguration;
			buildSettings = {
				ALWAYS_SEARCH_USER_PATHS = NO;
				CLANG_ANALYZER_LOCALIZABILITY_NONLOCALIZED = YES;
				CLANG_ANALYZER_NONNULL = YES;
				CLANG_ANALYZER_NUMBER_OBJECT_CONVERSION = YES_AGGRESSIVE;
				CLANG_CXX_LANGUAGE_STANDARD = "gnu++14";
				CLANG_CXX_LIBRARY = "libc++";
				CLANG_ENABLE_MODULES = YES;
				CLANG_ENABLE_OBJC_ARC = YES;
				CLANG_ENABLE_OBJC_WEAK = YES;
				CLANG_WARN_BLOCK_CAPTURE_AUTORELEASING = YES;
				CLANG_WARN_BOOL_CONVERSION = YES;
				CLANG_WARN_COMMA = YES;
				CLANG_WARN_CONSTANT_CONVERSION = YES;
				CLANG_WARN_DEPRECATED_OBJC_IMPLEMENTATIONS = YES;
				CLANG_WARN_DIRECT_OBJC_ISA_USAGE = YES_ERROR;
				CLANG_WARN_DOCUMENTATION_COMMENTS = YES;
				CLANG_WARN_EMPTY_BODY = YES;
				CLANG_WARN_ENUM_CONVERSION = YES;
				CLANG_WARN_INFINITE_RECURSION = YES;
				CLANG_WARN_INT_CONVERSION = YES;
				CLANG_WARN_NON_LITERAL_NULL_CONVERSION = YES;
				CLANG_WARN_OBJC_IMPLICIT_RETAIN_SELF = YES;
				CLANG_WARN_OBJC_LITERAL_CONVERSION = YES;
				CLANG_WARN_OBJC_ROOT_CLASS = YES_ERROR;
				CLANG_WARN_RANGE_LOOP_ANALYSIS = YES;
				CLANG_WARN_STRICT_PROTOTYPES = YES;
				CLANG_WARN_SUSPICIOUS_MOVE = YES;
				CLANG_WARN_UNGUARDED_AVAILABILITY = YES_AGGRESSIVE;
				CLANG_WARN_UNREACHABLE_CODE = YES;
				CLANG_WARN__DUPLICATE_METHOD_MATCH = YES;
				COPY_PHASE_STRIP = NO;
				DEBUG_INFORMATION_FORMAT = "dwarf-with-dsym";
				ENABLE_NS_ASSERTIONS = NO;
				ENABLE_STRICT_OBJC_MSGSEND = YES;
				GCC_C_LANGUAGE_STANDARD = gnu11;
				GCC_NO_COMMON_BLOCKS = YES;
				GCC_WARN_64_TO_32_BIT_CONVERSION = YES;
				GCC_WARN_ABOUT_RETURN_TYPE = YES_ERROR;
				GCC_WARN_UNDECLARED_SELECTOR = YES;
				GCC_WARN_UNINITIALIZED_AUTOS = YES_AGGRESSIVE;
				GCC_WARN_UNUSED_FUNCTION = YES;
				GCC_WARN_UNUSED_VARIABLE = YES;
				IPHONEOS_DEPLOYMENT_TARGET = 13.5;
				MTL_ENABLE_DEBUG_INFO = NO;
				MTL_FAST_MATH = YES;
				SDKROOT = iphoneos;
				SWIFT_COMPILATION_MODE = wholemodule;
				SWIFT_OPTIMIZATION_LEVEL = "-O";
				VALIDATE_PRODUCT = YES;
			};
			name = Release;
		};
		85D7596924570491008175F0 /* Debug */ = {
			isa = XCBuildConfiguration;
			buildSettings = {
				ASSETCATALOG_COMPILER_APPICON_NAME = AppIcon;
				CLANG_ENABLE_MODULES = YES;
				CODE_SIGN_ENTITLEMENTS = "${PROJECT}/Resources/ENATest.entitlements";
				CODE_SIGN_IDENTITY = $IPHONE_APP_CODE_SIGN_IDENTITY;
				CODE_SIGN_STYLE = Manual;
				CURRENT_PROJECT_VERSION = 1226;
				GCC_PREPROCESSOR_DEFINITIONS = (
					"DEBUG=1",
					"$(inherited)",
					"SQLITE_HAS_CODEC=1",
				);
				INFOPLIST_FILE = ENA/Resources/Info.plist;
				IPHONE_APP_CODE_SIGN_IDENTITY = "iPhone Developer";
				IPHONE_APP_DEV_TEAM = 523TP53AQF;
				IPHONE_APP_DIST_PROF_SPECIFIER = "523TP53AQF/Corona-Warn-App-Dev";
				LD_RUNPATH_SEARCH_PATHS = (
					"$(inherited)",
					"@executable_path/Frameworks",
				);
				MARKETING_VERSION = 0.8.3;
				OTHER_CFLAGS = (
					"-DSQLITE_HAS_CODEC",
					"-DSQLITE_TEMP_STORE=3",
					"-DSQLCIPHER_CRYPTO_CC",
					"-DNDEBUG",
				);
				PRODUCT_BUNDLE_IDENTIFIER = "de.rki.coronawarnapp-dev";
				PRODUCT_NAME = "$(TARGET_NAME)";
				PROVISIONING_PROFILE_SPECIFIER = $IPHONE_APP_DIST_PROF_SPECIFIER;
				SWIFT_OBJC_BRIDGING_HEADER = "ENA-Bridging-Header.h";
				SWIFT_OPTIMIZATION_LEVEL = "-Onone";
				SWIFT_VERSION = 5.0;
				TARGETED_DEVICE_FAMILY = 1;
			};
			name = Debug;
		};
		85D7596A24570491008175F0 /* Release */ = {
			isa = XCBuildConfiguration;
			buildSettings = {
				ASSETCATALOG_COMPILER_APPICON_NAME = AppIcon;
				CLANG_ENABLE_MODULES = YES;
				CODE_SIGN_ENTITLEMENTS = "${PROJECT}/Resources/ENA.entitlements";
				CODE_SIGN_IDENTITY = $IPHONE_APP_CODE_SIGN_IDENTITY;
				CODE_SIGN_STYLE = Manual;
				CURRENT_PROJECT_VERSION = 1226;
				GCC_PREPROCESSOR_DEFINITIONS = "SQLITE_HAS_CODEC=1";
				INFOPLIST_FILE = ENA/Resources/Info.plist;
				IPHONE_APP_CODE_SIGN_IDENTITY = "iPhone Developer";
				IPHONE_APP_DEV_TEAM = 523TP53AQF;
				IPHONE_APP_DIST_PROF_SPECIFIER = "523TP53AQF/Corona-Warn-App-Dev";
				LD_RUNPATH_SEARCH_PATHS = (
					"$(inherited)",
					"@executable_path/Frameworks",
				);
				MARKETING_VERSION = 0.8.3;
				OTHER_CFLAGS = (
					"-DSQLITE_HAS_CODEC",
					"-DSQLITE_TEMP_STORE=3",
					"-DSQLCIPHER_CRYPTO_CC",
					"-DNDEBUG",
				);
				PRODUCT_BUNDLE_IDENTIFIER = "de.rki.coronawarnapp-dev";
				PRODUCT_NAME = "$(TARGET_NAME)";
				PROVISIONING_PROFILE_SPECIFIER = $IPHONE_APP_DIST_PROF_SPECIFIER;
				SWIFT_OBJC_BRIDGING_HEADER = "ENA-Bridging-Header.h";
				SWIFT_VERSION = 5.0;
				TARGETED_DEVICE_FAMILY = 1;
			};
			name = Release;
		};
		85D7596C24570491008175F0 /* Debug */ = {
			isa = XCBuildConfiguration;
			buildSettings = {
				ALWAYS_EMBED_SWIFT_STANDARD_LIBRARIES = YES;
				BUNDLE_LOADER = "$(TEST_HOST)";
				CLANG_ENABLE_MODULES = YES;
				CODE_SIGN_STYLE = Automatic;
				DEVELOPMENT_TEAM = 523TP53AQF;
				GCC_PREPROCESSOR_DEFINITIONS = (
					"DEBUG=1",
					"$(inherited)",
					"SQLITE_HAS_CODEC=1",
				);
				INFOPLIST_FILE = ENATests/Info.plist;
				IPHONEOS_DEPLOYMENT_TARGET = 13.5;
				LD_RUNPATH_SEARCH_PATHS = (
					"$(inherited)",
					"@executable_path/Frameworks",
					"@loader_path/Frameworks",
				);
				OTHER_CFLAGS = (
					"-DSQLITE_HAS_CODEC",
					"-DSQLITE_TEMP_STORE=3",
					"-DSQLCIPHER_CRYPTO_CC",
					"-DNDEBUG",
				);
				PRODUCT_BUNDLE_IDENTIFIER = com.sap.ux.ENATests;
				PRODUCT_NAME = "$(TARGET_NAME)";
				SWIFT_OBJC_BRIDGING_HEADER = "ENATests-Bridging-Header.h";
				SWIFT_OPTIMIZATION_LEVEL = "-Onone";
				SWIFT_VERSION = 5.0;
				TARGETED_DEVICE_FAMILY = "1,2";
				TEST_HOST = "$(BUILT_PRODUCTS_DIR)/ENA.app/ENA";
			};
			name = Debug;
		};
		85D7596D24570491008175F0 /* Release */ = {
			isa = XCBuildConfiguration;
			buildSettings = {
				ALWAYS_EMBED_SWIFT_STANDARD_LIBRARIES = YES;
				BUNDLE_LOADER = "$(TEST_HOST)";
				CLANG_ENABLE_MODULES = YES;
				CODE_SIGN_STYLE = Automatic;
				DEVELOPMENT_TEAM = 523TP53AQF;
				GCC_PREPROCESSOR_DEFINITIONS = "SQLITE_HAS_CODEC=1";
				INFOPLIST_FILE = ENATests/Info.plist;
				IPHONEOS_DEPLOYMENT_TARGET = 13.5;
				LD_RUNPATH_SEARCH_PATHS = (
					"$(inherited)",
					"@executable_path/Frameworks",
					"@loader_path/Frameworks",
				);
				OTHER_CFLAGS = (
					"-DSQLITE_HAS_CODEC",
					"-DSQLITE_TEMP_STORE=3",
					"-DSQLCIPHER_CRYPTO_CC",
					"-DNDEBUG",
				);
				PRODUCT_BUNDLE_IDENTIFIER = com.sap.ux.ENATests;
				PRODUCT_NAME = "$(TARGET_NAME)";
				SWIFT_OBJC_BRIDGING_HEADER = "ENATests-Bridging-Header.h";
				SWIFT_VERSION = 5.0;
				TARGETED_DEVICE_FAMILY = "1,2";
				TEST_HOST = "$(BUILT_PRODUCTS_DIR)/ENA.app/ENA";
			};
			name = Release;
		};
		85D7596F24570491008175F0 /* Debug */ = {
			isa = XCBuildConfiguration;
			buildSettings = {
				ALWAYS_EMBED_SWIFT_STANDARD_LIBRARIES = YES;
				CODE_SIGN_STYLE = Automatic;
				DEVELOPMENT_TEAM = 523TP53AQF;
				INFOPLIST_FILE = ENAUITests/Info.plist;
				LD_RUNPATH_SEARCH_PATHS = (
					"$(inherited)",
					"@executable_path/Frameworks",
					"@loader_path/Frameworks",
				);
				PRODUCT_BUNDLE_IDENTIFIER = com.sap.ux.ENAUITests;
				PRODUCT_NAME = "$(TARGET_NAME)";
				PROVISIONING_PROFILE_SPECIFIER = "";
				"PROVISIONING_PROFILE_SPECIFIER[sdk=macosx*]" = "";
				SWIFT_VERSION = 5.0;
				TARGETED_DEVICE_FAMILY = "1,2";
				TEST_TARGET_NAME = ENA;
			};
			name = Debug;
		};
		85D7597024570491008175F0 /* Release */ = {
			isa = XCBuildConfiguration;
			buildSettings = {
				ALWAYS_EMBED_SWIFT_STANDARD_LIBRARIES = YES;
				CODE_SIGN_STYLE = Automatic;
				DEVELOPMENT_TEAM = 523TP53AQF;
				INFOPLIST_FILE = ENAUITests/Info.plist;
				LD_RUNPATH_SEARCH_PATHS = (
					"$(inherited)",
					"@executable_path/Frameworks",
					"@loader_path/Frameworks",
				);
				PRODUCT_BUNDLE_IDENTIFIER = com.sap.ux.ENAUITests;
				PRODUCT_NAME = "$(TARGET_NAME)";
				PROVISIONING_PROFILE_SPECIFIER = "";
				"PROVISIONING_PROFILE_SPECIFIER[sdk=macosx*]" = "";
				SWIFT_VERSION = 5.0;
				TARGETED_DEVICE_FAMILY = "1,2";
				TEST_TARGET_NAME = ENA;
			};
			name = Release;
		};
		CD7F5C6E2466ED8F00D3D03C /* ReleaseAppStore */ = {
			isa = XCBuildConfiguration;
			buildSettings = {
				ALWAYS_SEARCH_USER_PATHS = NO;
				CLANG_ANALYZER_LOCALIZABILITY_NONLOCALIZED = YES;
				CLANG_ANALYZER_NONNULL = YES;
				CLANG_ANALYZER_NUMBER_OBJECT_CONVERSION = YES_AGGRESSIVE;
				CLANG_CXX_LANGUAGE_STANDARD = "gnu++14";
				CLANG_CXX_LIBRARY = "libc++";
				CLANG_ENABLE_MODULES = YES;
				CLANG_ENABLE_OBJC_ARC = YES;
				CLANG_ENABLE_OBJC_WEAK = YES;
				CLANG_WARN_BLOCK_CAPTURE_AUTORELEASING = YES;
				CLANG_WARN_BOOL_CONVERSION = YES;
				CLANG_WARN_COMMA = YES;
				CLANG_WARN_CONSTANT_CONVERSION = YES;
				CLANG_WARN_DEPRECATED_OBJC_IMPLEMENTATIONS = YES;
				CLANG_WARN_DIRECT_OBJC_ISA_USAGE = YES_ERROR;
				CLANG_WARN_DOCUMENTATION_COMMENTS = YES;
				CLANG_WARN_EMPTY_BODY = YES;
				CLANG_WARN_ENUM_CONVERSION = YES;
				CLANG_WARN_INFINITE_RECURSION = YES;
				CLANG_WARN_INT_CONVERSION = YES;
				CLANG_WARN_NON_LITERAL_NULL_CONVERSION = YES;
				CLANG_WARN_OBJC_IMPLICIT_RETAIN_SELF = YES;
				CLANG_WARN_OBJC_LITERAL_CONVERSION = YES;
				CLANG_WARN_OBJC_ROOT_CLASS = YES_ERROR;
				CLANG_WARN_RANGE_LOOP_ANALYSIS = YES;
				CLANG_WARN_STRICT_PROTOTYPES = YES;
				CLANG_WARN_SUSPICIOUS_MOVE = YES;
				CLANG_WARN_UNGUARDED_AVAILABILITY = YES_AGGRESSIVE;
				CLANG_WARN_UNREACHABLE_CODE = YES;
				CLANG_WARN__DUPLICATE_METHOD_MATCH = YES;
				COPY_PHASE_STRIP = NO;
				DEBUG_INFORMATION_FORMAT = "dwarf-with-dsym";
				ENABLE_NS_ASSERTIONS = NO;
				ENABLE_STRICT_OBJC_MSGSEND = YES;
				GCC_C_LANGUAGE_STANDARD = gnu11;
				GCC_NO_COMMON_BLOCKS = YES;
				GCC_WARN_64_TO_32_BIT_CONVERSION = YES;
				GCC_WARN_ABOUT_RETURN_TYPE = YES_ERROR;
				GCC_WARN_UNDECLARED_SELECTOR = YES;
				GCC_WARN_UNINITIALIZED_AUTOS = YES_AGGRESSIVE;
				GCC_WARN_UNUSED_FUNCTION = YES;
				GCC_WARN_UNUSED_VARIABLE = YES;
				IPHONEOS_DEPLOYMENT_TARGET = 13.5;
				MTL_ENABLE_DEBUG_INFO = NO;
				MTL_FAST_MATH = YES;
				SDKROOT = iphoneos;
				SWIFT_ACTIVE_COMPILATION_CONDITIONS = APP_STORE;
				SWIFT_COMPILATION_MODE = wholemodule;
				SWIFT_OPTIMIZATION_LEVEL = "-O";
				VALIDATE_PRODUCT = YES;
			};
			name = ReleaseAppStore;
		};
		CD7F5C6F2466ED8F00D3D03C /* ReleaseAppStore */ = {
			isa = XCBuildConfiguration;
			buildSettings = {
				ASSETCATALOG_COMPILER_APPICON_NAME = AppIcon;
				CLANG_ENABLE_MODULES = YES;
				CODE_SIGN_ENTITLEMENTS = "${PROJECT}/Resources/ENA.entitlements";
				CODE_SIGN_IDENTITY = $IPHONE_APP_CODE_SIGN_IDENTITY;
				CODE_SIGN_STYLE = Manual;
				CURRENT_PROJECT_VERSION = 1226;
				GCC_PREPROCESSOR_DEFINITIONS = "SQLITE_HAS_CODEC=1";
				INFOPLIST_FILE = ENA/Resources/Info.plist;
				IPHONE_APP_CODE_SIGN_IDENTITY = "iPhone Developer";
				IPHONE_APP_DEV_TEAM = 523TP53AQF;
				IPHONE_APP_DIST_PROF_SPECIFIER = "523TP53AQF/Corona-Warn-App-Dev";
				LD_RUNPATH_SEARCH_PATHS = (
					"$(inherited)",
					"@executable_path/Frameworks",
				);
				MARKETING_VERSION = 0.8.3;
				OTHER_CFLAGS = (
					"-DSQLITE_HAS_CODEC",
					"-DSQLITE_TEMP_STORE=3",
					"-DSQLCIPHER_CRYPTO_CC",
					"-DNDEBUG",
				);
				PRODUCT_BUNDLE_IDENTIFIER = "de.rki.coronawarnapp-dev";
				PRODUCT_NAME = "$(TARGET_NAME)";
				PROVISIONING_PROFILE_SPECIFIER = $IPHONE_APP_DIST_PROF_SPECIFIER;
				SWIFT_OBJC_BRIDGING_HEADER = "ENA-Bridging-Header.h";
				SWIFT_VERSION = 5.0;
				TARGETED_DEVICE_FAMILY = 1;
			};
			name = ReleaseAppStore;
		};
		CD7F5C702466ED8F00D3D03C /* ReleaseAppStore */ = {
			isa = XCBuildConfiguration;
			buildSettings = {
				ALWAYS_EMBED_SWIFT_STANDARD_LIBRARIES = YES;
				BUNDLE_LOADER = "$(TEST_HOST)";
				CLANG_ENABLE_MODULES = YES;
				CODE_SIGN_STYLE = Automatic;
				DEVELOPMENT_TEAM = 523TP53AQF;
				GCC_PREPROCESSOR_DEFINITIONS = "SQLITE_HAS_CODEC=1";
				INFOPLIST_FILE = ENATests/Info.plist;
				IPHONEOS_DEPLOYMENT_TARGET = 13.5;
				LD_RUNPATH_SEARCH_PATHS = (
					"$(inherited)",
					"@executable_path/Frameworks",
					"@loader_path/Frameworks",
				);
				OTHER_CFLAGS = (
					"-DSQLITE_HAS_CODEC",
					"-DSQLITE_TEMP_STORE=3",
					"-DSQLCIPHER_CRYPTO_CC",
					"-DNDEBUG",
				);
				PRODUCT_BUNDLE_IDENTIFIER = com.sap.ux.ENATests;
				PRODUCT_NAME = "$(TARGET_NAME)";
				SWIFT_OBJC_BRIDGING_HEADER = "ENATests-Bridging-Header.h";
				SWIFT_VERSION = 5.0;
				TARGETED_DEVICE_FAMILY = "1,2";
				TEST_HOST = "$(BUILT_PRODUCTS_DIR)/ENA.app/ENA";
			};
			name = ReleaseAppStore;
		};
		CD7F5C712466ED8F00D3D03C /* ReleaseAppStore */ = {
			isa = XCBuildConfiguration;
			buildSettings = {
				ALWAYS_EMBED_SWIFT_STANDARD_LIBRARIES = YES;
				CODE_SIGN_STYLE = Automatic;
				DEVELOPMENT_TEAM = 523TP53AQF;
				INFOPLIST_FILE = ENAUITests/Info.plist;
				LD_RUNPATH_SEARCH_PATHS = (
					"$(inherited)",
					"@executable_path/Frameworks",
					"@loader_path/Frameworks",
				);
				PRODUCT_BUNDLE_IDENTIFIER = com.sap.ux.ENAUITests;
				PRODUCT_NAME = "$(TARGET_NAME)";
				PROVISIONING_PROFILE_SPECIFIER = "";
				"PROVISIONING_PROFILE_SPECIFIER[sdk=macosx*]" = "";
				SWIFT_VERSION = 5.0;
				TARGETED_DEVICE_FAMILY = "1,2";
				TEST_TARGET_NAME = ENA;
			};
			name = ReleaseAppStore;
		};
/* End XCBuildConfiguration section */

/* Begin XCConfigurationList section */
		85D759362457048F008175F0 /* Build configuration list for PBXProject "ENA" */ = {
			isa = XCConfigurationList;
			buildConfigurations = (
				85D7596624570491008175F0 /* Debug */,
				011E4AFC2483A269002E6412 /* Community */,
				85D7596724570491008175F0 /* Release */,
				CD7F5C6E2466ED8F00D3D03C /* ReleaseAppStore */,
			);
			defaultConfigurationIsVisible = 0;
			defaultConfigurationName = Release;
		};
		85D7596824570491008175F0 /* Build configuration list for PBXNativeTarget "ENA" */ = {
			isa = XCConfigurationList;
			buildConfigurations = (
				85D7596924570491008175F0 /* Debug */,
				011E4AFD2483A269002E6412 /* Community */,
				85D7596A24570491008175F0 /* Release */,
				CD7F5C6F2466ED8F00D3D03C /* ReleaseAppStore */,
			);
			defaultConfigurationIsVisible = 0;
			defaultConfigurationName = Release;
		};
		85D7596B24570491008175F0 /* Build configuration list for PBXNativeTarget "ENATests" */ = {
			isa = XCConfigurationList;
			buildConfigurations = (
				85D7596C24570491008175F0 /* Debug */,
				011E4AFE2483A269002E6412 /* Community */,
				85D7596D24570491008175F0 /* Release */,
				CD7F5C702466ED8F00D3D03C /* ReleaseAppStore */,
			);
			defaultConfigurationIsVisible = 0;
			defaultConfigurationName = Release;
		};
		85D7596E24570491008175F0 /* Build configuration list for PBXNativeTarget "ENAUITests" */ = {
			isa = XCConfigurationList;
			buildConfigurations = (
				85D7596F24570491008175F0 /* Debug */,
				011E4AFF2483A269002E6412 /* Community */,
				85D7597024570491008175F0 /* Release */,
				CD7F5C712466ED8F00D3D03C /* ReleaseAppStore */,
			);
			defaultConfigurationIsVisible = 0;
			defaultConfigurationName = Release;
		};
/* End XCConfigurationList section */

/* Begin XCRemoteSwiftPackageReference section */
		3DD767472483D6B5002DD2B3 /* XCRemoteSwiftPackageReference "Connectivity" */ = {
			isa = XCRemoteSwiftPackageReference;
			repositoryURL = "https://github.com/rwbutler/Connectivity";
			requirement = {
				kind = exactVersion;
				version = 3.3.4;
			};
		};
		B10FB02E246036F3004CA11E /* XCRemoteSwiftPackageReference "swift-protobuf" */ = {
			isa = XCRemoteSwiftPackageReference;
			repositoryURL = "https://github.com/apple/swift-protobuf.git";
			requirement = {
				kind = exactVersion;
				version = 1.9.0;
			};
		};
		B180E607247C1F6100240CED /* XCRemoteSwiftPackageReference "fmdb" */ = {
			isa = XCRemoteSwiftPackageReference;
			repositoryURL = "https://github.com/ccgus/fmdb.git";
			requirement = {
				kind = exactVersion;
				version = 2.7.7;
			};
		};
		B1E8C9A3247AB869006DC678 /* XCRemoteSwiftPackageReference "ZIPFoundation" */ = {
			isa = XCRemoteSwiftPackageReference;
			repositoryURL = "https://github.com/weichsel/ZIPFoundation.git";
			requirement = {
				kind = exactVersion;
				version = 0.9.11;
			};
		};
/* End XCRemoteSwiftPackageReference section */

/* Begin XCSwiftPackageProductDependency section */
		3DD767482483D6B5002DD2B3 /* Connectivity */ = {
			isa = XCSwiftPackageProductDependency;
			package = 3DD767472483D6B5002DD2B3 /* XCRemoteSwiftPackageReference "Connectivity" */;
			productName = Connectivity;
		};
		B10FB02F246036F3004CA11E /* SwiftProtobuf */ = {
			isa = XCSwiftPackageProductDependency;
			package = B10FB02E246036F3004CA11E /* XCRemoteSwiftPackageReference "swift-protobuf" */;
			productName = SwiftProtobuf;
		};
		B1E8C9A4247AB869006DC678 /* ZIPFoundation */ = {
			isa = XCSwiftPackageProductDependency;
			package = B1E8C9A3247AB869006DC678 /* XCRemoteSwiftPackageReference "ZIPFoundation" */;
			productName = ZIPFoundation;
		};
		B1FE13E9248838E400D012E5 /* FMDB */ = {
			isa = XCSwiftPackageProductDependency;
			package = B180E607247C1F6100240CED /* XCRemoteSwiftPackageReference "fmdb" */;
			productName = FMDB;
		};
/* End XCSwiftPackageProductDependency section */
	};
	rootObject = 85D759332457048F008175F0 /* Project object */;
}<|MERGE_RESOLUTION|>--- conflicted
+++ resolved
@@ -173,14 +173,11 @@
 		A173665324844F41006BE209 /* SQLiteKeyValueStoreTests.swift in Sources */ = {isa = PBXBuildFile; fileRef = A173665124844F29006BE209 /* SQLiteKeyValueStoreTests.swift */; };
 		A17366552484978A006BE209 /* OnboardingInfoViewControllerUtils.swift in Sources */ = {isa = PBXBuildFile; fileRef = A17366542484978A006BE209 /* OnboardingInfoViewControllerUtils.swift */; };
 		A17DA5E32486D8EF006F310F /* RiskLevelTests.swift in Sources */ = {isa = PBXBuildFile; fileRef = A17DA5E12486D8E7006F310F /* RiskLevelTests.swift */; };
-<<<<<<< HEAD
 		A189E45F248C325E001D0996 /* de-config in Resources */ = {isa = PBXBuildFile; fileRef = A189E45E248C325E001D0996 /* de-config */; };
 		A189E461248C35BF001D0996 /* PublicKeys.plist in Resources */ = {isa = PBXBuildFile; fileRef = A189E460248C35BF001D0996 /* PublicKeys.plist */; };
-=======
 		A328424D248B91E0006B1F09 /* HomeTestResultLoadingCell.xib in Resources */ = {isa = PBXBuildFile; fileRef = A328424B248B91E0006B1F09 /* HomeTestResultLoadingCell.xib */; };
 		A328424E248B91E0006B1F09 /* HomeTestResultLoadingCell.swift in Sources */ = {isa = PBXBuildFile; fileRef = A328424C248B91E0006B1F09 /* HomeTestResultLoadingCell.swift */; };
 		A3284250248B9269006B1F09 /* HomeTestResultLoadingCellConfigurator.swift in Sources */ = {isa = PBXBuildFile; fileRef = A328424F248B9269006B1F09 /* HomeTestResultLoadingCellConfigurator.swift */; };
->>>>>>> 02382995
 		A36D07B72486AD0100E46F96 /* HomeTestResultCellConfigurator.swift in Sources */ = {isa = PBXBuildFile; fileRef = A36D07B62486AD0100E46F96 /* HomeTestResultCellConfigurator.swift */; };
 		A36D07B92486D61C00E46F96 /* HomeCardCellButtonDelegate.swift in Sources */ = {isa = PBXBuildFile; fileRef = A36D07B82486D61C00E46F96 /* HomeCardCellButtonDelegate.swift */; };
 		A3C4F96024812CD20047F23E /* ExposureSubmissionWarnOthersViewController.swift in Sources */ = {isa = PBXBuildFile; fileRef = A3C4F95F24812CD20047F23E /* ExposureSubmissionWarnOthersViewController.swift */; };
@@ -525,14 +522,11 @@
 		A173665124844F29006BE209 /* SQLiteKeyValueStoreTests.swift */ = {isa = PBXFileReference; fileEncoding = 4; lastKnownFileType = sourcecode.swift; path = SQLiteKeyValueStoreTests.swift; sourceTree = "<group>"; };
 		A17366542484978A006BE209 /* OnboardingInfoViewControllerUtils.swift */ = {isa = PBXFileReference; lastKnownFileType = sourcecode.swift; path = OnboardingInfoViewControllerUtils.swift; sourceTree = "<group>"; };
 		A17DA5E12486D8E7006F310F /* RiskLevelTests.swift */ = {isa = PBXFileReference; lastKnownFileType = sourcecode.swift; path = RiskLevelTests.swift; sourceTree = "<group>"; };
-<<<<<<< HEAD
 		A189E45E248C325E001D0996 /* de-config */ = {isa = PBXFileReference; lastKnownFileType = file; path = "de-config"; sourceTree = "<group>"; };
 		A189E460248C35BF001D0996 /* PublicKeys.plist */ = {isa = PBXFileReference; lastKnownFileType = text.plist.xml; path = PublicKeys.plist; sourceTree = "<group>"; };
-=======
 		A328424B248B91E0006B1F09 /* HomeTestResultLoadingCell.xib */ = {isa = PBXFileReference; fileEncoding = 4; lastKnownFileType = file.xib; path = HomeTestResultLoadingCell.xib; sourceTree = "<group>"; };
 		A328424C248B91E0006B1F09 /* HomeTestResultLoadingCell.swift */ = {isa = PBXFileReference; fileEncoding = 4; lastKnownFileType = sourcecode.swift; path = HomeTestResultLoadingCell.swift; sourceTree = "<group>"; };
 		A328424F248B9269006B1F09 /* HomeTestResultLoadingCellConfigurator.swift */ = {isa = PBXFileReference; lastKnownFileType = sourcecode.swift; path = HomeTestResultLoadingCellConfigurator.swift; sourceTree = "<group>"; };
->>>>>>> 02382995
 		A36D07B62486AD0100E46F96 /* HomeTestResultCellConfigurator.swift */ = {isa = PBXFileReference; lastKnownFileType = sourcecode.swift; path = HomeTestResultCellConfigurator.swift; sourceTree = "<group>"; };
 		A36D07B82486D61C00E46F96 /* HomeCardCellButtonDelegate.swift */ = {isa = PBXFileReference; lastKnownFileType = sourcecode.swift; path = HomeCardCellButtonDelegate.swift; sourceTree = "<group>"; };
 		A3C4F95F24812CD20047F23E /* ExposureSubmissionWarnOthersViewController.swift */ = {isa = PBXFileReference; lastKnownFileType = sourcecode.swift; path = ExposureSubmissionWarnOthersViewController.swift; sourceTree = "<group>"; };
