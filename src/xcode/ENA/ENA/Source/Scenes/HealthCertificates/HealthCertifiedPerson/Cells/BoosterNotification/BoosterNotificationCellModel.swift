////
// 🦠 Corona-Warn-App
//

import Foundation
import OpenCombine
import UIKit.UIFont

final class BoosterNotificationCellModel {

	// MARK: - Init

	init(
		healthCertifiedPerson: HealthCertifiedPerson,
<<<<<<< HEAD
		cclService: CCLService
=======
		cclService: CCLServable
>>>>>>> 68c794bb
	) {
		self.healthCertifiedPerson = healthCertifiedPerson
		self.cclService = cclService
	}

	// MARK: - Internal

	var title: String? {
		healthCertifiedPerson.dccWalletInfo?.boosterNotification.titleText?.localized(cclService: cclService)
	}

	var subtitle: String? {
		healthCertifiedPerson.dccWalletInfo?.boosterNotification.subtitleText?.localized(cclService: cclService)
	}

	var isUnseenNewsIndicatorVisible: Bool {
		healthCertifiedPerson.isNewBoosterRule
	}

	// MARK: - Private

	let healthCertifiedPerson: HealthCertifiedPerson
<<<<<<< HEAD
	let cclService: CCLService
=======
	let cclService: CCLServable
>>>>>>> 68c794bb

}<|MERGE_RESOLUTION|>--- conflicted
+++ resolved
@@ -12,11 +12,7 @@
 
 	init(
 		healthCertifiedPerson: HealthCertifiedPerson,
-<<<<<<< HEAD
-		cclService: CCLService
-=======
 		cclService: CCLServable
->>>>>>> 68c794bb
 	) {
 		self.healthCertifiedPerson = healthCertifiedPerson
 		self.cclService = cclService
@@ -39,10 +35,6 @@
 	// MARK: - Private
 
 	let healthCertifiedPerson: HealthCertifiedPerson
-<<<<<<< HEAD
-	let cclService: CCLService
-=======
 	let cclService: CCLServable
->>>>>>> 68c794bb
 
 }