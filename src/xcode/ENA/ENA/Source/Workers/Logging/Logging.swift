--- conflicted
+++ resolved
@@ -99,10 +99,6 @@
 	}
 }
 
-<<<<<<< HEAD
-
-=======
->>>>>>> 5d77c04c
 extension OSLogType {
 
 	var title: String {
