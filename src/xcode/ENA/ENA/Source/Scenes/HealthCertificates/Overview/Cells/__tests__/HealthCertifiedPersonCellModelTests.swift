--- conflicted
+++ resolved
@@ -28,11 +28,7 @@
 			)
 		)
 
-<<<<<<< HEAD
-		let cclService = CCLService()
-=======
-		let cclService = FakeCCLService()
->>>>>>> 68c794bb
+		let cclService = FakeCCLService()
 
 		let viewModel = try XCTUnwrap(
 			HealthCertifiedPersonCellModel(
@@ -68,11 +64,7 @@
 			validityState: .expiringSoon
 		)
 
-<<<<<<< HEAD
-		let cclService = CCLService()
-=======
-		let cclService = FakeCCLService()
->>>>>>> 68c794bb
+		let cclService = FakeCCLService()
 		let healthCertifiedPerson = HealthCertifiedPerson(healthCertificates: [healthCertificate])
 		healthCertifiedPerson.dccWalletInfo = .fake(
 			verification: .fake(
@@ -124,11 +116,7 @@
 			validityState: .expired
 		)
 
-<<<<<<< HEAD
-		let cclService = CCLService()
-=======
-		let cclService = FakeCCLService()
->>>>>>> 68c794bb
+		let cclService = FakeCCLService()
 		let healthCertifiedPerson = HealthCertifiedPerson(healthCertificates: [healthCertificate])
 		healthCertifiedPerson.dccWalletInfo = .fake(
 			verification: .fake(
@@ -173,11 +161,7 @@
 			validityState: .invalid
 		)
 
-<<<<<<< HEAD
-		let cclService = CCLService()
-=======
-		let cclService = FakeCCLService()
->>>>>>> 68c794bb
+		let cclService = FakeCCLService()
 		let healthCertifiedPerson = HealthCertifiedPerson(healthCertificates: [healthCertificate])
 		// Not setting dccWalletInfo.verification here to check that the fallback certificate is used if it's not set
 
@@ -218,11 +202,7 @@
 			validityState: .blocked
 		)
 
-<<<<<<< HEAD
-		let cclService = CCLService()
-=======
-		let cclService = FakeCCLService()
->>>>>>> 68c794bb
+		let cclService = FakeCCLService()
 		let healthCertifiedPerson = HealthCertifiedPerson(healthCertificates: [healthCertificate])
 		healthCertifiedPerson.dccWalletInfo = .fake(
 			verification: .fake(
@@ -267,11 +247,7 @@
 			validityState: .valid
 		)
 
-<<<<<<< HEAD
-		let cclService = CCLService()
-=======
-		let cclService = FakeCCLService()
->>>>>>> 68c794bb
+		let cclService = FakeCCLService()
 		let healthCertifiedPerson = HealthCertifiedPerson(healthCertificates: [healthCertificate])
 		// Not setting dccWalletInfo.verification here to check that the fallback certificate is used if it's not set
 
@@ -307,11 +283,7 @@
 			validityState: .expiringSoon
 		)
 
-<<<<<<< HEAD
-		let cclService = CCLService()
-=======
-		let cclService = FakeCCLService()
->>>>>>> 68c794bb
+		let cclService = FakeCCLService()
 		let healthCertifiedPerson = HealthCertifiedPerson(healthCertificates: [healthCertificate])
 		// Not setting dccWalletInfo.verification here to check that the fallback certificate is used if it's not set
 
@@ -346,11 +318,7 @@
 			validityState: .expired
 		)
 
-<<<<<<< HEAD
-		let cclService = CCLService()
-=======
-		let cclService = FakeCCLService()
->>>>>>> 68c794bb
+		let cclService = FakeCCLService()
 		let healthCertifiedPerson = HealthCertifiedPerson(healthCertificates: [healthCertificate])
 		healthCertifiedPerson.dccWalletInfo = .fake(
 			verification: .fake(
@@ -390,11 +358,7 @@
 			validityState: .invalid
 		)
 
-<<<<<<< HEAD
-		let cclService = CCLService()
-=======
-		let cclService = FakeCCLService()
->>>>>>> 68c794bb
+		let cclService = FakeCCLService()
 		let healthCertifiedPerson = HealthCertifiedPerson(healthCertificates: [healthCertificate])
 		healthCertifiedPerson.dccWalletInfo = .fake(
 			verification: .fake(
@@ -439,11 +403,7 @@
 			validityState: .blocked
 		)
 
-<<<<<<< HEAD
-		let cclService = CCLService()
-=======
-		let cclService = FakeCCLService()
->>>>>>> 68c794bb
+		let cclService = FakeCCLService()
 		let healthCertifiedPerson = HealthCertifiedPerson(healthCertificates: [healthCertificate])
 		healthCertifiedPerson.dccWalletInfo = .fake(
 			verification: .fake(
@@ -488,11 +448,7 @@
 			validityState: .valid
 		)
 
-<<<<<<< HEAD
-		let cclService = CCLService()
-=======
-		let cclService = FakeCCLService()
->>>>>>> 68c794bb
+		let cclService = FakeCCLService()
 		let healthCertifiedPerson = HealthCertifiedPerson(healthCertificates: [healthCertificate])
 		healthCertifiedPerson.dccWalletInfo = .fake(
 			verification: .fake(
@@ -534,11 +490,7 @@
 			validityState: .expiringSoon
 		)
 
-<<<<<<< HEAD
-		let cclService = CCLService()
-=======
-		let cclService = FakeCCLService()
->>>>>>> 68c794bb
+		let cclService = FakeCCLService()
 		let healthCertifiedPerson = HealthCertifiedPerson(healthCertificates: [healthCertificate])
 		healthCertifiedPerson.dccWalletInfo = .fake(
 			verification: .fake(
@@ -590,11 +542,7 @@
 			validityState: .expired
 		)
 
-<<<<<<< HEAD
-		let cclService = CCLService()
-=======
-		let cclService = FakeCCLService()
->>>>>>> 68c794bb
+		let cclService = FakeCCLService()
 		let healthCertifiedPerson = HealthCertifiedPerson(healthCertificates: [healthCertificate])
 		// Not setting dccWalletInfo.verification here to check that the fallback certificate is used if it's not set
 
@@ -635,11 +583,7 @@
 			validityState: .invalid
 		)
 
-<<<<<<< HEAD
-		let cclService = CCLService()
-=======
-		let cclService = FakeCCLService()
->>>>>>> 68c794bb
+		let cclService = FakeCCLService()
 		let healthCertifiedPerson = HealthCertifiedPerson(healthCertificates: [healthCertificate])
 		healthCertifiedPerson.dccWalletInfo = .fake(
 			verification: .fake(
@@ -684,11 +628,7 @@
 			validityState: .blocked
 		)
 
-<<<<<<< HEAD
-		let cclService = CCLService()
-=======
-		let cclService = FakeCCLService()
->>>>>>> 68c794bb
+		let cclService = FakeCCLService()
 		let healthCertifiedPerson = HealthCertifiedPerson(healthCertificates: [healthCertificate])
 		// Not setting dccWalletInfo.verification here to check that the fallback certificate is used if it's not set
 
@@ -771,13 +711,8 @@
 			isNewBoosterRule: true
 		)
 
-<<<<<<< HEAD
-		let cclService = CCLService()
-		
-=======
-		let cclService = FakeCCLService()
-
->>>>>>> 68c794bb
+		let cclService = FakeCCLService()
+
 		let viewModel = try XCTUnwrap(
 			HealthCertifiedPersonCellModel(
 				healthCertifiedPerson: healthCertifiedPerson,
@@ -802,13 +737,8 @@
 			isNewBoosterRule: true
 		)
 
-<<<<<<< HEAD
-		let cclService = CCLService()
-		
-=======
-		let cclService = FakeCCLService()
-
->>>>>>> 68c794bb
+		let cclService = FakeCCLService()
+
 		let viewModel = try XCTUnwrap(
 			HealthCertifiedPersonCellModel(
 				healthCertifiedPerson: healthCertifiedPerson,
@@ -829,13 +759,8 @@
 			isNewBoosterRule: false
 		)
 
-<<<<<<< HEAD
-		let cclService = CCLService()
-		
-=======
-		let cclService = FakeCCLService()
-
->>>>>>> 68c794bb
+		let cclService = FakeCCLService()
+
 		let viewModel = try XCTUnwrap(
 			HealthCertifiedPersonCellModel(
 				healthCertifiedPerson: healthCertifiedPerson,
@@ -857,13 +782,8 @@
 			verification: .fake(certificates: [])
 		)
 
-<<<<<<< HEAD
-		let cclService = CCLService()
-		
-=======
-		let cclService = FakeCCLService()
-
->>>>>>> 68c794bb
+		let cclService = FakeCCLService()
+
 		let cellModel = try XCTUnwrap(
 			HealthCertifiedPersonCellModel(
 				healthCertifiedPerson: healthCertifiedPerson,
@@ -944,13 +864,8 @@
 			)
 		)
 
-<<<<<<< HEAD
-		let cclService = CCLService()
-		
-=======
-		let cclService = FakeCCLService()
-
->>>>>>> 68c794bb
+		let cclService = FakeCCLService()
+
 		let cellModel = try XCTUnwrap(
 			HealthCertifiedPersonCellModel(
 				healthCertifiedPerson: healthCertifiedPerson,
@@ -977,9 +892,8 @@
 			verification: .fake(certificates: [])
 		)
 
-<<<<<<< HEAD
-		let cclService = CCLService()
-		
+		let cclService = FakeCCLService()
+
 		let cellModel = try XCTUnwrap(
 			HealthCertifiedPersonCellModel(
 				healthCertifiedPerson: healthCertifiedPerson,
@@ -1002,9 +916,8 @@
 			admissionState: .fake(visible: true, badgeText: .fake(string: "")),
 			verification: .fake(certificates: [])
 		)
-=======
-		let cclService = FakeCCLService()
->>>>>>> 68c794bb
+
+		let cclService = FakeCCLService()
 
 		let cellModel = try XCTUnwrap(
 			HealthCertifiedPersonCellModel(
@@ -1020,44 +933,14 @@
 		XCTAssertNil(cellModel.shortStatus)
 	}
 
-	func testWithEmptyAdmissionState() throws {
-		let healthCertifiedPerson = HealthCertifiedPerson(
-			healthCertificates: [try vaccinationCertificate()]
-		)
-		healthCertifiedPerson.dccWalletInfo = .fake(
-			admissionState: .fake(visible: true, badgeText: .fake(string: "")),
-			verification: .fake(certificates: [])
-		)
-
-		let cclService = FakeCCLService()
-
-		let cellModel = try XCTUnwrap(
-			HealthCertifiedPersonCellModel(
-				healthCertifiedPerson: healthCertifiedPerson,
-				cclService: cclService,
-				onCovPassCheckInfoButtonTap: { }
-			)
-		)
-
-		XCTAssertEqual(cellModel.qrCodeViewModel.covPassCheckInfoPosition, .bottom)
-		XCTAssertFalse(cellModel.isStatusTitleVisible)
-		XCTAssertTrue(cellModel.switchableHealthCertificates.isEmpty)
-		XCTAssertNil(cellModel.shortStatus)
-	}
-
 	func testSolidGreyGradient() throws {
 		let healthCertifiedPerson = HealthCertifiedPerson(
 			healthCertificates: [try vaccinationCertificate()]
 		)
 		healthCertifiedPerson.gradientType = .solidGrey
 
-<<<<<<< HEAD
-		let cclService = CCLService()
-	
-=======
-		let cclService = FakeCCLService()
-
->>>>>>> 68c794bb
+		let cclService = FakeCCLService()
+
 		let cellModel = try XCTUnwrap(
 			HealthCertifiedPersonCellModel(
 				healthCertifiedPerson: healthCertifiedPerson,
@@ -1075,13 +958,8 @@
 		)
 		healthCertifiedPerson.gradientType = .lightBlue
 
-<<<<<<< HEAD
-		let cclService = CCLService()
-		
-=======
-		let cclService = FakeCCLService()
-
->>>>>>> 68c794bb
+		let cclService = FakeCCLService()
+
 		let cellModel = try XCTUnwrap(
 			HealthCertifiedPersonCellModel(
 				healthCertifiedPerson: healthCertifiedPerson,
@@ -1099,13 +977,8 @@
 		)
 		healthCertifiedPerson.gradientType = .mediumBlue
 
-<<<<<<< HEAD
-		let cclService = CCLService()
-		
-=======
-		let cclService = FakeCCLService()
-
->>>>>>> 68c794bb
+		let cclService = FakeCCLService()
+
 		let cellModel = try XCTUnwrap(
 			HealthCertifiedPersonCellModel(
 				healthCertifiedPerson: healthCertifiedPerson,
@@ -1123,13 +996,8 @@
 		)
 		healthCertifiedPerson.gradientType = .darkBlue
 
-<<<<<<< HEAD
-		let cclService = CCLService()
-		
-=======
-		let cclService = FakeCCLService()
-
->>>>>>> 68c794bb
+		let cclService = FakeCCLService()
+
 		let cellModel = try XCTUnwrap(
 			HealthCertifiedPersonCellModel(
 				healthCertifiedPerson: healthCertifiedPerson,
