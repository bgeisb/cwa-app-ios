// Corona-Warn-App
//
// SAP SE and all other contributors
// copyright owners license this file to you under the Apache
// License, Version 2.0 (the "License"); you may not use this
// file except in compliance with the License.
// You may obtain a copy of the License at
//
// http://www.apache.org/licenses/LICENSE-2.0
//
// Unless required by applicable law or agreed to in writing,
// software distributed under the License is distributed on an
// "AS IS" BASIS, WITHOUT WARRANTIES OR CONDITIONS OF ANY
// KIND, either express or implied.  See the License for the
// specific language governing permissions and limitations
// under the License.

import UIKit
import UserNotifications

enum OnboardingPageType: Int, CaseIterable {
	case togetherAgainstCoronaPage = 0
	case privacyPage = 1
	case enableLoggingOfContactsPage = 2
	case howDoesDataExchangeWorkPage = 3
	case alwaysStayInformedPage = 4

	func next() -> OnboardingPageType? {
		OnboardingPageType(rawValue: rawValue + 1)
	}

	func isLast() -> Bool {
		(self == OnboardingPageType.allCases.last)
	}
}

final class OnboardingInfoViewController: UIViewController {
	// MARK: Creating a Onboarding View Controller

	init?(
		coder: NSCoder,
		pageType: OnboardingPageType,
		exposureManager: ExposureManager,
		store: Store
	) {
		self.pageType = pageType
		self.exposureManager = exposureManager
		self.store = store
		super.init(coder: coder)
	}

	required init?(coder _: NSCoder) {
		fatalError("init(coder:) has intentionally not been implemented")
	}

	// MARK: Properties

	var pageType: OnboardingPageType
	var exposureManager: ExposureManager
	var store: Store
	@IBOutlet var imageView: UIImageView!
	@IBOutlet var titleLabel: UILabel!
	@IBOutlet var boldLabel: UILabel!
	@IBOutlet var textLabel: UILabel!
	@IBOutlet var nextButton: ENAButton!
	@IBOutlet var ignoreButton: ENAButton!

	@IBOutlet var scrollView: UIScrollView!
	@IBOutlet weak var stackView: UIStackView!
	@IBOutlet var footerView: UIView!

	private var onboardingInfos = OnboardingInfo.testData()
	private var exposureManagerActivated = false

	var onboardingInfo: OnboardingInfo?

	override func viewDidLoad() {
		super.viewDidLoad()
		onboardingInfo = onboardingInfos[pageType.rawValue]
		// should be revised in the future
		viewRespectsSystemMinimumLayoutMargins = false
		view.layoutMargins = .zero
		updateUI()
		setupAccessibility()
	}

	override func viewWillAppear(_ animated: Bool) {
		super.viewWillAppear(animated)
		if pageType == .togetherAgainstCoronaPage {
			navigationController?.setNavigationBarHidden(true, animated: true)
		} else {
			navigationController?.navigationBar.shadowImage = UIImage()
		}
	}

	override func viewWillDisappear(_ animated: Bool) {
		super.viewWillDisappear(animated)
		navigationController?.setNavigationBarHidden(false, animated: true)
	}

	override func viewDidLayoutSubviews() {
		super.viewDidLayoutSubviews()
		scrollView.contentInset.bottom = footerView.frame.height
	}

	func runActionForPageType(completion: @escaping () -> Void) {
		switch pageType {
		case .privacyPage:
			persistTimestamp(completion: completion)
		case .enableLoggingOfContactsPage:
			func handleBluetooth(completion: @escaping () -> Void) {
				if let alertController = self.exposureManager.alertForBluetoothOff(completion: { completion() }) {
					self.present(alertController, animated: true)
				}
				completion()
			}
			askExposureNotificationsPermissions(completion: {
				handleBluetooth {
					completion()
				}
			})

		case .alwaysStayInformedPage:
			askLocalNotificationsPermissions(completion: completion)
		default:
			completion()
		}
	}

	func runIgnoreActionForPageType(completion: @escaping () -> Void) {
		guard pageType == .enableLoggingOfContactsPage, !exposureManager.preconditions().authorized else {
			completion()
			return
		}

		let alert = OnboardingInfoViewControllerUtils.setupExposureConfirmationAlert {
			completion()
		}
		present(alert, animated: true, completion: nil)
	}

	private func updateUI() {
		guard isViewLoaded else { return }
		guard let onboardingInfo = onboardingInfo else { return }

		titleLabel.text = onboardingInfo.title

		imageView.image = UIImage(named: onboardingInfo.imageName)

		boldLabel.text = onboardingInfo.boldText
		boldLabel.isHidden = onboardingInfo.boldText.isEmpty

		textLabel.text = onboardingInfo.text
		textLabel.isHidden = onboardingInfo.text.isEmpty

		nextButton.setTitle(onboardingInfo.actionText, for: .normal)
		nextButton.isHidden = onboardingInfo.actionText.isEmpty

		ignoreButton.setTitle(onboardingInfo.ignoreText, for: .normal)
		ignoreButton.isHidden = onboardingInfo.ignoreText.isEmpty
<<<<<<< HEAD
		
		switch pageType {
		case .enableLoggingOfContactsPage:
=======

		if pageType == .enableLoggingOfContactsPage {
>>>>>>> 1d4bc731
			addPanel(
				title: AppStrings.Onboarding.onboardingInfo_enableLoggingOfContactsPage_panelTitle,
				body: AppStrings.Onboarding.onboardingInfo_enableLoggingOfContactsPage_panelBody
			)
		case .privacyPage:
			stackView.arrangedSubviews.last?.isHidden = true
			let textView = HtmlTextView()
			textView.delegate = self
			if let url = Bundle.main.url(forResource: "privacy-policy", withExtension: "html") {
				textView.load(from: url)
			}
			stackView.addArrangedSubview(textView)
		default:
			break
		}

	}

	func setupAccessibility() {
		imageView.isAccessibilityElement = false
		titleLabel.isAccessibilityElement = true
		boldLabel.isAccessibilityElement = true
		textLabel.isAccessibilityElement = true
		nextButton.isAccessibilityElement = true
		ignoreButton.isAccessibilityElement = true

		titleLabel.accessibilityIdentifier = Accessibility.StaticText.onboardingTitle
		nextButton.accessibilityIdentifier = Accessibility.Button.next
		ignoreButton.accessibilityIdentifier = Accessibility.Button.ignore
	}

	private func persistTimestamp(completion: (() -> Void)?) {
		if let acceptedDate = store.dateOfAcceptedPrivacyNotice {
			log(message: "User has already accepted the privacy terms on \(acceptedDate)", level: .warning)
			completion?()
			return
		}
		store.dateOfAcceptedPrivacyNotice = Date()
		log(message: "Persist that user acccepted the privacy terms on \(Date())", level: .info)
		completion?()
	}

	// MARK: Exposure notifications

	private func askExposureNotificationsPermissions(completion: (() -> Void)?) {
		if exposureManager is MockExposureManager {
			completion?()
			return
		}

		func persistForDPP(accepted: Bool) {
			self.store.exposureActivationConsentAccept = accepted
			self.store.exposureActivationConsentAcceptTimestamp = Int64(Date().timeIntervalSince1970)
		}

		func shouldHandleError(_ error: ExposureNotificationError?) -> Bool {
			switch error {
			case .exposureNotificationRequired:
				log(message: "Encourage the user to consider enabling Exposure Notifications.", level: .warning)
			case .exposureNotificationAuthorization:
				log(message: "Encourage the user to authorize this application", level: .warning)
			case .exposureNotificationUnavailable:
				log(message: "Tell the user that Exposure Notifications is currently not available.", level: .warning)
			case .apiMisuse:
				// User already enabled notifications, but went back to the previous screen. Just ignore error and proceed
				return false
			default:
				break
			}
			return true
		}

		guard !exposureManagerActivated else {
			completion?()
			return
		}

		exposureManager.activate { error in
			if let error = error {
				guard shouldHandleError(error) else {
					completion?()
					return
				}
				self.showError(error, from: self, completion: completion)
				persistForDPP(accepted: false)
				completion?()
			} else {
				self.exposureManagerActivated = true
				self.exposureManager.enable { enableError in
					if let enableError = enableError {
						guard shouldHandleError(enableError) else {
							completion?()
							return
						}
						persistForDPP(accepted: false)
					} else {
						persistForDPP(accepted: true)
					}
					completion?()
				}
			}
		}
	}

	private func askLocalNotificationsPermissions(completion: (() -> Void)?) {
		exposureManager.requestUserNotificationsPermissions {
			completion?()
			return
		}
	}

	func openSettings() {
		guard let url = URL(string: UIApplication.openSettingsURLString) else { return }
		UIApplication.shared.open(url, options: [:], completionHandler: nil)
	}

	func showError(_ error: ExposureNotificationError, from viewController: UIViewController, completion: (() -> Void)?) {
		let alert = UIAlertController(title: "Error", message: String(describing: error), preferredStyle: .alert)
		alert.addAction(UIAlertAction(title: "OK", style: .cancel))
		viewController.present(alert, animated: true, completion: completion)
	}

	@IBAction func didTapNextButton(_: Any) {
		nextButton.isUserInteractionEnabled = false
		runActionForPageType(
			completion: { [weak self] in
				self?.gotoNextScreen()
				self?.nextButton.isUserInteractionEnabled = true
			}
		)
	}

	@IBAction func didTapIgnoreButton(_: Any) {
		runIgnoreActionForPageType(
			completion: {
				self.gotoNextScreen()
			}
		)
	}

	func gotoNextScreen() {

		guard let nextPageType = pageType.next() else {
			finishOnBoarding()
			return
		}

		let storyboard = AppStoryboard.onboarding.instance
		let next = storyboard.instantiateInitialViewController { [unowned self] coder in
			OnboardingInfoViewController(
				coder: coder,
				pageType: nextPageType,
				exposureManager: self.exposureManager,
				store: self.store
			)
		}
		// swiftlint:disable:next force_unwrapping
		navigationController?.pushViewController(next!, animated: true)
	}


	private func finishOnBoarding() {
		store.isOnboarded = true
		NotificationCenter.default.post(name: .isOnboardedDidChange, object: nil)
	}

}

extension OnboardingInfoViewController: UITextViewDelegate {
	func textView(_ textView: UITextView, shouldInteractWith url: URL, in characterRange: NSRange, interaction: UITextItemInteraction) -> Bool {
		WebPageHelper.openSafari(withUrl: url, from: self)
		return false
	}
}<|MERGE_RESOLUTION|>--- conflicted
+++ resolved
@@ -158,14 +158,9 @@
 
 		ignoreButton.setTitle(onboardingInfo.ignoreText, for: .normal)
 		ignoreButton.isHidden = onboardingInfo.ignoreText.isEmpty
-<<<<<<< HEAD
-		
+
 		switch pageType {
 		case .enableLoggingOfContactsPage:
-=======
-
-		if pageType == .enableLoggingOfContactsPage {
->>>>>>> 1d4bc731
 			addPanel(
 				title: AppStrings.Onboarding.onboardingInfo_enableLoggingOfContactsPage_panelTitle,
 				body: AppStrings.Onboarding.onboardingInfo_enableLoggingOfContactsPage_panelBody
