////
// 🦠 Corona-Warn-App
//

import UIKit
import OpenCombine

class HealthCertificateOverviewViewController: UITableViewController {

	// MARK: - Init

	init(
		viewModel: HealthCertificateOverviewViewModel,
<<<<<<< HEAD
		cclService: CCLService,
=======
		cclService: CCLServable,
>>>>>>> 68c794bb
		onInfoBarButtonItemTap: @escaping () -> Void,
		onCreateHealthCertificateTap: @escaping () -> Void,
		onCertifiedPersonTap: @escaping (HealthCertifiedPerson) -> Void,
		onCovPassCheckInfoButtonTap: @escaping () -> Void
	) {
		self.viewModel = viewModel
		self.cclService = cclService
		self.onInfoBarButtonItemTap = onInfoBarButtonItemTap
		self.onCreateHealthCertificateTap = onCreateHealthCertificateTap
		self.onCertifiedPersonTap = onCertifiedPersonTap
		self.onCovPassCheckInfoButtonTap = onCovPassCheckInfoButtonTap

		super.init(style: .grouped)
		
		viewModel.$healthCertifiedPersons
			.receive(on: DispatchQueue.OCombine(.main))
			.sink { [weak self] _ in
				self?.tableView.reloadData()
				self?.updateEmptyState()
			}
			.store(in: &subscriptions)

		viewModel.$testCertificateRequests
			.receive(on: DispatchQueue.OCombine(.main))
			.sink { [weak self] _ in
				self?.tableView.reloadData()
				self?.updateEmptyState()
			}
			.store(in: &subscriptions)

		viewModel.$testCertificateRequestError
			.receive(on: DispatchQueue.OCombine(.main))
			.sink { [weak self] in
				guard let self = self, let error = $0 else {
					return
				}

				self.viewModel.testCertificateRequestError = nil
				self.showErrorAlert(error: error)
			}
			.store(in: &subscriptions)
	}

	@available(*, unavailable)
	required init?(coder _: NSCoder) {
		fatalError("init(coder:) has intentionally not been implemented")
	}

	// MARK: - Overrides

	override func viewDidLoad() {
		super.viewDidLoad()

		setupBarButtonItems()
		setupTableView()

		navigationItem.largeTitleDisplayMode = .automatic
		navigationItem.setHidesBackButton(true, animated: false)
		tableView.backgroundColor = .enaColor(for: .darkBackground)
		
		tableView.reloadData()
		title = AppStrings.HealthCertificate.Overview.title
	}

	override func viewWillAppear(_ animated: Bool) {
		super.viewWillAppear(animated)

		navigationController?.navigationBar.prefersLargeTitles = true
		navigationController?.navigationBar.sizeToFit()

		tableView.reloadData()
	}

	override func viewDidAppear(_ animated: Bool) {
		super.viewDidAppear(animated)

		updateEmptyState()
		viewModel.attemptToRestoreDecodingFailedHealthCertificates()
	}

	// MARK: - Protocol UITableViewDataSource

	override func numberOfSections(in tableView: UITableView) -> Int {
		return viewModel.numberOfSections
	}

	override func tableView(_ tableView: UITableView, numberOfRowsInSection section: Int) -> Int {
		return viewModel.numberOfRows(in: section)
	}

	override func tableView(_ tableView: UITableView, cellForRowAt indexPath: IndexPath) -> UITableViewCell {
		switch HealthCertificateOverviewViewModel.Section(rawValue: indexPath.section) {
		case .createCertificate:
			return addCertificateCell(forRowAt: indexPath)
		case .testCertificateRequest:
			return testCertificateRequestCell(forRowAt: indexPath)
		case .healthCertificate:
			return healthCertifiedPersonCell(forRowAt: indexPath)
		case .decodingFailedHealthCertificates:
			return decodingFailedHealthCertificateCell(forRowAt: indexPath)
		case .none:
			fatalError("Invalid section")
		}
	}

	// MARK: - Protocol UITableViewDelegate
	
	override func tableView(_ tableView: UITableView, didSelectRowAt indexPath: IndexPath) {
		switch HealthCertificateOverviewViewModel.Section(rawValue: indexPath.section) {
		case .createCertificate:
			onCreateHealthCertificateTap()
		case .testCertificateRequest:
			break
		case .healthCertificate:
			onCertifiedPersonTap(viewModel.healthCertifiedPersons[indexPath.row])
		case .decodingFailedHealthCertificates:
			break
		case .none:
			fatalError("Invalid section")
		}
	}
	
	// MARK: - Private

	private let viewModel: HealthCertificateOverviewViewModel
<<<<<<< HEAD
	private let cclService: CCLService
=======
	private let cclService: CCLServable
>>>>>>> 68c794bb
	
	private let onInfoBarButtonItemTap: () -> Void
	private let onCreateHealthCertificateTap: () -> Void
	private let onCertifiedPersonTap: (HealthCertifiedPerson) -> Void
	private let onCovPassCheckInfoButtonTap: () -> Void

	private var subscriptions = Set<AnyCancellable>()

	private func setupBarButtonItems() {
		let infoButton = UIButton(type: .infoLight)
		infoButton.addTarget(self, action: #selector(infoButtonTapped), for: .touchUpInside)
		navigationItem.rightBarButtonItem = UIBarButtonItem(customView: infoButton)
		navigationItem.rightBarButtonItem?.isAccessibilityElement = true
		navigationItem.rightBarButtonItem?.accessibilityLabel = AppStrings.Home.rightBarButtonDescription
		navigationItem.rightBarButtonItem?.accessibilityIdentifier = AccessibilityIdentifiers.Home.rightBarButtonDescription
	}

	private func setupTableView() {
		tableView.register(
			UINib(nibName: String(describing: AddButtonAsTableViewCell.self), bundle: nil),
			forCellReuseIdentifier: AddButtonAsTableViewCell.reuseIdentifier
		)
		
		tableView.register(
			UINib(nibName: String(describing: TestCertificateRequestTableViewCell.self), bundle: nil),
			forCellReuseIdentifier: TestCertificateRequestTableViewCell.reuseIdentifier
		)

		tableView.register(HealthCertifiedPersonTableViewCell.self, forCellReuseIdentifier: HealthCertifiedPersonTableViewCell.reuseIdentifier)

		tableView.separatorStyle = .none
		tableView.rowHeight = UITableView.automaticDimension

		tableView.sectionHeaderHeight = 0
		tableView.sectionFooterHeight = 0

		// Overestimate to fix auto layout warnings and fix a problem that showed the test cell behind other cells when opening app from the background in manual mode
		tableView.estimatedRowHeight = 500
	}
	
	private func addCertificateCell(forRowAt indexPath: IndexPath) -> UITableViewCell {
		guard let cell = tableView.dequeueReusableCell(withIdentifier: String(describing: AddButtonAsTableViewCell.self), for: indexPath) as? AddButtonAsTableViewCell else {
			fatalError("Could not dequeue CreateCertificateTableViewCell")
		}

		cell.configure(cellModel: AddCertificateCellModel())
		cell.accessibilityIdentifier = AccessibilityIdentifiers.HealthCertificate.Overview.addCertificateCell
		return cell
	}
	
	private func testCertificateRequestCell(forRowAt indexPath: IndexPath) -> UITableViewCell {
		guard let cell = tableView.dequeueReusableCell(withIdentifier: TestCertificateRequestTableViewCell.reuseIdentifier, for: indexPath) as? TestCertificateRequestTableViewCell else {
			fatalError("Could not dequeue TestCertificateRequestTableViewCell")
		}

		cell.configure(
			with: TestCertificateRequestCellModel(
				testCertificateRequest: viewModel.testCertificateRequests[indexPath.row]
			),
			onTryAgainButtonTap: { [weak self] in
				self?.viewModel.retryTestCertificateRequest(at: indexPath)
			},
			onRemoveButtonTap: { [weak self] in
				guard let self = self else { return }

				self.showDeleteAlert(testCertificateRequest: self.viewModel.testCertificateRequests[indexPath.row])
			},
			onUpdate: { [weak self] in
				self?.animateChanges(of: cell)
			}
		)

		return cell
	}
	
	private func healthCertifiedPersonCell(forRowAt indexPath: IndexPath) -> UITableViewCell {
		guard let cell = tableView.dequeueReusableCell(withIdentifier: HealthCertifiedPersonTableViewCell.reuseIdentifier, for: indexPath) as? HealthCertifiedPersonTableViewCell else {
			fatalError("Could not dequeue HealthCertifiedPersonTableViewCell")
		}

		guard let healthCertifiedPerson = viewModel.healthCertifiedPersons[safe: indexPath.row],
			  let cellModel = HealthCertifiedPersonCellModel(
				healthCertifiedPerson: healthCertifiedPerson,
				cclService: cclService,
				onCovPassCheckInfoButtonTap: { [weak self] in
					self?.onCovPassCheckInfoButtonTap()
				}
			  ) else {
			return UITableViewCell()
		}

		cell.configure(with: cellModel)

		return cell
	}

	private func decodingFailedHealthCertificateCell(forRowAt indexPath: IndexPath) -> UITableViewCell {
		guard let cell = tableView.dequeueReusableCell(withIdentifier: HealthCertifiedPersonTableViewCell.reuseIdentifier, for: indexPath) as? HealthCertifiedPersonTableViewCell else {
			fatalError("Could not dequeue HealthCertifiedPersonTableViewCell")
		}

		guard let decodingFailedHealthCertificate = viewModel.decodingFailedHealthCertificates[safe: indexPath.row],
			  let cellModel = HealthCertifiedPersonCellModel(
				decodingFailedHealthCertificate: decodingFailedHealthCertificate,
				onCovPassCheckInfoButtonTap: { [weak self] in
					self?.onCovPassCheckInfoButtonTap()
				}
			  ) else {
			return UITableViewCell()
		}

		cell.configure(with: cellModel)

		return cell
	}

	@IBAction private func infoButtonTapped() {
		onInfoBarButtonItemTap()
	}

	private func animateChanges(of cell: UITableViewCell) {
		// DispatchQueue prevents undefined behaviour in `visibleCells` while cells are being updated
		// https://developer.apple.com/forums/thread/117537
		DispatchQueue.main.async { [self] in
			guard tableView.visibleCells.contains(cell) else {
				return
			}

			// Animate the changed cell height
			tableView.performBatchUpdates(nil, completion: nil)

			// Keep the other visible cells maskToBounds off during the animation to avoid flickering shadows due to them being cut off (https://stackoverflow.com/a/59581645)
			for cell in tableView.visibleCells {
				cell.layer.masksToBounds = false
				cell.contentView.layer.masksToBounds = false
			}
		}
	}

	private func showErrorAlert(error: HealthCertificateServiceError.TestCertificateRequestError
	) {
		let errorMessage = error.localizedDescription + AppStrings.HealthCertificate.Overview.TestCertificateRequest.Error.faqDescription

		let alert = UIAlertController(
			title: AppStrings.HealthCertificate.Overview.TestCertificateRequest.ErrorAlert.title,
			message: errorMessage,
			preferredStyle: .alert
		)

		alert.addAction(
			UIAlertAction(
				title: AppStrings.HealthCertificate.Overview.TestCertificateRequest.Error.faqButtonTitle,
				style: .default,
				handler: { _ in
					if LinkHelper.open(urlString: AppStrings.Links.testCertificateErrorFAQ) {
						alert.dismiss(animated: true)
					}
				}
			)
		)

		let okayAction = UIAlertAction(
			title: AppStrings.HealthCertificate.Overview.TestCertificateRequest.ErrorAlert.buttonTitle,
			style: .cancel,
			handler: { _ in
				alert.dismiss(animated: true)
			}
		)

		alert.addAction(okayAction)

		present(alert, animated: true, completion: nil)
	}

	private func showDeleteAlert(
		testCertificateRequest: TestCertificateRequest
	) {
		let alert = UIAlertController(
			title: AppStrings.HealthCertificate.Overview.TestCertificateRequest.DeleteAlert.title,
			message: AppStrings.HealthCertificate.Overview.TestCertificateRequest.DeleteAlert.message,
			preferredStyle: .alert
		)

		alert.addAction(
			UIAlertAction(
				title: AppStrings.HealthCertificate.Overview.TestCertificateRequest.DeleteAlert.cancelButtonTitle,
				style: .cancel,
				handler: nil
			)
		)

		alert.addAction(
			UIAlertAction(
				title: AppStrings.HealthCertificate.Overview.TestCertificateRequest.DeleteAlert.deleteButtonTitle,
				style: .destructive,
				handler: { [weak self] _ in
					self?.viewModel.remove(testCertificateRequest: testCertificateRequest)
					self?.updateEmptyState()
				}
			)
		)

		present(alert, animated: true)
	}
	
	private func updateEmptyState() {
		// Since we set the empty state view as a background view we need to push it into the visible area by
		// adding the height of the button cell to the safe area (navigation bar and status bar)
		let safeInsetTop = tableView.rectForRow(at: IndexPath(row: 0, section: 0)).maxY + tableView.adjustedContentInset.top
		// If possible, we want to push it to a position that looks good on large and small screens and that is aligned
		// between CheckinsOverviewViewController, TraceLocationsOverviewViewController and HealthCertificateOverviewViewController.
		let alignmentPadding = UIScreen.main.bounds.height / 3
		tableView.backgroundView = viewModel.isEmpty
			? EmptyStateView(
				viewModel: HealthCertificateOverviewEmptyStateViewModel(),
				safeInsetTop: safeInsetTop,
				safeInsetBottom: tableView.adjustedContentInset.bottom,
				alignmentPadding: alignmentPadding
			)
			: nil
	}
}<|MERGE_RESOLUTION|>--- conflicted
+++ resolved
@@ -11,11 +11,7 @@
 
 	init(
 		viewModel: HealthCertificateOverviewViewModel,
-<<<<<<< HEAD
-		cclService: CCLService,
-=======
 		cclService: CCLServable,
->>>>>>> 68c794bb
 		onInfoBarButtonItemTap: @escaping () -> Void,
 		onCreateHealthCertificateTap: @escaping () -> Void,
 		onCertifiedPersonTap: @escaping (HealthCertifiedPerson) -> Void,
@@ -141,11 +137,7 @@
 	// MARK: - Private
 
 	private let viewModel: HealthCertificateOverviewViewModel
-<<<<<<< HEAD
-	private let cclService: CCLService
-=======
 	private let cclService: CCLServable
->>>>>>> 68c794bb
 	
 	private let onInfoBarButtonItemTap: () -> Void
 	private let onCreateHealthCertificateTap: () -> Void
