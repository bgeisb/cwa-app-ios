--- conflicted
+++ resolved
@@ -117,14 +117,6 @@
 		completion(.success(availableDaysAndHours.days))
 	}
 
-	func supportedCountries(completion: @escaping CountryFetchCompletion) {
-		if let failure = urlRequestFailure {
-			completion(.failure(failure))
-			return
-		}
-		completion(.success(supportedCountries))
-	}
-
 	func availableHours(day: String, completion: @escaping AvailableHoursCompletionHandler) {
 		if let failure = urlRequestFailure {
 			completion(.failure(failure))
@@ -153,24 +145,22 @@
 		completion(ENExposureConfiguration())
 	}
 
-<<<<<<< HEAD
 	#endif
-	
+
 	func appConfiguration(completion: @escaping AppConfigurationCompletion) {
 		onAppConfiguration(completion)
 	}
-
-	func submit(keys: [ENTemporaryExposureKey], tan: String, isFake: Bool, completion: @escaping SubmitKeysCompletionHandler) {
-		guard let onSubmit = self.onSubmit else {
-			completion(submissionError)
+	
+	func supportedCountries(completion: @escaping CountryFetchCompletion) {
+		if let failure = urlRequestFailure {
+			completion(.failure(failure))
 			return
 		}
+		completion(.success(supportedCountries))
+	}
 
-		onSubmit(keys, tan, isFake, completion)
-=======
 	func submit(payload: CountrySubmissionPayload, isFake: Bool, completion: @escaping KeySubmissionResponse) {
 		onSubmitCountries(payload, isFake, completion)
->>>>>>> e525cc47
 	}
 
 	func getRegistrationToken(forKey: String, withType: String, isFake: Bool, completion completeWith: @escaping RegistrationHandler) {
