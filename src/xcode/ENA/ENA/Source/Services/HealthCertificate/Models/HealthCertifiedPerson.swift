////
// 🦠 Corona-Warn-App
//

import UIKit
import OpenCombine
import HealthCertificateToolkit
import class CertLogic.Rule

class HealthCertifiedPerson: Codable, Equatable, Comparable {

	// MARK: - Init

	init(
		healthCertificates: [HealthCertificate],
		isPreferredPerson: Bool = false,
		boosterRule: Rule? = nil,
		isNewBoosterRule: Bool = false
	) {
		self.healthCertificates = healthCertificates
		self.isPreferredPerson = isPreferredPerson
		self.boosterRule = boosterRule
		self.isNewBoosterRule = isNewBoosterRule

		setup()
	}

	// MARK: - Protocol Codable

	enum CodingKeys: String, CodingKey {
		case healthCertificates
		case isPreferredPerson
		case boosterRule
		case isNewBoosterRule
	}

	required init(from decoder: Decoder) throws {
		let container = try decoder.container(keyedBy: CodingKeys.self)

		healthCertificates = []
		isPreferredPerson = try container.decodeIfPresent(Bool.self, forKey: .isPreferredPerson) ?? false
		boosterRule = try container.decodeIfPresent(Rule.self, forKey: .boosterRule)
		isNewBoosterRule = try container.decodeIfPresent(Bool.self, forKey: .isNewBoosterRule) ?? false

		let decodingContainers = try container.decode([HealthCertificateDecodingContainer].self, forKey: .healthCertificates)

		decodingContainers.forEach {
			do {
				let healthCertificate = try HealthCertificate(
					base45: $0.base45,
					validityState: $0.validityState ?? .valid,
<<<<<<< HEAD
					didShowInvalidNotification: $0.didShowInavlidNotification ?? false
=======
					isNew: $0.isNew ?? false,
					isValidityStateNew: $0.isValidityStateNew ?? false
>>>>>>> 461199c6
				)

				healthCertificates.append(healthCertificate)
			} catch {
				let decodingFailedHealthCertificate = DecodingFailedHealthCertificate(
					base45: $0.base45,
					error: error
				)

				decodingFailedHealthCertificates.append(decodingFailedHealthCertificate)
			}
		}

		setup()
	}

	func encode(to encoder: Encoder) throws {
		var container = encoder.container(keyedBy: CodingKeys.self)

		try container.encode(healthCertificates, forKey: .healthCertificates)
		try container.encode(isPreferredPerson, forKey: .isPreferredPerson)
	}

	// MARK: - Protocol Equatable

	static func == (lhs: HealthCertifiedPerson, rhs: HealthCertifiedPerson) -> Bool {
		lhs.healthCertificates == rhs.healthCertificates &&
		lhs.isPreferredPerson == rhs.isPreferredPerson &&
		lhs.boosterRule == rhs.boosterRule &&
		lhs.isNewBoosterRule == rhs.isNewBoosterRule
	}

	// MARK: - Protocol Comparable

	static func < (lhs: HealthCertifiedPerson, rhs: HealthCertifiedPerson) -> Bool {
		let preferredPersonPrecedesNonPreferred = lhs.isPreferredPerson && !rhs.isPreferredPerson
		let haveSamePreferredStateAndAreInAlphabeticalOrder = lhs.isPreferredPerson == rhs.isPreferredPerson && lhs.name?.fullName ?? "" < rhs.name?.fullName ?? ""

		return preferredPersonPrecedesNonPreferred || haveSamePreferredStateAndAreInAlphabeticalOrder

	}

	// MARK: - Internal

	enum VaccinationState: Equatable {
		case notVaccinated
		case partiallyVaccinated
		case fullyVaccinated(daysUntilCompleteProtection: Int)
		case completelyProtected(expirationDate: Date)
	}

	let objectDidChange = OpenCombine.PassthroughSubject<HealthCertifiedPerson, Never>()

	@DidSetPublished var healthCertificates: [HealthCertificate] {
		didSet {
			if healthCertificates != oldValue {
				updateVaccinationState()
				updateMostRelevantHealthCertificate()
				updateHealthCertificateSubscriptions(for: healthCertificates)

				objectDidChange.send(self)
			}
		}
	}

	var decodingFailedHealthCertificates: [DecodingFailedHealthCertificate] = []

	@DidSetPublished var isPreferredPerson: Bool {
		didSet {
			if isPreferredPerson != oldValue {
				objectDidChange.send(self)
			}
		}
	}

	@DidSetPublished var vaccinationState: VaccinationState = .notVaccinated {
		didSet {
			if vaccinationState != oldValue {
				objectDidChange.send(self)
			}
		}
	}

	@DidSetPublished var mostRelevantHealthCertificate: HealthCertificate? {
		didSet {
			if mostRelevantHealthCertificate != oldValue {
				objectDidChange.send(self)
			}
		}
	}

	@DidSetPublished var gradientType: GradientView.GradientType = .lightBlue(withStars: true)

	@DidSetPublished var boosterRule: Rule? {
		didSet {
			if boosterRule != oldValue {
				isNewBoosterRule = boosterRule != nil
				objectDidChange.send(self)
			}
		}
	}

	@DidSetPublished var isNewBoosterRule: Bool {
		didSet {
			if isNewBoosterRule != oldValue {
				objectDidChange.send(self)
			}
		}
	}

	var name: Name? {
		healthCertificates.first?.name
	}

	var dateOfBirth: String? {
		healthCertificates.first?.dateOfBirth
	}

	var vaccinationCertificates: [HealthCertificate] {
		healthCertificates.filter { $0.vaccinationEntry != nil }
	}

	var testCertificates: [HealthCertificate] {
		healthCertificates.filter { $0.testEntry != nil }
	}

	var unseenNewsCount: Int {
		let certificatesWithNews = healthCertificates.filter { $0.isNew || $0.isValidityStateNew }

		return certificatesWithNews.count + (boosterRule != nil && isNewBoosterRule ? 1 : 0)
	}

	@objc
	func triggerMostRelevantCertificateUpdate() {
		updateMostRelevantHealthCertificate()
		scheduleMostRelevantCertificateTimer()
	}

	// internal for testing
	var recoveredVaccinationCertificate: HealthCertificate? {
		return vaccinationCertificates.first { $0.vaccinationEntry?.isRecoveredVaccination ?? false }
	}

	var completeBoosterVaccinationProtectionDate: Date? {
		healthCertificates
			.filter { $0.vaccinationEntry?.isBoosterVaccination ?? false }
			.compactMap { $0.vaccinationEntry?.localVaccinationDate }
			.max()
	}

	// MARK: - Private

	private var subscriptions = Set<AnyCancellable>()
	private var healthCertificateSubscriptions = Set<AnyCancellable>()
	private var mostRelevantCertificateTimer: Timer?

	private var completeVaccinationProtectionDate: Date? {
		if let completeBoosterVaccinationProtectionDate = self.completeBoosterVaccinationProtectionDate {
			return completeBoosterVaccinationProtectionDate
		} else if let recoveredVaccinatedCertificate = recoveredVaccinationCertificate,
		   let vaccinationDateString = recoveredVaccinatedCertificate.vaccinationEntry?.dateOfVaccination {
			// if recovery date found -> use it
			return ISO8601DateFormatter.justLocalDateFormatter.date(from: vaccinationDateString)
		} else if let lastVaccination = vaccinationCertificates.filter({ $0.vaccinationEntry?.isLastDoseInASeries ?? false }).max(),
				  let vaccinationDateString = lastVaccination.vaccinationEntry?.dateOfVaccination,
				  let vaccinationDate = ISO8601DateFormatter.justLocalDateFormatter.date(from: vaccinationDateString) {
			// else if last vaccination date -> use it
			return Calendar.autoupdatingCurrent.date(byAdding: .day, value: 15, to: vaccinationDate)
		} else {
			// no date -> completeVaccinationProtectionDate is nil
			return nil
		}
	}

	private var vaccinationExpirationDate: Date? {
		guard let lastVaccination = vaccinationCertificates.last(where: { $0.vaccinationEntry?.isLastDoseInASeries ?? false }) else {
			return nil
		}

		return lastVaccination.expirationDate
	}

	private func setup() {
		updateVaccinationState()
		updateMostRelevantHealthCertificate()
		updateHealthCertificateSubscriptions(for: healthCertificates)

		subscribeToNotifications()
		scheduleMostRelevantCertificateTimer()
	}

	private func updateHealthCertificateSubscriptions(for healthCertificates: [HealthCertificate]) {
		healthCertificateSubscriptions = []

		healthCertificates.forEach { healthCertificate in
			healthCertificate.objectDidChange
				.sink { [weak self] _ in
					guard let self = self else { return }

					self.updateVaccinationState()
					self.updateMostRelevantHealthCertificate()

					self.objectDidChange.send(self)
				}
				.store(in: &healthCertificateSubscriptions)
		}
	}

	private func updateVaccinationState() {
		if let completeVaccinationProtectionDate = completeVaccinationProtectionDate,
		   let vaccinationExpirationDate = vaccinationExpirationDate {
			if completeVaccinationProtectionDate > Date() {
				let startOfToday = Calendar.autoupdatingCurrent.startOfDay(for: Date())
				guard let daysUntilCompleteProtection = Calendar.autoupdatingCurrent.dateComponents([.day], from: startOfToday, to: completeVaccinationProtectionDate).day else {
					fatalError("Could not get days until complete protection")
				}

				vaccinationState = .fullyVaccinated(daysUntilCompleteProtection: daysUntilCompleteProtection)
			} else {
				vaccinationState = .completelyProtected(expirationDate: vaccinationExpirationDate)
			}
		} else if !vaccinationCertificates.isEmpty {
			vaccinationState = .partiallyVaccinated
		} else {
			vaccinationState = .notVaccinated
		}
	}

	private func subscribeToNotifications() {
		NotificationCenter.default.ocombine
			.publisher(for: UIApplication.didBecomeActiveNotification)
			.sink { [weak self] _ in
				self?.updateVaccinationState()
			}
			.store(in: &subscriptions)

		NotificationCenter.default.ocombine
			.publisher(for: UIApplication.significantTimeChangeNotification)
			.sink { [weak self] _ in
				self?.updateVaccinationState()
				self?.scheduleMostRelevantCertificateTimer()
			}
			.store(in: &subscriptions)
	}

	private func scheduleMostRelevantCertificateTimer() {
		mostRelevantCertificateTimer?.invalidate()
		NotificationCenter.default.removeObserver(self, name: UIApplication.didEnterBackgroundNotification, object: nil)
		NotificationCenter.default.removeObserver(self, name: UIApplication.didBecomeActiveNotification, object: nil)

		guard let nextMostRelevantCertificateChangeDate = healthCertificates.nextMostRelevantChangeDate else {
			return
		}

		// Schedule new timer.
		NotificationCenter.default.addObserver(self, selector: #selector(invalidateTimer), name: UIApplication.didEnterBackgroundNotification, object: nil)
		NotificationCenter.default.addObserver(self, selector: #selector(triggerMostRelevantCertificateUpdate), name: UIApplication.didBecomeActiveNotification, object: nil)

		mostRelevantCertificateTimer = Timer(fireAt: nextMostRelevantCertificateChangeDate, interval: 0, target: self, selector: #selector(updateMostRelevantHealthCertificate), userInfo: nil, repeats: false)

		guard let mostRelevantCertificateTimer = mostRelevantCertificateTimer else { return }
		RunLoop.current.add(mostRelevantCertificateTimer, forMode: .common)
	}

	@objc
	private func invalidateTimer() {
		mostRelevantCertificateTimer?.invalidate()
	}

	@objc
	private func updateMostRelevantHealthCertificate() {
		mostRelevantHealthCertificate = healthCertificates.mostRelevant
	}
}<|MERGE_RESOLUTION|>--- conflicted
+++ resolved
@@ -49,12 +49,9 @@
 				let healthCertificate = try HealthCertificate(
 					base45: $0.base45,
 					validityState: $0.validityState ?? .valid,
-<<<<<<< HEAD
-					didShowInvalidNotification: $0.didShowInavlidNotification ?? false
-=======
+					didShowInvalidNotification: $0.didShowInavlidNotification ?? false,
 					isNew: $0.isNew ?? false,
 					isValidityStateNew: $0.isValidityStateNew ?? false
->>>>>>> 461199c6
 				)
 
 				healthCertificates.append(healthCertificate)
