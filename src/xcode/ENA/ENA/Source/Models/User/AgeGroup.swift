--- conflicted
+++ resolved
@@ -23,7 +23,6 @@
 		}
 	}
 
-<<<<<<< HEAD
 	init?(from displayName: String?) {
 		guard let displayName = displayName else {
 			return nil
@@ -51,7 +50,9 @@
 			return AppStrings.DataDonation.ValueSelection.Ages.Between30And59
 		case .age60OrAbove:
 			return AppStrings.DataDonation.ValueSelection.Ages.Min60OrAbove
-=======
+		}
+	}
+
 	var protobuf: SAP_Internal_Ppdd_PPAAgeGroup {
 		switch self {
 		case .ageBelow29:
@@ -60,7 +61,6 @@
 			return .ageGroup30To59
 		case .age60OrAbove:
 			return .ageGroupFrom60
->>>>>>> cdb186a9
 		}
 	}
 
