<?xml version="1.0" encoding="UTF-8"?>
<document type="com.apple.InterfaceBuilder3.CocoaTouch.Storyboard.XIB" version="3.0" toolsVersion="16097" targetRuntime="iOS.CocoaTouch" propertyAccessControl="none" useAutolayout="YES" useTraitCollections="YES" useSafeAreas="YES" colorMatched="YES" initialViewController="IOf-gd-WHN">
    <device id="retina6_1" orientation="portrait" appearance="light"/>
    <dependencies>
        <plugIn identifier="com.apple.InterfaceBuilder.IBCocoaTouchPlugin" version="16087"/>
        <capability name="Named colors" minToolsVersion="9.0"/>
        <capability name="documents saved in the Xcode 8 format" minToolsVersion="8.0"/>
    </dependencies>
    <scenes>
        <!--Exposure Notification Setting View Controller-->
        <scene sceneID="HeS-Mu-zWP">
            <objects>
                <tableViewController storyboardIdentifier="ExposureNotificationSettingViewController" id="IOf-gd-WHN" customClass="ExposureNotificationSettingViewController" customModule="ENA" customModuleProvider="target" sceneMemberID="viewController">
                    <tableView key="view" clipsSubviews="YES" contentMode="scaleToFill" alwaysBounceVertical="YES" dataMode="prototypes" style="grouped" separatorStyle="none" allowsSelection="NO" rowHeight="-1" estimatedRowHeight="-1" sectionHeaderHeight="-1" estimatedSectionHeaderHeight="-1" sectionFooterHeight="-1" estimatedSectionFooterHeight="-1" id="eOO-1b-gIw">
                        <rect key="frame" x="0.0" y="0.0" width="414" height="1500"/>
                        <autoresizingMask key="autoresizingMask" widthSizable="YES" heightSizable="YES"/>
                        <color key="backgroundColor" name="ENA Background Color"/>
                        <prototypes>
                            <tableViewCell clipsSubviews="YES" contentMode="scaleToFill" preservesSuperviewLayoutMargins="YES" selectionStyle="default" indentationWidth="10" reuseIdentifier="banner" rowHeight="237" id="LI9-YJ-AcE" customClass="ImageTableViewCell" customModule="ENA" customModuleProvider="target">
                                <rect key="frame" x="0.0" y="55.5" width="414" height="237"/>
                                <autoresizingMask key="autoresizingMask"/>
                                <tableViewCellContentView key="contentView" opaque="NO" clipsSubviews="YES" multipleTouchEnabled="YES" contentMode="center" preservesSuperviewLayoutMargins="YES" insetsLayoutMarginsFromSafeArea="NO" tableViewCell="LI9-YJ-AcE" id="8X1-Gk-KTS">
                                    <rect key="frame" x="0.0" y="0.0" width="414" height="237"/>
                                    <autoresizingMask key="autoresizingMask"/>
                                    <subviews>
                                        <imageView clipsSubviews="YES" userInteractionEnabled="NO" contentMode="scaleToFill" horizontalHuggingPriority="251" verticalHuggingPriority="251" image="tracing_banner" translatesAutoresizingMaskIntoConstraints="NO" id="onr-QD-Bec">
                                            <rect key="frame" x="0.0" y="0.0" width="414" height="237"/>
                                        </imageView>
                                    </subviews>
                                    <constraints>
                                        <constraint firstItem="onr-QD-Bec" firstAttribute="top" secondItem="8X1-Gk-KTS" secondAttribute="top" id="DnB-Ca-GkN"/>
                                        <constraint firstAttribute="bottom" secondItem="onr-QD-Bec" secondAttribute="bottom" id="EAg-uC-iB1"/>
                                        <constraint firstAttribute="trailing" secondItem="onr-QD-Bec" secondAttribute="trailing" id="Hbg-Td-4Gb"/>
                                        <constraint firstItem="onr-QD-Bec" firstAttribute="leading" secondItem="8X1-Gk-KTS" secondAttribute="leading" id="Wk5-WV-HjX"/>
                                    </constraints>
                                </tableViewCellContentView>
                                <color key="backgroundColor" white="0.0" alpha="0.0" colorSpace="custom" customColorSpace="genericGamma22GrayColorSpace"/>
                                <connections>
                                    <outlet property="imageContainerView" destination="onr-QD-Bec" id="CFw-BE-tRm"/>
                                </connections>
                            </tableViewCell>
                            <tableViewCell clipsSubviews="YES" contentMode="scaleToFill" preservesSuperviewLayoutMargins="YES" selectionStyle="default" indentationWidth="10" reuseIdentifier="actionCell" id="aOm-Ws-AhL" userLabel="actionCell" customClass="ActionTableViewCell" customModule="ENA" customModuleProvider="target">
                                <rect key="frame" x="0.0" y="292.5" width="414" height="53"/>
                                <autoresizingMask key="autoresizingMask"/>
                                <tableViewCellContentView key="contentView" opaque="NO" clipsSubviews="YES" multipleTouchEnabled="YES" contentMode="center" preservesSuperviewLayoutMargins="YES" insetsLayoutMarginsFromSafeArea="NO" tableViewCell="aOm-Ws-AhL" id="FA2-VR-f2Y">
                                    <rect key="frame" x="0.0" y="0.0" width="414" height="53"/>
                                    <autoresizingMask key="autoresizingMask"/>
                                    <subviews>
                                        <view contentMode="scaleToFill" translatesAutoresizingMaskIntoConstraints="NO" id="bJP-xS-q1x" userLabel="Separatorview">
                                            <rect key="frame" x="0.0" y="0.0" width="414" height="1"/>
                                            <color key="backgroundColor" name="ENA Hairline Color"/>
                                            <constraints>
                                                <constraint firstAttribute="height" constant="1" id="Ola-n4-gah"/>
                                            </constraints>
                                        </view>
                                        <view contentMode="scaleToFill" translatesAutoresizingMaskIntoConstraints="NO" id="8j4-pM-jYN">
                                            <rect key="frame" x="0.0" y="1" width="414" height="51"/>
                                            <subviews>
                                                <stackView opaque="NO" contentMode="scaleToFill" spacing="8" translatesAutoresizingMaskIntoConstraints="NO" id="hzK-bn-bab">
                                                    <rect key="frame" x="16" y="10" width="382" height="31"/>
                                                    <subviews>
                                                        <label opaque="NO" userInteractionEnabled="NO" contentMode="left" verticalHuggingPriority="251" text="Label" textAlignment="natural" lineBreakMode="tailTruncation" baselineAdjustment="alignBaselines" adjustsFontSizeToFit="NO" translatesAutoresizingMaskIntoConstraints="NO" id="6ee-VO-mkB" customClass="ENALabel" customModule="ENA" customModuleProvider="target">
                                                            <rect key="frame" x="0.0" y="0.0" width="275" height="31"/>
                                                            <fontDescription key="fontDescription" type="system" pointSize="17"/>
                                                            <color key="textColor" name="ENA Text Primary 1 Color"/>
                                                            <nil key="highlightedColor"/>
                                                            <userDefinedRuntimeAttributes>
                                                                <userDefinedRuntimeAttribute type="string" keyPath="ibEnaStyle" value="body"/>
                                                            </userDefinedRuntimeAttributes>
                                                        </label>
                                                        <label opaque="NO" userInteractionEnabled="NO" contentMode="left" horizontalHuggingPriority="251" verticalHuggingPriority="251" text="Label" textAlignment="natural" lineBreakMode="tailTruncation" baselineAdjustment="alignBaselines" adjustsFontSizeToFit="NO" translatesAutoresizingMaskIntoConstraints="NO" id="EmT-y3-vLn" customClass="ENALabel" customModule="ENA" customModuleProvider="target">
                                                            <rect key="frame" x="283" y="0.0" width="42" height="31"/>
                                                            <fontDescription key="fontDescription" type="system" pointSize="17"/>
                                                            <color key="textColor" name="ENA Text Primary 2 Color"/>
                                                            <nil key="highlightedColor"/>
                                                            <userDefinedRuntimeAttributes>
                                                                <userDefinedRuntimeAttribute type="string" keyPath="ibEnaStyle" value="body"/>
                                                            </userDefinedRuntimeAttributes>
                                                        </label>
                                                        <switch opaque="NO" contentMode="scaleToFill" horizontalHuggingPriority="750" verticalHuggingPriority="750" contentHorizontalAlignment="center" contentVerticalAlignment="center" on="YES" translatesAutoresizingMaskIntoConstraints="NO" id="ttn-a7-w0H" customClass="ENASwitch" customModule="ENA" customModuleProvider="target">
                                                            <rect key="frame" x="333" y="0.0" width="51" height="31"/>
                                                            <connections>
                                                                <action selector="switchValueDidChange:" destination="aOm-Ws-AhL" eventType="valueChanged" id="DEq-ZD-WxZ"/>
                                                            </connections>
                                                        </switch>
                                                    </subviews>
                                                </stackView>
                                            </subviews>
                                            <constraints>
                                                <constraint firstAttribute="bottom" secondItem="hzK-bn-bab" secondAttribute="bottom" constant="10" id="1et-Yi-7fU"/>
                                                <constraint firstItem="hzK-bn-bab" firstAttribute="leading" secondItem="8j4-pM-jYN" secondAttribute="leading" constant="16" id="5ea-Tg-d5i"/>
                                                <constraint firstAttribute="trailing" secondItem="hzK-bn-bab" secondAttribute="trailing" constant="16" id="6Tp-a3-RbM"/>
                                                <constraint firstItem="hzK-bn-bab" firstAttribute="top" secondItem="8j4-pM-jYN" secondAttribute="top" constant="10" id="QJG-Zs-deh"/>
                                            </constraints>
                                        </view>
                                        <view contentMode="scaleToFill" translatesAutoresizingMaskIntoConstraints="NO" id="MB0-JQ-rsM" userLabel="Separatorview">
                                            <rect key="frame" x="0.0" y="52" width="414" height="1"/>
                                            <color key="backgroundColor" name="ENA Hairline Color"/>
                                            <constraints>
                                                <constraint firstAttribute="height" constant="1" id="OHE-X0-MYR"/>
                                            </constraints>
                                        </view>
                                    </subviews>
                                    <constraints>
                                        <constraint firstItem="8j4-pM-jYN" firstAttribute="leading" secondItem="FA2-VR-f2Y" secondAttribute="leading" id="1fp-ey-X0r"/>
                                        <constraint firstAttribute="trailing" secondItem="8j4-pM-jYN" secondAttribute="trailing" id="4YA-dH-eRd"/>
                                        <constraint firstItem="bJP-xS-q1x" firstAttribute="leading" secondItem="FA2-VR-f2Y" secondAttribute="leading" id="5dx-dT-V4P"/>
                                        <constraint firstItem="MB0-JQ-rsM" firstAttribute="top" secondItem="8j4-pM-jYN" secondAttribute="bottom" id="JVp-4M-GOA"/>
                                        <constraint firstItem="MB0-JQ-rsM" firstAttribute="leading" secondItem="FA2-VR-f2Y" secondAttribute="leading" id="SIA-jE-Pzp"/>
                                        <constraint firstAttribute="trailing" secondItem="bJP-xS-q1x" secondAttribute="trailing" id="as7-tL-ISU"/>
                                        <constraint firstAttribute="bottom" secondItem="MB0-JQ-rsM" secondAttribute="bottom" id="c0G-G3-QFI"/>
                                        <constraint firstItem="bJP-xS-q1x" firstAttribute="top" secondItem="FA2-VR-f2Y" secondAttribute="top" id="cTo-y4-P8U"/>
                                        <constraint firstAttribute="trailing" secondItem="MB0-JQ-rsM" secondAttribute="trailing" id="fHy-Wz-gZL"/>
                                        <constraint firstItem="8j4-pM-jYN" firstAttribute="top" secondItem="bJP-xS-q1x" secondAttribute="bottom" id="qK0-4g-jbe"/>
                                    </constraints>
                                </tableViewCellContentView>
                                <color key="backgroundColor" white="0.0" alpha="0.0" colorSpace="custom" customColorSpace="genericGamma22GrayColorSpace"/>
                                <connections>
                                    <outlet property="actionSwitch" destination="ttn-a7-w0H" id="yqX-Bs-ggB"/>
                                    <outlet property="actionTitleLabel" destination="6ee-VO-mkB" id="xTe-36-Qut"/>
                                    <outlet property="detailLabel" destination="EmT-y3-vLn" id="4qN-qN-PqY"/>
                                </connections>
                            </tableViewCell>
                            <tableViewCell clipsSubviews="YES" contentMode="scaleToFill" preservesSuperviewLayoutMargins="YES" selectionStyle="default" indentationWidth="10" reuseIdentifier="actionDetailCell" id="4Jl-Py-HhP" userLabel="detailedActionCell" customClass="ActionDetailTableViewCell" customModule="ENA" customModuleProvider="target">
<<<<<<< HEAD
                                <rect key="frame" x="0.0" y="345.5" width="414" height="526"/>
                                <autoresizingMask key="autoresizingMask"/>
                                <tableViewCellContentView key="contentView" opaque="NO" clipsSubviews="YES" multipleTouchEnabled="YES" contentMode="center" preservesSuperviewLayoutMargins="YES" insetsLayoutMarginsFromSafeArea="NO" tableViewCell="4Jl-Py-HhP" id="oos-mn-Ycm">
                                    <rect key="frame" x="0.0" y="0.0" width="414" height="526"/>
                                    <autoresizingMask key="autoresizingMask"/>
                                    <subviews>
                                        <view contentMode="scaleToFill" translatesAutoresizingMaskIntoConstraints="NO" id="kmL-a4-iQp">
                                            <rect key="frame" x="16" y="0.0" width="382" height="526"/>
                                            <subviews>
                                                <stackView opaque="NO" contentMode="scaleToFill" axis="vertical" spacing="15" translatesAutoresizingMaskIntoConstraints="NO" id="9vh-fg-LyJ">
                                                    <rect key="frame" x="16" y="16" width="350" height="494"/>
=======
                                <rect key="frame" x="0.0" y="345.5" width="414" height="404"/>
                                <autoresizingMask key="autoresizingMask"/>
                                <tableViewCellContentView key="contentView" opaque="NO" clipsSubviews="YES" multipleTouchEnabled="YES" contentMode="center" preservesSuperviewLayoutMargins="YES" insetsLayoutMarginsFromSafeArea="NO" tableViewCell="4Jl-Py-HhP" id="oos-mn-Ycm">
                                    <rect key="frame" x="0.0" y="0.0" width="414" height="404"/>
                                    <autoresizingMask key="autoresizingMask"/>
                                    <subviews>
                                        <view contentMode="scaleToFill" translatesAutoresizingMaskIntoConstraints="NO" id="kmL-a4-iQp">
                                            <rect key="frame" x="16" y="0.0" width="382" height="404"/>
                                            <subviews>
                                                <stackView opaque="NO" contentMode="scaleToFill" axis="vertical" spacing="15" translatesAutoresizingMaskIntoConstraints="NO" id="9vh-fg-LyJ">
                                                    <rect key="frame" x="16" y="16" width="350" height="372"/>
>>>>>>> b189fed9
                                                    <subviews>
                                                        <stackView opaque="NO" contentMode="scaleToFill" spacing="8" translatesAutoresizingMaskIntoConstraints="NO" id="yp9-fh-bpb">
                                                            <rect key="frame" x="0.0" y="0.0" width="350" height="28"/>
                                                            <subviews>
                                                                <label opaque="NO" userInteractionEnabled="NO" contentMode="left" text="Title 2" textAlignment="natural" lineBreakMode="tailTruncation" numberOfLines="0" baselineAdjustment="alignBaselines" adjustsFontSizeToFit="NO" translatesAutoresizingMaskIntoConstraints="NO" id="jEQ-Jd-cnW" customClass="ENALabel" customModule="ENA" customModuleProvider="target">
                                                                    <rect key="frame" x="0.0" y="0.0" width="278" height="28"/>
                                                                    <fontDescription key="fontDescription" type="system" pointSize="17"/>
                                                                    <color key="textColor" name="ENA Text Primary 1 Color"/>
                                                                    <nil key="highlightedColor"/>
                                                                    <userDefinedRuntimeAttributes>
                                                                        <userDefinedRuntimeAttribute type="string" keyPath="ibEnaStyle" value="title2"/>
                                                                    </userDefinedRuntimeAttributes>
                                                                </label>
                                                                <imageView clipsSubviews="YES" userInteractionEnabled="NO" contentMode="scaleAspectFit" horizontalHuggingPriority="1000" verticalHuggingPriority="251" translatesAutoresizingMaskIntoConstraints="NO" id="pOD-cP-drw">
                                                                    <rect key="frame" x="286" y="0.0" width="28" height="28"/>
                                                                    <constraints>
                                                                        <constraint firstAttribute="width" constant="28" id="Sm8-j4-2bD"/>
                                                                        <constraint firstAttribute="height" constant="28" id="rtP-55-gA6"/>
                                                                    </constraints>
                                                                    <userDefinedRuntimeAttributes>
                                                                        <userDefinedRuntimeAttribute type="number" keyPath="layer.cornerRadius">
                                                                            <integer key="value" value="6"/>
                                                                        </userDefinedRuntimeAttribute>
                                                                    </userDefinedRuntimeAttributes>
                                                                </imageView>
                                                                <imageView clipsSubviews="YES" userInteractionEnabled="NO" contentMode="scaleAspectFit" horizontalHuggingPriority="1000" verticalHuggingPriority="251" translatesAutoresizingMaskIntoConstraints="NO" id="F0p-QZ-aDD">
                                                                    <rect key="frame" x="322" y="0.0" width="28" height="28"/>
                                                                    <constraints>
                                                                        <constraint firstAttribute="height" constant="28" id="ffU-Rn-QwO"/>
                                                                        <constraint firstAttribute="width" constant="28" id="zi4-gr-Fwv"/>
                                                                    </constraints>
                                                                    <userDefinedRuntimeAttributes>
                                                                        <userDefinedRuntimeAttribute type="number" keyPath="layer.cornerRadius">
                                                                            <integer key="value" value="6"/>
                                                                        </userDefinedRuntimeAttribute>
                                                                    </userDefinedRuntimeAttributes>
                                                                </imageView>
                                                            </subviews>
                                                        </stackView>
                                                        <label opaque="NO" userInteractionEnabled="NO" contentMode="left" horizontalHuggingPriority="251" verticalHuggingPriority="251" textAlignment="natural" lineBreakMode="tailTruncation" numberOfLines="0" baselineAdjustment="alignBaselines" adjustsFontSizeToFit="NO" translatesAutoresizingMaskIntoConstraints="NO" id="VLW-S5-gsb" customClass="ENALabel" customModule="ENA" customModuleProvider="target">
                                                            <rect key="frame" x="0.0" y="43" width="350" height="264"/>
                                                            <mutableString key="text">Lorem ipsum dolor sit er elit lamet, consectetaur cillium adipisicing pecu, sed do eiusmod tempor incididunt ut labore et dolore magna aliqua. Ut enim ad minim veniam, quis nostrud exercitation ullamco laboris nisi ut aliquip ex ea commodo consequat. Duis aute irure dolor in reprehenderit in voluptate velit esse cillum dolore eu fugiat nulla pariatur. Excepteur sint occaecat cupidatat non proident, sunt in culpa qui officia deserunt mollit anim id est laborum. Nam liber te conscient to factor tum poen legum odioque civiuda.</mutableString>
                                                            <fontDescription key="fontDescription" type="system" pointSize="17"/>
                                                            <color key="textColor" name="ENA Text Primary 1 Color"/>
                                                            <nil key="highlightedColor"/>
                                                            <userDefinedRuntimeAttributes>
                                                                <userDefinedRuntimeAttribute type="string" keyPath="ibEnaStyle" value="body"/>
                                                            </userDefinedRuntimeAttributes>
                                                        </label>
                                                        <button opaque="NO" contentMode="scaleToFill" contentHorizontalAlignment="center" contentVerticalAlignment="center" lineBreakMode="middleTruncation" translatesAutoresizingMaskIntoConstraints="NO" id="hv1-5a-n0n" customClass="ENAButton" customModule="ENA" customModuleProvider="target">
<<<<<<< HEAD
                                                            <rect key="frame" x="0.0" y="460" width="350" height="34"/>
=======
                                                            <rect key="frame" x="0.0" y="322" width="350" height="50"/>
>>>>>>> b189fed9
                                                            <fontDescription key="fontDescription" type="system" pointSize="18"/>
                                                            <state key="normal" title="Button"/>
                                                            <connections>
                                                                <action selector="actionButtonTapped:" destination="4Jl-Py-HhP" eventType="touchUpInside" id="upf-6i-2fY"/>
                                                            </connections>
                                                        </button>
                                                    </subviews>
                                                </stackView>
                                            </subviews>
                                            <color key="backgroundColor" name="ENA Separator Color"/>
                                            <constraints>
                                                <constraint firstAttribute="trailing" secondItem="9vh-fg-LyJ" secondAttribute="trailing" constant="16" id="9JX-jO-HG8"/>
                                                <constraint firstItem="9vh-fg-LyJ" firstAttribute="top" secondItem="kmL-a4-iQp" secondAttribute="top" constant="16" id="azE-3i-Yuf"/>
                                                <constraint firstAttribute="bottom" secondItem="9vh-fg-LyJ" secondAttribute="bottom" constant="16" id="kFf-6X-Zqg"/>
                                                <constraint firstItem="9vh-fg-LyJ" firstAttribute="leading" secondItem="kmL-a4-iQp" secondAttribute="leading" constant="16" id="qfy-IY-bLP"/>
                                            </constraints>
                                            <userDefinedRuntimeAttributes>
                                                <userDefinedRuntimeAttribute type="number" keyPath="layer.cornerRadius">
                                                    <integer key="value" value="14"/>
                                                </userDefinedRuntimeAttribute>
                                            </userDefinedRuntimeAttributes>
                                        </view>
                                    </subviews>
                                    <constraints>
                                        <constraint firstItem="kmL-a4-iQp" firstAttribute="top" secondItem="oos-mn-Ycm" secondAttribute="top" id="BnO-Yl-amz"/>
                                        <constraint firstItem="kmL-a4-iQp" firstAttribute="leading" secondItem="oos-mn-Ycm" secondAttribute="leading" constant="16" id="Bsd-o4-siD"/>
                                        <constraint firstAttribute="trailing" secondItem="kmL-a4-iQp" secondAttribute="trailing" constant="16" id="DiJ-sI-XAv"/>
                                        <constraint firstAttribute="bottom" secondItem="kmL-a4-iQp" secondAttribute="bottom" id="iqj-1P-dsW"/>
                                    </constraints>
                                </tableViewCellContentView>
                                <color key="backgroundColor" white="0.0" alpha="0.0" colorSpace="custom" customColorSpace="genericGamma22GrayColorSpace"/>
                                <connections>
                                    <outlet property="actionButton" destination="hv1-5a-n0n" id="owI-gG-7RM"/>
                                    <outlet property="actionTitleLabel" destination="jEQ-Jd-cnW" id="aZl-Md-cRn"/>
                                    <outlet property="descriptionLabel" destination="VLW-S5-gsb" id="efQ-j7-Zme"/>
                                    <outlet property="iconImageView1" destination="pOD-cP-drw" id="14Y-1s-AAH"/>
                                    <outlet property="iconImageView2" destination="F0p-QZ-aDD" id="STv-lw-oW3"/>
                                </connections>
                            </tableViewCell>
                            <tableViewCell clipsSubviews="YES" contentMode="scaleToFill" preservesSuperviewLayoutMargins="YES" selectionStyle="default" indentationWidth="10" reuseIdentifier="tracingCell" id="Ip1-td-013" userLabel="tracingHistoryCell" customClass="TracingHistoryTableViewCell" customModule="ENA" customModuleProvider="target">
<<<<<<< HEAD
                                <rect key="frame" x="0.0" y="871.5" width="414" height="2242"/>
=======
                                <rect key="frame" x="0.0" y="749.5" width="414" height="97.5"/>
>>>>>>> b189fed9
                                <autoresizingMask key="autoresizingMask"/>
                                <tableViewCellContentView key="contentView" opaque="NO" clipsSubviews="YES" multipleTouchEnabled="YES" contentMode="center" preservesSuperviewLayoutMargins="YES" insetsLayoutMarginsFromSafeArea="NO" tableViewCell="Ip1-td-013" id="Udp-QI-MbE">
                                    <rect key="frame" x="0.0" y="0.0" width="414" height="97.5"/>
                                    <autoresizingMask key="autoresizingMask"/>
                                    <subviews>
                                        <stackView opaque="NO" contentMode="scaleToFill" alignment="center" spacing="16" translatesAutoresizingMaskIntoConstraints="NO" id="EYI-ii-BQi">
                                            <rect key="frame" x="20" y="2" width="374" height="93.5"/>
                                            <subviews>
                                                <view contentMode="scaleToFill" horizontalHuggingPriority="1000" verticalHuggingPriority="1000" placeholderIntrinsicWidth="100" placeholderIntrinsicHeight="100" translatesAutoresizingMaskIntoConstraints="NO" id="XhU-KP-won" customClass="CircularProgressView" customModule="ENA" customModuleProvider="target">
                                                    <rect key="frame" x="0.0" y="21" width="52" height="52"/>
                                                    <constraints>
                                                        <constraint firstAttribute="height" constant="52" id="jdB-bx-RSP"/>
                                                        <constraint firstAttribute="width" constant="52" id="su6-Kh-EiY"/>
                                                    </constraints>
                                                    <userDefinedRuntimeAttributes>
                                                        <userDefinedRuntimeAttribute type="number" keyPath="maxValue">
                                                            <real key="value" value="14"/>
                                                        </userDefinedRuntimeAttribute>
                                                        <userDefinedRuntimeAttribute type="number" keyPath="minValue">
                                                            <real key="value" value="0.0"/>
                                                        </userDefinedRuntimeAttribute>
                                                        <userDefinedRuntimeAttribute type="number" keyPath="fontSize">
                                                            <real key="value" value="13"/>
                                                        </userDefinedRuntimeAttribute>
                                                        <userDefinedRuntimeAttribute type="number" keyPath="lineWidth">
                                                            <real key="value" value="5"/>
                                                        </userDefinedRuntimeAttribute>
                                                        <userDefinedRuntimeAttribute type="number" keyPath="progress">
                                                            <real key="value" value="10"/>
                                                        </userDefinedRuntimeAttribute>
                                                        <userDefinedRuntimeAttribute type="color" keyPath="circleColor">
                                                            <color key="value" name="ENA Hairline Color"/>
                                                        </userDefinedRuntimeAttribute>
                                                        <userDefinedRuntimeAttribute type="color" keyPath="progressBarColor">
                                                            <color key="value" name="ENA Tint Color"/>
                                                        </userDefinedRuntimeAttribute>
                                                    </userDefinedRuntimeAttributes>
                                                </view>
                                                <label opaque="NO" userInteractionEnabled="NO" contentMode="left" horizontalHuggingPriority="251" verticalHuggingPriority="251" textAlignment="natural" lineBreakMode="tailTruncation" numberOfLines="0" baselineAdjustment="alignBaselines" adjustsFontSizeToFit="NO" translatesAutoresizingMaskIntoConstraints="NO" id="tDg-xD-SUW" customClass="ENALabel" customModule="ENA" customModuleProvider="target">
                                                    <rect key="frame" x="68" y="0.0" width="306" height="93.5"/>
                                                    <string key="text">Lorem ipsum dolor sit er elit lamet, consectetaur cillium adipisicing pecu, sed do eiusmod tempor incididunt ut labore et dolore magna aliqua. Ut enim ad minim veniam, quis nostrud exercitation ullamco laboris nisi ut aliquip ex ea commodo consequat.</string>
                                                    <fontDescription key="fontDescription" type="system" pointSize="17"/>
                                                    <color key="textColor" name="ENA Text Primary 1 Color"/>
                                                    <nil key="highlightedColor"/>
                                                    <userDefinedRuntimeAttributes>
                                                        <userDefinedRuntimeAttribute type="string" keyPath="ibEnaStyle" value="footnote"/>
                                                    </userDefinedRuntimeAttributes>
                                                </label>
                                            </subviews>
                                        </stackView>
                                    </subviews>
                                    <constraints>
                                        <constraint firstItem="EYI-ii-BQi" firstAttribute="leading" secondItem="Udp-QI-MbE" secondAttribute="leading" constant="20" id="3Ib-TH-XIu"/>
                                        <constraint firstAttribute="trailing" secondItem="EYI-ii-BQi" secondAttribute="trailing" constant="20" id="SaR-4c-gln"/>
                                        <constraint firstAttribute="bottom" secondItem="EYI-ii-BQi" secondAttribute="bottom" constant="2" id="rVg-L3-8yA"/>
                                        <constraint firstItem="EYI-ii-BQi" firstAttribute="top" secondItem="Udp-QI-MbE" secondAttribute="top" constant="2" id="uJ1-9W-6IV"/>
                                    </constraints>
                                </tableViewCellContentView>
                                <color key="backgroundColor" white="0.0" alpha="0.0" colorSpace="custom" customColorSpace="genericGamma22GrayColorSpace"/>
                                <connections>
                                    <outlet property="circleView" destination="XhU-KP-won" id="0Dg-nU-irl"/>
                                    <outlet property="historyLabel" destination="tDg-xD-SUW" id="Euf-Sf-Llw"/>
                                </connections>
                            </tableViewCell>
                            <tableViewCell clipsSubviews="YES" contentMode="scaleToFill" preservesSuperviewLayoutMargins="YES" selectionStyle="default" indentationWidth="10" reuseIdentifier="descriptionCell" id="xbF-3o-4Hm" userLabel="descriptionCell" customClass="DescriptionTableViewCell" customModule="ENA" customModuleProvider="target">
<<<<<<< HEAD
                                <rect key="frame" x="0.0" y="3113.5" width="414" height="838.5"/>
=======
                                <rect key="frame" x="0.0" y="847" width="414" height="362"/>
>>>>>>> b189fed9
                                <autoresizingMask key="autoresizingMask"/>
                                <tableViewCellContentView key="contentView" opaque="NO" clipsSubviews="YES" multipleTouchEnabled="YES" contentMode="center" preservesSuperviewLayoutMargins="YES" insetsLayoutMarginsFromSafeArea="NO" tableViewCell="xbF-3o-4Hm" id="cDL-9j-OWe">
                                    <rect key="frame" x="0.0" y="0.0" width="414" height="362"/>
                                    <autoresizingMask key="autoresizingMask"/>
                                    <subviews>
                                        <stackView opaque="NO" contentMode="scaleToFill" axis="vertical" spacing="20" translatesAutoresizingMaskIntoConstraints="NO" id="6bP-P7-YgE">
                                            <rect key="frame" x="20" y="16" width="374" height="330"/>
                                            <subviews>
                                                <label opaque="NO" userInteractionEnabled="NO" contentMode="left" horizontalHuggingPriority="251" verticalHuggingPriority="251" text="Title 2" lineBreakMode="tailTruncation" numberOfLines="0" baselineAdjustment="alignBaselines" adjustsFontSizeToFit="NO" translatesAutoresizingMaskIntoConstraints="NO" id="pmd-OM-eEY" customClass="ENALabel" customModule="ENA" customModuleProvider="target">
                                                    <rect key="frame" x="0.0" y="0.0" width="374" height="26.5"/>
                                                    <fontDescription key="fontDescription" type="system" pointSize="17"/>
                                                    <color key="textColor" name="ENA Text Primary 1 Color"/>
                                                    <nil key="highlightedColor"/>
                                                    <userDefinedRuntimeAttributes>
                                                        <userDefinedRuntimeAttribute type="string" keyPath="ibEnaStyle" value="title2"/>
                                                    </userDefinedRuntimeAttributes>
                                                </label>
                                                <label opaque="NO" userInteractionEnabled="NO" contentMode="left" horizontalHuggingPriority="251" verticalHuggingPriority="251" textAlignment="natural" lineBreakMode="tailTruncation" numberOfLines="0" baselineAdjustment="alignBaselines" adjustsFontSizeToFit="NO" translatesAutoresizingMaskIntoConstraints="NO" id="UfA-sL-vm9" customClass="ENALabel" customModule="ENA" customModuleProvider="target">
                                                    <rect key="frame" x="0.0" y="46.5" width="374" height="81.5"/>
                                                    <string key="text">Lorem ipsum dolor sit er elit lamet, consectetaur cillium adipisicing pecu, sed do eiusmod tempor incididunt ut labore et dolore magna aliqua.</string>
                                                    <fontDescription key="fontDescription" type="system" pointSize="17"/>
                                                    <color key="textColor" name="ENA Text Primary 1 Color"/>
                                                    <nil key="highlightedColor"/>
                                                    <userDefinedRuntimeAttributes>
                                                        <userDefinedRuntimeAttribute type="string" keyPath="ibEnaStyle" value="headline"/>
                                                    </userDefinedRuntimeAttributes>
                                                </label>
                                                <label opaque="NO" userInteractionEnabled="NO" contentMode="left" horizontalHuggingPriority="251" verticalHuggingPriority="251" textAlignment="natural" lineBreakMode="tailTruncation" numberOfLines="0" baselineAdjustment="alignBaselines" adjustsFontSizeToFit="NO" translatesAutoresizingMaskIntoConstraints="NO" id="O9j-kq-zNp" customClass="ENALabel" customModule="ENA" customModuleProvider="target">
                                                    <rect key="frame" x="0.0" y="148" width="374" height="90"/>
                                                    <string key="text">Ut enim ad minim veniam, quis nostrud exercitation ullamco laboris nisi ut aliquip ex ea commodo consequat. Duis aute irure dolor in reprehenderit in voluptate velit esse cillum dolore eu fugiat nulla pariatur.</string>
                                                    <fontDescription key="fontDescription" type="system" pointSize="17"/>
                                                    <color key="textColor" name="ENA Text Primary 1 Color"/>
                                                    <nil key="highlightedColor"/>
                                                    <userDefinedRuntimeAttributes>
                                                        <userDefinedRuntimeAttribute type="string" keyPath="ibEnaStyle" value="subheadline"/>
                                                    </userDefinedRuntimeAttributes>
                                                </label>
                                                <label opaque="NO" userInteractionEnabled="NO" contentMode="left" horizontalHuggingPriority="251" verticalHuggingPriority="251" textAlignment="natural" lineBreakMode="tailTruncation" numberOfLines="0" baselineAdjustment="alignBaselines" adjustsFontSizeToFit="NO" translatesAutoresizingMaskIntoConstraints="NO" id="hry-3n-zsB" customClass="ENALabel" customModule="ENA" customModuleProvider="target">
                                                    <rect key="frame" x="0.0" y="258" width="374" height="72"/>
                                                    <string key="text">Excepteur sint occaecat cupidatat non proident, sunt in culpa qui officia deserunt mollit anim id est laborum. Nam liber te conscient to factor tum poen legum odioque civiuda.</string>
                                                    <fontDescription key="fontDescription" type="system" pointSize="17"/>
                                                    <color key="textColor" name="ENA Text Primary 1 Color"/>
                                                    <nil key="highlightedColor"/>
                                                    <userDefinedRuntimeAttributes>
                                                        <userDefinedRuntimeAttribute type="string" keyPath="ibEnaStyle" value="subheadline"/>
                                                    </userDefinedRuntimeAttributes>
                                                </label>
                                            </subviews>
                                        </stackView>
                                    </subviews>
                                    <constraints>
                                        <constraint firstItem="6bP-P7-YgE" firstAttribute="leading" secondItem="cDL-9j-OWe" secondAttribute="leadingMargin" id="lOl-ZW-rQ5"/>
                                        <constraint firstItem="6bP-P7-YgE" firstAttribute="top" secondItem="cDL-9j-OWe" secondAttribute="topMargin" id="pGP-Vf-PJ3"/>
                                        <constraint firstAttribute="bottomMargin" secondItem="6bP-P7-YgE" secondAttribute="bottom" id="whF-jb-m3W"/>
                                        <constraint firstAttribute="trailingMargin" secondItem="6bP-P7-YgE" secondAttribute="trailing" id="xe4-Vg-4dR"/>
                                    </constraints>
                                    <edgeInsets key="layoutMargins" top="16" left="16" bottom="16" right="16"/>
                                </tableViewCellContentView>
                                <color key="backgroundColor" white="0.0" alpha="0.0" colorSpace="custom" customColorSpace="genericGamma22GrayColorSpace"/>
                                <connections>
                                    <outlet property="label1" destination="UfA-sL-vm9" id="0d3-7c-Rul"/>
                                    <outlet property="label2" destination="O9j-kq-zNp" id="uan-xm-pSP"/>
                                    <outlet property="label3" destination="hry-3n-zsB" id="5bc-fJ-EOx"/>
                                    <outlet property="titleLabel" destination="pmd-OM-eEY" id="MEw-F2-h4z"/>
                                </connections>
                            </tableViewCell>
                        </prototypes>
                        <sections/>
                        <connections>
                            <outlet property="dataSource" destination="IOf-gd-WHN" id="AVx-u2-jRp"/>
                            <outlet property="delegate" destination="IOf-gd-WHN" id="P9x-7J-cxs"/>
                        </connections>
                    </tableView>
                    <navigationItem key="navigationItem" largeTitleDisplayMode="always" id="jvD-1R-16G"/>
                    <size key="freeformSize" width="414" height="1500"/>
                </tableViewController>
                <placeholder placeholderIdentifier="IBFirstResponder" id="gvH-eJ-uzR" userLabel="First Responder" customClass="UIResponder" sceneMemberID="firstResponder"/>
            </objects>
            <point key="canvasLocation" x="-1220.2898550724638" y="47.544642857142854"/>
        </scene>
    </scenes>
    <resources>
        <image name="tracing_banner" width="562" height="311"/>
        <namedColor name="ENA Background Color">
            <color red="1" green="1" blue="1" alpha="1" colorSpace="custom" customColorSpace="sRGB"/>
        </namedColor>
        <namedColor name="ENA Hairline Color">
            <color red="0.090000003576278687" green="0.097999997437000275" blue="0.10199999809265137" alpha="0.10000000149011612" colorSpace="custom" customColorSpace="sRGB"/>
        </namedColor>
        <namedColor name="ENA Separator Color">
            <color red="0.96100002527236938" green="0.96100002527236938" blue="0.96100002527236938" alpha="1" colorSpace="custom" customColorSpace="sRGB"/>
        </namedColor>
        <namedColor name="ENA Text Primary 1 Color">
            <color red="0.090000003576278687" green="0.097999997437000275" blue="0.10199999809265137" alpha="1" colorSpace="custom" customColorSpace="sRGB"/>
        </namedColor>
        <namedColor name="ENA Text Primary 2 Color">
            <color red="0.090000003576278687" green="0.097999997437000275" blue="0.10199999809265137" alpha="0.60000002384185791" colorSpace="custom" customColorSpace="sRGB"/>
        </namedColor>
        <namedColor name="ENA Tint Color">
            <color red="0.0" green="0.49799999594688416" blue="0.67799997329711914" alpha="1" colorSpace="custom" customColorSpace="sRGB"/>
        </namedColor>
    </resources>
</document><|MERGE_RESOLUTION|>--- conflicted
+++ resolved
@@ -122,19 +122,6 @@
                                 </connections>
                             </tableViewCell>
                             <tableViewCell clipsSubviews="YES" contentMode="scaleToFill" preservesSuperviewLayoutMargins="YES" selectionStyle="default" indentationWidth="10" reuseIdentifier="actionDetailCell" id="4Jl-Py-HhP" userLabel="detailedActionCell" customClass="ActionDetailTableViewCell" customModule="ENA" customModuleProvider="target">
-<<<<<<< HEAD
-                                <rect key="frame" x="0.0" y="345.5" width="414" height="526"/>
-                                <autoresizingMask key="autoresizingMask"/>
-                                <tableViewCellContentView key="contentView" opaque="NO" clipsSubviews="YES" multipleTouchEnabled="YES" contentMode="center" preservesSuperviewLayoutMargins="YES" insetsLayoutMarginsFromSafeArea="NO" tableViewCell="4Jl-Py-HhP" id="oos-mn-Ycm">
-                                    <rect key="frame" x="0.0" y="0.0" width="414" height="526"/>
-                                    <autoresizingMask key="autoresizingMask"/>
-                                    <subviews>
-                                        <view contentMode="scaleToFill" translatesAutoresizingMaskIntoConstraints="NO" id="kmL-a4-iQp">
-                                            <rect key="frame" x="16" y="0.0" width="382" height="526"/>
-                                            <subviews>
-                                                <stackView opaque="NO" contentMode="scaleToFill" axis="vertical" spacing="15" translatesAutoresizingMaskIntoConstraints="NO" id="9vh-fg-LyJ">
-                                                    <rect key="frame" x="16" y="16" width="350" height="494"/>
-=======
                                 <rect key="frame" x="0.0" y="345.5" width="414" height="404"/>
                                 <autoresizingMask key="autoresizingMask"/>
                                 <tableViewCellContentView key="contentView" opaque="NO" clipsSubviews="YES" multipleTouchEnabled="YES" contentMode="center" preservesSuperviewLayoutMargins="YES" insetsLayoutMarginsFromSafeArea="NO" tableViewCell="4Jl-Py-HhP" id="oos-mn-Ycm">
@@ -146,7 +133,6 @@
                                             <subviews>
                                                 <stackView opaque="NO" contentMode="scaleToFill" axis="vertical" spacing="15" translatesAutoresizingMaskIntoConstraints="NO" id="9vh-fg-LyJ">
                                                     <rect key="frame" x="16" y="16" width="350" height="372"/>
->>>>>>> b189fed9
                                                     <subviews>
                                                         <stackView opaque="NO" contentMode="scaleToFill" spacing="8" translatesAutoresizingMaskIntoConstraints="NO" id="yp9-fh-bpb">
                                                             <rect key="frame" x="0.0" y="0.0" width="350" height="28"/>
@@ -197,11 +183,7 @@
                                                             </userDefinedRuntimeAttributes>
                                                         </label>
                                                         <button opaque="NO" contentMode="scaleToFill" contentHorizontalAlignment="center" contentVerticalAlignment="center" lineBreakMode="middleTruncation" translatesAutoresizingMaskIntoConstraints="NO" id="hv1-5a-n0n" customClass="ENAButton" customModule="ENA" customModuleProvider="target">
-<<<<<<< HEAD
-                                                            <rect key="frame" x="0.0" y="460" width="350" height="34"/>
-=======
                                                             <rect key="frame" x="0.0" y="322" width="350" height="50"/>
->>>>>>> b189fed9
                                                             <fontDescription key="fontDescription" type="system" pointSize="18"/>
                                                             <state key="normal" title="Button"/>
                                                             <connections>
@@ -242,11 +224,7 @@
                                 </connections>
                             </tableViewCell>
                             <tableViewCell clipsSubviews="YES" contentMode="scaleToFill" preservesSuperviewLayoutMargins="YES" selectionStyle="default" indentationWidth="10" reuseIdentifier="tracingCell" id="Ip1-td-013" userLabel="tracingHistoryCell" customClass="TracingHistoryTableViewCell" customModule="ENA" customModuleProvider="target">
-<<<<<<< HEAD
-                                <rect key="frame" x="0.0" y="871.5" width="414" height="2242"/>
-=======
                                 <rect key="frame" x="0.0" y="749.5" width="414" height="97.5"/>
->>>>>>> b189fed9
                                 <autoresizingMask key="autoresizingMask"/>
                                 <tableViewCellContentView key="contentView" opaque="NO" clipsSubviews="YES" multipleTouchEnabled="YES" contentMode="center" preservesSuperviewLayoutMargins="YES" insetsLayoutMarginsFromSafeArea="NO" tableViewCell="Ip1-td-013" id="Udp-QI-MbE">
                                     <rect key="frame" x="0.0" y="0.0" width="414" height="97.5"/>
@@ -312,11 +290,7 @@
                                 </connections>
                             </tableViewCell>
                             <tableViewCell clipsSubviews="YES" contentMode="scaleToFill" preservesSuperviewLayoutMargins="YES" selectionStyle="default" indentationWidth="10" reuseIdentifier="descriptionCell" id="xbF-3o-4Hm" userLabel="descriptionCell" customClass="DescriptionTableViewCell" customModule="ENA" customModuleProvider="target">
-<<<<<<< HEAD
-                                <rect key="frame" x="0.0" y="3113.5" width="414" height="838.5"/>
-=======
                                 <rect key="frame" x="0.0" y="847" width="414" height="362"/>
->>>>>>> b189fed9
                                 <autoresizingMask key="autoresizingMask"/>
                                 <tableViewCellContentView key="contentView" opaque="NO" clipsSubviews="YES" multipleTouchEnabled="YES" contentMode="center" preservesSuperviewLayoutMargins="YES" insetsLayoutMarginsFromSafeArea="NO" tableViewCell="xbF-3o-4Hm" id="cDL-9j-OWe">
                                     <rect key="frame" x="0.0" y="0.0" width="414" height="362"/>
