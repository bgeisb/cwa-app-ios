--- conflicted
+++ resolved
@@ -12,13 +12,8 @@
 final class SceneDelegate: UIResponder, UIWindowSceneDelegate {
     // MARK: Properties
     var window: UIWindow?
-<<<<<<< HEAD
-    private let store = Store()
+    private let store: Store = DevelopmentStore()
     private let diagnosisKeysStore = DownloadedPackagesStore()
-=======
-    private let store: Store = DevelopmentStore()
-    private let diagnosisKeysStore = SignedPayloadStore()
->>>>>>> 182e6e5c
     private let exposureManager = ENAExposureManager()
     private let navigationController: UINavigationController = .withLargeTitle()
     private var homeController: HomeViewController?
@@ -51,7 +46,7 @@
             endpoints: HTTPClient.Configuration.Endpoints(
                 distribution: .init(baseURL: distributionURL, requiresTrailingSlash: false),
                 submission: .init(baseURL: submissionURL, requiresTrailingSlash: true),
-                verification: .init(baseURL: submissionURL, requiresTrailingSlash: false)
+                verification: .init(baseURL: verificationURL, requiresTrailingSlash: false)
             )
         )
         return HTTPClient(configuration: config)
