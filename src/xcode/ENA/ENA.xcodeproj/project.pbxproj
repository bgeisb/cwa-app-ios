// !$*UTF8*$!
{
	archiveVersion = 1;
	classes = {
	};
	objectVersion = 52;
	objects = {

/* Begin PBXBuildFile section */
		0103CED12536D1A100BDAAD1 /* AppInformationCellModel.swift in Sources */ = {isa = PBXBuildFile; fileRef = 0103CED02536D1A100BDAAD1 /* AppInformationCellModel.swift */; };
		0105D89325B8768A007E288B /* CachingHTTPClientMock.swift in Sources */ = {isa = PBXBuildFile; fileRef = 35163D23251CFCCB00D220CA /* CachingHTTPClientMock.swift */; };
		0105D8AA25B87920007E288B /* SAP_Internal_Stats_KeyFigure+Formatting.swift in Sources */ = {isa = PBXBuildFile; fileRef = 0105D8A925B87920007E288B /* SAP_Internal_Stats_KeyFigure+Formatting.swift */; };
		010B3D3B25A8667C00EB44AB /* ExposureDetectionViewModelTests.swift in Sources */ = {isa = PBXBuildFile; fileRef = 010B3D3A25A8667C00EB44AB /* ExposureDetectionViewModelTests.swift */; };
		010B3DA225ADEBFF00EB44AB /* HomeRiskCellModelTests.swift in Sources */ = {isa = PBXBuildFile; fileRef = 010B3D8525ADE5FD00EB44AB /* HomeRiskCellModelTests.swift */; };
		011E13AE24680A4000973467 /* HTTPClient.swift in Sources */ = {isa = PBXBuildFile; fileRef = 011E13AD24680A4000973467 /* HTTPClient.swift */; };
		011E4B032483A92A002E6412 /* MockExposureManager.swift in Sources */ = {isa = PBXBuildFile; fileRef = CD678F6A246C43E200B6A0F8 /* MockExposureManager.swift */; };
		0120ECDD25875D8B00F78944 /* DiaryDayEntryCellModel.swift in Sources */ = {isa = PBXBuildFile; fileRef = 0120ECDC25875D8B00F78944 /* DiaryDayEntryCellModel.swift */; };
		0120ECF32587607600F78944 /* DiaryDayEntryCellModelTest.swift in Sources */ = {isa = PBXBuildFile; fileRef = 0120ECF22587607600F78944 /* DiaryDayEntryCellModelTest.swift */; };
		0120ECFE2587631200F78944 /* DiaryDayAddCellModelTest.swift in Sources */ = {isa = PBXBuildFile; fileRef = 0120ECFD2587631100F78944 /* DiaryDayAddCellModelTest.swift */; };
		0123D5992501385200A91838 /* ExposureSubmissionErrorTests.swift in Sources */ = {isa = PBXBuildFile; fileRef = 0123D5972501383100A91838 /* ExposureSubmissionErrorTests.swift */; };
		0130F67225B1851000B6BDA3 /* HomeStatisticsCellModel.swift in Sources */ = {isa = PBXBuildFile; fileRef = 0130F67125B1851000B6BDA3 /* HomeStatisticsCellModel.swift */; };
		0130F67C25B1859700B6BDA3 /* HomeStatisticsCard.swift in Sources */ = {isa = PBXBuildFile; fileRef = 0130F66625B1813000B6BDA3 /* HomeStatisticsCard.swift */; };
		0130F68125B186DB00B6BDA3 /* SAP_Internal_Stats_Statistics+SupportedIDs.swift in Sources */ = {isa = PBXBuildFile; fileRef = 0130F68025B186DB00B6BDA3 /* SAP_Internal_Stats_Statistics+SupportedIDs.swift */; };
		013C412825545C2D00826C9F /* DebugRiskCalculation.swift in Sources */ = {isa = PBXBuildFile; fileRef = 013C412725545C2D00826C9F /* DebugRiskCalculation.swift */; };
		013C413D255463A400826C9F /* DMDebugRiskCalculationViewController.swift in Sources */ = {isa = PBXBuildFile; fileRef = 013C413C255463A400826C9F /* DMDebugRiskCalculationViewController.swift */; };
		013DC102245DAC4E00EE58B0 /* Store.swift in Sources */ = {isa = PBXBuildFile; fileRef = 013DC101245DAC4E00EE58B0 /* Store.swift */; };
		014086B82588F9FD00E9E5B2 /* DiaryEditEntriesViewModelTest.swift in Sources */ = {isa = PBXBuildFile; fileRef = 014086B72588F95000E9E5B2 /* DiaryEditEntriesViewModelTest.swift */; };
		014086BD2589033A00E9E5B2 /* DiaryEditEntriesCellModel.swift in Sources */ = {isa = PBXBuildFile; fileRef = 014086BC2589033A00E9E5B2 /* DiaryEditEntriesCellModel.swift */; };
		014086C52589040200E9E5B2 /* DiaryEditEntriesCellModelTest.swift in Sources */ = {isa = PBXBuildFile; fileRef = 014086C42589040200E9E5B2 /* DiaryEditEntriesCellModelTest.swift */; };
		0144BDE1250924CC00B0857C /* SymptomsOnset.swift in Sources */ = {isa = PBXBuildFile; fileRef = 0144BDE0250924CC00B0857C /* SymptomsOnset.swift */; };
		0144BDE32509288B00B0857C /* SymptomsOnsetTests.swift in Sources */ = {isa = PBXBuildFile; fileRef = 0144BDE22509288B00B0857C /* SymptomsOnsetTests.swift */; };
		0144BDED250A3E5300B0857C /* ExposureSubmissionCoordinatorModel.swift in Sources */ = {isa = PBXBuildFile; fileRef = 0144BDEC250A3E5300B0857C /* ExposureSubmissionCoordinatorModel.swift */; };
		014891B324F90D0B002A6F77 /* ENA.plist in Resources */ = {isa = PBXBuildFile; fileRef = 014891B224F90D0B002A6F77 /* ENA.plist */; };
		015178C22507D2E50074F095 /* ExposureSubmissionSymptomsOnsetViewControllerTests.swift in Sources */ = {isa = PBXBuildFile; fileRef = 015178C12507D2A90074F095 /* ExposureSubmissionSymptomsOnsetViewControllerTests.swift */; };
		015692E424B48C3F0033F35E /* TimeInterval+Convenience.swift in Sources */ = {isa = PBXBuildFile; fileRef = 015692E324B48C3F0033F35E /* TimeInterval+Convenience.swift */; };
		01571B7A255E9A6F00E4E891 /* config-wru-2020-11-13 in Resources */ = {isa = PBXBuildFile; fileRef = 01571B79255E9A6F00E4E891 /* config-wru-2020-11-13 */; };
		015E8C0824C997D200C0A4B3 /* CWASQLite.framework in Frameworks */ = {isa = PBXBuildFile; fileRef = B1FF6B6A2497D0B40041CF02 /* CWASQLite.framework */; };
		015E8C0924C9983600C0A4B3 /* CWASQLite.framework in Embed Frameworks */ = {isa = PBXBuildFile; fileRef = B1FF6B6A2497D0B40041CF02 /* CWASQLite.framework */; settings = {ATTRIBUTES = (CodeSignOnCopy, RemoveHeadersOnCopy, ); }; };
		016146912487A43E00660992 /* LinkHelper.swift in Sources */ = {isa = PBXBuildFile; fileRef = 016146902487A43E00660992 /* LinkHelper.swift */; };
		01678E9C249A5F08003B048B /* testStore.sqlite in Resources */ = {isa = PBXBuildFile; fileRef = 01678E9A249A521F003B048B /* testStore.sqlite */; };
		016961992540574700FF92E3 /* ExposureSubmissionTestResultViewModel.swift in Sources */ = {isa = PBXBuildFile; fileRef = 016961982540574700FF92E3 /* ExposureSubmissionTestResultViewModel.swift */; };
		016961B32549649900FF92E3 /* ExposureSubmissionTestResultViewModelTests.swift in Sources */ = {isa = PBXBuildFile; fileRef = 016961AF2549630100FF92E3 /* ExposureSubmissionTestResultViewModelTests.swift */; };
		016E25F325AF13EA0077C64C /* HomeStatisticsTableViewCell.swift in Sources */ = {isa = PBXBuildFile; fileRef = 016E25F125AF13EA0077C64C /* HomeStatisticsTableViewCell.swift */; };
		016E25F425AF13EA0077C64C /* HomeStatisticsTableViewCell.xib in Resources */ = {isa = PBXBuildFile; fileRef = 016E25F225AF13EA0077C64C /* HomeStatisticsTableViewCell.xib */; };
		016E260325AF20300077C64C /* HomeStatisticsCardView.swift in Sources */ = {isa = PBXBuildFile; fileRef = 016E260225AF20300077C64C /* HomeStatisticsCardView.swift */; };
		016E260825AF20540077C64C /* HomeStatisticsCardView.xib in Resources */ = {isa = PBXBuildFile; fileRef = 016E260725AF20540077C64C /* HomeStatisticsCardView.xib */; };
		016E262F25AF45770077C64C /* StatisticsInfoViewController.swift in Sources */ = {isa = PBXBuildFile; fileRef = 016E261325AF43450077C64C /* StatisticsInfoViewController.swift */; };
		016E264C25B0327B0077C64C /* HomeStatisticsCardViewModel.swift in Sources */ = {isa = PBXBuildFile; fileRef = 016E264B25B0327B0077C64C /* HomeStatisticsCardViewModel.swift */; };
		01734B5C255D6C4500E60A8B /* key_download_parameters.pb.swift in Sources */ = {isa = PBXBuildFile; fileRef = 01734B56255D6C4500E60A8B /* key_download_parameters.pb.swift */; };
		01734B5D255D6C4500E60A8B /* semantic_version.pb.swift in Sources */ = {isa = PBXBuildFile; fileRef = 01734B57255D6C4500E60A8B /* semantic_version.pb.swift */; };
		01734B5E255D6C4500E60A8B /* risk_calculation_parameters.pb.swift in Sources */ = {isa = PBXBuildFile; fileRef = 01734B58255D6C4500E60A8B /* risk_calculation_parameters.pb.swift */; };
		01734B5F255D6C4500E60A8B /* app_config_ios.pb.swift in Sources */ = {isa = PBXBuildFile; fileRef = 01734B59255D6C4500E60A8B /* app_config_ios.pb.swift */; };
		01734B60255D6C4500E60A8B /* exposure_detection_parameters.pb.swift in Sources */ = {isa = PBXBuildFile; fileRef = 01734B5A255D6C4500E60A8B /* exposure_detection_parameters.pb.swift */; };
		01734B6E255D73E400E60A8B /* ENExposureConfiguration+Convenience.swift in Sources */ = {isa = PBXBuildFile; fileRef = 01734B6D255D73E400E60A8B /* ENExposureConfiguration+Convenience.swift */; };
		0177F48825501111009DD568 /* RiskCalculationResult.swift in Sources */ = {isa = PBXBuildFile; fileRef = 0177F48125501111009DD568 /* RiskCalculationResult.swift */; };
		0177F4B125503805009DD568 /* ScanInstanceTest.swift in Sources */ = {isa = PBXBuildFile; fileRef = 0177F4B025503805009DD568 /* ScanInstanceTest.swift */; };
		017AD0C1259BBD1700FA2B3F /* HomeTestResultTableViewCell.swift in Sources */ = {isa = PBXBuildFile; fileRef = 01A4DC7925922EBD007D5794 /* HomeTestResultTableViewCell.swift */; };
		017AD0C5259BBD1C00FA2B3F /* HomeTestResultTableViewCell.xib in Resources */ = {isa = PBXBuildFile; fileRef = 01A4DC7825922EBD007D5794 /* HomeTestResultTableViewCell.xib */; };
		017AD0C9259BBD2E00FA2B3F /* HomeTestResultCellModel.swift in Sources */ = {isa = PBXBuildFile; fileRef = 01A4DC8C25922F05007D5794 /* HomeTestResultCellModel.swift */; };
		017AD105259DC20E00FA2B3F /* HomeShownPositiveTestResultTableViewCell.xib in Resources */ = {isa = PBXBuildFile; fileRef = 01A4DC5625922EB0007D5794 /* HomeShownPositiveTestResultTableViewCell.xib */; };
		017AD10F259DC46E00FA2B3F /* HomeShownPositiveTestResultTableViewCell.swift in Sources */ = {isa = PBXBuildFile; fileRef = 01A4DC5725922EB1007D5794 /* HomeShownPositiveTestResultTableViewCell.swift */; };
		017AD114259DCD3400FA2B3F /* HomeShownPositiveTestResultCellModel.swift in Sources */ = {isa = PBXBuildFile; fileRef = 017AD113259DCD3400FA2B3F /* HomeShownPositiveTestResultCellModel.swift */; };
		017AD122259DDED100FA2B3F /* ISO8601DateFormatter+ContactDiary.swift in Sources */ = {isa = PBXBuildFile; fileRef = 017AD121259DDE6B00FA2B3F /* ISO8601DateFormatter+ContactDiary.swift */; };
		017AD13625A3238300FA2B3F /* iOS13TestCase.swift in Sources */ = {isa = PBXBuildFile; fileRef = 017AD13525A3235B00FA2B3F /* iOS13TestCase.swift */; };
		017AD14625A4546400FA2B3F /* UITableViewController+Enum.swift in Sources */ = {isa = PBXBuildFile; fileRef = 710ABB1E2475115500948792 /* UITableViewController+Enum.swift */; };
		017AD16525A4559300FA2B3F /* UITableView+Dequeue.swift in Sources */ = {isa = PBXBuildFile; fileRef = 514EE99A246D4C4C00DE4884 /* UITableView+Dequeue.swift */; };
		017AD17F25A5A30500FA2B3F /* DynamicHeader+ExposureDetection.swift in Sources */ = {isa = PBXBuildFile; fileRef = 017AD17E25A5A30500FA2B3F /* DynamicHeader+ExposureDetection.swift */; };
		017AD18725A5C70700FA2B3F /* DynamicCell+ExposureDetection.swift in Sources */ = {isa = PBXBuildFile; fileRef = 017AD18625A5C70700FA2B3F /* DynamicCell+ExposureDetection.swift */; };
		017AD18C25A5C70900FA2B3F /* ActiveTracing+ExposureDetection.swift in Sources */ = {isa = PBXBuildFile; fileRef = 017AD18B25A5C70900FA2B3F /* ActiveTracing+ExposureDetection.swift */; };
		0185DDDE25B77786001FBEA7 /* HomeStatisticsCellModelTests.swift in Sources */ = {isa = PBXBuildFile; fileRef = 0185DDDD25B77786001FBEA7 /* HomeStatisticsCellModelTests.swift */; };
		0190986A257E64A70065D050 /* DiaryOverviewTableViewController.swift in Sources */ = {isa = PBXBuildFile; fileRef = 01909845257E61350065D050 /* DiaryOverviewTableViewController.swift */; };
		01909874257E64BD0065D050 /* DiaryDayViewController.swift in Sources */ = {isa = PBXBuildFile; fileRef = 01909862257E63810065D050 /* DiaryDayViewController.swift */; };
		01909875257E64BD0065D050 /* DiaryAddAndEditEntryViewController.swift in Sources */ = {isa = PBXBuildFile; fileRef = 0190984C257E62C70065D050 /* DiaryAddAndEditEntryViewController.swift */; };
		01909876257E64BD0065D050 /* DiaryAddAndEditEntryViewModel.swift in Sources */ = {isa = PBXBuildFile; fileRef = 01909851257E62CB0065D050 /* DiaryAddAndEditEntryViewModel.swift */; };
		01909877257E64BD0065D050 /* DiaryEditEntriesViewController.swift in Sources */ = {isa = PBXBuildFile; fileRef = 01909834257E606C0065D050 /* DiaryEditEntriesViewController.swift */; };
		01909878257E64BD0065D050 /* DiaryEditEntriesViewModel.swift in Sources */ = {isa = PBXBuildFile; fileRef = 0190983C257E60760065D050 /* DiaryEditEntriesViewModel.swift */; };
		0190987D257E64C70065D050 /* DiaryCoordinator.swift in Sources */ = {isa = PBXBuildFile; fileRef = 0190982B257E5AF70065D050 /* DiaryCoordinator.swift */; };
		01909882257E675D0065D050 /* DiaryContactPerson.swift in Sources */ = {isa = PBXBuildFile; fileRef = 01909881257E675D0065D050 /* DiaryContactPerson.swift */; };
		01909888257E7B900065D050 /* ExposureSubmissionQRInfoViewController.swift in Sources */ = {isa = PBXBuildFile; fileRef = 01909886257E7B900065D050 /* ExposureSubmissionQRInfoViewController.swift */; };
		01909889257E7B900065D050 /* ExposureSubmissionQRInfoViewModel.swift in Sources */ = {isa = PBXBuildFile; fileRef = 01909887257E7B900065D050 /* ExposureSubmissionQRInfoViewModel.swift */; };
		0190B225255C423600CF4244 /* Date+Age.swift in Sources */ = {isa = PBXBuildFile; fileRef = 0190B224255C423600CF4244 /* Date+Age.swift */; };
		019BFC6C24C9901A0053973D /* sqlite3.c in Sources */ = {isa = PBXBuildFile; fileRef = 0DFCC2702484DC8400E2811D /* sqlite3.c */; settings = {COMPILER_FLAGS = "-w"; }; };
		019C9F0025894BAA00B26392 /* DiaryStoringProviding.swift in Sources */ = {isa = PBXBuildFile; fileRef = 019C9EFF25894BAA00B26392 /* DiaryStoringProviding.swift */; };
		019C9F1E25894CDD00B26392 /* DiaryOverviewViewModel.swift in Sources */ = {isa = PBXBuildFile; fileRef = 019C9F1D25894CDD00B26392 /* DiaryOverviewViewModel.swift */; };
		019C9F2D258951B700B26392 /* ContactPersonEncounter.swift in Sources */ = {isa = PBXBuildFile; fileRef = 019C9F2C258951B700B26392 /* ContactPersonEncounter.swift */; };
		019C9F32258951B900B26392 /* LocationVisit.swift in Sources */ = {isa = PBXBuildFile; fileRef = 019C9F31258951B900B26392 /* LocationVisit.swift */; };
		019C9F34258951BB00B26392 /* DiaryDay.swift in Sources */ = {isa = PBXBuildFile; fileRef = 019C9F33258951BB00B26392 /* DiaryDay.swift */; };
		019C9F39258951BD00B26392 /* DiaryEntryType.swift in Sources */ = {isa = PBXBuildFile; fileRef = 019C9F38258951BC00B26392 /* DiaryEntryType.swift */; };
		019C9F3B258951BE00B26392 /* DiaryEntry.swift in Sources */ = {isa = PBXBuildFile; fileRef = 019C9F3A258951BE00B26392 /* DiaryEntry.swift */; };
		019C9F40258951C000B26392 /* DiaryLocation.swift in Sources */ = {isa = PBXBuildFile; fileRef = 019C9F3F258951C000B26392 /* DiaryLocation.swift */; };
		01A1B442252DE57000841B63 /* ExposureSubmissionQRScannerViewModelTests.swift in Sources */ = {isa = PBXBuildFile; fileRef = 01A1B441252DE54600841B63 /* ExposureSubmissionQRScannerViewModelTests.swift */; };
		01A1B44A252DFD7800841B63 /* MetadataObject.swift in Sources */ = {isa = PBXBuildFile; fileRef = 01A1B449252DFD7700841B63 /* MetadataObject.swift */; };
		01A1B452252DFDC400841B63 /* FakeMetadataMachineReadableObject.swift in Sources */ = {isa = PBXBuildFile; fileRef = 01A1B451252DFD9400841B63 /* FakeMetadataMachineReadableObject.swift */; };
		01A1B45C252E077600841B63 /* TimeInterval+Convenience.swift in Sources */ = {isa = PBXBuildFile; fileRef = 015692E324B48C3F0033F35E /* TimeInterval+Convenience.swift */; };
		01A1B467252E19D000841B63 /* ExposureSubmissionCoordinatorModelTests.swift in Sources */ = {isa = PBXBuildFile; fileRef = 01A1B460252E17F900841B63 /* ExposureSubmissionCoordinatorModelTests.swift */; };
		01A2367A2519D1E80043D9F8 /* ExposureSubmissionWarnOthersViewModel.swift in Sources */ = {isa = PBXBuildFile; fileRef = 01A236792519D1E80043D9F8 /* ExposureSubmissionWarnOthersViewModel.swift */; };
		01A23685251A23740043D9F8 /* ExposureSubmissionQRInfoModelTests.swift in Sources */ = {isa = PBXBuildFile; fileRef = 01A23684251A22E90043D9F8 /* ExposureSubmissionQRInfoModelTests.swift */; };
		01A4DC6A25922EB4007D5794 /* HomeTextItemView.swift in Sources */ = {isa = PBXBuildFile; fileRef = 01A4DC6125922EB2007D5794 /* HomeTextItemView.swift */; };
		01A4DC6C25922EB4007D5794 /* HomeRiskTableViewCell.swift in Sources */ = {isa = PBXBuildFile; fileRef = 01A4DC5D25922EB2007D5794 /* HomeRiskTableViewCell.swift */; };
		01A4DC6D25922EB4007D5794 /* HomeLoadingItemView.swift in Sources */ = {isa = PBXBuildFile; fileRef = 01A4DC6725922EB3007D5794 /* HomeLoadingItemView.swift */; };
		01A4DC6E25922EB4007D5794 /* HomeImageItemView.swift in Sources */ = {isa = PBXBuildFile; fileRef = 01A4DC6625922EB3007D5794 /* HomeImageItemView.swift */; };
		01A4DC6F25922EB4007D5794 /* HomeListItemView.swift in Sources */ = {isa = PBXBuildFile; fileRef = 01A4DC6925922EB4007D5794 /* HomeListItemView.swift */; };
		01A4DC7025922EB4007D5794 /* HomeItemView.swift in Sources */ = {isa = PBXBuildFile; fileRef = 01A4DC6525922EB3007D5794 /* HomeItemView.swift */; };
		01A4DC7125922EB4007D5794 /* HomeThankYouTableViewCell.swift in Sources */ = {isa = PBXBuildFile; fileRef = 01A4DC5B25922EB1007D5794 /* HomeThankYouTableViewCell.swift */; };
		01A4DC9D259247AF007D5794 /* HomeRiskTableViewCell.xib in Resources */ = {isa = PBXBuildFile; fileRef = 01A4DC5925922EB1007D5794 /* HomeRiskTableViewCell.xib */; };
		01A4DCB125925121007D5794 /* HomeThankYouTableViewCell.xib in Resources */ = {isa = PBXBuildFile; fileRef = 01A4DC5A25922EB1007D5794 /* HomeThankYouTableViewCell.xib */; };
		01A4DCB6259264F9007D5794 /* HomeThankYouCellModel.swift in Sources */ = {isa = PBXBuildFile; fileRef = 01A4DCB5259264F9007D5794 /* HomeThankYouCellModel.swift */; };
		01A4DCDE2592692D007D5794 /* HomeImageItemView.xib in Resources */ = {isa = PBXBuildFile; fileRef = 01A4DC6325922EB3007D5794 /* HomeImageItemView.xib */; };
		01A4DCE225926931007D5794 /* HomeLoadingItemView.xib in Resources */ = {isa = PBXBuildFile; fileRef = 01A4DC6825922EB4007D5794 /* HomeLoadingItemView.xib */; };
		01A4DCE625926934007D5794 /* HomeTextItemView.xib in Resources */ = {isa = PBXBuildFile; fileRef = 01A4DC6225922EB3007D5794 /* HomeTextItemView.xib */; };
		01A4DCEA25926938007D5794 /* HomeListItemView.xib in Resources */ = {isa = PBXBuildFile; fileRef = 01A4DC6425922EB3007D5794 /* HomeListItemView.xib */; };
		01A4DCFE25926A66007D5794 /* HomeImageItemViewModel.swift in Sources */ = {isa = PBXBuildFile; fileRef = 01A4DCFD25926A66007D5794 /* HomeImageItemViewModel.swift */; };
		01A4DD0325926A6A007D5794 /* HomeTextItemViewModel.swift in Sources */ = {isa = PBXBuildFile; fileRef = 01A4DD0225926A6A007D5794 /* HomeTextItemViewModel.swift */; };
		01A4DD0825926A6E007D5794 /* HomeListItemViewModel.swift in Sources */ = {isa = PBXBuildFile; fileRef = 01A4DD0725926A6E007D5794 /* HomeListItemViewModel.swift */; };
		01A4DD0D25926A73007D5794 /* HomeLoadingItemViewModel.swift in Sources */ = {isa = PBXBuildFile; fileRef = 01A4DD0C25926A72007D5794 /* HomeLoadingItemViewModel.swift */; };
		01A4DD3825935AC1007D5794 /* CellPositionInSection.swift in Sources */ = {isa = PBXBuildFile; fileRef = 01A4DD3725935AC1007D5794 /* CellPositionInSection.swift */; };
		01A4DD4325935D1F007D5794 /* HomeRiskCellModel.swift in Sources */ = {isa = PBXBuildFile; fileRef = 01A4DD4225935D1F007D5794 /* HomeRiskCellModel.swift */; };
		01A6EFC7258BE9C20001D8C2 /* NotificationSettingsOnTableViewCell.xib in Resources */ = {isa = PBXBuildFile; fileRef = 01D02765258BD61600B6389A /* NotificationSettingsOnTableViewCell.xib */; };
		01A6EFCB258BE9C60001D8C2 /* NotificationSettingsOffTableViewCell.xib in Resources */ = {isa = PBXBuildFile; fileRef = 01A6EFB4258BD6270001D8C2 /* NotificationSettingsOffTableViewCell.xib */; };
		01A97DD12506768F00C07C37 /* DatePickerOptionViewModelTests.swift in Sources */ = {isa = PBXBuildFile; fileRef = 01A97DD02506767E00C07C37 /* DatePickerOptionViewModelTests.swift */; };
		01A97DD32506769F00C07C37 /* DatePickerDayViewModelTests.swift in Sources */ = {isa = PBXBuildFile; fileRef = 01A97DD22506769F00C07C37 /* DatePickerDayViewModelTests.swift */; };
		01B605C4258A30C70093DB8E /* DiaryOverviewViewModelTest.swift in Sources */ = {isa = PBXBuildFile; fileRef = 01B605C3258A181C0093DB8E /* DiaryOverviewViewModelTest.swift */; };
		01B605C9258A32F00093DB8E /* DiaryDayTest.swift in Sources */ = {isa = PBXBuildFile; fileRef = 01B605C8258A32930093DB8E /* DiaryDayTest.swift */; };
		01B605CE258A38330093DB8E /* DiaryEntryTest.swift in Sources */ = {isa = PBXBuildFile; fileRef = 01B605CD258A38330093DB8E /* DiaryEntryTest.swift */; };
		01B605D9258A49E70093DB8E /* DiaryLocationTest.swift in Sources */ = {isa = PBXBuildFile; fileRef = 01B605D8258A49E70093DB8E /* DiaryLocationTest.swift */; };
		01B605E7258A4A980093DB8E /* DiaryContactPersonTest.swift in Sources */ = {isa = PBXBuildFile; fileRef = 01B605E6258A4A980093DB8E /* DiaryContactPersonTest.swift */; };
		01B7232424F812500064C0EB /* DynamicTableViewOptionGroupCell.swift in Sources */ = {isa = PBXBuildFile; fileRef = 01B7232324F812500064C0EB /* DynamicTableViewOptionGroupCell.swift */; };
		01B7232724F812BC0064C0EB /* OptionGroupView.swift in Sources */ = {isa = PBXBuildFile; fileRef = 01B7232624F812BC0064C0EB /* OptionGroupView.swift */; };
		01B7232924F812DF0064C0EB /* OptionView.swift in Sources */ = {isa = PBXBuildFile; fileRef = 01B7232824F812DF0064C0EB /* OptionView.swift */; };
		01B7232B24F815B00064C0EB /* MultipleChoiceOptionView.swift in Sources */ = {isa = PBXBuildFile; fileRef = 01B7232A24F815B00064C0EB /* MultipleChoiceOptionView.swift */; };
		01B7232D24F8E0260064C0EB /* MultipleChoiceChoiceView.swift in Sources */ = {isa = PBXBuildFile; fileRef = 01B7232C24F8E0260064C0EB /* MultipleChoiceChoiceView.swift */; };
		01B7232F24FE4F080064C0EB /* OptionGroupViewModel.swift in Sources */ = {isa = PBXBuildFile; fileRef = 01B7232E24FE4F080064C0EB /* OptionGroupViewModel.swift */; };
		01B72B6525821CD200A3E3BC /* DiaryDayEmptyView.swift in Sources */ = {isa = PBXBuildFile; fileRef = 01B72B6425821CD200A3E3BC /* DiaryDayEmptyView.swift */; };
		01B72B6D25821D2800A3E3BC /* DiaryDayEmptyViewModel.swift in Sources */ = {isa = PBXBuildFile; fileRef = 01B72B6C25821D2800A3E3BC /* DiaryDayEmptyViewModel.swift */; };
		01B72BA6258360FF00A3E3BC /* DiaryDayEmptyViewModelTest.swift in Sources */ = {isa = PBXBuildFile; fileRef = 01B72BA5258360CD00A3E3BC /* DiaryDayEmptyViewModelTest.swift */; };
		01B72BC02583875600A3E3BC /* DiaryDayViewModelTest.swift in Sources */ = {isa = PBXBuildFile; fileRef = 01B72BBF2583875600A3E3BC /* DiaryDayViewModelTest.swift */; };
		01B72BF22583B51C00A3E3BC /* DiaryEditEntriesTableViewCell.swift in Sources */ = {isa = PBXBuildFile; fileRef = 01B72BEE2583B51C00A3E3BC /* DiaryEditEntriesTableViewCell.swift */; };
		01B72BFF2583B57300A3E3BC /* DiaryEditEntriesTableViewCell.xib in Resources */ = {isa = PBXBuildFile; fileRef = 01B72BF02583B51C00A3E3BC /* DiaryEditEntriesTableViewCell.xib */; };
		01B72C032583B71100A3E3BC /* DiaryEditEntriesViewController.xib in Resources */ = {isa = PBXBuildFile; fileRef = 01B72BDC2583AB1400A3E3BC /* DiaryEditEntriesViewController.xib */; };
		01B72C0B25875BC300A3E3BC /* DiaryDayAddCellModel.swift in Sources */ = {isa = PBXBuildFile; fileRef = 01B72C0A25875BC300A3E3BC /* DiaryDayAddCellModel.swift */; };
		01C2D43E2501225100FB23BF /* MockExposureSubmissionService.swift in Sources */ = {isa = PBXBuildFile; fileRef = A3284256248E7431006B1F09 /* MockExposureSubmissionService.swift */; };
		01C2D4432501260D00FB23BF /* OptionGroupViewModelTests.swift in Sources */ = {isa = PBXBuildFile; fileRef = 01C2D440250124E600FB23BF /* OptionGroupViewModelTests.swift */; };
		01C6ABF42527273E0052814D /* String+Insertion.swift in Sources */ = {isa = PBXBuildFile; fileRef = 01C6ABF32527273D0052814D /* String+Insertion.swift */; };
		01C6AC0E252B1E990052814D /* ExposureSubmissionQRScannerViewModel.swift in Sources */ = {isa = PBXBuildFile; fileRef = 01C6AC0D252B1E980052814D /* ExposureSubmissionQRScannerViewModel.swift */; };
		01C6AC21252B21DF0052814D /* ExposureSubmissionQRScannerViewController.xib in Resources */ = {isa = PBXBuildFile; fileRef = 01C6AC20252B21DF0052814D /* ExposureSubmissionQRScannerViewController.xib */; };
		01C6AC26252B23D70052814D /* ExposureSubmissionQRScannerFocusView.swift in Sources */ = {isa = PBXBuildFile; fileRef = 01C6AC25252B23D70052814D /* ExposureSubmissionQRScannerFocusView.swift */; };
		01C6AC32252B29C00052814D /* QRScannerError.swift in Sources */ = {isa = PBXBuildFile; fileRef = 01C6AC31252B29C00052814D /* QRScannerError.swift */; };
		01C6AC3A252B2A500052814D /* UIImage+Color.swift in Sources */ = {isa = PBXBuildFile; fileRef = 01C6AC39252B2A500052814D /* UIImage+Color.swift */; };
		01C7665E25024A09002C9A5C /* DatePickerOptionView.swift in Sources */ = {isa = PBXBuildFile; fileRef = 01C7665D25024A09002C9A5C /* DatePickerOptionView.swift */; };
		01CF95DD253083B2007B72F7 /* CodableExposureDetectionSummary+Helpers.swift in Sources */ = {isa = PBXBuildFile; fileRef = 01CF95DC25308346007B72F7 /* CodableExposureDetectionSummary+Helpers.swift */; };
		01D02626258A769200B6389A /* HTTPURLResponse+Header.swift in Sources */ = {isa = PBXBuildFile; fileRef = 01D02625258A769200B6389A /* HTTPURLResponse+Header.swift */; };
		01D0262E258A791C00B6389A /* OnboardingInfoViewController.xib in Resources */ = {isa = PBXBuildFile; fileRef = 01D0262D258A791C00B6389A /* OnboardingInfoViewController.xib */; };
		01D02667258B750800B6389A /* ExposureDetectionViewController.xib in Resources */ = {isa = PBXBuildFile; fileRef = 01D02666258B750800B6389A /* ExposureDetectionViewController.xib */; };
		01D02688258B9CB200B6389A /* ExposureDetectionHeaderCell.xib in Resources */ = {isa = PBXBuildFile; fileRef = 01D02687258B9CB200B6389A /* ExposureDetectionHeaderCell.xib */; };
		01D0268D258B9CF800B6389A /* ExposureDetectionRiskCell.xib in Resources */ = {isa = PBXBuildFile; fileRef = 01D0268C258B9CF800B6389A /* ExposureDetectionRiskCell.xib */; };
		01D02692258BA0AD00B6389A /* ExposureDetectionLongGuideCell.xib in Resources */ = {isa = PBXBuildFile; fileRef = 01D02691258BA0AD00B6389A /* ExposureDetectionLongGuideCell.xib */; };
		01D02697258BA0E000B6389A /* ExposureDetectionLoadingCell.xib in Resources */ = {isa = PBXBuildFile; fileRef = 01D02696258BA0E000B6389A /* ExposureDetectionLoadingCell.xib */; };
		01D026A5258BA20E00B6389A /* ExposureDetectionHotlineCell.xib in Resources */ = {isa = PBXBuildFile; fileRef = 01D026A4258BA20E00B6389A /* ExposureDetectionHotlineCell.xib */; };
		01D026BF258BACCE00B6389A /* ExposureDetectionGuideCell.xib in Resources */ = {isa = PBXBuildFile; fileRef = 01D026AB258BA2FA00B6389A /* ExposureDetectionGuideCell.xib */; };
		01D026C0258BACCE00B6389A /* ExposureDetectionRiskTextCell.xib in Resources */ = {isa = PBXBuildFile; fileRef = 01D026AA258BA2F900B6389A /* ExposureDetectionRiskTextCell.xib */; };
		01D026C1258BACCE00B6389A /* ExposureDetectionRiskRefreshCell.xib in Resources */ = {isa = PBXBuildFile; fileRef = 01D026A9258BA2F600B6389A /* ExposureDetectionRiskRefreshCell.xib */; };
		01D026C2258BACCE00B6389A /* ExposureDetectionLinkCell.xib in Resources */ = {isa = PBXBuildFile; fileRef = 01D026AC258BA2FD00B6389A /* ExposureDetectionLinkCell.xib */; };
		01D02703258BBCC700B6389A /* ActionTableViewCell.xib in Resources */ = {isa = PBXBuildFile; fileRef = 01D026E9258BB6DF00B6389A /* ActionTableViewCell.xib */; };
		01D02704258BBCC700B6389A /* DescriptionTableViewCell.xib in Resources */ = {isa = PBXBuildFile; fileRef = 01D026E8258BB6DD00B6389A /* DescriptionTableViewCell.xib */; };
		01D02705258BBCC700B6389A /* EuTracingTableViewCell.xib in Resources */ = {isa = PBXBuildFile; fileRef = 01D026ED258BB70100B6389A /* EuTracingTableViewCell.xib */; };
		01D02706258BBCC700B6389A /* TracingHistoryTableViewCell.xib in Resources */ = {isa = PBXBuildFile; fileRef = 01D026DC258BB6CC00B6389A /* TracingHistoryTableViewCell.xib */; };
		01D02707258BBCC700B6389A /* ImageTableViewCell.xib in Resources */ = {isa = PBXBuildFile; fileRef = 01D026E3258BB6D800B6389A /* ImageTableViewCell.xib */; };
		01D02708258BBCC700B6389A /* ActionDetailTableViewCell.xib in Resources */ = {isa = PBXBuildFile; fileRef = 01D026E7258BB6DB00B6389A /* ActionDetailTableViewCell.xib */; };
		01D02710258BC17500B6389A /* InviteFriendsViewController.xib in Resources */ = {isa = PBXBuildFile; fileRef = 01D0270F258BC17500B6389A /* InviteFriendsViewController.xib */; };
		01D0271B258BC78100B6389A /* SettingsCoordinator.swift in Sources */ = {isa = PBXBuildFile; fileRef = 01D0271A258BC78100B6389A /* SettingsCoordinator.swift */; };
		01D0272E258BD2B100B6389A /* BackgroundAppRefreshViewController.xib in Resources */ = {isa = PBXBuildFile; fileRef = 01D0272D258BD2B100B6389A /* BackgroundAppRefreshViewController.xib */; };
		01D02733258BD36800B6389A /* MainSettingsCell.xib in Resources */ = {isa = PBXBuildFile; fileRef = 01D02732258BD36800B6389A /* MainSettingsCell.xib */; };
		01D02759258BD55A00B6389A /* NotificationSettingsViewController.xib in Resources */ = {isa = PBXBuildFile; fileRef = 01D0274B258BD42800B6389A /* NotificationSettingsViewController.xib */; };
		01D0275D258BD56F00B6389A /* SettingsLabelCell.xib in Resources */ = {isa = PBXBuildFile; fileRef = 01D0273A258BD38500B6389A /* SettingsLabelCell.xib */; };
		01D02761258BD58600B6389A /* ResetViewController.xib in Resources */ = {isa = PBXBuildFile; fileRef = 01D0274C258BD42B00B6389A /* ResetViewController.xib */; };
		01D16C5E24ED69CA007DB387 /* BackgroundAppRefreshViewModelTests.swift in Sources */ = {isa = PBXBuildFile; fileRef = 01D16C5D24ED69CA007DB387 /* BackgroundAppRefreshViewModelTests.swift */; };
		01D16C6024ED6D9A007DB387 /* MockBackgroundRefreshStatusProvider.swift in Sources */ = {isa = PBXBuildFile; fileRef = 01D16C5F24ED6D9A007DB387 /* MockBackgroundRefreshStatusProvider.swift */; };
		01D16C6224ED6DB3007DB387 /* MockLowPowerModeStatusProvider.swift in Sources */ = {isa = PBXBuildFile; fileRef = 01D16C6124ED6DB3007DB387 /* MockLowPowerModeStatusProvider.swift */; };
		01D3078A2562B03C00ADB67B /* RiskState.swift in Sources */ = {isa = PBXBuildFile; fileRef = 01D307892562B03B00ADB67B /* RiskState.swift */; };
		01D6948B25026EC000B45BEA /* DatePickerOptionViewModel.swift in Sources */ = {isa = PBXBuildFile; fileRef = 01D6948A25026EC000B45BEA /* DatePickerOptionViewModel.swift */; };
		01D6948D2502717F00B45BEA /* DatePickerDayView.swift in Sources */ = {isa = PBXBuildFile; fileRef = 01D6948C2502717F00B45BEA /* DatePickerDayView.swift */; };
		01D6948F2502729000B45BEA /* DatePickerDay.swift in Sources */ = {isa = PBXBuildFile; fileRef = 01D6948E2502729000B45BEA /* DatePickerDay.swift */; };
		01D69491250272CE00B45BEA /* DatePickerDayViewModel.swift in Sources */ = {isa = PBXBuildFile; fileRef = 01D69490250272CE00B45BEA /* DatePickerDayViewModel.swift */; };
		01DB708525068167008F7244 /* Calendar+GregorianLocale.swift in Sources */ = {isa = PBXBuildFile; fileRef = 01DB708425068167008F7244 /* Calendar+GregorianLocale.swift */; };
		01E4298E251DCDC90057FCBE /* Localizable.legal.strings in Resources */ = {isa = PBXBuildFile; fileRef = 01E42990251DCDC90057FCBE /* Localizable.legal.strings */; };
		01EA172D2590C2EC00E98E02 /* MockDiaryStore.swift in Sources */ = {isa = PBXBuildFile; fileRef = 019C9F0725894BE900B26392 /* MockDiaryStore.swift */; };
		01EA17472590D3DA00E98E02 /* MockTestStore.swift in Sources */ = {isa = PBXBuildFile; fileRef = B15382E3248273DC0010F007 /* MockTestStore.swift */; };
		01EA17622590EAAF00E98E02 /* HomeTableViewController.swift in Sources */ = {isa = PBXBuildFile; fileRef = 01EA17612590EAAF00E98E02 /* HomeTableViewController.swift */; };
		01EA176A2590EF4F00E98E02 /* HomeTableViewModel.swift in Sources */ = {isa = PBXBuildFile; fileRef = 01EA17692590EF4E00E98E02 /* HomeTableViewModel.swift */; };
		01EA17902590F03600E98E02 /* HomeInfoTableViewCell.swift in Sources */ = {isa = PBXBuildFile; fileRef = 01EA17762590F03100E98E02 /* HomeInfoTableViewCell.swift */; };
		01EA17932590F03600E98E02 /* HomeExposureLoggingTableViewCell.swift in Sources */ = {isa = PBXBuildFile; fileRef = 01EA17722590F03000E98E02 /* HomeExposureLoggingTableViewCell.swift */; };
		01EA17972590F03600E98E02 /* HomeCardView.swift in Sources */ = {isa = PBXBuildFile; fileRef = 01EA17712590F03000E98E02 /* HomeCardView.swift */; };
		01EA17BB2591344F00E98E02 /* HomeExposureLoggingTableViewCell.xib in Resources */ = {isa = PBXBuildFile; fileRef = 01EA17752590F03100E98E02 /* HomeExposureLoggingTableViewCell.xib */; };
		01EA17C92591353200E98E02 /* HomeExposureLoggingCellModel.swift in Sources */ = {isa = PBXBuildFile; fileRef = 01EA17C82591353200E98E02 /* HomeExposureLoggingCellModel.swift */; };
		01EA17E52591399200E98E02 /* HomeInfoCellModel.swift in Sources */ = {isa = PBXBuildFile; fileRef = 01EA17E42591399200E98E02 /* HomeInfoCellModel.swift */; };
		01EA17EF259139B900E98E02 /* HomeInfoTableViewCell.xib in Resources */ = {isa = PBXBuildFile; fileRef = 01EA17732590F03000E98E02 /* HomeInfoTableViewCell.xib */; };
		01EA17FE259217B100E98E02 /* HomeState.swift in Sources */ = {isa = PBXBuildFile; fileRef = 01EA17FD259217B100E98E02 /* HomeState.swift */; };
		01EBC9BE25B706AF0003496F /* HomeStatisticsCardViewModelTests.swift in Sources */ = {isa = PBXBuildFile; fileRef = 01EBC9A525B6002C0003496F /* HomeStatisticsCardViewModelTests.swift */; };
		01EBC9C325B70C310003496F /* SAP_Internal_Stats_Statistics+SupportedIDsTests.swift in Sources */ = {isa = PBXBuildFile; fileRef = 01EBC9C225B70C310003496F /* SAP_Internal_Stats_Statistics+SupportedIDsTests.swift */; };
		01F2A543257FB90200DA96A6 /* CloseBarButtonItem.swift in Sources */ = {isa = PBXBuildFile; fileRef = 01F2A542257FB90200DA96A6 /* CloseBarButtonItem.swift */; };
		01F2A563257FC7D200DA96A6 /* DiaryOverviewDayTableViewCell.swift in Sources */ = {isa = PBXBuildFile; fileRef = 01F2A561257FC7D200DA96A6 /* DiaryOverviewDayTableViewCell.swift */; };
		01F2A564257FC7D200DA96A6 /* DiaryOverviewDayTableViewCell.xib in Resources */ = {isa = PBXBuildFile; fileRef = 01F2A562257FC7D200DA96A6 /* DiaryOverviewDayTableViewCell.xib */; };
		01F2A58125803AA500DA96A6 /* DiaryOverviewDescriptionTableViewCell.swift in Sources */ = {isa = PBXBuildFile; fileRef = 01F2A57F25803AA500DA96A6 /* DiaryOverviewDescriptionTableViewCell.swift */; };
		01F2A59725803D2600DA96A6 /* DiaryOverviewDescriptionTableViewCell.xib in Resources */ = {isa = PBXBuildFile; fileRef = 01F2A58025803AA500DA96A6 /* DiaryOverviewDescriptionTableViewCell.xib */; };
		01F2A5B92581181A00DA96A6 /* DiaryDayAddTableViewCell.swift in Sources */ = {isa = PBXBuildFile; fileRef = 01F2A5B72581181A00DA96A6 /* DiaryDayAddTableViewCell.swift */; };
		01F2A5BA2581181A00DA96A6 /* DiaryDayAddTableViewCell.xib in Resources */ = {isa = PBXBuildFile; fileRef = 01F2A5B82581181A00DA96A6 /* DiaryDayAddTableViewCell.xib */; };
		01F2A5C32581183800DA96A6 /* DiaryDayEntryTableViewCell.swift in Sources */ = {isa = PBXBuildFile; fileRef = 01F2A5C12581183800DA96A6 /* DiaryDayEntryTableViewCell.swift */; };
		01F2A5C42581183800DA96A6 /* DiaryDayEntryTableViewCell.xib in Resources */ = {isa = PBXBuildFile; fileRef = 01F2A5C22581183800DA96A6 /* DiaryDayEntryTableViewCell.xib */; };
		01F2A5D5258208C500DA96A6 /* DiaryDayViewController.xib in Resources */ = {isa = PBXBuildFile; fileRef = 01F2A5D4258208C500DA96A6 /* DiaryDayViewController.xib */; };
		01F2A5DD25820EE700DA96A6 /* DiaryDayViewModel.swift in Sources */ = {isa = PBXBuildFile; fileRef = 01F2A5DC25820EE700DA96A6 /* DiaryDayViewModel.swift */; };
		01F52F8A2550679600997A26 /* RiskCalculationExposureWindow.swift in Sources */ = {isa = PBXBuildFile; fileRef = 01F52F892550679600997A26 /* RiskCalculationExposureWindow.swift */; };
		01F52F92255067A000997A26 /* RiskCalculationError.swift in Sources */ = {isa = PBXBuildFile; fileRef = 01F52F91255067A000997A26 /* RiskCalculationError.swift */; };
		01F52FF42552DB9600997A26 /* DMAppConfigurationViewController.swift in Sources */ = {isa = PBXBuildFile; fileRef = 01F52FF32552DB9600997A26 /* DMAppConfigurationViewController.swift */; };
		01F52FFC2552E6F600997A26 /* ENARangeTest.swift in Sources */ = {isa = PBXBuildFile; fileRef = 01F52FFB2552E6F600997A26 /* ENARangeTest.swift */; };
		01F5F7222487B9C000229720 /* AppInformationViewController.swift in Sources */ = {isa = PBXBuildFile; fileRef = 01F5F7212487B9C000229720 /* AppInformationViewController.swift */; };
		0D5611B4247F852C00B5B094 /* SQLiteKeyValueStore.swift in Sources */ = {isa = PBXBuildFile; fileRef = 0D5611B3247F852C00B5B094 /* SQLiteKeyValueStore.swift */; };
		0DD260FF248D549B007C3B2C /* KeychainHelper.swift in Sources */ = {isa = PBXBuildFile; fileRef = 0DD260FE248D549B007C3B2C /* KeychainHelper.swift */; };
		0DF6BB97248AD616007E8B0C /* AppUpdateCheckHelper.swift in Sources */ = {isa = PBXBuildFile; fileRef = 0DF6BB96248AD616007E8B0C /* AppUpdateCheckHelper.swift */; };
		0DF6BB9D248AE232007E8B0C /* AppUpdateCheckerHelperTests.swift in Sources */ = {isa = PBXBuildFile; fileRef = 0DF6BB9C248AE232007E8B0C /* AppUpdateCheckerHelperTests.swift */; };
		1309194F247972C40066E329 /* PrivacyProtectionViewController.swift in Sources */ = {isa = PBXBuildFile; fileRef = 1309194E247972C40066E329 /* PrivacyProtectionViewController.swift */; };
		130CB19C246D92F800ADE602 /* ENAUITestsOnboarding.swift in Sources */ = {isa = PBXBuildFile; fileRef = 130CB19B246D92F800ADE602 /* ENAUITestsOnboarding.swift */; };
		13156CFD248C19D000AFC472 /* usage.html in Resources */ = {isa = PBXBuildFile; fileRef = 13156CFF248C19D000AFC472 /* usage.html */; };
		134F0DBC247578FF00D88934 /* ENAUITestsHome.swift in Sources */ = {isa = PBXBuildFile; fileRef = 134F0DB9247578FF00D88934 /* ENAUITestsHome.swift */; };
		134F0DBD247578FF00D88934 /* ENAUITests-Extensions.swift in Sources */ = {isa = PBXBuildFile; fileRef = 134F0DBA247578FF00D88934 /* ENAUITests-Extensions.swift */; };
		134F0F2C2475793400D88934 /* SnapshotHelper.swift in Sources */ = {isa = PBXBuildFile; fileRef = 134F0F2B2475793400D88934 /* SnapshotHelper.swift */; };
		13722044247AEEAD00152764 /* UNNotificationCenter+Extension.swift in Sources */ = {isa = PBXBuildFile; fileRef = 13722043247AEEAD00152764 /* UNNotificationCenter+Extension.swift */; };
		137846492488027600A50AB8 /* OnboardingInfoViewController+Extension.swift in Sources */ = {isa = PBXBuildFile; fileRef = 137846482488027500A50AB8 /* OnboardingInfoViewController+Extension.swift */; };
		138910C5247A909000D739F6 /* ENATaskScheduler.swift in Sources */ = {isa = PBXBuildFile; fileRef = 138910C4247A909000D739F6 /* ENATaskScheduler.swift */; };
		13E50469248E3CD20086641C /* ENAUITestsAppInformation.swift in Sources */ = {isa = PBXBuildFile; fileRef = 13E50468248E3CD20086641C /* ENAUITestsAppInformation.swift */; };
		13E5046B248E3DF30086641C /* AppStrings.swift in Sources */ = {isa = PBXBuildFile; fileRef = CD99A3C92461A47C00BF12AF /* AppStrings.swift */; };
		13E5046C248E434B0086641C /* Localizable.strings in Resources */ = {isa = PBXBuildFile; fileRef = EE70C23A245B09E900AC9B2F /* Localizable.strings */; };
		13E5046D248E434B0086641C /* Localizable.stringsdict in Resources */ = {isa = PBXBuildFile; fileRef = EE92A340245D96DA006B97B0 /* Localizable.stringsdict */; };
		2E67C3D525BAFFC8008C6C90 /* DiaryExportItem.swift in Sources */ = {isa = PBXBuildFile; fileRef = 2E67C3D425BAFFC8008C6C90 /* DiaryExportItem.swift */; };
		2F26CE2E248B9C4F00BE30EE /* UIViewController+BackButton.swift in Sources */ = {isa = PBXBuildFile; fileRef = 2F26CE2D248B9C4F00BE30EE /* UIViewController+BackButton.swift */; };
		2F3218D0248063E300A7AC0A /* UIView+Convenience.swift in Sources */ = {isa = PBXBuildFile; fileRef = 2F3218CF248063E300A7AC0A /* UIView+Convenience.swift */; };
		2F3D95372518BCD1002B2C81 /* EUSettingsViewController.swift in Sources */ = {isa = PBXBuildFile; fileRef = 2F3D95362518BCD1002B2C81 /* EUSettingsViewController.swift */; };
		2F3D953C2518BCE9002B2C81 /* EUSettingsViewModel.swift in Sources */ = {isa = PBXBuildFile; fileRef = 2F3D953B2518BCE9002B2C81 /* EUSettingsViewModel.swift */; };
		2F80CFDB247EDDB3000F06AF /* ExposureSubmissionHotlineViewController.swift in Sources */ = {isa = PBXBuildFile; fileRef = 2F80CFDA247EDDB3000F06AF /* ExposureSubmissionHotlineViewController.swift */; };
		2F96739B24AB70FA008E3147 /* ExposureSubmissionParsable.swift in Sources */ = {isa = PBXBuildFile; fileRef = 2F96739A24AB70FA008E3147 /* ExposureSubmissionParsable.swift */; };
		2FA968CE24D8560B008EE367 /* String+Random.swift in Sources */ = {isa = PBXBuildFile; fileRef = 2FA968CD24D8560B008EE367 /* String+Random.swift */; };
		2FA9E39324D2F2920030561C /* ExposureSubmission+TestResult.swift in Sources */ = {isa = PBXBuildFile; fileRef = 2FA9E39224D2F2920030561C /* ExposureSubmission+TestResult.swift */; };
		2FA9E39524D2F2B00030561C /* ExposureSubmission+DeviceRegistrationKey.swift in Sources */ = {isa = PBXBuildFile; fileRef = 2FA9E39424D2F2B00030561C /* ExposureSubmission+DeviceRegistrationKey.swift */; };
		2FA9E39724D2F3C70030561C /* ExposureSubmissionError.swift in Sources */ = {isa = PBXBuildFile; fileRef = 2FA9E39624D2F3C60030561C /* ExposureSubmissionError.swift */; };
		2FA9E39924D2F4350030561C /* ExposureSubmission+ErrorParsing.swift in Sources */ = {isa = PBXBuildFile; fileRef = 2FA9E39824D2F4350030561C /* ExposureSubmission+ErrorParsing.swift */; };
		2FA9E39B24D2F4A10030561C /* ExposureSubmissionService+Protocol.swift in Sources */ = {isa = PBXBuildFile; fileRef = 2FA9E39A24D2F4A10030561C /* ExposureSubmissionService+Protocol.swift */; };
		2FC0356F24B342FA00E234AC /* UIViewcontroller+AlertTest.swift in Sources */ = {isa = PBXBuildFile; fileRef = 2FC0356E24B342FA00E234AC /* UIViewcontroller+AlertTest.swift */; };
		2FC0357124B5B70700E234AC /* Error+FAQUrl.swift in Sources */ = {isa = PBXBuildFile; fileRef = 2FC0357024B5B70700E234AC /* Error+FAQUrl.swift */; };
		2FC951FE24DC23B9008D39F4 /* DMConfigurationCell.swift in Sources */ = {isa = PBXBuildFile; fileRef = 2FC951FD24DC23B9008D39F4 /* DMConfigurationCell.swift */; };
		2FD473BF251E0ECE000DCA40 /* EUSettingsViewControllerTests.swift in Sources */ = {isa = PBXBuildFile; fileRef = 2FD473BE251E0ECE000DCA40 /* EUSettingsViewControllerTests.swift */; };
		2FD881CC2490F65C00BEC8FC /* ExposureSubmissionHotlineViewControllerTest.swift in Sources */ = {isa = PBXBuildFile; fileRef = 2FD881CB2490F65C00BEC8FC /* ExposureSubmissionHotlineViewControllerTest.swift */; };
		2FD881CE249115E700BEC8FC /* ExposureSubmissionNavigationControllerTest.swift in Sources */ = {isa = PBXBuildFile; fileRef = 2FD881CD249115E700BEC8FC /* ExposureSubmissionNavigationControllerTest.swift */; };
		2FE15A3C249B8C0B0077BD8D /* AccessibilityIdentifiers.swift in Sources */ = {isa = PBXBuildFile; fileRef = 2FE15A3B249B8C0B0077BD8D /* AccessibilityIdentifiers.swift */; };
		2FF1D62E2487850200381FFB /* NSMutableAttributedString+Generation.swift in Sources */ = {isa = PBXBuildFile; fileRef = 2FF1D62D2487850200381FFB /* NSMutableAttributedString+Generation.swift */; };
		2FF1D63024880FCF00381FFB /* DynamicTableViewRoundedCell.swift in Sources */ = {isa = PBXBuildFile; fileRef = 2FF1D62F24880FCF00381FFB /* DynamicTableViewRoundedCell.swift */; };
		3518DD6525BA2D060090A26B /* NotificationManager.swift in Sources */ = {isa = PBXBuildFile; fileRef = 3518DD6425BA2D060090A26B /* NotificationManager.swift */; };
		351E6306256BEC8D00D89B29 /* LabeledCountriesView.swift in Sources */ = {isa = PBXBuildFile; fileRef = 351E6305256BEC8D00D89B29 /* LabeledCountriesView.swift */; };
		351E630C256C5B9C00D89B29 /* LabeledCountriesCell.swift in Sources */ = {isa = PBXBuildFile; fileRef = 351E630A256C5B9C00D89B29 /* LabeledCountriesCell.swift */; };
		351E630D256C5B9C00D89B29 /* LabeledCountriesCell.xib in Resources */ = {isa = PBXBuildFile; fileRef = 351E630B256C5B9C00D89B29 /* LabeledCountriesCell.xib */; };
		3523F8A82570F819004B0424 /* NSAttributedString+BulletPoint.swift in Sources */ = {isa = PBXBuildFile; fileRef = 3523F8A72570F819004B0424 /* NSAttributedString+BulletPoint.swift */; };
		352DEA6F25B08966006751D1 /* StatisticsProviderTests.swift in Sources */ = {isa = PBXBuildFile; fileRef = 352DEA6E25B08966006751D1 /* StatisticsProviderTests.swift */; };
		352E0F19255D537C00DC3E20 /* AppConfiguration+Validation.swift in Sources */ = {isa = PBXBuildFile; fileRef = 352E0F18255D537C00DC3E20 /* AppConfiguration+Validation.swift */; };
		352F25A824EFCBDE00ACDFF3 /* ServerEnvironment.swift in Sources */ = {isa = PBXBuildFile; fileRef = 352F25A724EFCBDE00ACDFF3 /* ServerEnvironment.swift */; };
		35327FF6256D4CE600C36A44 /* UIStackView+prune.swift in Sources */ = {isa = PBXBuildFile; fileRef = 35327FF5256D4CE600C36A44 /* UIStackView+prune.swift */; };
		353412CC2525EE4A0086D15C /* Globals.swift in Sources */ = {isa = PBXBuildFile; fileRef = 353412CB2525EE4A0086D15C /* Globals.swift */; };
		35358DD425A23169004FD0CB /* HTTPClientCertificatePinningTests.swift in Sources */ = {isa = PBXBuildFile; fileRef = 35358DD325A23169004FD0CB /* HTTPClientCertificatePinningTests.swift */; };
		3539DAD1252B353C00489B1A /* CachedAppConfigurationMock.swift in Sources */ = {isa = PBXBuildFile; fileRef = 3539DAD0252B353C00489B1A /* CachedAppConfigurationMock.swift */; };
		3544182925AF7B5200B11056 /* app_features.pb.swift in Sources */ = {isa = PBXBuildFile; fileRef = 3544182825AF7B5200B11056 /* app_features.pb.swift */; };
		354BB49A25B07DB000FBCFEE /* StatisticsProviding.swift in Sources */ = {isa = PBXBuildFile; fileRef = 354BB49925B07DB000FBCFEE /* StatisticsProviding.swift */; };
		354E305924EFF26E00526C9F /* Country.swift in Sources */ = {isa = PBXBuildFile; fileRef = 354E305824EFF26E00526C9F /* Country.swift */; };
		356153AD257FA8A300F6CD4D /* AccessibilityIdentifiers.swift in Sources */ = {isa = PBXBuildFile; fileRef = 2FE15A3B249B8C0B0077BD8D /* AccessibilityIdentifiers.swift */; };
		356FBF49255EC27A00959346 /* CacheAppConfigMockTests.swift in Sources */ = {isa = PBXBuildFile; fileRef = 356FBF48255EC27A00959346 /* CacheAppConfigMockTests.swift */; };
		357B1858255A7F5C00584548 /* AppConfig+CacheInvalidation.swift in Sources */ = {isa = PBXBuildFile; fileRef = 357B1857255A7F5C00584548 /* AppConfig+CacheInvalidation.swift */; };
		3598D99A24FE280700483F1F /* CountryTests.swift in Sources */ = {isa = PBXBuildFile; fileRef = 3598D99924FE280700483F1F /* CountryTests.swift */; };
		35A7F081250A7CF8005E6C33 /* KeychainHelperTests.swift in Sources */ = {isa = PBXBuildFile; fileRef = 35A7F080250A7CF8005E6C33 /* KeychainHelperTests.swift */; };
		35AA4AF4259B40FC00D32306 /* CryptoFallbackTests.swift in Sources */ = {isa = PBXBuildFile; fileRef = 35AA4AF3259B40FC00D32306 /* CryptoFallbackTests.swift */; };
		35B2FAAA25B9CE8F009ABC8E /* main.swift in Sources */ = {isa = PBXBuildFile; fileRef = 35B2FAA925B9CE8F009ABC8E /* main.swift */; };
		35B2FABA25B9D3F3009ABC8E /* ENATaskExecutionDelegate.swift in Sources */ = {isa = PBXBuildFile; fileRef = 35B2FAB925B9D3F3009ABC8E /* ENATaskExecutionDelegate.swift */; };
		35BE8598251CE495005C2FD0 /* CachingHTTPClient.swift in Sources */ = {isa = PBXBuildFile; fileRef = 35BE8597251CE495005C2FD0 /* CachingHTTPClient.swift */; };
		35C701EC2556BCB9008AEA91 /* Migration1To2.swift in Sources */ = {isa = PBXBuildFile; fileRef = 35C701EB2556BCB9008AEA91 /* Migration1To2.swift */; };
		35C701F82556C01F008AEA91 /* Migration1To2Tests.swift in Sources */ = {isa = PBXBuildFile; fileRef = 35C701F32556C016008AEA91 /* Migration1To2Tests.swift */; };
		35D16DDE2567FB980069AD1B /* DynamicLegalCell.swift in Sources */ = {isa = PBXBuildFile; fileRef = 35D16DDC2567FB980069AD1B /* DynamicLegalCell.swift */; };
		35D16DDF2567FB980069AD1B /* DynamicLegalCell.xib in Resources */ = {isa = PBXBuildFile; fileRef = 35D16DDD2567FB980069AD1B /* DynamicLegalCell.xib */; };
		35E121A925B1CFB00098D754 /* StatisticsProvider.swift in Sources */ = {isa = PBXBuildFile; fileRef = 35E121A825B1CFB00098D754 /* StatisticsProvider.swift */; };
		35E121B925B23D060098D754 /* StatisticsMetadata.swift in Sources */ = {isa = PBXBuildFile; fileRef = 35E121B825B23D060098D754 /* StatisticsMetadata.swift */; };
		35E121DA25B273280098D754 /* card_header.pb.swift in Sources */ = {isa = PBXBuildFile; fileRef = 35E121D725B273280098D754 /* card_header.pb.swift */; };
		35E121DB25B273280098D754 /* statistics.pb.swift in Sources */ = {isa = PBXBuildFile; fileRef = 35E121D825B273280098D754 /* statistics.pb.swift */; };
		35E121DC25B273280098D754 /* key_figure_card.pb.swift in Sources */ = {isa = PBXBuildFile; fileRef = 35E121D925B273280098D754 /* key_figure_card.pb.swift */; };
		35EA615A258BC8E30062B50A /* CryptoKitFallbacks.swift in Sources */ = {isa = PBXBuildFile; fileRef = 35EA6159258BC8E30062B50A /* CryptoKitFallbacks.swift */; };
		35EA684225553AE300335F73 /* DownloadedPackagesSQLLiteStoreV2.swift in Sources */ = {isa = PBXBuildFile; fileRef = 35EA684125553AE300335F73 /* DownloadedPackagesSQLLiteStoreV2.swift */; };
		35EA684A25553B5C00335F73 /* DownloadedPackagesStoreV2.swift in Sources */ = {isa = PBXBuildFile; fileRef = 35EA684925553B5C00335F73 /* DownloadedPackagesStoreV2.swift */; };
		35EA68522555488600335F73 /* SQLiteError.swift in Sources */ = {isa = PBXBuildFile; fileRef = 35EA68512555488600335F73 /* SQLiteError.swift */; };
		4026C2DC24852B7600926FB4 /* AppInformationViewController+LegalModel.swift in Sources */ = {isa = PBXBuildFile; fileRef = 4026C2DB24852B7600926FB4 /* AppInformationViewController+LegalModel.swift */; };
		4026C2E424854C8D00926FB4 /* AppInformationLegalCell.swift in Sources */ = {isa = PBXBuildFile; fileRef = 4026C2E324854C8D00926FB4 /* AppInformationLegalCell.swift */; };
		503DB1A7255D822E00576E57 /* ExposureSubmissionIntroViewController.swift in Sources */ = {isa = PBXBuildFile; fileRef = 503DB1A6255D822E00576E57 /* ExposureSubmissionIntroViewController.swift */; };
		503DB1AC255D826900576E57 /* ExposureSubmissionIntroViewModel.swift in Sources */ = {isa = PBXBuildFile; fileRef = 503DB1AB255D826900576E57 /* ExposureSubmissionIntroViewModel.swift */; };
		505F2E522587738900697CC2 /* AccessibilityLabels.swift in Sources */ = {isa = PBXBuildFile; fileRef = 505F2E512587738900697CC2 /* AccessibilityLabels.swift */; };
		509C69FE25B5D920000F2A4C /* ENAUITests-Statistics.swift in Sources */ = {isa = PBXBuildFile; fileRef = 509C69FD25B5D920000F2A4C /* ENAUITests-Statistics.swift */; };
		50B1D6E72551621C00684C3C /* DayKeyPackageDownloadTests.swift in Sources */ = {isa = PBXBuildFile; fileRef = 50B1D6E62551621C00684C3C /* DayKeyPackageDownloadTests.swift */; };
		50BD2E6224FE1E8700932566 /* AppInformationModel.swift in Sources */ = {isa = PBXBuildFile; fileRef = 50BD2E6124FE1E8700932566 /* AppInformationModel.swift */; };
		50BD2E6424FE232E00932566 /* AppInformationImprintViewModel.swift in Sources */ = {isa = PBXBuildFile; fileRef = 50BD2E6324FE232E00932566 /* AppInformationImprintViewModel.swift */; };
		50BD2E7724FE26F400932566 /* AppInformationImprintTest.swift in Sources */ = {isa = PBXBuildFile; fileRef = 50BD2E6F24FE26F300932566 /* AppInformationImprintTest.swift */; };
		50C5204025ADACBB008DF2F4 /* HomeShownPositiveTestResultCellModelTest.swift in Sources */ = {isa = PBXBuildFile; fileRef = 50C5203F25ADACBB008DF2F4 /* HomeShownPositiveTestResultCellModelTest.swift */; };
		50C5C1B525891CC800C4817A /* DynamicLegalExtendedCell.xib in Resources */ = {isa = PBXBuildFile; fileRef = 50C5C1B425891CC800C4817A /* DynamicLegalExtendedCell.xib */; };
		50C5C1BA258920AD00C4817A /* DynamicLegalExtendedCell.swift in Sources */ = {isa = PBXBuildFile; fileRef = 50C5C1B9258920AD00C4817A /* DynamicLegalExtendedCell.swift */; };
		50DC527924FEB2AE00F6D8EB /* AppInformationDynamicCell.swift in Sources */ = {isa = PBXBuildFile; fileRef = 50DC527824FEB2AE00F6D8EB /* AppInformationDynamicCell.swift */; };
		50DC527B24FEB5CA00F6D8EB /* AppInformationModelTest.swift in Sources */ = {isa = PBXBuildFile; fileRef = 50DC527A24FEB5CA00F6D8EB /* AppInformationModelTest.swift */; };
		50E3BE5A250127DF0033E2C7 /* AppInformationDynamicAction.swift in Sources */ = {isa = PBXBuildFile; fileRef = 50E3BE59250127DF0033E2C7 /* AppInformationDynamicAction.swift */; };
		50F9130D253F1D7800DFE683 /* OnboardingPageType.swift in Sources */ = {isa = PBXBuildFile; fileRef = 50F9130C253F1D7800DFE683 /* OnboardingPageType.swift */; };
		514E81342461B97800636861 /* ExposureManager.swift in Sources */ = {isa = PBXBuildFile; fileRef = 514E81332461B97700636861 /* ExposureManager.swift */; };
		514EE999246D4C2E00DE4884 /* UITableViewCell+Identifier.swift in Sources */ = {isa = PBXBuildFile; fileRef = 514EE998246D4C2E00DE4884 /* UITableViewCell+Identifier.swift */; };
		516E430224B89AED0008CC30 /* RootCoordinatorTests.swift in Sources */ = {isa = PBXBuildFile; fileRef = 516E430124B89AED0008CC30 /* RootCoordinatorTests.swift */; };
		51895EDC245E16CD0085DA38 /* ENAColor.swift in Sources */ = {isa = PBXBuildFile; fileRef = 51895EDB245E16CD0085DA38 /* ENAColor.swift */; };
		518A69FB24687D5800444E66 /* RiskLevel.swift in Sources */ = {isa = PBXBuildFile; fileRef = 518A69FA24687D5800444E66 /* RiskLevel.swift */; };
		51C737BD245B349700286105 /* OnboardingInfoViewController.swift in Sources */ = {isa = PBXBuildFile; fileRef = 51C737BC245B349700286105 /* OnboardingInfoViewController.swift */; };
		51C737BF245B3B5D00286105 /* OnboardingInfo.swift in Sources */ = {isa = PBXBuildFile; fileRef = 51C737BE245B3B5D00286105 /* OnboardingInfo.swift */; };
		51D420B724583B7200AD70CA /* NSObject+Identifier.swift in Sources */ = {isa = PBXBuildFile; fileRef = 51D420B624583B7200AD70CA /* NSObject+Identifier.swift */; };
		51D420C424583E3300AD70CA /* SettingsViewController.swift in Sources */ = {isa = PBXBuildFile; fileRef = 51D420C324583E3300AD70CA /* SettingsViewController.swift */; };
		5222AA68255ECFE100F338C7 /* ExposureSubmissionTestResultConsentViewController.swift in Sources */ = {isa = PBXBuildFile; fileRef = 5222AA67255ECFE100F338C7 /* ExposureSubmissionTestResultConsentViewController.swift */; };
		5222AA70255ED8E000F338C7 /* ExposureSubmissionTestResultConsentViewModel.swift in Sources */ = {isa = PBXBuildFile; fileRef = 5222AA6F255ED8E000F338C7 /* ExposureSubmissionTestResultConsentViewModel.swift */; };
		523D5E75256FDFE900EF67EA /* ExposureSubmissionThankYouViewController.swift in Sources */ = {isa = PBXBuildFile; fileRef = 523D5E74256FDFE900EF67EA /* ExposureSubmissionThankYouViewController.swift */; };
		523D5E7A256FE04000EF67EA /* ExposureSubmissionThankYouViewModel.swift in Sources */ = {isa = PBXBuildFile; fileRef = 523D5E79256FE04000EF67EA /* ExposureSubmissionThankYouViewModel.swift */; };
		524C4292256587B900EBC3B0 /* ExposureSubmissionTestResultConsentViewModelTests.swift in Sources */ = {isa = PBXBuildFile; fileRef = 524C4291256587B900EBC3B0 /* ExposureSubmissionTestResultConsentViewModelTests.swift */; };
		5270E9B8256D20A900B08606 /* NSTextAttachment+ImageHeight.swift in Sources */ = {isa = PBXBuildFile; fileRef = 5270E9B7256D20A900B08606 /* NSTextAttachment+ImageHeight.swift */; };
		52CAAC012562B82E00239DCB /* DynamicTableViewConsentCell.swift in Sources */ = {isa = PBXBuildFile; fileRef = 52CAAC002562B82E00239DCB /* DynamicTableViewConsentCell.swift */; };
		52EAAB512566BB0500204373 /* ExposureSubmission+TestResult.swift in Sources */ = {isa = PBXBuildFile; fileRef = 2FA9E39224D2F2920030561C /* ExposureSubmission+TestResult.swift */; };
		710021DC248E44A6001F0B63 /* ENAFont.swift in Sources */ = {isa = PBXBuildFile; fileRef = 710021DB248E44A6001F0B63 /* ENAFont.swift */; };
		710021DE248EAF16001F0B63 /* ExposureSubmissionImageCardCell.xib in Resources */ = {isa = PBXBuildFile; fileRef = 710021DD248EAF16001F0B63 /* ExposureSubmissionImageCardCell.xib */; };
		710021E0248EAF9A001F0B63 /* ExposureSubmissionImageCardCell.swift in Sources */ = {isa = PBXBuildFile; fileRef = 710021DF248EAF9A001F0B63 /* ExposureSubmissionImageCardCell.swift */; };
		710224EE2490E2FD000C5DEF /* ExposureSubmissionStepCell.xib in Resources */ = {isa = PBXBuildFile; fileRef = 710224ED2490E2FC000C5DEF /* ExposureSubmissionStepCell.xib */; };
		710224F42490E7A3000C5DEF /* ExposureSubmissionStepCell.swift in Sources */ = {isa = PBXBuildFile; fileRef = 710224F32490E7A3000C5DEF /* ExposureSubmissionStepCell.swift */; };
		710224F624910661000C5DEF /* ExposureSubmissionDynamicCell.swift in Sources */ = {isa = PBXBuildFile; fileRef = 710224F524910661000C5DEF /* ExposureSubmissionDynamicCell.swift */; };
		710ABB23247513E300948792 /* DynamicTypeTableViewCell.swift in Sources */ = {isa = PBXBuildFile; fileRef = 710ABB22247513E300948792 /* DynamicTypeTableViewCell.swift */; };
		710ABB27247533FA00948792 /* DynamicTableViewController.swift in Sources */ = {isa = PBXBuildFile; fileRef = 710ABB26247533FA00948792 /* DynamicTableViewController.swift */; };
		710ABB292475353900948792 /* DynamicTableViewModel.swift in Sources */ = {isa = PBXBuildFile; fileRef = 710ABB282475353900948792 /* DynamicTableViewModel.swift */; };
		71176E2F248922B0004B0C9F /* ENAColorTests.swift in Sources */ = {isa = PBXBuildFile; fileRef = 71176E2D24891C02004B0C9F /* ENAColorTests.swift */; };
		71176E32248957C3004B0C9F /* AppNavigationController.swift in Sources */ = {isa = PBXBuildFile; fileRef = 71176E31248957C3004B0C9F /* AppNavigationController.swift */; };
		711EFCC72492EE31005FEF21 /* ENAFooterView.swift in Sources */ = {isa = PBXBuildFile; fileRef = 711EFCC62492EE31005FEF21 /* ENAFooterView.swift */; };
		711EFCC924935C79005FEF21 /* ExposureSubmissionTestResultHeaderView.xib in Resources */ = {isa = PBXBuildFile; fileRef = 711EFCC824935C79005FEF21 /* ExposureSubmissionTestResultHeaderView.xib */; };
		71330E41248109F600EB10F6 /* DynamicTableViewSection.swift in Sources */ = {isa = PBXBuildFile; fileRef = 71330E40248109F600EB10F6 /* DynamicTableViewSection.swift */; };
		71330E43248109FD00EB10F6 /* DynamicTableViewCell.swift in Sources */ = {isa = PBXBuildFile; fileRef = 71330E42248109FD00EB10F6 /* DynamicTableViewCell.swift */; };
		71330E4524810A0500EB10F6 /* DynamicTableViewHeader.swift in Sources */ = {isa = PBXBuildFile; fileRef = 71330E4424810A0500EB10F6 /* DynamicTableViewHeader.swift */; };
		71330E4724810A0C00EB10F6 /* DynamicTableViewFooter.swift in Sources */ = {isa = PBXBuildFile; fileRef = 71330E4624810A0C00EB10F6 /* DynamicTableViewFooter.swift */; };
		713EA25B247818B000AB7EE8 /* DynamicTypeButton.swift in Sources */ = {isa = PBXBuildFile; fileRef = 713EA25A247818B000AB7EE8 /* DynamicTypeButton.swift */; };
		713EA25D24798A7000AB7EE8 /* ExposureDetectionRoundedView.swift in Sources */ = {isa = PBXBuildFile; fileRef = 713EA25C24798A7000AB7EE8 /* ExposureDetectionRoundedView.swift */; };
		713EA25F24798A9100AB7EE8 /* ExposureDetectionRiskCell.swift in Sources */ = {isa = PBXBuildFile; fileRef = 713EA25E24798A9100AB7EE8 /* ExposureDetectionRiskCell.swift */; };
		713EA26124798AD100AB7EE8 /* ExposureDetectionHotlineCell.swift in Sources */ = {isa = PBXBuildFile; fileRef = 713EA26024798AD100AB7EE8 /* ExposureDetectionHotlineCell.swift */; };
		713EA26324798F8500AB7EE8 /* ExposureDetectionHeaderCell.swift in Sources */ = {isa = PBXBuildFile; fileRef = 713EA26224798F8500AB7EE8 /* ExposureDetectionHeaderCell.swift */; };
		714194EA247A65C60072A090 /* DynamicTableViewHeaderSeparatorView.swift in Sources */ = {isa = PBXBuildFile; fileRef = 714194E9247A65C60072A090 /* DynamicTableViewHeaderSeparatorView.swift */; };
		7154EB4A247D21E200A467FF /* ExposureDetectionLongGuideCell.swift in Sources */ = {isa = PBXBuildFile; fileRef = 7154EB49247D21E200A467FF /* ExposureDetectionLongGuideCell.swift */; };
		7154EB4C247E862100A467FF /* ExposureDetectionLoadingCell.swift in Sources */ = {isa = PBXBuildFile; fileRef = 7154EB4B247E862100A467FF /* ExposureDetectionLoadingCell.swift */; };
		717D21E9248C022E00D9717E /* DynamicTableViewHtmlCell.swift in Sources */ = {isa = PBXBuildFile; fileRef = 717D21E8248C022E00D9717E /* DynamicTableViewHtmlCell.swift */; };
		7187A5582481231C00FCC755 /* DynamicTableViewAction.swift in Sources */ = {isa = PBXBuildFile; fileRef = 71330E4824810A5A00EB10F6 /* DynamicTableViewAction.swift */; };
		71B804472484CC0800D53506 /* ENALabel.swift in Sources */ = {isa = PBXBuildFile; fileRef = 71B804462484CC0800D53506 /* ENALabel.swift */; };
		71B804492484D37300D53506 /* RiskLegendViewController.swift in Sources */ = {isa = PBXBuildFile; fileRef = 71B804482484D37300D53506 /* RiskLegendViewController.swift */; };
		71B8044F248526B600D53506 /* DynamicTableViewSpaceCell.swift in Sources */ = {isa = PBXBuildFile; fileRef = 71B8044E248526B600D53506 /* DynamicTableViewSpaceCell.swift */; };
		71C0BEDD2498DD07009A17A0 /* ENANavigationFooterView.swift in Sources */ = {isa = PBXBuildFile; fileRef = 71C0BEDC2498DD07009A17A0 /* ENANavigationFooterView.swift */; };
		71CAB9D2248AACAD00F516A5 /* PixelPerfectLayoutConstraint.swift in Sources */ = {isa = PBXBuildFile; fileRef = 71CAB9D1248AACAD00F516A5 /* PixelPerfectLayoutConstraint.swift */; };
		71D3C19A2494EFAC00DBABA8 /* ENANavigationControllerWithFooter.swift in Sources */ = {isa = PBXBuildFile; fileRef = 71D3C1992494EFAC00DBABA8 /* ENANavigationControllerWithFooter.swift */; };
		71EF33D92497F3E8007B7E1B /* ENANavigationControllerWithFooterChild.swift in Sources */ = {isa = PBXBuildFile; fileRef = 71EF33D82497F3E8007B7E1B /* ENANavigationControllerWithFooterChild.swift */; };
		71EF33DB2497F419007B7E1B /* ENANavigationFooterItem.swift in Sources */ = {isa = PBXBuildFile; fileRef = 71EF33DA2497F419007B7E1B /* ENANavigationFooterItem.swift */; };
		71F2E57B2487AEFC00694F1A /* ena-colors.xcassets in Resources */ = {isa = PBXBuildFile; fileRef = 71F2E57A2487AEFC00694F1A /* ena-colors.xcassets */; };
		71F5418E248BEE08006DB793 /* privacy-policy.html in Resources */ = {isa = PBXBuildFile; fileRef = 71F5418A248BEDBE006DB793 /* privacy-policy.html */; };
		71F54191248BF677006DB793 /* HtmlTextView.swift in Sources */ = {isa = PBXBuildFile; fileRef = 71F54190248BF677006DB793 /* HtmlTextView.swift */; };
		71FD8862246EB27F00E804D0 /* ExposureDetectionViewController.swift in Sources */ = {isa = PBXBuildFile; fileRef = 71FD8861246EB27F00E804D0 /* ExposureDetectionViewController.swift */; };
		71FE1C69247A8FE100851FEB /* DynamicTableViewHeaderFooterView.swift in Sources */ = {isa = PBXBuildFile; fileRef = 71FE1C68247A8FE100851FEB /* DynamicTableViewHeaderFooterView.swift */; };
		71FE1C71247AA7B700851FEB /* DynamicTableViewHeaderImageView.swift in Sources */ = {isa = PBXBuildFile; fileRef = 71FE1C70247AA7B700851FEB /* DynamicTableViewHeaderImageView.swift */; };
		71FE1C7B247AC2B500851FEB /* ExposureSubmissionQRScannerViewController.swift in Sources */ = {isa = PBXBuildFile; fileRef = 71FE1C74247AC2B500851FEB /* ExposureSubmissionQRScannerViewController.swift */; };
		71FE1C7F247AC2B500851FEB /* ExposureSubmissionTestResultViewController.swift in Sources */ = {isa = PBXBuildFile; fileRef = 71FE1C78247AC2B500851FEB /* ExposureSubmissionTestResultViewController.swift */; };
		71FE1C80247AC2B500851FEB /* ExposureSubmissionNavigationController.swift in Sources */ = {isa = PBXBuildFile; fileRef = 71FE1C79247AC2B500851FEB /* ExposureSubmissionNavigationController.swift */; };
		71FE1C86247AC33D00851FEB /* ExposureSubmissionTestResultHeaderView.swift in Sources */ = {isa = PBXBuildFile; fileRef = 71FE1C84247AC33D00851FEB /* ExposureSubmissionTestResultHeaderView.swift */; };
		71FE1C8C247AC79D00851FEB /* DynamicTableViewIconCell.swift in Sources */ = {isa = PBXBuildFile; fileRef = 71FE1C8A247AC79D00851FEB /* DynamicTableViewIconCell.swift */; };
		85142501245DA0B3009D2791 /* UIViewController+Alert.swift in Sources */ = {isa = PBXBuildFile; fileRef = 85142500245DA0B3009D2791 /* UIViewController+Alert.swift */; };
		8539874F2467094E00D28B62 /* AppIcon.xcassets in Resources */ = {isa = PBXBuildFile; fileRef = 8539874E2467094E00D28B62 /* AppIcon.xcassets */; };
		853D987A24694A8700490DBA /* ENAButton.swift in Sources */ = {isa = PBXBuildFile; fileRef = 853D987924694A8700490DBA /* ENAButton.swift */; };
		858F6F6E245A103C009FFD33 /* ExposureNotification.framework in Frameworks */ = {isa = PBXBuildFile; fileRef = 858F6F6D245A103C009FFD33 /* ExposureNotification.framework */; settings = {ATTRIBUTES = (Weak, ); }; };
		8595BF5F246032D90056EA27 /* ENASwitch.swift in Sources */ = {isa = PBXBuildFile; fileRef = 8595BF5E246032D90056EA27 /* ENASwitch.swift */; };
		859DD512248549790073D59F /* MockDiagnosisKeysRetrieval.swift in Sources */ = {isa = PBXBuildFile; fileRef = 859DD511248549790073D59F /* MockDiagnosisKeysRetrieval.swift */; };
		85D7593F2457048F008175F0 /* AppDelegate.swift in Sources */ = {isa = PBXBuildFile; fileRef = 85D7593E2457048F008175F0 /* AppDelegate.swift */; };
		85D7594B24570491008175F0 /* Assets.xcassets in Resources */ = {isa = PBXBuildFile; fileRef = 85D7594A24570491008175F0 /* Assets.xcassets */; };
		85D7594E24570491008175F0 /* LaunchScreen.storyboard in Resources */ = {isa = PBXBuildFile; fileRef = 85D7594C24570491008175F0 /* LaunchScreen.storyboard */; };
		85D7596424570491008175F0 /* ENAUITests.swift in Sources */ = {isa = PBXBuildFile; fileRef = 85D7596324570491008175F0 /* ENAUITests.swift */; };
		85E33444247EB357006E74EC /* CircularProgressView.swift in Sources */ = {isa = PBXBuildFile; fileRef = 85E33443247EB357006E74EC /* CircularProgressView.swift */; };
		8F27018F259B593700E48CFE /* ContactDiaryStore.swift in Sources */ = {isa = PBXBuildFile; fileRef = 8F27018E259B593700E48CFE /* ContactDiaryStore.swift */; };
		8F270194259B5BA700E48CFE /* ContactDiaryMigration1To2.swift in Sources */ = {isa = PBXBuildFile; fileRef = 8F270193259B5BA700E48CFE /* ContactDiaryMigration1To2.swift */; };
		8F3D71AA25A86AD300D52CCD /* HomeExposureLoggingCellModelTests.swift in Sources */ = {isa = PBXBuildFile; fileRef = 8F3D71A925A86AD300D52CCD /* HomeExposureLoggingCellModelTests.swift */; };
		8FF3525E25ADAD06008A07BD /* HomeTestResultCellModelTests.swift in Sources */ = {isa = PBXBuildFile; fileRef = 8FF3525D25ADAD06008A07BD /* HomeTestResultCellModelTests.swift */; };
		8FF9B2B2259B6B030080770D /* ContactDiaryStoreSchemaV2.swift in Sources */ = {isa = PBXBuildFile; fileRef = 8FF9B2B1259B6B030080770D /* ContactDiaryStoreSchemaV2.swift */; };
		94092541254BFE6800FE61A2 /* DMWarnOthersNotificationViewController.swift in Sources */ = {isa = PBXBuildFile; fileRef = 94092540254BFE6800FE61A2 /* DMWarnOthersNotificationViewController.swift */; };
		9412FAFE252349EA0086E139 /* DeltaOnboardingViewControllerTests.swift in Sources */ = {isa = PBXBuildFile; fileRef = 9412FAF92523499D0086E139 /* DeltaOnboardingViewControllerTests.swift */; };
		9417BA95252B6B5100AD4053 /* DMSQLiteErrorViewController.swift in Sources */ = {isa = PBXBuildFile; fileRef = 9417BA94252B6B5100AD4053 /* DMSQLiteErrorViewController.swift */; };
		941ADDB02518C2B200E421D9 /* EuTracingTableViewCell.swift in Sources */ = {isa = PBXBuildFile; fileRef = 941ADDAF2518C2B200E421D9 /* EuTracingTableViewCell.swift */; };
		941ADDB22518C3FB00E421D9 /* ENSettingEuTracingViewModel.swift in Sources */ = {isa = PBXBuildFile; fileRef = 941ADDB12518C3FB00E421D9 /* ENSettingEuTracingViewModel.swift */; };
		941B68AE253F007100DC1962 /* Int+Increment.swift in Sources */ = {isa = PBXBuildFile; fileRef = 941B689E253EFF2300DC1962 /* Int+Increment.swift */; };
		941F5ED02518E82800785F06 /* ENSettingEuTracingViewModelTests.swift in Sources */ = {isa = PBXBuildFile; fileRef = 941F5ECB2518E82100785F06 /* ENSettingEuTracingViewModelTests.swift */; };
		94427A5025502B8900C36BE6 /* WarnOthersNotificationsTimeInterval.swift in Sources */ = {isa = PBXBuildFile; fileRef = 94427A4F25502B8900C36BE6 /* WarnOthersNotificationsTimeInterval.swift */; };
		9488C3012521EE8E00504648 /* DeltaOnboardingNavigationController.swift in Sources */ = {isa = PBXBuildFile; fileRef = 9488C3002521EE8E00504648 /* DeltaOnboardingNavigationController.swift */; };
		948AFE5F2552F6F60019579A /* WarnOthersReminderTests.swift in Sources */ = {isa = PBXBuildFile; fileRef = 948AFE5E2552F6F60019579A /* WarnOthersReminderTests.swift */; };
		948AFE672553DC5B0019579A /* WarnOthersRemindable.swift in Sources */ = {isa = PBXBuildFile; fileRef = 948AFE662553DC5B0019579A /* WarnOthersRemindable.swift */; };
		948AFE7A2554377F0019579A /* UNUserNotificationCenter+WarnOthers.swift in Sources */ = {isa = PBXBuildFile; fileRef = 948AFE792554377F0019579A /* UNUserNotificationCenter+WarnOthers.swift */; };
		948DCDC3252EFC9A00CDE020 /* ENAUITests_05_ExposureLogging.swift in Sources */ = {isa = PBXBuildFile; fileRef = 948DCDC2252EFC9A00CDE020 /* ENAUITests_05_ExposureLogging.swift */; };
		94ABF76B25B9676F004AB56F /* DeltaOnboardingNewVersionFeaturesControllerTests.swift in Sources */ = {isa = PBXBuildFile; fileRef = 94ABF76A25B9676F004AB56F /* DeltaOnboardingNewVersionFeaturesControllerTests.swift */; };
		94B255A62551B7C800649B4C /* WarnOthersReminder.swift in Sources */ = {isa = PBXBuildFile; fileRef = 94B255A52551B7C800649B4C /* WarnOthersReminder.swift */; };
		94C24B3F25304B4400F8C004 /* ENAUITestsDeltaOnboarding.swift in Sources */ = {isa = PBXBuildFile; fileRef = 94C24B3E25304B4400F8C004 /* ENAUITestsDeltaOnboarding.swift */; };
		94EAF87125B6CA9D00BE1F40 /* DeltaOnboardingNewVersionFeatures.swift in Sources */ = {isa = PBXBuildFile; fileRef = 94EAF86C25B6C84800BE1F40 /* DeltaOnboardingNewVersionFeatures.swift */; };
		94EAF87525B6CAA000BE1F40 /* DeltaOnboardingNewVersionFeaturesViewController.swift in Sources */ = {isa = PBXBuildFile; fileRef = 94EAF86D25B6C84900BE1F40 /* DeltaOnboardingNewVersionFeaturesViewController.swift */; };
		94EAF87925B6CAA300BE1F40 /* DeltaOnboardingNewVersionFeaturesViewModel.swift in Sources */ = {isa = PBXBuildFile; fileRef = 94EAF86B25B6C84800BE1F40 /* DeltaOnboardingNewVersionFeaturesViewModel.swift */; };
		94EAF89C25B8162200BE1F40 /* NewVersionFeature.swift in Sources */ = {isa = PBXBuildFile; fileRef = 94EAF89B25B8162200BE1F40 /* NewVersionFeature.swift */; };
		94F594622521CBF50077681B /* DeltaOnboardingV15ViewModel.swift in Sources */ = {isa = PBXBuildFile; fileRef = 94F594612521CBF50077681B /* DeltaOnboardingV15ViewModel.swift */; };
		A124E64A249BF4EF00E95F72 /* ExposureDetectionExecutorTests.swift in Sources */ = {isa = PBXBuildFile; fileRef = A124E648249BF4EB00E95F72 /* ExposureDetectionExecutorTests.swift */; };
		A124E64C249C4C9000E95F72 /* SAPDownloadedPackagesStore+Helpers.swift in Sources */ = {isa = PBXBuildFile; fileRef = A124E64B249C4C9000E95F72 /* SAPDownloadedPackagesStore+Helpers.swift */; };
		A128F059248B459F00EC7F6C /* PublicKeyStore.swift in Sources */ = {isa = PBXBuildFile; fileRef = A128F058248B459F00EC7F6C /* PublicKeyStore.swift */; };
		A14BDEC024A1AD660063E4EC /* MockExposureDetector.swift in Sources */ = {isa = PBXBuildFile; fileRef = A14BDEBF24A1AD660063E4EC /* MockExposureDetector.swift */; };
		A1654EFF24B41FF600C0E115 /* DynamicCellTests.swift in Sources */ = {isa = PBXBuildFile; fileRef = A1654EFD24B41FEF00C0E115 /* DynamicCellTests.swift */; };
		A1654F0224B43E8500C0E115 /* DynamicTableViewTextViewCellTests.swift in Sources */ = {isa = PBXBuildFile; fileRef = A1654F0024B43E7F00C0E115 /* DynamicTableViewTextViewCellTests.swift */; };
		A16714AF248CA1B70031B111 /* Bundle+ReadPlist.swift in Sources */ = {isa = PBXBuildFile; fileRef = A16714AE248CA1B70031B111 /* Bundle+ReadPlist.swift */; };
		A173665324844F41006BE209 /* SQLiteKeyValueStoreTests.swift in Sources */ = {isa = PBXBuildFile; fileRef = A173665124844F29006BE209 /* SQLiteKeyValueStoreTests.swift */; };
		A17366552484978A006BE209 /* OnboardingInfoViewControllerUtils.swift in Sources */ = {isa = PBXBuildFile; fileRef = A17366542484978A006BE209 /* OnboardingInfoViewControllerUtils.swift */; };
		A1877CAB248F2532006FEFC0 /* SAPDownloadedPackageTests.swift in Sources */ = {isa = PBXBuildFile; fileRef = A1877CA9248F247D006FEFC0 /* SAPDownloadedPackageTests.swift */; };
		A1BABD0924A57B88000ED515 /* TemporaryExposureKeyMock.swift in Sources */ = {isa = PBXBuildFile; fileRef = A1BABD0824A57B88000ED515 /* TemporaryExposureKeyMock.swift */; };
		A1BABD0E24A57CFC000ED515 /* ENTemporaryExposureKey+ProcessingTests.swift in Sources */ = {isa = PBXBuildFile; fileRef = A1BABD0C24A57BAC000ED515 /* ENTemporaryExposureKey+ProcessingTests.swift */; };
		A1BABD1024A57D03000ED515 /* ENTemporaryExposureKey+Processing.swift in Sources */ = {isa = PBXBuildFile; fileRef = A1BABD0A24A57BA0000ED515 /* ENTemporaryExposureKey+Processing.swift */; };
		A1C683FA24AEC57400B90D12 /* DynamicTableViewTextViewCell.swift in Sources */ = {isa = PBXBuildFile; fileRef = A1C683F924AEC57400B90D12 /* DynamicTableViewTextViewCell.swift */; };
		A1C683FC24AEC9EE00B90D12 /* DynamicTableViewTextCell.swift in Sources */ = {isa = PBXBuildFile; fileRef = A1C683FB24AEC9EE00B90D12 /* DynamicTableViewTextCell.swift */; };
		A1E41941249410AF0016E52A /* SAPDownloadedPackage+Helpers.swift in Sources */ = {isa = PBXBuildFile; fileRef = A1E41940249410AF0016E52A /* SAPDownloadedPackage+Helpers.swift */; };
		A1E419462495479D0016E52A /* HTTPClient+MockNetworkStack.swift in Sources */ = {isa = PBXBuildFile; fileRef = A1E419442495476C0016E52A /* HTTPClient+MockNetworkStack.swift */; };
		A1E41949249548770016E52A /* HTTPClient+SubmitTests.swift in Sources */ = {isa = PBXBuildFile; fileRef = A1E41947249548260016E52A /* HTTPClient+SubmitTests.swift */; };
		A1E419522495A6F20016E52A /* HTTPClient+TANForExposureSubmitTests.swift in Sources */ = {isa = PBXBuildFile; fileRef = A1E419502495A6EA0016E52A /* HTTPClient+TANForExposureSubmitTests.swift */; };
		A1E419552495A8060016E52A /* HTTPClient+GetTestResultTests.swift in Sources */ = {isa = PBXBuildFile; fileRef = A1E419532495A7850016E52A /* HTTPClient+GetTestResultTests.swift */; };
		A1E419582495A8F90016E52A /* HTTPClient+RegistrationTokenTests.swift in Sources */ = {isa = PBXBuildFile; fileRef = A1E419562495A8F50016E52A /* HTTPClient+RegistrationTokenTests.swift */; };
		A1E4195D249818060016E52A /* RiskTests.swift in Sources */ = {isa = PBXBuildFile; fileRef = A1E4195B249818020016E52A /* RiskTests.swift */; };
		A1E419602498243E0016E52A /* String+TodayTests.swift in Sources */ = {isa = PBXBuildFile; fileRef = A1E4195E249824340016E52A /* String+TodayTests.swift */; };
		A328425D248E82BC006B1F09 /* ExposureSubmissionTestResultViewControllerTests.swift in Sources */ = {isa = PBXBuildFile; fileRef = A328425B248E82B5006B1F09 /* ExposureSubmissionTestResultViewControllerTests.swift */; };
		A32842612490E2AC006B1F09 /* ExposureSubmissionWarnOthersViewControllerTests.swift in Sources */ = {isa = PBXBuildFile; fileRef = A32842602490E2AC006B1F09 /* ExposureSubmissionWarnOthersViewControllerTests.swift */; };
		A32842652491136E006B1F09 /* ExposureSubmissionUITests.swift in Sources */ = {isa = PBXBuildFile; fileRef = A32842642491136E006B1F09 /* ExposureSubmissionUITests.swift */; };
		A32842672492359E006B1F09 /* MockExposureSubmissionNavigationControllerChild.swift in Sources */ = {isa = PBXBuildFile; fileRef = A32842662492359E006B1F09 /* MockExposureSubmissionNavigationControllerChild.swift */; };
		A32C046524D96348005BEA61 /* HTTPClient+PlausibeDeniabilityTests.swift in Sources */ = {isa = PBXBuildFile; fileRef = A32C046424D96348005BEA61 /* HTTPClient+PlausibeDeniabilityTests.swift */; };
		A3552CC424DD6E16008C91BE /* PlausibleDeniabilityService.swift in Sources */ = {isa = PBXBuildFile; fileRef = A3552CC324DD6E16008C91BE /* PlausibleDeniabilityService.swift */; };
		A36FACC424C5EA1500DED947 /* ExposureDetectionViewControllerTests.swift in Sources */ = {isa = PBXBuildFile; fileRef = A36FACC324C5EA1500DED947 /* ExposureDetectionViewControllerTests.swift */; };
		A372DA3B24BDA075003248BB /* ExposureSubmissionCoordinator.swift in Sources */ = {isa = PBXBuildFile; fileRef = A372DA3A24BDA075003248BB /* ExposureSubmissionCoordinator.swift */; };
		A372DA3F24BEF773003248BB /* ExposureSubmissionCoordinatorTests.swift in Sources */ = {isa = PBXBuildFile; fileRef = A372DA3E24BEF773003248BB /* ExposureSubmissionCoordinatorTests.swift */; };
		A372DA4124BF33F9003248BB /* MockExposureSubmissionCoordinatorDelegate.swift in Sources */ = {isa = PBXBuildFile; fileRef = A372DA4024BF33F9003248BB /* MockExposureSubmissionCoordinatorDelegate.swift */; };
		A372DA4224BF3E29003248BB /* MockExposureSubmissionCoordinator.swift in Sources */ = {isa = PBXBuildFile; fileRef = A372DA3C24BE01D9003248BB /* MockExposureSubmissionCoordinator.swift */; };
		A3C4F96024812CD20047F23E /* ExposureSubmissionWarnOthersViewController.swift in Sources */ = {isa = PBXBuildFile; fileRef = A3C4F95F24812CD20047F23E /* ExposureSubmissionWarnOthersViewController.swift */; };
		A3E851B224ADD09900402485 /* CountdownTimer.swift in Sources */ = {isa = PBXBuildFile; fileRef = A3E851B124ADD09900402485 /* CountdownTimer.swift */; };
		A3E851B524ADDAC000402485 /* CountdownTimerTests.swift in Sources */ = {isa = PBXBuildFile; fileRef = A3E851B424ADDAC000402485 /* CountdownTimerTests.swift */; };
		A3EE6E5A249BB7AF00C64B61 /* ExposureSubmissionServiceFactory.swift in Sources */ = {isa = PBXBuildFile; fileRef = A3EE6E59249BB7AF00C64B61 /* ExposureSubmissionServiceFactory.swift */; };
		A3EE6E5C249BB97500C64B61 /* UITestingParameters.swift in Sources */ = {isa = PBXBuildFile; fileRef = A3EE6E5B249BB97500C64B61 /* UITestingParameters.swift */; };
		A3EE6E5D249BB9B900C64B61 /* UITestingParameters.swift in Sources */ = {isa = PBXBuildFile; fileRef = A3EE6E5B249BB97500C64B61 /* UITestingParameters.swift */; };
		A3FF84EC247BFAF00053E947 /* Hasher.swift in Sources */ = {isa = PBXBuildFile; fileRef = A3FF84EB247BFAF00053E947 /* Hasher.swift */; };
		AB1011592507C15000D392A2 /* TracingStatusHistory.swift in Sources */ = {isa = PBXBuildFile; fileRef = AB1011572507C15000D392A2 /* TracingStatusHistory.swift */; };
		AB126873254C05A7006E9194 /* ENAFormatter.swift in Sources */ = {isa = PBXBuildFile; fileRef = AB126872254C05A7006E9194 /* ENAFormatter.swift */; };
		AB1885D825238DD100D39BBE /* OnboardingInfoViewControllerTests.swift in Sources */ = {isa = PBXBuildFile; fileRef = AB1885D025238DAA00D39BBE /* OnboardingInfoViewControllerTests.swift */; };
		AB1886C4252DE1AF00D39BBE /* Logging.swift in Sources */ = {isa = PBXBuildFile; fileRef = AB1886C3252DE1AE00D39BBE /* Logging.swift */; };
		AB1886D1252DE51E00D39BBE /* Bundle+Identifier.swift in Sources */ = {isa = PBXBuildFile; fileRef = AB1886D0252DE51E00D39BBE /* Bundle+Identifier.swift */; };
		AB1FCBD42521FC47005930BA /* ServerEnvironmentTests.swift in Sources */ = {isa = PBXBuildFile; fileRef = AB1FCBCC2521FC44005930BA /* ServerEnvironmentTests.swift */; };
		AB1FCBDC2521FCD5005930BA /* TestServerEnvironments.json in Resources */ = {isa = PBXBuildFile; fileRef = AB1FCBDB2521FCD5005930BA /* TestServerEnvironments.json */; };
		AB35609A2547167800C3F8E0 /* DeviceTimeCheck.swift in Sources */ = {isa = PBXBuildFile; fileRef = AB3560992547167800C3F8E0 /* DeviceTimeCheck.swift */; };
		AB3560A02547194C00C3F8E0 /* DeviceTimeCheckTests.swift in Sources */ = {isa = PBXBuildFile; fileRef = AB35609F2547194C00C3F8E0 /* DeviceTimeCheckTests.swift */; };
		AB453F602534B04400D8339E /* ExposureManagerTests.swift in Sources */ = {isa = PBXBuildFile; fileRef = AB453F5F2534B04400D8339E /* ExposureManagerTests.swift */; };
		AB5F84AD24F8F7A1000400D4 /* SerialMigrator.swift in Sources */ = {isa = PBXBuildFile; fileRef = AB5F84AC24F8F7A1000400D4 /* SerialMigrator.swift */; };
		AB5F84B024F8F7C3000400D4 /* Migration.swift in Sources */ = {isa = PBXBuildFile; fileRef = AB5F84AF24F8F7C3000400D4 /* Migration.swift */; };
		AB5F84B224F8F7E3000400D4 /* Migration0To1.swift in Sources */ = {isa = PBXBuildFile; fileRef = AB5F84B124F8F7E3000400D4 /* Migration0To1.swift */; };
		AB5F84B424F8FA26000400D4 /* SerialMigratorTests.swift in Sources */ = {isa = PBXBuildFile; fileRef = AB5F84B324F8FA26000400D4 /* SerialMigratorTests.swift */; };
		AB5F84BB24F92876000400D4 /* Migration0To1Tests.swift in Sources */ = {isa = PBXBuildFile; fileRef = AB5F84BA24F92876000400D4 /* Migration0To1Tests.swift */; };
		AB5F84BD24F92E92000400D4 /* SerialMigratorFake.swift in Sources */ = {isa = PBXBuildFile; fileRef = AB5F84BC24F92E92000400D4 /* SerialMigratorFake.swift */; };
		AB5F84BE24FE2DC9000400D4 /* DownloadedPackagesSQLLiteStoreV0.swift in Sources */ = {isa = PBXBuildFile; fileRef = AB5F84B824F92855000400D4 /* DownloadedPackagesSQLLiteStoreV0.swift */; };
		AB5F84C024FE2EB3000400D4 /* DownloadedPackagesStoreV0.swift in Sources */ = {isa = PBXBuildFile; fileRef = AB5F84BF24FE2EB3000400D4 /* DownloadedPackagesStoreV0.swift */; };
		AB6289CF251BA01400CF61D2 /* Bundle+Version.swift in Sources */ = {isa = PBXBuildFile; fileRef = AB6289CE251BA01400CF61D2 /* Bundle+Version.swift */; };
		AB6289D4251BA4EC00CF61D2 /* String+Compare.swift in Sources */ = {isa = PBXBuildFile; fileRef = AB6289D3251BA4EC00CF61D2 /* String+Compare.swift */; };
		AB6289D9251C833100CF61D2 /* DMDeltaOnboardingViewController.swift in Sources */ = {isa = PBXBuildFile; fileRef = AB6289D8251C833100CF61D2 /* DMDeltaOnboardingViewController.swift */; };
		AB628A1F251CDADE00CF61D2 /* ServerEnvironments.json in Resources */ = {isa = PBXBuildFile; fileRef = AB628A1E251CDADE00CF61D2 /* ServerEnvironments.json */; };
		AB7420AC251B67A8006666AC /* DeltaOnboardingV15.swift in Sources */ = {isa = PBXBuildFile; fileRef = AB7420AB251B67A8006666AC /* DeltaOnboardingV15.swift */; };
		AB7420B7251B69E2006666AC /* DeltaOnboardingCoordinator.swift in Sources */ = {isa = PBXBuildFile; fileRef = AB7420B6251B69E2006666AC /* DeltaOnboardingCoordinator.swift */; };
		AB7420C2251B7D59006666AC /* DeltaOnboardingProtocols.swift in Sources */ = {isa = PBXBuildFile; fileRef = AB7420C1251B7D59006666AC /* DeltaOnboardingProtocols.swift */; };
		AB7420CB251B7D93006666AC /* DeltaOnboardingV15ViewController.swift in Sources */ = {isa = PBXBuildFile; fileRef = AB7420CA251B7D93006666AC /* DeltaOnboardingV15ViewController.swift */; };
		AB7420DD251B8101006666AC /* DeltaOnboardingCoordinatorTests.swift in Sources */ = {isa = PBXBuildFile; fileRef = AB7420DC251B8101006666AC /* DeltaOnboardingCoordinatorTests.swift */; };
		AB7E2A80255ACC06005C90F6 /* Date+Utils.swift in Sources */ = {isa = PBXBuildFile; fileRef = AB7E2A7F255ACC06005C90F6 /* Date+Utils.swift */; };
		AB8B0D3225305384009C067B /* Localizable.links.strings in Resources */ = {isa = PBXBuildFile; fileRef = AB8B0D3425305384009C067B /* Localizable.links.strings */; };
		AB8B0D4525306089009C067B /* Localizable.links.strings in Resources */ = {isa = PBXBuildFile; fileRef = AB8B0D3425305384009C067B /* Localizable.links.strings */; };
		AB8BC3472551B97700F3B5A7 /* DownloadedPackagesStoreErrorStub.swift in Sources */ = {isa = PBXBuildFile; fileRef = AB8BC3462551B97700F3B5A7 /* DownloadedPackagesStoreErrorStub.swift */; };
		AB8BC34F2551BBE100F3B5A7 /* HourKeyPackagesDownloadTests.swift in Sources */ = {isa = PBXBuildFile; fileRef = AB8BC34E2551BBE100F3B5A7 /* HourKeyPackagesDownloadTests.swift */; };
		ABAE0A1C257F77D90030ED47 /* ContactDiaryStoreSchemaV1.swift in Sources */ = {isa = PBXBuildFile; fileRef = ABAE0A1B257F77D90030ED47 /* ContactDiaryStoreSchemaV1.swift */; };
		ABAE0A37257FA88D0030ED47 /* ContactDiaryStoreSchemaV1Tests.swift in Sources */ = {isa = PBXBuildFile; fileRef = ABAE0A36257FA88D0030ED47 /* ContactDiaryStoreSchemaV1Tests.swift */; };
		ABAE0A3F257FAC970030ED47 /* ContactDiaryStoreTests.swift in Sources */ = {isa = PBXBuildFile; fileRef = ABAE0A3E257FAC970030ED47 /* ContactDiaryStoreTests.swift */; };
		ABD2F634254C533200DC1958 /* KeyPackageDownload.swift in Sources */ = {isa = PBXBuildFile; fileRef = ABD2F633254C533200DC1958 /* KeyPackageDownload.swift */; };
		ABDA2792251CE308006BAE84 /* DMServerEnvironmentViewController.swift in Sources */ = {isa = PBXBuildFile; fileRef = ABDA2791251CE308006BAE84 /* DMServerEnvironmentViewController.swift */; };
		ABFCE98A255C32EF0075FF13 /* AppConfigMetadata.swift in Sources */ = {isa = PBXBuildFile; fileRef = ABFCE989255C32EE0075FF13 /* AppConfigMetadata.swift */; };
		B103193224E18A0A00DD02EF /* DMMenuItem.swift in Sources */ = {isa = PBXBuildFile; fileRef = B103193124E18A0A00DD02EF /* DMMenuItem.swift */; };
		B10F9B8B249961BC00C418F4 /* DynamicTypeLabelTests.swift in Sources */ = {isa = PBXBuildFile; fileRef = B10F9B89249961B500C418F4 /* DynamicTypeLabelTests.swift */; };
		B10F9B8C249961CE00C418F4 /* UIFont+DynamicTypeTests.swift in Sources */ = {isa = PBXBuildFile; fileRef = B163D11424993F64001A322C /* UIFont+DynamicTypeTests.swift */; };
		B10FD5ED246EAADC00E9D7F2 /* AppInformationDetailViewController.swift in Sources */ = {isa = PBXBuildFile; fileRef = 71CC3E9E246D6B6800217F2C /* AppInformationDetailViewController.swift */; };
		B10FD5F1246EAB1000E9D7F2 /* AppInformationViewController+DynamicTableViewModel.swift in Sources */ = {isa = PBXBuildFile; fileRef = 71CC3E9C246D5D8000217F2C /* AppInformationViewController+DynamicTableViewModel.swift */; };
		B10FD5F4246EAC1700E9D7F2 /* AppleFilesWriter.swift in Sources */ = {isa = PBXBuildFile; fileRef = B10FD5F3246EAC1700E9D7F2 /* AppleFilesWriter.swift */; };
		B111EE2C2465D9F7001AEBB4 /* String+Localization.swift in Sources */ = {isa = PBXBuildFile; fileRef = B111EE2B2465D9F7001AEBB4 /* String+Localization.swift */; };
		B112545A246F2C6500AB5036 /* ENTemporaryExposureKey+Convert.swift in Sources */ = {isa = PBXBuildFile; fileRef = B1125459246F2C6500AB5036 /* ENTemporaryExposureKey+Convert.swift */; };
		B11655932491437600316087 /* RiskProvidingConfigurationTests.swift in Sources */ = {isa = PBXBuildFile; fileRef = B11655922491437600316087 /* RiskProvidingConfigurationTests.swift */; };
		B1175213248A83AB00C3325C /* Risk.swift in Sources */ = {isa = PBXBuildFile; fileRef = B1175212248A83AB00C3325C /* Risk.swift */; };
		B1175216248A9F9600C3325C /* ConvertingKeysTests.swift in Sources */ = {isa = PBXBuildFile; fileRef = B1175215248A9F9600C3325C /* ConvertingKeysTests.swift */; };
		B117909824914D77007FF821 /* StoreTests.swift in Sources */ = {isa = PBXBuildFile; fileRef = 01D3ECFF2490230400551E65 /* StoreTests.swift */; };
		B11E619B246EE4B0004A056A /* DynamicTypeLabel.swift in Sources */ = {isa = PBXBuildFile; fileRef = 71CC3EA0246D6BBF00217F2C /* DynamicTypeLabel.swift */; };
		B11E619C246EE4E9004A056A /* UIFont+DynamicType.swift in Sources */ = {isa = PBXBuildFile; fileRef = 71CC3EA2246D6C4000217F2C /* UIFont+DynamicType.swift */; };
		B120C7C924AFE7B800F68FF1 /* ActiveTracingTests.swift in Sources */ = {isa = PBXBuildFile; fileRef = B120C7C824AFE7B800F68FF1 /* ActiveTracingTests.swift */; };
		B120C7CA24AFF12D00F68FF1 /* ActiveTracing.swift in Sources */ = {isa = PBXBuildFile; fileRef = B120C7C524AFDAB900F68FF1 /* ActiveTracing.swift */; };
		B1218920248AD79900496210 /* ClientMock.swift in Sources */ = {isa = PBXBuildFile; fileRef = CD678F6C246C43EE00B6A0F8 /* ClientMock.swift */; };
		B1221BE02492ECE800E6C4E4 /* CFDictionary+KeychainQuery.swift in Sources */ = {isa = PBXBuildFile; fileRef = B1221BDF2492ECE800E6C4E4 /* CFDictionary+KeychainQuery.swift */; };
		B1221BE22492ED0F00E6C4E4 /* CFDictionary+KeychainQueryTests.swift in Sources */ = {isa = PBXBuildFile; fileRef = B1221BE12492ED0F00E6C4E4 /* CFDictionary+KeychainQueryTests.swift */; };
		B143DBDF2477F292000A29E8 /* ExposureNotificationSettingViewController.swift in Sources */ = {isa = PBXBuildFile; fileRef = 853D98842469DC8100490DBA /* ExposureNotificationSettingViewController.swift */; };
		B14D0CD9246E946E00D5BEBC /* ExposureDetection.swift in Sources */ = {isa = PBXBuildFile; fileRef = B1A9E70D246D73180024CC12 /* ExposureDetection.swift */; };
		B14D0CDB246E968C00D5BEBC /* String+Today.swift in Sources */ = {isa = PBXBuildFile; fileRef = B14D0CDA246E968C00D5BEBC /* String+Today.swift */; };
		B14D0CDD246E972400D5BEBC /* ExposureDetectionDelegate.swift in Sources */ = {isa = PBXBuildFile; fileRef = B14D0CDC246E972400D5BEBC /* ExposureDetectionDelegate.swift */; };
		B14D0CDF246E976400D5BEBC /* ExposureDetectionTransaction+DidEndPrematurelyReason.swift in Sources */ = {isa = PBXBuildFile; fileRef = B14D0CDE246E976400D5BEBC /* ExposureDetectionTransaction+DidEndPrematurelyReason.swift */; };
		B153096A24706F1000A4A1BD /* URLSession+Default.swift in Sources */ = {isa = PBXBuildFile; fileRef = B153096924706F1000A4A1BD /* URLSession+Default.swift */; };
		B153096C24706F2400A4A1BD /* URLSessionConfiguration+Default.swift in Sources */ = {isa = PBXBuildFile; fileRef = B153096B24706F2400A4A1BD /* URLSessionConfiguration+Default.swift */; };
		B15382E7248290BB0010F007 /* AppleFilesWriterTests.swift in Sources */ = {isa = PBXBuildFile; fileRef = B15382E6248290BB0010F007 /* AppleFilesWriterTests.swift */; };
		B15382FE248424F00010F007 /* ExposureDetectionTests.swift in Sources */ = {isa = PBXBuildFile; fileRef = B15382FD248424F00010F007 /* ExposureDetectionTests.swift */; };
		B16177E824802F9B006E435A /* DownloadedPackagesSQLLiteStoreTests.swift in Sources */ = {isa = PBXBuildFile; fileRef = B16177E724802F9B006E435A /* DownloadedPackagesSQLLiteStoreTests.swift */; };
		B161782524804AC3006E435A /* DownloadedPackagesSQLLiteStoreV1.swift in Sources */ = {isa = PBXBuildFile; fileRef = B161782424804AC3006E435A /* DownloadedPackagesSQLLiteStoreV1.swift */; };
		B163D1102499068D001A322C /* SettingsViewModelTests.swift in Sources */ = {isa = PBXBuildFile; fileRef = B163D10F2499068D001A322C /* SettingsViewModelTests.swift */; };
		B16457B524DC11EF002879EB /* DMLastSubmissionRequetViewController.swift in Sources */ = {isa = PBXBuildFile; fileRef = B16457B424DC11EF002879EB /* DMLastSubmissionRequetViewController.swift */; };
		B16457BB24DC3309002879EB /* DMLogsViewController.swift in Sources */ = {isa = PBXBuildFile; fileRef = B16457BA24DC3309002879EB /* DMLogsViewController.swift */; };
		B16457BD24DC3F4E002879EB /* DMKeysViewController.swift in Sources */ = {isa = PBXBuildFile; fileRef = B1FC2D1C24D9C87F00083C81 /* DMKeysViewController.swift */; };
		B1741B492462C207006275D9 /* Client.swift in Sources */ = {isa = PBXBuildFile; fileRef = B1741B482462C207006275D9 /* Client.swift */; };
		B1741B4C2462C21F006275D9 /* DMDeveloperMenu.swift in Sources */ = {isa = PBXBuildFile; fileRef = B1741B432461C257006275D9 /* DMDeveloperMenu.swift */; };
		B1741B4E2462C21F006275D9 /* DMViewController.swift in Sources */ = {isa = PBXBuildFile; fileRef = B1569DDE245D70990079FCD7 /* DMViewController.swift */; };
		B17A44A22464906A00CB195E /* KeyTests.swift in Sources */ = {isa = PBXBuildFile; fileRef = B17A44A12464906A00CB195E /* KeyTests.swift */; };
		B17F2D48248CEB4C00CAA38F /* DetectionMode.swift in Sources */ = {isa = PBXBuildFile; fileRef = B18E852E248C29D400CF4FB8 /* DetectionMode.swift */; };
		B184A380248FFCBE007180F6 /* SecureStore.swift in Sources */ = {isa = PBXBuildFile; fileRef = B184A37F248FFCBE007180F6 /* SecureStore.swift */; };
		B184A383248FFCE2007180F6 /* CodableExposureDetectionSummary.swift in Sources */ = {isa = PBXBuildFile; fileRef = B184A382248FFCE2007180F6 /* CodableExposureDetectionSummary.swift */; };
		B18755D124DC45CA00A9202E /* DMStoreViewController.swift in Sources */ = {isa = PBXBuildFile; fileRef = B18755D024DC45CA00A9202E /* DMStoreViewController.swift */; };
		B18C411D246DB30000B8D8CB /* URL+Helper.swift in Sources */ = {isa = PBXBuildFile; fileRef = B18C411C246DB30000B8D8CB /* URL+Helper.swift */; };
		B19FD7112491A07000A9D56A /* String+SemanticVersion.swift in Sources */ = {isa = PBXBuildFile; fileRef = B19FD7102491A07000A9D56A /* String+SemanticVersion.swift */; };
		B19FD7132491A08500A9D56A /* SAP_SemanticVersion+Compare.swift in Sources */ = {isa = PBXBuildFile; fileRef = B19FD7122491A08500A9D56A /* SAP_SemanticVersion+Compare.swift */; };
		B19FD7152491A4A300A9D56A /* SAP_SemanticVersionTests.swift in Sources */ = {isa = PBXBuildFile; fileRef = B19FD7142491A4A300A9D56A /* SAP_SemanticVersionTests.swift */; };
		B1A31F6924DAE6C000E263DF /* DMKeyCell.swift in Sources */ = {isa = PBXBuildFile; fileRef = B1A31F6824DAE6C000E263DF /* DMKeyCell.swift */; };
		B1A89F3924819CC200DA1CEC /* ExposureStateUpdating.swift in Sources */ = {isa = PBXBuildFile; fileRef = B18CADAD24782FA4006F53F0 /* ExposureStateUpdating.swift */; };
		B1A89F3B24819CE800DA1CEC /* SettingsLabelCell.swift in Sources */ = {isa = PBXBuildFile; fileRef = CDD87C5C247559E3007CE6CA /* SettingsLabelCell.swift */; };
		B1AC51D624CED8820087C35B /* DetectionModeTests.swift in Sources */ = {isa = PBXBuildFile; fileRef = B1AC51D524CED8820087C35B /* DetectionModeTests.swift */; };
		B1B381432472EF8B0056BEEE /* HTTPClient+Configuration.swift in Sources */ = {isa = PBXBuildFile; fileRef = B12995E8246C344100854AD0 /* HTTPClient+Configuration.swift */; };
		B1B5A76024924B3D0029D5D7 /* FMDB in Frameworks */ = {isa = PBXBuildFile; productRef = B1B5A75F24924B3D0029D5D7 /* FMDB */; };
		B1C6ED00247F23730066138F /* NotificationName.swift in Sources */ = {isa = PBXBuildFile; fileRef = 51D420D324586DCA00AD70CA /* NotificationName.swift */; };
		B1C7EE4624938EB700F1F284 /* ExposureDetection_FAQ_URL_Tests.swift in Sources */ = {isa = PBXBuildFile; fileRef = B1C7EE4524938EB700F1F284 /* ExposureDetection_FAQ_URL_Tests.swift */; };
		B1C7EE482493D97000F1F284 /* RiskProvidingConfigurationManualTriggerTests.swift in Sources */ = {isa = PBXBuildFile; fileRef = B1C7EE472493D97000F1F284 /* RiskProvidingConfigurationManualTriggerTests.swift */; };
		B1C7EEAE24941A3B00F1F284 /* ManualExposureDetectionState.swift in Sources */ = {isa = PBXBuildFile; fileRef = B1C7EEAD24941A3B00F1F284 /* ManualExposureDetectionState.swift */; };
		B1C7EEB024941A6B00F1F284 /* RiskConsumer.swift in Sources */ = {isa = PBXBuildFile; fileRef = B1C7EEAF24941A6B00F1F284 /* RiskConsumer.swift */; };
		B1CD333E24865E0000B06E9B /* TracingStatusHistoryTests.swift in Sources */ = {isa = PBXBuildFile; fileRef = B1CD333D24865E0000B06E9B /* TracingStatusHistoryTests.swift */; };
		B1CD33412486AA7100B06E9B /* CoronaWarnURLSessionDelegate.swift in Sources */ = {isa = PBXBuildFile; fileRef = B1CD33402486AA7100B06E9B /* CoronaWarnURLSessionDelegate.swift */; };
		B1D431C8246C69F300E728AD /* HTTPClient+ConfigurationTests.swift in Sources */ = {isa = PBXBuildFile; fileRef = B1D431C7246C69F300E728AD /* HTTPClient+ConfigurationTests.swift */; };
		B1D431CB246C84A400E728AD /* DownloadedPackagesStoreV1.swift in Sources */ = {isa = PBXBuildFile; fileRef = B1D431CA246C84A400E728AD /* DownloadedPackagesStoreV1.swift */; };
		B1D8CB2724DD44C6008C6010 /* DMTracingHistoryViewController.swift in Sources */ = {isa = PBXBuildFile; fileRef = B1D8CB2524DD4371008C6010 /* DMTracingHistoryViewController.swift */; };
		B1DDDABC247137B000A07175 /* HTTPClientConfigurationEndpointTests.swift in Sources */ = {isa = PBXBuildFile; fileRef = B1DDDABB247137B000A07175 /* HTTPClientConfigurationEndpointTests.swift */; };
		B1DDDABE24713BAD00A07175 /* SAPDownloadedPackage.swift in Sources */ = {isa = PBXBuildFile; fileRef = B1A9E710246D782F0024CC12 /* SAPDownloadedPackage.swift */; };
		B1E23B8624FE4DD3006BCDA6 /* PublicKeyProviderTests.swift in Sources */ = {isa = PBXBuildFile; fileRef = B1E23B8524FE4DD3006BCDA6 /* PublicKeyProviderTests.swift */; };
		B1E8C99D2479D4E7006DC678 /* DMSubmissionStateViewController.swift in Sources */ = {isa = PBXBuildFile; fileRef = B1E8C99C2479D4E7006DC678 /* DMSubmissionStateViewController.swift */; };
		B1EAEC8B24711884003BE9A2 /* URLSession+Convenience.swift in Sources */ = {isa = PBXBuildFile; fileRef = B1EAEC8A24711884003BE9A2 /* URLSession+Convenience.swift */; };
		B1EAEC8F247118D1003BE9A2 /* URLSession+ConvenienceTests.swift in Sources */ = {isa = PBXBuildFile; fileRef = B1EAEC8D247118CB003BE9A2 /* URLSession+ConvenienceTests.swift */; };
		B1EDFD88248E741B00E7EAFF /* SwiftProtobuf in Frameworks */ = {isa = PBXBuildFile; productRef = B10FB02F246036F3004CA11E /* SwiftProtobuf */; };
		B1EDFD89248E741B00E7EAFF /* ZIPFoundation in Frameworks */ = {isa = PBXBuildFile; productRef = B1E8C9A4247AB869006DC678 /* ZIPFoundation */; };
		B1EDFD8D248E74D000E7EAFF /* URL+StaticString.swift in Sources */ = {isa = PBXBuildFile; fileRef = B1EDFD8C248E74D000E7EAFF /* URL+StaticString.swift */; };
		B1F82DF224718C7300E2E56A /* DMBackendConfigurationViewController.swift in Sources */ = {isa = PBXBuildFile; fileRef = B1F82DF124718C7300E2E56A /* DMBackendConfigurationViewController.swift */; };
		B1F8AE482479B4C30093A588 /* api-response-day-2020-05-16 in Resources */ = {isa = PBXBuildFile; fileRef = B1F8AE472479B4C30093A588 /* api-response-day-2020-05-16 */; };
		B1FC2D2024D9C8DF00083C81 /* SAP_TemporaryExposureKey+DeveloperMenu.swift in Sources */ = {isa = PBXBuildFile; fileRef = B1FC2D1F24D9C8DF00083C81 /* SAP_TemporaryExposureKey+DeveloperMenu.swift */; };
		B1FE13EB24891CFA00D012E5 /* RiskProvider.swift in Sources */ = {isa = PBXBuildFile; fileRef = B1FE13DE248821E000D012E5 /* RiskProvider.swift */; };
		B1FE13ED24891D0400D012E5 /* RiskProviderTests.swift in Sources */ = {isa = PBXBuildFile; fileRef = B1FE13E1248824E900D012E5 /* RiskProviderTests.swift */; };
		B1FE13EF24891D0C00D012E5 /* RiskProvidingConfiguration.swift in Sources */ = {isa = PBXBuildFile; fileRef = B1FE13E52488255900D012E5 /* RiskProvidingConfiguration.swift */; };
		B1FE13FB24896E6700D012E5 /* AppConfigurationProviding.swift in Sources */ = {isa = PBXBuildFile; fileRef = B1FE13FA24896E6700D012E5 /* AppConfigurationProviding.swift */; };
		B1FE13FE24896EF700D012E5 /* CachedAppConfigurationTests.swift in Sources */ = {isa = PBXBuildFile; fileRef = B1FE13FD24896EF700D012E5 /* CachedAppConfigurationTests.swift */; };
		B1FE13FF2489708200D012E5 /* CachedAppConfiguration.swift in Sources */ = {isa = PBXBuildFile; fileRef = B1FE13F824896DDB00D012E5 /* CachedAppConfiguration.swift */; };
		B1FF6B6E2497D0B50041CF02 /* CWASQLite.h in Headers */ = {isa = PBXBuildFile; fileRef = B1FF6B6C2497D0B50041CF02 /* CWASQLite.h */; settings = {ATTRIBUTES = (Public, ); }; };
		B1FF6B772497D2330041CF02 /* sqlite3.h in Headers */ = {isa = PBXBuildFile; fileRef = 0DFCC2712484DC8400E2811D /* sqlite3.h */; settings = {ATTRIBUTES = (Public, ); }; };
		BA056F1B259B89B50022B0A4 /* RiskLegendDotBodyCell.swift in Sources */ = {isa = PBXBuildFile; fileRef = BA056F19259B89B50022B0A4 /* RiskLegendDotBodyCell.swift */; };
		BA112DF7255586E9007F5712 /* WifiOnlyHTTPClient.swift in Sources */ = {isa = PBXBuildFile; fileRef = BA112DF6255586E9007F5712 /* WifiOnlyHTTPClient.swift */; };
		BA112E0A25559CDD007F5712 /* ClientWifiOnly.swift in Sources */ = {isa = PBXBuildFile; fileRef = BA112E0925559CDD007F5712 /* ClientWifiOnly.swift */; };
		BA11D5BA2588D590005DCD6B /* DiaryAddAndEditEntryViewModelTest.swift in Sources */ = {isa = PBXBuildFile; fileRef = BA11D5B92588D590005DCD6B /* DiaryAddAndEditEntryViewModelTest.swift */; };
		BA27993B255995E100C3B64D /* DMWifiClientViewController.swift in Sources */ = {isa = PBXBuildFile; fileRef = BA27993A255995E100C3B64D /* DMWifiClientViewController.swift */; };
		BA288AF42582616E0071009A /* DiaryInfoViewModelTest.swift in Sources */ = {isa = PBXBuildFile; fileRef = BA288AF32582616E0071009A /* DiaryInfoViewModelTest.swift */; };
		BA6C8A9E254D634E008344F5 /* RiskCalculationConfiguration.swift in Sources */ = {isa = PBXBuildFile; fileRef = BA6C8A9D254D634E008344F5 /* RiskCalculationConfiguration.swift */; };
		BA6C8AA6254D63A0008344F5 /* MinutesAtAttenuationFilter.swift in Sources */ = {isa = PBXBuildFile; fileRef = BA6C8AA5254D63A0008344F5 /* MinutesAtAttenuationFilter.swift */; };
		BA6C8AAE254D6476008344F5 /* ENARange.swift in Sources */ = {isa = PBXBuildFile; fileRef = BA6C8AAD254D6476008344F5 /* ENARange.swift */; };
		BA6C8AB9254D64D3008344F5 /* MinutesAtAttenuationWeight.swift in Sources */ = {isa = PBXBuildFile; fileRef = BA6C8AB8254D64D3008344F5 /* MinutesAtAttenuationWeight.swift */; };
		BA6C8AC4254D650C008344F5 /* NormalizedTimePerEWToRiskLevelMapping.swift in Sources */ = {isa = PBXBuildFile; fileRef = BA6C8AC3254D650C008344F5 /* NormalizedTimePerEWToRiskLevelMapping.swift */; };
		BA6C8ACC254D6537008344F5 /* TrlEncoding.swift in Sources */ = {isa = PBXBuildFile; fileRef = BA6C8ACB254D6537008344F5 /* TrlEncoding.swift */; };
		BA6C8AD4254D6552008344F5 /* TrlFilter.swift in Sources */ = {isa = PBXBuildFile; fileRef = BA6C8AD3254D6552008344F5 /* TrlFilter.swift */; };
		BA6C8AEC254D65C4008344F5 /* ExposureWindow.swift in Sources */ = {isa = PBXBuildFile; fileRef = BA6C8AEB254D65C4008344F5 /* ExposureWindow.swift */; };
		BA6C8AF4254D65E1008344F5 /* ScanInstance.swift in Sources */ = {isa = PBXBuildFile; fileRef = BA6C8AF3254D65E1008344F5 /* ScanInstance.swift */; };
		BA6C8B05254D6B1F008344F5 /* RiskCalculation.swift in Sources */ = {isa = PBXBuildFile; fileRef = BA6C8B04254D6B1F008344F5 /* RiskCalculation.swift */; };
		BA6C8B0E254D6BF9008344F5 /* RiskCalculationTest.swift in Sources */ = {isa = PBXBuildFile; fileRef = BA6C8B0D254D6BF9008344F5 /* RiskCalculationTest.swift */; };
		BA6C8B17254D729A008344F5 /* exposure-windows-risk-calculation.json in Resources */ = {isa = PBXBuildFile; fileRef = BA6C8A8F254D61F4008344F5 /* exposure-windows-risk-calculation.json */; };
		BA6C8B24254D76ED008344F5 /* ExposureWindowTestCase.swift in Sources */ = {isa = PBXBuildFile; fileRef = BA6C8AE3254D6598008344F5 /* ExposureWindowTestCase.swift */; };
		BA6C8B2B254D76F7008344F5 /* TestCasesWithConfiguration.swift in Sources */ = {isa = PBXBuildFile; fileRef = BA6C8A95254D62C3008344F5 /* TestCasesWithConfiguration.swift */; };
		BA6C8B51254D80DF008344F5 /* ExposureWindowTest.swift in Sources */ = {isa = PBXBuildFile; fileRef = BA6C8B50254D80DF008344F5 /* ExposureWindowTest.swift */; };
		BA6D1634255AD2AA00ED3492 /* DMWifiClientViewModel.swift in Sources */ = {isa = PBXBuildFile; fileRef = BA6D1633255AD2AA00ED3492 /* DMWifiClientViewModel.swift */; };
		BA6D163A255AD35900ED3492 /* DMSwitchTableViewCell.swift in Sources */ = {isa = PBXBuildFile; fileRef = BA6D1638255AD35900ED3492 /* DMSwitchTableViewCell.swift */; };
		BA6D163B255AD35900ED3492 /* DMSwitchTableViewCell.xib in Resources */ = {isa = PBXBuildFile; fileRef = BA6D1639255AD35900ED3492 /* DMSwitchTableViewCell.xib */; };
		BA6D1640255ADD0500ED3492 /* DMSwitchCellViewModel.swift in Sources */ = {isa = PBXBuildFile; fileRef = BA6D163F255ADD0400ED3492 /* DMSwitchCellViewModel.swift */; };
		BA8BBA08255A90690034D4BC /* WifiHTTPClientTests.swift in Sources */ = {isa = PBXBuildFile; fileRef = BA8BBA07255A90690034D4BC /* WifiHTTPClientTests.swift */; };
		BA904C9E25769D1800692110 /* TanInputView.swift in Sources */ = {isa = PBXBuildFile; fileRef = BA904C9D25769D1800692110 /* TanInputView.swift */; };
		BA904CA62576A0B900692110 /* ENAInputLabel.swift in Sources */ = {isa = PBXBuildFile; fileRef = BA904CA52576A0B900692110 /* ENAInputLabel.swift */; };
		BA92A45E255163460063B46F /* ExposureSubmissionQRScannerViewModelGuidTests.swift in Sources */ = {isa = PBXBuildFile; fileRef = BA92A45D255163460063B46F /* ExposureSubmissionQRScannerViewModelGuidTests.swift */; };
		BA9BCF6225B0875100DD7974 /* DiaryOverviewDayCellModel.swift in Sources */ = {isa = PBXBuildFile; fileRef = BA9BCF6125B0875100DD7974 /* DiaryOverviewDayCellModel.swift */; };
		BA9BCF7725B09B5500DD7974 /* DiaryOverviewDayCellModelTests.swift in Sources */ = {isa = PBXBuildFile; fileRef = BA9BCF7625B09B5500DD7974 /* DiaryOverviewDayCellModelTests.swift */; };
		BA9DD53F2567BDAC00C326FF /* TestResultAvailableViewModelTest.swift in Sources */ = {isa = PBXBuildFile; fileRef = BA9DD53E2567BDAC00C326FF /* TestResultAvailableViewModelTest.swift */; };
		BA9E4B0125B5DFCB00F284EF /* RiskLevelPerDay.swift in Sources */ = {isa = PBXBuildFile; fileRef = BA0E5C3925B5CF5D00C219DE /* RiskLevelPerDay.swift */; };
		BAB1239C2572A06D00A179FB /* TanInputViewModel.swift in Sources */ = {isa = PBXBuildFile; fileRef = BAB1239B2572A06D00A179FB /* TanInputViewModel.swift */; };
		BAB123A22572A0B700A179FB /* TanInputViewController.swift in Sources */ = {isa = PBXBuildFile; fileRef = BAB123A02572A0B700A179FB /* TanInputViewController.swift */; };
		BAB953D625B86015007B80C7 /* HistoryExposure.swift in Sources */ = {isa = PBXBuildFile; fileRef = BAB953D525B86015007B80C7 /* HistoryExposure.swift */; };
		BAC0A4DE25768039002B5361 /* TanInputViewModelTests.swift in Sources */ = {isa = PBXBuildFile; fileRef = BAC0A4DD25768039002B5361 /* TanInputViewModelTests.swift */; };
		BAC42DC42583AF9D001A94C0 /* DiaryEntryTextField.swift in Sources */ = {isa = PBXBuildFile; fileRef = BAC42DC32583AF9D001A94C0 /* DiaryEntryTextField.swift */; };
		BACCCC7525ADB9FD00195AC3 /* RiskLegendeTest.swift in Sources */ = {isa = PBXBuildFile; fileRef = BACCCC7425ADB9FD00195AC3 /* RiskLegendeTest.swift */; };
		BACD671725B7002F00BAF5D0 /* RiskCalculationResultTests.swift in Sources */ = {isa = PBXBuildFile; fileRef = BACD671625B7002F00BAF5D0 /* RiskCalculationResultTests.swift */; };
		BAD962FB25668F4000FAB615 /* TestResultAvailableViewController.swift in Sources */ = {isa = PBXBuildFile; fileRef = BAD962FA25668F4000FAB615 /* TestResultAvailableViewController.swift */; };
		BAD9630025668F8E00FAB615 /* TestResultAvailableViewModel.swift in Sources */ = {isa = PBXBuildFile; fileRef = BAD962FF25668F8E00FAB615 /* TestResultAvailableViewModel.swift */; };
		BAEC99C7258B714300B98ECA /* ENAUITests_07_ContactJournalUITests.swift in Sources */ = {isa = PBXBuildFile; fileRef = BAEC99BF258B705500B98ECA /* ENAUITests_07_ContactJournalUITests.swift */; };
		BAFBF35725ADD734003F5DC2 /* HomeThankYouCellModelTests.swift in Sources */ = {isa = PBXBuildFile; fileRef = BAFBF35625ADD734003F5DC2 /* HomeThankYouCellModelTests.swift */; };
		BAFBF36925ADE0F1003F5DC2 /* HomeInfoCellModelTests.swift in Sources */ = {isa = PBXBuildFile; fileRef = BAFBF36825ADE0F1003F5DC2 /* HomeInfoCellModelTests.swift */; };
		CD2EC329247D82EE00C6B3F9 /* NotificationSettingsViewController.swift in Sources */ = {isa = PBXBuildFile; fileRef = CD2EC328247D82EE00C6B3F9 /* NotificationSettingsViewController.swift */; };
		CD678F6F246C43FC00B6A0F8 /* MockURLSession.swift in Sources */ = {isa = PBXBuildFile; fileRef = CD678F6E246C43FC00B6A0F8 /* MockURLSession.swift */; };
		CD8638532477EBD400A5A07C /* SettingsViewModel.swift in Sources */ = {isa = PBXBuildFile; fileRef = CD8638522477EBD400A5A07C /* SettingsViewModel.swift */; };
		CD99A3A9245C272400BF12AF /* ExposureSubmissionService.swift in Sources */ = {isa = PBXBuildFile; fileRef = CD99A3A8245C272400BF12AF /* ExposureSubmissionService.swift */; };
		CD99A3CA2461A47C00BF12AF /* AppStrings.swift in Sources */ = {isa = PBXBuildFile; fileRef = CD99A3C92461A47C00BF12AF /* AppStrings.swift */; };
		CDA262F824AB808800612E15 /* HomeCoordinator.swift in Sources */ = {isa = PBXBuildFile; fileRef = CDA262F724AB808800612E15 /* HomeCoordinator.swift */; };
		CDCE11D6247D644100F30825 /* NotificationSettingsViewModel.swift in Sources */ = {isa = PBXBuildFile; fileRef = CDCE11D5247D644100F30825 /* NotificationSettingsViewModel.swift */; };
		CDCE11D9247D64C600F30825 /* NotificationSettingsOnTableViewCell.swift in Sources */ = {isa = PBXBuildFile; fileRef = CDCE11D8247D64C600F30825 /* NotificationSettingsOnTableViewCell.swift */; };
		CDCE11DB247D64D600F30825 /* NotificationSettingsOffTableViewCell.swift in Sources */ = {isa = PBXBuildFile; fileRef = CDCE11DA247D64D600F30825 /* NotificationSettingsOffTableViewCell.swift */; };
		CDD87C56247556DE007CE6CA /* MainSettingsCell.swift in Sources */ = {isa = PBXBuildFile; fileRef = CDD87C54247556DE007CE6CA /* MainSettingsCell.swift */; };
		CDF27BD3246ADBA70044D32B /* ExposureSubmissionServiceTests.swift in Sources */ = {isa = PBXBuildFile; fileRef = CDF27BD2246ADBA70044D32B /* ExposureSubmissionServiceTests.swift */; };
		CDF27BD5246ADBF30044D32B /* HTTPClient+DaysAndHoursTests.swift in Sources */ = {isa = PBXBuildFile; fileRef = CDF27BD4246ADBF30044D32B /* HTTPClient+DaysAndHoursTests.swift */; };
		EB08F1782541CE3300D11FA9 /* risk_score_classification.pb.swift in Sources */ = {isa = PBXBuildFile; fileRef = EB08F1702541CE3200D11FA9 /* risk_score_classification.pb.swift */; };
		EB08F1792541CE3300D11FA9 /* attenuation_duration.pb.swift in Sources */ = {isa = PBXBuildFile; fileRef = EB08F1712541CE3200D11FA9 /* attenuation_duration.pb.swift */; };
		EB08F17A2541CE3300D11FA9 /* risk_level.pb.swift in Sources */ = {isa = PBXBuildFile; fileRef = EB08F1722541CE3200D11FA9 /* risk_level.pb.swift */; };
		EB08F17C2541CE3300D11FA9 /* submission_payload.pb.swift in Sources */ = {isa = PBXBuildFile; fileRef = EB08F1742541CE3200D11FA9 /* submission_payload.pb.swift */; };
		EB08F17E2541CE3300D11FA9 /* app_version_config.pb.swift in Sources */ = {isa = PBXBuildFile; fileRef = EB08F1762541CE3200D11FA9 /* app_version_config.pb.swift */; };
		EB08F17F2541CE3300D11FA9 /* risk_score_parameters.pb.swift in Sources */ = {isa = PBXBuildFile; fileRef = EB08F1772541CE3200D11FA9 /* risk_score_parameters.pb.swift */; };
		EB08F1862541CE5700D11FA9 /* temporary_exposure_key_export.pb.swift in Sources */ = {isa = PBXBuildFile; fileRef = EB08F1832541CE5700D11FA9 /* temporary_exposure_key_export.pb.swift */; };
		EB08F1872541CE5700D11FA9 /* temporary_exposure_key_signature_list.pb.swift in Sources */ = {isa = PBXBuildFile; fileRef = EB08F1842541CE5700D11FA9 /* temporary_exposure_key_signature_list.pb.swift */; };
		EB08F1882541CE5700D11FA9 /* diagnosis_key_batch.pb.swift in Sources */ = {isa = PBXBuildFile; fileRef = EB08F1852541CE5700D11FA9 /* diagnosis_key_batch.pb.swift */; };
		EB11B02A24EE7CA500143A95 /* ENAUITestsSettings.swift in Sources */ = {isa = PBXBuildFile; fileRef = EB11B02924EE7CA500143A95 /* ENAUITestsSettings.swift */; };
		EB17144625716EA80088D7A9 /* FileManager+KeyPackageStorage.swift in Sources */ = {isa = PBXBuildFile; fileRef = EB17144525716EA80088D7A9 /* FileManager+KeyPackageStorage.swift */; };
		EB1C221225B7140B00A5CA6E /* ENAUITests_08_UpdateOSUITests.swift in Sources */ = {isa = PBXBuildFile; fileRef = EB1C221125B7140B00A5CA6E /* ENAUITests_08_UpdateOSUITests.swift */; };
		EB2394A024E5492900E71225 /* BackgroundAppRefreshViewModel.swift in Sources */ = {isa = PBXBuildFile; fileRef = EB23949F24E5492900E71225 /* BackgroundAppRefreshViewModel.swift */; };
		EB3BCA882507B6C1003F27C7 /* ExposureSubmissionSymptomsOnsetViewController.swift in Sources */ = {isa = PBXBuildFile; fileRef = EB3BCA872507B6C1003F27C7 /* ExposureSubmissionSymptomsOnsetViewController.swift */; };
		EB3BCA8C2507C3B0003F27C7 /* DynamicTableViewBulletPointCell.swift in Sources */ = {isa = PBXBuildFile; fileRef = EB3BCA85250799E7003F27C7 /* DynamicTableViewBulletPointCell.swift */; };
		EB5FE15C2599F5E400797E4E /* ENActivityHandling.swift in Sources */ = {isa = PBXBuildFile; fileRef = EB5FE1532599F5DB00797E4E /* ENActivityHandling.swift */; };
		EB66267D25C3219900C4D7C2 /* UIViewController+Child.swift in Sources */ = {isa = PBXBuildFile; fileRef = EB66267C25C3219900C4D7C2 /* UIViewController+Child.swift */; };
		EB6B5D882539AE9400B0ED57 /* DMNotificationsViewController.swift in Sources */ = {isa = PBXBuildFile; fileRef = EB6B5D872539AE9400B0ED57 /* DMNotificationsViewController.swift */; };
		EB6B5D8D2539B36100B0ED57 /* DMNotificationCell.swift in Sources */ = {isa = PBXBuildFile; fileRef = EB6B5D8C2539B36100B0ED57 /* DMNotificationCell.swift */; };
		EB7057D724E6BACA002235B4 /* InfoBoxView.xib in Resources */ = {isa = PBXBuildFile; fileRef = EB7057D624E6BACA002235B4 /* InfoBoxView.xib */; };
		EB7AF62A2587E98C00D94CA8 /* OpenCombineFoundation in Frameworks */ = {isa = PBXBuildFile; productRef = EB7AF6292587E98C00D94CA8 /* OpenCombineFoundation */; };
		EB7AF62C2587E98C00D94CA8 /* OpenCombine in Frameworks */ = {isa = PBXBuildFile; productRef = EB7AF62B2587E98C00D94CA8 /* OpenCombine */; };
		EB7AF62E2587E98C00D94CA8 /* OpenCombineDispatch in Frameworks */ = {isa = PBXBuildFile; productRef = EB7AF62D2587E98C00D94CA8 /* OpenCombineDispatch */; };
		EB7D205424E6A3320089264C /* InfoBoxView.swift in Sources */ = {isa = PBXBuildFile; fileRef = EB7D205324E6A3320089264C /* InfoBoxView.swift */; };
		EB7D205624E6A5930089264C /* InfoBoxViewModel.swift in Sources */ = {isa = PBXBuildFile; fileRef = EB7D205524E6A5930089264C /* InfoBoxViewModel.swift */; };
		EB7F8E9524E434E000A3CCC4 /* BackgroundAppRefreshViewController.swift in Sources */ = {isa = PBXBuildFile; fileRef = EB7F8E9424E434E000A3CCC4 /* BackgroundAppRefreshViewController.swift */; };
		EB858D2024E700D10048A0AA /* UIView+Screenshot.swift in Sources */ = {isa = PBXBuildFile; fileRef = EB858D1F24E700D10048A0AA /* UIView+Screenshot.swift */; };
		EB873540253704D100325C6C /* UNUserNotificationCenter+DeadManSwitch.swift in Sources */ = {isa = PBXBuildFile; fileRef = EB87353F253704D100325C6C /* UNUserNotificationCenter+DeadManSwitch.swift */; };
		EB91288A257FBD1E00241D3E /* DiaryInfoViewModel.swift in Sources */ = {isa = PBXBuildFile; fileRef = EB912888257FBD1E00241D3E /* DiaryInfoViewModel.swift */; };
		EB91288B257FBD1E00241D3E /* DiaryInfoViewController.swift in Sources */ = {isa = PBXBuildFile; fileRef = EB912889257FBD1E00241D3E /* DiaryInfoViewController.swift */; };
		EBA3BE3C25C2FAA800F1C2AC /* RootCoordinator.swift in Sources */ = {isa = PBXBuildFile; fileRef = EBA3BE3B25C2FAA800F1C2AC /* RootCoordinator.swift */; };
		EBA403D12589260D00D1F039 /* ColorCompatibility.swift in Sources */ = {isa = PBXBuildFile; fileRef = EBA403CF2589260D00D1F039 /* ColorCompatibility.swift */; };
		EBB92C72259E10ED00013B41 /* UpdateOSViewController.swift in Sources */ = {isa = PBXBuildFile; fileRef = EBB92C71259E10ED00013B41 /* UpdateOSViewController.swift */; };
		EBB92C77259E110900013B41 /* UpdateOSViewModel.swift in Sources */ = {isa = PBXBuildFile; fileRef = EBB92C76259E110900013B41 /* UpdateOSViewModel.swift */; };
		EBB92C7C259E111A00013B41 /* UpdateOSView.swift in Sources */ = {isa = PBXBuildFile; fileRef = EBB92C7B259E111A00013B41 /* UpdateOSView.swift */; };
		EBBABC47256402A9005B7C07 /* default_app_config_18 in Resources */ = {isa = PBXBuildFile; fileRef = EBBABC46256402A9005B7C07 /* default_app_config_18 */; };
		EBCD2412250790F400E5574C /* ExposureSubmissionSymptomsViewController.swift in Sources */ = {isa = PBXBuildFile; fileRef = EBCD2411250790F400E5574C /* ExposureSubmissionSymptomsViewController.swift */; };
		EBD2D07F25A869B9006E4220 /* HomeTableViewModelTests.swift in Sources */ = {isa = PBXBuildFile; fileRef = EBD2D07E25A869B9006E4220 /* HomeTableViewModelTests.swift */; };
		EBD2D09825A86C1A006E4220 /* RiskProviding.swift in Sources */ = {isa = PBXBuildFile; fileRef = B1FE13DC248821CB00D012E5 /* RiskProviding.swift */; };
		EBD2D0A725A86C68006E4220 /* MockRiskProvider.swift in Sources */ = {isa = PBXBuildFile; fileRef = EBD2D09F25A86C2A006E4220 /* MockRiskProvider.swift */; };
		EBDE11B2255EC2C4008C0F51 /* DMDeviceTimeCheckViewController.swift in Sources */ = {isa = PBXBuildFile; fileRef = EBDE11B1255EC2C4008C0F51 /* DMDeviceTimeCheckViewController.swift */; };
		EBDE11BB255EC34C008C0F51 /* DMDeviceTimeCheckViewModel.swift in Sources */ = {isa = PBXBuildFile; fileRef = EBDE11BA255EC34C008C0F51 /* DMDeviceTimeCheckViewModel.swift */; };
		EE22DB81247FB40A001B0A71 /* ENStateHandler.swift in Sources */ = {isa = PBXBuildFile; fileRef = EE22DB7F247FB409001B0A71 /* ENStateHandler.swift */; };
		EE22DB82247FB40A001B0A71 /* ENSettingModel.swift in Sources */ = {isa = PBXBuildFile; fileRef = EE22DB80247FB409001B0A71 /* ENSettingModel.swift */; };
		EE22DB89247FB43A001B0A71 /* TracingHistoryTableViewCell.swift in Sources */ = {isa = PBXBuildFile; fileRef = EE22DB84247FB43A001B0A71 /* TracingHistoryTableViewCell.swift */; };
		EE22DB8A247FB43A001B0A71 /* ImageTableViewCell.swift in Sources */ = {isa = PBXBuildFile; fileRef = EE22DB85247FB43A001B0A71 /* ImageTableViewCell.swift */; };
		EE22DB8B247FB43A001B0A71 /* ActionDetailTableViewCell.swift in Sources */ = {isa = PBXBuildFile; fileRef = EE22DB86247FB43A001B0A71 /* ActionDetailTableViewCell.swift */; };
		EE22DB8C247FB43A001B0A71 /* DescriptionTableViewCell.swift in Sources */ = {isa = PBXBuildFile; fileRef = EE22DB87247FB43A001B0A71 /* DescriptionTableViewCell.swift */; };
		EE22DB8D247FB43A001B0A71 /* ActionTableViewCell.swift in Sources */ = {isa = PBXBuildFile; fileRef = EE22DB88247FB43A001B0A71 /* ActionTableViewCell.swift */; };
		EE22DB8F247FB46C001B0A71 /* ENStateTests.swift in Sources */ = {isa = PBXBuildFile; fileRef = EE22DB8E247FB46C001B0A71 /* ENStateTests.swift */; };
		EE22DB91247FB479001B0A71 /* MockStateHandlerObserverDelegate.swift in Sources */ = {isa = PBXBuildFile; fileRef = EE22DB90247FB479001B0A71 /* MockStateHandlerObserverDelegate.swift */; };
		EE269508248FCB0300BAE234 /* InfoPlist.strings in Resources */ = {isa = PBXBuildFile; fileRef = EE26950A248FCB0300BAE234 /* InfoPlist.strings */; };
		EE278B30245F2C8A008B06F9 /* InviteFriendsViewController.swift in Sources */ = {isa = PBXBuildFile; fileRef = EE278B2F245F2C8A008B06F9 /* InviteFriendsViewController.swift */; };
		EE70C23D245B09EA00AC9B2F /* Localizable.strings in Resources */ = {isa = PBXBuildFile; fileRef = EE70C23A245B09E900AC9B2F /* Localizable.strings */; };
		EE92A33E245D96DA006B97B0 /* Localizable.stringsdict in Resources */ = {isa = PBXBuildFile; fileRef = EE92A340245D96DA006B97B0 /* Localizable.stringsdict */; };
		EEF1067A246EBF8B009DFB4E /* ResetViewController.swift in Sources */ = {isa = PBXBuildFile; fileRef = EEF10679246EBF8B009DFB4E /* ResetViewController.swift */; };
		F22C6E2324917E3200712A6B /* DynamicTableViewControllerRowsTests.swift in Sources */ = {isa = PBXBuildFile; fileRef = F247572A24838AC8003E1FC5 /* DynamicTableViewControllerRowsTests.swift */; };
		F22C6E252492082B00712A6B /* DynamicTableViewSpaceCellTests.swift in Sources */ = {isa = PBXBuildFile; fileRef = F22C6E242492082B00712A6B /* DynamicTableViewSpaceCellTests.swift */; };
		F252472F2483955B00C5556B /* DynamicTableViewControllerFake.storyboard in Resources */ = {isa = PBXBuildFile; fileRef = F252472E2483955B00C5556B /* DynamicTableViewControllerFake.storyboard */; };
		F25247312484456800C5556B /* DynamicTableViewModelTests.swift in Sources */ = {isa = PBXBuildFile; fileRef = F25247302484456800C5556B /* DynamicTableViewModelTests.swift */; };
		F2DC808E248989CE00EDC40A /* DynamicTableViewControllerRegisterCellsTests.swift in Sources */ = {isa = PBXBuildFile; fileRef = F2DC808D248989CE00EDC40A /* DynamicTableViewControllerRegisterCellsTests.swift */; };
		F2DC809024898A9400EDC40A /* DynamicTableViewControllerNumberOfRowsAndSectionsTests.swift in Sources */ = {isa = PBXBuildFile; fileRef = F2DC808F24898A9400EDC40A /* DynamicTableViewControllerNumberOfRowsAndSectionsTests.swift */; };
		F2DC809224898B1800EDC40A /* DynamicTableViewControllerHeaderTests.swift in Sources */ = {isa = PBXBuildFile; fileRef = F2DC809124898B1800EDC40A /* DynamicTableViewControllerHeaderTests.swift */; };
		F2DC809424898CE600EDC40A /* DynamicTableViewControllerFooterTests.swift in Sources */ = {isa = PBXBuildFile; fileRef = F2DC809324898CE600EDC40A /* DynamicTableViewControllerFooterTests.swift */; };
		FEDCE09E9F78ABEB4AA9A484 /* ExposureDetectionExecutor.swift in Sources */ = {isa = PBXBuildFile; fileRef = FEDCE0116603B6E00FAEE632 /* ExposureDetectionExecutor.swift */; };
		FEDCE29E414945F14E7CE576 /* ENStateHandler+State.swift in Sources */ = {isa = PBXBuildFile; fileRef = FEDCE1B8926528ED74CDE1B2 /* ENStateHandler+State.swift */; };
		FEDCE50B4AC5E24D4E11AA52 /* RequiresAppDependencies.swift in Sources */ = {isa = PBXBuildFile; fileRef = FEDCE1600374711EC77FF572 /* RequiresAppDependencies.swift */; };
		FEDCE6E2763B0BABFADF36BA /* ExposureDetectionViewModel.swift in Sources */ = {isa = PBXBuildFile; fileRef = FEDCE4BE82DC5BFE90575663 /* ExposureDetectionViewModel.swift */; };
/* End PBXBuildFile section */

/* Begin PBXContainerItemProxy section */
		85D7595524570491008175F0 /* PBXContainerItemProxy */ = {
			isa = PBXContainerItemProxy;
			containerPortal = 85D759332457048F008175F0 /* Project object */;
			proxyType = 1;
			remoteGlobalIDString = 85D7593A2457048F008175F0;
			remoteInfo = ENA;
		};
		85D7596024570491008175F0 /* PBXContainerItemProxy */ = {
			isa = PBXContainerItemProxy;
			containerPortal = 85D759332457048F008175F0 /* Project object */;
			proxyType = 1;
			remoteGlobalIDString = 85D7593A2457048F008175F0;
			remoteInfo = ENA;
		};
/* End PBXContainerItemProxy section */

/* Begin PBXCopyFilesBuildPhase section */
		B102BDB924603FD600CD55A2 /* Embed Frameworks */ = {
			isa = PBXCopyFilesBuildPhase;
			buildActionMask = 12;
			dstPath = "";
			dstSubfolderSpec = 10;
			files = (
				015E8C0924C9983600C0A4B3 /* CWASQLite.framework in Embed Frameworks */,
			);
			name = "Embed Frameworks";
			runOnlyForDeploymentPostprocessing = 0;
		};
/* End PBXCopyFilesBuildPhase section */

/* Begin PBXFileReference section */
		0103CED02536D1A100BDAAD1 /* AppInformationCellModel.swift */ = {isa = PBXFileReference; lastKnownFileType = sourcecode.swift; path = AppInformationCellModel.swift; sourceTree = "<group>"; };
		0105D8A925B87920007E288B /* SAP_Internal_Stats_KeyFigure+Formatting.swift */ = {isa = PBXFileReference; lastKnownFileType = sourcecode.swift; path = "SAP_Internal_Stats_KeyFigure+Formatting.swift"; sourceTree = "<group>"; };
		010B3D3A25A8667C00EB44AB /* ExposureDetectionViewModelTests.swift */ = {isa = PBXFileReference; lastKnownFileType = sourcecode.swift; path = ExposureDetectionViewModelTests.swift; sourceTree = "<group>"; };
		010B3D8525ADE5FD00EB44AB /* HomeRiskCellModelTests.swift */ = {isa = PBXFileReference; lastKnownFileType = sourcecode.swift; path = HomeRiskCellModelTests.swift; sourceTree = "<group>"; };
		011E13AD24680A4000973467 /* HTTPClient.swift */ = {isa = PBXFileReference; lastKnownFileType = sourcecode.swift; path = HTTPClient.swift; sourceTree = "<group>"; };
		011E4B002483A35A002E6412 /* ENACommunity.entitlements */ = {isa = PBXFileReference; fileEncoding = 4; lastKnownFileType = text.plist.entitlements; path = ENACommunity.entitlements; sourceTree = "<group>"; };
		0120ECDC25875D8B00F78944 /* DiaryDayEntryCellModel.swift */ = {isa = PBXFileReference; lastKnownFileType = sourcecode.swift; path = DiaryDayEntryCellModel.swift; sourceTree = "<group>"; };
		0120ECF22587607600F78944 /* DiaryDayEntryCellModelTest.swift */ = {isa = PBXFileReference; lastKnownFileType = sourcecode.swift; path = DiaryDayEntryCellModelTest.swift; sourceTree = "<group>"; };
		0120ECFD2587631100F78944 /* DiaryDayAddCellModelTest.swift */ = {isa = PBXFileReference; lastKnownFileType = sourcecode.swift; path = DiaryDayAddCellModelTest.swift; sourceTree = "<group>"; };
		0123D5972501383100A91838 /* ExposureSubmissionErrorTests.swift */ = {isa = PBXFileReference; lastKnownFileType = sourcecode.swift; path = ExposureSubmissionErrorTests.swift; sourceTree = "<group>"; };
		0130F66625B1813000B6BDA3 /* HomeStatisticsCard.swift */ = {isa = PBXFileReference; lastKnownFileType = sourcecode.swift; path = HomeStatisticsCard.swift; sourceTree = "<group>"; };
		0130F67125B1851000B6BDA3 /* HomeStatisticsCellModel.swift */ = {isa = PBXFileReference; lastKnownFileType = sourcecode.swift; path = HomeStatisticsCellModel.swift; sourceTree = "<group>"; };
		0130F68025B186DB00B6BDA3 /* SAP_Internal_Stats_Statistics+SupportedIDs.swift */ = {isa = PBXFileReference; lastKnownFileType = sourcecode.swift; path = "SAP_Internal_Stats_Statistics+SupportedIDs.swift"; sourceTree = "<group>"; };
		013C412725545C2D00826C9F /* DebugRiskCalculation.swift */ = {isa = PBXFileReference; lastKnownFileType = sourcecode.swift; path = DebugRiskCalculation.swift; sourceTree = "<group>"; };
		013C413C255463A400826C9F /* DMDebugRiskCalculationViewController.swift */ = {isa = PBXFileReference; lastKnownFileType = sourcecode.swift; path = DMDebugRiskCalculationViewController.swift; sourceTree = "<group>"; };
		013DC101245DAC4E00EE58B0 /* Store.swift */ = {isa = PBXFileReference; lastKnownFileType = sourcecode.swift; path = Store.swift; sourceTree = "<group>"; };
		014086B72588F95000E9E5B2 /* DiaryEditEntriesViewModelTest.swift */ = {isa = PBXFileReference; lastKnownFileType = sourcecode.swift; path = DiaryEditEntriesViewModelTest.swift; sourceTree = "<group>"; };
		014086BC2589033A00E9E5B2 /* DiaryEditEntriesCellModel.swift */ = {isa = PBXFileReference; lastKnownFileType = sourcecode.swift; path = DiaryEditEntriesCellModel.swift; sourceTree = "<group>"; };
		014086C42589040200E9E5B2 /* DiaryEditEntriesCellModelTest.swift */ = {isa = PBXFileReference; lastKnownFileType = sourcecode.swift; path = DiaryEditEntriesCellModelTest.swift; sourceTree = "<group>"; };
		0144BDE0250924CC00B0857C /* SymptomsOnset.swift */ = {isa = PBXFileReference; lastKnownFileType = sourcecode.swift; path = SymptomsOnset.swift; sourceTree = "<group>"; };
		0144BDE22509288B00B0857C /* SymptomsOnsetTests.swift */ = {isa = PBXFileReference; lastKnownFileType = sourcecode.swift; path = SymptomsOnsetTests.swift; sourceTree = "<group>"; };
		0144BDEC250A3E5300B0857C /* ExposureSubmissionCoordinatorModel.swift */ = {isa = PBXFileReference; lastKnownFileType = sourcecode.swift; path = ExposureSubmissionCoordinatorModel.swift; sourceTree = "<group>"; };
		014891B224F90D0B002A6F77 /* ENA.plist */ = {isa = PBXFileReference; fileEncoding = 4; lastKnownFileType = text.plist.xml; name = ENA.plist; path = ../../../ENA.plist; sourceTree = "<group>"; };
		015178C12507D2A90074F095 /* ExposureSubmissionSymptomsOnsetViewControllerTests.swift */ = {isa = PBXFileReference; lastKnownFileType = sourcecode.swift; path = ExposureSubmissionSymptomsOnsetViewControllerTests.swift; sourceTree = "<group>"; };
		015692E324B48C3F0033F35E /* TimeInterval+Convenience.swift */ = {isa = PBXFileReference; fileEncoding = 4; lastKnownFileType = sourcecode.swift; lineEnding = 0; path = "TimeInterval+Convenience.swift"; sourceTree = "<group>"; };
		01571B79255E9A6F00E4E891 /* config-wru-2020-11-13 */ = {isa = PBXFileReference; lastKnownFileType = file; path = "config-wru-2020-11-13"; sourceTree = "<group>"; };
		016146902487A43E00660992 /* LinkHelper.swift */ = {isa = PBXFileReference; lastKnownFileType = sourcecode.swift; path = LinkHelper.swift; sourceTree = "<group>"; };
		01678E9A249A521F003B048B /* testStore.sqlite */ = {isa = PBXFileReference; lastKnownFileType = file; path = testStore.sqlite; sourceTree = "<group>"; };
		016961982540574700FF92E3 /* ExposureSubmissionTestResultViewModel.swift */ = {isa = PBXFileReference; lastKnownFileType = sourcecode.swift; path = ExposureSubmissionTestResultViewModel.swift; sourceTree = "<group>"; };
		016961AF2549630100FF92E3 /* ExposureSubmissionTestResultViewModelTests.swift */ = {isa = PBXFileReference; lastKnownFileType = sourcecode.swift; path = ExposureSubmissionTestResultViewModelTests.swift; sourceTree = "<group>"; };
		016E25F125AF13EA0077C64C /* HomeStatisticsTableViewCell.swift */ = {isa = PBXFileReference; lastKnownFileType = sourcecode.swift; path = HomeStatisticsTableViewCell.swift; sourceTree = "<group>"; };
		016E25F225AF13EA0077C64C /* HomeStatisticsTableViewCell.xib */ = {isa = PBXFileReference; lastKnownFileType = file.xib; path = HomeStatisticsTableViewCell.xib; sourceTree = "<group>"; };
		016E260225AF20300077C64C /* HomeStatisticsCardView.swift */ = {isa = PBXFileReference; lastKnownFileType = sourcecode.swift; path = HomeStatisticsCardView.swift; sourceTree = "<group>"; };
		016E260725AF20540077C64C /* HomeStatisticsCardView.xib */ = {isa = PBXFileReference; lastKnownFileType = file.xib; path = HomeStatisticsCardView.xib; sourceTree = "<group>"; };
		016E261325AF43450077C64C /* StatisticsInfoViewController.swift */ = {isa = PBXFileReference; lastKnownFileType = sourcecode.swift; path = StatisticsInfoViewController.swift; sourceTree = "<group>"; };
		016E264B25B0327B0077C64C /* HomeStatisticsCardViewModel.swift */ = {isa = PBXFileReference; lastKnownFileType = sourcecode.swift; path = HomeStatisticsCardViewModel.swift; sourceTree = "<group>"; };
		01734B56255D6C4500E60A8B /* key_download_parameters.pb.swift */ = {isa = PBXFileReference; fileEncoding = 4; lastKnownFileType = sourcecode.swift; name = key_download_parameters.pb.swift; path = ../../../gen/output/internal/v2/key_download_parameters.pb.swift; sourceTree = "<group>"; };
		01734B57255D6C4500E60A8B /* semantic_version.pb.swift */ = {isa = PBXFileReference; fileEncoding = 4; lastKnownFileType = sourcecode.swift; name = semantic_version.pb.swift; path = ../../../gen/output/internal/v2/semantic_version.pb.swift; sourceTree = "<group>"; };
		01734B58255D6C4500E60A8B /* risk_calculation_parameters.pb.swift */ = {isa = PBXFileReference; fileEncoding = 4; lastKnownFileType = sourcecode.swift; name = risk_calculation_parameters.pb.swift; path = ../../../gen/output/internal/v2/risk_calculation_parameters.pb.swift; sourceTree = "<group>"; };
		01734B59255D6C4500E60A8B /* app_config_ios.pb.swift */ = {isa = PBXFileReference; fileEncoding = 4; lastKnownFileType = sourcecode.swift; name = app_config_ios.pb.swift; path = ../../../gen/output/internal/v2/app_config_ios.pb.swift; sourceTree = "<group>"; };
		01734B5A255D6C4500E60A8B /* exposure_detection_parameters.pb.swift */ = {isa = PBXFileReference; fileEncoding = 4; lastKnownFileType = sourcecode.swift; name = exposure_detection_parameters.pb.swift; path = ../../../gen/output/internal/v2/exposure_detection_parameters.pb.swift; sourceTree = "<group>"; };
		01734B6D255D73E400E60A8B /* ENExposureConfiguration+Convenience.swift */ = {isa = PBXFileReference; lastKnownFileType = sourcecode.swift; path = "ENExposureConfiguration+Convenience.swift"; sourceTree = "<group>"; };
		0177F48125501111009DD568 /* RiskCalculationResult.swift */ = {isa = PBXFileReference; fileEncoding = 4; lastKnownFileType = sourcecode.swift; path = RiskCalculationResult.swift; sourceTree = "<group>"; };
		0177F4B025503805009DD568 /* ScanInstanceTest.swift */ = {isa = PBXFileReference; lastKnownFileType = sourcecode.swift; path = ScanInstanceTest.swift; sourceTree = "<group>"; };
		017AD113259DCD3400FA2B3F /* HomeShownPositiveTestResultCellModel.swift */ = {isa = PBXFileReference; lastKnownFileType = sourcecode.swift; path = HomeShownPositiveTestResultCellModel.swift; sourceTree = "<group>"; };
		017AD121259DDE6B00FA2B3F /* ISO8601DateFormatter+ContactDiary.swift */ = {isa = PBXFileReference; lastKnownFileType = sourcecode.swift; path = "ISO8601DateFormatter+ContactDiary.swift"; sourceTree = "<group>"; };
		017AD13525A3235B00FA2B3F /* iOS13TestCase.swift */ = {isa = PBXFileReference; lastKnownFileType = sourcecode.swift; path = iOS13TestCase.swift; sourceTree = "<group>"; };
		017AD17E25A5A30500FA2B3F /* DynamicHeader+ExposureDetection.swift */ = {isa = PBXFileReference; lastKnownFileType = sourcecode.swift; path = "DynamicHeader+ExposureDetection.swift"; sourceTree = "<group>"; };
		017AD18625A5C70700FA2B3F /* DynamicCell+ExposureDetection.swift */ = {isa = PBXFileReference; lastKnownFileType = sourcecode.swift; path = "DynamicCell+ExposureDetection.swift"; sourceTree = "<group>"; };
		017AD18B25A5C70900FA2B3F /* ActiveTracing+ExposureDetection.swift */ = {isa = PBXFileReference; lastKnownFileType = sourcecode.swift; path = "ActiveTracing+ExposureDetection.swift"; sourceTree = "<group>"; };
		0185DDDD25B77786001FBEA7 /* HomeStatisticsCellModelTests.swift */ = {isa = PBXFileReference; lastKnownFileType = sourcecode.swift; path = HomeStatisticsCellModelTests.swift; sourceTree = "<group>"; };
		0190982B257E5AF70065D050 /* DiaryCoordinator.swift */ = {isa = PBXFileReference; lastKnownFileType = sourcecode.swift; path = DiaryCoordinator.swift; sourceTree = "<group>"; };
		01909834257E606C0065D050 /* DiaryEditEntriesViewController.swift */ = {isa = PBXFileReference; lastKnownFileType = sourcecode.swift; path = DiaryEditEntriesViewController.swift; sourceTree = "<group>"; };
		0190983C257E60760065D050 /* DiaryEditEntriesViewModel.swift */ = {isa = PBXFileReference; lastKnownFileType = sourcecode.swift; path = DiaryEditEntriesViewModel.swift; sourceTree = "<group>"; };
		01909845257E61350065D050 /* DiaryOverviewTableViewController.swift */ = {isa = PBXFileReference; lastKnownFileType = sourcecode.swift; path = DiaryOverviewTableViewController.swift; sourceTree = "<group>"; };
		0190984C257E62C70065D050 /* DiaryAddAndEditEntryViewController.swift */ = {isa = PBXFileReference; lastKnownFileType = sourcecode.swift; path = DiaryAddAndEditEntryViewController.swift; sourceTree = "<group>"; };
		01909851257E62CB0065D050 /* DiaryAddAndEditEntryViewModel.swift */ = {isa = PBXFileReference; lastKnownFileType = sourcecode.swift; path = DiaryAddAndEditEntryViewModel.swift; sourceTree = "<group>"; };
		01909862257E63810065D050 /* DiaryDayViewController.swift */ = {isa = PBXFileReference; lastKnownFileType = sourcecode.swift; path = DiaryDayViewController.swift; sourceTree = "<group>"; };
		01909881257E675D0065D050 /* DiaryContactPerson.swift */ = {isa = PBXFileReference; lastKnownFileType = sourcecode.swift; path = DiaryContactPerson.swift; sourceTree = "<group>"; };
		01909886257E7B900065D050 /* ExposureSubmissionQRInfoViewController.swift */ = {isa = PBXFileReference; fileEncoding = 4; lastKnownFileType = sourcecode.swift; path = ExposureSubmissionQRInfoViewController.swift; sourceTree = "<group>"; };
		01909887257E7B900065D050 /* ExposureSubmissionQRInfoViewModel.swift */ = {isa = PBXFileReference; fileEncoding = 4; lastKnownFileType = sourcecode.swift; path = ExposureSubmissionQRInfoViewModel.swift; sourceTree = "<group>"; };
		0190B224255C423600CF4244 /* Date+Age.swift */ = {isa = PBXFileReference; lastKnownFileType = sourcecode.swift; path = "Date+Age.swift"; sourceTree = "<group>"; };
		019C9EFF25894BAA00B26392 /* DiaryStoringProviding.swift */ = {isa = PBXFileReference; lastKnownFileType = sourcecode.swift; path = DiaryStoringProviding.swift; sourceTree = "<group>"; };
		019C9F0725894BE900B26392 /* MockDiaryStore.swift */ = {isa = PBXFileReference; lastKnownFileType = sourcecode.swift; path = MockDiaryStore.swift; sourceTree = "<group>"; };
		019C9F1D25894CDD00B26392 /* DiaryOverviewViewModel.swift */ = {isa = PBXFileReference; lastKnownFileType = sourcecode.swift; path = DiaryOverviewViewModel.swift; sourceTree = "<group>"; };
		019C9F2C258951B700B26392 /* ContactPersonEncounter.swift */ = {isa = PBXFileReference; lastKnownFileType = sourcecode.swift; path = ContactPersonEncounter.swift; sourceTree = "<group>"; };
		019C9F31258951B900B26392 /* LocationVisit.swift */ = {isa = PBXFileReference; lastKnownFileType = sourcecode.swift; path = LocationVisit.swift; sourceTree = "<group>"; };
		019C9F33258951BB00B26392 /* DiaryDay.swift */ = {isa = PBXFileReference; lastKnownFileType = sourcecode.swift; path = DiaryDay.swift; sourceTree = "<group>"; };
		019C9F38258951BC00B26392 /* DiaryEntryType.swift */ = {isa = PBXFileReference; lastKnownFileType = sourcecode.swift; path = DiaryEntryType.swift; sourceTree = "<group>"; };
		019C9F3A258951BE00B26392 /* DiaryEntry.swift */ = {isa = PBXFileReference; lastKnownFileType = sourcecode.swift; path = DiaryEntry.swift; sourceTree = "<group>"; };
		019C9F3F258951C000B26392 /* DiaryLocation.swift */ = {isa = PBXFileReference; lastKnownFileType = sourcecode.swift; path = DiaryLocation.swift; sourceTree = "<group>"; };
		01A1B441252DE54600841B63 /* ExposureSubmissionQRScannerViewModelTests.swift */ = {isa = PBXFileReference; lastKnownFileType = sourcecode.swift; path = ExposureSubmissionQRScannerViewModelTests.swift; sourceTree = "<group>"; };
		01A1B449252DFD7700841B63 /* MetadataObject.swift */ = {isa = PBXFileReference; lastKnownFileType = sourcecode.swift; path = MetadataObject.swift; sourceTree = "<group>"; };
		01A1B451252DFD9400841B63 /* FakeMetadataMachineReadableObject.swift */ = {isa = PBXFileReference; lastKnownFileType = sourcecode.swift; path = FakeMetadataMachineReadableObject.swift; sourceTree = "<group>"; };
		01A1B460252E17F900841B63 /* ExposureSubmissionCoordinatorModelTests.swift */ = {isa = PBXFileReference; lastKnownFileType = sourcecode.swift; path = ExposureSubmissionCoordinatorModelTests.swift; sourceTree = "<group>"; };
		01A236792519D1E80043D9F8 /* ExposureSubmissionWarnOthersViewModel.swift */ = {isa = PBXFileReference; lastKnownFileType = sourcecode.swift; path = ExposureSubmissionWarnOthersViewModel.swift; sourceTree = "<group>"; };
		01A23684251A22E90043D9F8 /* ExposureSubmissionQRInfoModelTests.swift */ = {isa = PBXFileReference; lastKnownFileType = sourcecode.swift; path = ExposureSubmissionQRInfoModelTests.swift; sourceTree = "<group>"; };
		01A4DC5625922EB0007D5794 /* HomeShownPositiveTestResultTableViewCell.xib */ = {isa = PBXFileReference; lastKnownFileType = file.xib; path = HomeShownPositiveTestResultTableViewCell.xib; sourceTree = "<group>"; };
		01A4DC5725922EB1007D5794 /* HomeShownPositiveTestResultTableViewCell.swift */ = {isa = PBXFileReference; lastKnownFileType = sourcecode.swift; path = HomeShownPositiveTestResultTableViewCell.swift; sourceTree = "<group>"; };
		01A4DC5925922EB1007D5794 /* HomeRiskTableViewCell.xib */ = {isa = PBXFileReference; lastKnownFileType = file.xib; path = HomeRiskTableViewCell.xib; sourceTree = "<group>"; };
		01A4DC5A25922EB1007D5794 /* HomeThankYouTableViewCell.xib */ = {isa = PBXFileReference; lastKnownFileType = file.xib; path = HomeThankYouTableViewCell.xib; sourceTree = "<group>"; };
		01A4DC5B25922EB1007D5794 /* HomeThankYouTableViewCell.swift */ = {isa = PBXFileReference; lastKnownFileType = sourcecode.swift; path = HomeThankYouTableViewCell.swift; sourceTree = "<group>"; };
		01A4DC5D25922EB2007D5794 /* HomeRiskTableViewCell.swift */ = {isa = PBXFileReference; lastKnownFileType = sourcecode.swift; path = HomeRiskTableViewCell.swift; sourceTree = "<group>"; };
		01A4DC6125922EB2007D5794 /* HomeTextItemView.swift */ = {isa = PBXFileReference; lastKnownFileType = sourcecode.swift; path = HomeTextItemView.swift; sourceTree = "<group>"; };
		01A4DC6225922EB3007D5794 /* HomeTextItemView.xib */ = {isa = PBXFileReference; lastKnownFileType = file.xib; path = HomeTextItemView.xib; sourceTree = "<group>"; };
		01A4DC6325922EB3007D5794 /* HomeImageItemView.xib */ = {isa = PBXFileReference; lastKnownFileType = file.xib; path = HomeImageItemView.xib; sourceTree = "<group>"; };
		01A4DC6425922EB3007D5794 /* HomeListItemView.xib */ = {isa = PBXFileReference; lastKnownFileType = file.xib; path = HomeListItemView.xib; sourceTree = "<group>"; };
		01A4DC6525922EB3007D5794 /* HomeItemView.swift */ = {isa = PBXFileReference; lastKnownFileType = sourcecode.swift; path = HomeItemView.swift; sourceTree = "<group>"; };
		01A4DC6625922EB3007D5794 /* HomeImageItemView.swift */ = {isa = PBXFileReference; lastKnownFileType = sourcecode.swift; path = HomeImageItemView.swift; sourceTree = "<group>"; };
		01A4DC6725922EB3007D5794 /* HomeLoadingItemView.swift */ = {isa = PBXFileReference; lastKnownFileType = sourcecode.swift; path = HomeLoadingItemView.swift; sourceTree = "<group>"; };
		01A4DC6825922EB4007D5794 /* HomeLoadingItemView.xib */ = {isa = PBXFileReference; lastKnownFileType = file.xib; path = HomeLoadingItemView.xib; sourceTree = "<group>"; };
		01A4DC6925922EB4007D5794 /* HomeListItemView.swift */ = {isa = PBXFileReference; lastKnownFileType = sourcecode.swift; path = HomeListItemView.swift; sourceTree = "<group>"; };
		01A4DC7825922EBD007D5794 /* HomeTestResultTableViewCell.xib */ = {isa = PBXFileReference; lastKnownFileType = file.xib; path = HomeTestResultTableViewCell.xib; sourceTree = "<group>"; };
		01A4DC7925922EBD007D5794 /* HomeTestResultTableViewCell.swift */ = {isa = PBXFileReference; lastKnownFileType = sourcecode.swift; path = HomeTestResultTableViewCell.swift; sourceTree = "<group>"; };
		01A4DC8C25922F05007D5794 /* HomeTestResultCellModel.swift */ = {isa = PBXFileReference; lastKnownFileType = sourcecode.swift; path = HomeTestResultCellModel.swift; sourceTree = "<group>"; };
		01A4DCB5259264F9007D5794 /* HomeThankYouCellModel.swift */ = {isa = PBXFileReference; lastKnownFileType = sourcecode.swift; path = HomeThankYouCellModel.swift; sourceTree = "<group>"; };
		01A4DCFD25926A66007D5794 /* HomeImageItemViewModel.swift */ = {isa = PBXFileReference; lastKnownFileType = sourcecode.swift; path = HomeImageItemViewModel.swift; sourceTree = "<group>"; };
		01A4DD0225926A6A007D5794 /* HomeTextItemViewModel.swift */ = {isa = PBXFileReference; lastKnownFileType = sourcecode.swift; path = HomeTextItemViewModel.swift; sourceTree = "<group>"; };
		01A4DD0725926A6E007D5794 /* HomeListItemViewModel.swift */ = {isa = PBXFileReference; lastKnownFileType = sourcecode.swift; path = HomeListItemViewModel.swift; sourceTree = "<group>"; };
		01A4DD0C25926A72007D5794 /* HomeLoadingItemViewModel.swift */ = {isa = PBXFileReference; lastKnownFileType = sourcecode.swift; path = HomeLoadingItemViewModel.swift; sourceTree = "<group>"; };
		01A4DD3725935AC1007D5794 /* CellPositionInSection.swift */ = {isa = PBXFileReference; lastKnownFileType = sourcecode.swift; path = CellPositionInSection.swift; sourceTree = "<group>"; };
		01A4DD4225935D1F007D5794 /* HomeRiskCellModel.swift */ = {isa = PBXFileReference; lastKnownFileType = sourcecode.swift; path = HomeRiskCellModel.swift; sourceTree = "<group>"; };
		01A6EFB4258BD6270001D8C2 /* NotificationSettingsOffTableViewCell.xib */ = {isa = PBXFileReference; lastKnownFileType = file.xib; path = NotificationSettingsOffTableViewCell.xib; sourceTree = "<group>"; };
		01A97DD02506767E00C07C37 /* DatePickerOptionViewModelTests.swift */ = {isa = PBXFileReference; lastKnownFileType = sourcecode.swift; path = DatePickerOptionViewModelTests.swift; sourceTree = "<group>"; };
		01A97DD22506769F00C07C37 /* DatePickerDayViewModelTests.swift */ = {isa = PBXFileReference; lastKnownFileType = sourcecode.swift; path = DatePickerDayViewModelTests.swift; sourceTree = "<group>"; };
		01B605C3258A181C0093DB8E /* DiaryOverviewViewModelTest.swift */ = {isa = PBXFileReference; lastKnownFileType = sourcecode.swift; path = DiaryOverviewViewModelTest.swift; sourceTree = "<group>"; };
		01B605C8258A32930093DB8E /* DiaryDayTest.swift */ = {isa = PBXFileReference; lastKnownFileType = sourcecode.swift; path = DiaryDayTest.swift; sourceTree = "<group>"; };
		01B605CD258A38330093DB8E /* DiaryEntryTest.swift */ = {isa = PBXFileReference; lastKnownFileType = sourcecode.swift; path = DiaryEntryTest.swift; sourceTree = "<group>"; };
		01B605D8258A49E70093DB8E /* DiaryLocationTest.swift */ = {isa = PBXFileReference; lastKnownFileType = sourcecode.swift; path = DiaryLocationTest.swift; sourceTree = "<group>"; };
		01B605E6258A4A980093DB8E /* DiaryContactPersonTest.swift */ = {isa = PBXFileReference; lastKnownFileType = sourcecode.swift; path = DiaryContactPersonTest.swift; sourceTree = "<group>"; };
		01B7232324F812500064C0EB /* DynamicTableViewOptionGroupCell.swift */ = {isa = PBXFileReference; lastKnownFileType = sourcecode.swift; path = DynamicTableViewOptionGroupCell.swift; sourceTree = "<group>"; };
		01B7232624F812BC0064C0EB /* OptionGroupView.swift */ = {isa = PBXFileReference; lastKnownFileType = sourcecode.swift; path = OptionGroupView.swift; sourceTree = "<group>"; };
		01B7232824F812DF0064C0EB /* OptionView.swift */ = {isa = PBXFileReference; lastKnownFileType = sourcecode.swift; path = OptionView.swift; sourceTree = "<group>"; };
		01B7232A24F815B00064C0EB /* MultipleChoiceOptionView.swift */ = {isa = PBXFileReference; lastKnownFileType = sourcecode.swift; path = MultipleChoiceOptionView.swift; sourceTree = "<group>"; };
		01B7232C24F8E0260064C0EB /* MultipleChoiceChoiceView.swift */ = {isa = PBXFileReference; lastKnownFileType = sourcecode.swift; path = MultipleChoiceChoiceView.swift; sourceTree = "<group>"; };
		01B7232E24FE4F080064C0EB /* OptionGroupViewModel.swift */ = {isa = PBXFileReference; lastKnownFileType = sourcecode.swift; path = OptionGroupViewModel.swift; sourceTree = "<group>"; };
		01B72B6425821CD200A3E3BC /* DiaryDayEmptyView.swift */ = {isa = PBXFileReference; lastKnownFileType = sourcecode.swift; path = DiaryDayEmptyView.swift; sourceTree = "<group>"; };
		01B72B6C25821D2800A3E3BC /* DiaryDayEmptyViewModel.swift */ = {isa = PBXFileReference; lastKnownFileType = sourcecode.swift; path = DiaryDayEmptyViewModel.swift; sourceTree = "<group>"; };
		01B72BA5258360CD00A3E3BC /* DiaryDayEmptyViewModelTest.swift */ = {isa = PBXFileReference; lastKnownFileType = sourcecode.swift; path = DiaryDayEmptyViewModelTest.swift; sourceTree = "<group>"; };
		01B72BBF2583875600A3E3BC /* DiaryDayViewModelTest.swift */ = {isa = PBXFileReference; lastKnownFileType = sourcecode.swift; path = DiaryDayViewModelTest.swift; sourceTree = "<group>"; };
		01B72BDC2583AB1400A3E3BC /* DiaryEditEntriesViewController.xib */ = {isa = PBXFileReference; lastKnownFileType = file.xib; path = DiaryEditEntriesViewController.xib; sourceTree = "<group>"; };
		01B72BEE2583B51C00A3E3BC /* DiaryEditEntriesTableViewCell.swift */ = {isa = PBXFileReference; lastKnownFileType = sourcecode.swift; path = DiaryEditEntriesTableViewCell.swift; sourceTree = "<group>"; };
		01B72BF02583B51C00A3E3BC /* DiaryEditEntriesTableViewCell.xib */ = {isa = PBXFileReference; lastKnownFileType = file.xib; path = DiaryEditEntriesTableViewCell.xib; sourceTree = "<group>"; };
		01B72C0A25875BC300A3E3BC /* DiaryDayAddCellModel.swift */ = {isa = PBXFileReference; lastKnownFileType = sourcecode.swift; path = DiaryDayAddCellModel.swift; sourceTree = "<group>"; };
		01C2D440250124E600FB23BF /* OptionGroupViewModelTests.swift */ = {isa = PBXFileReference; lastKnownFileType = sourcecode.swift; path = OptionGroupViewModelTests.swift; sourceTree = "<group>"; };
		01C6ABF32527273D0052814D /* String+Insertion.swift */ = {isa = PBXFileReference; lastKnownFileType = sourcecode.swift; path = "String+Insertion.swift"; sourceTree = "<group>"; };
		01C6AC0D252B1E980052814D /* ExposureSubmissionQRScannerViewModel.swift */ = {isa = PBXFileReference; lastKnownFileType = sourcecode.swift; path = ExposureSubmissionQRScannerViewModel.swift; sourceTree = "<group>"; };
		01C6AC20252B21DF0052814D /* ExposureSubmissionQRScannerViewController.xib */ = {isa = PBXFileReference; lastKnownFileType = file.xib; path = ExposureSubmissionQRScannerViewController.xib; sourceTree = "<group>"; };
		01C6AC25252B23D70052814D /* ExposureSubmissionQRScannerFocusView.swift */ = {isa = PBXFileReference; lastKnownFileType = sourcecode.swift; path = ExposureSubmissionQRScannerFocusView.swift; sourceTree = "<group>"; };
		01C6AC31252B29C00052814D /* QRScannerError.swift */ = {isa = PBXFileReference; lastKnownFileType = sourcecode.swift; path = QRScannerError.swift; sourceTree = "<group>"; };
		01C6AC39252B2A500052814D /* UIImage+Color.swift */ = {isa = PBXFileReference; lastKnownFileType = sourcecode.swift; path = "UIImage+Color.swift"; sourceTree = "<group>"; };
		01C7665D25024A09002C9A5C /* DatePickerOptionView.swift */ = {isa = PBXFileReference; lastKnownFileType = sourcecode.swift; path = DatePickerOptionView.swift; sourceTree = "<group>"; };
		01CF95DC25308346007B72F7 /* CodableExposureDetectionSummary+Helpers.swift */ = {isa = PBXFileReference; lastKnownFileType = sourcecode.swift; path = "CodableExposureDetectionSummary+Helpers.swift"; sourceTree = "<group>"; };
		01D02625258A769200B6389A /* HTTPURLResponse+Header.swift */ = {isa = PBXFileReference; lastKnownFileType = sourcecode.swift; path = "HTTPURLResponse+Header.swift"; sourceTree = "<group>"; };
		01D0262D258A791C00B6389A /* OnboardingInfoViewController.xib */ = {isa = PBXFileReference; lastKnownFileType = file.xib; path = OnboardingInfoViewController.xib; sourceTree = "<group>"; };
		01D02666258B750800B6389A /* ExposureDetectionViewController.xib */ = {isa = PBXFileReference; lastKnownFileType = file.xib; path = ExposureDetectionViewController.xib; sourceTree = "<group>"; };
		01D02687258B9CB200B6389A /* ExposureDetectionHeaderCell.xib */ = {isa = PBXFileReference; lastKnownFileType = file.xib; path = ExposureDetectionHeaderCell.xib; sourceTree = "<group>"; };
		01D0268C258B9CF800B6389A /* ExposureDetectionRiskCell.xib */ = {isa = PBXFileReference; lastKnownFileType = file.xib; path = ExposureDetectionRiskCell.xib; sourceTree = "<group>"; };
		01D02691258BA0AD00B6389A /* ExposureDetectionLongGuideCell.xib */ = {isa = PBXFileReference; lastKnownFileType = file.xib; path = ExposureDetectionLongGuideCell.xib; sourceTree = "<group>"; };
		01D02696258BA0E000B6389A /* ExposureDetectionLoadingCell.xib */ = {isa = PBXFileReference; lastKnownFileType = file.xib; path = ExposureDetectionLoadingCell.xib; sourceTree = "<group>"; };
		01D026A4258BA20E00B6389A /* ExposureDetectionHotlineCell.xib */ = {isa = PBXFileReference; lastKnownFileType = file.xib; path = ExposureDetectionHotlineCell.xib; sourceTree = "<group>"; };
		01D026A9258BA2F600B6389A /* ExposureDetectionRiskRefreshCell.xib */ = {isa = PBXFileReference; lastKnownFileType = file.xib; path = ExposureDetectionRiskRefreshCell.xib; sourceTree = "<group>"; };
		01D026AA258BA2F900B6389A /* ExposureDetectionRiskTextCell.xib */ = {isa = PBXFileReference; lastKnownFileType = file.xib; path = ExposureDetectionRiskTextCell.xib; sourceTree = "<group>"; };
		01D026AB258BA2FA00B6389A /* ExposureDetectionGuideCell.xib */ = {isa = PBXFileReference; lastKnownFileType = file.xib; path = ExposureDetectionGuideCell.xib; sourceTree = "<group>"; };
		01D026AC258BA2FD00B6389A /* ExposureDetectionLinkCell.xib */ = {isa = PBXFileReference; lastKnownFileType = file.xib; path = ExposureDetectionLinkCell.xib; sourceTree = "<group>"; };
		01D026DC258BB6CC00B6389A /* TracingHistoryTableViewCell.xib */ = {isa = PBXFileReference; lastKnownFileType = file.xib; path = TracingHistoryTableViewCell.xib; sourceTree = "<group>"; };
		01D026E3258BB6D800B6389A /* ImageTableViewCell.xib */ = {isa = PBXFileReference; lastKnownFileType = file.xib; path = ImageTableViewCell.xib; sourceTree = "<group>"; };
		01D026E7258BB6DB00B6389A /* ActionDetailTableViewCell.xib */ = {isa = PBXFileReference; lastKnownFileType = file.xib; path = ActionDetailTableViewCell.xib; sourceTree = "<group>"; };
		01D026E8258BB6DD00B6389A /* DescriptionTableViewCell.xib */ = {isa = PBXFileReference; lastKnownFileType = file.xib; path = DescriptionTableViewCell.xib; sourceTree = "<group>"; };
		01D026E9258BB6DF00B6389A /* ActionTableViewCell.xib */ = {isa = PBXFileReference; lastKnownFileType = file.xib; path = ActionTableViewCell.xib; sourceTree = "<group>"; };
		01D026ED258BB70100B6389A /* EuTracingTableViewCell.xib */ = {isa = PBXFileReference; lastKnownFileType = file.xib; path = EuTracingTableViewCell.xib; sourceTree = "<group>"; };
		01D0270F258BC17500B6389A /* InviteFriendsViewController.xib */ = {isa = PBXFileReference; lastKnownFileType = file.xib; path = InviteFriendsViewController.xib; sourceTree = "<group>"; };
		01D0271A258BC78100B6389A /* SettingsCoordinator.swift */ = {isa = PBXFileReference; lastKnownFileType = sourcecode.swift; path = SettingsCoordinator.swift; sourceTree = "<group>"; };
		01D0272D258BD2B100B6389A /* BackgroundAppRefreshViewController.xib */ = {isa = PBXFileReference; lastKnownFileType = file.xib; path = BackgroundAppRefreshViewController.xib; sourceTree = "<group>"; };
		01D02732258BD36800B6389A /* MainSettingsCell.xib */ = {isa = PBXFileReference; lastKnownFileType = file.xib; path = MainSettingsCell.xib; sourceTree = "<group>"; };
		01D0273A258BD38500B6389A /* SettingsLabelCell.xib */ = {isa = PBXFileReference; lastKnownFileType = file.xib; path = SettingsLabelCell.xib; sourceTree = "<group>"; };
		01D0274B258BD42800B6389A /* NotificationSettingsViewController.xib */ = {isa = PBXFileReference; lastKnownFileType = file.xib; path = NotificationSettingsViewController.xib; sourceTree = "<group>"; };
		01D0274C258BD42B00B6389A /* ResetViewController.xib */ = {isa = PBXFileReference; lastKnownFileType = file.xib; path = ResetViewController.xib; sourceTree = "<group>"; };
		01D02765258BD61600B6389A /* NotificationSettingsOnTableViewCell.xib */ = {isa = PBXFileReference; lastKnownFileType = file.xib; path = NotificationSettingsOnTableViewCell.xib; sourceTree = "<group>"; };
		01D16C5D24ED69CA007DB387 /* BackgroundAppRefreshViewModelTests.swift */ = {isa = PBXFileReference; lastKnownFileType = sourcecode.swift; path = BackgroundAppRefreshViewModelTests.swift; sourceTree = "<group>"; };
		01D16C5F24ED6D9A007DB387 /* MockBackgroundRefreshStatusProvider.swift */ = {isa = PBXFileReference; lastKnownFileType = sourcecode.swift; path = MockBackgroundRefreshStatusProvider.swift; sourceTree = "<group>"; };
		01D16C6124ED6DB3007DB387 /* MockLowPowerModeStatusProvider.swift */ = {isa = PBXFileReference; lastKnownFileType = sourcecode.swift; path = MockLowPowerModeStatusProvider.swift; sourceTree = "<group>"; };
		01D307892562B03B00ADB67B /* RiskState.swift */ = {isa = PBXFileReference; lastKnownFileType = sourcecode.swift; path = RiskState.swift; sourceTree = "<group>"; };
		01D3ECFF2490230400551E65 /* StoreTests.swift */ = {isa = PBXFileReference; fileEncoding = 4; lastKnownFileType = sourcecode.swift; lineEnding = 0; path = StoreTests.swift; sourceTree = "<group>"; };
		01D6948A25026EC000B45BEA /* DatePickerOptionViewModel.swift */ = {isa = PBXFileReference; lastKnownFileType = sourcecode.swift; path = DatePickerOptionViewModel.swift; sourceTree = "<group>"; };
		01D6948C2502717F00B45BEA /* DatePickerDayView.swift */ = {isa = PBXFileReference; lastKnownFileType = sourcecode.swift; path = DatePickerDayView.swift; sourceTree = "<group>"; };
		01D6948E2502729000B45BEA /* DatePickerDay.swift */ = {isa = PBXFileReference; lastKnownFileType = sourcecode.swift; path = DatePickerDay.swift; sourceTree = "<group>"; };
		01D69490250272CE00B45BEA /* DatePickerDayViewModel.swift */ = {isa = PBXFileReference; lastKnownFileType = sourcecode.swift; path = DatePickerDayViewModel.swift; sourceTree = "<group>"; };
		01DB708425068167008F7244 /* Calendar+GregorianLocale.swift */ = {isa = PBXFileReference; lastKnownFileType = sourcecode.swift; path = "Calendar+GregorianLocale.swift"; sourceTree = "<group>"; };
		01E25C6F24A3B52F007E33F8 /* Info_Testflight.plist */ = {isa = PBXFileReference; fileEncoding = 4; lastKnownFileType = text.plist.xml; path = Info_Testflight.plist; sourceTree = "<group>"; };
		01E4298F251DCDC90057FCBE /* en */ = {isa = PBXFileReference; lastKnownFileType = text.plist.strings; name = en; path = en.lproj/Localizable.legal.strings; sourceTree = "<group>"; };
		01E42994251DCDCE0057FCBE /* de */ = {isa = PBXFileReference; lastKnownFileType = text.plist.strings; name = de; path = de.lproj/Localizable.legal.strings; sourceTree = "<group>"; };
		01E42995251DCDD10057FCBE /* tr */ = {isa = PBXFileReference; lastKnownFileType = text.plist.strings; name = tr; path = tr.lproj/Localizable.legal.strings; sourceTree = "<group>"; };
		01EA17612590EAAF00E98E02 /* HomeTableViewController.swift */ = {isa = PBXFileReference; lastKnownFileType = sourcecode.swift; path = HomeTableViewController.swift; sourceTree = "<group>"; };
		01EA17692590EF4E00E98E02 /* HomeTableViewModel.swift */ = {isa = PBXFileReference; lastKnownFileType = sourcecode.swift; path = HomeTableViewModel.swift; sourceTree = "<group>"; };
		01EA17712590F03000E98E02 /* HomeCardView.swift */ = {isa = PBXFileReference; lastKnownFileType = sourcecode.swift; path = HomeCardView.swift; sourceTree = "<group>"; };
		01EA17722590F03000E98E02 /* HomeExposureLoggingTableViewCell.swift */ = {isa = PBXFileReference; lastKnownFileType = sourcecode.swift; path = HomeExposureLoggingTableViewCell.swift; sourceTree = "<group>"; };
		01EA17732590F03000E98E02 /* HomeInfoTableViewCell.xib */ = {isa = PBXFileReference; lastKnownFileType = file.xib; path = HomeInfoTableViewCell.xib; sourceTree = "<group>"; };
		01EA17752590F03100E98E02 /* HomeExposureLoggingTableViewCell.xib */ = {isa = PBXFileReference; lastKnownFileType = file.xib; path = HomeExposureLoggingTableViewCell.xib; sourceTree = "<group>"; };
		01EA17762590F03100E98E02 /* HomeInfoTableViewCell.swift */ = {isa = PBXFileReference; lastKnownFileType = sourcecode.swift; path = HomeInfoTableViewCell.swift; sourceTree = "<group>"; };
		01EA17C82591353200E98E02 /* HomeExposureLoggingCellModel.swift */ = {isa = PBXFileReference; lastKnownFileType = sourcecode.swift; path = HomeExposureLoggingCellModel.swift; sourceTree = "<group>"; };
		01EA17E42591399200E98E02 /* HomeInfoCellModel.swift */ = {isa = PBXFileReference; lastKnownFileType = sourcecode.swift; path = HomeInfoCellModel.swift; sourceTree = "<group>"; };
		01EA17FD259217B100E98E02 /* HomeState.swift */ = {isa = PBXFileReference; lastKnownFileType = sourcecode.swift; path = HomeState.swift; sourceTree = "<group>"; };
		01EBC9A525B6002C0003496F /* HomeStatisticsCardViewModelTests.swift */ = {isa = PBXFileReference; lastKnownFileType = sourcecode.swift; path = HomeStatisticsCardViewModelTests.swift; sourceTree = "<group>"; };
		01EBC9C225B70C310003496F /* SAP_Internal_Stats_Statistics+SupportedIDsTests.swift */ = {isa = PBXFileReference; lastKnownFileType = sourcecode.swift; path = "SAP_Internal_Stats_Statistics+SupportedIDsTests.swift"; sourceTree = "<group>"; };
		01F2A542257FB90200DA96A6 /* CloseBarButtonItem.swift */ = {isa = PBXFileReference; lastKnownFileType = sourcecode.swift; path = CloseBarButtonItem.swift; sourceTree = "<group>"; };
		01F2A561257FC7D200DA96A6 /* DiaryOverviewDayTableViewCell.swift */ = {isa = PBXFileReference; lastKnownFileType = sourcecode.swift; path = DiaryOverviewDayTableViewCell.swift; sourceTree = "<group>"; };
		01F2A562257FC7D200DA96A6 /* DiaryOverviewDayTableViewCell.xib */ = {isa = PBXFileReference; lastKnownFileType = file.xib; path = DiaryOverviewDayTableViewCell.xib; sourceTree = "<group>"; };
		01F2A57F25803AA500DA96A6 /* DiaryOverviewDescriptionTableViewCell.swift */ = {isa = PBXFileReference; lastKnownFileType = sourcecode.swift; path = DiaryOverviewDescriptionTableViewCell.swift; sourceTree = "<group>"; };
		01F2A58025803AA500DA96A6 /* DiaryOverviewDescriptionTableViewCell.xib */ = {isa = PBXFileReference; lastKnownFileType = file.xib; path = DiaryOverviewDescriptionTableViewCell.xib; sourceTree = "<group>"; };
		01F2A5B72581181A00DA96A6 /* DiaryDayAddTableViewCell.swift */ = {isa = PBXFileReference; lastKnownFileType = sourcecode.swift; path = DiaryDayAddTableViewCell.swift; sourceTree = "<group>"; };
		01F2A5B82581181A00DA96A6 /* DiaryDayAddTableViewCell.xib */ = {isa = PBXFileReference; lastKnownFileType = file.xib; path = DiaryDayAddTableViewCell.xib; sourceTree = "<group>"; };
		01F2A5C12581183800DA96A6 /* DiaryDayEntryTableViewCell.swift */ = {isa = PBXFileReference; lastKnownFileType = sourcecode.swift; path = DiaryDayEntryTableViewCell.swift; sourceTree = "<group>"; };
		01F2A5C22581183800DA96A6 /* DiaryDayEntryTableViewCell.xib */ = {isa = PBXFileReference; lastKnownFileType = file.xib; path = DiaryDayEntryTableViewCell.xib; sourceTree = "<group>"; };
		01F2A5D4258208C500DA96A6 /* DiaryDayViewController.xib */ = {isa = PBXFileReference; lastKnownFileType = file.xib; path = DiaryDayViewController.xib; sourceTree = "<group>"; };
		01F2A5DC25820EE700DA96A6 /* DiaryDayViewModel.swift */ = {isa = PBXFileReference; lastKnownFileType = sourcecode.swift; path = DiaryDayViewModel.swift; sourceTree = "<group>"; };
		01F52F892550679600997A26 /* RiskCalculationExposureWindow.swift */ = {isa = PBXFileReference; lastKnownFileType = sourcecode.swift; path = RiskCalculationExposureWindow.swift; sourceTree = "<group>"; };
		01F52F91255067A000997A26 /* RiskCalculationError.swift */ = {isa = PBXFileReference; lastKnownFileType = sourcecode.swift; path = RiskCalculationError.swift; sourceTree = "<group>"; };
		01F52FF32552DB9600997A26 /* DMAppConfigurationViewController.swift */ = {isa = PBXFileReference; lastKnownFileType = sourcecode.swift; path = DMAppConfigurationViewController.swift; sourceTree = "<group>"; };
		01F52FFB2552E6F600997A26 /* ENARangeTest.swift */ = {isa = PBXFileReference; lastKnownFileType = sourcecode.swift; path = ENARangeTest.swift; sourceTree = "<group>"; };
		01F5F7212487B9C000229720 /* AppInformationViewController.swift */ = {isa = PBXFileReference; lastKnownFileType = sourcecode.swift; path = AppInformationViewController.swift; sourceTree = "<group>"; };
		0D5611B3247F852C00B5B094 /* SQLiteKeyValueStore.swift */ = {isa = PBXFileReference; lastKnownFileType = sourcecode.swift; path = SQLiteKeyValueStore.swift; sourceTree = "<group>"; };
		0DD260FE248D549B007C3B2C /* KeychainHelper.swift */ = {isa = PBXFileReference; lastKnownFileType = sourcecode.swift; path = KeychainHelper.swift; sourceTree = "<group>"; };
		0DF6BB96248AD616007E8B0C /* AppUpdateCheckHelper.swift */ = {isa = PBXFileReference; lastKnownFileType = sourcecode.swift; path = AppUpdateCheckHelper.swift; sourceTree = "<group>"; };
		0DF6BB9C248AE232007E8B0C /* AppUpdateCheckerHelperTests.swift */ = {isa = PBXFileReference; lastKnownFileType = sourcecode.swift; path = AppUpdateCheckerHelperTests.swift; sourceTree = "<group>"; };
		0DFCC2692484D7A700E2811D /* ENA-Bridging-Header.h */ = {isa = PBXFileReference; lastKnownFileType = sourcecode.c.h; path = "ENA-Bridging-Header.h"; sourceTree = "<group>"; };
		0DFCC26F2484DC8200E2811D /* ENATests-Bridging-Header.h */ = {isa = PBXFileReference; lastKnownFileType = sourcecode.c.h; path = "ENATests-Bridging-Header.h"; sourceTree = "<group>"; };
		0DFCC2702484DC8400E2811D /* sqlite3.c */ = {isa = PBXFileReference; fileEncoding = 4; lastKnownFileType = sourcecode.c.c; path = sqlite3.c; sourceTree = "<group>"; };
		0DFCC2712484DC8400E2811D /* sqlite3.h */ = {isa = PBXFileReference; fileEncoding = 4; lastKnownFileType = sourcecode.c.h; path = sqlite3.h; sourceTree = "<group>"; };
		1309194E247972C40066E329 /* PrivacyProtectionViewController.swift */ = {isa = PBXFileReference; lastKnownFileType = sourcecode.swift; path = PrivacyProtectionViewController.swift; sourceTree = "<group>"; };
		130CB19B246D92F800ADE602 /* ENAUITestsOnboarding.swift */ = {isa = PBXFileReference; fileEncoding = 4; lastKnownFileType = sourcecode.swift; path = ENAUITestsOnboarding.swift; sourceTree = "<group>"; };
		13156CFE248C19D000AFC472 /* de */ = {isa = PBXFileReference; lastKnownFileType = text.html; name = de; path = de.lproj/usage.html; sourceTree = "<group>"; };
		13156D00248CDECC00AFC472 /* en */ = {isa = PBXFileReference; lastKnownFileType = text.html; name = en; path = en.lproj/usage.html; sourceTree = "<group>"; };
		134F0DB9247578FF00D88934 /* ENAUITestsHome.swift */ = {isa = PBXFileReference; fileEncoding = 4; lastKnownFileType = sourcecode.swift; path = ENAUITestsHome.swift; sourceTree = "<group>"; };
		134F0DBA247578FF00D88934 /* ENAUITests-Extensions.swift */ = {isa = PBXFileReference; fileEncoding = 4; lastKnownFileType = sourcecode.swift; path = "ENAUITests-Extensions.swift"; sourceTree = "<group>"; };
		134F0F2B2475793400D88934 /* SnapshotHelper.swift */ = {isa = PBXFileReference; fileEncoding = 4; lastKnownFileType = sourcecode.swift; name = SnapshotHelper.swift; path = ../../fastlane/SnapshotHelper.swift; sourceTree = "<group>"; };
		13722043247AEEAD00152764 /* UNNotificationCenter+Extension.swift */ = {isa = PBXFileReference; lastKnownFileType = sourcecode.swift; path = "UNNotificationCenter+Extension.swift"; sourceTree = "<group>"; };
		137846482488027500A50AB8 /* OnboardingInfoViewController+Extension.swift */ = {isa = PBXFileReference; lastKnownFileType = sourcecode.swift; path = "OnboardingInfoViewController+Extension.swift"; sourceTree = "<group>"; };
		138910C4247A909000D739F6 /* ENATaskScheduler.swift */ = {isa = PBXFileReference; lastKnownFileType = sourcecode.swift; path = ENATaskScheduler.swift; sourceTree = "<group>"; };
		13E50468248E3CD20086641C /* ENAUITestsAppInformation.swift */ = {isa = PBXFileReference; lastKnownFileType = sourcecode.swift; path = ENAUITestsAppInformation.swift; sourceTree = "<group>"; };
		2E67C3D425BAFFC8008C6C90 /* DiaryExportItem.swift */ = {isa = PBXFileReference; fileEncoding = 4; lastKnownFileType = sourcecode.swift; path = DiaryExportItem.swift; sourceTree = "<group>"; };
		2F26CE2D248B9C4F00BE30EE /* UIViewController+BackButton.swift */ = {isa = PBXFileReference; lastKnownFileType = sourcecode.swift; path = "UIViewController+BackButton.swift"; sourceTree = "<group>"; };
		2F3218CF248063E300A7AC0A /* UIView+Convenience.swift */ = {isa = PBXFileReference; lastKnownFileType = sourcecode.swift; path = "UIView+Convenience.swift"; sourceTree = "<group>"; };
		2F3D95362518BCD1002B2C81 /* EUSettingsViewController.swift */ = {isa = PBXFileReference; lastKnownFileType = sourcecode.swift; path = EUSettingsViewController.swift; sourceTree = "<group>"; };
		2F3D953B2518BCE9002B2C81 /* EUSettingsViewModel.swift */ = {isa = PBXFileReference; lastKnownFileType = sourcecode.swift; path = EUSettingsViewModel.swift; sourceTree = "<group>"; };
		2F80CFDA247EDDB3000F06AF /* ExposureSubmissionHotlineViewController.swift */ = {isa = PBXFileReference; lastKnownFileType = sourcecode.swift; path = ExposureSubmissionHotlineViewController.swift; sourceTree = "<group>"; };
		2F96739A24AB70FA008E3147 /* ExposureSubmissionParsable.swift */ = {isa = PBXFileReference; lastKnownFileType = sourcecode.swift; path = ExposureSubmissionParsable.swift; sourceTree = "<group>"; };
		2FA968CD24D8560B008EE367 /* String+Random.swift */ = {isa = PBXFileReference; lastKnownFileType = sourcecode.swift; path = "String+Random.swift"; sourceTree = "<group>"; };
		2FA9E39224D2F2920030561C /* ExposureSubmission+TestResult.swift */ = {isa = PBXFileReference; lastKnownFileType = sourcecode.swift; path = "ExposureSubmission+TestResult.swift"; sourceTree = "<group>"; };
		2FA9E39424D2F2B00030561C /* ExposureSubmission+DeviceRegistrationKey.swift */ = {isa = PBXFileReference; lastKnownFileType = sourcecode.swift; path = "ExposureSubmission+DeviceRegistrationKey.swift"; sourceTree = "<group>"; };
		2FA9E39624D2F3C60030561C /* ExposureSubmissionError.swift */ = {isa = PBXFileReference; lastKnownFileType = sourcecode.swift; path = ExposureSubmissionError.swift; sourceTree = "<group>"; };
		2FA9E39824D2F4350030561C /* ExposureSubmission+ErrorParsing.swift */ = {isa = PBXFileReference; lastKnownFileType = sourcecode.swift; path = "ExposureSubmission+ErrorParsing.swift"; sourceTree = "<group>"; };
		2FA9E39A24D2F4A10030561C /* ExposureSubmissionService+Protocol.swift */ = {isa = PBXFileReference; lastKnownFileType = sourcecode.swift; path = "ExposureSubmissionService+Protocol.swift"; sourceTree = "<group>"; };
		2FC0356E24B342FA00E234AC /* UIViewcontroller+AlertTest.swift */ = {isa = PBXFileReference; lastKnownFileType = sourcecode.swift; path = "UIViewcontroller+AlertTest.swift"; sourceTree = "<group>"; };
		2FC0357024B5B70700E234AC /* Error+FAQUrl.swift */ = {isa = PBXFileReference; lastKnownFileType = sourcecode.swift; path = "Error+FAQUrl.swift"; sourceTree = "<group>"; };
		2FC951FD24DC23B9008D39F4 /* DMConfigurationCell.swift */ = {isa = PBXFileReference; lastKnownFileType = sourcecode.swift; path = DMConfigurationCell.swift; sourceTree = "<group>"; };
		2FD473BE251E0ECE000DCA40 /* EUSettingsViewControllerTests.swift */ = {isa = PBXFileReference; lastKnownFileType = sourcecode.swift; path = EUSettingsViewControllerTests.swift; sourceTree = "<group>"; };
		2FD881CB2490F65C00BEC8FC /* ExposureSubmissionHotlineViewControllerTest.swift */ = {isa = PBXFileReference; lastKnownFileType = sourcecode.swift; path = ExposureSubmissionHotlineViewControllerTest.swift; sourceTree = "<group>"; };
		2FD881CD249115E700BEC8FC /* ExposureSubmissionNavigationControllerTest.swift */ = {isa = PBXFileReference; lastKnownFileType = sourcecode.swift; path = ExposureSubmissionNavigationControllerTest.swift; sourceTree = "<group>"; };
		2FE15A3B249B8C0B0077BD8D /* AccessibilityIdentifiers.swift */ = {isa = PBXFileReference; lastKnownFileType = sourcecode.swift; path = AccessibilityIdentifiers.swift; sourceTree = "<group>"; };
		2FF1D62D2487850200381FFB /* NSMutableAttributedString+Generation.swift */ = {isa = PBXFileReference; lastKnownFileType = sourcecode.swift; path = "NSMutableAttributedString+Generation.swift"; sourceTree = "<group>"; };
		2FF1D62F24880FCF00381FFB /* DynamicTableViewRoundedCell.swift */ = {isa = PBXFileReference; lastKnownFileType = sourcecode.swift; path = DynamicTableViewRoundedCell.swift; sourceTree = "<group>"; };
		35075C092526378D00DE92F7 /* AllTests.xctestplan */ = {isa = PBXFileReference; fileEncoding = 4; lastKnownFileType = text; name = AllTests.xctestplan; path = TestPlans/AllTests.xctestplan; sourceTree = "<group>"; };
		35075C0E252637C300DE92F7 /* SmokeTests.xctestplan */ = {isa = PBXFileReference; fileEncoding = 4; lastKnownFileType = text; name = SmokeTests.xctestplan; path = TestPlans/SmokeTests.xctestplan; sourceTree = "<group>"; };
		35163D23251CFCCB00D220CA /* CachingHTTPClientMock.swift */ = {isa = PBXFileReference; lastKnownFileType = sourcecode.swift; path = CachingHTTPClientMock.swift; sourceTree = "<group>"; };
		3518DD6425BA2D060090A26B /* NotificationManager.swift */ = {isa = PBXFileReference; lastKnownFileType = sourcecode.swift; path = NotificationManager.swift; sourceTree = "<group>"; };
		351E6305256BEC8D00D89B29 /* LabeledCountriesView.swift */ = {isa = PBXFileReference; lastKnownFileType = sourcecode.swift; path = LabeledCountriesView.swift; sourceTree = "<group>"; };
		351E630A256C5B9C00D89B29 /* LabeledCountriesCell.swift */ = {isa = PBXFileReference; lastKnownFileType = sourcecode.swift; path = LabeledCountriesCell.swift; sourceTree = "<group>"; };
		351E630B256C5B9C00D89B29 /* LabeledCountriesCell.xib */ = {isa = PBXFileReference; lastKnownFileType = file.xib; path = LabeledCountriesCell.xib; sourceTree = "<group>"; };
		3523CA31252DC617002E6DEC /* Screenshots.xctestplan */ = {isa = PBXFileReference; lastKnownFileType = text; name = Screenshots.xctestplan; path = TestPlans/Screenshots.xctestplan; sourceTree = "<group>"; };
		3523F8A72570F819004B0424 /* NSAttributedString+BulletPoint.swift */ = {isa = PBXFileReference; lastKnownFileType = sourcecode.swift; path = "NSAttributedString+BulletPoint.swift"; sourceTree = "<group>"; };
		352DEA6E25B08966006751D1 /* StatisticsProviderTests.swift */ = {isa = PBXFileReference; lastKnownFileType = sourcecode.swift; path = StatisticsProviderTests.swift; sourceTree = "<group>"; };
		352E0F18255D537C00DC3E20 /* AppConfiguration+Validation.swift */ = {isa = PBXFileReference; lastKnownFileType = sourcecode.swift; path = "AppConfiguration+Validation.swift"; sourceTree = "<group>"; };
		352F25A724EFCBDE00ACDFF3 /* ServerEnvironment.swift */ = {isa = PBXFileReference; fileEncoding = 4; lastKnownFileType = sourcecode.swift; path = ServerEnvironment.swift; sourceTree = "<group>"; };
		35327FF5256D4CE600C36A44 /* UIStackView+prune.swift */ = {isa = PBXFileReference; lastKnownFileType = sourcecode.swift; path = "UIStackView+prune.swift"; sourceTree = "<group>"; };
		353412CB2525EE4A0086D15C /* Globals.swift */ = {isa = PBXFileReference; lastKnownFileType = sourcecode.swift; path = Globals.swift; sourceTree = "<group>"; };
		35358DD325A23169004FD0CB /* HTTPClientCertificatePinningTests.swift */ = {isa = PBXFileReference; lastKnownFileType = sourcecode.swift; path = HTTPClientCertificatePinningTests.swift; sourceTree = "<group>"; };
		3539DAD0252B353C00489B1A /* CachedAppConfigurationMock.swift */ = {isa = PBXFileReference; lastKnownFileType = sourcecode.swift; path = CachedAppConfigurationMock.swift; sourceTree = "<group>"; };
		3544182825AF7B5200B11056 /* app_features.pb.swift */ = {isa = PBXFileReference; fileEncoding = 4; lastKnownFileType = sourcecode.swift; name = app_features.pb.swift; path = ../../../gen/output/internal/v2/app_features.pb.swift; sourceTree = "<group>"; };
		354BB49925B07DB000FBCFEE /* StatisticsProviding.swift */ = {isa = PBXFileReference; lastKnownFileType = sourcecode.swift; path = StatisticsProviding.swift; sourceTree = "<group>"; };
		354E305824EFF26E00526C9F /* Country.swift */ = {isa = PBXFileReference; lastKnownFileType = sourcecode.swift; path = Country.swift; sourceTree = "<group>"; };
		356FBF48255EC27A00959346 /* CacheAppConfigMockTests.swift */ = {isa = PBXFileReference; lastKnownFileType = sourcecode.swift; path = CacheAppConfigMockTests.swift; sourceTree = "<group>"; };
		357B1857255A7F5C00584548 /* AppConfig+CacheInvalidation.swift */ = {isa = PBXFileReference; lastKnownFileType = sourcecode.swift; path = "AppConfig+CacheInvalidation.swift"; sourceTree = "<group>"; };
		3598D99924FE280700483F1F /* CountryTests.swift */ = {isa = PBXFileReference; lastKnownFileType = sourcecode.swift; path = CountryTests.swift; sourceTree = "<group>"; };
		35A7F080250A7CF8005E6C33 /* KeychainHelperTests.swift */ = {isa = PBXFileReference; lastKnownFileType = sourcecode.swift; path = KeychainHelperTests.swift; sourceTree = "<group>"; };
		35AA4AF3259B40FC00D32306 /* CryptoFallbackTests.swift */ = {isa = PBXFileReference; lastKnownFileType = sourcecode.swift; path = CryptoFallbackTests.swift; sourceTree = "<group>"; };
		35B2FAA925B9CE8F009ABC8E /* main.swift */ = {isa = PBXFileReference; lastKnownFileType = sourcecode.swift; path = main.swift; sourceTree = "<group>"; };
		35B2FAB925B9D3F3009ABC8E /* ENATaskExecutionDelegate.swift */ = {isa = PBXFileReference; lastKnownFileType = sourcecode.swift; path = ENATaskExecutionDelegate.swift; sourceTree = "<group>"; };
		35BE8597251CE495005C2FD0 /* CachingHTTPClient.swift */ = {isa = PBXFileReference; lastKnownFileType = sourcecode.swift; path = CachingHTTPClient.swift; sourceTree = "<group>"; };
		35C701EB2556BCB9008AEA91 /* Migration1To2.swift */ = {isa = PBXFileReference; lastKnownFileType = sourcecode.swift; path = Migration1To2.swift; sourceTree = "<group>"; };
		35C701F32556C016008AEA91 /* Migration1To2Tests.swift */ = {isa = PBXFileReference; lastKnownFileType = sourcecode.swift; path = Migration1To2Tests.swift; sourceTree = "<group>"; };
		35D16DDC2567FB980069AD1B /* DynamicLegalCell.swift */ = {isa = PBXFileReference; lastKnownFileType = sourcecode.swift; path = DynamicLegalCell.swift; sourceTree = "<group>"; };
		35D16DDD2567FB980069AD1B /* DynamicLegalCell.xib */ = {isa = PBXFileReference; lastKnownFileType = file.xib; path = DynamicLegalCell.xib; sourceTree = "<group>"; };
		35E1219E25B19D8C0098D754 /* sample_stats.bin */ = {isa = PBXFileReference; lastKnownFileType = archive.macbinary; path = sample_stats.bin; sourceTree = "<group>"; };
		35E1219F25B19D8C0098D754 /* sample_stats.sha256 */ = {isa = PBXFileReference; fileEncoding = 4; lastKnownFileType = text; path = sample_stats.sha256; sourceTree = "<group>"; };
		35E121A825B1CFB00098D754 /* StatisticsProvider.swift */ = {isa = PBXFileReference; lastKnownFileType = sourcecode.swift; path = StatisticsProvider.swift; sourceTree = "<group>"; };
		35E121B825B23D060098D754 /* StatisticsMetadata.swift */ = {isa = PBXFileReference; lastKnownFileType = sourcecode.swift; path = StatisticsMetadata.swift; sourceTree = "<group>"; };
		35E121D725B273280098D754 /* card_header.pb.swift */ = {isa = PBXFileReference; fileEncoding = 4; lastKnownFileType = sourcecode.swift; path = card_header.pb.swift; sourceTree = "<group>"; };
		35E121D825B273280098D754 /* statistics.pb.swift */ = {isa = PBXFileReference; fileEncoding = 4; lastKnownFileType = sourcecode.swift; path = statistics.pb.swift; sourceTree = "<group>"; };
		35E121D925B273280098D754 /* key_figure_card.pb.swift */ = {isa = PBXFileReference; fileEncoding = 4; lastKnownFileType = sourcecode.swift; path = key_figure_card.pb.swift; sourceTree = "<group>"; };
		35EA6159258BC8E30062B50A /* CryptoKitFallbacks.swift */ = {isa = PBXFileReference; lastKnownFileType = sourcecode.swift; path = CryptoKitFallbacks.swift; sourceTree = "<group>"; };
		35EA684125553AE300335F73 /* DownloadedPackagesSQLLiteStoreV2.swift */ = {isa = PBXFileReference; lastKnownFileType = sourcecode.swift; path = DownloadedPackagesSQLLiteStoreV2.swift; sourceTree = "<group>"; };
		35EA684925553B5C00335F73 /* DownloadedPackagesStoreV2.swift */ = {isa = PBXFileReference; lastKnownFileType = sourcecode.swift; path = DownloadedPackagesStoreV2.swift; sourceTree = "<group>"; };
		35EA68512555488600335F73 /* SQLiteError.swift */ = {isa = PBXFileReference; lastKnownFileType = sourcecode.swift; path = SQLiteError.swift; sourceTree = "<group>"; };
		4026C2DB24852B7600926FB4 /* AppInformationViewController+LegalModel.swift */ = {isa = PBXFileReference; lastKnownFileType = sourcecode.swift; path = "AppInformationViewController+LegalModel.swift"; sourceTree = "<group>"; };
		4026C2E324854C8D00926FB4 /* AppInformationLegalCell.swift */ = {isa = PBXFileReference; lastKnownFileType = sourcecode.swift; path = AppInformationLegalCell.swift; sourceTree = "<group>"; };
		503DB1A6255D822E00576E57 /* ExposureSubmissionIntroViewController.swift */ = {isa = PBXFileReference; lastKnownFileType = sourcecode.swift; path = ExposureSubmissionIntroViewController.swift; sourceTree = "<group>"; };
		503DB1AB255D826900576E57 /* ExposureSubmissionIntroViewModel.swift */ = {isa = PBXFileReference; lastKnownFileType = sourcecode.swift; path = ExposureSubmissionIntroViewModel.swift; sourceTree = "<group>"; };
		505F2E512587738900697CC2 /* AccessibilityLabels.swift */ = {isa = PBXFileReference; lastKnownFileType = sourcecode.swift; path = AccessibilityLabels.swift; sourceTree = "<group>"; };
		509C69FD25B5D920000F2A4C /* ENAUITests-Statistics.swift */ = {isa = PBXFileReference; lastKnownFileType = sourcecode.swift; path = "ENAUITests-Statistics.swift"; sourceTree = "<group>"; };
		50B1D6E62551621C00684C3C /* DayKeyPackageDownloadTests.swift */ = {isa = PBXFileReference; lastKnownFileType = sourcecode.swift; path = DayKeyPackageDownloadTests.swift; sourceTree = "<group>"; };
		50BD2E6124FE1E8700932566 /* AppInformationModel.swift */ = {isa = PBXFileReference; lastKnownFileType = sourcecode.swift; path = AppInformationModel.swift; sourceTree = "<group>"; };
		50BD2E6324FE232E00932566 /* AppInformationImprintViewModel.swift */ = {isa = PBXFileReference; lastKnownFileType = sourcecode.swift; path = AppInformationImprintViewModel.swift; sourceTree = "<group>"; };
		50BD2E6F24FE26F300932566 /* AppInformationImprintTest.swift */ = {isa = PBXFileReference; fileEncoding = 4; lastKnownFileType = sourcecode.swift; path = AppInformationImprintTest.swift; sourceTree = "<group>"; };
		50C5203F25ADACBB008DF2F4 /* HomeShownPositiveTestResultCellModelTest.swift */ = {isa = PBXFileReference; lastKnownFileType = sourcecode.swift; path = HomeShownPositiveTestResultCellModelTest.swift; sourceTree = "<group>"; };
		50C5C1B425891CC800C4817A /* DynamicLegalExtendedCell.xib */ = {isa = PBXFileReference; lastKnownFileType = file.xib; path = DynamicLegalExtendedCell.xib; sourceTree = "<group>"; };
		50C5C1B9258920AD00C4817A /* DynamicLegalExtendedCell.swift */ = {isa = PBXFileReference; lastKnownFileType = sourcecode.swift; path = DynamicLegalExtendedCell.swift; sourceTree = "<group>"; };
		50DC527824FEB2AE00F6D8EB /* AppInformationDynamicCell.swift */ = {isa = PBXFileReference; lastKnownFileType = sourcecode.swift; path = AppInformationDynamicCell.swift; sourceTree = "<group>"; };
		50DC527A24FEB5CA00F6D8EB /* AppInformationModelTest.swift */ = {isa = PBXFileReference; lastKnownFileType = sourcecode.swift; path = AppInformationModelTest.swift; sourceTree = "<group>"; };
		50E3BE59250127DF0033E2C7 /* AppInformationDynamicAction.swift */ = {isa = PBXFileReference; lastKnownFileType = sourcecode.swift; path = AppInformationDynamicAction.swift; sourceTree = "<group>"; };
		50F9130C253F1D7800DFE683 /* OnboardingPageType.swift */ = {isa = PBXFileReference; lastKnownFileType = sourcecode.swift; path = OnboardingPageType.swift; sourceTree = "<group>"; };
		514C0A09247AEEE200F235F6 /* en */ = {isa = PBXFileReference; lastKnownFileType = text.plist.stringsdict; name = en; path = en.lproj/Localizable.stringsdict; sourceTree = "<group>"; };
		514E81332461B97700636861 /* ExposureManager.swift */ = {isa = PBXFileReference; fileEncoding = 4; lastKnownFileType = sourcecode.swift; path = ExposureManager.swift; sourceTree = "<group>"; };
		514EE998246D4C2E00DE4884 /* UITableViewCell+Identifier.swift */ = {isa = PBXFileReference; lastKnownFileType = sourcecode.swift; path = "UITableViewCell+Identifier.swift"; sourceTree = "<group>"; };
		514EE99A246D4C4C00DE4884 /* UITableView+Dequeue.swift */ = {isa = PBXFileReference; lastKnownFileType = sourcecode.swift; path = "UITableView+Dequeue.swift"; sourceTree = "<group>"; };
		516E430124B89AED0008CC30 /* RootCoordinatorTests.swift */ = {isa = PBXFileReference; lastKnownFileType = sourcecode.swift; path = RootCoordinatorTests.swift; sourceTree = "<group>"; };
		51895EDB245E16CD0085DA38 /* ENAColor.swift */ = {isa = PBXFileReference; lastKnownFileType = sourcecode.swift; path = ENAColor.swift; sourceTree = "<group>"; };
		518A69FA24687D5800444E66 /* RiskLevel.swift */ = {isa = PBXFileReference; lastKnownFileType = sourcecode.swift; path = RiskLevel.swift; sourceTree = "<group>"; };
		51C737BC245B349700286105 /* OnboardingInfoViewController.swift */ = {isa = PBXFileReference; lastKnownFileType = sourcecode.swift; path = OnboardingInfoViewController.swift; sourceTree = "<group>"; };
		51C737BE245B3B5D00286105 /* OnboardingInfo.swift */ = {isa = PBXFileReference; lastKnownFileType = sourcecode.swift; path = OnboardingInfo.swift; sourceTree = "<group>"; };
		51D420B624583B7200AD70CA /* NSObject+Identifier.swift */ = {isa = PBXFileReference; lastKnownFileType = sourcecode.swift; path = "NSObject+Identifier.swift"; sourceTree = "<group>"; };
		51D420C324583E3300AD70CA /* SettingsViewController.swift */ = {isa = PBXFileReference; fileEncoding = 4; lastKnownFileType = sourcecode.swift; lineEnding = 0; path = SettingsViewController.swift; sourceTree = "<group>"; };
		51D420D324586DCA00AD70CA /* NotificationName.swift */ = {isa = PBXFileReference; lastKnownFileType = sourcecode.swift; path = NotificationName.swift; sourceTree = "<group>"; };
		5222AA67255ECFE100F338C7 /* ExposureSubmissionTestResultConsentViewController.swift */ = {isa = PBXFileReference; lastKnownFileType = sourcecode.swift; path = ExposureSubmissionTestResultConsentViewController.swift; sourceTree = "<group>"; };
		5222AA6F255ED8E000F338C7 /* ExposureSubmissionTestResultConsentViewModel.swift */ = {isa = PBXFileReference; lastKnownFileType = sourcecode.swift; path = ExposureSubmissionTestResultConsentViewModel.swift; sourceTree = "<group>"; };
		523D5E74256FDFE900EF67EA /* ExposureSubmissionThankYouViewController.swift */ = {isa = PBXFileReference; lastKnownFileType = sourcecode.swift; path = ExposureSubmissionThankYouViewController.swift; sourceTree = "<group>"; };
		523D5E79256FE04000EF67EA /* ExposureSubmissionThankYouViewModel.swift */ = {isa = PBXFileReference; lastKnownFileType = sourcecode.swift; path = ExposureSubmissionThankYouViewModel.swift; sourceTree = "<group>"; };
		524C4291256587B900EBC3B0 /* ExposureSubmissionTestResultConsentViewModelTests.swift */ = {isa = PBXFileReference; lastKnownFileType = sourcecode.swift; path = ExposureSubmissionTestResultConsentViewModelTests.swift; sourceTree = "<group>"; };
		5270E9B7256D20A900B08606 /* NSTextAttachment+ImageHeight.swift */ = {isa = PBXFileReference; lastKnownFileType = sourcecode.swift; path = "NSTextAttachment+ImageHeight.swift"; sourceTree = "<group>"; };
		52CAAC002562B82E00239DCB /* DynamicTableViewConsentCell.swift */ = {isa = PBXFileReference; lastKnownFileType = sourcecode.swift; path = DynamicTableViewConsentCell.swift; sourceTree = "<group>"; };
		710021DB248E44A6001F0B63 /* ENAFont.swift */ = {isa = PBXFileReference; lastKnownFileType = sourcecode.swift; path = ENAFont.swift; sourceTree = "<group>"; };
		710021DD248EAF16001F0B63 /* ExposureSubmissionImageCardCell.xib */ = {isa = PBXFileReference; lastKnownFileType = file.xib; path = ExposureSubmissionImageCardCell.xib; sourceTree = "<group>"; };
		710021DF248EAF9A001F0B63 /* ExposureSubmissionImageCardCell.swift */ = {isa = PBXFileReference; lastKnownFileType = sourcecode.swift; path = ExposureSubmissionImageCardCell.swift; sourceTree = "<group>"; };
		710224ED2490E2FC000C5DEF /* ExposureSubmissionStepCell.xib */ = {isa = PBXFileReference; lastKnownFileType = file.xib; path = ExposureSubmissionStepCell.xib; sourceTree = "<group>"; };
		710224F32490E7A3000C5DEF /* ExposureSubmissionStepCell.swift */ = {isa = PBXFileReference; lastKnownFileType = sourcecode.swift; path = ExposureSubmissionStepCell.swift; sourceTree = "<group>"; };
		710224F524910661000C5DEF /* ExposureSubmissionDynamicCell.swift */ = {isa = PBXFileReference; lastKnownFileType = sourcecode.swift; path = ExposureSubmissionDynamicCell.swift; sourceTree = "<group>"; };
		710ABB1E2475115500948792 /* UITableViewController+Enum.swift */ = {isa = PBXFileReference; lastKnownFileType = sourcecode.swift; path = "UITableViewController+Enum.swift"; sourceTree = "<group>"; };
		710ABB22247513E300948792 /* DynamicTypeTableViewCell.swift */ = {isa = PBXFileReference; lastKnownFileType = sourcecode.swift; path = DynamicTypeTableViewCell.swift; sourceTree = "<group>"; };
		710ABB26247533FA00948792 /* DynamicTableViewController.swift */ = {isa = PBXFileReference; lastKnownFileType = sourcecode.swift; path = DynamicTableViewController.swift; sourceTree = "<group>"; };
		710ABB282475353900948792 /* DynamicTableViewModel.swift */ = {isa = PBXFileReference; lastKnownFileType = sourcecode.swift; path = DynamicTableViewModel.swift; sourceTree = "<group>"; };
		71176E2D24891C02004B0C9F /* ENAColorTests.swift */ = {isa = PBXFileReference; lastKnownFileType = sourcecode.swift; path = ENAColorTests.swift; sourceTree = "<group>"; };
		71176E31248957C3004B0C9F /* AppNavigationController.swift */ = {isa = PBXFileReference; lastKnownFileType = sourcecode.swift; path = AppNavigationController.swift; sourceTree = "<group>"; };
		711EFCC62492EE31005FEF21 /* ENAFooterView.swift */ = {isa = PBXFileReference; lastKnownFileType = sourcecode.swift; path = ENAFooterView.swift; sourceTree = "<group>"; };
		711EFCC824935C79005FEF21 /* ExposureSubmissionTestResultHeaderView.xib */ = {isa = PBXFileReference; lastKnownFileType = file.xib; path = ExposureSubmissionTestResultHeaderView.xib; sourceTree = "<group>"; };
		71330E40248109F600EB10F6 /* DynamicTableViewSection.swift */ = {isa = PBXFileReference; lastKnownFileType = sourcecode.swift; path = DynamicTableViewSection.swift; sourceTree = "<group>"; };
		71330E42248109FD00EB10F6 /* DynamicTableViewCell.swift */ = {isa = PBXFileReference; lastKnownFileType = sourcecode.swift; path = DynamicTableViewCell.swift; sourceTree = "<group>"; };
		71330E4424810A0500EB10F6 /* DynamicTableViewHeader.swift */ = {isa = PBXFileReference; lastKnownFileType = sourcecode.swift; path = DynamicTableViewHeader.swift; sourceTree = "<group>"; };
		71330E4624810A0C00EB10F6 /* DynamicTableViewFooter.swift */ = {isa = PBXFileReference; lastKnownFileType = sourcecode.swift; path = DynamicTableViewFooter.swift; sourceTree = "<group>"; };
		71330E4824810A5A00EB10F6 /* DynamicTableViewAction.swift */ = {isa = PBXFileReference; lastKnownFileType = sourcecode.swift; path = DynamicTableViewAction.swift; sourceTree = "<group>"; };
		713EA25A247818B000AB7EE8 /* DynamicTypeButton.swift */ = {isa = PBXFileReference; lastKnownFileType = sourcecode.swift; path = DynamicTypeButton.swift; sourceTree = "<group>"; };
		713EA25C24798A7000AB7EE8 /* ExposureDetectionRoundedView.swift */ = {isa = PBXFileReference; lastKnownFileType = sourcecode.swift; path = ExposureDetectionRoundedView.swift; sourceTree = "<group>"; };
		713EA25E24798A9100AB7EE8 /* ExposureDetectionRiskCell.swift */ = {isa = PBXFileReference; lastKnownFileType = sourcecode.swift; path = ExposureDetectionRiskCell.swift; sourceTree = "<group>"; };
		713EA26024798AD100AB7EE8 /* ExposureDetectionHotlineCell.swift */ = {isa = PBXFileReference; lastKnownFileType = sourcecode.swift; path = ExposureDetectionHotlineCell.swift; sourceTree = "<group>"; };
		713EA26224798F8500AB7EE8 /* ExposureDetectionHeaderCell.swift */ = {isa = PBXFileReference; lastKnownFileType = sourcecode.swift; path = ExposureDetectionHeaderCell.swift; sourceTree = "<group>"; };
		714194E9247A65C60072A090 /* DynamicTableViewHeaderSeparatorView.swift */ = {isa = PBXFileReference; lastKnownFileType = sourcecode.swift; path = DynamicTableViewHeaderSeparatorView.swift; sourceTree = "<group>"; };
		7154EB49247D21E200A467FF /* ExposureDetectionLongGuideCell.swift */ = {isa = PBXFileReference; lastKnownFileType = sourcecode.swift; path = ExposureDetectionLongGuideCell.swift; sourceTree = "<group>"; };
		7154EB4B247E862100A467FF /* ExposureDetectionLoadingCell.swift */ = {isa = PBXFileReference; lastKnownFileType = sourcecode.swift; path = ExposureDetectionLoadingCell.swift; sourceTree = "<group>"; };
		717D21E8248C022E00D9717E /* DynamicTableViewHtmlCell.swift */ = {isa = PBXFileReference; lastKnownFileType = sourcecode.swift; path = DynamicTableViewHtmlCell.swift; sourceTree = "<group>"; };
		717D21EA248C072300D9717E /* en */ = {isa = PBXFileReference; lastKnownFileType = text.html; name = en; path = "en.lproj/privacy-policy.html"; sourceTree = "<group>"; };
		71AFBD922464251000F91006 /* .swiftlint.yml */ = {isa = PBXFileReference; lastKnownFileType = text.yaml; path = .swiftlint.yml; sourceTree = "<group>"; };
		71B8044424828A6C00D53506 /* .swiftformat */ = {isa = PBXFileReference; lastKnownFileType = text; path = .swiftformat; sourceTree = "<group>"; };
		71B804462484CC0800D53506 /* ENALabel.swift */ = {isa = PBXFileReference; lastKnownFileType = sourcecode.swift; path = ENALabel.swift; sourceTree = "<group>"; };
		71B804482484D37300D53506 /* RiskLegendViewController.swift */ = {isa = PBXFileReference; lastKnownFileType = sourcecode.swift; path = RiskLegendViewController.swift; sourceTree = "<group>"; };
		71B8044E248526B600D53506 /* DynamicTableViewSpaceCell.swift */ = {isa = PBXFileReference; lastKnownFileType = sourcecode.swift; path = DynamicTableViewSpaceCell.swift; sourceTree = "<group>"; };
		71C0BEDC2498DD07009A17A0 /* ENANavigationFooterView.swift */ = {isa = PBXFileReference; lastKnownFileType = sourcecode.swift; path = ENANavigationFooterView.swift; sourceTree = "<group>"; };
		71CAB9D1248AACAD00F516A5 /* PixelPerfectLayoutConstraint.swift */ = {isa = PBXFileReference; lastKnownFileType = sourcecode.swift; path = PixelPerfectLayoutConstraint.swift; sourceTree = "<group>"; };
		71CC3E9C246D5D8000217F2C /* AppInformationViewController+DynamicTableViewModel.swift */ = {isa = PBXFileReference; lastKnownFileType = sourcecode.swift; path = "AppInformationViewController+DynamicTableViewModel.swift"; sourceTree = "<group>"; };
		71CC3E9E246D6B6800217F2C /* AppInformationDetailViewController.swift */ = {isa = PBXFileReference; lastKnownFileType = sourcecode.swift; path = AppInformationDetailViewController.swift; sourceTree = "<group>"; };
		71CC3EA0246D6BBF00217F2C /* DynamicTypeLabel.swift */ = {isa = PBXFileReference; lastKnownFileType = sourcecode.swift; path = DynamicTypeLabel.swift; sourceTree = "<group>"; };
		71CC3EA2246D6C4000217F2C /* UIFont+DynamicType.swift */ = {isa = PBXFileReference; lastKnownFileType = sourcecode.swift; path = "UIFont+DynamicType.swift"; sourceTree = "<group>"; };
		71D3C1992494EFAC00DBABA8 /* ENANavigationControllerWithFooter.swift */ = {isa = PBXFileReference; lastKnownFileType = sourcecode.swift; path = ENANavigationControllerWithFooter.swift; sourceTree = "<group>"; };
		71EF33D82497F3E8007B7E1B /* ENANavigationControllerWithFooterChild.swift */ = {isa = PBXFileReference; lastKnownFileType = sourcecode.swift; path = ENANavigationControllerWithFooterChild.swift; sourceTree = "<group>"; };
		71EF33DA2497F419007B7E1B /* ENANavigationFooterItem.swift */ = {isa = PBXFileReference; lastKnownFileType = sourcecode.swift; path = ENANavigationFooterItem.swift; sourceTree = "<group>"; };
		71F2E57A2487AEFC00694F1A /* ena-colors.xcassets */ = {isa = PBXFileReference; lastKnownFileType = folder.assetcatalog; path = "ena-colors.xcassets"; sourceTree = "<group>"; };
		71F5418B248BEDBE006DB793 /* de */ = {isa = PBXFileReference; lastKnownFileType = text.html; name = de; path = "de.lproj/privacy-policy.html"; sourceTree = "<group>"; };
		71F54190248BF677006DB793 /* HtmlTextView.swift */ = {isa = PBXFileReference; lastKnownFileType = sourcecode.swift; path = HtmlTextView.swift; sourceTree = "<group>"; };
		71FD8861246EB27F00E804D0 /* ExposureDetectionViewController.swift */ = {isa = PBXFileReference; lastKnownFileType = sourcecode.swift; path = ExposureDetectionViewController.swift; sourceTree = "<group>"; };
		71FE1C68247A8FE100851FEB /* DynamicTableViewHeaderFooterView.swift */ = {isa = PBXFileReference; lastKnownFileType = sourcecode.swift; path = DynamicTableViewHeaderFooterView.swift; sourceTree = "<group>"; };
		71FE1C70247AA7B700851FEB /* DynamicTableViewHeaderImageView.swift */ = {isa = PBXFileReference; fileEncoding = 4; lastKnownFileType = sourcecode.swift; path = DynamicTableViewHeaderImageView.swift; sourceTree = "<group>"; };
		71FE1C74247AC2B500851FEB /* ExposureSubmissionQRScannerViewController.swift */ = {isa = PBXFileReference; fileEncoding = 4; lastKnownFileType = sourcecode.swift; path = ExposureSubmissionQRScannerViewController.swift; sourceTree = "<group>"; };
		71FE1C78247AC2B500851FEB /* ExposureSubmissionTestResultViewController.swift */ = {isa = PBXFileReference; fileEncoding = 4; lastKnownFileType = sourcecode.swift; path = ExposureSubmissionTestResultViewController.swift; sourceTree = "<group>"; };
		71FE1C79247AC2B500851FEB /* ExposureSubmissionNavigationController.swift */ = {isa = PBXFileReference; fileEncoding = 4; lastKnownFileType = sourcecode.swift; path = ExposureSubmissionNavigationController.swift; sourceTree = "<group>"; };
		71FE1C84247AC33D00851FEB /* ExposureSubmissionTestResultHeaderView.swift */ = {isa = PBXFileReference; fileEncoding = 4; lastKnownFileType = sourcecode.swift; path = ExposureSubmissionTestResultHeaderView.swift; sourceTree = "<group>"; };
		71FE1C8A247AC79D00851FEB /* DynamicTableViewIconCell.swift */ = {isa = PBXFileReference; fileEncoding = 4; lastKnownFileType = sourcecode.swift; path = DynamicTableViewIconCell.swift; sourceTree = "<group>"; };
		85142500245DA0B3009D2791 /* UIViewController+Alert.swift */ = {isa = PBXFileReference; lastKnownFileType = sourcecode.swift; path = "UIViewController+Alert.swift"; sourceTree = "<group>"; };
		8539874E2467094E00D28B62 /* AppIcon.xcassets */ = {isa = PBXFileReference; lastKnownFileType = folder.assetcatalog; path = AppIcon.xcassets; sourceTree = "<group>"; };
		853D987924694A8700490DBA /* ENAButton.swift */ = {isa = PBXFileReference; lastKnownFileType = sourcecode.swift; path = ENAButton.swift; sourceTree = "<group>"; };
		853D98842469DC8100490DBA /* ExposureNotificationSettingViewController.swift */ = {isa = PBXFileReference; fileEncoding = 4; lastKnownFileType = sourcecode.swift; lineEnding = 0; path = ExposureNotificationSettingViewController.swift; sourceTree = "<group>"; };
		85790F2E245C6B72003D47E1 /* ENA.entitlements */ = {isa = PBXFileReference; fileEncoding = 4; lastKnownFileType = text.plist.entitlements; path = ENA.entitlements; sourceTree = "<group>"; };
		858F6F6D245A103C009FFD33 /* ExposureNotification.framework */ = {isa = PBXFileReference; lastKnownFileType = wrapper.framework; name = ExposureNotification.framework; path = System/Library/Frameworks/ExposureNotification.framework; sourceTree = SDKROOT; };
		8595BF5E246032D90056EA27 /* ENASwitch.swift */ = {isa = PBXFileReference; lastKnownFileType = sourcecode.swift; path = ENASwitch.swift; sourceTree = "<group>"; };
		859DD511248549790073D59F /* MockDiagnosisKeysRetrieval.swift */ = {isa = PBXFileReference; lastKnownFileType = sourcecode.swift; path = MockDiagnosisKeysRetrieval.swift; sourceTree = "<group>"; };
		85D7593B2457048F008175F0 /* ENA.app */ = {isa = PBXFileReference; explicitFileType = wrapper.application; includeInIndex = 0; path = ENA.app; sourceTree = BUILT_PRODUCTS_DIR; };
		85D7593E2457048F008175F0 /* AppDelegate.swift */ = {isa = PBXFileReference; lastKnownFileType = sourcecode.swift; path = AppDelegate.swift; sourceTree = "<group>"; };
		85D7594A24570491008175F0 /* Assets.xcassets */ = {isa = PBXFileReference; lastKnownFileType = folder.assetcatalog; path = Assets.xcassets; sourceTree = "<group>"; };
		85D7594D24570491008175F0 /* Base */ = {isa = PBXFileReference; lastKnownFileType = file.storyboard; name = Base; path = Base.lproj/LaunchScreen.storyboard; sourceTree = "<group>"; };
		85D7594F24570491008175F0 /* Info.plist */ = {isa = PBXFileReference; lastKnownFileType = text.plist.xml; path = Info.plist; sourceTree = "<group>"; };
		85D7595424570491008175F0 /* ENATests.xctest */ = {isa = PBXFileReference; explicitFileType = wrapper.cfbundle; includeInIndex = 0; path = ENATests.xctest; sourceTree = BUILT_PRODUCTS_DIR; };
		85D7595A24570491008175F0 /* Info.plist */ = {isa = PBXFileReference; lastKnownFileType = text.plist.xml; path = Info.plist; sourceTree = "<group>"; };
		85D7595F24570491008175F0 /* ENAUITests.xctest */ = {isa = PBXFileReference; explicitFileType = wrapper.cfbundle; includeInIndex = 0; path = ENAUITests.xctest; sourceTree = BUILT_PRODUCTS_DIR; };
		85D7596324570491008175F0 /* ENAUITests.swift */ = {isa = PBXFileReference; fileEncoding = 4; lastKnownFileType = sourcecode.swift; lineEnding = 0; path = ENAUITests.swift; sourceTree = "<group>"; };
		85D7596524570491008175F0 /* Info.plist */ = {isa = PBXFileReference; lastKnownFileType = text.plist.xml; path = Info.plist; sourceTree = "<group>"; };
		85E33443247EB357006E74EC /* CircularProgressView.swift */ = {isa = PBXFileReference; lastKnownFileType = sourcecode.swift; path = CircularProgressView.swift; sourceTree = "<group>"; };
		8F27018E259B593700E48CFE /* ContactDiaryStore.swift */ = {isa = PBXFileReference; lastKnownFileType = sourcecode.swift; path = ContactDiaryStore.swift; sourceTree = "<group>"; };
		8F270193259B5BA700E48CFE /* ContactDiaryMigration1To2.swift */ = {isa = PBXFileReference; lastKnownFileType = sourcecode.swift; path = ContactDiaryMigration1To2.swift; sourceTree = "<group>"; };
		8F3D71A925A86AD300D52CCD /* HomeExposureLoggingCellModelTests.swift */ = {isa = PBXFileReference; lastKnownFileType = sourcecode.swift; path = HomeExposureLoggingCellModelTests.swift; sourceTree = "<group>"; };
		8FF3525D25ADAD06008A07BD /* HomeTestResultCellModelTests.swift */ = {isa = PBXFileReference; lastKnownFileType = sourcecode.swift; path = HomeTestResultCellModelTests.swift; sourceTree = "<group>"; };
		8FF9B2B1259B6B030080770D /* ContactDiaryStoreSchemaV2.swift */ = {isa = PBXFileReference; lastKnownFileType = sourcecode.swift; path = ContactDiaryStoreSchemaV2.swift; sourceTree = "<group>"; };
		94092540254BFE6800FE61A2 /* DMWarnOthersNotificationViewController.swift */ = {isa = PBXFileReference; lastKnownFileType = sourcecode.swift; path = DMWarnOthersNotificationViewController.swift; sourceTree = "<group>"; };
		9412FAF92523499D0086E139 /* DeltaOnboardingViewControllerTests.swift */ = {isa = PBXFileReference; lastKnownFileType = sourcecode.swift; path = DeltaOnboardingViewControllerTests.swift; sourceTree = "<group>"; };
		9417BA94252B6B5100AD4053 /* DMSQLiteErrorViewController.swift */ = {isa = PBXFileReference; lastKnownFileType = sourcecode.swift; path = DMSQLiteErrorViewController.swift; sourceTree = "<group>"; };
		941ADDAF2518C2B200E421D9 /* EuTracingTableViewCell.swift */ = {isa = PBXFileReference; lastKnownFileType = sourcecode.swift; path = EuTracingTableViewCell.swift; sourceTree = "<group>"; };
		941ADDB12518C3FB00E421D9 /* ENSettingEuTracingViewModel.swift */ = {isa = PBXFileReference; lastKnownFileType = sourcecode.swift; path = ENSettingEuTracingViewModel.swift; sourceTree = "<group>"; };
		941B689E253EFF2300DC1962 /* Int+Increment.swift */ = {isa = PBXFileReference; lastKnownFileType = sourcecode.swift; path = "Int+Increment.swift"; sourceTree = "<group>"; };
		941F5ECB2518E82100785F06 /* ENSettingEuTracingViewModelTests.swift */ = {isa = PBXFileReference; lastKnownFileType = sourcecode.swift; path = ENSettingEuTracingViewModelTests.swift; sourceTree = "<group>"; };
		94427A4F25502B8900C36BE6 /* WarnOthersNotificationsTimeInterval.swift */ = {isa = PBXFileReference; lastKnownFileType = sourcecode.swift; path = WarnOthersNotificationsTimeInterval.swift; sourceTree = "<group>"; };
		9488C3002521EE8E00504648 /* DeltaOnboardingNavigationController.swift */ = {isa = PBXFileReference; lastKnownFileType = sourcecode.swift; path = DeltaOnboardingNavigationController.swift; sourceTree = "<group>"; };
		948AFE5E2552F6F60019579A /* WarnOthersReminderTests.swift */ = {isa = PBXFileReference; lastKnownFileType = sourcecode.swift; path = WarnOthersReminderTests.swift; sourceTree = "<group>"; };
		948AFE662553DC5B0019579A /* WarnOthersRemindable.swift */ = {isa = PBXFileReference; lastKnownFileType = sourcecode.swift; path = WarnOthersRemindable.swift; sourceTree = "<group>"; };
		948AFE792554377F0019579A /* UNUserNotificationCenter+WarnOthers.swift */ = {isa = PBXFileReference; lastKnownFileType = sourcecode.swift; path = "UNUserNotificationCenter+WarnOthers.swift"; sourceTree = "<group>"; };
		948DCDC2252EFC9A00CDE020 /* ENAUITests_05_ExposureLogging.swift */ = {isa = PBXFileReference; lastKnownFileType = sourcecode.swift; path = ENAUITests_05_ExposureLogging.swift; sourceTree = "<group>"; };
		94ABF76A25B9676F004AB56F /* DeltaOnboardingNewVersionFeaturesControllerTests.swift */ = {isa = PBXFileReference; lastKnownFileType = sourcecode.swift; path = DeltaOnboardingNewVersionFeaturesControllerTests.swift; sourceTree = "<group>"; };
		94B255A52551B7C800649B4C /* WarnOthersReminder.swift */ = {isa = PBXFileReference; lastKnownFileType = sourcecode.swift; path = WarnOthersReminder.swift; sourceTree = "<group>"; };
		94C24B3E25304B4400F8C004 /* ENAUITestsDeltaOnboarding.swift */ = {isa = PBXFileReference; lastKnownFileType = sourcecode.swift; path = ENAUITestsDeltaOnboarding.swift; sourceTree = "<group>"; };
		94EAF86B25B6C84800BE1F40 /* DeltaOnboardingNewVersionFeaturesViewModel.swift */ = {isa = PBXFileReference; lastKnownFileType = sourcecode.swift; path = DeltaOnboardingNewVersionFeaturesViewModel.swift; sourceTree = "<group>"; };
		94EAF86C25B6C84800BE1F40 /* DeltaOnboardingNewVersionFeatures.swift */ = {isa = PBXFileReference; lastKnownFileType = sourcecode.swift; path = DeltaOnboardingNewVersionFeatures.swift; sourceTree = "<group>"; };
		94EAF86D25B6C84900BE1F40 /* DeltaOnboardingNewVersionFeaturesViewController.swift */ = {isa = PBXFileReference; lastKnownFileType = sourcecode.swift; path = DeltaOnboardingNewVersionFeaturesViewController.swift; sourceTree = "<group>"; };
		94EAF89B25B8162200BE1F40 /* NewVersionFeature.swift */ = {isa = PBXFileReference; lastKnownFileType = sourcecode.swift; path = NewVersionFeature.swift; sourceTree = "<group>"; };
		94F594612521CBF50077681B /* DeltaOnboardingV15ViewModel.swift */ = {isa = PBXFileReference; lastKnownFileType = sourcecode.swift; path = DeltaOnboardingV15ViewModel.swift; sourceTree = "<group>"; };
		A124E648249BF4EB00E95F72 /* ExposureDetectionExecutorTests.swift */ = {isa = PBXFileReference; lastKnownFileType = sourcecode.swift; path = ExposureDetectionExecutorTests.swift; sourceTree = "<group>"; };
		A124E64B249C4C9000E95F72 /* SAPDownloadedPackagesStore+Helpers.swift */ = {isa = PBXFileReference; lastKnownFileType = sourcecode.swift; path = "SAPDownloadedPackagesStore+Helpers.swift"; sourceTree = "<group>"; };
		A128F058248B459F00EC7F6C /* PublicKeyStore.swift */ = {isa = PBXFileReference; lastKnownFileType = sourcecode.swift; path = PublicKeyStore.swift; sourceTree = "<group>"; };
		A14BDEBF24A1AD660063E4EC /* MockExposureDetector.swift */ = {isa = PBXFileReference; lastKnownFileType = sourcecode.swift; path = MockExposureDetector.swift; sourceTree = "<group>"; };
		A1654EFD24B41FEF00C0E115 /* DynamicCellTests.swift */ = {isa = PBXFileReference; lastKnownFileType = sourcecode.swift; path = DynamicCellTests.swift; sourceTree = "<group>"; };
		A1654F0024B43E7F00C0E115 /* DynamicTableViewTextViewCellTests.swift */ = {isa = PBXFileReference; lastKnownFileType = sourcecode.swift; path = DynamicTableViewTextViewCellTests.swift; sourceTree = "<group>"; };
		A16714AE248CA1B70031B111 /* Bundle+ReadPlist.swift */ = {isa = PBXFileReference; lastKnownFileType = sourcecode.swift; path = "Bundle+ReadPlist.swift"; sourceTree = "<group>"; };
		A173665124844F29006BE209 /* SQLiteKeyValueStoreTests.swift */ = {isa = PBXFileReference; fileEncoding = 4; lastKnownFileType = sourcecode.swift; path = SQLiteKeyValueStoreTests.swift; sourceTree = "<group>"; };
		A17366542484978A006BE209 /* OnboardingInfoViewControllerUtils.swift */ = {isa = PBXFileReference; lastKnownFileType = sourcecode.swift; path = OnboardingInfoViewControllerUtils.swift; sourceTree = "<group>"; };
		A1877CA9248F247D006FEFC0 /* SAPDownloadedPackageTests.swift */ = {isa = PBXFileReference; lastKnownFileType = sourcecode.swift; path = SAPDownloadedPackageTests.swift; sourceTree = "<group>"; };
		A1BABD0824A57B88000ED515 /* TemporaryExposureKeyMock.swift */ = {isa = PBXFileReference; fileEncoding = 4; lastKnownFileType = sourcecode.swift; path = TemporaryExposureKeyMock.swift; sourceTree = "<group>"; };
		A1BABD0A24A57BA0000ED515 /* ENTemporaryExposureKey+Processing.swift */ = {isa = PBXFileReference; fileEncoding = 4; lastKnownFileType = sourcecode.swift; path = "ENTemporaryExposureKey+Processing.swift"; sourceTree = "<group>"; };
		A1BABD0C24A57BAC000ED515 /* ENTemporaryExposureKey+ProcessingTests.swift */ = {isa = PBXFileReference; fileEncoding = 4; lastKnownFileType = sourcecode.swift; path = "ENTemporaryExposureKey+ProcessingTests.swift"; sourceTree = "<group>"; };
		A1C683F924AEC57400B90D12 /* DynamicTableViewTextViewCell.swift */ = {isa = PBXFileReference; lastKnownFileType = sourcecode.swift; path = DynamicTableViewTextViewCell.swift; sourceTree = "<group>"; };
		A1C683FB24AEC9EE00B90D12 /* DynamicTableViewTextCell.swift */ = {isa = PBXFileReference; lastKnownFileType = sourcecode.swift; path = DynamicTableViewTextCell.swift; sourceTree = "<group>"; };
		A1E41940249410AF0016E52A /* SAPDownloadedPackage+Helpers.swift */ = {isa = PBXFileReference; lastKnownFileType = sourcecode.swift; path = "SAPDownloadedPackage+Helpers.swift"; sourceTree = "<group>"; };
		A1E419442495476C0016E52A /* HTTPClient+MockNetworkStack.swift */ = {isa = PBXFileReference; lastKnownFileType = sourcecode.swift; path = "HTTPClient+MockNetworkStack.swift"; sourceTree = "<group>"; };
		A1E41947249548260016E52A /* HTTPClient+SubmitTests.swift */ = {isa = PBXFileReference; lastKnownFileType = sourcecode.swift; path = "HTTPClient+SubmitTests.swift"; sourceTree = "<group>"; };
		A1E419502495A6EA0016E52A /* HTTPClient+TANForExposureSubmitTests.swift */ = {isa = PBXFileReference; lastKnownFileType = sourcecode.swift; path = "HTTPClient+TANForExposureSubmitTests.swift"; sourceTree = "<group>"; };
		A1E419532495A7850016E52A /* HTTPClient+GetTestResultTests.swift */ = {isa = PBXFileReference; lastKnownFileType = sourcecode.swift; path = "HTTPClient+GetTestResultTests.swift"; sourceTree = "<group>"; };
		A1E419562495A8F50016E52A /* HTTPClient+RegistrationTokenTests.swift */ = {isa = PBXFileReference; lastKnownFileType = sourcecode.swift; path = "HTTPClient+RegistrationTokenTests.swift"; sourceTree = "<group>"; };
		A1E4195B249818020016E52A /* RiskTests.swift */ = {isa = PBXFileReference; lastKnownFileType = sourcecode.swift; path = RiskTests.swift; sourceTree = "<group>"; };
		A1E4195E249824340016E52A /* String+TodayTests.swift */ = {isa = PBXFileReference; lastKnownFileType = sourcecode.swift; path = "String+TodayTests.swift"; sourceTree = "<group>"; };
		A3284256248E7431006B1F09 /* MockExposureSubmissionService.swift */ = {isa = PBXFileReference; lastKnownFileType = sourcecode.swift; path = MockExposureSubmissionService.swift; sourceTree = "<group>"; };
		A328425B248E82B5006B1F09 /* ExposureSubmissionTestResultViewControllerTests.swift */ = {isa = PBXFileReference; lastKnownFileType = sourcecode.swift; path = ExposureSubmissionTestResultViewControllerTests.swift; sourceTree = "<group>"; };
		A32842602490E2AC006B1F09 /* ExposureSubmissionWarnOthersViewControllerTests.swift */ = {isa = PBXFileReference; lastKnownFileType = sourcecode.swift; path = ExposureSubmissionWarnOthersViewControllerTests.swift; sourceTree = "<group>"; };
		A32842642491136E006B1F09 /* ExposureSubmissionUITests.swift */ = {isa = PBXFileReference; lastKnownFileType = sourcecode.swift; path = ExposureSubmissionUITests.swift; sourceTree = "<group>"; };
		A32842662492359E006B1F09 /* MockExposureSubmissionNavigationControllerChild.swift */ = {isa = PBXFileReference; lastKnownFileType = sourcecode.swift; path = MockExposureSubmissionNavigationControllerChild.swift; sourceTree = "<group>"; };
		A32C046424D96348005BEA61 /* HTTPClient+PlausibeDeniabilityTests.swift */ = {isa = PBXFileReference; lastKnownFileType = sourcecode.swift; path = "HTTPClient+PlausibeDeniabilityTests.swift"; sourceTree = "<group>"; };
		A3552CC324DD6E16008C91BE /* PlausibleDeniabilityService.swift */ = {isa = PBXFileReference; lastKnownFileType = sourcecode.swift; path = PlausibleDeniabilityService.swift; sourceTree = "<group>"; };
		A36FACC324C5EA1500DED947 /* ExposureDetectionViewControllerTests.swift */ = {isa = PBXFileReference; lastKnownFileType = sourcecode.swift; path = ExposureDetectionViewControllerTests.swift; sourceTree = "<group>"; };
		A372DA3A24BDA075003248BB /* ExposureSubmissionCoordinator.swift */ = {isa = PBXFileReference; lastKnownFileType = sourcecode.swift; path = ExposureSubmissionCoordinator.swift; sourceTree = "<group>"; };
		A372DA3C24BE01D9003248BB /* MockExposureSubmissionCoordinator.swift */ = {isa = PBXFileReference; lastKnownFileType = sourcecode.swift; path = MockExposureSubmissionCoordinator.swift; sourceTree = "<group>"; };
		A372DA3E24BEF773003248BB /* ExposureSubmissionCoordinatorTests.swift */ = {isa = PBXFileReference; lastKnownFileType = sourcecode.swift; path = ExposureSubmissionCoordinatorTests.swift; sourceTree = "<group>"; };
		A372DA4024BF33F9003248BB /* MockExposureSubmissionCoordinatorDelegate.swift */ = {isa = PBXFileReference; lastKnownFileType = sourcecode.swift; path = MockExposureSubmissionCoordinatorDelegate.swift; sourceTree = "<group>"; };
		A3C4F95F24812CD20047F23E /* ExposureSubmissionWarnOthersViewController.swift */ = {isa = PBXFileReference; lastKnownFileType = sourcecode.swift; path = ExposureSubmissionWarnOthersViewController.swift; sourceTree = "<group>"; };
		A3E851B124ADD09900402485 /* CountdownTimer.swift */ = {isa = PBXFileReference; lastKnownFileType = sourcecode.swift; path = CountdownTimer.swift; sourceTree = "<group>"; };
		A3E851B424ADDAC000402485 /* CountdownTimerTests.swift */ = {isa = PBXFileReference; lastKnownFileType = sourcecode.swift; path = CountdownTimerTests.swift; sourceTree = "<group>"; };
		A3EE6E59249BB7AF00C64B61 /* ExposureSubmissionServiceFactory.swift */ = {isa = PBXFileReference; lastKnownFileType = sourcecode.swift; path = ExposureSubmissionServiceFactory.swift; sourceTree = "<group>"; };
		A3EE6E5B249BB97500C64B61 /* UITestingParameters.swift */ = {isa = PBXFileReference; lastKnownFileType = sourcecode.swift; path = UITestingParameters.swift; sourceTree = "<group>"; };
		A3FF84EB247BFAF00053E947 /* Hasher.swift */ = {isa = PBXFileReference; lastKnownFileType = sourcecode.swift; path = Hasher.swift; sourceTree = "<group>"; };
		AB1011572507C15000D392A2 /* TracingStatusHistory.swift */ = {isa = PBXFileReference; fileEncoding = 4; lastKnownFileType = sourcecode.swift; path = TracingStatusHistory.swift; sourceTree = "<group>"; };
		AB126872254C05A7006E9194 /* ENAFormatter.swift */ = {isa = PBXFileReference; lastKnownFileType = sourcecode.swift; path = ENAFormatter.swift; sourceTree = "<group>"; };
		AB1885D025238DAA00D39BBE /* OnboardingInfoViewControllerTests.swift */ = {isa = PBXFileReference; lastKnownFileType = sourcecode.swift; path = OnboardingInfoViewControllerTests.swift; sourceTree = "<group>"; };
		AB1886C3252DE1AE00D39BBE /* Logging.swift */ = {isa = PBXFileReference; fileEncoding = 4; lastKnownFileType = sourcecode.swift; path = Logging.swift; sourceTree = "<group>"; };
		AB1886D0252DE51E00D39BBE /* Bundle+Identifier.swift */ = {isa = PBXFileReference; lastKnownFileType = sourcecode.swift; path = "Bundle+Identifier.swift"; sourceTree = "<group>"; };
		AB1FCBCC2521FC44005930BA /* ServerEnvironmentTests.swift */ = {isa = PBXFileReference; lastKnownFileType = sourcecode.swift; path = ServerEnvironmentTests.swift; sourceTree = "<group>"; };
		AB1FCBDB2521FCD5005930BA /* TestServerEnvironments.json */ = {isa = PBXFileReference; fileEncoding = 4; lastKnownFileType = text.json; path = TestServerEnvironments.json; sourceTree = "<group>"; };
		AB3560992547167800C3F8E0 /* DeviceTimeCheck.swift */ = {isa = PBXFileReference; lastKnownFileType = sourcecode.swift; path = DeviceTimeCheck.swift; sourceTree = "<group>"; };
		AB35609F2547194C00C3F8E0 /* DeviceTimeCheckTests.swift */ = {isa = PBXFileReference; lastKnownFileType = sourcecode.swift; path = DeviceTimeCheckTests.swift; sourceTree = "<group>"; };
		AB453F5F2534B04400D8339E /* ExposureManagerTests.swift */ = {isa = PBXFileReference; fileEncoding = 4; lastKnownFileType = sourcecode.swift; path = ExposureManagerTests.swift; sourceTree = "<group>"; };
		AB5F84AC24F8F7A1000400D4 /* SerialMigrator.swift */ = {isa = PBXFileReference; lastKnownFileType = sourcecode.swift; path = SerialMigrator.swift; sourceTree = "<group>"; };
		AB5F84AF24F8F7C3000400D4 /* Migration.swift */ = {isa = PBXFileReference; lastKnownFileType = sourcecode.swift; path = Migration.swift; sourceTree = "<group>"; };
		AB5F84B124F8F7E3000400D4 /* Migration0To1.swift */ = {isa = PBXFileReference; lastKnownFileType = sourcecode.swift; path = Migration0To1.swift; sourceTree = "<group>"; };
		AB5F84B324F8FA26000400D4 /* SerialMigratorTests.swift */ = {isa = PBXFileReference; lastKnownFileType = sourcecode.swift; path = SerialMigratorTests.swift; sourceTree = "<group>"; };
		AB5F84B824F92855000400D4 /* DownloadedPackagesSQLLiteStoreV0.swift */ = {isa = PBXFileReference; fileEncoding = 4; lastKnownFileType = sourcecode.swift; path = DownloadedPackagesSQLLiteStoreV0.swift; sourceTree = "<group>"; };
		AB5F84BA24F92876000400D4 /* Migration0To1Tests.swift */ = {isa = PBXFileReference; lastKnownFileType = sourcecode.swift; path = Migration0To1Tests.swift; sourceTree = "<group>"; };
		AB5F84BC24F92E92000400D4 /* SerialMigratorFake.swift */ = {isa = PBXFileReference; lastKnownFileType = sourcecode.swift; path = SerialMigratorFake.swift; sourceTree = "<group>"; };
		AB5F84BF24FE2EB3000400D4 /* DownloadedPackagesStoreV0.swift */ = {isa = PBXFileReference; fileEncoding = 4; lastKnownFileType = sourcecode.swift; path = DownloadedPackagesStoreV0.swift; sourceTree = "<group>"; };
		AB6289CE251BA01400CF61D2 /* Bundle+Version.swift */ = {isa = PBXFileReference; lastKnownFileType = sourcecode.swift; path = "Bundle+Version.swift"; sourceTree = "<group>"; };
		AB6289D3251BA4EC00CF61D2 /* String+Compare.swift */ = {isa = PBXFileReference; fileEncoding = 4; lastKnownFileType = sourcecode.swift; path = "String+Compare.swift"; sourceTree = "<group>"; };
		AB6289D8251C833100CF61D2 /* DMDeltaOnboardingViewController.swift */ = {isa = PBXFileReference; lastKnownFileType = sourcecode.swift; path = DMDeltaOnboardingViewController.swift; sourceTree = "<group>"; };
		AB628A1E251CDADE00CF61D2 /* ServerEnvironments.json */ = {isa = PBXFileReference; lastKnownFileType = text.json; path = ServerEnvironments.json; sourceTree = "<group>"; };
		AB7420AB251B67A8006666AC /* DeltaOnboardingV15.swift */ = {isa = PBXFileReference; lastKnownFileType = sourcecode.swift; path = DeltaOnboardingV15.swift; sourceTree = "<group>"; };
		AB7420B6251B69E2006666AC /* DeltaOnboardingCoordinator.swift */ = {isa = PBXFileReference; lastKnownFileType = sourcecode.swift; path = DeltaOnboardingCoordinator.swift; sourceTree = "<group>"; };
		AB7420C1251B7D59006666AC /* DeltaOnboardingProtocols.swift */ = {isa = PBXFileReference; lastKnownFileType = sourcecode.swift; path = DeltaOnboardingProtocols.swift; sourceTree = "<group>"; };
		AB7420CA251B7D93006666AC /* DeltaOnboardingV15ViewController.swift */ = {isa = PBXFileReference; lastKnownFileType = sourcecode.swift; path = DeltaOnboardingV15ViewController.swift; sourceTree = "<group>"; };
		AB7420DC251B8101006666AC /* DeltaOnboardingCoordinatorTests.swift */ = {isa = PBXFileReference; lastKnownFileType = sourcecode.swift; path = DeltaOnboardingCoordinatorTests.swift; sourceTree = "<group>"; };
		AB7E2A7F255ACC06005C90F6 /* Date+Utils.swift */ = {isa = PBXFileReference; lastKnownFileType = sourcecode.swift; path = "Date+Utils.swift"; sourceTree = "<group>"; };
		AB8B0D3C253053A1009C067B /* de */ = {isa = PBXFileReference; lastKnownFileType = text.plist.strings; name = de; path = de.lproj/Localizable.links.strings; sourceTree = "<group>"; };
		AB8B0D3D253053D5009C067B /* en */ = {isa = PBXFileReference; lastKnownFileType = text.plist.strings; name = en; path = en.lproj/Localizable.links.strings; sourceTree = "<group>"; };
		AB8B0D3E253053DB009C067B /* tr */ = {isa = PBXFileReference; lastKnownFileType = text.plist.strings; name = tr; path = tr.lproj/Localizable.links.strings; sourceTree = "<group>"; };
		AB8B0D3F253053DF009C067B /* pl */ = {isa = PBXFileReference; lastKnownFileType = text.plist.strings; name = pl; path = pl.lproj/Localizable.links.strings; sourceTree = "<group>"; };
		AB8B0D40253053E2009C067B /* ro */ = {isa = PBXFileReference; lastKnownFileType = text.plist.strings; name = ro; path = ro.lproj/Localizable.links.strings; sourceTree = "<group>"; };
		AB8B0D41253053E5009C067B /* bg */ = {isa = PBXFileReference; lastKnownFileType = text.plist.strings; name = bg; path = bg.lproj/Localizable.links.strings; sourceTree = "<group>"; };
		AB8BC3462551B97700F3B5A7 /* DownloadedPackagesStoreErrorStub.swift */ = {isa = PBXFileReference; lastKnownFileType = sourcecode.swift; path = DownloadedPackagesStoreErrorStub.swift; sourceTree = "<group>"; };
		AB8BC34E2551BBE100F3B5A7 /* HourKeyPackagesDownloadTests.swift */ = {isa = PBXFileReference; lastKnownFileType = sourcecode.swift; path = HourKeyPackagesDownloadTests.swift; sourceTree = "<group>"; };
		ABAE0A1B257F77D90030ED47 /* ContactDiaryStoreSchemaV1.swift */ = {isa = PBXFileReference; lastKnownFileType = sourcecode.swift; path = ContactDiaryStoreSchemaV1.swift; sourceTree = "<group>"; };
		ABAE0A36257FA88D0030ED47 /* ContactDiaryStoreSchemaV1Tests.swift */ = {isa = PBXFileReference; lastKnownFileType = sourcecode.swift; path = ContactDiaryStoreSchemaV1Tests.swift; sourceTree = "<group>"; };
		ABAE0A3E257FAC970030ED47 /* ContactDiaryStoreTests.swift */ = {isa = PBXFileReference; lastKnownFileType = sourcecode.swift; path = ContactDiaryStoreTests.swift; sourceTree = "<group>"; };
		ABD2F633254C533200DC1958 /* KeyPackageDownload.swift */ = {isa = PBXFileReference; lastKnownFileType = sourcecode.swift; path = KeyPackageDownload.swift; sourceTree = "<group>"; };
		ABDA2791251CE308006BAE84 /* DMServerEnvironmentViewController.swift */ = {isa = PBXFileReference; lastKnownFileType = sourcecode.swift; path = DMServerEnvironmentViewController.swift; sourceTree = "<group>"; };
		ABFCE989255C32EE0075FF13 /* AppConfigMetadata.swift */ = {isa = PBXFileReference; lastKnownFileType = sourcecode.swift; path = AppConfigMetadata.swift; sourceTree = "<group>"; };
		B102BDC22460410600CD55A2 /* README.md */ = {isa = PBXFileReference; lastKnownFileType = net.daringfireball.markdown; path = README.md; sourceTree = "<group>"; };
		B103193124E18A0A00DD02EF /* DMMenuItem.swift */ = {isa = PBXFileReference; lastKnownFileType = sourcecode.swift; path = DMMenuItem.swift; sourceTree = "<group>"; };
		B10F9B89249961B500C418F4 /* DynamicTypeLabelTests.swift */ = {isa = PBXFileReference; fileEncoding = 4; lastKnownFileType = sourcecode.swift; path = DynamicTypeLabelTests.swift; sourceTree = "<group>"; };
		B10FD5F3246EAC1700E9D7F2 /* AppleFilesWriter.swift */ = {isa = PBXFileReference; lastKnownFileType = sourcecode.swift; path = AppleFilesWriter.swift; sourceTree = "<group>"; };
		B111EE2B2465D9F7001AEBB4 /* String+Localization.swift */ = {isa = PBXFileReference; lastKnownFileType = sourcecode.swift; path = "String+Localization.swift"; sourceTree = "<group>"; };
		B1125459246F2C6500AB5036 /* ENTemporaryExposureKey+Convert.swift */ = {isa = PBXFileReference; lastKnownFileType = sourcecode.swift; path = "ENTemporaryExposureKey+Convert.swift"; sourceTree = "<group>"; };
		B11655922491437600316087 /* RiskProvidingConfigurationTests.swift */ = {isa = PBXFileReference; fileEncoding = 4; lastKnownFileType = sourcecode.swift; path = RiskProvidingConfigurationTests.swift; sourceTree = "<group>"; };
		B1175212248A83AB00C3325C /* Risk.swift */ = {isa = PBXFileReference; lastKnownFileType = sourcecode.swift; path = Risk.swift; sourceTree = "<group>"; };
		B1175215248A9F9600C3325C /* ConvertingKeysTests.swift */ = {isa = PBXFileReference; lastKnownFileType = sourcecode.swift; path = ConvertingKeysTests.swift; sourceTree = "<group>"; };
		B120C7C524AFDAB900F68FF1 /* ActiveTracing.swift */ = {isa = PBXFileReference; lastKnownFileType = sourcecode.swift; path = ActiveTracing.swift; sourceTree = "<group>"; };
		B120C7C824AFE7B800F68FF1 /* ActiveTracingTests.swift */ = {isa = PBXFileReference; lastKnownFileType = sourcecode.swift; path = ActiveTracingTests.swift; sourceTree = "<group>"; };
		B1221BDB2492BCEB00E6C4E4 /* Info_Debug.plist */ = {isa = PBXFileReference; fileEncoding = 4; lastKnownFileType = text.plist.xml; path = Info_Debug.plist; sourceTree = "<group>"; };
		B1221BDF2492ECE800E6C4E4 /* CFDictionary+KeychainQuery.swift */ = {isa = PBXFileReference; lastKnownFileType = sourcecode.swift; path = "CFDictionary+KeychainQuery.swift"; sourceTree = "<group>"; };
		B1221BE12492ED0F00E6C4E4 /* CFDictionary+KeychainQueryTests.swift */ = {isa = PBXFileReference; lastKnownFileType = sourcecode.swift; path = "CFDictionary+KeychainQueryTests.swift"; sourceTree = "<group>"; };
		B12995E8246C344100854AD0 /* HTTPClient+Configuration.swift */ = {isa = PBXFileReference; lastKnownFileType = sourcecode.swift; path = "HTTPClient+Configuration.swift"; sourceTree = "<group>"; };
		B14D0CDA246E968C00D5BEBC /* String+Today.swift */ = {isa = PBXFileReference; lastKnownFileType = sourcecode.swift; path = "String+Today.swift"; sourceTree = "<group>"; };
		B14D0CDC246E972400D5BEBC /* ExposureDetectionDelegate.swift */ = {isa = PBXFileReference; lastKnownFileType = sourcecode.swift; path = ExposureDetectionDelegate.swift; sourceTree = "<group>"; };
		B14D0CDE246E976400D5BEBC /* ExposureDetectionTransaction+DidEndPrematurelyReason.swift */ = {isa = PBXFileReference; lastKnownFileType = sourcecode.swift; path = "ExposureDetectionTransaction+DidEndPrematurelyReason.swift"; sourceTree = "<group>"; };
		B153096924706F1000A4A1BD /* URLSession+Default.swift */ = {isa = PBXFileReference; lastKnownFileType = sourcecode.swift; path = "URLSession+Default.swift"; sourceTree = "<group>"; };
		B153096B24706F2400A4A1BD /* URLSessionConfiguration+Default.swift */ = {isa = PBXFileReference; lastKnownFileType = sourcecode.swift; path = "URLSessionConfiguration+Default.swift"; sourceTree = "<group>"; };
		B15382E3248273DC0010F007 /* MockTestStore.swift */ = {isa = PBXFileReference; lastKnownFileType = sourcecode.swift; path = MockTestStore.swift; sourceTree = "<group>"; };
		B15382E6248290BB0010F007 /* AppleFilesWriterTests.swift */ = {isa = PBXFileReference; lastKnownFileType = sourcecode.swift; path = AppleFilesWriterTests.swift; sourceTree = "<group>"; };
		B15382FD248424F00010F007 /* ExposureDetectionTests.swift */ = {isa = PBXFileReference; lastKnownFileType = sourcecode.swift; path = ExposureDetectionTests.swift; sourceTree = "<group>"; };
		B1569DDE245D70990079FCD7 /* DMViewController.swift */ = {isa = PBXFileReference; lastKnownFileType = sourcecode.swift; path = DMViewController.swift; sourceTree = "<group>"; };
		B16177E724802F9B006E435A /* DownloadedPackagesSQLLiteStoreTests.swift */ = {isa = PBXFileReference; lastKnownFileType = sourcecode.swift; path = DownloadedPackagesSQLLiteStoreTests.swift; sourceTree = "<group>"; };
		B161782424804AC3006E435A /* DownloadedPackagesSQLLiteStoreV1.swift */ = {isa = PBXFileReference; lastKnownFileType = sourcecode.swift; path = DownloadedPackagesSQLLiteStoreV1.swift; sourceTree = "<group>"; };
		B163D10F2499068D001A322C /* SettingsViewModelTests.swift */ = {isa = PBXFileReference; lastKnownFileType = sourcecode.swift; path = SettingsViewModelTests.swift; sourceTree = "<group>"; };
		B163D11424993F64001A322C /* UIFont+DynamicTypeTests.swift */ = {isa = PBXFileReference; lastKnownFileType = sourcecode.swift; path = "UIFont+DynamicTypeTests.swift"; sourceTree = "<group>"; };
		B16457B424DC11EF002879EB /* DMLastSubmissionRequetViewController.swift */ = {isa = PBXFileReference; lastKnownFileType = sourcecode.swift; path = DMLastSubmissionRequetViewController.swift; sourceTree = "<group>"; };
		B16457BA24DC3309002879EB /* DMLogsViewController.swift */ = {isa = PBXFileReference; lastKnownFileType = sourcecode.swift; path = DMLogsViewController.swift; sourceTree = "<group>"; };
		B1741B422461C105006275D9 /* README.md */ = {isa = PBXFileReference; lastKnownFileType = net.daringfireball.markdown; path = README.md; sourceTree = "<group>"; };
		B1741B432461C257006275D9 /* DMDeveloperMenu.swift */ = {isa = PBXFileReference; lastKnownFileType = sourcecode.swift; path = DMDeveloperMenu.swift; sourceTree = "<group>"; };
		B1741B482462C207006275D9 /* Client.swift */ = {isa = PBXFileReference; fileEncoding = 4; lastKnownFileType = sourcecode.swift; path = Client.swift; sourceTree = "<group>"; };
		B17A44A12464906A00CB195E /* KeyTests.swift */ = {isa = PBXFileReference; lastKnownFileType = sourcecode.swift; path = KeyTests.swift; sourceTree = "<group>"; };
		B184A37F248FFCBE007180F6 /* SecureStore.swift */ = {isa = PBXFileReference; fileEncoding = 4; lastKnownFileType = sourcecode.swift; path = SecureStore.swift; sourceTree = "<group>"; };
		B184A382248FFCE2007180F6 /* CodableExposureDetectionSummary.swift */ = {isa = PBXFileReference; lastKnownFileType = sourcecode.swift; path = CodableExposureDetectionSummary.swift; sourceTree = "<group>"; };
		B18755D024DC45CA00A9202E /* DMStoreViewController.swift */ = {isa = PBXFileReference; lastKnownFileType = sourcecode.swift; path = DMStoreViewController.swift; sourceTree = "<group>"; };
		B18C411C246DB30000B8D8CB /* URL+Helper.swift */ = {isa = PBXFileReference; lastKnownFileType = sourcecode.swift; path = "URL+Helper.swift"; sourceTree = "<group>"; };
		B18CADAD24782FA4006F53F0 /* ExposureStateUpdating.swift */ = {isa = PBXFileReference; lastKnownFileType = sourcecode.swift; path = ExposureStateUpdating.swift; sourceTree = "<group>"; };
		B18E852E248C29D400CF4FB8 /* DetectionMode.swift */ = {isa = PBXFileReference; lastKnownFileType = sourcecode.swift; path = DetectionMode.swift; sourceTree = "<group>"; };
		B19FD7102491A07000A9D56A /* String+SemanticVersion.swift */ = {isa = PBXFileReference; lastKnownFileType = sourcecode.swift; path = "String+SemanticVersion.swift"; sourceTree = "<group>"; };
		B19FD7122491A08500A9D56A /* SAP_SemanticVersion+Compare.swift */ = {isa = PBXFileReference; lastKnownFileType = sourcecode.swift; path = "SAP_SemanticVersion+Compare.swift"; sourceTree = "<group>"; };
		B19FD7142491A4A300A9D56A /* SAP_SemanticVersionTests.swift */ = {isa = PBXFileReference; fileEncoding = 4; lastKnownFileType = sourcecode.swift; path = SAP_SemanticVersionTests.swift; sourceTree = "<group>"; };
		B1A31F6824DAE6C000E263DF /* DMKeyCell.swift */ = {isa = PBXFileReference; lastKnownFileType = sourcecode.swift; path = DMKeyCell.swift; sourceTree = "<group>"; };
		B1A9E70D246D73180024CC12 /* ExposureDetection.swift */ = {isa = PBXFileReference; lastKnownFileType = sourcecode.swift; path = ExposureDetection.swift; sourceTree = "<group>"; wrapsLines = 0; };
		B1A9E710246D782F0024CC12 /* SAPDownloadedPackage.swift */ = {isa = PBXFileReference; lastKnownFileType = sourcecode.swift; path = SAPDownloadedPackage.swift; sourceTree = "<group>"; };
		B1AC51D524CED8820087C35B /* DetectionModeTests.swift */ = {isa = PBXFileReference; lastKnownFileType = sourcecode.swift; path = DetectionModeTests.swift; sourceTree = "<group>"; };
		B1C7EE4524938EB700F1F284 /* ExposureDetection_FAQ_URL_Tests.swift */ = {isa = PBXFileReference; lastKnownFileType = sourcecode.swift; path = ExposureDetection_FAQ_URL_Tests.swift; sourceTree = "<group>"; };
		B1C7EE472493D97000F1F284 /* RiskProvidingConfigurationManualTriggerTests.swift */ = {isa = PBXFileReference; lastKnownFileType = sourcecode.swift; path = RiskProvidingConfigurationManualTriggerTests.swift; sourceTree = "<group>"; };
		B1C7EEAD24941A3B00F1F284 /* ManualExposureDetectionState.swift */ = {isa = PBXFileReference; lastKnownFileType = sourcecode.swift; path = ManualExposureDetectionState.swift; sourceTree = "<group>"; };
		B1C7EEAF24941A6B00F1F284 /* RiskConsumer.swift */ = {isa = PBXFileReference; lastKnownFileType = sourcecode.swift; path = RiskConsumer.swift; sourceTree = "<group>"; };
		B1CD333D24865E0000B06E9B /* TracingStatusHistoryTests.swift */ = {isa = PBXFileReference; lastKnownFileType = sourcecode.swift; path = TracingStatusHistoryTests.swift; sourceTree = "<group>"; };
		B1CD33402486AA7100B06E9B /* CoronaWarnURLSessionDelegate.swift */ = {isa = PBXFileReference; lastKnownFileType = sourcecode.swift; path = CoronaWarnURLSessionDelegate.swift; sourceTree = "<group>"; };
		B1D431C7246C69F300E728AD /* HTTPClient+ConfigurationTests.swift */ = {isa = PBXFileReference; lastKnownFileType = sourcecode.swift; path = "HTTPClient+ConfigurationTests.swift"; sourceTree = "<group>"; };
		B1D431CA246C84A400E728AD /* DownloadedPackagesStoreV1.swift */ = {isa = PBXFileReference; lastKnownFileType = sourcecode.swift; path = DownloadedPackagesStoreV1.swift; sourceTree = "<group>"; };
		B1D8CB2524DD4371008C6010 /* DMTracingHistoryViewController.swift */ = {isa = PBXFileReference; lastKnownFileType = sourcecode.swift; path = DMTracingHistoryViewController.swift; sourceTree = "<group>"; };
		B1DDDABB247137B000A07175 /* HTTPClientConfigurationEndpointTests.swift */ = {isa = PBXFileReference; lastKnownFileType = sourcecode.swift; path = HTTPClientConfigurationEndpointTests.swift; sourceTree = "<group>"; };
		B1E23B8524FE4DD3006BCDA6 /* PublicKeyProviderTests.swift */ = {isa = PBXFileReference; lastKnownFileType = sourcecode.swift; path = PublicKeyProviderTests.swift; sourceTree = "<group>"; };
		B1E8C99C2479D4E7006DC678 /* DMSubmissionStateViewController.swift */ = {isa = PBXFileReference; fileEncoding = 4; lastKnownFileType = sourcecode.swift; path = DMSubmissionStateViewController.swift; sourceTree = "<group>"; };
		B1EAEC8A24711884003BE9A2 /* URLSession+Convenience.swift */ = {isa = PBXFileReference; lastKnownFileType = sourcecode.swift; path = "URLSession+Convenience.swift"; sourceTree = "<group>"; };
		B1EAEC8D247118CB003BE9A2 /* URLSession+ConvenienceTests.swift */ = {isa = PBXFileReference; lastKnownFileType = sourcecode.swift; path = "URLSession+ConvenienceTests.swift"; sourceTree = "<group>"; };
		B1EDFD8C248E74D000E7EAFF /* URL+StaticString.swift */ = {isa = PBXFileReference; lastKnownFileType = sourcecode.swift; path = "URL+StaticString.swift"; sourceTree = "<group>"; };
		B1F82DF124718C7300E2E56A /* DMBackendConfigurationViewController.swift */ = {isa = PBXFileReference; lastKnownFileType = sourcecode.swift; path = DMBackendConfigurationViewController.swift; sourceTree = "<group>"; };
		B1F8AE472479B4C30093A588 /* api-response-day-2020-05-16 */ = {isa = PBXFileReference; lastKnownFileType = file; path = "api-response-day-2020-05-16"; sourceTree = "<group>"; };
		B1FC2D1C24D9C87F00083C81 /* DMKeysViewController.swift */ = {isa = PBXFileReference; lastKnownFileType = sourcecode.swift; path = DMKeysViewController.swift; sourceTree = "<group>"; };
		B1FC2D1F24D9C8DF00083C81 /* SAP_TemporaryExposureKey+DeveloperMenu.swift */ = {isa = PBXFileReference; lastKnownFileType = sourcecode.swift; path = "SAP_TemporaryExposureKey+DeveloperMenu.swift"; sourceTree = "<group>"; };
		B1FE13DC248821CB00D012E5 /* RiskProviding.swift */ = {isa = PBXFileReference; lastKnownFileType = sourcecode.swift; path = RiskProviding.swift; sourceTree = "<group>"; };
		B1FE13DE248821E000D012E5 /* RiskProvider.swift */ = {isa = PBXFileReference; lastKnownFileType = sourcecode.swift; path = RiskProvider.swift; sourceTree = "<group>"; };
		B1FE13E1248824E900D012E5 /* RiskProviderTests.swift */ = {isa = PBXFileReference; lastKnownFileType = sourcecode.swift; path = RiskProviderTests.swift; sourceTree = "<group>"; };
		B1FE13E52488255900D012E5 /* RiskProvidingConfiguration.swift */ = {isa = PBXFileReference; lastKnownFileType = sourcecode.swift; path = RiskProvidingConfiguration.swift; sourceTree = "<group>"; };
		B1FE13F824896DDB00D012E5 /* CachedAppConfiguration.swift */ = {isa = PBXFileReference; lastKnownFileType = sourcecode.swift; path = CachedAppConfiguration.swift; sourceTree = "<group>"; };
		B1FE13FA24896E6700D012E5 /* AppConfigurationProviding.swift */ = {isa = PBXFileReference; lastKnownFileType = sourcecode.swift; path = AppConfigurationProviding.swift; sourceTree = "<group>"; };
		B1FE13FD24896EF700D012E5 /* CachedAppConfigurationTests.swift */ = {isa = PBXFileReference; lastKnownFileType = sourcecode.swift; path = CachedAppConfigurationTests.swift; sourceTree = "<group>"; };
		B1FF6B6A2497D0B40041CF02 /* CWASQLite.framework */ = {isa = PBXFileReference; explicitFileType = wrapper.framework; includeInIndex = 0; path = CWASQLite.framework; sourceTree = BUILT_PRODUCTS_DIR; };
		B1FF6B6C2497D0B50041CF02 /* CWASQLite.h */ = {isa = PBXFileReference; lastKnownFileType = sourcecode.c.h; path = CWASQLite.h; sourceTree = "<group>"; };
		B1FF6B6D2497D0B50041CF02 /* Info.plist */ = {isa = PBXFileReference; lastKnownFileType = text.plist.xml; path = Info.plist; sourceTree = "<group>"; };
		BA056F19259B89B50022B0A4 /* RiskLegendDotBodyCell.swift */ = {isa = PBXFileReference; lastKnownFileType = sourcecode.swift; path = RiskLegendDotBodyCell.swift; sourceTree = "<group>"; };
		BA0E5C3925B5CF5D00C219DE /* RiskLevelPerDay.swift */ = {isa = PBXFileReference; lastKnownFileType = sourcecode.swift; path = RiskLevelPerDay.swift; sourceTree = "<group>"; };
		BA112DF6255586E9007F5712 /* WifiOnlyHTTPClient.swift */ = {isa = PBXFileReference; fileEncoding = 4; lastKnownFileType = sourcecode.swift; path = WifiOnlyHTTPClient.swift; sourceTree = "<group>"; };
		BA112E0925559CDD007F5712 /* ClientWifiOnly.swift */ = {isa = PBXFileReference; lastKnownFileType = sourcecode.swift; path = ClientWifiOnly.swift; sourceTree = "<group>"; };
		BA11D5B92588D590005DCD6B /* DiaryAddAndEditEntryViewModelTest.swift */ = {isa = PBXFileReference; lastKnownFileType = sourcecode.swift; path = DiaryAddAndEditEntryViewModelTest.swift; sourceTree = "<group>"; };
		BA27993A255995E100C3B64D /* DMWifiClientViewController.swift */ = {isa = PBXFileReference; lastKnownFileType = sourcecode.swift; path = DMWifiClientViewController.swift; sourceTree = "<group>"; };
		BA288AF32582616E0071009A /* DiaryInfoViewModelTest.swift */ = {isa = PBXFileReference; lastKnownFileType = sourcecode.swift; path = DiaryInfoViewModelTest.swift; sourceTree = "<group>"; };
		BA6C8A8F254D61F4008344F5 /* exposure-windows-risk-calculation.json */ = {isa = PBXFileReference; fileEncoding = 4; lastKnownFileType = text.json; path = "exposure-windows-risk-calculation.json"; sourceTree = "<group>"; };
		BA6C8A95254D62C3008344F5 /* TestCasesWithConfiguration.swift */ = {isa = PBXFileReference; lastKnownFileType = sourcecode.swift; path = TestCasesWithConfiguration.swift; sourceTree = "<group>"; };
		BA6C8A9D254D634E008344F5 /* RiskCalculationConfiguration.swift */ = {isa = PBXFileReference; lastKnownFileType = sourcecode.swift; path = RiskCalculationConfiguration.swift; sourceTree = "<group>"; };
		BA6C8AA5254D63A0008344F5 /* MinutesAtAttenuationFilter.swift */ = {isa = PBXFileReference; lastKnownFileType = sourcecode.swift; path = MinutesAtAttenuationFilter.swift; sourceTree = "<group>"; };
		BA6C8AAD254D6476008344F5 /* ENARange.swift */ = {isa = PBXFileReference; lastKnownFileType = sourcecode.swift; path = ENARange.swift; sourceTree = "<group>"; };
		BA6C8AB8254D64D3008344F5 /* MinutesAtAttenuationWeight.swift */ = {isa = PBXFileReference; lastKnownFileType = sourcecode.swift; path = MinutesAtAttenuationWeight.swift; sourceTree = "<group>"; };
		BA6C8AC3254D650C008344F5 /* NormalizedTimePerEWToRiskLevelMapping.swift */ = {isa = PBXFileReference; lastKnownFileType = sourcecode.swift; path = NormalizedTimePerEWToRiskLevelMapping.swift; sourceTree = "<group>"; };
		BA6C8ACB254D6537008344F5 /* TrlEncoding.swift */ = {isa = PBXFileReference; lastKnownFileType = sourcecode.swift; path = TrlEncoding.swift; sourceTree = "<group>"; };
		BA6C8AD3254D6552008344F5 /* TrlFilter.swift */ = {isa = PBXFileReference; lastKnownFileType = sourcecode.swift; path = TrlFilter.swift; sourceTree = "<group>"; };
		BA6C8AE3254D6598008344F5 /* ExposureWindowTestCase.swift */ = {isa = PBXFileReference; lastKnownFileType = sourcecode.swift; path = ExposureWindowTestCase.swift; sourceTree = "<group>"; };
		BA6C8AEB254D65C4008344F5 /* ExposureWindow.swift */ = {isa = PBXFileReference; lastKnownFileType = sourcecode.swift; path = ExposureWindow.swift; sourceTree = "<group>"; };
		BA6C8AF3254D65E1008344F5 /* ScanInstance.swift */ = {isa = PBXFileReference; lastKnownFileType = sourcecode.swift; path = ScanInstance.swift; sourceTree = "<group>"; };
		BA6C8B04254D6B1F008344F5 /* RiskCalculation.swift */ = {isa = PBXFileReference; lastKnownFileType = sourcecode.swift; path = RiskCalculation.swift; sourceTree = "<group>"; };
		BA6C8B0D254D6BF9008344F5 /* RiskCalculationTest.swift */ = {isa = PBXFileReference; lastKnownFileType = sourcecode.swift; path = RiskCalculationTest.swift; sourceTree = "<group>"; };
		BA6C8B50254D80DF008344F5 /* ExposureWindowTest.swift */ = {isa = PBXFileReference; lastKnownFileType = sourcecode.swift; path = ExposureWindowTest.swift; sourceTree = "<group>"; };
		BA6D1633255AD2AA00ED3492 /* DMWifiClientViewModel.swift */ = {isa = PBXFileReference; lastKnownFileType = sourcecode.swift; path = DMWifiClientViewModel.swift; sourceTree = "<group>"; };
		BA6D1638255AD35900ED3492 /* DMSwitchTableViewCell.swift */ = {isa = PBXFileReference; lastKnownFileType = sourcecode.swift; path = DMSwitchTableViewCell.swift; sourceTree = "<group>"; };
		BA6D1639255AD35900ED3492 /* DMSwitchTableViewCell.xib */ = {isa = PBXFileReference; lastKnownFileType = file.xib; path = DMSwitchTableViewCell.xib; sourceTree = "<group>"; };
		BA6D163F255ADD0400ED3492 /* DMSwitchCellViewModel.swift */ = {isa = PBXFileReference; lastKnownFileType = sourcecode.swift; path = DMSwitchCellViewModel.swift; sourceTree = "<group>"; };
		BA8BBA07255A90690034D4BC /* WifiHTTPClientTests.swift */ = {isa = PBXFileReference; lastKnownFileType = sourcecode.swift; path = WifiHTTPClientTests.swift; sourceTree = "<group>"; };
		BA904C9D25769D1800692110 /* TanInputView.swift */ = {isa = PBXFileReference; lastKnownFileType = sourcecode.swift; path = TanInputView.swift; sourceTree = "<group>"; };
		BA904CA52576A0B900692110 /* ENAInputLabel.swift */ = {isa = PBXFileReference; lastKnownFileType = sourcecode.swift; path = ENAInputLabel.swift; sourceTree = "<group>"; };
		BA92A45D255163460063B46F /* ExposureSubmissionQRScannerViewModelGuidTests.swift */ = {isa = PBXFileReference; lastKnownFileType = sourcecode.swift; path = ExposureSubmissionQRScannerViewModelGuidTests.swift; sourceTree = "<group>"; };
		BA9BCF6125B0875100DD7974 /* DiaryOverviewDayCellModel.swift */ = {isa = PBXFileReference; lastKnownFileType = sourcecode.swift; path = DiaryOverviewDayCellModel.swift; sourceTree = "<group>"; };
		BA9BCF7625B09B5500DD7974 /* DiaryOverviewDayCellModelTests.swift */ = {isa = PBXFileReference; lastKnownFileType = sourcecode.swift; path = DiaryOverviewDayCellModelTests.swift; sourceTree = "<group>"; };
		BA9DD53E2567BDAC00C326FF /* TestResultAvailableViewModelTest.swift */ = {isa = PBXFileReference; lastKnownFileType = sourcecode.swift; path = TestResultAvailableViewModelTest.swift; sourceTree = "<group>"; };
		BAB1239B2572A06D00A179FB /* TanInputViewModel.swift */ = {isa = PBXFileReference; lastKnownFileType = sourcecode.swift; path = TanInputViewModel.swift; sourceTree = "<group>"; };
		BAB123A02572A0B700A179FB /* TanInputViewController.swift */ = {isa = PBXFileReference; lastKnownFileType = sourcecode.swift; path = TanInputViewController.swift; sourceTree = "<group>"; };
		BAB953D525B86015007B80C7 /* HistoryExposure.swift */ = {isa = PBXFileReference; lastKnownFileType = sourcecode.swift; path = HistoryExposure.swift; sourceTree = "<group>"; };
		BAC0A4DD25768039002B5361 /* TanInputViewModelTests.swift */ = {isa = PBXFileReference; lastKnownFileType = sourcecode.swift; path = TanInputViewModelTests.swift; sourceTree = "<group>"; };
		BAC42DC32583AF9D001A94C0 /* DiaryEntryTextField.swift */ = {isa = PBXFileReference; lastKnownFileType = sourcecode.swift; path = DiaryEntryTextField.swift; sourceTree = "<group>"; };
		BACCCC7425ADB9FD00195AC3 /* RiskLegendeTest.swift */ = {isa = PBXFileReference; lastKnownFileType = sourcecode.swift; path = RiskLegendeTest.swift; sourceTree = "<group>"; };
		BACD671625B7002F00BAF5D0 /* RiskCalculationResultTests.swift */ = {isa = PBXFileReference; lastKnownFileType = sourcecode.swift; path = RiskCalculationResultTests.swift; sourceTree = "<group>"; };
		BAD962FA25668F4000FAB615 /* TestResultAvailableViewController.swift */ = {isa = PBXFileReference; lastKnownFileType = sourcecode.swift; path = TestResultAvailableViewController.swift; sourceTree = "<group>"; };
		BAD962FF25668F8E00FAB615 /* TestResultAvailableViewModel.swift */ = {isa = PBXFileReference; lastKnownFileType = sourcecode.swift; path = TestResultAvailableViewModel.swift; sourceTree = "<group>"; };
		BAEC99BF258B705500B98ECA /* ENAUITests_07_ContactJournalUITests.swift */ = {isa = PBXFileReference; lastKnownFileType = sourcecode.swift; path = ENAUITests_07_ContactJournalUITests.swift; sourceTree = "<group>"; };
		BAFBF35625ADD734003F5DC2 /* HomeThankYouCellModelTests.swift */ = {isa = PBXFileReference; lastKnownFileType = sourcecode.swift; path = HomeThankYouCellModelTests.swift; sourceTree = "<group>"; };
		BAFBF36825ADE0F1003F5DC2 /* HomeInfoCellModelTests.swift */ = {isa = PBXFileReference; lastKnownFileType = sourcecode.swift; path = HomeInfoCellModelTests.swift; sourceTree = "<group>"; };
		CD2EC328247D82EE00C6B3F9 /* NotificationSettingsViewController.swift */ = {isa = PBXFileReference; lastKnownFileType = sourcecode.swift; path = NotificationSettingsViewController.swift; sourceTree = "<group>"; };
		CD678F6A246C43E200B6A0F8 /* MockExposureManager.swift */ = {isa = PBXFileReference; lastKnownFileType = sourcecode.swift; path = MockExposureManager.swift; sourceTree = "<group>"; };
		CD678F6C246C43EE00B6A0F8 /* ClientMock.swift */ = {isa = PBXFileReference; lastKnownFileType = sourcecode.swift; path = ClientMock.swift; sourceTree = "<group>"; };
		CD678F6E246C43FC00B6A0F8 /* MockURLSession.swift */ = {isa = PBXFileReference; lastKnownFileType = sourcecode.swift; path = MockURLSession.swift; sourceTree = "<group>"; };
		CD7F5C732466F6D400D3D03C /* ENATest.entitlements */ = {isa = PBXFileReference; lastKnownFileType = text.plist.entitlements; path = ENATest.entitlements; sourceTree = "<group>"; };
		CD8638522477EBD400A5A07C /* SettingsViewModel.swift */ = {isa = PBXFileReference; lastKnownFileType = sourcecode.swift; path = SettingsViewModel.swift; sourceTree = "<group>"; };
		CD99A3A8245C272400BF12AF /* ExposureSubmissionService.swift */ = {isa = PBXFileReference; lastKnownFileType = sourcecode.swift; path = ExposureSubmissionService.swift; sourceTree = "<group>"; };
		CD99A3C92461A47C00BF12AF /* AppStrings.swift */ = {isa = PBXFileReference; lastKnownFileType = sourcecode.swift; path = AppStrings.swift; sourceTree = "<group>"; };
		CDA262F724AB808800612E15 /* HomeCoordinator.swift */ = {isa = PBXFileReference; lastKnownFileType = sourcecode.swift; path = HomeCoordinator.swift; sourceTree = "<group>"; };
		CDCE11D5247D644100F30825 /* NotificationSettingsViewModel.swift */ = {isa = PBXFileReference; lastKnownFileType = sourcecode.swift; path = NotificationSettingsViewModel.swift; sourceTree = "<group>"; };
		CDCE11D8247D64C600F30825 /* NotificationSettingsOnTableViewCell.swift */ = {isa = PBXFileReference; lastKnownFileType = sourcecode.swift; path = NotificationSettingsOnTableViewCell.swift; sourceTree = "<group>"; };
		CDCE11DA247D64D600F30825 /* NotificationSettingsOffTableViewCell.swift */ = {isa = PBXFileReference; lastKnownFileType = sourcecode.swift; path = NotificationSettingsOffTableViewCell.swift; sourceTree = "<group>"; };
		CDD87C54247556DE007CE6CA /* MainSettingsCell.swift */ = {isa = PBXFileReference; lastKnownFileType = sourcecode.swift; path = MainSettingsCell.swift; sourceTree = "<group>"; };
		CDD87C5C247559E3007CE6CA /* SettingsLabelCell.swift */ = {isa = PBXFileReference; lastKnownFileType = sourcecode.swift; path = SettingsLabelCell.swift; sourceTree = "<group>"; };
		CDF27BD2246ADBA70044D32B /* ExposureSubmissionServiceTests.swift */ = {isa = PBXFileReference; lastKnownFileType = sourcecode.swift; path = ExposureSubmissionServiceTests.swift; sourceTree = "<group>"; };
		CDF27BD4246ADBF30044D32B /* HTTPClient+DaysAndHoursTests.swift */ = {isa = PBXFileReference; lastKnownFileType = sourcecode.swift; path = "HTTPClient+DaysAndHoursTests.swift"; sourceTree = "<group>"; };
		EB08F1702541CE3200D11FA9 /* risk_score_classification.pb.swift */ = {isa = PBXFileReference; fileEncoding = 4; lastKnownFileType = sourcecode.swift; name = risk_score_classification.pb.swift; path = ../../../gen/output/internal/risk_score_classification.pb.swift; sourceTree = "<group>"; };
		EB08F1712541CE3200D11FA9 /* attenuation_duration.pb.swift */ = {isa = PBXFileReference; fileEncoding = 4; lastKnownFileType = sourcecode.swift; name = attenuation_duration.pb.swift; path = ../../../gen/output/internal/attenuation_duration.pb.swift; sourceTree = "<group>"; };
		EB08F1722541CE3200D11FA9 /* risk_level.pb.swift */ = {isa = PBXFileReference; fileEncoding = 4; lastKnownFileType = sourcecode.swift; name = risk_level.pb.swift; path = ../../../gen/output/internal/risk_level.pb.swift; sourceTree = "<group>"; };
		EB08F1742541CE3200D11FA9 /* submission_payload.pb.swift */ = {isa = PBXFileReference; fileEncoding = 4; lastKnownFileType = sourcecode.swift; name = submission_payload.pb.swift; path = ../../../gen/output/internal/submission_payload.pb.swift; sourceTree = "<group>"; };
		EB08F1762541CE3200D11FA9 /* app_version_config.pb.swift */ = {isa = PBXFileReference; fileEncoding = 4; lastKnownFileType = sourcecode.swift; name = app_version_config.pb.swift; path = ../../../gen/output/internal/app_version_config.pb.swift; sourceTree = "<group>"; };
		EB08F1772541CE3200D11FA9 /* risk_score_parameters.pb.swift */ = {isa = PBXFileReference; fileEncoding = 4; lastKnownFileType = sourcecode.swift; name = risk_score_parameters.pb.swift; path = ../../../gen/output/internal/risk_score_parameters.pb.swift; sourceTree = "<group>"; };
		EB08F1832541CE5700D11FA9 /* temporary_exposure_key_export.pb.swift */ = {isa = PBXFileReference; fileEncoding = 4; lastKnownFileType = sourcecode.swift; name = temporary_exposure_key_export.pb.swift; path = ../../../gen/output/external/exposurenotification/temporary_exposure_key_export.pb.swift; sourceTree = "<group>"; };
		EB08F1842541CE5700D11FA9 /* temporary_exposure_key_signature_list.pb.swift */ = {isa = PBXFileReference; fileEncoding = 4; lastKnownFileType = sourcecode.swift; name = temporary_exposure_key_signature_list.pb.swift; path = ../../../gen/output/external/exposurenotification/temporary_exposure_key_signature_list.pb.swift; sourceTree = "<group>"; };
		EB08F1852541CE5700D11FA9 /* diagnosis_key_batch.pb.swift */ = {isa = PBXFileReference; fileEncoding = 4; lastKnownFileType = sourcecode.swift; name = diagnosis_key_batch.pb.swift; path = ../../../gen/output/external/exposurenotification/diagnosis_key_batch.pb.swift; sourceTree = "<group>"; };
		EB11B02924EE7CA500143A95 /* ENAUITestsSettings.swift */ = {isa = PBXFileReference; lastKnownFileType = sourcecode.swift; path = ENAUITestsSettings.swift; sourceTree = "<group>"; };
		EB17144525716EA80088D7A9 /* FileManager+KeyPackageStorage.swift */ = {isa = PBXFileReference; lastKnownFileType = sourcecode.swift; path = "FileManager+KeyPackageStorage.swift"; sourceTree = "<group>"; };
		EB1C221125B7140B00A5CA6E /* ENAUITests_08_UpdateOSUITests.swift */ = {isa = PBXFileReference; lastKnownFileType = sourcecode.swift; path = ENAUITests_08_UpdateOSUITests.swift; sourceTree = "<group>"; };
		EB23949F24E5492900E71225 /* BackgroundAppRefreshViewModel.swift */ = {isa = PBXFileReference; lastKnownFileType = sourcecode.swift; path = BackgroundAppRefreshViewModel.swift; sourceTree = "<group>"; };
		EB3BCA85250799E7003F27C7 /* DynamicTableViewBulletPointCell.swift */ = {isa = PBXFileReference; lastKnownFileType = sourcecode.swift; path = DynamicTableViewBulletPointCell.swift; sourceTree = "<group>"; };
		EB3BCA872507B6C1003F27C7 /* ExposureSubmissionSymptomsOnsetViewController.swift */ = {isa = PBXFileReference; lastKnownFileType = sourcecode.swift; path = ExposureSubmissionSymptomsOnsetViewController.swift; sourceTree = "<group>"; };
		EB3BCA8A2507B8F3003F27C7 /* ExposureSubmissionSymptomsViewControllerTests.swift */ = {isa = PBXFileReference; lastKnownFileType = sourcecode.swift; path = ExposureSubmissionSymptomsViewControllerTests.swift; sourceTree = "<group>"; };
		EB5FE1532599F5DB00797E4E /* ENActivityHandling.swift */ = {isa = PBXFileReference; fileEncoding = 4; lastKnownFileType = sourcecode.swift; path = ENActivityHandling.swift; sourceTree = "<group>"; };
		EB66267C25C3219900C4D7C2 /* UIViewController+Child.swift */ = {isa = PBXFileReference; lastKnownFileType = sourcecode.swift; path = "UIViewController+Child.swift"; sourceTree = "<group>"; };
		EB6B5D872539AE9400B0ED57 /* DMNotificationsViewController.swift */ = {isa = PBXFileReference; lastKnownFileType = sourcecode.swift; path = DMNotificationsViewController.swift; sourceTree = "<group>"; };
		EB6B5D8C2539B36100B0ED57 /* DMNotificationCell.swift */ = {isa = PBXFileReference; lastKnownFileType = sourcecode.swift; path = DMNotificationCell.swift; sourceTree = "<group>"; };
		EB7057D624E6BACA002235B4 /* InfoBoxView.xib */ = {isa = PBXFileReference; lastKnownFileType = file.xib; path = InfoBoxView.xib; sourceTree = "<group>"; };
		EB7D205324E6A3320089264C /* InfoBoxView.swift */ = {isa = PBXFileReference; lastKnownFileType = sourcecode.swift; path = InfoBoxView.swift; sourceTree = "<group>"; };
		EB7D205524E6A5930089264C /* InfoBoxViewModel.swift */ = {isa = PBXFileReference; lastKnownFileType = sourcecode.swift; path = InfoBoxViewModel.swift; sourceTree = "<group>"; };
		EB7F8E9424E434E000A3CCC4 /* BackgroundAppRefreshViewController.swift */ = {isa = PBXFileReference; lastKnownFileType = sourcecode.swift; path = BackgroundAppRefreshViewController.swift; sourceTree = "<group>"; };
		EB858D1F24E700D10048A0AA /* UIView+Screenshot.swift */ = {isa = PBXFileReference; lastKnownFileType = sourcecode.swift; path = "UIView+Screenshot.swift"; sourceTree = "<group>"; };
		EB87353F253704D100325C6C /* UNUserNotificationCenter+DeadManSwitch.swift */ = {isa = PBXFileReference; fileEncoding = 4; lastKnownFileType = sourcecode.swift; path = "UNUserNotificationCenter+DeadManSwitch.swift"; sourceTree = "<group>"; };
		EB912888257FBD1E00241D3E /* DiaryInfoViewModel.swift */ = {isa = PBXFileReference; fileEncoding = 4; lastKnownFileType = sourcecode.swift; path = DiaryInfoViewModel.swift; sourceTree = "<group>"; };
		EB912889257FBD1E00241D3E /* DiaryInfoViewController.swift */ = {isa = PBXFileReference; fileEncoding = 4; lastKnownFileType = sourcecode.swift; path = DiaryInfoViewController.swift; sourceTree = "<group>"; };
		EBA3BE3B25C2FAA800F1C2AC /* RootCoordinator.swift */ = {isa = PBXFileReference; lastKnownFileType = sourcecode.swift; path = RootCoordinator.swift; sourceTree = "<group>"; };
		EBA403CF2589260D00D1F039 /* ColorCompatibility.swift */ = {isa = PBXFileReference; fileEncoding = 4; lastKnownFileType = sourcecode.swift; path = ColorCompatibility.swift; sourceTree = "<group>"; };
		EBB92C71259E10ED00013B41 /* UpdateOSViewController.swift */ = {isa = PBXFileReference; lastKnownFileType = sourcecode.swift; path = UpdateOSViewController.swift; sourceTree = "<group>"; };
		EBB92C76259E110900013B41 /* UpdateOSViewModel.swift */ = {isa = PBXFileReference; lastKnownFileType = sourcecode.swift; path = UpdateOSViewModel.swift; sourceTree = "<group>"; };
		EBB92C7B259E111A00013B41 /* UpdateOSView.swift */ = {isa = PBXFileReference; lastKnownFileType = sourcecode.swift; path = UpdateOSView.swift; sourceTree = "<group>"; };
		EBBABC46256402A9005B7C07 /* default_app_config_18 */ = {isa = PBXFileReference; lastKnownFileType = file; path = default_app_config_18; sourceTree = "<group>"; };
		EBCD2411250790F400E5574C /* ExposureSubmissionSymptomsViewController.swift */ = {isa = PBXFileReference; lastKnownFileType = sourcecode.swift; path = ExposureSubmissionSymptomsViewController.swift; sourceTree = "<group>"; };
		EBD2D07E25A869B9006E4220 /* HomeTableViewModelTests.swift */ = {isa = PBXFileReference; lastKnownFileType = sourcecode.swift; path = HomeTableViewModelTests.swift; sourceTree = "<group>"; };
		EBD2D09F25A86C2A006E4220 /* MockRiskProvider.swift */ = {isa = PBXFileReference; lastKnownFileType = sourcecode.swift; path = MockRiskProvider.swift; sourceTree = "<group>"; };
		EBDE11B1255EC2C4008C0F51 /* DMDeviceTimeCheckViewController.swift */ = {isa = PBXFileReference; lastKnownFileType = sourcecode.swift; path = DMDeviceTimeCheckViewController.swift; sourceTree = "<group>"; };
		EBDE11BA255EC34C008C0F51 /* DMDeviceTimeCheckViewModel.swift */ = {isa = PBXFileReference; lastKnownFileType = sourcecode.swift; path = DMDeviceTimeCheckViewModel.swift; sourceTree = "<group>"; };
		EE22DB7F247FB409001B0A71 /* ENStateHandler.swift */ = {isa = PBXFileReference; fileEncoding = 4; lastKnownFileType = sourcecode.swift; path = ENStateHandler.swift; sourceTree = "<group>"; };
		EE22DB80247FB409001B0A71 /* ENSettingModel.swift */ = {isa = PBXFileReference; fileEncoding = 4; lastKnownFileType = sourcecode.swift; path = ENSettingModel.swift; sourceTree = "<group>"; };
		EE22DB84247FB43A001B0A71 /* TracingHistoryTableViewCell.swift */ = {isa = PBXFileReference; fileEncoding = 4; lastKnownFileType = sourcecode.swift; path = TracingHistoryTableViewCell.swift; sourceTree = "<group>"; };
		EE22DB85247FB43A001B0A71 /* ImageTableViewCell.swift */ = {isa = PBXFileReference; fileEncoding = 4; lastKnownFileType = sourcecode.swift; path = ImageTableViewCell.swift; sourceTree = "<group>"; };
		EE22DB86247FB43A001B0A71 /* ActionDetailTableViewCell.swift */ = {isa = PBXFileReference; fileEncoding = 4; lastKnownFileType = sourcecode.swift; path = ActionDetailTableViewCell.swift; sourceTree = "<group>"; };
		EE22DB87247FB43A001B0A71 /* DescriptionTableViewCell.swift */ = {isa = PBXFileReference; fileEncoding = 4; lastKnownFileType = sourcecode.swift; path = DescriptionTableViewCell.swift; sourceTree = "<group>"; };
		EE22DB88247FB43A001B0A71 /* ActionTableViewCell.swift */ = {isa = PBXFileReference; fileEncoding = 4; lastKnownFileType = sourcecode.swift; path = ActionTableViewCell.swift; sourceTree = "<group>"; };
		EE22DB8E247FB46C001B0A71 /* ENStateTests.swift */ = {isa = PBXFileReference; fileEncoding = 4; lastKnownFileType = sourcecode.swift; path = ENStateTests.swift; sourceTree = "<group>"; };
		EE22DB90247FB479001B0A71 /* MockStateHandlerObserverDelegate.swift */ = {isa = PBXFileReference; fileEncoding = 4; lastKnownFileType = sourcecode.swift; path = MockStateHandlerObserverDelegate.swift; sourceTree = "<group>"; };
		EE269509248FCB0300BAE234 /* de */ = {isa = PBXFileReference; lastKnownFileType = text.plist.strings; name = de; path = de.lproj/InfoPlist.strings; sourceTree = "<group>"; };
		EE26950B248FCB1600BAE234 /* en */ = {isa = PBXFileReference; lastKnownFileType = text.plist.strings; name = en; path = en.lproj/InfoPlist.strings; sourceTree = "<group>"; };
		EE278B2F245F2C8A008B06F9 /* InviteFriendsViewController.swift */ = {isa = PBXFileReference; lastKnownFileType = sourcecode.swift; path = InviteFriendsViewController.swift; sourceTree = "<group>"; };
		EE70C23B245B09E900AC9B2F /* de */ = {isa = PBXFileReference; lastKnownFileType = text.plist.strings; name = de; path = de.lproj/Localizable.strings; sourceTree = "<group>"; };
		EE70C23C245B09E900AC9B2F /* en */ = {isa = PBXFileReference; lastKnownFileType = text.plist.strings; name = en; path = en.lproj/Localizable.strings; sourceTree = "<group>"; };
		EE92A33F245D96DA006B97B0 /* de */ = {isa = PBXFileReference; lastKnownFileType = text.plist.stringsdict; name = de; path = de.lproj/Localizable.stringsdict; sourceTree = "<group>"; };
		EECF5E5524BDCC3C00332B8F /* pl */ = {isa = PBXFileReference; lastKnownFileType = text.html; name = pl; path = pl.lproj/usage.html; sourceTree = "<group>"; };
		EECF5E5624BDCC3C00332B8F /* pl */ = {isa = PBXFileReference; lastKnownFileType = text.html; name = pl; path = "pl.lproj/privacy-policy.html"; sourceTree = "<group>"; };
		EECF5E5724BDCC3C00332B8F /* pl */ = {isa = PBXFileReference; lastKnownFileType = text.plist.strings; name = pl; path = pl.lproj/Localizable.strings; sourceTree = "<group>"; };
		EECF5E5824BDCC3C00332B8F /* pl */ = {isa = PBXFileReference; lastKnownFileType = text.plist.stringsdict; name = pl; path = pl.lproj/Localizable.stringsdict; sourceTree = "<group>"; };
		EECF5E5924BDCC3C00332B8F /* pl */ = {isa = PBXFileReference; lastKnownFileType = text.plist.strings; name = pl; path = pl.lproj/InfoPlist.strings; sourceTree = "<group>"; };
		EECF5E5A24BDCC4D00332B8F /* ro */ = {isa = PBXFileReference; lastKnownFileType = text.html; name = ro; path = ro.lproj/usage.html; sourceTree = "<group>"; };
		EECF5E5B24BDCC4D00332B8F /* ro */ = {isa = PBXFileReference; lastKnownFileType = text.html; name = ro; path = "ro.lproj/privacy-policy.html"; sourceTree = "<group>"; };
		EECF5E5C24BDCC4D00332B8F /* ro */ = {isa = PBXFileReference; lastKnownFileType = text.plist.strings; name = ro; path = ro.lproj/Localizable.strings; sourceTree = "<group>"; };
		EECF5E5D24BDCC4D00332B8F /* ro */ = {isa = PBXFileReference; lastKnownFileType = text.plist.stringsdict; name = ro; path = ro.lproj/Localizable.stringsdict; sourceTree = "<group>"; };
		EECF5E5E24BDCC4D00332B8F /* ro */ = {isa = PBXFileReference; lastKnownFileType = text.plist.strings; name = ro; path = ro.lproj/InfoPlist.strings; sourceTree = "<group>"; };
		EECF5E5F24BDCC5900332B8F /* bg */ = {isa = PBXFileReference; lastKnownFileType = text.html; name = bg; path = bg.lproj/usage.html; sourceTree = "<group>"; };
		EECF5E6024BDCC5A00332B8F /* bg */ = {isa = PBXFileReference; lastKnownFileType = text.html; name = bg; path = "bg.lproj/privacy-policy.html"; sourceTree = "<group>"; };
		EECF5E6124BDCC5A00332B8F /* bg */ = {isa = PBXFileReference; lastKnownFileType = text.plist.strings; name = bg; path = bg.lproj/Localizable.strings; sourceTree = "<group>"; };
		EECF5E6224BDCC5A00332B8F /* bg */ = {isa = PBXFileReference; lastKnownFileType = text.plist.stringsdict; name = bg; path = bg.lproj/Localizable.stringsdict; sourceTree = "<group>"; };
		EECF5E6324BDCC5A00332B8F /* bg */ = {isa = PBXFileReference; lastKnownFileType = text.plist.strings; name = bg; path = bg.lproj/InfoPlist.strings; sourceTree = "<group>"; };
		EEDD6DF524A4885200BC30D0 /* tr */ = {isa = PBXFileReference; lastKnownFileType = text.html; name = tr; path = tr.lproj/usage.html; sourceTree = "<group>"; };
		EEDD6DF624A4885200BC30D0 /* tr */ = {isa = PBXFileReference; lastKnownFileType = text.html; name = tr; path = "tr.lproj/privacy-policy.html"; sourceTree = "<group>"; };
		EEDD6DF824A4889D00BC30D0 /* tr */ = {isa = PBXFileReference; lastKnownFileType = text.plist.strings; name = tr; path = tr.lproj/InfoPlist.strings; sourceTree = "<group>"; };
		EEDD6DF924A488A500BC30D0 /* tr */ = {isa = PBXFileReference; lastKnownFileType = text.plist.strings; name = tr; path = tr.lproj/Localizable.strings; sourceTree = "<group>"; };
		EEDD6DFA24A488AD00BC30D0 /* tr */ = {isa = PBXFileReference; lastKnownFileType = text.plist.stringsdict; name = tr; path = tr.lproj/Localizable.stringsdict; sourceTree = "<group>"; };
		EEF10679246EBF8B009DFB4E /* ResetViewController.swift */ = {isa = PBXFileReference; fileEncoding = 4; lastKnownFileType = sourcecode.swift; path = ResetViewController.swift; sourceTree = "<group>"; };
		F22C6E242492082B00712A6B /* DynamicTableViewSpaceCellTests.swift */ = {isa = PBXFileReference; lastKnownFileType = sourcecode.swift; path = DynamicTableViewSpaceCellTests.swift; sourceTree = "<group>"; };
		F247572A24838AC8003E1FC5 /* DynamicTableViewControllerRowsTests.swift */ = {isa = PBXFileReference; lastKnownFileType = sourcecode.swift; path = DynamicTableViewControllerRowsTests.swift; sourceTree = "<group>"; };
		F252472E2483955B00C5556B /* DynamicTableViewControllerFake.storyboard */ = {isa = PBXFileReference; lastKnownFileType = file.storyboard; path = DynamicTableViewControllerFake.storyboard; sourceTree = "<group>"; };
		F25247302484456800C5556B /* DynamicTableViewModelTests.swift */ = {isa = PBXFileReference; fileEncoding = 4; lastKnownFileType = sourcecode.swift; lineEnding = 0; path = DynamicTableViewModelTests.swift; sourceTree = "<group>"; };
		F2DC808D248989CE00EDC40A /* DynamicTableViewControllerRegisterCellsTests.swift */ = {isa = PBXFileReference; lastKnownFileType = sourcecode.swift; path = DynamicTableViewControllerRegisterCellsTests.swift; sourceTree = "<group>"; };
		F2DC808F24898A9400EDC40A /* DynamicTableViewControllerNumberOfRowsAndSectionsTests.swift */ = {isa = PBXFileReference; fileEncoding = 4; lastKnownFileType = sourcecode.swift; lineEnding = 0; path = DynamicTableViewControllerNumberOfRowsAndSectionsTests.swift; sourceTree = "<group>"; };
		F2DC809124898B1800EDC40A /* DynamicTableViewControllerHeaderTests.swift */ = {isa = PBXFileReference; lastKnownFileType = sourcecode.swift; path = DynamicTableViewControllerHeaderTests.swift; sourceTree = "<group>"; };
		F2DC809324898CE600EDC40A /* DynamicTableViewControllerFooterTests.swift */ = {isa = PBXFileReference; lastKnownFileType = sourcecode.swift; path = DynamicTableViewControllerFooterTests.swift; sourceTree = "<group>"; };
		FEDCE0116603B6E00FAEE632 /* ExposureDetectionExecutor.swift */ = {isa = PBXFileReference; fileEncoding = 4; lastKnownFileType = sourcecode.swift; path = ExposureDetectionExecutor.swift; sourceTree = "<group>"; };
		FEDCE1600374711EC77FF572 /* RequiresAppDependencies.swift */ = {isa = PBXFileReference; fileEncoding = 4; lastKnownFileType = sourcecode.swift; path = RequiresAppDependencies.swift; sourceTree = "<group>"; };
		FEDCE1B8926528ED74CDE1B2 /* ENStateHandler+State.swift */ = {isa = PBXFileReference; fileEncoding = 4; lastKnownFileType = sourcecode.swift; path = "ENStateHandler+State.swift"; sourceTree = "<group>"; };
		FEDCE4BE82DC5BFE90575663 /* ExposureDetectionViewModel.swift */ = {isa = PBXFileReference; fileEncoding = 4; lastKnownFileType = sourcecode.swift; path = ExposureDetectionViewModel.swift; sourceTree = "<group>"; };
/* End PBXFileReference section */

/* Begin PBXFrameworksBuildPhase section */
		85D759382457048F008175F0 /* Frameworks */ = {
			isa = PBXFrameworksBuildPhase;
			buildActionMask = 2147483647;
			files = (
				015E8C0824C997D200C0A4B3 /* CWASQLite.framework in Frameworks */,
				EB7AF62A2587E98C00D94CA8 /* OpenCombineFoundation in Frameworks */,
				EB7AF62E2587E98C00D94CA8 /* OpenCombineDispatch in Frameworks */,
				B1B5A76024924B3D0029D5D7 /* FMDB in Frameworks */,
				858F6F6E245A103C009FFD33 /* ExposureNotification.framework in Frameworks */,
				B1EDFD88248E741B00E7EAFF /* SwiftProtobuf in Frameworks */,
				EB7AF62C2587E98C00D94CA8 /* OpenCombine in Frameworks */,
				B1EDFD89248E741B00E7EAFF /* ZIPFoundation in Frameworks */,
			);
			runOnlyForDeploymentPostprocessing = 0;
		};
		85D7595124570491008175F0 /* Frameworks */ = {
			isa = PBXFrameworksBuildPhase;
			buildActionMask = 2147483647;
			files = (
			);
			runOnlyForDeploymentPostprocessing = 0;
		};
		85D7595C24570491008175F0 /* Frameworks */ = {
			isa = PBXFrameworksBuildPhase;
			buildActionMask = 2147483647;
			files = (
			);
			runOnlyForDeploymentPostprocessing = 0;
		};
		B1FF6B672497D0B40041CF02 /* Frameworks */ = {
			isa = PBXFrameworksBuildPhase;
			buildActionMask = 2147483647;
			files = (
			);
			runOnlyForDeploymentPostprocessing = 0;
		};
/* End PBXFrameworksBuildPhase section */

/* Begin PBXGroup section */
		0105D88B25B87300007E288B /* HomeStatisticsCardView */ = {
			isa = PBXGroup;
			children = (
				016E260225AF20300077C64C /* HomeStatisticsCardView.swift */,
				016E260725AF20540077C64C /* HomeStatisticsCardView.xib */,
				016E264B25B0327B0077C64C /* HomeStatisticsCardViewModel.swift */,
			);
			path = HomeStatisticsCardView;
			sourceTree = "<group>";
		};
		0105D88F25B8731D007E288B /* Extensions */ = {
			isa = PBXGroup;
			children = (
				0105D8A925B87920007E288B /* SAP_Internal_Stats_KeyFigure+Formatting.swift */,
				0130F68025B186DB00B6BDA3 /* SAP_Internal_Stats_Statistics+SupportedIDs.swift */,
			);
			path = Extensions;
			sourceTree = "<group>";
		};
		010B3D8425ADE5EC00EB44AB /* __tests__ */ = {
			isa = PBXGroup;
			children = (
				010B3D8525ADE5FD00EB44AB /* HomeRiskCellModelTests.swift */,
				50C5203F25ADACBB008DF2F4 /* HomeShownPositiveTestResultCellModelTest.swift */,
			);
			path = __tests__;
			sourceTree = "<group>";
		};
		0123D5962501381900A91838 /* __test__ */ = {
			isa = PBXGroup;
			children = (
				0123D5972501383100A91838 /* ExposureSubmissionErrorTests.swift */,
			);
			path = __test__;
			sourceTree = "<group>";
		};
		014086B52588F8EB00E9E5B2 /* __test__ */ = {
			isa = PBXGroup;
			children = (
				014086C42589040200E9E5B2 /* DiaryEditEntriesCellModelTest.swift */,
				014086B72588F95000E9E5B2 /* DiaryEditEntriesViewModelTest.swift */,
			);
			path = __test__;
			sourceTree = "<group>";
		};
		016E25E825AF138B0077C64C /* Statistics */ = {
			isa = PBXGroup;
			children = (
				01EBC9A425B5FFF40003496F /* __tests__ */,
				016E25F125AF13EA0077C64C /* HomeStatisticsTableViewCell.swift */,
				016E25F225AF13EA0077C64C /* HomeStatisticsTableViewCell.xib */,
				0130F67125B1851000B6BDA3 /* HomeStatisticsCellModel.swift */,
				0130F66625B1813000B6BDA3 /* HomeStatisticsCard.swift */,
				0105D88B25B87300007E288B /* HomeStatisticsCardView */,
				0105D88F25B8731D007E288B /* Extensions */,
			);
			path = Statistics;
			sourceTree = "<group>";
		};
		016E260C25AF43440077C64C /* StatisticsInfo */ = {
			isa = PBXGroup;
			children = (
				016E261325AF43450077C64C /* StatisticsInfoViewController.swift */,
			);
			path = StatisticsInfo;
			sourceTree = "<group>";
		};
		01734B51255D6BEE00E60A8B /* v2 */ = {
			isa = PBXGroup;
			children = (
				3544182825AF7B5200B11056 /* app_features.pb.swift */,
				01734B59255D6C4500E60A8B /* app_config_ios.pb.swift */,
				01734B5A255D6C4500E60A8B /* exposure_detection_parameters.pb.swift */,
				01734B56255D6C4500E60A8B /* key_download_parameters.pb.swift */,
				01734B58255D6C4500E60A8B /* risk_calculation_parameters.pb.swift */,
				01734B57255D6C4500E60A8B /* semantic_version.pb.swift */,
			);
			name = v2;
			sourceTree = "<group>";
		};
		017AD19925A5C74400FA2B3F /* Extensions */ = {
			isa = PBXGroup;
			children = (
				017AD17E25A5A30500FA2B3F /* DynamicHeader+ExposureDetection.swift */,
				017AD18625A5C70700FA2B3F /* DynamicCell+ExposureDetection.swift */,
				017AD18B25A5C70900FA2B3F /* ActiveTracing+ExposureDetection.swift */,
			);
			path = Extensions;
			sourceTree = "<group>";
		};
		0190982A257E5A9D0065D050 /* ContactDiary */ = {
			isa = PBXGroup;
			children = (
				BAEC99BE258B6FFA00B98ECA /* __tests__ */,
				0190982B257E5AF70065D050 /* DiaryCoordinator.swift */,
				0190982C257E5B340065D050 /* Info */,
				0190982D257E5B4F0065D050 /* Overview */,
				0190982E257E5B5E0065D050 /* Day */,
				0190982F257E5B7F0065D050 /* AddAndEditEntry */,
				01909830257E5CCF0065D050 /* EditEntries */,
				019C9F2225894D2A00B26392 /* Model */,
				ABAE0A12257F77A20030ED47 /* Store */,
			);
			path = ContactDiary;
			sourceTree = "<group>";
		};
		0190982C257E5B340065D050 /* Info */ = {
			isa = PBXGroup;
			children = (
				BA288AEF25825D5B0071009A /* __test__ */,
				EB912889257FBD1E00241D3E /* DiaryInfoViewController.swift */,
				EB912888257FBD1E00241D3E /* DiaryInfoViewModel.swift */,
			);
			path = Info;
			sourceTree = "<group>";
		};
		0190982D257E5B4F0065D050 /* Overview */ = {
			isa = PBXGroup;
			children = (
				019C9F5A2589537300B26392 /* __test__ */,
				01F2A560257FC79F00DA96A6 /* Cells */,
				01909845257E61350065D050 /* DiaryOverviewTableViewController.swift */,
				019C9F1D25894CDD00B26392 /* DiaryOverviewViewModel.swift */,
			);
			path = Overview;
			sourceTree = "<group>";
		};
		0190982E257E5B5E0065D050 /* Day */ = {
			isa = PBXGroup;
			children = (
				01B72BA4258360BC00A3E3BC /* __test__ */,
				01909862257E63810065D050 /* DiaryDayViewController.swift */,
				01F2A5D4258208C500DA96A6 /* DiaryDayViewController.xib */,
				01F2A5DC25820EE700DA96A6 /* DiaryDayViewModel.swift */,
				01F2A5B62581177100DA96A6 /* Cells */,
				01B72B6325821C9B00A3E3BC /* Views */,
			);
			path = Day;
			sourceTree = "<group>";
		};
		0190982F257E5B7F0065D050 /* AddAndEditEntry */ = {
			isa = PBXGroup;
			children = (
				BA11D5B82588D576005DCD6B /* __test__ */,
				0190984C257E62C70065D050 /* DiaryAddAndEditEntryViewController.swift */,
				01909851257E62CB0065D050 /* DiaryAddAndEditEntryViewModel.swift */,
				BAC42DC32583AF9D001A94C0 /* DiaryEntryTextField.swift */,
			);
			path = AddAndEditEntry;
			sourceTree = "<group>";
		};
		01909830257E5CCF0065D050 /* EditEntries */ = {
			isa = PBXGroup;
			children = (
				014086B52588F8EB00E9E5B2 /* __test__ */,
				01909834257E606C0065D050 /* DiaryEditEntriesViewController.swift */,
				01B72BDC2583AB1400A3E3BC /* DiaryEditEntriesViewController.xib */,
				0190983C257E60760065D050 /* DiaryEditEntriesViewModel.swift */,
				01B72BEC2583B51B00A3E3BC /* Cells */,
			);
			path = EditEntries;
			sourceTree = "<group>";
		};
		019C9F2225894D2A00B26392 /* Model */ = {
			isa = PBXGroup;
			children = (
				019C9F592589536000B26392 /* __test__ */,
				019C9F33258951BB00B26392 /* DiaryDay.swift */,
				019C9F3A258951BE00B26392 /* DiaryEntry.swift */,
				019C9F38258951BC00B26392 /* DiaryEntryType.swift */,
				01909881257E675D0065D050 /* DiaryContactPerson.swift */,
				019C9F2C258951B700B26392 /* ContactPersonEncounter.swift */,
				019C9F3F258951C000B26392 /* DiaryLocation.swift */,
				019C9F31258951B900B26392 /* LocationVisit.swift */,
				BAB953D525B86015007B80C7 /* HistoryExposure.swift */,
				2E67C3D425BAFFC8008C6C90 /* DiaryExportItem.swift */,
			);
			path = Model;
			sourceTree = "<group>";
		};
		019C9F592589536000B26392 /* __test__ */ = {
			isa = PBXGroup;
			children = (
				01B605C8258A32930093DB8E /* DiaryDayTest.swift */,
				01B605CD258A38330093DB8E /* DiaryEntryTest.swift */,
				01B605E6258A4A980093DB8E /* DiaryContactPersonTest.swift */,
				01B605D8258A49E70093DB8E /* DiaryLocationTest.swift */,
			);
			path = __test__;
			sourceTree = "<group>";
		};
		019C9F5A2589537300B26392 /* __test__ */ = {
			isa = PBXGroup;
			children = (
				01B605C3258A181C0093DB8E /* DiaryOverviewViewModelTest.swift */,
			);
			path = __test__;
			sourceTree = "<group>";
		};
		01A1B440252DE53800841B63 /* QRScanner */ = {
			isa = PBXGroup;
			children = (
				BA92A45D255163460063B46F /* ExposureSubmissionQRScannerViewModelGuidTests.swift */,
				01A1B441252DE54600841B63 /* ExposureSubmissionQRScannerViewModelTests.swift */,
			);
			path = QRScanner;
			sourceTree = "<group>";
		};
		01A4DC5525922EB0007D5794 /* Risk */ = {
			isa = PBXGroup;
			children = (
				010B3D8425ADE5EC00EB44AB /* __tests__ */,
				01A4DC5D25922EB2007D5794 /* HomeRiskTableViewCell.swift */,
				01A4DC5925922EB1007D5794 /* HomeRiskTableViewCell.xib */,
				01A4DD4225935D1F007D5794 /* HomeRiskCellModel.swift */,
				01A4DC5725922EB1007D5794 /* HomeShownPositiveTestResultTableViewCell.swift */,
				01A4DC5625922EB0007D5794 /* HomeShownPositiveTestResultTableViewCell.xib */,
				017AD113259DCD3400FA2B3F /* HomeShownPositiveTestResultCellModel.swift */,
			);
			path = Risk;
			sourceTree = "<group>";
		};
		01A4DC6025922EB2007D5794 /* Views */ = {
			isa = PBXGroup;
			children = (
				01EA17712590F03000E98E02 /* HomeCardView.swift */,
				01A4DC6525922EB3007D5794 /* HomeItemView.swift */,
				01A4DC6625922EB3007D5794 /* HomeImageItemView.swift */,
				01A4DC6325922EB3007D5794 /* HomeImageItemView.xib */,
				01A4DCFD25926A66007D5794 /* HomeImageItemViewModel.swift */,
				01A4DC6725922EB3007D5794 /* HomeLoadingItemView.swift */,
				01A4DC6825922EB4007D5794 /* HomeLoadingItemView.xib */,
				01A4DD0C25926A72007D5794 /* HomeLoadingItemViewModel.swift */,
				01A4DC6125922EB2007D5794 /* HomeTextItemView.swift */,
				01A4DC6225922EB3007D5794 /* HomeTextItemView.xib */,
				01A4DD0225926A6A007D5794 /* HomeTextItemViewModel.swift */,
				01A4DC6925922EB4007D5794 /* HomeListItemView.swift */,
				01A4DC6425922EB3007D5794 /* HomeListItemView.xib */,
				01A4DD0725926A6E007D5794 /* HomeListItemViewModel.swift */,
			);
			path = Views;
			sourceTree = "<group>";
		};
		01A4DC8025922EC3007D5794 /* TestResult */ = {
			isa = PBXGroup;
			children = (
				8FF3525C25ADACEC008A07BD /* __tests__ */,
				01A4DC7925922EBD007D5794 /* HomeTestResultTableViewCell.swift */,
				01A4DC7825922EBD007D5794 /* HomeTestResultTableViewCell.xib */,
				01A4DC8C25922F05007D5794 /* HomeTestResultCellModel.swift */,
			);
			path = TestResult;
			sourceTree = "<group>";
		};
		01A4DCA125924FFE007D5794 /* ThankYou */ = {
			isa = PBXGroup;
			children = (
				BAFBF35525ADD719003F5DC2 /* __tests__ */,
				01A4DC5B25922EB1007D5794 /* HomeThankYouTableViewCell.swift */,
				01A4DC5A25922EB1007D5794 /* HomeThankYouTableViewCell.xib */,
				01A4DCB5259264F9007D5794 /* HomeThankYouCellModel.swift */,
			);
			path = ThankYou;
			sourceTree = "<group>";
		};
		01B7232524F8128B0064C0EB /* OptionGroup */ = {
			isa = PBXGroup;
			children = (
				01C2D43F2501243400FB23BF /* __tests__ */,
				01B7232624F812BC0064C0EB /* OptionGroupView.swift */,
				01B7232E24FE4F080064C0EB /* OptionGroupViewModel.swift */,
				01B7232824F812DF0064C0EB /* OptionView.swift */,
				01B7232A24F815B00064C0EB /* MultipleChoiceOptionView.swift */,
				01B7232C24F8E0260064C0EB /* MultipleChoiceChoiceView.swift */,
				01D69492250272E500B45BEA /* DatePickerOption */,
			);
			path = OptionGroup;
			sourceTree = "<group>";
		};
		01B72B6325821C9B00A3E3BC /* Views */ = {
			isa = PBXGroup;
			children = (
				01B72B6425821CD200A3E3BC /* DiaryDayEmptyView.swift */,
				01B72B6C25821D2800A3E3BC /* DiaryDayEmptyViewModel.swift */,
			);
			path = Views;
			sourceTree = "<group>";
		};
		01B72BA4258360BC00A3E3BC /* __test__ */ = {
			isa = PBXGroup;
			children = (
				01B72BBF2583875600A3E3BC /* DiaryDayViewModelTest.swift */,
				0120ECF22587607600F78944 /* DiaryDayEntryCellModelTest.swift */,
				0120ECFD2587631100F78944 /* DiaryDayAddCellModelTest.swift */,
				01B72BA5258360CD00A3E3BC /* DiaryDayEmptyViewModelTest.swift */,
			);
			path = __test__;
			sourceTree = "<group>";
		};
		01B72BEC2583B51B00A3E3BC /* Cells */ = {
			isa = PBXGroup;
			children = (
				01B72BEE2583B51C00A3E3BC /* DiaryEditEntriesTableViewCell.swift */,
				01B72BF02583B51C00A3E3BC /* DiaryEditEntriesTableViewCell.xib */,
				014086BC2589033A00E9E5B2 /* DiaryEditEntriesCellModel.swift */,
			);
			path = Cells;
			sourceTree = "<group>";
		};
		01C2D43F2501243400FB23BF /* __tests__ */ = {
			isa = PBXGroup;
			children = (
				01C2D440250124E600FB23BF /* OptionGroupViewModelTests.swift */,
			);
			path = __tests__;
			sourceTree = "<group>";
		};
		01C6AC2D252B23FC0052814D /* QRScanner */ = {
			isa = PBXGroup;
			children = (
				71FE1C74247AC2B500851FEB /* ExposureSubmissionQRScannerViewController.swift */,
				01C6AC20252B21DF0052814D /* ExposureSubmissionQRScannerViewController.xib */,
				01C6AC0D252B1E980052814D /* ExposureSubmissionQRScannerViewModel.swift */,
				01C6AC25252B23D70052814D /* ExposureSubmissionQRScannerFocusView.swift */,
				01C6AC31252B29C00052814D /* QRScannerError.swift */,
				01A1B449252DFD7700841B63 /* MetadataObject.swift */,
			);
			path = QRScanner;
			sourceTree = "<group>";
		};
		01D02683258B9C1300B6389A /* Cells */ = {
			isa = PBXGroup;
			children = (
				713EA26224798F8500AB7EE8 /* ExposureDetectionHeaderCell.swift */,
				01D02687258B9CB200B6389A /* ExposureDetectionHeaderCell.xib */,
				713EA25E24798A9100AB7EE8 /* ExposureDetectionRiskCell.swift */,
				01D0268C258B9CF800B6389A /* ExposureDetectionRiskCell.xib */,
				7154EB49247D21E200A467FF /* ExposureDetectionLongGuideCell.swift */,
				01D02691258BA0AD00B6389A /* ExposureDetectionLongGuideCell.xib */,
				7154EB4B247E862100A467FF /* ExposureDetectionLoadingCell.swift */,
				01D02696258BA0E000B6389A /* ExposureDetectionLoadingCell.xib */,
				713EA26024798AD100AB7EE8 /* ExposureDetectionHotlineCell.swift */,
				01D026A4258BA20E00B6389A /* ExposureDetectionHotlineCell.xib */,
				01D026A9258BA2F600B6389A /* ExposureDetectionRiskRefreshCell.xib */,
				01D026AA258BA2F900B6389A /* ExposureDetectionRiskTextCell.xib */,
				01D026AB258BA2FA00B6389A /* ExposureDetectionGuideCell.xib */,
				01D026AC258BA2FD00B6389A /* ExposureDetectionLinkCell.xib */,
			);
			path = Cells;
			sourceTree = "<group>";
		};
		01D026CF258BB65B00B6389A /* Cells */ = {
			isa = PBXGroup;
			children = (
				EE22DB84247FB43A001B0A71 /* TracingHistoryTableViewCell.swift */,
				01D026DC258BB6CC00B6389A /* TracingHistoryTableViewCell.xib */,
				EE22DB85247FB43A001B0A71 /* ImageTableViewCell.swift */,
				01D026E3258BB6D800B6389A /* ImageTableViewCell.xib */,
				EE22DB86247FB43A001B0A71 /* ActionDetailTableViewCell.swift */,
				01D026E7258BB6DB00B6389A /* ActionDetailTableViewCell.xib */,
				EE22DB87247FB43A001B0A71 /* DescriptionTableViewCell.swift */,
				01D026E8258BB6DD00B6389A /* DescriptionTableViewCell.xib */,
				EE22DB88247FB43A001B0A71 /* ActionTableViewCell.swift */,
				01D026E9258BB6DF00B6389A /* ActionTableViewCell.xib */,
				941ADDAF2518C2B200E421D9 /* EuTracingTableViewCell.swift */,
				01D026ED258BB70100B6389A /* EuTracingTableViewCell.xib */,
			);
			path = Cells;
			sourceTree = "<group>";
		};
		01D02722258BD22600B6389A /* Settings */ = {
			isa = PBXGroup;
			children = (
				51D420C324583E3300AD70CA /* SettingsViewController.swift */,
				CD8638522477EBD400A5A07C /* SettingsViewModel.swift */,
				CDD87C6024766163007CE6CA /* Cells */,
			);
			path = Settings;
			sourceTree = "<group>";
		};
		01D02726258BD24400B6389A /* NotificationSettings */ = {
			isa = PBXGroup;
			children = (
				CD2EC328247D82EE00C6B3F9 /* NotificationSettingsViewController.swift */,
				01D0274B258BD42800B6389A /* NotificationSettingsViewController.xib */,
				CDCE11D5247D644100F30825 /* NotificationSettingsViewModel.swift */,
				CDCE11D7247D645800F30825 /* Cells */,
			);
			path = NotificationSettings;
			sourceTree = "<group>";
		};
		01D02744258BD40C00B6389A /* Reset */ = {
			isa = PBXGroup;
			children = (
				EEF10679246EBF8B009DFB4E /* ResetViewController.swift */,
				01D0274C258BD42B00B6389A /* ResetViewController.xib */,
			);
			path = Reset;
			sourceTree = "<group>";
		};
		01D16C5C24ED6981007DB387 /* __tests__ */ = {
			isa = PBXGroup;
			children = (
				01D16C5D24ED69CA007DB387 /* BackgroundAppRefreshViewModelTests.swift */,
				01D16C5F24ED6D9A007DB387 /* MockBackgroundRefreshStatusProvider.swift */,
				01D16C6124ED6DB3007DB387 /* MockLowPowerModeStatusProvider.swift */,
			);
			path = __tests__;
			sourceTree = "<group>";
		};
		01D69492250272E500B45BEA /* DatePickerOption */ = {
			isa = PBXGroup;
			children = (
				01D694932502730700B45BEA /* __tests__ */,
				01C7665D25024A09002C9A5C /* DatePickerOptionView.swift */,
				01D6948A25026EC000B45BEA /* DatePickerOptionViewModel.swift */,
				01D6948C2502717F00B45BEA /* DatePickerDayView.swift */,
				01D69490250272CE00B45BEA /* DatePickerDayViewModel.swift */,
				01D6948E2502729000B45BEA /* DatePickerDay.swift */,
			);
			path = DatePickerOption;
			sourceTree = "<group>";
		};
		01D694932502730700B45BEA /* __tests__ */ = {
			isa = PBXGroup;
			children = (
				01A97DD02506767E00C07C37 /* DatePickerOptionViewModelTests.swift */,
				01A97DD22506769F00C07C37 /* DatePickerDayViewModelTests.swift */,
			);
			path = __tests__;
			sourceTree = "<group>";
		};
		01EA17602590E9B900E98E02 /* Home */ = {
			isa = PBXGroup;
			children = (
				EBD2D07C25A86144006E4220 /* __tests__ */,
				CDA262F724AB808800612E15 /* HomeCoordinator.swift */,
				01EA17612590EAAF00E98E02 /* HomeTableViewController.swift */,
				01EA17692590EF4E00E98E02 /* HomeTableViewModel.swift */,
				01EA17FD259217B100E98E02 /* HomeState.swift */,
				01EA176E2590F02F00E98E02 /* Cells */,
				01A4DC6025922EB2007D5794 /* Views */,
			);
			path = Home;
			sourceTree = "<group>";
		};
		01EA176E2590F02F00E98E02 /* Cells */ = {
			isa = PBXGroup;
			children = (
				01EA17BF2591346300E98E02 /* ExposureLogging */,
				01A4DC5525922EB0007D5794 /* Risk */,
				01A4DC8025922EC3007D5794 /* TestResult */,
				01A4DCA125924FFE007D5794 /* ThankYou */,
				016E25E825AF138B0077C64C /* Statistics */,
				01EA17C42591348100E98E02 /* Info */,
			);
			path = Cells;
			sourceTree = "<group>";
		};
		01EA17BF2591346300E98E02 /* ExposureLogging */ = {
			isa = PBXGroup;
			children = (
				8F3D71A825A8634700D52CCD /* __tests__ */,
				01EA17722590F03000E98E02 /* HomeExposureLoggingTableViewCell.swift */,
				01EA17752590F03100E98E02 /* HomeExposureLoggingTableViewCell.xib */,
				01EA17C82591353200E98E02 /* HomeExposureLoggingCellModel.swift */,
			);
			path = ExposureLogging;
			sourceTree = "<group>";
		};
		01EA17C42591348100E98E02 /* Info */ = {
			isa = PBXGroup;
			children = (
				BAFBF36725ADE0AA003F5DC2 /* __tests__ */,
				01EA17762590F03100E98E02 /* HomeInfoTableViewCell.swift */,
				01EA17732590F03000E98E02 /* HomeInfoTableViewCell.xib */,
				01EA17E42591399200E98E02 /* HomeInfoCellModel.swift */,
				01A4DD3725935AC1007D5794 /* CellPositionInSection.swift */,
			);
			path = Info;
			sourceTree = "<group>";
		};
		01EBC9A425B5FFF40003496F /* __tests__ */ = {
			isa = PBXGroup;
			children = (
				01EBC9C225B70C310003496F /* SAP_Internal_Stats_Statistics+SupportedIDsTests.swift */,
				0185DDDD25B77786001FBEA7 /* HomeStatisticsCellModelTests.swift */,
				01EBC9A525B6002C0003496F /* HomeStatisticsCardViewModelTests.swift */,
			);
			path = __tests__;
			sourceTree = "<group>";
		};
		01F2A560257FC79F00DA96A6 /* Cells */ = {
			isa = PBXGroup;
			children = (
				BA9BCF7525B09B3A00DD7974 /* __tests__ */,
				01F2A57F25803AA500DA96A6 /* DiaryOverviewDescriptionTableViewCell.swift */,
				01F2A58025803AA500DA96A6 /* DiaryOverviewDescriptionTableViewCell.xib */,
				BA9BCF6125B0875100DD7974 /* DiaryOverviewDayCellModel.swift */,
				01F2A561257FC7D200DA96A6 /* DiaryOverviewDayTableViewCell.swift */,
				01F2A562257FC7D200DA96A6 /* DiaryOverviewDayTableViewCell.xib */,
			);
			path = Cells;
			sourceTree = "<group>";
		};
		01F2A5B62581177100DA96A6 /* Cells */ = {
			isa = PBXGroup;
			children = (
				01F2A5B72581181A00DA96A6 /* DiaryDayAddTableViewCell.swift */,
				01F2A5B82581181A00DA96A6 /* DiaryDayAddTableViewCell.xib */,
				01B72C0A25875BC300A3E3BC /* DiaryDayAddCellModel.swift */,
				01F2A5C12581183800DA96A6 /* DiaryDayEntryTableViewCell.swift */,
				01F2A5C22581183800DA96A6 /* DiaryDayEntryTableViewCell.xib */,
				0120ECDC25875D8B00F78944 /* DiaryDayEntryCellModel.swift */,
			);
			path = Cells;
			sourceTree = "<group>";
		};
		13091950247972CF0066E329 /* PrivacyProtectionViewController */ = {
			isa = PBXGroup;
			children = (
				1309194E247972C40066E329 /* PrivacyProtectionViewController.swift */,
			);
			path = PrivacyProtectionViewController;
			sourceTree = "<group>";
		};
		130CB19A246D92F800ADE602 /* Onboarding */ = {
			isa = PBXGroup;
			children = (
				130CB19B246D92F800ADE602 /* ENAUITestsOnboarding.swift */,
			);
			path = Onboarding;
			sourceTree = "<group>";
		};
		134F0DB8247578FF00D88934 /* Home */ = {
			isa = PBXGroup;
			children = (
				134F0DB9247578FF00D88934 /* ENAUITestsHome.swift */,
				509C69FD25B5D920000F2A4C /* ENAUITests-Statistics.swift */,
			);
			path = Home;
			sourceTree = "<group>";
		};
		138910C3247A907500D739F6 /* Task Scheduling */ = {
			isa = PBXGroup;
			children = (
				138910C4247A909000D739F6 /* ENATaskScheduler.swift */,
			);
			path = "Task Scheduling";
			sourceTree = "<group>";
		};
		13E5046A248E3CE60086641C /* AppInformation */ = {
			isa = PBXGroup;
			children = (
				13E50468248E3CD20086641C /* ENAUITestsAppInformation.swift */,
			);
			path = AppInformation;
			sourceTree = "<group>";
		};
		2F3D95352518BCBA002B2C81 /* EUSettings */ = {
			isa = PBXGroup;
			children = (
				2FD473BD251E0E7F000DCA40 /* __tests__ */,
				2F3D95362518BCD1002B2C81 /* EUSettingsViewController.swift */,
				2F3D953B2518BCE9002B2C81 /* EUSettingsViewModel.swift */,
			);
			path = EUSettings;
			sourceTree = "<group>";
		};
		2FA9E39124D2F2620030561C /* Exposure Submission */ = {
			isa = PBXGroup;
			children = (
				0123D5962501381900A91838 /* __test__ */,
				CD99A3A8245C272400BF12AF /* ExposureSubmissionService.swift */,
				A3EE6E59249BB7AF00C64B61 /* ExposureSubmissionServiceFactory.swift */,
				2FA9E39224D2F2920030561C /* ExposureSubmission+TestResult.swift */,
				2FA9E39424D2F2B00030561C /* ExposureSubmission+DeviceRegistrationKey.swift */,
				2FA9E39624D2F3C60030561C /* ExposureSubmissionError.swift */,
				2FA9E39824D2F4350030561C /* ExposureSubmission+ErrorParsing.swift */,
				2FA9E39A24D2F4A10030561C /* ExposureSubmissionService+Protocol.swift */,
			);
			path = "Exposure Submission";
			sourceTree = "<group>";
		};
		2FC951FA24DC2366008D39F4 /* Cells */ = {
			isa = PBXGroup;
			children = (
				2FC951FD24DC23B9008D39F4 /* DMConfigurationCell.swift */,
			);
			path = Cells;
			sourceTree = "<group>";
		};
		2FD473BD251E0E7F000DCA40 /* __tests__ */ = {
			isa = PBXGroup;
			children = (
				2FD473BE251E0ECE000DCA40 /* EUSettingsViewControllerTests.swift */,
			);
			path = __tests__;
			sourceTree = "<group>";
		};
		35075C002526367700DE92F7 /* TestPlans */ = {
			isa = PBXGroup;
			children = (
				35075C092526378D00DE92F7 /* AllTests.xctestplan */,
				35075C0E252637C300DE92F7 /* SmokeTests.xctestplan */,
				3523CA31252DC617002E6DEC /* Screenshots.xctestplan */,
			);
			name = TestPlans;
			sourceTree = "<group>";
		};
		35AA4AF2259B40DF00D32306 /* __tests__ */ = {
			isa = PBXGroup;
			children = (
				35AA4AF3259B40FC00D32306 /* CryptoFallbackTests.swift */,
				35358DD325A23169004FD0CB /* HTTPClientCertificatePinningTests.swift */,
			);
			path = __tests__;
			sourceTree = "<group>";
		};
		35B2FAAE25B9D362009ABC8E /* AppDelegate & Globals */ = {
			isa = PBXGroup;
			children = (
				35B2FAA925B9CE8F009ABC8E /* main.swift */,
				353412CB2525EE4A0086D15C /* Globals.swift */,
				85D7593E2457048F008175F0 /* AppDelegate.swift */,
				A3552CC324DD6E16008C91BE /* PlausibleDeniabilityService.swift */,
				35B2FAB925B9D3F3009ABC8E /* ENATaskExecutionDelegate.swift */,
				3518DD6425BA2D060090A26B /* NotificationManager.swift */,
			);
			path = "AppDelegate & Globals";
			sourceTree = "<group>";
		};
		35E1219D25B19D8C0098D754 /* sample_stats */ = {
			isa = PBXGroup;
			children = (
				35E1219E25B19D8C0098D754 /* sample_stats.bin */,
				35E1219F25B19D8C0098D754 /* sample_stats.sha256 */,
			);
			path = sample_stats;
			sourceTree = "<group>";
		};
		35E121D625B273280098D754 /* stats */ = {
			isa = PBXGroup;
			children = (
				35E121D725B273280098D754 /* card_header.pb.swift */,
				35E121D825B273280098D754 /* statistics.pb.swift */,
				35E121D925B273280098D754 /* key_figure_card.pb.swift */,
			);
			name = stats;
			path = ../../../gen/output/internal/stats;
			sourceTree = "<group>";
		};
		35EA6158258BC88A0062B50A /* iOS 12 Fallback */ = {
			isa = PBXGroup;
			children = (
				35EA6159258BC8E30062B50A /* CryptoKitFallbacks.swift */,
			);
			path = "iOS 12 Fallback";
			sourceTree = "<group>";
		};
		35EA68402554BEB200335F73 /* V2 */ = {
			isa = PBXGroup;
			children = (
				35EA684925553B5C00335F73 /* DownloadedPackagesStoreV2.swift */,
				35EA684125553AE300335F73 /* DownloadedPackagesSQLLiteStoreV2.swift */,
			);
			path = V2;
			sourceTree = "<group>";
		};
		50BD2E6724FE26F300932566 /* __test__ */ = {
			isa = PBXGroup;
			children = (
				50BD2E6F24FE26F300932566 /* AppInformationImprintTest.swift */,
				50DC527A24FEB5CA00F6D8EB /* AppInformationModelTest.swift */,
			);
			name = __test__;
			sourceTree = "<group>";
		};
		5107E3D72459B2D60042FC9B /* Frameworks */ = {
			isa = PBXGroup;
			children = (
				858F6F6D245A103C009FFD33 /* ExposureNotification.framework */,
			);
			name = Frameworks;
			sourceTree = "<group>";
		};
		514E81312461946E00636861 /* ExposureDetection */ = {
			isa = PBXGroup;
			children = (
				A36FACC224C5E9FC00DED947 /* __tests__ */,
				71FD8861246EB27F00E804D0 /* ExposureDetectionViewController.swift */,
				01D02666258B750800B6389A /* ExposureDetectionViewController.xib */,
				FEDCE4BE82DC5BFE90575663 /* ExposureDetectionViewModel.swift */,
				01D02683258B9C1300B6389A /* Cells */,
				017AD19925A5C74400FA2B3F /* Extensions */,
				EEF790092466ED410065EBD5 /* Views */,
			);
			path = ExposureDetection;
			sourceTree = "<group>";
		};
		514E81322461B97700636861 /* Exposure */ = {
			isa = PBXGroup;
			children = (
				B15382DD2482707A0010F007 /* __tests__ */,
				ABFCE989255C32EE0075FF13 /* AppConfigMetadata.swift */,
				354E305824EFF26E00526C9F /* Country.swift */,
				EB5FE1532599F5DB00797E4E /* ENActivityHandling.swift */,
				941ADDB12518C3FB00E421D9 /* ENSettingEuTracingViewModel.swift */,
				514E81332461B97700636861 /* ExposureManager.swift */,
				CD678F6A246C43E200B6A0F8 /* MockExposureManager.swift */,
				518A69FA24687D5800444E66 /* RiskLevel.swift */,
				01D307892562B03B00ADB67B /* RiskState.swift */,
				94427A4F25502B8900C36BE6 /* WarnOthersNotificationsTimeInterval.swift */,
				948AFE662553DC5B0019579A /* WarnOthersRemindable.swift */,
				94B255A52551B7C800649B4C /* WarnOthersReminder.swift */,
				35E121B825B23D060098D754 /* StatisticsMetadata.swift */,
			);
			path = Exposure;
			sourceTree = "<group>";
		};
		514EE997246D4BEB00DE4884 /* UITableView */ = {
			isa = PBXGroup;
			children = (
				710ABB1E2475115500948792 /* UITableViewController+Enum.swift */,
				514EE998246D4C2E00DE4884 /* UITableViewCell+Identifier.swift */,
				514EE99A246D4C4C00DE4884 /* UITableView+Dequeue.swift */,
			);
			path = UITableView;
			sourceTree = "<group>";
		};
		516E430324B89AF60008CC30 /* __tests__ */ = {
			isa = PBXGroup;
			children = (
				516E430124B89AED0008CC30 /* RootCoordinatorTests.swift */,
			);
			path = __tests__;
			sourceTree = "<group>";
		};
		51B5B41A246E059700DC5D3E /* Common */ = {
			isa = PBXGroup;
			children = (
				01F2A542257FB90200DA96A6 /* CloseBarButtonItem.swift */,
				71F54190248BF677006DB793 /* HtmlTextView.swift */,
				351E6305256BEC8D00D89B29 /* LabeledCountriesView.swift */,
			);
			path = Common;
			sourceTree = "<group>";
		};
		51CE1BBB2460B1BA002CF42A /* Protocols */ = {
			isa = PBXGroup;
			children = (
				B18CADAD24782FA4006F53F0 /* ExposureStateUpdating.swift */,
				FEDCE1600374711EC77FF572 /* RequiresAppDependencies.swift */,
			);
			path = Protocols;
			sourceTree = "<group>";
		};
		51D420AF2458308400AD70CA /* Onboarding */ = {
			isa = PBXGroup;
			children = (
				AB7420AA251B678E006666AC /* DeltaOnboarding */,
				AB1885CF25238D9B00D39BBE /* __tests__ */,
				51C737BC245B349700286105 /* OnboardingInfoViewController.swift */,
				01D0262D258A791C00B6389A /* OnboardingInfoViewController.xib */,
				A17366542484978A006BE209 /* OnboardingInfoViewControllerUtils.swift */,
				137846482488027500A50AB8 /* OnboardingInfoViewController+Extension.swift */,
				50F9130C253F1D7800DFE683 /* OnboardingPageType.swift */,
			);
			path = Onboarding;
			sourceTree = "<group>";
		};
		51D420B224583AA400AD70CA /* Workers */ = {
			isa = PBXGroup;
			children = (
				B1221BDD2492E78100E6C4E4 /* Keychain */,
				B19FD70E2491A04800A9D56A /* Update Checker */,
				B184A381248FFCC3007180F6 /* Store */,
				A1C2B2DA24834934004A3BD5 /* __tests__ */,
				AB1886C3252DE1AE00D39BBE /* Logging.swift */,
				B120C7C524AFDAB900F68FF1 /* ActiveTracing.swift */,
				A3FF84EB247BFAF00053E947 /* Hasher.swift */,
				0D5611B3247F852C00B5B094 /* SQLiteKeyValueStore.swift */,
				35EA68512555488600335F73 /* SQLiteError.swift */,
				016146902487A43E00660992 /* LinkHelper.swift */,
				A128F058248B459F00EC7F6C /* PublicKeyStore.swift */,
			);
			path = Workers;
			sourceTree = "<group>";
		};
		51D420B524583B5100AD70CA /* Extensions */ = {
			isa = PBXGroup;
			children = (
				71176E2C24891BCF004B0C9F /* __tests__ */,
				514EE997246D4BEB00DE4884 /* UITableView */,
				AB1886D0252DE51E00D39BBE /* Bundle+Identifier.swift */,
				A16714AE248CA1B70031B111 /* Bundle+ReadPlist.swift */,
				AB6289CE251BA01400CF61D2 /* Bundle+Version.swift */,
				01DB708425068167008F7244 /* Calendar+GregorianLocale.swift */,
				0190B224255C423600CF4244 /* Date+Age.swift */,
				51895EDB245E16CD0085DA38 /* ENAColor.swift */,
				710021DB248E44A6001F0B63 /* ENAFont.swift */,
				01734B6D255D73E400E60A8B /* ENExposureConfiguration+Convenience.swift */,
				A1BABD0A24A57BA0000ED515 /* ENTemporaryExposureKey+Processing.swift */,
				2FC0357024B5B70700E234AC /* Error+FAQUrl.swift */,
				2F96739A24AB70FA008E3147 /* ExposureSubmissionParsable.swift */,
				EB17144525716EA80088D7A9 /* FileManager+KeyPackageStorage.swift */,
				017AD121259DDE6B00FA2B3F /* ISO8601DateFormatter+ContactDiary.swift */,
				51D420D324586DCA00AD70CA /* NotificationName.swift */,
				2FF1D62D2487850200381FFB /* NSMutableAttributedString+Generation.swift */,
				51D420B624583B7200AD70CA /* NSObject+Identifier.swift */,
				AB6289D3251BA4EC00CF61D2 /* String+Compare.swift */,
				01C6ABF32527273D0052814D /* String+Insertion.swift */,
				B111EE2B2465D9F7001AEBB4 /* String+Localization.swift */,
				2FA968CD24D8560B008EE367 /* String+Random.swift */,
				B14D0CDA246E968C00D5BEBC /* String+Today.swift */,
				71CC3EA2246D6C4000217F2C /* UIFont+DynamicType.swift */,
				01C6AC39252B2A500052814D /* UIImage+Color.swift */,
				35327FF5256D4CE600C36A44 /* UIStackView+prune.swift */,
				2F3218CF248063E300A7AC0A /* UIView+Convenience.swift */,
				EB858D1F24E700D10048A0AA /* UIView+Screenshot.swift */,
				85142500245DA0B3009D2791 /* UIViewController+Alert.swift */,
				2F26CE2D248B9C4F00BE30EE /* UIViewController+BackButton.swift */,
				EB66267C25C3219900C4D7C2 /* UIViewController+Child.swift */,
				13722043247AEEAD00152764 /* UNNotificationCenter+Extension.swift */,
				EB87353F253704D100325C6C /* UNUserNotificationCenter+DeadManSwitch.swift */,
				948AFE792554377F0019579A /* UNUserNotificationCenter+WarnOthers.swift */,
				B1EDFD8C248E74D000E7EAFF /* URL+StaticString.swift */,
				B153096924706F1000A4A1BD /* URLSession+Default.swift */,
				B153096B24706F2400A4A1BD /* URLSessionConfiguration+Default.swift */,
				AB7E2A7F255ACC06005C90F6 /* Date+Utils.swift */,
				5270E9B7256D20A900B08606 /* NSTextAttachment+ImageHeight.swift */,
				3523F8A72570F819004B0424 /* NSAttributedString+BulletPoint.swift */,
				01D02625258A769200B6389A /* HTTPURLResponse+Header.swift */,
			);
			path = Extensions;
			sourceTree = "<group>";
		};
		51D420C224583D7B00AD70CA /* Settings */ = {
			isa = PBXGroup;
			children = (
				B163D10E24990664001A322C /* __tests__ */,
				01D0271A258BC78100B6389A /* SettingsCoordinator.swift */,
				01D02722258BD22600B6389A /* Settings */,
				EB41DC0624E53D3F0029C6F7 /* BackgroundAppRefresh */,
				01D02726258BD24400B6389A /* NotificationSettings */,
				01D02744258BD40C00B6389A /* Reset */,
			);
			path = Settings;
			sourceTree = "<group>";
		};
		51D420D524598AC200AD70CA /* Source */ = {
			isa = PBXGroup;
			children = (
				516E430324B89AF60008CC30 /* __tests__ */,
				35B2FAAE25B9D362009ABC8E /* AppDelegate & Globals */,
				AB126871254C0598006E9194 /* Utils */,
				AB1FCBCA2521FC21005930BA /* ServerEnvironment */,
				B111EDEC2465B1F4001AEBB4 /* Client */,
				CD99A3C82461A44B00BF12AF /* View Helpers */,
				51CE1BBB2460B1BA002CF42A /* Protocols */,
				8595BF5D246032C40056EA27 /* Views */,
				B1569DD5245D6C790079FCD7 /* Developer Menu */,
				51EE9A6A245C0F7900F2544F /* Models */,
				85D759802459A82D008175F0 /* Services */,
				85D759712457059A008175F0 /* Scenes */,
				51D420B224583AA400AD70CA /* Workers */,
				51D420B524583B5100AD70CA /* Extensions */,
<<<<<<< HEAD
				85D7593E2457048F008175F0 /* AppDelegate.swift */,
				A3552CC524DD6E78008C91BE /* AppDelegate+ENATaskExecutionDelegate.swift */,
				A3552CC324DD6E16008C91BE /* AppDelegate+PlausibleDeniability.swift */,
				EBA3BE3B25C2FAA800F1C2AC /* RootCoordinator.swift */,
				516E430324B89AF60008CC30 /* __tests__ */,
=======
				CDA262F724AB808800612E15 /* Coordinator.swift */,
>>>>>>> 4221324e
			);
			path = Source;
			sourceTree = "<group>";
		};
		51EE9A6A245C0F7900F2544F /* Models */ = {
			isa = PBXGroup;
			children = (
				B1AC51D424CED8740087C35B /* __tests__ */,
				138910C3247A907500D739F6 /* Task Scheduling */,
				B1125458246F2C2100AB5036 /* Converting Keys */,
				514E81322461B97700636861 /* Exposure */,
				51EE9A6C245C0FB500F2544F /* Onboarding */,
				B18E852E248C29D400CF4FB8 /* DetectionMode.swift */,
				FEDCE1B8926528ED74CDE1B2 /* ENStateHandler+State.swift */,
				0144BDE0250924CC00B0857C /* SymptomsOnset.swift */,
			);
			path = Models;
			sourceTree = "<group>";
		};
		51EE9A6C245C0FB500F2544F /* Onboarding */ = {
			isa = PBXGroup;
			children = (
				51C737BE245B3B5D00286105 /* OnboardingInfo.swift */,
			);
			path = Onboarding;
			sourceTree = "<group>";
		};
		71176E2C24891BCF004B0C9F /* __tests__ */ = {
			isa = PBXGroup;
			children = (
				71176E2D24891C02004B0C9F /* ENAColorTests.swift */,
				A1BABD0C24A57BAC000ED515 /* ENTemporaryExposureKey+ProcessingTests.swift */,
				B1C7EE4524938EB700F1F284 /* ExposureDetection_FAQ_URL_Tests.swift */,
				B163D11424993F64001A322C /* UIFont+DynamicTypeTests.swift */,
				A1E4195E249824340016E52A /* String+TodayTests.swift */,
				2FC0356E24B342FA00E234AC /* UIViewcontroller+AlertTest.swift */,
			);
			path = __tests__;
			sourceTree = "<group>";
		};
		71176E30248957B1004B0C9F /* App */ = {
			isa = PBXGroup;
			children = (
				71176E31248957C3004B0C9F /* AppNavigationController.swift */,
			);
			path = App;
			sourceTree = "<group>";
		};
		7143D07424990A3100608DDE /* NavigationControllerWithFooter */ = {
			isa = PBXGroup;
			children = (
				71D3C1992494EFAC00DBABA8 /* ENANavigationControllerWithFooter.swift */,
				71EF33D82497F3E8007B7E1B /* ENANavigationControllerWithFooterChild.swift */,
				71EF33DA2497F419007B7E1B /* ENANavigationFooterItem.swift */,
				71C0BEDC2498DD07009A17A0 /* ENANavigationFooterView.swift */,
			);
			path = NavigationControllerWithFooter;
			sourceTree = "<group>";
		};
		71F76D0E24767AF100515A01 /* DynamicTableViewController */ = {
			isa = PBXGroup;
			children = (
				F247572E2483934B003E1FC5 /* __tests__ */,
				71F76D0F24767B2500515A01 /* Views */,
				710ABB26247533FA00948792 /* DynamicTableViewController.swift */,
				710ABB282475353900948792 /* DynamicTableViewModel.swift */,
				71330E40248109F600EB10F6 /* DynamicTableViewSection.swift */,
				71330E4424810A0500EB10F6 /* DynamicTableViewHeader.swift */,
				71330E4624810A0C00EB10F6 /* DynamicTableViewFooter.swift */,
				71330E42248109FD00EB10F6 /* DynamicTableViewCell.swift */,
				A1C683FB24AEC9EE00B90D12 /* DynamicTableViewTextCell.swift */,
				71330E4824810A5A00EB10F6 /* DynamicTableViewAction.swift */,
			);
			path = DynamicTableViewController;
			sourceTree = "<group>";
		};
		71F76D0F24767B2500515A01 /* Views */ = {
			isa = PBXGroup;
			children = (
				71FE1C68247A8FE100851FEB /* DynamicTableViewHeaderFooterView.swift */,
				71FE1C70247AA7B700851FEB /* DynamicTableViewHeaderImageView.swift */,
				714194E9247A65C60072A090 /* DynamicTableViewHeaderSeparatorView.swift */,
				710ABB22247513E300948792 /* DynamicTypeTableViewCell.swift */,
				71FE1C8A247AC79D00851FEB /* DynamicTableViewIconCell.swift */,
				EB3BCA85250799E7003F27C7 /* DynamicTableViewBulletPointCell.swift */,
				71B8044E248526B600D53506 /* DynamicTableViewSpaceCell.swift */,
				2FF1D62F24880FCF00381FFB /* DynamicTableViewRoundedCell.swift */,
				52CAAC002562B82E00239DCB /* DynamicTableViewConsentCell.swift */,
				717D21E8248C022E00D9717E /* DynamicTableViewHtmlCell.swift */,
				A1C683F924AEC57400B90D12 /* DynamicTableViewTextViewCell.swift */,
				01B7232324F812500064C0EB /* DynamicTableViewOptionGroupCell.swift */,
			);
			path = Views;
			sourceTree = "<group>";
		};
		71FE1C83247AC33D00851FEB /* ExposureSubmission */ = {
			isa = PBXGroup;
			children = (
				35D16DDC2567FB980069AD1B /* DynamicLegalCell.swift */,
				35D16DDD2567FB980069AD1B /* DynamicLegalCell.xib */,
				50C5C1B9258920AD00C4817A /* DynamicLegalExtendedCell.swift */,
				50C5C1B425891CC800C4817A /* DynamicLegalExtendedCell.xib */,
				710021DF248EAF9A001F0B63 /* ExposureSubmissionImageCardCell.swift */,
				710021DD248EAF16001F0B63 /* ExposureSubmissionImageCardCell.xib */,
				710224F32490E7A3000C5DEF /* ExposureSubmissionStepCell.swift */,
				710224ED2490E2FC000C5DEF /* ExposureSubmissionStepCell.xib */,
				71FE1C84247AC33D00851FEB /* ExposureSubmissionTestResultHeaderView.swift */,
				711EFCC824935C79005FEF21 /* ExposureSubmissionTestResultHeaderView.xib */,
				351E630A256C5B9C00D89B29 /* LabeledCountriesCell.swift */,
				351E630B256C5B9C00D89B29 /* LabeledCountriesCell.xib */,
			);
			path = ExposureSubmission;
			sourceTree = "<group>";
		};
		853D987824694A1E00490DBA /* BaseElements */ = {
			isa = PBXGroup;
			children = (
				853D987924694A8700490DBA /* ENAButton.swift */,
				8595BF5E246032D90056EA27 /* ENASwitch.swift */,
				BA904CA52576A0B900692110 /* ENAInputLabel.swift */,
				71B804462484CC0800D53506 /* ENALabel.swift */,
				711EFCC62492EE31005FEF21 /* ENAFooterView.swift */,
			);
			path = BaseElements;
			sourceTree = "<group>";
		};
		858F6F71245AEC05009FFD33 /* ENSetting */ = {
			isa = PBXGroup;
			children = (
				2F3D95352518BCBA002B2C81 /* EUSettings */,
				EE22DB80247FB409001B0A71 /* ENSettingModel.swift */,
				EE22DB7F247FB409001B0A71 /* ENStateHandler.swift */,
				853D98842469DC8100490DBA /* ExposureNotificationSettingViewController.swift */,
				01D026CF258BB65B00B6389A /* Cells */,
			);
			path = ENSetting;
			sourceTree = "<group>";
		};
		8595BF5D246032C40056EA27 /* Views */ = {
			isa = PBXGroup;
			children = (
				B10F9B88249961B500C418F4 /* __tests__ */,
				51B5B41A246E059700DC5D3E /* Common */,
				853D987824694A1E00490DBA /* BaseElements */,
				71FE1C83247AC33D00851FEB /* ExposureSubmission */,
				71CC3EA0246D6BBF00217F2C /* DynamicTypeLabel.swift */,
				713EA25A247818B000AB7EE8 /* DynamicTypeButton.swift */,
				85E33443247EB357006E74EC /* CircularProgressView.swift */,
			);
			path = Views;
			sourceTree = "<group>";
		};
		85D759322457048F008175F0 = {
			isa = PBXGroup;
			children = (
				71B8044424828A6C00D53506 /* .swiftformat */,
				71AFBD922464251000F91006 /* .swiftlint.yml */,
				85D7593D2457048F008175F0 /* ENA */,
				85D7595724570491008175F0 /* ENATests */,
				85D7596224570491008175F0 /* ENAUITests */,
				35075C002526367700DE92F7 /* TestPlans */,
				B1FF6B6B2497D0B40041CF02 /* CWASQLite */,
				85D7593C2457048F008175F0 /* Products */,
				5107E3D72459B2D60042FC9B /* Frameworks */,
				0DFCC2692484D7A700E2811D /* ENA-Bridging-Header.h */,
				0DFCC26F2484DC8200E2811D /* ENATests-Bridging-Header.h */,
				BA37538B25AC671A0015C8FC /* Recovered References */,
			);
			sourceTree = "<group>";
			usesTabs = 1;
		};
		85D7593C2457048F008175F0 /* Products */ = {
			isa = PBXGroup;
			children = (
				85D7593B2457048F008175F0 /* ENA.app */,
				85D7595424570491008175F0 /* ENATests.xctest */,
				85D7595F24570491008175F0 /* ENAUITests.xctest */,
				B1FF6B6A2497D0B40041CF02 /* CWASQLite.framework */,
			);
			name = Products;
			sourceTree = "<group>";
		};
		85D7593D2457048F008175F0 /* ENA */ = {
			isa = PBXGroup;
			children = (
				B102BDC12460405F00CD55A2 /* Backend */,
				51D420D524598AC200AD70CA /* Source */,
				85D7597424570615008175F0 /* Resources */,
			);
			path = ENA;
			sourceTree = "<group>";
		};
		85D7595724570491008175F0 /* ENATests */ = {
			isa = PBXGroup;
			children = (
				B18C411A246DB2F000B8D8CB /* Helper */,
				85D7595A24570491008175F0 /* Info.plist */,
			);
			path = ENATests;
			sourceTree = "<group>";
		};
		85D7596224570491008175F0 /* ENAUITests */ = {
			isa = PBXGroup;
			children = (
				13E5046A248E3CE60086641C /* AppInformation */,
				94C24B3D25304AE100F8C004 /* DeltaOnboarding */,
				948DCDC1252EFC4100CDE020 /* ExposureLogging */,
				941B68AD253F005600DC1962 /* Helper */,
				134F0DB8247578FF00D88934 /* Home */,
				130CB19A246D92F800ADE602 /* Onboarding */,
				EB11B02824EE7C7D00143A95 /* Settings */,
				EB1C221625B718FA00A5CA6E /* UpdateOS */,
				85D7596524570491008175F0 /* Info.plist */,
				134F0DBA247578FF00D88934 /* ENAUITests-Extensions.swift */,
				85D7596324570491008175F0 /* ENAUITests.swift */,
				134F0F2B2475793400D88934 /* SnapshotHelper.swift */,
				A3EE6E5B249BB97500C64B61 /* UITestingParameters.swift */,
			);
			path = ENAUITests;
			sourceTree = "<group>";
		};
		85D759712457059A008175F0 /* Scenes */ = {
			isa = PBXGroup;
			children = (
				71176E30248957B1004B0C9F /* App */,
				EBB92C70259E10BD00013B41 /* UpdateOS */,
				EE85998B2462EFD4002E7AE2 /* AppInformation */,
				0190982A257E5A9D0065D050 /* ContactDiary */,
				71F76D0E24767AF100515A01 /* DynamicTableViewController */,
				858F6F71245AEC05009FFD33 /* ENSetting */,
				514E81312461946E00636861 /* ExposureDetection */,
				CD99A398245B229F00BF12AF /* ExposureSubmission */,
				EE278B2E245F2C58008B06F9 /* FriendsInvite */,
				01EA17602590E9B900E98E02 /* Home */,
				7143D07424990A3100608DDE /* NavigationControllerWithFooter */,
				51D420AF2458308400AD70CA /* Onboarding */,
				01B7232524F8128B0064C0EB /* OptionGroup */,
				13091950247972CF0066E329 /* PrivacyProtectionViewController */,
				EE20EA0824699A3A00770683 /* RiskLegend */,
				51D420C224583D7B00AD70CA /* Settings */,
				016E260C25AF43440077C64C /* StatisticsInfo */,
			);
			path = Scenes;
			sourceTree = "<group>";
		};
		85D7597424570615008175F0 /* Resources */ = {
			isa = PBXGroup;
			children = (
				EBBABC46256402A9005B7C07 /* default_app_config_18 */,
				AB628A1D251CDAA700CF61D2 /* ServerEnvironment */,
				014891B224F90D0B002A6F77 /* ENA.plist */,
				011E4B002483A35A002E6412 /* ENACommunity.entitlements */,
				CD7F5C732466F6D400D3D03C /* ENATest.entitlements */,
				85790F2E245C6B72003D47E1 /* ENA.entitlements */,
				EE70C239245B09E900AC9B2F /* Localization */,
				85D7594F24570491008175F0 /* Info.plist */,
				B1221BDB2492BCEB00E6C4E4 /* Info_Debug.plist */,
				01E25C6F24A3B52F007E33F8 /* Info_Testflight.plist */,
				85D75976245706BD008175F0 /* Assets */,
				85D75975245706B0008175F0 /* Storyboards */,
			);
			path = Resources;
			sourceTree = "<group>";
		};
		85D75975245706B0008175F0 /* Storyboards */ = {
			isa = PBXGroup;
			children = (
				85D7594C24570491008175F0 /* LaunchScreen.storyboard */,
			);
			path = Storyboards;
			sourceTree = "<group>";
		};
		85D75976245706BD008175F0 /* Assets */ = {
			isa = PBXGroup;
			children = (
				8539874E2467094E00D28B62 /* AppIcon.xcassets */,
				85D7594A24570491008175F0 /* Assets.xcassets */,
				71F2E57A2487AEFC00694F1A /* ena-colors.xcassets */,
			);
			path = Assets;
			sourceTree = "<group>";
		};
		85D759802459A82D008175F0 /* Services */ = {
			isa = PBXGroup;
			children = (
				B15382DC248270220010F007 /* __tests__ */,
				AB5F84AB24F8F6EB000400D4 /* Migration */,
				2FA9E39124D2F2620030561C /* Exposure Submission */,
				B1175211248A837300C3325C /* Risk */,
				B14D0CD8246E939600D5BEBC /* Exposure Transaction */,
				B1D431C9246C848E00E728AD /* DownloadedPackagesStore */,
			);
			path = Services;
			sourceTree = "<group>";
		};
		8F27018D259B58D700E48CFE /* StoreV2 */ = {
			isa = PBXGroup;
			children = (
				8FF9B2B1259B6B030080770D /* ContactDiaryStoreSchemaV2.swift */,
				8F270193259B5BA700E48CFE /* ContactDiaryMigration1To2.swift */,
			);
			path = StoreV2;
			sourceTree = "<group>";
		};
		8F2EDD3025A4B9BB006F6520 /* StoreV1 */ = {
			isa = PBXGroup;
			children = (
				ABAE0A1B257F77D90030ED47 /* ContactDiaryStoreSchemaV1.swift */,
			);
			path = StoreV1;
			sourceTree = "<group>";
		};
		8F3D71A825A8634700D52CCD /* __tests__ */ = {
			isa = PBXGroup;
			children = (
				8F3D71A925A86AD300D52CCD /* HomeExposureLoggingCellModelTests.swift */,
			);
			path = __tests__;
			sourceTree = "<group>";
		};
		8FF3525C25ADACEC008A07BD /* __tests__ */ = {
			isa = PBXGroup;
			children = (
				8FF3525D25ADAD06008A07BD /* HomeTestResultCellModelTests.swift */,
			);
			path = __tests__;
			sourceTree = "<group>";
		};
		941B68AD253F005600DC1962 /* Helper */ = {
			isa = PBXGroup;
			children = (
				941B689E253EFF2300DC1962 /* Int+Increment.swift */,
				505F2E512587738900697CC2 /* AccessibilityLabels.swift */,
			);
			path = Helper;
			sourceTree = "<group>";
		};
		948DCDC1252EFC4100CDE020 /* ExposureLogging */ = {
			isa = PBXGroup;
			children = (
				948DCDC2252EFC9A00CDE020 /* ENAUITests_05_ExposureLogging.swift */,
			);
			path = ExposureLogging;
			sourceTree = "<group>";
		};
		948FB1F225BB067200D1EBCB /* __tests__ */ = {
			isa = PBXGroup;
			children = (
				94ABF76A25B9676F004AB56F /* DeltaOnboardingNewVersionFeaturesControllerTests.swift */,
			);
			path = __tests__;
			sourceTree = "<group>";
		};
		94C24B3D25304AE100F8C004 /* DeltaOnboarding */ = {
			isa = PBXGroup;
			children = (
				94C24B3E25304B4400F8C004 /* ENAUITestsDeltaOnboarding.swift */,
			);
			path = DeltaOnboarding;
			sourceTree = "<group>";
		};
		94EAF85525B6C62D00BE1F40 /* NewVersionFeatures */ = {
			isa = PBXGroup;
			children = (
				948FB1F225BB067200D1EBCB /* __tests__ */,
				94EAF86C25B6C84800BE1F40 /* DeltaOnboardingNewVersionFeatures.swift */,
				94EAF86D25B6C84900BE1F40 /* DeltaOnboardingNewVersionFeaturesViewController.swift */,
				94EAF86B25B6C84800BE1F40 /* DeltaOnboardingNewVersionFeaturesViewModel.swift */,
				94EAF89B25B8162200BE1F40 /* NewVersionFeature.swift */,
			);
			path = NewVersionFeatures;
			sourceTree = "<group>";
		};
		A1C2B2DA24834934004A3BD5 /* __tests__ */ = {
			isa = PBXGroup;
			children = (
				A173665124844F29006BE209 /* SQLiteKeyValueStoreTests.swift */,
				B1E23B8524FE4DD3006BCDA6 /* PublicKeyProviderTests.swift */,
				B1CD333D24865E0000B06E9B /* TracingStatusHistoryTests.swift */,
				B120C7C824AFE7B800F68FF1 /* ActiveTracingTests.swift */,
			);
			path = __tests__;
			sourceTree = "<group>";
		};
		A1E41959249817C70016E52A /* __tests__ */ = {
			isa = PBXGroup;
			children = (
				50B1D6E62551621C00684C3C /* DayKeyPackageDownloadTests.swift */,
				AB8BC34E2551BBE100F3B5A7 /* HourKeyPackagesDownloadTests.swift */,
				A1E4195B249818020016E52A /* RiskTests.swift */,
			);
			path = __tests__;
			sourceTree = "<group>";
		};
		A3284253248E48E0006B1F09 /* __tests__ */ = {
			isa = PBXGroup;
			children = (
				A328425A248E8290006B1F09 /* Mock Objects */,
				01A1B440252DE53800841B63 /* QRScanner */,
				A328425B248E82B5006B1F09 /* ExposureSubmissionTestResultViewControllerTests.swift */,
				016961AF2549630100FF92E3 /* ExposureSubmissionTestResultViewModelTests.swift */,
				2FD881CB2490F65C00BEC8FC /* ExposureSubmissionHotlineViewControllerTest.swift */,
				2FD881CD249115E700BEC8FC /* ExposureSubmissionNavigationControllerTest.swift */,
				015178C12507D2A90074F095 /* ExposureSubmissionSymptomsOnsetViewControllerTests.swift */,
				EB3BCA8A2507B8F3003F27C7 /* ExposureSubmissionSymptomsViewControllerTests.swift */,
				A32842602490E2AC006B1F09 /* ExposureSubmissionWarnOthersViewControllerTests.swift */,
				A32842642491136E006B1F09 /* ExposureSubmissionUITests.swift */,
				A372DA3E24BEF773003248BB /* ExposureSubmissionCoordinatorTests.swift */,
				01A1B460252E17F900841B63 /* ExposureSubmissionCoordinatorModelTests.swift */,
				01A23684251A22E90043D9F8 /* ExposureSubmissionQRInfoModelTests.swift */,
				524C4291256587B900EBC3B0 /* ExposureSubmissionTestResultConsentViewModelTests.swift */,
			);
			path = __tests__;
			sourceTree = "<group>";
		};
		A328425A248E8290006B1F09 /* Mock Objects */ = {
			isa = PBXGroup;
			children = (
				A3284256248E7431006B1F09 /* MockExposureSubmissionService.swift */,
				A32842662492359E006B1F09 /* MockExposureSubmissionNavigationControllerChild.swift */,
				A372DA3C24BE01D9003248BB /* MockExposureSubmissionCoordinator.swift */,
				A372DA4024BF33F9003248BB /* MockExposureSubmissionCoordinatorDelegate.swift */,
				01A1B451252DFD9400841B63 /* FakeMetadataMachineReadableObject.swift */,
			);
			path = "Mock Objects";
			sourceTree = "<group>";
		};
		A36FACC224C5E9FC00DED947 /* __tests__ */ = {
			isa = PBXGroup;
			children = (
				A36FACC324C5EA1500DED947 /* ExposureDetectionViewControllerTests.swift */,
				010B3D3A25A8667C00EB44AB /* ExposureDetectionViewModelTests.swift */,
			);
			path = __tests__;
			sourceTree = "<group>";
		};
		A372DA3724BDA015003248BB /* View */ = {
			isa = PBXGroup;
			children = (
				A372DA3924BDA043003248BB /* Custom */,
				A372DA3824BDA035003248BB /* Controller */,
			);
			path = View;
			sourceTree = "<group>";
		};
		A372DA3824BDA035003248BB /* Controller */ = {
			isa = PBXGroup;
			children = (
				503DB1A6255D822E00576E57 /* ExposureSubmissionIntroViewController.swift */,
				503DB1AB255D826900576E57 /* ExposureSubmissionIntroViewModel.swift */,
				01909886257E7B900065D050 /* ExposureSubmissionQRInfoViewController.swift */,
				01909887257E7B900065D050 /* ExposureSubmissionQRInfoViewModel.swift */,
				5222AA67255ECFE100F338C7 /* ExposureSubmissionTestResultConsentViewController.swift */,
				5222AA6F255ED8E000F338C7 /* ExposureSubmissionTestResultConsentViewModel.swift */,
				71FE1C78247AC2B500851FEB /* ExposureSubmissionTestResultViewController.swift */,
				016961982540574700FF92E3 /* ExposureSubmissionTestResultViewModel.swift */,
				523D5E74256FDFE900EF67EA /* ExposureSubmissionThankYouViewController.swift */,
				523D5E79256FE04000EF67EA /* ExposureSubmissionThankYouViewModel.swift */,
				01C6AC2D252B23FC0052814D /* QRScanner */,
				BAD962F925668E5D00FAB615 /* TestResultAvailable */,
				2F80CFDA247EDDB3000F06AF /* ExposureSubmissionHotlineViewController.swift */,
				EBCD2411250790F400E5574C /* ExposureSubmissionSymptomsViewController.swift */,
				EB3BCA872507B6C1003F27C7 /* ExposureSubmissionSymptomsOnsetViewController.swift */,
				A3C4F95F24812CD20047F23E /* ExposureSubmissionWarnOthersViewController.swift */,
				01A236792519D1E80043D9F8 /* ExposureSubmissionWarnOthersViewModel.swift */,
				BAB1239A25729FEA00A179FB /* TANInputViewController */,
			);
			path = Controller;
			sourceTree = "<group>";
		};
		A372DA3924BDA043003248BB /* Custom */ = {
			isa = PBXGroup;
			children = (
				710224F524910661000C5DEF /* ExposureSubmissionDynamicCell.swift */,
			);
			path = Custom;
			sourceTree = "<group>";
		};
		A3E851B324ADDA9E00402485 /* __tests__ */ = {
			isa = PBXGroup;
			children = (
				A3E851B424ADDAC000402485 /* CountdownTimerTests.swift */,
			);
			path = __tests__;
			sourceTree = "<group>";
		};
		AB1011552507C14F00D392A2 /* Models */ = {
			isa = PBXGroup;
			children = (
				AB1011572507C15000D392A2 /* TracingStatusHistory.swift */,
			);
			path = Models;
			sourceTree = "<group>";
		};
		AB126871254C0598006E9194 /* Utils */ = {
			isa = PBXGroup;
			children = (
				EBA403A82588F72A00D1F039 /* iOS12Support */,
				AB126872254C05A7006E9194 /* ENAFormatter.swift */,
			);
			path = Utils;
			sourceTree = "<group>";
		};
		AB1885CF25238D9B00D39BBE /* __tests__ */ = {
			isa = PBXGroup;
			children = (
				AB1885D025238DAA00D39BBE /* OnboardingInfoViewControllerTests.swift */,
			);
			path = __tests__;
			sourceTree = "<group>";
		};
		AB1FCBCA2521FC21005930BA /* ServerEnvironment */ = {
			isa = PBXGroup;
			children = (
				AB1FCBCB2521FC34005930BA /* __tests__ */,
				352F25A724EFCBDE00ACDFF3 /* ServerEnvironment.swift */,
			);
			path = ServerEnvironment;
			sourceTree = "<group>";
		};
		AB1FCBCB2521FC34005930BA /* __tests__ */ = {
			isa = PBXGroup;
			children = (
				AB1FCBDB2521FCD5005930BA /* TestServerEnvironments.json */,
				AB1FCBCC2521FC44005930BA /* ServerEnvironmentTests.swift */,
			);
			path = __tests__;
			sourceTree = "<group>";
		};
		AB5F84A924F8F6C7000400D4 /* Migration */ = {
			isa = PBXGroup;
			children = (
				AB5F84BA24F92876000400D4 /* Migration0To1Tests.swift */,
				35C701F32556C016008AEA91 /* Migration1To2Tests.swift */,
			);
			path = Migration;
			sourceTree = "<group>";
		};
		AB5F84AB24F8F6EB000400D4 /* Migration */ = {
			isa = PBXGroup;
			children = (
				AB5F84AC24F8F7A1000400D4 /* SerialMigrator.swift */,
				AB5F84AF24F8F7C3000400D4 /* Migration.swift */,
			);
			path = Migration;
			sourceTree = "<group>";
		};
		AB5F84AE24F8F7B8000400D4 /* Migrations */ = {
			isa = PBXGroup;
			children = (
				AB5F84B124F8F7E3000400D4 /* Migration0To1.swift */,
				35C701EB2556BCB9008AEA91 /* Migration1To2.swift */,
			);
			path = Migrations;
			sourceTree = "<group>";
		};
		AB5F84C124FE2EEA000400D4 /* V0 */ = {
			isa = PBXGroup;
			children = (
				AB5F84BF24FE2EB3000400D4 /* DownloadedPackagesStoreV0.swift */,
				AB5F84B824F92855000400D4 /* DownloadedPackagesSQLLiteStoreV0.swift */,
			);
			path = V0;
			sourceTree = "<group>";
		};
		AB5F84C224FE2EF2000400D4 /* V1 */ = {
			isa = PBXGroup;
			children = (
				B1D431CA246C84A400E728AD /* DownloadedPackagesStoreV1.swift */,
				B161782424804AC3006E435A /* DownloadedPackagesSQLLiteStoreV1.swift */,
			);
			path = V1;
			sourceTree = "<group>";
		};
		AB628A1D251CDAA700CF61D2 /* ServerEnvironment */ = {
			isa = PBXGroup;
			children = (
				AB628A1E251CDADE00CF61D2 /* ServerEnvironments.json */,
			);
			path = ServerEnvironment;
			sourceTree = "<group>";
		};
		AB7420AA251B678E006666AC /* DeltaOnboarding */ = {
			isa = PBXGroup;
			children = (
				94EAF85525B6C62D00BE1F40 /* NewVersionFeatures */,
				9488C3002521EE8E00504648 /* DeltaOnboardingNavigationController.swift */,
				AB7420DB251B80EF006666AC /* __tests__ */,
				AB7420C1251B7D59006666AC /* DeltaOnboardingProtocols.swift */,
				AB7420B6251B69E2006666AC /* DeltaOnboardingCoordinator.swift */,
				AB7420C9251B7D79006666AC /* V15 */,
			);
			path = DeltaOnboarding;
			sourceTree = "<group>";
		};
		AB7420C9251B7D79006666AC /* V15 */ = {
			isa = PBXGroup;
			children = (
				AB7420AB251B67A8006666AC /* DeltaOnboardingV15.swift */,
				AB7420CA251B7D93006666AC /* DeltaOnboardingV15ViewController.swift */,
				94F594612521CBF50077681B /* DeltaOnboardingV15ViewModel.swift */,
			);
			path = V15;
			sourceTree = "<group>";
		};
		AB7420DB251B80EF006666AC /* __tests__ */ = {
			isa = PBXGroup;
			children = (
				AB7420DC251B8101006666AC /* DeltaOnboardingCoordinatorTests.swift */,
				9412FAF92523499D0086E139 /* DeltaOnboardingViewControllerTests.swift */,
			);
			path = __tests__;
			sourceTree = "<group>";
		};
		AB8BC3452551B94200F3B5A7 /* Doubles */ = {
			isa = PBXGroup;
			children = (
				AB8BC3462551B97700F3B5A7 /* DownloadedPackagesStoreErrorStub.swift */,
			);
			path = Doubles;
			sourceTree = "<group>";
		};
		ABAE0A12257F77A20030ED47 /* Store */ = {
			isa = PBXGroup;
			children = (
				ABAE0A35257FA85B0030ED47 /* __tests__ */,
				8F27018E259B593700E48CFE /* ContactDiaryStore.swift */,
				019C9EFF25894BAA00B26392 /* DiaryStoringProviding.swift */,
				8F2EDD3025A4B9BB006F6520 /* StoreV1 */,
				8F27018D259B58D700E48CFE /* StoreV2 */,
			);
			path = Store;
			sourceTree = "<group>";
		};
		ABAE0A35257FA85B0030ED47 /* __tests__ */ = {
			isa = PBXGroup;
			children = (
				ABAE0A36257FA88D0030ED47 /* ContactDiaryStoreSchemaV1Tests.swift */,
				ABAE0A3E257FAC970030ED47 /* ContactDiaryStoreTests.swift */,
				019C9F0725894BE900B26392 /* MockDiaryStore.swift */,
				BA0E5C3925B5CF5D00C219DE /* RiskLevelPerDay.swift */,
			);
			path = __tests__;
			sourceTree = "<group>";
		};
		ABD2F632254C531100DC1958 /* KeyPackageDownload */ = {
			isa = PBXGroup;
			children = (
				ABD2F633254C533200DC1958 /* KeyPackageDownload.swift */,
			);
			path = KeyPackageDownload;
			sourceTree = "<group>";
		};
		B102BDC12460405F00CD55A2 /* Backend */ = {
			isa = PBXGroup;
			children = (
				35E121D625B273280098D754 /* stats */,
				01734B51255D6BEE00E60A8B /* v2 */,
				EB08F1852541CE5700D11FA9 /* diagnosis_key_batch.pb.swift */,
				EB08F1832541CE5700D11FA9 /* temporary_exposure_key_export.pb.swift */,
				EB08F1842541CE5700D11FA9 /* temporary_exposure_key_signature_list.pb.swift */,
				EB08F1762541CE3200D11FA9 /* app_version_config.pb.swift */,
				EB08F1712541CE3200D11FA9 /* attenuation_duration.pb.swift */,
				EB08F1722541CE3200D11FA9 /* risk_level.pb.swift */,
				EB08F1702541CE3200D11FA9 /* risk_score_classification.pb.swift */,
				EB08F1772541CE3200D11FA9 /* risk_score_parameters.pb.swift */,
				EB08F1742541CE3200D11FA9 /* submission_payload.pb.swift */,
				B15382DA24826F7E0010F007 /* __tests__ */,
				B102BDC22460410600CD55A2 /* README.md */,
			);
			path = Backend;
			sourceTree = "<group>";
		};
		B10F9B88249961B500C418F4 /* __tests__ */ = {
			isa = PBXGroup;
			children = (
				B10F9B89249961B500C418F4 /* DynamicTypeLabelTests.swift */,
			);
			path = __tests__;
			sourceTree = "<group>";
		};
		B111EDEC2465B1F4001AEBB4 /* Client */ = {
			isa = PBXGroup;
			children = (
				B1DDDABA2471379900A07175 /* __tests__ */,
				B1741B482462C207006275D9 /* Client.swift */,
				BA112E0925559CDD007F5712 /* ClientWifiOnly.swift */,
				B1125455246F293A00AB5036 /* HTTP Client */,
				B1CD333F2486AA5F00B06E9B /* Security */,
			);
			path = Client;
			sourceTree = "<group>";
		};
		B1125455246F293A00AB5036 /* HTTP Client */ = {
			isa = PBXGroup;
			children = (
				B1EAEC8C24711889003BE9A2 /* __tests__ */,
				35BE8597251CE495005C2FD0 /* CachingHTTPClient.swift */,
				011E13AD24680A4000973467 /* HTTPClient.swift */,
				B12995E8246C344100854AD0 /* HTTPClient+Configuration.swift */,
				B1A9E710246D782F0024CC12 /* SAPDownloadedPackage.swift */,
				B1EAEC8A24711884003BE9A2 /* URLSession+Convenience.swift */,
				BA112DF6255586E9007F5712 /* WifiOnlyHTTPClient.swift */,
			);
			path = "HTTP Client";
			sourceTree = "<group>";
		};
		B1125458246F2C2100AB5036 /* Converting Keys */ = {
			isa = PBXGroup;
			children = (
				B1175214248A9F8300C3325C /* __tests__ */,
				B1125459246F2C6500AB5036 /* ENTemporaryExposureKey+Convert.swift */,
			);
			path = "Converting Keys";
			sourceTree = "<group>";
		};
		B11655912491437600316087 /* __tests__ */ = {
			isa = PBXGroup;
			children = (
				B11655922491437600316087 /* RiskProvidingConfigurationTests.swift */,
				B1C7EE472493D97000F1F284 /* RiskProvidingConfigurationManualTriggerTests.swift */,
			);
			path = __tests__;
			sourceTree = "<group>";
		};
		B1175211248A837300C3325C /* Risk */ = {
			isa = PBXGroup;
			children = (
				ABD2F632254C531100DC1958 /* KeyPackageDownload */,
				A1E41959249817C70016E52A /* __tests__ */,
				BA6C8A8E254D60E0008344F5 /* Calculation */,
				B1FE13D92488216300D012E5 /* Provider */,
				B1175212248A83AB00C3325C /* Risk.swift */,
			);
			path = Risk;
			sourceTree = "<group>";
		};
		B1175214248A9F8300C3325C /* __tests__ */ = {
			isa = PBXGroup;
			children = (
				B1175215248A9F9600C3325C /* ConvertingKeysTests.swift */,
			);
			path = __tests__;
			sourceTree = "<group>";
		};
		B117909724914D6E007FF821 /* __tests__ */ = {
			isa = PBXGroup;
			children = (
				01678E9A249A521F003B048B /* testStore.sqlite */,
				01D3ECFF2490230400551E65 /* StoreTests.swift */,
			);
			path = __tests__;
			sourceTree = "<group>";
		};
		B1221BDD2492E78100E6C4E4 /* Keychain */ = {
			isa = PBXGroup;
			children = (
				B1221BDE2492ECD500E6C4E4 /* __tests__ */,
				0DD260FE248D549B007C3B2C /* KeychainHelper.swift */,
				B1221BDF2492ECE800E6C4E4 /* CFDictionary+KeychainQuery.swift */,
			);
			path = Keychain;
			sourceTree = "<group>";
		};
		B1221BDE2492ECD500E6C4E4 /* __tests__ */ = {
			isa = PBXGroup;
			children = (
				B1221BE12492ED0F00E6C4E4 /* CFDictionary+KeychainQueryTests.swift */,
				35A7F080250A7CF8005E6C33 /* KeychainHelperTests.swift */,
			);
			path = __tests__;
			sourceTree = "<group>";
		};
		B14D0CD8246E939600D5BEBC /* Exposure Transaction */ = {
			isa = PBXGroup;
			children = (
				B161782B248062A0006E435A /* __tests__ */,
				B1A9E70D246D73180024CC12 /* ExposureDetection.swift */,
				B10FD5F3246EAC1700E9D7F2 /* AppleFilesWriter.swift */,
				B14D0CDE246E976400D5BEBC /* ExposureDetectionTransaction+DidEndPrematurelyReason.swift */,
				B14D0CDC246E972400D5BEBC /* ExposureDetectionDelegate.swift */,
				FEDCE0116603B6E00FAEE632 /* ExposureDetectionExecutor.swift */,
			);
			path = "Exposure Transaction";
			sourceTree = "<group>";
		};
		B15382DA24826F7E0010F007 /* __tests__ */ = {
			isa = PBXGroup;
			children = (
				B1F8AE472479B4C30093A588 /* api-response-day-2020-05-16 */,
				01571B79255E9A6F00E4E891 /* config-wru-2020-11-13 */,
				B17A44A12464906A00CB195E /* KeyTests.swift */,
			);
			path = __tests__;
			sourceTree = "<group>";
		};
		B15382DB24826FD70010F007 /* Mocks */ = {
			isa = PBXGroup;
			children = (
				CD678F6C246C43EE00B6A0F8 /* ClientMock.swift */,
				CD678F6E246C43FC00B6A0F8 /* MockURLSession.swift */,
				35163D23251CFCCB00D220CA /* CachingHTTPClientMock.swift */,
			);
			path = Mocks;
			sourceTree = "<group>";
		};
		B15382DC248270220010F007 /* __tests__ */ = {
			isa = PBXGroup;
			children = (
				B15382E0248273A50010F007 /* Mocks */,
				CDF27BD2246ADBA70044D32B /* ExposureSubmissionServiceTests.swift */,
			);
			path = __tests__;
			sourceTree = "<group>";
		};
		B15382DD2482707A0010F007 /* __tests__ */ = {
			isa = PBXGroup;
			children = (
				B15382DE248270B50010F007 /* Mocks */,
				EE22DB8E247FB46C001B0A71 /* ENStateTests.swift */,
				AB453F5F2534B04400D8339E /* ExposureManagerTests.swift */,
				3598D99924FE280700483F1F /* CountryTests.swift */,
				941F5ECB2518E82100785F06 /* ENSettingEuTracingViewModelTests.swift */,
				948AFE5E2552F6F60019579A /* WarnOthersReminderTests.swift */,
			);
			path = __tests__;
			sourceTree = "<group>";
		};
		B15382DE248270B50010F007 /* Mocks */ = {
			isa = PBXGroup;
			children = (
				EE22DB90247FB479001B0A71 /* MockStateHandlerObserverDelegate.swift */,
			);
			path = Mocks;
			sourceTree = "<group>";
		};
		B15382DF248270E90010F007 /* Helper */ = {
			isa = PBXGroup;
			children = (
				A1E419442495476C0016E52A /* HTTPClient+MockNetworkStack.swift */,
			);
			path = Helper;
			sourceTree = "<group>";
		};
		B15382E0248273A50010F007 /* Mocks */ = {
			isa = PBXGroup;
			children = (
				B15382E3248273DC0010F007 /* MockTestStore.swift */,
				859DD511248549790073D59F /* MockDiagnosisKeysRetrieval.swift */,
			);
			path = Mocks;
			sourceTree = "<group>";
		};
		B1569DD5245D6C790079FCD7 /* Developer Menu */ = {
			isa = PBXGroup;
			children = (
				B16457BC24DC3E0E002879EB /* Features */,
				B1FC2D1E24D9C8CB00083C81 /* Helper */,
				2FC951FA24DC2366008D39F4 /* Cells */,
				B1741B432461C257006275D9 /* DMDeveloperMenu.swift */,
				B1569DDE245D70990079FCD7 /* DMViewController.swift */,
				B1741B422461C105006275D9 /* README.md */,
			);
			path = "Developer Menu";
			sourceTree = "<group>";
		};
		B16177E624802F85006E435A /* __tests__ */ = {
			isa = PBXGroup;
			children = (
				AB8BC3452551B94200F3B5A7 /* Doubles */,
				AB5F84A924F8F6C7000400D4 /* Migration */,
				B16177E724802F9B006E435A /* DownloadedPackagesSQLLiteStoreTests.swift */,
				AB5F84B324F8FA26000400D4 /* SerialMigratorTests.swift */,
			);
			path = __tests__;
			sourceTree = "<group>";
		};
		B161782B248062A0006E435A /* __tests__ */ = {
			isa = PBXGroup;
			children = (
				B15382E6248290BB0010F007 /* AppleFilesWriterTests.swift */,
				B15382FD248424F00010F007 /* ExposureDetectionTests.swift */,
				A124E648249BF4EB00E95F72 /* ExposureDetectionExecutorTests.swift */,
			);
			path = __tests__;
			sourceTree = "<group>";
		};
		B163D10E24990664001A322C /* __tests__ */ = {
			isa = PBXGroup;
			children = (
				B163D10F2499068D001A322C /* SettingsViewModelTests.swift */,
			);
			path = __tests__;
			sourceTree = "<group>";
		};
		B16457BC24DC3E0E002879EB /* Features */ = {
			isa = PBXGroup;
			children = (
				01F52FF32552DB9600997A26 /* DMAppConfigurationViewController.swift */,
				013C413C255463A400826C9F /* DMDebugRiskCalculationViewController.swift */,
				B1F82DF124718C7300E2E56A /* DMBackendConfigurationViewController.swift */,
				AB6289D8251C833100CF61D2 /* DMDeltaOnboardingViewController.swift */,
				B1FC2D1C24D9C87F00083C81 /* DMKeysViewController.swift */,
				B16457B424DC11EF002879EB /* DMLastSubmissionRequetViewController.swift */,
				B16457BA24DC3309002879EB /* DMLogsViewController.swift */,
				ABDA2791251CE308006BAE84 /* DMServerEnvironmentViewController.swift */,
				9417BA94252B6B5100AD4053 /* DMSQLiteErrorViewController.swift */,
				EB6B5D872539AE9400B0ED57 /* DMNotificationsViewController.swift */,
				94092540254BFE6800FE61A2 /* DMWarnOthersNotificationViewController.swift */,
				B18755D024DC45CA00A9202E /* DMStoreViewController.swift */,
				B1E8C99C2479D4E7006DC678 /* DMSubmissionStateViewController.swift */,
				B1D8CB2524DD4371008C6010 /* DMTracingHistoryViewController.swift */,
				BA6D164D255ADD8600ED3492 /* DMWifiClient */,
				EBDE11B6255EC2D7008C0F51 /* DMDeviceTimeCheck */,
			);
			path = Features;
			sourceTree = "<group>";
		};
		B184A381248FFCC3007180F6 /* Store */ = {
			isa = PBXGroup;
			children = (
				B117909724914D6E007FF821 /* __tests__ */,
				AB1011552507C14F00D392A2 /* Models */,
				013DC101245DAC4E00EE58B0 /* Store.swift */,
				B184A37F248FFCBE007180F6 /* SecureStore.swift */,
				B184A382248FFCE2007180F6 /* CodableExposureDetectionSummary.swift */,
			);
			path = Store;
			sourceTree = "<group>";
		};
		B18C411A246DB2F000B8D8CB /* Helper */ = {
			isa = PBXGroup;
			children = (
				A1BABD0824A57B88000ED515 /* TemporaryExposureKeyMock.swift */,
				017AD13525A3235B00FA2B3F /* iOS13TestCase.swift */,
				B18C411C246DB30000B8D8CB /* URL+Helper.swift */,
				A1E41940249410AF0016E52A /* SAPDownloadedPackage+Helpers.swift */,
				A124E64B249C4C9000E95F72 /* SAPDownloadedPackagesStore+Helpers.swift */,
				A14BDEBF24A1AD660063E4EC /* MockExposureDetector.swift */,
				015692E324B48C3F0033F35E /* TimeInterval+Convenience.swift */,
				AB5F84BC24F92E92000400D4 /* SerialMigratorFake.swift */,
				01CF95DC25308346007B72F7 /* CodableExposureDetectionSummary+Helpers.swift */,
			);
			path = Helper;
			sourceTree = "<group>";
		};
		B19FD70E2491A04800A9D56A /* Update Checker */ = {
			isa = PBXGroup;
			children = (
				B19FD70F2491A05800A9D56A /* __tests__ */,
				0DF6BB96248AD616007E8B0C /* AppUpdateCheckHelper.swift */,
				B19FD7102491A07000A9D56A /* String+SemanticVersion.swift */,
				B19FD7122491A08500A9D56A /* SAP_SemanticVersion+Compare.swift */,
			);
			path = "Update Checker";
			sourceTree = "<group>";
		};
		B19FD70F2491A05800A9D56A /* __tests__ */ = {
			isa = PBXGroup;
			children = (
				B19FD7142491A4A300A9D56A /* SAP_SemanticVersionTests.swift */,
				0DF6BB9C248AE232007E8B0C /* AppUpdateCheckerHelperTests.swift */,
			);
			path = __tests__;
			sourceTree = "<group>";
		};
		B1AC51D424CED8740087C35B /* __tests__ */ = {
			isa = PBXGroup;
			children = (
				B1AC51D524CED8820087C35B /* DetectionModeTests.swift */,
				0144BDE22509288B00B0857C /* SymptomsOnsetTests.swift */,
			);
			path = __tests__;
			sourceTree = "<group>";
		};
		B1CD333F2486AA5F00B06E9B /* Security */ = {
			isa = PBXGroup;
			children = (
				35AA4AF2259B40DF00D32306 /* __tests__ */,
				35EA6158258BC88A0062B50A /* iOS 12 Fallback */,
				B1CD33402486AA7100B06E9B /* CoronaWarnURLSessionDelegate.swift */,
			);
			path = Security;
			sourceTree = "<group>";
		};
		B1D431C9246C848E00E728AD /* DownloadedPackagesStore */ = {
			isa = PBXGroup;
			children = (
				35EA68402554BEB200335F73 /* V2 */,
				AB5F84C224FE2EF2000400D4 /* V1 */,
				AB5F84C124FE2EEA000400D4 /* V0 */,
				AB5F84AE24F8F7B8000400D4 /* Migrations */,
				357B1857255A7F5C00584548 /* AppConfig+CacheInvalidation.swift */,
				B16177E624802F85006E435A /* __tests__ */,
			);
			path = DownloadedPackagesStore;
			sourceTree = "<group>";
		};
		B1DDDABA2471379900A07175 /* __tests__ */ = {
			isa = PBXGroup;
			children = (
				B15382DB24826FD70010F007 /* Mocks */,
				B1DDDABB247137B000A07175 /* HTTPClientConfigurationEndpointTests.swift */,
			);
			path = __tests__;
			sourceTree = "<group>";
		};
		B1EAEC8C24711889003BE9A2 /* __tests__ */ = {
			isa = PBXGroup;
			children = (
				B15382DF248270E90010F007 /* Helper */,
				B1D431C7246C69F300E728AD /* HTTPClient+ConfigurationTests.swift */,
				CDF27BD4246ADBF30044D32B /* HTTPClient+DaysAndHoursTests.swift */,
				A1E419532495A7850016E52A /* HTTPClient+GetTestResultTests.swift */,
				A32C046424D96348005BEA61 /* HTTPClient+PlausibeDeniabilityTests.swift */,
				A1E419562495A8F50016E52A /* HTTPClient+RegistrationTokenTests.swift */,
				A1E41947249548260016E52A /* HTTPClient+SubmitTests.swift */,
				A1E419502495A6EA0016E52A /* HTTPClient+TANForExposureSubmitTests.swift */,
				A1877CA9248F247D006FEFC0 /* SAPDownloadedPackageTests.swift */,
				B1EAEC8D247118CB003BE9A2 /* URLSession+ConvenienceTests.swift */,
				BA8BBA07255A90690034D4BC /* WifiHTTPClientTests.swift */,
			);
			path = __tests__;
			sourceTree = "<group>";
		};
		B1FC2D1E24D9C8CB00083C81 /* Helper */ = {
			isa = PBXGroup;
			children = (
				B1FC2D1F24D9C8DF00083C81 /* SAP_TemporaryExposureKey+DeveloperMenu.swift */,
				B1A31F6824DAE6C000E263DF /* DMKeyCell.swift */,
				B103193124E18A0A00DD02EF /* DMMenuItem.swift */,
				EB6B5D8C2539B36100B0ED57 /* DMNotificationCell.swift */,
			);
			path = Helper;
			sourceTree = "<group>";
		};
		B1FE13D92488216300D012E5 /* Provider */ = {
			isa = PBXGroup;
			children = (
				B1FE13F724896DC400D012E5 /* Helper */,
				B1FE13E32488253200D012E5 /* Model */,
				B1FE13E0248824D700D012E5 /* __tests__ */,
				B1FE13DC248821CB00D012E5 /* RiskProviding.swift */,
				B1FE13DE248821E000D012E5 /* RiskProvider.swift */,
				EBD2D09F25A86C2A006E4220 /* MockRiskProvider.swift */,
				354BB49925B07DB000FBCFEE /* StatisticsProviding.swift */,
				35E121A825B1CFB00098D754 /* StatisticsProvider.swift */,
			);
			path = Provider;
			sourceTree = "<group>";
		};
		B1FE13E0248824D700D012E5 /* __tests__ */ = {
			isa = PBXGroup;
			children = (
				B1FE13E1248824E900D012E5 /* RiskProviderTests.swift */,
			);
			path = __tests__;
			sourceTree = "<group>";
		};
		B1FE13E32488253200D012E5 /* Model */ = {
			isa = PBXGroup;
			children = (
				B11655912491437600316087 /* __tests__ */,
				B1FE13E52488255900D012E5 /* RiskProvidingConfiguration.swift */,
				B1C7EEAD24941A3B00F1F284 /* ManualExposureDetectionState.swift */,
				B1C7EEAF24941A6B00F1F284 /* RiskConsumer.swift */,
			);
			path = Model;
			sourceTree = "<group>";
		};
		B1FE13F724896DC400D012E5 /* Helper */ = {
			isa = PBXGroup;
			children = (
				B1FE13FC24896EE700D012E5 /* __tests__ */,
				B1FE13F824896DDB00D012E5 /* CachedAppConfiguration.swift */,
				AB3560992547167800C3F8E0 /* DeviceTimeCheck.swift */,
				B1FE13FA24896E6700D012E5 /* AppConfigurationProviding.swift */,
				3539DAD0252B353C00489B1A /* CachedAppConfigurationMock.swift */,
				352E0F18255D537C00DC3E20 /* AppConfiguration+Validation.swift */,
			);
			path = Helper;
			sourceTree = "<group>";
		};
		B1FE13FC24896EE700D012E5 /* __tests__ */ = {
			isa = PBXGroup;
			children = (
				35E1219D25B19D8C0098D754 /* sample_stats */,
				B1FE13FD24896EF700D012E5 /* CachedAppConfigurationTests.swift */,
				AB35609F2547194C00C3F8E0 /* DeviceTimeCheckTests.swift */,
				356FBF48255EC27A00959346 /* CacheAppConfigMockTests.swift */,
				352DEA6E25B08966006751D1 /* StatisticsProviderTests.swift */,
			);
			path = __tests__;
			sourceTree = "<group>";
		};
		B1FF6B6B2497D0B40041CF02 /* CWASQLite */ = {
			isa = PBXGroup;
			children = (
				0DFCC2712484DC8400E2811D /* sqlite3.h */,
				0DFCC2702484DC8400E2811D /* sqlite3.c */,
				B1FF6B6C2497D0B50041CF02 /* CWASQLite.h */,
				B1FF6B6D2497D0B50041CF02 /* Info.plist */,
			);
			path = CWASQLite;
			sourceTree = "<group>";
		};
		BA0FC256259C9A6600EF7E6B /* Cell */ = {
			isa = PBXGroup;
			children = (
				BA056F19259B89B50022B0A4 /* RiskLegendDotBodyCell.swift */,
			);
			path = Cell;
			sourceTree = "<group>";
		};
		BA11D5B82588D576005DCD6B /* __test__ */ = {
			isa = PBXGroup;
			children = (
				BA11D5B92588D590005DCD6B /* DiaryAddAndEditEntryViewModelTest.swift */,
			);
			path = __test__;
			sourceTree = "<group>";
		};
		BA288AEF25825D5B0071009A /* __test__ */ = {
			isa = PBXGroup;
			children = (
				BA288AF32582616E0071009A /* DiaryInfoViewModelTest.swift */,
			);
			path = __test__;
			sourceTree = "<group>";
		};
		BA37538B25AC671A0015C8FC /* Recovered References */ = {
			isa = PBXGroup;
			children = (
			);
			name = "Recovered References";
			sourceTree = "<group>";
		};
		BA6C8A8E254D60E0008344F5 /* Calculation */ = {
			isa = PBXGroup;
			children = (
				BA6C8B0C254D6BC9008344F5 /* __test__ */,
				BA6C8B04254D6B1F008344F5 /* RiskCalculation.swift */,
				013C412725545C2D00826C9F /* DebugRiskCalculation.swift */,
				01F52F892550679600997A26 /* RiskCalculationExposureWindow.swift */,
				01F52F91255067A000997A26 /* RiskCalculationError.swift */,
				BA6C8A94254D626C008344F5 /* Models */,
			);
			path = Calculation;
			sourceTree = "<group>";
		};
		BA6C8A94254D626C008344F5 /* Models */ = {
			isa = PBXGroup;
			children = (
				BA6C8AAD254D6476008344F5 /* ENARange.swift */,
				0177F48125501111009DD568 /* RiskCalculationResult.swift */,
				BA6C8AEB254D65C4008344F5 /* ExposureWindow.swift */,
				BA6C8AA5254D63A0008344F5 /* MinutesAtAttenuationFilter.swift */,
				BA6C8AB8254D64D3008344F5 /* MinutesAtAttenuationWeight.swift */,
				BA6C8AC3254D650C008344F5 /* NormalizedTimePerEWToRiskLevelMapping.swift */,
				BA6C8A9D254D634E008344F5 /* RiskCalculationConfiguration.swift */,
				BA6C8AF3254D65E1008344F5 /* ScanInstance.swift */,
				BA6C8ACB254D6537008344F5 /* TrlEncoding.swift */,
				BA6C8AD3254D6552008344F5 /* TrlFilter.swift */,
			);
			path = Models;
			sourceTree = "<group>";
		};
		BA6C8B0C254D6BC9008344F5 /* __test__ */ = {
			isa = PBXGroup;
			children = (
				BA6C8B32254D7738008344F5 /* Models */,
				BA6C8A8F254D61F4008344F5 /* exposure-windows-risk-calculation.json */,
				BA6C8B50254D80DF008344F5 /* ExposureWindowTest.swift */,
				BA6C8B0D254D6BF9008344F5 /* RiskCalculationTest.swift */,
				01F52FFB2552E6F600997A26 /* ENARangeTest.swift */,
				0177F4B025503805009DD568 /* ScanInstanceTest.swift */,
			);
			path = __test__;
			sourceTree = "<group>";
		};
		BA6C8B32254D7738008344F5 /* Models */ = {
			isa = PBXGroup;
			children = (
				BA6C8AE3254D6598008344F5 /* ExposureWindowTestCase.swift */,
				BA6C8A95254D62C3008344F5 /* TestCasesWithConfiguration.swift */,
				BACD671625B7002F00BAF5D0 /* RiskCalculationResultTests.swift */,
			);
			path = Models;
			sourceTree = "<group>";
		};
		BA6D164D255ADD8600ED3492 /* DMWifiClient */ = {
			isa = PBXGroup;
			children = (
				BA6D164E255ADDA300ED3492 /* Cell */,
				BA27993A255995E100C3B64D /* DMWifiClientViewController.swift */,
				BA6D1633255AD2AA00ED3492 /* DMWifiClientViewModel.swift */,
			);
			path = DMWifiClient;
			sourceTree = "<group>";
		};
		BA6D164E255ADDA300ED3492 /* Cell */ = {
			isa = PBXGroup;
			children = (
				BA6D163F255ADD0400ED3492 /* DMSwitchCellViewModel.swift */,
				BA6D1638255AD35900ED3492 /* DMSwitchTableViewCell.swift */,
				BA6D1639255AD35900ED3492 /* DMSwitchTableViewCell.xib */,
			);
			path = Cell;
			sourceTree = "<group>";
		};
		BA9BCF7525B09B3A00DD7974 /* __tests__ */ = {
			isa = PBXGroup;
			children = (
				BA9BCF7625B09B5500DD7974 /* DiaryOverviewDayCellModelTests.swift */,
			);
			path = __tests__;
			sourceTree = "<group>";
		};
		BA9DD53D2567BD9100C326FF /* __tests__ */ = {
			isa = PBXGroup;
			children = (
				BA9DD53E2567BDAC00C326FF /* TestResultAvailableViewModelTest.swift */,
			);
			path = __tests__;
			sourceTree = "<group>";
		};
		BAB1239A25729FEA00A179FB /* TANInputViewController */ = {
			isa = PBXGroup;
			children = (
				BAC0A4DC25768017002B5361 /* __tests__ */,
				BA904C9D25769D1800692110 /* TanInputView.swift */,
				BAB1239B2572A06D00A179FB /* TanInputViewModel.swift */,
				BAB123A02572A0B700A179FB /* TanInputViewController.swift */,
			);
			path = TANInputViewController;
			sourceTree = "<group>";
		};
		BAC0A4DC25768017002B5361 /* __tests__ */ = {
			isa = PBXGroup;
			children = (
				BAC0A4DD25768039002B5361 /* TanInputViewModelTests.swift */,
			);
			path = __tests__;
			sourceTree = "<group>";
		};
		BACCCC6325ADB7B400195AC3 /* __test__ */ = {
			isa = PBXGroup;
			children = (
				BACCCC7425ADB9FD00195AC3 /* RiskLegendeTest.swift */,
			);
			path = __test__;
			sourceTree = "<group>";
		};
		BAD962F925668E5D00FAB615 /* TestResultAvailable */ = {
			isa = PBXGroup;
			children = (
				BA9DD53D2567BD9100C326FF /* __tests__ */,
				BAD962FA25668F4000FAB615 /* TestResultAvailableViewController.swift */,
				BAD962FF25668F8E00FAB615 /* TestResultAvailableViewModel.swift */,
			);
			path = TestResultAvailable;
			sourceTree = "<group>";
		};
		BAEC99BE258B6FFA00B98ECA /* __tests__ */ = {
			isa = PBXGroup;
			children = (
				BAEC99BF258B705500B98ECA /* ENAUITests_07_ContactJournalUITests.swift */,
			);
			path = __tests__;
			sourceTree = "<group>";
		};
		BAFBF35525ADD719003F5DC2 /* __tests__ */ = {
			isa = PBXGroup;
			children = (
				BAFBF35625ADD734003F5DC2 /* HomeThankYouCellModelTests.swift */,
			);
			path = __tests__;
			sourceTree = "<group>";
		};
		BAFBF36725ADE0AA003F5DC2 /* __tests__ */ = {
			isa = PBXGroup;
			children = (
				BAFBF36825ADE0F1003F5DC2 /* HomeInfoCellModelTests.swift */,
			);
			path = __tests__;
			sourceTree = "<group>";
		};
		CD99A398245B229F00BF12AF /* ExposureSubmission */ = {
			isa = PBXGroup;
			children = (
				A3284253248E48E0006B1F09 /* __tests__ */,
				A372DA3724BDA015003248BB /* View */,
				71FE1C79247AC2B500851FEB /* ExposureSubmissionNavigationController.swift */,
				A372DA3A24BDA075003248BB /* ExposureSubmissionCoordinator.swift */,
				0144BDEC250A3E5300B0857C /* ExposureSubmissionCoordinatorModel.swift */,
			);
			path = ExposureSubmission;
			sourceTree = "<group>";
		};
		CD99A3C82461A44B00BF12AF /* View Helpers */ = {
			isa = PBXGroup;
			children = (
				A3E851B324ADDA9E00402485 /* __tests__ */,
				CD99A3C92461A47C00BF12AF /* AppStrings.swift */,
				71CAB9D1248AACAD00F516A5 /* PixelPerfectLayoutConstraint.swift */,
				2FE15A3B249B8C0B0077BD8D /* AccessibilityIdentifiers.swift */,
				A3E851B124ADD09900402485 /* CountdownTimer.swift */,
			);
			path = "View Helpers";
			sourceTree = "<group>";
		};
		CDCE11D7247D645800F30825 /* Cells */ = {
			isa = PBXGroup;
			children = (
				CDCE11D8247D64C600F30825 /* NotificationSettingsOnTableViewCell.swift */,
				01D02765258BD61600B6389A /* NotificationSettingsOnTableViewCell.xib */,
				CDCE11DA247D64D600F30825 /* NotificationSettingsOffTableViewCell.swift */,
				01A6EFB4258BD6270001D8C2 /* NotificationSettingsOffTableViewCell.xib */,
			);
			path = Cells;
			sourceTree = "<group>";
		};
		CDD87C6024766163007CE6CA /* Cells */ = {
			isa = PBXGroup;
			children = (
				CDD87C54247556DE007CE6CA /* MainSettingsCell.swift */,
				01D02732258BD36800B6389A /* MainSettingsCell.xib */,
				CDD87C5C247559E3007CE6CA /* SettingsLabelCell.swift */,
				01D0273A258BD38500B6389A /* SettingsLabelCell.xib */,
			);
			path = Cells;
			sourceTree = "<group>";
		};
		EB11B02824EE7C7D00143A95 /* Settings */ = {
			isa = PBXGroup;
			children = (
				EB11B02924EE7CA500143A95 /* ENAUITestsSettings.swift */,
			);
			path = Settings;
			sourceTree = "<group>";
		};
		EB1C221625B718FA00A5CA6E /* UpdateOS */ = {
			isa = PBXGroup;
			children = (
				EB1C221125B7140B00A5CA6E /* ENAUITests_08_UpdateOSUITests.swift */,
			);
			path = UpdateOS;
			sourceTree = "<group>";
		};
		EB41DC0624E53D3F0029C6F7 /* BackgroundAppRefresh */ = {
			isa = PBXGroup;
			children = (
				01D16C5C24ED6981007DB387 /* __tests__ */,
				EB7F8E9424E434E000A3CCC4 /* BackgroundAppRefreshViewController.swift */,
				01D0272D258BD2B100B6389A /* BackgroundAppRefreshViewController.xib */,
				EB23949F24E5492900E71225 /* BackgroundAppRefreshViewModel.swift */,
				EB7D205324E6A3320089264C /* InfoBoxView.swift */,
				EB7D205524E6A5930089264C /* InfoBoxViewModel.swift */,
				EB7057D624E6BACA002235B4 /* InfoBoxView.xib */,
			);
			path = BackgroundAppRefresh;
			sourceTree = "<group>";
		};
		EBA403A82588F72A00D1F039 /* iOS12Support */ = {
			isa = PBXGroup;
			children = (
				EBA403CD258925C000D1F039 /* ColorCompatibility */,
			);
			path = iOS12Support;
			sourceTree = "<group>";
		};
		EBA403CD258925C000D1F039 /* ColorCompatibility */ = {
			isa = PBXGroup;
			children = (
				EBA403CF2589260D00D1F039 /* ColorCompatibility.swift */,
			);
			path = ColorCompatibility;
			sourceTree = "<group>";
		};
		EBB92C70259E10BD00013B41 /* UpdateOS */ = {
			isa = PBXGroup;
			children = (
				EBB92C7B259E111A00013B41 /* UpdateOSView.swift */,
				EBB92C71259E10ED00013B41 /* UpdateOSViewController.swift */,
				EBB92C76259E110900013B41 /* UpdateOSViewModel.swift */,
			);
			path = UpdateOS;
			sourceTree = "<group>";
		};
		EBD2D07C25A86144006E4220 /* __tests__ */ = {
			isa = PBXGroup;
			children = (
				EBD2D07E25A869B9006E4220 /* HomeTableViewModelTests.swift */,
			);
			path = __tests__;
			sourceTree = "<group>";
		};
		EBDE11B6255EC2D7008C0F51 /* DMDeviceTimeCheck */ = {
			isa = PBXGroup;
			children = (
				EBDE11B1255EC2C4008C0F51 /* DMDeviceTimeCheckViewController.swift */,
				EBDE11BA255EC34C008C0F51 /* DMDeviceTimeCheckViewModel.swift */,
			);
			path = DMDeviceTimeCheck;
			sourceTree = "<group>";
		};
		EE20EA0824699A3A00770683 /* RiskLegend */ = {
			isa = PBXGroup;
			children = (
				BACCCC6325ADB7B400195AC3 /* __test__ */,
				BA0FC256259C9A6600EF7E6B /* Cell */,
				71B804482484D37300D53506 /* RiskLegendViewController.swift */,
			);
			path = RiskLegend;
			sourceTree = "<group>";
		};
		EE278B2E245F2C58008B06F9 /* FriendsInvite */ = {
			isa = PBXGroup;
			children = (
				EE278B2F245F2C8A008B06F9 /* InviteFriendsViewController.swift */,
				01D0270F258BC17500B6389A /* InviteFriendsViewController.xib */,
			);
			path = FriendsInvite;
			sourceTree = "<group>";
		};
		EE70C239245B09E900AC9B2F /* Localization */ = {
			isa = PBXGroup;
			children = (
				13156CFF248C19D000AFC472 /* usage.html */,
				71F5418A248BEDBE006DB793 /* privacy-policy.html */,
				EE70C23A245B09E900AC9B2F /* Localizable.strings */,
				01E42990251DCDC90057FCBE /* Localizable.legal.strings */,
				EE92A340245D96DA006B97B0 /* Localizable.stringsdict */,
				EE26950A248FCB0300BAE234 /* InfoPlist.strings */,
				AB8B0D3425305384009C067B /* Localizable.links.strings */,
			);
			path = Localization;
			sourceTree = "<group>";
		};
		EE85998B2462EFD4002E7AE2 /* AppInformation */ = {
			isa = PBXGroup;
			children = (
				50BD2E6724FE26F300932566 /* __test__ */,
				01F5F7212487B9C000229720 /* AppInformationViewController.swift */,
				71CC3E9C246D5D8000217F2C /* AppInformationViewController+DynamicTableViewModel.swift */,
				0103CED02536D1A100BDAAD1 /* AppInformationCellModel.swift */,
				50BD2E6124FE1E8700932566 /* AppInformationModel.swift */,
				50DC527824FEB2AE00F6D8EB /* AppInformationDynamicCell.swift */,
				50E3BE59250127DF0033E2C7 /* AppInformationDynamicAction.swift */,
				50BD2E6324FE232E00932566 /* AppInformationImprintViewModel.swift */,
				4026C2DB24852B7600926FB4 /* AppInformationViewController+LegalModel.swift */,
				71CC3E9E246D6B6800217F2C /* AppInformationDetailViewController.swift */,
				4026C2E324854C8D00926FB4 /* AppInformationLegalCell.swift */,
			);
			path = AppInformation;
			sourceTree = "<group>";
		};
		EEF790092466ED410065EBD5 /* Views */ = {
			isa = PBXGroup;
			children = (
				713EA25C24798A7000AB7EE8 /* ExposureDetectionRoundedView.swift */,
			);
			path = Views;
			sourceTree = "<group>";
		};
		F247572E2483934B003E1FC5 /* __tests__ */ = {
			isa = PBXGroup;
			children = (
				A1654EFD24B41FEF00C0E115 /* DynamicCellTests.swift */,
				F252472E2483955B00C5556B /* DynamicTableViewControllerFake.storyboard */,
				F2DC809324898CE600EDC40A /* DynamicTableViewControllerFooterTests.swift */,
				F2DC809124898B1800EDC40A /* DynamicTableViewControllerHeaderTests.swift */,
				F2DC808F24898A9400EDC40A /* DynamicTableViewControllerNumberOfRowsAndSectionsTests.swift */,
				F2DC808D248989CE00EDC40A /* DynamicTableViewControllerRegisterCellsTests.swift */,
				F247572A24838AC8003E1FC5 /* DynamicTableViewControllerRowsTests.swift */,
				F25247302484456800C5556B /* DynamicTableViewModelTests.swift */,
				F22C6E242492082B00712A6B /* DynamicTableViewSpaceCellTests.swift */,
				A1654F0024B43E7F00C0E115 /* DynamicTableViewTextViewCellTests.swift */,
			);
			path = __tests__;
			sourceTree = "<group>";
		};
/* End PBXGroup section */

/* Begin PBXHeadersBuildPhase section */
		B1FF6B652497D0B40041CF02 /* Headers */ = {
			isa = PBXHeadersBuildPhase;
			buildActionMask = 2147483647;
			files = (
				B1FF6B6E2497D0B50041CF02 /* CWASQLite.h in Headers */,
				B1FF6B772497D2330041CF02 /* sqlite3.h in Headers */,
			);
			runOnlyForDeploymentPostprocessing = 0;
		};
/* End PBXHeadersBuildPhase section */

/* Begin PBXNativeTarget section */
		85D7593A2457048F008175F0 /* ENA */ = {
			isa = PBXNativeTarget;
			buildConfigurationList = 85D7596824570491008175F0 /* Build configuration list for PBXNativeTarget "ENA" */;
			buildPhases = (
				71AFBD9324642AF500F91006 /* SwiftLint */,
				85D759372457048F008175F0 /* Sources */,
				85D759382457048F008175F0 /* Frameworks */,
				85D759392457048F008175F0 /* Resources */,
				B102BDB924603FD600CD55A2 /* Embed Frameworks */,
				0105D8B925B882E3007E288B /* Copy Sample Stats for Tests */,
			);
			buildRules = (
			);
			dependencies = (
			);
			name = ENA;
			packageProductDependencies = (
				B10FB02F246036F3004CA11E /* SwiftProtobuf */,
				B1E8C9A4247AB869006DC678 /* ZIPFoundation */,
				B1B5A75F24924B3D0029D5D7 /* FMDB */,
				EB7AF6292587E98C00D94CA8 /* OpenCombineFoundation */,
				EB7AF62B2587E98C00D94CA8 /* OpenCombine */,
				EB7AF62D2587E98C00D94CA8 /* OpenCombineDispatch */,
			);
			productName = ENA;
			productReference = 85D7593B2457048F008175F0 /* ENA.app */;
			productType = "com.apple.product-type.application";
		};
		85D7595324570491008175F0 /* ENATests */ = {
			isa = PBXNativeTarget;
			buildConfigurationList = 85D7596B24570491008175F0 /* Build configuration list for PBXNativeTarget "ENATests" */;
			buildPhases = (
				85D7595024570491008175F0 /* Sources */,
				85D7595124570491008175F0 /* Frameworks */,
				85D7595224570491008175F0 /* Resources */,
			);
			buildRules = (
			);
			dependencies = (
				85D7595624570491008175F0 /* PBXTargetDependency */,
			);
			name = ENATests;
			productName = ENATests;
			productReference = 85D7595424570491008175F0 /* ENATests.xctest */;
			productType = "com.apple.product-type.bundle.unit-test";
		};
		85D7595E24570491008175F0 /* ENAUITests */ = {
			isa = PBXNativeTarget;
			buildConfigurationList = 85D7596E24570491008175F0 /* Build configuration list for PBXNativeTarget "ENAUITests" */;
			buildPhases = (
				85D7595B24570491008175F0 /* Sources */,
				85D7595C24570491008175F0 /* Frameworks */,
				85D7595D24570491008175F0 /* Resources */,
			);
			buildRules = (
			);
			dependencies = (
				85D7596124570491008175F0 /* PBXTargetDependency */,
			);
			name = ENAUITests;
			productName = ENAUITests;
			productReference = 85D7595F24570491008175F0 /* ENAUITests.xctest */;
			productType = "com.apple.product-type.bundle.ui-testing";
		};
		B1FF6B692497D0B40041CF02 /* CWASQLite */ = {
			isa = PBXNativeTarget;
			buildConfigurationList = B1FF6B742497D0B50041CF02 /* Build configuration list for PBXNativeTarget "CWASQLite" */;
			buildPhases = (
				B1FF6B652497D0B40041CF02 /* Headers */,
				B1FF6B662497D0B40041CF02 /* Sources */,
				B1FF6B672497D0B40041CF02 /* Frameworks */,
				B1FF6B682497D0B40041CF02 /* Resources */,
			);
			buildRules = (
			);
			dependencies = (
			);
			name = CWASQLite;
			productName = CWASQLite;
			productReference = B1FF6B6A2497D0B40041CF02 /* CWASQLite.framework */;
			productType = "com.apple.product-type.framework";
		};
/* End PBXNativeTarget section */

/* Begin PBXProject section */
		85D759332457048F008175F0 /* Project object */ = {
			isa = PBXProject;
			attributes = {
				LastSwiftUpdateCheck = 1150;
				LastUpgradeCheck = 1230;
				ORGANIZATIONNAME = "SAP SE";
				TargetAttributes = {
					85D7593A2457048F008175F0 = {
						CreatedOnToolsVersion = 11.4.1;
						LastSwiftMigration = 1150;
					};
					85D7595324570491008175F0 = {
						CreatedOnToolsVersion = 11.4.1;
						LastSwiftMigration = 1150;
						TestTargetID = 85D7593A2457048F008175F0;
					};
					85D7595E24570491008175F0 = {
						CreatedOnToolsVersion = 11.4.1;
						TestTargetID = 85D7593A2457048F008175F0;
					};
					B1FF6B692497D0B40041CF02 = {
						CreatedOnToolsVersion = 11.6;
					};
				};
			};
			buildConfigurationList = 85D759362457048F008175F0 /* Build configuration list for PBXProject "ENA" */;
			compatibilityVersion = "Xcode 9.3";
			developmentRegion = en;
			hasScannedForEncodings = 0;
			knownRegions = (
				en,
				Base,
				de,
				tr,
				pl,
				ro,
				bg,
			);
			mainGroup = 85D759322457048F008175F0;
			packageReferences = (
				B10FB02E246036F3004CA11E /* XCRemoteSwiftPackageReference "swift-protobuf" */,
				B1E8C9A3247AB869006DC678 /* XCRemoteSwiftPackageReference "ZIPFoundation" */,
				B1B5A75E24924B3D0029D5D7 /* XCRemoteSwiftPackageReference "fmdb" */,
				EB7AF6282587E98C00D94CA8 /* XCRemoteSwiftPackageReference "OpenCombine" */,
			);
			productRefGroup = 85D7593C2457048F008175F0 /* Products */;
			projectDirPath = "";
			projectRoot = "";
			targets = (
				85D7593A2457048F008175F0 /* ENA */,
				85D7595324570491008175F0 /* ENATests */,
				85D7595E24570491008175F0 /* ENAUITests */,
				B1FF6B692497D0B40041CF02 /* CWASQLite */,
			);
		};
/* End PBXProject section */

/* Begin PBXResourcesBuildPhase section */
		85D759392457048F008175F0 /* Resources */ = {
			isa = PBXResourcesBuildPhase;
			buildActionMask = 2147483647;
			files = (
				01F2A5BA2581181A00DA96A6 /* DiaryDayAddTableViewCell.xib in Resources */,
				01F2A59725803D2600DA96A6 /* DiaryOverviewDescriptionTableViewCell.xib in Resources */,
				01D026C0258BACCE00B6389A /* ExposureDetectionRiskTextCell.xib in Resources */,
				016E260825AF20540077C64C /* HomeStatisticsCardView.xib in Resources */,
				01A4DC9D259247AF007D5794 /* HomeRiskTableViewCell.xib in Resources */,
				13156CFD248C19D000AFC472 /* usage.html in Resources */,
				01F2A5D5258208C500DA96A6 /* DiaryDayViewController.xib in Resources */,
				EE269508248FCB0300BAE234 /* InfoPlist.strings in Resources */,
				85D7594E24570491008175F0 /* LaunchScreen.storyboard in Resources */,
				01D02759258BD55A00B6389A /* NotificationSettingsViewController.xib in Resources */,
				01D026C1258BACCE00B6389A /* ExposureDetectionRiskRefreshCell.xib in Resources */,
				50C5C1B525891CC800C4817A /* DynamicLegalExtendedCell.xib in Resources */,
				017AD0C5259BBD1C00FA2B3F /* HomeTestResultTableViewCell.xib in Resources */,
				01A4DCB125925121007D5794 /* HomeThankYouTableViewCell.xib in Resources */,
				EB7057D724E6BACA002235B4 /* InfoBoxView.xib in Resources */,
				01D02706258BBCC700B6389A /* TracingHistoryTableViewCell.xib in Resources */,
				710224EE2490E2FD000C5DEF /* ExposureSubmissionStepCell.xib in Resources */,
				71F2E57B2487AEFC00694F1A /* ena-colors.xcassets in Resources */,
				01EA17BB2591344F00E98E02 /* HomeExposureLoggingTableViewCell.xib in Resources */,
				01B72C032583B71100A3E3BC /* DiaryEditEntriesViewController.xib in Resources */,
				01D026C2258BACCE00B6389A /* ExposureDetectionLinkCell.xib in Resources */,
				01D02692258BA0AD00B6389A /* ExposureDetectionLongGuideCell.xib in Resources */,
				01D026BF258BACCE00B6389A /* ExposureDetectionGuideCell.xib in Resources */,
				01A4DCE225926931007D5794 /* HomeLoadingItemView.xib in Resources */,
				01D0275D258BD56F00B6389A /* SettingsLabelCell.xib in Resources */,
				351E630D256C5B9C00D89B29 /* LabeledCountriesCell.xib in Resources */,
				EE92A33E245D96DA006B97B0 /* Localizable.stringsdict in Resources */,
				01D0268D258B9CF800B6389A /* ExposureDetectionRiskCell.xib in Resources */,
				01A4DCEA25926938007D5794 /* HomeListItemView.xib in Resources */,
				01A4DCDE2592692D007D5794 /* HomeImageItemView.xib in Resources */,
				01B72BFF2583B57300A3E3BC /* DiaryEditEntriesTableViewCell.xib in Resources */,
				01E4298E251DCDC90057FCBE /* Localizable.legal.strings in Resources */,
				01A6EFC7258BE9C20001D8C2 /* NotificationSettingsOnTableViewCell.xib in Resources */,
				01EA17EF259139B900E98E02 /* HomeInfoTableViewCell.xib in Resources */,
				EE70C23D245B09EA00AC9B2F /* Localizable.strings in Resources */,
				016E25F425AF13EA0077C64C /* HomeStatisticsTableViewCell.xib in Resources */,
				01D02704258BBCC700B6389A /* DescriptionTableViewCell.xib in Resources */,
				01D0262E258A791C00B6389A /* OnboardingInfoViewController.xib in Resources */,
				AB628A1F251CDADE00CF61D2 /* ServerEnvironments.json in Resources */,
				014891B324F90D0B002A6F77 /* ENA.plist in Resources */,
				01D0272E258BD2B100B6389A /* BackgroundAppRefreshViewController.xib in Resources */,
				01F2A564257FC7D200DA96A6 /* DiaryOverviewDayTableViewCell.xib in Resources */,
				01C6AC21252B21DF0052814D /* ExposureSubmissionQRScannerViewController.xib in Resources */,
				01D02707258BBCC700B6389A /* ImageTableViewCell.xib in Resources */,
				01D02667258B750800B6389A /* ExposureDetectionViewController.xib in Resources */,
				01D02703258BBCC700B6389A /* ActionTableViewCell.xib in Resources */,
				8539874F2467094E00D28B62 /* AppIcon.xcassets in Resources */,
				017AD105259DC20E00FA2B3F /* HomeShownPositiveTestResultTableViewCell.xib in Resources */,
				01D02733258BD36800B6389A /* MainSettingsCell.xib in Resources */,
				BA6D163B255AD35900ED3492 /* DMSwitchTableViewCell.xib in Resources */,
				85D7594B24570491008175F0 /* Assets.xcassets in Resources */,
				711EFCC924935C79005FEF21 /* ExposureSubmissionTestResultHeaderView.xib in Resources */,
				01A6EFCB258BE9C60001D8C2 /* NotificationSettingsOffTableViewCell.xib in Resources */,
				01D02710258BC17500B6389A /* InviteFriendsViewController.xib in Resources */,
				35D16DDF2567FB980069AD1B /* DynamicLegalCell.xib in Resources */,
				710021DE248EAF16001F0B63 /* ExposureSubmissionImageCardCell.xib in Resources */,
				71F5418E248BEE08006DB793 /* privacy-policy.html in Resources */,
				EBBABC47256402A9005B7C07 /* default_app_config_18 in Resources */,
				01D02697258BA0E000B6389A /* ExposureDetectionLoadingCell.xib in Resources */,
				01D02688258B9CB200B6389A /* ExposureDetectionHeaderCell.xib in Resources */,
				01D026A5258BA20E00B6389A /* ExposureDetectionHotlineCell.xib in Resources */,
				01D02761258BD58600B6389A /* ResetViewController.xib in Resources */,
				01A4DCE625926934007D5794 /* HomeTextItemView.xib in Resources */,
				AB8B0D3225305384009C067B /* Localizable.links.strings in Resources */,
				01D02705258BBCC700B6389A /* EuTracingTableViewCell.xib in Resources */,
				01D02708258BBCC700B6389A /* ActionDetailTableViewCell.xib in Resources */,
				01F2A5C42581183800DA96A6 /* DiaryDayEntryTableViewCell.xib in Resources */,
			);
			runOnlyForDeploymentPostprocessing = 0;
		};
		85D7595224570491008175F0 /* Resources */ = {
			isa = PBXResourcesBuildPhase;
			buildActionMask = 2147483647;
			files = (
				BA6C8B17254D729A008344F5 /* exposure-windows-risk-calculation.json in Resources */,
				B1F8AE482479B4C30093A588 /* api-response-day-2020-05-16 in Resources */,
				01678E9C249A5F08003B048B /* testStore.sqlite in Resources */,
				AB1FCBDC2521FCD5005930BA /* TestServerEnvironments.json in Resources */,
				F252472F2483955B00C5556B /* DynamicTableViewControllerFake.storyboard in Resources */,
				01571B7A255E9A6F00E4E891 /* config-wru-2020-11-13 in Resources */,
			);
			runOnlyForDeploymentPostprocessing = 0;
		};
		85D7595D24570491008175F0 /* Resources */ = {
			isa = PBXResourcesBuildPhase;
			buildActionMask = 2147483647;
			files = (
				13E5046C248E434B0086641C /* Localizable.strings in Resources */,
				13E5046D248E434B0086641C /* Localizable.stringsdict in Resources */,
				AB8B0D4525306089009C067B /* Localizable.links.strings in Resources */,
			);
			runOnlyForDeploymentPostprocessing = 0;
		};
		B1FF6B682497D0B40041CF02 /* Resources */ = {
			isa = PBXResourcesBuildPhase;
			buildActionMask = 2147483647;
			files = (
			);
			runOnlyForDeploymentPostprocessing = 0;
		};
/* End PBXResourcesBuildPhase section */

/* Begin PBXShellScriptBuildPhase section */
		0105D8B925B882E3007E288B /* Copy Sample Stats for Tests */ = {
			isa = PBXShellScriptBuildPhase;
			buildActionMask = 2147483647;
			files = (
			);
			inputFileListPaths = (
			);
			inputPaths = (
			);
			name = "Copy Sample Stats for Tests";
			outputFileListPaths = (
			);
			outputPaths = (
			);
			runOnlyForDeploymentPostprocessing = 0;
			shellPath = /bin/sh;
			shellScript = "# Copy mock statistics data to bundle in Debug configuration\nif [ \"${CONFIGURATION}\" == \"Debug\" ]; then\n    cp -r \"$SRCROOT/ENA/Source/Services/Risk/Provider/Helper/__tests__/sample_stats/\" \"${BUILT_PRODUCTS_DIR}/${FULL_PRODUCT_NAME}\"\nfi\n";
		};
		71AFBD9324642AF500F91006 /* SwiftLint */ = {
			isa = PBXShellScriptBuildPhase;
			buildActionMask = 2147483647;
			files = (
			);
			inputFileListPaths = (
			);
			inputPaths = (
			);
			name = SwiftLint;
			outputFileListPaths = (
			);
			outputPaths = (
			);
			runOnlyForDeploymentPostprocessing = 0;
			shellPath = /bin/sh;
			shellScript = "if which swiftlint >/dev/null; then\n  swiftlint\nelse\n  echo \"error: SwiftLint is not available.\"\n  echo \"Use 'brew install swiftlint' to install SwiftLint or download it manually from https://github.com/realm/SwiftLint.\"\nfi\n\n";
			showEnvVarsInLog = 0;
		};
/* End PBXShellScriptBuildPhase section */

/* Begin PBXSourcesBuildPhase section */
		85D759372457048F008175F0 /* Sources */ = {
			isa = PBXSourcesBuildPhase;
			buildActionMask = 2147483647;
			files = (
				50BD2E6224FE1E8700932566 /* AppInformationModel.swift in Sources */,
				B120C7CA24AFF12D00F68FF1 /* ActiveTracing.swift in Sources */,
				B1A89F3B24819CE800DA1CEC /* SettingsLabelCell.swift in Sources */,
				B1A89F3924819CC200DA1CEC /* ExposureStateUpdating.swift in Sources */,
				01909877257E64BD0065D050 /* DiaryEditEntriesViewController.swift in Sources */,
				AB5F84B024F8F7C3000400D4 /* Migration.swift in Sources */,
				523D5E75256FDFE900EF67EA /* ExposureSubmissionThankYouViewController.swift in Sources */,
				01B72B6525821CD200A3E3BC /* DiaryDayEmptyView.swift in Sources */,
				35B2FAAA25B9CE8F009ABC8E /* main.swift in Sources */,
				71330E43248109FD00EB10F6 /* DynamicTableViewCell.swift in Sources */,
				0130F67C25B1859700B6BDA3 /* HomeStatisticsCard.swift in Sources */,
				B14D0CDD246E972400D5BEBC /* ExposureDetectionDelegate.swift in Sources */,
				0144BDED250A3E5300B0857C /* ExposureSubmissionCoordinatorModel.swift in Sources */,
				B11E619B246EE4B0004A056A /* DynamicTypeLabel.swift in Sources */,
				523D5E7A256FE04000EF67EA /* ExposureSubmissionThankYouViewModel.swift in Sources */,
				01734B60255D6C4500E60A8B /* exposure_detection_parameters.pb.swift in Sources */,
				AB6289CF251BA01400CF61D2 /* Bundle+Version.swift in Sources */,
				AB7420C2251B7D59006666AC /* DeltaOnboardingProtocols.swift in Sources */,
				7187A5582481231C00FCC755 /* DynamicTableViewAction.swift in Sources */,
				354BB49A25B07DB000FBCFEE /* StatisticsProviding.swift in Sources */,
				01909889257E7B900065D050 /* ExposureSubmissionQRInfoViewModel.swift in Sources */,
				B16457B524DC11EF002879EB /* DMLastSubmissionRequetViewController.swift in Sources */,
				A128F059248B459F00EC7F6C /* PublicKeyStore.swift in Sources */,
				01D6948D2502717F00B45BEA /* DatePickerDayView.swift in Sources */,
				017AD0C9259BBD2E00FA2B3F /* HomeTestResultCellModel.swift in Sources */,
				BA112E0A25559CDD007F5712 /* ClientWifiOnly.swift in Sources */,
				35E121DA25B273280098D754 /* card_header.pb.swift in Sources */,
				35E121DB25B273280098D754 /* statistics.pb.swift in Sources */,
				71C0BEDD2498DD07009A17A0 /* ENANavigationFooterView.swift in Sources */,
				2FA9E39524D2F2B00030561C /* ExposureSubmission+DeviceRegistrationKey.swift in Sources */,
				EB08F17E2541CE3300D11FA9 /* app_version_config.pb.swift in Sources */,
				A3FF84EC247BFAF00053E947 /* Hasher.swift in Sources */,
				51895EDC245E16CD0085DA38 /* ENAColor.swift in Sources */,
				50F9130D253F1D7800DFE683 /* OnboardingPageType.swift in Sources */,
				A372DA3B24BDA075003248BB /* ExposureSubmissionCoordinator.swift in Sources */,
				01A4DD3825935AC1007D5794 /* CellPositionInSection.swift in Sources */,
				357B1858255A7F5C00584548 /* AppConfig+CacheInvalidation.swift in Sources */,
				0D5611B4247F852C00B5B094 /* SQLiteKeyValueStore.swift in Sources */,
				0190987D257E64C70065D050 /* DiaryCoordinator.swift in Sources */,
				CD99A3A9245C272400BF12AF /* ExposureSubmissionService.swift in Sources */,
				017AD10F259DC46E00FA2B3F /* HomeShownPositiveTestResultTableViewCell.swift in Sources */,
				AB7420AC251B67A8006666AC /* DeltaOnboardingV15.swift in Sources */,
				71F54191248BF677006DB793 /* HtmlTextView.swift in Sources */,
				BA6C8B05254D6B1F008344F5 /* RiskCalculation.swift in Sources */,
				BA6D1640255ADD0500ED3492 /* DMSwitchCellViewModel.swift in Sources */,
				ABAE0A1C257F77D90030ED47 /* ContactDiaryStoreSchemaV1.swift in Sources */,
				EBB92C77259E110900013B41 /* UpdateOSViewModel.swift in Sources */,
				B1EDFD8D248E74D000E7EAFF /* URL+StaticString.swift in Sources */,
				A3E851B224ADD09900402485 /* CountdownTimer.swift in Sources */,
				EB08F1882541CE5700D11FA9 /* diagnosis_key_batch.pb.swift in Sources */,
				50C5C1BA258920AD00C4817A /* DynamicLegalExtendedCell.swift in Sources */,
				EB91288B257FBD1E00241D3E /* DiaryInfoViewController.swift in Sources */,
				011E13AE24680A4000973467 /* HTTPClient.swift in Sources */,
				A1C683FA24AEC57400B90D12 /* DynamicTableViewTextViewCell.swift in Sources */,
				01C6AC3A252B2A500052814D /* UIImage+Color.swift in Sources */,
				BA6C8AA6254D63A0008344F5 /* MinutesAtAttenuationFilter.swift in Sources */,
				35B2FABA25B9D3F3009ABC8E /* ENATaskExecutionDelegate.swift in Sources */,
				853D987A24694A8700490DBA /* ENAButton.swift in Sources */,
				01A4DC6D25922EB4007D5794 /* HomeLoadingItemView.swift in Sources */,
				CD8638532477EBD400A5A07C /* SettingsViewModel.swift in Sources */,
				0105D89325B8768A007E288B /* CachingHTTPClientMock.swift in Sources */,
				35EA684225553AE300335F73 /* DownloadedPackagesSQLLiteStoreV2.swift in Sources */,
				2FC0357124B5B70700E234AC /* Error+FAQUrl.swift in Sources */,
				EBB92C7C259E111A00013B41 /* UpdateOSView.swift in Sources */,
				B17F2D48248CEB4C00CAA38F /* DetectionMode.swift in Sources */,
				01A4DCB6259264F9007D5794 /* HomeThankYouCellModel.swift in Sources */,
				0144BDE1250924CC00B0857C /* SymptomsOnset.swift in Sources */,
				01C6AC26252B23D70052814D /* ExposureSubmissionQRScannerFocusView.swift in Sources */,
				01B7232424F812500064C0EB /* DynamicTableViewOptionGroupCell.swift in Sources */,
				137846492488027600A50AB8 /* OnboardingInfoViewController+Extension.swift in Sources */,
				BAB123A22572A0B700A179FB /* TanInputViewController.swift in Sources */,
				019C9F0025894BAA00B26392 /* DiaryStoringProviding.swift in Sources */,
				ABDA2792251CE308006BAE84 /* DMServerEnvironmentViewController.swift in Sources */,
				85E33444247EB357006E74EC /* CircularProgressView.swift in Sources */,
				AB1886D1252DE51E00D39BBE /* Bundle+Identifier.swift in Sources */,
				71FD8862246EB27F00E804D0 /* ExposureDetectionViewController.swift in Sources */,
				013C413D255463A400826C9F /* DMDebugRiskCalculationViewController.swift in Sources */,
				2FC951FE24DC23B9008D39F4 /* DMConfigurationCell.swift in Sources */,
				A3552CC424DD6E16008C91BE /* PlausibleDeniabilityService.swift in Sources */,
				2FA9E39924D2F4350030561C /* ExposureSubmission+ErrorParsing.swift in Sources */,
				3523F8A82570F819004B0424 /* NSAttributedString+BulletPoint.swift in Sources */,
				AB5F84AD24F8F7A1000400D4 /* SerialMigrator.swift in Sources */,
				01D3078A2562B03C00ADB67B /* RiskState.swift in Sources */,
				01B72BF22583B51C00A3E3BC /* DiaryEditEntriesTableViewCell.swift in Sources */,
				01F52FF42552DB9600997A26 /* DMAppConfigurationViewController.swift in Sources */,
				B1DDDABE24713BAD00A07175 /* SAPDownloadedPackage.swift in Sources */,
				011E4B032483A92A002E6412 /* MockExposureManager.swift in Sources */,
				2FE15A3C249B8C0B0077BD8D /* AccessibilityIdentifiers.swift in Sources */,
				52CAAC012562B82E00239DCB /* DynamicTableViewConsentCell.swift in Sources */,
				B1175213248A83AB00C3325C /* Risk.swift in Sources */,
				35EA615A258BC8E30062B50A /* CryptoKitFallbacks.swift in Sources */,
				01F2A5DD25820EE700DA96A6 /* DiaryDayViewModel.swift in Sources */,
				2F3D953C2518BCE9002B2C81 /* EUSettingsViewModel.swift in Sources */,
				01734B6E255D73E400E60A8B /* ENExposureConfiguration+Convenience.swift in Sources */,
				01B7232924F812DF0064C0EB /* OptionView.swift in Sources */,
				01909874257E64BD0065D050 /* DiaryDayViewController.swift in Sources */,
				71FE1C7B247AC2B500851FEB /* ExposureSubmissionQRScannerViewController.swift in Sources */,
				B1FC2D2024D9C8DF00083C81 /* SAP_TemporaryExposureKey+DeveloperMenu.swift in Sources */,
				717D21E9248C022E00D9717E /* DynamicTableViewHtmlCell.swift in Sources */,
				BA6C8A9E254D634E008344F5 /* RiskCalculationConfiguration.swift in Sources */,
				7154EB4A247D21E200A467FF /* ExposureDetectionLongGuideCell.swift in Sources */,
				50DC527924FEB2AE00F6D8EB /* AppInformationDynamicCell.swift in Sources */,
				EB3BCA8C2507C3B0003F27C7 /* DynamicTableViewBulletPointCell.swift in Sources */,
				2F3D95372518BCD1002B2C81 /* EUSettingsViewController.swift in Sources */,
				71B8044F248526B600D53506 /* DynamicTableViewSpaceCell.swift in Sources */,
				EB08F1862541CE5700D11FA9 /* temporary_exposure_key_export.pb.swift in Sources */,
				01A4DD0D25926A73007D5794 /* HomeLoadingItemViewModel.swift in Sources */,
				8595BF5F246032D90056EA27 /* ENASwitch.swift in Sources */,
				B1C7EEAE24941A3B00F1F284 /* ManualExposureDetectionState.swift in Sources */,
				948AFE672553DC5B0019579A /* WarnOthersRemindable.swift in Sources */,
				35C701EC2556BCB9008AEA91 /* Migration1To2.swift in Sources */,
				01EA17E52591399200E98E02 /* HomeInfoCellModel.swift in Sources */,
				016E25F325AF13EA0077C64C /* HomeStatisticsTableViewCell.swift in Sources */,
				0130F68125B186DB00B6BDA3 /* SAP_Internal_Stats_Statistics+SupportedIDs.swift in Sources */,
				710021DC248E44A6001F0B63 /* ENAFont.swift in Sources */,
				B1FE13FF2489708200D012E5 /* CachedAppConfiguration.swift in Sources */,
				EE22DB8B247FB43A001B0A71 /* ActionDetailTableViewCell.swift in Sources */,
				01909875257E64BD0065D050 /* DiaryAddAndEditEntryViewController.swift in Sources */,
				948AFE7A2554377F0019579A /* UNUserNotificationCenter+WarnOthers.swift in Sources */,
				3544182925AF7B5200B11056 /* app_features.pb.swift in Sources */,
				AB1011592507C15000D392A2 /* TracingStatusHistory.swift in Sources */,
				017AD16525A4559300FA2B3F /* UITableView+Dequeue.swift in Sources */,
				71FE1C71247AA7B700851FEB /* DynamicTableViewHeaderImageView.swift in Sources */,
				01D69491250272CE00B45BEA /* DatePickerDayViewModel.swift in Sources */,
				B16457BB24DC3309002879EB /* DMLogsViewController.swift in Sources */,
				01B7232F24FE4F080064C0EB /* OptionGroupViewModel.swift in Sources */,
				013C412825545C2D00826C9F /* DebugRiskCalculation.swift in Sources */,
				51D420B724583B7200AD70CA /* NSObject+Identifier.swift in Sources */,
				CDCE11D6247D644100F30825 /* NotificationSettingsViewModel.swift in Sources */,
				BA6C8AAE254D6476008344F5 /* ENARange.swift in Sources */,
				50BD2E6424FE232E00932566 /* AppInformationImprintViewModel.swift in Sources */,
				71330E4724810A0C00EB10F6 /* DynamicTableViewFooter.swift in Sources */,
				B1D431CB246C84A400E728AD /* DownloadedPackagesStoreV1.swift in Sources */,
				714194EA247A65C60072A090 /* DynamicTableViewHeaderSeparatorView.swift in Sources */,
				35EA684A25553B5C00335F73 /* DownloadedPackagesStoreV2.swift in Sources */,
				2F26CE2E248B9C4F00BE30EE /* UIViewController+BackButton.swift in Sources */,
				01D0271B258BC78100B6389A /* SettingsCoordinator.swift in Sources */,
				EB6B5D882539AE9400B0ED57 /* DMNotificationsViewController.swift in Sources */,
				B10FD5F4246EAC1700E9D7F2 /* AppleFilesWriter.swift in Sources */,
				019C9F2D258951B700B26392 /* ContactPersonEncounter.swift in Sources */,
				35E121DC25B273280098D754 /* key_figure_card.pb.swift in Sources */,
				711EFCC72492EE31005FEF21 /* ENAFooterView.swift in Sources */,
				016E264C25B0327B0077C64C /* HomeStatisticsCardViewModel.swift in Sources */,
				8FF9B2B2259B6B030080770D /* ContactDiaryStoreSchemaV2.swift in Sources */,
				B1741B4E2462C21F006275D9 /* DMViewController.swift in Sources */,
				EB2394A024E5492900E71225 /* BackgroundAppRefreshViewModel.swift in Sources */,
				EE22DB8C247FB43A001B0A71 /* DescriptionTableViewCell.swift in Sources */,
				2F3218D0248063E300A7AC0A /* UIView+Convenience.swift in Sources */,
				01734B5F255D6C4500E60A8B /* app_config_ios.pb.swift in Sources */,
				B1741B4C2462C21F006275D9 /* DMDeveloperMenu.swift in Sources */,
				BAD9630025668F8E00FAB615 /* TestResultAvailableViewModel.swift in Sources */,
				EB91288A257FBD1E00241D3E /* DiaryInfoViewModel.swift in Sources */,
				0130F67225B1851000B6BDA3 /* HomeStatisticsCellModel.swift in Sources */,
				710ABB23247513E300948792 /* DynamicTypeTableViewCell.swift in Sources */,
				EE22DB81247FB40A001B0A71 /* ENStateHandler.swift in Sources */,
				A16714AF248CA1B70031B111 /* Bundle+ReadPlist.swift in Sources */,
				2F80CFDB247EDDB3000F06AF /* ExposureSubmissionHotlineViewController.swift in Sources */,
				BA6D163A255AD35900ED3492 /* DMSwitchTableViewCell.swift in Sources */,
				941ADDB02518C2B200E421D9 /* EuTracingTableViewCell.swift in Sources */,
				A3C4F96024812CD20047F23E /* ExposureSubmissionWarnOthersViewController.swift in Sources */,
				01D6948F2502729000B45BEA /* DatePickerDay.swift in Sources */,
				01EA17902590F03600E98E02 /* HomeInfoTableViewCell.swift in Sources */,
				019C9F40258951C000B26392 /* DiaryLocation.swift in Sources */,
				71EF33D92497F3E8007B7E1B /* ENANavigationControllerWithFooterChild.swift in Sources */,
				A3EE6E5A249BB7AF00C64B61 /* ExposureSubmissionServiceFactory.swift in Sources */,
				4026C2E424854C8D00926FB4 /* AppInformationLegalCell.swift in Sources */,
				51C737BF245B3B5D00286105 /* OnboardingInfo.swift in Sources */,
				B1FE13EB24891CFA00D012E5 /* RiskProvider.swift in Sources */,
				B143DBDF2477F292000A29E8 /* ExposureNotificationSettingViewController.swift in Sources */,
				016146912487A43E00660992 /* LinkHelper.swift in Sources */,
				BA904C9E25769D1800692110 /* TanInputView.swift in Sources */,
				EB66267D25C3219900C4D7C2 /* UIViewController+Child.swift in Sources */,
				EE22DB8A247FB43A001B0A71 /* ImageTableViewCell.swift in Sources */,
				B11E619C246EE4E9004A056A /* UIFont+DynamicType.swift in Sources */,
				71330E4524810A0500EB10F6 /* DynamicTableViewHeader.swift in Sources */,
				01A4DD0325926A6A007D5794 /* HomeTextItemViewModel.swift in Sources */,
				B1EAEC8B24711884003BE9A2 /* URLSession+Convenience.swift in Sources */,
				3518DD6525BA2D060090A26B /* NotificationManager.swift in Sources */,
				EB5FE15C2599F5E400797E4E /* ENActivityHandling.swift in Sources */,
				BA6C8AB9254D64D3008344F5 /* MinutesAtAttenuationWeight.swift in Sources */,
				7154EB4C247E862100A467FF /* ExposureDetectionLoadingCell.swift in Sources */,
				94EAF87925B6CAA300BE1F40 /* DeltaOnboardingNewVersionFeaturesViewModel.swift in Sources */,
				01A4DD4325935D1F007D5794 /* HomeRiskCellModel.swift in Sources */,
				94EAF87525B6CAA000BE1F40 /* DeltaOnboardingNewVersionFeaturesViewController.swift in Sources */,
				01EA17FE259217B100E98E02 /* HomeState.swift in Sources */,
				2FA9E39B24D2F4A10030561C /* ExposureSubmissionService+Protocol.swift in Sources */,
				A17366552484978A006BE209 /* OnboardingInfoViewControllerUtils.swift in Sources */,
				B153096A24706F1000A4A1BD /* URLSession+Default.swift in Sources */,
				2FF1D62E2487850200381FFB /* NSMutableAttributedString+Generation.swift in Sources */,
				35BE8598251CE495005C2FD0 /* CachingHTTPClient.swift in Sources */,
				01B7232D24F8E0260064C0EB /* MultipleChoiceChoiceView.swift in Sources */,
				35EA68522555488600335F73 /* SQLiteError.swift in Sources */,
				016E260325AF20300077C64C /* HomeStatisticsCardView.swift in Sources */,
				BAD962FB25668F4000FAB615 /* TestResultAvailableViewController.swift in Sources */,
				9417BA95252B6B5100AD4053 /* DMSQLiteErrorViewController.swift in Sources */,
				013DC102245DAC4E00EE58B0 /* Store.swift in Sources */,
				5270E9B8256D20A900B08606 /* NSTextAttachment+ImageHeight.swift in Sources */,
				B1FE13EF24891D0C00D012E5 /* RiskProvidingConfiguration.swift in Sources */,
				014086BD2589033A00E9E5B2 /* DiaryEditEntriesCellModel.swift in Sources */,
				B1F82DF224718C7300E2E56A /* DMBackendConfigurationViewController.swift in Sources */,
				35E121B925B23D060098D754 /* StatisticsMetadata.swift in Sources */,
				35E121A925B1CFB00098D754 /* StatisticsProvider.swift in Sources */,
				B1CD33412486AA7100B06E9B /* CoronaWarnURLSessionDelegate.swift in Sources */,
				94427A5025502B8900C36BE6 /* WarnOthersNotificationsTimeInterval.swift in Sources */,
				713EA25D24798A7000AB7EE8 /* ExposureDetectionRoundedView.swift in Sources */,
				AB5F84B224F8F7E3000400D4 /* Migration0To1.swift in Sources */,
				01A4DC7025922EB4007D5794 /* HomeItemView.swift in Sources */,
				01F2A58125803AA500DA96A6 /* DiaryOverviewDescriptionTableViewCell.swift in Sources */,
				A3EE6E5D249BB9B900C64B61 /* UITestingParameters.swift in Sources */,
				EB08F17A2541CE3300D11FA9 /* risk_level.pb.swift in Sources */,
				01F2A563257FC7D200DA96A6 /* DiaryOverviewDayTableViewCell.swift in Sources */,
				01A4DC6F25922EB4007D5794 /* HomeListItemView.swift in Sources */,
				EBDE11B2255EC2C4008C0F51 /* DMDeviceTimeCheckViewController.swift in Sources */,
				B1A31F6924DAE6C000E263DF /* DMKeyCell.swift in Sources */,
				710224F42490E7A3000C5DEF /* ExposureSubmissionStepCell.swift in Sources */,
				01F52F8A2550679600997A26 /* RiskCalculationExposureWindow.swift in Sources */,
				01F2A5C32581183800DA96A6 /* DiaryDayEntryTableViewCell.swift in Sources */,
				AB7420CB251B7D93006666AC /* DeltaOnboardingV15ViewController.swift in Sources */,
				B19FD7132491A08500A9D56A /* SAP_SemanticVersion+Compare.swift in Sources */,
				B1B381432472EF8B0056BEEE /* HTTPClient+Configuration.swift in Sources */,
				017AD14625A4546400FA2B3F /* UITableViewController+Enum.swift in Sources */,
				EBB92C72259E10ED00013B41 /* UpdateOSViewController.swift in Sources */,
				354E305924EFF26E00526C9F /* Country.swift in Sources */,
				01A4DC6A25922EB4007D5794 /* HomeTextItemView.swift in Sources */,
				BA904CA62576A0B900692110 /* ENAInputLabel.swift in Sources */,
				4026C2DC24852B7600926FB4 /* AppInformationViewController+LegalModel.swift in Sources */,
				ABFCE98A255C32EF0075FF13 /* AppConfigMetadata.swift in Sources */,
				01C6ABF42527273E0052814D /* String+Insertion.swift in Sources */,
				EE278B30245F2C8A008B06F9 /* InviteFriendsViewController.swift in Sources */,
				94EAF89C25B8162200BE1F40 /* NewVersionFeature.swift in Sources */,
				0190986A257E64A70065D050 /* DiaryOverviewTableViewController.swift in Sources */,
				710ABB27247533FA00948792 /* DynamicTableViewController.swift in Sources */,
				B184A380248FFCBE007180F6 /* SecureStore.swift in Sources */,
				713EA26124798AD100AB7EE8 /* ExposureDetectionHotlineCell.swift in Sources */,
				B1C6ED00247F23730066138F /* NotificationName.swift in Sources */,
				EE22DB8D247FB43A001B0A71 /* ActionTableViewCell.swift in Sources */,
				019C9F3B258951BE00B26392 /* DiaryEntry.swift in Sources */,
				01A4DC6C25922EB4007D5794 /* HomeRiskTableViewCell.swift in Sources */,
				BA6C8AF4254D65E1008344F5 /* ScanInstance.swift in Sources */,
				BA6D1634255AD2AA00ED3492 /* DMWifiClientViewModel.swift in Sources */,
				71D3C19A2494EFAC00DBABA8 /* ENANavigationControllerWithFooter.swift in Sources */,
				CD2EC329247D82EE00C6B3F9 /* NotificationSettingsViewController.swift in Sources */,
				A1BABD1024A57D03000ED515 /* ENTemporaryExposureKey+Processing.swift in Sources */,
				0120ECDD25875D8B00F78944 /* DiaryDayEntryCellModel.swift in Sources */,
				01A1B44A252DFD7800841B63 /* MetadataObject.swift in Sources */,
				01734B5E255D6C4500E60A8B /* risk_calculation_parameters.pb.swift in Sources */,
				51C737BD245B349700286105 /* OnboardingInfoViewController.swift in Sources */,
				EB08F17F2541CE3300D11FA9 /* risk_score_parameters.pb.swift in Sources */,
				BAB953D625B86015007B80C7 /* HistoryExposure.swift in Sources */,
				B1FE13FB24896E6700D012E5 /* AppConfigurationProviding.swift in Sources */,
				514EE999246D4C2E00DE4884 /* UITableViewCell+Identifier.swift in Sources */,
				13722044247AEEAD00152764 /* UNNotificationCenter+Extension.swift in Sources */,
				B10FD5ED246EAADC00E9D7F2 /* AppInformationDetailViewController.swift in Sources */,
				351E630C256C5B9C00D89B29 /* LabeledCountriesCell.swift in Sources */,
				CDCE11D9247D64C600F30825 /* NotificationSettingsOnTableViewCell.swift in Sources */,
				017AD114259DCD3400FA2B3F /* HomeShownPositiveTestResultCellModel.swift in Sources */,
				0DF6BB97248AD616007E8B0C /* AppUpdateCheckHelper.swift in Sources */,
				0DD260FF248D549B007C3B2C /* KeychainHelper.swift in Sources */,
				EBA3BE3C25C2FAA800F1C2AC /* RootCoordinator.swift in Sources */,
				352F25A824EFCBDE00ACDFF3 /* ServerEnvironment.swift in Sources */,
				01A4DD0825926A6E007D5794 /* HomeListItemViewModel.swift in Sources */,
				AB5F84BE24FE2DC9000400D4 /* DownloadedPackagesSQLLiteStoreV0.swift in Sources */,
				01909876257E64BD0065D050 /* DiaryAddAndEditEntryViewModel.swift in Sources */,
				BA6C8ACC254D6537008344F5 /* TrlEncoding.swift in Sources */,
				2FA9E39724D2F3C70030561C /* ExposureSubmissionError.swift in Sources */,
				941ADDB22518C3FB00E421D9 /* ENSettingEuTracingViewModel.swift in Sources */,
				01F52F92255067A000997A26 /* RiskCalculationError.swift in Sources */,
				01D6948B25026EC000B45BEA /* DatePickerOptionViewModel.swift in Sources */,
				2FF1D63024880FCF00381FFB /* DynamicTableViewRoundedCell.swift in Sources */,
				85D7593F2457048F008175F0 /* AppDelegate.swift in Sources */,
				0177F48825501111009DD568 /* RiskCalculationResult.swift in Sources */,
				01EA17972590F03600E98E02 /* HomeCardView.swift in Sources */,
				AB126873254C05A7006E9194 /* ENAFormatter.swift in Sources */,
				CDD87C56247556DE007CE6CA /* MainSettingsCell.swift in Sources */,
				AB6289D4251BA4EC00CF61D2 /* String+Compare.swift in Sources */,
				503DB1A7255D822E00576E57 /* ExposureSubmissionIntroViewController.swift in Sources */,
				B153096C24706F2400A4A1BD /* URLSessionConfiguration+Default.swift in Sources */,
				01EA17C92591353200E98E02 /* HomeExposureLoggingCellModel.swift in Sources */,
				71FE1C80247AC2B500851FEB /* ExposureSubmissionNavigationController.swift in Sources */,
				0105D8AA25B87920007E288B /* SAP_Internal_Stats_KeyFigure+Formatting.swift in Sources */,
				2FA968CE24D8560B008EE367 /* String+Random.swift in Sources */,
				019C9F32258951B900B26392 /* LocationVisit.swift in Sources */,
				AB35609A2547167800C3F8E0 /* DeviceTimeCheck.swift in Sources */,
				019C9F1E25894CDD00B26392 /* DiaryOverviewViewModel.swift in Sources */,
				EB858D2024E700D10048A0AA /* UIView+Screenshot.swift in Sources */,
				01F2A5B92581181A00DA96A6 /* DiaryDayAddTableViewCell.swift in Sources */,
				2F96739B24AB70FA008E3147 /* ExposureSubmissionParsable.swift in Sources */,
				EB7F8E9524E434E000A3CCC4 /* BackgroundAppRefreshViewController.swift in Sources */,
				EB7D205624E6A5930089264C /* InfoBoxViewModel.swift in Sources */,
				859DD512248549790073D59F /* MockDiagnosisKeysRetrieval.swift in Sources */,
				EB6B5D8D2539B36100B0ED57 /* DMNotificationCell.swift in Sources */,
				94EAF87125B6CA9D00BE1F40 /* DeltaOnboardingNewVersionFeatures.swift in Sources */,
				2FA9E39324D2F2920030561C /* ExposureSubmission+TestResult.swift in Sources */,
				BA056F1B259B89B50022B0A4 /* RiskLegendDotBodyCell.swift in Sources */,
				94092541254BFE6800FE61A2 /* DMWarnOthersNotificationViewController.swift in Sources */,
				EB17144625716EA80088D7A9 /* FileManager+KeyPackageStorage.swift in Sources */,
				BAC42DC42583AF9D001A94C0 /* DiaryEntryTextField.swift in Sources */,
				017AD0C1259BBD1700FA2B3F /* HomeTestResultTableViewCell.swift in Sources */,
				EE22DB89247FB43A001B0A71 /* TracingHistoryTableViewCell.swift in Sources */,
				71B804472484CC0800D53506 /* ENALabel.swift in Sources */,
				01EA176A2590EF4F00E98E02 /* HomeTableViewModel.swift in Sources */,
				71FE1C7F247AC2B500851FEB /* ExposureSubmissionTestResultViewController.swift in Sources */,
				01A4DC7125922EB4007D5794 /* HomeThankYouTableViewCell.swift in Sources */,
				EB08F1782541CE3300D11FA9 /* risk_score_classification.pb.swift in Sources */,
				713EA25B247818B000AB7EE8 /* DynamicTypeButton.swift in Sources */,
				CDA262F824AB808800612E15 /* HomeCoordinator.swift in Sources */,
				503DB1AC255D826900576E57 /* ExposureSubmissionIntroViewModel.swift in Sources */,
				BA27993B255995E100C3B64D /* DMWifiClientViewController.swift in Sources */,
				01734B5C255D6C4500E60A8B /* key_download_parameters.pb.swift in Sources */,
				01B72C0B25875BC300A3E3BC /* DiaryDayAddCellModel.swift in Sources */,
				017AD18C25A5C70900FA2B3F /* ActiveTracing+ExposureDetection.swift in Sources */,
				0103CED12536D1A100BDAAD1 /* AppInformationCellModel.swift in Sources */,
				017AD122259DDED100FA2B3F /* ISO8601DateFormatter+ContactDiary.swift in Sources */,
				138910C5247A909000D739F6 /* ENATaskScheduler.swift in Sources */,
				71B804492484D37300D53506 /* RiskLegendViewController.swift in Sources */,
				01C2D43E2501225100FB23BF /* MockExposureSubmissionService.swift in Sources */,
				01B72B6D25821D2800A3E3BC /* DiaryDayEmptyViewModel.swift in Sources */,
				EBDE11BB255EC34C008C0F51 /* DMDeviceTimeCheckViewModel.swift in Sources */,
				5222AA68255ECFE100F338C7 /* ExposureSubmissionTestResultConsentViewController.swift in Sources */,
				713EA25F24798A9100AB7EE8 /* ExposureDetectionRiskCell.swift in Sources */,
				01F5F7222487B9C000229720 /* AppInformationViewController.swift in Sources */,
				01C6AC32252B29C00052814D /* QRScannerError.swift in Sources */,
				01909878257E64BD0065D050 /* DiaryEditEntriesViewModel.swift in Sources */,
				EB7D205424E6A3320089264C /* InfoBoxView.swift in Sources */,
				B10FD5F1246EAB1000E9D7F2 /* AppInformationViewController+DynamicTableViewModel.swift in Sources */,
				71CAB9D2248AACAD00F516A5 /* PixelPerfectLayoutConstraint.swift in Sources */,
				710021E0248EAF9A001F0B63 /* ExposureSubmissionImageCardCell.swift in Sources */,
				B14D0CDF246E976400D5BEBC /* ExposureDetectionTransaction+DidEndPrematurelyReason.swift in Sources */,
				B1D8CB2724DD44C6008C6010 /* DMTracingHistoryViewController.swift in Sources */,
				35D16DDE2567FB980069AD1B /* DynamicLegalCell.swift in Sources */,
				94B255A62551B7C800649B4C /* WarnOthersReminder.swift in Sources */,
				71FE1C69247A8FE100851FEB /* DynamicTableViewHeaderFooterView.swift in Sources */,
				B18755D124DC45CA00A9202E /* DMStoreViewController.swift in Sources */,
				353412CC2525EE4A0086D15C /* Globals.swift in Sources */,
				EB08F1872541CE5700D11FA9 /* temporary_exposure_key_signature_list.pb.swift in Sources */,
				B184A383248FFCE2007180F6 /* CodableExposureDetectionSummary.swift in Sources */,
				B111EE2C2465D9F7001AEBB4 /* String+Localization.swift in Sources */,
				01B7232B24F815B00064C0EB /* MultipleChoiceOptionView.swift in Sources */,
				351E6306256BEC8D00D89B29 /* LabeledCountriesView.swift in Sources */,
				ABD2F634254C533200DC1958 /* KeyPackageDownload.swift in Sources */,
				A1C683FC24AEC9EE00B90D12 /* DynamicTableViewTextCell.swift in Sources */,
				710224F624910661000C5DEF /* ExposureSubmissionDynamicCell.swift in Sources */,
				EEF1067A246EBF8B009DFB4E /* ResetViewController.swift in Sources */,
				01B7232724F812BC0064C0EB /* OptionGroupView.swift in Sources */,
				50E3BE5A250127DF0033E2C7 /* AppInformationDynamicAction.swift in Sources */,
				9488C3012521EE8E00504648 /* DeltaOnboardingNavigationController.swift in Sources */,
				017AD18725A5C70700FA2B3F /* DynamicCell+ExposureDetection.swift in Sources */,
				8F27018F259B593700E48CFE /* ContactDiaryStore.swift in Sources */,
				71FE1C86247AC33D00851FEB /* ExposureSubmissionTestResultHeaderView.swift in Sources */,
				1309194F247972C40066E329 /* PrivacyProtectionViewController.swift in Sources */,
				CDCE11DB247D64D600F30825 /* NotificationSettingsOffTableViewCell.swift in Sources */,
				EB08F17C2541CE3300D11FA9 /* submission_payload.pb.swift in Sources */,
				BA6C8AEC254D65C4008344F5 /* ExposureWindow.swift in Sources */,
				AB6289D9251C833100CF61D2 /* DMDeltaOnboardingViewController.swift in Sources */,
				EBD2D09825A86C1A006E4220 /* RiskProviding.swift in Sources */,
				B112545A246F2C6500AB5036 /* ENTemporaryExposureKey+Convert.swift in Sources */,
				019C9F34258951BB00B26392 /* DiaryDay.swift in Sources */,
				AB1886C4252DE1AF00D39BBE /* Logging.swift in Sources */,
				B1E8C99D2479D4E7006DC678 /* DMSubmissionStateViewController.swift in Sources */,
				2E67C3D525BAFFC8008C6C90 /* DiaryExportItem.swift in Sources */,
				016961992540574700FF92E3 /* ExposureSubmissionTestResultViewModel.swift in Sources */,
				71FE1C8C247AC79D00851FEB /* DynamicTableViewIconCell.swift in Sources */,
				B19FD7112491A07000A9D56A /* String+SemanticVersion.swift in Sources */,
				5222AA70255ED8E000F338C7 /* ExposureSubmissionTestResultConsentViewModel.swift in Sources */,
				AB7E2A80255ACC06005C90F6 /* Date+Utils.swift in Sources */,
				B16457BD24DC3F4E002879EB /* DMKeysViewController.swift in Sources */,
				51D420C424583E3300AD70CA /* SettingsViewController.swift in Sources */,
				01C6AC0E252B1E990052814D /* ExposureSubmissionQRScannerViewModel.swift in Sources */,
				01909882257E675D0065D050 /* DiaryContactPerson.swift in Sources */,
				016E262F25AF45770077C64C /* StatisticsInfoViewController.swift in Sources */,
				017AD17F25A5A30500FA2B3F /* DynamicHeader+ExposureDetection.swift in Sources */,
				B1C7EEB024941A6B00F1F284 /* RiskConsumer.swift in Sources */,
				01DB708525068167008F7244 /* Calendar+GregorianLocale.swift in Sources */,
				71330E41248109F600EB10F6 /* DynamicTableViewSection.swift in Sources */,
				710ABB292475353900948792 /* DynamicTableViewModel.swift in Sources */,
				AB5F84C024FE2EB3000400D4 /* DownloadedPackagesStoreV0.swift in Sources */,
				518A69FB24687D5800444E66 /* RiskLevel.swift in Sources */,
				01734B5D255D6C4500E60A8B /* semantic_version.pb.swift in Sources */,
				EBCD2412250790F400E5574C /* ExposureSubmissionSymptomsViewController.swift in Sources */,
				AB7420B7251B69E2006666AC /* DeltaOnboardingCoordinator.swift in Sources */,
				01A4DCFE25926A66007D5794 /* HomeImageItemViewModel.swift in Sources */,
				01EA17932590F03600E98E02 /* HomeExposureLoggingTableViewCell.swift in Sources */,
				EB873540253704D100325C6C /* UNUserNotificationCenter+DeadManSwitch.swift in Sources */,
				B1741B492462C207006275D9 /* Client.swift in Sources */,
				71EF33DB2497F419007B7E1B /* ENANavigationFooterItem.swift in Sources */,
				01A4DC6E25922EB4007D5794 /* HomeImageItemView.swift in Sources */,
				019C9F39258951BD00B26392 /* DiaryEntryType.swift in Sources */,
				01F2A543257FB90200DA96A6 /* CloseBarButtonItem.swift in Sources */,
				B14D0CDB246E968C00D5BEBC /* String+Today.swift in Sources */,
				85142501245DA0B3009D2791 /* UIViewController+Alert.swift in Sources */,
				B103193224E18A0A00DD02EF /* DMMenuItem.swift in Sources */,
				0190B225255C423600CF4244 /* Date+Age.swift in Sources */,
				352E0F19255D537C00DC3E20 /* AppConfiguration+Validation.swift in Sources */,
				01C7665E25024A09002C9A5C /* DatePickerOptionView.swift in Sources */,
				CD99A3CA2461A47C00BF12AF /* AppStrings.swift in Sources */,
				514E81342461B97800636861 /* ExposureManager.swift in Sources */,
				71176E32248957C3004B0C9F /* AppNavigationController.swift in Sources */,
				BA6C8AC4254D650C008344F5 /* NormalizedTimePerEWToRiskLevelMapping.swift in Sources */,
				3539DAD1252B353C00489B1A /* CachedAppConfigurationMock.swift in Sources */,
				B14D0CD9246E946E00D5BEBC /* ExposureDetection.swift in Sources */,
				EBA403D12589260D00D1F039 /* ColorCompatibility.swift in Sources */,
				B161782524804AC3006E435A /* DownloadedPackagesSQLLiteStoreV1.swift in Sources */,
				01909888257E7B900065D050 /* ExposureSubmissionQRInfoViewController.swift in Sources */,
				8F270194259B5BA700E48CFE /* ContactDiaryMigration1To2.swift in Sources */,
				BA112DF7255586E9007F5712 /* WifiOnlyHTTPClient.swift in Sources */,
				EE22DB82247FB40A001B0A71 /* ENSettingModel.swift in Sources */,
				713EA26324798F8500AB7EE8 /* ExposureDetectionHeaderCell.swift in Sources */,
				FEDCE09E9F78ABEB4AA9A484 /* ExposureDetectionExecutor.swift in Sources */,
				FEDCE50B4AC5E24D4E11AA52 /* RequiresAppDependencies.swift in Sources */,
				BA6C8AD4254D6552008344F5 /* TrlFilter.swift in Sources */,
				35327FF6256D4CE600C36A44 /* UIStackView+prune.swift in Sources */,
				BA9BCF6225B0875100DD7974 /* DiaryOverviewDayCellModel.swift in Sources */,
				01EA17622590EAAF00E98E02 /* HomeTableViewController.swift in Sources */,
				01A2367A2519D1E80043D9F8 /* ExposureSubmissionWarnOthersViewModel.swift in Sources */,
				BAB1239C2572A06D00A179FB /* TanInputViewModel.swift in Sources */,
				01D02626258A769200B6389A /* HTTPURLResponse+Header.swift in Sources */,
				EB3BCA882507B6C1003F27C7 /* ExposureSubmissionSymptomsOnsetViewController.swift in Sources */,
				FEDCE29E414945F14E7CE576 /* ENStateHandler+State.swift in Sources */,
				FEDCE6E2763B0BABFADF36BA /* ExposureDetectionViewModel.swift in Sources */,
				EB08F1792541CE3300D11FA9 /* attenuation_duration.pb.swift in Sources */,
				B1221BE02492ECE800E6C4E4 /* CFDictionary+KeychainQuery.swift in Sources */,
				94F594622521CBF50077681B /* DeltaOnboardingV15ViewModel.swift in Sources */,
			);
			runOnlyForDeploymentPostprocessing = 0;
		};
		85D7595024570491008175F0 /* Sources */ = {
			isa = PBXSourcesBuildPhase;
			buildActionMask = 2147483647;
			files = (
				BAFBF36925ADE0F1003F5DC2 /* HomeInfoCellModelTests.swift in Sources */,
				A1BABD0924A57B88000ED515 /* TemporaryExposureKeyMock.swift in Sources */,
				A1E41949249548770016E52A /* HTTPClient+SubmitTests.swift in Sources */,
				A1E41941249410AF0016E52A /* SAPDownloadedPackage+Helpers.swift in Sources */,
				010B3D3B25A8667C00EB44AB /* ExposureDetectionViewModelTests.swift in Sources */,
				016961B32549649900FF92E3 /* ExposureSubmissionTestResultViewModelTests.swift in Sources */,
				015692E424B48C3F0033F35E /* TimeInterval+Convenience.swift in Sources */,
				01A1B467252E19D000841B63 /* ExposureSubmissionCoordinatorModelTests.swift in Sources */,
				B1EAEC8F247118D1003BE9A2 /* URLSession+ConvenienceTests.swift in Sources */,
				A32C046524D96348005BEA61 /* HTTPClient+PlausibeDeniabilityTests.swift in Sources */,
				A372DA4224BF3E29003248BB /* MockExposureSubmissionCoordinator.swift in Sources */,
				BA9BCF7725B09B5500DD7974 /* DiaryOverviewDayCellModelTests.swift in Sources */,
				A1E419582495A8F90016E52A /* HTTPClient+RegistrationTokenTests.swift in Sources */,
				01EBC9C325B70C310003496F /* SAP_Internal_Stats_Statistics+SupportedIDsTests.swift in Sources */,
				017AD13625A3238300FA2B3F /* iOS13TestCase.swift in Sources */,
				A1E419552495A8060016E52A /* HTTPClient+GetTestResultTests.swift in Sources */,
				01D16C5E24ED69CA007DB387 /* BackgroundAppRefreshViewModelTests.swift in Sources */,
				A14BDEC024A1AD660063E4EC /* MockExposureDetector.swift in Sources */,
				35A7F081250A7CF8005E6C33 /* KeychainHelperTests.swift in Sources */,
				014086C52589040200E9E5B2 /* DiaryEditEntriesCellModelTest.swift in Sources */,
				0120ECF32587607600F78944 /* DiaryDayEntryCellModelTest.swift in Sources */,
				B1C7EE482493D97000F1F284 /* RiskProvidingConfigurationManualTriggerTests.swift in Sources */,
				B1221BE22492ED0F00E6C4E4 /* CFDictionary+KeychainQueryTests.swift in Sources */,
				A124E64A249BF4EF00E95F72 /* ExposureDetectionExecutorTests.swift in Sources */,
				AB3560A02547194C00C3F8E0 /* DeviceTimeCheckTests.swift in Sources */,
				01A1B442252DE57000841B63 /* ExposureSubmissionQRScannerViewModelTests.swift in Sources */,
				35C701F82556C01F008AEA91 /* Migration1To2Tests.swift in Sources */,
				BA92A45E255163460063B46F /* ExposureSubmissionQRScannerViewModelGuidTests.swift in Sources */,
				AB1885D825238DD100D39BBE /* OnboardingInfoViewControllerTests.swift in Sources */,
				B16177E824802F9B006E435A /* DownloadedPackagesSQLLiteStoreTests.swift in Sources */,
				B1175216248A9F9600C3325C /* ConvertingKeysTests.swift in Sources */,
				EBD2D0A725A86C68006E4220 /* MockRiskProvider.swift in Sources */,
				B10F9B8B249961BC00C418F4 /* DynamicTypeLabelTests.swift in Sources */,
				BA9E4B0125B5DFCB00F284EF /* RiskLevelPerDay.swift in Sources */,
				CD678F6F246C43FC00B6A0F8 /* MockURLSession.swift in Sources */,
				50C5204025ADACBB008DF2F4 /* HomeShownPositiveTestResultCellModelTest.swift in Sources */,
				A3E851B524ADDAC000402485 /* CountdownTimerTests.swift in Sources */,
				BA9DD53F2567BDAC00C326FF /* TestResultAvailableViewModelTest.swift in Sources */,
				01B605CE258A38330093DB8E /* DiaryEntryTest.swift in Sources */,
				F2DC808E248989CE00EDC40A /* DynamicTableViewControllerRegisterCellsTests.swift in Sources */,
				EE22DB91247FB479001B0A71 /* MockStateHandlerObserverDelegate.swift in Sources */,
				B1C7EE4624938EB700F1F284 /* ExposureDetection_FAQ_URL_Tests.swift in Sources */,
				AB453F602534B04400D8339E /* ExposureManagerTests.swift in Sources */,
				94ABF76B25B9676F004AB56F /* DeltaOnboardingNewVersionFeaturesControllerTests.swift in Sources */,
				B10F9B8C249961CE00C418F4 /* UIFont+DynamicTypeTests.swift in Sources */,
				010B3DA225ADEBFF00EB44AB /* HomeRiskCellModelTests.swift in Sources */,
				01C2D4432501260D00FB23BF /* OptionGroupViewModelTests.swift in Sources */,
				01EBC9BE25B706AF0003496F /* HomeStatisticsCardViewModelTests.swift in Sources */,
				BA288AF42582616E0071009A /* DiaryInfoViewModelTest.swift in Sources */,
				A173665324844F41006BE209 /* SQLiteKeyValueStoreTests.swift in Sources */,
				8FF3525E25ADAD06008A07BD /* HomeTestResultCellModelTests.swift in Sources */,
				A1877CAB248F2532006FEFC0 /* SAPDownloadedPackageTests.swift in Sources */,
				948AFE5F2552F6F60019579A /* WarnOthersReminderTests.swift in Sources */,
				AB8BC34F2551BBE100F3B5A7 /* HourKeyPackagesDownloadTests.swift in Sources */,
				B1E23B8624FE4DD3006BCDA6 /* PublicKeyProviderTests.swift in Sources */,
				01B605D9258A49E70093DB8E /* DiaryLocationTest.swift in Sources */,
				F2DC809424898CE600EDC40A /* DynamicTableViewControllerFooterTests.swift in Sources */,
				35358DD425A23169004FD0CB /* HTTPClientCertificatePinningTests.swift in Sources */,
				01B72BA6258360FF00A3E3BC /* DiaryDayEmptyViewModelTest.swift in Sources */,
				A32842672492359E006B1F09 /* MockExposureSubmissionNavigationControllerChild.swift in Sources */,
				F25247312484456800C5556B /* DynamicTableViewModelTests.swift in Sources */,
				B15382E7248290BB0010F007 /* AppleFilesWriterTests.swift in Sources */,
				AB1FCBD42521FC47005930BA /* ServerEnvironmentTests.swift in Sources */,
				0123D5992501385200A91838 /* ExposureSubmissionErrorTests.swift in Sources */,
				01A23685251A23740043D9F8 /* ExposureSubmissionQRInfoModelTests.swift in Sources */,
				2FD881CC2490F65C00BEC8FC /* ExposureSubmissionHotlineViewControllerTest.swift in Sources */,
				01A97DD12506768F00C07C37 /* DatePickerOptionViewModelTests.swift in Sources */,
				0177F4B125503805009DD568 /* ScanInstanceTest.swift in Sources */,
				B120C7C924AFE7B800F68FF1 /* ActiveTracingTests.swift in Sources */,
				35AA4AF4259B40FC00D32306 /* CryptoFallbackTests.swift in Sources */,
				516E430224B89AED0008CC30 /* RootCoordinatorTests.swift in Sources */,
				01B72BC02583875600A3E3BC /* DiaryDayViewModelTest.swift in Sources */,
				01B605C9258A32F00093DB8E /* DiaryDayTest.swift in Sources */,
				9412FAFE252349EA0086E139 /* DeltaOnboardingViewControllerTests.swift in Sources */,
				01B605C4258A30C70093DB8E /* DiaryOverviewViewModelTest.swift in Sources */,
				B11655932491437600316087 /* RiskProvidingConfigurationTests.swift in Sources */,
				BA6C8B24254D76ED008344F5 /* ExposureWindowTestCase.swift in Sources */,
				01A97DD32506769F00C07C37 /* DatePickerDayViewModelTests.swift in Sources */,
				BA11D5BA2588D590005DCD6B /* DiaryAddAndEditEntryViewModelTest.swift in Sources */,
				F2DC809224898B1800EDC40A /* DynamicTableViewControllerHeaderTests.swift in Sources */,
				01EA172D2590C2EC00E98E02 /* MockDiaryStore.swift in Sources */,
				01F52FFC2552E6F600997A26 /* ENARangeTest.swift in Sources */,
				BAC0A4DE25768039002B5361 /* TanInputViewModelTests.swift in Sources */,
				B1D431C8246C69F300E728AD /* HTTPClient+ConfigurationTests.swift in Sources */,
				B15382FE248424F00010F007 /* ExposureDetectionTests.swift in Sources */,
				A372DA3F24BEF773003248BB /* ExposureSubmissionCoordinatorTests.swift in Sources */,
				CDF27BD3246ADBA70044D32B /* ExposureSubmissionServiceTests.swift in Sources */,
				01D16C6024ED6D9A007DB387 /* MockBackgroundRefreshStatusProvider.swift in Sources */,
				0120ECFE2587631200F78944 /* DiaryDayAddCellModelTest.swift in Sources */,
				2FD473BF251E0ECE000DCA40 /* EUSettingsViewControllerTests.swift in Sources */,
				356FBF49255EC27A00959346 /* CacheAppConfigMockTests.swift in Sources */,
				A372DA4124BF33F9003248BB /* MockExposureSubmissionCoordinatorDelegate.swift in Sources */,
				01CF95DD253083B2007B72F7 /* CodableExposureDetectionSummary+Helpers.swift in Sources */,
				01A1B452252DFDC400841B63 /* FakeMetadataMachineReadableObject.swift in Sources */,
				3598D99A24FE280700483F1F /* CountryTests.swift in Sources */,
				B163D1102499068D001A322C /* SettingsViewModelTests.swift in Sources */,
				0185DDDE25B77786001FBEA7 /* HomeStatisticsCellModelTests.swift in Sources */,
				A1654F0224B43E8500C0E115 /* DynamicTableViewTextViewCellTests.swift in Sources */,
				A1E419462495479D0016E52A /* HTTPClient+MockNetworkStack.swift in Sources */,
				B1CD333E24865E0000B06E9B /* TracingStatusHistoryTests.swift in Sources */,
				01EA17472590D3DA00E98E02 /* MockTestStore.swift in Sources */,
				B1FE13ED24891D0400D012E5 /* RiskProviderTests.swift in Sources */,
				AB7420DD251B8101006666AC /* DeltaOnboardingCoordinatorTests.swift in Sources */,
				B1218920248AD79900496210 /* ClientMock.swift in Sources */,
				AB5F84BB24F92876000400D4 /* Migration0To1Tests.swift in Sources */,
				50DC527B24FEB5CA00F6D8EB /* AppInformationModelTest.swift in Sources */,
				BA8BBA08255A90690034D4BC /* WifiHTTPClientTests.swift in Sources */,
				A1BABD0E24A57CFC000ED515 /* ENTemporaryExposureKey+ProcessingTests.swift in Sources */,
				EE22DB8F247FB46C001B0A71 /* ENStateTests.swift in Sources */,
				8F3D71AA25A86AD300D52CCD /* HomeExposureLoggingCellModelTests.swift in Sources */,
				BACCCC7525ADB9FD00195AC3 /* RiskLegendeTest.swift in Sources */,
				B1DDDABC247137B000A07175 /* HTTPClientConfigurationEndpointTests.swift in Sources */,
				2FD881CE249115E700BEC8FC /* ExposureSubmissionNavigationControllerTest.swift in Sources */,
				A1E419522495A6F20016E52A /* HTTPClient+TANForExposureSubmitTests.swift in Sources */,
				015178C22507D2E50074F095 /* ExposureSubmissionSymptomsOnsetViewControllerTests.swift in Sources */,
				A32842612490E2AC006B1F09 /* ExposureSubmissionWarnOthersViewControllerTests.swift in Sources */,
				AB5F84B424F8FA26000400D4 /* SerialMigratorTests.swift in Sources */,
				ABAE0A37257FA88D0030ED47 /* ContactDiaryStoreSchemaV1Tests.swift in Sources */,
				B17A44A22464906A00CB195E /* KeyTests.swift in Sources */,
				B19FD7152491A4A300A9D56A /* SAP_SemanticVersionTests.swift in Sources */,
				941F5ED02518E82800785F06 /* ENSettingEuTracingViewModelTests.swift in Sources */,
				BAFBF35725ADD734003F5DC2 /* HomeThankYouCellModelTests.swift in Sources */,
				01D16C6224ED6DB3007DB387 /* MockLowPowerModeStatusProvider.swift in Sources */,
				A1654EFF24B41FF600C0E115 /* DynamicCellTests.swift in Sources */,
				0144BDE32509288B00B0857C /* SymptomsOnsetTests.swift in Sources */,
				BACD671725B7002F00BAF5D0 /* RiskCalculationResultTests.swift in Sources */,
				A124E64C249C4C9000E95F72 /* SAPDownloadedPackagesStore+Helpers.swift in Sources */,
				ABAE0A3F257FAC970030ED47 /* ContactDiaryStoreTests.swift in Sources */,
				A36FACC424C5EA1500DED947 /* ExposureDetectionViewControllerTests.swift in Sources */,
				71176E2F248922B0004B0C9F /* ENAColorTests.swift in Sources */,
				014086B82588F9FD00E9E5B2 /* DiaryEditEntriesViewModelTest.swift in Sources */,
				0DF6BB9D248AE232007E8B0C /* AppUpdateCheckerHelperTests.swift in Sources */,
				A328425D248E82BC006B1F09 /* ExposureSubmissionTestResultViewControllerTests.swift in Sources */,
				BA6C8B0E254D6BF9008344F5 /* RiskCalculationTest.swift in Sources */,
				F22C6E2324917E3200712A6B /* DynamicTableViewControllerRowsTests.swift in Sources */,
				01B605E7258A4A980093DB8E /* DiaryContactPersonTest.swift in Sources */,
				A1E4195D249818060016E52A /* RiskTests.swift in Sources */,
				B18C411D246DB30000B8D8CB /* URL+Helper.swift in Sources */,
				CDF27BD5246ADBF30044D32B /* HTTPClient+DaysAndHoursTests.swift in Sources */,
				B117909824914D77007FF821 /* StoreTests.swift in Sources */,
				F22C6E252492082B00712A6B /* DynamicTableViewSpaceCellTests.swift in Sources */,
				B1AC51D624CED8820087C35B /* DetectionModeTests.swift in Sources */,
				B1FE13FE24896EF700D012E5 /* CachedAppConfigurationTests.swift in Sources */,
				524C4292256587B900EBC3B0 /* ExposureSubmissionTestResultConsentViewModelTests.swift in Sources */,
				BA6C8B51254D80DF008344F5 /* ExposureWindowTest.swift in Sources */,
				50BD2E7724FE26F400932566 /* AppInformationImprintTest.swift in Sources */,
				EBD2D07F25A869B9006E4220 /* HomeTableViewModelTests.swift in Sources */,
				352DEA6F25B08966006751D1 /* StatisticsProviderTests.swift in Sources */,
				AB8BC3472551B97700F3B5A7 /* DownloadedPackagesStoreErrorStub.swift in Sources */,
				50B1D6E72551621C00684C3C /* DayKeyPackageDownloadTests.swift in Sources */,
				A1E419602498243E0016E52A /* String+TodayTests.swift in Sources */,
				BA6C8B2B254D76F7008344F5 /* TestCasesWithConfiguration.swift in Sources */,
				2FC0356F24B342FA00E234AC /* UIViewcontroller+AlertTest.swift in Sources */,
				F2DC809024898A9400EDC40A /* DynamicTableViewControllerNumberOfRowsAndSectionsTests.swift in Sources */,
				AB5F84BD24F92E92000400D4 /* SerialMigratorFake.swift in Sources */,
			);
			runOnlyForDeploymentPostprocessing = 0;
		};
		85D7595B24570491008175F0 /* Sources */ = {
			isa = PBXSourcesBuildPhase;
			buildActionMask = 2147483647;
			files = (
				BAEC99C7258B714300B98ECA /* ENAUITests_07_ContactJournalUITests.swift in Sources */,
				94C24B3F25304B4400F8C004 /* ENAUITestsDeltaOnboarding.swift in Sources */,
				134F0DBC247578FF00D88934 /* ENAUITestsHome.swift in Sources */,
				EB11B02A24EE7CA500143A95 /* ENAUITestsSettings.swift in Sources */,
				134F0DBD247578FF00D88934 /* ENAUITests-Extensions.swift in Sources */,
				A32842652491136E006B1F09 /* ExposureSubmissionUITests.swift in Sources */,
				948DCDC3252EFC9A00CDE020 /* ENAUITests_05_ExposureLogging.swift in Sources */,
				85D7596424570491008175F0 /* ENAUITests.swift in Sources */,
				EB1C221225B7140B00A5CA6E /* ENAUITests_08_UpdateOSUITests.swift in Sources */,
				356153AD257FA8A300F6CD4D /* AccessibilityIdentifiers.swift in Sources */,
				941B68AE253F007100DC1962 /* Int+Increment.swift in Sources */,
				52EAAB512566BB0500204373 /* ExposureSubmission+TestResult.swift in Sources */,
				13E50469248E3CD20086641C /* ENAUITestsAppInformation.swift in Sources */,
				01A1B45C252E077600841B63 /* TimeInterval+Convenience.swift in Sources */,
				130CB19C246D92F800ADE602 /* ENAUITestsOnboarding.swift in Sources */,
				13E5046B248E3DF30086641C /* AppStrings.swift in Sources */,
				A3EE6E5C249BB97500C64B61 /* UITestingParameters.swift in Sources */,
				134F0F2C2475793400D88934 /* SnapshotHelper.swift in Sources */,
				509C69FE25B5D920000F2A4C /* ENAUITests-Statistics.swift in Sources */,
				505F2E522587738900697CC2 /* AccessibilityLabels.swift in Sources */,
			);
			runOnlyForDeploymentPostprocessing = 0;
		};
		B1FF6B662497D0B40041CF02 /* Sources */ = {
			isa = PBXSourcesBuildPhase;
			buildActionMask = 2147483647;
			files = (
				019BFC6C24C9901A0053973D /* sqlite3.c in Sources */,
			);
			runOnlyForDeploymentPostprocessing = 0;
		};
/* End PBXSourcesBuildPhase section */

/* Begin PBXTargetDependency section */
		85D7595624570491008175F0 /* PBXTargetDependency */ = {
			isa = PBXTargetDependency;
			target = 85D7593A2457048F008175F0 /* ENA */;
			targetProxy = 85D7595524570491008175F0 /* PBXContainerItemProxy */;
		};
		85D7596124570491008175F0 /* PBXTargetDependency */ = {
			isa = PBXTargetDependency;
			target = 85D7593A2457048F008175F0 /* ENA */;
			targetProxy = 85D7596024570491008175F0 /* PBXContainerItemProxy */;
		};
/* End PBXTargetDependency section */

/* Begin PBXVariantGroup section */
		01E42990251DCDC90057FCBE /* Localizable.legal.strings */ = {
			isa = PBXVariantGroup;
			children = (
				01E4298F251DCDC90057FCBE /* en */,
				01E42994251DCDCE0057FCBE /* de */,
				01E42995251DCDD10057FCBE /* tr */,
			);
			name = Localizable.legal.strings;
			sourceTree = "<group>";
		};
		13156CFF248C19D000AFC472 /* usage.html */ = {
			isa = PBXVariantGroup;
			children = (
				13156CFE248C19D000AFC472 /* de */,
				13156D00248CDECC00AFC472 /* en */,
				EEDD6DF524A4885200BC30D0 /* tr */,
				EECF5E5524BDCC3C00332B8F /* pl */,
				EECF5E5A24BDCC4D00332B8F /* ro */,
				EECF5E5F24BDCC5900332B8F /* bg */,
			);
			name = usage.html;
			sourceTree = "<group>";
		};
		71F5418A248BEDBE006DB793 /* privacy-policy.html */ = {
			isa = PBXVariantGroup;
			children = (
				71F5418B248BEDBE006DB793 /* de */,
				717D21EA248C072300D9717E /* en */,
				EEDD6DF624A4885200BC30D0 /* tr */,
				EECF5E5624BDCC3C00332B8F /* pl */,
				EECF5E5B24BDCC4D00332B8F /* ro */,
				EECF5E6024BDCC5A00332B8F /* bg */,
			);
			name = "privacy-policy.html";
			sourceTree = "<group>";
		};
		85D7594C24570491008175F0 /* LaunchScreen.storyboard */ = {
			isa = PBXVariantGroup;
			children = (
				85D7594D24570491008175F0 /* Base */,
			);
			name = LaunchScreen.storyboard;
			sourceTree = "<group>";
		};
		AB8B0D3425305384009C067B /* Localizable.links.strings */ = {
			isa = PBXVariantGroup;
			children = (
				AB8B0D3C253053A1009C067B /* de */,
				AB8B0D3D253053D5009C067B /* en */,
				AB8B0D3E253053DB009C067B /* tr */,
				AB8B0D3F253053DF009C067B /* pl */,
				AB8B0D40253053E2009C067B /* ro */,
				AB8B0D41253053E5009C067B /* bg */,
			);
			name = Localizable.links.strings;
			sourceTree = "<group>";
		};
		EE26950A248FCB0300BAE234 /* InfoPlist.strings */ = {
			isa = PBXVariantGroup;
			children = (
				EE269509248FCB0300BAE234 /* de */,
				EE26950B248FCB1600BAE234 /* en */,
				EEDD6DF824A4889D00BC30D0 /* tr */,
				EECF5E5924BDCC3C00332B8F /* pl */,
				EECF5E5E24BDCC4D00332B8F /* ro */,
				EECF5E6324BDCC5A00332B8F /* bg */,
			);
			name = InfoPlist.strings;
			sourceTree = "<group>";
		};
		EE70C23A245B09E900AC9B2F /* Localizable.strings */ = {
			isa = PBXVariantGroup;
			children = (
				EE70C23B245B09E900AC9B2F /* de */,
				EE70C23C245B09E900AC9B2F /* en */,
				EEDD6DF924A488A500BC30D0 /* tr */,
				EECF5E5724BDCC3C00332B8F /* pl */,
				EECF5E5C24BDCC4D00332B8F /* ro */,
				EECF5E6124BDCC5A00332B8F /* bg */,
			);
			name = Localizable.strings;
			sourceTree = "<group>";
		};
		EE92A340245D96DA006B97B0 /* Localizable.stringsdict */ = {
			isa = PBXVariantGroup;
			children = (
				EE92A33F245D96DA006B97B0 /* de */,
				514C0A09247AEEE200F235F6 /* en */,
				EEDD6DFA24A488AD00BC30D0 /* tr */,
				EECF5E5824BDCC3C00332B8F /* pl */,
				EECF5E5D24BDCC4D00332B8F /* ro */,
				EECF5E6224BDCC5A00332B8F /* bg */,
			);
			name = Localizable.stringsdict;
			sourceTree = "<group>";
		};
/* End PBXVariantGroup section */

/* Begin XCBuildConfiguration section */
		011E4AFC2483A269002E6412 /* Community */ = {
			isa = XCBuildConfiguration;
			buildSettings = {
				ALWAYS_SEARCH_USER_PATHS = NO;
				CLANG_ANALYZER_LOCALIZABILITY_NONLOCALIZED = YES;
				CLANG_ANALYZER_NONNULL = YES;
				CLANG_ANALYZER_NUMBER_OBJECT_CONVERSION = YES_AGGRESSIVE;
				CLANG_CXX_LANGUAGE_STANDARD = "gnu++14";
				CLANG_CXX_LIBRARY = "libc++";
				CLANG_ENABLE_MODULES = YES;
				CLANG_ENABLE_OBJC_ARC = YES;
				CLANG_ENABLE_OBJC_WEAK = YES;
				CLANG_WARN_BLOCK_CAPTURE_AUTORELEASING = YES;
				CLANG_WARN_BOOL_CONVERSION = YES;
				CLANG_WARN_COMMA = YES;
				CLANG_WARN_CONSTANT_CONVERSION = YES;
				CLANG_WARN_DEPRECATED_OBJC_IMPLEMENTATIONS = YES;
				CLANG_WARN_DIRECT_OBJC_ISA_USAGE = YES_ERROR;
				CLANG_WARN_DOCUMENTATION_COMMENTS = YES;
				CLANG_WARN_EMPTY_BODY = YES;
				CLANG_WARN_ENUM_CONVERSION = YES;
				CLANG_WARN_INFINITE_RECURSION = YES;
				CLANG_WARN_INT_CONVERSION = YES;
				CLANG_WARN_NON_LITERAL_NULL_CONVERSION = YES;
				CLANG_WARN_OBJC_IMPLICIT_RETAIN_SELF = YES;
				CLANG_WARN_OBJC_LITERAL_CONVERSION = YES;
				CLANG_WARN_OBJC_ROOT_CLASS = YES_ERROR;
				CLANG_WARN_QUOTED_INCLUDE_IN_FRAMEWORK_HEADER = YES;
				CLANG_WARN_RANGE_LOOP_ANALYSIS = YES;
				CLANG_WARN_STRICT_PROTOTYPES = YES;
				CLANG_WARN_SUSPICIOUS_MOVE = YES;
				CLANG_WARN_UNGUARDED_AVAILABILITY = YES_AGGRESSIVE;
				CLANG_WARN_UNREACHABLE_CODE = YES;
				CLANG_WARN__DUPLICATE_METHOD_MATCH = YES;
				COPY_PHASE_STRIP = NO;
				DEBUG_INFORMATION_FORMAT = dwarf;
				ENABLE_STRICT_OBJC_MSGSEND = YES;
				ENABLE_TESTABILITY = YES;
				GCC_C_LANGUAGE_STANDARD = gnu11;
				GCC_DYNAMIC_NO_PIC = NO;
				GCC_NO_COMMON_BLOCKS = YES;
				GCC_OPTIMIZATION_LEVEL = 0;
				GCC_PREPROCESSOR_DEFINITIONS = (
					"DEBUG=1",
					"$(inherited)",
				);
				GCC_WARN_64_TO_32_BIT_CONVERSION = YES;
				GCC_WARN_ABOUT_RETURN_TYPE = YES_ERROR;
				GCC_WARN_UNDECLARED_SELECTOR = YES;
				GCC_WARN_UNINITIALIZED_AUTOS = YES_AGGRESSIVE;
				GCC_WARN_UNUSED_FUNCTION = YES;
				GCC_WARN_UNUSED_VARIABLE = YES;
				IPHONEOS_DEPLOYMENT_TARGET = 12.5;
				MTL_ENABLE_DEBUG_INFO = INCLUDE_SOURCE;
				MTL_FAST_MATH = YES;
				ONLY_ACTIVE_ARCH = YES;
				SDKROOT = iphoneos;
				SWIFT_ACTIVE_COMPILATION_CONDITIONS = "DEBUG COMMUNITY";
				SWIFT_OPTIMIZATION_LEVEL = "-Onone";
			};
			name = Community;
		};
		011E4AFD2483A269002E6412 /* Community */ = {
			isa = XCBuildConfiguration;
			buildSettings = {
				ASSETCATALOG_COMPILER_APPICON_NAME = AppIcon;
				CLANG_ENABLE_MODULES = YES;
				CODE_SIGN_ENTITLEMENTS = "${PROJECT}/Resources/ENACommunity.entitlements";
				CODE_SIGN_IDENTITY = "Apple Development";
				CODE_SIGN_STYLE = Automatic;
				CURRENT_PROJECT_VERSION = 1;
				DEVELOPMENT_TEAM = $IPHONE_APP_DEV_TEAM;
				GCC_PREPROCESSOR_DEFINITIONS = (
					"DEBUG=1",
					"$(inherited)",
					"SQLITE_HAS_CODEC=1",
					"DISABLE_CERTIFICATE_PINNING=1",
				);
				INFOPLIST_FILE = ENA/Resources/Info_Debug.plist;
				IPHONE_APP_CODE_SIGN_IDENTITY = "iPhone Developer";
				IPHONE_APP_DEV_TEAM = "";
				IPHONE_APP_DIST_PROF_SPECIFIER = "";
				LD_RUNPATH_SEARCH_PATHS = (
					"$(inherited)",
					"@executable_path/Frameworks",
				);
				MARKETING_VERSION = 1.13.0;
				OTHER_CFLAGS = (
					"-DSQLITE_HAS_CODEC",
					"-DSQLITE_TEMP_STORE=3",
					"-DSQLCIPHER_CRYPTO_CC",
					"-DNDEBUG",
				);
				PRODUCT_BUNDLE_IDENTIFIER = de.rki.coronawarnapp;
				PRODUCT_NAME = "$(TARGET_NAME)";
				PROVISIONING_PROFILE_SPECIFIER = "";
				SWIFT_ACTIVE_COMPILATION_CONDITIONS = "${inherited} USE_DEV_PK_FOR_SIG_VERIFICATION DISABLE_CERTIFICATE_PINNING";
				SWIFT_OBJC_BRIDGING_HEADER = "ENA-Bridging-Header.h";
				SWIFT_OPTIMIZATION_LEVEL = "-Onone";
				SWIFT_VERSION = 5.0;
				TARGETED_DEVICE_FAMILY = 1;
			};
			name = Community;
		};
		011E4AFE2483A269002E6412 /* Community */ = {
			isa = XCBuildConfiguration;
			buildSettings = {
				ALWAYS_EMBED_SWIFT_STANDARD_LIBRARIES = YES;
				BUNDLE_LOADER = "$(TEST_HOST)";
				CLANG_ENABLE_MODULES = YES;
				CODE_SIGN_STYLE = Automatic;
				DEVELOPMENT_TEAM = 523TP53AQF;
				GCC_PREPROCESSOR_DEFINITIONS = (
					"$(inherited)",
					"SQLITE_HAS_CODEC=1",
				);
				INFOPLIST_FILE = ENATests/Info.plist;
				LD_RUNPATH_SEARCH_PATHS = (
					"$(inherited)",
					"@executable_path/Frameworks",
					"@loader_path/Frameworks",
				);
				OTHER_CFLAGS = (
					"-DSQLITE_HAS_CODEC",
					"-DSQLITE_TEMP_STORE=3",
					"-DSQLCIPHER_CRYPTO_CC",
					"-DNDEBUG",
				);
				PRODUCT_BUNDLE_IDENTIFIER = com.sap.ux.ENATests;
				PRODUCT_NAME = "$(TARGET_NAME)";
				SWIFT_OBJC_BRIDGING_HEADER = "ENATests-Bridging-Header.h";
				SWIFT_OPTIMIZATION_LEVEL = "-Onone";
				SWIFT_VERSION = 5.0;
				TARGETED_DEVICE_FAMILY = "1,2";
				TEST_HOST = "$(BUILT_PRODUCTS_DIR)/ENA.app/ENA";
			};
			name = Community;
		};
		011E4AFF2483A269002E6412 /* Community */ = {
			isa = XCBuildConfiguration;
			buildSettings = {
				ALWAYS_EMBED_SWIFT_STANDARD_LIBRARIES = YES;
				CODE_SIGN_STYLE = Automatic;
				DEVELOPMENT_TEAM = 523TP53AQF;
				INFOPLIST_FILE = ENAUITests/Info.plist;
				LD_RUNPATH_SEARCH_PATHS = (
					"$(inherited)",
					"@executable_path/Frameworks",
					"@loader_path/Frameworks",
				);
				PRODUCT_BUNDLE_IDENTIFIER = com.sap.ux.ENAUITests;
				PRODUCT_NAME = "$(TARGET_NAME)";
				PROVISIONING_PROFILE_SPECIFIER = "";
				"PROVISIONING_PROFILE_SPECIFIER[sdk=macosx*]" = "";
				SWIFT_ACTIVE_COMPILATION_CONDITIONS = "DEBUG COMMUNITY";
				SWIFT_VERSION = 5.0;
				TARGETED_DEVICE_FAMILY = "1,2";
				TEST_TARGET_NAME = ENA;
			};
			name = Community;
		};
		0140535724A0E077000A5121 /* TestFlight */ = {
			isa = XCBuildConfiguration;
			buildSettings = {
				ALWAYS_SEARCH_USER_PATHS = NO;
				CLANG_ANALYZER_LOCALIZABILITY_NONLOCALIZED = YES;
				CLANG_ANALYZER_NONNULL = YES;
				CLANG_ANALYZER_NUMBER_OBJECT_CONVERSION = YES_AGGRESSIVE;
				CLANG_CXX_LANGUAGE_STANDARD = "gnu++14";
				CLANG_CXX_LIBRARY = "libc++";
				CLANG_ENABLE_MODULES = YES;
				CLANG_ENABLE_OBJC_ARC = YES;
				CLANG_ENABLE_OBJC_WEAK = YES;
				CLANG_WARN_BLOCK_CAPTURE_AUTORELEASING = YES;
				CLANG_WARN_BOOL_CONVERSION = YES;
				CLANG_WARN_COMMA = YES;
				CLANG_WARN_CONSTANT_CONVERSION = YES;
				CLANG_WARN_DEPRECATED_OBJC_IMPLEMENTATIONS = YES;
				CLANG_WARN_DIRECT_OBJC_ISA_USAGE = YES_ERROR;
				CLANG_WARN_DOCUMENTATION_COMMENTS = YES;
				CLANG_WARN_EMPTY_BODY = YES;
				CLANG_WARN_ENUM_CONVERSION = YES;
				CLANG_WARN_INFINITE_RECURSION = YES;
				CLANG_WARN_INT_CONVERSION = YES;
				CLANG_WARN_NON_LITERAL_NULL_CONVERSION = YES;
				CLANG_WARN_OBJC_IMPLICIT_RETAIN_SELF = YES;
				CLANG_WARN_OBJC_LITERAL_CONVERSION = YES;
				CLANG_WARN_OBJC_ROOT_CLASS = YES_ERROR;
				CLANG_WARN_QUOTED_INCLUDE_IN_FRAMEWORK_HEADER = YES;
				CLANG_WARN_RANGE_LOOP_ANALYSIS = YES;
				CLANG_WARN_STRICT_PROTOTYPES = YES;
				CLANG_WARN_SUSPICIOUS_MOVE = YES;
				CLANG_WARN_UNGUARDED_AVAILABILITY = YES_AGGRESSIVE;
				CLANG_WARN_UNREACHABLE_CODE = YES;
				CLANG_WARN__DUPLICATE_METHOD_MATCH = YES;
				COPY_PHASE_STRIP = NO;
				DEBUG_INFORMATION_FORMAT = "dwarf-with-dsym";
				ENABLE_NS_ASSERTIONS = NO;
				ENABLE_STRICT_OBJC_MSGSEND = YES;
				GCC_C_LANGUAGE_STANDARD = gnu11;
				GCC_NO_COMMON_BLOCKS = YES;
				GCC_WARN_64_TO_32_BIT_CONVERSION = YES;
				GCC_WARN_ABOUT_RETURN_TYPE = YES_ERROR;
				GCC_WARN_UNDECLARED_SELECTOR = YES;
				GCC_WARN_UNINITIALIZED_AUTOS = YES_AGGRESSIVE;
				GCC_WARN_UNUSED_FUNCTION = YES;
				GCC_WARN_UNUSED_VARIABLE = YES;
				IPHONEOS_DEPLOYMENT_TARGET = 12.5;
				MTL_ENABLE_DEBUG_INFO = NO;
				MTL_FAST_MATH = YES;
				SDKROOT = iphoneos;
				SWIFT_ACTIVE_COMPILATION_CONDITIONS = "";
				SWIFT_COMPILATION_MODE = wholemodule;
				SWIFT_OPTIMIZATION_LEVEL = "-O";
				VALIDATE_PRODUCT = YES;
			};
			name = TestFlight;
		};
		0140535824A0E077000A5121 /* TestFlight */ = {
			isa = XCBuildConfiguration;
			buildSettings = {
				ASSETCATALOG_COMPILER_APPICON_NAME = AppIcon;
				CLANG_ENABLE_MODULES = YES;
				CODE_SIGN_ENTITLEMENTS = "${PROJECT}/Resources/ENA.entitlements";
				CODE_SIGN_IDENTITY = $IPHONE_APP_CODE_SIGN_IDENTITY;
				CODE_SIGN_STYLE = Manual;
				CURRENT_PROJECT_VERSION = 1;
				DEVELOPMENT_TEAM = 523TP53AQF;
				GCC_PREPROCESSOR_DEFINITIONS = "SQLITE_HAS_CODEC=1";
				INFOPLIST_FILE = ENA/Resources/Info_Testflight.plist;
				IPHONE_APP_CODE_SIGN_IDENTITY = "Apple Distribution";
				IPHONE_APP_DEV_TEAM = 523TP53AQF;
				IPHONE_APP_DIST_PROF_SPECIFIER = "match AppStore de.rki.coronawarnapp-dev";
				LD_RUNPATH_SEARCH_PATHS = (
					"$(inherited)",
					"@executable_path/Frameworks",
				);
				MARKETING_VERSION = 1.13.0;
				OTHER_CFLAGS = (
					"-DSQLITE_HAS_CODEC",
					"-DSQLITE_TEMP_STORE=3",
					"-DSQLCIPHER_CRYPTO_CC",
					"-DNDEBUG",
				);
				PRODUCT_BUNDLE_IDENTIFIER = "de.rki.coronawarnapp-dev";
				PRODUCT_NAME = "$(TARGET_NAME)";
				PROVISIONING_PROFILE_SPECIFIER = $IPHONE_APP_DIST_PROF_SPECIFIER;
				SWIFT_ACTIVE_COMPILATION_CONDITIONS = USE_DEV_PK_FOR_SIG_VERIFICATION;
				SWIFT_OBJC_BRIDGING_HEADER = "ENA-Bridging-Header.h";
				SWIFT_VERSION = 5.0;
				TARGETED_DEVICE_FAMILY = 1;
			};
			name = TestFlight;
		};
		0140535924A0E077000A5121 /* TestFlight */ = {
			isa = XCBuildConfiguration;
			buildSettings = {
				ALWAYS_EMBED_SWIFT_STANDARD_LIBRARIES = YES;
				BUNDLE_LOADER = "$(TEST_HOST)";
				CLANG_ENABLE_MODULES = YES;
				CODE_SIGN_STYLE = Manual;
				DEVELOPMENT_TEAM = 523TP53AQF;
				GCC_PREPROCESSOR_DEFINITIONS = "SQLITE_HAS_CODEC=1";
				INFOPLIST_FILE = ENATests/Info.plist;
				LD_RUNPATH_SEARCH_PATHS = (
					"$(inherited)",
					"@executable_path/Frameworks",
					"@loader_path/Frameworks",
				);
				OTHER_CFLAGS = (
					"-DSQLITE_HAS_CODEC",
					"-DSQLITE_TEMP_STORE=3",
					"-DSQLCIPHER_CRYPTO_CC",
					"-DNDEBUG",
				);
				PRODUCT_BUNDLE_IDENTIFIER = com.sap.ux.ENATests;
				PRODUCT_NAME = "$(TARGET_NAME)";
				SWIFT_OBJC_BRIDGING_HEADER = "ENATests-Bridging-Header.h";
				SWIFT_VERSION = 5.0;
				TARGETED_DEVICE_FAMILY = "1,2";
				TEST_HOST = "$(BUILT_PRODUCTS_DIR)/ENA.app/ENA";
			};
			name = TestFlight;
		};
		0140535A24A0E077000A5121 /* TestFlight */ = {
			isa = XCBuildConfiguration;
			buildSettings = {
				ALWAYS_EMBED_SWIFT_STANDARD_LIBRARIES = YES;
				CODE_SIGN_STYLE = Manual;
				DEVELOPMENT_TEAM = 523TP53AQF;
				INFOPLIST_FILE = ENAUITests/Info.plist;
				LD_RUNPATH_SEARCH_PATHS = (
					"$(inherited)",
					"@executable_path/Frameworks",
					"@loader_path/Frameworks",
				);
				PRODUCT_BUNDLE_IDENTIFIER = com.sap.ux.ENAUITests;
				PRODUCT_NAME = "$(TARGET_NAME)";
				PROVISIONING_PROFILE_SPECIFIER = "";
				"PROVISIONING_PROFILE_SPECIFIER[sdk=macosx*]" = "";
				SWIFT_VERSION = 5.0;
				TARGETED_DEVICE_FAMILY = "1,2";
				TEST_TARGET_NAME = ENA;
			};
			name = TestFlight;
		};
		019BFC6324C988F90053973D /* TestFlight */ = {
			isa = XCBuildConfiguration;
			buildSettings = {
				CODE_SIGNING_ALLOWED = NO;
				CODE_SIGNING_REQUIRED = NO;
				CODE_SIGN_STYLE = Manual;
				DEFINES_MODULE = YES;
				DYLIB_INSTALL_NAME_BASE = "@rpath";
				GCC_PREPROCESSOR_DEFINITIONS = "SQLITE_HAS_CODEC=1";
				INFOPLIST_FILE = CWASQLite/Info.plist;
				LD_RUNPATH_SEARCH_PATHS = (
					"$(inherited)",
					"@executable_path/Frameworks",
					"@loader_path/Frameworks",
				);
				OTHER_CFLAGS = (
					"-DSQLITE_TEMP_STORE=3",
					"-DSQLCIPHER_CRYPTO_CC",
					"-DNDEBUG",
					"-DSQLITE_HAS_CODEC",
				);
				PRODUCT_BUNDLE_IDENTIFIER = de.rki.coronawarnapp.sqlite;
				PRODUCT_NAME = CWASQLite;
				PROVISIONING_PROFILE_SPECIFIER = "";
				SKIP_INSTALL = YES;
				SWIFT_VERSION = 5.0;
				VERSIONING_SYSTEM = "apple-generic";
			};
			name = TestFlight;
		};
		01D1BEB124F7F41200D11B9A /* AdHoc */ = {
			isa = XCBuildConfiguration;
			buildSettings = {
				ALWAYS_SEARCH_USER_PATHS = NO;
				CLANG_ANALYZER_LOCALIZABILITY_NONLOCALIZED = YES;
				CLANG_ANALYZER_NONNULL = YES;
				CLANG_ANALYZER_NUMBER_OBJECT_CONVERSION = YES_AGGRESSIVE;
				CLANG_CXX_LANGUAGE_STANDARD = "gnu++14";
				CLANG_CXX_LIBRARY = "libc++";
				CLANG_ENABLE_MODULES = YES;
				CLANG_ENABLE_OBJC_ARC = YES;
				CLANG_ENABLE_OBJC_WEAK = YES;
				CLANG_WARN_BLOCK_CAPTURE_AUTORELEASING = YES;
				CLANG_WARN_BOOL_CONVERSION = YES;
				CLANG_WARN_COMMA = YES;
				CLANG_WARN_CONSTANT_CONVERSION = YES;
				CLANG_WARN_DEPRECATED_OBJC_IMPLEMENTATIONS = YES;
				CLANG_WARN_DIRECT_OBJC_ISA_USAGE = YES_ERROR;
				CLANG_WARN_DOCUMENTATION_COMMENTS = YES;
				CLANG_WARN_EMPTY_BODY = YES;
				CLANG_WARN_ENUM_CONVERSION = YES;
				CLANG_WARN_INFINITE_RECURSION = YES;
				CLANG_WARN_INT_CONVERSION = YES;
				CLANG_WARN_NON_LITERAL_NULL_CONVERSION = YES;
				CLANG_WARN_OBJC_IMPLICIT_RETAIN_SELF = YES;
				CLANG_WARN_OBJC_LITERAL_CONVERSION = YES;
				CLANG_WARN_OBJC_ROOT_CLASS = YES_ERROR;
				CLANG_WARN_QUOTED_INCLUDE_IN_FRAMEWORK_HEADER = YES;
				CLANG_WARN_RANGE_LOOP_ANALYSIS = YES;
				CLANG_WARN_STRICT_PROTOTYPES = YES;
				CLANG_WARN_SUSPICIOUS_MOVE = YES;
				CLANG_WARN_UNGUARDED_AVAILABILITY = YES_AGGRESSIVE;
				CLANG_WARN_UNREACHABLE_CODE = YES;
				CLANG_WARN__DUPLICATE_METHOD_MATCH = YES;
				COPY_PHASE_STRIP = NO;
				DEBUG_INFORMATION_FORMAT = "dwarf-with-dsym";
				ENABLE_NS_ASSERTIONS = NO;
				ENABLE_STRICT_OBJC_MSGSEND = YES;
				GCC_C_LANGUAGE_STANDARD = gnu11;
				GCC_NO_COMMON_BLOCKS = YES;
				GCC_WARN_64_TO_32_BIT_CONVERSION = YES;
				GCC_WARN_ABOUT_RETURN_TYPE = YES_ERROR;
				GCC_WARN_UNDECLARED_SELECTOR = YES;
				GCC_WARN_UNINITIALIZED_AUTOS = YES_AGGRESSIVE;
				GCC_WARN_UNUSED_FUNCTION = YES;
				GCC_WARN_UNUSED_VARIABLE = YES;
				IPHONEOS_DEPLOYMENT_TARGET = 12.5;
				MTL_ENABLE_DEBUG_INFO = NO;
				MTL_FAST_MATH = YES;
				SDKROOT = iphoneos;
				SWIFT_ACTIVE_COMPILATION_CONDITIONS = ADHOC;
				SWIFT_COMPILATION_MODE = wholemodule;
				SWIFT_OPTIMIZATION_LEVEL = "-O";
				VALIDATE_PRODUCT = YES;
			};
			name = AdHoc;
		};
		01D1BEB224F7F41200D11B9A /* AdHoc */ = {
			isa = XCBuildConfiguration;
			buildSettings = {
				ASSETCATALOG_COMPILER_APPICON_NAME = AppIcon;
				CLANG_ENABLE_MODULES = YES;
				CODE_SIGN_ENTITLEMENTS = "${PROJECT}/Resources/ENA.entitlements";
				CODE_SIGN_IDENTITY = $IPHONE_APP_CODE_SIGN_IDENTITY;
				CODE_SIGN_STYLE = Manual;
				CURRENT_PROJECT_VERSION = 1;
				DEVELOPMENT_TEAM = 523TP53AQF;
				GCC_PREPROCESSOR_DEFINITIONS = "SQLITE_HAS_CODEC=1";
				INFOPLIST_FILE = ENA/Resources/Info_Testflight.plist;
				IPHONE_APP_CODE_SIGN_IDENTITY = "Apple Distribution";
				IPHONE_APP_DEV_TEAM = 523TP53AQF;
				IPHONE_APP_DIST_PROF_SPECIFIER = "match AdHoc de.rki.coronawarnapp-dev";
				LD_RUNPATH_SEARCH_PATHS = (
					"$(inherited)",
					"@executable_path/Frameworks",
				);
				MARKETING_VERSION = 1.13.0;
				OTHER_CFLAGS = (
					"-DSQLITE_HAS_CODEC",
					"-DSQLITE_TEMP_STORE=3",
					"-DSQLCIPHER_CRYPTO_CC",
					"-DNDEBUG",
				);
				PRODUCT_BUNDLE_IDENTIFIER = "de.rki.coronawarnapp-dev";
				PRODUCT_NAME = "$(TARGET_NAME)";
				PROVISIONING_PROFILE_SPECIFIER = $IPHONE_APP_DIST_PROF_SPECIFIER;
				SWIFT_ACTIVE_COMPILATION_CONDITIONS = "APP_STORE USE_DEV_PK_FOR_SIG_VERIFICATION";
				SWIFT_OBJC_BRIDGING_HEADER = "ENA-Bridging-Header.h";
				SWIFT_VERSION = 5.0;
				TARGETED_DEVICE_FAMILY = 1;
			};
			name = AdHoc;
		};
		01D1BEB324F7F41200D11B9A /* AdHoc */ = {
			isa = XCBuildConfiguration;
			buildSettings = {
				ALWAYS_EMBED_SWIFT_STANDARD_LIBRARIES = YES;
				BUNDLE_LOADER = "$(TEST_HOST)";
				CLANG_ENABLE_MODULES = YES;
				CODE_SIGN_STYLE = Manual;
				DEVELOPMENT_TEAM = 523TP53AQF;
				GCC_PREPROCESSOR_DEFINITIONS = "SQLITE_HAS_CODEC=1";
				INFOPLIST_FILE = ENATests/Info.plist;
				LD_RUNPATH_SEARCH_PATHS = (
					"$(inherited)",
					"@executable_path/Frameworks",
					"@loader_path/Frameworks",
				);
				OTHER_CFLAGS = (
					"-DSQLITE_HAS_CODEC",
					"-DSQLITE_TEMP_STORE=3",
					"-DSQLCIPHER_CRYPTO_CC",
					"-DNDEBUG",
				);
				PRODUCT_BUNDLE_IDENTIFIER = com.sap.ux.ENATests;
				PRODUCT_NAME = "$(TARGET_NAME)";
				SWIFT_OBJC_BRIDGING_HEADER = "ENATests-Bridging-Header.h";
				SWIFT_VERSION = 5.0;
				TARGETED_DEVICE_FAMILY = "1,2";
				TEST_HOST = "$(BUILT_PRODUCTS_DIR)/ENA.app/ENA";
			};
			name = AdHoc;
		};
		01D1BEB424F7F41200D11B9A /* AdHoc */ = {
			isa = XCBuildConfiguration;
			buildSettings = {
				ALWAYS_EMBED_SWIFT_STANDARD_LIBRARIES = YES;
				CODE_SIGN_STYLE = Manual;
				DEVELOPMENT_TEAM = 523TP53AQF;
				INFOPLIST_FILE = ENAUITests/Info.plist;
				LD_RUNPATH_SEARCH_PATHS = (
					"$(inherited)",
					"@executable_path/Frameworks",
					"@loader_path/Frameworks",
				);
				PRODUCT_BUNDLE_IDENTIFIER = com.sap.ux.ENAUITests;
				PRODUCT_NAME = "$(TARGET_NAME)";
				PROVISIONING_PROFILE_SPECIFIER = "";
				"PROVISIONING_PROFILE_SPECIFIER[sdk=macosx*]" = "";
				SWIFT_VERSION = 5.0;
				TARGETED_DEVICE_FAMILY = "1,2";
				TEST_TARGET_NAME = ENA;
			};
			name = AdHoc;
		};
		01D1BEB524F7F41200D11B9A /* AdHoc */ = {
			isa = XCBuildConfiguration;
			buildSettings = {
				CODE_SIGNING_ALLOWED = NO;
				CODE_SIGNING_REQUIRED = NO;
				CODE_SIGN_STYLE = Manual;
				DEFINES_MODULE = YES;
				DYLIB_INSTALL_NAME_BASE = "@rpath";
				GCC_PREPROCESSOR_DEFINITIONS = "SQLITE_HAS_CODEC=1";
				INFOPLIST_FILE = CWASQLite/Info.plist;
				LD_RUNPATH_SEARCH_PATHS = (
					"$(inherited)",
					"@executable_path/Frameworks",
					"@loader_path/Frameworks",
				);
				OTHER_CFLAGS = (
					"-DSQLITE_TEMP_STORE=3",
					"-DSQLCIPHER_CRYPTO_CC",
					"-DNDEBUG",
					"-DSQLITE_HAS_CODEC",
				);
				PRODUCT_BUNDLE_IDENTIFIER = de.rki.coronawarnapp.sqlite;
				PRODUCT_NAME = CWASQLite;
				PROVISIONING_PROFILE_SPECIFIER = "";
				SKIP_INSTALL = YES;
				SWIFT_VERSION = 5.0;
				VERSIONING_SYSTEM = "apple-generic";
			};
			name = AdHoc;
		};
		85D7596624570491008175F0 /* Debug */ = {
			isa = XCBuildConfiguration;
			buildSettings = {
				ALWAYS_SEARCH_USER_PATHS = NO;
				CLANG_ANALYZER_LOCALIZABILITY_NONLOCALIZED = YES;
				CLANG_ANALYZER_NONNULL = YES;
				CLANG_ANALYZER_NUMBER_OBJECT_CONVERSION = YES_AGGRESSIVE;
				CLANG_CXX_LANGUAGE_STANDARD = "gnu++14";
				CLANG_CXX_LIBRARY = "libc++";
				CLANG_ENABLE_MODULES = YES;
				CLANG_ENABLE_OBJC_ARC = YES;
				CLANG_ENABLE_OBJC_WEAK = YES;
				CLANG_WARN_BLOCK_CAPTURE_AUTORELEASING = YES;
				CLANG_WARN_BOOL_CONVERSION = YES;
				CLANG_WARN_COMMA = YES;
				CLANG_WARN_CONSTANT_CONVERSION = YES;
				CLANG_WARN_DEPRECATED_OBJC_IMPLEMENTATIONS = YES;
				CLANG_WARN_DIRECT_OBJC_ISA_USAGE = YES_ERROR;
				CLANG_WARN_DOCUMENTATION_COMMENTS = YES;
				CLANG_WARN_EMPTY_BODY = YES;
				CLANG_WARN_ENUM_CONVERSION = YES;
				CLANG_WARN_INFINITE_RECURSION = YES;
				CLANG_WARN_INT_CONVERSION = YES;
				CLANG_WARN_NON_LITERAL_NULL_CONVERSION = YES;
				CLANG_WARN_OBJC_IMPLICIT_RETAIN_SELF = YES;
				CLANG_WARN_OBJC_LITERAL_CONVERSION = YES;
				CLANG_WARN_OBJC_ROOT_CLASS = YES_ERROR;
				CLANG_WARN_QUOTED_INCLUDE_IN_FRAMEWORK_HEADER = YES;
				CLANG_WARN_RANGE_LOOP_ANALYSIS = YES;
				CLANG_WARN_STRICT_PROTOTYPES = YES;
				CLANG_WARN_SUSPICIOUS_MOVE = YES;
				CLANG_WARN_UNGUARDED_AVAILABILITY = YES_AGGRESSIVE;
				CLANG_WARN_UNREACHABLE_CODE = YES;
				CLANG_WARN__DUPLICATE_METHOD_MATCH = YES;
				COPY_PHASE_STRIP = NO;
				DEBUG_INFORMATION_FORMAT = dwarf;
				ENABLE_STRICT_OBJC_MSGSEND = YES;
				ENABLE_TESTABILITY = YES;
				GCC_C_LANGUAGE_STANDARD = gnu11;
				GCC_DYNAMIC_NO_PIC = NO;
				GCC_NO_COMMON_BLOCKS = YES;
				GCC_OPTIMIZATION_LEVEL = 0;
				GCC_PREPROCESSOR_DEFINITIONS = (
					"DEBUG=1",
					"$(inherited)",
				);
				GCC_WARN_64_TO_32_BIT_CONVERSION = YES;
				GCC_WARN_ABOUT_RETURN_TYPE = YES_ERROR;
				GCC_WARN_UNDECLARED_SELECTOR = YES;
				GCC_WARN_UNINITIALIZED_AUTOS = YES_AGGRESSIVE;
				GCC_WARN_UNUSED_FUNCTION = YES;
				GCC_WARN_UNUSED_VARIABLE = YES;
				IPHONEOS_DEPLOYMENT_TARGET = 12.5;
				MTL_ENABLE_DEBUG_INFO = INCLUDE_SOURCE;
				MTL_FAST_MATH = YES;
				ONLY_ACTIVE_ARCH = YES;
				SDKROOT = iphoneos;
				SWIFT_ACTIVE_COMPILATION_CONDITIONS = DEBUG;
				SWIFT_OPTIMIZATION_LEVEL = "-Onone";
			};
			name = Debug;
		};
		85D7596724570491008175F0 /* Release */ = {
			isa = XCBuildConfiguration;
			buildSettings = {
				ALWAYS_SEARCH_USER_PATHS = NO;
				CLANG_ANALYZER_LOCALIZABILITY_NONLOCALIZED = YES;
				CLANG_ANALYZER_NONNULL = YES;
				CLANG_ANALYZER_NUMBER_OBJECT_CONVERSION = YES_AGGRESSIVE;
				CLANG_CXX_LANGUAGE_STANDARD = "gnu++14";
				CLANG_CXX_LIBRARY = "libc++";
				CLANG_ENABLE_MODULES = YES;
				CLANG_ENABLE_OBJC_ARC = YES;
				CLANG_ENABLE_OBJC_WEAK = YES;
				CLANG_WARN_BLOCK_CAPTURE_AUTORELEASING = YES;
				CLANG_WARN_BOOL_CONVERSION = YES;
				CLANG_WARN_COMMA = YES;
				CLANG_WARN_CONSTANT_CONVERSION = YES;
				CLANG_WARN_DEPRECATED_OBJC_IMPLEMENTATIONS = YES;
				CLANG_WARN_DIRECT_OBJC_ISA_USAGE = YES_ERROR;
				CLANG_WARN_DOCUMENTATION_COMMENTS = YES;
				CLANG_WARN_EMPTY_BODY = YES;
				CLANG_WARN_ENUM_CONVERSION = YES;
				CLANG_WARN_INFINITE_RECURSION = YES;
				CLANG_WARN_INT_CONVERSION = YES;
				CLANG_WARN_NON_LITERAL_NULL_CONVERSION = YES;
				CLANG_WARN_OBJC_IMPLICIT_RETAIN_SELF = YES;
				CLANG_WARN_OBJC_LITERAL_CONVERSION = YES;
				CLANG_WARN_OBJC_ROOT_CLASS = YES_ERROR;
				CLANG_WARN_QUOTED_INCLUDE_IN_FRAMEWORK_HEADER = YES;
				CLANG_WARN_RANGE_LOOP_ANALYSIS = YES;
				CLANG_WARN_STRICT_PROTOTYPES = YES;
				CLANG_WARN_SUSPICIOUS_MOVE = YES;
				CLANG_WARN_UNGUARDED_AVAILABILITY = YES_AGGRESSIVE;
				CLANG_WARN_UNREACHABLE_CODE = YES;
				CLANG_WARN__DUPLICATE_METHOD_MATCH = YES;
				COPY_PHASE_STRIP = NO;
				DEBUG_INFORMATION_FORMAT = "dwarf-with-dsym";
				ENABLE_NS_ASSERTIONS = NO;
				ENABLE_STRICT_OBJC_MSGSEND = YES;
				GCC_C_LANGUAGE_STANDARD = gnu11;
				GCC_NO_COMMON_BLOCKS = YES;
				GCC_WARN_64_TO_32_BIT_CONVERSION = YES;
				GCC_WARN_ABOUT_RETURN_TYPE = YES_ERROR;
				GCC_WARN_UNDECLARED_SELECTOR = YES;
				GCC_WARN_UNINITIALIZED_AUTOS = YES_AGGRESSIVE;
				GCC_WARN_UNUSED_FUNCTION = YES;
				GCC_WARN_UNUSED_VARIABLE = YES;
				IPHONEOS_DEPLOYMENT_TARGET = 12.5;
				MTL_ENABLE_DEBUG_INFO = NO;
				MTL_FAST_MATH = YES;
				SDKROOT = iphoneos;
				SWIFT_ACTIVE_COMPILATION_CONDITIONS = RELEASE;
				SWIFT_COMPILATION_MODE = wholemodule;
				SWIFT_OPTIMIZATION_LEVEL = "-O";
				VALIDATE_PRODUCT = YES;
			};
			name = Release;
		};
		85D7596924570491008175F0 /* Debug */ = {
			isa = XCBuildConfiguration;
			buildSettings = {
				ASSETCATALOG_COMPILER_APPICON_NAME = AppIcon;
				CLANG_ENABLE_MODULES = YES;
				CODE_SIGN_ENTITLEMENTS = "${PROJECT}/Resources/ENATest.entitlements";
				CODE_SIGN_IDENTITY = $IPHONE_APP_CODE_SIGN_IDENTITY;
				CODE_SIGN_STYLE = Manual;
				CURRENT_PROJECT_VERSION = 1;
				DEVELOPMENT_TEAM = 523TP53AQF;
				GCC_PREPROCESSOR_DEFINITIONS = (
					"DEBUG=1",
					"$(inherited)",
					"SQLITE_HAS_CODEC=1",
				);
				INFOPLIST_FILE = ENA/Resources/Info_Debug.plist;
				IPHONE_APP_CODE_SIGN_IDENTITY = "iPhone Developer";
				IPHONE_APP_DEV_TEAM = 523TP53AQF;
				IPHONE_APP_DIST_PROF_SPECIFIER = "523TP53AQF/Corona-Warn-App-Dev1";
				LD_RUNPATH_SEARCH_PATHS = (
					"$(inherited)",
					"@executable_path/Frameworks",
				);
				MARKETING_VERSION = 1.13.0;
				OTHER_CFLAGS = (
					"-DSQLITE_HAS_CODEC",
					"-DSQLITE_TEMP_STORE=3",
					"-DSQLCIPHER_CRYPTO_CC",
					"-DNDEBUG",
				);
				PRODUCT_BUNDLE_IDENTIFIER = "de.rki.coronawarnapp-dev";
				PRODUCT_NAME = "$(TARGET_NAME)";
				PROVISIONING_PROFILE_SPECIFIER = $IPHONE_APP_DIST_PROF_SPECIFIER;
				SWIFT_ACTIVE_COMPILATION_CONDITIONS = "$(inherited) USE_DEV_PK_FOR_SIG_VERIFICATION DISABLE_CERTIFICATE_PINNING";
				SWIFT_OBJC_BRIDGING_HEADER = "ENA-Bridging-Header.h";
				SWIFT_OPTIMIZATION_LEVEL = "-Onone";
				SWIFT_VERSION = 5.0;
				TARGETED_DEVICE_FAMILY = 1;
			};
			name = Debug;
		};
		85D7596A24570491008175F0 /* Release */ = {
			isa = XCBuildConfiguration;
			buildSettings = {
				ASSETCATALOG_COMPILER_APPICON_NAME = AppIcon;
				CLANG_ENABLE_MODULES = YES;
				CODE_SIGN_ENTITLEMENTS = "${PROJECT}/Resources/ENA.entitlements";
				CODE_SIGN_IDENTITY = $IPHONE_APP_CODE_SIGN_IDENTITY;
				CODE_SIGN_STYLE = Manual;
				CURRENT_PROJECT_VERSION = 1;
				GCC_PREPROCESSOR_DEFINITIONS = "SQLITE_HAS_CODEC=1";
				INFOPLIST_FILE = ENA/Resources/Info.plist;
				IPHONE_APP_CODE_SIGN_IDENTITY = "iPhone Developer";
				IPHONE_APP_DEV_TEAM = 523TP53AQF;
				IPHONE_APP_DIST_PROF_SPECIFIER = "523TP53AQF/Corona-Warn-App";
				LD_RUNPATH_SEARCH_PATHS = (
					"$(inherited)",
					"@executable_path/Frameworks",
				);
				MARKETING_VERSION = 1.13.0;
				OTHER_CFLAGS = (
					"-DSQLITE_HAS_CODEC",
					"-DSQLITE_TEMP_STORE=3",
					"-DSQLCIPHER_CRYPTO_CC",
					"-DNDEBUG",
				);
				PRODUCT_BUNDLE_IDENTIFIER = de.rki.coronawarnapp;
				PRODUCT_NAME = "$(TARGET_NAME)";
				PROVISIONING_PROFILE_SPECIFIER = $IPHONE_APP_DIST_PROF_SPECIFIER;
				SWIFT_OBJC_BRIDGING_HEADER = "ENA-Bridging-Header.h";
				SWIFT_VERSION = 5.0;
				TARGETED_DEVICE_FAMILY = 1;
			};
			name = Release;
		};
		85D7596C24570491008175F0 /* Debug */ = {
			isa = XCBuildConfiguration;
			buildSettings = {
				ALWAYS_EMBED_SWIFT_STANDARD_LIBRARIES = YES;
				BUNDLE_LOADER = "$(TEST_HOST)";
				CLANG_ENABLE_MODULES = YES;
				CODE_SIGN_STYLE = Automatic;
				DEVELOPMENT_TEAM = 523TP53AQF;
				GCC_PREPROCESSOR_DEFINITIONS = (
					"$(inherited)",
					"SQLITE_HAS_CODEC=1",
				);
				INFOPLIST_FILE = ENATests/Info.plist;
				LD_RUNPATH_SEARCH_PATHS = (
					"$(inherited)",
					"@executable_path/Frameworks",
					"@loader_path/Frameworks",
				);
				OTHER_CFLAGS = (
					"-DSQLITE_HAS_CODEC",
					"-DSQLITE_TEMP_STORE=3",
					"-DSQLCIPHER_CRYPTO_CC",
					"-DNDEBUG",
				);
				PRODUCT_BUNDLE_IDENTIFIER = com.sap.ux.ENATests;
				PRODUCT_NAME = "$(TARGET_NAME)";
				SWIFT_OBJC_BRIDGING_HEADER = "ENATests-Bridging-Header.h";
				SWIFT_OPTIMIZATION_LEVEL = "-Onone";
				SWIFT_VERSION = 5.0;
				TARGETED_DEVICE_FAMILY = "1,2";
				TEST_HOST = "$(BUILT_PRODUCTS_DIR)/ENA.app/ENA";
			};
			name = Debug;
		};
		85D7596D24570491008175F0 /* Release */ = {
			isa = XCBuildConfiguration;
			buildSettings = {
				ALWAYS_EMBED_SWIFT_STANDARD_LIBRARIES = YES;
				BUNDLE_LOADER = "$(TEST_HOST)";
				CLANG_ENABLE_MODULES = YES;
				CODE_SIGN_STYLE = Automatic;
				DEVELOPMENT_TEAM = 523TP53AQF;
				GCC_PREPROCESSOR_DEFINITIONS = "SQLITE_HAS_CODEC=1";
				INFOPLIST_FILE = ENATests/Info.plist;
				LD_RUNPATH_SEARCH_PATHS = (
					"$(inherited)",
					"@executable_path/Frameworks",
					"@loader_path/Frameworks",
				);
				OTHER_CFLAGS = (
					"-DSQLITE_HAS_CODEC",
					"-DSQLITE_TEMP_STORE=3",
					"-DSQLCIPHER_CRYPTO_CC",
					"-DNDEBUG",
				);
				PRODUCT_BUNDLE_IDENTIFIER = com.sap.ux.ENATests;
				PRODUCT_NAME = "$(TARGET_NAME)";
				SWIFT_OBJC_BRIDGING_HEADER = "ENATests-Bridging-Header.h";
				SWIFT_VERSION = 5.0;
				TARGETED_DEVICE_FAMILY = "1,2";
				TEST_HOST = "$(BUILT_PRODUCTS_DIR)/ENA.app/ENA";
			};
			name = Release;
		};
		85D7596F24570491008175F0 /* Debug */ = {
			isa = XCBuildConfiguration;
			buildSettings = {
				ALWAYS_EMBED_SWIFT_STANDARD_LIBRARIES = YES;
				CODE_SIGN_STYLE = Automatic;
				DEVELOPMENT_TEAM = 523TP53AQF;
				INFOPLIST_FILE = ENAUITests/Info.plist;
				LD_RUNPATH_SEARCH_PATHS = (
					"$(inherited)",
					"@executable_path/Frameworks",
					"@loader_path/Frameworks",
				);
				PRODUCT_BUNDLE_IDENTIFIER = com.sap.ux.ENAUITests;
				PRODUCT_NAME = "$(TARGET_NAME)";
				PROVISIONING_PROFILE_SPECIFIER = "";
				"PROVISIONING_PROFILE_SPECIFIER[sdk=macosx*]" = "";
				SWIFT_ACTIVE_COMPILATION_CONDITIONS = DEBUG;
				SWIFT_VERSION = 5.0;
				TARGETED_DEVICE_FAMILY = "1,2";
				TEST_TARGET_NAME = ENA;
			};
			name = Debug;
		};
		85D7597024570491008175F0 /* Release */ = {
			isa = XCBuildConfiguration;
			buildSettings = {
				ALWAYS_EMBED_SWIFT_STANDARD_LIBRARIES = YES;
				CODE_SIGN_STYLE = Automatic;
				DEVELOPMENT_TEAM = 523TP53AQF;
				INFOPLIST_FILE = ENAUITests/Info.plist;
				LD_RUNPATH_SEARCH_PATHS = (
					"$(inherited)",
					"@executable_path/Frameworks",
					"@loader_path/Frameworks",
				);
				PRODUCT_BUNDLE_IDENTIFIER = com.sap.ux.ENAUITests;
				PRODUCT_NAME = "$(TARGET_NAME)";
				PROVISIONING_PROFILE_SPECIFIER = "";
				"PROVISIONING_PROFILE_SPECIFIER[sdk=macosx*]" = "";
				SWIFT_VERSION = 5.0;
				TARGETED_DEVICE_FAMILY = "1,2";
				TEST_TARGET_NAME = ENA;
			};
			name = Release;
		};
		B1FF6B6F2497D0B50041CF02 /* Debug */ = {
			isa = XCBuildConfiguration;
			buildSettings = {
				CODE_SIGNING_ALLOWED = NO;
				CODE_SIGNING_REQUIRED = NO;
				CODE_SIGN_IDENTITY = "";
				"CODE_SIGN_IDENTITY[sdk=macosx*]" = "Apple Development";
				CODE_SIGN_STYLE = Manual;
				CURRENT_PROJECT_VERSION = 1;
				DEFINES_MODULE = YES;
				DEVELOPMENT_TEAM = "";
				DYLIB_COMPATIBILITY_VERSION = 1;
				DYLIB_CURRENT_VERSION = 1;
				DYLIB_INSTALL_NAME_BASE = "@rpath";
				GCC_PREPROCESSOR_DEFINITIONS = (
					"DISABLE_CERTIFICATE_PINNING=1",
					"SQLITE_HAS_CODEC=1",
					"DEBUG=1",
				);
				"GCC_PREPROCESSOR_DEFINITIONS_NOT_USED_IN_PRECOMPS[arch=*]" = "";
				INFOPLIST_FILE = CWASQLite/Info.plist;
				INSTALL_PATH = "$(LOCAL_LIBRARY_DIR)/Frameworks";
				LD_RUNPATH_SEARCH_PATHS = (
					"$(inherited)",
					"@executable_path/Frameworks",
					"@loader_path/Frameworks",
				);
				OTHER_CFLAGS = (
					"-DSQLITE_TEMP_STORE=3",
					"-DSQLCIPHER_CRYPTO_CC",
					"-DNDEBUG",
					"-DSQLITE_HAS_CODEC",
				);
				PRODUCT_BUNDLE_IDENTIFIER = de.rki.coronawarnapp.sqlite;
				PRODUCT_NAME = "$(TARGET_NAME:c99extidentifier)";
				PROVISIONING_PROFILE_SPECIFIER = "";
				"PROVISIONING_PROFILE_SPECIFIER[sdk=macosx*]" = "";
				SKIP_INSTALL = YES;
				SUPPORTS_MACCATALYST = NO;
				SWIFT_VERSION = 5.0;
				TARGETED_DEVICE_FAMILY = 1;
				VERSIONING_SYSTEM = "apple-generic";
				VERSION_INFO_PREFIX = "";
			};
			name = Debug;
		};
		B1FF6B702497D0B50041CF02 /* Community */ = {
			isa = XCBuildConfiguration;
			buildSettings = {
				CODE_SIGNING_ALLOWED = NO;
				CODE_SIGNING_REQUIRED = NO;
				CODE_SIGN_STYLE = Manual;
				CURRENT_PROJECT_VERSION = 1;
				DEFINES_MODULE = YES;
				DEVELOPMENT_TEAM = "";
				DYLIB_COMPATIBILITY_VERSION = 1;
				DYLIB_CURRENT_VERSION = 1;
				DYLIB_INSTALL_NAME_BASE = "@rpath";
				GCC_PREPROCESSOR_DEFINITIONS = (
					"DISABLE_CERTIFICATE_PINNING=1",
					"SQLITE_HAS_CODEC=1",
					"DEBUG=1",
				);
				INFOPLIST_FILE = CWASQLite/Info.plist;
				INSTALL_PATH = "$(LOCAL_LIBRARY_DIR)/Frameworks";
				LD_RUNPATH_SEARCH_PATHS = (
					"$(inherited)",
					"@executable_path/Frameworks",
					"@loader_path/Frameworks",
				);
				OTHER_CFLAGS = (
					"-DSQLITE_TEMP_STORE=3",
					"-DSQLCIPHER_CRYPTO_CC",
					"-DNDEBUG",
					"-DSQLITE_HAS_CODEC",
				);
				PRODUCT_BUNDLE_IDENTIFIER = de.rki.coronawarnapp.sqlite;
				PRODUCT_NAME = "$(TARGET_NAME:c99extidentifier)";
				PROVISIONING_PROFILE_SPECIFIER = "";
				"PROVISIONING_PROFILE_SPECIFIER[sdk=macosx*]" = "";
				SKIP_INSTALL = YES;
				SUPPORTS_MACCATALYST = NO;
				SWIFT_VERSION = 5.0;
				TARGETED_DEVICE_FAMILY = 1;
				VERSIONING_SYSTEM = "apple-generic";
				VERSION_INFO_PREFIX = "";
			};
			name = Community;
		};
		B1FF6B722497D0B50041CF02 /* Release */ = {
			isa = XCBuildConfiguration;
			buildSettings = {
				CODE_SIGNING_ALLOWED = NO;
				CODE_SIGNING_REQUIRED = NO;
				CODE_SIGN_STYLE = Manual;
				CURRENT_PROJECT_VERSION = 1;
				DEFINES_MODULE = YES;
				DEVELOPMENT_TEAM = "";
				DYLIB_COMPATIBILITY_VERSION = 1;
				DYLIB_CURRENT_VERSION = 1;
				DYLIB_INSTALL_NAME_BASE = "@rpath";
				GCC_PREPROCESSOR_DEFINITIONS = "SQLITE_HAS_CODEC=1";
				INFOPLIST_FILE = CWASQLite/Info.plist;
				INSTALL_PATH = "$(LOCAL_LIBRARY_DIR)/Frameworks";
				LD_RUNPATH_SEARCH_PATHS = (
					"$(inherited)",
					"@executable_path/Frameworks",
					"@loader_path/Frameworks",
				);
				OTHER_CFLAGS = (
					"-DSQLITE_TEMP_STORE=3",
					"-DSQLCIPHER_CRYPTO_CC",
					"-DNDEBUG",
					"-DSQLITE_HAS_CODEC",
				);
				PRODUCT_BUNDLE_IDENTIFIER = "de.rki.coronawarnapp-dev.sqlite";
				PRODUCT_NAME = "$(TARGET_NAME:c99extidentifier)";
				PROVISIONING_PROFILE_SPECIFIER = "";
				"PROVISIONING_PROFILE_SPECIFIER[sdk=macosx*]" = "";
				SKIP_INSTALL = YES;
				SUPPORTS_MACCATALYST = NO;
				SWIFT_VERSION = 5.0;
				TARGETED_DEVICE_FAMILY = 1;
				VERSIONING_SYSTEM = "apple-generic";
				VERSION_INFO_PREFIX = "";
			};
			name = Release;
		};
/* End XCBuildConfiguration section */

/* Begin XCConfigurationList section */
		85D759362457048F008175F0 /* Build configuration list for PBXProject "ENA" */ = {
			isa = XCConfigurationList;
			buildConfigurations = (
				85D7596624570491008175F0 /* Debug */,
				011E4AFC2483A269002E6412 /* Community */,
				85D7596724570491008175F0 /* Release */,
				0140535724A0E077000A5121 /* TestFlight */,
				01D1BEB124F7F41200D11B9A /* AdHoc */,
			);
			defaultConfigurationIsVisible = 0;
			defaultConfigurationName = Debug;
		};
		85D7596824570491008175F0 /* Build configuration list for PBXNativeTarget "ENA" */ = {
			isa = XCConfigurationList;
			buildConfigurations = (
				85D7596924570491008175F0 /* Debug */,
				011E4AFD2483A269002E6412 /* Community */,
				85D7596A24570491008175F0 /* Release */,
				0140535824A0E077000A5121 /* TestFlight */,
				01D1BEB224F7F41200D11B9A /* AdHoc */,
			);
			defaultConfigurationIsVisible = 0;
			defaultConfigurationName = Debug;
		};
		85D7596B24570491008175F0 /* Build configuration list for PBXNativeTarget "ENATests" */ = {
			isa = XCConfigurationList;
			buildConfigurations = (
				85D7596C24570491008175F0 /* Debug */,
				011E4AFE2483A269002E6412 /* Community */,
				85D7596D24570491008175F0 /* Release */,
				0140535924A0E077000A5121 /* TestFlight */,
				01D1BEB324F7F41200D11B9A /* AdHoc */,
			);
			defaultConfigurationIsVisible = 0;
			defaultConfigurationName = Debug;
		};
		85D7596E24570491008175F0 /* Build configuration list for PBXNativeTarget "ENAUITests" */ = {
			isa = XCConfigurationList;
			buildConfigurations = (
				85D7596F24570491008175F0 /* Debug */,
				011E4AFF2483A269002E6412 /* Community */,
				85D7597024570491008175F0 /* Release */,
				0140535A24A0E077000A5121 /* TestFlight */,
				01D1BEB424F7F41200D11B9A /* AdHoc */,
			);
			defaultConfigurationIsVisible = 0;
			defaultConfigurationName = Debug;
		};
		B1FF6B742497D0B50041CF02 /* Build configuration list for PBXNativeTarget "CWASQLite" */ = {
			isa = XCConfigurationList;
			buildConfigurations = (
				B1FF6B6F2497D0B50041CF02 /* Debug */,
				B1FF6B702497D0B50041CF02 /* Community */,
				B1FF6B722497D0B50041CF02 /* Release */,
				019BFC6324C988F90053973D /* TestFlight */,
				01D1BEB524F7F41200D11B9A /* AdHoc */,
			);
			defaultConfigurationIsVisible = 0;
			defaultConfigurationName = Debug;
		};
/* End XCConfigurationList section */

/* Begin XCRemoteSwiftPackageReference section */
		B10FB02E246036F3004CA11E /* XCRemoteSwiftPackageReference "swift-protobuf" */ = {
			isa = XCRemoteSwiftPackageReference;
			repositoryURL = "https://github.com/apple/swift-protobuf.git";
			requirement = {
				kind = exactVersion;
				version = 1.12.0;
			};
		};
		B1B5A75E24924B3D0029D5D7 /* XCRemoteSwiftPackageReference "fmdb" */ = {
			isa = XCRemoteSwiftPackageReference;
			repositoryURL = "https://github.com/ccgus/fmdb.git";
			requirement = {
				kind = exactVersion;
				version = 2.7.7;
			};
		};
		B1E8C9A3247AB869006DC678 /* XCRemoteSwiftPackageReference "ZIPFoundation" */ = {
			isa = XCRemoteSwiftPackageReference;
			repositoryURL = "https://github.com/weichsel/ZIPFoundation.git";
			requirement = {
				kind = exactVersion;
				version = 0.9.11;
			};
		};
		EB7AF6282587E98C00D94CA8 /* XCRemoteSwiftPackageReference "OpenCombine" */ = {
			isa = XCRemoteSwiftPackageReference;
			repositoryURL = "https://github.com/OpenCombine/OpenCombine.git";
			requirement = {
				kind = exactVersion;
				version = 0.11.0;
			};
		};
/* End XCRemoteSwiftPackageReference section */

/* Begin XCSwiftPackageProductDependency section */
		B10FB02F246036F3004CA11E /* SwiftProtobuf */ = {
			isa = XCSwiftPackageProductDependency;
			package = B10FB02E246036F3004CA11E /* XCRemoteSwiftPackageReference "swift-protobuf" */;
			productName = SwiftProtobuf;
		};
		B1B5A75F24924B3D0029D5D7 /* FMDB */ = {
			isa = XCSwiftPackageProductDependency;
			package = B1B5A75E24924B3D0029D5D7 /* XCRemoteSwiftPackageReference "fmdb" */;
			productName = FMDB;
		};
		B1E8C9A4247AB869006DC678 /* ZIPFoundation */ = {
			isa = XCSwiftPackageProductDependency;
			package = B1E8C9A3247AB869006DC678 /* XCRemoteSwiftPackageReference "ZIPFoundation" */;
			productName = ZIPFoundation;
		};
		EB7AF6292587E98C00D94CA8 /* OpenCombineFoundation */ = {
			isa = XCSwiftPackageProductDependency;
			package = EB7AF6282587E98C00D94CA8 /* XCRemoteSwiftPackageReference "OpenCombine" */;
			productName = OpenCombineFoundation;
		};
		EB7AF62B2587E98C00D94CA8 /* OpenCombine */ = {
			isa = XCSwiftPackageProductDependency;
			package = EB7AF6282587E98C00D94CA8 /* XCRemoteSwiftPackageReference "OpenCombine" */;
			productName = OpenCombine;
		};
		EB7AF62D2587E98C00D94CA8 /* OpenCombineDispatch */ = {
			isa = XCSwiftPackageProductDependency;
			package = EB7AF6282587E98C00D94CA8 /* XCRemoteSwiftPackageReference "OpenCombine" */;
			productName = OpenCombineDispatch;
		};
/* End XCSwiftPackageProductDependency section */
	};
	rootObject = 85D759332457048F008175F0 /* Project object */;
}<|MERGE_RESOLUTION|>--- conflicted
+++ resolved
@@ -375,7 +375,6 @@
 		858F6F6E245A103C009FFD33 /* ExposureNotification.framework in Frameworks */ = {isa = PBXBuildFile; fileRef = 858F6F6D245A103C009FFD33 /* ExposureNotification.framework */; settings = {ATTRIBUTES = (Weak, ); }; };
 		8595BF5F246032D90056EA27 /* ENASwitch.swift in Sources */ = {isa = PBXBuildFile; fileRef = 8595BF5E246032D90056EA27 /* ENASwitch.swift */; };
 		859DD512248549790073D59F /* MockDiagnosisKeysRetrieval.swift in Sources */ = {isa = PBXBuildFile; fileRef = 859DD511248549790073D59F /* MockDiagnosisKeysRetrieval.swift */; };
-		85D7593F2457048F008175F0 /* AppDelegate.swift in Sources */ = {isa = PBXBuildFile; fileRef = 85D7593E2457048F008175F0 /* AppDelegate.swift */; };
 		85D7594B24570491008175F0 /* Assets.xcassets in Resources */ = {isa = PBXBuildFile; fileRef = 85D7594A24570491008175F0 /* Assets.xcassets */; };
 		85D7594E24570491008175F0 /* LaunchScreen.storyboard in Resources */ = {isa = PBXBuildFile; fileRef = 85D7594C24570491008175F0 /* LaunchScreen.storyboard */; };
 		85D7596424570491008175F0 /* ENAUITests.swift in Sources */ = {isa = PBXBuildFile; fileRef = 85D7596324570491008175F0 /* ENAUITests.swift */; };
@@ -434,7 +433,6 @@
 		A32842652491136E006B1F09 /* ExposureSubmissionUITests.swift in Sources */ = {isa = PBXBuildFile; fileRef = A32842642491136E006B1F09 /* ExposureSubmissionUITests.swift */; };
 		A32842672492359E006B1F09 /* MockExposureSubmissionNavigationControllerChild.swift in Sources */ = {isa = PBXBuildFile; fileRef = A32842662492359E006B1F09 /* MockExposureSubmissionNavigationControllerChild.swift */; };
 		A32C046524D96348005BEA61 /* HTTPClient+PlausibeDeniabilityTests.swift in Sources */ = {isa = PBXBuildFile; fileRef = A32C046424D96348005BEA61 /* HTTPClient+PlausibeDeniabilityTests.swift */; };
-		A3552CC424DD6E16008C91BE /* PlausibleDeniabilityService.swift in Sources */ = {isa = PBXBuildFile; fileRef = A3552CC324DD6E16008C91BE /* PlausibleDeniabilityService.swift */; };
 		A36FACC424C5EA1500DED947 /* ExposureDetectionViewControllerTests.swift in Sources */ = {isa = PBXBuildFile; fileRef = A36FACC324C5EA1500DED947 /* ExposureDetectionViewControllerTests.swift */; };
 		A372DA3B24BDA075003248BB /* ExposureSubmissionCoordinator.swift in Sources */ = {isa = PBXBuildFile; fileRef = A372DA3A24BDA075003248BB /* ExposureSubmissionCoordinator.swift */; };
 		A372DA3F24BEF773003248BB /* ExposureSubmissionCoordinatorTests.swift in Sources */ = {isa = PBXBuildFile; fileRef = A372DA3E24BEF773003248BB /* ExposureSubmissionCoordinatorTests.swift */; };
@@ -1109,7 +1107,6 @@
 		8595BF5E246032D90056EA27 /* ENASwitch.swift */ = {isa = PBXFileReference; lastKnownFileType = sourcecode.swift; path = ENASwitch.swift; sourceTree = "<group>"; };
 		859DD511248549790073D59F /* MockDiagnosisKeysRetrieval.swift */ = {isa = PBXFileReference; lastKnownFileType = sourcecode.swift; path = MockDiagnosisKeysRetrieval.swift; sourceTree = "<group>"; };
 		85D7593B2457048F008175F0 /* ENA.app */ = {isa = PBXFileReference; explicitFileType = wrapper.application; includeInIndex = 0; path = ENA.app; sourceTree = BUILT_PRODUCTS_DIR; };
-		85D7593E2457048F008175F0 /* AppDelegate.swift */ = {isa = PBXFileReference; lastKnownFileType = sourcecode.swift; path = AppDelegate.swift; sourceTree = "<group>"; };
 		85D7594A24570491008175F0 /* Assets.xcassets */ = {isa = PBXFileReference; lastKnownFileType = folder.assetcatalog; path = Assets.xcassets; sourceTree = "<group>"; };
 		85D7594D24570491008175F0 /* Base */ = {isa = PBXFileReference; lastKnownFileType = file.storyboard; name = Base; path = Base.lproj/LaunchScreen.storyboard; sourceTree = "<group>"; };
 		85D7594F24570491008175F0 /* Info.plist */ = {isa = PBXFileReference; lastKnownFileType = text.plist.xml; path = Info.plist; sourceTree = "<group>"; };
@@ -1174,7 +1171,6 @@
 		A32842642491136E006B1F09 /* ExposureSubmissionUITests.swift */ = {isa = PBXFileReference; lastKnownFileType = sourcecode.swift; path = ExposureSubmissionUITests.swift; sourceTree = "<group>"; };
 		A32842662492359E006B1F09 /* MockExposureSubmissionNavigationControllerChild.swift */ = {isa = PBXFileReference; lastKnownFileType = sourcecode.swift; path = MockExposureSubmissionNavigationControllerChild.swift; sourceTree = "<group>"; };
 		A32C046424D96348005BEA61 /* HTTPClient+PlausibeDeniabilityTests.swift */ = {isa = PBXFileReference; lastKnownFileType = sourcecode.swift; path = "HTTPClient+PlausibeDeniabilityTests.swift"; sourceTree = "<group>"; };
-		A3552CC324DD6E16008C91BE /* PlausibleDeniabilityService.swift */ = {isa = PBXFileReference; lastKnownFileType = sourcecode.swift; path = PlausibleDeniabilityService.swift; sourceTree = "<group>"; };
 		A36FACC324C5EA1500DED947 /* ExposureDetectionViewControllerTests.swift */ = {isa = PBXFileReference; lastKnownFileType = sourcecode.swift; path = ExposureDetectionViewControllerTests.swift; sourceTree = "<group>"; };
 		A372DA3A24BDA075003248BB /* ExposureSubmissionCoordinator.swift */ = {isa = PBXFileReference; lastKnownFileType = sourcecode.swift; path = ExposureSubmissionCoordinator.swift; sourceTree = "<group>"; };
 		A372DA3C24BE01D9003248BB /* MockExposureSubmissionCoordinator.swift */ = {isa = PBXFileReference; lastKnownFileType = sourcecode.swift; path = MockExposureSubmissionCoordinator.swift; sourceTree = "<group>"; };
@@ -2118,8 +2114,6 @@
 			children = (
 				35B2FAA925B9CE8F009ABC8E /* main.swift */,
 				353412CB2525EE4A0086D15C /* Globals.swift */,
-				85D7593E2457048F008175F0 /* AppDelegate.swift */,
-				A3552CC324DD6E16008C91BE /* PlausibleDeniabilityService.swift */,
 				35B2FAB925B9D3F3009ABC8E /* ENATaskExecutionDelegate.swift */,
 				3518DD6425BA2D060090A26B /* NotificationManager.swift */,
 			);
@@ -2347,7 +2341,6 @@
 		51D420D524598AC200AD70CA /* Source */ = {
 			isa = PBXGroup;
 			children = (
-				516E430324B89AF60008CC30 /* __tests__ */,
 				35B2FAAE25B9D362009ABC8E /* AppDelegate & Globals */,
 				AB126871254C0598006E9194 /* Utils */,
 				AB1FCBCA2521FC21005930BA /* ServerEnvironment */,
@@ -2361,15 +2354,8 @@
 				85D759712457059A008175F0 /* Scenes */,
 				51D420B224583AA400AD70CA /* Workers */,
 				51D420B524583B5100AD70CA /* Extensions */,
-<<<<<<< HEAD
-				85D7593E2457048F008175F0 /* AppDelegate.swift */,
-				A3552CC524DD6E78008C91BE /* AppDelegate+ENATaskExecutionDelegate.swift */,
-				A3552CC324DD6E16008C91BE /* AppDelegate+PlausibleDeniability.swift */,
 				EBA3BE3B25C2FAA800F1C2AC /* RootCoordinator.swift */,
 				516E430324B89AF60008CC30 /* __tests__ */,
-=======
-				CDA262F724AB808800612E15 /* Coordinator.swift */,
->>>>>>> 4221324e
 			);
 			path = Source;
 			sourceTree = "<group>";
@@ -2536,7 +2522,6 @@
 				5107E3D72459B2D60042FC9B /* Frameworks */,
 				0DFCC2692484D7A700E2811D /* ENA-Bridging-Header.h */,
 				0DFCC26F2484DC8200E2811D /* ENATests-Bridging-Header.h */,
-				BA37538B25AC671A0015C8FC /* Recovered References */,
 			);
 			sourceTree = "<group>";
 			usesTabs = 1;
@@ -3498,13 +3483,6 @@
 				BA288AF32582616E0071009A /* DiaryInfoViewModelTest.swift */,
 			);
 			path = __test__;
-			sourceTree = "<group>";
-		};
-		BA37538B25AC671A0015C8FC /* Recovered References */ = {
-			isa = PBXGroup;
-			children = (
-			);
-			name = "Recovered References";
 			sourceTree = "<group>";
 		};
 		BA6C8A8E254D60E0008344F5 /* Calculation */ = {
@@ -4239,7 +4217,6 @@
 				71FD8862246EB27F00E804D0 /* ExposureDetectionViewController.swift in Sources */,
 				013C413D255463A400826C9F /* DMDebugRiskCalculationViewController.swift in Sources */,
 				2FC951FE24DC23B9008D39F4 /* DMConfigurationCell.swift in Sources */,
-				A3552CC424DD6E16008C91BE /* PlausibleDeniabilityService.swift in Sources */,
 				2FA9E39924D2F4350030561C /* ExposureSubmission+ErrorParsing.swift in Sources */,
 				3523F8A82570F819004B0424 /* NSAttributedString+BulletPoint.swift in Sources */,
 				AB5F84AD24F8F7A1000400D4 /* SerialMigrator.swift in Sources */,
@@ -4430,7 +4407,6 @@
 				01F52F92255067A000997A26 /* RiskCalculationError.swift in Sources */,
 				01D6948B25026EC000B45BEA /* DatePickerOptionViewModel.swift in Sources */,
 				2FF1D63024880FCF00381FFB /* DynamicTableViewRoundedCell.swift in Sources */,
-				85D7593F2457048F008175F0 /* AppDelegate.swift in Sources */,
 				0177F48825501111009DD568 /* RiskCalculationResult.swift in Sources */,
 				01EA17972590F03600E98E02 /* HomeCardView.swift in Sources */,
 				AB126873254C05A7006E9194 /* ENAFormatter.swift in Sources */,
