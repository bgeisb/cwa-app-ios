--- conflicted
+++ resolved
@@ -1450,13 +1450,10 @@
 				A16714BA248D18D20031B111 /* SummaryMetadata.swift */,
 				354E305824EFF26E00526C9F /* Country.swift */,
 				941ADDB12518C3FB00E421D9 /* ENSettingEuTracingViewModel.swift */,
-<<<<<<< HEAD
 				ABFCE989255C32EE0075FF13 /* AppConfigMetadata.swift */,
-=======
 				94B255A52551B7C800649B4C /* WarnOthersReminder.swift */,
 				94427A4F25502B8900C36BE6 /* WarnOthersNotificationsTimeInterval.swift */,
 				948AFE662553DC5B0019579A /* WarnOthersRemindable.swift */,
->>>>>>> 1045c530
 			);
 			path = Exposure;
 			sourceTree = "<group>";
