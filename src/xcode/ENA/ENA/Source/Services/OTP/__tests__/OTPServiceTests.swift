////
// 🦠 Corona-Warn-App
//

import XCTest
@testable import ENA

class OTPServiceTests: XCTestCase {

	// MARK: - getValidOTP

	func testGIVEN_OTPService_WHEN_NoOtpIsStored_THEN_SuccessAndOtpIsGeneratedAndReturned() {
		// GIVEN
		let store = MockTestStore()
		let client = ClientMock()
		let riskProvider = MockRiskProvider()
		let otpService = OTPService(store: store, client: client, riskProvider: riskProvider)
		let ppacToken = PPACToken(apiToken: "apiTokenFake", deviceToken: "deviceTokenFake")

		let expectation = self.expectation(description: "completion handler is called without an error")
		var expectedOtp: String?

		// WHEN
		otpService.getOTP(ppacToken: ppacToken, completion: { result in
			switch result {
			case .success(let otp):
				expectedOtp = otp
				expectation.fulfill()
			case .failure:
				XCTFail("Test should not fail")
			}
		})

		// THEN
		waitForExpectations(timeout: .short)

		XCTAssertNotNil(expectedOtp)
		XCTAssertNotNil(store.otpToken)
		XCTAssertEqual(expectedOtp, store.otpToken?.token)
	}

	func testGIVEN_OTPService_WHEN_OldButValidOtpIsStored_THEN_SuccessAndStoredOtpIsReturned() throws {
		// GIVEN
		let store = MockTestStore()
		let client = ClientMock()
		let riskProvider = MockRiskProvider()
		let otpService = OTPService(store: store, client: client, riskProvider: riskProvider)
		let ppacToken = PPACToken(apiToken: "apiTokenFake", deviceToken: "deviceTokenFake")

		let expectation = self.expectation(description: "completion handler is called without an error")
		let oldToken = OTPToken(token: "otpTokenFake", timestamp: Date(), expirationDate: Date())
		store.otpToken = oldToken
		var expectedOtp: String?

		XCTAssertTrue(otpService.isOTPAvailable)

		// WHEN
		otpService.getOTP(ppacToken: ppacToken, completion: { result in
			switch result {
			case .success(let otp):
				expectedOtp = otp
				expectation.fulfill()
			case .failure:
				XCTFail("Test should not fail")
			}
		})

		// THEN
		waitForExpectations(timeout: .short)

		let responseOtp = try XCTUnwrap(expectedOtp)
		XCTAssertNotNil(store.otpToken)
		XCTAssertEqual(responseOtp, store.otpToken?.token)
		XCTAssertEqual(responseOtp, oldToken.token)
		XCTAssertEqual(oldToken.token, store.otpToken?.token)
	}

	func testGIVEN_OTPService_WHEN_OtpIsNotAvailable_AND_AuthorizedLastMonth_THEN_NewOTPIsReturned() throws {
		let store = MockTestStore()
		let client = ClientMock()
		let riskProvider = MockRiskProvider()
		let otpService = OTPService(store: store, client: client, riskProvider: riskProvider)
		let ppacToken = PPACToken(apiToken: "apiTokenFake", deviceToken: "deviceTokenFake")

		let expectation = self.expectation(description: "completion handler is called without an error")

		let currentMonth = Calendar.current.component(.month, from: Date())
		let lastMonthDate = Calendar.current.date(from: DateComponents(calendar: Calendar.current, month: currentMonth - 1))
		store.otpAuthorizationDate = lastMonthDate

		// WHEN
		otpService.getOTP(ppacToken: ppacToken, completion: { result in
			switch result {
			case .success:
				expectation.fulfill()
			case .failure:
				XCTFail("Test should not fail")
			}
		})

		waitForExpectations(timeout: .short)
		XCTAssertNotNil(store.otpToken)
	}

	func testGIVEN_OTPService_WHEN_OtpIsNotAvailable_AND_AuthorizedThisMonth_THEN_ErrorIsReturned() throws {
		let store = MockTestStore()
		let client = ClientMock()
		let riskProvider = MockRiskProvider()
		let otpService = OTPService(store: store, client: client, riskProvider: riskProvider)
		let ppacToken = PPACToken(apiToken: "apiTokenFake", deviceToken: "deviceTokenFake")

		let expectation = self.expectation(description: "completion handler is called with an error")
		store.otpAuthorizationDate = Date()

		// WHEN
		otpService.getOTP(ppacToken: ppacToken, completion: { result in
			switch result {
			case .success:
				XCTFail("getOTP should not succeed.")
			case .failure(let error):
				XCTAssertEqual(error, .otpAlreadyUsedThisMonth)
				expectation.fulfill()
			}
		})

		waitForExpectations(timeout: .short)
		XCTAssertNil(store.otpToken)
	}

	// MARK: - discardOTP

	func testGIVEN_StoredOtp_WHEN_RiskChangesToLow_THEN_OtpIsDiscarded() {
		// GIVEN
		let store = MockTestStore()
		let client = ClientMock()
		let riskProvider = MockRiskProvider()
		let otpService = OTPService(store: store, client: client, riskProvider: riskProvider)

		let otpToken = OTPToken(token: "otpTokenFake", timestamp: Date(), expirationDate: nil)
		store.otpToken = otpToken

		riskProvider.result = .success(Risk.mocked(level: .low))

		let riskExpectation = expectation(description: "didCalculateRisk was called.")
		let consumer = RiskConsumer()
		consumer.didCalculateRisk = { _ in
			riskExpectation.fulfill()
		}
		riskProvider.observeRisk(consumer)

		riskProvider.requestRisk(userInitiated: true, timeoutInterval: 1.0)

		waitForExpectations(timeout: 1.0)
		XCTAssertNil(store.otpToken)
		XCTAssertFalse(otpService.isStoredOTPAuthorized)
	}

	func testGIVEN_StoredOtp_WHEN_OtpIsDiscarded_THEN_OtpIsNil() {
		// GIVEN
		let store = MockTestStore()
		let client = ClientMock()
		let riskProvider = MockRiskProvider()
		let otpService = OTPService(store: store, client: client, riskProvider: riskProvider)
		let ppacToken = PPACToken(apiToken: "apiTokenFake", deviceToken: "deviceTokenFake")

		let expectation = self.expectation(description: "completion handler is called without an error")
		var expectedOtp: String?

		otpService.getOTP(ppacToken: ppacToken, completion: { result in
			switch result {
			case .success(let otp):
				expectedOtp = otp
				expectation.fulfill()
			case .failure:
				XCTFail("Test should not fail")
			}
		})

		waitForExpectations(timeout: .short)
		XCTAssertNotNil(expectedOtp)
		XCTAssertNotNil(store.otpToken)
		XCTAssertEqual(expectedOtp, store.otpToken?.token)

		// WHEN
		otpService.discardOTP()

		// THEN
		XCTAssertNil(store.otpToken)
	}

	func testGIVEN_NoStoredOtp_WHEN_OtpIsDiscarded_THEN_OtpIsStillNil() {
		// GIVEN
		let store = MockTestStore()
		let client = ClientMock()
		let riskProvider = MockRiskProvider()
		let otpService = OTPService(store: store, client: client, riskProvider: riskProvider)
		XCTAssertNil(store.otpToken)

		// WHEN
		otpService.discardOTP()

		// THEN
		XCTAssertNil(store.otpToken)
	}

	// MARK: - isOTPAvailable

	func testGIVEN_StoredAndAuthorizedOTP_WHEN_isOTPAvailable_THEN_TrueIsReturned() {
		// GIVEN
		let store = MockTestStore()
		let client = ClientMock()
		let riskProvider = MockRiskProvider()
		let otpService = OTPService(store: store, client: client, riskProvider: riskProvider)
		let ppacToken = PPACToken(apiToken: "apiTokenFake", deviceToken: "deviceTokenFake")

		let expectation = self.expectation(description: "completion handler is called without an error")
		var expectedOtp: String?


		otpService.getOTP(ppacToken: ppacToken, completion: { result in
			switch result {
			case .success(let otp):
				expectedOtp = otp
				expectation.fulfill()
			case .failure:
				XCTFail("Test should not fail")
			}
		})

		waitForExpectations(timeout: .short)
		XCTAssertNotNil(expectedOtp)
		XCTAssertNotNil(store.otpToken)
		XCTAssertEqual(expectedOtp, store.otpToken?.token)

<<<<<<< HEAD
		// WHEN, THEN
		XCTAssertTrue(otpService.isOTPAvailable)
=======
		// WHEN
		let isAuthorized = otpService.isStoredOTPAuthorized

		// THEN
		XCTAssertTrue(isAuthorized)
	}

	func testGIVEN_NoStoredOTP_WHEN_isStoredOTPAuthorized_THEN_FalseIsReturned() throws {
		// GIVEN
		let store = MockTestStore()
		let client = ClientMock()
		let riskProvider = MockRiskProvider()
		let otpService = OTPService(store: store, client: client, riskProvider: riskProvider)

		let oldToken = OTPToken(token: "otpTokenFake", timestamp: Date(), expirationDate: nil)
		store.otpToken = oldToken

		// WHEN
		let isAuthorized = otpService.isStoredOTPAuthorized

		// THEN
		XCTAssertFalse(isAuthorized)
	}

	func testGIVEN_StoredButNotAuthorizedOTP_WHEN_isStoredOTPAuthorized_THEN_FalseIsReturned() throws {
		// GIVEN
		let store = MockTestStore()
		let client = ClientMock()
		let riskProvider = MockRiskProvider()
		let otpService = OTPService(store: store, client: client, riskProvider: riskProvider)
		
		// WHEN
		let isAuthorized = otpService.isStoredOTPAuthorized

		// THEN
		XCTAssertFalse(isAuthorized)
>>>>>>> f76dec07
	}
}<|MERGE_RESOLUTION|>--- conflicted
+++ resolved
@@ -152,7 +152,7 @@
 
 		waitForExpectations(timeout: 1.0)
 		XCTAssertNil(store.otpToken)
-		XCTAssertFalse(otpService.isStoredOTPAuthorized)
+		XCTAssertFalse(otpService.isOTPAvailable)
 	}
 
 	func testGIVEN_StoredOtp_WHEN_OtpIsDiscarded_THEN_OtpIsNil() {
@@ -232,46 +232,21 @@
 		XCTAssertNotNil(store.otpToken)
 		XCTAssertEqual(expectedOtp, store.otpToken?.token)
 
-<<<<<<< HEAD
 		// WHEN, THEN
 		XCTAssertTrue(otpService.isOTPAvailable)
-=======
-		// WHEN
-		let isAuthorized = otpService.isStoredOTPAuthorized
-
-		// THEN
-		XCTAssertTrue(isAuthorized)
-	}
-
-	func testGIVEN_NoStoredOTP_WHEN_isStoredOTPAuthorized_THEN_FalseIsReturned() throws {
-		// GIVEN
-		let store = MockTestStore()
-		let client = ClientMock()
-		let riskProvider = MockRiskProvider()
-		let otpService = OTPService(store: store, client: client, riskProvider: riskProvider)
-
-		let oldToken = OTPToken(token: "otpTokenFake", timestamp: Date(), expirationDate: nil)
-		store.otpToken = oldToken
-
-		// WHEN
-		let isAuthorized = otpService.isStoredOTPAuthorized
+	}
+
+	func testGIVEN_StoredButNotAuthorizedOTP_WHEN_isStoredOTPAuthorized_THEN_FalseIsReturned() throws {
+		// GIVEN
+		let store = MockTestStore()
+		let client = ClientMock()
+		let riskProvider = MockRiskProvider()
+		let otpService = OTPService(store: store, client: client, riskProvider: riskProvider)
+		
+		// WHEN
+		let isAuthorized = otpService.isOTPAvailable
 
 		// THEN
 		XCTAssertFalse(isAuthorized)
 	}
-
-	func testGIVEN_StoredButNotAuthorizedOTP_WHEN_isStoredOTPAuthorized_THEN_FalseIsReturned() throws {
-		// GIVEN
-		let store = MockTestStore()
-		let client = ClientMock()
-		let riskProvider = MockRiskProvider()
-		let otpService = OTPService(store: store, client: client, riskProvider: riskProvider)
-		
-		// WHEN
-		let isAuthorized = otpService.isStoredOTPAuthorized
-
-		// THEN
-		XCTAssertFalse(isAuthorized)
->>>>>>> f76dec07
-	}
 }