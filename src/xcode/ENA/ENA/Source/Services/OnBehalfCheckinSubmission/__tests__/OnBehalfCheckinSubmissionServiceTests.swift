--- conflicted
+++ resolved
@@ -12,13 +12,8 @@
 		let client = ClientMock()
 		let restServiceProvider = RestServiceProviderStub(
 			results: [
-<<<<<<< HEAD
-				.success(TeleTanReceiveModel(registrationToken: "fake")),
-				.success(RegistrationReceiveModel(submissionTAN: "fake"))
-=======
 				.success(RegistrationTockenReceiveModel(registrationToken: "fake")),
 				.success(TeleTanReceiveModel(submissionTAN: "fake"))
->>>>>>> 559f67ad
 			]
 		)
 
@@ -211,11 +206,7 @@
 		let client = ClientMock()
 		let restServiceProvider = RestServiceProviderStub(
 			results: [
-<<<<<<< HEAD
-				.success(TeleTanReceiveModel(registrationToken: "fake")),
-=======
-				.success(RegistrationTockenReceiveModel(registrationToken: "fake")),
->>>>>>> 559f67ad
+				.success(RegistrationTockenReceiveModel(registrationToken: "fake")),
 				.failure(ServiceError<RegistrationTokenError>.unexpectedServerError(400))
 			]
 		)
@@ -248,11 +239,7 @@
 		let client = ClientMock()
 		let restServiceProvider = RestServiceProviderStub(
 			results: [
-<<<<<<< HEAD
-				.success(TeleTanReceiveModel(registrationToken: "fake")),
-=======
-				.success(RegistrationTockenReceiveModel(registrationToken: "fake")),
->>>>>>> 559f67ad
+				.success(RegistrationTockenReceiveModel(registrationToken: "fake")),
 				.failure(ServiceError<RegistrationTokenError>.unexpectedServerError(500))
 			]
 		)
@@ -286,11 +273,7 @@
 		let errorFake = NSError(domain: NSURLErrorDomain, code: NSURLErrorNotConnectedToInternet, userInfo: nil)
 		let restServiceProvider = RestServiceProviderStub(
 			results: [
-<<<<<<< HEAD
-				.success(TeleTanReceiveModel(registrationToken: "fake")),
-=======
-				.success(RegistrationTockenReceiveModel(registrationToken: "fake")),
->>>>>>> 559f67ad
+				.success(RegistrationTockenReceiveModel(registrationToken: "fake")),
 				.failure(ServiceError<RegistrationTokenError>.transportationError(errorFake))
 			]
 		)
@@ -323,13 +306,8 @@
 		let client = ClientMock()
 		let restServiceProvider = RestServiceProviderStub(
 			results: [
-<<<<<<< HEAD
-				.success(TeleTanReceiveModel(registrationToken: "fake")),
-				.success(RegistrationReceiveModel(submissionTAN: "fake"))
-=======
 				.success(RegistrationTockenReceiveModel(registrationToken: "fake")),
 				.success(TeleTanReceiveModel(submissionTAN: "fake"))
->>>>>>> 559f67ad
 			]
 		)
 
@@ -367,13 +345,8 @@
 		let client = ClientMock()
 		let restServiceProvider = RestServiceProviderStub(
 			results: [
-<<<<<<< HEAD
-				.success(TeleTanReceiveModel(registrationToken: "fake")),
-				.success(RegistrationReceiveModel(submissionTAN: "fake"))
-=======
 				.success(RegistrationTockenReceiveModel(registrationToken: "fake")),
 				.success(TeleTanReceiveModel(submissionTAN: "fake"))
->>>>>>> 559f67ad
 			]
 		)
 
@@ -411,13 +384,8 @@
 		let client = ClientMock()
 		let restServiceProvider = RestServiceProviderStub(
 			results: [
-<<<<<<< HEAD
-				.success(TeleTanReceiveModel(registrationToken: "fake")),
-				.success(RegistrationReceiveModel(submissionTAN: "fake"))
-=======
 				.success(RegistrationTockenReceiveModel(registrationToken: "fake")),
 				.success(TeleTanReceiveModel(submissionTAN: "fake"))
->>>>>>> 559f67ad
 			]
 		)
 
@@ -455,13 +423,8 @@
 		let client = ClientMock()
 		let restServiceProvider = RestServiceProviderStub(
 			results: [
-<<<<<<< HEAD
-				.success(TeleTanReceiveModel(registrationToken: "fake")),
-				.success(RegistrationReceiveModel(submissionTAN: "fake"))
-=======
 				.success(RegistrationTockenReceiveModel(registrationToken: "fake")),
 				.success(TeleTanReceiveModel(submissionTAN: "fake"))
->>>>>>> 559f67ad
 			]
 		)
 
@@ -499,13 +462,8 @@
 		let client = ClientMock()
 		let restServiceProvider = RestServiceProviderStub(
 			results: [
-<<<<<<< HEAD
-				.success(TeleTanReceiveModel(registrationToken: "fake")),
-				.success(RegistrationReceiveModel(submissionTAN: "fake"))
-=======
 				.success(RegistrationTockenReceiveModel(registrationToken: "fake")),
 				.success(TeleTanReceiveModel(submissionTAN: "fake"))
->>>>>>> 559f67ad
 			]
 		)
 
