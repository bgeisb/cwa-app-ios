//
// 🦠 Corona-Warn-App
//

import XCTest
@testable import ENA

final class ExposureSubmissionNavigationControllerTest: XCTestCase {

	private func createVC() -> ExposureSubmissionNavigationController {
		// rootVC needs to be a ENANavigationControllerWithFooterChild to support buttons.
		let rootVC = AppStoryboard.exposureSubmission.initiate(viewControllerType: ExposureSubmissionHotlineViewController.self) { coder -> UIViewController? in
			return ExposureSubmissionHotlineViewController(coder: coder, coordinator: MockExposureSubmissionCoordinator())
		}
<<<<<<< HEAD
		
		return AppStoryboard.exposureSubmission.initiateInitial { coder in
			ExposureSubmissionNavigationController(
				coder: coder,
				coordinator: MockExposureSubmissionCoordinator(),
				rootViewController: rootVC
			)
		}
=======

		return ExposureSubmissionNavigationController(
			dismissClosure: {},
			isModalInPresentation: false,
			rootViewController: rootVC
		)
>>>>>>> 7f6c6890
	}

	func testSetupSecondaryButton() {
		let vc = createVC()
		_ = vc.view

		let rootVC = vc.topViewController
		let navItem = rootVC?.navigationItem as? ENANavigationFooterItem

		let title = "Second Button Test"

		navItem?.secondaryButtonTitle = title
		navItem?.isSecondaryButtonHidden = false

		XCTAssertFalse(vc.footerView.secondaryButton.isHidden)
		XCTAssertEqual(vc.footerView.secondaryButton.currentTitle, title)
		XCTAssertEqual(vc.footerView.secondaryButton.state, UIButton.State.normal)
	}

	func testHideSecondaryButton() {
		let vc = createVC()
		_ = vc.view

		let rootVC = vc.topViewController
		let navItem = rootVC?.navigationItem as? ENANavigationFooterItem

		navItem?.isSecondaryButtonHidden = false
		XCTAssertFalse(vc.footerView.secondaryButton.isHidden)

		navItem?.isSecondaryButtonHidden = true
		XCTAssertLessThan(vc.footerView.secondaryButton.alpha, 0.01)
	}

	func testSecondaryButtonAction() {
		let vc = createVC()
		_ = vc.view
		
		let child = MockExposureSubmissionNavigationControllerChild()
		let expectation = self.expectation(description: "Button action executed.")
		child.didTapSecondButtonCallback = { expectation.fulfill() }
		
		vc.pushViewController(child, animated: false)
		vc.footerView.secondaryButton.sendActions(for: .touchUpInside)
		
		waitForExpectations(timeout: .short)
	}

	func testButtonAction() {
		let vc = createVC()
		_ = vc.view

		let child = MockExposureSubmissionNavigationControllerChild()
		let expectation = self.expectation(description: "Button action executed.")
		child.didTapButtonCallback = { expectation.fulfill() }

		vc.pushViewController(child, animated: false)
		vc.footerView.primaryButton.sendActions(for: .touchUpInside)

		waitForExpectations(timeout: .short)
	}
	
}<|MERGE_RESOLUTION|>--- conflicted
+++ resolved
@@ -12,23 +12,12 @@
 		let rootVC = AppStoryboard.exposureSubmission.initiate(viewControllerType: ExposureSubmissionHotlineViewController.self) { coder -> UIViewController? in
 			return ExposureSubmissionHotlineViewController(coder: coder, coordinator: MockExposureSubmissionCoordinator())
 		}
-<<<<<<< HEAD
-		
-		return AppStoryboard.exposureSubmission.initiateInitial { coder in
-			ExposureSubmissionNavigationController(
-				coder: coder,
-				coordinator: MockExposureSubmissionCoordinator(),
-				rootViewController: rootVC
-			)
-		}
-=======
 
 		return ExposureSubmissionNavigationController(
 			dismissClosure: {},
 			isModalInPresentation: false,
 			rootViewController: rootVC
 		)
->>>>>>> 7f6c6890
 	}
 
 	func testSetupSecondaryButton() {
