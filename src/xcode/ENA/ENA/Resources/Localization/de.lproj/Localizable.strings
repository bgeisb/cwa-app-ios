/* Hints */
/* Use a non-breaking space (OPTION + SPACE) to avoid line breaks. */
/* Write "z. B." always with a non-breaking space (OPTION + SPACE). */

/* General */
"Alert_TitleGeneral" = "Ein Fehler ist aufgetreten.";

"Alert_ActionOk" = "OK";

"Alert_ActionYes" = "Ja";

"Alert_ActionNo" = "Nein";

"Alert_ActionRetry" = "Wiederholen";

"Alert_ActionCancel" = "Abbrechen";

"Alert_ActionRemove" = "Entfernen";

"Alert_BluetoothOff_Title" = "Bluetooth aktivieren";

"Alert_BluetoothOff_Description" = "Bluetooth muss in den Systemeinstellungen aktiviert werden, damit diese App funktioniert.";

"Alert_CancelAction_Later" = "Später";

"Alert_DefaultAction_OpenSettings" = "Einstellungen öffnen";

"General_BackButtonTitle" = "Zurück";

"Common_ENError5_Description" = "Fehler 5: Es ist etwas schiefgelaufen. Ihr Risiko konnte leider nicht ermittelt werden. Wir arbeiten an einer Lösung für dieses Problem.";

"Common_ENError11_Description" = "Fehler 11: Es ist etwas schiefgelaufen. Ihr Risiko konnte leider nicht ermittelt werden. Bitte starten Sie Ihr Smartphone neu und versuchen Sie es morgen erneut.";

"Common_ENError13_Description" = "Fehler 13: Ihre Risiko-Ermittlung für den heutigen Tag wurde bereits durchgeführt. Bitte versuchen Sie es in 24 Stunden erneut.";

"Common_Alert_Action_moreInfo" = "Mehr Erfahren";

"Common_BackgroundFetch_AlertMessage" = "Sie haben die Hintergrundaktualisierung für die Corona-Warn-App ausgeschaltet. Um die automatische Risiko-Ermittlung zu nutzen, müssen Sie die Hintergrundaktualisierung einschalten. Wenn Sie die Hintergrundaktualisierung nicht einschalten, können Sie Ihre Risiko-Ermittlung nur manuell in der App starten.\n\nSie können die Hintergrundaktualisierung für die App jederzeit in den Geräteeinstellungen einschalten.";

"Common_BackgroundFetch_SettingsTitle" = "Geräteeinstellungen öffnen";

"Common_BackgroundFetch_OKTitle" = "Risiko-Ermittlung manuell starten";

"Common_BackgroundFetch_AlertTitle" = "Hintergrundaktualisierung ausgeschaltet";

"Common_Deadman_AlertTitle" = "Ihr Risikostatus";

"Common_Deadman_AlertBody" = "Bitte denken Sie daran, die Corona-Warn-App regelmäßig zu öffnen, um Ihren Risikostatus zu überprüfen.";

"Common_Tess_Relay_Description" = "Gehörlose, schwerhörige und spätertaubte Menschen können zur telefonischen Kontaktaufnahme die Tess-Relay-Dienste (Dolmetschen in Gebärdensprache und deutscher Schriftsprache) nutzen. Die Software können Sie im App Store herunterladen.";

/* Accessibility */
"AccessibilityLabel_Close" = "Schließen";

"AccessibilityLabel_PhoneNumber" = "Telefonnummer";

/* Exposure Detection */
"ExposureDetection_Off" = "Risiko-Ermittlung gestoppt";

"ExposureDetection_Unknown" = "Unbekanntes Risiko";

"ExposureDetection_Low" = "Niedriges Risiko";

"ExposureDetection_Low_Green_Color" = "Grün";

"ExposureDetection_High" = "Erhöhtes Risiko";

"ExposureDetection_High_Red_Color" = "Rot";

"ExposureDetection_LastExposure" = "Zuletzt am %@";

"ExposureDetection_LastExposure_One_Risk_Day" = "Am %@";

"ExposureDetection_Refreshed" = "Aktualisiert: %@";

"ExposureDetection_Refreshed_Never" = "Unbekannt";

"ExposureDetection_RefreshingIn" = "Aktualisierung in %02d:%02d\U00A0Minuten";

"ExposureDetection_RefreshIn" = "Aktualisierung in %@";

"ExposureDetection_LastRiskLevel" = "Letzte Risiko-Überprüfung: %@";

"ExposureDetection_OffText" = "Aktivieren Sie die Risiko-Ermittlung, damit Ihr aktueller Risikostatus berechnet werden kann.";

"ExposureDetection_OutdatedText" = "Ihre Risiko-Berechnung wurde seit mehr als 48 Stunden nicht aktualisiert. Bitte aktualisieren Sie die Berechnung.";

"ExposureDetection_UnknownText" = "Da Sie die Risiko-Ermittlung noch nicht lange genug aktiviert haben, konnten wir für Sie kein Infektionsrisiko berechnen.";

"ExposureDetection_LoadingText" = "Aktuelle Daten werden heruntergeladen und geprüft. Dies kann mehrere Minuten dauern.";

"ExposureDetection_Contact_Journal_Text" = "Weitere Informationen zu Ihren Risiko-Begegnungen finden Sie in Ihrem Kontakt-Tagebuch.";

"ExposureDetection_Behavior_Title" = "Verhalten";

"ExposureDetection_Behavior_Subtitle" = "So verhalten Sie sich richtig.";

"ExposureDetection_Guide_Hands" = "Waschen Sie Ihre Hände regelmäßig mit Seife für 20 Sekunden.";

"ExposureDetection_Guide_Mask" = "Tragen Sie einen Mund-Nasen-Schutz bei Begegnungen mit anderen Personen.";

"ExposureDetection_Guide_Distance" = "Halten Sie mindestens 1,5 Meter Abstand zu anderen Personen.";

"ExposureDetection_Guide_Sneeze" = "Niesen oder husten Sie in die Armbeuge oder in ein Taschentuch.";
"ExposureDetection_Guide_Ventilation" = "Lüften Sie Innenräume mehrmals täglich. Öffnen Sie dazu die Fenster einige Minuten lang so weit wie möglich (Stoßlüftung).";
"ExposureDetection_Guide_Home" = "Begeben Sie sich, wenn möglich, nach Hause bzw. bleiben Sie zu Hause.";

"ExposureDetection_Guide_Hotline1" = "Bei Fragen zu Symptomen, Testmöglichkeiten und Quarantäne-Maßnahmen wenden Sie sich bitte an eine der folgenden Stellen:";

"ExposureDetection_Guide_Hotline2" = "Ihre Hausarztpraxis";

"ExposureDetection_Guide_Hotline3" = "Den kassenärztlichen Bereitschaftsdienst unter der Telefonnummer: 116117";

"ExposureDetection_Guide_Hotline4" = "Ihr Gesundheitsamt";

/* Placeholder points to `ExposureDetection_LinkText` */
"ExposureDetection_Guide_FAQ" = "Falls Sie sich testen lassen, finden Sie weitere Informationen in der %@.";

/* The 'tapable' text containing the link to the faq */
"ExposureDetection_Guide_FAQ_LinkText" = "FAQ zum Testablauf";

"ExposureDetection_Explanation_Title" = "Infektionsrisiko";

"ExposureDetection_Explanation_Subtitle" = "So wird Ihr Risiko ermittelt.";

"ExposureDetection_Explanation_Text_Off" = "Das Infektionsrisiko wird anhand der Daten der Risiko-Ermittlung unter Berücksichtigung von Abstand und Dauer lokal auf Ihrem Smartphone berechnet. Ihr Infektionsrisiko ist für niemanden einsehbar und wird nicht weitergegeben.";

"ExposureDetection_Explanation_Text_Outdated" = "Ihre Risiko-Überprüfung wurde seit mehr als 48 Stunden nicht durchgeführt. Bitte aktualisieren Sie Ihre Risiko-Überprüfung.";

"ExposureDetection_Explanation_Text_Unknown" = "Da Sie die Risiko-Ermittlung noch nicht lange genug aktiviert haben, konnten wir für Sie kein Infektionsrisiko berechnen.\n\nDas Infektionsrisiko wird anhand der Daten der Risiko-Ermittlung mit Bezug zum Abstand und der Dauer lokal auf Ihrem Smartphone berechnet. Ihr Infektionsrisiko ist für niemanden einsehbar und wird nicht weitergegeben.";

"ExposureDetection_Explanation_Text_Low_No_Encounter" = "Sie haben ein niedriges Infektionsrisiko, da keine Begegnung mit nachweislich Corona-positiv getesteten Personen aufgezeichnet wurde oder sich Ihre Begegnung auf kurze Zeit und einen größeren Abstand beschränkt hat.";

"ExposureDetection_Explanation_Text_Low_With_Encounter" = "Das Infektionsrisiko wird anhand der Daten der Risiko-Ermittlung unter Berücksichtigung des Abstands und der Dauer von Begegnungen mit nachweislich Corona-positiv getesteten Personen sowie deren vermutlicher Infektiosität lokal auf Ihrem Smartphone berechnet. Ihr Infektionsrisiko ist für niemanden einsehbar und wird nicht weitergegeben.";

"ExposureDetection_Explanation_Text_Low_With_Encounter_FAQ" = "Weitere Informationen finden Sie in den FAQ.";

"ExposureDetection_Explanation_Text_High_DateOfLastExposure" = "Sie haben ein erhöhtes Infektionsrisiko, da Sie mindestens einer nachweislich Corona-positiv getesteten Person über einen längeren Zeitraum und mit einem geringen Abstand begegnet sind.";

"ExposureDetection_Explanation_Text_High" = "Ihr Infektionsrisiko wird daher als erhöht eingestuft.\nDas Infektionsrisiko wird anhand der Daten der Risiko-Ermittlung unter Berücksichtigung von Abstand und Dauer lokal auf Ihrem Smartphone berechnet. Ihr Infektionsrisiko ist für niemanden einsehbar und wird nicht weitergegeben.\nWenn Sie nach Hause kommen, vermeiden Sie auch Begegnungen mit Familienmitgliedern und Mitbewohnern.";

"ExposureDetection_LowRiskExposure_Title" = "Begegnung mit niedrigem Risiko";

"ExposureDetection_LowRiskExposure_Subtitle" = "Deshalb ist Ihr Infektionsrisiko niedrig";

"ExposureDetection_LowRiskExposure_Body" = "Sie hatten eine Begegnung mit einer später Corona-positiv getesteten Person. Ihr Infektionsrisiko wird auf Grundlage der Daten der Risiko-Ermittlung dennoch als niedrig eingestuft. Ein niedriges Risiko besteht insbesondere dann, wenn sich Ihre Begegnung auf einen kurzen Zeitraum oder einen größeren Abstand beschränkt hat. Sie müssen sich keine Sorgen machen und es besteht kein besonderer Handlungsbedarf. Es wird empfohlen, sich an die allgemein geltenden Abstands- und Hygieneregeln zu halten.";

"ExposureDetection_Button_Enable" = "Risiko-Ermittlung aktivieren";

"ExposureDetection_Button_Refresh" = "Aktualisieren";

"ExposureDetection_Button_Title_Restart" = "Erneut starten";

"ExposureDetection_Risk_Status_Downloading_Title" = "Daten werden heruntergeladen …";

"ExposureDetection_Risk_Status_Detecting_Title" = "Prüfung läuft …";

"ExposureDetection_Risk_Status_Downloading_Body" = "Das kann mehrere Minuten dauern. Vielen Dank für Ihre Geduld.";

"ExposureDetection_Risk_Status_Detecting_Body" = "Ihre Begegnungsdaten werden nun geprüft. Das kann mehrere Minuten dauern. Vielen Dank für Ihre Geduld.";

"ExposureDetection_Risk_Failed_Title" = "Risiko-Überprüfung fehlgeschlagen";

"ExposureDetection_Risk_Failed_Body" = "Der Abgleich der Zufall-IDs mit dem Server ist fehlgeschlagen. Sie können den Abgleich manuell neu starten.";

"ExposureDetection_Risk_Restart_Button_Title" = "Erneut starten";

"ExposureDetection_Survey_Card_Title" = "Befragung zur Corona-Warn-App";

"ExposureDetection_Survey_Card_Body" = "Helfen Sie uns, die App zu verbessern, indem Sie einige einfache Fragen beantworten.";

"ExposureDetection_Survey_Card_Button" = "Zur Befragung";

/* Survey Errors */

"SurveyConsent_Error_Title" = "Fehler";

"SurveyConsent_Error_TryAgainLater" = "Die Befragung kann aktuell nicht aufgerufen werden. Bitte versuchen Sie es später noch mal (Fehlercode %@).";

"SurveyConsent_Error_DeviceNotSupported" = "Die Befragung kann nicht aufgerufen werden (Fehlercode %@).";

"SurveyConsent_Error_ChangeDeviceTime" = "Die Uhrzeit Ihres Smartphones stimmt nicht mit der aktuellen Zeit überein. Bitte korrigieren Sie die Uhrzeit in den Einstellungen Ihres Smartphones (Fehlercode %@).";

"SurveyConsent_Error_TryAgainNextMonth" = "Die Befragung konnte aus Sicherheitsgründen nicht aufgerufen werden. Sie können im nächsten Kalendermonat wieder teilnehmen (Fehlercode %@).";

"SurveyConsent_Error_AlreadyParticipated" = "Sie haben bereits an der Befragung teilgenommen. Sie können nur einmal im Monat an der Befragung teilnehmen (Fehlercode %@).";

/* Survey Consent Screen */

"SurveyConsent_Title" = "Befragung zur Bewertung und Verbesserung der Corona-Warn-App";

"SurveyConsent_Body1" = "Helfen Sie dabei, die Corona-Warn-App zu verbessern. Nehmen Sie dazu an einer Befragung zu Ihrer Erfahrung mit der Corona-Warn-App teil. Sie helfen damit dem RKI, die Wirksamkeit der App zu bewerten, die App zu verbessern und zu verstehen, wie sich Warnungen über die App auf das Verhalten von Personen mit erhöhtem Risiko auswirken.";

"SurveyConsent_Body2" = "Die Befragung richtet sich nur an Personen, denen die App eine Begegnung mit erhöhtem Risiko angezeigt hat. Die Befragung findet auf einer Webseite des RKI statt. Zur Weiterleitung auf diese Webseite wird Ihnen im nächsten Schritt ein Teilnahmelink angezeigt. Vorher muss jedoch die Echtheit Ihrer App bestätigt werden. Dafür ist Ihr Einverständnis erforderlich.";

"SurveyConsent_Body3" = "Nach Antippen des Teilnahmelinks erhalten Sie weitere Informationen zur Befragung. Vor der Teilnahme werden Sie dann noch einmal gesondert um Ihr Einverständnis zur Teilnahme an der Befragung gebeten.";

"SurveyConsent_Accept_Button_Title" = "Einverstanden";

/* Survey Consent Legal Details Screen */

"SurveyConsent_Legal_Details_Title" = "Ausführliche Informationen zur Datenverarbeitung bei der Teilnahme an der Befragung";

"SurveyConsent_Details_Headline" = "Zur Befragung durch das RKI";

"SurveyConsent_Details_Body" = "Nachdem die Echtheit Ihrer App geprüft wurde, werden Sie auf eine Internetseite des RKI mit einem für Sie generierten Teilnahmelink zur Befragung weitergeleitet. Die Internetseite wird im Browser Ihres Smartphones geöffnet. Der Teilnahmelink enthält ein vorab durch die Corona-Warn-App generiertes Einmal-Passwort. Wenn Sie den Teilnahmelink antippen und die Internetseite mit der Befragung aufrufen, wird das Einmal-Passwort in Ihrem Browser zwischengespeichert. Auf dieser Seite werden weiterführenden Informationen zur Befragung und Handlungshinweise, z. B. wie die Befragung gestartet werden kann, dargestellt. Zum Start der Befragung wird das Einmal-Passwort an Server der Corona-Warn-App übermittelt und dort als verbraucht markiert. Durch den Server wird geprüft, ob Sie an der Befragung teilnehmen können oder nicht. So wird sichergestellt, dass jede Person nur einmal an der Befragung teilnehmen kann.";

/* Exposure detection wrong device time */
"ExposureDetection_WrongTime_Notification_Title" = "Risiko-Überprüfung nicht möglich";

"ExposureDetection_WrongTime_Notification_Body" = "Die auf Ihrem Smartphone eingestellte Uhrzeit entspricht nicht der aktuellen Uhrzeit. Deshalb kann Ihr Risiko im Moment nicht überprüft werden. Bitte passen Sie die Uhrzeit in den Einstellungen Ihres Smartphones an.";

"ExposureDetection_WrongTime_Notification_Popover_Title" = "Risiko-Überprüfung nicht möglich";

"ExposureDetection_WrongTime_Notification_Popover_Body" = "Die auf Ihrem Smartphone eingestellte Uhrzeit entspricht nicht der aktuellen Uhrzeit. Deshalb kann Ihr Risiko im Moment nicht überprüft werden. Bitte passen Sie die Uhrzeit in den Einstellungen Ihres Smartphones an.";

/* Active Tracing Section */
"ExposureDetection_ActiveTracingSection_Title" = "Ermittlungszeitraum";

"ExposureDetection_ActiveTracingSection_Subtitle" = "Dieser Zeitraum wird berücksichtigt.";

/* There are two paragraphs in this section. The first one just contains text… */
"ExposureDetection_ActiveTracingSection_Text_Paragraph0" = "Die Berechnung des Infektionsrisikos kann nur für die Zeiträume erfolgen, an denen die Risiko-Ermittlung aktiv war. Die Risiko-Ermittlung sollte daher dauerhaft aktiv sein. Für Ihre Risiko-Ermittlung wird der Zeitraum der letzten 14 Tage betrachtet.";

"ExposureDetection_ActiveTracingSection_Text_Paragraph1b" = "Wenn die Risiko-Ermittlung zu Zeiten, in denen Sie andere Personen getroffen haben, aktiv war, kann die Berechnung des Infektionsrisikos für diesen Zeitraum erfolgen.";

/* Exposure Detection Errors */

"ExposureDetectionError_Alert_Message" = "Während der Risiko-Ermittlung ist ein Fehler aufgetreten.";

"ExposureDetectionError_Alert_FullDiskSpace_Message" = "Es steht nicht genug Speicherplatz für die aktuellen Daten zur Verfügung.\nBitte geben Sie Speicherplatz auf Ihrem Smartphone frei, damit Ihr Risikostatus aktualisiert werden kann.";

/* How Risk Detection Works Alert.\n First introduced due to EXPOSUREAPP-1738.\n The alert only displays a single OK-button. We re-use the localized string\n `Alert_ActionOk` for that. */
"How_Risk_Detection_Works_Alert_Title" = "Information zur Funktionsweise der Risiko-Ermittlung";

"How_Risk_Detection_Works_Alert_Message" = "Die Berechnung des Infektionsrisikos kann nur für die Zeiträume erfolgen, an denen die Risiko-Ermittlung aktiv war. Die Risiko-Ermittlung sollte daher dauerhaft aktiv sein.\nFür Ihre Risiko-Ermittlung wird nur der Zeitraum der letzten %1$u Tage betrachtet.\nÄltere Tage werden automatisch gelöscht, da sie aus Sicht des Infektionsschutzes nicht mehr relevant sind.\n\nWeitere Informationen finden Sie in den FAQ.";

/* Settings */

"Settings_Notification_StatusActive" = "An";

"Settings_Notification_StatusInactive" = "Aus";

"Settings_BackgroundAppRefresh_StatusActive" = "An";

"Settings_BackgroundAppRefresh_StatusInactive" = "Aus";

"Settings_StatusEnable" = "Aktivieren";

"Settings_StatusDisable" = "Deaktivieren";

"Settings_KontaktProtokollStatusActive" = "Aktiv";

"Settings_KontaktProtokollStatusInactive" = "Gestoppt";

"Settings_Tracing_Label" = "Risiko-Ermittlung";

"Settings_Notification_Label" = "Mitteilungen";

"Settings_BackgroundAppRefresh_Label" = "Hintergrundaktualisierung";

"Settings_Reset_Label" = "Anwendung zurücksetzen";

"Settings_Tracing_Description" = "Erlauben Sie die Aufzeichnung und Weitergabe von COVID-19-Zufalls-IDs.";

"Settings_Notification_Description" = "Erlauben Sie automatische Mitteilungen zu Ihrem COVID-19-Risikostatus.";

"Settings_BackgroundAppRefresh_Description" = "Erlauben Sie die automatische Aktualisierung Ihres Risikostatus.";

"Settings_Reset_Description" = "Löschen Sie alle Ihre Daten in der App.";

"Settings_NavTitle" = "Einstellungen";

"Settings_DaysSinceInstall_Title" = "Ermittlungszeitraum";

"Settings_DaysSinceInstall_SubTitle" = "Dieser Zeitraum wird berücksichtigt.";

"Settings_DaysSinceInstall_P1" = "Die Berechnung des Infektionsrisikos kann nur für die Zeiträume erfolgen, an denen die Risiko-Ermittlung aktiv war. Die Risiko-
Ermittlung sollte daher dauerhaft aktiv sein. Für Ihre Risiko-Ermittlung wird der Zeitraum der letzten 14 Tage betrachtet.";

"Settings_DaysSinceInstall_P2b" = "Wenn die Risiko-Ermittlung zu Zeiten, in denen Sie andere Personen getroffen haben, aktiv war, kann die Berechnung des Infektionsrisikos für diesen Zeitraum erfolgen.";

"Settings_DataDonation_Label" = "Datenspende";

"Settings_DataDonation_Description" = "Erlauben Sie die Übermittlung Ihres Nutzerverhaltens.";

"Settings_DataDonation_StatusActive" = "An";

"Settings_DataDonation_StatusInactive" = "Aus";

/* Noticiation Settings */
"NotificationSettings_On_Title" = "Möchten Sie Mitteilungen zu Ihrem COVID-19-Risikostatus aktivieren?";

"NotificationSettings_On_SectionTitle" = "Einstellung";

"NotificationSettings_On_RiskChanges" = "Änderung Ihres Infektionsrisikos";

"NotificationSettings_On_TestsStatus" = "Status Ihres COVID-19-Tests";

"NotificationSettings_Off_SectionTitle" = "Einstellung";

"NotificationSettings_Off_EnableNotifications" = "Mitteilungen";

"NotificationSettings_Off_StatusInactive" = "Aus";

"NotificationSettings_Off_InfoTitle" = "Mitteilungen aktivieren";

"NotificationSettings_Off_InfoDescription" = "Um Mitteilungen zu aktivieren, müssen Sie Mitteilungen für die Corona-Warn-App in Ihren Geräte-Einstellungen zulassen.";

"NotificationSettings_Off_OpenSettings" = "App-Einstellungen öffnen";

"NotificationSettings_NavTitle" = "Mitteilungen";

"NotificationSettings_onImageDescription" = "Eine Frau erhält eine Mitteilung von ihrer Corona-Warn-App.";

"NotificationSettings_offImageDescription" = "Eine Frau kann keine Mitteilungen von ihrer Corona-Warn-App erhalten.";

/* Background App Referesh Settings */

"BackgroundAppRefreshSettings_Title" = "Hintergrundaktualisierung";

"BackgroundAppRefreshSettings_Image_Description_On" = "Ein Mensch hält ein Smartphone mit eingeschalteter Hintergrundaktualisierung in der Hand.";

"BackgroundAppRefreshSettings_Image_Description_Off" = "Ein Mensch hält ein Smartphone mit ausgeschalteter Hintergrundaktualisierung in der Hand.";

"BackgroundAppRefreshSettings_Subtitle" = "Risikostatus im Hintergrund aktualisieren";

"BackgroundAppRefreshSettings_Description" = "Bei eingeschalteter Hintergrundaktualisierung ermittelt die Corona-Warn-App Ihren Risikostatus automatisch.
Es fallen hierbei keine zusätzliche Kosten für die Datenübertragung im Mobilfunknetz an.
Bei ausgeschalteter Hintergrundaktualisierung müssen Sie die App täglich aufrufen, um Ihren Risikostatus zu aktualisieren.";

"BackgroundAppRefreshSettings_Status_Header" = "Einstellung";

"BackgroundAppRefreshSettings_Status_Title" = "Hintergrundaktualisierung";

"BackgroundAppRefreshSettings_Status_On" = "An";

"BackgroundAppRefreshSettings_Status_Off" = "Aus";

"BackgroundAppRefreshSettings_InfoBox_Title" = "Hintergrundaktualisierung einschalten";

"BackgroundAppRefreshSettings_InfoBox_Description" = "Die Hintergrundaktualisierung müssen Sie sowohl in den allgemeinen Einstellungen Ihres iPhones als auch in den Einstellungen der Corona-Warn-App einschalten.";

"BackgroundAppRefreshSettings_InfoBox_LowPowerMode_Description" = "Beachten Sie bitte, dass für das Einschalten der Hintergrundaktualisierung der Stromsparmodus ausgeschaltet sein muss.";

"BackgroundAppRefreshSettings_InfoBox_LowPowerModeInstruction_Title" = "Stromsparmodus ausschalten";

"BackgroundAppRefreshSettings_InfoBox_LowPowerModeInstruction_Step1" = "Öffnen Sie Einstellungen.";

"BackgroundAppRefreshSettings_InfoBox_LowPowerModeInstruction_Step2" = "Öffnen Sie Batterie.";

"BackgroundAppRefreshSettings_InfoBox_LowPowerModeInstruction_Step3" = "Schalten Sie den Stromsparmodus aus.";

"BackgroundAppRefreshSettings_InfoBox_SystemBackgroundRefreshInstruction_Title" = "Hintergrundaktualisierung allgemein einschalten";

"BackgroundAppRefreshSettings_InfoBox_SystemBackgroundRefreshInstruction_Step1" = "Öffnen Sie Einstellungen.";

"BackgroundAppRefreshSettings_InfoBox_SystemBackgroundRefreshInstruction_Step2" = "Öffnen Sie Allgemein.";

"BackgroundAppRefreshSettings_InfoBox_SystemBackgroundRefreshInstruction_Step3" = "Öffnen Sie Hintergrundaktualisierung.";

"BackgroundAppRefreshSettings_InfoBox_SystemBackgroundRefreshInstruction_Step4" = "Wählen Sie entweder WLAN oder WLAN & Mobile Daten.";

"BackgroundAppRefreshSettings_InfoBox_AppBackgroundRefreshInstruction_Title" = "Hintergrundaktualisierung für die Corona-Warn-App einschalten";

"BackgroundAppRefreshSettings_InfoBox_AppBackgroundRefreshInstruction_Step1" = "Öffnen Sie Einstellungen.";

"BackgroundAppRefreshSettings_InfoBox_AppBackgroundRefreshInstruction_Step2" = "Öffnen Sie die Corona-Warn-App Einstellungen.";

"BackgroundAppRefreshSettings_InfoBox_AppBackgroundRefreshInstruction_Step3" = "Schalten Sie die Hintergrundaktualisierung ein.";

"BackgroundAppRefreshSettings_OpenSettingsButton_Title" = "Einstellungen öffnen";

"BackgroundAppRefreshSettings_ShareButton_Title" = "Anleitung teilen";


/* Onboarding */
"Onboarding_LetsGo_actionText" = "Los geht’s";

"Onboarding_Continue_actionText" = "Weiter";

"Onboarding_EnableLogging_actionText" = "Risiko-Ermittlung aktivieren";

"Onboarding_Continue_actionTextHint" = "Sie können diesen Bildschirm überspringen";

"Onboarding_doNotAllow_actionText" = "Nicht erlauben";

"Onboarding_DoNotActivate_actionText" = "Nicht aktivieren";

"Onboarding_DeactivateExposureConfirmation_title" = "Wenn Sie die Risiko-Ermittlung nicht aktivieren, kann die App Ihren Risikostatus nicht ermitteln und Sie erhalten keine Informationen zu Ihrem Risiko in der App.";

"Onboarding_DeactivateExposureConfirmation_message" = "Sie können die Risiko-Ermittlung jederzeit wieder aktivieren.";

"OnboardingInfo_togetherAgainstCoronaPage_imageDescription" = "Eine vielfältige Gruppe in einer Stadt benutzt Smartphones.";

"OnboardingInfo_togetherAgainstCoronaPage_title" = "Gemeinsam Corona bekämpfen";

"OnboardingInfo_togetherAgainstCoronaPage_boldText" = "Mehr Schutz für Sie und uns alle. Mit der Corona-Warn-App durchbrechen wir Infektionsketten schneller.";

"OnboardingInfo_togetherAgainstCoronaPage_normalText" = "Machen Sie Ihr Smartphone zum Corona-Warn-System. Überblicken Sie Ihren Risikostatus und erfahren Sie, ob in den letzten 14 Tagen Corona-positiv getestete Personen in Ihrer Nähe waren.\n\nLassen Sie sich Ihre Testergebnisse (PCR-Test oder Antigen-Schnelltest) in der App anzeigen und warnen Sie andere, wenn Sie ein positives Testergebnis erhalten.\n\nAuf Wunsch können Sie mit der App Ihren persönlichen Infektionsstatus nachweisen (z. B. negativer Schnelltest). Bitte beachten Sie, dass Sie grundsätzlich nicht zum Nachweis Ihres Infektionsstatus per App verpflichtet sind. Sie können Ihren Infektionsstatus im Rahmen der rechtlichen Bestimmungen an Ihrem Aufenthaltsort auch auf andere Weise nachweisen.\n\nEbenso können Sie Ihren persönlichen Impfstatus nachweisen.\n\nDie App merkt sich Begegnungen zwischen Menschen, indem ihre Smartphones verschlüsselte Zufalls-IDs austauschen. Persönliche Daten werden dabei nicht ausgetauscht.";

"OnboardingInfo_togetherAgainstCoronaPage_linkText" = "Informationen zur App in leichter Sprache und Gebärdensprache";

"OnboardingInfo_privacyPage_imageDescription" = "Eine Frau mit einem Smartphone benutzt die Corona-Warn-App, ein Vorhängeschloss auf einem Schild steht als Symbol für verschlüsselte Daten.";

"OnboardingInfo_privacyPage_title" = "Datenschutz";

"OnboardingInfo_privacyPage_boldText" = "";

"OnboardingInfo_privacyPage_normalText" = "Sie bleiben unerkannt.\nIhre Daten werden komplett verschlüsselt und pseudonymisiert übertragen.\n\nVerantwortliche Stelle im Sinne des Art. 4 Abs. 7 DSGVO:\n\nRobert Koch-Institut\nNordufer 20\n13353 Berlin\nBitte lesen Sie unsere Datenschutzbestimmungen.\n\nDatenschutzhinweise:";

"OnboardingInfo_enableLoggingOfContactsPage_imageDescription" = "Drei Personen haben die Risiko-Ermittlung auf ihren Smartphones aktiviert, ihre Begegnung wird daher aufgezeichnet.";

"OnboardingInfo_enableLoggingOfContactsPage_title" = "Wie Sie die Risiko-Ermittlung ermöglichen";

"OnboardingInfo_enableLoggingOfContactsPage_boldText" = "Um zu erkennen, ob für Sie ein Infektionsrisiko vorliegt, müssen Sie die Risiko-Ermittlung aktivieren.";

"OnboardingInfo_enableLoggingOfContactsPage_normalText" = "Die Risiko-Ermittlung funktioniert, indem Ihr iPhone per Bluetooth verschlüsselte Zufalls-IDs anderer App nutzenden Personen empfängt und Ihre eigenen Zufalls-IDs an deren Smartphones weitergibt. Die Risiko-Ermittlung lässt sich jederzeit deaktivieren.\n\nDie verschlüsselten Zufalls-IDs geben nur Auskunft über das Datum, die Dauer und die anhand der Signalstärke berechnete Entfernung zu Ihren Mitmenschen. Persönliche Daten wie Name, Adresse oder Aufenthaltsort werden zu keiner Zeit erfasst. Rückschlüsse auf einzelne Personen sind anhand der Zufalls-IDs nicht möglich.";

"OnboardingInfo_enableLoggingOfContactsPage_consentUnderagesTitle" = "App-Nutzung ab 16 Jahren";

"OnboardingInfo_enableLoggingOfContactsPage_consentUnderagesText" = "Die App-Nutzung ist ab 16 Jahren gestattet und richtet sich an Personen, die sich in Deutschland aufhalten.";

"OnboardingInfo_enableLoggingOfContactsPage_stateHeader" = "Status";

"OnboardingInfo_enableLoggingOfContactsPage_stateTitle" = "Risiko-Ermittlung";

"OnboardingInfo_enableLoggingOfContactsPage_stateActive" = "Aktiv";

"OnboardingInfo_enableLoggingOfContactsPage_stateStopped" = "Gestoppt";

"OnboardingInfo_howDoesDataExchangeWorkPage_imageDescription" = "Ein positiver Testbefund wird verschlüsselt ins System übermittelt, das nun andere Nutzerinnen und Nutzer warnt.";

"OnboardingInfo_howDoesDataExchangeWorkPage_title" = "Falls Sie Corona-positiv getestet werden";

"OnboardingInfo_howDoesDataExchangeWorkPage_boldText" = "Falls Sie ein positives Testergebnis erhalten, teilen Sie es bitte über die App mit. Freiwillig und sicher. Für die Gesundheit aller.";

"OnboardingInfo_howDoesDataExchangeWorkPage_normalText" = "Ihre Mitteilung wird zuverlässig verschlüsselt über einen sicheren Server weiterverarbeitet. Die Personen, deren verschlüsselte Zufalls-IDs Sie gesammelt haben, erhalten nun eine Warnung und Informationen darüber, wie sie weiter vorgehen sollen.";

"OnboardingInfo_alwaysStayInformedPage_imageDescription" = "Eine Frau erhält eine Mitteilung von ihrer Corona-Warn-App.";

"OnboardingInfo_alwaysStayInformedPage_title" = "Warnungen erhalten, Risiken erkennen";

"OnboardingInfo_alwaysStayInformedPage_boldText" = "Die App kann Sie automatisch über Ihren Risikostatus informieren und bei Neuinfektionen von Menschen, denen Sie begegnet sind, warnen. Erlauben Sie der App jetzt, Sie zu benachrichtigen.";

"OnboardingInfo_alwaysStayInformedPage_normalText" = "Auf diese Weise können Sie sich zum Schutz Ihrer Mitmenschen in Quarantäne begeben und sich nach entsprechender Abklärung testen lassen.";

/* Onboarding EU Keys */

"onboardingInfo_enableLoggingOfContactsPage_euTitle" = "Länderübergreifende Risiko-Ermittlung";

"onboardingInfo_enableLoggingOfContactsPage_euDescription" = "Mehrere Länder arbeiten zusammen, um länderübergreifende Warnungen zu ermöglichen. Das heißt es können die Kontakte mit Nutzern der offiziellen Corona-Apps aller teilnehmenden Länder berücksichtigt werden.\n\nHat ein Nutzer sein positives Testergebnis (genauer gesagt: seine Zufalls-IDs) zur Warnung anderer über den von den teilnehmenden Ländern gemeinsam betriebenen Austausch-Server zur Verfügung gestellt, können alle Nutzer der offiziellen Corona-Apps der teilnehmenden Länder gewarnt werden.\n\nDie täglichen Downloads der Listen mit den Zufalls-IDs der Nutzer, die ein positives Testergebnis geteilt haben, sind für Sie in der Regel kostenlos. Das heißt: Das von der App verursachte Datenvolumen wird von den Mobilfunk-Betreibern nicht angerechnet und im EU-Ausland werden Ihnen keine Roaming-Gebühren berechnet. Näheres erfahren Sie von Ihrem Mobilfunk-Betreiber.";

"onboardingInfo_enableLoggingOfContactsPage_participatingCountriesTitle" = "Derzeit nehmen die folgenden Länder teil:";

"onboardingInfo_enableLoggingOfContactsPage_emptyEuTitle" = "Teilnehmende Länder";

"onboardingInfo_enableLoggingOfContactsPage_emptyEuDescription" = "Die teilnehmenden Länder können Sie jederzeit in den Details zur Risiko-Ermittlung einsehen.";

/* Exposure Submission */
/* phone number; no spacing allowed */
"ExposureSubmission_Hotline_Number" = "08007540002";

/* phone number; no spacing allowed */
"ExposureSubmission_Hotline_Number_Foreign" = "+493049875402";

"ExposureSubmission_DataPrivacyTitle" = "Einwilligungserklärung";

"ExposureSubmission_Continue_actionText" = "Weiter";

"ExposureSubmission_ConfirmDismissPopUpTitle" = "Wollen Sie wirklich abbrechen?";

"ExposureSubmission_ConfirmDismissPopUpText" = "Ihre bisherigen Angaben werden nicht gespeichert.";

"ExposureSubmission_DataPrivacyDescription" = "Durch Antippen von „Erlauben“ willigen Sie ein, dass die App den Status Ihres Corona-Virus-Tests abfragen und in der App anzeigen darf. Diese Funktion steht Ihnen zur Verfügung, wenn Sie einen QR-Code erhalten und eingewilligt haben, dass Ihr Testergebnis an das Serversystem der App übermittelt werden darf. Sobald das Testlabor Ihr Testergebnis auf dem Server hinterlegt hat, können Sie das Ergebnis in der App sehen. Falls Sie Mitteilungen aktiviert haben, werden Sie auch außerhalb der App über den Eingang des Testergebnis informiert. Das Testergebnis selbst wird aus Datenschutzgründen jedoch nur in der App angezeigt. Sie können diese Einwilligung jederzeit widerrufen, indem Sie die Testregistrierung in der App löschen. Durch den Widerruf der Einwilligung wird die Rechtmäßigkeit der bis zum Widerruf erfolgten Verarbeitung nicht berührt. Weitere Informationen finden Sie unter dem Menüpunkt „Datenschutz“.";

"ExposureSubmissionDataPrivacy_AcceptTitle" = "Erlauben";

"ExposureSubmissionDataPrivacy_DontAcceptTitle" = "Nicht erlauben";

"ExposureSubmission_Submit" = "TAN eingeben";

"ExposureSubmissionTanEntry_Title" = "TAN-Eingabe";

"ExposureSubmissionTanEntry_EntryField" = "TAN-Eingabefeld";

"ExposureSubmissionTanEntry_Description" = "Geben Sie die 10-stellige TAN ein, die Ihnen mitgeteilt wurde.";

"ExposureSubmissionTanEntry_Submit" = "Weiter";

"ExposureSubmissionTanEntry_InvalidCharacterError" = "Ihre Eingabe enthält ein ungültiges Zeichen. Bitte überprüfen Sie Ihre Eingabe.";

"ExposureSubmissionTanEntry_InvalidError" = "Ungültige TAN. Bitte überprüfen Sie Ihre Eingabe.";

"ExposureSubmission_NavTitle" = "Positivkennung senden";

"ExposureSubmissionConfirmation_Title" = "Positive Diagnose";

"ExposureSubmission_GeneralErrorTitle" = "Fehler";

/* Exposure Submission Dispatch */

"ExposureSubmission_DispatchTitle" = "Test registrieren";

"ExposureSubmissionIntroduction_AccImageDescription" = "Ein Smartphone übermittelt einen positiven Testbefund verschlüsselt ins System.";

"ExposureSubmission_DispatchDescription" = "Rufen Sie über die App Ihr Testergebnis ab und warnen Sie anschließend Ihre Mitmenschen. So schützen Sie sich und andere und helfen mit, die Ausbreitung von Corona zu verhindern.";

"ExposureSubmission_DispatchSectionHeadline" = "Sie haben sich bereits testen lassen?";

"ExposureSubmission_DispatchSectionHeadline2" = "Ihr PCR-Test ist positiv?";

"ExposureSubmissionDispatch_QRCodeButtonTitle" = "QR-Code scannen";

"ExposureSubmissionDispatch_QRCodeButtonDescription" = "Erhalten Sie Ihr Testergebnis in der App und warnen Sie andere oder fordern Sie Ihr COVID-Testzertifikat an.";

"ExposureSubmissionDispatch_TANButtonTitle" = "TAN für PCR-Test eingeben";

"ExposureSubmissionDispatch_TANButtonDescription" = "Ihnen liegt eine TAN für Ihren PCR-Test vor? Weiter zur TAN-Eingabe, um andere zu warnen.";

"ExposureSubmissionDispatch_HotlineButtonTitle" = "TAN für PCR-Test anfragen";

"ExposureSubmissionDispatch_HotlineButtonDescription" = "Rufen Sie uns an und erhalten Sie eine TAN für Ihren PCR-Test.";

/* Exposure Submission Hotline */

"ExposureSubmissionHotline_Title" = "TAN für PCR-Test anfragen";

"ExposureSubmissionHotline_Description" = "Bitte halten Sie zur TAN-Abfrage Ihren Befundbrief (sofern vorhanden) und Ihre Telefonnummer bereit.";

"ExposureSubmissionHotline_SectionTitle" = "Infos zum Ablauf:";

"ExposureSubmissionHotline_SectionDescription1" = "Rufen Sie die Hotline an und fragen Sie nach einer TAN.";

"ExposureSubmissionHotline_iconAccessibilityLabel1" = "Schritt 1 von 2";

"ExposureSubmissionHotline_iconAccessibilityLabel2" = "Schritt 2 von 2";

/* UI text; spacing allowed */
"ExposureSubmission_PhoneNumberDomestic" = "0800 7540002";

"ExposureSubmission_PhoneDetailsDomestic" = "Für Anrufe innerhalb Deutschlands.\nDer Anruf ist kostenfrei.";

"ExposureSubmission_PhoneNumberForeign" = "+49 30 498 75402";

"ExposureSubmission_PhoneDetailsForeign" = "Für Anrufe aus dem Ausland.\nEs fallen die Gebühren des jeweiligen Telefonanbieters an.";

"ExposureSubmission_PhoneDetailDescription" = "Unser Kundenservice ist in den folgenden Sprachen für Sie da:\nDeutsch, Englisch, Türkisch\n\nErreichbarkeit:\nMo-So: Täglich 24 Stunden\n\nFür gesundheitliche Fragen wenden Sie sich bitte an Ihre Hausarztpraxis oder die Hotline des ärztlichen Bereitschaftsdienstes 116 117.";

"ExposureSubmission_SectionDescription2" = "Geben Sie die TAN in der App ein, um Ihren PCR-Test zu registrieren.";

"ExposureSubmission_CallButtonTitle" = "Anrufen";

"ExposureSubmission_TANInputButtonTitle" = "TAN eingeben";

"ExposureSubmissionHotline_imageDescription" = "Hotline teilt eine TAN mit.";

/* Exposure Submission QR Code Info */
"ExposureSubmissionQRInfo_title" = "Ihr Einverständnis";

"ExposureSubmissionQRInfo_imageDescription" = "Eine Person hält ein Smartphone. Ein QR-Code auf einem Test symbolisiert den zu scannenden Code.";

"ExposureSubmissionQRInfo_title_description" = "Bevor Sie Ihr Testergebnis abrufen und andere warnen können, ist Ihr Einverständnis erforderlich.";

"ExposureSubmissionQRInfo_header_section_1" = "Testergebnis abrufen";

"ExposureSubmissionQRInfo_instruction1" = "Scannen Sie nun per QR-Code Ihren eigenen Test und rufen Sie Ihr Testergebnis ab.";

"ExposureSubmissionQRInfo_instruction2" = "Jeder Test kann nur einmal gescannt werden. Die App kann maximal einen Schnelltest und einen PCR-Test gleichzeitig verwalten.";

"ExposureSubmissionQRInfo_instruction2a" = "Wenn Ihr Testergebnis negativ ist, können Sie dies in Form eines offiziellen COVID-Testzertifikats bestätigen lassen. Fordern Sie hierfür in den folgenden Schritten das Testzertifikat an.";

"ExposureSubmissionQRInfo_instruction3" = "Die App kann %@ gleichzeitig mehrere Tests verwalten.";

"ExposureSubmissionQRInfo_instruction3_highlightedPhrase" = "nicht";

"ExposureSubmissionQRInfo_header_section_2" = "Helfen Sie mit, indem Sie andere warnen, denen Sie begegnet sind!";

"ExposureSubmissionQRInfo_body_section_2" = "Wenn Sie positiv auf Corona getestet wurden, können Sie Ihre Mitmenschen über die App warnen. Bei einem Schnelltest funktioniert die Warnung nur in Deutschland, im Falle eines PCR-Tests funktioniert die Warnung in folgenden Ländern:";

"ExposureSubmissionQRInfo_body_section_3" = "Es werden auch Ihre Mitmenschen gewarnt, die zeitgleich mit Ihnen an denselben Events oder Orten eingecheckt waren.";

"ExposureSubmissionQRInfo_acknowledgement_3" = "Sie können Ihr Testergebnis auch abrufen, wenn Sie dies nicht teilen. Wenn Sie ihr Testergebnis teilen, helfen Sie jedoch mit, Ihre Mitmenschen vor Ansteckungen zu schützen.";

"ExposureSubmissionQRInfo_acknowledgement_4" = "Ihre Identität bleibt geheim. Andere Nutzer erfahren nicht, wer sein Testergebnis geteilt hat.";

"ExposureSubmissionQRInfo_acknowledgement_5" = "Unter „Meine Check-ins“ können Sie Ihre Events und Orte einsehen, deren eingecheckte Gäste gewarnt werden. Sie können einzelne Check-ins auch entfernen und so von der Warnung ausschließen.";

"ExposureSubmissionQRInfo_acknowledgement_6" = "Sie können Ihr Einverständnis abgeben, wenn Sie mindestens 16 Jahre alt sind.";

"ExposureSubmissionQRInfo_acknowledgement_7" = "Erteilen Sie im nächsten Schritt Ihre Erlaubnis zum Zugriff auf die Zufalls-IDs.";

"ExposureSubmissionQRInfo_primaryButtonTitle" = "Einverstanden";

"ExposureSubmissionQRInfo_QRCodeExpired_Alert_Title" = "QR-Code nicht mehr gültig";

"ExposureSubmissionQRInfo_QRCodeExpired_Alert_Text" = "Ihr Test liegt länger als 21 Tage zurück und kann nicht mehr in der App registriert werden. Bitte stellen Sie bei zukünftigen Tests sicher, dass Sie den QR-Code scannen, sobald er Ihnen vorliegt.";

"ExposureSubmission_RAT_QR_Invalid_Alert_Title" = "Fehler";

"ExposureSubmission_RAT_QR_Invalid_Alert_Text" = "Der QR-Code kann keinem Schnelltest zugeordnet werden. Bitte scannen Sie einen geeigneten QR-Code.";

"ExposureSubmission_RAT_QR_Invalid_Alert_Button" = "OK";

/* Exposure Submission QR Code Scanner */
"ExposureSubmissionQRScanner_title" = "QR-Code Scan";

"ExposureSubmissionQRScanner_instruction" = "Positionieren Sie den Rahmen über dem QR-Code Ihres Dokuments.";

"ExposureSubmissionQRScanner_otherError" = "Ein unbekannter Fehler ist aufgetreten.";

"ExposureSubmissionQRScanner_cameraPermissionDenied" = "Bitte erlauben Sie der App die Benutzung der Kamera, um den QR-Code zu scannen.";

"ExposureSubmissionQRScanner_CameraFlash" = "Kamerablitz";

"ExposureSubmissionQRScanner_CameraFlash_On" = "Eingeschaltet";

"ExposureSubmissionQRScanner_CameraFlash_Off" = "Ausgeschaltet";

"ExposureSubmissionQRScanner_CameraFlash_Enable" = "Kamerablitz einschalten";

"ExposureSubmissionQRScanner_CameraFlash_Disable" = "Kamerablitz ausschalten";

/* Exposure Submission Success */
"ExposureSubmissionSuccess_Title" = "Vielen Dank!";

"ExposureSubmissionSuccess_AccImageDescription" = "Eine vielfältige Gruppe begrüßt durch Jubel, dass jemand sein Testergebnis mit anderen geteilt hat.";

"ExposureSubmissionSuccess_Button" = "Fertig";

"ExposureSubmissionSuccess_Description" = "Dank Ihrer Mithilfe können andere gewarnt werden und entsprechend reagieren.";

"ExposureSubmissionSuccess_subTitle" = "Weitere Infos:";

"ExposureSubmissionSuccess_listTitle" = "Bitte beachten Sie:";

"ExposureSubmissionSuccess_listItem0" = "Machen Sie einen PCR-Test, um dieses Test-Ergebnis zu verifizieren. ";

"ExposureSubmissionSuccess_listItem1" = "Das Gesundheitsamt wird sich möglicherweise in den nächsten Tagen bei Ihnen melden.";

"ExposureSubmissionSuccess_listItem2" = "Sie sind sehr wahrscheinlich ansteckend. Isolieren Sie sich von anderen Personen.";

"ExposureSubmissionSuccess_listItem2_1" = "Die Isolationszeit beträgt in der Regel 14 Tage. Bitte beobachten Sie genau, wie sich Ihre Symptome entwickeln.";

"ExposureSubmissionSuccess_listItem2_2" = "Sie werden von Ihrem Gesundheitsamt gebeten, eine Liste Ihrer Kontaktpersonen zu erstellen. Erfassen Sie dabei alle Personen, zu denen Sie in den zwei Tagen vor Erkrankungsbeginn engen Kontakt (unter 2 Meter, direktes Gespräch) über insgesamt 15 Minuten hatten. Nutzen Sie hierfür Ihr Kontakt-Tagebuch. Sie können die Einträge einfach exportieren und ausdrucken oder als E-Mail verschicken.";

"ExposureSubmissionSuccess_listItem2_3" = "Bitte denken Sie hier auch besonders an Personen, die nicht automatisch durch die App informiert werden, da sie kein Smartphone besitzen oder die App nicht installiert haben.";

"ExposureSubmissionSuccess_listItem2_4" = "Auch wenn Sie keine Symptome (mehr) haben, können Sie ansteckend sein. Bitte halten Sie die angeordnete Isolationszeit in jedem Fall ein.";

/* Exposure Submission Testresult available*/
"ExposureSubmissionTestresultAvailable_Title" = "Ihr Testergebnis liegt vor";

"ExposureSubmissionTestresultAvailable_AccImageDescription" = "Eine Frau hält ihr Smartphone in der Hand. Es überträgt ein Signal an ein weiteres Smartphone.";

"ExposureSubmissionTestresultAvailable_Consent_granted" = "Einverständnis\n„Andere warnen” erteilt";

"ExposureSubmissionTestresultAvailable_Consent_not_given" = "Einverständnis\n„Andere warnen” nicht erteilt";

"ExposureSubmissionTestresultAvailable_ListItem1WithConsent" = "Vielen Dank, dass Sie mithelfen, andere zu warnen und damit einverstanden sind, Ihr Testergebnis zu teilen.";

"ExposureSubmissionTestresultAvailable_ListItem2WithConsent" = "Bitte geben Sie Ihr Testergebnis im nächsten Schritt frei, indem Sie „Teilen“ antippen.";

"ExposureSubmissionTestresultAvailable_ListItem1WithoutConsent" = "Sie haben sich entschieden, Ihr Testergebnis nicht zu teilen. Ihre Mitmenschen werden nicht gewarnt.";

"ExposureSubmissionTestresultAvailable_ListItem2WithoutConsent" = "Sie können im Anschluss Ihr Testergebnis doch noch teilen und mithelfen, die Verbreitung von Corona zu bekämpfen und Ihre Mitmenschen zu schützen.";

"ExposureSubmissionTestresultAvailable_primaryButtonTitle" = "Weiter";

"ExposureSubmissionTestresultAvailable_CloseAlertTitle" = "Erst wenn Sie sich über Ihr Testergebnis informiert haben, können Sie bei Bedarf Ihre Mitmenschen warnen und so helfen, Infektionsketten zu unterbrechen.";

"ExposureSubmissionTestresultAvailable_CloseAlertButtonCancel" = "Ergebnis nicht anzeigen";

"ExposureSubmissionTestresultAvailable_CloseAlertButtonContinue" = "Ergebnis anzeigen";

/* Exposure Submission Result */
"ExposureSubmissionResult_Title" = "Ihr Testergebnis";

"ExposureSubmissionResult_Title_Antigen" = "Schnelltest";

"ExposureSubmissionResult_CardSubTitle" = "Ihr Befund";

"ExposureSubmissionResult_CardSubTitle_Antigen" = "Ihr Schnelltest-Befund";

"ExposureSubmissionResult_CardTitle" = "SARS-CoV-2";

"ExposureSubmissionResult_CardPositive" = "positiv";

"ExposureSubmissionResult_CardNegative" = "negativ";

"ExposureSubmissionResult_CardPositive_Antigen" = "Positiv";

"ExposureSubmissionResult_CardNegative_Antigen" = "Negativ";

"ExposureSubmissionResult_CardInvalid" = "Auswertung nicht möglich";

"ExposureSubmissionResult_CardPending" = "Ergebnis liegt noch nicht vor";

"ExposureSubmissionResult_Procedure" = "Infos zum Ablauf:";

"ExposureSubmissionResult_testAdded" = "Ihr Test wurde hinzugefügt";

"ExposureSubmissionResult_antigenTestAdded" = "Ihr Schnelltest wurde hinzugefügt";

"ExposureSubmissionResult_antigenTestAddedDesc" = "Das Test-Ergebnis wird 48 Stunden hier angezeigt.";

"ExposureSubmissionResult_warnOthers" = "Andere warnen";

"ExposureSubmissionResult_warnOthersDesc" = "Bitte teilen Sie Ihre Zufalls-IDs und warnen Sie andere.\nHelfen Sie, das Infektionsrisiko für andere genauer zu bestimmen, indem Sie auch angeben, wann eventuelle Corona-Symptome zum ersten Mal aufgetreten sind.";

"ExposureSubmissionResult_testNegative" = "Befund negativ";

"ExposureSubmissionResult_testNegativeDesc" = "Der Labortest hat keinen Nachweis für das Coronavirus SARS-CoV-2 bei Ihnen ergeben.";

"ExposureSubmissionResult_testNegative_furtherInfos_title" = "Weitere Infos:";

"ExposureSubmissionResult_testNegative_furtherInfos_listItem1" = "Sie haben trotzdem gesundheitliche Beschwerden? Wenn Sie sich sehr krank fühlen und/oder Ihre Beschwerden sich verschlechtert haben, wenden Sie sich bitte an Ihre Hausarztpraxis.";

"ExposureSubmissionResult_testNegative_furtherInfos_listItem2" = "Bleiben Sie bis zu Ihrer Genesung trotzdem zu Hause. Falls Sie sich durch eine andere Infektion geschwächt mit dem Coronavirus (SARS-CoV-2) infizieren, kann dies zu schwereren Krankheitsverläufen führen.";

"ExposureSubmissionResult_testNegative_furtherInfos_listItem3" = "Gehen Sie nicht krank zur Arbeit, um andere Personen nicht zu gefährden.";

"ExposureSubmissionResult_furtherInfos_hint_testAgain" = "Falls sich Ihre Symptome verschlechtern, kann die Notwendigkeit eines weiteren SARS-CoV-2-Tests bestehen.";

"ExposureSubmissionResult_testInvalid" = "Test kann nicht ausgewertet werden";

"ExposureSubmissionResult_testInvalidDesc" = "Es gab ein Problem bei der Auswertung Ihres Tests. Bitte kontaktieren Sie das Testcenter oder das zuständige Labor, um Informationen zum weiteren Vorgehen zu erhalten.";

"ExposureSubmissionResult_testExpired" = "Test kann nicht ausgewertet werden";

"ExposureSubmissionResult_testExpiredDesc" = "Es gab ein Problem bei der Auswertung Ihres Tests. Ihr QR Code ist bereits abgelaufen.";

"ExposureSubmissionResult_testPending" = "Ihr Testergebnis liegt noch nicht vor";

"ExposureSubmissionResult_testPendingDesc" = "Sobald Ihr Testergebnis vorliegt, wird es Ihnen in der App angezeigt.\n\nSie bekommen Ihr Testergebnis auch außerhalb der App mitgeteilt. Falls Ihr Test positiv ist, bekommen Sie vom Gesundheitsamt eine Mitteilung.\n\nWenn Ihnen außerhalb der App ein positives Testergebnis mitgeteilt wurde, entfernen Sie den aktuell in der App registrierten Test. Rufen Sie die unter „TAN anfragen” angegebene Nummer an, um eine TAN zu erhalten. Registrieren Sie dann Ihr Testergebnis mithilfe der TAN in der App.";
"ExposureSubmissionResult_testCertificate_title" = "COVID-Testzertifikat";

"ExposureSubmissionResult_testCertificate_testCenterNotSupported" = "Ein offizielles digitales COVID-Testzertifikat kann nicht ausgestellt werden, da diese Teststelle die Ausstellung der Testzertifikate nicht unterstützt.";

"ExposureSubmissionResult_testCertificate_Pending" = "Ihr offizielles digitales COVID-Testzertifikat liegt noch nicht vor. Sobald es vorliegt, wird es Ihnen in der App angezeigt.";

"ExposureSubmissionResult_testCertificate_NotRequested" = "Auf Ihren Wunsch hin wird kein offizielles digitales COVID-Testzertifikat ausgestellt.";

"ExposureSubmissionResult_testCertificate_AvailableInTab" = "Das Testzertifikat liegt im Tab „Zertifikate“ vor.";

"ExposureSubmissionResult_antigenTestPending" = "Ihr Testergebnis liegt noch nicht vor";

"ExposureSubmissionResult_antigenTestPendingDesc" = "Sobald Ihr Testergebnis vorliegt, wird es Ihnen in der App angezeigt.";

"ExposureSubmissionResult_antigenTestPendingContactJournal" = "Ihr Testergebnis wird dem Kontakt-Tagebuch hinzugefügt";

"ExposureSubmissionResult_pcrTestPendingContactJournal" = "Ihr Testergebnis wird dem Kontakt-Tagebuch hinzugefügt";

"ExposureSubmissionResult_antigenTestPendingContactJournalDesc" = "Sobald Ihr Testergebnis vorliegt, wird es Ihnen in der App angezeigt.";

"ExposureSubmissionResult_pcrTestPendingContactJournalDesc" = "Sobald Ihr Testergebnis vorliegt, wird es Ihnen in der App angezeigt.";

"ExposureSubmissionResult_antigenTestNegativDesc" = "Der Schnelltest hat keinen Nachweis für das Coronavirus SARS-CoV-2 bei Ihnen ergeben.";

"ExposureSubmissionResult_WarnOthersConsentGiven" = "Einverständnis „Andere warnen“ erteilt";

"ExposureSubmissionResult_WarnOthersConsentNotGiven" = "Einverständnis „Andere warnen“ nicht erteilt";

"ExposureSubmissionResult_testRemove" = "Test entfernen";

"ExposureSubmissionResult_testRemoveDesc" = "Bevor Sie einen neuen Test registrieren können, muss der letzte Test entfernt werden.";

"ExposureSubmissionResult_primaryButtonTitle" = "Weiter mit Symptom-Erfassung";

"ExposureSubmissionResult_secondaryButtonTitle" = "Weiter ohne Symptom-Erfassung";

"ExposureSubmissionResult_deleteButton" = "Test entfernen";

"ExposureSubmissionResult_refreshButton" = "Aktualisieren";

/* ExposureSubmissionSymptoms */

"ExposureSubmissionSymptoms_Title" = "Symptome";

"ExposureSubmissionSymptoms_Introduction" = "Wenn Sie angeben, ob und wann eventuelle Corona-Symptome bei Ihnen aufgetreten sind, kann das Infektionsrisiko von anderen Personen genauer berechnet werden. Die Angabe von Symptomen ist freiwillig. Wenn Sie keine Symptome mitteilen wollen, wählen Sie „Keine Angabe“.";

"ExposureSubmissionSymptoms_Description" = "Sind bei Ihnen in den letzten Tagen eines oder mehrere der folgenden Symptome aufgetreten?";

"ExposureSubmissionSymptoms_Symptom0" = "Erhöhte Temperatur oder Fieber";

"ExposureSubmissionSymptoms_Symptom1" = "Kurzatmigkeit";

"ExposureSubmissionSymptoms_Symptom2" = "Verlust des Geruchs-/Geschmackssinns";

"ExposureSubmissionSymptoms_Symptom3" = "Husten";

"ExposureSubmissionSymptoms_Symptom4" = "Schnupfen";

"ExposureSubmissionSymptoms_Symptom5" = "Halsschmerzen";

"ExposureSubmissionSymptoms_Symptom6" = "Kopf- und Gliederschmerzen";

"ExposureSubmissionSymptoms_Symptom7" = "Allgemeine Schwäche und Abgeschlagenheit";

"ExposureSubmissionSymptoms_AnswerOptionYes" = "Ja";

"ExposureSubmissionSymptoms_AnswerOptionNo" = "Nein";

"ExposureSubmissionSymptoms_AnswerOptionPreferNotToSay" = "Keine Angabe";

"ExposureSubmissionSymptoms_ContinueButton" = "Weiter";

"ExposureSubmissionSymptoms_DoneButton" = "Fertig";

/* ExposureSubmissionSymptomsOnset */

"ExposureSubmissionSymptomsOnset_Title" = "Symptom-Beginn";

"ExposureSubmissionSymptomsOnset_Subtitle" = "Wann sind die Symptome bei Ihnen zum ersten Mal aufgetreten?";

"ExposureSubmissionSymptomsOnset_Description" = "Bitte geben Sie das Datum so genau wie möglich an.";

"ExposureSubmissionSymptomsOnset_DatePickerTitle" = "Datum";

"ExposureSubmissionSymptomsOnset_AnswerOptionLastSevenDays" = "In den letzten 7 Tagen";

"ExposureSubmissionSymptomsOnset_AnswerOptionOneToTwoWeeksAgo" = "Vor 1-2 Wochen";

"ExposureSubmissionSymptomsOnset_AnswerOptionMoreThanTwoWeeksAgo" = "Vor mehr als 2 Wochen";

"ExposureSubmissionSymptomsOnset_AnswerOptionPreferNotToSay" = "Keine Angabe";

"ExposureSubmissionSymptomsOnset_ContinueButton" = "Fertig";

/* ExposureSubmissionSymptoms - Cancel alert */
"ExposureSubmissionSymptoms_CancelAlertTitle" = "Wollen Sie die Symptom-Erfassung abbrechen?";

"ExposureSubmissionSymptoms_CancelAlertMessage" = "Wenn Sie Angaben zu Ihren Symptomen machen, können Sie andere noch genauer warnen.";

"ExposureSubmissionSymptoms_CancelAlertButtonCancel" = "Ja";

"ExposureSubmissionSymptoms_CancelAlertButtonContinue" = "Nein";

/* ExposureSubmissionWarnOthers */

"ExposureSubmissionWarnOthers_title" = "Andere warnen";

"ExposureSubmissionWarnOthers_AccImageDescription" = "Ein Smartphone übermittelt einen positiven Testbefund verschlüsselt ins System.";

"ExposureSubmissionWarnOthers_sectionTitle" = "Helfen Sie mit!";

"ExposureSubmissionWarnOthers_description" = "Da Sie positiv auf Corona getestet wurden, können Sie Ihre Mitmenschen über die App warnen. Bei einem Schnelltest funktioniert die Warnung nur in Deutschland, im Falle eines PCR-Tests funktioniert die Warnung in folgenden Ländern:";

"ExposureSubmissionWarnOthers_supportedCountriesTitle" = "Die Warnung funktioniert in mehreren Ländern. Derzeit nehmen folgende Länder teil:";

"ExposureSubmissionWarnOthers_consent_bullet1" = "Ihr Einverständnis ist freiwillig.";

"ExposureSubmissionWarnOthers_consent_bullet2" = "Sie können Ihr Testergebnis auch abrufen, wenn Sie dies nicht teilen. Wenn Sie ihr Testergebnis teilen, helfen Sie jedoch mit, Ihre Mitmenschen vor Ansteckungen zu schützen.";

"ExposureSubmissionWarnOthers_consent_bullet3" = "Ihre Identität bleibt geheim. Andere Nutzer erfahren nicht, wer sein Testergebnis geteilt hat.";
"ExposureSubmissionWarnOthers_consent_bullet4" = "Unter „Meine Check-ins“ können Sie Ihre Events und Orte einsehen, deren eingecheckte Gäste gewarnt werden. Sie können einzelne Check-ins auch entfernen und so von der Warnung ausschließen.";

"ExposureSubmissionWarnOthers_consent_bullet5" = "Sie können Ihr Einverständnis abgeben, wenn Sie mindestens 16 Jahre alt sind.";

"ExposureSubmissionWarnOthers_continueButton" = "Einverstanden";

/* Exposure Submission Result */

"ExposureSubmissionResult_RemoveAlert_Title" = "Test kann nur einmal gescannt werden";

"ExposureSubmissionResult_RemoveAlert_Text" = "Wenn Sie den Test entfernen, können Sie Ihr Testergebnis nicht mehr abrufen. Ihr Testergebnis bekommen Sie vom Testcenter oder Labor, unabhängig von der Gültigkeit des QR-Codes. Bei einem positiven Testergebnis wird auch das zuständige Gesundheitsamt auf dem gesetzlich vorgeschriebenen Weg informiert und sich an Sie wenden.";

"ExposureSubmissionResult_RegistrationDateUnknown" = "Registrierungsdatum unbekannt";

"ExposureSubmissionResult_RegistrationDate" = "Test hinzugefügt am";

"ExposureSubmissionResult_RegistrationDate_Antigen" = "Ausgestellt:";

"ExposureSubmissionResult_RegistrationDate_Suffix_Antigen" = " Uhr";

"ExposureSubmissionResult_Person_Birthday_Prefix" = "geb.";

"ExposureSubmissionResult_Abbreviation_Hours" = "Std.";

"ExposureSubmissionResult_Abbreviation_Minutes" = "Min.";

"ExposureSubmissionResult_Abbreviation_Seconds" = "Sek.";

"ExposureSubmissionResult_Timer_Title" = "Ergebnis liegt vor seit";

"ExposureSubmissionResult_Negative_Antigen_Proof_Title" = "Nachweis-Funktion";

"ExposureSubmissionResult_Negative_Antigen_Proof_Desc" = "Sie können den hier angezeigten Befund auch als Nachweis für das Vorliegen eines negativen Schnelltest-Ergebnisses verwenden.\n\nBitte beachten Sie, dass Sie nur dann einen Nachweis über Ihr Schnelltest-Ergebnis erbringen müssen, wenn dies gesetzlich festgelegt ist. Sie können den Nachweis über die App oder auch auf andere Weise erbringen. Informieren Sie sich hierzu bitte auch über die Kriterien für die Anerkennung von Test-Nachweisen in Ihrem Bundesland.";

"ExposureSubmissionResult_Negative_Antigen_NoProof_Title" = "Keine Nachweis-Funktion";

"ExposureSubmissionResult_Negative_Antigen_NoProof_Desc" = "Da der hier angezeigte Befund anonymisiert ist, kann er nicht als Nachweis für das Vorliegen eines negativen Schnelltest-Ergebnisses verwendet werden.";

/* Exposure Submission */

"ExposureSubmissionError_ErrorPrefix" = "Es ist einen technischer Fehler bei der Übertragung Ihrer Daten aufgetreten. Wenden Sie sich bitte an die technische Hotline. Die Nummer finden Sie unter App-Informationen.";

"ExposureSubmissionError_NoKeys" = "Keine Positivkennung verfügbar. Bitte versuchen Sie es morgen erneut.";

"ExposureSubmissionError_InvalidTan" = "Die erzeugte Übermittlungs-TAN ist ungültig. Bitte kontaktieren Sie die technische Hotline über App-Informationen -> Technische Hotline.";

"ExposureSubmissionError_EnNotEnabled" = "Die Risiko-Ermittlung ist nicht aktiv.";

"ExposureSubmissionError_NoRegistrationToken" = "Kein Registrations-Token auf dem Smartphone gefunden.";

"ExposureSubmissionError_InvalidResponse" = "Die Antwort kann nicht verarbeitet werden.";

"ExposureSubmissionError_NoResponse" = "Die Antwort enthält keinen Inhalt.";

"ExposureSubmissionError_QRAlreadyUsed" = "Der QR-Code ist ungültig oder wurde bereits auf einem Smartphone registriert. Ihr Testergebnis bekommen Sie vom Testcenter oder Labor, unabhängig von der Gültigkeit des QR-Codes. Bei einem positiven Testergebnis wird auch das zuständige Gesundheitsamt auf dem gesetzlich vorgeschriebenen Weg informiert und sich an Sie wenden.";

"ExposureSubmissionError_QRAlreadyUsed_Title" = "QR-Code ist ungültig";

"ExposureSubmissionError_TeleTanAlreadyUsed" = "Die TAN ist ungültig oder wurde bereits verwendet. Bitte rufen Sie die unter „TAN anfragen“ angegebene Nummer an, um weitere Informationen zu erhalten.";

"ExposureSubmissionError_QRNotExist_Title" = "QR-Code ist abgelaufen";

"ExposureSubmissionError_QRNotExist" = "Bitte entfernen Sie den Test aus der App.\nDanach können Sie einen neuen Test in der App hinzufügen.";

"ExposureSubmissionError_RegTokenNotExist" = "Es konnte keine Übermittlungs-TAN erstellt werden. Bitte kontaktieren Sie die technische Hotline über App-Informationen -> Technische Hotline.";

"ExposureSubmissionError_other" = "Es ist ein Verbindungsfehler aufgetreten. Fehlercode für den technischen Support: ";

"ExposureSubmissionError_otherend" = "Bitte versuchen Sie es erneut.";

"ExposureSubmissionError_httpError" = "Es konnte keine Verbindung hergestellt werden.";

"ExposureSubmissionError_declined" = "Bitte geben Sie Ihre Zufalls-IDs frei, um andere zu warnen.";

"ExposureSubmissionError_unknown" = "Unbekannter Fehler";

"ExposureSubmissionError_defaultError" = "Fehler bei der Schlüssel-Übermittlung";

"ExposureSubmissionError_noAppConfiguration" = "Ihre Internetverbindung wurde unterbrochen. Bitte prüfen Sie die Verbindung und öffnen Sie die App dann erneut.";

/* ExposureSubmission OverwriteNotice */

"ExposureSubmission_OverwriteNotice_Title" = "Hinweis";

"ExposureSubmission_OverwriteNotice_PrimaryButton" = "Weiter";

"ExposureSubmission_OverwriteNotice_Image_Description" = "Ein Test ersetzt einen bestehenden vorherigen Test.";

"ExposureSubmission_OverwriteNotice_Pcr_Headline" = "Sie haben bereits einen PCR-Test registriert";

"ExposureSubmission_OverwriteNotice_Pcr_Text" = "Sie haben bereits einen PCR-Test registriert. Die App kann maximal einen Schnelltest und einen PCR-Test gleichzeitig verwalten. Wenn Sie einen weiteren PCR-Test registrieren, wird der erste PCR-Test aus der App gelöscht.";

"ExposureSubmission_OverwriteNotice_Antigen_Headline" = "Sie haben bereits einen Schnelltest registriert. ";

"ExposureSubmission_OverwriteNotice_Antigen_Text" = "Sie haben bereits einen Schnelltest registriert. Die App kann maximal einen Schnelltest und einen PCR-Test gleichzeitig verwalten. Wenn Sie einen weiteren Schnelltest registrieren, wird der erste Schnelltest aus der App gelöscht.";

/* ExposureSubmission AntigenTest Profile Information */

"ExposureSubmission_Antigen_Profile_Information_Title" = "Schnelltest-Profil";

"ExposureSubmission_Antigen_Profile_Information_Image_Description" = "Eine Frau mit einem Smartphone in der Hand steht vor einem Gebäude. Ein QR-Code symbolisiert das zu scannende Schnelltest-Profil.";

"ExposureSubmission_Antigen_Profile_Information_Description_Title" = "Legen Sie ein Profil mit Ihren persönlichen Daten an, das Sie per QR-Code bei jeder teilnehmenden Teststelle vorlegen können.";

"ExposureSubmission_Antigen_Profile_Information_DescriptionSubHeadline" = "Mit Ihrem eigenen Schnelltest-Profil müssen Sie Ihre persönlichen Daten nicht bei jedem neuen Schnelltest erneut ausfüllen.";

"ExposureSubmission_Antigen_Profile_Information_PrimaryButton" = "Weiter";

"ExposureSubmission_Antigen_Profile_Information_Dataprivacy_Title" = "Weitere Hinweise finden Sie in der Datenschutzerklärung.";

/* ExposureSubmission AntigenTest Profile */

"ExposureSubmission_Antigen_Profile_Header_Text" = "Schnelltest-Profil";

"ExposureSubmission_Antigen_Profile_QRCode_Image_Description" = "Ein QR-Code mit Ihrem Schnelltest-Profil";

"ExposureSubmission_Antigen_Profile_Noice_Text" = "Bitte zeigen Sie diesen QR-Code an der Teststelle vor, um Ihre persönlichen Daten schnell erfassen zu lassen. Bitte halten Sie zusätzlich Ihren Personalausweis bereit.";

"ExposureSubmission_Antigen_Profile_DateOfBirth_Format" = "geboren %@";

"ExposureSubmission_Antigen_Profile_Primary_Button" = "Weiter";

"ExposureSubmission_Antigen_Profile_Secondary_Button" = "Schnelltest-Profil entfernen";

/* ExposureSubmission AntigenTest */

"ExposureSubmission_Profile_CreateProfileTile_Title" = "Schnelltest-Profil anlegen";

"ExposureSubmission_Profile_CreateProfileTile_Description" = "Legen Sie ein Profil mit Ihren persönlichen Daten an, das Sie per QR-Code bei jeder teilnehmenden Teststelle vorlegen können.";

"ExposureSubmission_Profile_ProfileTile_Title" = "Schnelltest-Profil";

"ExposureSubmission_Profile_ProfileTile_Description" = "Sparen Sie Zeit und zeigen Sie Ihr Schnelltest-Profil an der Teststelle vor.";

/* ExposureSubmission TestCertificate */

"ExposureSubmission_TestCertificate_Information_Title" = "COVID-Testzertifikat";

"ExposureSubmission_TestCertificate_Information_PrimaryButton" = "Testzertifikat anfordern";

"ExposureSubmission_TestCertificate_Information_SecondaryButton" = "Nein danke";

"ExposureSubmission_TestCertificate_Information_ImageDescription" = "Eine Frau mit einem Smartphone benutzt die Corona-Warn-App. Ein Haken auf einem Siegel hinter ihr symbolisiert die Gültigkeit eines Zertifikats.";

"ExposureSubmission_TestCertificate_Information_Section01" = "Das Testzertifikat wird nur bei einem negativen Testergebnis ausgestellt.";

"ExposureSubmission_TestCertificate_Information_Section02" = "Das Testzertifikat gilt innerhalb der EU als gültiger Nachweis eines negativen Testergebnisses (z.B. für Reisen).";

"ExposureSubmission_TestCertificate_Information_Subheadline" = "Sie können über die App ein offizielles EU digitales Testzertifikat anfordern, das anschließend in der App hinzugefügt wird.";

"ExposureSubmission_TestCertificate_Information_BirthdayPlaceholder" = "Geburtsdatum";

"ExposureSubmission_TestCertificate_Information_BirthdayText" = "Zur Sicherheit wird Ihr Testergebnis mit Ihrem Geburtsdatum geschützt. Das Testergebnis kann nur bei korrekt angegebenem Geburtstdatum zugestellt werden.";

"ExposureSubmission_TestCertificate_Information_Dataprivacy_Title" = "Ausführliche Hinweise zur Datenverarbeitung finden Sie in der Datenschutzerklärung";

"ExposureSubmission_TestCertificate_Information_Alert_Title" = "Registrierung abbrechen";

"ExposureSubmission_TestCertificate_Information_Alert_Message" = "Wenn Sie die Test-Registrierung abbrechen, können Sie Ihr Testergebnis nicht in der App erhalten.";

"ExposureSubmission_TestCertificate_Information_Alert_ContinueRegistration" = "Registrierung fortsetzen";

"ExposureSubmission_TestCertificate_Information_Alert_CancelRegistration" = "Registrierung abbrechen";

/* Tracing Enable/Disable Settings */
"ExposureNotificationSetting_TracingSettingTitle" = "Risiko-Ermittlung";

"ExposureNotificationSetting_EnableTracing" = "Risiko-Ermittlung";

"ExposureNotificationSetting_Tracing_Limited" = "Eingeschränkt";

"ExposureNotificationSetting_Tracing_Deactivated" = "Deaktiviert";

"ExposureNotificationSetting_ActionCell_Header" = "Einstellung";

"ExposureNotificationSetting_DescriptionTitle_Inactive" = "Aktivieren Sie die Begegnungs-Aufzeichnung";

"ExposureNotificationSetting_DescriptionTitle" = "So funktioniert die Risiko-Ermittlung";

"ExposureNotificationSetting_DescriptionText1" = "Um zu erkennen, ob für Sie ein Ansteckungsrisiko vorliegt, müssen Sie die Risiko-Ermittlung aktivieren. Die Risiko-Ermittlung funktioniert länderübergreifend, so dass auch Risiko-Begegnungen mit Nutzern von anderen offiziellen Corona-Apps erkannt werden.";

"ExposureNotificationSetting_DescriptionText2" = "Die Risiko-Ermittlung funktioniert, indem Ihr iPhone per Bluetooth verschlüsselte Zufalls-IDs anderer App nutzenden Personen empfängt und Ihre eigenen Zufalls-IDs an deren Smartphone weitergibt. Die App lädt täglich Listen mit den Zufalls-IDs und eventuellen Angaben zum Symptombeginn aller Corona-positiv getesteten Nutzer herunter, die ihr Testergebnis (genauer gesagt: ihre Zufalls-IDs) freiwillig über ihre App geteilt haben. Diese Listen werden dann mit den von Ihrem iPhone aufgezeichneten Zufalls-IDs anderer Nutzer, denen Sie begegnet sind, verglichen, um Ihr Ansteckungsrisiko zu berechnen und Sie zu warnen.";

"ExposureNotificationSetting_DescriptionText3" = "Die Risiko-Ermittlung lässt sich jederzeit über den Schieberegler deaktivieren.";

"ExposureNotificationSetting_DescriptionText4" = "Persönliche Daten wie Ihr Name, Ihre Adresse oder Ihr Aufenthaltsort werden über die App zu keiner Zeit erfasst oder an andere Nutzer übermittelt. Rückschlüsse auf einzelne Personen sind anhand der Zufalls-IDs nicht möglich.";

"ExposureNotificationSetting_Activate_Bluetooth" = "Bluetooth aktivieren";

"ExposureNotificationSetting_Bluetooth_Description" = "Die Risiko-Ermittlung benötigt aktiviertes Bluetooth, um Begegnungen aufzuzeichnen. Bitte aktivieren Sie Bluetooth in Ihren Geräte-Einstellungen.";

"ExposureNotificationSetting_Activate_Internet" = "Internetverbindung herstellen";

"ExposureNotificationSetting_Internet_Description" = "Die Risiko-Ermittlung benötigt eine Internetverbindung, um Ihr Infektionsrisiko berechnen zu können. Bitte aktivieren Sie WLAN oder mobile Daten in Ihren Geräte-Einstellungen.";

"ExposureNotificationSetting_Detail_Action_Button" = "Geräte-Einstellungen öffnen";

"ExposureNotificationSetting_Activate_OSENSetting" = "Begegnungsmitteilungen aktivieren";

"ExposureNotificationSetting_Activate_OSENSetting_Description" = "Die Risiko-Ermittlung benötigt, dass die Begegnungsmitteilungen in den Systemeinstellungen aktiviert sind, um Begegnungen zu protokollieren. Bitte klicken Sie auf „Geräte-Einstellungen öffnen“ -> „Begegnungsmitteilungen“ -> „Begegnungsinformationen teilen“. Legen Sie danach die App als aktive App für die Begegnungsmitteilungen fest, indem Sie auf „Als aktive Region festlegen“ klicken.";

"ExposureNotificationSetting_Activate_OSENSetting_Pre13.7" = "COVID-19-Begegnungsmitteilungen aktivieren ";

"ExposureNotificationSetting_Activate_OSENSetting_Description_Pre13.7" = "Die Risiko-Ermittlung benötigt aktivierte COVID-19-Begegnungsmitteilungen in den Systemeinstellungen, um Begegnungen zu protokollieren. Bitte klicken Sie auf „Geräte-Einstellungen öffnen“ und aktivieren dann die „COVID-19-Begegnungsmitteilungen“ in den Einstellungen.";

"ExposureNotificationSetting_SetActiveApp_OSENSetting" = "Aktive Region festlegen";

"ExposureNotificationSetting_SetActiveApp_OSENSetting_Description_Pre13.7" = "Die Risiko-Ermittlung benötigt, dass die Corona-Warn-App in den Systemeinstellungen als aktive App festgelegt wurde, um Begegnungen zu protokollieren. Bitte klicken Sie auf „Geräte-Einstellungen öffnen“ -> „Einstellungen für COVID-19-Begegnungsaufzeichnungen“ und wählen Sie dann die Corona-Warn-App als aktive App aus.";

"ExposureNotificationSetting_SetActiveApp_OSENSetting_Description" = "Die Risiko-Ermittlung benötigt, dass die Corona-Warn-App in den Systemeinstellungen als aktive App festgelegt wurde, um Begegnungen zu protokollieren. Bitte klicken Sie auf „Geräte-Einstellungen öffnen“ -> „Begegnungsmitteilungen“ -> „Als aktive Region festlegen“.";

"ExposureNotificationSetting_ParentalControls_OSENSetting" = "COVID-19-Kontaktprotokoll und -Mitteilungen aktivieren";

"ExposureNotificationSetting_ParentalControls_OSENSetting_Description" = "Die Risiko-Ermittlung benötigt das aktivierte COVID-19-Kontaktprotokoll und die -Mitteilungen in den Systemeinstellungen, um Begegnungen zu protokollieren. Bitte aktivieren Sie „COVID-19-Kontaktprotokoll und -Mitteilungen“ in Ihren Systemeinstellungen.";

"ExposureNotificationSetting_AuthorizationRequired_OSENSetting" = "Autorisierung erforderlich";

"ExposureNotificationSetting_AuthorizationRequired_OSENSetting_Description" = "Bitte bestätigen Sie die Nutzung des COVID-19-Kontaktprotokolls.";

"ExposureNotificationSetting_AuthorizationRequired_ActionTitle" = "Autorisieren";

"ExposureNotificationSetting_AccLabel_Enabled" = "Drei Personen haben die Risiko-Ermittlung auf ihren Smartphones aktiviert, ihre Begegnung wird daher aufgezeichnet.";

"ExposureNotificationSetting_AccLabel_Disabled" = "Eine Person hat die Risiko-Ermittlung auf ihrem Smartphone ausgeschaltet, eine Begegnung mit zwei weiteren Personen wird daher nicht aufgezeichnet.";

"ExposureNotificationSetting_AccLabel_BluetoothOff" = "Eine Person hat Bluetooth auf ihrem Smartphone ausgeschaltet, eine Begegnung mit zwei weiteren Personen wird daher nicht aufgezeichnet.";

"ExposureNotificationSetting_AccLabel_InternetOff" = "Eine Person hat die Internetverbindung ihres Smartphones ausgeschaltet, eine Ermittlung der letzten Begegnungen kann dadurch nicht ausgeführt werden.";

"ExposureNotificationSetting_Activate_Action" = "Akzeptieren";

"ExposureNotificationSetting_Dismiss_Action" = "Abbrechen";

"ExposureNotificationSetting_GeneralError_Title" = "Fehler";

"ExposureNotificationSetting_GeneralError_LearnMore_Action" = "Mehr erfahren";

"ExposureNotificationSetting_AuthenticationError" = "Bei der Aktivierung der Risiko-Ermittlung ist ein Fehler aufgetreten. Bitte prüfen Sie in den Einstellungen, ob Sie das COVID-19-Kontaktprotokoll aktiviert haben.";

"ExposureNotificationSetting_exposureNotification_Required" = "Bei der Aktivierung der Risiko-Ermittlung ist ein Fehler aufgetreten. Bitte prüfen Sie in den Einstellungen, ob für diese App die COVID-19-Kontaktmitteilung aktiviert wurde.";

"ExposureNotificationSetting_exposureNotification_unavailable" = "Bei der Aktivierung der Risiko-Ermittlung ist ein Fehler aufgetreten. Bitte prüfen Sie in den Einstellungen, ob diese App für die COVID-19-Kontaktermittlung als aktive App ausgewählt wurde. Besuchen Sie die FAQ-Website für weitere Informationen.";

"ExposureNotificationSetting_unknownError" = "Ein unbekannter Fehler ist aufgetreten. Für mehr Informationen besuchen Sie bitte die FAQ-Website.";

"ExposureNotificationSetting_apiMisuse" = "Bei der Aktivierung der Risiko-Ermittlung ist ein interner Fehler aufgetreten. Für mehr Informationen besuchen Sie bitte die FAQ-Website und probieren Sie es später noch einmal.";

/* EU Settings */

"ExposureNotificationSetting_EU_Title" = "Länderübergreifende Risiko-Ermittlung";

"ExposureNotificationSetting_EU_Desc_1" = "Mehrere Länder arbeiten zusammen, um über den gemeinsam betriebenen Austausch-Server länderübergreifende Warnungen zu ermöglichen. So können bei der Risiko-Ermittlung auch die Kontakte mit Nutzern einer offiziellen Corona-App anderer teilnehmender Länder berücksichtigt werden.";

"ExposureNotificationSetting_EU_Desc_2" = "Hierfür lädt die App täglich aktuelle Listen mit den Zufalls-IDs aller Nutzer herunter, die ihr Testergebnis zur Warnung anderer über ihre App geteilt haben. Diese Listen werden dann mit den von Ihrem iPhone aufgezeichneten Zufalls-IDs verglichen.\n\nDie Downloads der Listen sind für Sie in der Regel kostenlos. Das heißt: Das von der App verursachte Datenvolumen wird von den Mobilfunk-Betreibern nicht angerechnet und im EU-Ausland werden Ihnen keine Roaming-Gebühren berechnet. Näheres erfahren Sie von Ihrem Mobilfunk-Betreiber.";

"ExposureNotificationSetting_EU_Desc_3" = "Derzeit nehmen die folgenden Länder an der länderübergreifenden Risiko-Ermittlung teil:";

"ExposureNotificationSetting_EU_Desc_4" = "Die Datenschutzerklärung der App (einschließlich Informationen zur Datenverarbeitung für die länderübergreifende Risiko-Ermittlung) finden Sie unter dem Menüpunkt „App-Informationen“ > „Datenschutz“.";

/* EU Tracing Risk decription */
"ExposureNotificationSetting_euTracingRiskDeterminationTitle" = "Länderübergreifende Risiko-Ermittlung";

"ExposureNotificationSetting_euTracingAllCountriesTitle" = "Teilnehmende Länder";

"ExposureNotificationSetting_EU_Empty_Error_Title" = "Länder können aktuell nicht angezeigt werden.";

"ExposureNotificationSetting_EU_Empty_Error_Desc" = "Möglicherweise wurde Ihre Internet-Verbindung unterbrochen. Bitte stellen Sie sicher, dass Sie mit dem Internet verbunden sind.";

"ExposureNotificationSetting_EU_Empty_Error_Button_Title" = "Geräte-Einstellungen öffnen";

/* Home Navigation Bar */
"Home_LeftBarButton_description" = "Corona-Warn-App Logo";

"Home_RightBarButton_description" = "Infos";

/* Home Active card */
"Home_Activate_Card_On_Title" = "Risiko-Ermittlung aktiv";

"Home_Activate_Card_Off_Title" = "Risiko-Ermittlung gestoppt";

"Home_Activate_Card_Bluetooth_Off_Title" = "Bluetooth deaktiviert";

/* Home common card */
"Home_Risk_Date_Item_Title" = "Aktualisiert: %@";

"Home_Risk_No_Date_Title" = "Unbekannt";

"Home_Risk_Period_Disabled_Button_Title" = "Aktualisierung nur alle %@\U00A0Stunden";

"Home_Risk_Last_Contact_Item_Title" = "Zuletzt am %@";

"Home_Risk_Last_Contact_Item_Title_One_Risk_Day" = "Am %@";

"Home_Risk_Last_Activate_Item_Title" = "Letzte Risiko-Überprüfung: %@";

"Home_Risk_Last_Activate_Item_Unknown_Title" = "Unbekanntes Risiko";

"Home_Risk_Last_Activate_Item_Low_Title" = "Niedriges Risiko";

"Home_Risk_Last_Activate_Item_High_Title" = "Erhöhtes Risiko";

"Home_RiskCard_Update_Button" = "Aktualisieren";

/* Home Inactive card */
"Home_Risk_Inactive_NoCalculation_Possible_Title" = "Risiko-Ermittlung gestoppt";

"Home_Risk_Inactive_Outdated_Results_Title" = "Risiko-Ermittlung nicht möglich";

"Home_Risk_Inactive_NoCalculation_Possible_Body" = "Aktivieren Sie die Risiko-Ermittlung, um Ihren heutigen Risikostatus zu berechnen.";

"Home_Risk_Inactive_Outdated_Results_Body" = "Ihre Risiko-Ermittlung konnte seit mehr als 24 Stunden nicht aktualisiert werden.";

"Home_Risk_Inactive_NoCalculation_Possible_Button" = "Risiko-Ermittlung aktivieren";

"Home_Risk_Inactive_Outdated_Results_Button" = "Risiko-Ermittlung aktivieren";

/* Home Low card */
"Home_Risk_Low_Title" = "Niedriges Risiko";

/* Home High card */
"Home_Risk_High_Title" = "Erhöhtes Risiko";

/* Home Status Check */

"Home_Risk_Status_Downloading_Title" = "Daten werden heruntergeladen …";

"Home_Risk_Status_Detecting_Title" = "Prüfung läuft …";

"Home_Risk_Status_Downloading_Body" = "Das kann mehrere Minuten dauern. Vielen Dank für Ihre Geduld.";

"Home_Risk_Status_Detecting_Body" = "Ihre Begegnungsdaten werden nun geprüft. Das kann mehrere Minuten dauern. Vielen Dank für Ihre Geduld.";

/* Home exposure detection failed card */

"Home_Risk_Failed_Title" = "Risiko-Überprüfung fehlgeschlagen";

"Home_Risk_Failed_Body" = "Der Abgleich der Zufall-IDs mit dem Server ist fehlgeschlagen. Sie können den Abgleich manuell neu starten.";

"Home_Risk_Restart_Button_Title" = "Erneut starten";

/* Home Test Result Card */

"Home_resultCard_PCR_Title" = "PCR-Test";

"Home_resultCard_Antigen_Title" = "Schnelltest";

"Home_resultCard_LoadingErrorTitle" = "Ihr Testergebnis konnte nicht geladen werden.";

/* - Pending */

"Home_resultCard_ResultUnvailableTitle" = "Ergebnis liegt noch nicht vor";

"Home_resultCard_Pending_PCR_Desc" = "Die Auswertung Ihres PCR-Tests ist noch nicht abgeschlossen.";

"Home_resultCard_Pending_Antigen_Desc" = "Die Auswertung Ihres Schnelltests ist noch nicht abgeschlossen.";

/* - Available */

"Home_resultCard_ResultAvailableTitle" = "Testergebnis abrufen";

"Home_resultCard_AvailableDesc" = "Warnen Sie Ihre Mitmenschen, wenn Sie positiv auf Corona getestet wurden.";

/* - Negative */

"Home_resultCard_NegativeCaption" = "Befund";

"Home_resultCard_NegativeTitle" = "SARS-CoV-2";

"Home_resultCard_NegativeTitleNegative" = "Negativ";

"Home_resultCard_NegativeDesc" = "Das Virus SARS-CoV-2 wurde bei Ihnen nicht nachgewiesen.";

"Home_resultCard_NegativeDatePCR" = "Test registriert am %@";

"Home_resultCard_NegativeDateAntigen" = "Durchgeführt am %@";

/* - Invalid */

"Home_resultCard_InvalidTitle" = "Fehlerhafter Test";

"Home_resultCard_InvalidDesc" = "Ihr Test konnte nicht ausgewertet werden.";

/* - Expired */

"Home_resultCard_ExpiredTitle" = "Nicht mehr gültig";

"Home_resultCard_ExpiredDesc" = "Ihr Test liegt länger als 21 Tage zurück und ist daher nicht länger relevant. Bitte löschen Sie den Test. Danach können Sie einen neuen Test hinzufügen.";

/* - Outdated */

"Home_resultCard_OutdatedTitle" = "Test nicht mehr aktuell";

"Home_resultCard_OutdatedDesc" = "Ihr Schnelltest ist älter als 48 Stunden und wird hier nicht mehr angezeigt. ";

/* - Loading */

"Home_resultCard_LoadingTitle" = "Aktualisierung läuft …";

"Home_resultCard_LoadingBody" = "Aktuelle Daten werden heruntergeladen. Dies kann mehrere Minuten dauern.";

/* - Button */

"Home_resultCard_ShowResultButton" = "Test anzeigen";

"Home_resultCard_RetrieveResultButton" = "Testergebnis abrufen";

"Home_resultCard_DeleteTestButton" = "Test löschen";

"Home_resultCard_HideTestButton" = "Nicht mehr anzeigen";

/* - Show Positive */

"Home_Finding_Positive_Card_Status_Title" = "SARS-CoV-2-positiv";

"Home_Finding_Positive_Card_Status_Subtitle" = "Das Virus SARS-CoV-2 wurde bei Ihnen nachgewiesen.";

"Home_Finding_Positive_Card_Status_DatePCR" = "Test registriert am %@";

"Home_Finding_Positive_Card_Status_DateAntigen" = "Durchgeführt am %@";

"Home_Finding_Positive_Card_Note_Title" = "Bitte beachten Sie:";

"Home_Finding_Positive_Card_Verify_Item_Title" = "Machen Sie einen PCR-Test, um dieses Test-Ergebnis zu verifizieren. ";

"Home_Finding_Positive_Card_Phone_Item_Title" = "Das Gesundheitsamt wird sich möglicherweise in den nächsten Tagen bei Ihnen melden.";

"Home_Finding_Positive_Card_Home_Item_Title" = "Sie sind sehr wahrscheinlich ansteckend. Isolieren Sie sich von anderen Personen.";

"Home_Finding_Positive_Card_Share_Item_Title" = "Teilen Sie Ihre Zufalls-IDs, damit andere gewarnt werden können.";

"Home_Finding_Positive_Card_Button" = "Andere warnen";

"Home_Finding_Positive_Card_Button_Remove_Test" = "Test entfernen";

"Home_Finding_Positive_Card_Remove_Test_Alert_Title" = "Sind Sie sicher, dass Sie Ihren Test entfernen wollen?";

"Home_Finding_Positive_Card_Remove_Test_Alert_Description" = "Dadurch werden andere nicht gewarnt.";

"Home_Finding_Positive_Card_Remove_Test_Alert_Description_Delete_Button" = "Entfernen";

/* Home Test Registration Card */

"Home_TestRegistration_Title" = "Test registrieren";

"Home_TestRegistration_Body" = "Nutzen Sie die App, um Ihr Testergebnis abzurufen und andere schneller warnen zu können, oder um Ihr COVID-Testzertifikat anzufordern.";

"Home_TestRegistration_Button" = "Nächste Schritte";

/* Home Trace Locations Card */

"Home_TraceLocationsCard_Title" = "Sie planen eine Veranstaltung?";

"Home_TraceLocationsCard_Body" = "Sie planen ein Event oder haben ein Geschäft? Erstellen Sie einen QR-Code, mit dem sich Ihre Gäste bei Ankunft einchecken können.";

"Home_TraceLocationsCard_Button" = "QR-Code erstellen";

/* Home Info Card */

"Home_InfoCard_ShareTitle" = "Corona-Warn-App empfehlen";

"Home_InfoCard_ShareBody" = "Je mehr Menschen mitmachen, desto besser durchbrechen wir Infektionsketten. Verschicken Sie einen Link auf die Corona-Warn-App an Familie, Freunde und Bekannte!";

"Home_InfoCard_AboutTitle" = "Häufige Fragen";

"Home_InfoCard_AboutBody" = "Hier finden Sie Antworten auf häufig gestellte Fragen rund um die Corona-Warn-App. Sie werden auf eine externe Website der Bundesregierung weitergeleitet.";

"Home_SettingsCard_Title" = "Einstellungen";

"Home_AppInformationCard_Title" = "App-Informationen";

"Home_AppInformationCard_Version" = "Version";

/* Home Alert Risk Lowered */

"Home_Alert_RiskStatusLowered_Title" = "Änderung Ihres Risikostatus";

"Home_Alert_RiskStatusLowered_Message" = "Die Risiko-Begegnung, die zu einem erhöhten Risiko für Sie geführt hat, liegt mehr als 14 Tage zurück. Daher wird das Infektionsrisiko wieder als niedrig für Sie eingestuft.\n\nSo verhalten Sie sich richtig:\n Wenn Sie keine Symptome von COVID-19 aufweisen, halten Sie sich an die allgemein geltenden Verhaltensregeln zu Abstand und Hygiene.\n Wenn Sie Symptome von COVID-19 aufweisen, empfehlen wir, dass Sie Ihren Arzt aufsuchen und sich testen lassen.";

"Home_Alert_RiskStatusLowered_PrimaryButtonTitle" = "OK";

/* App Information - About */
"App_Information_About_Navigation" = "Über die App";

"App_Information_About_ImageDescription" = "";

"App_Information_About_Title" = "Gemeinsam Corona bekämpfen";

"App_Information_About_Description" = "Das Robert Koch-Institut (RKI) als zentrale Einrichtung des Bundes im Bereich der Öffentlichen Gesundheit und als nationales Public-Health-Institut veröffentlicht die Corona-Warn-App im Auftrag der Bundesregierung. Die App ist die digitale Ergänzung zu Abstandhalten, Hygiene und Alltagsmaske.";

"App_Information_About_Text" = "Wer sie nutzt, hilft, Infektionsketten schnell nachzuverfolgen und zu durchbrechen. Die App speichert dezentral – auf Ihrem Smartphone – Begegnungen mit anderen. Sie werden informiert, wenn Sie Begegnungen mit nachweislich infizierten Personen hatten. Ihre Privatsphäre bleibt dabei bestens geschützt.";

"App_Information_About_LinkText" = "Informationen zur App in leichter Sprache und Gebärdensprache";

/* App Information - FAQ */
"App_Information_FAQ_Navigation" = "Häufige Fragen";

/* App Information - Contact */
"App_Information_Contact_Navigation" = "Technische Hotline";

"App_Information_Contact_ImageDescription" = "Ein Mann nutzt ein Headset zum Telefonieren.";

"App_Information_Contact_Title" = "Wie können wir Ihnen helfen?";

"App_Information_Contact_Description" = "Für technische Fragen rund um die Corona-Warn-App können Sie sich direkt an unsere bundesweite technische Hotline wenden.";

"App_Information_Contact_Hotline_Title" = "Technische Hotline:";

"App_Information_Contact_Hotline_Text_Domestic" = "0800 7540001";

"App_Information_Contact_Hotline_Number_Domestic" = "08007540001";

"App_Information_Contact_Hotline_Details_Domestic" = "Für Anrufe innerhalb Deutschlands.\nDer Anruf ist kostenfrei.";

"App_Information_Contact_Hotline_Text_Foreign" = "+49 30 498 75401";

"App_Information_Contact_Hotline_Number_Foreign" = "+493049875401";

"App_Information_Contact_Hotline_Details_Foreign" = "Für Anrufe aus dem Ausland.\nEs fallen die Gebühren des jeweiligen Telefonanbieters an.";

"App_Information_Contact_Hotline_Terms" = "Unser Kundenservice ist in den folgenden Sprachen für Sie da:\nDeutsch, Englisch, Türkisch\n\nErreichbarkeit:\nMo-Sa: 07:00 - 22:00 Uhr\n(außer an bundesweiten Feiertagen)\n\nFür gesundheitliche Fragen wenden Sie sich bitte an Ihre Hausarztpraxis oder die Hotline des ärztlichen Bereitschaftsdienstes 116 117.";

/* App Information - Imprint */
"App_Information_New_Features_Navigation" = "Neue Funktionen";

"App_Information_Imprint_Navigation" = "Impressum";

"App_Information_Imprint_ImageDescription" = "Eine Hand hält ein Smartphone mit viel Text, daneben ist ein Paragraphenzeichen als Symbol für das Impressum.";

"App_Information_Imprint_Section1_Title" = "Herausgeber";

"App_Information_Imprint_Section1_Text" = "(verantwortlich nach § 5 Abs. 1 TMG, § 18 Abs. 1 MStV)";

"App_Information_Imprint_Section2_Title" = "Robert Koch-Institut";

"App_Information_Imprint_Section2_Text" = "Nordufer 20\n13353 Berlin\nvertreten durch den Präsidenten";

"App_Information_Imprint_Section3_Title" = "Kontakt";

"App_Information_Imprint_Section3_Text" = "E-Mail: CoronaWarnApp@rki.de";

"App_Information_Imprint_Section4_Title" = "Umsatzsteuer-Identifikationsnummer";

"App_Information_Imprint_Section4_Text" = "DE 165 893 430";

"App_Information_Contact_Form_Title" = "Kontaktformular";

/* App Information - Legal */
"App_Information_Legal_Navigation" = "Rechtliche Hinweise";

/* App Information - Privacy */
"App_Information_Privacy_Navigation" = "Datenschutz";

"App_Information_Legal_ImageDescription" = "Eine Hand hält ein Smartphone mit viel Text, daneben ist eine Balkenwaage als Symbol für rechtliche Hinweise.";

"App_Information_Privacy_Title" = "Datenschutz";

"App_Information_Privacy_Description" = "Sie bleiben unerkannt.\nIhre Daten werden komplett verschlüsselt und pseudonymisiert übertragen.";

/* App Information - Terms */
"App_Information_Terms_Navigation" = "Nutzung";

"App_Information_Terms_ImageDescription" = "Eine Hand hält ein Smartphone mit viel Text, daneben ist ein Haken als Symbol für akzeptierte Nutzungsbedingungen.";

"App_Information_Terms_Title" = "Nutzungsbedingungen";

/* App Information - Error Report */
"ErrorReport_PrivacyInformation" = "Weitere Hinweise finden Sie in der Datenschutzerklärung";

"ErrorReport_ActiveStatus_Title" = "Fehleranalyse läuft";

"ErrorReport_InactiveStatus_Title" = "Inaktiv";

"ErrorReport_Progress_Description" = "Derzeitige Größe %@ (unkomprimiert)";

"ErrorReport_StartButtonTitle" = "Starten";

"ErrorReport_StopAndDeleteButtonTitle" = "Stoppen und löschen";

"ErrorReport_SaveButtonTitle" = "Teilen und fortsetzen";

"ErrorReport_SendButtonTitle" = "Fehlerbericht senden";

"ErrorReport_SendReports_Title" = "Fehlerbericht senden";

"ErrorReport_SendReports_Paragraph" = "Bevor Sie den aufgezeichneten Fehlerbericht an den technischen Support des RKI übersenden können, ist Ihr Einverständnis erforderlich.\n\nNach der Übersendung erhalten Sie eine Fehlerbericht-ID. Diese können Sie angeben, um dem technischen Support z. B. weitere Informationen zukommen zu lassen und dabei eine Zuordnung zu Ihrem Fehlerbericht zu ermöglichen. Wenn Sie die Fehlerbericht-ID nicht mitteilen, ist dem RKI eine Zuordnung zu Ihrer Person nicht möglich.";

"ErrorReport_SendReports_Details" = "Ausführliche Informationen zu dieser Datenverarbeitung und den Datenschutzrisiken in den USA und anderen Drittländern";

"ErrorReport_SendReports_Button_Title" = "Einverstanden und senden";

/* Invite Friends */
"InviteFriends_NavTitle" = "Empfehlen";

"InviteFriends_Subtitle" = "Empfehlen Sie die Corona-Warn-App";

"InviteFriends_Title" = "Gemeinsam Corona bekämpfen";

"InviteFriends_Description" = "Je mehr Menschen mitmachen, desto besser durchbrechen wir Infektionsketten. Verschicken Sie einen Link auf die Corona-Warn-App an Familie, Freunde und Bekannte!";

"InviteFriends_Button" = "Link versenden";

"InviteFriends_ShareTitle" = "Gemeinsam Corona bekämpfen. Ich bin dabei. Du auch?";

"InviteFriends_Illustration_Label" = "Ein Mann teilt die Corona-Warn-App mit vier anderen Personen.";

/* Reset View */
"Reset_NavTitle" = "Zurücksetzen";

"Reset_Header1" = "Sind Sie sicher, dass Sie die Anwendung zurücksetzen wollen?";

"Reset_Descrition1" = "Sie werden nicht mehr über Ihre Risiko-Begegnungen informiert und können andere Nutzerinnen und Nutzer nicht mehr warnen.";

"Reset_Button" = "Anwendung zurücksetzen";

"Reset_Discard" = "Abbrechen";

"Reset_InfoTitle" = "Begegnungs-Aufzeichnung löschen";

"Reset_InfoDescription" = "Die Begegnungs-Aufzeichnung muss separat in den Geräte-Einstellungen gelöscht werden.";

"Reset_Subtitle" = "Anwendung zurücksetzen";

"Reset_ImageDescription" = "Eine Hand hält ein Smartphone, auf dem das Zurücksetzen der Anwendung symbolisiert wird.";

"Reset_ConfirmDialog_Title" = "Anwendung zurücksetzen";

"Reset_ConfirmDialog_Description" = "Sie werden nicht mehr über Ihre Risiko-Begegnungen informiert und können andere Nutzerinnen und Nutzer nicht mehr warnen. Dieser Vorgang kann nicht rückgängig gemacht werden.";

"Reset_ConfirmDialog_Cancel" = "Abbrechen";

"Reset_ConfirmDialog_Confirm" = "Zurücksetzen";

/* Local Notifications */
"local_notifications_ignore" = "Ignorieren";

"local_notifications_detectexposure_title" = "Corona-Warn-App";

"local_notifications_detectexposure_body" = "Es gibt Neuigkeiten von Ihrer Corona-Warn-App.";

"local_notifications_testresults_title" = "Corona-Warn-App";

"local_notifications_testresults_body" = "Es gibt Neuigkeiten von Ihrer Corona-Warn-App.";

/* Risk Legend */
"RiskLegend_Title" = "Überblick";

"RiskLegend_Subtitle" = "Die wichtigsten Funktionen und Begriffe";

"RiskLegend_Legend1_Title" = "Risiko-Ermittlung";

"RiskLegend_Legend1_Text" = "Die Risiko-Ermittlung ist eine der drei zentralen Funktionen der App. Ist sie aktiv, werden Begegnungen automatisch aufgezeichnet.";

"RiskLegend_Legend2_Title" = "Infektionsrisiko";

"RiskLegend_Legend2_Text" = "Wenn Sie die Risiko-Ermittlung aktiviert haben, berechnet die App Ihr persönliches Infektionsrisiko. Als Grundlage dafür misst sie, über welche Dauer und mit welchem Abstand in den letzten 14 Tagen Begegnungen mit Corona-positiv getesteten Personen stattfanden.";

"RiskLegend_Legend2_RiskLevels" = "Folgende Risikostatus können angezeigt werden:";

"RiskLegend_Legend2_High" = "Erhöhtes Risiko";

"RiskLegend_Legend2_Low" = "Niedriges Risiko";

"RiskLegend_Legend3_Title" = "Benachrichtigung anderer";

"RiskLegend_Legend3_Text" = "Sie können Ihren Test registrieren und das Testergebnis in der App abfragen. Ist das Testergebnis positiv, können Sie andere warnen und somit helfen, Infektionsketten zu unterbrechen.";

"RiskLegend_Definitions_Title" = "Wichtige Begriffe";

"RiskLegend_Store_Title" = "Begegnungs-Aufzeichnung";

"RiskLegend_Store_Text" = "Liste der empfangenen und vorübergehend im Betriebssystemspeicher abgelegten kurzlebigen Zufalls-IDs. Diese Liste wird bei der Risiko-Überprüfung gelesen. Alle Zufalls-IDs werden nach 14 Tagen automatisch gelöscht.";

"RiskLegend_Check_Title" = "Risiko-Überprüfung";

"RiskLegend_Check_Text" = "Abfrage der Begegnungs-Aufzeichnung und Abgleich mit den Risiko-Mitteilungen anderer Personen. Ihr Risiko wird mehrmals täglich automatisch überprüft.";

"RiskLegend_Contact_Title" = "Risiko-Begegnung";

"RiskLegend_Contact_Text" = "Begegnung mit einer infizierten Person, die ihr positives Testergebnis über die App mit anderen geteilt hat. Eine Begegnung muss bestimmte Kriterien hinsichtlich Dauer, Abstand und vermuteter Infektiosität der anderen Person erfüllen, um als Risiko-Begegnung eingestuft zu werden.";

"RiskLegend_Notification_Title" = "Risiko-Benachrichtigung";

"RiskLegend_Notification_Text" = "Die Anzeige von Risiko-Begegnungen in der Corona-Warn-App.";

"RiskLegend_Random_Title" = "Zufalls-ID";

"RiskLegend_Random_Text" = "Die Zufalls-IDs sind zufällig erzeugte Zahlen- und Buchstabenkombinationen. Sie werden zwischen benachbarten Smartphones ausgetauscht. Zufalls-IDs lassen sich nicht einer bestimmten Person zuordnen und werden nach 14 Tagen automatisch gelöscht. Eine Corona-positiv getestete Person kann ihre Zufalls-IDs der letzten bis zu 14 Tage freiwillig mit anderen App-Nutzern teilen.";

"RiskLegend_Image1_AccLabel" = "Ein Smartphone zeigt unterschiedliche Inhalte, die nummeriert sind.";

/* Update Message */
"Update_Message_Title" = "Update verfügbar";

"Update_Message_Text" = "Es gibt ein neues Update für die Corona-Warn-App.";

"Update_Message_Text_Force" = "Bitte beachten Sie: Sie können die Corona-Warn-App erst wieder benutzen, wenn Sie das neueste Update installiert haben.";

"Update_Message_Action_Update" = "Update";

"Update_Message_Action_Later" = "Später";

/* ENATanInput */
"ENATanInput_Empty" = "Leer";

"ENATanInput_InvalidCharacter" = "Ungültiges Zeichen\n\n%@";

"ENATanInput_CharacterIndex" = "Zeichen %1$u von %2$u";

/* Active Tracing Interval Formatting:\n The following two entries are used together. If tracing was not active (almost) 14 days\n during the last 14 days then `Active_Tracing_Interval_Partially_Active` is used – otherwise\n `Active_Tracing_Interval_Partially_Active` will be used. */
"Active_Tracing_Interval_Partially_Active" = "Risiko-Ermittlung war für %1$u der letzten 14 Tage aktiv";

"Active_Tracing_Interval_Permanently_Active" = "Risiko-Ermittlung dauerhaft aktiv";

/* Delta Onboarding - New Version Features */

"DeltaOnboarding_NewVersionFeatures_AccessibilityImageLabel" = "Neue Funktionen der Version";

"DeltaOnboarding_NewVersionFeatures_Title" = "Neue Funktionen";

"DeltaOnboarding_NewVersionFeatures_Release" = "Release";

"DeltaOnboarding_NewVersionFeatures_Button_Continue" = "Weiter";

"DeltaOnboarding_NewVersionFeatures_Description" = "Mit diesem Update stellen wir Ihnen neben Fehlerbehebungen auch neue und erweiterte Funktionen zur Verfügung.";

/* New Version Features */

"NewVersionFeatures_Info_about_abb_information" = "Änderungen zum Release finden Sie in den App-Informationen unter dem Menüpunkt „Neue Funktionen”.";

/* Version 2.5 */

"NewVersionFeature_25_recovery_cert_title" = "COVID-Genesenenzertifikate";

<<<<<<< HEAD
"NewVersionFeature_25_recovery_cert_description" = "Sie können nun in der App auch digitale Genesenenzertifikate hinzufügen. Sie können diese Zertifikate innerhalb der EU verwenden, um eine frühere Infektion nachzuweisen (z.B. für Auslandsreisen).";
=======
"NewVersionFeature_24_digital_covid_cert_description" = "Sie können nun über die App ein offizielles EU digitales Testzertifikat anfordern und anschließend in der App hinzufügen. Sie können das Testzertifikat (QR-Code) innerhalb der EU verwenden, um ein negatives Testergebnis nachzuweisen (z.B. für Auslandsreisen).";
>>>>>>> 73490633

"NewVersionFeature_25_family_certificate_title" = "Familienzertifikate";

"NewVersionFeature_25_family_certificate_description" = "Sie können nun digitale COVID-Zertifikate von Familienmitgliedern in der App hinzufügen und verwalten, um die Zertifikate vorzeigen zu können (z.B. bei Auslandsreisen).";

"NewVersionFeature_25_enhanced_statistics_title" = "Erweiterung Statistiken ";

"NewVersionFeature_25_enhanced_statistics_description" = "Es sind nun folgende Impfstatistiken in der App verfügbar:\n\n\t- Anzahl mindestens einmal geimpfter Personen\n\t- Anzahl vollständig geimpfter Personen\n\t- Anzahl verabreichter Impfdosen";

"NewVersionFeature_25_edit_test_profile_title" = "Schnelltest-Profil bearbeiten";

"NewVersionFeature_25_edit_test_profile_description" = "Sie können nun Ihr Schnelltest-Profil in der App bearbeiten, um zum Beispiel Ihre Adresse zu ändern.";

/* Delta Onboarding */
"DeltaOnboarding_AccessibilityImageLabel" = "Länderübergreifende Risiko-Ermittlung";

"DeltaOnboarding_Headline" = "Länderübergreifende Risiko-Ermittlung";

"DeltaOnboarding_Description" = "Die Funktion der Corona-Warn-App wurde erweitert. Es arbeiten nun mehrere Länder zusammen, um über einen gemeinsam betriebenen Austausch-Server länderübergreifende Warnungen zu ermöglichen. So können bei der Risiko-Ermittlung jetzt auch die Kontakte mit Nutzern einer offiziellen Corona-App anderer teilnehmender Länder berücksichtigt werden.\n\nHierfür lädt die App täglich aktuelle Listen mit den Zufalls-IDs aller Nutzer herunter, die ihr Testergebnis zur Warnung anderer über ihre App geteilt haben. Diese Liste wird dann mit den von Ihrem iPhone aufgezeichneten Zufalls-IDs verglichen.\n\nDie Downloads der Listen sind für Sie in der Regel kostenlos. Das heißt: Das von der App verursachte Datenvolumen wird von den Mobilfunk-Betreibern nicht angerechnet und im EU-Ausland werden Ihnen keine Roaming-Gebühren berechnet. Näheres erfahren Sie von Ihrem Mobilfunk-Betreiber.";

"DeltaOnboarding_ParticipatingCountries" = "Derzeit nehmen die folgenden Länder teil:";

"DeltaOnboarding_ParticipatingCountriesList_Unavailable" = "Die teilnehmenden Länder können Sie jederzeit in den Details zur Risiko-Ermittlung einsehen.";

"DeltaOnboarding_ParticipatingCountriesList_Unavailable_Title" = "Teilnehmende Länder";

"DeltaOnboarding_PrimaryButton_Continue" = "Weiter";

"DeltaOnboarding_Terms_Description1" = "Im Zuge der Erweiterung der Funktion der App wurden auch die Nutzungsbedingungen aktualisiert:";

"DeltaOnboarding_Terms_Button" = "Nutzungsbedingungen anzeigen";

"DeltaOnboarding_Terms_Description2" = "Die Nutzungsbedingungen und die Datenschutzerklärung finden Sie auch unter dem Menüpunkt „App-Informationen“ sowie in der App-Beschreibung Ihres App Stores. Die Änderungen haben keine Auswirkungen auf Ihre Nutzung der App. Wenn Sie die App weiter nutzen oder erneut öffnen, gehen wir davon aus, dass Sie mit den aktualisierten Nutzungsbedingungen einverstanden sind.";

/* Warn other notifications */
"WarnOthersNotification_Title" = "Helfen Sie mit!";
"WarnOthersNotification_Description" = "Bitte warnen Sie andere und teilen Sie Ihr Testergebnis.";

/* Automatic sharing Consent */
"AutomaticSharingConsent_Title" = "Ihr Einverständnis";

"AutomaticSharingConsent_SwitchTitle" = "Andere warnen";

"AutomaticSharingConsent_SwitchTitleDesc" = "Sie haben sich wie folgt einverstanden erklärt:";

"AutomaticSharingConsent_DataProcessingDetailInfo" = "Ausführliche Informationen zur Datenverarbeitung und Ihrem Einverständnis.";

/* Thank you screen */
"Thank_You_Title" = "Vielen Dank!";

"Thank_You_SubTitle" = "Vielen Dank, dass Sie mithelfen, die Verbreitung von Corona zu bekämpfen!";

"Thank_You_Description1" = "Ihre Mitmenschen werden jetzt gewarnt.";

"Thank_You_Description2" = "Bitte helfen Sie nun, die Genauigkeit der Warnungen zu verbessern. Geben Sie hierfür im nächsten Schritt an, wann Sie erstmals Symptome hatten. Sie können diesen Schritt jederzeit abbrechen.";

"Thank_You_Continue_Button" = "Weiter mit Symptom-Erfassung";

"Thank_You_Cancel_Button" = "Beenden";

"Thank_You_AccImageDescription" = "Mehrere Personen, die auf ihr Smartphone schauen";

/* Test result screen (positive test result) */
"TestResultPositive_NoConsent_Title" = "Bitte helfen Sie mit!";

"TestResultPositive_NoConsent_Info1" = "Helfen Sie mit, Ihre Mitmenschen vor Ansteckungen zu schützen und teilen Sie Ihr Testergebnis.";

"TestResultPositive_NoConsent_Info2" = "Ihre Identität bleibt dabei geheim. Andere Nutzer erfahren nicht, wer das Testergebnis geteilt hat.";

"TestResultPositive_NoConsent_Info3" = "Bitte beachten Sie unbedingt die Hinweise des zuständigen Gesundheitsamtes und bleiben Sie zu Hause, um andere Personen nicht anzustecken.";

"TestResultPositive_NoConsent_PrimaryButton" = "Andere warnen";

"TestResultPositive_NoConsent_SecondaryButton" = "Abbrechen";

"TestResultPositive_NoConsent_AlertNotWarnOthers_Title" = "Sie wollen keine Warnung verschicken?";

"TestResultPositive_NoConsent_AlertNotWarnOthers_Description" = "Nur wenn Sie Ihr Testergebnis teilen, helfen Sie mit, Ihre Mitmenschen zu warnen.";

"TestResultPositive_NoConsent_AlertNotWarnOthers_ButtonOne" = "Nicht warnen";

"TestResultPositive_NoConsent_AlertNotWarnOthers_ButtonTwo" = "Warnen";

"TestResultPositive_WithConsent_Title" = "Vielen Dank, dass Sie mithelfen, die Verbreitung von Corona zu bekämpfen.";

"TestResultPositive_WithConsent_Info1" = "Ihre Mitmenschen werden jetzt gewarnt.";

"TestResultPositive_WithConsent_Info2" = "Bitte helfen Sie nun, die Genauigkeit der Warnungen zu verbessern. Geben Sie hierfür im nächsten Schritt an, wann Sie erstmals Symptome hatten. Sie können diesen Schritt jederzeit abbrechen.";

"TestResultPositive_WithConsent_PrimaryButton" = "Weiter mit Symptom-Erfassung";

"TestResultPositive_WithConsent_SecondaryButton" = "Beenden";

"TestResultPositive_KeysSubmitted_Description" = "Dank Ihrer Mithilfe können andere gewarnt werden und entsprechend reagieren.";

"TestResultPositive_KeysSubmitted_Title1" = "Bitte beachten Sie:";

"TestResultPositive_KeysSubmitted_Info1" = "Machen Sie einen PCR-Test, um dieses Test-Ergebnis zu verifizieren.";

"TestResultPositive_KeysSubmitted_Info2" = "Das Gesundheitsamt wird sich möglicherweise in den nächsten Tagen bei Ihnen melden.";

"TestResultPositive_KeysSubmitted_Info3" = "Sie sind sehr warscheinlich ansteckend. Isolieren Sie sich von anderen Personen.";

"TestResultPositive_KeysSubmitted_Title2" = "Weitere Infos:";

"TestResultPositive_KeysSubmitted_FurtherInfo1" = "Die Isolationszeit beträgt in der Regel 14 Tage. Bitte beobachten Sie genau, wie sich Ihre Symptome entwickeln.";

"TestResultPositive_KeysSubmitted_FurtherInfo2" = "Sie werden von Ihrem Gesundheitsamt gebeten, eine Liste Ihrer Kontaktpersonen zu erstellen. Erfassen Sie dabei alle Personen, zu denen Sie in den zwei Tagen vor Erkrankungsbeginn engen Kontakt (unter 2 Meter, direktes Gespräch) über insgesamt 15 Minuten hatten. Nutzen Sie hierfür Ihr Kontakt-Tagebuch. Sie können die Einträge einfach exportieren und ausdrucken oder als E-Mail verschicken.";

"TestResultPositive_KeysSubmitted_FurtherInfo3" = "Bitte denken Sie hier auch besonders an Personen, die nicht automatisch durch die App informiert werden, da sie kein Smartphone besitzen oder die App nicht installiert haben.";

"TestResultPositive_KeysSubmitted_FurtherInfo4" = "Auch wenn Sie keine Symptome (mehr) haben, können Sie ansteckend sein. Bitte halten Sie die angeordnete Isolationszeit in jedem Fall ein.";

"TestResultPositive_KeysSubmitted_PrimaryButton" = "Test entfernen";

/* Contact Diary*/

/* Overview */
"ContactDiary_Overview_Button_Title_Menu" = "Menü";

"ContactDiary_Overview_Title" = "Kontakt-Tagebuch";

"ContactDiary_Overview_Description" = "Tragen Sie ein, mit wem Sie sich getroffen haben und wo Sie gewesen sind. Sollte ein Risiko an einem Tag angezeigt werden, können Sie damit Personen warnen, die Sie an diesen Tagen begleitet haben, wenn diese die Corona-Warn-App nicht nutzen.";

"ContactDiary_Overview_Increased_Risk_Title" = "Erhöhtes Risiko";

"ContactDiary_Overview_Low_Risk_Title" = "Niedriges Risiko";

"ContactDiary_Overview_Risk_Text_StandardCause" = "aufgrund der von der App ausgewerteten Begegnungen.";

"ContactDiary_Overview_Risk_Text_Disclaimer" = "Diese müssen nicht in Zusammenhang mit den von Ihnen erfassten Personen und Orten stehen.";

"ContactDiary_Overview_Risk_Text_LowRiskEncountersCause" = "aufgrund von mehreren Begegnungen mit niedrigem Risiko.";

"ContactDiary_Overview_PersonEncounter_Duration_LessThan15Minutes" = "unter 15 Min.";

"ContactDiary_Overview_PersonEncounter_Duration_MoreThan15Minutes" = "über 15 Min.";

"ContactDiary_Overview_PersonEncounter_MaskSituation_WithMask" = "mit Maske";

"ContactDiary_Overview_PersonEncounter_MaskSituation_WithoutMask" = "ohne Maske";

"ContactDiary_Overview_PersonEncounter_Setting_Outside" = "im Freien";

"ContactDiary_Overview_PersonEncounter_Setting_Inside" = "drinnen";

"ContactDiary_Overview_LocationVisit_Abbreviation_Hours" = "Std.";

"ContactDiary_Overview_Tests_PCR_Registered" = "PCR-Test registriert";

"ContactDiary_Overview_Tests_Antigen_Done" = "Schnelltest durchgeführt";

"ContactDiary_Overview_Tests_Negative_Result" = "Befund negativ";

"ContactDiary_Overview_Tests_Positive_Result" = "Befund positiv";

/* ActionSheet */
"ContactDiary_Overview_ActionSheet_InfoActionTitle" = "Informationen";

"ContactDiary_Overview_ActionSheet_ExportActionTitle" = "Einträge exportieren";

"ContactDiary_Overview_ActionSheet_EditPersonTitle" = "Personen bearbeiten";

"ContactDiary_Overview_ActionSheet_EditLocationTitle" = "Orte bearbeiten";

"ContactDiary_Overview_ActionSheet_ExportActionSubject" = "Mein Kontakt-Tagebuch";

/* Checkin Risk */

"ContactDiaray_Overview_Checkin_Title_HighRisk" = "Erhöhtes Risiko";

"ContactDiaray_Overview_Checkin_Title_LowRisk" = "Niedriges Risiko";

"ContactDiaray_Overview_Checkin_Title_Subheadline" = "aufgrund Ihrer Anwesenheit bei:";

"ContactDiaray_Overview_Checkin_High_Risk_In_Brackets" = "(erhöhtes Risiko)";

"ContactDiaray_Overview_Checkin_Low_Risk_In_Brackets" = "(niedriges Risiko)";

/* Day */
"ContactDiary_Day_ContactPersonsSegment" = "Personen";

"ContactDiary_Day_AddContactPerson" = "Person hinzufügen";

"ContactDiary_Day_ContactPersonsEmptyTitle" = "Noch keine Personen vorhanden";

"ContactDiary_Day_ContactPersonsEmptyDescription" = "Legen Sie eine Person an und fügen Sie sie in Ihrem Kontakt-Tagebuch hinzu.";

"ContactDiary_Day_ContactPersonsEmptyImageDescription" = "Die Silhouette einer Frau, die über eine Wiese läuft.";

"ContactDiary_Day_LocationsSegment" = "Orte";

"ContactDiary_Day_AddLocation" = "Ort hinzufügen";

"ContactDiary_Day_LocationsEmptyTitle" = "Noch keine Orte vorhanden";

"ContactDiary_Day_LocationsEmptyDescription" = "Legen Sie einen Ort an und fügen Sie ihn in Ihrem Kontakt-Tagebuch hinzu.";

"ContactDiary_Day_LocationsEmptyImageDescription" = "Eine Standortmarkierung markiert ein Gebäude.";

"ContactDiary_Day_Encounter_LessThan15Minutes" = "unter 15 Min.";

"ContactDiary_Day_Encounter_MoreThan15Minutes" = "über 15 Min.";

"ContactDiary_Day_Encounter_WithMask" = "mit Maske";

"ContactDiary_Day_Encounter_WithoutMask" = "ohne Maske";

"ContactDiary_Day_Encounter_Outside" = "im Freien";

"ContactDiary_Day_Encounter_Inside" = "drinnen";

"ContactDiary_Day_Encounter_Notes_Placeholder" = "Notiz (z. B. geringer Abstand)";

"ContactDiary_Day_Visit_Duration" = "Dauer";

"ContactDiary_Day_Visit_Notes_Placeholder" = "Notiz (z. B. sehr voll, schlecht gelüftet)";

/* Edit Entries */

"ContactDiary_EditEntries_ContactPersons_Title" = "Personen bearbeiten";

"ContactDiary_EditEntries_ContactPersons_DeleteAllButtonTitle" = "Alle entfernen";

"ContactDiary_EditEntries_ContactPersons_AlertTitle" = "Wollen Sie wirklich alle Personen entfernen?";

"ContactDiary_EditEntries_ContactPersons_AlertMessage" = "Wenn Sie alle Personen entfernen, werden alle Einträge für alle Personen aus dem Tagebuch gelöscht.";

"ContactDiary_EditEntries_ContactPersons_AlertConfirmButtonTitle" = "Ja";

"ContactDiary_EditEntries_ContactPersons_AlertCancelButtonTitle" = "Nein";

"ContactDiary_EditEntries_ContactPerson_AlertTitle" = "Wollen Sie diese Person wirklich entfernen?";

"ContactDiary_EditEntries_ContactPerson_AlertMessage" = "Wenn Sie eine Person entfernen, werden alle Einträge für diese Person aus dem Tagebuch gelöscht.";

"ContactDiary_EditEntries_ContactPerson_AlertConfirmButtonTitle" = "Ja";

"ContactDiary_EditEntries_ContactPerson_AlertCancelButtonTitle" = "Nein";

"ContactDiary_EditEntries_Locations_Title" = "Orte bearbeiten";

"ContactDiary_EditEntries_Locations_DeleteAllButtonTitle" = "Alle entfernen";

"ContactDiary_EditEntries_Locations_AlertTitle" = "Wollen Sie wirklich alle Orte entfernen?";

"ContactDiary_EditEntries_Locations_AlertMessage" = "Wenn Sie alle Orte entfernen, werden alle Einträge für alle Orte aus dem Tagebuch gelöscht.";

"ContactDiary_EditEntries_Locations_AlertConfirmButtonTitle" = "Ja";

"ContactDiary_EditEntries_Locations_AlertCancelButtonTitle" = "Nein";

"ContactDiary_EditEntries_Location_AlertTitle" = "Wollen Sie diesen Ort wirklich entfernen?";

"ContactDiary_EditEntries_Location_AlertMessage" = "Wenn Sie einen Ort entfernen, werden alle Einträge für diesen Ort aus dem Tagebuch gelöscht.";

"ContactDiary_EditEntries_Location_AlertConfirmButtonTitle" = "Ja";

"ContactDiary_EditEntries_Location_AlertCancelButtonTitle" = "Nein";

/* Information */
"ContactDiary_Information_Title" = "Kontakt-Tagebuch";

"ContactDiary_Information_ImageDescription" = "Mehrere Menschen schauen im Freien auf ihre Smartphones.";

"ContactDiary_Information_DescriptionTitle" = "Behalten Sie den Überblick.";

"ContactDiary_Information_DescriptionSubHeadline" = "Erstellen Sie eine Übersicht über Ihre Kontakte der letzten 14 Tage. So haben Sie bei Bedarf schnell eine vollständige Liste zur Hand. Zusätzlich werden Ihnen hier Ihre Risiko-Begegnungen angezeigt.";

"ContactDiary_Information_Item_Person_Title" = "Tragen Sie ein, mit wem Sie sich getroffen haben.";

"ContactDiary_Information_Item_Location_Title" = "Tragen Sie ein, an welchen Orten Sie anderen begegnet sind.";

"ContactDiary_Information_Item_Lock_Title" = "Ihr Tagebuch ist nur für Sie bestimmt. Ihre Einträge werden nur auf Ihrem Smartphone gespeichert.";

"ContactDiary_Information_Item_DeletedAutomatically_Title" = "Sie können hinzugefügte Personen und Orte jederzeit wieder aus dem Tagebuch entfernen. Tagebuch-Einträge werden nach 16 Tagen automatisch gelöscht.";

"ContactDiary_Information_Item_ExportTextFormat_Title" = "Sie können Ihr Kontakt-Tagebuch im Textformat exportieren. So können Sie bei Bedarf Ihre Einträge ausdrucken, bearbeiten oder dem Gesundheitsamt zur Verfügung stellen.";

"ContactDiary_Information_Item_ExposureHistory_Title" = "Die angezeigten Risiko-Begegnungen müssen nicht in Zusammenhang mit den von Ihnen erfassten Personen und Orten stehen. Bitte ziehen Sie keine falschen Rückschlüsse.";

"ContactDiary_Information_Dataprivacy_Title" = "Weitere Hinweise finden Sie in der Datenschutzerklärung.";

"ContactDiary_Information_PrimaryButton_Title" = "Tagebuch öffnen";

/* AddEditEntry */
"ContactDiary_AddEditEntry_PrimaryButton_Title" = "Speichern";

/* - Location */
"ContactDiary_AddEditEntry_LocationTitle" = "Ort";

"ContactDiary_AddEditEntry_LocationPlaceholder_Name" = "Beschreibung";

"ContactDiary_AddEditEntry_LocationPlaceholder_PhoneNumber" = "Telefon";

"ContactDiary_AddEditEntry_LocationPlaceholder_EmailAddress" = "E-Mail";

/* - Person */
"ContactDiary_AddEditEntry_PersonTitle" = "Person";

"ContactDiary_AddEditEntry_PersonPlaceholder_Name" = "Name";

"ContactDiary_AddEditEntry_PersonPlaceholder_PhoneNumber" = "Telefon";

"ContactDiary_AddEditEntry_PersonPlaceholder_EmailAddress" = "E-Mail";

/* Statistics */

/* - Trend on Cards */

"Statistics_Card_Trend_Increasing" = "Trend steigend";

"Statistics_Card_Trend_Decreasing" = "Trend fallend";

"Statistics_Card_Trend_Stable" = "Trend stabil";

"Statistics_Card_TrendSemantic_Negative" = "negativ";

"Statistics_Card_TrendSemantic_Positive" = "positiv";

"Statistics_Card_TrendSemantic_Neutral" = "neutral";

/* - Number Formatting */

"Statistics_Card_Million" = "%@ Mio.";

/* - General Card Texts */

"Statistics_Card_From_Nationwide" = "Bundesweit";
"Statistics_Card_From_CWA" = "über die Corona-Warn-App";

/* - Infections Card */

"Statistics_Card_Infections_Title" = "Bestätigte Neuinfektionen";

"Statistics_Card_Infections_Today" = "Heute";

"Statistics_Card_Infections_Yesterday" = "Gestern";

"Statistics_Card_Infections_Date" = "%@";

"Statistics_Card_Infections_SecondaryLabelTitle" = "7-Tage-Mittelwert";

"Statistics_Card_Infections_TertiaryLabelTitle" = "Gesamt";

/* - Incidence Card */

"Statistics_Card_Incidence_Title" = "7-Tage-Inzidenz";

"Statistics_Card_Incidence_Today" = "Bis heute";

"Statistics_Card_Incidence_Yesterday" = "Bis gestern";

"Statistics_Card_Incidence_Date" = "Bis %@";

"Statistics_Card_Incidence_SecondaryLabelTitle" = "bestätigte Neuinfektionen je 100.000 Einwohner";

/* - Key Submissions Card */

"Statistics_Card_KeySubmissions_Title" = "Warnende Personen";

"Statistics_Card_KeySubmissions_Today" = "Heute";

"Statistics_Card_KeySubmissions_Yesterday" = "Gestern";

"Statistics_Card_KeySubmissions_Date" = "%@";

"Statistics_Card_KeySubmissions_SecondaryLabelTitle" = "7-Tage-Mittelwert";

"Statistics_Card_KeySubmissions_TertiaryLabelTitle" = "Gesamt";

"Statistics_Card_KeySubmissions_Footnote" = "über die Corona-Warn-App";

/* - Reproduction Number Card */

"Statistics_Card_ReproductionNumber_Title" = "7-Tage-R-Wert";

"Statistics_Card_ReproductionNumber_Today" = "Aktuell";

"Statistics_Card_ReproductionNumber_Yesterday" = "Gestern";

"Statistics_Card_ReproductionNumber_Date" = "Bis %@";

"Statistics_Card_ReproductionNumber_SecondaryLabelTitle" = "durchschnittliche Ansteckungen pro infizierter Person";

/* - At least one person vaccinated card */

"Statistics_Card_AtLeastOneVaccinated_Title" = "Mindestens einmal geimpfte Personen";

"Statistics_Card_AtLeastOneVaccinated_Today" = "Aktuell";

"Statistics_Card_AtLeastOneVaccinated_Yesterday" = "Bis Gestern";

"Statistics_Card_AtLeastOneVaccinated_Date" = "Bis %@";

"Statistics_Card_AtLeastOneVaccinated_SecondaryLabelTitle" = "der Gesamtbevölkerung";

"Statistics_Card_AtLeastOneVaccinated_TertiaryLabelTitle" = "Gesamt";

"Statistics_Card_AtLeastOneVaccinated_SecondarySubtitleLabel" = "der Gesamtbevölkerung";



/* - Fully vaccinated people card */

"Statistics_Card_FullyVaccinated_Title" = "Vollständig geimpfte Personen";

"Statistics_Card_FullyVaccinated_Today" = "Aktuell";

"Statistics_Card_FullyVaccinated_Yesterday" = "Bis Gestern";

"Statistics_Card_FullyVaccinated_Date" = "Bis %@";

"Statistics_Card_FullyVaccinated_SecondaryLabelTitle" = "der Gesamtbevölkerung";

"Statistics_Card_FullyVaccinated_TertiaryLabelTitle" = "Gesamt";

"Statistics_Card_FullyVaccinated_SecondarySubtitleLabel" = "der Gesamtbevölkerung";

/* - Applied vaccination dose rates card */
 
"Statistics_Card_AppliedDoseRates_Title" = "Verabreichte Impfdosen";

"Statistics_Card_AppliedDoseRates_Today" = "Aktuell";

"Statistics_Card_AppliedDoseRates_Yesterday" = "Bis Gestern";

"Statistics_Card_AppliedDoseRates_Date" = "Bis %@";

"Statistics_Card_AppliedDoseRates_SecondaryLabelTitle" = "7-Tage-Mittelwert";

"Statistics_Card_AppliedDoseRates_TertiaryLabelTitle" = "Gesamt";

/* Error */

"Statistics_LoadingError" = "Die Statistiken konnten nicht geladen werden. Bitte schließen Sie die App und versuchen Sie es erneut.";

/* - Info Screen */

"Statistics_Info_Title" = "Kennzahlen";

"Statistics_Info_Subtitle" = "Erklärung der Statistiken";

"Statistics_Info_Local7Days_Title" = "Lokale 7-Tage-Inzidenz";

"Statistics_Info_Local7Days_Text" = "Gesamtzahl der bestätigten Neuinfektionen der letzten 7 Tage (nach Meldedatum) pro 100.000 Einwohner im konfigurierten Kreis oder Bundesland.";

"Statistics_Info_Incidence_Title" = "7-Tage-Inzidenz";

"Statistics_Info_Incidence_Text" = "Gesamtzahl der bestätigten Neuinfektionen der letzten 7 Tage (nach Meldedatum) pro 100.000 Einwohner";

"Statistics_Info_Infections_Title" = "Bestätigte Neuinfektionen";

"Statistics_Info_Infections_Text" = "Anzahl der an das RKI übermittelten Corona-positiv getesteten Personen";

"Statistics_Info_KeySubmissions_Title" = "Warnende Personen";

"Statistics_Info_KeySubmissions_Text" = "Anzahl der über einen PCR-Test Corona-positiv getesteten Personen, die mithilfe der App ihre Mitmenschen gewarnt haben ";

"Statistics_Info_ReproductionNumber_Title" = "7-Tage-R-Wert";

"Statistics_Info_ReproductionNumber_Text" = "Die Reproduktionszahl R gibt an, wie viele Personen im Durchschnitt von einer infizierten Person angesteckt wurden. Der aktuelle Wert berücksichtigt Daten bis vor 5 Tagen.";

"Statistics_Info_AtLeastOnce_Title" = "Mindestens einmal geimpfte Personen";

"Statistics_Info_AtLeastOnce_Text" = "Anzahl der an das RKI übermittelten Personen, die die erste Impfdosis erhalten haben.";

"Statistics_Info_FullyVaccinated_Title" = "Vollständig geimpfte Personen";

"Statistics_Info_FullyVaccinated_Text" = "Anzahl der an das RKI übermittelten Personen, die die alle notwendigen Impfdosen erhalten haben.";

"Statistics_Info_DosesAdministered_Title" = "Verabreichte Impfdosen";

"Statistics_Info_DosesAdministered_Text" = "Anzahl der Impfdosen, die bisher bundesweit verabreicht wurden.";

"Statistics_Info_FAQLink_Text" = "Weitere Informationen finden Sie in den FAQ:";

"Statistics_Info_FAQLink_Title" = "FAQ zu Statistiken";

"Statistics_Info_Definitions_Title" = "Legende";

"Statistics_Info_Period_Title" = "Zeitraum";

"Statistics_Info_Yesterday_Title" = "Gestern / Bis gestern";

"Statistics_Info_Yesterday_Text" = "Zahl für den Vortag / bis zum Vortag. Wenn für den Vortag noch keine Zahl vorliegt, wird das Datum des letzten Tages angezeigt, für den eine Zahl vorliegt.";

"Statistics_Info_Mean_Title" = "7-Tage-Mittelwert";

"Statistics_Info_Mean_Text" = "Mittelwert der vergangenen 7 Tage";

"Statistics_Info_Total_Title" = "Gesamt";

"Statistics_Info_Total_Text" = "Gesamtzahl seit Jahresbeginn 2020 bzw. Einführung der App (15. Juni 2020)";

"Statistics_Info_Trend_Title" = "Trend";

"Statistics_Info_Trend_Text" = "Die Pfeilrichtung zeigt an, ob der Trend nach oben oder nach unten geht oder relativ stabil ist, d.h. eine Abweichung von weniger als 1% im Vortagesvergleich bzw. 5% im Vorwochenvergleich aufweist. Die Farbe bewertet diesen Trend als positiv (grün), negativ (rot) oder neutral (grau). Der Trend vergleicht den Wert vom Vortag mit dem Wert von vor zwei Tagen bzw. für die 7-Tage-Trends den Mittelwert der letzten 7 Tage mit dem der vorausgegangenen 7 Tage.";

"Statistics_Info_Trends_Title" = "Folgende Trends können angezeigt werden:";

"Statistics_Info_Trends_Increasing" = "Trend steigend";

"Statistics_Info_Trends_Decreasing" = "Trend fallend";

"Statistics_Info_Trends_Stable" = "Trend stabil";

"Statistics_Info_Trends_Footnote" = "Die Bewertung des Trends bei den warnenden Personen ändert sich je nach Infektionslage. Deshalb wird dieser Trend immer neutral dargestellt.";

"Statistics_Info_Image_AccLabel" = "Abstrakte Darstellung eines Smartphones mit vier Platzhaltern für Informationen";

/* Update OS */

"UpdateOS_title" = "Führen Sie ein iOS-Update durch.";

"UpdateOS_text" = "Für die Corona-Warn-App benötigen Sie die aktuelle iOS-Version.\nGehen Sie dafür in die Einstellungen Ihres iPhones und wählen Sie Allgemein -> Softwareupdate.";

/* Tabbar */

"Tabbar_Home_Title" = "Startseite";

"Tabbar_Certificates_Title" = "Zertifikate";

"Tabbar_Diary_Title" = "Tagebuch";

"Tabbar_CheckIn_Title" = "Check-in";

/* Data Donation */

"DataDonation_IntroductionText" = "Teilen Sie Daten über Ihre App-Nutzung mit uns und helfen Sie uns so, die Wirksamkeit der App zu bewerten.";

"DataDonation_AccImageDescription" = "Weibliche Person mit Mobiltelefon, welche ihre Daten teilt";

"DataDonation_Headline" = "Datenspende";

"DataDonation_Description" = "Sie können uns helfen, die Corona-Warn-App zu verbessern. Teilen Sie Daten über Ihre App-Nutzung mit dem RKI. Sie helfen damit dem RKI bei der Bewertung der Wirksamkeit der App. Ihre Daten ermöglichen außerdem, die Funktionen und Nutzerfreundlichkeit der App zu verbessern.";

"DataDonation_SubHead_Settings" = "EINSTELLUNG";

"DataDonation_SubHead_YourState" = "Ihr Bundesland (optional)";

"DataDonation_SubHead_AgeGroup" = "Ihre Altersgruppe (optional)";

"DataDonation_State_NoSelection_Text" = "Bundesland";

"DataDonation_Region_NoSelection_Text" = "Kreis / Bezirk (optional)";

"DataDonation_AgeGroup_NoSelection_Text" = "Angabe zu Ihrem Alter";

"DataDonation_DetailedInformation_DataProcessing" = "Ausführliche Informationen zu dieser Datenverarbeitung und den Datenschutzrisiken in den USA und anderen Drittländern";

"DataDonation_Button_OK" = "Einverstanden";

"DataDonation_Button_NotOK" = "Nicht einverstanden";

/* Value selection */

"DataDonation_ValueSelection_None" = "keine Angabe";

"DataDonation_ValueSelection_Title_State" = "Ihr Bundesland";

"DataDonation_ValueSelection_Title_Region" = "Ihr Kreis / Bezirk";

"DataDonation_ValueSelection_Title_Age" = "Ihre Altersgruppe";

"DataDonation_ValueSelection_Age_Below29" = "bis 29 Jahre";

"DataDonation_ValueSelection_Age_Between30And59" = "30-59 Jahre";

"DataDonation_ValueSelection_Age_Min60OrAbove" = "60+ Jahre";

/* Detailed Infos Data Donation */

"DetailedInfosDataDonation_Headline" = "Ausführliche Informationen zur Datenspende";

"DetailedInfosDataDonation_SubHead_DataProcessing" = "Datenverarbeitung im Rahmen der Datenspende";

"DetailedInfosDataDonation_DataProcessing_Description" = "Im Rahmen der Datenspende übermittelt die App verschiedene Daten täglich an das RKI. Die übermittelten Daten dienen der Bewertung der Wirksamkeit der App und sie werden ausgewertet, um folgende Verbesserungen zu ermöglichen:";

"DetailedInfosDataDonation_BulletPoint_ImproveddRiskDetermination_BulletTitle" = "Verbesserung der Risiko-Ermittlung";

"DetailedInfosDataDonation_BulletPoint_ImproveddRiskDetermination" = "Die Genauigkeit und Zuverlässigkeit der technischen Berechnung der Ansteckungsrisiken sollen verbessert werden. Hierfür werden Angaben über Risiko-Begegnungen und Ihnen angezeigte Warnungen ausgewertet. In der Folge kann die Berechnungsmethode verfeinert werden.";

"DetailedInfosDataDonation_BulletPoint_ImproveddUserNavigation_BulletTitle" = "Verbesserung der Nutzerführung in der App";

"DetailedInfosDataDonation_BulletPoint_ImproveddUserNavigation" = "Die Bedienung der App soll erleichtert werden. Hierfür werden Angaben über die einzelnen Schritte ausgewertet, die Nutzer in der App vornehmen. So können Beschriftungen und Hinweistexte klarer gestaltet und Bedienelemente so platziert werden, dass sie besser gefunden werden können. Außerdem können Darstellungen für verschiedene Smartphone-Modelle angepasst werden.";

"DetailedInfosDataDonation_BulletPoint_AppSupport_BulletTitle" = "Informationen und Hilfestellungen zur App ermöglichen";

"DetailedInfosDataDonation_BulletPoint_AppSupport" = "Es soll möglich werden, zu erkennen, ob es z. B. bei der Nutzung der App im Zusammenhang mit bestimmten Testeinrichtungen und Laboren oder in bestimmten Regionen zu Problemen kommt. Dies kann festgestellt werden, wenn aufgrund der Datenspende auffällt, dass in bestimmten Regionen Testergebnisse verspätet zur Verfügung stehen. So können die zuständigen Gesundheitsbehörden auch gezielt auf mögliche technische Störungen hingewiesen werden.";

"DetailedInfosDataDonation_BulletPoint_ImprovedStatistics_BulletTitle" = "Verbesserung der Statistiken über den Pandemieverlauf";

"DetailedInfosDataDonation_BulletPoint_ImprovedStatistics" = "Die Daten können Aufschluss über die zeitliche und räumliche Verteilung bestimmter Ereignisse des Pandemieverlaufs geben und es ermöglichen, auf bestimmte Entwicklungen schneller zu reagieren.";

"DetailedInfosDataDonation_SubHead_RKI_DataCollection" = "Dazu erhebt das RKI folgende Daten:";

"DetailedInfosDataDonation_RKI_DataCollection_BulletPoint_Date" = "Das Datum der Übermittlung.";

"DetailedInfosDataDonation_RKI_DataCollection_BulletPoint_ChangeOfWarnHistory" = "Änderungen der Warnungshistorie im Vergleich zum Vortag.";

"DetailedInfosDataDonation_RKI_DataCollection_BulletPoint_InfoAboutRisk" = "Angaben dazu, welches Risiko Ihnen zum Zeitpunkt der Übermittlung angezeigt wurde.";

"DetailedInfosDataDonation_RKI_DataCollection_BulletPoint_RiskStatus_Base" = "Angaben dazu, auf welcher Grundlage der Risikostatus in Zusammenhang mit einer Begegnung berechnet wurde.";

"DetailedInfosDataDonation_SubHead_RetrievedTestResult" = "Wenn Sie ein Testergebnis über die App abgerufen haben:";

"DetailedInfosDataDonation_RetrievedTestResult_BulletPoint_KindOfTestResult" = "Angaben dazu, ob Sie ein positives oder negatives Testergebnis über die App erhalten haben.";

"DetailedInfosDataDonation_RetrievedTestResult_BulletPoint_CalculatedRisk" = "Angaben zum berechneten Risiko zum Zeitpunkt der Testregistrierung.";

"DetailedInfosDataDonation_RetrievedTestResult_BulletPoint_PeriodHighRisk" = "Angaben zum Zeitraum zwischen der letzten Begegnung mit erhöhtem Risiko und der Testregistrierung.";

"DetailedInfosDataDonation_RetrievedTestResult_BulletPoint_PeriodLastInfoHighRisk" = "Angaben zum Zeitraum zwischen der letzten Mitteilung eines erhöhten Risikos und der Testregistrierung.";

"DetailedInfosDataDonation_RetrievedTestResult_BulletPoint_SharedTestResult" = "Angaben dazu, ob Sie Ihr Testergebnis geteilt und andere gewarnt haben.";

"DetailedInfosDataDonation_SubHead_WarnOthers" = "Wenn Sie andere über eine mögliche Risiko-Begegnung gewarnt haben:";

"DetailedInfosDataDonation_WarnOthers_BulletPoint_Canceled" = "Angaben dazu, ob Sie die Schritte zur Warnung anderer abgebrochen haben.";

"DetailedInfosDataDonation_WarnOthers_BulletPoint_SymptompsStart" = "Angaben dazu, ob Sie Angaben zum Symptombeginn gemacht haben.";

"DetailedInfosDataDonation_WarnOthers_BulletPoint_Consent" = "Angaben dazu, wann Sie Ihr Einverständnis in die Warnung anderer erteilt haben.";

"DetailedInfosDataDonation_WarnOthers_BulletPoint_HowFar" = "Angaben dazu, bis zu welcher Meldung im Rahmen der Warnung anderer Sie gekommen sind.";

"DetailedInfosDataDonation_WarnOthers_BulletPoint_HoursUntilReceived" = "Angaben dazu, wie viele Stunden es gedauert hat, bis Sie Ihr Testergebnisses erhalten haben.";

"DetailedInfosDataDonation_WarnOthers_BulletPoint_DaysElapsed" = "Angaben dazu, wie viele Tage seit der letzten Mitteilung eines hohen Risikos vergangen sind.";

"DetailedInfosDataDonation_WarnOthers_BulletPoint_HoursSinceRegistration" = "Angaben dazu, wie viele Stunden seit der Testregistrierung vergangen sind.";

"DetailedInfosDataDonation_Misc_SubHead_MiscInformation" = "Sonstige Informationen:";

"DetailedInfosDataDonation_Misc_SubHead_BulletPoint_AgeGroup" = "Angaben dazu, welche Altersgruppe Sie angegeben haben.";

"DetailedInfosDataDonation_Misc_SubHead_BulletPoint_Region" = "Angaben dazu, welche Region Sie angegeben haben.";

"DetailedInfosDataDonation_Misc_SubHead_BulletPoint_TechSpecs" = "Angaben zum Modell und der Version Ihres Smartphones und zur Version Ihrer App sowie dem verwendeten Betriebssystem.";

"DetailedInfosDataDonation_General_Privacy_Infos" = "Die Angaben können nicht mit Ihrer Person verknüpft werden. Ihre Identität bleibt weiterhin geheim.
Die Angaben werden statistisch ausgewertet, sie werden nicht zu einem Profil gespeichert.";

"Contact_Journal_Notes_Description_Title" = "Notiz";

"Contact_Journal_Notes_Description" = "Hier können Sie Notizen machen, die Ihnen helfen, das Infektionsrisiko besser einzuschätzen.\n\nNotieren Sie hier weitere Umstände Ihrer Begegnung bzw. Ihres Aufenthalts, die sich auf das Infektionsrisiko auswirken können, z. B. räumliche Nähe zu anderen Personen oder was Sie gemacht haben (Beispiele: „saßen nah beieinander“, „Sport gemacht“, „wenig Platz“, „wir haben gesungen“).\n\nDiese Notizen können Ihnen später helfen, sich besser zu erinnern. So können Sie, wenn nötig, die Menschen, mit denen Sie zusammen waren, frühzeitig warnen und auch das Gesundheitsamt bei der Nachverfolgung möglicher Infektionsketten unterstützen.";

/* Quick Actions a.k.a. shortcuts */

"QuickAction_newContactDiaryEntry" = "Tagebuch-Eintrag für heute hinzufügen";

"QuickAction_eventCheckin" = "Einchecken";

/* Checkins */

"Checkins_QR_Scanner_Title" = "QR-Code Scan";

"Checkins_Overview_Title" = "Meine Check-ins";

"Checkins_Overview_MenuButtonTitle" = "Menü";

"Checkins_Overview_ScanButtonTitle" = "QR-Code scannen";

"Checkins_Overview_EmptyTitle" = "Noch keine Einträge vorhanden";

"Checkins_Overview_EmptyDescription" = "Wenn Sie einen QR-Code scannen, um sich für ein Event oder einen Ort einzuchecken, wird automatisch ein Eintrag angelegt.";

"Checkins_Overview_EmptyImageDescription" = "Gebäude mit QR-Code-Symbol im Hintergrund";

"Checkins_Overview_DeleteAllButtonTitle" = "Alle entfernen";

"Checkins_Overview_DurationTitle" = "Dauer";

"Checkins_Overview_CheckinDateTemplate" = "Am %@";

"Checkins_Overview_CheckinTimeTemplate" = "%@ - Automatisch auschecken nach %@";

"Checkins_Overview_CheckoutButtonTitle" = "Jetzt auschecken";

"Checkins_Overview_MissingPermissions_Title" = "Benutzung der Kamera erlauben";

"Checkins_Overview_MissingPermissions_Description" = "Um die Kamera für das Scannen des QR-Codes zu nutzen, müssen Sie die Verwendung der Kamera in den Geräte-Einstellungen zur App zulassen.";

"Checkins_Overview_MissingPermissions_ButtonTitle" = "Geräte-Einstellungen öffnen";

"Checkins_Overview_DeleteOne_AlertTitle" = "Wollen Sie diesen Eintrag wirklich entfernen?";

"Checkins_Overview_DeleteOne_AlertMessage" = "Sie können dann Personen, die zur selben Zeit für diesen Ort oder Event eingecheckt waren, bei Bedarf nicht mehr warnen oder von ihnen gewarnt werden.";

"Checkins_Overview_DeleteOne_AlertConfirmButtonTitle" = "Entfernen";

"Checkins_Overview_DeleteOne_AlertCancelButtonTitle" = "Abbrechen";

"Checkins_Overview_DeleteAll_AlertTitle" = "Wollen Sie wirklich alle Einträge entfernen?";

"Checkins_Overview_DeleteAll_AlertMessage" = "Sie können dann Personen, die zur selben Zeit für diese Orte oder Events eingecheckt waren, bei Bedarf nicht mehr warnen oder von ihnen gewarnt werden.";

"Checkins_Overview_DeleteAll_AlertConfirmButtonTitle" = "Entfernen";

"Checkins_Overview_DeleteAll_AlertCancelButtonTitle" = "Abbrechen";

"Checkins_Overview_ActionSheet_InfoTitle" = "Informationen";

"Checkins_Overview_ActionSheet_EditTitle" = "Bearbeiten";

"Checkins_Overview_QRScanner_Instruction" = "QR-Code scannen und einchecken";

"Checkins_Overview_Item_Prefix_CheckIn" = "Check-in für %@.";

"Checkins_Overview_Item_Prefix_CheckedOut" = "Checked-Out für %@.";

"Checkin_QR_Scanner_Checkin_Error_Title" = "Ungültiger QR-Code";

"Checkin_QR_Scanner_Error_InvalidURL" = "Der gescannte QR-Code gilt nicht für das Einchecken für ein Event oder einen Ort. Bitte scannen Sie einen geeigneten QR-Code (Fehlercode INVALID_URL).";

"Checkin_QR_Scanner_Error_InvalidPayload" = "Ungültiger QR-Code verhindert das Einchecken. Die verantwortliche Stelle muss einen neuen QR-Code generieren (Fehlercode INVALID_PAYLOAD).";

"Checkin_QR_Scanner_Error_InvalidURLVendorData" = "Ungültiger QR-Code verhindert das Einchecken. Die verantwortliche Stelle muss einen neuen QR-Code generieren (Fehlercode INVALID_VENDOR_DATA).";

"Checkin_QR_Scanner_Error_InvalidDescription" = "Ungültiger QR-Code verhindert das Einchecken. Die verantwortliche Stelle muss einen neuen QR-Code generieren (Fehlercode INVALID_DESCRIPTION).";

"Checkin_QR_Scanner_Error_InvalidAddress" = "Ungültiger QR-Code verhindert das Einchecken. Die verantwortliche Stelle muss einen neuen QR-Code generieren (Fehlercode INVALID_ADDRESS).";

"Checkin_QR_Scanner_Error_InvalidCryptographicSeed" = "Ungültiger QR-Code verhindert das Einchecken. Die verantwortliche Stelle muss einen neuen QR-Code generieren (Fehlercode INVALID_CRYPTO_SEED).";

"Checkin_QR_Scanner_Error_InvalidTimeStamps" = "Ungültiger QR-Code verhindert das Einchecken. Die verantwortliche Stelle muss einen neuen QR-Code generieren (Fehlercode INVALID_TIMESTAMPS).";

/* TraceLocations */

"TraceLocations_Overview_Title" = "Meine QR-Codes";

"TraceLocations_Overview_MenuButtonTitle" = "Menü";

"TraceLocations_Overview_AddButtonTitle" = "QR-Code erstellen";

"TraceLocations_Overview_EmptyTitle" = "Noch keine QR-Codes erstellt";

"TraceLocations_Overview_EmptyDescription" = "Hier werden alle QR-Codes angezeigt, die Sie für einen Ort oder ein Event erstellt haben. Sie können die QR-Codes löschen, wenn diese nicht mehr verwendet werden sollen.";

"TraceLocations_Overview_EmptyImageDescription" = "Smartphone mit QR-Code-Symbol";

"TraceLocations_Overview_DeleteAllButtonTitle" = "Alle entfernen";

"TraceLocations_Overview_SelfCheckinButtonTitle" = "Selbst einchecken";

"TraceLocations_Overview_DeleteOne_AlertTitle" = "Wollen Sie den QR-Code wirklich löschen?";

"TraceLocations_Overview_DeleteOne_AlertMessage" = "Bitte denken Sie daran, dass der QR-Code danach nicht mehr zum Einchecken verwendet werden kann.";

"TraceLocations_Overview_DeleteOne_AlertConfirmButtonTitle" = "Löschen";

"TraceLocations_Overview_DeleteOne_AlertCancelButtonTitle" = "Abbrechen";

"TraceLocations_Overview_DeleteAll_AlertTitle" = "Wollen Sie wirklich alle QR-Codes löschen?";

"TraceLocations_Overview_DeleteAll_AlertMessage" = "Bitte denken Sie daran, dass diese QR-Codes danach nicht mehr zum Einchecken verwendet werden können.";

"TraceLocations_Overview_DeleteAll_AlertConfirmButtonTitle" = "Löschen";

"TraceLocations_Overview_DeleteAll_AlertCancelButtonTitle" = "Abbrechen";

"TraceLocations_Overview_ActionSheet_InfoTitle" = "Informationen";

"TraceLocations_Overview_ActionSheet_EditTitle" = "Bearbeiten";

"TraceLocations_Overview_Item_Prefix" = "QR-Code für %@.";

/* Trace Location Details */

"TraceLocations_Details_PrintVersionButtonTitle" = "Druckversion anzeigen";

"TraceLocations_Details_DuplicateButtonTitle" = "Als Vorlage verwenden";

/* Selection of a TraceLocations */
"TraceLocations_TypeSelection_Title" = "QR-Code erstellen";

"TraceLocations_Section_Title_Permanent" = "ORT";

"TraceLocations_Section_Title_Temporary" = "EVENT";

"TraceLocations_Type_Title_PermanentOther" = "Anderer Ort";

"TraceLocations_Type_Title_PermanentRetail" = "Einzelhandel";

"TraceLocations_Title_Type_PermanentFoodService" = "Gastronomiebetrieb";

"TraceLocations_Type_Title_PermanentCraft" = "Handwerksbetrieb";

"TraceLocations_Type_Title_PermanentWorkplace" = "Arbeitsstätte";

"TraceLocations_Type_Title_PermanentEducationalInstitution" = "Bildungsstätte";

"TraceLocations_Type_Title_PermanentPublicBuilding" = "Öffentliches Gebäude";

"TraceLocations_Type_Subtitle_PermanentRetail" = "Geschäft, Verkaufsraum";

"TraceLocations_Type_Subtitle_PermanentFoodService" = "Café, Kneipe, Restaurant, Hotel";

"TraceLocations_Type_Subtitle_PermanentCraft" = "Friseur, Schreinerei";

"TraceLocations_Type_Subtitle_PermanentWorkplace" = "Büro, Konferenzraum, Kantine";

"TraceLocations_Type_Subtitle_PermanentEducationalInstitution" = "Klassenzimmer, Vorlesungssaal, Bibliothek";

"TraceLocations_Type_Subtitle_PermanentPublicBuilding" = "Bürgeramt, Museum";

"TraceLocations_Type_Title_TemporaryOther" = "Anderes Event";

"TraceLocations_Type_Title_TemporaryCulturalEvent" = "Kulturveranstaltung";

"TraceLocations_Type_Title_TemporaryClubActivity" = "Vereinsaktivität";

"TraceLocations_Type_Title_TemporaryPrivateEvent" = "Private Feier";

"TraceLocations_Type_Title_TemporaryWorshipService" = "Gottesdienst";

"TraceLocations_Type_Subtitle_TemporaryCulturalEvent" = "Konzert, Kunstausstellung";

"TraceLocations_Type_Subtitle_TemporaryClubActivity" = "Sporttraining, Mitgliederversammlung";

"TraceLocations_Type_Subtitle_TemporaryPrivateEvent" = "Geburtstag, Familienfeier";

/* Trace Location Configuration */

"TraceLocations_Configuration_Title" = "QR-Code erstellen";

"TraceLocations_Configuration_DescriptionPlaceholder" = "Bezeichnung";

"TraceLocations_Configuration_AddressPlaceholder" = "Ort";

"TraceLocations_Configuration_StartDateTitle" = "Beginn";

"TraceLocations_Configuration_EndDateTitle" = "Ende";

"TraceLocations_Configuration_DefaultCheckinLengthTitle" = "Typische Aufenthaltsdauer";

"TraceLocations_Configuration_DefaultCheckinLengthFootnote" = "Geben Sie an, wie lange sich Gäste üblicherweise bei Ihnen aufhalten.";

"TraceLocations_Configuration_PrimaryButtonTitle" = "Speichern";

"TraceLocations_Configuration_HoursUnit" = "%@ Std.";

"TraceLocations_Configuration_SavingErrorMessage" = "Der QR-Code kann aktuell nicht gespeichert werden. Bitte versuchen Sie es später noch einmal (Fehlercode %@).";

/* Error Reporting */

"ErrorReport_Title" = "Fehlerberichte";

"ErrorReport_Analysis" = "Fehleranalyse";

"ErrorReport_Description1" = "Um den technischen Support der App bei der Fehleranalyse zu unterstützen, können Sie einen Fehlerbericht der CWA aufzeichnen. Hierbei werden die einzelnen technischen Schritte und Ereignisse beim Ablauf der App detailliert aufgezeichnet. Den Fehlerbericht können Sie dann an den technischen Support senden und so helfen, Fehler zu erkennen und zu beheben.\n\nWeitere Informationen finden Sie in den FAQ:";

"ErrorReport_FAQ" = "FAQ zu den Fehlerberichten";

"ErrorReport_Description2" = "Bevor Sie den aufgezeichneten Fehlerbericht an den technischen Support des RKI übersenden können, ist Ihr Einverständnis erforderlich.\n\nNach der Übersendung erhalten Sie eine Fehlerbericht-ID. Diese können Sie angeben, um dem technischen Support z. B. weitere Informationen zukommen zu lassen und dabei eine Zuordnung zu Ihrem Fehlerbericht zu ermöglichen. Wenn Sie die Fehlerbericht-ID nicht mitteilen, ist dem RKI eine Zuordnung zu Ihrer Person nicht möglich.";

"ErrorReport_DetailedInformation_Title" = "Ausführliche Informationen zur Übersendung der Fehlerberichte";

"errorReport_DetailedInformation_Headline" = "Prüfung der Echtheit und Drittlandsübermittlung";

"errorReport_DetailedInformation_Content1" = "Um die Echtheit Ihrer App zu bestätigen, erzeugt Ihr Smartphone eine eindeutige Kennung, die Informationen über die Version Ihres Smartphones und der App enthält. Das ist erforderlich, um sicherzustellen, dass nur Nutzer Daten auf diesem Weg an den technischen Support übersenden, die tatsächlich die Corona-Warn-App nutzen und nicht manipulierte Fehlerberichte bereitstellen. Die Kennung wird dafür einmalig an Apple übermittelt. Dabei kann es auch zu einer Datenübermittlung in die USA oder andere Drittländer kommen. Dort besteht möglicherweise kein dem europäischen Recht entsprechendes Datenschutzniveau und Ihre europäischen Datenschutzrechte können eventuell nicht durchgesetzt werden. Insbesondere besteht die Möglichkeit, dass Sicherheitsbehörden im Drittland, auch ohne einen konkreten Verdacht, auf die übermittelten Daten bei Apple zugreifen und diese auswerten, beispielsweise indem sie Daten mit anderen Informationen verknüpfen. Dies betrifft nur die an Apple übermittelte Kennung. Die Angaben aus Ihrem Fehlerbericht erhält Apple nicht. Möglicherweise kann Apple jedoch anhand der Kennung auf Ihre Identität schließen und nachvollziehen, dass die Echtheitsprüfung Ihres Smartphones stattgefunden hat.\n\nWenn Sie mit der Drittlandsübermittlung nicht einverstanden sind, tippen Sie bitte nicht „Einverstanden und Fehlerbericht senden“ an. Sie können die App weiterhin nutzen, eine Übersendung des Fehlerberichtes über die App ist dann jedoch nicht möglich.";

"ErrorReport_DetailedInformation_Subheadline" = "Zur Auswertung der Fehlerberichte durch das RKI";

"ErrorReport_DetailedInformation_Content2" = "Nachdem die Echtheit Ihrer App geprüft wurde, wird der Fehlerbericht über eine gesicherte Verbindung an das RKI übermittelt. Die Fehlerberichte werden nur zur Fehleranalyse und Fehlerbehebung im Rahmen zukünftiger Updates der App genutzt. Nur Mitarbeiter des technischen Support können auf die Fehlerberichte zugreifen. Die Fehlerberichte enthalten eine Vielzahl von Statusmeldungen und Ereignissen, die in der App ausgelöst wurden, sie enthalten aber keine Hinweise anhand derer das RKI auf Ihre Identität schließen kann. Erst wenn Sie die Fehlerbericht-ID im Zusammenhang mit weiteren Mitteilungen nennen, kann ein Zusammenhang zwischen der Mitteilung (und z. B. Ihrem dort enthaltenen Namen) und den im Fehlerbericht enthaltenen Angaben (z. B. technische Meldungen zur Berechnung im Rahmen der Risiko-Ermittlung, in der App angezeigte Informationen und durchlaufene Schritte, aber ggf. auch einem abgerufenen Testergebnis und ggf. im Rahmen der Warnung geteilter Zufalls-IDs) hergestellt werden.";

"ErrorReport_Legal_DetailedInformation_Content2" = "Nachdem die Echtheit Ihrer App geprüft wurde, wird der Fehlerbericht über eine gesicherte Verbindung an das RKI übermittelt. Die Fehlerberichte werden nur zur Fehleranalyse und Fehlerbehebung im Rahmen zukünftiger Updates der App genutzt. Nur Mitarbeiter des technischen Support können auf die Fehlerberichte zugreifen. Die Fehlerberichte enthalten eine Vielzahl von Statusmeldungen und Ereignissen, die in der App ausgelöst wurden, sie enthalten aber keine Hinweise anhand derer das RKI auf Ihre Identität schließen kann. Erst wenn Sie die Fehlerbericht-ID im Zusammenhang mit weiteren Mitteilungen nennen, kann ein Zusammenhang zwischen der Mitteilung (und z. B. Ihrem dort enthaltenen Namen) und den im Fehlerbericht enthaltenen Angaben (z. B. technische Meldungen zur Berechnung im Rahmen der Risiko-Ermittlung, in der App angezeigte Informationen und durchlaufene Schritte, aber ggf. auch einem abgerufenen Testergebnis und ggf. im Rahmen der Warnung geteilter Zufalls-IDs) hergestellt werden.";

"ErrorReport_History_Title" = "ID-Historie";

"ErrorReport_History_Description" = "Hier sehen Sie die IDs Ihrer Fehleranalyse-Protokolle";

"ErrorReport_History_Cell_ID" = "ID %@";

"ErrorReport_History_Navigation_Subline" = "IDs der bisher geteilten Fehleranalysen";

"ErrorReport_DEVICE_NOT_SUPPORTED" = "Der Fehlerbericht kann nicht übertragen werden (Fehlercode %@).";

"ErrorReport_TRY_AGAIN_LATER" = "Der Fehlerbericht kann aktuell nicht übertragen werden. Bitte versuchen Sie es später noch einmal (Fehlercode %@).";

/* Checkins */

"Checkin_Information_Title" = "Einchecken";

"Checkin_Information_ImageDescription" = "Drei Personen an einem Stehtisch, zwei von ihnen schauen auf ihr Smartphone.";

"Checkin_Information_DescriptionTitle" = "Infektionsketten schnell und sicher unterbrechen";

"Checkin_Information_DescriptionSubHeadline" = "Scannen Sie den QR-Code zu einem Event oder Ort, um sich einzuchecken und so Ihre Anwesenheit für dieses Event oder diesen Ort auf Ihrem Smartphone zu speichern.";

"Checkin_Information_Item_RiskStatus_Title" = "Jeder Check-in wird bei der Ermittlung des Risikostatus zusätzlich berücksichtigt. Wird eine eingecheckte Person später positiv getestet, können Sie gewarnt werden, wenn Sie sich zur gleichen Zeit oder bis zu 30 Minuten nach der positiv getesteten Person im gleichen Raum aufgehalten haben.";

"Checkin_Information_Item_Time_Title" = "Bitte geben Sie Ihre Aufenthaltszeit so genau wie möglich an, damit gezielt gewarnt werden kann.";

"Checkin_Information_Dataprivacy_Title" = "Weitere Hinweise finden Sie in der Datenschutzerklärung.";

"Checkin_Information_PrimaryButton_Title" = "Einverstanden";

/* CheckIn edit */

"Checkins_Edit_PrimaryButton_Title" = "Speichern";

"Checkins_Edit_Section_Title" = "Aufenthaltsdauer anpassen für:";

"Checkins_Edit_CheckedIn" = "Eingecheckt";

"Checkins_Edit_CheckedOut" = "Ausgecheckt";

"Checkins_Edit_Notice" = "Die Aufenthaltsdauer wird nicht automatisch in Ihrem Kontakt-Tagebuch angepasst.";

/* Trace Location */

"TraceLocation_Information_Title" = "QR-Code erstellen";

"TraceLocation_Information_ImageDescription" = "Eine Person zeigt auf ein Flipchart, zwei Personen sitzen daneben und schauen auf das Flipchart.";

"TraceLocation_Information_DescriptionTitle" = "Mehr Sicherheit für Sie und Ihre Gäste";

"TraceLocation_Information_DescriptionSubHeadline" = "Erstellen Sie einen QR-Code, den Ihre Gäste bei ihrer Ankunft scannen können. So können sie bei Bedarf andere Gäste warnen oder von ihnen gewarnt werden.";

"TraceLocation_Information_Item_RiskStatus" = "Jeder Check-in wird bei der Ermittlung des Risikostatus zusätzlich berücksichtigt. Wird eine eingecheckte Person später positiv getestet, können die Gäste gewarnt werden, wenn sie sich zur gleichen Zeit oder bis zu 30 Minuten nach der positiv getesteten Person im gleichen Raum aufgehalten haben.";

"TraceLocation_Information_Item_Checkin" = "Stellen Sie den QR-Code Ihren Gästen entweder über Ihr Smartphone oder in ausgedruckter Form zur Verfügung.";

"TraceLocation_Information_Item_RenewQRCode" = "Wenn Sie dauerhaft einen QR-Code verwenden, sollten Sie diesen einmal täglich außerhalb der Öffnungszeiten neu erstellen.";

"TraceLocation_Information_PrimaryButton_Title" = "Weiter";

/* Checkout */

"Checkout_Notification_Title" = "Sie wurden automatisch ausgecheckt.";

"Checkout_Notification_Body" = "Bitte passen Sie Ihre Aufenthaltsdauer gegebenenfalls an.";

"Checkin_Details_HoursShortVersion" = "%@ Std.";

"Checkin_Details_CheckinFor" = "Einchecken für:";

"Checkin_Details_SaveToDiary" = "Nach dem Auschecken in mein Kontakt-Tagebuch eintragen?";

"Checkin_Details_SaveSwitch" = "Umschalttaste";

"Checkin_Details_SaveSwitch_On" = "Ein";

"Checkin_Details_SaveSwitch_Off" = "Aus";

"Checkin_Details_AutomaticCheckout" = "Automatisch auschecken nach";

"Checkin_Details_EventNotStartedYet" = "Das Event beginnt erst am %@ um %@ Uhr. Wollen Sie bereits einchecken?";

"Checkin_Details_EventEnded" = "Das Event ist beendet. Wollen Sie nachträglich einchecken?";

"Checkin_Details_CheckIn_Button" = "Einchecken";

/* Submission Check-in */

"Submission_Checkins_Title" = "Check-ins teilen?";

"Submission_Checkins_Description" = "Teilen Sie Ihre Check-ins, um andere zu warnen, die mit Ihnen eingecheckt waren. Ihre Identität bleibt geheim.";

"Submission_Checkins_SelectAll" = "Alle auswählen";

"Submission_Checkins_Continue" = "Weiter";

"Submission_Checkins_Skip" = "Überspringen";

"Submission_Checkins_Alert_Title" = "Sind Sie sicher, dass Sie Ihre Check-ins nicht teilen wollen?";

"Submission_Checkins_Alert_Message" = "Dadurch werden andere nicht gewarnt, die mit Ihnen eingecheckt waren.";

"Submission_Checkins_Alert_Share" = "Teilen";

"Submission_Checkins_Alert_DontShare" = "Nicht teilen";

/* Create Antigen Profile */

"AntigenProfile_Create_Title" = "Schnelltest-Profil";

"AntigenProfile_Create_Description" = "Legen Sie ein Profil mit Ihren persönlichen Daten an, das Sie per QR-Code bei jeder teilnehmenden Teststelle vorlegen können.";

"AntigenProfile_Create_FirstNamePlaceholder" = "Vorname";

"AntigenProfile_Create_LastNamePlaceholder" = "Nachname";

"AntigenProfile_Create_BirthDatePlaceholder" = "Geburtsdatum";

"AntigenProfile_Create_StreetPlaceholder" = "Straße und Hausnummer";

"AntigenProfile_Create_PostalCodePlaceholder" = "PLZ";

"AntigenProfile_Create_CityPlaceholder" = "Ort";

"AntigenProfile_Create_PhoneNumberPlaceholder" = "Telefonnummer";

"AntigenProfile_Create_EmailAddressPlaceholder" = "E-Mail-Adresse";

"AntigenProfile_Create_Save_Button_Title" = "Speichern";

/* Antigen Profile */

"AntigenProfile_Delete_Alert_Title" = "Wollen Sie das Schnelltest-Profil entfernen?";

"AntigenProfile_Delete_Alert_Description" = "Bitte denken Sie daran, dass der QR-Code danach nicht mehr zum Registrieren verwendet werden kann.";

"AntigenProfile_Delete_Alert_Delete_Button_Title" = "Entfernen";

/* Health Certificate Overview */

"HealthCertificate_Overview_title" = "Zertifikate";

"HealthCertificate_Overview_description" = "Hier werden Ihre digitalen Impfzertifikate und Testzertifikate angezeigt.";

/* - Vaccination Certificate Registration */

"VaccinationCertificate_Registration_title" = "EU Digitalen\n**COVID-Impfnachweis hinzufügen**";

"VaccinationCertificate_Registration_description" = "Fügen Sie Ihre Impfzertifikate in die App hinzu, um sie immer bei sich zu haben. Scannen Sie dafür den QR-Code Ihres Dokuments.";

/* - Vaccination Certificate */

"VaccinationCertificate_title" = "EU Digitaler\n**COVID-Impfnachweis**";

"VaccinationCertificate_partiallyVaccinated" = "Unvollständiger Impfschutz";

"VaccinationCertificate_vaccinationValidUntil" = "Gültig bis einschließlich %@";

/* - Test Certificate Info */

"TestCertificate_Info_title" = "EU Digitales\n**COVID-Testzertifikat**";

"TestCertificate_Info_description" = "Registrieren Sie einen Test auf der Startseite und stimmen Sie zu, ein digitales Testzertifikat zu erhalten. Sobald das Zertifikat vorliegt, wird es hier angezeigt.";

/* - Test Certificate */

"TestCertificate_title" = "EU Digitales\n**COVID-Testzertifikat**";

"TestCertificate_testDate" = "Test durchgeführt am %@";

/* - Test Certificate Request */

"TestCertificateRequest_title" = "EU Digitales\n**COVID-Testzertifikat**";

"TestCertificateRequest_loadingSubtitle" = "Ihr Zertifikat wird gerade erstellt…";

"TestCertificateRequest_errorSubtitle" = "Fehler bei der Zertifikatsabfrage";

"TestCertificateRequest_registrationDate" = "Registriert am %@";

"TestCertificateRequest_loadingStateDescription" = "Ihr Zertifikat wird gerade angefragt, dies kann einige Minuten dauern…";

"TestCertificateRequest_tryAgainButtonTitle" = "Nochmal versuchen";

"TestCertificateRequest_removeButtonTitle" = "Testzertifikat entfernen";

/* - Test Certificate Request Error Alert */

"TestCertificateRequest_ErrorAlert_title" = "Es gibt weiterhin Probleme bei der Abfrage";

"TestCertificateRequest_ErrorAlert_Button_title" = "OK";

/* - Test Certificate Request Remove Alert */

"TestCertificateRequest_RemoveAlert_title" = "Wollen Sie das Zertifikat wirklich entfernen?";

"TestCertificateRequest_RemoveAlert_message" = "Wenn das Zertifikat entfernt wird, kann es nicht noch einmal angefordert werden.";

"TestCertificateRequest_RemoveAlert_CancelButton_title" = "Abbrechen";

"TestCertificateRequest_RemoveAlert_DeleteButton_title" = "Entfernen";

/* Test Certificate Request Errors */

"TestCertificateRequest_Error_CLIENT_ERROR_CALL_HOTLINE" = "Ein Fehler ist aufgetreten. Bitte versuchen Sie es später noch einmal oder kontaktieren Sie die technische Hotline über App-Informationen -> Technische Hotline. (%@)";

"TestCertificateRequest_Error_DCC_EXPIRED" = "Das Zertifikat ist nicht mehr aktuell, Sie können es aus der Corona-App entfernen. (%@)";

"TestCertificateRequest_Error_DCC_NOT_SUPPORTED_BY_LAB" = "Ein Testzertifikat kann nicht angefordert werden, da diese Teststelle die Ausstellung von Testzertifikaten nicht unterstützt. Bitte entfernen Sie das Zertifikat oder kontaktieren Sie die technische Hotline über App-Informationen -> Technische Hotline. (%@)";

"TestCertificateRequest_Error_E2E_ERROR_CALL_HOTLINE" = "Ein Fehler ist aufgetreten. Bitte versuchen Sie es später noch einmal oder kontaktieren Sie die technische Hotline über App-Informationen -> Technische Hotline. (%@)";

"TestCertificateRequest_Error_NO_NETWORK" = "Ihre Internetverbindung wurde unterbrochen. Bitte prüfen Sie die Verbindung und versuchen Sie es erneut. (%@)";

"TestCertificateRequest_Error_TRY_AGAIN" = "Es konnte keine Verbindung hergestellt werden. Bitte versuchen Sie es erneut. (%@)";

"TestCertificateRequest_Error_TRY_AGAIN_DCC_NOT_AVAILABLE_YET" = "Ihr Zertifikat liegt noch nicht vor. Bitte versuchen Sie es noch einmal. Sollte der Fehler weiterhin bestehen, kontaktieren Sie bitte die technische Hotline über App-Informationen -> Technische Hotline. (%@)";

"TestCertificateRequest_Error_DGC_NOT_SUPPORTED_BY_LAB" = "Ein Testzertifikat kann nicht angefordert werden, da diese Teststelle die Ausstellung von Testzertifikaten nicht unterstützt. Bitte entfernen Sie das Zertifikat oder kontaktieren Sie die technische Hotline über App-Informationen -> Technische Hotline. (%@)";

/* Health Certificate Information */

"HealthCertificate_Info_Title" = "Zertifikate hinzufügen";

"HealthCertificate_Info_imageDescription" = "Eine geschützte Person schaut auf ein Smartphone";

"HealthCertificate_Info_description" = "Fügen Sie Ihre EU digitalen COVID-Zertifikate in der App hinzu, um mit der App Ihren Impfschutz oder ein negatives Testergebnis nachweisen zu können.";

"HealthCertificate_Info_section01" = "Sie können EU digitale COVID-Impfzertifikate oder COVID-Testzertifikate in der App hinzufügen.";

"HealthCertificate_Info_section02" = "Die Zertifikate gelten innerhalb der EU als gültiger Nachweis (z.B. für Reisen).";

"HealthCertificate_Info_section03" = "Nach dem Hinzufügen bleiben die Zertifikate auf Ihrem Smartphone. Andere Personen können Ihre Daten nur einsehen, wenn Sie diesen ein Zertifikat zur Überprüfung vorzeigen.";

"HealthCertificate_Info_primaryButton" = "Weiter";

/* QR Scanner */

"HealthCertificate_QRScanner_title" = "QR-Code Scan";

"HealthCertificate_QRScanner_instruction" = "QR-Code scannen und registrieren";

/* Home */

/* Health Certified Person Screen */

"HealthCertifiedPerson_title" = "EU Digitaler COVID-Impfnachweis";

"HealthCertifiedPerson_subtitle" = "SARS-CoV-2-Impfschutz";

"HealthCertifiedPerson_dateOfBirth" = "geboren %@";

"HealthCertifiedPerson_vaccinationCount" = "Impfung %i von %i";

"HealthCertifiedPerson_vaccinationDate" = "durchgeführt am %@";

"HealthCertifiedPerson_QRCode_Image_Description" = "Ein QR-Code mit dem Status Ihrer Impfung";

/* Vaccination Certificate Details */

"HealthCertificate_Details_vaccinationCount" = "Impfung %i von %i";

"HealthCertificate_Details_certificate" = "Impfzertifikat";

"HealthCertificate_Details_EU_Covid_Certificate" = "EU Digitales COVID-Zertifikat";

"HealthCertificate_Details_QRCode_Image_Description" = "Ein QR-Code mit Ihrem Zertifikat";

"HealthCertificate_Details_certificateCount" = "Impfzertifikat %i von %i";

"HealthCertificate_Details_validity" = "Geimpft %@ - gültig bis %@";

"HealthCertificate_Details_dateOfBirth" = "geboren %@";

"HealthCertificate_Details_dateOfVaccination" = "Datum der Impfung";

"HealthCertificate_Details_vaccine" = "Impfstoff";

"HealthCertificate_Details_vaccineType" = "Impfstoffart";

"HealthCertificate_Details_manufacture" = "Hersteller";

"HealthCertificate_Details_issuer" = "Aussteller";

"HealthCertificate_Details_country" = "Land";

"HealthCertificate_Details_identifier" = "Zertifikationsnummer";

"HealthCertificate_Details_primaryButton" = "Impfzertifikat entfernen";

/* Vaccination Certificate Delete Alert */

"HealthCertificate_Alert_title" = "Wollen Sie das Impfzertifikat wirklich entfernen?";

"HealthCertificate_Alert_message" = "Wenn Sie das Impfzertifikat entfernen, kann die App die Impfung nicht mehr für die Prüfung Ihres Impfstatus berücksichtigen.";

"HealthCertificate_Alert_deleteButton" = "Entfernen";

"HealthCertificate_Alert_cancelButton" = "Abbrechen";

/* Test Certificate Details */

"TestCertificate_Details_title" = "Testzertifikat";

"TestCertificate_Details_subtitle" = "negativer SARS-CoV-2-Test";

"TestCertificate_Details_primaryButton" = "Testzertifikat entfernen";

"TestCertificate_Error_FAQ_Description" = "\n\nWeitere Informationen zum Erhalt Ihres Testzertifikats finden Sie in den FAQ.";

"TestCertificate_Error_FAQ_Button_Title" = "FAQ zu Testzertifikaten";

/* Test Certificate Delete Alert */

"TestCertificate_Alert_title" = "Wollen Sie das Testzertifikat wirklich entfernen?";

"TestCertificate_Alert_message" = "Wenn Sie das Testzertifikat entfernen, können Sie es nicht mehr als Nachweis in der App verwenden.";

"TestCertificate_Alert_deleteButton" = "Entfernen";

"TestCertificate_Alert_cancelButton" = "Abbrechen";

/* Recovery Certificate Details */

"RecoveryCertificate_Details_title" = "Genesenenzertifikat";

"RecoveryCertificate_Details_subtitle" = "EU Digitales COVID-Zertifikat";

"RecoveryCertificate_Details_primaryButton" = "Genesenenzertifikat entfernen";

/* Recovery Certificate Delete Alert */

"RecoveryCertificate_Alert_title" = "Wollen Sie das Genesenenzertifikat wirklich entfernen?";

"RecoveryCertificate_Alert_message" = "Wenn Sie das Genesenenzertifikat entfernen, können Sie es nicht mehr als Nachweis in der App verwenden.";

"RecoveryCertificate_Alert_deleteButton" = "Entfernen";

"RecoveryCertificate_Alert_cancelButton" = "Abbrechen";

/* Health Certificate Errors */

"HealthCertificate_Error_Title" = "Fehler";

"HealthCertificate_Error_FAQ_Description" = "\n\nWeitere Informationen zum Erhalt Ihres Impfzertifikats finden Sie in den FAQ.";

"HealthCertificate_Error_FAQ_Button_Title" = "FAQ zu Impfzertifikaten";

"HealthCertificate_Error_HC_ALREADY_REGISTERED" = "Das Zertifikat ist bereits in Ihrer App registriert.";

"HealthCertificate_Error_HC_INVALID" = "Dieser QR-Code ist kein gültiges Zertifikat.";

"HealthCertificate_Error_HC_NOT_SUPPORTED" = "Dieses Zertifikat wird nicht unterstützt.";

"HealthCertificate_Error_HC_QR_CODE_ERROR" = "Der QR-Code konnte nicht generiert werden. Sollte der Fehler weiterhin bestehen, kontaktieren Sie die Hotline über App-Informationen -> Technische Hotline.";<|MERGE_RESOLUTION|>--- conflicted
+++ resolved
@@ -1586,11 +1586,7 @@
 
 "NewVersionFeature_25_recovery_cert_title" = "COVID-Genesenenzertifikate";
 
-<<<<<<< HEAD
 "NewVersionFeature_25_recovery_cert_description" = "Sie können nun in der App auch digitale Genesenenzertifikate hinzufügen. Sie können diese Zertifikate innerhalb der EU verwenden, um eine frühere Infektion nachzuweisen (z.B. für Auslandsreisen).";
-=======
-"NewVersionFeature_24_digital_covid_cert_description" = "Sie können nun über die App ein offizielles EU digitales Testzertifikat anfordern und anschließend in der App hinzufügen. Sie können das Testzertifikat (QR-Code) innerhalb der EU verwenden, um ein negatives Testergebnis nachzuweisen (z.B. für Auslandsreisen).";
->>>>>>> 73490633
 
 "NewVersionFeature_25_family_certificate_title" = "Familienzertifikate";
 
@@ -2011,7 +2007,7 @@
 "Statistics_Card_FullyVaccinated_SecondarySubtitleLabel" = "der Gesamtbevölkerung";
 
 /* - Applied vaccination dose rates card */
- 
+
 "Statistics_Card_AppliedDoseRates_Title" = "Verabreichte Impfdosen";
 
 "Statistics_Card_AppliedDoseRates_Today" = "Aktuell";
