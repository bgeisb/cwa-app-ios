<?xml version="1.0" encoding="UTF-8"?>
<document type="com.apple.InterfaceBuilder3.CocoaTouch.XIB" version="3.0" toolsVersion="16097" targetRuntime="iOS.CocoaTouch" propertyAccessControl="none" useAutolayout="YES" useTraitCollections="YES" useSafeAreas="YES" colorMatched="YES">
    <device id="retina6_1" orientation="portrait" appearance="light"/>
    <dependencies>
        <plugIn identifier="com.apple.InterfaceBuilder.IBCocoaTouchPlugin" version="16087"/>
        <capability name="Named colors" minToolsVersion="9.0"/>
        <capability name="Safe area layout guides" minToolsVersion="9.0"/>
        <capability name="documents saved in the Xcode 8 format" minToolsVersion="8.0"/>
    </dependencies>
    <objects>
        <placeholder placeholderIdentifier="IBFilesOwner" id="-1" userLabel="File's Owner"/>
        <placeholder placeholderIdentifier="IBFirstResponder" id="-2" customClass="UIResponder"/>
        <collectionViewCell opaque="NO" clipsSubviews="YES" multipleTouchEnabled="YES" contentMode="center" reuseIdentifier="RiskLevelCollectionViewCell" id="gTV-IL-0wX" customClass="RiskLevelCollectionViewCell" customModule="ENA" customModuleProvider="target">
            <rect key="frame" x="0.0" y="0.0" width="627" height="376"/>
            <autoresizingMask key="autoresizingMask"/>
            <view key="contentView" opaque="NO" clipsSubviews="YES" multipleTouchEnabled="YES" contentMode="center">
                <rect key="frame" x="0.0" y="0.0" width="627" height="376"/>
                <autoresizingMask key="autoresizingMask" flexibleMaxX="YES" flexibleMaxY="YES"/>
                <subviews>
                    <view contentMode="scaleToFill" translatesAutoresizingMaskIntoConstraints="NO" id="P9r-4c-lUv" userLabel="Container View">
                        <rect key="frame" x="0.0" y="0.0" width="627" height="376"/>
                        <subviews>
                            <stackView opaque="NO" contentMode="scaleToFill" axis="vertical" spacing="15" translatesAutoresizingMaskIntoConstraints="NO" id="vPX-Xb-EeD">
                                <rect key="frame" x="0.0" y="0.0" width="627" height="376"/>
                                <subviews>
                                    <view contentMode="scaleToFill" translatesAutoresizingMaskIntoConstraints="NO" id="6sx-gi-fDy" userLabel="Top Container">
                                        <rect key="frame" x="0.0" y="0.0" width="627" height="93.5"/>
                                        <subviews>
                                            <label opaque="NO" userInteractionEnabled="NO" contentMode="left" horizontalHuggingPriority="251" verticalHuggingPriority="251" text="Label" textAlignment="natural" lineBreakMode="tailTruncation" numberOfLines="0" baselineAdjustment="alignBaselines" adjustsFontForContentSizeCategory="YES" adjustsFontSizeToFit="NO" translatesAutoresizingMaskIntoConstraints="NO" id="gno-nj-MZX" customClass="ENALabel" customModule="ENA" customModuleProvider="target">
                                                <rect key="frame" x="8" y="52" width="571" height="33.5"/>
                                                <fontDescription key="fontDescription" style="UICTFontTextStyleBody"/>
                                                <color key="textColor" name="ENA Text Primary 1 Color"/>
                                                <nil key="highlightedColor"/>
                                                <userDefinedRuntimeAttributes>
                                                    <userDefinedRuntimeAttribute type="string" keyPath="ibEnaStyle" value="title1"/>
                                                </userDefinedRuntimeAttributes>
                                            </label>
                                            <imageView clipsSubviews="YES" userInteractionEnabled="NO" contentMode="scaleAspectFit" horizontalHuggingPriority="255" verticalHuggingPriority="251" horizontalCompressionResistancePriority="755" image="chevron.right" catalog="system" translatesAutoresizingMaskIntoConstraints="NO" id="nJl-O5-rry">
                                                <rect key="frame" x="587" y="54" width="32" height="28.5"/>
                                                <color key="tintColor" systemColor="systemGray2Color" red="0.68235294120000001" green="0.68235294120000001" blue="0.69803921570000005" alpha="1" colorSpace="custom" customColorSpace="sRGB"/>
                                                <constraints>
                                                    <constraint firstAttribute="height" relation="greaterThanOrEqual" constant="32" id="gv6-c3-YX2"/>
                                                    <constraint firstAttribute="width" relation="greaterThanOrEqual" constant="32" id="pm1-Pr-Fe4"/>
                                                </constraints>
                                            </imageView>
                                        </subviews>
                                        <constraints>
                                            <constraint firstItem="nJl-O5-rry" firstAttribute="leading" secondItem="gno-nj-MZX" secondAttribute="trailing" constant="8" id="8lx-g4-Qb7"/>
                                            <constraint firstItem="gno-nj-MZX" firstAttribute="top" secondItem="6sx-gi-fDy" secondAttribute="topMargin" id="YiG-L2-zYq"/>
                                            <constraint firstItem="nJl-O5-rry" firstAttribute="top" secondItem="6sx-gi-fDy" secondAttribute="topMargin" id="dqa-ul-NBC"/>
                                            <constraint firstAttribute="bottomMargin" secondItem="gno-nj-MZX" secondAttribute="bottom" id="rqg-sr-ywp"/>
                                            <constraint firstItem="gno-nj-MZX" firstAttribute="leading" secondItem="6sx-gi-fDy" secondAttribute="leadingMargin" id="tTg-da-8VY"/>
                                            <constraint firstAttribute="trailingMargin" secondItem="nJl-O5-rry" secondAttribute="trailing" id="xVx-tm-E7j"/>
                                        </constraints>
                                    </view>
<<<<<<< HEAD
                                    <button opaque="NO" contentMode="scaleToFill" verticalHuggingPriority="252" verticalCompressionResistancePriority="752" contentHorizontalAlignment="center" contentVerticalAlignment="center" buttonType="roundedRect" lineBreakMode="middleTruncation" translatesAutoresizingMaskIntoConstraints="NO" id="b20-mf-cB4">
                                        <rect key="frame" x="0.0" y="223" width="627" height="33"/>
                                        <constraints>
                                            <constraint firstAttribute="height" constant="33" id="nce-lS-GX6"/>
                                        </constraints>
                                        <fontDescription key="fontDescription" style="UICTFontTextStyleHeadline"/>
                                        <state key="normal" title="Button"/>
                                        <connections>
                                            <action selector="updateButtonTapped:" destination="gTV-IL-0wX" eventType="touchUpInside" id="WC5-CV-Zky"/>
                                        </connections>
                                    </button>
=======
>>>>>>> fbd242f4
                                    <label opaque="NO" userInteractionEnabled="NO" contentMode="left" horizontalHuggingPriority="251" verticalHuggingPriority="255" text="Body Body" textAlignment="natural" lineBreakMode="tailTruncation" numberOfLines="0" baselineAdjustment="alignBaselines" adjustsFontForContentSizeCategory="YES" adjustsFontSizeToFit="NO" translatesAutoresizingMaskIntoConstraints="NO" id="8Sq-Fu-7Ci" customClass="ENALabel" customModule="ENA" customModuleProvider="target">
                                        <rect key="frame" x="0.0" y="108.5" width="627" height="20.5"/>
                                        <fontDescription key="fontDescription" style="UICTFontTextStyleBody"/>
                                        <nil key="textColor"/>
                                        <nil key="highlightedColor"/>
                                        <userDefinedRuntimeAttributes>
                                            <userDefinedRuntimeAttribute type="string" keyPath="ibEnaStyle" value="body"/>
                                        </userDefinedRuntimeAttributes>
                                    </label>
                                    <stackView opaque="NO" contentMode="scaleToFill" axis="vertical" translatesAutoresizingMaskIntoConstraints="NO" id="1VM-pd-4gu">
                                        <rect key="frame" x="0.0" y="144" width="627" height="137"/>
                                    </stackView>
                                    <view contentMode="scaleToFill" translatesAutoresizingMaskIntoConstraints="NO" id="eyD-er-ora" userLabel="Label Container">
                                        <rect key="frame" x="0.0" y="296" width="627" height="32"/>
                                        <subviews>
                                            <label opaque="NO" userInteractionEnabled="NO" contentMode="left" horizontalHuggingPriority="251" verticalHuggingPriority="255" verticalCompressionResistancePriority="755" text="Aktualisierung in 51:08 Minuten" textAlignment="center" lineBreakMode="clip" numberOfLines="0" baselineAdjustment="alignBaselines" adjustsFontForContentSizeCategory="YES" adjustsFontSizeToFit="NO" translatesAutoresizingMaskIntoConstraints="NO" id="NNo-PQ-bh2" customClass="ENALabel" customModule="ENA" customModuleProvider="target">
                                                <rect key="frame" x="8" y="8" width="611" height="16"/>
                                                <fontDescription key="fontDescription" style="UICTFontTextStyleCallout"/>
                                                <nil key="textColor"/>
                                                <nil key="highlightedColor"/>
                                                <userDefinedRuntimeAttributes>
                                                    <userDefinedRuntimeAttribute type="string" keyPath="ibEnaStyle" value="footnote"/>
                                                </userDefinedRuntimeAttributes>
                                            </label>
                                        </subviews>
                                        <color key="backgroundColor" systemColor="systemYellowColor" red="1" green="0.80000000000000004" blue="0.0" alpha="1" colorSpace="custom" customColorSpace="sRGB"/>
                                        <constraints>
                                            <constraint firstItem="NNo-PQ-bh2" firstAttribute="top" secondItem="eyD-er-ora" secondAttribute="topMargin" id="8Fo-Jl-3TD"/>
                                            <constraint firstItem="NNo-PQ-bh2" firstAttribute="leading" secondItem="eyD-er-ora" secondAttribute="leadingMargin" id="9dL-i6-SkD"/>
                                            <constraint firstAttribute="trailingMargin" secondItem="NNo-PQ-bh2" secondAttribute="trailing" id="DGf-mj-rja"/>
                                            <constraint firstAttribute="bottomMargin" secondItem="NNo-PQ-bh2" secondAttribute="bottom" id="ekz-RU-Ojc"/>
                                        </constraints>
                                    </view>
                                    <button opaque="NO" contentMode="scaleToFill" verticalHuggingPriority="252" verticalCompressionResistancePriority="752" contentHorizontalAlignment="center" contentVerticalAlignment="center" buttonType="roundedRect" lineBreakMode="middleTruncation" translatesAutoresizingMaskIntoConstraints="NO" id="b20-mf-cB4">
                                        <rect key="frame" x="0.0" y="343" width="627" height="33"/>
                                        <fontDescription key="fontDescription" style="UICTFontTextStyleHeadline"/>
                                        <state key="normal" title="Button"/>
                                        <userDefinedRuntimeAttributes>
                                            <userDefinedRuntimeAttribute type="boolean" keyPath="isInverted" value="YES"/>
                                        </userDefinedRuntimeAttributes>
                                        <connections>
                                            <action selector="updateButtonTapped:" destination="gTV-IL-0wX" eventType="touchUpInside" id="WC5-CV-Zky"/>
                                        </connections>
                                    </button>
                                </subviews>
                            </stackView>
                        </subviews>
                        <color key="backgroundColor" white="1" alpha="1" colorSpace="custom" customColorSpace="genericGamma22GrayColorSpace"/>
                        <constraints>
                            <constraint firstItem="vPX-Xb-EeD" firstAttribute="leading" secondItem="P9r-4c-lUv" secondAttribute="leading" id="IDZ-Xm-iqP"/>
                            <constraint firstItem="vPX-Xb-EeD" firstAttribute="top" secondItem="P9r-4c-lUv" secondAttribute="top" id="Qmz-S4-hA0"/>
                            <constraint firstAttribute="bottom" secondItem="vPX-Xb-EeD" secondAttribute="bottom" id="nHb-Ax-0T6"/>
                            <constraint firstAttribute="trailing" secondItem="vPX-Xb-EeD" secondAttribute="trailing" id="tb1-2y-Ms9"/>
                        </constraints>
                    </view>
                </subviews>
            </view>
            <constraints>
                <constraint firstItem="P9r-4c-lUv" firstAttribute="top" secondItem="gTV-IL-0wX" secondAttribute="top" id="B4m-2k-a3X"/>
                <constraint firstAttribute="trailing" secondItem="P9r-4c-lUv" secondAttribute="trailing" id="GGz-oe-U23"/>
                <constraint firstItem="P9r-4c-lUv" firstAttribute="leading" secondItem="gTV-IL-0wX" secondAttribute="leading" id="Thm-hv-d8e"/>
                <constraint firstAttribute="bottom" secondItem="P9r-4c-lUv" secondAttribute="bottom" id="bxX-mM-ceQ"/>
            </constraints>
            <viewLayoutGuide key="safeArea" id="ZTg-uK-7eu"/>
            <size key="customSize" width="627" height="376"/>
            <connections>
                <outlet property="bodyLabel" destination="8Sq-Fu-7Ci" id="QZe-bX-pDV"/>
                <outlet property="chevronImageView" destination="nJl-O5-rry" id="Pnf-9I-Xn0"/>
                <outlet property="detectionIntervalLabel" destination="NNo-PQ-bh2" id="cMO-t7-M00"/>
                <outlet property="detectionIntervalLabelContainer" destination="eyD-er-ora" id="G3g-tV-zcz"/>
                <outlet property="riskViewStackView" destination="1VM-pd-4gu" id="53x-2q-AlK"/>
                <outlet property="stackView" destination="vPX-Xb-EeD" id="Rly-Le-zRW"/>
                <outlet property="titleLabel" destination="gno-nj-MZX" id="mus-pa-Ikd"/>
                <outlet property="topContainer" destination="6sx-gi-fDy" id="oxB-aW-I9Q"/>
                <outlet property="updateButton" destination="b20-mf-cB4" id="V1m-yh-Ony"/>
                <outlet property="viewContainer" destination="P9r-4c-lUv" id="kvj-27-Y6X"/>
            </connections>
            <point key="canvasLocation" x="-364" y="0.0"/>
        </collectionViewCell>
    </objects>
    <resources>
        <image name="chevron.right" catalog="system" width="96" height="128"/>
        <namedColor name="ENA Text Primary 1 Color">
            <color red="0.090000003576278687" green="0.097999997437000275" blue="0.10199999809265137" alpha="1" colorSpace="custom" customColorSpace="sRGB"/>
        </namedColor>
    </resources>
</document><|MERGE_RESOLUTION|>--- conflicted
+++ resolved
@@ -53,20 +53,6 @@
                                             <constraint firstAttribute="trailingMargin" secondItem="nJl-O5-rry" secondAttribute="trailing" id="xVx-tm-E7j"/>
                                         </constraints>
                                     </view>
-<<<<<<< HEAD
-                                    <button opaque="NO" contentMode="scaleToFill" verticalHuggingPriority="252" verticalCompressionResistancePriority="752" contentHorizontalAlignment="center" contentVerticalAlignment="center" buttonType="roundedRect" lineBreakMode="middleTruncation" translatesAutoresizingMaskIntoConstraints="NO" id="b20-mf-cB4">
-                                        <rect key="frame" x="0.0" y="223" width="627" height="33"/>
-                                        <constraints>
-                                            <constraint firstAttribute="height" constant="33" id="nce-lS-GX6"/>
-                                        </constraints>
-                                        <fontDescription key="fontDescription" style="UICTFontTextStyleHeadline"/>
-                                        <state key="normal" title="Button"/>
-                                        <connections>
-                                            <action selector="updateButtonTapped:" destination="gTV-IL-0wX" eventType="touchUpInside" id="WC5-CV-Zky"/>
-                                        </connections>
-                                    </button>
-=======
->>>>>>> fbd242f4
                                     <label opaque="NO" userInteractionEnabled="NO" contentMode="left" horizontalHuggingPriority="251" verticalHuggingPriority="255" text="Body Body" textAlignment="natural" lineBreakMode="tailTruncation" numberOfLines="0" baselineAdjustment="alignBaselines" adjustsFontForContentSizeCategory="YES" adjustsFontSizeToFit="NO" translatesAutoresizingMaskIntoConstraints="NO" id="8Sq-Fu-7Ci" customClass="ENALabel" customModule="ENA" customModuleProvider="target">
                                         <rect key="frame" x="0.0" y="108.5" width="627" height="20.5"/>
                                         <fontDescription key="fontDescription" style="UICTFontTextStyleBody"/>
