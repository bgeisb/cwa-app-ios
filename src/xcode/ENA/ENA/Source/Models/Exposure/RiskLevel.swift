// Corona-Warn-App
//
// SAP SE and all other contributors
// copyright owners license this file to you under the Apache
// License, Version 2.0 (the "License"); you may not use this
// file except in compliance with the License.
// You may obtain a copy of the License at
//
// http://www.apache.org/licenses/LICENSE-2.0
//
// Unless required by applicable law or agreed to in writing,
// software distributed under the License is distributed on an
// "AS IS" BASIS, WITHOUT WARRANTIES OR CONDITIONS OF ANY
// KIND, either express or implied.  See the License for the
// specific language governing permissions and limitations
// under the License.

import ExposureNotification
import Foundation

/// Exposure Risk level
///
/// - important: Due to exception case, `CaseIterable` `allCases` does not produce a correctly sorted collection!
enum RiskLevel: Int, CaseIterable {
	/*
	RiskLevels are ordered according to these rules:
	1. .low is least
	2. .inactive is highest
	3. .increased overrides .unknownInitial & .low
	4. .unknownOutdated overrides .low AND .increased
	5. .unknownInitial overrides .low AND .unknownOutdated
	
	Generally, comparing raw values of the below enum is sufficient to ensure the correct hierarchy, but there is one exception:
	.unknownOutdated should override .increased - in order to ensure that the user always updates the exposure detection.
	*/
	
	/// Low risk
	case low = 0
	/// Unknown risk  last calculation more than 24 hours old
	///
	/// Will be shown when the last calculation is more than 24 hours old - until the calculation is run again
	/// - important: Overrules `.increased` and `low`
	case unknownOutdated
	/// Unknown risk - no calculation has been performed yet
	///
	/// - important: Overrules `.low` and `.unknownOutdated`
	case unknownInitial
	/// Increased risk
	///
<<<<<<< HEAD
	/// - important: Should overrule `.unknownOutdated`, and `.unknownInitial`
=======
	/// - important: Should overrule `.low`, and `.unknownInitial`
>>>>>>> f593416e
	case increased
	/// No calculation possible - tracing is inactive
	///
	/// - important: Should always be displayed, even if a different risk level has been calculated. It should override all other levels!
	case inactive
}

extension RiskLevel: Comparable {
	static func < (lhs: RiskLevel, rhs: RiskLevel) -> Bool {
<<<<<<< HEAD
		lhs.rawValue < rhs.rawValue
=======
		// Generally we compare the raw values, but there is one exception:
		// .unknownOutdated should override .increased
		switch (lhs, rhs) {
		case (.unknownOutdated, .increased):
			return false
		case (.increased, .unknownOutdated):
			return true
		default:
			return lhs.rawValue < rhs.rawValue
		}
>>>>>>> f593416e
	}
}<|MERGE_RESOLUTION|>--- conflicted
+++ resolved
@@ -47,11 +47,7 @@
 	case unknownInitial
 	/// Increased risk
 	///
-<<<<<<< HEAD
-	/// - important: Should overrule `.unknownOutdated`, and `.unknownInitial`
-=======
 	/// - important: Should overrule `.low`, and `.unknownInitial`
->>>>>>> f593416e
 	case increased
 	/// No calculation possible - tracing is inactive
 	///
@@ -61,19 +57,6 @@
 
 extension RiskLevel: Comparable {
 	static func < (lhs: RiskLevel, rhs: RiskLevel) -> Bool {
-<<<<<<< HEAD
 		lhs.rawValue < rhs.rawValue
-=======
-		// Generally we compare the raw values, but there is one exception:
-		// .unknownOutdated should override .increased
-		switch (lhs, rhs) {
-		case (.unknownOutdated, .increased):
-			return false
-		case (.increased, .unknownOutdated):
-			return true
-		default:
-			return lhs.rawValue < rhs.rawValue
-		}
->>>>>>> f593416e
 	}
 }