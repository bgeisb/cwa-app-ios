--- conflicted
+++ resolved
@@ -1,490 +1,475 @@
-<!DOCTYPE html>
-<html lang="tr">
-	<head>
-		<meta charset="utf-8">
-
-			<title>Terms of Use &bull; Corona-Warn-App</title>
-
-<<<<<<< HEAD
-			<style>
-=======
-			<style>l
-				body {
-					--ena-text-primary-1-color: #17191a;
-					--ena-text-tint-color: #409cc8;
-				}
-
-
-			body {
-				color: var(--ena-text-primary-1-color);
-			}
-
-
->>>>>>> 922af9d0
-			a {
-				text-decoration: underline;
-			}
-
-
-			* {
-				margin: 0;
-				padding: 0;
-			}
-
-
-			html, body, table {
-				font-family: -apple-system, BlinkMacSystemFont, "Segoe UI",
-				"Roboto", "Oxygen", "Ubuntu", "Helvetica Neue", Arial, sans-serif;
-			}
-
-
-			@supports (font: -apple-system-body) {
-				html, body, table {
-					font: -apple-system-body !important;
-				}
-			}
-
-
-			section {
-				margin-bottom: 3rem;
-			}
-
-
-			h1 {
-				/*font-size: 28px;*/
-				font-size: 1.6470588235rem;
-				font-weight: bold;
-			}
-
-
-			h2 {
-				/*font-size: 22px;*/
-				font-size: 1.2941176471rem;
-				font-weight: bold;
-			}
-
-
-			h3 {
-				/*font-size: 17px;*/
-				font-size: 1.0rem;
-				font-weight: 600;
-			}
-
-
-			h4 {
-				/*font-size: 17px;*/
-				font-size: 1.0rem;
-				font-weight: 600;
-				font-style: italic;
-			}
-
-
-			h5 {
-				/*font-size: 17px;*/
-				font-size: 1.0rem;
-				font-weight: normal;
-				text-decoration: underline;
-			}
-
-
-			p, ul {
-				/*font-size: 17px;*/
-				font-size: 1.0rem;
-				font-weight: normal;
-			}
-
-
-			span {
-				/*font-size: 15px;*/
-				font-size: 0.8823529412rem;
-				font-weight: normal;
-			}
-
-
-			aside {
-				/*font-size: 13px;*/
-				font-size: 0.7647058824rem;
-				font-weight: normal;
-			}
-
-
-			li {
-				text-indent: 2em;
-			}
-
-
-			ul > ul li {
-				text-indent: 4em;
-			}
-
-
-			h1 {
-				margin-bottom: 1rem;
-			}
-
-
-			h2 {
-				margin-bottom: 1rem;
-			}
-
-
-			h3 {
-				margin-bottom: 1rem;
-			}
-
-
-			h4 {
-				margin-bottom: 1rem;
-			}
-
-
-			h5 {
-				margin-bottom: 1rem;
-			}
-
-
-			p, ul, li {
-				margin-bottom: 1rem;
-			}
-
-
-			body.browser {
-				padding: 3rem;
-				width: 38.5rem;
-				margin: 0 auto;
-			}
-
-
-			body.browser,
-			body.browser,
-			body.browser table {
-				font-family: "Times New Roman", serif !important;
-			}
-
-
-			body.browser p {
-				text-align: justify;
-			}
-			</style>
-	</head>
-
-	<body>
-
-
-		<!-- Templates -->
-
-		<!--<h1>Title 1</h1>-->
-		<!--<h2>Title 2</h2>-->
-		<!--<h3>Headline</h3>-->
-		<!--<p>Body</p>-->
-		<!--<span>Subheadline</span>-->
-		<!--<aside>Footnote</aside>-->
-
-
-		<!-- Document: "CWA EULA EN.docx" -->
-		<!-- Updated: 13.06.20 -->
-
-
-		<!-- Table of Contents -->
-		<section>
-			<h2>İÇERİK</h2>
-
-			<p>1.  UYGULAMA'da hangi işlevler bulunur?</p>
-			<p>2.  Düşük ya da daha yüksek risk ne anlama gelir?</p>
-			<p>3.  Maruz kalma - ne yapmalıyım?</p>
-			<p>4.  UYGULAMA, enfeksiyona karşı koruma sağlamaz</p>
-			<p>5.  Test sonuçlarını isteme</p>
-			<p>6.  Uyarıda bulunma</p>
-			<p>7.  UYGULAMA'yı kullanım şartları</p>
-			<p>8.  UYGULAMA'nın sınırları</p>
-			<p>9.  Kullanım hakları</p>
-			<p>10. Kullanılabilirlik ve değişiklikler hakkında önemli talimatlar</p>
-			<p>11. Garanti yoktur</p>
-			<p>12. UYGULAMA'nın iOS sürümü için özel koşullar</p>
-			<p>13. Son hükümler</p>
-		</section>
-		<p>&nbsp;</p>
-
-
-		<!-- Preambel -->
-		<section>
-			<p>Bu uygulamanın yayımcısı</p>
-
-
-			<p>
-			&nbsp;&nbsp;&nbsp;&nbsp;&nbsp;başkanı tarafından temsil edilen ve
-			&nbsp;&nbsp;&nbsp;&nbsp;&nbsp;Nordufer 20,
-			&nbsp;&nbsp;&nbsp;&nbsp;&nbsp;13353 Berlin adresinde bulunan
-			</p>
-
-			<p>Robert Koch-Institut'tür ("<strong>RKI</strong>"). Bu kullanım koşulları ile ilgili soru, şikayet ya da istekleriniz için +49 30 18754-5100 numaralı telefon ve CoronaWarnApp@rki.de e-posta adresi aracılığıyla RKI'ye ulaşabilirsiniz.</p>
-
-			<p>Lütfen bu kullanım koşullarını dikkatlice okuyun. Bu kullanım koşulları, Corona-Warn-App kullanımınızı ve gelecekteki hizmetlerin (yamalar, güncellemeler ve yükseltmeler) ("<strong>UYGULAMA</strong>") kullanımını ve şu anda ya da gelecekte RKI tarafından UYGULAMA ile bağlantılı olarak hazırlanacak, diğer hizmetleri ("<strong>CWA Hizmetleri</strong>") kullanımınızı düzenler. Bu kullanım koşullarından ayrı bir belge olan veri gizliliği beyanı (bakınız: <FIX>[Link]</FIX>), bu kullanım koşullarının bir parçasıdır. Veri gizliliği beyanını da dikkatlice okuyun.</p>
-
-			<p>UYGULAMA'ya, iOS cihazlarda kullanım için Apple App Store ve Android cihazlarda kullanım için Google Play aracılığıyla erişebilirsiniz. Apple ya da Google uygulamalarının genel kullanım koşulları, RKI uygulamalarına uygulanmaz. RKI, UYGULAMA'nın içeriklerinden ve de bunların bakım ve korumasından ve UYGULAMA'ya ilişkin taleplerinizden tek başına sorumludur.</p>
-
-			<p>UYGULAMA'yı yükleyerek ve kullanarak, bu kullanım koşullarını kabul ettiğinizi açıklarsınız. Bu kullanım koşullarını kabul etmiyorsanız, UYGULAMA'yı yükleyemez ya da kullanamazsınız (ve bunları silmelisiniz) ve bu UYGULAMA ile bağlantılı hizmet ve sistemleri kullanamazsınız. UYGULAMA'nın kaynak koduna ilişkin açık kaynak lisansları çerçevesindeki olası haklar saklıdır.</p>
-
-			<p>UYGULAMA'yı yüklediğiniz cihazı, üçüncü kişilere devretmeniz ve bu kişilerin UYGULAMA'yı kullanması halinde de kullanım koşullarına uyulmasından siz sorumlu olursunuz.</p>
-
-			<p>UYGULAMA, en az 16 yaşında olan kişiler içindir. 16 yaşın altındaki kişiler, UYGULAMA'yı velilerinin onayı ile kullanabilir.</p>
-
-		</section>
-		<p>&nbsp;</p>
-
-
-		<!-- Welche Funktionen hat die App? -->
-		<section>
-			<h2>1.	UYGULAMA'DA HANGİ İŞLEVLER BULUNUR?</h2>
-
-			<p>Corona-Warn-App ile, SARS-CoV-2 enfeksiyon zincirlerinin erken kırılması amaçlanır. SARS-CoV-2 pandemisinin engellenmesine katkı amacıyla kendilerini izole edebilmeleri için insanlar, enfekte olan kişiler ile yaşadıkları karşılaşmalar ve olası virüs taşıma hakkında mümkün olan en güvenilir ve hızlı şekilde bilgilendirilmelidir.</p>
-			<p>UYGULAMA'nın temel işlevleri aşağıda açıklanmıştır. Burada amaçlanan, nitelik sözleşmesi ya da belirli işlevlerin kararlaştırılması olmayıp, sizi bilgilendirmek için açıklama yapılmasıdır. Lütfen 10 numaralı başlıktaki ilgili talimat ve koşulları dikkate alın.</p>
-			<h3>Arka plan</h3>
-			<p>UYGULAMA cihazda arka planda çalışır ve yakında bulunan cihazların rastgele kimliklerini otomatik kaydeder ve şifreler (rolling proximity identifier). UYGULAMA, enfekte olduklarını bildiren kişilerin rastgele kimliklerinin bir listesini (temporary exposure keys) CWA hizmetleri aracılığıyla ve düzenli aralıklarla alır ve maruz kalmayı tespit etmek için bu rastgele kodları, cihazda kayıtlı rastgele kimlikler ile karşılaştırır.</p>
-			<p>UYGULAMA sadece UYGULAMA'nın yüklü olduğu bir cihazı üzerinde bulunduran ve UYGULAMA kullanımı için tüm şartları yerine getiren kişiler ile karşılaşmaları kaydedebilir (7 numaralı başlığa bakınız). UYGULAMA diğer insanlar ile karşılaşmaları kaydedemez.</p>
-			<h3>Maruz kalma bildirimi</h3>
-			<p>Testleri pozitif kişiler ile yapıldığı belirlenen maruz kalma durumunda bir bildirim ve nasıl davranmanız gerektiğiyle ilgili tavsiyeler alırsınız. Örneğin, tıbbi uzman personel ya da kamu sağlığı yetkilisi ile iletişime geçmeniz ve/veya evde izolasyon tavsiye edilebilir.</p>
-			<p>Test sonuçlarının bildirilmesi</p>
-			<p>SARS-CoV-2 enfeksiyonu testi için numune verildiği andan itibaren UYGULAMA üzerinden test hakkında dijital bilgi sürecini başlatabilir ve bu sayede test sonucu hakkında bildirim alabilirsiniz. UYGULAMA sadece ilgili laboratuvar tarafından iletilen test sonucunu iletir. RKI, testin yapılması ya da test sonucunun içeriğinden sorumlu değildir.</p>
-			<h3>Enfeksiyon durumu</h3>
-			<p>Pozitif SARS-CoV-2 bulgusu halinde ve bu UYGULAMA'yı kullanan diğer kişilerin sizinle maruz kalma yaşayıp yaşamadıklarını kendi cihazlarında karşılaştırabilmeleri için UYGULAMA'da son 14 günün kayıtlı rastgele kimliklerini, tanı anahtarı (diagnosis keys) olarak yayınlayabilirsiniz.</p>
-			<h3>UYGULAMA'nın teknik tanımı</h3>
-			<p>UYGULAMA'nın ve de UYGULAMA ile bağlantılı hizmet ile sistemlerin teknik fonksiyonları, aşağıdaki bağlantıda ayrıntılı bir şekilde tanımlanmıştır:</p>
-			<p><a>https://github.com/Corona-Warn-App</a></p>
-			<p>Bu teknik tanım, sadece aydınlatma amacı taşır ve bu kullanım koşullarının bir parçası değildir. UYGULAMA ile ilgili bir nitelik sözleşmesi oluşturmaz. </p>
-
-			<h4>Ek bilgiler</h4>
-			<p>UYGULAMA'ya ilişkin ek bilgileri aşağıdaki bağlantıda bulabilirsiniz: <a>https://www.coronawarn.app/en/</a></p>
-			<p>SARS-CoV-2 pandemisine ilişkin ek bilgileri aşağıdaki bağlantıda bulabilirsiniz: <a>https://www.zusammengegencorona.de/</a></p>
-			<p>Bu ek bilgiler, sadece aydınlatma amacı taşır ve bu kullanım koşullarının bir parçası değildir.</p>
-		</section>
-		<p>&nbsp;</p>
-
-
-		<!-- 2. What does low or elevated risk mean? -->
-		<section>
-			<h2>2.	DÜŞÜK YA DA DAHA YÜKSEK RİSK NE ANLAMA GELİR?</h2>
-
-			<p>UYGULAMA, tespit edilen karşılaşmaları temel alarak, belirtici bireysel riski hesaplar. Bluetooth sinyallerinin zayıflaması ölçülerek (signal attenuation) karşılaşmadan itibaren geçen zaman (days since exposure), karşılaşmanın süresi (exposure duration), enfekte olan kişiye tahmini mesafe gibi faktörler ve de taşıma riskleri (transmission risk) dikkate alınır. Buna dayanarak, UYGULAMA size "düşük risk" ya da "daha yüksek risk" olarak bildirimde bulunur. Bu durumda, kaydedilen veriler temel alınarak salt belirtici bir değer elde edilir. <strong>Bu durumda, gerçek bir SARS-CoV-2 enfeksiyonun mevcudiyetine ilişkin bir bildirim söz konusu değildir.</strong> "Düşük risk" halinde de bir enfeksiyon söz konusu olabileceği gibi "daha yüksek risk" halinde de bir enfeksiyon söz konusu olmayabilir.</p>
-
-			<p><strong>Diğer faktörler bireysel enfeksiyon riskinizi önemli ölçüde etkileyebilir. UYGULAMA bu faktörleri göz önüne almaz.</strong> Bu faktörler özellikle bireysel şartlarınız, enfekte olan kişi ile maruz kalmalanın çevresel şartları, bireysel davranışlarınız ve de üçüncü kişiler ile yaşadığınız, ancak UYGULAMA'nın kapsamadığı karşılaşmalardır. Lütfen 4 numaralı başlıktaki talimatları dikkate alın.</p>
-		</section>
-		<p>&nbsp;</p>
-
-
-		<!-- 3. What do I do if I have been exposed to a confirmed case? -->
-		<section>
-			<h2>3.	MARUZ KALMA - NE YAPMALIYIM?</h2>
-
-			<p>Enfekte olan kişiler ile yaşadığınız maruz kalma durumunda UYGULAMA size bildirimde bulunursa, bu bildirimde nasıl davranmanız gerektiğiyle ilgili tavsiyeler alırsınız. Bu tavsiyeler hukuken bağlayıcı değildir, ancak RKI bunlara uymanızı tavsiye eder. Enfekte olan kişiler ile yaşadığınız maruz kalmaya yönelik kanunlardan ve sözleşmelerden ve de resmi makamların talimatlarından doğan yükümlülükler saklı kalır ve bu yükümlülüklere söz konusu tavsiyelerden bağımsız olarak uymak zorundasınız.</p>
-
-			<p><strong>UYGULAMA içerisinde ya da UYGULAMA aracılığıyla hiçbir tıbbi tanı koyulmaz.</strong></p>
-
-			<p><strong>Bildirim, SARS-CoV-2 virüsüyle enfekte olduğunuz anlamına gelmez.</strong> Bildirim, sadece SARS-CoV-2 enfeksiyonu pozitif belirlenen bir kişi ile son 14 günde maruz kalma yaşadığınızı bildirir. Bu durumdan, öncelikle sizin de enfekte olmuş olma ihtimaliniz doğar. Buna ilişkin riskin "düşük" ya da "daha yüksek" olarak sınıflandırılması, sadece iletilen verilere dayanır ve gerçek bir enfeksiyona ilişkin bildirim değildir.</p>
-
-			<p><strong>Maruz kalmaya ilişkin bildirim doğru olmayabilir.</strong> Cihazınız maruz kalmayı, örneğin, cihazınızın yakınında bulunmadığınız ya da başka bir kişinin cihazınızı kullandığı esnada kaydetmiş olabilir. Maruz kalma, temas ölçümü esnasında mevcut sınırlar sebebiyle yanlışlıkla kaydedilmiş olabilir (aşağıda yer alan 8 numaralı başlığa bakınız).</p>
-		</section>
-		<p>&nbsp;</p>
-
-
-		<!-- 4. The app does not protect you against infection -->
-		<section>
-			<h2>4.	UYGULAMA, ENFEKSİYONA KARŞI KORUMA SAĞLAMAZ</h2>
-
-			<p>UYGULAMA, enfeksiyon zincirlerinin kırılmasını sağlar. </p>
-			<ul>
-				<li><strong>UYGULAMA sizi SARS-CoV-2 enfeksiyonuna karşı korumaz. </strong></li>
-				<li><strong>UYGULAMA, kişisel enfeksiyon riskinizi azaltmaz. </strong></li>
-				<li><strong>Sizi enfekte eden kişi ile maruz kalmanız hakkında UYGULAMA size bildirim göndermemiş olmasına rağmen SARS-CoV-2 virüsüyle enfekte olabilirsiniz:</strong></li>
-				<ul>
-					<li>UYGULAMA, örneğin; diğer kişiler UYGULAMA'yı kullanmadığı için, cihazınızı her zaman yanınızda taşımadığınız için ya da UYGULAMA hep çalışır durumda olmadığı için ya da temas ölçümü bazı sınırlara tabi olduğu için diğer kişiler ile tüm karşılaşmalarınızı kaydetmez (aşağıda yer alan 8 numaralı başlığa bakınız).</li>
-					<li>UYGULAMA size sadece enfekte olan kişiler ile yaşadığınız maruz kalmaları bildirir. Bu durum, UYGULAMA'nın enfekte olan kişiler ile yaşadığınız karşılaşmayı kaydetmiş olmasına ve enfekte olan kişinin UYGULAMA aracılığıyla uyarıda bulunması şartına bağlıdır. Uyarıda bulunma isteğe bağlıdır ve muhtemelen tüm enfekte olan kişiler uyarıda bulunmaz.</li>
-				</ul>
-			</ul>
-
-			<p>Lütfen UYGULAMA'nın kullanımı esnasında diğer tedbir önlemlerine ve resmi talimatlara uyun. SARS-CoV-2 pandemisi ve tedbir önlemlerine ilişkin güvenilir bilgilere aşağıdaki bağlantılardan da ulaşabilirsiniz:</p>
-			<p><a>www.infektionsschutz.de/coronavirus</a></p>
-			<p><a>www.zusammengegencorona.de</a></p>
-			<p><a>www.rki.de/covid-19</a></p>
-			<p>Bu ek bilgiler sadece sizi bilgilendirme amacı taşır ve bu kullanım koşullarının bir parçası değildir.</p>
-
-			<p>UYGULAMA'yı kullanırken <strong>MEM kurallarına da uyun:</strong></p>
-			<ul>
-				<li>Yanınızdaki kişiler ile aranızda en az 1,5 metre mesafe olmasına dikkat edin</li>
-				<li>Ellerinizi düzenli olarak en az 20 saniye boyunca yıkayın </li>
-				<li>Alışveriş esnasında ve toplu taşıma araçlarında maske kullanın</li>
-			</ul>
-			<p>Ancak bu şekilde kendinizi ve diğer kişileri virüse karşı korursunuz.</p>
-		</section>
-		<p>&nbsp;</p>
-
-
-		<!-- 5. Accessing test results -->
-		<section>
-			<h2>5.	TEST SONUÇLARINI İSTEME</h2>
-			<p>UYGULAMA aracılığıyla sadece kendi test sonuçlarınızı isteyebilirsiniz.</p>
-			<p>Test sonuçlarını bekliyorsanız ve CWA hizmetleri hazır değilse ya da test sonuçlarını başka sebeplerle UYGULAMA üzerinden isteyemiyorsanız, lütfen örneğin, aile doktorunuz ya da yerel kamu sağlığı yetkilisi gibi ilgili test noktasından diğer iletişim yolları aracılığıyla test sonucu hakkında bilgi edinin. UYGULAMA'nın tekrar kullanıma sunulmasını beklemeyin. </p>
-		</section>
-		<p>&nbsp;</p>
-
-
-		<!-- 6. Warning feature -->
-		<section>
-			<h2>6.	UYARIDA BULUNMA</h2>
-
-			<p>SARS-CoV-2 virüsüyle enfekte olursanız, UYGULAMA aracılığıyla diğer iletişim kişilerini uyarabilirsiniz. <strong>Yetkili bir test laboratuvarında yapılan test sonucunda enfeksiyonun pozitif çıkması halinde bu uyarıda bulunabilirsiniz.</strong></p>
-			<p>Yetkili test laboratuvarı, CWA hizmetlerinde yer almıyorsa, RKI'nin düzenlediği Doğrulama Yardım Hattı aracılığıyla enfeksiyon durumunuz kontrol edilir. Sadece pozitif risk sonucunu bildirmeye dayanarak UYGULAMA aracılığıyla uyarıda bulunamazsınız.</p>
-			<h4>Belirsizlik halinde: önce aile doktorunuzla ya da kamu sağlığı yetkilisi ile iletişime geçin</h4>
-			<p>Enfekte olup olmadığınızdan emin değilseniz, bir uyarıda bulunmadan önce aile doktorunuzla ya da kamu sağlığı yetkilisi ile iletişime geçin. Aile doktoru ya da yetkili sağlık birimi size ek tavsiyelerde bulunur ve gerekli olursa enfeksiyon testi yaptırabilirsiniz. Bu esnada, SARS-CoV-2 virüsü enfeksiyonu şüphesi halinde nasıl davranmanız gerektiğiyle ilgili genel olarak geçerli tavsiyelere uyarsınız.</p>
-			<h4>Kötüye kullanım yasağı</h4>
-			<p><strong>Kötü niyetli uyarıda bulunamazsınız ve kötü niyetli uyarıda bulunmanız ağır sonuçlara yol açabilir.</strong> Özellikle, mağdur olan diğer kişilerin zararlarını karşılamakla sorumlu tutulabilirsiniz.</p>
-			<p>Kötü niyetli davranışın tespiti halinde RKI, UYGULAMA ve CWA hizmetlerini kullanmaya devam etmenizi engelleme hakkını saklı tutar.</p>
-		</section>
-		<p>&nbsp;</p>
-
-
-		<!-- 7. Technical requirements -->
-		<section>
-			<h2>7.	UYGULAMA'YI KULLANIM ŞARTLARI</h2>
-
-			<p>Aşağıdaki teknik şartlar UYGULAMA'nın kullanımı için gereklidir:</p>
-			<h4>Veri bağlantınız olmalıdır</h4>
-			<p>UYGULAMA'nın belirli işlevleri, CWA hizmetleri aracılığıyla sunulan merkezi hizmet ve sistemleri gerektirir. Bu yüzden, bu işlevler CWA hizmetlerine erişim için cihazınızın örneğin, UMTS, LTE ya da WLAN aracılığıyla internet ile veri bağlantısı olduğunda sunulur. Veri bağlantısı olmadan UYGULAMA'nın tüm ya da bir kısım özellikleri çalışmaz. Bu durum, cihazınızı uçak moduna aldığınızda ya da kapattığınızda da geçerlidir.</p>
-			<h4>UYGULAMA, cihazda çalışmalı ve açık olmalıdır</h4>
-			<p>UYGULAMA, cihazınızda ön ya da arka planda çalışmalı ve açık olmalıdır. Bunun için UYGULAMA'yı başlatmalısınız. UYGULAMA'yı başlatmaz, kapatır ya da sonlandırırsanız, UYGULAMA diğer kişiler ile karşılaşmaları kaydetmez ve diğer kişiler aracılığıyla kayıt amaçlı rastgele kimlikler üretmez. Cihazı yeniden başlatırsanız, (örneğin, kapattıktan, pil bittikten ya da işletim sisteminin güncelledikten sonra) UYGULAMA'yı da yeniden başlatmalısınız.</p>
-			<h4>Cihaz ayarları</h4>
-			<p>UYGULAMA'yı kullanmak için cihazınızdaki Bluetooth (BLE) işlevlerini etkinleştirmeli ve gerekirse UYGULAMA tarafından kullanıma izin vermelisiniz.</p>
-			<p>UYGULAMA'nın temel işlevlerinin kullanımı için şart olmasa da, RKI, UYGULAMA'nın kullanımı için aşağıdaki işlevleri cihazınızda etkinleştirmenizi ve gerekirse UYGULAMA tarafından kullanıma izin vermenizi önerir: </p>
-			<ul>
-				<li>Bildirimler</li>
-				<li>Kamera işlevi</li>
-			</ul>
-			<p>Lütfen bu işlevlerin etkinleştirildiğini ve UYGULAMA'nın kullanımı için bunlara izin verildiğini cihazınızın ayarlar kısmından kontrol edin. </p>
-			<p>iOS ve Android uyarınca UYGULAMA'nın ayarlanması ile ilgili ayrıntılı talimatı <a>https://www.coronawarn.app/en/</a> bulabilirsiniz. Kılavuz sadece aydınlatma amacı taşır ve bu kullanım koşullarının bir parçası değildir.</p>
-			<h4>Her zaman UYGULAMA'nın güncel sürümünü kullanmalısınız</h4>
-			<p>RKI, muhtelif zamanlarda UYGULAMA'nın güncellemelerini sunar. Bu güncellemeleri derhal yüklemeli ve her zaman UYGULAMA'nın en son sürümünü kullanmalısınız. Eski sürümlerin kullanılması, hatalar ve arızalar ile sonuçlanabilir.</p>
-			<h4>iOS veya Android'in en son sürümleri gereklidir</h4>
-			<p>UYGULAMA, sadece iOS'ta Apple ve Android'de Google tarafından uygulanan işlevleri (Exposure Notification olarak anılır) kullanır. Bu işlevler, iOS'ta sürüm 13.5 ve Android'de sürüm 6 ile sunulmuştur. UYGULAMA, maalesef bu yüzden her iki işletim sisteminin önceki sürümlerinde mevcut değildir. </p>
-		</section>
-		<p>&nbsp;</p>
-
-
-		<!-- 8. Limitations of the app -->
-		<section>
-
-			<h2>8.	UYGULAMA'NIN SINIRLARI</h2>
-			<p>UYGULAMA, test sonuçları sonradan pozitif çıkan kişilere maruz kalmaları görmeniz için size yardımcı olur. UYGULAMA'nın dikkate alınması gereken sınırları vardır. </p>
-			<p>UYGULAMA'nın bazı rastgele kimlikleri (Rolling Proximity Identifiers) sürekli göndermesi, ancak diğer rastgele kimlikleri sadece belirli aralıklarla göndermesi bu sınırlardan biridir. Bu süre aralığı şu anda beş dakikadadır ve çok kısa olarak belirtilmiştir. Bu işlevsellikler, Google ve Apple'ın muhtelif zamanlarda değiştirilebilecek olan Exposure Notification Frameworks'ün bir parçasıdır. </p>
-			<p>Mesafe ölçümü için Bluetooth sinyallerindeki zayıflama kullanılır. Zayıflamanın azalması başka bir cihazın yakınlarda olduğunu gösterir. Zayıflamanın artması başka bir cihazın uzakta olduğunu (iki metreden fazla mesafe) ya da her iki cihazın arasında sinyali engelleyen bir nesnenin olduğunu gösterir. Cihazın içinde bulunduğu bir çanta ya da duvar gibi nesneler ya da aynı şekilde insan ya da hayvanlar olabilir.</p>
-
-		</section>
-		<p>&nbsp;</p>
-
-
-		<!-- 9. User rights -->
-		<section>
-
-			<h2>9.	KULLANIM HAKLARI</h2>
-			<h4>Basit kullanım hakkı</h4>
-			<p>UYGULAMA, test sonuçları sonradan pozitif çıkan kişilere maruz kalmaları görmeniz için size yardımcı olur. UYGULAMA'nın dikkate alınması gereken sınırları vardır. </p>
-			<p>UYGULAMA'nın bazı rastgele kimlikleri (Rolling Proximity Identifiers) sürekli göndermesi, ancak diğer rastgele kimlikleri sadece belirli aralıklarla göndermesi bu sınırlardan biridir. Bu süre aralığı şu anda beş dakikadadır ve çok kısa olarak belirtilmiştir. Bu işlevsellikler, Google ve Apple'ın muhtelif zamanlarda değiştirilebilecek olan Exposure Notification Frameworks'ün bir parçasıdır. </p>
-			<p>Mesafe ölçümü için Bluetooth sinyallerindeki zayıflama kullanılır. Zayıflamanın azalması başka bir cihazın yakınlarda olduğunu gösterir. Zayıflamanın artması başka bir cihazın uzakta olduğunu (iki metreden fazla mesafe) ya da her iki cihazın arasında sinyali engelleyen bir nesnenin olduğunu gösterir. Cihazın içinde bulunduğu bir çanta ya da duvar gibi nesneler ya da aynı şekilde insan ya da hayvanlar olabilir.</p>
-			<h4>UYGULAMA'nın mülkiyeti</h4>
-			<p>9 numaralı başlık çerçevesinde size tanınan haklar ve de SAP tarafından Almanya Federal Cumhuriyeti'ne sözleşme ile sağlanan, UYGULAMA'ya ilişkin diğer haklar saklı kalmak kaydıyla, UYGULAMA'nın (kaynak kodlarının dahil) mülkiyeti yalnızca ve münhasıran Dietmar Hopp Allee 16, 69190 Walldorf adresinde bulunan SAP SE ("<strong>SAP</strong>") ya da lisans verenlerine aittir.</p>
-			<h4>Açık kaynak lisans talimatları</h4>
-			<p>UYGULAMA'da bulunan üçüncü taraf bileşenlerinin kullanımı ve geçerli lisans koşulları hakkında bilgiye, UYGULAMA'daki Açık Kaynak Lisans Talimatlarından erişebilirsiniz.</p>
-			<p>UYGULAMA'nın kaynak kodu, "Apache 2.0 License" lisans koşullarında yayınlanmıştır ve "<a>https://github.com/corona-warn-app</a>" adresinden indirebilirsiniz. "Apache 2.0 License" lisans koşullarına "<a>https://www.apache.org/licenses/LICENSE-2.0</a>" adresinden erişebilirsiniz.</p>
-			<p>UYGULAMA'daki kaynak koduna ve de UYGULAMA'da bulunan üçüncü taraf bileşenlerine uygulanan lisans koşulları, 9 numaralı başlık uyarınca tanınan haklardan etkilenmez.</p>
-			<h4>Yasak işlemler</h4>
-			<p>UYGULAMA'yı manipüle edemez ya da değiştiremezsiniz.</p>
-			<p>UYGULAMA'yı ya da CWA hizmetlerinin ara yüzlerini kötüye kullanamazsınız. CWA hizmetlerini, cihazınızdaki UYGULAMA'nın amaca uygun kullanımından başka bir amaçla kullanamazsınız. CWA hizmetlerine sadece UYGULAMA aracılığıyla ulaşabilirsiniz.</p>
-
-		</section>
-		<p>&nbsp;</p>
-
-
-		<!-- 10. Important information on availability -->
-		<section>
-			<h2>10.	KULLANILABİLİRLİK VE DEĞİŞİKLİKLER HAKKINDA ÖNEMLİ TALİMATLAR</h2>
-
-			<h4>Belirli işlevlere yönelik talepte bulunulamaz</h4>
-			<p>UYGULAMA, RKI tarafından yayınlandığı şekliyle hizmetinize sunulur. RKI, UYGULAMA ve CWA hizmetlerinin işlevleri hakkında hiçbir garantide bulunmaz ve size belirli nitelikleri taahhüt etmez. UYGULAMA ya da CWA hizmetlerinin belirli bir işlev ya da başka bir niteliğe sahip olması gerektiği talebinde bulunamazsınız. RKI, UYGULAMA'yı dilediğinde değiştirebilir ve işlevleri tamamen ya da kısmen kaldırabilir ya da UYGULAMA'ya ek işlevler ile genişletebilir.</p>
-			<h4>Kullanılabilirlik taahhüt edilmez</h4>
-			<p>RKI, UYGULAMA ve CWA hizmetlerinin işleyişini dilediğinde sınırlayabilir ya da durdurabilir. Tek bir işlev ya da tüm sisteme ilişkin olarak UYGULAMA'nın ya da CWA hizmetleri dahil UYGULAMA ile bağlantılı hizmetler ile sistemlerin çalışmaya devam etmesi talebinde bulunamazsınız.</p>
-			<p>RKI, CWA hizmetlerinin kullanılabilirlik ya da performansı hakkında hiçbir taahhütte bulunmaz. KUU hizmetleri, bakım çalışmaları ya da arızalar sebebiyle geçici olarak ve gerekirse daha uzun süreler boyunca çalışmayabilir. Bu durumlarda, UYGULAMA'nın işlevselliği tamamen ya da kısmen sınırlanır.</p>
-			<h4>Kullanım koşullarının değiştirilmesi</h4>
-			<p>RKI, bu kullanım koşullarını değiştirme hakkını saklı tutar. Böyle bir durumda, UYGULAMA'yı başlatırken değiştirilen kullanım koşullarını kabul etmeniz istenir. Değiştirilen kullanım koşullarını kabul etmiyorsanız UYGULAMA ve CWA hizmetlerini kullanamazsınız ve UYGULAMA'yı cihazınızdan silmelisiniz.</p>
-			<h4>Risk Puanı</h4>
-			<p>Virüs taşımaya ilişkin güncel araştırma sonuçlarına uyum sağlamak için RKI, risk puanında (risk score) kullanılan parametreleri dilediğinde değiştirme hakkını saklı tutar. RKI, kullanılan parametreleri kendi takdiriyle belirler.</p>
-
-		</section>
-		<p>&nbsp;</p>
-
-
-		<!-- 11. No warranty -->
-		<section>
-			<h2>11.	GARANTİ YOKTUR</h2>
-
-			<p>RKI, UYGULAMA'nın ve CWA hizmetlerinin işlevlerini ve de bunların yapısını belirler. RKI, UYGULAMA'nın belirli niteliklere sahip olduğunu taahhüt etmez ve siz de UYGULAMA'nın belirli işlevlere sahip olması ya da bunların belirli bir yöntemle şekillendirilmesi talebinde bulunamazsınız. UYGULAMA, RKI'nin UYGULAMA'yı Apple App Store'da ya da Google Play'de sunduğu şekliyle aynı durumda ve aynı işlevler ile sunulur.</p>
-			<p>RKI, UYGULAMA'yı makul özen ile sunar ve CWA hizmetlerine de makul özen uygulanır. RKI, UYGULAMA ya da CWA hizmetlerine ilişkin başkaca hiçbir taahhüt ya da güvencede bulunmaz ve özellikle de aşağıdakiler kesinlikle garanti etmez:</p>
-			<ul>
-				<li>UYGULAMA ya da CWA hizmetlerini kullanımınızın kesintisiz ya da hatasız olacağını,</li>
-				<li>UYGULAMA ya da CWA hizmetlerinin kayıp, yolsuzluk, saldırı, virüs, müdahale, bilgisayar korsanlığı ya da diğer güvenlik hatalarından muaf olacağını,</li>
-			</ul>
-
-			<p>Cihazınızdaki verilerin ve icabında bununla bağlantılı sistemlerin yedeklenmesinden siz sorumlusunuz, bunlara cihazınızda kayıtlı olan diğer tüm uygulamaların yedeklenmesi de dahildir.</p>
-		</section>
-		<p>&nbsp;</p>
-
-
-		<!-- 12. Special terms for the iOS version of the app -->
-		<section>
-			<h2>12.	UYGULAMA'NIN İOS SÜRÜMÜ İÇİN ÖZEL KOŞULLAR</h2>
-
-			<p>Aşağıdaki koşullar, UYGULAMA'nın Apple App Store aracılığıyla satın alınması ve iOS işletim sistemi ile kullanımı için geçerlidir.</p>
-			<h4>Veri kullanımının onaylanması </h4>
-			<p>RKI'nin yazılım güncellemeleri, ürün destek ve UYGULAMA ile bağlantılı olarak size sunulan hizmetlerin hazırlanmasını kolaylaştırmak için düzenli aralıklarla toplanan teknik veri ve bunlara ilişkin bilgileri - özellikle cihaz, sistem ve uygulama yazılımınız ve de donanım birimleri hakkındaki teknik bilgileri - toplayacağını ve kullanacağını kabul edersiniz. RKI, bu bilgileri ürünlerini geliştirmek ya da size hizmet ve teknolojiler sunmak amacıyla ve de kimliğinizi ifşa etmeyecek şekilde kullanabilir.</p>
-			<h4>Bakım ve Destek</h4>
-			<p>UYGULAMA'nın yayımcısı olarak RKI, bu kullanım koşullarına göre UYGULAMA'nın bakım ve desteğinden tek başına sorumludur. Apple, UYGULAMA ile ilgili olarak bakım ve destek hizmetlerinin sağlanmasından kesinlikle sorumlu değildir. </p>
-			<h4>Apple, arızalar sebebiyle sorumlu değildir</h4>
-			<p>UYGULAMA'nın arızalanması halinde bu konuda Apple'i bilgilendirebilirsiniz. Kanun tarafından öngörülen haller hariç, Apple'ın UYGULAMA arızaları sebebiyle sorumluluğu yoktur. </p>
-			<h4>Ürün sorumluluğu</h4>
-			<p>Apple, ürün sorumluluğundan doğan talepler, </p>
-			<ul>
-				<li>UYGULAMA'nın yasa ya da yönetmelikten doğan geçerli gereksinimleri yerine getirmediği yönündeki talepler ve</li>
-				<li>HealthKit ve HomeKit Frameworks kullanımları ile bağlantılı olanlar dahil tüketiciyi koruma ve veri koruma yasaları ya da benzer yasalar çerçevesindeki talepler dahil</li>
-				<li>UYGULAMA ya da UYGULAMA'yı elinde bulundurma yada UYGULAMA'nın kullanımı ile ilgili olarak sizin ya da üçüncü tarafların </li>
-			</ul>
-			<p>benzer taleplerinden sorumlu değildir.</p>
-
-			<h4>Üçüncü kişilerin korunma haklarını ihlal</h4>
-			<p>Üçüncü kişilerin UYGULAMA aracılığıyla ya da UYGULAMA'nın kullanımı ya da UYGULAMA'yı elinizde bulundurmanız sebebiyle korunma haklarının ihlaline ilişkin talepte bulunması halinde, Apple, korunma haklarının ihlalinden ötürü bu tür taleplerin araştırılması, savunulması, uzlaştırılması ya da ifasından sorumlu olmaz.</p>
-			<h4>A.B.D. ambargoları ve yaptırımları</h4>
-			<p>Bu kullanım koşullarını kabul ederek, </p>
-			<ul>
-				<li>Amerika Birleşik Devletleri hükümeti ambargosuna tabi bir ülkede ya da Amerika Birleşik Devletleri hükümeti tarafından terörist destekçisi ("terrorist supporting" country) olarak öngörülen bir ülkede ikamet etmediğinizi ve </li>
-				<li>Amerika Birleşik Devletleri hükümetinin Prohibited or Restricted Party olarak bilinen listesinde yer almadığınızı onaylarsınız.</li>
-			</ul>
-			<h4>Apple'ın lehtarlığı</h4>
-			<p>Apple'ın bu kullanım koşulları uyarınca lehtar olduğunu ve bu sebeple, bu kullanım koşullarını size karşı uygulayabileceğini kabul eder ve onaylarsınız. Bu kullanım koşulları ve Apple'ın bu kullanım koşulları çerçevesindeki haklarına ilişkin yapılacak değişiklik ve iptal hakkı taraflara aittir ve Apple'ın onayını gerektirmez.</p>
-		</section>
-		<p>&nbsp;</p>
-
-
-		<!-- 13. Final provisions -->
-		<section>
-			<h2>13.	SON HÜKÜMLER</h2>
-
-			<h4>Amaca uygun kullanım / kötüye kullanım halinde engelleme</h4>
-			<p>UYGULAMA ve CWA hizmetlerini sadece amaca uygun olarak kullanabilirsiniz. UYGULAMA’nın kötüye kullanımı ya da CWA hizmetlerine amaca uygun olmayan şekilde erişim halinde RKI, UYGULAMA ve CWA hizmetlerini devre dışı bırakma hakkını saklı tutar.</p>
-			<h4>Üçüncü tarafların hizmetleri</h4>
-			<p>UYGULAMA'nın kullanımı ile bağlantılı olarak özellikle telekomünikasyon hizmet sağlayıcılarının hizmet bağlantısı sunma hizmetleri gibi üçüncü tarafların hizmetlerinden yararlanırsanız, ilgili sözleşme koşullarına uygun davranmakla ve bu bağlamda meydana gelen masraflardan bizzat sorumlusunuz.</p>
-			<h4>Tabi olunan hukuk</h4>
-			<p>Bu kullanım koşulları, Almanya Federal Cumhuriyeti kanunlarına tabidir. Milletlerarası Mal Satımına ilişkin Sözleşmeler hakkında Birleşmiş Milletler Anlaşması hükümleri uygulanmaz. Özellikle tüketici olarak ikamet ettiğiniz ülkenin zorunlu kanun hükümlerinin uygulanması ve hukuk seçiminin kısıtlanması ile ilgili yasal hükümler saklıdır.</p>
-			<h4>Kısmi geçersizlik</h4>
-			<p>Bu kullanım koşullarının bir kısmı hukuken geçersiz olsa dahi, kalan kısımlar geçerli olmaya devam eder. Geçersiz kısımların yerine kanuni hükümler uygulanır. Kullanım koşulları, bu durumun sözleşmenin taraflarından biri için kabul edilemez bir zorluğa yol açtığı ölçüde tamamen geçersiz olur.</p>
-
-		</section>
-
-	</body>
-</html>
+<!DOCTYPE html>
+<html lang="tr">
+	<head>
+		<meta charset="utf-8">
+
+			<title>Terms of Use &bull; Corona-Warn-App</title>
+
+			<style>
+			a {
+				text-decoration: underline;
+			}
+
+
+			* {
+				margin: 0;
+				padding: 0;
+			}
+
+
+			html, body, table {
+				font-family: -apple-system, BlinkMacSystemFont, "Segoe UI",
+				"Roboto", "Oxygen", "Ubuntu", "Helvetica Neue", Arial, sans-serif;
+			}
+
+
+			@supports (font: -apple-system-body) {
+				html, body, table {
+					font: -apple-system-body !important;
+				}
+			}
+
+
+			section {
+				margin-bottom: 3rem;
+			}
+
+
+			h1 {
+				/*font-size: 28px;*/
+				font-size: 1.6470588235rem;
+				font-weight: bold;
+			}
+
+
+			h2 {
+				/*font-size: 22px;*/
+				font-size: 1.2941176471rem;
+				font-weight: bold;
+			}
+
+
+			h3 {
+				/*font-size: 17px;*/
+				font-size: 1.0rem;
+				font-weight: 600;
+			}
+
+
+			h4 {
+				/*font-size: 17px;*/
+				font-size: 1.0rem;
+				font-weight: 600;
+				font-style: italic;
+			}
+
+
+			h5 {
+				/*font-size: 17px;*/
+				font-size: 1.0rem;
+				font-weight: normal;
+				text-decoration: underline;
+			}
+
+
+			p, ul {
+				/*font-size: 17px;*/
+				font-size: 1.0rem;
+				font-weight: normal;
+			}
+
+
+			span {
+				/*font-size: 15px;*/
+				font-size: 0.8823529412rem;
+				font-weight: normal;
+			}
+
+
+			aside {
+				/*font-size: 13px;*/
+				font-size: 0.7647058824rem;
+				font-weight: normal;
+			}
+
+
+			li {
+				text-indent: 2em;
+			}
+
+
+			ul > ul li {
+				text-indent: 4em;
+			}
+
+
+			h1 {
+				margin-bottom: 1rem;
+			}
+
+
+			h2 {
+				margin-bottom: 1rem;
+			}
+
+
+			h3 {
+				margin-bottom: 1rem;
+			}
+
+
+			h4 {
+				margin-bottom: 1rem;
+			}
+
+
+			h5 {
+				margin-bottom: 1rem;
+			}
+
+
+			p, ul, li {
+				margin-bottom: 1rem;
+			}
+
+
+			body.browser {
+				padding: 3rem;
+				width: 38.5rem;
+				margin: 0 auto;
+			}
+
+
+			body.browser,
+			body.browser,
+			body.browser table {
+				font-family: "Times New Roman", serif !important;
+			}
+
+
+			body.browser p {
+				text-align: justify;
+			}
+			</style>
+	</head>
+
+	<body>
+
+
+		<!-- Templates -->
+
+		<!--<h1>Title 1</h1>-->
+		<!--<h2>Title 2</h2>-->
+		<!--<h3>Headline</h3>-->
+		<!--<p>Body</p>-->
+		<!--<span>Subheadline</span>-->
+		<!--<aside>Footnote</aside>-->
+
+
+		<!-- Document: "CWA EULA EN.docx" -->
+		<!-- Updated: 13.06.20 -->
+
+
+		<!-- Table of Contents -->
+		<section>
+			<h2>İÇERİK</h2>
+
+			<p>1.  UYGULAMA'da hangi işlevler bulunur?</p>
+			<p>2.  Düşük ya da daha yüksek risk ne anlama gelir?</p>
+			<p>3.  Maruz kalma - ne yapmalıyım?</p>
+			<p>4.  UYGULAMA, enfeksiyona karşı koruma sağlamaz</p>
+			<p>5.  Test sonuçlarını isteme</p>
+			<p>6.  Uyarıda bulunma</p>
+			<p>7.  UYGULAMA'yı kullanım şartları</p>
+			<p>8.  UYGULAMA'nın sınırları</p>
+			<p>9.  Kullanım hakları</p>
+			<p>10. Kullanılabilirlik ve değişiklikler hakkında önemli talimatlar</p>
+			<p>11. Garanti yoktur</p>
+			<p>12. UYGULAMA'nın iOS sürümü için özel koşullar</p>
+			<p>13. Son hükümler</p>
+		</section>
+		<p>&nbsp;</p>
+
+
+		<!-- Preambel -->
+		<section>
+			<p>Bu uygulamanın yayımcısı</p>
+
+
+			<p>
+			&nbsp;&nbsp;&nbsp;&nbsp;&nbsp;başkanı tarafından temsil edilen ve
+			&nbsp;&nbsp;&nbsp;&nbsp;&nbsp;Nordufer 20,
+			&nbsp;&nbsp;&nbsp;&nbsp;&nbsp;13353 Berlin adresinde bulunan
+			</p>
+
+			<p>Robert Koch-Institut'tür ("<strong>RKI</strong>"). Bu kullanım koşulları ile ilgili soru, şikayet ya da istekleriniz için +49 30 18754-5100 numaralı telefon ve CoronaWarnApp@rki.de e-posta adresi aracılığıyla RKI'ye ulaşabilirsiniz.</p>
+
+			<p>Lütfen bu kullanım koşullarını dikkatlice okuyun. Bu kullanım koşulları, Corona-Warn-App kullanımınızı ve gelecekteki hizmetlerin (yamalar, güncellemeler ve yükseltmeler) ("<strong>UYGULAMA</strong>") kullanımını ve şu anda ya da gelecekte RKI tarafından UYGULAMA ile bağlantılı olarak hazırlanacak, diğer hizmetleri ("<strong>CWA Hizmetleri</strong>") kullanımınızı düzenler. Bu kullanım koşullarından ayrı bir belge olan veri gizliliği beyanı (bakınız: <FIX>[Link]</FIX>), bu kullanım koşullarının bir parçasıdır. Veri gizliliği beyanını da dikkatlice okuyun.</p>
+
+			<p>UYGULAMA'ya, iOS cihazlarda kullanım için Apple App Store ve Android cihazlarda kullanım için Google Play aracılığıyla erişebilirsiniz. Apple ya da Google uygulamalarının genel kullanım koşulları, RKI uygulamalarına uygulanmaz. RKI, UYGULAMA'nın içeriklerinden ve de bunların bakım ve korumasından ve UYGULAMA'ya ilişkin taleplerinizden tek başına sorumludur.</p>
+
+			<p>UYGULAMA'yı yükleyerek ve kullanarak, bu kullanım koşullarını kabul ettiğinizi açıklarsınız. Bu kullanım koşullarını kabul etmiyorsanız, UYGULAMA'yı yükleyemez ya da kullanamazsınız (ve bunları silmelisiniz) ve bu UYGULAMA ile bağlantılı hizmet ve sistemleri kullanamazsınız. UYGULAMA'nın kaynak koduna ilişkin açık kaynak lisansları çerçevesindeki olası haklar saklıdır.</p>
+
+			<p>UYGULAMA'yı yüklediğiniz cihazı, üçüncü kişilere devretmeniz ve bu kişilerin UYGULAMA'yı kullanması halinde de kullanım koşullarına uyulmasından siz sorumlu olursunuz.</p>
+
+			<p>UYGULAMA, en az 16 yaşında olan kişiler içindir. 16 yaşın altındaki kişiler, UYGULAMA'yı velilerinin onayı ile kullanabilir.</p>
+
+		</section>
+		<p>&nbsp;</p>
+
+
+		<!-- Welche Funktionen hat die App? -->
+		<section>
+			<h2>1.	UYGULAMA'DA HANGİ İŞLEVLER BULUNUR?</h2>
+
+			<p>Corona-Warn-App ile, SARS-CoV-2 enfeksiyon zincirlerinin erken kırılması amaçlanır. SARS-CoV-2 pandemisinin engellenmesine katkı amacıyla kendilerini izole edebilmeleri için insanlar, enfekte olan kişiler ile yaşadıkları karşılaşmalar ve olası virüs taşıma hakkında mümkün olan en güvenilir ve hızlı şekilde bilgilendirilmelidir.</p>
+			<p>UYGULAMA'nın temel işlevleri aşağıda açıklanmıştır. Burada amaçlanan, nitelik sözleşmesi ya da belirli işlevlerin kararlaştırılması olmayıp, sizi bilgilendirmek için açıklama yapılmasıdır. Lütfen 10 numaralı başlıktaki ilgili talimat ve koşulları dikkate alın.</p>
+			<h3>Arka plan</h3>
+			<p>UYGULAMA cihazda arka planda çalışır ve yakında bulunan cihazların rastgele kimliklerini otomatik kaydeder ve şifreler (rolling proximity identifier). UYGULAMA, enfekte olduklarını bildiren kişilerin rastgele kimliklerinin bir listesini (temporary exposure keys) CWA hizmetleri aracılığıyla ve düzenli aralıklarla alır ve maruz kalmayı tespit etmek için bu rastgele kodları, cihazda kayıtlı rastgele kimlikler ile karşılaştırır.</p>
+			<p>UYGULAMA sadece UYGULAMA'nın yüklü olduğu bir cihazı üzerinde bulunduran ve UYGULAMA kullanımı için tüm şartları yerine getiren kişiler ile karşılaşmaları kaydedebilir (7 numaralı başlığa bakınız). UYGULAMA diğer insanlar ile karşılaşmaları kaydedemez.</p>
+			<h3>Maruz kalma bildirimi</h3>
+			<p>Testleri pozitif kişiler ile yapıldığı belirlenen maruz kalma durumunda bir bildirim ve nasıl davranmanız gerektiğiyle ilgili tavsiyeler alırsınız. Örneğin, tıbbi uzman personel ya da kamu sağlığı yetkilisi ile iletişime geçmeniz ve/veya evde izolasyon tavsiye edilebilir.</p>
+			<p>Test sonuçlarının bildirilmesi</p>
+			<p>SARS-CoV-2 enfeksiyonu testi için numune verildiği andan itibaren UYGULAMA üzerinden test hakkında dijital bilgi sürecini başlatabilir ve bu sayede test sonucu hakkında bildirim alabilirsiniz. UYGULAMA sadece ilgili laboratuvar tarafından iletilen test sonucunu iletir. RKI, testin yapılması ya da test sonucunun içeriğinden sorumlu değildir.</p>
+			<h3>Enfeksiyon durumu</h3>
+			<p>Pozitif SARS-CoV-2 bulgusu halinde ve bu UYGULAMA'yı kullanan diğer kişilerin sizinle maruz kalma yaşayıp yaşamadıklarını kendi cihazlarında karşılaştırabilmeleri için UYGULAMA'da son 14 günün kayıtlı rastgele kimliklerini, tanı anahtarı (diagnosis keys) olarak yayınlayabilirsiniz.</p>
+			<h3>UYGULAMA'nın teknik tanımı</h3>
+			<p>UYGULAMA'nın ve de UYGULAMA ile bağlantılı hizmet ile sistemlerin teknik fonksiyonları, aşağıdaki bağlantıda ayrıntılı bir şekilde tanımlanmıştır:</p>
+			<p><a>https://github.com/Corona-Warn-App</a></p>
+			<p>Bu teknik tanım, sadece aydınlatma amacı taşır ve bu kullanım koşullarının bir parçası değildir. UYGULAMA ile ilgili bir nitelik sözleşmesi oluşturmaz. </p>
+
+			<h4>Ek bilgiler</h4>
+			<p>UYGULAMA'ya ilişkin ek bilgileri aşağıdaki bağlantıda bulabilirsiniz: <a>https://www.coronawarn.app/en/</a></p>
+			<p>SARS-CoV-2 pandemisine ilişkin ek bilgileri aşağıdaki bağlantıda bulabilirsiniz: <a>https://www.zusammengegencorona.de/</a></p>
+			<p>Bu ek bilgiler, sadece aydınlatma amacı taşır ve bu kullanım koşullarının bir parçası değildir.</p>
+		</section>
+		<p>&nbsp;</p>
+
+
+		<!-- 2. What does low or elevated risk mean? -->
+		<section>
+			<h2>2.	DÜŞÜK YA DA DAHA YÜKSEK RİSK NE ANLAMA GELİR?</h2>
+
+			<p>UYGULAMA, tespit edilen karşılaşmaları temel alarak, belirtici bireysel riski hesaplar. Bluetooth sinyallerinin zayıflaması ölçülerek (signal attenuation) karşılaşmadan itibaren geçen zaman (days since exposure), karşılaşmanın süresi (exposure duration), enfekte olan kişiye tahmini mesafe gibi faktörler ve de taşıma riskleri (transmission risk) dikkate alınır. Buna dayanarak, UYGULAMA size "düşük risk" ya da "daha yüksek risk" olarak bildirimde bulunur. Bu durumda, kaydedilen veriler temel alınarak salt belirtici bir değer elde edilir. <strong>Bu durumda, gerçek bir SARS-CoV-2 enfeksiyonun mevcudiyetine ilişkin bir bildirim söz konusu değildir.</strong> "Düşük risk" halinde de bir enfeksiyon söz konusu olabileceği gibi "daha yüksek risk" halinde de bir enfeksiyon söz konusu olmayabilir.</p>
+
+			<p><strong>Diğer faktörler bireysel enfeksiyon riskinizi önemli ölçüde etkileyebilir. UYGULAMA bu faktörleri göz önüne almaz.</strong> Bu faktörler özellikle bireysel şartlarınız, enfekte olan kişi ile maruz kalmalanın çevresel şartları, bireysel davranışlarınız ve de üçüncü kişiler ile yaşadığınız, ancak UYGULAMA'nın kapsamadığı karşılaşmalardır. Lütfen 4 numaralı başlıktaki talimatları dikkate alın.</p>
+		</section>
+		<p>&nbsp;</p>
+
+
+		<!-- 3. What do I do if I have been exposed to a confirmed case? -->
+		<section>
+			<h2>3.	MARUZ KALMA - NE YAPMALIYIM?</h2>
+
+			<p>Enfekte olan kişiler ile yaşadığınız maruz kalma durumunda UYGULAMA size bildirimde bulunursa, bu bildirimde nasıl davranmanız gerektiğiyle ilgili tavsiyeler alırsınız. Bu tavsiyeler hukuken bağlayıcı değildir, ancak RKI bunlara uymanızı tavsiye eder. Enfekte olan kişiler ile yaşadığınız maruz kalmaya yönelik kanunlardan ve sözleşmelerden ve de resmi makamların talimatlarından doğan yükümlülükler saklı kalır ve bu yükümlülüklere söz konusu tavsiyelerden bağımsız olarak uymak zorundasınız.</p>
+
+			<p><strong>UYGULAMA içerisinde ya da UYGULAMA aracılığıyla hiçbir tıbbi tanı koyulmaz.</strong></p>
+
+			<p><strong>Bildirim, SARS-CoV-2 virüsüyle enfekte olduğunuz anlamına gelmez.</strong> Bildirim, sadece SARS-CoV-2 enfeksiyonu pozitif belirlenen bir kişi ile son 14 günde maruz kalma yaşadığınızı bildirir. Bu durumdan, öncelikle sizin de enfekte olmuş olma ihtimaliniz doğar. Buna ilişkin riskin "düşük" ya da "daha yüksek" olarak sınıflandırılması, sadece iletilen verilere dayanır ve gerçek bir enfeksiyona ilişkin bildirim değildir.</p>
+
+			<p><strong>Maruz kalmaya ilişkin bildirim doğru olmayabilir.</strong> Cihazınız maruz kalmayı, örneğin, cihazınızın yakınında bulunmadığınız ya da başka bir kişinin cihazınızı kullandığı esnada kaydetmiş olabilir. Maruz kalma, temas ölçümü esnasında mevcut sınırlar sebebiyle yanlışlıkla kaydedilmiş olabilir (aşağıda yer alan 8 numaralı başlığa bakınız).</p>
+		</section>
+		<p>&nbsp;</p>
+
+
+		<!-- 4. The app does not protect you against infection -->
+		<section>
+			<h2>4.	UYGULAMA, ENFEKSİYONA KARŞI KORUMA SAĞLAMAZ</h2>
+
+			<p>UYGULAMA, enfeksiyon zincirlerinin kırılmasını sağlar. </p>
+			<ul>
+				<li><strong>UYGULAMA sizi SARS-CoV-2 enfeksiyonuna karşı korumaz. </strong></li>
+				<li><strong>UYGULAMA, kişisel enfeksiyon riskinizi azaltmaz. </strong></li>
+				<li><strong>Sizi enfekte eden kişi ile maruz kalmanız hakkında UYGULAMA size bildirim göndermemiş olmasına rağmen SARS-CoV-2 virüsüyle enfekte olabilirsiniz:</strong></li>
+				<ul>
+					<li>UYGULAMA, örneğin; diğer kişiler UYGULAMA'yı kullanmadığı için, cihazınızı her zaman yanınızda taşımadığınız için ya da UYGULAMA hep çalışır durumda olmadığı için ya da temas ölçümü bazı sınırlara tabi olduğu için diğer kişiler ile tüm karşılaşmalarınızı kaydetmez (aşağıda yer alan 8 numaralı başlığa bakınız).</li>
+					<li>UYGULAMA size sadece enfekte olan kişiler ile yaşadığınız maruz kalmaları bildirir. Bu durum, UYGULAMA'nın enfekte olan kişiler ile yaşadığınız karşılaşmayı kaydetmiş olmasına ve enfekte olan kişinin UYGULAMA aracılığıyla uyarıda bulunması şartına bağlıdır. Uyarıda bulunma isteğe bağlıdır ve muhtemelen tüm enfekte olan kişiler uyarıda bulunmaz.</li>
+				</ul>
+			</ul>
+
+			<p>Lütfen UYGULAMA'nın kullanımı esnasında diğer tedbir önlemlerine ve resmi talimatlara uyun. SARS-CoV-2 pandemisi ve tedbir önlemlerine ilişkin güvenilir bilgilere aşağıdaki bağlantılardan da ulaşabilirsiniz:</p>
+			<p><a>www.infektionsschutz.de/coronavirus</a></p>
+			<p><a>www.zusammengegencorona.de</a></p>
+			<p><a>www.rki.de/covid-19</a></p>
+			<p>Bu ek bilgiler sadece sizi bilgilendirme amacı taşır ve bu kullanım koşullarının bir parçası değildir.</p>
+
+			<p>UYGULAMA'yı kullanırken <strong>MEM kurallarına da uyun:</strong></p>
+			<ul>
+				<li>Yanınızdaki kişiler ile aranızda en az 1,5 metre mesafe olmasına dikkat edin</li>
+				<li>Ellerinizi düzenli olarak en az 20 saniye boyunca yıkayın </li>
+				<li>Alışveriş esnasında ve toplu taşıma araçlarında maske kullanın</li>
+			</ul>
+			<p>Ancak bu şekilde kendinizi ve diğer kişileri virüse karşı korursunuz.</p>
+		</section>
+		<p>&nbsp;</p>
+
+
+		<!-- 5. Accessing test results -->
+		<section>
+			<h2>5.	TEST SONUÇLARINI İSTEME</h2>
+			<p>UYGULAMA aracılığıyla sadece kendi test sonuçlarınızı isteyebilirsiniz.</p>
+			<p>Test sonuçlarını bekliyorsanız ve CWA hizmetleri hazır değilse ya da test sonuçlarını başka sebeplerle UYGULAMA üzerinden isteyemiyorsanız, lütfen örneğin, aile doktorunuz ya da yerel kamu sağlığı yetkilisi gibi ilgili test noktasından diğer iletişim yolları aracılığıyla test sonucu hakkında bilgi edinin. UYGULAMA'nın tekrar kullanıma sunulmasını beklemeyin. </p>
+		</section>
+		<p>&nbsp;</p>
+
+
+		<!-- 6. Warning feature -->
+		<section>
+			<h2>6.	UYARIDA BULUNMA</h2>
+
+			<p>SARS-CoV-2 virüsüyle enfekte olursanız, UYGULAMA aracılığıyla diğer iletişim kişilerini uyarabilirsiniz. <strong>Yetkili bir test laboratuvarında yapılan test sonucunda enfeksiyonun pozitif çıkması halinde bu uyarıda bulunabilirsiniz.</strong></p>
+			<p>Yetkili test laboratuvarı, CWA hizmetlerinde yer almıyorsa, RKI'nin düzenlediği Doğrulama Yardım Hattı aracılığıyla enfeksiyon durumunuz kontrol edilir. Sadece pozitif risk sonucunu bildirmeye dayanarak UYGULAMA aracılığıyla uyarıda bulunamazsınız.</p>
+			<h4>Belirsizlik halinde: önce aile doktorunuzla ya da kamu sağlığı yetkilisi ile iletişime geçin</h4>
+			<p>Enfekte olup olmadığınızdan emin değilseniz, bir uyarıda bulunmadan önce aile doktorunuzla ya da kamu sağlığı yetkilisi ile iletişime geçin. Aile doktoru ya da yetkili sağlık birimi size ek tavsiyelerde bulunur ve gerekli olursa enfeksiyon testi yaptırabilirsiniz. Bu esnada, SARS-CoV-2 virüsü enfeksiyonu şüphesi halinde nasıl davranmanız gerektiğiyle ilgili genel olarak geçerli tavsiyelere uyarsınız.</p>
+			<h4>Kötüye kullanım yasağı</h4>
+			<p><strong>Kötü niyetli uyarıda bulunamazsınız ve kötü niyetli uyarıda bulunmanız ağır sonuçlara yol açabilir.</strong> Özellikle, mağdur olan diğer kişilerin zararlarını karşılamakla sorumlu tutulabilirsiniz.</p>
+			<p>Kötü niyetli davranışın tespiti halinde RKI, UYGULAMA ve CWA hizmetlerini kullanmaya devam etmenizi engelleme hakkını saklı tutar.</p>
+		</section>
+		<p>&nbsp;</p>
+
+
+		<!-- 7. Technical requirements -->
+		<section>
+			<h2>7.	UYGULAMA'YI KULLANIM ŞARTLARI</h2>
+
+			<p>Aşağıdaki teknik şartlar UYGULAMA'nın kullanımı için gereklidir:</p>
+			<h4>Veri bağlantınız olmalıdır</h4>
+			<p>UYGULAMA'nın belirli işlevleri, CWA hizmetleri aracılığıyla sunulan merkezi hizmet ve sistemleri gerektirir. Bu yüzden, bu işlevler CWA hizmetlerine erişim için cihazınızın örneğin, UMTS, LTE ya da WLAN aracılığıyla internet ile veri bağlantısı olduğunda sunulur. Veri bağlantısı olmadan UYGULAMA'nın tüm ya da bir kısım özellikleri çalışmaz. Bu durum, cihazınızı uçak moduna aldığınızda ya da kapattığınızda da geçerlidir.</p>
+			<h4>UYGULAMA, cihazda çalışmalı ve açık olmalıdır</h4>
+			<p>UYGULAMA, cihazınızda ön ya da arka planda çalışmalı ve açık olmalıdır. Bunun için UYGULAMA'yı başlatmalısınız. UYGULAMA'yı başlatmaz, kapatır ya da sonlandırırsanız, UYGULAMA diğer kişiler ile karşılaşmaları kaydetmez ve diğer kişiler aracılığıyla kayıt amaçlı rastgele kimlikler üretmez. Cihazı yeniden başlatırsanız, (örneğin, kapattıktan, pil bittikten ya da işletim sisteminin güncelledikten sonra) UYGULAMA'yı da yeniden başlatmalısınız.</p>
+			<h4>Cihaz ayarları</h4>
+			<p>UYGULAMA'yı kullanmak için cihazınızdaki Bluetooth (BLE) işlevlerini etkinleştirmeli ve gerekirse UYGULAMA tarafından kullanıma izin vermelisiniz.</p>
+			<p>UYGULAMA'nın temel işlevlerinin kullanımı için şart olmasa da, RKI, UYGULAMA'nın kullanımı için aşağıdaki işlevleri cihazınızda etkinleştirmenizi ve gerekirse UYGULAMA tarafından kullanıma izin vermenizi önerir: </p>
+			<ul>
+				<li>Bildirimler</li>
+				<li>Kamera işlevi</li>
+			</ul>
+			<p>Lütfen bu işlevlerin etkinleştirildiğini ve UYGULAMA'nın kullanımı için bunlara izin verildiğini cihazınızın ayarlar kısmından kontrol edin. </p>
+			<p>iOS ve Android uyarınca UYGULAMA'nın ayarlanması ile ilgili ayrıntılı talimatı <a>https://www.coronawarn.app/en/</a> bulabilirsiniz. Kılavuz sadece aydınlatma amacı taşır ve bu kullanım koşullarının bir parçası değildir.</p>
+			<h4>Her zaman UYGULAMA'nın güncel sürümünü kullanmalısınız</h4>
+			<p>RKI, muhtelif zamanlarda UYGULAMA'nın güncellemelerini sunar. Bu güncellemeleri derhal yüklemeli ve her zaman UYGULAMA'nın en son sürümünü kullanmalısınız. Eski sürümlerin kullanılması, hatalar ve arızalar ile sonuçlanabilir.</p>
+			<h4>iOS veya Android'in en son sürümleri gereklidir</h4>
+			<p>UYGULAMA, sadece iOS'ta Apple ve Android'de Google tarafından uygulanan işlevleri (Exposure Notification olarak anılır) kullanır. Bu işlevler, iOS'ta sürüm 13.5 ve Android'de sürüm 6 ile sunulmuştur. UYGULAMA, maalesef bu yüzden her iki işletim sisteminin önceki sürümlerinde mevcut değildir. </p>
+		</section>
+		<p>&nbsp;</p>
+
+
+		<!-- 8. Limitations of the app -->
+		<section>
+
+			<h2>8.	UYGULAMA'NIN SINIRLARI</h2>
+			<p>UYGULAMA, test sonuçları sonradan pozitif çıkan kişilere maruz kalmaları görmeniz için size yardımcı olur. UYGULAMA'nın dikkate alınması gereken sınırları vardır. </p>
+			<p>UYGULAMA'nın bazı rastgele kimlikleri (Rolling Proximity Identifiers) sürekli göndermesi, ancak diğer rastgele kimlikleri sadece belirli aralıklarla göndermesi bu sınırlardan biridir. Bu süre aralığı şu anda beş dakikadadır ve çok kısa olarak belirtilmiştir. Bu işlevsellikler, Google ve Apple'ın muhtelif zamanlarda değiştirilebilecek olan Exposure Notification Frameworks'ün bir parçasıdır. </p>
+			<p>Mesafe ölçümü için Bluetooth sinyallerindeki zayıflama kullanılır. Zayıflamanın azalması başka bir cihazın yakınlarda olduğunu gösterir. Zayıflamanın artması başka bir cihazın uzakta olduğunu (iki metreden fazla mesafe) ya da her iki cihazın arasında sinyali engelleyen bir nesnenin olduğunu gösterir. Cihazın içinde bulunduğu bir çanta ya da duvar gibi nesneler ya da aynı şekilde insan ya da hayvanlar olabilir.</p>
+
+		</section>
+		<p>&nbsp;</p>
+
+
+		<!-- 9. User rights -->
+		<section>
+
+			<h2>9.	KULLANIM HAKLARI</h2>
+			<h4>Basit kullanım hakkı</h4>
+			<p>UYGULAMA, test sonuçları sonradan pozitif çıkan kişilere maruz kalmaları görmeniz için size yardımcı olur. UYGULAMA'nın dikkate alınması gereken sınırları vardır. </p>
+			<p>UYGULAMA'nın bazı rastgele kimlikleri (Rolling Proximity Identifiers) sürekli göndermesi, ancak diğer rastgele kimlikleri sadece belirli aralıklarla göndermesi bu sınırlardan biridir. Bu süre aralığı şu anda beş dakikadadır ve çok kısa olarak belirtilmiştir. Bu işlevsellikler, Google ve Apple'ın muhtelif zamanlarda değiştirilebilecek olan Exposure Notification Frameworks'ün bir parçasıdır. </p>
+			<p>Mesafe ölçümü için Bluetooth sinyallerindeki zayıflama kullanılır. Zayıflamanın azalması başka bir cihazın yakınlarda olduğunu gösterir. Zayıflamanın artması başka bir cihazın uzakta olduğunu (iki metreden fazla mesafe) ya da her iki cihazın arasında sinyali engelleyen bir nesnenin olduğunu gösterir. Cihazın içinde bulunduğu bir çanta ya da duvar gibi nesneler ya da aynı şekilde insan ya da hayvanlar olabilir.</p>
+			<h4>UYGULAMA'nın mülkiyeti</h4>
+			<p>9 numaralı başlık çerçevesinde size tanınan haklar ve de SAP tarafından Almanya Federal Cumhuriyeti'ne sözleşme ile sağlanan, UYGULAMA'ya ilişkin diğer haklar saklı kalmak kaydıyla, UYGULAMA'nın (kaynak kodlarının dahil) mülkiyeti yalnızca ve münhasıran Dietmar Hopp Allee 16, 69190 Walldorf adresinde bulunan SAP SE ("<strong>SAP</strong>") ya da lisans verenlerine aittir.</p>
+			<h4>Açık kaynak lisans talimatları</h4>
+			<p>UYGULAMA'da bulunan üçüncü taraf bileşenlerinin kullanımı ve geçerli lisans koşulları hakkında bilgiye, UYGULAMA'daki Açık Kaynak Lisans Talimatlarından erişebilirsiniz.</p>
+			<p>UYGULAMA'nın kaynak kodu, "Apache 2.0 License" lisans koşullarında yayınlanmıştır ve "<a>https://github.com/corona-warn-app</a>" adresinden indirebilirsiniz. "Apache 2.0 License" lisans koşullarına "<a>https://www.apache.org/licenses/LICENSE-2.0</a>" adresinden erişebilirsiniz.</p>
+			<p>UYGULAMA'daki kaynak koduna ve de UYGULAMA'da bulunan üçüncü taraf bileşenlerine uygulanan lisans koşulları, 9 numaralı başlık uyarınca tanınan haklardan etkilenmez.</p>
+			<h4>Yasak işlemler</h4>
+			<p>UYGULAMA'yı manipüle edemez ya da değiştiremezsiniz.</p>
+			<p>UYGULAMA'yı ya da CWA hizmetlerinin ara yüzlerini kötüye kullanamazsınız. CWA hizmetlerini, cihazınızdaki UYGULAMA'nın amaca uygun kullanımından başka bir amaçla kullanamazsınız. CWA hizmetlerine sadece UYGULAMA aracılığıyla ulaşabilirsiniz.</p>
+
+		</section>
+		<p>&nbsp;</p>
+
+
+		<!-- 10. Important information on availability -->
+		<section>
+			<h2>10.	KULLANILABİLİRLİK VE DEĞİŞİKLİKLER HAKKINDA ÖNEMLİ TALİMATLAR</h2>
+
+			<h4>Belirli işlevlere yönelik talepte bulunulamaz</h4>
+			<p>UYGULAMA, RKI tarafından yayınlandığı şekliyle hizmetinize sunulur. RKI, UYGULAMA ve CWA hizmetlerinin işlevleri hakkında hiçbir garantide bulunmaz ve size belirli nitelikleri taahhüt etmez. UYGULAMA ya da CWA hizmetlerinin belirli bir işlev ya da başka bir niteliğe sahip olması gerektiği talebinde bulunamazsınız. RKI, UYGULAMA'yı dilediğinde değiştirebilir ve işlevleri tamamen ya da kısmen kaldırabilir ya da UYGULAMA'ya ek işlevler ile genişletebilir.</p>
+			<h4>Kullanılabilirlik taahhüt edilmez</h4>
+			<p>RKI, UYGULAMA ve CWA hizmetlerinin işleyişini dilediğinde sınırlayabilir ya da durdurabilir. Tek bir işlev ya da tüm sisteme ilişkin olarak UYGULAMA'nın ya da CWA hizmetleri dahil UYGULAMA ile bağlantılı hizmetler ile sistemlerin çalışmaya devam etmesi talebinde bulunamazsınız.</p>
+			<p>RKI, CWA hizmetlerinin kullanılabilirlik ya da performansı hakkında hiçbir taahhütte bulunmaz. KUU hizmetleri, bakım çalışmaları ya da arızalar sebebiyle geçici olarak ve gerekirse daha uzun süreler boyunca çalışmayabilir. Bu durumlarda, UYGULAMA'nın işlevselliği tamamen ya da kısmen sınırlanır.</p>
+			<h4>Kullanım koşullarının değiştirilmesi</h4>
+			<p>RKI, bu kullanım koşullarını değiştirme hakkını saklı tutar. Böyle bir durumda, UYGULAMA'yı başlatırken değiştirilen kullanım koşullarını kabul etmeniz istenir. Değiştirilen kullanım koşullarını kabul etmiyorsanız UYGULAMA ve CWA hizmetlerini kullanamazsınız ve UYGULAMA'yı cihazınızdan silmelisiniz.</p>
+			<h4>Risk Puanı</h4>
+			<p>Virüs taşımaya ilişkin güncel araştırma sonuçlarına uyum sağlamak için RKI, risk puanında (risk score) kullanılan parametreleri dilediğinde değiştirme hakkını saklı tutar. RKI, kullanılan parametreleri kendi takdiriyle belirler.</p>
+
+		</section>
+		<p>&nbsp;</p>
+
+
+		<!-- 11. No warranty -->
+		<section>
+			<h2>11.	GARANTİ YOKTUR</h2>
+
+			<p>RKI, UYGULAMA'nın ve CWA hizmetlerinin işlevlerini ve de bunların yapısını belirler. RKI, UYGULAMA'nın belirli niteliklere sahip olduğunu taahhüt etmez ve siz de UYGULAMA'nın belirli işlevlere sahip olması ya da bunların belirli bir yöntemle şekillendirilmesi talebinde bulunamazsınız. UYGULAMA, RKI'nin UYGULAMA'yı Apple App Store'da ya da Google Play'de sunduğu şekliyle aynı durumda ve aynı işlevler ile sunulur.</p>
+			<p>RKI, UYGULAMA'yı makul özen ile sunar ve CWA hizmetlerine de makul özen uygulanır. RKI, UYGULAMA ya da CWA hizmetlerine ilişkin başkaca hiçbir taahhüt ya da güvencede bulunmaz ve özellikle de aşağıdakiler kesinlikle garanti etmez:</p>
+			<ul>
+				<li>UYGULAMA ya da CWA hizmetlerini kullanımınızın kesintisiz ya da hatasız olacağını,</li>
+				<li>UYGULAMA ya da CWA hizmetlerinin kayıp, yolsuzluk, saldırı, virüs, müdahale, bilgisayar korsanlığı ya da diğer güvenlik hatalarından muaf olacağını,</li>
+			</ul>
+
+			<p>Cihazınızdaki verilerin ve icabında bununla bağlantılı sistemlerin yedeklenmesinden siz sorumlusunuz, bunlara cihazınızda kayıtlı olan diğer tüm uygulamaların yedeklenmesi de dahildir.</p>
+		</section>
+		<p>&nbsp;</p>
+
+
+		<!-- 12. Special terms for the iOS version of the app -->
+		<section>
+			<h2>12.	UYGULAMA'NIN İOS SÜRÜMÜ İÇİN ÖZEL KOŞULLAR</h2>
+
+			<p>Aşağıdaki koşullar, UYGULAMA'nın Apple App Store aracılığıyla satın alınması ve iOS işletim sistemi ile kullanımı için geçerlidir.</p>
+			<h4>Veri kullanımının onaylanması </h4>
+			<p>RKI'nin yazılım güncellemeleri, ürün destek ve UYGULAMA ile bağlantılı olarak size sunulan hizmetlerin hazırlanmasını kolaylaştırmak için düzenli aralıklarla toplanan teknik veri ve bunlara ilişkin bilgileri - özellikle cihaz, sistem ve uygulama yazılımınız ve de donanım birimleri hakkındaki teknik bilgileri - toplayacağını ve kullanacağını kabul edersiniz. RKI, bu bilgileri ürünlerini geliştirmek ya da size hizmet ve teknolojiler sunmak amacıyla ve de kimliğinizi ifşa etmeyecek şekilde kullanabilir.</p>
+			<h4>Bakım ve Destek</h4>
+			<p>UYGULAMA'nın yayımcısı olarak RKI, bu kullanım koşullarına göre UYGULAMA'nın bakım ve desteğinden tek başına sorumludur. Apple, UYGULAMA ile ilgili olarak bakım ve destek hizmetlerinin sağlanmasından kesinlikle sorumlu değildir. </p>
+			<h4>Apple, arızalar sebebiyle sorumlu değildir</h4>
+			<p>UYGULAMA'nın arızalanması halinde bu konuda Apple'i bilgilendirebilirsiniz. Kanun tarafından öngörülen haller hariç, Apple'ın UYGULAMA arızaları sebebiyle sorumluluğu yoktur. </p>
+			<h4>Ürün sorumluluğu</h4>
+			<p>Apple, ürün sorumluluğundan doğan talepler, </p>
+			<ul>
+				<li>UYGULAMA'nın yasa ya da yönetmelikten doğan geçerli gereksinimleri yerine getirmediği yönündeki talepler ve</li>
+				<li>HealthKit ve HomeKit Frameworks kullanımları ile bağlantılı olanlar dahil tüketiciyi koruma ve veri koruma yasaları ya da benzer yasalar çerçevesindeki talepler dahil</li>
+				<li>UYGULAMA ya da UYGULAMA'yı elinde bulundurma yada UYGULAMA'nın kullanımı ile ilgili olarak sizin ya da üçüncü tarafların </li>
+			</ul>
+			<p>benzer taleplerinden sorumlu değildir.</p>
+
+			<h4>Üçüncü kişilerin korunma haklarını ihlal</h4>
+			<p>Üçüncü kişilerin UYGULAMA aracılığıyla ya da UYGULAMA'nın kullanımı ya da UYGULAMA'yı elinizde bulundurmanız sebebiyle korunma haklarının ihlaline ilişkin talepte bulunması halinde, Apple, korunma haklarının ihlalinden ötürü bu tür taleplerin araştırılması, savunulması, uzlaştırılması ya da ifasından sorumlu olmaz.</p>
+			<h4>A.B.D. ambargoları ve yaptırımları</h4>
+			<p>Bu kullanım koşullarını kabul ederek, </p>
+			<ul>
+				<li>Amerika Birleşik Devletleri hükümeti ambargosuna tabi bir ülkede ya da Amerika Birleşik Devletleri hükümeti tarafından terörist destekçisi ("terrorist supporting" country) olarak öngörülen bir ülkede ikamet etmediğinizi ve </li>
+				<li>Amerika Birleşik Devletleri hükümetinin Prohibited or Restricted Party olarak bilinen listesinde yer almadığınızı onaylarsınız.</li>
+			</ul>
+			<h4>Apple'ın lehtarlığı</h4>
+			<p>Apple'ın bu kullanım koşulları uyarınca lehtar olduğunu ve bu sebeple, bu kullanım koşullarını size karşı uygulayabileceğini kabul eder ve onaylarsınız. Bu kullanım koşulları ve Apple'ın bu kullanım koşulları çerçevesindeki haklarına ilişkin yapılacak değişiklik ve iptal hakkı taraflara aittir ve Apple'ın onayını gerektirmez.</p>
+		</section>
+		<p>&nbsp;</p>
+
+
+		<!-- 13. Final provisions -->
+		<section>
+			<h2>13.	SON HÜKÜMLER</h2>
+
+			<h4>Amaca uygun kullanım / kötüye kullanım halinde engelleme</h4>
+			<p>UYGULAMA ve CWA hizmetlerini sadece amaca uygun olarak kullanabilirsiniz. UYGULAMA’nın kötüye kullanımı ya da CWA hizmetlerine amaca uygun olmayan şekilde erişim halinde RKI, UYGULAMA ve CWA hizmetlerini devre dışı bırakma hakkını saklı tutar.</p>
+			<h4>Üçüncü tarafların hizmetleri</h4>
+			<p>UYGULAMA'nın kullanımı ile bağlantılı olarak özellikle telekomünikasyon hizmet sağlayıcılarının hizmet bağlantısı sunma hizmetleri gibi üçüncü tarafların hizmetlerinden yararlanırsanız, ilgili sözleşme koşullarına uygun davranmakla ve bu bağlamda meydana gelen masraflardan bizzat sorumlusunuz.</p>
+			<h4>Tabi olunan hukuk</h4>
+			<p>Bu kullanım koşulları, Almanya Federal Cumhuriyeti kanunlarına tabidir. Milletlerarası Mal Satımına ilişkin Sözleşmeler hakkında Birleşmiş Milletler Anlaşması hükümleri uygulanmaz. Özellikle tüketici olarak ikamet ettiğiniz ülkenin zorunlu kanun hükümlerinin uygulanması ve hukuk seçiminin kısıtlanması ile ilgili yasal hükümler saklıdır.</p>
+			<h4>Kısmi geçersizlik</h4>
+			<p>Bu kullanım koşullarının bir kısmı hukuken geçersiz olsa dahi, kalan kısımlar geçerli olmaya devam eder. Geçersiz kısımların yerine kanuni hükümler uygulanır. Kullanım koşulları, bu durumun sözleşmenin taraflarından biri için kabul edilemez bir zorluğa yol açtığı ölçüde tamamen geçersiz olur.</p>
+
+		</section>
+
+	</body>
+</html>