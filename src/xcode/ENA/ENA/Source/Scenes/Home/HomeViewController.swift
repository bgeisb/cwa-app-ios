--- conflicted
+++ resolved
@@ -144,17 +144,7 @@
 
 	// Called by HomeInteractor
 	func setStateOfChildViewControllers() {
-<<<<<<< HEAD
-		delegate?.setExposureDetectionState(state: homeInteractor.state, isRequestRiskRunning: homeInteractor.isRequestRiskRunning)
-=======
-		let state = ExposureDetectionViewController.State(
-			exposureManagerState: homeInteractor.state.exposureManagerState,
-			detectionMode: homeInteractor.state.detectionMode,
-			isLoading: homeInteractor.riskProvider.isLoading,
-			risk: homeInteractor.state.risk
-		)
-		exposureDetectionController?.state = state
->>>>>>> 766e3cc3
+		delegate?.setExposureDetectionState(state: homeInteractor.state, isRequestRiskRunning: homeInteractor.riskProvider.isLoading)
 	}
 
 	func updateState(detectionMode: DetectionMode, exposureManagerState: ExposureManagerState, risk: Risk?) {
@@ -178,33 +168,7 @@
 	}
 
 	func showExposureDetection() {
-<<<<<<< HEAD
-		delegate?.showExposureDetection(state: homeInteractor.state, isRequestRiskRunning: homeInteractor.isRequestRiskRunning)
-=======
-		let state = ExposureDetectionViewController.State(
-			exposureManagerState: homeInteractor.state.exposureManagerState,
-			detectionMode: homeInteractor.state.detectionMode,
-			isLoading: homeInteractor.riskProvider.isLoading,
-			risk: homeInteractor.state.risk
-		)
-		let vc = AppStoryboard.exposureDetection.initiateInitial { coder in
-			ExposureDetectionViewController(
-				coder: coder,
-				state: state,
-				delegate: self
-			)
-		}
-//		addToUpdatingSetIfNeeded(vc)
-		exposureDetectionController = vc as? ExposureDetectionViewController
-		present(vc, animated: true)
-	}
-
-	func showAppInformation() {
-		navigationController?.pushViewController(
-			AppInformationViewController(),
-			animated: true
-		)
->>>>>>> 766e3cc3
+		delegate?.showExposureDetection(state: homeInteractor.state, isRequestRiskRunning: homeInteractor.riskProvider.isLoading)
 	}
 
 	private func showScreenForActionSectionForCell(at indexPath: IndexPath) {
@@ -364,56 +328,6 @@
 	}
 }
 
-<<<<<<< HEAD
-extension HomeViewController {
-	func updateAndReloadRiskLoading(isRequestRiskRunning: Bool) {
-		homeInteractor.updateAndReloadRiskLoading(isRequestRiskRunning: isRequestRiskRunning)
-=======
-extension HomeViewController: ExposureDetectionViewControllerDelegate {
-	func exposureDetectionViewController(
-		_: ExposureDetectionViewController,
-		setExposureManagerEnabled enabled: Bool,
-		completionHandler completion: @escaping (ExposureNotificationError?) -> Void
-	) {
-		setExposureManagerEnabled(enabled, then: completion)
-	}
-}
-
-extension HomeViewController: ExposureNotificationSettingViewControllerDelegate {
-	func exposureNotificationSettingViewController(
-		_: ExposureNotificationSettingViewController,
-		setExposureManagerEnabled enabled: Bool,
-		then completion: @escaping (ExposureNotificationError?) -> Void
-	) {
-		setExposureManagerEnabled(enabled, then: completion)
-	}
-}
-
-extension HomeViewController: SettingsViewControllerDelegate {
-	func settingsViewControllerUserDidRequestReset(_: SettingsViewController) {
-		delegate?.homeViewControllerUserDidRequestReset(self)
-	}
-
-	func settingsViewController(
-		_: SettingsViewController,
-		setExposureManagerEnabled enabled: Bool,
-		then completion: @escaping (ExposureNotificationError?) -> Void
-	) {
-		setExposureManagerEnabled(enabled, then: completion)
-	}
-}
-
-private extension HomeViewController {
-	func setExposureManagerEnabled(_ enabled: Bool, then completion: @escaping (ExposureNotificationError?) -> Void) {
-		if enabled {
-			homeInteractor.exposureManager.enable(completion: completion)
-		} else {
-			homeInteractor.exposureManager.disable(completion: completion)
-		}
->>>>>>> 766e3cc3
-	}
-}
-
 extension HomeViewController: ExposureStateUpdating {
 	func updateExposureState(_ state: ExposureManagerState) {
 		homeInteractor.state.exposureManagerState = state
