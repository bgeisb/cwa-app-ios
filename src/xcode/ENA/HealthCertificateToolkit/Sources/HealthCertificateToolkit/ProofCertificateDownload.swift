--- conflicted
+++ resolved
@@ -15,13 +15,9 @@
     public func fetchProofCertificate(
         for healthCertificates: [Base45],
         with httpService: HTTPServiceProtocol = HTTPService(),
-<<<<<<< HEAD
         baseURL: URL,
         urlSession: URLSession,
-        completion: @escaping (Result<CBORData?, ProofCertificateFetchingError>
-=======
         completion: @escaping (Result<Base45?, ProofCertificateFetchingError>
->>>>>>> 93aa715f
     ) -> Void) {
         let certificateAccess = DigitalGreenCertificateAccess()
 
@@ -66,13 +62,9 @@
     private func fetchProofCertificateRecursion(
         for healthCertificates: [CBORData],
         with httpService: HTTPServiceProtocol = HTTPService(),
-<<<<<<< HEAD
         baseURL: URL,
         urlSession: URLSession,
-        completion: @escaping (Result<CBORData?, ProofCertificateFetchingError>) -> Void
-=======
         completion: @escaping (Result<Base45?, ProofCertificateFetchingError>) -> Void
->>>>>>> 93aa715f
     ) {
 
         let url = baseURL.appendingPathComponent("/api/certify/v2/reissue/cbor", isDirectory: false)
