--- conflicted
+++ resolved
@@ -145,11 +145,7 @@
 /* How Risk Detection Works Alert.\n First introduced due to EXPOSUREAPP-1738.\n The alert only displays a single OK-button. We re-use the localized string\n `Alert_ActionOk` for that. */
 "How_Risk_Detection_Works_Alert_Title" = "Informacje o funkcjonalności rejestrowania narażenia";
 
-<<<<<<< HEAD
-"How_Risk_Detection_Works_Alert_Message" = "Ryzyko zakażenia można obliczyć tylko dla okresów, w których rejestrowanie narażenia było aktywne. Dlatego też funkcja rejestrowania powinna być stale aktywna.\nRejestrowanie narażenia obejmuje ostatnie %1$u dni.\nAplikacja automatycznie usuwa starsze dzienniki, ponieważ nie są one już istotne dla zapobiegania zakażeniom.\n\nWięcej informacji znajduje się na naszej stronie Często zadawane pytania.";
-=======
 "How_Risk_Detection_Works_Alert_Message" = "Ryzyko zakażenia można obliczyć tylko dla okresów, w których rejestrowanie narażenia było aktywne. Dlatego też funkcja rejestrowania powinna być stale aktywna.\nRejestrowanie narażenia obejmuje ostatnie %1$u dni.\nAplikacja automatycznie usuwa starsze dzienniki, ponieważ nie są one już istotne dla zapobiegania zakażeniom.\n\nWięcej informacji znajduje się na naszej stronie „Często zadawane pytania”.";
->>>>>>> e8afe86a
 
 /* Settings */
 "Settings_StatusActive" = "Wł.";
