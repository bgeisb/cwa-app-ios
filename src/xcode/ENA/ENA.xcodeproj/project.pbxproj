// !$*UTF8*$!
{
	archiveVersion = 1;
	classes = {
	};
	objectVersion = 52;
	objects = {

/* Begin PBXBuildFile section */
		011E13AE24680A4000973467 /* HTTPClient.swift in Sources */ = {isa = PBXBuildFile; fileRef = 011E13AD24680A4000973467 /* HTTPClient.swift */; };
		011E4B032483A92A002E6412 /* MockExposureManager.swift in Sources */ = {isa = PBXBuildFile; fileRef = CD678F6A246C43E200B6A0F8 /* MockExposureManager.swift */; };
		013DC102245DAC4E00EE58B0 /* Store.swift in Sources */ = {isa = PBXBuildFile; fileRef = 013DC101245DAC4E00EE58B0 /* Store.swift */; };
		015692E424B48C3F0033F35E /* TimeInterval+Convenience.swift in Sources */ = {isa = PBXBuildFile; fileRef = 015692E324B48C3F0033F35E /* TimeInterval+Convenience.swift */; };
		0159E6C1247829BA00894A89 /* temporary_exposure_key_export.pb.swift in Sources */ = {isa = PBXBuildFile; fileRef = 0159E6BF247829BA00894A89 /* temporary_exposure_key_export.pb.swift */; };
		0159E6C2247829BA00894A89 /* temporary_exposure_key_signature_list.pb.swift in Sources */ = {isa = PBXBuildFile; fileRef = 0159E6C0247829BA00894A89 /* temporary_exposure_key_signature_list.pb.swift */; };
		016146912487A43E00660992 /* WebPageHelper.swift in Sources */ = {isa = PBXBuildFile; fileRef = 016146902487A43E00660992 /* WebPageHelper.swift */; };
		01678E9C249A5F08003B048B /* testStore.sqlite in Resources */ = {isa = PBXBuildFile; fileRef = 01678E9A249A521F003B048B /* testStore.sqlite */; };
		01DC23252462DFD0001B727C /* ExposureSubmission.storyboard in Resources */ = {isa = PBXBuildFile; fileRef = CD99A39C245B22EE00BF12AF /* ExposureSubmission.storyboard */; };
		01E25C7024A3B52F007E33F8 /* Info_Testflight.plist in Resources */ = {isa = PBXBuildFile; fileRef = 01E25C6F24A3B52F007E33F8 /* Info_Testflight.plist */; };
		01F5F7222487B9C000229720 /* AppInformationViewController.swift in Sources */ = {isa = PBXBuildFile; fileRef = 01F5F7212487B9C000229720 /* AppInformationViewController.swift */; };
		0D5611B4247F852C00B5B094 /* SQLiteKeyValueStore.swift in Sources */ = {isa = PBXBuildFile; fileRef = 0D5611B3247F852C00B5B094 /* SQLiteKeyValueStore.swift */; };
		0DD260FF248D549B007C3B2C /* KeychainHelper.swift in Sources */ = {isa = PBXBuildFile; fileRef = 0DD260FE248D549B007C3B2C /* KeychainHelper.swift */; };
		0DF6BB97248AD616007E8B0C /* AppUpdateCheckHelper.swift in Sources */ = {isa = PBXBuildFile; fileRef = 0DF6BB96248AD616007E8B0C /* AppUpdateCheckHelper.swift */; };
		0DF6BB9D248AE232007E8B0C /* AppUpdateCheckerHelperTests.swift in Sources */ = {isa = PBXBuildFile; fileRef = 0DF6BB9C248AE232007E8B0C /* AppUpdateCheckerHelperTests.swift */; };
		0DF6BBB5248C04CF007E8B0C /* app_config_attenuation_duration.pb.swift in Sources */ = {isa = PBXBuildFile; fileRef = 0DF6BBB2248C04CF007E8B0C /* app_config_attenuation_duration.pb.swift */; };
		0DF6BBB6248C04CF007E8B0C /* app_config_app_version_config.pb.swift in Sources */ = {isa = PBXBuildFile; fileRef = 0DF6BBB3248C04CF007E8B0C /* app_config_app_version_config.pb.swift */; };
		0DF6BBB7248C04CF007E8B0C /* app_config.pb.swift in Sources */ = {isa = PBXBuildFile; fileRef = 0DF6BBB4248C04CF007E8B0C /* app_config.pb.swift */; };
		0DFCC2722484DC8400E2811D /* sqlite3.c in Sources */ = {isa = PBXBuildFile; fileRef = 0DFCC2702484DC8400E2811D /* sqlite3.c */; settings = {COMPILER_FLAGS = "-w"; }; };
		1309194F247972C40066E329 /* PrivacyProtectionViewController.swift in Sources */ = {isa = PBXBuildFile; fileRef = 1309194E247972C40066E329 /* PrivacyProtectionViewController.swift */; };
		130CB19C246D92F800ADE602 /* ENAUITestsOnboarding.swift in Sources */ = {isa = PBXBuildFile; fileRef = 130CB19B246D92F800ADE602 /* ENAUITestsOnboarding.swift */; };
		13156CFD248C19D000AFC472 /* usage.html in Resources */ = {isa = PBXBuildFile; fileRef = 13156CFF248C19D000AFC472 /* usage.html */; };
		134F0DBC247578FF00D88934 /* ENAUITestsHome.swift in Sources */ = {isa = PBXBuildFile; fileRef = 134F0DB9247578FF00D88934 /* ENAUITestsHome.swift */; };
		134F0DBD247578FF00D88934 /* ENAUITests-Extensions.swift in Sources */ = {isa = PBXBuildFile; fileRef = 134F0DBA247578FF00D88934 /* ENAUITests-Extensions.swift */; };
		134F0F2C2475793400D88934 /* SnapshotHelper.swift in Sources */ = {isa = PBXBuildFile; fileRef = 134F0F2B2475793400D88934 /* SnapshotHelper.swift */; };
		13722044247AEEAD00152764 /* UNNotificationCenter+Extension.swift in Sources */ = {isa = PBXBuildFile; fileRef = 13722043247AEEAD00152764 /* UNNotificationCenter+Extension.swift */; };
		137846492488027600A50AB8 /* OnboardingInfoViewController+Extension.swift in Sources */ = {isa = PBXBuildFile; fileRef = 137846482488027500A50AB8 /* OnboardingInfoViewController+Extension.swift */; };
		138910C5247A909000D739F6 /* ENATaskScheduler.swift in Sources */ = {isa = PBXBuildFile; fileRef = 138910C4247A909000D739F6 /* ENATaskScheduler.swift */; };
		13BAE9B12472FB1E00CEE58A /* CellConfiguratorIndexPosition.swift in Sources */ = {isa = PBXBuildFile; fileRef = 13BAE9B02472FB1E00CEE58A /* CellConfiguratorIndexPosition.swift */; };
		13E50469248E3CD20086641C /* ENAUITestsAppInformation.swift in Sources */ = {isa = PBXBuildFile; fileRef = 13E50468248E3CD20086641C /* ENAUITestsAppInformation.swift */; };
		13E5046B248E3DF30086641C /* AppStrings.swift in Sources */ = {isa = PBXBuildFile; fileRef = CD99A3C92461A47C00BF12AF /* AppStrings.swift */; };
		13E5046C248E434B0086641C /* Localizable.strings in Resources */ = {isa = PBXBuildFile; fileRef = EE70C23A245B09E900AC9B2F /* Localizable.strings */; };
		13E5046D248E434B0086641C /* Localizable.stringsdict in Resources */ = {isa = PBXBuildFile; fileRef = EE92A340245D96DA006B97B0 /* Localizable.stringsdict */; };
		2F26CE2E248B9C4F00BE30EE /* UIViewController+BackButton.swift in Sources */ = {isa = PBXBuildFile; fileRef = 2F26CE2D248B9C4F00BE30EE /* UIViewController+BackButton.swift */; };
		2F3218D0248063E300A7AC0A /* UIView+Convenience.swift in Sources */ = {isa = PBXBuildFile; fileRef = 2F3218CF248063E300A7AC0A /* UIView+Convenience.swift */; };
		2F785752248506BD00323A9C /* HomeTestResultCollectionViewCell.xib in Resources */ = {isa = PBXBuildFile; fileRef = 2F78574F248506BD00323A9C /* HomeTestResultCollectionViewCell.xib */; };
		2F80CFD9247ED988000F06AF /* ExposureSubmissionIntroViewController.swift in Sources */ = {isa = PBXBuildFile; fileRef = 2F80CFD8247ED988000F06AF /* ExposureSubmissionIntroViewController.swift */; };
		2F80CFDB247EDDB3000F06AF /* ExposureSubmissionHotlineViewController.swift in Sources */ = {isa = PBXBuildFile; fileRef = 2F80CFDA247EDDB3000F06AF /* ExposureSubmissionHotlineViewController.swift */; };
		2F96739B24AB70FA008E3147 /* ExposureSubmissionParsable.swift in Sources */ = {isa = PBXBuildFile; fileRef = 2F96739A24AB70FA008E3147 /* ExposureSubmissionParsable.swift */; };
		2FC0356F24B342FA00E234AC /* UIViewcontroller+AlertTest.swift in Sources */ = {isa = PBXBuildFile; fileRef = 2FC0356E24B342FA00E234AC /* UIViewcontroller+AlertTest.swift */; };
		2FC0357124B5B70700E234AC /* Error+FAQUrl.swift in Sources */ = {isa = PBXBuildFile; fileRef = 2FC0357024B5B70700E234AC /* Error+FAQUrl.swift */; };
		2FD881CC2490F65C00BEC8FC /* ExposureSubmissionHotlineViewControllerTest.swift in Sources */ = {isa = PBXBuildFile; fileRef = 2FD881CB2490F65C00BEC8FC /* ExposureSubmissionHotlineViewControllerTest.swift */; };
		2FD881CE249115E700BEC8FC /* ExposureSubmissionNavigationControllerTest.swift in Sources */ = {isa = PBXBuildFile; fileRef = 2FD881CD249115E700BEC8FC /* ExposureSubmissionNavigationControllerTest.swift */; };
		2FE15A3C249B8C0B0077BD8D /* AccessibilityIdentifiers.swift in Sources */ = {isa = PBXBuildFile; fileRef = 2FE15A3B249B8C0B0077BD8D /* AccessibilityIdentifiers.swift */; };
		2FF1D62E2487850200381FFB /* NSMutableAttributedString+Generation.swift in Sources */ = {isa = PBXBuildFile; fileRef = 2FF1D62D2487850200381FFB /* NSMutableAttributedString+Generation.swift */; };
		2FF1D63024880FCF00381FFB /* DynamicTableViewRoundedCell.swift in Sources */ = {isa = PBXBuildFile; fileRef = 2FF1D62F24880FCF00381FFB /* DynamicTableViewRoundedCell.swift */; };
		3DD767462483D4DE002DD2B3 /* ReachabilityService.swift in Sources */ = {isa = PBXBuildFile; fileRef = 3DD767452483D4DE002DD2B3 /* ReachabilityService.swift */; };
		3DD7674B2483D6C1002DD2B3 /* ConnectivityReachabilityService.swift in Sources */ = {isa = PBXBuildFile; fileRef = 3DD7674A2483D6C1002DD2B3 /* ConnectivityReachabilityService.swift */; };
		3DD7674E2483DE18002DD2B3 /* MockReachabilityService.swift in Sources */ = {isa = PBXBuildFile; fileRef = 3DD7674C2483DDAC002DD2B3 /* MockReachabilityService.swift */; };
		4026C2DC24852B7600926FB4 /* AppInformationViewController+LegalModel.swift in Sources */ = {isa = PBXBuildFile; fileRef = 4026C2DB24852B7600926FB4 /* AppInformationViewController+LegalModel.swift */; };
		4026C2E424854C8D00926FB4 /* AppInformationLegalCell.swift in Sources */ = {isa = PBXBuildFile; fileRef = 4026C2E324854C8D00926FB4 /* AppInformationLegalCell.swift */; };
		51486D9F2484FC0200FCE216 /* HomeRiskLevelCellConfigurator.swift in Sources */ = {isa = PBXBuildFile; fileRef = 51486D9E2484FC0200FCE216 /* HomeRiskLevelCellConfigurator.swift */; };
		51486DA22485101500FCE216 /* RiskInactiveCollectionViewCell.swift in Sources */ = {isa = PBXBuildFile; fileRef = 51486DA02485101500FCE216 /* RiskInactiveCollectionViewCell.swift */; };
		51486DA32485101500FCE216 /* RiskInactiveCollectionViewCell.xib in Resources */ = {isa = PBXBuildFile; fileRef = 51486DA12485101500FCE216 /* RiskInactiveCollectionViewCell.xib */; };
		51486DA62485237200FCE216 /* RiskThankYouCollectionViewCell.swift in Sources */ = {isa = PBXBuildFile; fileRef = 51486DA42485237200FCE216 /* RiskThankYouCollectionViewCell.swift */; };
		51486DA72485237200FCE216 /* RiskThankYouCollectionViewCell.xib in Resources */ = {isa = PBXBuildFile; fileRef = 51486DA52485237200FCE216 /* RiskThankYouCollectionViewCell.xib */; };
		514C0A0624772F3400F235F6 /* HomeRiskViewConfigurator.swift in Sources */ = {isa = PBXBuildFile; fileRef = 514C0A0524772F3400F235F6 /* HomeRiskViewConfigurator.swift */; };
		514C0A0824772F5E00F235F6 /* RiskItemView.swift in Sources */ = {isa = PBXBuildFile; fileRef = 514C0A0724772F5E00F235F6 /* RiskItemView.swift */; };
		514C0A0B247AF9F700F235F6 /* RiskTextItemView.xib in Resources */ = {isa = PBXBuildFile; fileRef = 514C0A0A247AF9F700F235F6 /* RiskTextItemView.xib */; };
		514C0A0D247AFB0200F235F6 /* RiskTextItemView.swift in Sources */ = {isa = PBXBuildFile; fileRef = 514C0A0C247AFB0200F235F6 /* RiskTextItemView.swift */; };
		514C0A0F247AFEC500F235F6 /* HomeRiskTextItemViewConfigurator.swift in Sources */ = {isa = PBXBuildFile; fileRef = 514C0A0E247AFEC500F235F6 /* HomeRiskTextItemViewConfigurator.swift */; };
		514C0A11247C15EC00F235F6 /* HomeUnknownRiskCellConfigurator.swift in Sources */ = {isa = PBXBuildFile; fileRef = 514C0A10247C15EC00F235F6 /* HomeUnknownRiskCellConfigurator.swift */; };
		514C0A14247C163800F235F6 /* HomeLowRiskCellConfigurator.swift in Sources */ = {isa = PBXBuildFile; fileRef = 514C0A13247C163800F235F6 /* HomeLowRiskCellConfigurator.swift */; };
		514C0A16247C164700F235F6 /* HomeHighRiskCellConfigurator.swift in Sources */ = {isa = PBXBuildFile; fileRef = 514C0A15247C164700F235F6 /* HomeHighRiskCellConfigurator.swift */; };
		514C0A1A247C16D600F235F6 /* HomeInactiveRiskCellConfigurator.swift in Sources */ = {isa = PBXBuildFile; fileRef = 514C0A19247C16D600F235F6 /* HomeInactiveRiskCellConfigurator.swift */; };
		514E813024618E3D00636861 /* ExposureDetection.storyboard in Resources */ = {isa = PBXBuildFile; fileRef = 514E812F24618E3D00636861 /* ExposureDetection.storyboard */; };
		514E81342461B97800636861 /* ExposureManager.swift in Sources */ = {isa = PBXBuildFile; fileRef = 514E81332461B97700636861 /* ExposureManager.swift */; };
		514EE999246D4C2E00DE4884 /* UITableViewCell+Identifier.swift in Sources */ = {isa = PBXBuildFile; fileRef = 514EE998246D4C2E00DE4884 /* UITableViewCell+Identifier.swift */; };
		514EE99B246D4C4C00DE4884 /* UITableView+Dequeue.swift in Sources */ = {isa = PBXBuildFile; fileRef = 514EE99A246D4C4C00DE4884 /* UITableView+Dequeue.swift */; };
		514EE99D246D4CFB00DE4884 /* TableViewCellConfigurator.swift in Sources */ = {isa = PBXBuildFile; fileRef = 514EE99C246D4CFB00DE4884 /* TableViewCellConfigurator.swift */; };
		515BBDEB2484F8E500CDB674 /* HomeThankYouRiskCellConfigurator.swift in Sources */ = {isa = PBXBuildFile; fileRef = 515BBDEA2484F8E500CDB674 /* HomeThankYouRiskCellConfigurator.swift */; };
		516E42CB24B760F50008CC30 /* HomeRiskLevelCellConfiguratorTests.swift in Sources */ = {isa = PBXBuildFile; fileRef = 516E42C924B760EC0008CC30 /* HomeRiskLevelCellConfiguratorTests.swift */; };
		516E42FB24B7739F0008CC30 /* HomeUnknownRiskCellConfiguratorTests.swift in Sources */ = {isa = PBXBuildFile; fileRef = 516E42FA24B7739F0008CC30 /* HomeUnknownRiskCellConfiguratorTests.swift */; };
		516E42FE24B7773E0008CC30 /* HomeLowRiskCellConfiguratorTests.swift in Sources */ = {isa = PBXBuildFile; fileRef = 516E42FC24B776A90008CC30 /* HomeLowRiskCellConfiguratorTests.swift */; };
		516E430024B777B20008CC30 /* HomeHighRiskCellConfiguratorTests.swift in Sources */ = {isa = PBXBuildFile; fileRef = 516E42FF24B777B20008CC30 /* HomeHighRiskCellConfiguratorTests.swift */; };
		51895EDC245E16CD0085DA38 /* ENAColor.swift in Sources */ = {isa = PBXBuildFile; fileRef = 51895EDB245E16CD0085DA38 /* ENAColor.swift */; };
		518A69FB24687D5800444E66 /* RiskLevel.swift in Sources */ = {isa = PBXBuildFile; fileRef = 518A69FA24687D5800444E66 /* RiskLevel.swift */; };
		51B5B414246DF07300DC5D3E /* RiskImageItemView.xib in Resources */ = {isa = PBXBuildFile; fileRef = 51B5B413246DF07300DC5D3E /* RiskImageItemView.xib */; };
		51B5B41C246EC8B800DC5D3E /* HomeCardCollectionViewCell.swift in Sources */ = {isa = PBXBuildFile; fileRef = 51B5B41B246EC8B800DC5D3E /* HomeCardCollectionViewCell.swift */; };
		51C737BD245B349700286105 /* OnboardingInfoViewController.swift in Sources */ = {isa = PBXBuildFile; fileRef = 51C737BC245B349700286105 /* OnboardingInfoViewController.swift */; };
		51C737BF245B3B5D00286105 /* OnboardingInfo.swift in Sources */ = {isa = PBXBuildFile; fileRef = 51C737BE245B3B5D00286105 /* OnboardingInfo.swift */; };
		51C7790C24867F16004582F8 /* RiskListItemView.xib in Resources */ = {isa = PBXBuildFile; fileRef = 51C7790B24867F16004582F8 /* RiskListItemView.xib */; };
		51C7790E24867F22004582F8 /* RiskListItemView.swift in Sources */ = {isa = PBXBuildFile; fileRef = 51C7790D24867F22004582F8 /* RiskListItemView.swift */; };
		51C77910248684F5004582F8 /* HomeRiskListItemViewConfigurator.swift in Sources */ = {isa = PBXBuildFile; fileRef = 51C7790F248684F5004582F8 /* HomeRiskListItemViewConfigurator.swift */; };
		51C779122486E549004582F8 /* HomeFindingPositiveRiskCellConfigurator.swift in Sources */ = {isa = PBXBuildFile; fileRef = 51C779112486E549004582F8 /* HomeFindingPositiveRiskCellConfigurator.swift */; };
		51C779142486E5AB004582F8 /* RiskFindingPositiveCollectionViewCell.xib in Resources */ = {isa = PBXBuildFile; fileRef = 51C779132486E5AB004582F8 /* RiskFindingPositiveCollectionViewCell.xib */; };
		51C779162486E5BA004582F8 /* RiskFindingPositiveCollectionViewCell.swift in Sources */ = {isa = PBXBuildFile; fileRef = 51C779152486E5BA004582F8 /* RiskFindingPositiveCollectionViewCell.swift */; };
		51CE1B4A246016B0002CF42A /* UICollectionViewCell+Identifier.swift in Sources */ = {isa = PBXBuildFile; fileRef = 51CE1B49246016B0002CF42A /* UICollectionViewCell+Identifier.swift */; };
		51CE1B4C246016D1002CF42A /* UICollectionReusableView+Identifier.swift in Sources */ = {isa = PBXBuildFile; fileRef = 51CE1B4B246016D1002CF42A /* UICollectionReusableView+Identifier.swift */; };
		51CE1B5524604DD2002CF42A /* HomeLayout.swift in Sources */ = {isa = PBXBuildFile; fileRef = 51CE1B5424604DD2002CF42A /* HomeLayout.swift */; };
		51CE1B85246078B6002CF42A /* ActivateCollectionViewCell.xib in Resources */ = {isa = PBXBuildFile; fileRef = 51CE1B76246078B6002CF42A /* ActivateCollectionViewCell.xib */; };
		51CE1B87246078B6002CF42A /* ActivateCollectionViewCell.swift in Sources */ = {isa = PBXBuildFile; fileRef = 51CE1B78246078B6002CF42A /* ActivateCollectionViewCell.swift */; };
		51CE1B88246078B6002CF42A /* RiskLevelCollectionViewCell.xib in Resources */ = {isa = PBXBuildFile; fileRef = 51CE1B79246078B6002CF42A /* RiskLevelCollectionViewCell.xib */; };
		51CE1B89246078B6002CF42A /* RiskLevelCollectionViewCell.swift in Sources */ = {isa = PBXBuildFile; fileRef = 51CE1B7A246078B6002CF42A /* RiskLevelCollectionViewCell.swift */; };
		51CE1B8A246078B6002CF42A /* InfoCollectionViewCell.xib in Resources */ = {isa = PBXBuildFile; fileRef = 51CE1B7B246078B6002CF42A /* InfoCollectionViewCell.xib */; };
		51CE1B8B246078B6002CF42A /* InfoCollectionViewCell.swift in Sources */ = {isa = PBXBuildFile; fileRef = 51CE1B7C246078B6002CF42A /* InfoCollectionViewCell.swift */; };
		51CE1B91246078B6002CF42A /* SectionSystemBackgroundDecorationView.swift in Sources */ = {isa = PBXBuildFile; fileRef = 51CE1B84246078B6002CF42A /* SectionSystemBackgroundDecorationView.swift */; };
		51CE1BB52460AC83002CF42A /* UICollectionView+Dequeue.swift in Sources */ = {isa = PBXBuildFile; fileRef = 51CE1BB42460AC82002CF42A /* UICollectionView+Dequeue.swift */; };
		51CE1BBA2460AFD8002CF42A /* HomeActivateCellConfigurator.swift in Sources */ = {isa = PBXBuildFile; fileRef = 51CE1BB92460AFD8002CF42A /* HomeActivateCellConfigurator.swift */; };
		51CE1BBD2460B1CB002CF42A /* CollectionViewCellConfigurator.swift in Sources */ = {isa = PBXBuildFile; fileRef = 51CE1BBC2460B1CB002CF42A /* CollectionViewCellConfigurator.swift */; };
		51CE1BBF2460B222002CF42A /* HomeRiskCellConfigurator.swift in Sources */ = {isa = PBXBuildFile; fileRef = 51CE1BBE2460B222002CF42A /* HomeRiskCellConfigurator.swift */; };
		51CE1BC32460B28D002CF42A /* HomeInfoCellConfigurator.swift in Sources */ = {isa = PBXBuildFile; fileRef = 51CE1BC22460B28D002CF42A /* HomeInfoCellConfigurator.swift */; };
		51D420B12458397300AD70CA /* Onboarding.storyboard in Resources */ = {isa = PBXBuildFile; fileRef = 51D420B02458397300AD70CA /* Onboarding.storyboard */; };
		51D420B424583ABB00AD70CA /* AppStoryboard.swift in Sources */ = {isa = PBXBuildFile; fileRef = 51D420B324583ABB00AD70CA /* AppStoryboard.swift */; };
		51D420B724583B7200AD70CA /* NSObject+Identifier.swift in Sources */ = {isa = PBXBuildFile; fileRef = 51D420B624583B7200AD70CA /* NSObject+Identifier.swift */; };
		51D420B924583B8300AD70CA /* UIViewController+AppStoryboard.swift in Sources */ = {isa = PBXBuildFile; fileRef = 51D420B824583B8300AD70CA /* UIViewController+AppStoryboard.swift */; };
		51D420C424583E3300AD70CA /* SettingsViewController.swift in Sources */ = {isa = PBXBuildFile; fileRef = 51D420C324583E3300AD70CA /* SettingsViewController.swift */; };
		51D420CE245869C800AD70CA /* Home.storyboard in Resources */ = {isa = PBXBuildFile; fileRef = 51D420CD245869C800AD70CA /* Home.storyboard */; };
		51D420D024586AB300AD70CA /* Settings.storyboard in Resources */ = {isa = PBXBuildFile; fileRef = 51D420CF24586AB300AD70CA /* Settings.storyboard */; };
		51FE277B2475340300BB8144 /* HomeRiskLoadingItemViewConfigurator.swift in Sources */ = {isa = PBXBuildFile; fileRef = 51FE277A2475340300BB8144 /* HomeRiskLoadingItemViewConfigurator.swift */; };
		51FE277D247535C400BB8144 /* RiskLoadingItemView.xib in Resources */ = {isa = PBXBuildFile; fileRef = 51FE277C247535C400BB8144 /* RiskLoadingItemView.xib */; };
		51FE277F247535E300BB8144 /* RiskLoadingItemView.swift in Sources */ = {isa = PBXBuildFile; fileRef = 51FE277E247535E300BB8144 /* RiskLoadingItemView.swift */; };
		710021DC248E44A6001F0B63 /* ENAFont.swift in Sources */ = {isa = PBXBuildFile; fileRef = 710021DB248E44A6001F0B63 /* ENAFont.swift */; };
		710021DE248EAF16001F0B63 /* ExposureSubmissionImageCardCell.xib in Resources */ = {isa = PBXBuildFile; fileRef = 710021DD248EAF16001F0B63 /* ExposureSubmissionImageCardCell.xib */; };
		710021E0248EAF9A001F0B63 /* ExposureSubmissionImageCardCell.swift in Sources */ = {isa = PBXBuildFile; fileRef = 710021DF248EAF9A001F0B63 /* ExposureSubmissionImageCardCell.swift */; };
		710224EA248FA67F000C5DEF /* HomeTestResultCollectionViewCell.swift in Sources */ = {isa = PBXBuildFile; fileRef = 710224E9248FA67F000C5DEF /* HomeTestResultCollectionViewCell.swift */; };
		710224EC248FC150000C5DEF /* HomeTestResultCellConfigurator.swift in Sources */ = {isa = PBXBuildFile; fileRef = 710224EB248FC150000C5DEF /* HomeTestResultCellConfigurator.swift */; };
		710224EE2490E2FD000C5DEF /* ExposureSubmissionStepCell.xib in Resources */ = {isa = PBXBuildFile; fileRef = 710224ED2490E2FC000C5DEF /* ExposureSubmissionStepCell.xib */; };
		710224F42490E7A3000C5DEF /* ExposureSubmissionStepCell.swift in Sources */ = {isa = PBXBuildFile; fileRef = 710224F32490E7A3000C5DEF /* ExposureSubmissionStepCell.swift */; };
		710224F624910661000C5DEF /* ExposureSubmissionDynamicCell.swift in Sources */ = {isa = PBXBuildFile; fileRef = 710224F524910661000C5DEF /* ExposureSubmissionDynamicCell.swift */; };
		710ABB1F2475115500948792 /* UITableViewController+Enum.swift in Sources */ = {isa = PBXBuildFile; fileRef = 710ABB1E2475115500948792 /* UITableViewController+Enum.swift */; };
		710ABB23247513E300948792 /* DynamicTypeTableViewCell.swift in Sources */ = {isa = PBXBuildFile; fileRef = 710ABB22247513E300948792 /* DynamicTypeTableViewCell.swift */; };
		710ABB25247514BD00948792 /* UIViewController+Segue.swift in Sources */ = {isa = PBXBuildFile; fileRef = 710ABB24247514BD00948792 /* UIViewController+Segue.swift */; };
		710ABB27247533FA00948792 /* DynamicTableViewController.swift in Sources */ = {isa = PBXBuildFile; fileRef = 710ABB26247533FA00948792 /* DynamicTableViewController.swift */; };
		710ABB292475353900948792 /* DynamicTableViewModel.swift in Sources */ = {isa = PBXBuildFile; fileRef = 710ABB282475353900948792 /* DynamicTableViewModel.swift */; };
		71176E2F248922B0004B0C9F /* ENAColorTests.swift in Sources */ = {isa = PBXBuildFile; fileRef = 71176E2D24891C02004B0C9F /* ENAColorTests.swift */; };
		71176E32248957C3004B0C9F /* AppNavigationController.swift in Sources */ = {isa = PBXBuildFile; fileRef = 71176E31248957C3004B0C9F /* AppNavigationController.swift */; };
		711EFCC72492EE31005FEF21 /* ENAFooterView.swift in Sources */ = {isa = PBXBuildFile; fileRef = 711EFCC62492EE31005FEF21 /* ENAFooterView.swift */; };
		711EFCC924935C79005FEF21 /* ExposureSubmissionTestResultHeaderView.xib in Resources */ = {isa = PBXBuildFile; fileRef = 711EFCC824935C79005FEF21 /* ExposureSubmissionTestResultHeaderView.xib */; };
		71330E41248109F600EB10F6 /* DynamicTableViewSection.swift in Sources */ = {isa = PBXBuildFile; fileRef = 71330E40248109F600EB10F6 /* DynamicTableViewSection.swift */; };
		71330E43248109FD00EB10F6 /* DynamicTableViewCell.swift in Sources */ = {isa = PBXBuildFile; fileRef = 71330E42248109FD00EB10F6 /* DynamicTableViewCell.swift */; };
		71330E4524810A0500EB10F6 /* DynamicTableViewHeader.swift in Sources */ = {isa = PBXBuildFile; fileRef = 71330E4424810A0500EB10F6 /* DynamicTableViewHeader.swift */; };
		71330E4724810A0C00EB10F6 /* DynamicTableViewFooter.swift in Sources */ = {isa = PBXBuildFile; fileRef = 71330E4624810A0C00EB10F6 /* DynamicTableViewFooter.swift */; };
		713EA25B247818B000AB7EE8 /* DynamicTypeButton.swift in Sources */ = {isa = PBXBuildFile; fileRef = 713EA25A247818B000AB7EE8 /* DynamicTypeButton.swift */; };
		713EA25D24798A7000AB7EE8 /* ExposureDetectionRoundedView.swift in Sources */ = {isa = PBXBuildFile; fileRef = 713EA25C24798A7000AB7EE8 /* ExposureDetectionRoundedView.swift */; };
		713EA25F24798A9100AB7EE8 /* ExposureDetectionRiskCell.swift in Sources */ = {isa = PBXBuildFile; fileRef = 713EA25E24798A9100AB7EE8 /* ExposureDetectionRiskCell.swift */; };
		713EA26124798AD100AB7EE8 /* InsetTableViewCell.swift in Sources */ = {isa = PBXBuildFile; fileRef = 713EA26024798AD100AB7EE8 /* InsetTableViewCell.swift */; };
		713EA26324798F8500AB7EE8 /* ExposureDetectionHeaderCell.swift in Sources */ = {isa = PBXBuildFile; fileRef = 713EA26224798F8500AB7EE8 /* ExposureDetectionHeaderCell.swift */; };
		714194EA247A65C60072A090 /* DynamicTableViewHeaderSeparatorView.swift in Sources */ = {isa = PBXBuildFile; fileRef = 714194E9247A65C60072A090 /* DynamicTableViewHeaderSeparatorView.swift */; };
		7154EB4A247D21E200A467FF /* ExposureDetectionLongGuideCell.swift in Sources */ = {isa = PBXBuildFile; fileRef = 7154EB49247D21E200A467FF /* ExposureDetectionLongGuideCell.swift */; };
		7154EB4C247E862100A467FF /* ExposureDetectionLoadingCell.swift in Sources */ = {isa = PBXBuildFile; fileRef = 7154EB4B247E862100A467FF /* ExposureDetectionLoadingCell.swift */; };
		717D21E9248C022E00D9717E /* DynamicTableViewHtmlCell.swift in Sources */ = {isa = PBXBuildFile; fileRef = 717D21E8248C022E00D9717E /* DynamicTableViewHtmlCell.swift */; };
		7187A5582481231C00FCC755 /* DynamicTableViewAction.swift in Sources */ = {isa = PBXBuildFile; fileRef = 71330E4824810A5A00EB10F6 /* DynamicTableViewAction.swift */; };
		71B804472484CC0800D53506 /* ENALabel.swift in Sources */ = {isa = PBXBuildFile; fileRef = 71B804462484CC0800D53506 /* ENALabel.swift */; };
		71B804492484D37300D53506 /* RiskLegendViewController.swift in Sources */ = {isa = PBXBuildFile; fileRef = 71B804482484D37300D53506 /* RiskLegendViewController.swift */; };
		71B8044D248525CD00D53506 /* RiskLegendViewController+DynamicTableViewModel.swift in Sources */ = {isa = PBXBuildFile; fileRef = 71B8044C248525CD00D53506 /* RiskLegendViewController+DynamicTableViewModel.swift */; };
		71B8044F248526B600D53506 /* DynamicTableViewSpaceCell.swift in Sources */ = {isa = PBXBuildFile; fileRef = 71B8044E248526B600D53506 /* DynamicTableViewSpaceCell.swift */; };
		71B804542485273C00D53506 /* RiskLegendDotBodyCell.swift in Sources */ = {isa = PBXBuildFile; fileRef = 71B804532485273C00D53506 /* RiskLegendDotBodyCell.swift */; };
		71C0BEDD2498DD07009A17A0 /* ENANavigationFooterView.swift in Sources */ = {isa = PBXBuildFile; fileRef = 71C0BEDC2498DD07009A17A0 /* ENANavigationFooterView.swift */; };
		71CAB9D2248AACAD00F516A5 /* PixelPerfectLayoutConstraint.swift in Sources */ = {isa = PBXBuildFile; fileRef = 71CAB9D1248AACAD00F516A5 /* PixelPerfectLayoutConstraint.swift */; };
		71CAB9D4248AB33500F516A5 /* DynamicTypeSymbolImageView.swift in Sources */ = {isa = PBXBuildFile; fileRef = 71CAB9D3248AB33500F516A5 /* DynamicTypeSymbolImageView.swift */; };
		71D3C19A2494EFAC00DBABA8 /* ENANavigationControllerWithFooter.swift in Sources */ = {isa = PBXBuildFile; fileRef = 71D3C1992494EFAC00DBABA8 /* ENANavigationControllerWithFooter.swift */; };
		71EF33D92497F3E8007B7E1B /* ENANavigationControllerWithFooterChild.swift in Sources */ = {isa = PBXBuildFile; fileRef = 71EF33D82497F3E8007B7E1B /* ENANavigationControllerWithFooterChild.swift */; };
		71EF33DB2497F419007B7E1B /* ENANavigationFooterItem.swift in Sources */ = {isa = PBXBuildFile; fileRef = 71EF33DA2497F419007B7E1B /* ENANavigationFooterItem.swift */; };
		71F2E57B2487AEFC00694F1A /* ena-colors.xcassets in Resources */ = {isa = PBXBuildFile; fileRef = 71F2E57A2487AEFC00694F1A /* ena-colors.xcassets */; };
		71F5418E248BEE08006DB793 /* privacy-policy.html in Resources */ = {isa = PBXBuildFile; fileRef = 71F5418A248BEDBE006DB793 /* privacy-policy.html */; };
		71F54191248BF677006DB793 /* HtmlTextView.swift in Sources */ = {isa = PBXBuildFile; fileRef = 71F54190248BF677006DB793 /* HtmlTextView.swift */; };
		71FD8862246EB27F00E804D0 /* ExposureDetectionViewController.swift in Sources */ = {isa = PBXBuildFile; fileRef = 71FD8861246EB27F00E804D0 /* ExposureDetectionViewController.swift */; };
		71FE1C69247A8FE100851FEB /* DynamicTableViewHeaderFooterView.swift in Sources */ = {isa = PBXBuildFile; fileRef = 71FE1C68247A8FE100851FEB /* DynamicTableViewHeaderFooterView.swift */; };
		71FE1C71247AA7B700851FEB /* DynamicTableViewHeaderImageView.swift in Sources */ = {isa = PBXBuildFile; fileRef = 71FE1C70247AA7B700851FEB /* DynamicTableViewHeaderImageView.swift */; };
		71FE1C7A247AC2B500851FEB /* ExposureSubmissionSuccessViewController.swift in Sources */ = {isa = PBXBuildFile; fileRef = 71FE1C73247AC2B500851FEB /* ExposureSubmissionSuccessViewController.swift */; };
		71FE1C7B247AC2B500851FEB /* ExposureSubmissionQRScannerViewController.swift in Sources */ = {isa = PBXBuildFile; fileRef = 71FE1C74247AC2B500851FEB /* ExposureSubmissionQRScannerViewController.swift */; };
		71FE1C7C247AC2B500851FEB /* ExposureSubmissionOverviewViewController.swift in Sources */ = {isa = PBXBuildFile; fileRef = 71FE1C75247AC2B500851FEB /* ExposureSubmissionOverviewViewController.swift */; };
		71FE1C7D247AC2B500851FEB /* ExposureSubmissionTanInputViewController.swift in Sources */ = {isa = PBXBuildFile; fileRef = 71FE1C76247AC2B500851FEB /* ExposureSubmissionTanInputViewController.swift */; };
		71FE1C7F247AC2B500851FEB /* ExposureSubmissionTestResultViewController.swift in Sources */ = {isa = PBXBuildFile; fileRef = 71FE1C78247AC2B500851FEB /* ExposureSubmissionTestResultViewController.swift */; };
		71FE1C80247AC2B500851FEB /* ExposureSubmissionNavigationController.swift in Sources */ = {isa = PBXBuildFile; fileRef = 71FE1C79247AC2B500851FEB /* ExposureSubmissionNavigationController.swift */; };
		71FE1C82247AC30300851FEB /* ENATanInput.swift in Sources */ = {isa = PBXBuildFile; fileRef = 71FE1C81247AC30300851FEB /* ENATanInput.swift */; };
		71FE1C86247AC33D00851FEB /* ExposureSubmissionTestResultHeaderView.swift in Sources */ = {isa = PBXBuildFile; fileRef = 71FE1C84247AC33D00851FEB /* ExposureSubmissionTestResultHeaderView.swift */; };
		71FE1C8C247AC79D00851FEB /* DynamicTableViewIconCell.swift in Sources */ = {isa = PBXBuildFile; fileRef = 71FE1C8A247AC79D00851FEB /* DynamicTableViewIconCell.swift */; };
		71FE1C8D247AC79D00851FEB /* DynamicTableViewIconCell.xib in Resources */ = {isa = PBXBuildFile; fileRef = 71FE1C8B247AC79D00851FEB /* DynamicTableViewIconCell.xib */; };
		85142501245DA0B3009D2791 /* UIViewController+Alert.swift in Sources */ = {isa = PBXBuildFile; fileRef = 85142500245DA0B3009D2791 /* UIViewController+Alert.swift */; };
		8539874F2467094E00D28B62 /* AppIcon.xcassets in Resources */ = {isa = PBXBuildFile; fileRef = 8539874E2467094E00D28B62 /* AppIcon.xcassets */; };
		853D987A24694A8700490DBA /* ENAButton.swift in Sources */ = {isa = PBXBuildFile; fileRef = 853D987924694A8700490DBA /* ENAButton.swift */; };
		853D98832469DC5000490DBA /* ExposureNotificationSetting.storyboard in Resources */ = {isa = PBXBuildFile; fileRef = 853D98822469DC5000490DBA /* ExposureNotificationSetting.storyboard */; };
		858F6F6E245A103C009FFD33 /* ExposureNotification.framework in Frameworks */ = {isa = PBXBuildFile; fileRef = 858F6F6D245A103C009FFD33 /* ExposureNotification.framework */; };
		8595BF5F246032D90056EA27 /* ENASwitch.swift in Sources */ = {isa = PBXBuildFile; fileRef = 8595BF5E246032D90056EA27 /* ENASwitch.swift */; };
		859DD512248549790073D59F /* MockDiagnosisKeysRetrieval.swift in Sources */ = {isa = PBXBuildFile; fileRef = 859DD511248549790073D59F /* MockDiagnosisKeysRetrieval.swift */; };
		85D7593F2457048F008175F0 /* AppDelegate.swift in Sources */ = {isa = PBXBuildFile; fileRef = 85D7593E2457048F008175F0 /* AppDelegate.swift */; };
		85D759412457048F008175F0 /* SceneDelegate.swift in Sources */ = {isa = PBXBuildFile; fileRef = 85D759402457048F008175F0 /* SceneDelegate.swift */; };
		85D7594B24570491008175F0 /* Assets.xcassets in Resources */ = {isa = PBXBuildFile; fileRef = 85D7594A24570491008175F0 /* Assets.xcassets */; };
		85D7594E24570491008175F0 /* LaunchScreen.storyboard in Resources */ = {isa = PBXBuildFile; fileRef = 85D7594C24570491008175F0 /* LaunchScreen.storyboard */; };
		85D7596424570491008175F0 /* ENAUITests.swift in Sources */ = {isa = PBXBuildFile; fileRef = 85D7596324570491008175F0 /* ENAUITests.swift */; };
		85E33444247EB357006E74EC /* CircularProgressView.swift in Sources */ = {isa = PBXBuildFile; fileRef = 85E33443247EB357006E74EC /* CircularProgressView.swift */; };
		A124E64A249BF4EF00E95F72 /* ExposureDetectionExecutorTests.swift in Sources */ = {isa = PBXBuildFile; fileRef = A124E648249BF4EB00E95F72 /* ExposureDetectionExecutorTests.swift */; };
		A124E64C249C4C9000E95F72 /* SAPDownloadedPackagesStore+Helpers.swift in Sources */ = {isa = PBXBuildFile; fileRef = A124E64B249C4C9000E95F72 /* SAPDownloadedPackagesStore+Helpers.swift */; };
		A128F04E2489ABEE00EC7F6C /* RiskCalculationTests.swift in Sources */ = {isa = PBXBuildFile; fileRef = A128F04C2489ABE700EC7F6C /* RiskCalculationTests.swift */; };
		A128F059248B459F00EC7F6C /* PublicKeyStore.swift in Sources */ = {isa = PBXBuildFile; fileRef = A128F058248B459F00EC7F6C /* PublicKeyStore.swift */; };
		A14BDEC024A1AD660063E4EC /* MockExposureDetector.swift in Sources */ = {isa = PBXBuildFile; fileRef = A14BDEBF24A1AD660063E4EC /* MockExposureDetector.swift */; };
		A1654EFF24B41FF600C0E115 /* DynamicCellTests.swift in Sources */ = {isa = PBXBuildFile; fileRef = A1654EFD24B41FEF00C0E115 /* DynamicCellTests.swift */; };
		A1654F0224B43E8500C0E115 /* DynamicTableViewTextViewCellTests.swift in Sources */ = {isa = PBXBuildFile; fileRef = A1654F0024B43E7F00C0E115 /* DynamicTableViewTextViewCellTests.swift */; };
		A16714AF248CA1B70031B111 /* Bundle+ReadPlist.swift in Sources */ = {isa = PBXBuildFile; fileRef = A16714AE248CA1B70031B111 /* Bundle+ReadPlist.swift */; };
		A16714BB248D18D20031B111 /* SummaryMetadata.swift in Sources */ = {isa = PBXBuildFile; fileRef = A16714BA248D18D20031B111 /* SummaryMetadata.swift */; };
		A173665324844F41006BE209 /* SQLiteKeyValueStoreTests.swift in Sources */ = {isa = PBXBuildFile; fileRef = A173665124844F29006BE209 /* SQLiteKeyValueStoreTests.swift */; };
		A17366552484978A006BE209 /* OnboardingInfoViewControllerUtils.swift in Sources */ = {isa = PBXBuildFile; fileRef = A17366542484978A006BE209 /* OnboardingInfoViewControllerUtils.swift */; };
		A17DA5E32486D8EF006F310F /* RiskLevelTests.swift in Sources */ = {isa = PBXBuildFile; fileRef = A17DA5E12486D8E7006F310F /* RiskLevelTests.swift */; };
		A1877CAB248F2532006FEFC0 /* SAPDownloadedPackageTests.swift in Sources */ = {isa = PBXBuildFile; fileRef = A1877CA9248F247D006FEFC0 /* SAPDownloadedPackageTests.swift */; };
		A189E45F248C325E001D0996 /* de-config in Resources */ = {isa = PBXBuildFile; fileRef = A189E45E248C325E001D0996 /* de-config */; };
		A189E461248C35BF001D0996 /* PublicKeys.plist in Resources */ = {isa = PBXBuildFile; fileRef = A189E460248C35BF001D0996 /* PublicKeys.plist */; };
		A1BABD0924A57B88000ED515 /* TemporaryExposureKeyMock.swift in Sources */ = {isa = PBXBuildFile; fileRef = A1BABD0824A57B88000ED515 /* TemporaryExposureKeyMock.swift */; };
		A1BABD0E24A57CFC000ED515 /* ENTemporaryExposureKey+ProcessingTests.swift in Sources */ = {isa = PBXBuildFile; fileRef = A1BABD0C24A57BAC000ED515 /* ENTemporaryExposureKey+ProcessingTests.swift */; };
		A1BABD1024A57D03000ED515 /* ENTemporaryExposureKey+Processing.swift in Sources */ = {isa = PBXBuildFile; fileRef = A1BABD0A24A57BA0000ED515 /* ENTemporaryExposureKey+Processing.swift */; };
		A1C683FA24AEC57400B90D12 /* DynamicTableViewTextViewCell.swift in Sources */ = {isa = PBXBuildFile; fileRef = A1C683F924AEC57400B90D12 /* DynamicTableViewTextViewCell.swift */; };
		A1C683FC24AEC9EE00B90D12 /* DynamicTableViewTextCell.swift in Sources */ = {isa = PBXBuildFile; fileRef = A1C683FB24AEC9EE00B90D12 /* DynamicTableViewTextCell.swift */; };
		A1E41941249410AF0016E52A /* SAPDownloadedPackage+Helpers.swift in Sources */ = {isa = PBXBuildFile; fileRef = A1E41940249410AF0016E52A /* SAPDownloadedPackage+Helpers.swift */; };
		A1E419462495479D0016E52A /* HTTPClient+MockNetworkStack.swift in Sources */ = {isa = PBXBuildFile; fileRef = A1E419442495476C0016E52A /* HTTPClient+MockNetworkStack.swift */; };
		A1E41949249548770016E52A /* HTTPClient+SubmitTests.swift in Sources */ = {isa = PBXBuildFile; fileRef = A1E41947249548260016E52A /* HTTPClient+SubmitTests.swift */; };
		A1E4194C2495A3A10016E52A /* HTTPClient+AppConfigTests.swift in Sources */ = {isa = PBXBuildFile; fileRef = A1E4194A2495A3940016E52A /* HTTPClient+AppConfigTests.swift */; };
		A1E4194F2495A5AF0016E52A /* HTTPClient+ExposureConfigTests.swift in Sources */ = {isa = PBXBuildFile; fileRef = A1E4194D2495A5800016E52A /* HTTPClient+ExposureConfigTests.swift */; };
		A1E419522495A6F20016E52A /* HTTPClient+TANForExposureSubmitTests.swift in Sources */ = {isa = PBXBuildFile; fileRef = A1E419502495A6EA0016E52A /* HTTPClient+TANForExposureSubmitTests.swift */; };
		A1E419552495A8060016E52A /* HTTPClient+GetTestResultTests.swift in Sources */ = {isa = PBXBuildFile; fileRef = A1E419532495A7850016E52A /* HTTPClient+GetTestResultTests.swift */; };
		A1E419582495A8F90016E52A /* HTTPClient+RegistrationTokenTests.swift in Sources */ = {isa = PBXBuildFile; fileRef = A1E419562495A8F50016E52A /* HTTPClient+RegistrationTokenTests.swift */; };
		A1E4195D249818060016E52A /* RiskTests.swift in Sources */ = {isa = PBXBuildFile; fileRef = A1E4195B249818020016E52A /* RiskTests.swift */; };
		A1E419602498243E0016E52A /* String+TodayTests.swift in Sources */ = {isa = PBXBuildFile; fileRef = A1E4195E249824340016E52A /* String+TodayTests.swift */; };
		A328424D248B91E0006B1F09 /* HomeTestResultLoadingCell.xib in Resources */ = {isa = PBXBuildFile; fileRef = A328424B248B91E0006B1F09 /* HomeTestResultLoadingCell.xib */; };
		A328424E248B91E0006B1F09 /* HomeTestResultLoadingCell.swift in Sources */ = {isa = PBXBuildFile; fileRef = A328424C248B91E0006B1F09 /* HomeTestResultLoadingCell.swift */; };
		A3284250248B9269006B1F09 /* HomeTestResultLoadingCellConfigurator.swift in Sources */ = {isa = PBXBuildFile; fileRef = A328424F248B9269006B1F09 /* HomeTestResultLoadingCellConfigurator.swift */; };
		A3284255248E493B006B1F09 /* ExposureSubmissionOverviewViewControllerTests.swift in Sources */ = {isa = PBXBuildFile; fileRef = A3284254248E493B006B1F09 /* ExposureSubmissionOverviewViewControllerTests.swift */; };
		A3284259248E7672006B1F09 /* MockExposureSubmissionQRScannerViewController.swift in Sources */ = {isa = PBXBuildFile; fileRef = A3284258248E7672006B1F09 /* MockExposureSubmissionQRScannerViewController.swift */; };
		A328425D248E82BC006B1F09 /* ExposureSubmissionTestResultViewControllerTests.swift in Sources */ = {isa = PBXBuildFile; fileRef = A328425B248E82B5006B1F09 /* ExposureSubmissionTestResultViewControllerTests.swift */; };
		A328425F248E943D006B1F09 /* ExposureSubmissionTanInputViewControllerTests.swift in Sources */ = {isa = PBXBuildFile; fileRef = A328425E248E943D006B1F09 /* ExposureSubmissionTanInputViewControllerTests.swift */; };
		A32842612490E2AC006B1F09 /* ExposureSubmissionWarnOthersViewControllerTests.swift in Sources */ = {isa = PBXBuildFile; fileRef = A32842602490E2AC006B1F09 /* ExposureSubmissionWarnOthersViewControllerTests.swift */; };
		A328426324910552006B1F09 /* ExposureSubmissionSuccessViewControllerTests.swift in Sources */ = {isa = PBXBuildFile; fileRef = A328426224910552006B1F09 /* ExposureSubmissionSuccessViewControllerTests.swift */; };
		A32842652491136E006B1F09 /* ExposureSubmissionUITests.swift in Sources */ = {isa = PBXBuildFile; fileRef = A32842642491136E006B1F09 /* ExposureSubmissionUITests.swift */; };
		A32842672492359E006B1F09 /* MockExposureSubmissionNavigationControllerChild.swift in Sources */ = {isa = PBXBuildFile; fileRef = A32842662492359E006B1F09 /* MockExposureSubmissionNavigationControllerChild.swift */; };
		A3483B0B24C5EFA40037855F /* MockExposureDetectionViewControllerDelegate.swift in Sources */ = {isa = PBXBuildFile; fileRef = A3483B0A24C5EFA40037855F /* MockExposureDetectionViewControllerDelegate.swift */; };
		A32CA72F24B6F2E300B1A994 /* HomeRiskCellConfiguratorTests.swift in Sources */ = {isa = PBXBuildFile; fileRef = A32CA72E24B6F2E300B1A994 /* HomeRiskCellConfiguratorTests.swift */; };
		A36D07B92486D61C00E46F96 /* HomeCardCellButtonDelegate.swift in Sources */ = {isa = PBXBuildFile; fileRef = A36D07B82486D61C00E46F96 /* HomeCardCellButtonDelegate.swift */; };
		A36FACC424C5EA1500DED947 /* ExposureDetectionViewControllerTests.swift in Sources */ = {isa = PBXBuildFile; fileRef = A36FACC324C5EA1500DED947 /* ExposureDetectionViewControllerTests.swift */; };
		A372DA3B24BDA075003248BB /* ExposureSubmissionCoordinating.swift in Sources */ = {isa = PBXBuildFile; fileRef = A372DA3A24BDA075003248BB /* ExposureSubmissionCoordinating.swift */; };
		A372DA3F24BEF773003248BB /* ExposureSubmissionCoordinatorTests.swift in Sources */ = {isa = PBXBuildFile; fileRef = A372DA3E24BEF773003248BB /* ExposureSubmissionCoordinatorTests.swift */; };
		A372DA4124BF33F9003248BB /* MockExposureSubmissionCoordinatorDelegate.swift in Sources */ = {isa = PBXBuildFile; fileRef = A372DA4024BF33F9003248BB /* MockExposureSubmissionCoordinatorDelegate.swift */; };
		A372DA4224BF3E29003248BB /* MockExposureSubmissionCoordinator.swift in Sources */ = {isa = PBXBuildFile; fileRef = A372DA3C24BE01D9003248BB /* MockExposureSubmissionCoordinator.swift */; };
		A3C4F96024812CD20047F23E /* ExposureSubmissionWarnOthersViewController.swift in Sources */ = {isa = PBXBuildFile; fileRef = A3C4F95F24812CD20047F23E /* ExposureSubmissionWarnOthersViewController.swift */; };
		A3E5E71E247E6F7A00237116 /* SpinnerInjectable.swift in Sources */ = {isa = PBXBuildFile; fileRef = A3E5E71D247E6F7A00237116 /* SpinnerInjectable.swift */; };
		A3E851B224ADD09900402485 /* CountdownTimer.swift in Sources */ = {isa = PBXBuildFile; fileRef = A3E851B124ADD09900402485 /* CountdownTimer.swift */; };
		A3E851B524ADDAC000402485 /* CountdownTimerTests.swift in Sources */ = {isa = PBXBuildFile; fileRef = A3E851B424ADDAC000402485 /* CountdownTimerTests.swift */; };
		A3EE6E5A249BB7AF00C64B61 /* ExposureSubmissionServiceFactory.swift in Sources */ = {isa = PBXBuildFile; fileRef = A3EE6E59249BB7AF00C64B61 /* ExposureSubmissionServiceFactory.swift */; };
		A3EE6E5C249BB97500C64B61 /* UITestingParameters.swift in Sources */ = {isa = PBXBuildFile; fileRef = A3EE6E5B249BB97500C64B61 /* UITestingParameters.swift */; };
		A3EE6E5D249BB9B900C64B61 /* UITestingParameters.swift in Sources */ = {isa = PBXBuildFile; fileRef = A3EE6E5B249BB97500C64B61 /* UITestingParameters.swift */; };
		A3EE6E61249BC57F00C64B61 /* MockExposureSubmissionService.swift in Sources */ = {isa = PBXBuildFile; fileRef = A3284256248E7431006B1F09 /* MockExposureSubmissionService.swift */; };
		A3FF84EC247BFAF00053E947 /* Hasher.swift in Sources */ = {isa = PBXBuildFile; fileRef = A3FF84EB247BFAF00053E947 /* Hasher.swift */; };
		B10F9B8B249961BC00C418F4 /* DynamicTypeLabelTests.swift in Sources */ = {isa = PBXBuildFile; fileRef = B10F9B89249961B500C418F4 /* DynamicTypeLabelTests.swift */; };
		B10F9B8C249961CE00C418F4 /* UIFont+DynamicTypeTests.swift in Sources */ = {isa = PBXBuildFile; fileRef = B163D11424993F64001A322C /* UIFont+DynamicTypeTests.swift */; };
		B10FD5ED246EAADC00E9D7F2 /* AppInformationDetailViewController.swift in Sources */ = {isa = PBXBuildFile; fileRef = 71CC3E9E246D6B6800217F2C /* AppInformationDetailViewController.swift */; };
		B10FD5F1246EAB1000E9D7F2 /* AppInformationViewController+DynamicTableViewModel.swift in Sources */ = {isa = PBXBuildFile; fileRef = 71CC3E9C246D5D8000217F2C /* AppInformationViewController+DynamicTableViewModel.swift */; };
		B10FD5F4246EAC1700E9D7F2 /* AppleFilesWriter.swift in Sources */ = {isa = PBXBuildFile; fileRef = B10FD5F3246EAC1700E9D7F2 /* AppleFilesWriter.swift */; };
		B111EE2C2465D9F7001AEBB4 /* String+Localization.swift in Sources */ = {isa = PBXBuildFile; fileRef = B111EE2B2465D9F7001AEBB4 /* String+Localization.swift */; };
		B112545A246F2C6500AB5036 /* ENTemporaryExposureKey+Convert.swift in Sources */ = {isa = PBXBuildFile; fileRef = B1125459246F2C6500AB5036 /* ENTemporaryExposureKey+Convert.swift */; };
		B11655932491437600316087 /* RiskProvidingConfigurationTests.swift in Sources */ = {isa = PBXBuildFile; fileRef = B11655922491437600316087 /* RiskProvidingConfigurationTests.swift */; };
		B1175213248A83AB00C3325C /* Risk.swift in Sources */ = {isa = PBXBuildFile; fileRef = B1175212248A83AB00C3325C /* Risk.swift */; };
		B1175216248A9F9600C3325C /* ConvertingKeysTests.swift in Sources */ = {isa = PBXBuildFile; fileRef = B1175215248A9F9600C3325C /* ConvertingKeysTests.swift */; };
		B1175218248ACFBC00C3325C /* SAP_RiskScoreClass+LowAndHigh.swift in Sources */ = {isa = PBXBuildFile; fileRef = B1175217248ACFBC00C3325C /* SAP_RiskScoreClass+LowAndHigh.swift */; };
		B117521A248ACFFC00C3325C /* SAP_RiskScoreClass+LowAndHighTests.swift in Sources */ = {isa = PBXBuildFile; fileRef = B1175219248ACFFC00C3325C /* SAP_RiskScoreClass+LowAndHighTests.swift */; };
		B117909824914D77007FF821 /* StoreTests.swift in Sources */ = {isa = PBXBuildFile; fileRef = 01D3ECFF2490230400551E65 /* StoreTests.swift */; };
		B11E619B246EE4B0004A056A /* DynamicTypeLabel.swift in Sources */ = {isa = PBXBuildFile; fileRef = 71CC3EA0246D6BBF00217F2C /* DynamicTypeLabel.swift */; };
		B11E619C246EE4E9004A056A /* UIFont+DynamicType.swift in Sources */ = {isa = PBXBuildFile; fileRef = 71CC3EA2246D6C4000217F2C /* UIFont+DynamicType.swift */; };
		B120C7C924AFE7B800F68FF1 /* ActiveTracingTests.swift in Sources */ = {isa = PBXBuildFile; fileRef = B120C7C824AFE7B800F68FF1 /* ActiveTracingTests.swift */; };
		B120C7CA24AFF12D00F68FF1 /* ActiveTracing.swift in Sources */ = {isa = PBXBuildFile; fileRef = B120C7C524AFDAB900F68FF1 /* ActiveTracing.swift */; };
		B1218920248AD79900496210 /* ClientMock.swift in Sources */ = {isa = PBXBuildFile; fileRef = CD678F6C246C43EE00B6A0F8 /* ClientMock.swift */; };
		B1221BE02492ECE800E6C4E4 /* CFDictionary+KeychainQuery.swift in Sources */ = {isa = PBXBuildFile; fileRef = B1221BDF2492ECE800E6C4E4 /* CFDictionary+KeychainQuery.swift */; };
		B1221BE22492ED0F00E6C4E4 /* CFDictionary+KeychainQueryTests.swift in Sources */ = {isa = PBXBuildFile; fileRef = B1221BE12492ED0F00E6C4E4 /* CFDictionary+KeychainQueryTests.swift */; };
		B143DBDF2477F292000A29E8 /* ExposureNotificationSettingViewController.swift in Sources */ = {isa = PBXBuildFile; fileRef = 853D98842469DC8100490DBA /* ExposureNotificationSettingViewController.swift */; };
		B14D0CD9246E946E00D5BEBC /* ExposureDetection.swift in Sources */ = {isa = PBXBuildFile; fileRef = B1A9E70D246D73180024CC12 /* ExposureDetection.swift */; };
		B14D0CDB246E968C00D5BEBC /* String+Today.swift in Sources */ = {isa = PBXBuildFile; fileRef = B14D0CDA246E968C00D5BEBC /* String+Today.swift */; };
		B14D0CDD246E972400D5BEBC /* ExposureDetectionDelegate.swift in Sources */ = {isa = PBXBuildFile; fileRef = B14D0CDC246E972400D5BEBC /* ExposureDetectionDelegate.swift */; };
		B14D0CDF246E976400D5BEBC /* ExposureDetectionTransaction+DidEndPrematurelyReason.swift in Sources */ = {isa = PBXBuildFile; fileRef = B14D0CDE246E976400D5BEBC /* ExposureDetectionTransaction+DidEndPrematurelyReason.swift */; };
		B153096A24706F1000A4A1BD /* URLSession+Default.swift in Sources */ = {isa = PBXBuildFile; fileRef = B153096924706F1000A4A1BD /* URLSession+Default.swift */; };
		B153096C24706F2400A4A1BD /* URLSessionConfiguration+Default.swift in Sources */ = {isa = PBXBuildFile; fileRef = B153096B24706F2400A4A1BD /* URLSessionConfiguration+Default.swift */; };
		B15382E5248273F30010F007 /* MockTestStore.swift in Sources */ = {isa = PBXBuildFile; fileRef = B15382E3248273DC0010F007 /* MockTestStore.swift */; };
		B15382E7248290BB0010F007 /* AppleFilesWriterTests.swift in Sources */ = {isa = PBXBuildFile; fileRef = B15382E6248290BB0010F007 /* AppleFilesWriterTests.swift */; };
		B15382FE248424F00010F007 /* ExposureDetectionTests.swift in Sources */ = {isa = PBXBuildFile; fileRef = B15382FD248424F00010F007 /* ExposureDetectionTests.swift */; };
		B16177E824802F9B006E435A /* DownloadedPackagesSQLLiteStoreTests.swift in Sources */ = {isa = PBXBuildFile; fileRef = B16177E724802F9B006E435A /* DownloadedPackagesSQLLiteStoreTests.swift */; };
		B161782524804AC3006E435A /* DownloadedPackagesSQLLiteStore.swift in Sources */ = {isa = PBXBuildFile; fileRef = B161782424804AC3006E435A /* DownloadedPackagesSQLLiteStore.swift */; };
		B161782D248062CE006E435A /* DeltaCalculationResultTests.swift in Sources */ = {isa = PBXBuildFile; fileRef = B161782C248062CE006E435A /* DeltaCalculationResultTests.swift */; };
		B161782E2480658F006E435A /* DeltaCalculationResult.swift in Sources */ = {isa = PBXBuildFile; fileRef = B161782924805784006E435A /* DeltaCalculationResult.swift */; };
		B163D1102499068D001A322C /* SettingsViewModelTests.swift in Sources */ = {isa = PBXBuildFile; fileRef = B163D10F2499068D001A322C /* SettingsViewModelTests.swift */; };
		B1741B492462C207006275D9 /* Client.swift in Sources */ = {isa = PBXBuildFile; fileRef = B1741B482462C207006275D9 /* Client.swift */; };
		B1741B4B2462C21C006275D9 /* DMQRCodeScanViewController.swift in Sources */ = {isa = PBXBuildFile; fileRef = B1741B402461A511006275D9 /* DMQRCodeScanViewController.swift */; };
		B1741B4C2462C21F006275D9 /* DMDeveloperMenu.swift in Sources */ = {isa = PBXBuildFile; fileRef = B1741B432461C257006275D9 /* DMDeveloperMenu.swift */; };
		B1741B4D2462C21F006275D9 /* DMQRCodeViewController.swift in Sources */ = {isa = PBXBuildFile; fileRef = B1741B3D24619179006275D9 /* DMQRCodeViewController.swift */; };
		B1741B4E2462C21F006275D9 /* DMViewController.swift in Sources */ = {isa = PBXBuildFile; fileRef = B1569DDE245D70990079FCD7 /* DMViewController.swift */; };
		B1741B582462EBDB006275D9 /* HomeViewController.swift in Sources */ = {isa = PBXBuildFile; fileRef = 51CE1B2E245F5CFC002CF42A /* HomeViewController.swift */; };
		B17A44A22464906A00CB195E /* KeyTests.swift in Sources */ = {isa = PBXBuildFile; fileRef = B17A44A12464906A00CB195E /* KeyTests.swift */; };
		B17F2D48248CEB4C00CAA38F /* DetectionMode.swift in Sources */ = {isa = PBXBuildFile; fileRef = B18E852E248C29D400CF4FB8 /* DetectionMode.swift */; };
		B184A380248FFCBE007180F6 /* SecureStore.swift in Sources */ = {isa = PBXBuildFile; fileRef = B184A37F248FFCBE007180F6 /* SecureStore.swift */; };
		B184A383248FFCE2007180F6 /* CodableExposureDetectionSummary.swift in Sources */ = {isa = PBXBuildFile; fileRef = B184A382248FFCE2007180F6 /* CodableExposureDetectionSummary.swift */; };
		B18C411D246DB30000B8D8CB /* URL+Helper.swift in Sources */ = {isa = PBXBuildFile; fileRef = B18C411C246DB30000B8D8CB /* URL+Helper.swift */; };
		B19FD7112491A07000A9D56A /* String+SemanticVersion.swift in Sources */ = {isa = PBXBuildFile; fileRef = B19FD7102491A07000A9D56A /* String+SemanticVersion.swift */; };
		B19FD7132491A08500A9D56A /* SAP_SemanticVersion+Compare.swift in Sources */ = {isa = PBXBuildFile; fileRef = B19FD7122491A08500A9D56A /* SAP_SemanticVersion+Compare.swift */; };
		B19FD7152491A4A300A9D56A /* SAP_SemanticVersionTests.swift in Sources */ = {isa = PBXBuildFile; fileRef = B19FD7142491A4A300A9D56A /* SAP_SemanticVersionTests.swift */; };
		B1A76E9F24714AC700EA5208 /* HTTPClient+Configuration.swift in Sources */ = {isa = PBXBuildFile; fileRef = B1A76E9E24714AC700EA5208 /* HTTPClient+Configuration.swift */; };
		B1A89F3824819C2B00DA1CEC /* HomeInteractor.swift in Sources */ = {isa = PBXBuildFile; fileRef = 5111E7622460BB1500ED6498 /* HomeInteractor.swift */; };
		B1A89F3924819CC200DA1CEC /* ExposureStateUpdating.swift in Sources */ = {isa = PBXBuildFile; fileRef = B18CADAD24782FA4006F53F0 /* ExposureStateUpdating.swift */; };
		B1A89F3A24819CD300DA1CEC /* HomeRiskImageItemViewConfigurator.swift in Sources */ = {isa = PBXBuildFile; fileRef = 514EE99F246D4DF800DE4884 /* HomeRiskImageItemViewConfigurator.swift */; };
		B1A89F3B24819CE800DA1CEC /* LabelTableViewCell.swift in Sources */ = {isa = PBXBuildFile; fileRef = CDD87C5C247559E3007CE6CA /* LabelTableViewCell.swift */; };
		B1B381432472EF8B0056BEEE /* HTTPClient+Configuration.swift in Sources */ = {isa = PBXBuildFile; fileRef = B12995E8246C344100854AD0 /* HTTPClient+Configuration.swift */; };
		B1B5A76024924B3D0029D5D7 /* FMDB in Frameworks */ = {isa = PBXBuildFile; productRef = B1B5A75F24924B3D0029D5D7 /* FMDB */; };
		B1B9CF1F246ED2E8008F04F5 /* Sap_FilebucketTests.swift in Sources */ = {isa = PBXBuildFile; fileRef = B1B9CF1E246ED2E8008F04F5 /* Sap_FilebucketTests.swift */; };
		B1BD9E7E24898A2300BD3930 /* ExposureDetectionViewController+DynamicTableViewModel.swift in Sources */ = {isa = PBXBuildFile; fileRef = 714CD8662472885900F56450 /* ExposureDetectionViewController+DynamicTableViewModel.swift */; };
		B1BFE27224BDE1D500C1181D /* HomeViewController+HowRiskDetectionWorks.swift in Sources */ = {isa = PBXBuildFile; fileRef = B1BFE27124BDE1D500C1181D /* HomeViewController+HowRiskDetectionWorks.swift */; };
		B1C6ECFF247F089E0066138F /* RiskImageItemView.swift in Sources */ = {isa = PBXBuildFile; fileRef = 51B5B415246DF13D00DC5D3E /* RiskImageItemView.swift */; };
		B1C6ED00247F23730066138F /* NotificationName.swift in Sources */ = {isa = PBXBuildFile; fileRef = 51D420D324586DCA00AD70CA /* NotificationName.swift */; };
		B1C7EE4424938E9E00F1F284 /* ExposureDetection_DidEndPrematurelyReason+ErrorHandling.swift in Sources */ = {isa = PBXBuildFile; fileRef = B1C7EE4324938E9E00F1F284 /* ExposureDetection_DidEndPrematurelyReason+ErrorHandling.swift */; };
		B1C7EE4624938EB700F1F284 /* ExposureDetection_DidEndPrematurelyReason+ErrorHandlingTests.swift in Sources */ = {isa = PBXBuildFile; fileRef = B1C7EE4524938EB700F1F284 /* ExposureDetection_DidEndPrematurelyReason+ErrorHandlingTests.swift */; };
		B1C7EE482493D97000F1F284 /* RiskProvidingConfigurationManualTriggerTests.swift in Sources */ = {isa = PBXBuildFile; fileRef = B1C7EE472493D97000F1F284 /* RiskProvidingConfigurationManualTriggerTests.swift */; };
		B1C7EEAE24941A3B00F1F284 /* ManualExposureDetectionState.swift in Sources */ = {isa = PBXBuildFile; fileRef = B1C7EEAD24941A3B00F1F284 /* ManualExposureDetectionState.swift */; };
		B1C7EEB024941A6B00F1F284 /* RiskConsumer.swift in Sources */ = {isa = PBXBuildFile; fileRef = B1C7EEAF24941A6B00F1F284 /* RiskConsumer.swift */; };
		B1CD333C24865A7D00B06E9B /* TracingStatusHistory.swift in Sources */ = {isa = PBXBuildFile; fileRef = B1CD333B24865A7D00B06E9B /* TracingStatusHistory.swift */; };
		B1CD333E24865E0000B06E9B /* TracingStatusHistoryTests.swift in Sources */ = {isa = PBXBuildFile; fileRef = B1CD333D24865E0000B06E9B /* TracingStatusHistoryTests.swift */; };
		B1CD33412486AA7100B06E9B /* CoronaWarnURLSessionDelegate.swift in Sources */ = {isa = PBXBuildFile; fileRef = B1CD33402486AA7100B06E9B /* CoronaWarnURLSessionDelegate.swift */; };
		B1D431C8246C69F300E728AD /* HTTPClient+ConfigurationTests.swift in Sources */ = {isa = PBXBuildFile; fileRef = B1D431C7246C69F300E728AD /* HTTPClient+ConfigurationTests.swift */; };
		B1D431CB246C84A400E728AD /* DownloadedPackagesStore.swift in Sources */ = {isa = PBXBuildFile; fileRef = B1D431CA246C84A400E728AD /* DownloadedPackagesStore.swift */; };
		B1D6B002247DA0320079DDD3 /* ExposureDetectionViewControllerDelegate.swift in Sources */ = {isa = PBXBuildFile; fileRef = B1D6B001247DA0320079DDD3 /* ExposureDetectionViewControllerDelegate.swift */; };
		B1D6B004247DA4920079DDD3 /* UIApplication+CoronaWarn.swift in Sources */ = {isa = PBXBuildFile; fileRef = B1D6B003247DA4920079DDD3 /* UIApplication+CoronaWarn.swift */; };
		B1D7D68E24766D2100E4DA5D /* submission_payload.pb.swift in Sources */ = {isa = PBXBuildFile; fileRef = B1D7D68624766D2100E4DA5D /* submission_payload.pb.swift */; };
		B1D7D69224766D2100E4DA5D /* apple_export.pb.swift in Sources */ = {isa = PBXBuildFile; fileRef = B1D7D68A24766D2100E4DA5D /* apple_export.pb.swift */; };
		B1DDDABC247137B000A07175 /* HTTPClientConfigurationEndpointTests.swift in Sources */ = {isa = PBXBuildFile; fileRef = B1DDDABB247137B000A07175 /* HTTPClientConfigurationEndpointTests.swift */; };
		B1DDDABE24713BAD00A07175 /* SAPDownloadedPackage.swift in Sources */ = {isa = PBXBuildFile; fileRef = B1A9E710246D782F0024CC12 /* SAPDownloadedPackage.swift */; };
		B1E8C99D2479D4E7006DC678 /* DMSubmissionStateViewController.swift in Sources */ = {isa = PBXBuildFile; fileRef = B1E8C99C2479D4E7006DC678 /* DMSubmissionStateViewController.swift */; };
		B1EAEC8B24711884003BE9A2 /* URLSession+Convenience.swift in Sources */ = {isa = PBXBuildFile; fileRef = B1EAEC8A24711884003BE9A2 /* URLSession+Convenience.swift */; };
		B1EAEC8F247118D1003BE9A2 /* URLSession+ConvenienceTests.swift in Sources */ = {isa = PBXBuildFile; fileRef = B1EAEC8D247118CB003BE9A2 /* URLSession+ConvenienceTests.swift */; };
		B1EDFD88248E741B00E7EAFF /* SwiftProtobuf in Frameworks */ = {isa = PBXBuildFile; productRef = B10FB02F246036F3004CA11E /* SwiftProtobuf */; };
		B1EDFD89248E741B00E7EAFF /* ZIPFoundation in Frameworks */ = {isa = PBXBuildFile; productRef = B1E8C9A4247AB869006DC678 /* ZIPFoundation */; };
		B1EDFD8A248E741B00E7EAFF /* Connectivity in Frameworks */ = {isa = PBXBuildFile; productRef = 3DD767482483D6B5002DD2B3 /* Connectivity */; };
		B1EDFD8D248E74D000E7EAFF /* URL+StaticString.swift in Sources */ = {isa = PBXBuildFile; fileRef = B1EDFD8C248E74D000E7EAFF /* URL+StaticString.swift */; };
		B1F82DF224718C7300E2E56A /* DMConfigurationViewController.swift in Sources */ = {isa = PBXBuildFile; fileRef = B1F82DF124718C7300E2E56A /* DMConfigurationViewController.swift */; };
		B1F8AE482479B4C30093A588 /* api-response-day-2020-05-16 in Resources */ = {isa = PBXBuildFile; fileRef = B1F8AE472479B4C30093A588 /* api-response-day-2020-05-16 */; };
		B1FE13EB24891CFA00D012E5 /* RiskProvider.swift in Sources */ = {isa = PBXBuildFile; fileRef = B1FE13DE248821E000D012E5 /* RiskProvider.swift */; };
		B1FE13EC24891CFE00D012E5 /* RiskProviding.swift in Sources */ = {isa = PBXBuildFile; fileRef = B1FE13DC248821CB00D012E5 /* RiskProviding.swift */; };
		B1FE13ED24891D0400D012E5 /* RiskProviderTests.swift in Sources */ = {isa = PBXBuildFile; fileRef = B1FE13E1248824E900D012E5 /* RiskProviderTests.swift */; };
		B1FE13EF24891D0C00D012E5 /* RiskProvidingConfiguration.swift in Sources */ = {isa = PBXBuildFile; fileRef = B1FE13E52488255900D012E5 /* RiskProvidingConfiguration.swift */; };
		B1FE13F024891D1500D012E5 /* RiskCalculation.swift in Sources */ = {isa = PBXBuildFile; fileRef = B1FE13D72487DEED00D012E5 /* RiskCalculation.swift */; };
		B1FE13FB24896E6700D012E5 /* AppConfigurationProviding.swift in Sources */ = {isa = PBXBuildFile; fileRef = B1FE13FA24896E6700D012E5 /* AppConfigurationProviding.swift */; };
		B1FE13FE24896EF700D012E5 /* CachedAppConfigurationTests.swift in Sources */ = {isa = PBXBuildFile; fileRef = B1FE13FD24896EF700D012E5 /* CachedAppConfigurationTests.swift */; };
		B1FE13FF2489708200D012E5 /* CachedAppConfiguration.swift in Sources */ = {isa = PBXBuildFile; fileRef = B1FE13F824896DDB00D012E5 /* CachedAppConfiguration.swift */; };
		CD2EC329247D82EE00C6B3F9 /* NotificationSettingsViewController.swift in Sources */ = {isa = PBXBuildFile; fileRef = CD2EC328247D82EE00C6B3F9 /* NotificationSettingsViewController.swift */; };
		CD678F6F246C43FC00B6A0F8 /* MockURLSession.swift in Sources */ = {isa = PBXBuildFile; fileRef = CD678F6E246C43FC00B6A0F8 /* MockURLSession.swift */; };
		CD8638532477EBD400A5A07C /* SettingsViewModel.swift in Sources */ = {isa = PBXBuildFile; fileRef = CD8638522477EBD400A5A07C /* SettingsViewModel.swift */; };
		CD99A3A9245C272400BF12AF /* ExposureSubmissionService.swift in Sources */ = {isa = PBXBuildFile; fileRef = CD99A3A8245C272400BF12AF /* ExposureSubmissionService.swift */; };
		CD99A3C7246155C300BF12AF /* Logger.swift in Sources */ = {isa = PBXBuildFile; fileRef = CD99A3C6246155C300BF12AF /* Logger.swift */; };
		CD99A3CA2461A47C00BF12AF /* AppStrings.swift in Sources */ = {isa = PBXBuildFile; fileRef = CD99A3C92461A47C00BF12AF /* AppStrings.swift */; };
		CDCE11D6247D644100F30825 /* NotificationSettingsViewModel.swift in Sources */ = {isa = PBXBuildFile; fileRef = CDCE11D5247D644100F30825 /* NotificationSettingsViewModel.swift */; };
		CDCE11D9247D64C600F30825 /* NotificationSettingsOnTableViewCell.swift in Sources */ = {isa = PBXBuildFile; fileRef = CDCE11D8247D64C600F30825 /* NotificationSettingsOnTableViewCell.swift */; };
		CDCE11DB247D64D600F30825 /* NotificationSettingsOffTableViewCell.swift in Sources */ = {isa = PBXBuildFile; fileRef = CDCE11DA247D64D600F30825 /* NotificationSettingsOffTableViewCell.swift */; };
		CDD87C56247556DE007CE6CA /* MainSettingsTableViewCell.swift in Sources */ = {isa = PBXBuildFile; fileRef = CDD87C54247556DE007CE6CA /* MainSettingsTableViewCell.swift */; };
		CDF27BD3246ADBA70044D32B /* ExposureSubmissionServiceTests.swift in Sources */ = {isa = PBXBuildFile; fileRef = CDF27BD2246ADBA70044D32B /* ExposureSubmissionServiceTests.swift */; };
		CDF27BD5246ADBF30044D32B /* HTTPClient+DaysAndHoursTests.swift in Sources */ = {isa = PBXBuildFile; fileRef = CDF27BD4246ADBF30044D32B /* HTTPClient+DaysAndHoursTests.swift */; };
		EE20EA072469883900770683 /* RiskLegend.storyboard in Resources */ = {isa = PBXBuildFile; fileRef = EE20EA062469883900770683 /* RiskLegend.storyboard */; };
		EE22DB81247FB40A001B0A71 /* ENStateHandler.swift in Sources */ = {isa = PBXBuildFile; fileRef = EE22DB7F247FB409001B0A71 /* ENStateHandler.swift */; };
		EE22DB82247FB40A001B0A71 /* ENSettingModel.swift in Sources */ = {isa = PBXBuildFile; fileRef = EE22DB80247FB409001B0A71 /* ENSettingModel.swift */; };
		EE22DB89247FB43A001B0A71 /* TracingHistoryTableViewCell.swift in Sources */ = {isa = PBXBuildFile; fileRef = EE22DB84247FB43A001B0A71 /* TracingHistoryTableViewCell.swift */; };
		EE22DB8A247FB43A001B0A71 /* ImageTableViewCell.swift in Sources */ = {isa = PBXBuildFile; fileRef = EE22DB85247FB43A001B0A71 /* ImageTableViewCell.swift */; };
		EE22DB8B247FB43A001B0A71 /* ActionDetailTableViewCell.swift in Sources */ = {isa = PBXBuildFile; fileRef = EE22DB86247FB43A001B0A71 /* ActionDetailTableViewCell.swift */; };
		EE22DB8C247FB43A001B0A71 /* DescriptionTableViewCell.swift in Sources */ = {isa = PBXBuildFile; fileRef = EE22DB87247FB43A001B0A71 /* DescriptionTableViewCell.swift */; };
		EE22DB8D247FB43A001B0A71 /* ActionTableViewCell.swift in Sources */ = {isa = PBXBuildFile; fileRef = EE22DB88247FB43A001B0A71 /* ActionTableViewCell.swift */; };
		EE22DB8F247FB46C001B0A71 /* ENStateTests.swift in Sources */ = {isa = PBXBuildFile; fileRef = EE22DB8E247FB46C001B0A71 /* ENStateTests.swift */; };
		EE22DB91247FB479001B0A71 /* MockStateHandlerObserverDelegate.swift in Sources */ = {isa = PBXBuildFile; fileRef = EE22DB90247FB479001B0A71 /* MockStateHandlerObserverDelegate.swift */; };
		EE269508248FCB0300BAE234 /* InfoPlist.strings in Resources */ = {isa = PBXBuildFile; fileRef = EE26950A248FCB0300BAE234 /* InfoPlist.strings */; };
		EE278B2D245F2BBB008B06F9 /* InviteFriends.storyboard in Resources */ = {isa = PBXBuildFile; fileRef = EE278B2C245F2BBB008B06F9 /* InviteFriends.storyboard */; };
		EE278B30245F2C8A008B06F9 /* FriendsInviteController.swift in Sources */ = {isa = PBXBuildFile; fileRef = EE278B2F245F2C8A008B06F9 /* FriendsInviteController.swift */; };
		EE70C23D245B09EA00AC9B2F /* Localizable.strings in Resources */ = {isa = PBXBuildFile; fileRef = EE70C23A245B09E900AC9B2F /* Localizable.strings */; };
		EE92A33E245D96DA006B97B0 /* Localizable.stringsdict in Resources */ = {isa = PBXBuildFile; fileRef = EE92A340245D96DA006B97B0 /* Localizable.stringsdict */; };
		EEF1067A246EBF8B009DFB4E /* ResetViewController.swift in Sources */ = {isa = PBXBuildFile; fileRef = EEF10679246EBF8B009DFB4E /* ResetViewController.swift */; };
		F22C6E2324917E3200712A6B /* DynamicTableViewControllerRowsTests.swift in Sources */ = {isa = PBXBuildFile; fileRef = F247572A24838AC8003E1FC5 /* DynamicTableViewControllerRowsTests.swift */; };
		F22C6E252492082B00712A6B /* DynamicTableViewSpaceCellTests.swift in Sources */ = {isa = PBXBuildFile; fileRef = F22C6E242492082B00712A6B /* DynamicTableViewSpaceCellTests.swift */; };
		F252472F2483955B00C5556B /* DynamicTableViewControllerFake.storyboard in Resources */ = {isa = PBXBuildFile; fileRef = F252472E2483955B00C5556B /* DynamicTableViewControllerFake.storyboard */; };
		F25247312484456800C5556B /* DynamicTableViewModelTests.swift in Sources */ = {isa = PBXBuildFile; fileRef = F25247302484456800C5556B /* DynamicTableViewModelTests.swift */; };
		F2DC808E248989CE00EDC40A /* DynamicTableViewControllerRegisterCellsTests.swift in Sources */ = {isa = PBXBuildFile; fileRef = F2DC808D248989CE00EDC40A /* DynamicTableViewControllerRegisterCellsTests.swift */; };
		F2DC809024898A9400EDC40A /* DynamicTableViewControllerNumberOfRowsAndSectionsTests.swift in Sources */ = {isa = PBXBuildFile; fileRef = F2DC808F24898A9400EDC40A /* DynamicTableViewControllerNumberOfRowsAndSectionsTests.swift */; };
		F2DC809224898B1800EDC40A /* DynamicTableViewControllerHeaderTests.swift in Sources */ = {isa = PBXBuildFile; fileRef = F2DC809124898B1800EDC40A /* DynamicTableViewControllerHeaderTests.swift */; };
		F2DC809424898CE600EDC40A /* DynamicTableViewControllerFooterTests.swift in Sources */ = {isa = PBXBuildFile; fileRef = F2DC809324898CE600EDC40A /* DynamicTableViewControllerFooterTests.swift */; };
		FEDCE09E9F78ABEB4AA9A484 /* ExposureDetectionExecutor.swift in Sources */ = {isa = PBXBuildFile; fileRef = FEDCE0116603B6E00FAEE632 /* ExposureDetectionExecutor.swift */; };
		FEDCE29E414945F14E7CE576 /* ENStateHandler+State.swift in Sources */ = {isa = PBXBuildFile; fileRef = FEDCE1B8926528ED74CDE1B2 /* ENStateHandler+State.swift */; };
		FEDCE50B4AC5E24D4E11AA52 /* RequiresAppDependencies.swift in Sources */ = {isa = PBXBuildFile; fileRef = FEDCE1600374711EC77FF572 /* RequiresAppDependencies.swift */; };
		FEDCE6E2763B0BABFADF36BA /* ExposureDetectionViewController+State.swift in Sources */ = {isa = PBXBuildFile; fileRef = FEDCE4BE82DC5BFE90575663 /* ExposureDetectionViewController+State.swift */; };
		FEDCE77AED78E9C25999BB35 /* SceneDelegate+State.swift in Sources */ = {isa = PBXBuildFile; fileRef = FEDCE838D90CB02C55E15237 /* SceneDelegate+State.swift */; };
		FEDCECC1B2111AB537AEF7E5 /* HomeInteractor+State.swift in Sources */ = {isa = PBXBuildFile; fileRef = FEDCEC452596E54A041BBCE9 /* HomeInteractor+State.swift */; };
/* End PBXBuildFile section */

/* Begin PBXContainerItemProxy section */
		85D7595524570491008175F0 /* PBXContainerItemProxy */ = {
			isa = PBXContainerItemProxy;
			containerPortal = 85D759332457048F008175F0 /* Project object */;
			proxyType = 1;
			remoteGlobalIDString = 85D7593A2457048F008175F0;
			remoteInfo = ENA;
		};
		85D7596024570491008175F0 /* PBXContainerItemProxy */ = {
			isa = PBXContainerItemProxy;
			containerPortal = 85D759332457048F008175F0 /* Project object */;
			proxyType = 1;
			remoteGlobalIDString = 85D7593A2457048F008175F0;
			remoteInfo = ENA;
		};
/* End PBXContainerItemProxy section */

/* Begin PBXCopyFilesBuildPhase section */
		B102BDB924603FD600CD55A2 /* Embed Frameworks */ = {
			isa = PBXCopyFilesBuildPhase;
			buildActionMask = 2147483647;
			dstPath = "";
			dstSubfolderSpec = 10;
			files = (
			);
			name = "Embed Frameworks";
			runOnlyForDeploymentPostprocessing = 0;
		};
/* End PBXCopyFilesBuildPhase section */

/* Begin PBXFileReference section */
		011E13AD24680A4000973467 /* HTTPClient.swift */ = {isa = PBXFileReference; lastKnownFileType = sourcecode.swift; path = HTTPClient.swift; sourceTree = "<group>"; };
		011E4B002483A35A002E6412 /* ENACommunity.entitlements */ = {isa = PBXFileReference; fileEncoding = 4; lastKnownFileType = text.plist.entitlements; path = ENACommunity.entitlements; sourceTree = "<group>"; };
		013DC101245DAC4E00EE58B0 /* Store.swift */ = {isa = PBXFileReference; lastKnownFileType = sourcecode.swift; path = Store.swift; sourceTree = "<group>"; };
		015692E324B48C3F0033F35E /* TimeInterval+Convenience.swift */ = {isa = PBXFileReference; fileEncoding = 4; lastKnownFileType = sourcecode.swift; lineEnding = 0; path = "TimeInterval+Convenience.swift"; sourceTree = "<group>"; };
		0159E6BF247829BA00894A89 /* temporary_exposure_key_export.pb.swift */ = {isa = PBXFileReference; fileEncoding = 4; lastKnownFileType = sourcecode.swift; name = temporary_exposure_key_export.pb.swift; path = ../../../gen/output/temporary_exposure_key_export.pb.swift; sourceTree = "<group>"; };
		0159E6C0247829BA00894A89 /* temporary_exposure_key_signature_list.pb.swift */ = {isa = PBXFileReference; fileEncoding = 4; lastKnownFileType = sourcecode.swift; name = temporary_exposure_key_signature_list.pb.swift; path = ../../../gen/output/temporary_exposure_key_signature_list.pb.swift; sourceTree = "<group>"; };
		016146902487A43E00660992 /* WebPageHelper.swift */ = {isa = PBXFileReference; lastKnownFileType = sourcecode.swift; path = WebPageHelper.swift; sourceTree = "<group>"; };
		01678E9A249A521F003B048B /* testStore.sqlite */ = {isa = PBXFileReference; lastKnownFileType = file; path = testStore.sqlite; sourceTree = "<group>"; };
		01D3ECFF2490230400551E65 /* StoreTests.swift */ = {isa = PBXFileReference; fileEncoding = 4; lastKnownFileType = sourcecode.swift; lineEnding = 0; path = StoreTests.swift; sourceTree = "<group>"; };
		01E25C6F24A3B52F007E33F8 /* Info_Testflight.plist */ = {isa = PBXFileReference; fileEncoding = 4; lastKnownFileType = text.plist.xml; path = Info_Testflight.plist; sourceTree = "<group>"; };
		01F5F7212487B9C000229720 /* AppInformationViewController.swift */ = {isa = PBXFileReference; lastKnownFileType = sourcecode.swift; path = AppInformationViewController.swift; sourceTree = "<group>"; };
		0D5611B3247F852C00B5B094 /* SQLiteKeyValueStore.swift */ = {isa = PBXFileReference; lastKnownFileType = sourcecode.swift; path = SQLiteKeyValueStore.swift; sourceTree = "<group>"; };
		0DD260FE248D549B007C3B2C /* KeychainHelper.swift */ = {isa = PBXFileReference; lastKnownFileType = sourcecode.swift; path = KeychainHelper.swift; sourceTree = "<group>"; };
		0DF6BB96248AD616007E8B0C /* AppUpdateCheckHelper.swift */ = {isa = PBXFileReference; lastKnownFileType = sourcecode.swift; path = AppUpdateCheckHelper.swift; sourceTree = "<group>"; };
		0DF6BB9C248AE232007E8B0C /* AppUpdateCheckerHelperTests.swift */ = {isa = PBXFileReference; lastKnownFileType = sourcecode.swift; path = AppUpdateCheckerHelperTests.swift; sourceTree = "<group>"; };
		0DF6BBB2248C04CF007E8B0C /* app_config_attenuation_duration.pb.swift */ = {isa = PBXFileReference; fileEncoding = 4; lastKnownFileType = sourcecode.swift; name = app_config_attenuation_duration.pb.swift; path = ../../../gen/output/app_config_attenuation_duration.pb.swift; sourceTree = "<group>"; };
		0DF6BBB3248C04CF007E8B0C /* app_config_app_version_config.pb.swift */ = {isa = PBXFileReference; fileEncoding = 4; lastKnownFileType = sourcecode.swift; name = app_config_app_version_config.pb.swift; path = ../../../gen/output/app_config_app_version_config.pb.swift; sourceTree = "<group>"; };
		0DF6BBB4248C04CF007E8B0C /* app_config.pb.swift */ = {isa = PBXFileReference; fileEncoding = 4; lastKnownFileType = sourcecode.swift; name = app_config.pb.swift; path = ../../../gen/output/app_config.pb.swift; sourceTree = "<group>"; };
		0DFCC2692484D7A700E2811D /* ENA-Bridging-Header.h */ = {isa = PBXFileReference; lastKnownFileType = sourcecode.c.h; path = "ENA-Bridging-Header.h"; sourceTree = "<group>"; };
		0DFCC26F2484DC8200E2811D /* ENATests-Bridging-Header.h */ = {isa = PBXFileReference; lastKnownFileType = sourcecode.c.h; path = "ENATests-Bridging-Header.h"; sourceTree = "<group>"; };
		0DFCC2702484DC8400E2811D /* sqlite3.c */ = {isa = PBXFileReference; fileEncoding = 4; lastKnownFileType = sourcecode.c.c; path = sqlite3.c; sourceTree = "<group>"; };
		0DFCC2712484DC8400E2811D /* sqlite3.h */ = {isa = PBXFileReference; fileEncoding = 4; lastKnownFileType = sourcecode.c.h; path = sqlite3.h; sourceTree = "<group>"; };
		1309194E247972C40066E329 /* PrivacyProtectionViewController.swift */ = {isa = PBXFileReference; lastKnownFileType = sourcecode.swift; path = PrivacyProtectionViewController.swift; sourceTree = "<group>"; };
		130CB19B246D92F800ADE602 /* ENAUITestsOnboarding.swift */ = {isa = PBXFileReference; fileEncoding = 4; lastKnownFileType = sourcecode.swift; path = ENAUITestsOnboarding.swift; sourceTree = "<group>"; };
		13156CFE248C19D000AFC472 /* de */ = {isa = PBXFileReference; lastKnownFileType = text.html; name = de; path = de.lproj/usage.html; sourceTree = "<group>"; };
		13156D00248CDECC00AFC472 /* en */ = {isa = PBXFileReference; lastKnownFileType = text.html; name = en; path = en.lproj/usage.html; sourceTree = "<group>"; };
		134F0DB9247578FF00D88934 /* ENAUITestsHome.swift */ = {isa = PBXFileReference; fileEncoding = 4; lastKnownFileType = sourcecode.swift; path = ENAUITestsHome.swift; sourceTree = "<group>"; };
		134F0DBA247578FF00D88934 /* ENAUITests-Extensions.swift */ = {isa = PBXFileReference; fileEncoding = 4; lastKnownFileType = sourcecode.swift; path = "ENAUITests-Extensions.swift"; sourceTree = "<group>"; };
		134F0F2B2475793400D88934 /* SnapshotHelper.swift */ = {isa = PBXFileReference; fileEncoding = 4; lastKnownFileType = sourcecode.swift; name = SnapshotHelper.swift; path = ../../fastlane/SnapshotHelper.swift; sourceTree = "<group>"; };
		13722043247AEEAD00152764 /* UNNotificationCenter+Extension.swift */ = {isa = PBXFileReference; lastKnownFileType = sourcecode.swift; path = "UNNotificationCenter+Extension.swift"; sourceTree = "<group>"; };
		137846482488027500A50AB8 /* OnboardingInfoViewController+Extension.swift */ = {isa = PBXFileReference; lastKnownFileType = sourcecode.swift; path = "OnboardingInfoViewController+Extension.swift"; sourceTree = "<group>"; };
		138910C4247A909000D739F6 /* ENATaskScheduler.swift */ = {isa = PBXFileReference; lastKnownFileType = sourcecode.swift; path = ENATaskScheduler.swift; sourceTree = "<group>"; };
		13BAE9B02472FB1E00CEE58A /* CellConfiguratorIndexPosition.swift */ = {isa = PBXFileReference; lastKnownFileType = sourcecode.swift; path = CellConfiguratorIndexPosition.swift; sourceTree = "<group>"; };
		13E50468248E3CD20086641C /* ENAUITestsAppInformation.swift */ = {isa = PBXFileReference; lastKnownFileType = sourcecode.swift; path = ENAUITestsAppInformation.swift; sourceTree = "<group>"; };
		2F26CE2D248B9C4F00BE30EE /* UIViewController+BackButton.swift */ = {isa = PBXFileReference; lastKnownFileType = sourcecode.swift; path = "UIViewController+BackButton.swift"; sourceTree = "<group>"; };
		2F3218CF248063E300A7AC0A /* UIView+Convenience.swift */ = {isa = PBXFileReference; lastKnownFileType = sourcecode.swift; path = "UIView+Convenience.swift"; sourceTree = "<group>"; };
		2F78574F248506BD00323A9C /* HomeTestResultCollectionViewCell.xib */ = {isa = PBXFileReference; fileEncoding = 4; lastKnownFileType = file.xib; path = HomeTestResultCollectionViewCell.xib; sourceTree = "<group>"; };
		2F80CFD8247ED988000F06AF /* ExposureSubmissionIntroViewController.swift */ = {isa = PBXFileReference; lastKnownFileType = sourcecode.swift; path = ExposureSubmissionIntroViewController.swift; sourceTree = "<group>"; };
		2F80CFDA247EDDB3000F06AF /* ExposureSubmissionHotlineViewController.swift */ = {isa = PBXFileReference; lastKnownFileType = sourcecode.swift; path = ExposureSubmissionHotlineViewController.swift; sourceTree = "<group>"; };
		2F96739A24AB70FA008E3147 /* ExposureSubmissionParsable.swift */ = {isa = PBXFileReference; lastKnownFileType = sourcecode.swift; path = ExposureSubmissionParsable.swift; sourceTree = "<group>"; };
		2FC0356E24B342FA00E234AC /* UIViewcontroller+AlertTest.swift */ = {isa = PBXFileReference; lastKnownFileType = sourcecode.swift; path = "UIViewcontroller+AlertTest.swift"; sourceTree = "<group>"; };
		2FC0357024B5B70700E234AC /* Error+FAQUrl.swift */ = {isa = PBXFileReference; lastKnownFileType = sourcecode.swift; path = "Error+FAQUrl.swift"; sourceTree = "<group>"; };
		2FD881CB2490F65C00BEC8FC /* ExposureSubmissionHotlineViewControllerTest.swift */ = {isa = PBXFileReference; lastKnownFileType = sourcecode.swift; path = ExposureSubmissionHotlineViewControllerTest.swift; sourceTree = "<group>"; };
		2FD881CD249115E700BEC8FC /* ExposureSubmissionNavigationControllerTest.swift */ = {isa = PBXFileReference; lastKnownFileType = sourcecode.swift; path = ExposureSubmissionNavigationControllerTest.swift; sourceTree = "<group>"; };
		2FE15A3B249B8C0B0077BD8D /* AccessibilityIdentifiers.swift */ = {isa = PBXFileReference; lastKnownFileType = sourcecode.swift; path = AccessibilityIdentifiers.swift; sourceTree = "<group>"; };
		2FF1D62D2487850200381FFB /* NSMutableAttributedString+Generation.swift */ = {isa = PBXFileReference; lastKnownFileType = sourcecode.swift; path = "NSMutableAttributedString+Generation.swift"; sourceTree = "<group>"; };
		2FF1D62F24880FCF00381FFB /* DynamicTableViewRoundedCell.swift */ = {isa = PBXFileReference; lastKnownFileType = sourcecode.swift; path = DynamicTableViewRoundedCell.swift; sourceTree = "<group>"; };
		3DD767452483D4DE002DD2B3 /* ReachabilityService.swift */ = {isa = PBXFileReference; lastKnownFileType = sourcecode.swift; path = ReachabilityService.swift; sourceTree = "<group>"; };
		3DD7674A2483D6C1002DD2B3 /* ConnectivityReachabilityService.swift */ = {isa = PBXFileReference; lastKnownFileType = sourcecode.swift; path = ConnectivityReachabilityService.swift; sourceTree = "<group>"; };
		3DD7674C2483DDAC002DD2B3 /* MockReachabilityService.swift */ = {isa = PBXFileReference; lastKnownFileType = sourcecode.swift; path = MockReachabilityService.swift; sourceTree = "<group>"; };
		4026C2DB24852B7600926FB4 /* AppInformationViewController+LegalModel.swift */ = {isa = PBXFileReference; lastKnownFileType = sourcecode.swift; path = "AppInformationViewController+LegalModel.swift"; sourceTree = "<group>"; };
		4026C2E324854C8D00926FB4 /* AppInformationLegalCell.swift */ = {isa = PBXFileReference; lastKnownFileType = sourcecode.swift; path = AppInformationLegalCell.swift; sourceTree = "<group>"; };
		5111E7622460BB1500ED6498 /* HomeInteractor.swift */ = {isa = PBXFileReference; lastKnownFileType = sourcecode.swift; path = HomeInteractor.swift; sourceTree = "<group>"; };
		51486D9E2484FC0200FCE216 /* HomeRiskLevelCellConfigurator.swift */ = {isa = PBXFileReference; lastKnownFileType = sourcecode.swift; path = HomeRiskLevelCellConfigurator.swift; sourceTree = "<group>"; };
		51486DA02485101500FCE216 /* RiskInactiveCollectionViewCell.swift */ = {isa = PBXFileReference; lastKnownFileType = sourcecode.swift; path = RiskInactiveCollectionViewCell.swift; sourceTree = "<group>"; };
		51486DA12485101500FCE216 /* RiskInactiveCollectionViewCell.xib */ = {isa = PBXFileReference; lastKnownFileType = file.xib; path = RiskInactiveCollectionViewCell.xib; sourceTree = "<group>"; };
		51486DA42485237200FCE216 /* RiskThankYouCollectionViewCell.swift */ = {isa = PBXFileReference; lastKnownFileType = sourcecode.swift; path = RiskThankYouCollectionViewCell.swift; sourceTree = "<group>"; };
		51486DA52485237200FCE216 /* RiskThankYouCollectionViewCell.xib */ = {isa = PBXFileReference; lastKnownFileType = file.xib; path = RiskThankYouCollectionViewCell.xib; sourceTree = "<group>"; };
		514C0A0524772F3400F235F6 /* HomeRiskViewConfigurator.swift */ = {isa = PBXFileReference; lastKnownFileType = sourcecode.swift; path = HomeRiskViewConfigurator.swift; sourceTree = "<group>"; };
		514C0A0724772F5E00F235F6 /* RiskItemView.swift */ = {isa = PBXFileReference; lastKnownFileType = sourcecode.swift; path = RiskItemView.swift; sourceTree = "<group>"; };
		514C0A09247AEEE200F235F6 /* en */ = {isa = PBXFileReference; lastKnownFileType = text.plist.stringsdict; name = en; path = en.lproj/Localizable.stringsdict; sourceTree = "<group>"; };
		514C0A0A247AF9F700F235F6 /* RiskTextItemView.xib */ = {isa = PBXFileReference; lastKnownFileType = file.xib; path = RiskTextItemView.xib; sourceTree = "<group>"; };
		514C0A0C247AFB0200F235F6 /* RiskTextItemView.swift */ = {isa = PBXFileReference; lastKnownFileType = sourcecode.swift; path = RiskTextItemView.swift; sourceTree = "<group>"; };
		514C0A0E247AFEC500F235F6 /* HomeRiskTextItemViewConfigurator.swift */ = {isa = PBXFileReference; lastKnownFileType = sourcecode.swift; path = HomeRiskTextItemViewConfigurator.swift; sourceTree = "<group>"; };
		514C0A10247C15EC00F235F6 /* HomeUnknownRiskCellConfigurator.swift */ = {isa = PBXFileReference; lastKnownFileType = sourcecode.swift; path = HomeUnknownRiskCellConfigurator.swift; sourceTree = "<group>"; };
		514C0A13247C163800F235F6 /* HomeLowRiskCellConfigurator.swift */ = {isa = PBXFileReference; lastKnownFileType = sourcecode.swift; path = HomeLowRiskCellConfigurator.swift; sourceTree = "<group>"; };
		514C0A15247C164700F235F6 /* HomeHighRiskCellConfigurator.swift */ = {isa = PBXFileReference; lastKnownFileType = sourcecode.swift; path = HomeHighRiskCellConfigurator.swift; sourceTree = "<group>"; };
		514C0A19247C16D600F235F6 /* HomeInactiveRiskCellConfigurator.swift */ = {isa = PBXFileReference; lastKnownFileType = sourcecode.swift; path = HomeInactiveRiskCellConfigurator.swift; sourceTree = "<group>"; };
		514E812F24618E3D00636861 /* ExposureDetection.storyboard */ = {isa = PBXFileReference; lastKnownFileType = file.storyboard; path = ExposureDetection.storyboard; sourceTree = "<group>"; };
		514E81332461B97700636861 /* ExposureManager.swift */ = {isa = PBXFileReference; fileEncoding = 4; lastKnownFileType = sourcecode.swift; path = ExposureManager.swift; sourceTree = "<group>"; };
		514EE998246D4C2E00DE4884 /* UITableViewCell+Identifier.swift */ = {isa = PBXFileReference; lastKnownFileType = sourcecode.swift; path = "UITableViewCell+Identifier.swift"; sourceTree = "<group>"; };
		514EE99A246D4C4C00DE4884 /* UITableView+Dequeue.swift */ = {isa = PBXFileReference; lastKnownFileType = sourcecode.swift; path = "UITableView+Dequeue.swift"; sourceTree = "<group>"; };
		514EE99C246D4CFB00DE4884 /* TableViewCellConfigurator.swift */ = {isa = PBXFileReference; lastKnownFileType = sourcecode.swift; path = TableViewCellConfigurator.swift; sourceTree = "<group>"; };
		514EE99F246D4DF800DE4884 /* HomeRiskImageItemViewConfigurator.swift */ = {isa = PBXFileReference; lastKnownFileType = sourcecode.swift; path = HomeRiskImageItemViewConfigurator.swift; sourceTree = "<group>"; };
		515BBDEA2484F8E500CDB674 /* HomeThankYouRiskCellConfigurator.swift */ = {isa = PBXFileReference; lastKnownFileType = sourcecode.swift; path = HomeThankYouRiskCellConfigurator.swift; sourceTree = "<group>"; };
		516E42C924B760EC0008CC30 /* HomeRiskLevelCellConfiguratorTests.swift */ = {isa = PBXFileReference; lastKnownFileType = sourcecode.swift; path = HomeRiskLevelCellConfiguratorTests.swift; sourceTree = "<group>"; };
		516E42FA24B7739F0008CC30 /* HomeUnknownRiskCellConfiguratorTests.swift */ = {isa = PBXFileReference; lastKnownFileType = sourcecode.swift; path = HomeUnknownRiskCellConfiguratorTests.swift; sourceTree = "<group>"; };
		516E42FC24B776A90008CC30 /* HomeLowRiskCellConfiguratorTests.swift */ = {isa = PBXFileReference; lastKnownFileType = sourcecode.swift; path = HomeLowRiskCellConfiguratorTests.swift; sourceTree = "<group>"; };
		516E42FF24B777B20008CC30 /* HomeHighRiskCellConfiguratorTests.swift */ = {isa = PBXFileReference; lastKnownFileType = sourcecode.swift; path = HomeHighRiskCellConfiguratorTests.swift; sourceTree = "<group>"; };
		51895EDB245E16CD0085DA38 /* ENAColor.swift */ = {isa = PBXFileReference; lastKnownFileType = sourcecode.swift; path = ENAColor.swift; sourceTree = "<group>"; };
		518A69FA24687D5800444E66 /* RiskLevel.swift */ = {isa = PBXFileReference; lastKnownFileType = sourcecode.swift; path = RiskLevel.swift; sourceTree = "<group>"; };
		51B5B413246DF07300DC5D3E /* RiskImageItemView.xib */ = {isa = PBXFileReference; lastKnownFileType = file.xib; path = RiskImageItemView.xib; sourceTree = "<group>"; };
		51B5B415246DF13D00DC5D3E /* RiskImageItemView.swift */ = {isa = PBXFileReference; lastKnownFileType = sourcecode.swift; path = RiskImageItemView.swift; sourceTree = "<group>"; };
		51B5B41B246EC8B800DC5D3E /* HomeCardCollectionViewCell.swift */ = {isa = PBXFileReference; lastKnownFileType = sourcecode.swift; path = HomeCardCollectionViewCell.swift; sourceTree = "<group>"; };
		51C737BC245B349700286105 /* OnboardingInfoViewController.swift */ = {isa = PBXFileReference; lastKnownFileType = sourcecode.swift; path = OnboardingInfoViewController.swift; sourceTree = "<group>"; };
		51C737BE245B3B5D00286105 /* OnboardingInfo.swift */ = {isa = PBXFileReference; lastKnownFileType = sourcecode.swift; path = OnboardingInfo.swift; sourceTree = "<group>"; };
		51C7790B24867F16004582F8 /* RiskListItemView.xib */ = {isa = PBXFileReference; lastKnownFileType = file.xib; path = RiskListItemView.xib; sourceTree = "<group>"; };
		51C7790D24867F22004582F8 /* RiskListItemView.swift */ = {isa = PBXFileReference; lastKnownFileType = sourcecode.swift; path = RiskListItemView.swift; sourceTree = "<group>"; };
		51C7790F248684F5004582F8 /* HomeRiskListItemViewConfigurator.swift */ = {isa = PBXFileReference; lastKnownFileType = sourcecode.swift; path = HomeRiskListItemViewConfigurator.swift; sourceTree = "<group>"; };
		51C779112486E549004582F8 /* HomeFindingPositiveRiskCellConfigurator.swift */ = {isa = PBXFileReference; lastKnownFileType = sourcecode.swift; path = HomeFindingPositiveRiskCellConfigurator.swift; sourceTree = "<group>"; };
		51C779132486E5AB004582F8 /* RiskFindingPositiveCollectionViewCell.xib */ = {isa = PBXFileReference; lastKnownFileType = file.xib; path = RiskFindingPositiveCollectionViewCell.xib; sourceTree = "<group>"; };
		51C779152486E5BA004582F8 /* RiskFindingPositiveCollectionViewCell.swift */ = {isa = PBXFileReference; lastKnownFileType = sourcecode.swift; path = RiskFindingPositiveCollectionViewCell.swift; sourceTree = "<group>"; };
		51CE1B2E245F5CFC002CF42A /* HomeViewController.swift */ = {isa = PBXFileReference; lastKnownFileType = sourcecode.swift; path = HomeViewController.swift; sourceTree = "<group>"; };
		51CE1B49246016B0002CF42A /* UICollectionViewCell+Identifier.swift */ = {isa = PBXFileReference; lastKnownFileType = sourcecode.swift; path = "UICollectionViewCell+Identifier.swift"; sourceTree = "<group>"; };
		51CE1B4B246016D1002CF42A /* UICollectionReusableView+Identifier.swift */ = {isa = PBXFileReference; lastKnownFileType = sourcecode.swift; path = "UICollectionReusableView+Identifier.swift"; sourceTree = "<group>"; };
		51CE1B5424604DD2002CF42A /* HomeLayout.swift */ = {isa = PBXFileReference; lastKnownFileType = sourcecode.swift; path = HomeLayout.swift; sourceTree = "<group>"; };
		51CE1B76246078B6002CF42A /* ActivateCollectionViewCell.xib */ = {isa = PBXFileReference; fileEncoding = 4; lastKnownFileType = file.xib; path = ActivateCollectionViewCell.xib; sourceTree = "<group>"; };
		51CE1B78246078B6002CF42A /* ActivateCollectionViewCell.swift */ = {isa = PBXFileReference; fileEncoding = 4; lastKnownFileType = sourcecode.swift; path = ActivateCollectionViewCell.swift; sourceTree = "<group>"; };
		51CE1B79246078B6002CF42A /* RiskLevelCollectionViewCell.xib */ = {isa = PBXFileReference; fileEncoding = 4; lastKnownFileType = file.xib; path = RiskLevelCollectionViewCell.xib; sourceTree = "<group>"; };
		51CE1B7A246078B6002CF42A /* RiskLevelCollectionViewCell.swift */ = {isa = PBXFileReference; fileEncoding = 4; lastKnownFileType = sourcecode.swift; path = RiskLevelCollectionViewCell.swift; sourceTree = "<group>"; };
		51CE1B7B246078B6002CF42A /* InfoCollectionViewCell.xib */ = {isa = PBXFileReference; fileEncoding = 4; lastKnownFileType = file.xib; path = InfoCollectionViewCell.xib; sourceTree = "<group>"; };
		51CE1B7C246078B6002CF42A /* InfoCollectionViewCell.swift */ = {isa = PBXFileReference; fileEncoding = 4; lastKnownFileType = sourcecode.swift; path = InfoCollectionViewCell.swift; sourceTree = "<group>"; };
		51CE1B84246078B6002CF42A /* SectionSystemBackgroundDecorationView.swift */ = {isa = PBXFileReference; fileEncoding = 4; lastKnownFileType = sourcecode.swift; path = SectionSystemBackgroundDecorationView.swift; sourceTree = "<group>"; };
		51CE1BB42460AC82002CF42A /* UICollectionView+Dequeue.swift */ = {isa = PBXFileReference; lastKnownFileType = sourcecode.swift; path = "UICollectionView+Dequeue.swift"; sourceTree = "<group>"; };
		51CE1BB92460AFD8002CF42A /* HomeActivateCellConfigurator.swift */ = {isa = PBXFileReference; lastKnownFileType = sourcecode.swift; path = HomeActivateCellConfigurator.swift; sourceTree = "<group>"; };
		51CE1BBC2460B1CB002CF42A /* CollectionViewCellConfigurator.swift */ = {isa = PBXFileReference; fileEncoding = 4; lastKnownFileType = sourcecode.swift; path = CollectionViewCellConfigurator.swift; sourceTree = "<group>"; };
		51CE1BBE2460B222002CF42A /* HomeRiskCellConfigurator.swift */ = {isa = PBXFileReference; lastKnownFileType = sourcecode.swift; path = HomeRiskCellConfigurator.swift; sourceTree = "<group>"; };
		51CE1BC22460B28D002CF42A /* HomeInfoCellConfigurator.swift */ = {isa = PBXFileReference; lastKnownFileType = sourcecode.swift; path = HomeInfoCellConfigurator.swift; sourceTree = "<group>"; };
		51D420B02458397300AD70CA /* Onboarding.storyboard */ = {isa = PBXFileReference; lastKnownFileType = file.storyboard; path = Onboarding.storyboard; sourceTree = "<group>"; };
		51D420B324583ABB00AD70CA /* AppStoryboard.swift */ = {isa = PBXFileReference; lastKnownFileType = sourcecode.swift; path = AppStoryboard.swift; sourceTree = "<group>"; };
		51D420B624583B7200AD70CA /* NSObject+Identifier.swift */ = {isa = PBXFileReference; lastKnownFileType = sourcecode.swift; path = "NSObject+Identifier.swift"; sourceTree = "<group>"; };
		51D420B824583B8300AD70CA /* UIViewController+AppStoryboard.swift */ = {isa = PBXFileReference; lastKnownFileType = sourcecode.swift; path = "UIViewController+AppStoryboard.swift"; sourceTree = "<group>"; };
		51D420C324583E3300AD70CA /* SettingsViewController.swift */ = {isa = PBXFileReference; fileEncoding = 4; lastKnownFileType = sourcecode.swift; lineEnding = 0; path = SettingsViewController.swift; sourceTree = "<group>"; };
		51D420CD245869C800AD70CA /* Home.storyboard */ = {isa = PBXFileReference; lastKnownFileType = file.storyboard; path = Home.storyboard; sourceTree = "<group>"; };
		51D420CF24586AB300AD70CA /* Settings.storyboard */ = {isa = PBXFileReference; lastKnownFileType = file.storyboard; path = Settings.storyboard; sourceTree = "<group>"; };
		51D420D324586DCA00AD70CA /* NotificationName.swift */ = {isa = PBXFileReference; lastKnownFileType = sourcecode.swift; path = NotificationName.swift; sourceTree = "<group>"; };
		51FE277A2475340300BB8144 /* HomeRiskLoadingItemViewConfigurator.swift */ = {isa = PBXFileReference; lastKnownFileType = sourcecode.swift; path = HomeRiskLoadingItemViewConfigurator.swift; sourceTree = "<group>"; };
		51FE277C247535C400BB8144 /* RiskLoadingItemView.xib */ = {isa = PBXFileReference; lastKnownFileType = file.xib; path = RiskLoadingItemView.xib; sourceTree = "<group>"; };
		51FE277E247535E300BB8144 /* RiskLoadingItemView.swift */ = {isa = PBXFileReference; lastKnownFileType = sourcecode.swift; path = RiskLoadingItemView.swift; sourceTree = "<group>"; };
		710021DB248E44A6001F0B63 /* ENAFont.swift */ = {isa = PBXFileReference; lastKnownFileType = sourcecode.swift; path = ENAFont.swift; sourceTree = "<group>"; };
		710021DD248EAF16001F0B63 /* ExposureSubmissionImageCardCell.xib */ = {isa = PBXFileReference; lastKnownFileType = file.xib; path = ExposureSubmissionImageCardCell.xib; sourceTree = "<group>"; };
		710021DF248EAF9A001F0B63 /* ExposureSubmissionImageCardCell.swift */ = {isa = PBXFileReference; lastKnownFileType = sourcecode.swift; path = ExposureSubmissionImageCardCell.swift; sourceTree = "<group>"; };
		710224E9248FA67F000C5DEF /* HomeTestResultCollectionViewCell.swift */ = {isa = PBXFileReference; lastKnownFileType = sourcecode.swift; path = HomeTestResultCollectionViewCell.swift; sourceTree = "<group>"; };
		710224EB248FC150000C5DEF /* HomeTestResultCellConfigurator.swift */ = {isa = PBXFileReference; lastKnownFileType = sourcecode.swift; path = HomeTestResultCellConfigurator.swift; sourceTree = "<group>"; };
		710224ED2490E2FC000C5DEF /* ExposureSubmissionStepCell.xib */ = {isa = PBXFileReference; lastKnownFileType = file.xib; path = ExposureSubmissionStepCell.xib; sourceTree = "<group>"; };
		710224F32490E7A3000C5DEF /* ExposureSubmissionStepCell.swift */ = {isa = PBXFileReference; lastKnownFileType = sourcecode.swift; path = ExposureSubmissionStepCell.swift; sourceTree = "<group>"; };
		710224F524910661000C5DEF /* ExposureSubmissionDynamicCell.swift */ = {isa = PBXFileReference; lastKnownFileType = sourcecode.swift; path = ExposureSubmissionDynamicCell.swift; sourceTree = "<group>"; };
		710ABB1E2475115500948792 /* UITableViewController+Enum.swift */ = {isa = PBXFileReference; lastKnownFileType = sourcecode.swift; path = "UITableViewController+Enum.swift"; sourceTree = "<group>"; };
		710ABB22247513E300948792 /* DynamicTypeTableViewCell.swift */ = {isa = PBXFileReference; lastKnownFileType = sourcecode.swift; path = DynamicTypeTableViewCell.swift; sourceTree = "<group>"; };
		710ABB24247514BD00948792 /* UIViewController+Segue.swift */ = {isa = PBXFileReference; lastKnownFileType = sourcecode.swift; path = "UIViewController+Segue.swift"; sourceTree = "<group>"; };
		710ABB26247533FA00948792 /* DynamicTableViewController.swift */ = {isa = PBXFileReference; lastKnownFileType = sourcecode.swift; path = DynamicTableViewController.swift; sourceTree = "<group>"; };
		710ABB282475353900948792 /* DynamicTableViewModel.swift */ = {isa = PBXFileReference; lastKnownFileType = sourcecode.swift; path = DynamicTableViewModel.swift; sourceTree = "<group>"; };
		71176E2D24891C02004B0C9F /* ENAColorTests.swift */ = {isa = PBXFileReference; lastKnownFileType = sourcecode.swift; path = ENAColorTests.swift; sourceTree = "<group>"; };
		71176E31248957C3004B0C9F /* AppNavigationController.swift */ = {isa = PBXFileReference; lastKnownFileType = sourcecode.swift; path = AppNavigationController.swift; sourceTree = "<group>"; };
		711EFCC62492EE31005FEF21 /* ENAFooterView.swift */ = {isa = PBXFileReference; lastKnownFileType = sourcecode.swift; path = ENAFooterView.swift; sourceTree = "<group>"; };
		711EFCC824935C79005FEF21 /* ExposureSubmissionTestResultHeaderView.xib */ = {isa = PBXFileReference; lastKnownFileType = file.xib; path = ExposureSubmissionTestResultHeaderView.xib; sourceTree = "<group>"; };
		71330E40248109F600EB10F6 /* DynamicTableViewSection.swift */ = {isa = PBXFileReference; lastKnownFileType = sourcecode.swift; path = DynamicTableViewSection.swift; sourceTree = "<group>"; };
		71330E42248109FD00EB10F6 /* DynamicTableViewCell.swift */ = {isa = PBXFileReference; lastKnownFileType = sourcecode.swift; path = DynamicTableViewCell.swift; sourceTree = "<group>"; };
		71330E4424810A0500EB10F6 /* DynamicTableViewHeader.swift */ = {isa = PBXFileReference; lastKnownFileType = sourcecode.swift; path = DynamicTableViewHeader.swift; sourceTree = "<group>"; };
		71330E4624810A0C00EB10F6 /* DynamicTableViewFooter.swift */ = {isa = PBXFileReference; lastKnownFileType = sourcecode.swift; path = DynamicTableViewFooter.swift; sourceTree = "<group>"; };
		71330E4824810A5A00EB10F6 /* DynamicTableViewAction.swift */ = {isa = PBXFileReference; lastKnownFileType = sourcecode.swift; path = DynamicTableViewAction.swift; sourceTree = "<group>"; };
		713EA25A247818B000AB7EE8 /* DynamicTypeButton.swift */ = {isa = PBXFileReference; lastKnownFileType = sourcecode.swift; path = DynamicTypeButton.swift; sourceTree = "<group>"; };
		713EA25C24798A7000AB7EE8 /* ExposureDetectionRoundedView.swift */ = {isa = PBXFileReference; lastKnownFileType = sourcecode.swift; path = ExposureDetectionRoundedView.swift; sourceTree = "<group>"; };
		713EA25E24798A9100AB7EE8 /* ExposureDetectionRiskCell.swift */ = {isa = PBXFileReference; lastKnownFileType = sourcecode.swift; path = ExposureDetectionRiskCell.swift; sourceTree = "<group>"; };
		713EA26024798AD100AB7EE8 /* InsetTableViewCell.swift */ = {isa = PBXFileReference; lastKnownFileType = sourcecode.swift; path = InsetTableViewCell.swift; sourceTree = "<group>"; };
		713EA26224798F8500AB7EE8 /* ExposureDetectionHeaderCell.swift */ = {isa = PBXFileReference; lastKnownFileType = sourcecode.swift; path = ExposureDetectionHeaderCell.swift; sourceTree = "<group>"; };
		714194E9247A65C60072A090 /* DynamicTableViewHeaderSeparatorView.swift */ = {isa = PBXFileReference; lastKnownFileType = sourcecode.swift; path = DynamicTableViewHeaderSeparatorView.swift; sourceTree = "<group>"; };
		714CD8662472885900F56450 /* ExposureDetectionViewController+DynamicTableViewModel.swift */ = {isa = PBXFileReference; fileEncoding = 4; lastKnownFileType = sourcecode.swift; lineEnding = 0; path = "ExposureDetectionViewController+DynamicTableViewModel.swift"; sourceTree = "<group>"; };
		7154EB49247D21E200A467FF /* ExposureDetectionLongGuideCell.swift */ = {isa = PBXFileReference; lastKnownFileType = sourcecode.swift; path = ExposureDetectionLongGuideCell.swift; sourceTree = "<group>"; };
		7154EB4B247E862100A467FF /* ExposureDetectionLoadingCell.swift */ = {isa = PBXFileReference; lastKnownFileType = sourcecode.swift; path = ExposureDetectionLoadingCell.swift; sourceTree = "<group>"; };
		717D21E8248C022E00D9717E /* DynamicTableViewHtmlCell.swift */ = {isa = PBXFileReference; lastKnownFileType = sourcecode.swift; path = DynamicTableViewHtmlCell.swift; sourceTree = "<group>"; };
		717D21EA248C072300D9717E /* en */ = {isa = PBXFileReference; lastKnownFileType = text.html; name = en; path = "en.lproj/privacy-policy.html"; sourceTree = "<group>"; };
		71AFBD922464251000F91006 /* .swiftlint.yml */ = {isa = PBXFileReference; lastKnownFileType = text.yaml; path = .swiftlint.yml; sourceTree = "<group>"; };
		71B8044424828A6C00D53506 /* .swiftformat */ = {isa = PBXFileReference; lastKnownFileType = text; path = .swiftformat; sourceTree = "<group>"; };
		71B804462484CC0800D53506 /* ENALabel.swift */ = {isa = PBXFileReference; lastKnownFileType = sourcecode.swift; path = ENALabel.swift; sourceTree = "<group>"; };
		71B804482484D37300D53506 /* RiskLegendViewController.swift */ = {isa = PBXFileReference; lastKnownFileType = sourcecode.swift; path = RiskLegendViewController.swift; sourceTree = "<group>"; };
		71B8044C248525CD00D53506 /* RiskLegendViewController+DynamicTableViewModel.swift */ = {isa = PBXFileReference; lastKnownFileType = sourcecode.swift; path = "RiskLegendViewController+DynamicTableViewModel.swift"; sourceTree = "<group>"; };
		71B8044E248526B600D53506 /* DynamicTableViewSpaceCell.swift */ = {isa = PBXFileReference; lastKnownFileType = sourcecode.swift; path = DynamicTableViewSpaceCell.swift; sourceTree = "<group>"; };
		71B804532485273C00D53506 /* RiskLegendDotBodyCell.swift */ = {isa = PBXFileReference; lastKnownFileType = sourcecode.swift; path = RiskLegendDotBodyCell.swift; sourceTree = "<group>"; };
		71C0BEDC2498DD07009A17A0 /* ENANavigationFooterView.swift */ = {isa = PBXFileReference; lastKnownFileType = sourcecode.swift; path = ENANavigationFooterView.swift; sourceTree = "<group>"; };
		71CAB9D1248AACAD00F516A5 /* PixelPerfectLayoutConstraint.swift */ = {isa = PBXFileReference; lastKnownFileType = sourcecode.swift; path = PixelPerfectLayoutConstraint.swift; sourceTree = "<group>"; };
		71CAB9D3248AB33500F516A5 /* DynamicTypeSymbolImageView.swift */ = {isa = PBXFileReference; lastKnownFileType = sourcecode.swift; path = DynamicTypeSymbolImageView.swift; sourceTree = "<group>"; };
		71CC3E9C246D5D8000217F2C /* AppInformationViewController+DynamicTableViewModel.swift */ = {isa = PBXFileReference; lastKnownFileType = sourcecode.swift; path = "AppInformationViewController+DynamicTableViewModel.swift"; sourceTree = "<group>"; };
		71CC3E9E246D6B6800217F2C /* AppInformationDetailViewController.swift */ = {isa = PBXFileReference; lastKnownFileType = sourcecode.swift; path = AppInformationDetailViewController.swift; sourceTree = "<group>"; };
		71CC3EA0246D6BBF00217F2C /* DynamicTypeLabel.swift */ = {isa = PBXFileReference; lastKnownFileType = sourcecode.swift; path = DynamicTypeLabel.swift; sourceTree = "<group>"; };
		71CC3EA2246D6C4000217F2C /* UIFont+DynamicType.swift */ = {isa = PBXFileReference; lastKnownFileType = sourcecode.swift; path = "UIFont+DynamicType.swift"; sourceTree = "<group>"; };
		71D3C1992494EFAC00DBABA8 /* ENANavigationControllerWithFooter.swift */ = {isa = PBXFileReference; lastKnownFileType = sourcecode.swift; path = ENANavigationControllerWithFooter.swift; sourceTree = "<group>"; };
		71EF33D82497F3E8007B7E1B /* ENANavigationControllerWithFooterChild.swift */ = {isa = PBXFileReference; lastKnownFileType = sourcecode.swift; path = ENANavigationControllerWithFooterChild.swift; sourceTree = "<group>"; };
		71EF33DA2497F419007B7E1B /* ENANavigationFooterItem.swift */ = {isa = PBXFileReference; lastKnownFileType = sourcecode.swift; path = ENANavigationFooterItem.swift; sourceTree = "<group>"; };
		71F2E57A2487AEFC00694F1A /* ena-colors.xcassets */ = {isa = PBXFileReference; lastKnownFileType = folder.assetcatalog; path = "ena-colors.xcassets"; sourceTree = "<group>"; };
		71F5418B248BEDBE006DB793 /* de */ = {isa = PBXFileReference; lastKnownFileType = text.html; name = de; path = "de.lproj/privacy-policy.html"; sourceTree = "<group>"; };
		71F54190248BF677006DB793 /* HtmlTextView.swift */ = {isa = PBXFileReference; lastKnownFileType = sourcecode.swift; path = HtmlTextView.swift; sourceTree = "<group>"; };
		71FD8861246EB27F00E804D0 /* ExposureDetectionViewController.swift */ = {isa = PBXFileReference; lastKnownFileType = sourcecode.swift; path = ExposureDetectionViewController.swift; sourceTree = "<group>"; };
		71FE1C68247A8FE100851FEB /* DynamicTableViewHeaderFooterView.swift */ = {isa = PBXFileReference; lastKnownFileType = sourcecode.swift; path = DynamicTableViewHeaderFooterView.swift; sourceTree = "<group>"; };
		71FE1C70247AA7B700851FEB /* DynamicTableViewHeaderImageView.swift */ = {isa = PBXFileReference; fileEncoding = 4; lastKnownFileType = sourcecode.swift; path = DynamicTableViewHeaderImageView.swift; sourceTree = "<group>"; };
		71FE1C73247AC2B500851FEB /* ExposureSubmissionSuccessViewController.swift */ = {isa = PBXFileReference; fileEncoding = 4; lastKnownFileType = sourcecode.swift; path = ExposureSubmissionSuccessViewController.swift; sourceTree = "<group>"; };
		71FE1C74247AC2B500851FEB /* ExposureSubmissionQRScannerViewController.swift */ = {isa = PBXFileReference; fileEncoding = 4; lastKnownFileType = sourcecode.swift; path = ExposureSubmissionQRScannerViewController.swift; sourceTree = "<group>"; };
		71FE1C75247AC2B500851FEB /* ExposureSubmissionOverviewViewController.swift */ = {isa = PBXFileReference; fileEncoding = 4; lastKnownFileType = sourcecode.swift; path = ExposureSubmissionOverviewViewController.swift; sourceTree = "<group>"; };
		71FE1C76247AC2B500851FEB /* ExposureSubmissionTanInputViewController.swift */ = {isa = PBXFileReference; fileEncoding = 4; lastKnownFileType = sourcecode.swift; path = ExposureSubmissionTanInputViewController.swift; sourceTree = "<group>"; };
		71FE1C78247AC2B500851FEB /* ExposureSubmissionTestResultViewController.swift */ = {isa = PBXFileReference; fileEncoding = 4; lastKnownFileType = sourcecode.swift; path = ExposureSubmissionTestResultViewController.swift; sourceTree = "<group>"; };
		71FE1C79247AC2B500851FEB /* ExposureSubmissionNavigationController.swift */ = {isa = PBXFileReference; fileEncoding = 4; lastKnownFileType = sourcecode.swift; path = ExposureSubmissionNavigationController.swift; sourceTree = "<group>"; };
		71FE1C81247AC30300851FEB /* ENATanInput.swift */ = {isa = PBXFileReference; fileEncoding = 4; lastKnownFileType = sourcecode.swift; path = ENATanInput.swift; sourceTree = "<group>"; };
		71FE1C84247AC33D00851FEB /* ExposureSubmissionTestResultHeaderView.swift */ = {isa = PBXFileReference; fileEncoding = 4; lastKnownFileType = sourcecode.swift; path = ExposureSubmissionTestResultHeaderView.swift; sourceTree = "<group>"; };
		71FE1C8A247AC79D00851FEB /* DynamicTableViewIconCell.swift */ = {isa = PBXFileReference; fileEncoding = 4; lastKnownFileType = sourcecode.swift; path = DynamicTableViewIconCell.swift; sourceTree = "<group>"; };
		71FE1C8B247AC79D00851FEB /* DynamicTableViewIconCell.xib */ = {isa = PBXFileReference; fileEncoding = 4; lastKnownFileType = file.xib; path = DynamicTableViewIconCell.xib; sourceTree = "<group>"; };
		85142500245DA0B3009D2791 /* UIViewController+Alert.swift */ = {isa = PBXFileReference; lastKnownFileType = sourcecode.swift; path = "UIViewController+Alert.swift"; sourceTree = "<group>"; };
		8539874E2467094E00D28B62 /* AppIcon.xcassets */ = {isa = PBXFileReference; lastKnownFileType = folder.assetcatalog; path = AppIcon.xcassets; sourceTree = "<group>"; };
		853D987924694A8700490DBA /* ENAButton.swift */ = {isa = PBXFileReference; lastKnownFileType = sourcecode.swift; path = ENAButton.swift; sourceTree = "<group>"; };
		853D98822469DC5000490DBA /* ExposureNotificationSetting.storyboard */ = {isa = PBXFileReference; lastKnownFileType = file.storyboard; path = ExposureNotificationSetting.storyboard; sourceTree = "<group>"; };
		853D98842469DC8100490DBA /* ExposureNotificationSettingViewController.swift */ = {isa = PBXFileReference; fileEncoding = 4; lastKnownFileType = sourcecode.swift; lineEnding = 0; path = ExposureNotificationSettingViewController.swift; sourceTree = "<group>"; };
		85790F2E245C6B72003D47E1 /* ENA.entitlements */ = {isa = PBXFileReference; fileEncoding = 4; lastKnownFileType = text.plist.entitlements; path = ENA.entitlements; sourceTree = "<group>"; };
		858F6F6D245A103C009FFD33 /* ExposureNotification.framework */ = {isa = PBXFileReference; lastKnownFileType = wrapper.framework; name = ExposureNotification.framework; path = System/Library/Frameworks/ExposureNotification.framework; sourceTree = SDKROOT; };
		8595BF5E246032D90056EA27 /* ENASwitch.swift */ = {isa = PBXFileReference; lastKnownFileType = sourcecode.swift; path = ENASwitch.swift; sourceTree = "<group>"; };
		859DD511248549790073D59F /* MockDiagnosisKeysRetrieval.swift */ = {isa = PBXFileReference; lastKnownFileType = sourcecode.swift; path = MockDiagnosisKeysRetrieval.swift; sourceTree = "<group>"; };
		85D7593B2457048F008175F0 /* ENA.app */ = {isa = PBXFileReference; explicitFileType = wrapper.application; includeInIndex = 0; path = ENA.app; sourceTree = BUILT_PRODUCTS_DIR; };
		85D7593E2457048F008175F0 /* AppDelegate.swift */ = {isa = PBXFileReference; lastKnownFileType = sourcecode.swift; path = AppDelegate.swift; sourceTree = "<group>"; };
		85D759402457048F008175F0 /* SceneDelegate.swift */ = {isa = PBXFileReference; lastKnownFileType = sourcecode.swift; path = SceneDelegate.swift; sourceTree = "<group>"; };
		85D7594A24570491008175F0 /* Assets.xcassets */ = {isa = PBXFileReference; lastKnownFileType = folder.assetcatalog; path = Assets.xcassets; sourceTree = "<group>"; };
		85D7594D24570491008175F0 /* Base */ = {isa = PBXFileReference; lastKnownFileType = file.storyboard; name = Base; path = Base.lproj/LaunchScreen.storyboard; sourceTree = "<group>"; };
		85D7594F24570491008175F0 /* Info.plist */ = {isa = PBXFileReference; lastKnownFileType = text.plist.xml; path = Info.plist; sourceTree = "<group>"; };
		85D7595424570491008175F0 /* ENATests.xctest */ = {isa = PBXFileReference; explicitFileType = wrapper.cfbundle; includeInIndex = 0; path = ENATests.xctest; sourceTree = BUILT_PRODUCTS_DIR; };
		85D7595A24570491008175F0 /* Info.plist */ = {isa = PBXFileReference; lastKnownFileType = text.plist.xml; path = Info.plist; sourceTree = "<group>"; };
		85D7595F24570491008175F0 /* ENAUITests.xctest */ = {isa = PBXFileReference; explicitFileType = wrapper.cfbundle; includeInIndex = 0; path = ENAUITests.xctest; sourceTree = BUILT_PRODUCTS_DIR; };
		85D7596324570491008175F0 /* ENAUITests.swift */ = {isa = PBXFileReference; fileEncoding = 4; lastKnownFileType = sourcecode.swift; lineEnding = 0; path = ENAUITests.swift; sourceTree = "<group>"; };
		85D7596524570491008175F0 /* Info.plist */ = {isa = PBXFileReference; lastKnownFileType = text.plist.xml; path = Info.plist; sourceTree = "<group>"; };
		85E33443247EB357006E74EC /* CircularProgressView.swift */ = {isa = PBXFileReference; lastKnownFileType = sourcecode.swift; path = CircularProgressView.swift; sourceTree = "<group>"; };
		A124E648249BF4EB00E95F72 /* ExposureDetectionExecutorTests.swift */ = {isa = PBXFileReference; lastKnownFileType = sourcecode.swift; path = ExposureDetectionExecutorTests.swift; sourceTree = "<group>"; };
		A124E64B249C4C9000E95F72 /* SAPDownloadedPackagesStore+Helpers.swift */ = {isa = PBXFileReference; lastKnownFileType = sourcecode.swift; path = "SAPDownloadedPackagesStore+Helpers.swift"; sourceTree = "<group>"; };
		A128F04C2489ABE700EC7F6C /* RiskCalculationTests.swift */ = {isa = PBXFileReference; fileEncoding = 4; lastKnownFileType = sourcecode.swift; path = RiskCalculationTests.swift; sourceTree = "<group>"; };
		A128F058248B459F00EC7F6C /* PublicKeyStore.swift */ = {isa = PBXFileReference; lastKnownFileType = sourcecode.swift; path = PublicKeyStore.swift; sourceTree = "<group>"; };
		A14BDEBF24A1AD660063E4EC /* MockExposureDetector.swift */ = {isa = PBXFileReference; lastKnownFileType = sourcecode.swift; path = MockExposureDetector.swift; sourceTree = "<group>"; };
		A1654EFD24B41FEF00C0E115 /* DynamicCellTests.swift */ = {isa = PBXFileReference; lastKnownFileType = sourcecode.swift; path = DynamicCellTests.swift; sourceTree = "<group>"; };
		A1654F0024B43E7F00C0E115 /* DynamicTableViewTextViewCellTests.swift */ = {isa = PBXFileReference; lastKnownFileType = sourcecode.swift; path = DynamicTableViewTextViewCellTests.swift; sourceTree = "<group>"; };
		A16714AE248CA1B70031B111 /* Bundle+ReadPlist.swift */ = {isa = PBXFileReference; lastKnownFileType = sourcecode.swift; path = "Bundle+ReadPlist.swift"; sourceTree = "<group>"; };
		A16714BA248D18D20031B111 /* SummaryMetadata.swift */ = {isa = PBXFileReference; lastKnownFileType = sourcecode.swift; path = SummaryMetadata.swift; sourceTree = "<group>"; };
		A173665124844F29006BE209 /* SQLiteKeyValueStoreTests.swift */ = {isa = PBXFileReference; fileEncoding = 4; lastKnownFileType = sourcecode.swift; path = SQLiteKeyValueStoreTests.swift; sourceTree = "<group>"; };
		A17366542484978A006BE209 /* OnboardingInfoViewControllerUtils.swift */ = {isa = PBXFileReference; lastKnownFileType = sourcecode.swift; path = OnboardingInfoViewControllerUtils.swift; sourceTree = "<group>"; };
		A17DA5E12486D8E7006F310F /* RiskLevelTests.swift */ = {isa = PBXFileReference; lastKnownFileType = sourcecode.swift; path = RiskLevelTests.swift; sourceTree = "<group>"; };
		A1877CA9248F247D006FEFC0 /* SAPDownloadedPackageTests.swift */ = {isa = PBXFileReference; lastKnownFileType = sourcecode.swift; path = SAPDownloadedPackageTests.swift; sourceTree = "<group>"; };
		A189E45E248C325E001D0996 /* de-config */ = {isa = PBXFileReference; lastKnownFileType = file; path = "de-config"; sourceTree = "<group>"; };
		A189E460248C35BF001D0996 /* PublicKeys.plist */ = {isa = PBXFileReference; lastKnownFileType = text.plist.xml; path = PublicKeys.plist; sourceTree = "<group>"; };
		A1BABD0824A57B88000ED515 /* TemporaryExposureKeyMock.swift */ = {isa = PBXFileReference; fileEncoding = 4; lastKnownFileType = sourcecode.swift; path = TemporaryExposureKeyMock.swift; sourceTree = "<group>"; };
		A1BABD0A24A57BA0000ED515 /* ENTemporaryExposureKey+Processing.swift */ = {isa = PBXFileReference; fileEncoding = 4; lastKnownFileType = sourcecode.swift; path = "ENTemporaryExposureKey+Processing.swift"; sourceTree = "<group>"; };
		A1BABD0C24A57BAC000ED515 /* ENTemporaryExposureKey+ProcessingTests.swift */ = {isa = PBXFileReference; fileEncoding = 4; lastKnownFileType = sourcecode.swift; path = "ENTemporaryExposureKey+ProcessingTests.swift"; sourceTree = "<group>"; };
		A1C683F924AEC57400B90D12 /* DynamicTableViewTextViewCell.swift */ = {isa = PBXFileReference; lastKnownFileType = sourcecode.swift; path = DynamicTableViewTextViewCell.swift; sourceTree = "<group>"; };
		A1C683FB24AEC9EE00B90D12 /* DynamicTableViewTextCell.swift */ = {isa = PBXFileReference; lastKnownFileType = sourcecode.swift; path = DynamicTableViewTextCell.swift; sourceTree = "<group>"; };
		A1E41940249410AF0016E52A /* SAPDownloadedPackage+Helpers.swift */ = {isa = PBXFileReference; lastKnownFileType = sourcecode.swift; path = "SAPDownloadedPackage+Helpers.swift"; sourceTree = "<group>"; };
		A1E419442495476C0016E52A /* HTTPClient+MockNetworkStack.swift */ = {isa = PBXFileReference; lastKnownFileType = sourcecode.swift; path = "HTTPClient+MockNetworkStack.swift"; sourceTree = "<group>"; };
		A1E41947249548260016E52A /* HTTPClient+SubmitTests.swift */ = {isa = PBXFileReference; lastKnownFileType = sourcecode.swift; path = "HTTPClient+SubmitTests.swift"; sourceTree = "<group>"; };
		A1E4194A2495A3940016E52A /* HTTPClient+AppConfigTests.swift */ = {isa = PBXFileReference; lastKnownFileType = sourcecode.swift; path = "HTTPClient+AppConfigTests.swift"; sourceTree = "<group>"; };
		A1E4194D2495A5800016E52A /* HTTPClient+ExposureConfigTests.swift */ = {isa = PBXFileReference; lastKnownFileType = sourcecode.swift; path = "HTTPClient+ExposureConfigTests.swift"; sourceTree = "<group>"; };
		A1E419502495A6EA0016E52A /* HTTPClient+TANForExposureSubmitTests.swift */ = {isa = PBXFileReference; lastKnownFileType = sourcecode.swift; path = "HTTPClient+TANForExposureSubmitTests.swift"; sourceTree = "<group>"; };
		A1E419532495A7850016E52A /* HTTPClient+GetTestResultTests.swift */ = {isa = PBXFileReference; lastKnownFileType = sourcecode.swift; path = "HTTPClient+GetTestResultTests.swift"; sourceTree = "<group>"; };
		A1E419562495A8F50016E52A /* HTTPClient+RegistrationTokenTests.swift */ = {isa = PBXFileReference; lastKnownFileType = sourcecode.swift; path = "HTTPClient+RegistrationTokenTests.swift"; sourceTree = "<group>"; };
		A1E4195B249818020016E52A /* RiskTests.swift */ = {isa = PBXFileReference; lastKnownFileType = sourcecode.swift; path = RiskTests.swift; sourceTree = "<group>"; };
		A1E4195E249824340016E52A /* String+TodayTests.swift */ = {isa = PBXFileReference; lastKnownFileType = sourcecode.swift; path = "String+TodayTests.swift"; sourceTree = "<group>"; };
		A328424B248B91E0006B1F09 /* HomeTestResultLoadingCell.xib */ = {isa = PBXFileReference; fileEncoding = 4; lastKnownFileType = file.xib; path = HomeTestResultLoadingCell.xib; sourceTree = "<group>"; };
		A328424C248B91E0006B1F09 /* HomeTestResultLoadingCell.swift */ = {isa = PBXFileReference; fileEncoding = 4; lastKnownFileType = sourcecode.swift; path = HomeTestResultLoadingCell.swift; sourceTree = "<group>"; };
		A328424F248B9269006B1F09 /* HomeTestResultLoadingCellConfigurator.swift */ = {isa = PBXFileReference; lastKnownFileType = sourcecode.swift; path = HomeTestResultLoadingCellConfigurator.swift; sourceTree = "<group>"; };
		A3284254248E493B006B1F09 /* ExposureSubmissionOverviewViewControllerTests.swift */ = {isa = PBXFileReference; lastKnownFileType = sourcecode.swift; path = ExposureSubmissionOverviewViewControllerTests.swift; sourceTree = "<group>"; };
		A3284256248E7431006B1F09 /* MockExposureSubmissionService.swift */ = {isa = PBXFileReference; lastKnownFileType = sourcecode.swift; path = MockExposureSubmissionService.swift; sourceTree = "<group>"; };
		A3284258248E7672006B1F09 /* MockExposureSubmissionQRScannerViewController.swift */ = {isa = PBXFileReference; lastKnownFileType = sourcecode.swift; path = MockExposureSubmissionQRScannerViewController.swift; sourceTree = "<group>"; };
		A328425B248E82B5006B1F09 /* ExposureSubmissionTestResultViewControllerTests.swift */ = {isa = PBXFileReference; lastKnownFileType = sourcecode.swift; path = ExposureSubmissionTestResultViewControllerTests.swift; sourceTree = "<group>"; };
		A328425E248E943D006B1F09 /* ExposureSubmissionTanInputViewControllerTests.swift */ = {isa = PBXFileReference; lastKnownFileType = sourcecode.swift; path = ExposureSubmissionTanInputViewControllerTests.swift; sourceTree = "<group>"; };
		A32842602490E2AC006B1F09 /* ExposureSubmissionWarnOthersViewControllerTests.swift */ = {isa = PBXFileReference; lastKnownFileType = sourcecode.swift; path = ExposureSubmissionWarnOthersViewControllerTests.swift; sourceTree = "<group>"; };
		A328426224910552006B1F09 /* ExposureSubmissionSuccessViewControllerTests.swift */ = {isa = PBXFileReference; lastKnownFileType = sourcecode.swift; path = ExposureSubmissionSuccessViewControllerTests.swift; sourceTree = "<group>"; };
		A32842642491136E006B1F09 /* ExposureSubmissionUITests.swift */ = {isa = PBXFileReference; lastKnownFileType = sourcecode.swift; path = ExposureSubmissionUITests.swift; sourceTree = "<group>"; };
		A32842662492359E006B1F09 /* MockExposureSubmissionNavigationControllerChild.swift */ = {isa = PBXFileReference; lastKnownFileType = sourcecode.swift; path = MockExposureSubmissionNavigationControllerChild.swift; sourceTree = "<group>"; };
		A3483B0A24C5EFA40037855F /* MockExposureDetectionViewControllerDelegate.swift */ = {isa = PBXFileReference; lastKnownFileType = sourcecode.swift; path = MockExposureDetectionViewControllerDelegate.swift; sourceTree = "<group>"; };
		A32CA72E24B6F2E300B1A994 /* HomeRiskCellConfiguratorTests.swift */ = {isa = PBXFileReference; lastKnownFileType = sourcecode.swift; path = HomeRiskCellConfiguratorTests.swift; sourceTree = "<group>"; };
		A36D07B82486D61C00E46F96 /* HomeCardCellButtonDelegate.swift */ = {isa = PBXFileReference; lastKnownFileType = sourcecode.swift; path = HomeCardCellButtonDelegate.swift; sourceTree = "<group>"; };
		A36FACC324C5EA1500DED947 /* ExposureDetectionViewControllerTests.swift */ = {isa = PBXFileReference; lastKnownFileType = sourcecode.swift; path = ExposureDetectionViewControllerTests.swift; sourceTree = "<group>"; };
		A372DA3A24BDA075003248BB /* ExposureSubmissionCoordinating.swift */ = {isa = PBXFileReference; lastKnownFileType = sourcecode.swift; path = ExposureSubmissionCoordinating.swift; sourceTree = "<group>"; };
		A372DA3C24BE01D9003248BB /* MockExposureSubmissionCoordinator.swift */ = {isa = PBXFileReference; lastKnownFileType = sourcecode.swift; path = MockExposureSubmissionCoordinator.swift; sourceTree = "<group>"; };
		A372DA3E24BEF773003248BB /* ExposureSubmissionCoordinatorTests.swift */ = {isa = PBXFileReference; lastKnownFileType = sourcecode.swift; path = ExposureSubmissionCoordinatorTests.swift; sourceTree = "<group>"; };
		A372DA4024BF33F9003248BB /* MockExposureSubmissionCoordinatorDelegate.swift */ = {isa = PBXFileReference; lastKnownFileType = sourcecode.swift; path = MockExposureSubmissionCoordinatorDelegate.swift; sourceTree = "<group>"; };
		A3C4F95F24812CD20047F23E /* ExposureSubmissionWarnOthersViewController.swift */ = {isa = PBXFileReference; lastKnownFileType = sourcecode.swift; path = ExposureSubmissionWarnOthersViewController.swift; sourceTree = "<group>"; };
		A3E5E71D247E6F7A00237116 /* SpinnerInjectable.swift */ = {isa = PBXFileReference; lastKnownFileType = sourcecode.swift; path = SpinnerInjectable.swift; sourceTree = "<group>"; };
		A3E851B124ADD09900402485 /* CountdownTimer.swift */ = {isa = PBXFileReference; lastKnownFileType = sourcecode.swift; path = CountdownTimer.swift; sourceTree = "<group>"; };
		A3E851B424ADDAC000402485 /* CountdownTimerTests.swift */ = {isa = PBXFileReference; lastKnownFileType = sourcecode.swift; path = CountdownTimerTests.swift; sourceTree = "<group>"; };
		A3EE6E59249BB7AF00C64B61 /* ExposureSubmissionServiceFactory.swift */ = {isa = PBXFileReference; lastKnownFileType = sourcecode.swift; path = ExposureSubmissionServiceFactory.swift; sourceTree = "<group>"; };
		A3EE6E5B249BB97500C64B61 /* UITestingParameters.swift */ = {isa = PBXFileReference; lastKnownFileType = sourcecode.swift; path = UITestingParameters.swift; sourceTree = "<group>"; };
		A3FF84EB247BFAF00053E947 /* Hasher.swift */ = {isa = PBXFileReference; lastKnownFileType = sourcecode.swift; path = Hasher.swift; sourceTree = "<group>"; };
		B102BDC22460410600CD55A2 /* README.md */ = {isa = PBXFileReference; lastKnownFileType = net.daringfireball.markdown; path = README.md; sourceTree = "<group>"; };
		B10F9B89249961B500C418F4 /* DynamicTypeLabelTests.swift */ = {isa = PBXFileReference; fileEncoding = 4; lastKnownFileType = sourcecode.swift; path = DynamicTypeLabelTests.swift; sourceTree = "<group>"; };
		B10FD5F3246EAC1700E9D7F2 /* AppleFilesWriter.swift */ = {isa = PBXFileReference; lastKnownFileType = sourcecode.swift; path = AppleFilesWriter.swift; sourceTree = "<group>"; };
		B111EE2B2465D9F7001AEBB4 /* String+Localization.swift */ = {isa = PBXFileReference; lastKnownFileType = sourcecode.swift; path = "String+Localization.swift"; sourceTree = "<group>"; };
		B1125459246F2C6500AB5036 /* ENTemporaryExposureKey+Convert.swift */ = {isa = PBXFileReference; lastKnownFileType = sourcecode.swift; path = "ENTemporaryExposureKey+Convert.swift"; sourceTree = "<group>"; };
		B11655922491437600316087 /* RiskProvidingConfigurationTests.swift */ = {isa = PBXFileReference; fileEncoding = 4; lastKnownFileType = sourcecode.swift; path = RiskProvidingConfigurationTests.swift; sourceTree = "<group>"; };
		B1175212248A83AB00C3325C /* Risk.swift */ = {isa = PBXFileReference; lastKnownFileType = sourcecode.swift; path = Risk.swift; sourceTree = "<group>"; };
		B1175215248A9F9600C3325C /* ConvertingKeysTests.swift */ = {isa = PBXFileReference; lastKnownFileType = sourcecode.swift; path = ConvertingKeysTests.swift; sourceTree = "<group>"; };
		B1175217248ACFBC00C3325C /* SAP_RiskScoreClass+LowAndHigh.swift */ = {isa = PBXFileReference; lastKnownFileType = sourcecode.swift; path = "SAP_RiskScoreClass+LowAndHigh.swift"; sourceTree = "<group>"; };
		B1175219248ACFFC00C3325C /* SAP_RiskScoreClass+LowAndHighTests.swift */ = {isa = PBXFileReference; lastKnownFileType = sourcecode.swift; path = "SAP_RiskScoreClass+LowAndHighTests.swift"; sourceTree = "<group>"; };
		B120C7C524AFDAB900F68FF1 /* ActiveTracing.swift */ = {isa = PBXFileReference; lastKnownFileType = sourcecode.swift; path = ActiveTracing.swift; sourceTree = "<group>"; };
		B120C7C824AFE7B800F68FF1 /* ActiveTracingTests.swift */ = {isa = PBXFileReference; lastKnownFileType = sourcecode.swift; path = ActiveTracingTests.swift; sourceTree = "<group>"; };
		B1221BDB2492BCEB00E6C4E4 /* Info_Debug.plist */ = {isa = PBXFileReference; fileEncoding = 4; lastKnownFileType = text.plist.xml; path = Info_Debug.plist; sourceTree = "<group>"; };
		B1221BDF2492ECE800E6C4E4 /* CFDictionary+KeychainQuery.swift */ = {isa = PBXFileReference; lastKnownFileType = sourcecode.swift; path = "CFDictionary+KeychainQuery.swift"; sourceTree = "<group>"; };
		B1221BE12492ED0F00E6C4E4 /* CFDictionary+KeychainQueryTests.swift */ = {isa = PBXFileReference; lastKnownFileType = sourcecode.swift; path = "CFDictionary+KeychainQueryTests.swift"; sourceTree = "<group>"; };
		B12995E8246C344100854AD0 /* HTTPClient+Configuration.swift */ = {isa = PBXFileReference; lastKnownFileType = sourcecode.swift; path = "HTTPClient+Configuration.swift"; sourceTree = "<group>"; };
		B14D0CDA246E968C00D5BEBC /* String+Today.swift */ = {isa = PBXFileReference; lastKnownFileType = sourcecode.swift; path = "String+Today.swift"; sourceTree = "<group>"; };
		B14D0CDC246E972400D5BEBC /* ExposureDetectionDelegate.swift */ = {isa = PBXFileReference; lastKnownFileType = sourcecode.swift; path = ExposureDetectionDelegate.swift; sourceTree = "<group>"; };
		B14D0CDE246E976400D5BEBC /* ExposureDetectionTransaction+DidEndPrematurelyReason.swift */ = {isa = PBXFileReference; lastKnownFileType = sourcecode.swift; path = "ExposureDetectionTransaction+DidEndPrematurelyReason.swift"; sourceTree = "<group>"; };
		B153096924706F1000A4A1BD /* URLSession+Default.swift */ = {isa = PBXFileReference; lastKnownFileType = sourcecode.swift; path = "URLSession+Default.swift"; sourceTree = "<group>"; };
		B153096B24706F2400A4A1BD /* URLSessionConfiguration+Default.swift */ = {isa = PBXFileReference; lastKnownFileType = sourcecode.swift; path = "URLSessionConfiguration+Default.swift"; sourceTree = "<group>"; };
		B15382E3248273DC0010F007 /* MockTestStore.swift */ = {isa = PBXFileReference; lastKnownFileType = sourcecode.swift; path = MockTestStore.swift; sourceTree = "<group>"; };
		B15382E6248290BB0010F007 /* AppleFilesWriterTests.swift */ = {isa = PBXFileReference; lastKnownFileType = sourcecode.swift; path = AppleFilesWriterTests.swift; sourceTree = "<group>"; };
		B15382FD248424F00010F007 /* ExposureDetectionTests.swift */ = {isa = PBXFileReference; lastKnownFileType = sourcecode.swift; path = ExposureDetectionTests.swift; sourceTree = "<group>"; };
		B1569DDE245D70990079FCD7 /* DMViewController.swift */ = {isa = PBXFileReference; lastKnownFileType = sourcecode.swift; path = DMViewController.swift; sourceTree = "<group>"; };
		B16177E724802F9B006E435A /* DownloadedPackagesSQLLiteStoreTests.swift */ = {isa = PBXFileReference; lastKnownFileType = sourcecode.swift; path = DownloadedPackagesSQLLiteStoreTests.swift; sourceTree = "<group>"; };
		B161782424804AC3006E435A /* DownloadedPackagesSQLLiteStore.swift */ = {isa = PBXFileReference; lastKnownFileType = sourcecode.swift; path = DownloadedPackagesSQLLiteStore.swift; sourceTree = "<group>"; };
		B161782924805784006E435A /* DeltaCalculationResult.swift */ = {isa = PBXFileReference; lastKnownFileType = sourcecode.swift; path = DeltaCalculationResult.swift; sourceTree = "<group>"; };
		B161782C248062CE006E435A /* DeltaCalculationResultTests.swift */ = {isa = PBXFileReference; lastKnownFileType = sourcecode.swift; path = DeltaCalculationResultTests.swift; sourceTree = "<group>"; };
		B163D10F2499068D001A322C /* SettingsViewModelTests.swift */ = {isa = PBXFileReference; lastKnownFileType = sourcecode.swift; path = SettingsViewModelTests.swift; sourceTree = "<group>"; };
		B163D11424993F64001A322C /* UIFont+DynamicTypeTests.swift */ = {isa = PBXFileReference; lastKnownFileType = sourcecode.swift; path = "UIFont+DynamicTypeTests.swift"; sourceTree = "<group>"; };
		B1741B3D24619179006275D9 /* DMQRCodeViewController.swift */ = {isa = PBXFileReference; lastKnownFileType = sourcecode.swift; path = DMQRCodeViewController.swift; sourceTree = "<group>"; };
		B1741B402461A511006275D9 /* DMQRCodeScanViewController.swift */ = {isa = PBXFileReference; lastKnownFileType = sourcecode.swift; path = DMQRCodeScanViewController.swift; sourceTree = "<group>"; };
		B1741B422461C105006275D9 /* README.md */ = {isa = PBXFileReference; lastKnownFileType = net.daringfireball.markdown; path = README.md; sourceTree = "<group>"; };
		B1741B432461C257006275D9 /* DMDeveloperMenu.swift */ = {isa = PBXFileReference; lastKnownFileType = sourcecode.swift; path = DMDeveloperMenu.swift; sourceTree = "<group>"; };
		B1741B482462C207006275D9 /* Client.swift */ = {isa = PBXFileReference; fileEncoding = 4; lastKnownFileType = sourcecode.swift; path = Client.swift; sourceTree = "<group>"; };
		B17A44A12464906A00CB195E /* KeyTests.swift */ = {isa = PBXFileReference; lastKnownFileType = sourcecode.swift; path = KeyTests.swift; sourceTree = "<group>"; };
		B184A37F248FFCBE007180F6 /* SecureStore.swift */ = {isa = PBXFileReference; fileEncoding = 4; lastKnownFileType = sourcecode.swift; path = SecureStore.swift; sourceTree = "<group>"; };
		B184A382248FFCE2007180F6 /* CodableExposureDetectionSummary.swift */ = {isa = PBXFileReference; lastKnownFileType = sourcecode.swift; path = CodableExposureDetectionSummary.swift; sourceTree = "<group>"; };
		B18C411C246DB30000B8D8CB /* URL+Helper.swift */ = {isa = PBXFileReference; lastKnownFileType = sourcecode.swift; path = "URL+Helper.swift"; sourceTree = "<group>"; };
		B18CADAD24782FA4006F53F0 /* ExposureStateUpdating.swift */ = {isa = PBXFileReference; lastKnownFileType = sourcecode.swift; path = ExposureStateUpdating.swift; sourceTree = "<group>"; };
		B18E852E248C29D400CF4FB8 /* DetectionMode.swift */ = {isa = PBXFileReference; lastKnownFileType = sourcecode.swift; path = DetectionMode.swift; sourceTree = "<group>"; };
		B19FD7102491A07000A9D56A /* String+SemanticVersion.swift */ = {isa = PBXFileReference; lastKnownFileType = sourcecode.swift; path = "String+SemanticVersion.swift"; sourceTree = "<group>"; };
		B19FD7122491A08500A9D56A /* SAP_SemanticVersion+Compare.swift */ = {isa = PBXFileReference; lastKnownFileType = sourcecode.swift; path = "SAP_SemanticVersion+Compare.swift"; sourceTree = "<group>"; };
		B19FD7142491A4A300A9D56A /* SAP_SemanticVersionTests.swift */ = {isa = PBXFileReference; fileEncoding = 4; lastKnownFileType = sourcecode.swift; path = SAP_SemanticVersionTests.swift; sourceTree = "<group>"; };
		B1A76E9E24714AC700EA5208 /* HTTPClient+Configuration.swift */ = {isa = PBXFileReference; lastKnownFileType = sourcecode.swift; path = "HTTPClient+Configuration.swift"; sourceTree = "<group>"; };
		B1A9E70D246D73180024CC12 /* ExposureDetection.swift */ = {isa = PBXFileReference; lastKnownFileType = sourcecode.swift; path = ExposureDetection.swift; sourceTree = "<group>"; };
		B1A9E710246D782F0024CC12 /* SAPDownloadedPackage.swift */ = {isa = PBXFileReference; lastKnownFileType = sourcecode.swift; path = SAPDownloadedPackage.swift; sourceTree = "<group>"; };
		B1B9CF1E246ED2E8008F04F5 /* Sap_FilebucketTests.swift */ = {isa = PBXFileReference; lastKnownFileType = sourcecode.swift; path = Sap_FilebucketTests.swift; sourceTree = "<group>"; };
		B1BFE27124BDE1D500C1181D /* HomeViewController+HowRiskDetectionWorks.swift */ = {isa = PBXFileReference; lastKnownFileType = sourcecode.swift; path = "HomeViewController+HowRiskDetectionWorks.swift"; sourceTree = "<group>"; };
		B1C7EE4324938E9E00F1F284 /* ExposureDetection_DidEndPrematurelyReason+ErrorHandling.swift */ = {isa = PBXFileReference; lastKnownFileType = sourcecode.swift; path = "ExposureDetection_DidEndPrematurelyReason+ErrorHandling.swift"; sourceTree = "<group>"; };
		B1C7EE4524938EB700F1F284 /* ExposureDetection_DidEndPrematurelyReason+ErrorHandlingTests.swift */ = {isa = PBXFileReference; lastKnownFileType = sourcecode.swift; path = "ExposureDetection_DidEndPrematurelyReason+ErrorHandlingTests.swift"; sourceTree = "<group>"; };
		B1C7EE472493D97000F1F284 /* RiskProvidingConfigurationManualTriggerTests.swift */ = {isa = PBXFileReference; lastKnownFileType = sourcecode.swift; path = RiskProvidingConfigurationManualTriggerTests.swift; sourceTree = "<group>"; };
		B1C7EEAD24941A3B00F1F284 /* ManualExposureDetectionState.swift */ = {isa = PBXFileReference; lastKnownFileType = sourcecode.swift; path = ManualExposureDetectionState.swift; sourceTree = "<group>"; };
		B1C7EEAF24941A6B00F1F284 /* RiskConsumer.swift */ = {isa = PBXFileReference; lastKnownFileType = sourcecode.swift; path = RiskConsumer.swift; sourceTree = "<group>"; };
		B1CD333B24865A7D00B06E9B /* TracingStatusHistory.swift */ = {isa = PBXFileReference; lastKnownFileType = sourcecode.swift; path = TracingStatusHistory.swift; sourceTree = "<group>"; };
		B1CD333D24865E0000B06E9B /* TracingStatusHistoryTests.swift */ = {isa = PBXFileReference; lastKnownFileType = sourcecode.swift; path = TracingStatusHistoryTests.swift; sourceTree = "<group>"; };
		B1CD33402486AA7100B06E9B /* CoronaWarnURLSessionDelegate.swift */ = {isa = PBXFileReference; lastKnownFileType = sourcecode.swift; path = CoronaWarnURLSessionDelegate.swift; sourceTree = "<group>"; };
		B1D431C7246C69F300E728AD /* HTTPClient+ConfigurationTests.swift */ = {isa = PBXFileReference; lastKnownFileType = sourcecode.swift; path = "HTTPClient+ConfigurationTests.swift"; sourceTree = "<group>"; };
		B1D431CA246C84A400E728AD /* DownloadedPackagesStore.swift */ = {isa = PBXFileReference; lastKnownFileType = sourcecode.swift; path = DownloadedPackagesStore.swift; sourceTree = "<group>"; };
		B1D6B001247DA0320079DDD3 /* ExposureDetectionViewControllerDelegate.swift */ = {isa = PBXFileReference; lastKnownFileType = sourcecode.swift; path = ExposureDetectionViewControllerDelegate.swift; sourceTree = "<group>"; };
		B1D6B003247DA4920079DDD3 /* UIApplication+CoronaWarn.swift */ = {isa = PBXFileReference; lastKnownFileType = sourcecode.swift; path = "UIApplication+CoronaWarn.swift"; sourceTree = "<group>"; };
		B1D7D68624766D2100E4DA5D /* submission_payload.pb.swift */ = {isa = PBXFileReference; fileEncoding = 4; lastKnownFileType = sourcecode.swift; name = submission_payload.pb.swift; path = ../../../gen/output/submission_payload.pb.swift; sourceTree = "<group>"; };
		B1D7D68A24766D2100E4DA5D /* apple_export.pb.swift */ = {isa = PBXFileReference; fileEncoding = 4; lastKnownFileType = sourcecode.swift; name = apple_export.pb.swift; path = ../../../gen/output/apple_export.pb.swift; sourceTree = "<group>"; };
		B1DDDABB247137B000A07175 /* HTTPClientConfigurationEndpointTests.swift */ = {isa = PBXFileReference; lastKnownFileType = sourcecode.swift; path = HTTPClientConfigurationEndpointTests.swift; sourceTree = "<group>"; };
		B1E8C99C2479D4E7006DC678 /* DMSubmissionStateViewController.swift */ = {isa = PBXFileReference; fileEncoding = 4; lastKnownFileType = sourcecode.swift; path = DMSubmissionStateViewController.swift; sourceTree = "<group>"; };
		B1EAEC8A24711884003BE9A2 /* URLSession+Convenience.swift */ = {isa = PBXFileReference; lastKnownFileType = sourcecode.swift; path = "URLSession+Convenience.swift"; sourceTree = "<group>"; };
		B1EAEC8D247118CB003BE9A2 /* URLSession+ConvenienceTests.swift */ = {isa = PBXFileReference; lastKnownFileType = sourcecode.swift; path = "URLSession+ConvenienceTests.swift"; sourceTree = "<group>"; };
		B1EDFD8C248E74D000E7EAFF /* URL+StaticString.swift */ = {isa = PBXFileReference; lastKnownFileType = sourcecode.swift; path = "URL+StaticString.swift"; sourceTree = "<group>"; };
		B1F82DF124718C7300E2E56A /* DMConfigurationViewController.swift */ = {isa = PBXFileReference; lastKnownFileType = sourcecode.swift; path = DMConfigurationViewController.swift; sourceTree = "<group>"; };
		B1F8AE472479B4C30093A588 /* api-response-day-2020-05-16 */ = {isa = PBXFileReference; lastKnownFileType = file; path = "api-response-day-2020-05-16"; sourceTree = "<group>"; };
		B1FE13D72487DEED00D012E5 /* RiskCalculation.swift */ = {isa = PBXFileReference; lastKnownFileType = sourcecode.swift; path = RiskCalculation.swift; sourceTree = "<group>"; };
		B1FE13DC248821CB00D012E5 /* RiskProviding.swift */ = {isa = PBXFileReference; lastKnownFileType = sourcecode.swift; path = RiskProviding.swift; sourceTree = "<group>"; };
		B1FE13DE248821E000D012E5 /* RiskProvider.swift */ = {isa = PBXFileReference; lastKnownFileType = sourcecode.swift; path = RiskProvider.swift; sourceTree = "<group>"; };
		B1FE13E1248824E900D012E5 /* RiskProviderTests.swift */ = {isa = PBXFileReference; lastKnownFileType = sourcecode.swift; path = RiskProviderTests.swift; sourceTree = "<group>"; };
		B1FE13E52488255900D012E5 /* RiskProvidingConfiguration.swift */ = {isa = PBXFileReference; lastKnownFileType = sourcecode.swift; path = RiskProvidingConfiguration.swift; sourceTree = "<group>"; };
		B1FE13F824896DDB00D012E5 /* CachedAppConfiguration.swift */ = {isa = PBXFileReference; lastKnownFileType = sourcecode.swift; path = CachedAppConfiguration.swift; sourceTree = "<group>"; };
		B1FE13FA24896E6700D012E5 /* AppConfigurationProviding.swift */ = {isa = PBXFileReference; lastKnownFileType = sourcecode.swift; path = AppConfigurationProviding.swift; sourceTree = "<group>"; };
		B1FE13FD24896EF700D012E5 /* CachedAppConfigurationTests.swift */ = {isa = PBXFileReference; lastKnownFileType = sourcecode.swift; path = CachedAppConfigurationTests.swift; sourceTree = "<group>"; };
		CD2EC328247D82EE00C6B3F9 /* NotificationSettingsViewController.swift */ = {isa = PBXFileReference; lastKnownFileType = sourcecode.swift; path = NotificationSettingsViewController.swift; sourceTree = "<group>"; };
		CD678F6A246C43E200B6A0F8 /* MockExposureManager.swift */ = {isa = PBXFileReference; lastKnownFileType = sourcecode.swift; path = MockExposureManager.swift; sourceTree = "<group>"; };
		CD678F6C246C43EE00B6A0F8 /* ClientMock.swift */ = {isa = PBXFileReference; lastKnownFileType = sourcecode.swift; path = ClientMock.swift; sourceTree = "<group>"; };
		CD678F6E246C43FC00B6A0F8 /* MockURLSession.swift */ = {isa = PBXFileReference; lastKnownFileType = sourcecode.swift; path = MockURLSession.swift; sourceTree = "<group>"; };
		CD7F5C732466F6D400D3D03C /* ENATest.entitlements */ = {isa = PBXFileReference; lastKnownFileType = text.plist.entitlements; path = ENATest.entitlements; sourceTree = "<group>"; };
		CD8638522477EBD400A5A07C /* SettingsViewModel.swift */ = {isa = PBXFileReference; lastKnownFileType = sourcecode.swift; path = SettingsViewModel.swift; sourceTree = "<group>"; };
		CD99A39C245B22EE00BF12AF /* ExposureSubmission.storyboard */ = {isa = PBXFileReference; fileEncoding = 4; lastKnownFileType = file.storyboard; path = ExposureSubmission.storyboard; sourceTree = "<group>"; };
		CD99A3A8245C272400BF12AF /* ExposureSubmissionService.swift */ = {isa = PBXFileReference; lastKnownFileType = sourcecode.swift; path = ExposureSubmissionService.swift; sourceTree = "<group>"; };
		CD99A3C6246155C300BF12AF /* Logger.swift */ = {isa = PBXFileReference; fileEncoding = 4; lastKnownFileType = sourcecode.swift; path = Logger.swift; sourceTree = "<group>"; };
		CD99A3C92461A47C00BF12AF /* AppStrings.swift */ = {isa = PBXFileReference; lastKnownFileType = sourcecode.swift; path = AppStrings.swift; sourceTree = "<group>"; };
		CDCE11D5247D644100F30825 /* NotificationSettingsViewModel.swift */ = {isa = PBXFileReference; lastKnownFileType = sourcecode.swift; path = NotificationSettingsViewModel.swift; sourceTree = "<group>"; };
		CDCE11D8247D64C600F30825 /* NotificationSettingsOnTableViewCell.swift */ = {isa = PBXFileReference; lastKnownFileType = sourcecode.swift; path = NotificationSettingsOnTableViewCell.swift; sourceTree = "<group>"; };
		CDCE11DA247D64D600F30825 /* NotificationSettingsOffTableViewCell.swift */ = {isa = PBXFileReference; lastKnownFileType = sourcecode.swift; path = NotificationSettingsOffTableViewCell.swift; sourceTree = "<group>"; };
		CDD87C54247556DE007CE6CA /* MainSettingsTableViewCell.swift */ = {isa = PBXFileReference; lastKnownFileType = sourcecode.swift; path = MainSettingsTableViewCell.swift; sourceTree = "<group>"; };
		CDD87C5C247559E3007CE6CA /* LabelTableViewCell.swift */ = {isa = PBXFileReference; lastKnownFileType = sourcecode.swift; path = LabelTableViewCell.swift; sourceTree = "<group>"; };
		CDF27BD2246ADBA70044D32B /* ExposureSubmissionServiceTests.swift */ = {isa = PBXFileReference; lastKnownFileType = sourcecode.swift; path = ExposureSubmissionServiceTests.swift; sourceTree = "<group>"; };
		CDF27BD4246ADBF30044D32B /* HTTPClient+DaysAndHoursTests.swift */ = {isa = PBXFileReference; lastKnownFileType = sourcecode.swift; path = "HTTPClient+DaysAndHoursTests.swift"; sourceTree = "<group>"; };
		EE20EA062469883900770683 /* RiskLegend.storyboard */ = {isa = PBXFileReference; lastKnownFileType = file.storyboard; path = RiskLegend.storyboard; sourceTree = "<group>"; };
		EE22DB7F247FB409001B0A71 /* ENStateHandler.swift */ = {isa = PBXFileReference; fileEncoding = 4; lastKnownFileType = sourcecode.swift; path = ENStateHandler.swift; sourceTree = "<group>"; };
		EE22DB80247FB409001B0A71 /* ENSettingModel.swift */ = {isa = PBXFileReference; fileEncoding = 4; lastKnownFileType = sourcecode.swift; path = ENSettingModel.swift; sourceTree = "<group>"; };
		EE22DB84247FB43A001B0A71 /* TracingHistoryTableViewCell.swift */ = {isa = PBXFileReference; fileEncoding = 4; lastKnownFileType = sourcecode.swift; path = TracingHistoryTableViewCell.swift; sourceTree = "<group>"; };
		EE22DB85247FB43A001B0A71 /* ImageTableViewCell.swift */ = {isa = PBXFileReference; fileEncoding = 4; lastKnownFileType = sourcecode.swift; path = ImageTableViewCell.swift; sourceTree = "<group>"; };
		EE22DB86247FB43A001B0A71 /* ActionDetailTableViewCell.swift */ = {isa = PBXFileReference; fileEncoding = 4; lastKnownFileType = sourcecode.swift; path = ActionDetailTableViewCell.swift; sourceTree = "<group>"; };
		EE22DB87247FB43A001B0A71 /* DescriptionTableViewCell.swift */ = {isa = PBXFileReference; fileEncoding = 4; lastKnownFileType = sourcecode.swift; path = DescriptionTableViewCell.swift; sourceTree = "<group>"; };
		EE22DB88247FB43A001B0A71 /* ActionTableViewCell.swift */ = {isa = PBXFileReference; fileEncoding = 4; lastKnownFileType = sourcecode.swift; path = ActionTableViewCell.swift; sourceTree = "<group>"; };
		EE22DB8E247FB46C001B0A71 /* ENStateTests.swift */ = {isa = PBXFileReference; fileEncoding = 4; lastKnownFileType = sourcecode.swift; path = ENStateTests.swift; sourceTree = "<group>"; };
		EE22DB90247FB479001B0A71 /* MockStateHandlerObserverDelegate.swift */ = {isa = PBXFileReference; fileEncoding = 4; lastKnownFileType = sourcecode.swift; path = MockStateHandlerObserverDelegate.swift; sourceTree = "<group>"; };
		EE269509248FCB0300BAE234 /* de */ = {isa = PBXFileReference; lastKnownFileType = text.plist.strings; name = de; path = de.lproj/InfoPlist.strings; sourceTree = "<group>"; };
		EE26950B248FCB1600BAE234 /* en */ = {isa = PBXFileReference; lastKnownFileType = text.plist.strings; name = en; path = en.lproj/InfoPlist.strings; sourceTree = "<group>"; };
		EE278B2C245F2BBB008B06F9 /* InviteFriends.storyboard */ = {isa = PBXFileReference; lastKnownFileType = file.storyboard; path = InviteFriends.storyboard; sourceTree = "<group>"; };
		EE278B2F245F2C8A008B06F9 /* FriendsInviteController.swift */ = {isa = PBXFileReference; lastKnownFileType = sourcecode.swift; path = FriendsInviteController.swift; sourceTree = "<group>"; };
		EE70C23B245B09E900AC9B2F /* de */ = {isa = PBXFileReference; lastKnownFileType = text.plist.strings; name = de; path = de.lproj/Localizable.strings; sourceTree = "<group>"; };
		EE70C23C245B09E900AC9B2F /* en */ = {isa = PBXFileReference; lastKnownFileType = text.plist.strings; name = en; path = en.lproj/Localizable.strings; sourceTree = "<group>"; };
		EE92A33F245D96DA006B97B0 /* de */ = {isa = PBXFileReference; lastKnownFileType = text.plist.stringsdict; name = de; path = de.lproj/Localizable.stringsdict; sourceTree = "<group>"; };
		EECF5E5524BDCC3C00332B8F /* pl */ = {isa = PBXFileReference; lastKnownFileType = text.html; name = pl; path = pl.lproj/usage.html; sourceTree = "<group>"; };
		EECF5E5624BDCC3C00332B8F /* pl */ = {isa = PBXFileReference; lastKnownFileType = text.html; name = pl; path = "pl.lproj/privacy-policy.html"; sourceTree = "<group>"; };
		EECF5E5724BDCC3C00332B8F /* pl */ = {isa = PBXFileReference; lastKnownFileType = text.plist.strings; name = pl; path = pl.lproj/Localizable.strings; sourceTree = "<group>"; };
		EECF5E5824BDCC3C00332B8F /* pl */ = {isa = PBXFileReference; lastKnownFileType = text.plist.stringsdict; name = pl; path = pl.lproj/Localizable.stringsdict; sourceTree = "<group>"; };
		EECF5E5924BDCC3C00332B8F /* pl */ = {isa = PBXFileReference; lastKnownFileType = text.plist.strings; name = pl; path = pl.lproj/InfoPlist.strings; sourceTree = "<group>"; };
		EECF5E5A24BDCC4D00332B8F /* ro */ = {isa = PBXFileReference; lastKnownFileType = text.html; name = ro; path = ro.lproj/usage.html; sourceTree = "<group>"; };
		EECF5E5B24BDCC4D00332B8F /* ro */ = {isa = PBXFileReference; lastKnownFileType = text.html; name = ro; path = "ro.lproj/privacy-policy.html"; sourceTree = "<group>"; };
		EECF5E5C24BDCC4D00332B8F /* ro */ = {isa = PBXFileReference; lastKnownFileType = text.plist.strings; name = ro; path = ro.lproj/Localizable.strings; sourceTree = "<group>"; };
		EECF5E5D24BDCC4D00332B8F /* ro */ = {isa = PBXFileReference; lastKnownFileType = text.plist.stringsdict; name = ro; path = ro.lproj/Localizable.stringsdict; sourceTree = "<group>"; };
		EECF5E5E24BDCC4D00332B8F /* ro */ = {isa = PBXFileReference; lastKnownFileType = text.plist.strings; name = ro; path = ro.lproj/InfoPlist.strings; sourceTree = "<group>"; };
		EECF5E5F24BDCC5900332B8F /* bg */ = {isa = PBXFileReference; lastKnownFileType = text.html; name = bg; path = bg.lproj/usage.html; sourceTree = "<group>"; };
		EECF5E6024BDCC5A00332B8F /* bg */ = {isa = PBXFileReference; lastKnownFileType = text.html; name = bg; path = "bg.lproj/privacy-policy.html"; sourceTree = "<group>"; };
		EECF5E6124BDCC5A00332B8F /* bg */ = {isa = PBXFileReference; lastKnownFileType = text.plist.strings; name = bg; path = bg.lproj/Localizable.strings; sourceTree = "<group>"; };
		EECF5E6224BDCC5A00332B8F /* bg */ = {isa = PBXFileReference; lastKnownFileType = text.plist.stringsdict; name = bg; path = bg.lproj/Localizable.stringsdict; sourceTree = "<group>"; };
		EECF5E6324BDCC5A00332B8F /* bg */ = {isa = PBXFileReference; lastKnownFileType = text.plist.strings; name = bg; path = bg.lproj/InfoPlist.strings; sourceTree = "<group>"; };
		EEDD6DF524A4885200BC30D0 /* tr */ = {isa = PBXFileReference; lastKnownFileType = text.html; name = tr; path = tr.lproj/usage.html; sourceTree = "<group>"; };
		EEDD6DF624A4885200BC30D0 /* tr */ = {isa = PBXFileReference; lastKnownFileType = text.html; name = tr; path = "tr.lproj/privacy-policy.html"; sourceTree = "<group>"; };
		EEDD6DF724A4885D00BC30D0 /* tr */ = {isa = PBXFileReference; lastKnownFileType = text.plist.strings; name = tr; path = tr.lproj/LaunchScreen.strings; sourceTree = "<group>"; };
		EEDD6DF824A4889D00BC30D0 /* tr */ = {isa = PBXFileReference; lastKnownFileType = text.plist.strings; name = tr; path = tr.lproj/InfoPlist.strings; sourceTree = "<group>"; };
		EEDD6DF924A488A500BC30D0 /* tr */ = {isa = PBXFileReference; lastKnownFileType = text.plist.strings; name = tr; path = tr.lproj/Localizable.strings; sourceTree = "<group>"; };
		EEDD6DFA24A488AD00BC30D0 /* tr */ = {isa = PBXFileReference; lastKnownFileType = text.plist.stringsdict; name = tr; path = tr.lproj/Localizable.stringsdict; sourceTree = "<group>"; };
		EEF10679246EBF8B009DFB4E /* ResetViewController.swift */ = {isa = PBXFileReference; fileEncoding = 4; lastKnownFileType = sourcecode.swift; path = ResetViewController.swift; sourceTree = "<group>"; };
		F22C6E242492082B00712A6B /* DynamicTableViewSpaceCellTests.swift */ = {isa = PBXFileReference; lastKnownFileType = sourcecode.swift; path = DynamicTableViewSpaceCellTests.swift; sourceTree = "<group>"; };
		F247572A24838AC8003E1FC5 /* DynamicTableViewControllerRowsTests.swift */ = {isa = PBXFileReference; lastKnownFileType = sourcecode.swift; path = DynamicTableViewControllerRowsTests.swift; sourceTree = "<group>"; };
		F252472E2483955B00C5556B /* DynamicTableViewControllerFake.storyboard */ = {isa = PBXFileReference; lastKnownFileType = file.storyboard; path = DynamicTableViewControllerFake.storyboard; sourceTree = "<group>"; };
		F25247302484456800C5556B /* DynamicTableViewModelTests.swift */ = {isa = PBXFileReference; fileEncoding = 4; lastKnownFileType = sourcecode.swift; lineEnding = 0; path = DynamicTableViewModelTests.swift; sourceTree = "<group>"; };
		F2DC808D248989CE00EDC40A /* DynamicTableViewControllerRegisterCellsTests.swift */ = {isa = PBXFileReference; lastKnownFileType = sourcecode.swift; path = DynamicTableViewControllerRegisterCellsTests.swift; sourceTree = "<group>"; };
		F2DC808F24898A9400EDC40A /* DynamicTableViewControllerNumberOfRowsAndSectionsTests.swift */ = {isa = PBXFileReference; fileEncoding = 4; lastKnownFileType = sourcecode.swift; lineEnding = 0; path = DynamicTableViewControllerNumberOfRowsAndSectionsTests.swift; sourceTree = "<group>"; };
		F2DC809124898B1800EDC40A /* DynamicTableViewControllerHeaderTests.swift */ = {isa = PBXFileReference; lastKnownFileType = sourcecode.swift; path = DynamicTableViewControllerHeaderTests.swift; sourceTree = "<group>"; };
		F2DC809324898CE600EDC40A /* DynamicTableViewControllerFooterTests.swift */ = {isa = PBXFileReference; lastKnownFileType = sourcecode.swift; path = DynamicTableViewControllerFooterTests.swift; sourceTree = "<group>"; };
		FEDCE0116603B6E00FAEE632 /* ExposureDetectionExecutor.swift */ = {isa = PBXFileReference; fileEncoding = 4; lastKnownFileType = sourcecode.swift; path = ExposureDetectionExecutor.swift; sourceTree = "<group>"; };
		FEDCE1600374711EC77FF572 /* RequiresAppDependencies.swift */ = {isa = PBXFileReference; fileEncoding = 4; lastKnownFileType = sourcecode.swift; path = RequiresAppDependencies.swift; sourceTree = "<group>"; };
		FEDCE1B8926528ED74CDE1B2 /* ENStateHandler+State.swift */ = {isa = PBXFileReference; fileEncoding = 4; lastKnownFileType = sourcecode.swift; path = "ENStateHandler+State.swift"; sourceTree = "<group>"; };
		FEDCE4BE82DC5BFE90575663 /* ExposureDetectionViewController+State.swift */ = {isa = PBXFileReference; fileEncoding = 4; lastKnownFileType = sourcecode.swift; path = "ExposureDetectionViewController+State.swift"; sourceTree = "<group>"; };
		FEDCE838D90CB02C55E15237 /* SceneDelegate+State.swift */ = {isa = PBXFileReference; fileEncoding = 4; lastKnownFileType = sourcecode.swift; path = "SceneDelegate+State.swift"; sourceTree = "<group>"; };
		FEDCEC452596E54A041BBCE9 /* HomeInteractor+State.swift */ = {isa = PBXFileReference; fileEncoding = 4; lastKnownFileType = sourcecode.swift; path = "HomeInteractor+State.swift"; sourceTree = "<group>"; };
/* End PBXFileReference section */

/* Begin PBXFrameworksBuildPhase section */
		85D759382457048F008175F0 /* Frameworks */ = {
			isa = PBXFrameworksBuildPhase;
			buildActionMask = 2147483647;
			files = (
				B1B5A76024924B3D0029D5D7 /* FMDB in Frameworks */,
				858F6F6E245A103C009FFD33 /* ExposureNotification.framework in Frameworks */,
				B1EDFD88248E741B00E7EAFF /* SwiftProtobuf in Frameworks */,
				B1EDFD89248E741B00E7EAFF /* ZIPFoundation in Frameworks */,
				B1EDFD8A248E741B00E7EAFF /* Connectivity in Frameworks */,
			);
			runOnlyForDeploymentPostprocessing = 0;
		};
		85D7595124570491008175F0 /* Frameworks */ = {
			isa = PBXFrameworksBuildPhase;
			buildActionMask = 2147483647;
			files = (
			);
			runOnlyForDeploymentPostprocessing = 0;
		};
		85D7595C24570491008175F0 /* Frameworks */ = {
			isa = PBXFrameworksBuildPhase;
			buildActionMask = 2147483647;
			files = (
			);
			runOnlyForDeploymentPostprocessing = 0;
		};
/* End PBXFrameworksBuildPhase section */

/* Begin PBXGroup section */
		13091950247972CF0066E329 /* PrivacyProtectionViewController */ = {
			isa = PBXGroup;
			children = (
				1309194E247972C40066E329 /* PrivacyProtectionViewController.swift */,
			);
			path = PrivacyProtectionViewController;
			sourceTree = "<group>";
		};
		130CB19A246D92F800ADE602 /* Onboarding */ = {
			isa = PBXGroup;
			children = (
				130CB19B246D92F800ADE602 /* ENAUITestsOnboarding.swift */,
			);
			path = Onboarding;
			sourceTree = "<group>";
		};
		134F0DB8247578FF00D88934 /* Home */ = {
			isa = PBXGroup;
			children = (
				134F0DB9247578FF00D88934 /* ENAUITestsHome.swift */,
			);
			path = Home;
			sourceTree = "<group>";
		};
		138910C3247A907500D739F6 /* Task Scheduling */ = {
			isa = PBXGroup;
			children = (
				138910C4247A909000D739F6 /* ENATaskScheduler.swift */,
			);
			path = "Task Scheduling";
			sourceTree = "<group>";
		};
		13E5046A248E3CE60086641C /* AppInformation */ = {
			isa = PBXGroup;
			children = (
				13E50468248E3CD20086641C /* ENAUITestsAppInformation.swift */,
			);
			path = AppInformation;
			sourceTree = "<group>";
		};
		2FC0357524B8755500E234AC /* __tests__ */ = {
			isa = PBXGroup;
			children = (
			);
			path = __tests__;
			sourceTree = "<group>";
		};
		3DD767442483D3E2002DD2B3 /* ReachabilityService */ = {
			isa = PBXGroup;
			children = (
				3DD767452483D4DE002DD2B3 /* ReachabilityService.swift */,
				3DD7674A2483D6C1002DD2B3 /* ConnectivityReachabilityService.swift */,
			);
			path = ReachabilityService;
			sourceTree = "<group>";
		};
		5107E3D72459B2D60042FC9B /* Frameworks */ = {
			isa = PBXGroup;
			children = (
				858F6F6D245A103C009FFD33 /* ExposureNotification.framework */,
			);
			name = Frameworks;
			sourceTree = "<group>";
		};
		514C0A12247C15F000F235F6 /* HomeRiskCellConfigurators */ = {
			isa = PBXGroup;
			children = (
				A32CA72D24B6F28700B1A994 /* __tests__ */,
				51CE1BBE2460B222002CF42A /* HomeRiskCellConfigurator.swift */,
				51486D9E2484FC0200FCE216 /* HomeRiskLevelCellConfigurator.swift */,
				514C0A10247C15EC00F235F6 /* HomeUnknownRiskCellConfigurator.swift */,
				514C0A13247C163800F235F6 /* HomeLowRiskCellConfigurator.swift */,
				514C0A15247C164700F235F6 /* HomeHighRiskCellConfigurator.swift */,
				514C0A19247C16D600F235F6 /* HomeInactiveRiskCellConfigurator.swift */,
				515BBDEA2484F8E500CDB674 /* HomeThankYouRiskCellConfigurator.swift */,
				51C779112486E549004582F8 /* HomeFindingPositiveRiskCellConfigurator.swift */,
			);
			path = HomeRiskCellConfigurators;
			sourceTree = "<group>";
		};
		514E81312461946E00636861 /* ExposureDetection */ = {
			isa = PBXGroup;
			children = (
				A36FACC224C5E9FC00DED947 /* __tests__ */,
				71FD8861246EB27F00E804D0 /* ExposureDetectionViewController.swift */,
				B1D6B001247DA0320079DDD3 /* ExposureDetectionViewControllerDelegate.swift */,
				714CD8662472885900F56450 /* ExposureDetectionViewController+DynamicTableViewModel.swift */,
			);
			path = ExposureDetection;
			sourceTree = "<group>";
		};
		514E81322461B97700636861 /* Exposure */ = {
			isa = PBXGroup;
			children = (
				B15382DD2482707A0010F007 /* __tests__ */,
				514E81332461B97700636861 /* ExposureManager.swift */,
				CD678F6A246C43E200B6A0F8 /* MockExposureManager.swift */,
				518A69FA24687D5800444E66 /* RiskLevel.swift */,
				A16714BA248D18D20031B111 /* SummaryMetadata.swift */,
			);
			path = Exposure;
			sourceTree = "<group>";
		};
		514EE991246D4A1600DE4884 /* Risk Items */ = {
			isa = PBXGroup;
			children = (
				514C0A0724772F5E00F235F6 /* RiskItemView.swift */,
				51B5B415246DF13D00DC5D3E /* RiskImageItemView.swift */,
				51B5B413246DF07300DC5D3E /* RiskImageItemView.xib */,
				51FE277E247535E300BB8144 /* RiskLoadingItemView.swift */,
				51FE277C247535C400BB8144 /* RiskLoadingItemView.xib */,
				514C0A0C247AFB0200F235F6 /* RiskTextItemView.swift */,
				514C0A0A247AF9F700F235F6 /* RiskTextItemView.xib */,
				51C7790D24867F22004582F8 /* RiskListItemView.swift */,
				51C7790B24867F16004582F8 /* RiskListItemView.xib */,
			);
			path = "Risk Items";
			sourceTree = "<group>";
		};
		514EE996246D4BDD00DE4884 /* UICollectionView */ = {
			isa = PBXGroup;
			children = (
				51CE1B49246016B0002CF42A /* UICollectionViewCell+Identifier.swift */,
				51CE1B4B246016D1002CF42A /* UICollectionReusableView+Identifier.swift */,
				51CE1BB42460AC82002CF42A /* UICollectionView+Dequeue.swift */,
			);
			path = UICollectionView;
			sourceTree = "<group>";
		};
		514EE997246D4BEB00DE4884 /* UITableView */ = {
			isa = PBXGroup;
			children = (
				710ABB24247514BD00948792 /* UIViewController+Segue.swift */,
				710ABB1E2475115500948792 /* UITableViewController+Enum.swift */,
				514EE998246D4C2E00DE4884 /* UITableViewCell+Identifier.swift */,
				514EE99A246D4C4C00DE4884 /* UITableView+Dequeue.swift */,
			);
			path = UITableView;
			sourceTree = "<group>";
		};
		515BBDE92484F77300CDB674 /* HomeRiskViewConfigurators */ = {
			isa = PBXGroup;
			children = (
				514C0A0524772F3400F235F6 /* HomeRiskViewConfigurator.swift */,
				514EE99F246D4DF800DE4884 /* HomeRiskImageItemViewConfigurator.swift */,
				514C0A0E247AFEC500F235F6 /* HomeRiskTextItemViewConfigurator.swift */,
				51C7790F248684F5004582F8 /* HomeRiskListItemViewConfigurator.swift */,
				51FE277A2475340300BB8144 /* HomeRiskLoadingItemViewConfigurator.swift */,
			);
			path = HomeRiskViewConfigurators;
			sourceTree = "<group>";
		};
		518A6A1C246A9F6600444E66 /* HomeRiskCellConfigurator */ = {
			isa = PBXGroup;
			children = (
				515BBDE92484F77300CDB674 /* HomeRiskViewConfigurators */,
				514C0A12247C15F000F235F6 /* HomeRiskCellConfigurators */,
			);
			path = HomeRiskCellConfigurator;
			sourceTree = "<group>";
		};
		51B5B419246E058100DC5D3E /* Risk */ = {
			isa = PBXGroup;
			children = (
				51CE1B7A246078B6002CF42A /* RiskLevelCollectionViewCell.swift */,
				51CE1B79246078B6002CF42A /* RiskLevelCollectionViewCell.xib */,
				51486DA02485101500FCE216 /* RiskInactiveCollectionViewCell.swift */,
				51486DA12485101500FCE216 /* RiskInactiveCollectionViewCell.xib */,
				51486DA42485237200FCE216 /* RiskThankYouCollectionViewCell.swift */,
				51486DA52485237200FCE216 /* RiskThankYouCollectionViewCell.xib */,
				51C779152486E5BA004582F8 /* RiskFindingPositiveCollectionViewCell.swift */,
				51C779132486E5AB004582F8 /* RiskFindingPositiveCollectionViewCell.xib */,
				514EE991246D4A1600DE4884 /* Risk Items */,
			);
			path = Risk;
			sourceTree = "<group>";
		};
		51B5B41A246E059700DC5D3E /* Common */ = {
			isa = PBXGroup;
			children = (
				713EA26024798AD100AB7EE8 /* InsetTableViewCell.swift */,
				71F54190248BF677006DB793 /* HtmlTextView.swift */,
			);
			path = Common;
			sourceTree = "<group>";
		};
		51CE1B74246078B6002CF42A /* Home Screen */ = {
			isa = PBXGroup;
			children = (
				51CE1B75246078B6002CF42A /* Cells */,
				51CE1B83246078B6002CF42A /* Decorations */,
			);
			path = "Home Screen";
			sourceTree = "<group>";
		};
		51CE1B75246078B6002CF42A /* Cells */ = {
			isa = PBXGroup;
			children = (
				51B5B419246E058100DC5D3E /* Risk */,
				A328424C248B91E0006B1F09 /* HomeTestResultLoadingCell.swift */,
				A328424B248B91E0006B1F09 /* HomeTestResultLoadingCell.xib */,
				710224E9248FA67F000C5DEF /* HomeTestResultCollectionViewCell.swift */,
				2F78574F248506BD00323A9C /* HomeTestResultCollectionViewCell.xib */,
				51B5B41B246EC8B800DC5D3E /* HomeCardCollectionViewCell.swift */,
				51CE1B78246078B6002CF42A /* ActivateCollectionViewCell.swift */,
				51CE1B76246078B6002CF42A /* ActivateCollectionViewCell.xib */,
				51CE1B7C246078B6002CF42A /* InfoCollectionViewCell.swift */,
				51CE1B7B246078B6002CF42A /* InfoCollectionViewCell.xib */,
			);
			path = Cells;
			sourceTree = "<group>";
		};
		51CE1B83246078B6002CF42A /* Decorations */ = {
			isa = PBXGroup;
			children = (
				51CE1B84246078B6002CF42A /* SectionSystemBackgroundDecorationView.swift */,
			);
			path = Decorations;
			sourceTree = "<group>";
		};
		51CE1BB82460AE69002CF42A /* Home */ = {
			isa = PBXGroup;
			children = (
				51CE1BB92460AFD8002CF42A /* HomeActivateCellConfigurator.swift */,
				518A6A1C246A9F6600444E66 /* HomeRiskCellConfigurator */,
				51CE1BC22460B28D002CF42A /* HomeInfoCellConfigurator.swift */,
				13BAE9B02472FB1E00CEE58A /* CellConfiguratorIndexPosition.swift */,
				A328424F248B9269006B1F09 /* HomeTestResultLoadingCellConfigurator.swift */,
				710224EB248FC150000C5DEF /* HomeTestResultCellConfigurator.swift */,
			);
			path = Home;
			sourceTree = "<group>";
		};
		51CE1BBB2460B1BA002CF42A /* Protocols */ = {
			isa = PBXGroup;
			children = (
				B18CADAD24782FA4006F53F0 /* ExposureStateUpdating.swift */,
				51CE1BBC2460B1CB002CF42A /* CollectionViewCellConfigurator.swift */,
				514EE99C246D4CFB00DE4884 /* TableViewCellConfigurator.swift */,
				A3E5E71D247E6F7A00237116 /* SpinnerInjectable.swift */,
				A36D07B82486D61C00E46F96 /* HomeCardCellButtonDelegate.swift */,
				FEDCE1600374711EC77FF572 /* RequiresAppDependencies.swift */,
			);
			path = Protocols;
			sourceTree = "<group>";
		};
		51D420AF2458308400AD70CA /* Onboarding */ = {
			isa = PBXGroup;
			children = (
				51C737BC245B349700286105 /* OnboardingInfoViewController.swift */,
				A17366542484978A006BE209 /* OnboardingInfoViewControllerUtils.swift */,
				137846482488027500A50AB8 /* OnboardingInfoViewController+Extension.swift */,
			);
			path = Onboarding;
			sourceTree = "<group>";
		};
		51D420B224583AA400AD70CA /* Workers */ = {
			isa = PBXGroup;
			children = (
				B1221BDD2492E78100E6C4E4 /* Keychain */,
				B19FD70E2491A04800A9D56A /* Update Checker */,
				B184A381248FFCC3007180F6 /* Store */,
				A1C2B2DA24834934004A3BD5 /* __tests__ */,
				CD99A3C6246155C300BF12AF /* Logger.swift */,
				B120C7C524AFDAB900F68FF1 /* ActiveTracing.swift */,
				B1CD333B24865A7D00B06E9B /* TracingStatusHistory.swift */,
				A3FF84EB247BFAF00053E947 /* Hasher.swift */,
				0D5611B3247F852C00B5B094 /* SQLiteKeyValueStore.swift */,
				016146902487A43E00660992 /* WebPageHelper.swift */,
				A128F058248B459F00EC7F6C /* PublicKeyStore.swift */,
			);
			path = Workers;
			sourceTree = "<group>";
		};
		51D420B524583B5100AD70CA /* Extensions */ = {
			isa = PBXGroup;
			children = (
				71176E2C24891BCF004B0C9F /* __tests__ */,
				514EE996246D4BDD00DE4884 /* UICollectionView */,
				514EE997246D4BEB00DE4884 /* UITableView */,
				51895EDB245E16CD0085DA38 /* ENAColor.swift */,
				710021DB248E44A6001F0B63 /* ENAFont.swift */,
				13722043247AEEAD00152764 /* UNNotificationCenter+Extension.swift */,
				51D420B624583B7200AD70CA /* NSObject+Identifier.swift */,
				51D420B824583B8300AD70CA /* UIViewController+AppStoryboard.swift */,
				B1EDFD8C248E74D000E7EAFF /* URL+StaticString.swift */,
				51D420D324586DCA00AD70CA /* NotificationName.swift */,
				85142500245DA0B3009D2791 /* UIViewController+Alert.swift */,
				B111EE2B2465D9F7001AEBB4 /* String+Localization.swift */,
				71CC3EA2246D6C4000217F2C /* UIFont+DynamicType.swift */,
				B14D0CDA246E968C00D5BEBC /* String+Today.swift */,
				B153096924706F1000A4A1BD /* URLSession+Default.swift */,
				B153096B24706F2400A4A1BD /* URLSessionConfiguration+Default.swift */,
				B1D6B003247DA4920079DDD3 /* UIApplication+CoronaWarn.swift */,
				2F3218CF248063E300A7AC0A /* UIView+Convenience.swift */,
				2FF1D62D2487850200381FFB /* NSMutableAttributedString+Generation.swift */,
				A16714AE248CA1B70031B111 /* Bundle+ReadPlist.swift */,
				2F26CE2D248B9C4F00BE30EE /* UIViewController+BackButton.swift */,
				B1C7EE4324938E9E00F1F284 /* ExposureDetection_DidEndPrematurelyReason+ErrorHandling.swift */,
				A1BABD0A24A57BA0000ED515 /* ENTemporaryExposureKey+Processing.swift */,
				2F96739A24AB70FA008E3147 /* ExposureSubmissionParsable.swift */,
				2FC0357024B5B70700E234AC /* Error+FAQUrl.swift */,
			);
			path = Extensions;
			sourceTree = "<group>";
		};
		51D420C124583D3100AD70CA /* Home */ = {
			isa = PBXGroup;
			children = (
				2FC0357524B8755500E234AC /* __tests__ */,
				51CE1B2E245F5CFC002CF42A /* HomeViewController.swift */,
				5111E7622460BB1500ED6498 /* HomeInteractor.swift */,
				51CE1B5424604DD2002CF42A /* HomeLayout.swift */,
				B1BFE27124BDE1D500C1181D /* HomeViewController+HowRiskDetectionWorks.swift */,
			);
			path = Home;
			sourceTree = "<group>";
		};
		51D420C224583D7B00AD70CA /* Settings */ = {
			isa = PBXGroup;
			children = (
				CDD87C6024766163007CE6CA /* Cells */,
				51D420C324583E3300AD70CA /* SettingsViewController.swift */,
				EEF10679246EBF8B009DFB4E /* ResetViewController.swift */,
				CD2EC328247D82EE00C6B3F9 /* NotificationSettingsViewController.swift */,
			);
			path = Settings;
			sourceTree = "<group>";
		};
		51D420D524598AC200AD70CA /* Source */ = {
			isa = PBXGroup;
			children = (
				B111EDEC2465B1F4001AEBB4 /* Client */,
				CD99A3C82461A44B00BF12AF /* View Helpers */,
				51CE1BBB2460B1BA002CF42A /* Protocols */,
				8595BF5D246032C40056EA27 /* Views */,
				B1569DD5245D6C790079FCD7 /* Developer Menu */,
				51EE9A6A245C0F7900F2544F /* Models */,
				85D759802459A82D008175F0 /* Services */,
				85D759712457059A008175F0 /* Scenes */,
				51D420B224583AA400AD70CA /* Workers */,
				51D420B524583B5100AD70CA /* Extensions */,
				85D7593E2457048F008175F0 /* AppDelegate.swift */,
				85D759402457048F008175F0 /* SceneDelegate.swift */,
			);
			path = Source;
			sourceTree = "<group>";
		};
		51EE9A6A245C0F7900F2544F /* Models */ = {
			isa = PBXGroup;
			children = (
				138910C3247A907500D739F6 /* Task Scheduling */,
				CD8638512477EBAA00A5A07C /* Settings */,
				B1125458246F2C2100AB5036 /* Converting Keys */,
				514E81322461B97700636861 /* Exposure */,
				51CE1BB82460AE69002CF42A /* Home */,
				51EE9A6C245C0FB500F2544F /* Onboarding */,
				B18E852E248C29D400CF4FB8 /* DetectionMode.swift */,
				FEDCE21C117BF675C80F5989 /* States */,
			);
			path = Models;
			sourceTree = "<group>";
		};
		51EE9A6C245C0FB500F2544F /* Onboarding */ = {
			isa = PBXGroup;
			children = (
				51C737BE245B3B5D00286105 /* OnboardingInfo.swift */,
			);
			path = Onboarding;
			sourceTree = "<group>";
		};
		71176E2C24891BCF004B0C9F /* __tests__ */ = {
			isa = PBXGroup;
			children = (
				A1BABD0C24A57BAC000ED515 /* ENTemporaryExposureKey+ProcessingTests.swift */,
				71176E2D24891C02004B0C9F /* ENAColorTests.swift */,
				B1C7EE4524938EB700F1F284 /* ExposureDetection_DidEndPrematurelyReason+ErrorHandlingTests.swift */,
				B163D11424993F64001A322C /* UIFont+DynamicTypeTests.swift */,
				A1E4195E249824340016E52A /* String+TodayTests.swift */,
				2FC0356E24B342FA00E234AC /* UIViewcontroller+AlertTest.swift */,
			);
			path = __tests__;
			sourceTree = "<group>";
		};
		71176E30248957B1004B0C9F /* App */ = {
			isa = PBXGroup;
			children = (
				71176E31248957C3004B0C9F /* AppNavigationController.swift */,
			);
			path = App;
			sourceTree = "<group>";
		};
		7143D07424990A3100608DDE /* NavigationControllerWithFooter */ = {
			isa = PBXGroup;
			children = (
				71D3C1992494EFAC00DBABA8 /* ENANavigationControllerWithFooter.swift */,
				71EF33D82497F3E8007B7E1B /* ENANavigationControllerWithFooterChild.swift */,
				71EF33DA2497F419007B7E1B /* ENANavigationFooterItem.swift */,
				71C0BEDC2498DD07009A17A0 /* ENANavigationFooterView.swift */,
			);
			path = NavigationControllerWithFooter;
			sourceTree = "<group>";
		};
		71B804502485272200D53506 /* RiskLegend */ = {
			isa = PBXGroup;
			children = (
				71B804532485273C00D53506 /* RiskLegendDotBodyCell.swift */,
			);
			path = RiskLegend;
			sourceTree = "<group>";
		};
		71F76D0E24767AF100515A01 /* DynamicTableViewController */ = {
			isa = PBXGroup;
			children = (
				F247572E2483934B003E1FC5 /* __tests__ */,
				71F76D0F24767B2500515A01 /* Views */,
				710ABB26247533FA00948792 /* DynamicTableViewController.swift */,
				710ABB282475353900948792 /* DynamicTableViewModel.swift */,
				71330E40248109F600EB10F6 /* DynamicTableViewSection.swift */,
				71330E4424810A0500EB10F6 /* DynamicTableViewHeader.swift */,
				71330E4624810A0C00EB10F6 /* DynamicTableViewFooter.swift */,
				71330E42248109FD00EB10F6 /* DynamicTableViewCell.swift */,
				A1C683FB24AEC9EE00B90D12 /* DynamicTableViewTextCell.swift */,
				71330E4824810A5A00EB10F6 /* DynamicTableViewAction.swift */,
			);
			path = DynamicTableViewController;
			sourceTree = "<group>";
		};
		71F76D0F24767B2500515A01 /* Views */ = {
			isa = PBXGroup;
			children = (
				71FE1C68247A8FE100851FEB /* DynamicTableViewHeaderFooterView.swift */,
				71FE1C70247AA7B700851FEB /* DynamicTableViewHeaderImageView.swift */,
				714194E9247A65C60072A090 /* DynamicTableViewHeaderSeparatorView.swift */,
				710ABB22247513E300948792 /* DynamicTypeTableViewCell.swift */,
				71FE1C8A247AC79D00851FEB /* DynamicTableViewIconCell.swift */,
				71FE1C8B247AC79D00851FEB /* DynamicTableViewIconCell.xib */,
				71B8044E248526B600D53506 /* DynamicTableViewSpaceCell.swift */,
				2FF1D62F24880FCF00381FFB /* DynamicTableViewRoundedCell.swift */,
				717D21E8248C022E00D9717E /* DynamicTableViewHtmlCell.swift */,
				A1C683F924AEC57400B90D12 /* DynamicTableViewTextViewCell.swift */,
			);
			path = Views;
			sourceTree = "<group>";
		};
		71FE1C83247AC33D00851FEB /* ExposureSubmission */ = {
			isa = PBXGroup;
			children = (
				71FE1C84247AC33D00851FEB /* ExposureSubmissionTestResultHeaderView.swift */,
				711EFCC824935C79005FEF21 /* ExposureSubmissionTestResultHeaderView.xib */,
				710021DF248EAF9A001F0B63 /* ExposureSubmissionImageCardCell.swift */,
				710021DD248EAF16001F0B63 /* ExposureSubmissionImageCardCell.xib */,
				710224F32490E7A3000C5DEF /* ExposureSubmissionStepCell.swift */,
				710224ED2490E2FC000C5DEF /* ExposureSubmissionStepCell.xib */,
			);
			path = ExposureSubmission;
			sourceTree = "<group>";
		};
		853D987824694A1E00490DBA /* BaseElements */ = {
			isa = PBXGroup;
			children = (
				853D987924694A8700490DBA /* ENAButton.swift */,
				8595BF5E246032D90056EA27 /* ENASwitch.swift */,
				71FE1C81247AC30300851FEB /* ENATanInput.swift */,
				71B804462484CC0800D53506 /* ENALabel.swift */,
				711EFCC62492EE31005FEF21 /* ENAFooterView.swift */,
			);
			path = BaseElements;
			sourceTree = "<group>";
		};
		858F6F71245AEC05009FFD33 /* ENSetting */ = {
			isa = PBXGroup;
			children = (
				EE22DB80247FB409001B0A71 /* ENSettingModel.swift */,
				EE22DB7F247FB409001B0A71 /* ENStateHandler.swift */,
				853D98842469DC8100490DBA /* ExposureNotificationSettingViewController.swift */,
			);
			path = ENSetting;
			sourceTree = "<group>";
		};
		8595BF5D246032C40056EA27 /* Views */ = {
			isa = PBXGroup;
			children = (
				B10F9B88249961B500C418F4 /* __tests__ */,
				EE22DB83247FB43A001B0A71 /* ENSetting */,
				51B5B41A246E059700DC5D3E /* Common */,
				853D987824694A1E00490DBA /* BaseElements */,
				EEF790092466ED410065EBD5 /* ExposureDetection */,
				71FE1C83247AC33D00851FEB /* ExposureSubmission */,
				51CE1B74246078B6002CF42A /* Home Screen */,
				71B804502485272200D53506 /* RiskLegend */,
				71CC3EA0246D6BBF00217F2C /* DynamicTypeLabel.swift */,
				713EA25A247818B000AB7EE8 /* DynamicTypeButton.swift */,
				85E33443247EB357006E74EC /* CircularProgressView.swift */,
				71CAB9D3248AB33500F516A5 /* DynamicTypeSymbolImageView.swift */,
			);
			path = Views;
			sourceTree = "<group>";
		};
		85D759322457048F008175F0 = {
			isa = PBXGroup;
			children = (
				0DFCC2702484DC8400E2811D /* sqlite3.c */,
				0DFCC2712484DC8400E2811D /* sqlite3.h */,
				71B8044424828A6C00D53506 /* .swiftformat */,
				71AFBD922464251000F91006 /* .swiftlint.yml */,
				85D7593D2457048F008175F0 /* ENA */,
				85D7595724570491008175F0 /* ENATests */,
				85D7596224570491008175F0 /* ENAUITests */,
				85D7593C2457048F008175F0 /* Products */,
				5107E3D72459B2D60042FC9B /* Frameworks */,
				B1741B572462EB26006275D9 /* Recovered References */,
				0DFCC2692484D7A700E2811D /* ENA-Bridging-Header.h */,
				0DFCC26F2484DC8200E2811D /* ENATests-Bridging-Header.h */,
			);
			sourceTree = "<group>";
			usesTabs = 1;
		};
		85D7593C2457048F008175F0 /* Products */ = {
			isa = PBXGroup;
			children = (
				85D7593B2457048F008175F0 /* ENA.app */,
				85D7595424570491008175F0 /* ENATests.xctest */,
				85D7595F24570491008175F0 /* ENAUITests.xctest */,
			);
			name = Products;
			sourceTree = "<group>";
		};
		85D7593D2457048F008175F0 /* ENA */ = {
			isa = PBXGroup;
			children = (
				B102BDC12460405F00CD55A2 /* Backend */,
				51D420D524598AC200AD70CA /* Source */,
				85D7597424570615008175F0 /* Resources */,
			);
			path = ENA;
			sourceTree = "<group>";
		};
		85D7595724570491008175F0 /* ENATests */ = {
			isa = PBXGroup;
			children = (
				B18C411A246DB2F000B8D8CB /* Helper */,
				85D7595A24570491008175F0 /* Info.plist */,
			);
			path = ENATests;
			sourceTree = "<group>";
		};
		85D7596224570491008175F0 /* ENAUITests */ = {
			isa = PBXGroup;
			children = (
				134F0DBA247578FF00D88934 /* ENAUITests-Extensions.swift */,
				130CB19A246D92F800ADE602 /* Onboarding */,
				134F0DB8247578FF00D88934 /* Home */,
				13E5046A248E3CE60086641C /* AppInformation */,
				85D7596324570491008175F0 /* ENAUITests.swift */,
				134F0F2B2475793400D88934 /* SnapshotHelper.swift */,
				A3EE6E5B249BB97500C64B61 /* UITestingParameters.swift */,
				85D7596524570491008175F0 /* Info.plist */,
			);
			path = ENAUITests;
			sourceTree = "<group>";
		};
		85D759712457059A008175F0 /* Scenes */ = {
			isa = PBXGroup;
			children = (
				71176E30248957B1004B0C9F /* App */,
				71F76D0E24767AF100515A01 /* DynamicTableViewController */,
				7143D07424990A3100608DDE /* NavigationControllerWithFooter */,
				EE20EA0824699A3A00770683 /* RiskLegend */,
				EE85998B2462EFD4002E7AE2 /* AppInformation */,
				51D420AF2458308400AD70CA /* Onboarding */,
				51D420C124583D3100AD70CA /* Home */,
				514E81312461946E00636861 /* ExposureDetection */,
				EE278B2E245F2C58008B06F9 /* FriendsInvite */,
				CD99A398245B229F00BF12AF /* ExposureSubmission */,
				858F6F71245AEC05009FFD33 /* ENSetting */,
				51D420C224583D7B00AD70CA /* Settings */,
				13091950247972CF0066E329 /* PrivacyProtectionViewController */,
			);
			path = Scenes;
			sourceTree = "<group>";
		};
		85D7597424570615008175F0 /* Resources */ = {
			isa = PBXGroup;
			children = (
				011E4B002483A35A002E6412 /* ENACommunity.entitlements */,
				CD7F5C732466F6D400D3D03C /* ENATest.entitlements */,
				85790F2E245C6B72003D47E1 /* ENA.entitlements */,
				EE70C239245B09E900AC9B2F /* Localization */,
				85D7594F24570491008175F0 /* Info.plist */,
				B1221BDB2492BCEB00E6C4E4 /* Info_Debug.plist */,
				01E25C6F24A3B52F007E33F8 /* Info_Testflight.plist */,
				85D75976245706BD008175F0 /* Assets */,
				85D75975245706B0008175F0 /* Storyboards */,
				A189E460248C35BF001D0996 /* PublicKeys.plist */,
			);
			path = Resources;
			sourceTree = "<group>";
		};
		85D75975245706B0008175F0 /* Storyboards */ = {
			isa = PBXGroup;
			children = (
				CD99A39C245B22EE00BF12AF /* ExposureSubmission.storyboard */,
				85D7594C24570491008175F0 /* LaunchScreen.storyboard */,
				51D420B02458397300AD70CA /* Onboarding.storyboard */,
				51D420CD245869C800AD70CA /* Home.storyboard */,
				514E812F24618E3D00636861 /* ExposureDetection.storyboard */,
				51D420CF24586AB300AD70CA /* Settings.storyboard */,
				EE278B2C245F2BBB008B06F9 /* InviteFriends.storyboard */,
				853D98822469DC5000490DBA /* ExposureNotificationSetting.storyboard */,
				EE20EA062469883900770683 /* RiskLegend.storyboard */,
			);
			path = Storyboards;
			sourceTree = "<group>";
		};
		85D75976245706BD008175F0 /* Assets */ = {
			isa = PBXGroup;
			children = (
				8539874E2467094E00D28B62 /* AppIcon.xcassets */,
				85D7594A24570491008175F0 /* Assets.xcassets */,
				71F2E57A2487AEFC00694F1A /* ena-colors.xcassets */,
			);
			path = Assets;
			sourceTree = "<group>";
		};
		85D759802459A82D008175F0 /* Services */ = {
			isa = PBXGroup;
			children = (
				B1175211248A837300C3325C /* Risk */,
				B15382DC248270220010F007 /* __tests__ */,
				3DD767442483D3E2002DD2B3 /* ReachabilityService */,
				B14D0CD8246E939600D5BEBC /* Exposure Transaction */,
				B1D431C9246C848E00E728AD /* DownloadedPackagesStore */,
				CD99A3A8245C272400BF12AF /* ExposureSubmissionService.swift */,
				A3EE6E59249BB7AF00C64B61 /* ExposureSubmissionServiceFactory.swift */,
			);
			path = Services;
			sourceTree = "<group>";
		};
		A128F04B2489ABE700EC7F6C /* __tests__ */ = {
			isa = PBXGroup;
			children = (
				A128F04C2489ABE700EC7F6C /* RiskCalculationTests.swift */,
				B1175219248ACFFC00C3325C /* SAP_RiskScoreClass+LowAndHighTests.swift */,
			);
			path = __tests__;
			sourceTree = "<group>";
		};
		A1C2B2DA24834934004A3BD5 /* __tests__ */ = {
			isa = PBXGroup;
			children = (
				A173665124844F29006BE209 /* SQLiteKeyValueStoreTests.swift */,
				B1CD333D24865E0000B06E9B /* TracingStatusHistoryTests.swift */,
				B120C7C824AFE7B800F68FF1 /* ActiveTracingTests.swift */,
			);
			path = __tests__;
			sourceTree = "<group>";
		};
		A1E41959249817C70016E52A /* __tests__ */ = {
			isa = PBXGroup;
			children = (
				A1E4195B249818020016E52A /* RiskTests.swift */,
			);
			path = __tests__;
			sourceTree = "<group>";
		};
		A3284253248E48E0006B1F09 /* __tests__ */ = {
			isa = PBXGroup;
			children = (
				A328425A248E8290006B1F09 /* Mock Objects */,
				A3284254248E493B006B1F09 /* ExposureSubmissionOverviewViewControllerTests.swift */,
				A328425B248E82B5006B1F09 /* ExposureSubmissionTestResultViewControllerTests.swift */,
				A328425E248E943D006B1F09 /* ExposureSubmissionTanInputViewControllerTests.swift */,
				2FD881CB2490F65C00BEC8FC /* ExposureSubmissionHotlineViewControllerTest.swift */,
				2FD881CD249115E700BEC8FC /* ExposureSubmissionNavigationControllerTest.swift */,
				A32842602490E2AC006B1F09 /* ExposureSubmissionWarnOthersViewControllerTests.swift */,
				A328426224910552006B1F09 /* ExposureSubmissionSuccessViewControllerTests.swift */,
				A32842642491136E006B1F09 /* ExposureSubmissionUITests.swift */,
				A372DA3E24BEF773003248BB /* ExposureSubmissionCoordinatorTests.swift */,
			);
			path = __tests__;
			sourceTree = "<group>";
		};
		A328425A248E8290006B1F09 /* Mock Objects */ = {
			isa = PBXGroup;
			children = (
				A3284256248E7431006B1F09 /* MockExposureSubmissionService.swift */,
				A3284258248E7672006B1F09 /* MockExposureSubmissionQRScannerViewController.swift */,
				A32842662492359E006B1F09 /* MockExposureSubmissionNavigationControllerChild.swift */,
				A372DA3C24BE01D9003248BB /* MockExposureSubmissionCoordinator.swift */,
				A372DA4024BF33F9003248BB /* MockExposureSubmissionCoordinatorDelegate.swift */,
			);
			path = "Mock Objects";
			sourceTree = "<group>";
		};
			A36FACC224C5E9FC00DED947 /* __tests__ */ = {
			isa = PBXGroup;
			children = (
				A36FACC324C5EA1500DED947 /* ExposureDetectionViewControllerTests.swift */,
				A3483B0A24C5EFA40037855F /* MockExposureDetectionViewControllerDelegate.swift */,
			);
			path = __tests__;
			sourceTree = "<group>";
		};
		A32CA72D24B6F28700B1A994 /* __tests__ */ = {
			isa = PBXGroup;
			children = (
				A32CA72E24B6F2E300B1A994 /* HomeRiskCellConfiguratorTests.swift */,
				516E42C924B760EC0008CC30 /* HomeRiskLevelCellConfiguratorTests.swift */,
				516E42FA24B7739F0008CC30 /* HomeUnknownRiskCellConfiguratorTests.swift */,
				516E42FC24B776A90008CC30 /* HomeLowRiskCellConfiguratorTests.swift */,
				516E42FF24B777B20008CC30 /* HomeHighRiskCellConfiguratorTests.swift */,
			);
			path = __tests__;
			sourceTree = "<group>";
		};
		A372DA3724BDA015003248BB /* View */ = {
			isa = PBXGroup;
			children = (
				A372DA3924BDA043003248BB /* Custom */,
				A372DA3824BDA035003248BB /* Controller */,
			);
			path = View;
			sourceTree = "<group>";
		};
		A372DA3824BDA035003248BB /* Controller */ = {
			isa = PBXGroup;
			children = (
				2F80CFD8247ED988000F06AF /* ExposureSubmissionIntroViewController.swift */,
				71FE1C75247AC2B500851FEB /* ExposureSubmissionOverviewViewController.swift */,
				71FE1C76247AC2B500851FEB /* ExposureSubmissionTanInputViewController.swift */,
				71FE1C78247AC2B500851FEB /* ExposureSubmissionTestResultViewController.swift */,
				71FE1C73247AC2B500851FEB /* ExposureSubmissionSuccessViewController.swift */,
				71FE1C74247AC2B500851FEB /* ExposureSubmissionQRScannerViewController.swift */,
				2F80CFDA247EDDB3000F06AF /* ExposureSubmissionHotlineViewController.swift */,
				A3C4F95F24812CD20047F23E /* ExposureSubmissionWarnOthersViewController.swift */,
			);
			path = Controller;
			sourceTree = "<group>";
		};
		A372DA3924BDA043003248BB /* Custom */ = {
			isa = PBXGroup;
			children = (
				710224F524910661000C5DEF /* ExposureSubmissionDynamicCell.swift */,
			);
			path = Custom;
			sourceTree = "<group>";
		};
		A3E851B324ADDA9E00402485 /* __tests__ */ = {
			isa = PBXGroup;
			children = (
				A3E851B424ADDAC000402485 /* CountdownTimerTests.swift */,
			);
			path = __tests__;
			sourceTree = "<group>";
		};
		B102BDC12460405F00CD55A2 /* Backend */ = {
			isa = PBXGroup;
			children = (
				B15382DA24826F7E0010F007 /* __tests__ */,
				0159E6BF247829BA00894A89 /* temporary_exposure_key_export.pb.swift */,
				0159E6C0247829BA00894A89 /* temporary_exposure_key_signature_list.pb.swift */,
				B1D7D68A24766D2100E4DA5D /* apple_export.pb.swift */,
				0DF6BBB4248C04CF007E8B0C /* app_config.pb.swift */,
				0DF6BBB3248C04CF007E8B0C /* app_config_app_version_config.pb.swift */,
				0DF6BBB2248C04CF007E8B0C /* app_config_attenuation_duration.pb.swift */,
				B1D7D68624766D2100E4DA5D /* submission_payload.pb.swift */,
				B102BDC22460410600CD55A2 /* README.md */,
			);
			path = Backend;
			sourceTree = "<group>";
		};
		B10F9B88249961B500C418F4 /* __tests__ */ = {
			isa = PBXGroup;
			children = (
				B10F9B89249961B500C418F4 /* DynamicTypeLabelTests.swift */,
			);
			path = __tests__;
			sourceTree = "<group>";
		};
		B111EDEC2465B1F4001AEBB4 /* Client */ = {
			isa = PBXGroup;
			children = (
				B1CD333F2486AA5F00B06E9B /* Security */,
				B1741B482462C207006275D9 /* Client.swift */,
				B1DDDABA2471379900A07175 /* __tests__ */,
				B1125455246F293A00AB5036 /* HTTP Client */,
			);
			path = Client;
			sourceTree = "<group>";
		};
		B1125455246F293A00AB5036 /* HTTP Client */ = {
			isa = PBXGroup;
			children = (
				B1EAEC8C24711889003BE9A2 /* __tests__ */,
				011E13AD24680A4000973467 /* HTTPClient.swift */,
				B12995E8246C344100854AD0 /* HTTPClient+Configuration.swift */,
				B1EAEC8A24711884003BE9A2 /* URLSession+Convenience.swift */,
				B1A9E710246D782F0024CC12 /* SAPDownloadedPackage.swift */,
			);
			path = "HTTP Client";
			sourceTree = "<group>";
		};
		B1125458246F2C2100AB5036 /* Converting Keys */ = {
			isa = PBXGroup;
			children = (
				B1175214248A9F8300C3325C /* __tests__ */,
				B1125459246F2C6500AB5036 /* ENTemporaryExposureKey+Convert.swift */,
			);
			path = "Converting Keys";
			sourceTree = "<group>";
		};
		B11655912491437600316087 /* __tests__ */ = {
			isa = PBXGroup;
			children = (
				B11655922491437600316087 /* RiskProvidingConfigurationTests.swift */,
				B1C7EE472493D97000F1F284 /* RiskProvidingConfigurationManualTriggerTests.swift */,
			);
			path = __tests__;
			sourceTree = "<group>";
		};
		B1175211248A837300C3325C /* Risk */ = {
			isa = PBXGroup;
			children = (
				A1E41959249817C70016E52A /* __tests__ */,
				B1FE13D62487DEDD00D012E5 /* Calculation */,
				B1FE13D92488216300D012E5 /* Provider */,
				B1175212248A83AB00C3325C /* Risk.swift */,
			);
			path = Risk;
			sourceTree = "<group>";
		};
		B1175214248A9F8300C3325C /* __tests__ */ = {
			isa = PBXGroup;
			children = (
				B1175215248A9F9600C3325C /* ConvertingKeysTests.swift */,
			);
			path = __tests__;
			sourceTree = "<group>";
		};
		B117909724914D6E007FF821 /* __tests__ */ = {
			isa = PBXGroup;
			children = (
				01678E9A249A521F003B048B /* testStore.sqlite */,
				01D3ECFF2490230400551E65 /* StoreTests.swift */,
			);
			path = __tests__;
			sourceTree = "<group>";
		};
		B1221BDD2492E78100E6C4E4 /* Keychain */ = {
			isa = PBXGroup;
			children = (
				B1221BDE2492ECD500E6C4E4 /* __tests__ */,
				0DD260FE248D549B007C3B2C /* KeychainHelper.swift */,
				B1221BDF2492ECE800E6C4E4 /* CFDictionary+KeychainQuery.swift */,
			);
			path = Keychain;
			sourceTree = "<group>";
		};
		B1221BDE2492ECD500E6C4E4 /* __tests__ */ = {
			isa = PBXGroup;
			children = (
				B1221BE12492ED0F00E6C4E4 /* CFDictionary+KeychainQueryTests.swift */,
			);
			path = __tests__;
			sourceTree = "<group>";
		};
		B14D0CD8246E939600D5BEBC /* Exposure Transaction */ = {
			isa = PBXGroup;
			children = (
				B161782B248062A0006E435A /* __tests__ */,
				B161782924805784006E435A /* DeltaCalculationResult.swift */,
				B1A9E70D246D73180024CC12 /* ExposureDetection.swift */,
				B10FD5F3246EAC1700E9D7F2 /* AppleFilesWriter.swift */,
				B14D0CDE246E976400D5BEBC /* ExposureDetectionTransaction+DidEndPrematurelyReason.swift */,
				B14D0CDC246E972400D5BEBC /* ExposureDetectionDelegate.swift */,
				FEDCE0116603B6E00FAEE632 /* ExposureDetectionExecutor.swift */,
			);
			path = "Exposure Transaction";
			sourceTree = "<group>";
		};
		B15382DA24826F7E0010F007 /* __tests__ */ = {
			isa = PBXGroup;
			children = (
				B1F8AE472479B4C30093A588 /* api-response-day-2020-05-16 */,
				A189E45E248C325E001D0996 /* de-config */,
				B17A44A12464906A00CB195E /* KeyTests.swift */,
				B1B9CF1E246ED2E8008F04F5 /* Sap_FilebucketTests.swift */,
			);
			path = __tests__;
			sourceTree = "<group>";
		};
		B15382DB24826FD70010F007 /* Mocks */ = {
			isa = PBXGroup;
			children = (
				CD678F6C246C43EE00B6A0F8 /* ClientMock.swift */,
				CD678F6E246C43FC00B6A0F8 /* MockURLSession.swift */,
			);
			path = Mocks;
			sourceTree = "<group>";
		};
		B15382DC248270220010F007 /* __tests__ */ = {
			isa = PBXGroup;
			children = (
				B15382E0248273A50010F007 /* Mocks */,
				CDF27BD2246ADBA70044D32B /* ExposureSubmissionServiceTests.swift */,
			);
			path = __tests__;
			sourceTree = "<group>";
		};
		B15382DD2482707A0010F007 /* __tests__ */ = {
			isa = PBXGroup;
			children = (
				B15382DE248270B50010F007 /* Mocks */,
				EE22DB8E247FB46C001B0A71 /* ENStateTests.swift */,
				A17DA5E12486D8E7006F310F /* RiskLevelTests.swift */,
			);
			path = __tests__;
			sourceTree = "<group>";
		};
		B15382DE248270B50010F007 /* Mocks */ = {
			isa = PBXGroup;
			children = (
				EE22DB90247FB479001B0A71 /* MockStateHandlerObserverDelegate.swift */,
				3DD7674C2483DDAC002DD2B3 /* MockReachabilityService.swift */,
			);
			path = Mocks;
			sourceTree = "<group>";
		};
		B15382DF248270E90010F007 /* Helper */ = {
			isa = PBXGroup;
			children = (
				B1A76E9E24714AC700EA5208 /* HTTPClient+Configuration.swift */,
				A1E419442495476C0016E52A /* HTTPClient+MockNetworkStack.swift */,
			);
			path = Helper;
			sourceTree = "<group>";
		};
		B15382E0248273A50010F007 /* Mocks */ = {
			isa = PBXGroup;
			children = (
				B15382E3248273DC0010F007 /* MockTestStore.swift */,
				859DD511248549790073D59F /* MockDiagnosisKeysRetrieval.swift */,
			);
			path = Mocks;
			sourceTree = "<group>";
		};
		B1569DD5245D6C790079FCD7 /* Developer Menu */ = {
			isa = PBXGroup;
			children = (
				B1741B432461C257006275D9 /* DMDeveloperMenu.swift */,
				B1E8C99C2479D4E7006DC678 /* DMSubmissionStateViewController.swift */,
				B1741B402461A511006275D9 /* DMQRCodeScanViewController.swift */,
				B1741B3D24619179006275D9 /* DMQRCodeViewController.swift */,
				B1569DDE245D70990079FCD7 /* DMViewController.swift */,
				B1F82DF124718C7300E2E56A /* DMConfigurationViewController.swift */,
				B1741B422461C105006275D9 /* README.md */,
			);
			path = "Developer Menu";
			sourceTree = "<group>";
		};
		B16177E624802F85006E435A /* __tests__ */ = {
			isa = PBXGroup;
			children = (
				B16177E724802F9B006E435A /* DownloadedPackagesSQLLiteStoreTests.swift */,
			);
			path = __tests__;
			sourceTree = "<group>";
		};
		B161782B248062A0006E435A /* __tests__ */ = {
			isa = PBXGroup;
			children = (
				B161782C248062CE006E435A /* DeltaCalculationResultTests.swift */,
				B15382E6248290BB0010F007 /* AppleFilesWriterTests.swift */,
				B15382FD248424F00010F007 /* ExposureDetectionTests.swift */,
				A124E648249BF4EB00E95F72 /* ExposureDetectionExecutorTests.swift */,
			);
			path = __tests__;
			sourceTree = "<group>";
		};
		B163D10E24990664001A322C /* __tests__ */ = {
			isa = PBXGroup;
			children = (
				B163D10F2499068D001A322C /* SettingsViewModelTests.swift */,
			);
			path = __tests__;
			sourceTree = "<group>";
		};
		B1741B572462EB26006275D9 /* Recovered References */ = {
			isa = PBXGroup;
			children = (
			);
			name = "Recovered References";
			sourceTree = "<group>";
		};
		B184A381248FFCC3007180F6 /* Store */ = {
			isa = PBXGroup;
			children = (
				B117909724914D6E007FF821 /* __tests__ */,
				013DC101245DAC4E00EE58B0 /* Store.swift */,
				B184A37F248FFCBE007180F6 /* SecureStore.swift */,
				B184A382248FFCE2007180F6 /* CodableExposureDetectionSummary.swift */,
			);
			path = Store;
			sourceTree = "<group>";
		};
		B18C411A246DB2F000B8D8CB /* Helper */ = {
			isa = PBXGroup;
			children = (
				A1BABD0824A57B88000ED515 /* TemporaryExposureKeyMock.swift */,
				B18C411C246DB30000B8D8CB /* URL+Helper.swift */,
				A1E41940249410AF0016E52A /* SAPDownloadedPackage+Helpers.swift */,
				A124E64B249C4C9000E95F72 /* SAPDownloadedPackagesStore+Helpers.swift */,
				A14BDEBF24A1AD660063E4EC /* MockExposureDetector.swift */,
				015692E324B48C3F0033F35E /* TimeInterval+Convenience.swift */,
			);
			path = Helper;
			sourceTree = "<group>";
		};
		B19FD70E2491A04800A9D56A /* Update Checker */ = {
			isa = PBXGroup;
			children = (
				B19FD70F2491A05800A9D56A /* __tests__ */,
				0DF6BB96248AD616007E8B0C /* AppUpdateCheckHelper.swift */,
				B19FD7102491A07000A9D56A /* String+SemanticVersion.swift */,
				B19FD7122491A08500A9D56A /* SAP_SemanticVersion+Compare.swift */,
			);
			path = "Update Checker";
			sourceTree = "<group>";
		};
		B19FD70F2491A05800A9D56A /* __tests__ */ = {
			isa = PBXGroup;
			children = (
				B19FD7142491A4A300A9D56A /* SAP_SemanticVersionTests.swift */,
				0DF6BB9C248AE232007E8B0C /* AppUpdateCheckerHelperTests.swift */,
			);
			path = __tests__;
			sourceTree = "<group>";
		};
		B1CD333F2486AA5F00B06E9B /* Security */ = {
			isa = PBXGroup;
			children = (
				B1CD33402486AA7100B06E9B /* CoronaWarnURLSessionDelegate.swift */,
			);
			path = Security;
			sourceTree = "<group>";
		};
		B1D431C9246C848E00E728AD /* DownloadedPackagesStore */ = {
			isa = PBXGroup;
			children = (
				B1D431CA246C84A400E728AD /* DownloadedPackagesStore.swift */,
				B161782424804AC3006E435A /* DownloadedPackagesSQLLiteStore.swift */,
				B16177E624802F85006E435A /* __tests__ */,
			);
			path = DownloadedPackagesStore;
			sourceTree = "<group>";
		};
		B1DDDABA2471379900A07175 /* __tests__ */ = {
			isa = PBXGroup;
			children = (
				B15382DB24826FD70010F007 /* Mocks */,
				B1DDDABB247137B000A07175 /* HTTPClientConfigurationEndpointTests.swift */,
			);
			path = __tests__;
			sourceTree = "<group>";
		};
		B1EAEC8C24711889003BE9A2 /* __tests__ */ = {
			isa = PBXGroup;
			children = (
				B15382DF248270E90010F007 /* Helper */,
				A1E4194A2495A3940016E52A /* HTTPClient+AppConfigTests.swift */,
				B1D431C7246C69F300E728AD /* HTTPClient+ConfigurationTests.swift */,
				CDF27BD4246ADBF30044D32B /* HTTPClient+DaysAndHoursTests.swift */,
				A1E4194D2495A5800016E52A /* HTTPClient+ExposureConfigTests.swift */,
				A1E419532495A7850016E52A /* HTTPClient+GetTestResultTests.swift */,
				A1E419562495A8F50016E52A /* HTTPClient+RegistrationTokenTests.swift */,
				A1E41947249548260016E52A /* HTTPClient+SubmitTests.swift */,
				A1E419502495A6EA0016E52A /* HTTPClient+TANForExposureSubmitTests.swift */,
				A1877CA9248F247D006FEFC0 /* SAPDownloadedPackageTests.swift */,
				B1EAEC8D247118CB003BE9A2 /* URLSession+ConvenienceTests.swift */,
			);
			path = __tests__;
			sourceTree = "<group>";
		};
		B1FE13D62487DEDD00D012E5 /* Calculation */ = {
			isa = PBXGroup;
			children = (
				A128F04B2489ABE700EC7F6C /* __tests__ */,
				B1FE13D72487DEED00D012E5 /* RiskCalculation.swift */,
				B1175217248ACFBC00C3325C /* SAP_RiskScoreClass+LowAndHigh.swift */,
			);
			path = Calculation;
			sourceTree = "<group>";
		};
		B1FE13D92488216300D012E5 /* Provider */ = {
			isa = PBXGroup;
			children = (
				B1FE13F724896DC400D012E5 /* Helper */,
				B1FE13E32488253200D012E5 /* Model */,
				B1FE13E0248824D700D012E5 /* __tests__ */,
				B1FE13DC248821CB00D012E5 /* RiskProviding.swift */,
				B1FE13DE248821E000D012E5 /* RiskProvider.swift */,
			);
			path = Provider;
			sourceTree = "<group>";
		};
		B1FE13E0248824D700D012E5 /* __tests__ */ = {
			isa = PBXGroup;
			children = (
				B1FE13E1248824E900D012E5 /* RiskProviderTests.swift */,
			);
			path = __tests__;
			sourceTree = "<group>";
		};
		B1FE13E32488253200D012E5 /* Model */ = {
			isa = PBXGroup;
			children = (
				B11655912491437600316087 /* __tests__ */,
				B1FE13E52488255900D012E5 /* RiskProvidingConfiguration.swift */,
				B1C7EEAD24941A3B00F1F284 /* ManualExposureDetectionState.swift */,
				B1C7EEAF24941A6B00F1F284 /* RiskConsumer.swift */,
			);
			path = Model;
			sourceTree = "<group>";
		};
		B1FE13F724896DC400D012E5 /* Helper */ = {
			isa = PBXGroup;
			children = (
				B1FE13FC24896EE700D012E5 /* __tests__ */,
				B1FE13F824896DDB00D012E5 /* CachedAppConfiguration.swift */,
				B1FE13FA24896E6700D012E5 /* AppConfigurationProviding.swift */,
			);
			path = Helper;
			sourceTree = "<group>";
		};
		B1FE13FC24896EE700D012E5 /* __tests__ */ = {
			isa = PBXGroup;
			children = (
				B1FE13FD24896EF700D012E5 /* CachedAppConfigurationTests.swift */,
			);
			path = __tests__;
			sourceTree = "<group>";
		};
		CD8638512477EBAA00A5A07C /* Settings */ = {
			isa = PBXGroup;
			children = (
				B163D10E24990664001A322C /* __tests__ */,
				CD8638522477EBD400A5A07C /* SettingsViewModel.swift */,
				CDCE11D5247D644100F30825 /* NotificationSettingsViewModel.swift */,
			);
			path = Settings;
			sourceTree = "<group>";
		};
		CD99A398245B229F00BF12AF /* ExposureSubmission */ = {
			isa = PBXGroup;
			children = (
				A3284253248E48E0006B1F09 /* __tests__ */,
				A372DA3724BDA015003248BB /* View */,
				71FE1C79247AC2B500851FEB /* ExposureSubmissionNavigationController.swift */,
				A372DA3A24BDA075003248BB /* ExposureSubmissionCoordinating.swift */,
			);
			path = ExposureSubmission;
			sourceTree = "<group>";
		};
		CD99A3C82461A44B00BF12AF /* View Helpers */ = {
			isa = PBXGroup;
			children = (
				A3E851B324ADDA9E00402485 /* __tests__ */,
				51D420B324583ABB00AD70CA /* AppStoryboard.swift */,
				CD99A3C92461A47C00BF12AF /* AppStrings.swift */,
				71CAB9D1248AACAD00F516A5 /* PixelPerfectLayoutConstraint.swift */,
				2FE15A3B249B8C0B0077BD8D /* AccessibilityIdentifiers.swift */,
				A3E851B124ADD09900402485 /* CountdownTimer.swift */,
			);
			path = "View Helpers";
			sourceTree = "<group>";
		};
		CDCE11D7247D645800F30825 /* Notifications */ = {
			isa = PBXGroup;
			children = (
				CDCE11D8247D64C600F30825 /* NotificationSettingsOnTableViewCell.swift */,
				CDCE11DA247D64D600F30825 /* NotificationSettingsOffTableViewCell.swift */,
			);
			path = Notifications;
			sourceTree = "<group>";
		};
		CDD87C6024766163007CE6CA /* Cells */ = {
			isa = PBXGroup;
			children = (
				CDCE11D7247D645800F30825 /* Notifications */,
				CDD87C54247556DE007CE6CA /* MainSettingsTableViewCell.swift */,
				CDD87C5C247559E3007CE6CA /* LabelTableViewCell.swift */,
			);
			path = Cells;
			sourceTree = "<group>";
		};
		EE20EA0824699A3A00770683 /* RiskLegend */ = {
			isa = PBXGroup;
			children = (
				71B804482484D37300D53506 /* RiskLegendViewController.swift */,
				71B8044C248525CD00D53506 /* RiskLegendViewController+DynamicTableViewModel.swift */,
			);
			path = RiskLegend;
			sourceTree = "<group>";
		};
		EE22DB83247FB43A001B0A71 /* ENSetting */ = {
			isa = PBXGroup;
			children = (
				EE22DB84247FB43A001B0A71 /* TracingHistoryTableViewCell.swift */,
				EE22DB85247FB43A001B0A71 /* ImageTableViewCell.swift */,
				EE22DB86247FB43A001B0A71 /* ActionDetailTableViewCell.swift */,
				EE22DB87247FB43A001B0A71 /* DescriptionTableViewCell.swift */,
				EE22DB88247FB43A001B0A71 /* ActionTableViewCell.swift */,
			);
			path = ENSetting;
			sourceTree = "<group>";
		};
		EE278B2E245F2C58008B06F9 /* FriendsInvite */ = {
			isa = PBXGroup;
			children = (
				EE278B2F245F2C8A008B06F9 /* FriendsInviteController.swift */,
			);
			path = FriendsInvite;
			sourceTree = "<group>";
		};
		EE70C239245B09E900AC9B2F /* Localization */ = {
			isa = PBXGroup;
			children = (
				13156CFF248C19D000AFC472 /* usage.html */,
				71F5418A248BEDBE006DB793 /* privacy-policy.html */,
				EE70C23A245B09E900AC9B2F /* Localizable.strings */,
				EE92A340245D96DA006B97B0 /* Localizable.stringsdict */,
				EE26950A248FCB0300BAE234 /* InfoPlist.strings */,
			);
			path = Localization;
			sourceTree = "<group>";
		};
		EE85998B2462EFD4002E7AE2 /* AppInformation */ = {
			isa = PBXGroup;
			children = (
				01F5F7212487B9C000229720 /* AppInformationViewController.swift */,
				71CC3E9C246D5D8000217F2C /* AppInformationViewController+DynamicTableViewModel.swift */,
				4026C2DB24852B7600926FB4 /* AppInformationViewController+LegalModel.swift */,
				71CC3E9E246D6B6800217F2C /* AppInformationDetailViewController.swift */,
				4026C2E324854C8D00926FB4 /* AppInformationLegalCell.swift */,
			);
			path = AppInformation;
			sourceTree = "<group>";
		};
		EEF790092466ED410065EBD5 /* ExposureDetection */ = {
			isa = PBXGroup;
			children = (
				713EA26224798F8500AB7EE8 /* ExposureDetectionHeaderCell.swift */,
				713EA25E24798A9100AB7EE8 /* ExposureDetectionRiskCell.swift */,
				713EA25C24798A7000AB7EE8 /* ExposureDetectionRoundedView.swift */,
				7154EB49247D21E200A467FF /* ExposureDetectionLongGuideCell.swift */,
				7154EB4B247E862100A467FF /* ExposureDetectionLoadingCell.swift */,
			);
			path = ExposureDetection;
			sourceTree = "<group>";
		};
		F247572E2483934B003E1FC5 /* __tests__ */ = {
			isa = PBXGroup;
			children = (
				A1654EFD24B41FEF00C0E115 /* DynamicCellTests.swift */,
				F252472E2483955B00C5556B /* DynamicTableViewControllerFake.storyboard */,
				F2DC809324898CE600EDC40A /* DynamicTableViewControllerFooterTests.swift */,
				F2DC809124898B1800EDC40A /* DynamicTableViewControllerHeaderTests.swift */,
				F2DC808F24898A9400EDC40A /* DynamicTableViewControllerNumberOfRowsAndSectionsTests.swift */,
				F2DC808D248989CE00EDC40A /* DynamicTableViewControllerRegisterCellsTests.swift */,
				F247572A24838AC8003E1FC5 /* DynamicTableViewControllerRowsTests.swift */,
				F25247302484456800C5556B /* DynamicTableViewModelTests.swift */,
				F22C6E242492082B00712A6B /* DynamicTableViewSpaceCellTests.swift */,
				A1654F0024B43E7F00C0E115 /* DynamicTableViewTextViewCellTests.swift */,
			);
			path = __tests__;
			sourceTree = "<group>";
		};
		FEDCE21C117BF675C80F5989 /* States */ = {
			isa = PBXGroup;
			children = (
				FEDCE1B8926528ED74CDE1B2 /* ENStateHandler+State.swift */,
				FEDCE4BE82DC5BFE90575663 /* ExposureDetectionViewController+State.swift */,
				FEDCEC452596E54A041BBCE9 /* HomeInteractor+State.swift */,
				FEDCE838D90CB02C55E15237 /* SceneDelegate+State.swift */,
			);
			path = States;
			sourceTree = "<group>";
		};
/* End PBXGroup section */

/* Begin PBXNativeTarget section */
		85D7593A2457048F008175F0 /* ENA */ = {
			isa = PBXNativeTarget;
			buildConfigurationList = 85D7596824570491008175F0 /* Build configuration list for PBXNativeTarget "ENA" */;
			buildPhases = (
				71AFBD9324642AF500F91006 /* SwiftLint */,
				85D759372457048F008175F0 /* Sources */,
				85D759382457048F008175F0 /* Frameworks */,
				85D759392457048F008175F0 /* Resources */,
				B102BDB924603FD600CD55A2 /* Embed Frameworks */,
			);
			buildRules = (
			);
			dependencies = (
			);
			name = ENA;
			packageProductDependencies = (
				B10FB02F246036F3004CA11E /* SwiftProtobuf */,
				B1E8C9A4247AB869006DC678 /* ZIPFoundation */,
				3DD767482483D6B5002DD2B3 /* Connectivity */,
				B1B5A75F24924B3D0029D5D7 /* FMDB */,
			);
			productName = ENA;
			productReference = 85D7593B2457048F008175F0 /* ENA.app */;
			productType = "com.apple.product-type.application";
		};
		85D7595324570491008175F0 /* ENATests */ = {
			isa = PBXNativeTarget;
			buildConfigurationList = 85D7596B24570491008175F0 /* Build configuration list for PBXNativeTarget "ENATests" */;
			buildPhases = (
				85D7595024570491008175F0 /* Sources */,
				85D7595124570491008175F0 /* Frameworks */,
				85D7595224570491008175F0 /* Resources */,
			);
			buildRules = (
			);
			dependencies = (
				85D7595624570491008175F0 /* PBXTargetDependency */,
			);
			name = ENATests;
			productName = ENATests;
			productReference = 85D7595424570491008175F0 /* ENATests.xctest */;
			productType = "com.apple.product-type.bundle.unit-test";
		};
		85D7595E24570491008175F0 /* ENAUITests */ = {
			isa = PBXNativeTarget;
			buildConfigurationList = 85D7596E24570491008175F0 /* Build configuration list for PBXNativeTarget "ENAUITests" */;
			buildPhases = (
				85D7595B24570491008175F0 /* Sources */,
				85D7595C24570491008175F0 /* Frameworks */,
				85D7595D24570491008175F0 /* Resources */,
			);
			buildRules = (
			);
			dependencies = (
				85D7596124570491008175F0 /* PBXTargetDependency */,
			);
			name = ENAUITests;
			productName = ENAUITests;
			productReference = 85D7595F24570491008175F0 /* ENAUITests.xctest */;
			productType = "com.apple.product-type.bundle.ui-testing";
		};
/* End PBXNativeTarget section */

/* Begin PBXProject section */
		85D759332457048F008175F0 /* Project object */ = {
			isa = PBXProject;
			attributes = {
				LastSwiftUpdateCheck = 1150;
				LastUpgradeCheck = 1150;
				ORGANIZATIONNAME = "SAP SE";
				TargetAttributes = {
					85D7593A2457048F008175F0 = {
						CreatedOnToolsVersion = 11.4.1;
						LastSwiftMigration = 1150;
					};
					85D7595324570491008175F0 = {
						CreatedOnToolsVersion = 11.4.1;
						LastSwiftMigration = 1150;
						TestTargetID = 85D7593A2457048F008175F0;
					};
					85D7595E24570491008175F0 = {
						CreatedOnToolsVersion = 11.4.1;
						TestTargetID = 85D7593A2457048F008175F0;
					};
				};
			};
			buildConfigurationList = 85D759362457048F008175F0 /* Build configuration list for PBXProject "ENA" */;
			compatibilityVersion = "Xcode 9.3";
			developmentRegion = en;
			hasScannedForEncodings = 0;
			knownRegions = (
				en,
				Base,
				de,
				tr,
				pl,
				ro,
				bg,
			);
			mainGroup = 85D759322457048F008175F0;
			packageReferences = (
				B10FB02E246036F3004CA11E /* XCRemoteSwiftPackageReference "swift-protobuf" */,
				B1E8C9A3247AB869006DC678 /* XCRemoteSwiftPackageReference "ZIPFoundation" */,
				3DD767472483D6B5002DD2B3 /* XCRemoteSwiftPackageReference "Connectivity" */,
				B1B5A75E24924B3D0029D5D7 /* XCRemoteSwiftPackageReference "fmdb" */,
			);
			productRefGroup = 85D7593C2457048F008175F0 /* Products */;
			projectDirPath = "";
			projectRoot = "";
			targets = (
				85D7593A2457048F008175F0 /* ENA */,
				85D7595324570491008175F0 /* ENATests */,
				85D7595E24570491008175F0 /* ENAUITests */,
			);
		};
/* End PBXProject section */

/* Begin PBXResourcesBuildPhase section */
		85D759392457048F008175F0 /* Resources */ = {
			isa = PBXResourcesBuildPhase;
			buildActionMask = 2147483647;
			files = (
				514E813024618E3D00636861 /* ExposureDetection.storyboard in Resources */,
				51486DA32485101500FCE216 /* RiskInactiveCollectionViewCell.xib in Resources */,
				13156CFD248C19D000AFC472 /* usage.html in Resources */,
				51486DA72485237200FCE216 /* RiskThankYouCollectionViewCell.xib in Resources */,
				2F785752248506BD00323A9C /* HomeTestResultCollectionViewCell.xib in Resources */,
				EE269508248FCB0300BAE234 /* InfoPlist.strings in Resources */,
				85D7594E24570491008175F0 /* LaunchScreen.storyboard in Resources */,
				710224EE2490E2FD000C5DEF /* ExposureSubmissionStepCell.xib in Resources */,
				EE20EA072469883900770683 /* RiskLegend.storyboard in Resources */,
				71FE1C8D247AC79D00851FEB /* DynamicTableViewIconCell.xib in Resources */,
				A189E461248C35BF001D0996 /* PublicKeys.plist in Resources */,
				71F2E57B2487AEFC00694F1A /* ena-colors.xcassets in Resources */,
				51C7790C24867F16004582F8 /* RiskListItemView.xib in Resources */,
				EE92A33E245D96DA006B97B0 /* Localizable.stringsdict in Resources */,
				A328424D248B91E0006B1F09 /* HomeTestResultLoadingCell.xib in Resources */,
				01E25C7024A3B52F007E33F8 /* Info_Testflight.plist in Resources */,
				EE278B2D245F2BBB008B06F9 /* InviteFriends.storyboard in Resources */,
				EE70C23D245B09EA00AC9B2F /* Localizable.strings in Resources */,
				51CE1B85246078B6002CF42A /* ActivateCollectionViewCell.xib in Resources */,
				51C779142486E5AB004582F8 /* RiskFindingPositiveCollectionViewCell.xib in Resources */,
				51D420CE245869C800AD70CA /* Home.storyboard in Resources */,
				8539874F2467094E00D28B62 /* AppIcon.xcassets in Resources */,
				514C0A0B247AF9F700F235F6 /* RiskTextItemView.xib in Resources */,
				51B5B414246DF07300DC5D3E /* RiskImageItemView.xib in Resources */,
				85D7594B24570491008175F0 /* Assets.xcassets in Resources */,
				711EFCC924935C79005FEF21 /* ExposureSubmissionTestResultHeaderView.xib in Resources */,
				51CE1B88246078B6002CF42A /* RiskLevelCollectionViewCell.xib in Resources */,
				710021DE248EAF16001F0B63 /* ExposureSubmissionImageCardCell.xib in Resources */,
				51D420D024586AB300AD70CA /* Settings.storyboard in Resources */,
				71F5418E248BEE08006DB793 /* privacy-policy.html in Resources */,
				01DC23252462DFD0001B727C /* ExposureSubmission.storyboard in Resources */,
				51CE1B8A246078B6002CF42A /* InfoCollectionViewCell.xib in Resources */,
				51FE277D247535C400BB8144 /* RiskLoadingItemView.xib in Resources */,
				853D98832469DC5000490DBA /* ExposureNotificationSetting.storyboard in Resources */,
				51D420B12458397300AD70CA /* Onboarding.storyboard in Resources */,
			);
			runOnlyForDeploymentPostprocessing = 0;
		};
		85D7595224570491008175F0 /* Resources */ = {
			isa = PBXResourcesBuildPhase;
			buildActionMask = 2147483647;
			files = (
				B1F8AE482479B4C30093A588 /* api-response-day-2020-05-16 in Resources */,
				01678E9C249A5F08003B048B /* testStore.sqlite in Resources */,
				A189E45F248C325E001D0996 /* de-config in Resources */,
				F252472F2483955B00C5556B /* DynamicTableViewControllerFake.storyboard in Resources */,
			);
			runOnlyForDeploymentPostprocessing = 0;
		};
		85D7595D24570491008175F0 /* Resources */ = {
			isa = PBXResourcesBuildPhase;
			buildActionMask = 2147483647;
			files = (
				13E5046C248E434B0086641C /* Localizable.strings in Resources */,
				13E5046D248E434B0086641C /* Localizable.stringsdict in Resources */,
			);
			runOnlyForDeploymentPostprocessing = 0;
		};
/* End PBXResourcesBuildPhase section */

/* Begin PBXShellScriptBuildPhase section */
		71AFBD9324642AF500F91006 /* SwiftLint */ = {
			isa = PBXShellScriptBuildPhase;
			buildActionMask = 2147483647;
			files = (
			);
			inputFileListPaths = (
			);
			inputPaths = (
			);
			name = SwiftLint;
			outputFileListPaths = (
			);
			outputPaths = (
			);
			runOnlyForDeploymentPostprocessing = 0;
			shellPath = /bin/sh;
			shellScript = "if which swiftlint >/dev/null; then\n  swiftlint\nelse\n  echo \"warning: SwiftLint is not available.\"\n  echo \"Use 'brew install swiftlint' to install SwiftLint or download it manually from https://github.com/realm/SwiftLint.\"\nfi\n\n";
			showEnvVarsInLog = 0;
		};
/* End PBXShellScriptBuildPhase section */

/* Begin PBXSourcesBuildPhase section */
		85D759372457048F008175F0 /* Sources */ = {
			isa = PBXSourcesBuildPhase;
			buildActionMask = 2147483647;
			files = (
				B120C7CA24AFF12D00F68FF1 /* ActiveTracing.swift in Sources */,
				B1A89F3B24819CE800DA1CEC /* LabelTableViewCell.swift in Sources */,
				B1C7EE4424938E9E00F1F284 /* ExposureDetection_DidEndPrematurelyReason+ErrorHandling.swift in Sources */,
				B1A89F3A24819CD300DA1CEC /* HomeRiskImageItemViewConfigurator.swift in Sources */,
				B1A89F3924819CC200DA1CEC /* ExposureStateUpdating.swift in Sources */,
				B1C6ECFF247F089E0066138F /* RiskImageItemView.swift in Sources */,
				51486DA62485237200FCE216 /* RiskThankYouCollectionViewCell.swift in Sources */,
				71330E43248109FD00EB10F6 /* DynamicTableViewCell.swift in Sources */,
				B14D0CDD246E972400D5BEBC /* ExposureDetectionDelegate.swift in Sources */,
				B161782E2480658F006E435A /* DeltaCalculationResult.swift in Sources */,
				B11E619B246EE4B0004A056A /* DynamicTypeLabel.swift in Sources */,
				B1D7D69224766D2100E4DA5D /* apple_export.pb.swift in Sources */,
				7187A5582481231C00FCC755 /* DynamicTableViewAction.swift in Sources */,
				A128F059248B459F00EC7F6C /* PublicKeyStore.swift in Sources */,
				71C0BEDD2498DD07009A17A0 /* ENANavigationFooterView.swift in Sources */,
				A3FF84EC247BFAF00053E947 /* Hasher.swift in Sources */,
				51895EDC245E16CD0085DA38 /* ENAColor.swift in Sources */,
				A372DA3B24BDA075003248BB /* ExposureSubmissionCoordinating.swift in Sources */,
				51FE277B2475340300BB8144 /* HomeRiskLoadingItemViewConfigurator.swift in Sources */,
				0D5611B4247F852C00B5B094 /* SQLiteKeyValueStore.swift in Sources */,
				13BAE9B12472FB1E00CEE58A /* CellConfiguratorIndexPosition.swift in Sources */,
				515BBDEB2484F8E500CDB674 /* HomeThankYouRiskCellConfigurator.swift in Sources */,
				514C0A0D247AFB0200F235F6 /* RiskTextItemView.swift in Sources */,
				CD99A3A9245C272400BF12AF /* ExposureSubmissionService.swift in Sources */,
				71F54191248BF677006DB793 /* HtmlTextView.swift in Sources */,
				51B5B41C246EC8B800DC5D3E /* HomeCardCollectionViewCell.swift in Sources */,
				B1EDFD8D248E74D000E7EAFF /* URL+StaticString.swift in Sources */,
				A3E851B224ADD09900402485 /* CountdownTimer.swift in Sources */,
				011E13AE24680A4000973467 /* HTTPClient.swift in Sources */,
				A1C683FA24AEC57400B90D12 /* DynamicTableViewTextViewCell.swift in Sources */,
				853D987A24694A8700490DBA /* ENAButton.swift in Sources */,
				CD8638532477EBD400A5A07C /* SettingsViewModel.swift in Sources */,
				2FC0357124B5B70700E234AC /* Error+FAQUrl.swift in Sources */,
				51CE1BB52460AC83002CF42A /* UICollectionView+Dequeue.swift in Sources */,
				B17F2D48248CEB4C00CAA38F /* DetectionMode.swift in Sources */,
				137846492488027600A50AB8 /* OnboardingInfoViewController+Extension.swift in Sources */,
				85E33444247EB357006E74EC /* CircularProgressView.swift in Sources */,
				71FD8862246EB27F00E804D0 /* ExposureDetectionViewController.swift in Sources */,
				514EE99D246D4CFB00DE4884 /* TableViewCellConfigurator.swift in Sources */,
				B1741B4D2462C21F006275D9 /* DMQRCodeViewController.swift in Sources */,
				B1741B4B2462C21C006275D9 /* DMQRCodeScanViewController.swift in Sources */,
				0DF6BBB7248C04CF007E8B0C /* app_config.pb.swift in Sources */,
				B1DDDABE24713BAD00A07175 /* SAPDownloadedPackage.swift in Sources */,
				71FE1C7C247AC2B500851FEB /* ExposureSubmissionOverviewViewController.swift in Sources */,
				B1FE13EC24891CFE00D012E5 /* RiskProviding.swift in Sources */,
				011E4B032483A92A002E6412 /* MockExposureManager.swift in Sources */,
				2FE15A3C249B8C0B0077BD8D /* AccessibilityIdentifiers.swift in Sources */,
				51FE277F247535E300BB8144 /* RiskLoadingItemView.swift in Sources */,
				514C0A0824772F5E00F235F6 /* RiskItemView.swift in Sources */,
				B1175213248A83AB00C3325C /* Risk.swift in Sources */,
				A36D07B92486D61C00E46F96 /* HomeCardCellButtonDelegate.swift in Sources */,
				B1A89F3824819C2B00DA1CEC /* HomeInteractor.swift in Sources */,
				514C0A16247C164700F235F6 /* HomeHighRiskCellConfigurator.swift in Sources */,
				71FE1C7B247AC2B500851FEB /* ExposureSubmissionQRScannerViewController.swift in Sources */,
				717D21E9248C022E00D9717E /* DynamicTableViewHtmlCell.swift in Sources */,
				71FE1C82247AC30300851FEB /* ENATanInput.swift in Sources */,
				7154EB4A247D21E200A467FF /* ExposureDetectionLongGuideCell.swift in Sources */,
				51CE1B4A246016B0002CF42A /* UICollectionViewCell+Identifier.swift in Sources */,
				71B8044F248526B600D53506 /* DynamicTableViewSpaceCell.swift in Sources */,
				8595BF5F246032D90056EA27 /* ENASwitch.swift in Sources */,
				71FE1C7A247AC2B500851FEB /* ExposureSubmissionSuccessViewController.swift in Sources */,
				B1C7EEAE24941A3B00F1F284 /* ManualExposureDetectionState.swift in Sources */,
				51486DA22485101500FCE216 /* RiskInactiveCollectionViewCell.swift in Sources */,
				710021DC248E44A6001F0B63 /* ENAFont.swift in Sources */,
				B1FE13FF2489708200D012E5 /* CachedAppConfiguration.swift in Sources */,
				EE22DB8B247FB43A001B0A71 /* ActionDetailTableViewCell.swift in Sources */,
				71FE1C71247AA7B700851FEB /* DynamicTableViewHeaderImageView.swift in Sources */,
				0159E6C2247829BA00894A89 /* temporary_exposure_key_signature_list.pb.swift in Sources */,
				B1CD333C24865A7D00B06E9B /* TracingStatusHistory.swift in Sources */,
				51D420B724583B7200AD70CA /* NSObject+Identifier.swift in Sources */,
				CDCE11D6247D644100F30825 /* NotificationSettingsViewModel.swift in Sources */,
				710224EC248FC150000C5DEF /* HomeTestResultCellConfigurator.swift in Sources */,
				71330E4724810A0C00EB10F6 /* DynamicTableViewFooter.swift in Sources */,
				B1D431CB246C84A400E728AD /* DownloadedPackagesStore.swift in Sources */,
				714194EA247A65C60072A090 /* DynamicTableViewHeaderSeparatorView.swift in Sources */,
				2F26CE2E248B9C4F00BE30EE /* UIViewController+BackButton.swift in Sources */,
				A16714BB248D18D20031B111 /* SummaryMetadata.swift in Sources */,
				51C779162486E5BA004582F8 /* RiskFindingPositiveCollectionViewCell.swift in Sources */,
				B10FD5F4246EAC1700E9D7F2 /* AppleFilesWriter.swift in Sources */,
				711EFCC72492EE31005FEF21 /* ENAFooterView.swift in Sources */,
				B1FE13F024891D1500D012E5 /* RiskCalculation.swift in Sources */,
				514C0A14247C163800F235F6 /* HomeLowRiskCellConfigurator.swift in Sources */,
				51C779122486E549004582F8 /* HomeFindingPositiveRiskCellConfigurator.swift in Sources */,
				B1741B4E2462C21F006275D9 /* DMViewController.swift in Sources */,
				71CAB9D4248AB33500F516A5 /* DynamicTypeSymbolImageView.swift in Sources */,
				EE22DB8C247FB43A001B0A71 /* DescriptionTableViewCell.swift in Sources */,
				2F3218D0248063E300A7AC0A /* UIView+Convenience.swift in Sources */,
				B1741B4C2462C21F006275D9 /* DMDeveloperMenu.swift in Sources */,
				514C0A11247C15EC00F235F6 /* HomeUnknownRiskCellConfigurator.swift in Sources */,
				710ABB23247513E300948792 /* DynamicTypeTableViewCell.swift in Sources */,
				71FE1C7D247AC2B500851FEB /* ExposureSubmissionTanInputViewController.swift in Sources */,
				EE22DB81247FB40A001B0A71 /* ENStateHandler.swift in Sources */,
				A16714AF248CA1B70031B111 /* Bundle+ReadPlist.swift in Sources */,
				2F80CFDB247EDDB3000F06AF /* ExposureSubmissionHotlineViewController.swift in Sources */,
				2F80CFD9247ED988000F06AF /* ExposureSubmissionIntroViewController.swift in Sources */,
				A3C4F96024812CD20047F23E /* ExposureSubmissionWarnOthersViewController.swift in Sources */,
				B1741B582462EBDB006275D9 /* HomeViewController.swift in Sources */,
				3DD767462483D4DE002DD2B3 /* ReachabilityService.swift in Sources */,
				71EF33D92497F3E8007B7E1B /* ENANavigationControllerWithFooterChild.swift in Sources */,
				A3EE6E5A249BB7AF00C64B61 /* ExposureSubmissionServiceFactory.swift in Sources */,
				4026C2E424854C8D00926FB4 /* AppInformationLegalCell.swift in Sources */,
				51C737BF245B3B5D00286105 /* OnboardingInfo.swift in Sources */,
				B1FE13EB24891CFA00D012E5 /* RiskProvider.swift in Sources */,
				B143DBDF2477F292000A29E8 /* ExposureNotificationSettingViewController.swift in Sources */,
				016146912487A43E00660992 /* WebPageHelper.swift in Sources */,
				51D420B924583B8300AD70CA /* UIViewController+AppStoryboard.swift in Sources */,
				71B804542485273C00D53506 /* RiskLegendDotBodyCell.swift in Sources */,
				EE22DB8A247FB43A001B0A71 /* ImageTableViewCell.swift in Sources */,
				B11E619C246EE4E9004A056A /* UIFont+DynamicType.swift in Sources */,
				71330E4524810A0500EB10F6 /* DynamicTableViewHeader.swift in Sources */,
				0DF6BBB5248C04CF007E8B0C /* app_config_attenuation_duration.pb.swift in Sources */,
				B1BFE27224BDE1D500C1181D /* HomeViewController+HowRiskDetectionWorks.swift in Sources */,
				B1EAEC8B24711884003BE9A2 /* URLSession+Convenience.swift in Sources */,
				7154EB4C247E862100A467FF /* ExposureDetectionLoadingCell.swift in Sources */,
				A17366552484978A006BE209 /* OnboardingInfoViewControllerUtils.swift in Sources */,
				0DF6BBB6248C04CF007E8B0C /* app_config_app_version_config.pb.swift in Sources */,
				B153096A24706F1000A4A1BD /* URLSession+Default.swift in Sources */,
				2FF1D62E2487850200381FFB /* NSMutableAttributedString+Generation.swift in Sources */,
				51CE1B4C246016D1002CF42A /* UICollectionReusableView+Identifier.swift in Sources */,
				710224EA248FA67F000C5DEF /* HomeTestResultCollectionViewCell.swift in Sources */,
				013DC102245DAC4E00EE58B0 /* Store.swift in Sources */,
				B1FE13EF24891D0C00D012E5 /* RiskProvidingConfiguration.swift in Sources */,
				51CE1B89246078B6002CF42A /* RiskLevelCollectionViewCell.swift in Sources */,
				B1F82DF224718C7300E2E56A /* DMConfigurationViewController.swift in Sources */,
				B1CD33412486AA7100B06E9B /* CoronaWarnURLSessionDelegate.swift in Sources */,
				514C0A0F247AFEC500F235F6 /* HomeRiskTextItemViewConfigurator.swift in Sources */,
				A3284250248B9269006B1F09 /* HomeTestResultLoadingCellConfigurator.swift in Sources */,
				713EA25D24798A7000AB7EE8 /* ExposureDetectionRoundedView.swift in Sources */,
				A3EE6E5D249BB9B900C64B61 /* UITestingParameters.swift in Sources */,
				710224F42490E7A3000C5DEF /* ExposureSubmissionStepCell.swift in Sources */,
				B19FD7132491A08500A9D56A /* SAP_SemanticVersion+Compare.swift in Sources */,
				3DD7674B2483D6C1002DD2B3 /* ConnectivityReachabilityService.swift in Sources */,
				B1D7D68E24766D2100E4DA5D /* submission_payload.pb.swift in Sources */,
				B1B381432472EF8B0056BEEE /* HTTPClient+Configuration.swift in Sources */,
				A328424E248B91E0006B1F09 /* HomeTestResultLoadingCell.swift in Sources */,
				51D420B424583ABB00AD70CA /* AppStoryboard.swift in Sources */,
				4026C2DC24852B7600926FB4 /* AppInformationViewController+LegalModel.swift in Sources */,
				EE278B30245F2C8A008B06F9 /* FriendsInviteController.swift in Sources */,
				710ABB27247533FA00948792 /* DynamicTableViewController.swift in Sources */,
				B184A380248FFCBE007180F6 /* SecureStore.swift in Sources */,
				713EA26124798AD100AB7EE8 /* InsetTableViewCell.swift in Sources */,
				51CE1B87246078B6002CF42A /* ActivateCollectionViewCell.swift in Sources */,
				B1C6ED00247F23730066138F /* NotificationName.swift in Sources */,
				EE22DB8D247FB43A001B0A71 /* ActionTableViewCell.swift in Sources */,
				51CE1BBD2460B1CB002CF42A /* CollectionViewCellConfigurator.swift in Sources */,
				71D3C19A2494EFAC00DBABA8 /* ENANavigationControllerWithFooter.swift in Sources */,
				CD2EC329247D82EE00C6B3F9 /* NotificationSettingsViewController.swift in Sources */,
				A1BABD1024A57D03000ED515 /* ENTemporaryExposureKey+Processing.swift in Sources */,
				51C737BD245B349700286105 /* OnboardingInfoViewController.swift in Sources */,
				B1FE13FB24896E6700D012E5 /* AppConfigurationProviding.swift in Sources */,
				514EE999246D4C2E00DE4884 /* UITableViewCell+Identifier.swift in Sources */,
				13722044247AEEAD00152764 /* UNNotificationCenter+Extension.swift in Sources */,
				B10FD5ED246EAADC00E9D7F2 /* AppInformationDetailViewController.swift in Sources */,
				CDCE11D9247D64C600F30825 /* NotificationSettingsOnTableViewCell.swift in Sources */,
				0DF6BB97248AD616007E8B0C /* AppUpdateCheckHelper.swift in Sources */,
				0DD260FF248D549B007C3B2C /* KeychainHelper.swift in Sources */,
				2FF1D63024880FCF00381FFB /* DynamicTableViewRoundedCell.swift in Sources */,
				85D7593F2457048F008175F0 /* AppDelegate.swift in Sources */,
				CDD87C56247556DE007CE6CA /* MainSettingsTableViewCell.swift in Sources */,
				B153096C24706F2400A4A1BD /* URLSessionConfiguration+Default.swift in Sources */,
				B1BD9E7E24898A2300BD3930 /* ExposureDetectionViewController+DynamicTableViewModel.swift in Sources */,
				0159E6C1247829BA00894A89 /* temporary_exposure_key_export.pb.swift in Sources */,
				71FE1C80247AC2B500851FEB /* ExposureSubmissionNavigationController.swift in Sources */,
				CD99A3C7246155C300BF12AF /* Logger.swift in Sources */,
				2F96739B24AB70FA008E3147 /* ExposureSubmissionParsable.swift in Sources */,
				85D759412457048F008175F0 /* SceneDelegate.swift in Sources */,
				71B8044D248525CD00D53506 /* RiskLegendViewController+DynamicTableViewModel.swift in Sources */,
				859DD512248549790073D59F /* MockDiagnosisKeysRetrieval.swift in Sources */,
				EE22DB89247FB43A001B0A71 /* TracingHistoryTableViewCell.swift in Sources */,
				A3EE6E61249BC57F00C64B61 /* MockExposureSubmissionService.swift in Sources */,
				71B804472484CC0800D53506 /* ENALabel.swift in Sources */,
				71FE1C7F247AC2B500851FEB /* ExposureSubmissionTestResultViewController.swift in Sources */,
				B1D6B002247DA0320079DDD3 /* ExposureDetectionViewControllerDelegate.swift in Sources */,
				713EA25B247818B000AB7EE8 /* DynamicTypeButton.swift in Sources */,
				51C77910248684F5004582F8 /* HomeRiskListItemViewConfigurator.swift in Sources */,
				B1D6B004247DA4920079DDD3 /* UIApplication+CoronaWarn.swift in Sources */,
				51CE1BC32460B28D002CF42A /* HomeInfoCellConfigurator.swift in Sources */,
				138910C5247A909000D739F6 /* ENATaskScheduler.swift in Sources */,
				71B804492484D37300D53506 /* RiskLegendViewController.swift in Sources */,
				514EE99B246D4C4C00DE4884 /* UITableView+Dequeue.swift in Sources */,
				713EA25F24798A9100AB7EE8 /* ExposureDetectionRiskCell.swift in Sources */,
				01F5F7222487B9C000229720 /* AppInformationViewController.swift in Sources */,
				B10FD5F1246EAB1000E9D7F2 /* AppInformationViewController+DynamicTableViewModel.swift in Sources */,
				51C7790E24867F22004582F8 /* RiskListItemView.swift in Sources */,
				71CAB9D2248AACAD00F516A5 /* PixelPerfectLayoutConstraint.swift in Sources */,
				710021E0248EAF9A001F0B63 /* ExposureSubmissionImageCardCell.swift in Sources */,
				B14D0CDF246E976400D5BEBC /* ExposureDetectionTransaction+DidEndPrematurelyReason.swift in Sources */,
				71FE1C69247A8FE100851FEB /* DynamicTableViewHeaderFooterView.swift in Sources */,
				B184A383248FFCE2007180F6 /* CodableExposureDetectionSummary.swift in Sources */,
				B111EE2C2465D9F7001AEBB4 /* String+Localization.swift in Sources */,
				A1C683FC24AEC9EE00B90D12 /* DynamicTableViewTextCell.swift in Sources */,
				710224F624910661000C5DEF /* ExposureSubmissionDynamicCell.swift in Sources */,
				EEF1067A246EBF8B009DFB4E /* ResetViewController.swift in Sources */,
				51CE1BBA2460AFD8002CF42A /* HomeActivateCellConfigurator.swift in Sources */,
				71FE1C86247AC33D00851FEB /* ExposureSubmissionTestResultHeaderView.swift in Sources */,
				1309194F247972C40066E329 /* PrivacyProtectionViewController.swift in Sources */,
				CDCE11DB247D64D600F30825 /* NotificationSettingsOffTableViewCell.swift in Sources */,
				51CE1B91246078B6002CF42A /* SectionSystemBackgroundDecorationView.swift in Sources */,
				B112545A246F2C6500AB5036 /* ENTemporaryExposureKey+Convert.swift in Sources */,
				51486D9F2484FC0200FCE216 /* HomeRiskLevelCellConfigurator.swift in Sources */,
				B1E8C99D2479D4E7006DC678 /* DMSubmissionStateViewController.swift in Sources */,
				71FE1C8C247AC79D00851FEB /* DynamicTableViewIconCell.swift in Sources */,
				B19FD7112491A07000A9D56A /* String+SemanticVersion.swift in Sources */,
				710ABB25247514BD00948792 /* UIViewController+Segue.swift in Sources */,
				51CE1B5524604DD2002CF42A /* HomeLayout.swift in Sources */,
				51D420C424583E3300AD70CA /* SettingsViewController.swift in Sources */,
				B1C7EEB024941A6B00F1F284 /* RiskConsumer.swift in Sources */,
				514C0A1A247C16D600F235F6 /* HomeInactiveRiskCellConfigurator.swift in Sources */,
				71330E41248109F600EB10F6 /* DynamicTableViewSection.swift in Sources */,
				710ABB292475353900948792 /* DynamicTableViewModel.swift in Sources */,
				A3E5E71E247E6F7A00237116 /* SpinnerInjectable.swift in Sources */,
				518A69FB24687D5800444E66 /* RiskLevel.swift in Sources */,
				B1175218248ACFBC00C3325C /* SAP_RiskScoreClass+LowAndHigh.swift in Sources */,
				0DFCC2722484DC8400E2811D /* sqlite3.c in Sources */,
				B1741B492462C207006275D9 /* Client.swift in Sources */,
				514C0A0624772F3400F235F6 /* HomeRiskViewConfigurator.swift in Sources */,
				71EF33DB2497F419007B7E1B /* ENANavigationFooterItem.swift in Sources */,
				710ABB1F2475115500948792 /* UITableViewController+Enum.swift in Sources */,
				51CE1B8B246078B6002CF42A /* InfoCollectionViewCell.swift in Sources */,
				B14D0CDB246E968C00D5BEBC /* String+Today.swift in Sources */,
				85142501245DA0B3009D2791 /* UIViewController+Alert.swift in Sources */,
				CD99A3CA2461A47C00BF12AF /* AppStrings.swift in Sources */,
				514E81342461B97800636861 /* ExposureManager.swift in Sources */,
				71176E32248957C3004B0C9F /* AppNavigationController.swift in Sources */,
				B14D0CD9246E946E00D5BEBC /* ExposureDetection.swift in Sources */,
				B161782524804AC3006E435A /* DownloadedPackagesSQLLiteStore.swift in Sources */,
				51CE1BBF2460B222002CF42A /* HomeRiskCellConfigurator.swift in Sources */,
				EE22DB82247FB40A001B0A71 /* ENSettingModel.swift in Sources */,
				713EA26324798F8500AB7EE8 /* ExposureDetectionHeaderCell.swift in Sources */,
				FEDCE09E9F78ABEB4AA9A484 /* ExposureDetectionExecutor.swift in Sources */,
				FEDCE50B4AC5E24D4E11AA52 /* RequiresAppDependencies.swift in Sources */,
				FEDCE29E414945F14E7CE576 /* ENStateHandler+State.swift in Sources */,
				FEDCE6E2763B0BABFADF36BA /* ExposureDetectionViewController+State.swift in Sources */,
				FEDCECC1B2111AB537AEF7E5 /* HomeInteractor+State.swift in Sources */,
				B1221BE02492ECE800E6C4E4 /* CFDictionary+KeychainQuery.swift in Sources */,
				FEDCE77AED78E9C25999BB35 /* SceneDelegate+State.swift in Sources */,
			);
			runOnlyForDeploymentPostprocessing = 0;
		};
		85D7595024570491008175F0 /* Sources */ = {
			isa = PBXSourcesBuildPhase;
			buildActionMask = 2147483647;
			files = (
				A1BABD0924A57B88000ED515 /* TemporaryExposureKeyMock.swift in Sources */,
				A1E41949249548770016E52A /* HTTPClient+SubmitTests.swift in Sources */,
				A1E41941249410AF0016E52A /* SAPDownloadedPackage+Helpers.swift in Sources */,
				015692E424B48C3F0033F35E /* TimeInterval+Convenience.swift in Sources */,
				516E42FE24B7773E0008CC30 /* HomeLowRiskCellConfiguratorTests.swift in Sources */,
				B1EAEC8F247118D1003BE9A2 /* URLSession+ConvenienceTests.swift in Sources */,
				A372DA4224BF3E29003248BB /* MockExposureSubmissionCoordinator.swift in Sources */,
				A1E419582495A8F90016E52A /* HTTPClient+RegistrationTokenTests.swift in Sources */,
				A1E419552495A8060016E52A /* HTTPClient+GetTestResultTests.swift in Sources */,
				A3284259248E7672006B1F09 /* MockExposureSubmissionQRScannerViewController.swift in Sources */,
				A328425F248E943D006B1F09 /* ExposureSubmissionTanInputViewControllerTests.swift in Sources */,
				A14BDEC024A1AD660063E4EC /* MockExposureDetector.swift in Sources */,
				A3483B0B24C5EFA40037855F /* MockExposureDetectionViewControllerDelegate.swift in Sources */,
				B1C7EE482493D97000F1F284 /* RiskProvidingConfigurationManualTriggerTests.swift in Sources */,
				B1221BE22492ED0F00E6C4E4 /* CFDictionary+KeychainQueryTests.swift in Sources */,
				A124E64A249BF4EF00E95F72 /* ExposureDetectionExecutorTests.swift in Sources */,
				A128F04E2489ABEE00EC7F6C /* RiskCalculationTests.swift in Sources */,
				B16177E824802F9B006E435A /* DownloadedPackagesSQLLiteStoreTests.swift in Sources */,
				B1175216248A9F9600C3325C /* ConvertingKeysTests.swift in Sources */,
				B10F9B8B249961BC00C418F4 /* DynamicTypeLabelTests.swift in Sources */,
				CD678F6F246C43FC00B6A0F8 /* MockURLSession.swift in Sources */,
				A3284255248E493B006B1F09 /* ExposureSubmissionOverviewViewControllerTests.swift in Sources */,
				A3E851B524ADDAC000402485 /* CountdownTimerTests.swift in Sources */,
				F2DC808E248989CE00EDC40A /* DynamicTableViewControllerRegisterCellsTests.swift in Sources */,
				EE22DB91247FB479001B0A71 /* MockStateHandlerObserverDelegate.swift in Sources */,
				B1C7EE4624938EB700F1F284 /* ExposureDetection_DidEndPrematurelyReason+ErrorHandlingTests.swift in Sources */,
				B10F9B8C249961CE00C418F4 /* UIFont+DynamicTypeTests.swift in Sources */,
				A173665324844F41006BE209 /* SQLiteKeyValueStoreTests.swift in Sources */,
				A1877CAB248F2532006FEFC0 /* SAPDownloadedPackageTests.swift in Sources */,
				F2DC809424898CE600EDC40A /* DynamicTableViewControllerFooterTests.swift in Sources */,
				B15382E5248273F30010F007 /* MockTestStore.swift in Sources */,
				A32842672492359E006B1F09 /* MockExposureSubmissionNavigationControllerChild.swift in Sources */,
				516E42FB24B7739F0008CC30 /* HomeUnknownRiskCellConfiguratorTests.swift in Sources */,
				F25247312484456800C5556B /* DynamicTableViewModelTests.swift in Sources */,
				B15382E7248290BB0010F007 /* AppleFilesWriterTests.swift in Sources */,
				2FD881CC2490F65C00BEC8FC /* ExposureSubmissionHotlineViewControllerTest.swift in Sources */,
				A32CA72F24B6F2E300B1A994 /* HomeRiskCellConfiguratorTests.swift in Sources */,
				B120C7C924AFE7B800F68FF1 /* ActiveTracingTests.swift in Sources */,
				B117521A248ACFFC00C3325C /* SAP_RiskScoreClass+LowAndHighTests.swift in Sources */,
				B11655932491437600316087 /* RiskProvidingConfigurationTests.swift in Sources */,
				B1A76E9F24714AC700EA5208 /* HTTPClient+Configuration.swift in Sources */,
				516E430024B777B20008CC30 /* HomeHighRiskCellConfiguratorTests.swift in Sources */,
				F2DC809224898B1800EDC40A /* DynamicTableViewControllerHeaderTests.swift in Sources */,
				B1D431C8246C69F300E728AD /* HTTPClient+ConfigurationTests.swift in Sources */,
				B15382FE248424F00010F007 /* ExposureDetectionTests.swift in Sources */,
				A372DA3F24BEF773003248BB /* ExposureSubmissionCoordinatorTests.swift in Sources */,
				CDF27BD3246ADBA70044D32B /* ExposureSubmissionServiceTests.swift in Sources */,
				A328426324910552006B1F09 /* ExposureSubmissionSuccessViewControllerTests.swift in Sources */,
				A372DA4124BF33F9003248BB /* MockExposureSubmissionCoordinatorDelegate.swift in Sources */,
				B163D1102499068D001A322C /* SettingsViewModelTests.swift in Sources */,
				A1654F0224B43E8500C0E115 /* DynamicTableViewTextViewCellTests.swift in Sources */,
				A1E419462495479D0016E52A /* HTTPClient+MockNetworkStack.swift in Sources */,
				B1CD333E24865E0000B06E9B /* TracingStatusHistoryTests.swift in Sources */,
				B1FE13ED24891D0400D012E5 /* RiskProviderTests.swift in Sources */,
				A1E4194F2495A5AF0016E52A /* HTTPClient+ExposureConfigTests.swift in Sources */,
				B1218920248AD79900496210 /* ClientMock.swift in Sources */,
				A1E4194C2495A3A10016E52A /* HTTPClient+AppConfigTests.swift in Sources */,
				A1BABD0E24A57CFC000ED515 /* ENTemporaryExposureKey+ProcessingTests.swift in Sources */,
				EE22DB8F247FB46C001B0A71 /* ENStateTests.swift in Sources */,
				B1DDDABC247137B000A07175 /* HTTPClientConfigurationEndpointTests.swift in Sources */,
				2FD881CE249115E700BEC8FC /* ExposureSubmissionNavigationControllerTest.swift in Sources */,
				A1E419522495A6F20016E52A /* HTTPClient+TANForExposureSubmitTests.swift in Sources */,
				516E42CB24B760F50008CC30 /* HomeRiskLevelCellConfiguratorTests.swift in Sources */,
				A32842612490E2AC006B1F09 /* ExposureSubmissionWarnOthersViewControllerTests.swift in Sources */,
				B1B9CF1F246ED2E8008F04F5 /* Sap_FilebucketTests.swift in Sources */,
				B17A44A22464906A00CB195E /* KeyTests.swift in Sources */,
				B19FD7152491A4A300A9D56A /* SAP_SemanticVersionTests.swift in Sources */,
				A1654EFF24B41FF600C0E115 /* DynamicCellTests.swift in Sources */,
				B161782D248062CE006E435A /* DeltaCalculationResultTests.swift in Sources */,
				3DD7674E2483DE18002DD2B3 /* MockReachabilityService.swift in Sources */,
				A124E64C249C4C9000E95F72 /* SAPDownloadedPackagesStore+Helpers.swift in Sources */,
				A36FACC424C5EA1500DED947 /* ExposureDetectionViewControllerTests.swift in Sources */,
				71176E2F248922B0004B0C9F /* ENAColorTests.swift in Sources */,
				0DF6BB9D248AE232007E8B0C /* AppUpdateCheckerHelperTests.swift in Sources */,
				A328425D248E82BC006B1F09 /* ExposureSubmissionTestResultViewControllerTests.swift in Sources */,
				F22C6E2324917E3200712A6B /* DynamicTableViewControllerRowsTests.swift in Sources */,
				A1E4195D249818060016E52A /* RiskTests.swift in Sources */,
				B18C411D246DB30000B8D8CB /* URL+Helper.swift in Sources */,
				CDF27BD5246ADBF30044D32B /* HTTPClient+DaysAndHoursTests.swift in Sources */,
				A17DA5E32486D8EF006F310F /* RiskLevelTests.swift in Sources */,
				B117909824914D77007FF821 /* StoreTests.swift in Sources */,
				F22C6E252492082B00712A6B /* DynamicTableViewSpaceCellTests.swift in Sources */,
				B1FE13FE24896EF700D012E5 /* CachedAppConfigurationTests.swift in Sources */,
				A1E419602498243E0016E52A /* String+TodayTests.swift in Sources */,
				2FC0356F24B342FA00E234AC /* UIViewcontroller+AlertTest.swift in Sources */,
				F2DC809024898A9400EDC40A /* DynamicTableViewControllerNumberOfRowsAndSectionsTests.swift in Sources */,
			);
			runOnlyForDeploymentPostprocessing = 0;
		};
		85D7595B24570491008175F0 /* Sources */ = {
			isa = PBXSourcesBuildPhase;
			buildActionMask = 2147483647;
			files = (
				134F0DBC247578FF00D88934 /* ENAUITestsHome.swift in Sources */,
				134F0DBD247578FF00D88934 /* ENAUITests-Extensions.swift in Sources */,
				A32842652491136E006B1F09 /* ExposureSubmissionUITests.swift in Sources */,
				85D7596424570491008175F0 /* ENAUITests.swift in Sources */,
				13E50469248E3CD20086641C /* ENAUITestsAppInformation.swift in Sources */,
				130CB19C246D92F800ADE602 /* ENAUITestsOnboarding.swift in Sources */,
				13E5046B248E3DF30086641C /* AppStrings.swift in Sources */,
				A3EE6E5C249BB97500C64B61 /* UITestingParameters.swift in Sources */,
				134F0F2C2475793400D88934 /* SnapshotHelper.swift in Sources */,
			);
			runOnlyForDeploymentPostprocessing = 0;
		};
/* End PBXSourcesBuildPhase section */

/* Begin PBXTargetDependency section */
		85D7595624570491008175F0 /* PBXTargetDependency */ = {
			isa = PBXTargetDependency;
			target = 85D7593A2457048F008175F0 /* ENA */;
			targetProxy = 85D7595524570491008175F0 /* PBXContainerItemProxy */;
		};
		85D7596124570491008175F0 /* PBXTargetDependency */ = {
			isa = PBXTargetDependency;
			target = 85D7593A2457048F008175F0 /* ENA */;
			targetProxy = 85D7596024570491008175F0 /* PBXContainerItemProxy */;
		};
/* End PBXTargetDependency section */

/* Begin PBXVariantGroup section */
		13156CFF248C19D000AFC472 /* usage.html */ = {
			isa = PBXVariantGroup;
			children = (
				13156CFE248C19D000AFC472 /* de */,
				13156D00248CDECC00AFC472 /* en */,
				EEDD6DF524A4885200BC30D0 /* tr */,
				EECF5E5524BDCC3C00332B8F /* pl */,
				EECF5E5A24BDCC4D00332B8F /* ro */,
				EECF5E5F24BDCC5900332B8F /* bg */,
			);
			name = usage.html;
			sourceTree = "<group>";
		};
		71F5418A248BEDBE006DB793 /* privacy-policy.html */ = {
			isa = PBXVariantGroup;
			children = (
				71F5418B248BEDBE006DB793 /* de */,
				717D21EA248C072300D9717E /* en */,
				EEDD6DF624A4885200BC30D0 /* tr */,
				EECF5E5624BDCC3C00332B8F /* pl */,
				EECF5E5B24BDCC4D00332B8F /* ro */,
				EECF5E6024BDCC5A00332B8F /* bg */,
			);
			name = "privacy-policy.html";
			sourceTree = "<group>";
		};
		85D7594C24570491008175F0 /* LaunchScreen.storyboard */ = {
			isa = PBXVariantGroup;
			children = (
				85D7594D24570491008175F0 /* Base */,
				EEDD6DF724A4885D00BC30D0 /* tr */,
			);
			name = LaunchScreen.storyboard;
			sourceTree = "<group>";
		};
		EE26950A248FCB0300BAE234 /* InfoPlist.strings */ = {
			isa = PBXVariantGroup;
			children = (
				EE269509248FCB0300BAE234 /* de */,
				EE26950B248FCB1600BAE234 /* en */,
				EEDD6DF824A4889D00BC30D0 /* tr */,
				EECF5E5924BDCC3C00332B8F /* pl */,
				EECF5E5E24BDCC4D00332B8F /* ro */,
				EECF5E6324BDCC5A00332B8F /* bg */,
			);
			name = InfoPlist.strings;
			sourceTree = "<group>";
		};
		EE70C23A245B09E900AC9B2F /* Localizable.strings */ = {
			isa = PBXVariantGroup;
			children = (
				EE70C23B245B09E900AC9B2F /* de */,
				EE70C23C245B09E900AC9B2F /* en */,
				EEDD6DF924A488A500BC30D0 /* tr */,
				EECF5E5724BDCC3C00332B8F /* pl */,
				EECF5E5C24BDCC4D00332B8F /* ro */,
				EECF5E6124BDCC5A00332B8F /* bg */,
			);
			name = Localizable.strings;
			sourceTree = "<group>";
		};
		EE92A340245D96DA006B97B0 /* Localizable.stringsdict */ = {
			isa = PBXVariantGroup;
			children = (
				EE92A33F245D96DA006B97B0 /* de */,
				514C0A09247AEEE200F235F6 /* en */,
				EEDD6DFA24A488AD00BC30D0 /* tr */,
				EECF5E5824BDCC3C00332B8F /* pl */,
				EECF5E5D24BDCC4D00332B8F /* ro */,
				EECF5E6224BDCC5A00332B8F /* bg */,
			);
			name = Localizable.stringsdict;
			sourceTree = "<group>";
		};
/* End PBXVariantGroup section */

/* Begin XCBuildConfiguration section */
		011E4AFC2483A269002E6412 /* Community */ = {
			isa = XCBuildConfiguration;
			buildSettings = {
				ALWAYS_SEARCH_USER_PATHS = NO;
				CLANG_ANALYZER_LOCALIZABILITY_NONLOCALIZED = YES;
				CLANG_ANALYZER_NONNULL = YES;
				CLANG_ANALYZER_NUMBER_OBJECT_CONVERSION = YES_AGGRESSIVE;
				CLANG_CXX_LANGUAGE_STANDARD = "gnu++14";
				CLANG_CXX_LIBRARY = "libc++";
				CLANG_ENABLE_MODULES = YES;
				CLANG_ENABLE_OBJC_ARC = YES;
				CLANG_ENABLE_OBJC_WEAK = YES;
				CLANG_WARN_BLOCK_CAPTURE_AUTORELEASING = YES;
				CLANG_WARN_BOOL_CONVERSION = YES;
				CLANG_WARN_COMMA = YES;
				CLANG_WARN_CONSTANT_CONVERSION = YES;
				CLANG_WARN_DEPRECATED_OBJC_IMPLEMENTATIONS = YES;
				CLANG_WARN_DIRECT_OBJC_ISA_USAGE = YES_ERROR;
				CLANG_WARN_DOCUMENTATION_COMMENTS = YES;
				CLANG_WARN_EMPTY_BODY = YES;
				CLANG_WARN_ENUM_CONVERSION = YES;
				CLANG_WARN_INFINITE_RECURSION = YES;
				CLANG_WARN_INT_CONVERSION = YES;
				CLANG_WARN_NON_LITERAL_NULL_CONVERSION = YES;
				CLANG_WARN_OBJC_IMPLICIT_RETAIN_SELF = YES;
				CLANG_WARN_OBJC_LITERAL_CONVERSION = YES;
				CLANG_WARN_OBJC_ROOT_CLASS = YES_ERROR;
				CLANG_WARN_RANGE_LOOP_ANALYSIS = YES;
				CLANG_WARN_STRICT_PROTOTYPES = YES;
				CLANG_WARN_SUSPICIOUS_MOVE = YES;
				CLANG_WARN_UNGUARDED_AVAILABILITY = YES_AGGRESSIVE;
				CLANG_WARN_UNREACHABLE_CODE = YES;
				CLANG_WARN__DUPLICATE_METHOD_MATCH = YES;
				COPY_PHASE_STRIP = NO;
				DEBUG_INFORMATION_FORMAT = dwarf;
				ENABLE_STRICT_OBJC_MSGSEND = YES;
				ENABLE_TESTABILITY = YES;
				GCC_C_LANGUAGE_STANDARD = gnu11;
				GCC_DYNAMIC_NO_PIC = NO;
				GCC_NO_COMMON_BLOCKS = YES;
				GCC_OPTIMIZATION_LEVEL = 0;
				GCC_PREPROCESSOR_DEFINITIONS = (
					"DEBUG=1",
					"$(inherited)",
				);
				GCC_WARN_64_TO_32_BIT_CONVERSION = YES;
				GCC_WARN_ABOUT_RETURN_TYPE = YES_ERROR;
				GCC_WARN_UNDECLARED_SELECTOR = YES;
				GCC_WARN_UNINITIALIZED_AUTOS = YES_AGGRESSIVE;
				GCC_WARN_UNUSED_FUNCTION = YES;
				GCC_WARN_UNUSED_VARIABLE = YES;
				IPHONEOS_DEPLOYMENT_TARGET = 13.5;
				MTL_ENABLE_DEBUG_INFO = INCLUDE_SOURCE;
				MTL_FAST_MATH = YES;
				ONLY_ACTIVE_ARCH = YES;
				SDKROOT = iphoneos;
				SWIFT_ACTIVE_COMPILATION_CONDITIONS = "DEBUG COMMUNITY";
				SWIFT_OPTIMIZATION_LEVEL = "-Onone";
			};
			name = Community;
		};
		011E4AFD2483A269002E6412 /* Community */ = {
			isa = XCBuildConfiguration;
			buildSettings = {
				ASSETCATALOG_COMPILER_APPICON_NAME = AppIcon;
				CLANG_ENABLE_MODULES = YES;
				CODE_SIGN_ENTITLEMENTS = "${PROJECT}/Resources/ENACommunity.entitlements";
				CODE_SIGN_IDENTITY = "Apple Development";
				CODE_SIGN_STYLE = Automatic;
				CURRENT_PROJECT_VERSION = 1;
				DEVELOPMENT_TEAM = $IPHONE_APP_DEV_TEAM;
				GCC_PREPROCESSOR_DEFINITIONS = (
					"DEBUG=1",
					"$(inherited)",
					"SQLITE_HAS_CODEC=1",
					"DISABLE_CERTIFICATE_PINNING=1",
				);
				INFOPLIST_FILE = ENA/Resources/Info_Debug.plist;
				IPHONE_APP_CODE_SIGN_IDENTITY = "iPhone Developer";
				IPHONE_APP_DEV_TEAM = "";
				IPHONE_APP_DIST_PROF_SPECIFIER = "";
				LD_RUNPATH_SEARCH_PATHS = (
					"$(inherited)",
					"@executable_path/Frameworks",
				);
				MARKETING_VERSION = 1.2.0;
				OTHER_CFLAGS = (
					"-DSQLITE_HAS_CODEC",
					"-DSQLITE_TEMP_STORE=3",
					"-DSQLCIPHER_CRYPTO_CC",
					"-DNDEBUG",
				);
				PRODUCT_BUNDLE_IDENTIFIER = de.rki.coronawarnapp;
				PRODUCT_NAME = "$(TARGET_NAME)";
				PROVISIONING_PROFILE_SPECIFIER = "";
				SWIFT_ACTIVE_COMPILATION_CONDITIONS = "COMMUNITY DISABLE_CERTIFICATE_PINNING";
				SWIFT_OBJC_BRIDGING_HEADER = "ENA-Bridging-Header.h";
				SWIFT_OPTIMIZATION_LEVEL = "-Onone";
				SWIFT_VERSION = 5.0;
				TARGETED_DEVICE_FAMILY = 1;
			};
			name = Community;
		};
		011E4AFE2483A269002E6412 /* Community */ = {
			isa = XCBuildConfiguration;
			buildSettings = {
				ALWAYS_EMBED_SWIFT_STANDARD_LIBRARIES = YES;
				BUNDLE_LOADER = "$(TEST_HOST)";
				CLANG_ENABLE_MODULES = YES;
				CODE_SIGN_STYLE = Automatic;
				DEVELOPMENT_TEAM = 523TP53AQF;
				GCC_PREPROCESSOR_DEFINITIONS = (
					"$(inherited)",
					"SQLITE_HAS_CODEC=1",
				);
				INFOPLIST_FILE = ENATests/Info.plist;
				IPHONEOS_DEPLOYMENT_TARGET = 13.5;
				LD_RUNPATH_SEARCH_PATHS = (
					"$(inherited)",
					"@executable_path/Frameworks",
					"@loader_path/Frameworks",
				);
				OTHER_CFLAGS = (
					"-DSQLITE_HAS_CODEC",
					"-DSQLITE_TEMP_STORE=3",
					"-DSQLCIPHER_CRYPTO_CC",
					"-DNDEBUG",
				);
				PRODUCT_BUNDLE_IDENTIFIER = com.sap.ux.ENATests;
				PRODUCT_NAME = "$(TARGET_NAME)";
				SWIFT_OBJC_BRIDGING_HEADER = "ENATests-Bridging-Header.h";
				SWIFT_OPTIMIZATION_LEVEL = "-Onone";
				SWIFT_VERSION = 5.0;
				TARGETED_DEVICE_FAMILY = "1,2";
				TEST_HOST = "$(BUILT_PRODUCTS_DIR)/ENA.app/ENA";
			};
			name = Community;
		};
		011E4AFF2483A269002E6412 /* Community */ = {
			isa = XCBuildConfiguration;
			buildSettings = {
				ALWAYS_EMBED_SWIFT_STANDARD_LIBRARIES = YES;
				CODE_SIGN_STYLE = Automatic;
				DEVELOPMENT_TEAM = 523TP53AQF;
				INFOPLIST_FILE = ENAUITests/Info.plist;
				LD_RUNPATH_SEARCH_PATHS = (
					"$(inherited)",
					"@executable_path/Frameworks",
					"@loader_path/Frameworks",
				);
				PRODUCT_BUNDLE_IDENTIFIER = com.sap.ux.ENAUITests;
				PRODUCT_NAME = "$(TARGET_NAME)";
				PROVISIONING_PROFILE_SPECIFIER = "";
				"PROVISIONING_PROFILE_SPECIFIER[sdk=macosx*]" = "";
				SWIFT_ACTIVE_COMPILATION_CONDITIONS = "DEBUG COMMUNITY";
				SWIFT_VERSION = 5.0;
				TARGETED_DEVICE_FAMILY = "1,2";
				TEST_TARGET_NAME = ENA;
			};
			name = Community;
		};
		0140535724A0E077000A5121 /* TestFlight */ = {
			isa = XCBuildConfiguration;
			buildSettings = {
				ALWAYS_SEARCH_USER_PATHS = NO;
				CLANG_ANALYZER_LOCALIZABILITY_NONLOCALIZED = YES;
				CLANG_ANALYZER_NONNULL = YES;
				CLANG_ANALYZER_NUMBER_OBJECT_CONVERSION = YES_AGGRESSIVE;
				CLANG_CXX_LANGUAGE_STANDARD = "gnu++14";
				CLANG_CXX_LIBRARY = "libc++";
				CLANG_ENABLE_MODULES = YES;
				CLANG_ENABLE_OBJC_ARC = YES;
				CLANG_ENABLE_OBJC_WEAK = YES;
				CLANG_WARN_BLOCK_CAPTURE_AUTORELEASING = YES;
				CLANG_WARN_BOOL_CONVERSION = YES;
				CLANG_WARN_COMMA = YES;
				CLANG_WARN_CONSTANT_CONVERSION = YES;
				CLANG_WARN_DEPRECATED_OBJC_IMPLEMENTATIONS = YES;
				CLANG_WARN_DIRECT_OBJC_ISA_USAGE = YES_ERROR;
				CLANG_WARN_DOCUMENTATION_COMMENTS = YES;
				CLANG_WARN_EMPTY_BODY = YES;
				CLANG_WARN_ENUM_CONVERSION = YES;
				CLANG_WARN_INFINITE_RECURSION = YES;
				CLANG_WARN_INT_CONVERSION = YES;
				CLANG_WARN_NON_LITERAL_NULL_CONVERSION = YES;
				CLANG_WARN_OBJC_IMPLICIT_RETAIN_SELF = YES;
				CLANG_WARN_OBJC_LITERAL_CONVERSION = YES;
				CLANG_WARN_OBJC_ROOT_CLASS = YES_ERROR;
				CLANG_WARN_RANGE_LOOP_ANALYSIS = YES;
				CLANG_WARN_STRICT_PROTOTYPES = YES;
				CLANG_WARN_SUSPICIOUS_MOVE = YES;
				CLANG_WARN_UNGUARDED_AVAILABILITY = YES_AGGRESSIVE;
				CLANG_WARN_UNREACHABLE_CODE = YES;
				CLANG_WARN__DUPLICATE_METHOD_MATCH = YES;
				COPY_PHASE_STRIP = NO;
				DEBUG_INFORMATION_FORMAT = "dwarf-with-dsym";
				ENABLE_NS_ASSERTIONS = NO;
				ENABLE_STRICT_OBJC_MSGSEND = YES;
				GCC_C_LANGUAGE_STANDARD = gnu11;
				GCC_NO_COMMON_BLOCKS = YES;
				GCC_WARN_64_TO_32_BIT_CONVERSION = YES;
				GCC_WARN_ABOUT_RETURN_TYPE = YES_ERROR;
				GCC_WARN_UNDECLARED_SELECTOR = YES;
				GCC_WARN_UNINITIALIZED_AUTOS = YES_AGGRESSIVE;
				GCC_WARN_UNUSED_FUNCTION = YES;
				GCC_WARN_UNUSED_VARIABLE = YES;
				IPHONEOS_DEPLOYMENT_TARGET = 13.5;
				MTL_ENABLE_DEBUG_INFO = NO;
				MTL_FAST_MATH = YES;
				SDKROOT = iphoneos;
				SWIFT_ACTIVE_COMPILATION_CONDITIONS = RELEASE;
				SWIFT_COMPILATION_MODE = wholemodule;
				SWIFT_OPTIMIZATION_LEVEL = "-O";
				VALIDATE_PRODUCT = YES;
			};
			name = TestFlight;
		};
		0140535824A0E077000A5121 /* TestFlight */ = {
			isa = XCBuildConfiguration;
			buildSettings = {
				ASSETCATALOG_COMPILER_APPICON_NAME = AppIcon;
				CLANG_ENABLE_MODULES = YES;
				CODE_SIGN_ENTITLEMENTS = "${PROJECT}/Resources/ENA.entitlements";
				CODE_SIGN_IDENTITY = $IPHONE_APP_CODE_SIGN_IDENTITY;
				CODE_SIGN_STYLE = Manual;
				CURRENT_PROJECT_VERSION = 1;
				DEVELOPMENT_TEAM = 523TP53AQF;
				GCC_PREPROCESSOR_DEFINITIONS = "SQLITE_HAS_CODEC=1";
				INFOPLIST_FILE = ENA/Resources/Info_Testflight.plist;
				IPHONE_APP_CODE_SIGN_IDENTITY = "Apple Distribution";
				IPHONE_APP_DEV_TEAM = 523TP53AQF;
				IPHONE_APP_DIST_PROF_SPECIFIER = "match AppStore de.rki.coronawarnapp-dev";
				LD_RUNPATH_SEARCH_PATHS = (
					"$(inherited)",
					"@executable_path/Frameworks",
				);
				MARKETING_VERSION = 1.2.0;
				OTHER_CFLAGS = (
					"-DSQLITE_HAS_CODEC",
					"-DSQLITE_TEMP_STORE=3",
					"-DSQLCIPHER_CRYPTO_CC",
					"-DNDEBUG",
				);
				PRODUCT_BUNDLE_IDENTIFIER = "de.rki.coronawarnapp-dev";
				PRODUCT_NAME = "$(TARGET_NAME)";
				PROVISIONING_PROFILE_SPECIFIER = $IPHONE_APP_DIST_PROF_SPECIFIER;
				SWIFT_ACTIVE_COMPILATION_CONDITIONS = "APP_STORE DISABLE_CERTIFICATE_PINNING";
				SWIFT_OBJC_BRIDGING_HEADER = "ENA-Bridging-Header.h";
				SWIFT_VERSION = 5.0;
				TARGETED_DEVICE_FAMILY = 1;
			};
			name = TestFlight;
		};
		0140535924A0E077000A5121 /* TestFlight */ = {
			isa = XCBuildConfiguration;
			buildSettings = {
				ALWAYS_EMBED_SWIFT_STANDARD_LIBRARIES = YES;
				BUNDLE_LOADER = "$(TEST_HOST)";
				CLANG_ENABLE_MODULES = YES;
				CODE_SIGN_STYLE = Automatic;
				DEVELOPMENT_TEAM = 523TP53AQF;
				GCC_PREPROCESSOR_DEFINITIONS = "SQLITE_HAS_CODEC=1";
				INFOPLIST_FILE = ENATests/Info.plist;
				IPHONEOS_DEPLOYMENT_TARGET = 13.5;
				LD_RUNPATH_SEARCH_PATHS = (
					"$(inherited)",
					"@executable_path/Frameworks",
					"@loader_path/Frameworks",
				);
				OTHER_CFLAGS = (
					"-DSQLITE_HAS_CODEC",
					"-DSQLITE_TEMP_STORE=3",
					"-DSQLCIPHER_CRYPTO_CC",
					"-DNDEBUG",
				);
				PRODUCT_BUNDLE_IDENTIFIER = com.sap.ux.ENATests;
				PRODUCT_NAME = "$(TARGET_NAME)";
				SWIFT_OBJC_BRIDGING_HEADER = "ENATests-Bridging-Header.h";
				SWIFT_VERSION = 5.0;
				TARGETED_DEVICE_FAMILY = "1,2";
				TEST_HOST = "$(BUILT_PRODUCTS_DIR)/ENA.app/ENA";
			};
			name = TestFlight;
		};
		0140535A24A0E077000A5121 /* TestFlight */ = {
			isa = XCBuildConfiguration;
			buildSettings = {
				ALWAYS_EMBED_SWIFT_STANDARD_LIBRARIES = YES;
				CODE_SIGN_STYLE = Automatic;
				DEVELOPMENT_TEAM = 523TP53AQF;
				INFOPLIST_FILE = ENAUITests/Info.plist;
				LD_RUNPATH_SEARCH_PATHS = (
					"$(inherited)",
					"@executable_path/Frameworks",
					"@loader_path/Frameworks",
				);
				PRODUCT_BUNDLE_IDENTIFIER = com.sap.ux.ENAUITests;
				PRODUCT_NAME = "$(TARGET_NAME)";
				PROVISIONING_PROFILE_SPECIFIER = "";
				"PROVISIONING_PROFILE_SPECIFIER[sdk=macosx*]" = "";
				SWIFT_VERSION = 5.0;
				TARGETED_DEVICE_FAMILY = "1,2";
				TEST_TARGET_NAME = ENA;
			};
			name = TestFlight;
		};
		01DE5A74248E3CF800F6D7F2 /* UITesting */ = {
			isa = XCBuildConfiguration;
			buildSettings = {
				ALWAYS_SEARCH_USER_PATHS = NO;
				CLANG_ANALYZER_LOCALIZABILITY_NONLOCALIZED = YES;
				CLANG_ANALYZER_NONNULL = YES;
				CLANG_ANALYZER_NUMBER_OBJECT_CONVERSION = YES_AGGRESSIVE;
				CLANG_CXX_LANGUAGE_STANDARD = "gnu++14";
				CLANG_CXX_LIBRARY = "libc++";
				CLANG_ENABLE_MODULES = YES;
				CLANG_ENABLE_OBJC_ARC = YES;
				CLANG_ENABLE_OBJC_WEAK = YES;
				CLANG_WARN_BLOCK_CAPTURE_AUTORELEASING = YES;
				CLANG_WARN_BOOL_CONVERSION = YES;
				CLANG_WARN_COMMA = YES;
				CLANG_WARN_CONSTANT_CONVERSION = YES;
				CLANG_WARN_DEPRECATED_OBJC_IMPLEMENTATIONS = YES;
				CLANG_WARN_DIRECT_OBJC_ISA_USAGE = YES_ERROR;
				CLANG_WARN_DOCUMENTATION_COMMENTS = YES;
				CLANG_WARN_EMPTY_BODY = YES;
				CLANG_WARN_ENUM_CONVERSION = YES;
				CLANG_WARN_INFINITE_RECURSION = YES;
				CLANG_WARN_INT_CONVERSION = YES;
				CLANG_WARN_NON_LITERAL_NULL_CONVERSION = YES;
				CLANG_WARN_OBJC_IMPLICIT_RETAIN_SELF = YES;
				CLANG_WARN_OBJC_LITERAL_CONVERSION = YES;
				CLANG_WARN_OBJC_ROOT_CLASS = YES_ERROR;
				CLANG_WARN_RANGE_LOOP_ANALYSIS = YES;
				CLANG_WARN_STRICT_PROTOTYPES = YES;
				CLANG_WARN_SUSPICIOUS_MOVE = YES;
				CLANG_WARN_UNGUARDED_AVAILABILITY = YES_AGGRESSIVE;
				CLANG_WARN_UNREACHABLE_CODE = YES;
				CLANG_WARN__DUPLICATE_METHOD_MATCH = YES;
				COPY_PHASE_STRIP = NO;
				DEBUG_INFORMATION_FORMAT = dwarf;
				ENABLE_STRICT_OBJC_MSGSEND = YES;
				ENABLE_TESTABILITY = YES;
				GCC_C_LANGUAGE_STANDARD = gnu11;
				GCC_DYNAMIC_NO_PIC = NO;
				GCC_NO_COMMON_BLOCKS = YES;
				GCC_OPTIMIZATION_LEVEL = 0;
				GCC_PREPROCESSOR_DEFINITIONS = (
					"DEBUG=1",
					"$(inherited)",
				);
				GCC_WARN_64_TO_32_BIT_CONVERSION = YES;
				GCC_WARN_ABOUT_RETURN_TYPE = YES_ERROR;
				GCC_WARN_UNDECLARED_SELECTOR = YES;
				GCC_WARN_UNINITIALIZED_AUTOS = YES_AGGRESSIVE;
				GCC_WARN_UNUSED_FUNCTION = YES;
				GCC_WARN_UNUSED_VARIABLE = YES;
				IPHONEOS_DEPLOYMENT_TARGET = 13.5;
				MTL_ENABLE_DEBUG_INFO = INCLUDE_SOURCE;
				MTL_FAST_MATH = YES;
				ONLY_ACTIVE_ARCH = YES;
				SDKROOT = iphoneos;
				SWIFT_ACTIVE_COMPILATION_CONDITIONS = "DEBUG UITESTING";
				SWIFT_OPTIMIZATION_LEVEL = "-Onone";
			};
			name = UITesting;
		};
		01DE5A75248E3CF800F6D7F2 /* UITesting */ = {
			isa = XCBuildConfiguration;
			buildSettings = {
				ASSETCATALOG_COMPILER_APPICON_NAME = AppIcon;
				CLANG_ENABLE_MODULES = YES;
				CODE_SIGN_ENTITLEMENTS = "${PROJECT}/Resources/ENACommunity.entitlements";
				CODE_SIGN_IDENTITY = "Apple Development";
				CODE_SIGN_STYLE = Automatic;
				CURRENT_PROJECT_VERSION = 1;
				DEVELOPMENT_TEAM = $IPHONE_APP_DEV_TEAM;
				GCC_PREPROCESSOR_DEFINITIONS = (
					"DEBUG=1",
					"$(inherited)",
					"SQLITE_HAS_CODEC=1",
				);
				INFOPLIST_FILE = ENA/Resources/Info.plist;
				IPHONE_APP_CODE_SIGN_IDENTITY = "iPhone Developer";
				IPHONE_APP_DEV_TEAM = 523TP53AQF;
				IPHONE_APP_DIST_PROF_SPECIFIER = "";
				LD_RUNPATH_SEARCH_PATHS = (
					"$(inherited)",
					"@executable_path/Frameworks",
				);
				MARKETING_VERSION = 1.2.0;
				OTHER_CFLAGS = (
					"-DSQLITE_HAS_CODEC",
					"-DSQLITE_TEMP_STORE=3",
					"-DSQLCIPHER_CRYPTO_CC",
					"-DNDEBUG",
				);
				PRODUCT_BUNDLE_IDENTIFIER = "de.rki.coronawarnapp-dev";
				PRODUCT_NAME = "$(TARGET_NAME)";
				PROVISIONING_PROFILE_SPECIFIER = "";
				SWIFT_ACTIVE_COMPILATION_CONDITIONS = "DEBUG UITESTING DISABLE_CERTIFICATE_PINNING";
				SWIFT_OBJC_BRIDGING_HEADER = "ENA-Bridging-Header.h";
				SWIFT_OPTIMIZATION_LEVEL = "-Onone";
				SWIFT_VERSION = 5.0;
				TARGETED_DEVICE_FAMILY = 1;
			};
			name = UITesting;
		};
		01DE5A76248E3CF800F6D7F2 /* UITesting */ = {
			isa = XCBuildConfiguration;
			buildSettings = {
				ALWAYS_EMBED_SWIFT_STANDARD_LIBRARIES = YES;
				BUNDLE_LOADER = "$(TEST_HOST)";
				CLANG_ENABLE_MODULES = YES;
				CODE_SIGN_STYLE = Automatic;
				DEVELOPMENT_TEAM = 523TP53AQF;
				GCC_PREPROCESSOR_DEFINITIONS = (
					"$(inherited)",
					"SQLITE_HAS_CODEC=1",
				);
				INFOPLIST_FILE = ENATests/Info.plist;
				IPHONEOS_DEPLOYMENT_TARGET = 13.5;
				LD_RUNPATH_SEARCH_PATHS = (
					"$(inherited)",
					"@executable_path/Frameworks",
					"@loader_path/Frameworks",
				);
				OTHER_CFLAGS = (
					"-DSQLITE_HAS_CODEC",
					"-DSQLITE_TEMP_STORE=3",
					"-DSQLCIPHER_CRYPTO_CC",
					"-DNDEBUG",
				);
				PRODUCT_BUNDLE_IDENTIFIER = com.sap.ux.ENATests;
				PRODUCT_NAME = "$(TARGET_NAME)";
				SWIFT_OBJC_BRIDGING_HEADER = "ENATests-Bridging-Header.h";
				SWIFT_OPTIMIZATION_LEVEL = "-Onone";
				SWIFT_VERSION = 5.0;
				TARGETED_DEVICE_FAMILY = "1,2";
				TEST_HOST = "$(BUILT_PRODUCTS_DIR)/ENA.app/ENA";
			};
			name = UITesting;
		};
		01DE5A77248E3CF800F6D7F2 /* UITesting */ = {
			isa = XCBuildConfiguration;
			buildSettings = {
				ALWAYS_EMBED_SWIFT_STANDARD_LIBRARIES = YES;
				CODE_SIGN_STYLE = Automatic;
				DEVELOPMENT_TEAM = 523TP53AQF;
				INFOPLIST_FILE = ENAUITests/Info.plist;
				LD_RUNPATH_SEARCH_PATHS = (
					"$(inherited)",
					"@executable_path/Frameworks",
					"@loader_path/Frameworks",
				);
				PRODUCT_BUNDLE_IDENTIFIER = com.sap.ux.ENAUITests;
				PRODUCT_NAME = "$(TARGET_NAME)";
				PROVISIONING_PROFILE_SPECIFIER = "";
				"PROVISIONING_PROFILE_SPECIFIER[sdk=macosx*]" = "";
				SWIFT_ACTIVE_COMPILATION_CONDITIONS = "DEBUG UITESTING";
				SWIFT_VERSION = 5.0;
				TARGETED_DEVICE_FAMILY = "1,2";
				TEST_TARGET_NAME = ENA;
			};
			name = UITesting;
		};
		85D7596624570491008175F0 /* Debug */ = {
			isa = XCBuildConfiguration;
			buildSettings = {
				ALWAYS_SEARCH_USER_PATHS = NO;
				CLANG_ANALYZER_LOCALIZABILITY_NONLOCALIZED = YES;
				CLANG_ANALYZER_NONNULL = YES;
				CLANG_ANALYZER_NUMBER_OBJECT_CONVERSION = YES_AGGRESSIVE;
				CLANG_CXX_LANGUAGE_STANDARD = "gnu++14";
				CLANG_CXX_LIBRARY = "libc++";
				CLANG_ENABLE_MODULES = YES;
				CLANG_ENABLE_OBJC_ARC = YES;
				CLANG_ENABLE_OBJC_WEAK = YES;
				CLANG_WARN_BLOCK_CAPTURE_AUTORELEASING = YES;
				CLANG_WARN_BOOL_CONVERSION = YES;
				CLANG_WARN_COMMA = YES;
				CLANG_WARN_CONSTANT_CONVERSION = YES;
				CLANG_WARN_DEPRECATED_OBJC_IMPLEMENTATIONS = YES;
				CLANG_WARN_DIRECT_OBJC_ISA_USAGE = YES_ERROR;
				CLANG_WARN_DOCUMENTATION_COMMENTS = YES;
				CLANG_WARN_EMPTY_BODY = YES;
				CLANG_WARN_ENUM_CONVERSION = YES;
				CLANG_WARN_INFINITE_RECURSION = YES;
				CLANG_WARN_INT_CONVERSION = YES;
				CLANG_WARN_NON_LITERAL_NULL_CONVERSION = YES;
				CLANG_WARN_OBJC_IMPLICIT_RETAIN_SELF = YES;
				CLANG_WARN_OBJC_LITERAL_CONVERSION = YES;
				CLANG_WARN_OBJC_ROOT_CLASS = YES_ERROR;
				CLANG_WARN_RANGE_LOOP_ANALYSIS = YES;
				CLANG_WARN_STRICT_PROTOTYPES = YES;
				CLANG_WARN_SUSPICIOUS_MOVE = YES;
				CLANG_WARN_UNGUARDED_AVAILABILITY = YES_AGGRESSIVE;
				CLANG_WARN_UNREACHABLE_CODE = YES;
				CLANG_WARN__DUPLICATE_METHOD_MATCH = YES;
				COPY_PHASE_STRIP = NO;
				DEBUG_INFORMATION_FORMAT = dwarf;
				ENABLE_STRICT_OBJC_MSGSEND = YES;
				ENABLE_TESTABILITY = YES;
				GCC_C_LANGUAGE_STANDARD = gnu11;
				GCC_DYNAMIC_NO_PIC = NO;
				GCC_NO_COMMON_BLOCKS = YES;
				GCC_OPTIMIZATION_LEVEL = 0;
				GCC_PREPROCESSOR_DEFINITIONS = (
					"DEBUG=1",
					"$(inherited)",
				);
				GCC_WARN_64_TO_32_BIT_CONVERSION = YES;
				GCC_WARN_ABOUT_RETURN_TYPE = YES_ERROR;
				GCC_WARN_UNDECLARED_SELECTOR = YES;
				GCC_WARN_UNINITIALIZED_AUTOS = YES_AGGRESSIVE;
				GCC_WARN_UNUSED_FUNCTION = YES;
				GCC_WARN_UNUSED_VARIABLE = YES;
				IPHONEOS_DEPLOYMENT_TARGET = 13.5;
				MTL_ENABLE_DEBUG_INFO = INCLUDE_SOURCE;
				MTL_FAST_MATH = YES;
				ONLY_ACTIVE_ARCH = YES;
				SDKROOT = iphoneos;
				SWIFT_ACTIVE_COMPILATION_CONDITIONS = DEBUG;
				SWIFT_OPTIMIZATION_LEVEL = "-Onone";
			};
			name = Debug;
		};
		85D7596724570491008175F0 /* Release */ = {
			isa = XCBuildConfiguration;
			buildSettings = {
				ALWAYS_SEARCH_USER_PATHS = NO;
				CLANG_ANALYZER_LOCALIZABILITY_NONLOCALIZED = YES;
				CLANG_ANALYZER_NONNULL = YES;
				CLANG_ANALYZER_NUMBER_OBJECT_CONVERSION = YES_AGGRESSIVE;
				CLANG_CXX_LANGUAGE_STANDARD = "gnu++14";
				CLANG_CXX_LIBRARY = "libc++";
				CLANG_ENABLE_MODULES = YES;
				CLANG_ENABLE_OBJC_ARC = YES;
				CLANG_ENABLE_OBJC_WEAK = YES;
				CLANG_WARN_BLOCK_CAPTURE_AUTORELEASING = YES;
				CLANG_WARN_BOOL_CONVERSION = YES;
				CLANG_WARN_COMMA = YES;
				CLANG_WARN_CONSTANT_CONVERSION = YES;
				CLANG_WARN_DEPRECATED_OBJC_IMPLEMENTATIONS = YES;
				CLANG_WARN_DIRECT_OBJC_ISA_USAGE = YES_ERROR;
				CLANG_WARN_DOCUMENTATION_COMMENTS = YES;
				CLANG_WARN_EMPTY_BODY = YES;
				CLANG_WARN_ENUM_CONVERSION = YES;
				CLANG_WARN_INFINITE_RECURSION = YES;
				CLANG_WARN_INT_CONVERSION = YES;
				CLANG_WARN_NON_LITERAL_NULL_CONVERSION = YES;
				CLANG_WARN_OBJC_IMPLICIT_RETAIN_SELF = YES;
				CLANG_WARN_OBJC_LITERAL_CONVERSION = YES;
				CLANG_WARN_OBJC_ROOT_CLASS = YES_ERROR;
				CLANG_WARN_RANGE_LOOP_ANALYSIS = YES;
				CLANG_WARN_STRICT_PROTOTYPES = YES;
				CLANG_WARN_SUSPICIOUS_MOVE = YES;
				CLANG_WARN_UNGUARDED_AVAILABILITY = YES_AGGRESSIVE;
				CLANG_WARN_UNREACHABLE_CODE = YES;
				CLANG_WARN__DUPLICATE_METHOD_MATCH = YES;
				COPY_PHASE_STRIP = NO;
				DEBUG_INFORMATION_FORMAT = "dwarf-with-dsym";
				ENABLE_NS_ASSERTIONS = NO;
				ENABLE_STRICT_OBJC_MSGSEND = YES;
				GCC_C_LANGUAGE_STANDARD = gnu11;
				GCC_NO_COMMON_BLOCKS = YES;
				GCC_WARN_64_TO_32_BIT_CONVERSION = YES;
				GCC_WARN_ABOUT_RETURN_TYPE = YES_ERROR;
				GCC_WARN_UNDECLARED_SELECTOR = YES;
				GCC_WARN_UNINITIALIZED_AUTOS = YES_AGGRESSIVE;
				GCC_WARN_UNUSED_FUNCTION = YES;
				GCC_WARN_UNUSED_VARIABLE = YES;
				IPHONEOS_DEPLOYMENT_TARGET = 13.5;
				MTL_ENABLE_DEBUG_INFO = NO;
				MTL_FAST_MATH = YES;
				SDKROOT = iphoneos;
				SWIFT_ACTIVE_COMPILATION_CONDITIONS = RELEASE;
				SWIFT_COMPILATION_MODE = wholemodule;
				SWIFT_OPTIMIZATION_LEVEL = "-O";
				VALIDATE_PRODUCT = YES;
			};
			name = Release;
		};
		85D7596924570491008175F0 /* Debug */ = {
			isa = XCBuildConfiguration;
			buildSettings = {
				ASSETCATALOG_COMPILER_APPICON_NAME = AppIcon;
				CLANG_ENABLE_MODULES = YES;
				CODE_SIGN_ENTITLEMENTS = "${PROJECT}/Resources/ENATest.entitlements";
				CODE_SIGN_IDENTITY = $IPHONE_APP_CODE_SIGN_IDENTITY;
				CODE_SIGN_STYLE = Manual;
				CURRENT_PROJECT_VERSION = 1;
				DEVELOPMENT_TEAM = 523TP53AQF;
				GCC_PREPROCESSOR_DEFINITIONS = (
					"DEBUG=1",
					"$(inherited)",
					"SQLITE_HAS_CODEC=1",
				);
				INFOPLIST_FILE = ENA/Resources/Info_Debug.plist;
				IPHONE_APP_CODE_SIGN_IDENTITY = "iPhone Developer";
				IPHONE_APP_DEV_TEAM = 523TP53AQF;
				IPHONE_APP_DIST_PROF_SPECIFIER = "523TP53AQF/Corona-Warn-App-Dev1";
				LD_RUNPATH_SEARCH_PATHS = (
					"$(inherited)",
					"@executable_path/Frameworks",
				);
				MARKETING_VERSION = 1.2.0;
				OTHER_CFLAGS = (
					"-DSQLITE_HAS_CODEC",
					"-DSQLITE_TEMP_STORE=3",
					"-DSQLCIPHER_CRYPTO_CC",
					"-DNDEBUG",
				);
				PRODUCT_BUNDLE_IDENTIFIER = "de.rki.coronawarnapp-dev";
				PRODUCT_NAME = "$(TARGET_NAME)";
<<<<<<< HEAD
				PROVISIONING_PROFILE_SPECIFIER = "Corona-Warn-App-Dev1";
				SWIFT_ACTIVE_COMPILATION_CONDITIONS = DEBUG;
=======
				PROVISIONING_PROFILE_SPECIFIER = $IPHONE_APP_DIST_PROF_SPECIFIER;
				SWIFT_ACTIVE_COMPILATION_CONDITIONS = "DEBUG DISABLE_CERTIFICATE_PINNING";
>>>>>>> b5af1fe1
				SWIFT_OBJC_BRIDGING_HEADER = "ENA-Bridging-Header.h";
				SWIFT_OPTIMIZATION_LEVEL = "-Onone";
				SWIFT_VERSION = 5.0;
				TARGETED_DEVICE_FAMILY = 1;
			};
			name = Debug;
		};
		85D7596A24570491008175F0 /* Release */ = {
			isa = XCBuildConfiguration;
			buildSettings = {
				ASSETCATALOG_COMPILER_APPICON_NAME = AppIcon;
				CLANG_ENABLE_MODULES = YES;
				CODE_SIGN_ENTITLEMENTS = "${PROJECT}/Resources/ENA.entitlements";
				CODE_SIGN_IDENTITY = $IPHONE_APP_CODE_SIGN_IDENTITY;
				CODE_SIGN_STYLE = Manual;
				CURRENT_PROJECT_VERSION = 1;
				GCC_PREPROCESSOR_DEFINITIONS = "SQLITE_HAS_CODEC=1";
				INFOPLIST_FILE = ENA/Resources/Info.plist;
				IPHONE_APP_CODE_SIGN_IDENTITY = "iPhone Developer";
				IPHONE_APP_DEV_TEAM = 523TP53AQF;
				IPHONE_APP_DIST_PROF_SPECIFIER = "523TP53AQF/Corona-Warn-App";
				LD_RUNPATH_SEARCH_PATHS = (
					"$(inherited)",
					"@executable_path/Frameworks",
				);
				MARKETING_VERSION = 1.2.0;
				OTHER_CFLAGS = (
					"-DSQLITE_HAS_CODEC",
					"-DSQLITE_TEMP_STORE=3",
					"-DSQLCIPHER_CRYPTO_CC",
					"-DNDEBUG",
				);
				PRODUCT_BUNDLE_IDENTIFIER = de.rki.coronawarnapp;
				PRODUCT_NAME = "$(TARGET_NAME)";
				PROVISIONING_PROFILE_SPECIFIER = $IPHONE_APP_DIST_PROF_SPECIFIER;
				SWIFT_OBJC_BRIDGING_HEADER = "ENA-Bridging-Header.h";
				SWIFT_VERSION = 5.0;
				TARGETED_DEVICE_FAMILY = 1;
			};
			name = Release;
		};
		85D7596C24570491008175F0 /* Debug */ = {
			isa = XCBuildConfiguration;
			buildSettings = {
				ALWAYS_EMBED_SWIFT_STANDARD_LIBRARIES = YES;
				BUNDLE_LOADER = "$(TEST_HOST)";
				CLANG_ENABLE_MODULES = YES;
				CODE_SIGN_STYLE = Automatic;
				DEVELOPMENT_TEAM = 523TP53AQF;
				GCC_PREPROCESSOR_DEFINITIONS = (
					"$(inherited)",
					"SQLITE_HAS_CODEC=1",
				);
				INFOPLIST_FILE = ENATests/Info.plist;
				IPHONEOS_DEPLOYMENT_TARGET = 13.5;
				LD_RUNPATH_SEARCH_PATHS = (
					"$(inherited)",
					"@executable_path/Frameworks",
					"@loader_path/Frameworks",
				);
				OTHER_CFLAGS = (
					"-DSQLITE_HAS_CODEC",
					"-DSQLITE_TEMP_STORE=3",
					"-DSQLCIPHER_CRYPTO_CC",
					"-DNDEBUG",
				);
				PRODUCT_BUNDLE_IDENTIFIER = com.sap.ux.ENATests;
				PRODUCT_NAME = "$(TARGET_NAME)";
				SWIFT_OBJC_BRIDGING_HEADER = "ENATests-Bridging-Header.h";
				SWIFT_OPTIMIZATION_LEVEL = "-Onone";
				SWIFT_VERSION = 5.0;
				TARGETED_DEVICE_FAMILY = "1,2";
				TEST_HOST = "$(BUILT_PRODUCTS_DIR)/ENA.app/ENA";
			};
			name = Debug;
		};
		85D7596D24570491008175F0 /* Release */ = {
			isa = XCBuildConfiguration;
			buildSettings = {
				ALWAYS_EMBED_SWIFT_STANDARD_LIBRARIES = YES;
				BUNDLE_LOADER = "$(TEST_HOST)";
				CLANG_ENABLE_MODULES = YES;
				CODE_SIGN_STYLE = Automatic;
				DEVELOPMENT_TEAM = 523TP53AQF;
				GCC_PREPROCESSOR_DEFINITIONS = "SQLITE_HAS_CODEC=1";
				INFOPLIST_FILE = ENATests/Info.plist;
				IPHONEOS_DEPLOYMENT_TARGET = 13.5;
				LD_RUNPATH_SEARCH_PATHS = (
					"$(inherited)",
					"@executable_path/Frameworks",
					"@loader_path/Frameworks",
				);
				OTHER_CFLAGS = (
					"-DSQLITE_HAS_CODEC",
					"-DSQLITE_TEMP_STORE=3",
					"-DSQLCIPHER_CRYPTO_CC",
					"-DNDEBUG",
				);
				PRODUCT_BUNDLE_IDENTIFIER = com.sap.ux.ENATests;
				PRODUCT_NAME = "$(TARGET_NAME)";
				SWIFT_OBJC_BRIDGING_HEADER = "ENATests-Bridging-Header.h";
				SWIFT_VERSION = 5.0;
				TARGETED_DEVICE_FAMILY = "1,2";
				TEST_HOST = "$(BUILT_PRODUCTS_DIR)/ENA.app/ENA";
			};
			name = Release;
		};
		85D7596F24570491008175F0 /* Debug */ = {
			isa = XCBuildConfiguration;
			buildSettings = {
				ALWAYS_EMBED_SWIFT_STANDARD_LIBRARIES = YES;
				CODE_SIGN_STYLE = Automatic;
				DEVELOPMENT_TEAM = 523TP53AQF;
				INFOPLIST_FILE = ENAUITests/Info.plist;
				LD_RUNPATH_SEARCH_PATHS = (
					"$(inherited)",
					"@executable_path/Frameworks",
					"@loader_path/Frameworks",
				);
				PRODUCT_BUNDLE_IDENTIFIER = com.sap.ux.ENAUITests;
				PRODUCT_NAME = "$(TARGET_NAME)";
				PROVISIONING_PROFILE_SPECIFIER = "";
				"PROVISIONING_PROFILE_SPECIFIER[sdk=macosx*]" = "";
				SWIFT_ACTIVE_COMPILATION_CONDITIONS = DEBUG;
				SWIFT_VERSION = 5.0;
				TARGETED_DEVICE_FAMILY = "1,2";
				TEST_TARGET_NAME = ENA;
			};
			name = Debug;
		};
		85D7597024570491008175F0 /* Release */ = {
			isa = XCBuildConfiguration;
			buildSettings = {
				ALWAYS_EMBED_SWIFT_STANDARD_LIBRARIES = YES;
				CODE_SIGN_STYLE = Automatic;
				DEVELOPMENT_TEAM = 523TP53AQF;
				INFOPLIST_FILE = ENAUITests/Info.plist;
				LD_RUNPATH_SEARCH_PATHS = (
					"$(inherited)",
					"@executable_path/Frameworks",
					"@loader_path/Frameworks",
				);
				PRODUCT_BUNDLE_IDENTIFIER = com.sap.ux.ENAUITests;
				PRODUCT_NAME = "$(TARGET_NAME)";
				PROVISIONING_PROFILE_SPECIFIER = "";
				"PROVISIONING_PROFILE_SPECIFIER[sdk=macosx*]" = "";
				SWIFT_VERSION = 5.0;
				TARGETED_DEVICE_FAMILY = "1,2";
				TEST_TARGET_NAME = ENA;
			};
			name = Release;
		};
/* End XCBuildConfiguration section */

/* Begin XCConfigurationList section */
		85D759362457048F008175F0 /* Build configuration list for PBXProject "ENA" */ = {
			isa = XCConfigurationList;
			buildConfigurations = (
				85D7596624570491008175F0 /* Debug */,
				011E4AFC2483A269002E6412 /* Community */,
				01DE5A74248E3CF800F6D7F2 /* UITesting */,
				85D7596724570491008175F0 /* Release */,
				0140535724A0E077000A5121 /* TestFlight */,
			);
			defaultConfigurationIsVisible = 0;
			defaultConfigurationName = Debug;
		};
		85D7596824570491008175F0 /* Build configuration list for PBXNativeTarget "ENA" */ = {
			isa = XCConfigurationList;
			buildConfigurations = (
				85D7596924570491008175F0 /* Debug */,
				011E4AFD2483A269002E6412 /* Community */,
				01DE5A75248E3CF800F6D7F2 /* UITesting */,
				85D7596A24570491008175F0 /* Release */,
				0140535824A0E077000A5121 /* TestFlight */,
			);
			defaultConfigurationIsVisible = 0;
			defaultConfigurationName = Debug;
		};
		85D7596B24570491008175F0 /* Build configuration list for PBXNativeTarget "ENATests" */ = {
			isa = XCConfigurationList;
			buildConfigurations = (
				85D7596C24570491008175F0 /* Debug */,
				011E4AFE2483A269002E6412 /* Community */,
				01DE5A76248E3CF800F6D7F2 /* UITesting */,
				85D7596D24570491008175F0 /* Release */,
				0140535924A0E077000A5121 /* TestFlight */,
			);
			defaultConfigurationIsVisible = 0;
			defaultConfigurationName = Debug;
		};
		85D7596E24570491008175F0 /* Build configuration list for PBXNativeTarget "ENAUITests" */ = {
			isa = XCConfigurationList;
			buildConfigurations = (
				85D7596F24570491008175F0 /* Debug */,
				011E4AFF2483A269002E6412 /* Community */,
				01DE5A77248E3CF800F6D7F2 /* UITesting */,
				85D7597024570491008175F0 /* Release */,
				0140535A24A0E077000A5121 /* TestFlight */,
			);
			defaultConfigurationIsVisible = 0;
			defaultConfigurationName = Debug;
		};
/* End XCConfigurationList section */

/* Begin XCRemoteSwiftPackageReference section */
		3DD767472483D6B5002DD2B3 /* XCRemoteSwiftPackageReference "Connectivity" */ = {
			isa = XCRemoteSwiftPackageReference;
			repositoryURL = "https://github.com/rwbutler/Connectivity";
			requirement = {
				kind = exactVersion;
				version = 3.3.4;
			};
		};
		B10FB02E246036F3004CA11E /* XCRemoteSwiftPackageReference "swift-protobuf" */ = {
			isa = XCRemoteSwiftPackageReference;
			repositoryURL = "https://github.com/apple/swift-protobuf.git";
			requirement = {
				kind = exactVersion;
				version = 1.9.0;
			};
		};
		B1B5A75E24924B3D0029D5D7 /* XCRemoteSwiftPackageReference "fmdb" */ = {
			isa = XCRemoteSwiftPackageReference;
			repositoryURL = "https://github.com/ccgus/fmdb.git";
			requirement = {
				kind = exactVersion;
				version = 2.7.7;
			};
		};
		B1E8C9A3247AB869006DC678 /* XCRemoteSwiftPackageReference "ZIPFoundation" */ = {
			isa = XCRemoteSwiftPackageReference;
			repositoryURL = "https://github.com/weichsel/ZIPFoundation.git";
			requirement = {
				kind = exactVersion;
				version = 0.9.11;
			};
		};
/* End XCRemoteSwiftPackageReference section */

/* Begin XCSwiftPackageProductDependency section */
		3DD767482483D6B5002DD2B3 /* Connectivity */ = {
			isa = XCSwiftPackageProductDependency;
			package = 3DD767472483D6B5002DD2B3 /* XCRemoteSwiftPackageReference "Connectivity" */;
			productName = Connectivity;
		};
		B10FB02F246036F3004CA11E /* SwiftProtobuf */ = {
			isa = XCSwiftPackageProductDependency;
			package = B10FB02E246036F3004CA11E /* XCRemoteSwiftPackageReference "swift-protobuf" */;
			productName = SwiftProtobuf;
		};
		B1B5A75F24924B3D0029D5D7 /* FMDB */ = {
			isa = XCSwiftPackageProductDependency;
			package = B1B5A75E24924B3D0029D5D7 /* XCRemoteSwiftPackageReference "fmdb" */;
			productName = FMDB;
		};
		B1E8C9A4247AB869006DC678 /* ZIPFoundation */ = {
			isa = XCSwiftPackageProductDependency;
			package = B1E8C9A3247AB869006DC678 /* XCRemoteSwiftPackageReference "ZIPFoundation" */;
			productName = ZIPFoundation;
		};
/* End XCSwiftPackageProductDependency section */
	};
	rootObject = 85D759332457048F008175F0 /* Project object */;
}<|MERGE_RESOLUTION|>--- conflicted
+++ resolved
@@ -3418,13 +3418,8 @@
 				);
 				PRODUCT_BUNDLE_IDENTIFIER = "de.rki.coronawarnapp-dev";
 				PRODUCT_NAME = "$(TARGET_NAME)";
-<<<<<<< HEAD
-				PROVISIONING_PROFILE_SPECIFIER = "Corona-Warn-App-Dev1";
-				SWIFT_ACTIVE_COMPILATION_CONDITIONS = DEBUG;
-=======
 				PROVISIONING_PROFILE_SPECIFIER = $IPHONE_APP_DIST_PROF_SPECIFIER;
-				SWIFT_ACTIVE_COMPILATION_CONDITIONS = "DEBUG DISABLE_CERTIFICATE_PINNING";
->>>>>>> b5af1fe1
+				SWIFT_ACTIVE_COMPILATION_CONDITIONS = "DEBUG";
 				SWIFT_OBJC_BRIDGING_HEADER = "ENA-Bridging-Header.h";
 				SWIFT_OPTIMIZATION_LEVEL = "-Onone";
 				SWIFT_VERSION = 5.0;
