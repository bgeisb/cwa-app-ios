--- conflicted
+++ resolved
@@ -104,7 +104,7 @@
 	}
 
 	// MARK: - Private
-<<<<<<< HEAD
+
 	private let acknowledgementString: NSAttributedString = {
 		let boldText = AppStrings.ExposureSubmissionWarnOthers.acknowledgement_1_1
 		let normalText = AppStrings.ExposureSubmissionWarnOthers.acknowledgement_1_2
@@ -118,9 +118,8 @@
 
 		return string
 	}()
-=======
+
 
 	private let allDistricts: [DistrictElement]
 
->>>>>>> c7efc917
 }