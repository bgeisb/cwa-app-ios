//
// 🦠 Corona-Warn-App
//

import Foundation
import ExposureNotification
import OpenCombine

/// The `SecureStore` class implements the `Store` protocol that defines all required storage attributes.
/// It uses an SQLite Database that still needs to be encrypted
final class SecureStore: Store, AntigenTestProfileStoring {

	// MARK: - Init

	init(
		at directoryURL: URL,
		key: String
	) throws {
		self.directoryURL = directoryURL
		self.kvStore = try SQLiteKeyValueStore(with: directoryURL, key: key)
	}

	// MARK: - Protocol Store

	/// Removes most key/value pairs.
	///
	/// Keys whose values are not removed:
	/// * `developerSubmissionBaseURLOverride`
	/// * `developerDistributionBaseURLOverride`
	/// * `developerVerificationBaseURLOverride`
	///
	/// - Note: This is just a wrapper to the `SQLiteKeyValueStore:flush` call
	func flush() {
		do {
			try kvStore.flush()
		} catch {
			Log.error("kv store error", log: .localData, error: error)
		}
	}

	/// Database reset & re-initialization with a given key
	/// - Parameter key: the key for the new database; if no key is given, no new database will be created
	///
	/// - Note: This is just a wrapper to the `SQLiteKeyValueStore:clearAll:` call
	func clearAll(key: String?) {
		do {
			try kvStore.clearAll(key: key)
		} catch {
			Log.error("kv store error", log: .localData, error: error)
		}
	}

	var exposureActivationConsentAcceptTimestamp: Int64? {
		get { kvStore["exposureActivationConsentAcceptTimestamp"] as Int64? ?? 0 }
		set { kvStore["exposureActivationConsentAcceptTimestamp"] = newValue }
	}

	var exposureActivationConsentAccept: Bool {
		get { kvStore["exposureActivationConsentAccept"] as Bool? ?? false }
		set { kvStore["exposureActivationConsentAccept"] = newValue }
	}

	var isOnboarded: Bool {
		get { kvStore["isOnboarded"] as Bool? ?? false }
		set { kvStore["isOnboarded"] = newValue }
	}

	var finishedDeltaOnboardings: [String: [String]] {
		get { kvStore["finishedDeltaOnboardings"] as [String: [String]]? ?? [String: [String]]() }
		set { kvStore["finishedDeltaOnboardings"] = newValue }
	}

	var onboardingVersion: String {
		get { kvStore["onboardingVersion"] as String? ?? "1.4" }
		set { kvStore["onboardingVersion"] = newValue }
	}

	var dateOfAcceptedPrivacyNotice: Date? {
		get { kvStore["dateOfAcceptedPrivacyNotice"] as Date? ?? nil }
		set { kvStore["dateOfAcceptedPrivacyNotice"] = newValue }
	}

	var hasSeenBackgroundFetchAlert: Bool {
		get { kvStore["hasSeenBackgroundFetchAlert"] as Bool? ?? false }
		set { kvStore["hasSeenBackgroundFetchAlert"] = newValue }
	}

	var developerSubmissionBaseURLOverride: String? {
		get { kvStore["developerSubmissionBaseURLOverride"] as String? ?? nil }
		set { kvStore["developerSubmissionBaseURLOverride"] = newValue }
	}

	var developerDistributionBaseURLOverride: String? {
		get { kvStore["developerDistributionBaseURLOverride"] as String? ?? nil }
		set { kvStore["developerDistributionBaseURLOverride"] = newValue }
	}

	var developerVerificationBaseURLOverride: String? {
		get { kvStore["developerVerificationBaseURLOverride"] as String? ?? nil }
		set { kvStore["developerVerificationBaseURLOverride"] = newValue }
	}

	var allowRiskChangesNotification: Bool {
		get { kvStore["allowRiskChangesNotification"] as Bool? ?? true }
		set { kvStore["allowRiskChangesNotification"] = newValue }
	}

	var allowTestsStatusNotification: Bool {
		get { kvStore["allowTestsStatusNotification"] as Bool? ?? true }
		set { kvStore["allowTestsStatusNotification"] = newValue }
	}

	var appInstallationDate: Date? {
		get { kvStore["appInstallationDate"] as Date? }
		set { kvStore["appInstallationDate"] = newValue }
	}

	var enfRiskCalculationResult: ENFRiskCalculationResult? {
		// After renaming "riskCalculationResult" to "enfRiskCalculationResult" the key for the kvStore was NOT renamed intentionally to avoid a migration.
		get { kvStore["riskCalculationResult"] as ENFRiskCalculationResult? ?? nil }
		set { kvStore["riskCalculationResult"] = newValue }
	}

	var checkinRiskCalculationResult: CheckinRiskCalculationResult? {
		get { kvStore["checkinRiskCalculationResult"] as CheckinRiskCalculationResult? ?? nil }
		set { kvStore["checkinRiskCalculationResult"] = newValue }
	}

	var dateOfConversionToHighRisk: Date? {
		get { kvStore["dateOfConversionToHighRisk"] as Date? ?? nil }
		set { kvStore["dateOfConversionToHighRisk"] = newValue }
	}

	var shouldShowRiskStatusLoweredAlert: Bool {
		get { kvStore["shouldShowRiskStatusLoweredAlert"] as Bool? ?? false }
		set { kvStore["shouldShowRiskStatusLoweredAlert"] = newValue }
	}

	var userNeedsToBeInformedAboutHowRiskDetectionWorks: Bool {
		get { kvStore["userNeedsToBeInformedAboutHowRiskDetectionWorks"] as Bool? ?? true }
		set { kvStore["userNeedsToBeInformedAboutHowRiskDetectionWorks"] = newValue }
	}

	var lastBackgroundFakeRequest: Date {
		get { kvStore["lastBackgroundFakeRequest"] as Date? ?? Date() }
		set { kvStore["lastBackgroundFakeRequest"] = newValue }
	}

	var firstPlaybookExecution: Date? {
		get { kvStore["firstPlaybookExecution"] as Date? }
		set { kvStore["firstPlaybookExecution"] = newValue }
	}

	var wasRecentDayKeyDownloadSuccessful: Bool {
		get { kvStore["wasRecentDayKeyDownloadSuccessful"] as Bool? ?? false }
		set { kvStore["wasRecentDayKeyDownloadSuccessful"] = newValue }
	}

	var wasRecentHourKeyDownloadSuccessful: Bool {
		get { kvStore["wasRecentHourKeyDownloadSuccessful"] as Bool? ?? false }
		set { kvStore["wasRecentHourKeyDownloadSuccessful"] = newValue }
    }

	var deviceTimeCheckResult: DeviceTimeCheck.TimeCheckResult {
		get { kvStore["deviceTimeCheckResult"] as DeviceTimeCheck.TimeCheckResult? ?? .correct }
		set { kvStore["deviceTimeCheckResult"] = newValue }
	}

	var deviceTimeLastStateChange: Date {
		get { kvStore["deviceTimeLastStateChange"] as Date? ?? Date() }
		set { kvStore["deviceTimeLastStateChange"] = newValue }
	}

	var wasDeviceTimeErrorShown: Bool {
		get { kvStore["wasDeviceTimeErrorShown"] as Bool? ?? false }
		set { kvStore["wasDeviceTimeErrorShown"] = newValue }
	}

	var lastKeyPackageDownloadDate: Date {
		get { kvStore["lastKeyPackageDownloadDate"] as Date? ?? .distantPast }
		set { kvStore["lastKeyPackageDownloadDate"] = newValue }
	}

	var submissionKeys: [SAP_External_Exposurenotification_TemporaryExposureKey]? {
		get {
			(kvStore["submissionKeys"] as [Data]?)?.compactMap {
				try? SAP_External_Exposurenotification_TemporaryExposureKey(serializedData: $0)
			}
		}
		set {
			kvStore["submissionKeys"] = newValue?.compactMap { try? $0.serializedData() }
		}
	}
	
	var submissionCheckins: [Checkin] {
		get { kvStore["submissionCheckins"] as [Checkin]? ?? [] }
		set { kvStore["submissionCheckins"] = newValue }
	}

	var submissionCountries: [Country] {
		get { kvStore["submissionCountries"] as [Country]? ?? [.defaultCountry()] }
		set { kvStore["submissionCountries"] = newValue }
	}

	var submissionSymptomsOnset: SymptomsOnset {
		get { kvStore["submissionSymptomsOnset"] as SymptomsOnset? ?? .noInformation }
		set { kvStore["submissionSymptomsOnset"] = newValue }
	}

	var journalWithExposureHistoryInfoScreenShown: Bool {
		get { kvStore["journalWithExposureHistoryInfoScreenShown"] as Bool? ?? false }
		set { kvStore["journalWithExposureHistoryInfoScreenShown"] = newValue }
	}

	// MARK: - Protocol AntigenTestProfileStoring

	lazy var antigenTestProfileSubject = {
		CurrentValueSubject<AntigenTestProfile?, Never>(antigenTestProfile)
	}()

	var antigenTestProfile: AntigenTestProfile? {
		get { kvStore["antigenTestProfile"] as AntigenTestProfile? }
		set {
			kvStore["antigenTestProfile"] = newValue
			antigenTestProfileSubject.value = newValue
		}
	}

	var antigenTestProfileInfoScreenShown: Bool {
		get { kvStore["antigenTestProfileInfoScreenShown"] as Bool? ?? false }
		set { kvStore["antigenTestProfileInfoScreenShown"] = newValue }
	}
	
	// MARK: - Protocol VaccinationCaching

	var vaccinationCertificateValueDataSets: VaccinationValueDataSets? {
		get { kvStore["vaccinationCertificateValueDataSets"] as VaccinationValueDataSets? ?? nil }
		set { kvStore["vaccinationCertificateValueDataSets"] = newValue }
	}
	
	#if !RELEASE

	// Settings from the debug menu.

	var fakeSQLiteError: Int32? {
		get { kvStore["fakeSQLiteError"] as Int32? }
		set { kvStore["fakeSQLiteError"] = newValue }
	}

	var dmKillDeviceTimeCheck: Bool {
		get { kvStore["dmKillDeviceTimeCheck"] as Bool? ?? false }
		set { kvStore["dmKillDeviceTimeCheck"] = newValue }
	}

	var mostRecentRiskCalculation: ENFRiskCalculation? {
		get { kvStore["mostRecentRiskCalculation"] as ENFRiskCalculation? }
		set { kvStore["mostRecentRiskCalculation"] = newValue }
	}

	var mostRecentRiskCalculationConfiguration: RiskCalculationConfiguration? {
		get { kvStore["mostRecentRiskCalculationConfiguration"] as RiskCalculationConfiguration? }
		set { kvStore["mostRecentRiskCalculationConfiguration"] = newValue }
	}

	var forceAPITokenAuthorization: Bool {
		get { kvStore["forceAPITokenAuthorization"] as Bool? ?? false }
		set { kvStore["forceAPITokenAuthorization"] = newValue }
	}
	
	var recentTraceLocationCheckedInto: DMRecentTraceLocationCheckedInto? {
		get { kvStore["recentTraceLocationCheckedInto"] as DMRecentTraceLocationCheckedInto? ?? nil }
		set { kvStore["recentTraceLocationCheckedInto"] = newValue }
	}

	#endif

	let kvStore: SQLiteKeyValueStore

	// MARK: - Private

	private let directoryURL: URL
<<<<<<< HEAD
	private let environmentProvider: EnvironmentProviding
	
=======

>>>>>>> 8bb81429
}

extension SecureStore: EventRegistrationCaching {
	
	var wasRecentTraceWarningDownloadSuccessful: Bool {
		get { kvStore["wasRecentTraceWarningDownloadSuccessful"] as Bool? ?? false }
		set { kvStore["wasRecentTraceWarningDownloadSuccessful"] = newValue }
	}
	
	var checkinInfoScreenShown: Bool {
		get { kvStore["checkinInfoScreenShown"] as Bool? ?? false }
		set { kvStore["checkinInfoScreenShown"] = newValue }
	}
	
	var traceLocationsInfoScreenShown: Bool {
		get { kvStore["traceLocationsInfoScreenShown"] as Bool? ?? false }
		set { kvStore["traceLocationsInfoScreenShown"] = newValue }
	}
	
	var shouldAddCheckinToContactDiaryByDefault: Bool {
		get { kvStore["shouldAddCheckinToContactDiaryByDefault"] as Bool? ?? true }
		set { kvStore["shouldAddCheckinToContactDiaryByDefault"] = newValue }
	}
	
	var qrCodePosterTemplateMetadata: QRCodePosterTemplateMetadata? {
		get { kvStore["qrCodePosterTemplateMetadata"] as QRCodePosterTemplateMetadata? ?? nil }
		set { kvStore["qrCodePosterTemplateMetadata"] = newValue }
	}
}

extension SecureStore: WarnOthersTimeIntervalStoring {

	var warnOthersNotificationOneTimeInterval: TimeInterval {
		get { kvStore["warnOthersNotificationTimerOne"] as TimeInterval? ?? WarnOthersNotificationsTimeInterval.intervalOne }
		set { kvStore["warnOthersNotificationTimerOne"] = newValue }
	}

	var warnOthersNotificationTwoTimeInterval: TimeInterval {
		get { kvStore["warnOthersNotificationTimerTwo"] as TimeInterval? ?? WarnOthersNotificationsTimeInterval.intervalTwo }
		set { kvStore["warnOthersNotificationTimerTwo"] = newValue }
	}

}

extension SecureStore: AppConfigCaching {
	var appConfigMetadata: AppConfigMetadata? {
		get { kvStore["appConfigMetadataV2"] as AppConfigMetadata? ?? nil }
		set { kvStore["appConfigMetadataV2"] = newValue }
	}
}

extension SecureStore: StatisticsCaching {
	var statistics: StatisticsMetadata? {
		get { kvStore["statistics"] as StatisticsMetadata? ?? nil }
		set { kvStore["statistics"] = newValue }
	}
}

extension SecureStore: PrivacyPreservingProviding {

	var isPrivacyPreservingAnalyticsConsentGiven: Bool {
		get { kvStore["isPrivacyPreservingAnalyticsConsentGiven"] as Bool? ?? false }
		set { kvStore["isPrivacyPreservingAnalyticsConsentGiven"] = newValue
			if newValue == false {
				userData = nil
			}
		}
	}

	var userData: UserMetadata? {
		get { kvStore["userMetadata"] as UserMetadata? ?? nil }
		set { kvStore["userMetadata"] = newValue
			Analytics.collect(.userData(.create(newValue)))
		}
	}

	var otpTokenEdus: OTPToken? {
		get { kvStore["otpToken"] as OTPToken? }
		set { kvStore["otpToken"] = newValue }
	}

	var otpEdusAuthorizationDate: Date? {
		get { kvStore["otpAuthorizationDate"] as Date? }
		set { kvStore["otpAuthorizationDate"] = newValue }
	}

	var ppacApiTokenEdus: TimestampedToken? {
		get { kvStore["ppacApiToken"] as TimestampedToken? }
		set { kvStore["ppacApiToken"] = newValue }
	}
}

extension SecureStore: ErrorLogProviding {
	
	var ppacApiTokenEls: TimestampedToken? {
		get { kvStore["ppacApiTokenEls"] as TimestampedToken? }
		set { kvStore["ppacApiTokenEls"] = newValue }
	}
	
	var otpTokenEls: OTPToken? {
		get { kvStore["otpTokenEls"] as OTPToken? }
		set { kvStore["otpTokenEls"] = newValue }
	}
	
	var otpElsAuthorizationDate: Date? {
		get { kvStore["otpElsAuthorizationDate"] as Date? }
		set { kvStore["otpElsAuthorizationDate"] = newValue }
	}
}

extension SecureStore: ErrorLogUploadHistoryProviding {
	
	var elsUploadHistory: [ErrorLogUploadReceipt] {
		get { kvStore["elsHistory"] as [ErrorLogUploadReceipt]? ?? [ErrorLogUploadReceipt]() }
		set { kvStore["elsHistory"] = newValue }
	}
}

extension SecureStore: CoronaTestStoring {

	var pcrTest: PCRTest? {
		get { kvStore["pcrTest"] as PCRTest? }
		set { kvStore["pcrTest"] = newValue }
	}

	var antigenTest: AntigenTest? {
		get { kvStore["antigenTest"] as AntigenTest? }
		set { kvStore["antigenTest"] = newValue }
	}

}

extension SecureStore: CoronaTestStoringLegacy {

	var registrationToken: String? {
		get { kvStore["registrationToken"] as String? }
		set { kvStore["registrationToken"] = newValue }
	}

	var teleTan: String? {
		get { kvStore["teleTan"] as String? ?? "" }
		set { kvStore["teleTan"] = newValue }
	}

	var tan: String? {
		get { kvStore["tan"] as String? }
		set { kvStore["tan"] = newValue }
	}

	var testGUID: String? {
		get { kvStore["testGUID"] as String? ?? "" }
		set { kvStore["testGUID"] = newValue }
	}

	var devicePairingConsentAccept: Bool {
		get { kvStore["devicePairingConsentAccept"] as Bool? ?? false }
		set { kvStore["devicePairingConsentAccept"] = newValue }
	}

	var devicePairingConsentAcceptTimestamp: Int64? {
		get { kvStore["devicePairingConsentAcceptTimestamp"] as Int64? ?? 0 }
		set { kvStore["devicePairingConsentAcceptTimestamp"] = newValue }
	}

	var devicePairingSuccessfulTimestamp: Int64? {
		get { kvStore["devicePairingSuccessfulTimestamp"] as Int64? ?? 0 }
		set { kvStore["devicePairingSuccessfulTimestamp"] = newValue }
	}

	var testResultReceivedTimeStamp: Int64? {
		get { kvStore["testResultReceivedTimeStamp"] as Int64? }
		set { kvStore["testResultReceivedTimeStamp"] = newValue }
	}

	// this test registration date is for both TAN and QR submission
	var testRegistrationDate: Date? {
		get { kvStore["testRegistrationDate"] as Date? ?? nil }
		set { kvStore["testRegistrationDate"] = newValue }
	}

	var lastSuccessfulSubmitDiagnosisKeyTimestamp: Int64? {
		get { kvStore["lastSuccessfulSubmitDiagnosisKeyTimestamp"] as Int64? }
		set { kvStore["lastSuccessfulSubmitDiagnosisKeyTimestamp"] = newValue }
	}

	var positiveTestResultWasShown: Bool {
		get { kvStore["warnOthersHasActiveTestResult"] as Bool? ?? false }
		set { kvStore["warnOthersHasActiveTestResult"] = newValue }
	}

	var isSubmissionConsentGiven: Bool {
		get { kvStore["isSubmissionConsentGiven"] as Bool? ?? false }
		set { kvStore["isSubmissionConsentGiven"] = newValue }
	}

}

extension SecureStore {

	static let keychainDatabaseKey = "secureStoreDatabaseKey"

	convenience init(subDirectory: String, environmentProvider: EnvironmentProviding = Environments()) {
		self.init(subDirectory: subDirectory, isRetry: false, environmentProvider: environmentProvider)
	}

	private convenience init(subDirectory: String, isRetry: Bool, environmentProvider: EnvironmentProviding = Environments()) {
		do {
			let keychain = try KeychainHelper()
			let directoryURL = try SecureStore.databaseDirectory(at: subDirectory)
			let fileManager = FileManager.default
			if fileManager.fileExists(atPath: directoryURL.path) {
				// fetch existing key from keychain or generate a new one
				let key: String
				if let keyData = keychain.loadFromKeychain(key: SecureStore.keychainDatabaseKey) {
					#if DEBUG
					if isUITesting, ProcessInfo.processInfo.arguments.contains(UITestingParameters.SecureStoreHandling.simulateMismatchingKey.rawValue) {
						// injecting a wrong key to simulate a mismatch, e.g. because of backup restoration or other reasons
						key = "wrong 🔑"
						try self.init(at: directoryURL, key: key)
						return
					}
					#endif

					key = String(decoding: keyData, as: UTF8.self)
				} else {
					key = try keychain.generateDatabaseKey()
				}
				try self.init(at: directoryURL, key: key)
			} else {
				try fileManager.createDirectory(atPath: directoryURL.path, withIntermediateDirectories: true, attributes: nil)
				let key = try keychain.generateDatabaseKey()
				try self.init(at: directoryURL, key: key)
			}
		} catch is SQLiteStoreError where isRetry == false {
			SecureStore.performHardDatabaseReset(at: subDirectory)
			self.init(subDirectory: subDirectory, isRetry: true, environmentProvider: environmentProvider)
		} catch {
			fatalError("Creating the Database failed (\(error)")
		}
	}

	private static func databaseDirectory(at subDirectory: String) throws -> URL {
		try FileManager.default
			.url(for: .applicationSupportDirectory, in: .userDomainMask, appropriateFor: nil, create: true)
			.appendingPathComponent(subDirectory)
	}

	/// Last Resort option.
	///
	/// This function clears the existing database key and removes any existing databases.
	private static func performHardDatabaseReset(at path: String) {
		do {
			Log.info("⚠️ performing hard database reset ⚠️", log: .localData)
			// remove database key
			try KeychainHelper().clearInKeychain(key: SecureStore.keychainDatabaseKey)

			// remove database
			let directoryURL = try databaseDirectory(at: path)
			try FileManager.default.removeItem(at: directoryURL)
		} catch {
			fatalError("Reset failure: \(error.localizedDescription)")
		}
	}
}<|MERGE_RESOLUTION|>--- conflicted
+++ resolved
@@ -279,12 +279,8 @@
 	// MARK: - Private
 
 	private let directoryURL: URL
-<<<<<<< HEAD
 	private let environmentProvider: EnvironmentProviding
 	
-=======
-
->>>>>>> 8bb81429
 }
 
 extension SecureStore: EventRegistrationCaching {
