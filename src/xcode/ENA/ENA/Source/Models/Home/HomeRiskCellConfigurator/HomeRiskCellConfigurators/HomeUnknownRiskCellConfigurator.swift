// Corona-Warn-App
//
// SAP SE and all other contributors
// copyright owners license this file to you under the Apache
// License, Version 2.0 (the "License"); you may not use this
// file except in compliance with the License.
// You may obtain a copy of the License at
//
// http://www.apache.org/licenses/LICENSE-2.0
//
// Unless required by applicable law or agreed to in writing,
// software distributed under the License is distributed on an
// "AS IS" BASIS, WITHOUT WARRANTIES OR CONDITIONS OF ANY
// KIND, either express or implied.  See the License for the
// specific language governing permissions and limitations
// under the License.

import UIKit

final class HomeUnknownRiskCellConfigurator: HomeRiskLevelCellConfigurator {
	// MARK: Configuration

	override func configure(cell: RiskLevelCollectionViewCell) {
		cell.delegate = self

		let title: String = isLoading ? AppStrings.Home.riskCardStatusCheckTitle : AppStrings.Home.riskCardUnknownTitle
		let titleColor: UIColor = .enaColor(for: .textContrast)
		cell.configureTitle(title: title, titleColor: titleColor)
		cell.configureBody(text: "", bodyColor: titleColor, isHidden: true)

		let color: UIColor = .enaColor(for: .riskNeutral)
		let separatorColor: UIColor = .enaColor(for: .hairlineContrast)
		var itemCellConfigurators: [HomeRiskViewConfiguratorAny] = []
		if isLoading {
			let isLoadingItem = HomeRiskLoadingItemViewConfigurator(title: AppStrings.Home.riskCardStatusCheckBody, titleColor: titleColor, isLoading: true, color: color, separatorColor: separatorColor)
			itemCellConfigurators.append(isLoadingItem)
		} else {
			let item = HomeRiskTextItemViewConfigurator(title: AppStrings.Home.riskCardUnknownItemTitle, titleColor: titleColor, color: color, separatorColor: separatorColor)
			itemCellConfigurators.append(item)
		}
		cell.configureRiskViews(cellConfigurators: itemCellConfigurators)

		cell.configureBackgroundColor(color: color)

		let buttonTitle: String = isLoading ? AppStrings.Home.riskCardStatusCheckButton : AppStrings.Home.riskCardUnknownButton

<<<<<<< HEAD
		let interval = "\(48)"
		let intervalTitle = String(format: AppStrings.Home.riskCardIntervalUpdateTitle, interval)
		cell.configureDetectionIntervalLabel(
			text: intervalTitle,
			isHidden: detectionIntervalLabelHidden
		)
		
		cell.configureUpdateButton(
			title: buttonTitle,
			isEnabled: isButtonEnabled,
			isHidden: isButtonHidden
		)
=======
		configureCounter(buttonTitle: buttonTitle, cell: cell)

		setupAccessibility(cell)
>>>>>>> c3c8713b
	}

}<|MERGE_RESOLUTION|>--- conflicted
+++ resolved
@@ -44,8 +44,7 @@
 
 		let buttonTitle: String = isLoading ? AppStrings.Home.riskCardStatusCheckButton : AppStrings.Home.riskCardUnknownButton
 
-<<<<<<< HEAD
-		let interval = "\(48)"
+		let interval = "\(24)"
 		let intervalTitle = String(format: AppStrings.Home.riskCardIntervalUpdateTitle, interval)
 		cell.configureDetectionIntervalLabel(
 			text: intervalTitle,
@@ -57,11 +56,7 @@
 			isEnabled: isButtonEnabled,
 			isHidden: isButtonHidden
 		)
-=======
-		configureCounter(buttonTitle: buttonTitle, cell: cell)
 
 		setupAccessibility(cell)
->>>>>>> c3c8713b
 	}
-
 }