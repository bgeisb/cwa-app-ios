//
// 🦠 Corona-Warn-App
//

/**
A Resource is a composition of locator (where a resources can be found), service type to be used, data to send (sendResource) and data to receive (receiveResource).
*/
protocol Resource {
	associatedtype Send: SendResource
	associatedtype Receive: ReceiveResource
	associatedtype CustomError: Error

	var locator: Locator { get }
	var type: ServiceType { get }

	var sendResource: Send { get }
	var receiveResource: Receive { get }

	func customError(for error: ServiceError<CustomError>) -> CustomError?
}

// Custom error handling
extension Resource {
<<<<<<< HEAD
=======
	
>>>>>>> bf609feb
	func customError(for error: ServiceError<CustomError>) -> CustomError? {
		return nil
	}
}

/**
The errors that can occur while handling resources
*/
enum ResourceError: Error {
	case missingData
	case decoding
	case encoding
	case packageCreation
	case signatureVerification
	case notModified
	case undefined
}<|MERGE_RESOLUTION|>--- conflicted
+++ resolved
@@ -21,10 +21,7 @@
 
 // Custom error handling
 extension Resource {
-<<<<<<< HEAD
-=======
-	
->>>>>>> bf609feb
+
 	func customError(for error: ServiceError<CustomError>) -> CustomError? {
 		return nil
 	}
