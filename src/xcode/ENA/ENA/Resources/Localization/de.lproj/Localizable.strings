--- conflicted
+++ resolved
@@ -1599,7 +1599,7 @@
 /* AddEditEntry */
 "ContactDiary_AddEditEntry_PrimaryButton_Title" = "Speichern";
 
-/*  - Location */
+/* - Location */
 "ContactDiary_AddEditEntry_LocationTitle" = "Ort";
 
 "ContactDiary_AddEditEntry_LocationPlaceholder_Name" = "Beschreibung";
@@ -1607,12 +1607,8 @@
 "ContactDiary_AddEditEntry_LocationPlaceholder_PhoneNumber" = "Telefon";
 
 "ContactDiary_AddEditEntry_LocationPlaceholder_EmailAddress" = "E-Mail";
-<<<<<<< HEAD
-
-=======
->>>>>>> 9b8a794d
-
-/*  - Person */
+
+/* - Person */
 "ContactDiary_AddEditEntry_PersonTitle" = "Person";
 
 "ContactDiary_AddEditEntry_PersonPlaceholder_Name" = "Name";
@@ -1620,7 +1616,6 @@
 "ContactDiary_AddEditEntry_PersonPlaceholder_PhoneNumber" = "Telefon";
 
 "ContactDiary_AddEditEntry_PersonPlaceholder_EmailAddress" = "E-Mail";
-<<<<<<< HEAD
 
 /* - PersonEncounter */
 
@@ -1639,8 +1634,6 @@
 /* - LocationVisit */
 
 "ContactDiary_LocationVisit_Abbreviation_Hours" = "Std.";
-=======
->>>>>>> 9b8a794d
 
 /* Statistics */
 
@@ -1909,8 +1902,4 @@
 
 "Contact_Journal_Notes_Description_Title" = "Notiz";
 
-<<<<<<< HEAD
-"Contact_Journal_Notes_Description" = "Hier können Sie Notizen machen, die Ihnen helfen, das Infektionsrisiko besser einzuschätzen.\n\nNotieren Sie hier weitere Umstände Ihrer Begegnung bzw. Ihres Aufenthalts, die sich auf das Infektionsrisiko auswirken können, z.B. räumliche Nähe zu anderen Personen oder was Sie gemacht haben (Beispiele: „saßen nah beieinander“, „Sport gemacht“, „wenig Platz“, „wir haben gesungen“).\n\nDiese Notizen können Ihnen später helfen, sich besser zu erinnern. So können Sie, wenn nötig, die Menschen, mit denen Sie zusammenwaren, frühzeitig warnen und auch das Gesundheitsamt bei der Nachverfolgung möglicher Infektionsketten unterstützen.";
-=======
-"Contact_Journal_Notes_Description" = "Hier können Sie Notizen machen, die Ihnen helfen, das Infektionsrisiko besser einzuschätzen.\n\nNotieren Sie hier weitere Umstände Ihrer Begegnung bzw. Ihres Aufenthalts, die sich auf das Infektionsrisiko auswirken können, z. B. räumliche Nähe zu anderen Personen oder was Sie gemacht haben (Beispiele: „saßen nah beieinander“, „Sport gemacht“, „wenig Platz“, „wir haben gesungen“).\n\nDiese Notizen können Ihnen später helfen, sich besser zu erinnern. So können Sie, wenn nötig, die Menschen, mit denen Sie zusammen waren, frühzeitig warnen und auch das Gesundheitsamt bei der Nachverfolgung möglicher Infektionsketten unterstützen.";
->>>>>>> 9b8a794d
+"Contact_Journal_Notes_Description" = "Hier können Sie Notizen machen, die Ihnen helfen, das Infektionsrisiko besser einzuschätzen.\n\nNotieren Sie hier weitere Umstände Ihrer Begegnung bzw. Ihres Aufenthalts, die sich auf das Infektionsrisiko auswirken können, z. B. räumliche Nähe zu anderen Personen oder was Sie gemacht haben (Beispiele: „saßen nah beieinander“, „Sport gemacht“, „wenig Platz“, „wir haben gesungen“).\n\nDiese Notizen können Ihnen später helfen, sich besser zu erinnern. So können Sie, wenn nötig, die Menschen, mit denen Sie zusammen waren, frühzeitig warnen und auch das Gesundheitsamt bei der Nachverfolgung möglicher Infektionsketten unterstützen.";