//
// 🦠 Corona-Warn-App
//

import Foundation
enum ServiceIdentityValidationDecoratorError: Error {
	case VD_ID_NO_ATS
	case VD_ID_NO_ATS_SIGN_KEY
	case VD_ID_NO_ATS_SVC_KEY
	case VD_ID_NO_VS
	case VD_ID_NO_VS_SVC_KEY
	case VD_ID_EMPTY_X5C
	case REST_SERVICE_ERROR(ServiceError<ServiceIdentityResourceDecoratorError>)
<<<<<<< HEAD
}

enum ServiceIdentityResourceDecoratorError: Error {
	case VD_ID_CLIENT_ERR
	case VD_ID_NO_NETWORK
	case VD_ID_SERVER_ERR
	case VD_ID_PARSE_ERR
}

// swiftlint:disable pattern_matching_keywords
extension ServiceIdentityValidationDecoratorError: Equatable {
	static func == (lhs: ServiceIdentityValidationDecoratorError, rhs: ServiceIdentityValidationDecoratorError) -> Bool {
		switch (lhs, rhs) {
		case (.VD_ID_NO_ATS, .VD_ID_NO_ATS):
			return true
		case (.VD_ID_NO_ATS_SIGN_KEY, .VD_ID_NO_ATS_SIGN_KEY):
			return true
		case (.VD_ID_NO_ATS_SVC_KEY, .VD_ID_NO_ATS_SVC_KEY):
			return true
		case (.VD_ID_NO_VS, .VD_ID_NO_VS):
			return true
		case (.VD_ID_NO_VS_SVC_KEY, .VD_ID_NO_VS_SVC_KEY):
			return true
		case (.VD_ID_EMPTY_X5C, .VD_ID_EMPTY_X5C):
			return true
		case (.REST_SERVICE_ERROR(let lhsResult), .REST_SERVICE_ERROR(let rhsResult)):
			return lhsResult == rhsResult
		default:
			return false
		}
	}
=======
>>>>>>> 0a1c039a
}<|MERGE_RESOLUTION|>--- conflicted
+++ resolved
@@ -11,14 +11,6 @@
 	case VD_ID_NO_VS_SVC_KEY
 	case VD_ID_EMPTY_X5C
 	case REST_SERVICE_ERROR(ServiceError<ServiceIdentityResourceDecoratorError>)
-<<<<<<< HEAD
-}
-
-enum ServiceIdentityResourceDecoratorError: Error {
-	case VD_ID_CLIENT_ERR
-	case VD_ID_NO_NETWORK
-	case VD_ID_SERVER_ERR
-	case VD_ID_PARSE_ERR
 }
 
 // swiftlint:disable pattern_matching_keywords
@@ -43,6 +35,4 @@
 			return false
 		}
 	}
-=======
->>>>>>> 0a1c039a
 }