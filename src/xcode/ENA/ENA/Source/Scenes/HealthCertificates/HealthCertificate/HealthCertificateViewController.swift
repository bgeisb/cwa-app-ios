--- conflicted
+++ resolved
@@ -26,11 +26,8 @@
 			healthCertifiedPerson: healthCertifiedPerson,
 			healthCertificate: healthCertificate,
 			vaccinationValueSetsProvider: vaccinationValueSetsProvider,
-<<<<<<< HEAD
-			markAsSeenOnDisappearance: markAsSeenOnDisappearance
-=======
+			markAsSeenOnDisappearance: markAsSeenOnDisappearance,
 			showInfoHit: showInfoHit
->>>>>>> bc30ab6d
 		)
 		super.init(nibName: nil, bundle: nil)
 	}
