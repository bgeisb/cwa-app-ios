//
// 🦠 Corona-Warn-App
//

import Foundation
import UIKit
import OpenCombine
import ExposureNotification

// swiftlint:disable file_length
/// Concrete implementation of the ExposureSubmissionCoordinator protocol.
// swiftlint:disable:next type_body_length
class ExposureSubmissionCoordinator: NSObject, RequiresAppDependencies {

	// MARK: - Init

	init(
		parentNavigationController: UINavigationController,
		exposureSubmissionService: ExposureSubmissionService,
<<<<<<< HEAD
		coronaTestService: CoronaTestService
=======
		coronaTestService: CoronaTestService,
		store: Store,
		eventProvider: EventProviding,
		delegate: ExposureSubmissionCoordinatorDelegate? = nil
>>>>>>> 70836a3f
	) {
		self.parentNavigationController = parentNavigationController

		super.init()

		model = ExposureSubmissionCoordinatorModel(
			exposureSubmissionService: exposureSubmissionService,
			coronaTestService: coronaTestService,
			eventProvider: eventProvider
		)
	}

	// MARK: - Internal

	func start(with coronaTestType: CoronaTestType? = nil) {
		model.coronaTestType = coronaTestType
		start(with: getInitialViewController())
	}

	func start(with testInformationResult: Result<CoronaTestQRCodeInformation, QRCodeError>) {
		model.exposureSubmissionService.loadSupportedCountries(
			isLoading: { _ in },
			onSuccess: { supportedCountries in
				switch testInformationResult {
				case let .success(testInformation):
					let qrInfoScreen = self.makeQRInfoScreen(supportedCountries: supportedCountries, testInformation: testInformation)
					self.start(with: qrInfoScreen)
				case let .failure(qrCodeError):
					if qrCodeError == .invalidTestCode {
						self.showRATInvalidQQCode()
					}
				}
			}
		)
	}

	private func showRATInvalidQQCode() {
		let alert = UIAlertController(
			title: AppStrings.ExposureSubmission.ratQRCodeInvalidAlertTitle,
			message: AppStrings.ExposureSubmission.ratQRCodeInvalidAlertText,
			preferredStyle: .alert)
		alert.addAction(
			UIAlertAction(
				title: AppStrings.ExposureSubmission.ratQRCodeInvalidAlertButton,
				style: .default
			)
		)
		parentNavigationController?.present(alert, animated: true)
	}

	func dismiss(completion: (() -> Void)? = nil) {
		navigationController?.dismiss(animated: true, completion: {
			// used for updating (hiding) app shortcuts
			QuickAction.exposureSubmissionFlowTestResult = nil
			completion?()
		})
	}

	func showTestResultScreen() {
		let vc = createTestResultViewController()
		push(vc)

		// If a TAN was entered, we skip `showTestResultAvailableScreen(with:)`, so we notify (again) about the new state
		QuickAction.exposureSubmissionFlowTestResult = model.coronaTest?.testResult
	}

	func showTanScreen() {
		let tanInputViewModel = TanInputViewModel(
			coronaTestService: model.coronaTestService,
			presentInvalidTanAlert: { [weak self] localizedDescription, completion  in
				self?.presentTanInvalidAlert(localizedDescription: localizedDescription, completion: completion)
			},
			tanSuccessfullyTransferred: { [weak self] in
				self?.model.coronaTestType = .pcr

				// A TAN always indicates a positive test result.
				self?.showTestResultScreen()
			}
		)

		let vc = TanInputViewController(
			viewModel: tanInputViewModel,
			dismiss: { [weak self] in self?.dismiss() }
		)
		push(vc)
	}

	/// This method selects the correct initial view controller among the following options:
	/// Option 1: (only for UITESTING) if the `-negativeResult` flag was passed, return ExposureSubmissionTestResultViewController
	/// Option 2: if a test result was passed, the method checks further preconditions (e.g. the exposure submission service has a registration token)
	/// and returns an ExposureSubmissionTestResultViewController.
	/// Option 3: (default) return the ExposureSubmissionIntroViewController.
	func getInitialViewController() -> UIViewController {
		// We got a test result and can jump straight into the test result view controller.
		if let coronaTest = model.coronaTest {
			// For a positive test result we show the test result available screen if it wasn't shown before
			if coronaTest.testResult == .positive && !coronaTest.keysSubmitted {
				if !coronaTest.positiveTestResultWasShown {
					return createTestResultAvailableViewController()
				} else {
					return createWarnOthersViewController()
				}
			} else {
				return createTestResultViewController()
			}
		}

		// By default, we show the intro view.
		let viewModel = ExposureSubmissionIntroViewModel(
			onQRCodeButtonTap: { [weak self] isLoading in
				self?.model.exposureSubmissionService.loadSupportedCountries(
					isLoading: isLoading,
					onSuccess: { supportedCountries in
						self?.showQRInfoScreen(supportedCountries: supportedCountries)
					}
				)
			},
			onTANButtonTap: { [weak self] in self?.showTanScreen() },
			onHotlineButtonTap: { [weak self] in self?.showHotlineScreen() }
		)
		return ExposureSubmissionIntroViewController(
			viewModel: viewModel,
			dismiss: { [weak self] in
				self?.dismiss()
			}
		)
	}

	/// - NOTE: We keep a weak reference here to avoid a reference cycle.
	///  (the navigationController holds a strong reference to the coordinator).
	weak var navigationController: UINavigationController?

	// MARK: - Private

	private weak var parentNavigationController: UINavigationController?
	private weak var presentedViewController: UIViewController?

	private var model: ExposureSubmissionCoordinatorModel!

	private func push(_ vc: UIViewController) {
		self.navigationController?.pushViewController(vc, animated: true)
	}

	private var subscriptions = [AnyCancellable]()

	// MARK: Start

	private func start(with initialViewController: UIViewController) {
		guard let parentNavigationController = parentNavigationController else {
			Log.error("Parent navigation controller not set.", log: .ui)
			return
		}

		/// The navigation controller keeps a strong reference to the coordinator. The coordinator only reaches reference count 0
		/// when UIKit dismisses the navigationController.
		let exposureSubmissionNavigationController = ExposureSubmissionNavigationController(
			coordinator: self,
			dismissClosure: { [weak self] in
				self?.dismiss()
			},
			rootViewController: initialViewController
		)
		parentNavigationController.present(exposureSubmissionNavigationController, animated: true)
		navigationController = exposureSubmissionNavigationController
	}

	// MARK: Initial Screens

	private func createTestResultAvailableViewController() -> UIViewController {
        guard let coronaTestType = model.coronaTestType, let coronaTest = model.coronaTest else {
			fatalError("Cannot create a test result available view controller without a corona test")
		}

		QuickAction.exposureSubmissionFlowTestResult = coronaTest.testResult

		let viewModel = TestResultAvailableViewModel(
			coronaTestType: coronaTestType,
			coronaTestService: model.coronaTestService,
			onSubmissionConsentCellTap: { [weak self] isLoading in
				self?.model.exposureSubmissionService.loadSupportedCountries(
					isLoading: isLoading,
					onSuccess: { supportedCountries in
						self?.showTestResultSubmissionConsentScreen(
							supportedCountries: supportedCountries,
							testResultAvailability: .availableAndPositive
						)
					}
				)
			},
			onPrimaryButtonTap: { [weak self] isLoading in
				guard let self = self, let coronaTest = self.model.coronaTest else { return }

				guard coronaTest.isSubmissionConsentGiven else {
					self.showTestResultScreen()
					return
				}

				isLoading(true)
				self.model.exposureSubmissionService.getTemporaryExposureKeys { error in
					isLoading(false)

					guard let error = error else {
						self.showCheckinsScreen()
						return
					}

					// User selected "Don't Share" / "Nicht teilen"
					if error == .notAuthorized {
						Log.info("OS submission authorization was declined.")
						self.model.setSubmissionConsentGiven(false)
						self.showTestResultScreen()
					} else {
						self.showErrorAlert(for: error)
					}
				}
			},
			onDismiss: { [weak self] in
				self?.showTestResultAvailableCloseAlert()
			}
		)
		
		let footerViewModel = FooterViewModel(
			primaryButtonName: AppStrings.ExposureSubmissionTestResultAvailable.primaryButtonTitle,
			isSecondaryButtonEnabled: false,
			isSecondaryButtonHidden: true
		)
		
		let topBottomContainerViewController = TopBottomContainerViewController(
			topController: TestResultAvailableViewController(viewModel),
			bottomController: FooterViewController(footerViewModel)
		)
		
		return topBottomContainerViewController
	}

	private func createTestResultViewController() -> TopBottomContainerViewController<ExposureSubmissionTestResultViewController, FooterViewController> {
		guard let coronaTestType = model.coronaTestType, let coronaTest = model.coronaTest else {
			fatalError("Could not find corona test to create test result view controller for.")
		}

		// store is only initialized when a positive test result is received and not yet submitted
		if coronaTest.testResult == .positive && !coronaTest.keysSubmitted {
            updateStoreWithKeySubmissionMetadataDefaultValues(for: coronaTest)
			QuickAction.exposureSubmissionFlowTestResult = coronaTest.testResult
		}
		Analytics.collect(.keySubmissionMetadata(.lastSubmissionFlowScreen(.submissionFlowScreenTestResult)))

		let testResultAvailability: TestResultAvailability = model.coronaTest?.testResult == .positive ? .availableAndPositive : .notAvailable
		
		let viewModel = ExposureSubmissionTestResultViewModel(
			coronaTestType: coronaTestType,
			coronaTestService: model.coronaTestService,
			onSubmissionConsentCellTap: { [weak self] isLoading in
				self?.model.exposureSubmissionService.loadSupportedCountries(
					isLoading: isLoading,
					onSuccess: { supportedCountries in
						self?.showTestResultSubmissionConsentScreen(
							supportedCountries: supportedCountries,
							testResultAvailability: testResultAvailability
						)
					}
				)
			},
			onContinueWithSymptomsFlowButtonTap: { [weak self] in
				self?.showSymptomsScreen()
			},
			onContinueWarnOthersButtonTap: { [weak self] isLoading in
				Log.debug("\(#function) will load app config", log: .appConfig)
				self?.model.exposureSubmissionService.loadSupportedCountries(
					isLoading: isLoading,
					onSuccess: { supportedCountries in
						Log.debug("\(#function) did load app config", log: .appConfig)
						self?.showWarnOthersScreen(supportedCountries: supportedCountries)
					}
				)
			},
			onChangeToPositiveTestResult: { [weak self] in
				self?.showTestResultAvailableScreen()
			},
			onTestDeleted: { [weak self] in
				self?.dismiss()
			}
		)
		
		let vc = ExposureSubmissionTestResultViewController(
			viewModel: viewModel,
			exposureSubmissionService: self.model.exposureSubmissionService,
			onDismiss: { [weak self] testResult, isLoading in
				if testResult == TestResult.positive && !coronaTest.keysSubmitted {
					self?.showPositiveTestResultCancelAlert(isLoading: isLoading)
				} else {
					self?.dismiss()
				}
			}
		)
		
		let footerViewController = FooterViewController(
			ExposureSubmissionTestResultViewModel.footerViewModel(coronaTest: coronaTest)
		)
		
		let topBottomContainerViewController = TopBottomContainerViewController(
			topController: vc,
			bottomController: footerViewController
		)
		
		return topBottomContainerViewController
	}

	private func createWarnOthersViewController() -> UIViewController {
		Analytics.collect(.keySubmissionMetadata(.lastSubmissionFlowScreen(.submissionFlowScreenWarnOthers)))

		let vc = ExposureSubmissionWarnOthersViewController(
			viewModel: ExposureSubmissionWarnOthersViewModel(
				supportedCountries: model.exposureSubmissionService.supportedCountries) { [weak self] in
				self?.showTestResultAvailableCloseAlert()
			},
			onPrimaryButtonTap: { [weak self] isLoading in
				self?.model.setSubmissionConsentGiven(true)
				self?.model.exposureSubmissionService.getTemporaryExposureKeys { error in
					isLoading(false)
					guard let error = error else {
						self?.showCheckinsScreen()
						return
					}
					self?.model.setSubmissionConsentGiven(false)
					if error == .notAuthorized {
						Log.info("Submission consent reset to false after OS authorization was not given.")
					} else {
						self?.showErrorAlert(for: error)
					}
				}
			},
			dismiss: { [weak self] in self?.dismiss() }
		)
		
		let footerViewController = FooterViewController(
			FooterViewModel(
				primaryButtonName: AppStrings.ExposureSubmissionQRInfo.primaryButtonTitle,
				primaryIdentifier: AccessibilityIdentifiers.ExposureSubmission.primaryButton,
				secondaryIdentifier: AccessibilityIdentifiers.ExposureSubmission.secondaryButton,
				isSecondaryButtonEnabled: false,
				isSecondaryButtonHidden: true
			)
		)
		
		let topBottomContainerViewController = TopBottomContainerViewController(
			topController: vc,
			bottomController: footerViewController
		)
		
		return topBottomContainerViewController
	}

	// MARK: Screen Flow

	private func showHotlineScreen() {
		let vc = ExposureSubmissionHotlineViewController(
			onSecondaryButtonTap: { [weak self] in
				self?.showTanScreen()
			},
			dismiss: { [weak self] in self?.dismiss() }
		)

		push(vc)
	}

	private func presentTanInvalidAlert(localizedDescription: String, completion: @escaping () -> Void) {
		let alert = UIAlertController(title: AppStrings.ExposureSubmission.generalErrorTitle, message: localizedDescription, preferredStyle: .alert)
		alert.addAction(
			UIAlertAction(
				title: AppStrings.Common.alertActionOk,
				style: .cancel,
				handler: { _ in
					completion()
				})
		)
		navigationController?.present(alert, animated: true)
	}

	private func makeQRInfoScreen(supportedCountries: [Country], testInformation: CoronaTestQRCodeInformation?) -> UIViewController {
		let vc = ExposureSubmissionQRInfoViewController(
			supportedCountries: supportedCountries,
			onPrimaryButtonTap: { [weak self] isLoading in
				if #available(iOS 14.4, *) {
					self?.exposureManager.preAuthorizeKeys(completion: { error in
						DispatchQueue.main.async { [weak self] in
							if let error = error as? ENError {
								switch error.toExposureSubmissionError() {
								case .notAuthorized:
									// user did not authorize -> continue to scanning the qr code
									self?.showQRScreen(testInformation: testInformation, isLoading: isLoading)
								default:
									// present alert
									let alert = UIAlertController.errorAlert(message: error.localizedDescription, completion: { [weak self] in
										self?.showQRScreen(testInformation: testInformation, isLoading: isLoading)
									})
									self?.navigationController?.present(alert, animated: true, completion: nil)
								}
							} else {
								// continue to scanning the qr code
								self?.showQRScreen(testInformation: testInformation, isLoading: isLoading)
							}
						}
					})
				} else {
					self?.showQRScreen(testInformation: testInformation, isLoading: isLoading)
				}
			},
			dismiss: { [weak self] in self?.dismiss() }
		)

		let footerViewController = FooterViewController(
			FooterViewModel(
				primaryButtonName: AppStrings.ExposureSubmissionQRInfo.primaryButtonTitle,
				primaryIdentifier: AccessibilityIdentifiers.ExposureSubmission.primaryButton,
				secondaryIdentifier: AccessibilityIdentifiers.ExposureSubmission.secondaryButton,
				isSecondaryButtonEnabled: false,
				isSecondaryButtonHidden: true
			)
		)

		let topBottomContainerViewController = TopBottomContainerViewController(
			topController: vc,
			bottomController: footerViewController
		)

		return topBottomContainerViewController
	}

	private func showQRInfoScreen(supportedCountries: [Country]) {
		push(makeQRInfoScreen(supportedCountries: supportedCountries, testInformation: nil))
	}

	private func showQRScreen(testInformation: CoronaTestQRCodeInformation?, isLoading: @escaping (Bool) -> Void) {
		let testInformationSuccess: (CoronaTestQRCodeInformation) -> Void = { [weak self] testQRCodeInformation in
			if let oldTest = self?.model.coronaTestService.coronaTest(ofType: testQRCodeInformation.testType),
			   oldTest.testResult != .expired && oldTest.testResult != .invalid {
				self?.showOverrideTestNotice(testQRCodeInformation: testQRCodeInformation, submissionConsentGiven: true)
			} else {
				self?.registerTestAndGetResult(with: testQRCodeInformation, submissionConsentGiven: true, isLoading: isLoading)
			}
		}

		if let testInformation = testInformation {
			testInformationSuccess(testInformation)
		} else {
			let scannerViewController = ExposureSubmissionQRScannerViewController(
				onSuccess: { [weak self] testQRCodeInformation in
					DispatchQueue.main.async {
						self?.presentedViewController?.dismiss(animated: true) {
							testInformationSuccess(testQRCodeInformation)
						}
					}
				},
				onError: { [weak self] error, reactivateScanning in
					switch error {
					case .cameraPermissionDenied:
						DispatchQueue.main.async {
							let alert = UIAlertController.errorAlert(message: error.localizedDescription, completion: {
								self?.presentedViewController?.dismiss(animated: true)
							})
							self?.presentedViewController?.present(alert, animated: true)
						}
					case .codeNotFound:
						DispatchQueue.main.async {
							let alert = UIAlertController.errorAlert(
								title: AppStrings.ExposureSubmissionError.qrAlreadyUsedTitle,
								message: AppStrings.ExposureSubmissionError.qrAlreadyUsed,
								okTitle: AppStrings.Common.alertActionCancel,
								secondaryActionTitle: AppStrings.Common.alertActionRetry,
								completion: { [weak self] in
									self?.presentedViewController?.dismiss(animated: true)
								},
								secondaryActionCompletion: { reactivateScanning() }
							)
							self?.presentedViewController?.present(alert, animated: true)
						}
					case .other:
						Log.error("QRScannerError.other occurred.", log: .ui)
					}
				},
				onCancel: { [weak self] in
					self?.presentedViewController?.dismiss(animated: true)
				}
			)

			let qrScannerNavigationController = UINavigationController(rootViewController: scannerViewController)
			qrScannerNavigationController.modalPresentationStyle = .fullScreen

			navigationController?.present(qrScannerNavigationController, animated: true)
			presentedViewController = qrScannerNavigationController
		}

	}

	private func showTestResultAvailableScreen() {
		let vc = createTestResultAvailableViewController()
		push(vc)

		// used for updating (hiding) app shortcuts
		QuickAction.exposureSubmissionFlowTestResult = model.coronaTest?.testResult
	}

	private func showTestResultSubmissionConsentScreen(supportedCountries: [Country], testResultAvailability: TestResultAvailability) {
		guard let coronaTestType = model.coronaTestType else {
			fatalError("Could not find corona test type to show the consent screen for.")
		}

		// we should show the alert in the completion only if the testResult is positiveAndAvailable
		let dismissCompletion: (() -> Void)? = testResultAvailability == .notAvailable ? nil : { [weak self] in
			self?.showTestResultAvailableCloseAlert()
		}
		let vc = ExposureSubmissionTestResultConsentViewController(
			viewModel: ExposureSubmissionTestResultConsentViewModel(
				supportedCountries: supportedCountries,
				coronaTestType: coronaTestType,
				coronaTestService: model.coronaTestService,
				testResultAvailability: testResultAvailability,
				dismissCompletion: dismissCompletion
			)
		)

		push(vc)
	}
	
	private func showCheckinsScreen() {
		let showNextScreen = { [weak self] in
			if self?.model.coronaTest?.positiveTestResultWasShown == true {
				self?.showThankYouScreen()
			} else {
				self?.showTestResultScreen()
			}
		}
		
		guard model.eventProvider.checkinsPublisher.value.contains(where: { $0.checkinCompleted }) else {
			showNextScreen()
			return
		}
		
		let footerViewModel = FooterViewModel(
			primaryButtonName: AppStrings.ExposureSubmissionCheckins.continueButton,
			secondaryButtonName: AppStrings.ExposureSubmissionCheckins.skipButton,
			isPrimaryButtonEnabled: false,
			backgroundColor: .enaColor(for: .darkBackground)
		)

		let checkinsVC = ExposureSubmissionCheckinsViewController(
			checkins: model.eventProvider.checkinsPublisher.value,
			onCompletion: { [weak self] selectedCheckins in
				self?.model.exposureSubmissionService.checkins = selectedCheckins
				showNextScreen()
			},
			onSkip: { [weak self] in
				self?.model.exposureSubmissionService.checkins = []
				self?.showSkipCheckinsAlert(dontShareHandler: {
					showNextScreen()
				})
			},
			onDismiss: { [weak self] in
				self?.model.exposureSubmissionService.checkins = []
				if self?.model.coronaTest?.positiveTestResultWasShown == true {
					self?.showSkipCheckinsAlert(dontShareHandler: {
						Analytics.collect(.keySubmissionMetadata(.submittedAfterCancel(true)))
						self?.submitExposureAndDismiss { isLoading in
							footerViewModel.setLoadingIndicator(isLoading, disable: isLoading, button: .secondary)
							footerViewModel.setLoadingIndicator(false, disable: isLoading, button: .primary)
						}
					})
				} else {
					self?.showTestResultAvailableCloseAlert()
				}
			}
		)
		
		let footerVC = FooterViewController(footerViewModel)
		
		let topBottomVC = TopBottomContainerViewController(topController: checkinsVC, bottomController: footerVC)
		
		push(topBottomVC)
	}

	// MARK: Late consent

	private func showWarnOthersScreen(supportedCountries: [Country]) {
		Analytics.collect(.keySubmissionMetadata(.lastSubmissionFlowScreen(.submissionFlowScreenWarnOthers)))
		let viewModel = ExposureSubmissionWarnOthersViewModel(supportedCountries: supportedCountries) { [weak self] in
			self?.showTestResultAvailableCloseAlert()
		}
		let vc = ExposureSubmissionWarnOthersViewController(
			viewModel: viewModel,
			onPrimaryButtonTap: { [weak self] isLoading in
				self?.model.setSubmissionConsentGiven(true)
				self?.model.exposureSubmissionService.getTemporaryExposureKeys { error in
					isLoading(false)

					guard let error = error else {
						self?.showCheckinsScreen()
						return
					}

					self?.model.setSubmissionConsentGiven(false)

					// User selected "Don't Share" / "Nicht teilen"
					if error == .notAuthorized {
						Log.info("OS submission authorization was declined.")
					} else {
						Log.error("\(#function) error", log: .ui, error: error)
						self?.showErrorAlert(for: error)
					}
				}
			},
			dismiss: { [weak self] in self?.dismiss() }
		)
		
		let footerViewController = FooterViewController(
			FooterViewModel(
				primaryButtonName: AppStrings.ExposureSubmissionQRInfo.primaryButtonTitle,
				primaryIdentifier: AccessibilityIdentifiers.ExposureSubmission.primaryButton,
				secondaryIdentifier: AccessibilityIdentifiers.ExposureSubmission.secondaryButton,
				isSecondaryButtonEnabled: false,
				isSecondaryButtonHidden: true
			)
		)
		
		let topBottomContainerViewController = TopBottomContainerViewController(
			topController: vc,
			bottomController: footerViewController
		)
		
		push(topBottomContainerViewController)
	}

	private func showThankYouScreen() {
		let thankYouVC = ExposureSubmissionThankYouViewController(
			onPrimaryButtonTap: { [weak self] in
				self?.showSymptomsScreen()
			},
			onDismiss: { [weak self] isLoading in
				self?.showThankYouCancelAlert(isLoading: isLoading)
			}
		)
		
		let footerViewController = FooterViewController(
			FooterViewModel(
				primaryButtonName: AppStrings.ThankYouScreen.continueButton,
				secondaryButtonName: AppStrings.ThankYouScreen.cancelButton,
				primaryIdentifier: AccessibilityIdentifiers.ExposureSubmission.primaryButton,
				secondaryIdentifier: AccessibilityIdentifiers.ExposureSubmission.secondaryButton,
				isPrimaryButtonEnabled: true,
				isSecondaryButtonEnabled: true
			)
		)
		
		let topBottomContainerViewController = TopBottomContainerViewController(
			topController: thankYouVC,
			bottomController: footerViewController
		)

		push(topBottomContainerViewController)
	}

	// MARK: Symptoms

	private func showSymptomsScreen() {
		Analytics.collect(.keySubmissionMetadata(.lastSubmissionFlowScreen(.submissionFlowScreenSymptoms)))

		let vc = ExposureSubmissionSymptomsViewController(
			onPrimaryButtonTap: { [weak self] selectedSymptomsOption, isLoading in
				guard let self = self else { return }

				self.model.symptomsOptionSelected(selectedSymptomsOption)
				// we don't need to set it true if yes is selected
				if selectedSymptomsOption != .yes {
					Analytics.collect(.keySubmissionMetadata(.submittedAfterSymptomFlow(true)))
				}
				self.model.shouldShowSymptomsOnsetScreen ? self.showSymptomsOnsetScreen() : self.submitExposure(showSubmissionSuccess: true, isLoading: isLoading)
			},
			onDismiss: { [weak self] isLoading in
				self?.showSubmissionSymptomsCancelAlert(isLoading: isLoading)
			}
		)

		let footerViewController = FooterViewController(
			FooterViewModel(
				primaryButtonName: AppStrings.ExposureSubmissionSymptoms.continueButton,
				primaryIdentifier: AccessibilityIdentifiers.ExposureSubmission.primaryButton,
				isSecondaryButtonEnabled: false,
				isSecondaryButtonHidden: true
			)
		)
		
		let topBottomContainerViewController = TopBottomContainerViewController(
			topController: vc,
			bottomController: footerViewController
		)

		push(topBottomContainerViewController)
	}

	private func showSymptomsOnsetScreen() {
		Analytics.collect(.keySubmissionMetadata(.lastSubmissionFlowScreen(.submissionFlowScreenSymptomOnset)))

		let vc = ExposureSubmissionSymptomsOnsetViewController(
			onPrimaryButtonTap: { [weak self] selectedSymptomsOnsetOption, isLoading in
				self?.model.symptomsOnsetOptionSelected(selectedSymptomsOnsetOption)
				// setting it to true regardless of the options selected
				Analytics.collect(.keySubmissionMetadata(.submittedAfterSymptomFlow(true)))
				self?.submitExposure(showSubmissionSuccess: true, isLoading: isLoading)
			},
			onDismiss: { [weak self] isLoading in
				self?.showSubmissionSymptomsCancelAlert(isLoading: isLoading)
			}
		)

		let footerViewController = FooterViewController(
			FooterViewModel(
				primaryButtonName: AppStrings.ExposureSubmissionSymptomsOnset.continueButton,
				primaryIdentifier: AccessibilityIdentifiers.ExposureSubmission.primaryButton,
				isPrimaryButtonEnabled: true,
				isSecondaryButtonEnabled: false,
				isPrimaryButtonHidden: false,
				isSecondaryButtonHidden: true
			)
		)
		
		let topBottomContainerViewController = TopBottomContainerViewController(
			topController: vc,
			bottomController: footerViewController
		)

		push(topBottomContainerViewController)
	}

	// MARK: Cancel Alerts

	private func showTestResultAvailableCloseAlert() {

		let alert = UIAlertController(
			title: AppStrings.ExposureSubmissionTestResultAvailable.closeAlertTitle,
			message: nil,
			preferredStyle: .alert
		)

		alert.addAction(
			UIAlertAction(
				title: AppStrings.ExposureSubmissionTestResultAvailable.closeAlertButtonClose,
				style: .cancel,
				handler: { [weak self] _ in
					self?.dismiss()
				}
			)
		)

		alert.addAction(
			UIAlertAction(
				title: AppStrings.ExposureSubmissionTestResultAvailable.closeAlertButtonContinue,
				style: .default
			)
		)

		navigationController?.present(alert, animated: true, completion: nil)
	}

	private func showPositiveTestResultCancelAlert(isLoading: @escaping (Bool) -> Void) {
		guard let coronaTest = model.coronaTest else { return }

		let isSubmissionConsentGiven = coronaTest.isSubmissionConsentGiven

		let alertTitle = isSubmissionConsentGiven ? AppStrings.ExposureSubmissionSymptomsCancelAlert.title : AppStrings.ExposureSubmissionPositiveTestResult.noConsentAlertTitle
		let alertMessage = isSubmissionConsentGiven ? AppStrings.ExposureSubmissionSymptomsCancelAlert.message : AppStrings.ExposureSubmissionPositiveTestResult.noConsentAlertDescription

		let cancelAlertButtonTitle = isSubmissionConsentGiven ? AppStrings.ExposureSubmissionSymptomsCancelAlert.cancelButton :
			AppStrings.ExposureSubmissionPositiveTestResult.noConsentAlertButtonDontWarn

		let continueAlertButtonTitle = isSubmissionConsentGiven ? AppStrings.ExposureSubmissionSymptomsCancelAlert.continueButton :
			AppStrings.ExposureSubmissionPositiveTestResult.noConsentAlertButtonWarn

		let alert = UIAlertController(
			title: alertTitle,
			message: alertMessage,
			preferredStyle: .alert)

		let stayOnScreenAction = UIAlertAction(
			title: cancelAlertButtonTitle,
			style: .default,
			handler: { [weak self] _ in
				if isSubmissionConsentGiven {
					Analytics.collect(.keySubmissionMetadata(.submittedAfterCancel(true)))
					self?.submitExposure(showSubmissionSuccess: false, isLoading: isLoading)
				} else {
					self?.dismiss()
				}
			}
		)
		// DEFAULT action, although this is labelled as 'cancelAlertButtonTitle'!
		stayOnScreenAction.accessibilityIdentifier = AccessibilityIdentifiers.General.defaultButton
		alert.addAction(stayOnScreenAction)

		let leaveScreenAction = UIAlertAction(
			title: continueAlertButtonTitle,
			style: .cancel
		)
		// CANCEL action, although this is labelled as 'continueAlertButtonTitle'!
		leaveScreenAction.accessibilityIdentifier = AccessibilityIdentifiers.General.cancelButton
		alert.addAction(leaveScreenAction)

		navigationController?.present(alert, animated: true, completion: {
			#if DEBUG
			// see: https://stackoverflow.com/a/40688141/194585
			let stayButton = stayOnScreenAction.value(forKey: "__representer")
			let leaveButton = leaveScreenAction.value(forKey: "__representer")

			let stayView = stayButton as? UIView
			stayView?.accessibilityIdentifier = AccessibilityIdentifiers.General.defaultButton

			let leaveView = leaveButton as? UIView
			leaveView?.accessibilityIdentifier = AccessibilityIdentifiers.General.cancelButton
			#endif
		})
	}
	
	private func showSkipCheckinsAlert(dontShareHandler: @escaping () -> Void) {
		let alert = UIAlertController(
			title: AppStrings.ExposureSubmissionCheckins.alertTitle,
			message: AppStrings.ExposureSubmissionCheckins.alertMessage,
			preferredStyle: .alert
		)

		alert.addAction(
			UIAlertAction(
				title: AppStrings.ExposureSubmissionCheckins.alertDontShare,
				style: .cancel,
				handler: { _ in
					dontShareHandler()
				}
			)
		)

		alert.addAction(
			UIAlertAction(
				title: AppStrings.ExposureSubmissionCheckins.alertShare,
				style: .default
			)
		)

		navigationController?.present(alert, animated: true, completion: nil)
	}

	private func showThankYouCancelAlert(isLoading: @escaping (Bool) -> Void) {
		let alertTitle = AppStrings.ExposureSubmissionSymptomsCancelAlert.title
		let alertMessage = AppStrings.ExposureSubmissionSymptomsCancelAlert.message
		let cancelAlertButtonTitle = AppStrings.ExposureSubmissionSymptomsCancelAlert.cancelButton
		let continueAlertButtonTitle = AppStrings.ExposureSubmissionSymptomsCancelAlert.continueButton

		let alert = UIAlertController(
			title: alertTitle,
			message: alertMessage,
			preferredStyle: .alert
		)

		alert.addAction(
			UIAlertAction(
				title: cancelAlertButtonTitle,
				style: .cancel,
				handler: { [weak self] _ in
					Analytics.collect(.keySubmissionMetadata(.submittedAfterCancel(true)))
					self?.submitExposure(showSubmissionSuccess: false, isLoading: isLoading)
				}
			)
		)

		alert.addAction(
			UIAlertAction(
				title: continueAlertButtonTitle,
				style: .default
			)
		)

		navigationController?.present(alert, animated: true, completion: nil)
	}

	private func showSubmissionSymptomsCancelAlert(isLoading: @escaping (Bool) -> Void) {
		let alert = UIAlertController(
			title: AppStrings.ExposureSubmissionSymptomsCancelAlert.title,
			message: AppStrings.ExposureSubmissionSymptomsCancelAlert.message,
			preferredStyle: .alert
		)

		alert.addAction(
			UIAlertAction(
				title: AppStrings.ExposureSubmissionSymptomsCancelAlert.cancelButton,
				style: .cancel,
				handler: { [weak self] _ in
					Analytics.collect(.keySubmissionMetadata(.submittedAfterCancel(true)))
					self?.submitExposure(showSubmissionSuccess: false, isLoading: isLoading)
				}
			)
		)

		alert.addAction(
			UIAlertAction(
				title: AppStrings.ExposureSubmissionSymptomsCancelAlert.continueButton,
				style: .default
			)
		)

		navigationController?.present(alert, animated: true, completion: nil)
	}

	private func showErrorAlert(for error: ExposureSubmissionError, onCompletion: (() -> Void)? = nil) {
		Log.error("error: \(error.localizedDescription)", log: .ui)

		let alert = UIAlertController.errorAlert(
			message: error.localizedDescription,
			secondaryActionTitle: error.faqURL != nil ? AppStrings.Common.errorAlertActionMoreInfo : nil,
			completion: onCompletion,
			secondaryActionCompletion: {
				guard let url = error.faqURL else {
					Log.error("Unable to open FAQ page.", log: .api)
					return
				}

				UIApplication.shared.open(
					url,
					options: [:]
				)
			}
		)

		navigationController?.present(alert, animated: true)
	}

	private func updateStoreWithKeySubmissionMetadataDefaultValues(for coronaTest: CoronaTest) {
		let keySubmissionMetadata = KeySubmissionMetadata(
			submitted: false,
			submittedInBackground: false,
			submittedAfterCancel: false,
			submittedAfterSymptomFlow: false,
			lastSubmissionFlowScreen: .submissionFlowScreenUnknown,
			advancedConsentGiven: coronaTest.isSubmissionConsentGiven,
			hoursSinceTestResult: 0,
			hoursSinceTestRegistration: 0,
			daysSinceMostRecentDateAtRiskLevelAtTestRegistration: -1,
			hoursSinceHighRiskWarningAtTestRegistration: -1)
		Analytics.collect(.keySubmissionMetadata(.create(keySubmissionMetadata)))
		Analytics.collect(.keySubmissionMetadata(.setDaysSinceMostRecentDateAtRiskLevelAtTestRegistration))
		Analytics.collect(.keySubmissionMetadata(.setHoursSinceHighRiskWarningAtTestRegistration))
	}

	// MARK: Test Result Helper

	// show a overwrite notice screen if a test of give type was registered before
	// registerTestAndGetResult will update the loading state of the primary button
	private func showOverrideTestNotice(
		testQRCodeInformation: CoronaTestQRCodeInformation,
		submissionConsentGiven: Bool
	) {

		let footerViewModel = FooterViewModel(
			primaryButtonName: AppStrings.ExposureSubmission.OverwriteNotice.primaryButton,
			isSecondaryButtonHidden: true
		)

		let overwriteNoticeViewController = TestOverwriteNoticeViewController(
			testType: testQRCodeInformation.testType,
			didTapPrimaryButton: { [weak self] in
				self?.registerTestAndGetResult(with: testQRCodeInformation, submissionConsentGiven: submissionConsentGiven, isLoading: { isLoading in
					footerViewModel.setLoadingIndicator(isLoading, disable: isLoading, button: .primary)
				})
			},
			didTapCloseButton: { [weak self] in
				// on cancel the submission flow is stopped immediately
				self?.parentNavigationController?.dismiss(animated: true)
			}
		)

		let footerViewController = FooterViewController(footerViewModel)
		let topBottomViewController = TopBottomContainerViewController(topController: overwriteNoticeViewController, bottomController: footerViewController)
		topBottomViewController.navigationItem.hidesBackButton = true
		push(topBottomViewController)
	}

	private func registerTestAndGetResult(
		with testQRCodeInformation: CoronaTestQRCodeInformation,
		submissionConsentGiven: Bool,
		isLoading: @escaping (Bool) -> Void
	) {
		model.registerTestAndGetResult(
			for: testQRCodeInformation,
			isSubmissionConsentGiven: submissionConsentGiven,
			isLoading: isLoading,
			onSuccess: { [weak self] testResult in
				
				self?.model.coronaTestType = testQRCodeInformation.testType

				switch testResult {
				case .positive:
					self?.showTestResultAvailableScreen()
				case .pending, .negative, .invalid, .expired:
					self?.showTestResultScreen()
				}
			},
			onError: { [weak self] error in
				let alert: UIAlertController

				switch error {
				case .responseFailure(.qrDoesNotExist):
					alert = UIAlertController.errorAlert(
						title: AppStrings.ExposureSubmissionError.qrNotExistTitle,
						message: error.localizedDescription
					)
				case .responseFailure(.qrAlreadyUsed):
					alert = UIAlertController.errorAlert(
						title: AppStrings.ExposureSubmissionError.qrAlreadyUsedTitle,
						message: error.localizedDescription,
						okTitle: AppStrings.Common.alertActionCancel,
						secondaryActionTitle: AppStrings.Common.alertActionRetry,
						completion: { [weak self] in
							self?.dismiss()
						},
						secondaryActionCompletion: { [weak self] in
							self?.showQRScreen(testInformation: nil, isLoading: isLoading)
						}
					)
				case .testExpired:
					alert = UIAlertController.errorAlert(
						title: AppStrings.ExposureSubmission.qrCodeExpiredTitle,
						message: error.localizedDescription
					)
				default:
					alert = UIAlertController.errorAlert(
						message: error.localizedDescription,
						secondaryActionTitle: AppStrings.Common.alertActionRetry,
						secondaryActionCompletion: {
							self?.registerTestAndGetResult(
								with: testQRCodeInformation,
								submissionConsentGiven: submissionConsentGiven,
								isLoading: isLoading
							)
						}
					)
				}

				self?.navigationController?.present(alert, animated: true, completion: nil)

				Log.error("An error occurred during result fetching: \(error)", log: .ui)
			}
		)
	}
	
	private func submitExposure(showSubmissionSuccess: Bool = false, isLoading: @escaping (Bool) -> Void) {
		self.model.submitExposure(
			isLoading: isLoading,
			onSuccess: { [weak self] in
				if showSubmissionSuccess {
					self?.showExposureSubmissionSuccessViewController()
				} else {
					self?.dismiss()
				}
			},
			onError: { [weak self] error in
				// reset all the values taken during the submission flow because submission failed
				Analytics.collect(.keySubmissionMetadata(.submittedAfterSymptomFlow(false)))
				Analytics.collect(.keySubmissionMetadata(.submittedAfterCancel(false)))
				Analytics.collect(.keySubmissionMetadata(.lastSubmissionFlowScreen(.submissionFlowScreenUnknown)))
				self?.showErrorAlert(for: error) {
					self?.dismiss()
				}
			}
		)
	}
	
	private func showExposureSubmissionSuccessViewController() {
		let exposureSubmissionSuccessViewController = ExposureSubmissionSuccessViewController(
			dismiss: { [weak self] in
				self?.dismiss()
			}
		)
		
		push(exposureSubmissionSuccessViewController)
	}
}

extension ExposureSubmissionCoordinator: UIAdaptivePresentationControllerDelegate {

	func presentationControllerDidAttemptToDismiss(_ presentationController: UIPresentationController) {
		dismiss()
	}
}<|MERGE_RESOLUTION|>--- conflicted
+++ resolved
@@ -17,14 +17,8 @@
 	init(
 		parentNavigationController: UINavigationController,
 		exposureSubmissionService: ExposureSubmissionService,
-<<<<<<< HEAD
-		coronaTestService: CoronaTestService
-=======
 		coronaTestService: CoronaTestService,
-		store: Store,
-		eventProvider: EventProviding,
-		delegate: ExposureSubmissionCoordinatorDelegate? = nil
->>>>>>> 70836a3f
+		eventProvider: EventProviding
 	) {
 		self.parentNavigationController = parentNavigationController
 
@@ -588,7 +582,7 @@
 				if self?.model.coronaTest?.positiveTestResultWasShown == true {
 					self?.showSkipCheckinsAlert(dontShareHandler: {
 						Analytics.collect(.keySubmissionMetadata(.submittedAfterCancel(true)))
-						self?.submitExposureAndDismiss { isLoading in
+						self?.submitExposure(showSubmissionSuccess: false) { isLoading in
 							footerViewModel.setLoadingIndicator(isLoading, disable: isLoading, button: .secondary)
 							footerViewModel.setLoadingIndicator(false, disable: isLoading, button: .primary)
 						}
