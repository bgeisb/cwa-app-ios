--- conflicted
+++ resolved
@@ -15,26 +15,18 @@
 		showHUD: @escaping () -> Void,
 		hideHUD: @escaping () -> Void,
 		dismiss: @escaping () -> Void,
-<<<<<<< HEAD
 		qrCodeFound: @escaping (QRCodeResult?) -> Void,
-		qrCodeParser: QRCodeParsable
-=======
-		qrCodesFound: @escaping ([String]) -> Void,
+		qrCodeParser: QRCodeParsable,
 		missingPasswordForPDF: @escaping (@escaping (String) -> Void) -> Void,
 		failedToUnlockPDF: @escaping () -> Void
->>>>>>> c3902e6d
 	) {
 		self.showHUD = showHUD
 		self.hideHUD = hideHUD
 		self.dismiss = dismiss
-<<<<<<< HEAD
 		self.qrCodeFound = qrCodeFound
 		self.qrCodeParser = qrCodeParser
-=======
-		self.qrCodesFound = qrCodesFound
 		self.missingPasswordForPDF = missingPasswordForPDF
 		self.failedToUnlockPDF = failedToUnlockPDF
->>>>>>> c3902e6d
 	}
 
 	// MARK: - Protocol PHPickerViewControllerDelegate
@@ -97,10 +89,7 @@
 	// MARK: Protocol UIDocumentPickerDelegate
 
 	func documentPicker(_ controller: UIDocumentPickerViewController, didPickDocumentsAt urls: [URL]) {
-<<<<<<< HEAD
-=======
 		Log.debug("User picked files for QR-Code scan.", log: .fileScanner)
->>>>>>> c3902e6d
 
 		// we can handle multiple documents here - nice
 		guard let url = urls.first else {
@@ -110,13 +99,6 @@
 		}
 		if url.pathExtension.lowercased() == "pdf",
 		   let pdfDocument = PDFDocument(url: url) {
-<<<<<<< HEAD
-			Log.debug("PDF picked will scan for QR codes on all pages", log: .fileScanner)
-			var codes: [String] = []
-			imagePage(from: pdfDocument).forEach { image in
-				if let _codes = findQRCodes(in: image) {
-					codes.append(contentsOf: _codes)
-=======
 			Log.debug("PDF picked, will scan for QR codes", log: .fileScanner)
 
 			if pdfDocument.isEncrypted && pdfDocument.isLocked {
@@ -128,23 +110,22 @@
 					if pdfDocument.unlock(withPassword: password) {
 						Log.debug("PDF successfully unlocked.", log: .fileScanner)
 
-						self.qrCodesFound(self.qrCodes(from: pdfDocument))
-						self.dismiss()
+						let codes = self.qrCodes(from: pdfDocument)
+						self.findValidQRCode(from: codes) { [weak self] result in
+							self?.qrCodeFound(result)
+							self?.dismiss()
+						}
 					} else {
 						Log.debug("PDF unlocking failed.", log: .fileScanner)
-
 						self.failedToUnlockPDF()
 					}
->>>>>>> c3902e6d
 				}
 			} else {
-				qrCodesFound(self.qrCodes(from: pdfDocument))
-				self.dismiss()
-			}
-<<<<<<< HEAD
-			findValidQRCode(from: codes) { [weak self] result in
-				self?.qrCodeFound(result)
-				self?.dismiss()
+				let codes = self.qrCodes(from: pdfDocument)
+				self.findValidQRCode(from: codes) { [weak self] result in
+					self?.qrCodeFound(result)
+					self?.dismiss()
+				}
 			}
 		} else if let image = UIImage(contentsOfFile: url.path),
 				  let codes = findQRCodes(in: image) {
@@ -153,15 +134,8 @@
 				self?.qrCodeFound(result)
 				self?.dismiss()
 			}
-=======
-		} else if let image = UIImage(contentsOfFile: url.path),
-				  let codes = findQRCodes(in: image) {
-			Log.debug("Image picked will scan for QR codes", log: .fileScanner)
-			qrCodesFound(codes)
-			self.dismiss()
 		} else {
 			Log.debug("User picked unknown filetype for QR-Code scan.", log: .fileScanner)
->>>>>>> c3902e6d
 		}
 	}
 
@@ -191,13 +165,14 @@
 
 	// MARK: - Private
 
-<<<<<<< HEAD
 	private let showHUD: () -> Void
 	private let hideHUD: () -> Void
 	private let dismiss: () -> Void
 	private let qrCodeFound: (QRCodeResult?) -> Void
 	private let qrCodeParser: QRCodeParsable
-=======
+	private let missingPasswordForPDF: (@escaping (String) -> Void) -> Void
+	private let failedToUnlockPDF: () -> Void
+
 	private func qrCodes(from pdfDocument: PDFDocument) -> [String] {
 		Log.debug("PDF picked, will scan for QR codes on all pages", log: .fileScanner)
 		var found: [String] = []
@@ -208,7 +183,6 @@
 		}
 		return found
 	}
->>>>>>> c3902e6d
 
 	private func imagePage(from document: PDFDocument) -> [UIImage] {
 		var images = [UIImage]()
@@ -235,17 +209,8 @@
 		let codes = features.compactMap { $0 as? CIQRCodeFeature }
 		.compactMap { $0.messageString }
 
-<<<<<<< HEAD
 		return codes
 	}
-=======
-	private let showHUD: () -> Void
-	private let hideHUD: () -> Void
-	private let dismiss: () -> Void
-	private let qrCodesFound: ([String]) -> Void
-	private let missingPasswordForPDF: (@escaping (String) -> Void) -> Void
-	private let failedToUnlockPDF: () -> Void
->>>>>>> c3902e6d
 
 	private func detectQRCode(_ image: UIImage) -> [CIFeature]? {
 		guard let ciImage = CIImage(image: image) else {
