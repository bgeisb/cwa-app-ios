//
// Corona-Warn-App
//
// SAP SE and all other contributors
// copyright owners license this file to you under the Apache
// License, Version 2.0 (the "License"); you may not use this
// file except in compliance with the License.
// You may obtain a copy of the License at
//
// http://www.apache.org/licenses/LICENSE-2.0
//
// Unless required by applicable law or agreed to in writing,
// software distributed under the License is distributed on an
// "AS IS" BASIS, WITHOUT WARRANTIES OR CONDITIONS OF ANY
// KIND, either express or implied.  See the License for the
// specific language governing permissions and limitations
// under the License.
//

import Foundation
import XCTest

class ENAUITests_04_ExposureSubmissionUITests: XCTestCase {

	// MARK: - Attributes.
	
	var app: XCUIApplication!

	// MARK: - Setup.

	override func setUpWithError() throws {
		continueAfterFailure = false
		app = XCUIApplication()
		setupSnapshot(app)
		app.setDefaults()
<<<<<<< HEAD
		app.launchEnvironment["IsOnboarded"] = "YES"
=======
		app.launchArguments.append(contentsOf: ["-isOnboarded", "YES"])
		app.launchArguments.append(contentsOf: ["-setCurrentOnboardingVersion", "YES"])
>>>>>>> 6e4bf237
	}

	// MARK: - Test cases.

	func test_NavigateToIntroVC() throws {
		launch()

		// Click submit card.
		XCTAssertTrue(app.collectionViews.buttons["AppStrings.Home.submitCardButton"].waitForExistence(timeout: .long))
		app.collectionViews.buttons["AppStrings.Home.submitCardButton"].tap()

		// Check whether we have entered the info screen.
		XCTAssertTrue(app.images["ExposureSubmissionIntroViewController.image"].waitForExistence(timeout: .medium))
	}

	func test_NavigateToHotlineVC() throws {
		launch()

		// Open Intro screen.
		XCTAssertTrue(app.collectionViews.buttons["AppStrings.Home.submitCardButton"].waitForExistence(timeout: .long))
		app.collectionViews.buttons["AppStrings.Home.submitCardButton"].tap()
		XCTAssertTrue(app.staticTexts["AppStrings.ExposureSubmissionIntroduction.subTitle"].waitForExistence(timeout: .medium))

		// Click next button.
		XCTAssertNotNil(app.buttons["AppStrings.ExposureSubmission.primaryButton"].waitForExistence(timeout: .medium))
		app.buttons["AppStrings.ExposureSubmission.primaryButton"].tap()

		// Select hotline button.
		XCTAssertTrue(app
			.buttons["AppStrings.ExposureSubmissionDispatch.hotlineButtonDescription"]
			.waitForExistence(timeout: .medium)
		)
		app.buttons["AppStrings.ExposureSubmissionDispatch.hotlineButtonDescription"].tap()
		XCTAssertNotNil(app.navigationBars.firstMatch.title)
	}

	func test_DataPrivacyDisclaimerShownOnQRCodeScan() throws {
		launch()

		// Open Intro screen.
		XCTAssertTrue(app.collectionViews.buttons["AppStrings.Home.submitCardButton"].waitForExistence(timeout: .long))
		app.collectionViews.buttons["AppStrings.Home.submitCardButton"].tap()
		XCTAssertTrue(app.navigationBars["ExposureSubmissionNavigationController"].waitForExistence(timeout: .medium))

		// Click next button.
		XCTAssertNotNil(app.buttons["AppStrings.ExposureSubmission.primaryButton"].waitForExistence(timeout: .medium))
		app.buttons["AppStrings.ExposureSubmission.primaryButton"].tap()

		// Select QRCode screen.
		XCTAssertTrue(app
			.buttons["AppStrings.ExposureSubmissionDispatch.qrCodeButtonDescription"]
			.waitForExistence(timeout: .medium)
		)
		app.buttons["AppStrings.ExposureSubmissionDispatch.qrCodeButtonDescription"].tap()

		// Test that data privacy alert is shown.
		XCTAssertTrue(app.alerts.firstMatch.exists)
	}

	func test_QRCodeScanOpened() throws {
		launch()

		// Open Intro screen.
		XCTAssertTrue(app.collectionViews.buttons["AppStrings.Home.submitCardButton"].waitForExistence(timeout: .long))
		app.collectionViews.buttons["AppStrings.Home.submitCardButton"].tap()
		XCTAssertTrue(app.navigationBars["ExposureSubmissionNavigationController"].waitForExistence(timeout: .medium))

		// Click next button.
		XCTAssertNotNil(app.buttons["AppStrings.ExposureSubmission.primaryButton"].waitForExistence(timeout: .medium))
		app.buttons["AppStrings.ExposureSubmission.primaryButton"].tap()

		// Select QRCode screen.
		XCTAssertTrue(app.buttons["AppStrings.ExposureSubmissionDispatch.qrCodeButtonDescription"].waitForExistence(timeout: .medium))
		app.buttons["AppStrings.ExposureSubmissionDispatch.qrCodeButtonDescription"].tap()

		// Accept the alert.
		XCTAssertTrue(app.alerts.firstMatch.exists)
		app.alerts.buttons.firstMatch.tap()
	}

	func test_SubmitTAN_SymptomsOptionNo() {
		navigateToSymptomsScreen()

		let optionYes = app.buttons["AppStrings.ExposureSubmissionSymptoms.answerOptionYes"]
		let optionNo = app.buttons["AppStrings.ExposureSubmissionSymptoms.answerOptionNo"]
		let optionPreferNotToSay = app.buttons["AppStrings.ExposureSubmissionSymptoms.answerOptionPreferNotToSay"]

		XCTAssertTrue(optionYes.waitForExistence(timeout: .medium))
		XCTAssertTrue(optionNo.exists)
		XCTAssertTrue(optionPreferNotToSay.exists)

		XCTAssertFalse(optionYes.isSelected)
		XCTAssertFalse(optionNo.isSelected)
		XCTAssertFalse(optionPreferNotToSay.isSelected)

		// continue is disabled?
		let btnContinue = app.buttons["AppStrings.ExposureSubmission.primaryButton"]
		XCTAssertTrue(btnContinue.exists)
		XCTAssertTrue(btnContinue.isHittable)
		XCTAssertFalse(btnContinue.isEnabled)

		// test radio buttons
		optionNo.tap()
		XCTAssertFalse(optionYes.isSelected)
		XCTAssertTrue(optionNo.isSelected)
		XCTAssertFalse(optionPreferNotToSay.isSelected)

		XCTAssertTrue(btnContinue.isEnabled)
		btnContinue.tap()

		XCTAssertTrue(app.navigationBars["ENA.ExposureSubmissionWarnOthersView"].waitForExistence(timeout: .medium))
		app.buttons["AppStrings.ExposureSubmission.primaryButton"].tap()

		XCTAssertTrue(app.navigationBars["ENA.ExposureSubmissionSuccessView"].waitForExistence(timeout: .medium))
		app.buttons["AppStrings.ExposureSubmission.primaryButton"].tap()
	}

	func test_SubmitTAN_SymptomsOptionPreferNotToSay() {
		navigateToSymptomsScreen()

		let optionYes = app.buttons["AppStrings.ExposureSubmissionSymptoms.answerOptionYes"]
		let optionNo = app.buttons["AppStrings.ExposureSubmissionSymptoms.answerOptionNo"]
		let optionPreferNotToSay = app.buttons["AppStrings.ExposureSubmissionSymptoms.answerOptionPreferNotToSay"]

		XCTAssertTrue(optionYes.waitForExistence(timeout: .medium))
		XCTAssertTrue(optionNo.exists)
		XCTAssertTrue(optionPreferNotToSay.exists)

		XCTAssertFalse(optionYes.isSelected)
		XCTAssertFalse(optionNo.isSelected)
		XCTAssertFalse(optionPreferNotToSay.isSelected)

		// continue is disabled?
		let btnContinue = app.buttons["AppStrings.ExposureSubmission.primaryButton"]
		XCTAssertTrue(btnContinue.exists)
		XCTAssertTrue(btnContinue.isHittable)
		XCTAssertFalse(btnContinue.isEnabled)

		// test radio buttons
		optionPreferNotToSay.tap()
		XCTAssertFalse(optionYes.isSelected)
		XCTAssertFalse(optionNo.isSelected)
		XCTAssertTrue(optionPreferNotToSay.isSelected)

		XCTAssertTrue(btnContinue.isEnabled)
		btnContinue.tap()

		XCTAssertTrue(app.navigationBars["ENA.ExposureSubmissionWarnOthersView"].waitForExistence(timeout: .medium))
		app.buttons["AppStrings.ExposureSubmission.primaryButton"].tap()

		XCTAssertTrue(app.navigationBars["ENA.ExposureSubmissionSuccessView"].waitForExistence(timeout: .medium))
		app.buttons["AppStrings.ExposureSubmission.primaryButton"].tap()
	}

	func test_SubmitTAN_SymptomsOnsetDateOption() {
		navigateToSymptomsOnsetScreen()

		let optionExactDate = app.buttons["AppStrings.DatePickerOption.day"].firstMatch
		let optionLastSevenDays = app.buttons["AppStrings.ExposureSubmissionSymptomsOnset.answerOptionLastSevenDays"]
		let optionOneToTwoWeeksAgo = app.buttons["AppStrings.ExposureSubmissionSymptomsOnset.answerOptionOneToTwoWeeksAgo"]
		let optionMoreThanTwoWeeksAgo = app.buttons["AppStrings.ExposureSubmissionSymptomsOnset.answerOptionMoreThanTwoWeeksAgo"]
		let optionPreferNotToSay = app.buttons["AppStrings.ExposureSubmissionSymptomsOnset.answerOptionPreferNotToSay"]

		XCTAssertTrue(optionExactDate.waitForExistence(timeout: .medium))
		XCTAssertTrue(optionLastSevenDays.exists)
		XCTAssertTrue(optionOneToTwoWeeksAgo.exists)
		XCTAssertTrue(optionMoreThanTwoWeeksAgo.exists)
		XCTAssertTrue(optionPreferNotToSay.exists)

		XCTAssertFalse(optionExactDate.isSelected)
		XCTAssertFalse(optionLastSevenDays.isSelected)
		XCTAssertFalse(optionOneToTwoWeeksAgo.isSelected)
		XCTAssertFalse(optionMoreThanTwoWeeksAgo.isSelected)
		XCTAssertFalse(optionPreferNotToSay.isSelected)

		// continue is disabled?
		let btnContinue = app.buttons["AppStrings.ExposureSubmission.primaryButton"]
		XCTAssertTrue(btnContinue.exists)
		XCTAssertTrue(btnContinue.isHittable)
		XCTAssertFalse(btnContinue.isEnabled)

		// test radio buttons
		optionExactDate.tap()
		XCTAssertTrue(optionExactDate.isSelected)
		XCTAssertFalse(optionLastSevenDays.isSelected)
		XCTAssertFalse(optionOneToTwoWeeksAgo.isSelected)
		XCTAssertFalse(optionMoreThanTwoWeeksAgo.isSelected)
		XCTAssertFalse(optionPreferNotToSay.isSelected)

		XCTAssertTrue(btnContinue.isEnabled)

		optionLastSevenDays.tap()
		XCTAssertFalse(optionExactDate.isSelected)
		XCTAssertTrue(optionLastSevenDays.isSelected)
		XCTAssertFalse(optionOneToTwoWeeksAgo.isSelected)
		XCTAssertFalse(optionMoreThanTwoWeeksAgo.isSelected)
		XCTAssertFalse(optionPreferNotToSay.isSelected)

		XCTAssertTrue(btnContinue.isEnabled)

		app.swipeUp()

		optionOneToTwoWeeksAgo.tap()
		XCTAssertFalse(optionExactDate.isSelected)
		XCTAssertFalse(optionLastSevenDays.isSelected)
		XCTAssertTrue(optionOneToTwoWeeksAgo.isSelected)
		XCTAssertFalse(optionMoreThanTwoWeeksAgo.isSelected)
		XCTAssertFalse(optionPreferNotToSay.isSelected)

		XCTAssertTrue(btnContinue.isEnabled)

		optionMoreThanTwoWeeksAgo.tap()
		XCTAssertFalse(optionExactDate.isSelected)
		XCTAssertFalse(optionLastSevenDays.isSelected)
		XCTAssertFalse(optionOneToTwoWeeksAgo.isSelected)
		XCTAssertTrue(optionMoreThanTwoWeeksAgo.isSelected)
		XCTAssertFalse(optionPreferNotToSay.isSelected)

		XCTAssertTrue(btnContinue.isEnabled)

		optionPreferNotToSay.tap()
		XCTAssertFalse(optionExactDate.isSelected)
		XCTAssertFalse(optionLastSevenDays.isSelected)
		XCTAssertFalse(optionOneToTwoWeeksAgo.isSelected)
		XCTAssertFalse(optionMoreThanTwoWeeksAgo.isSelected)
		XCTAssertTrue(optionPreferNotToSay.isSelected)

		XCTAssertTrue(btnContinue.isEnabled)
		btnContinue.tap()

		XCTAssertTrue(app.navigationBars["ENA.ExposureSubmissionWarnOthersView"].waitForExistence(timeout: .medium))
		app.buttons["AppStrings.ExposureSubmission.primaryButton"].tap()

		XCTAssertTrue(app.navigationBars["ENA.ExposureSubmissionSuccessView"].waitForExistence(timeout: .medium))
		app.buttons["AppStrings.ExposureSubmission.primaryButton"].tap()
	}

	func test_SubmitTAN_SecondaryFlowWithoutSymptomsScreens() {
		app.launchArguments += [UITestingParameters.ExposureSubmission.useMock.rawValue]
		app.launchArguments += [UITestingParameters.ExposureSubmission.getRegistrationTokenSuccess.rawValue]
		app.launchArguments += [UITestingParameters.ExposureSubmission.submitExposureSuccess.rawValue]
		launch()

		// Open Intro screen.
		XCTAssertTrue(app.collectionViews.buttons["AppStrings.Home.submitCardButton"].waitForExistence(timeout: .long))
		app.collectionViews.buttons["AppStrings.Home.submitCardButton"].tap()

		// Click next button.
		XCTAssertNotNil(app.buttons["AppStrings.ExposureSubmission.primaryButton"].waitForExistence(timeout: .medium))
		app.buttons["AppStrings.ExposureSubmission.primaryButton"].tap()

		// Click TAN button.
		XCTAssertTrue(app
			.buttons["AppStrings.ExposureSubmissionDispatch.tanButtonDescription"]
			.waitForExistence(timeout: .medium)
		)
		app.buttons["AppStrings.ExposureSubmissionDispatch.tanButtonDescription"].tap()

		// Fill in dummy TAN.
		XCTAssertTrue(app.buttons["AppStrings.ExposureSubmission.primaryButton"].waitForExistence(timeout: .medium))
		type(app, text: "qwdzxcsrhe")

		// Click continue button.
		XCTAssertTrue(app.buttons["AppStrings.ExposureSubmission.primaryButton"].isEnabled)
		app.buttons["AppStrings.ExposureSubmission.primaryButton"].tap()

		// TAN tests are ALWAYS positive!

		// Click secondary button to skip symptoms screens and immediately go to warn others screen.
		XCTAssertTrue(app.buttons["AppStrings.ExposureSubmission.secondaryButton"].waitForExistence(timeout: .medium))
		app.buttons["AppStrings.ExposureSubmission.secondaryButton"].tap()

		XCTAssertTrue(app.navigationBars["ENA.ExposureSubmissionWarnOthersView"].waitForExistence(timeout: .medium))
		app.buttons["AppStrings.ExposureSubmission.primaryButton"].tap()

		XCTAssertTrue(app.navigationBars["ENA.ExposureSubmissionSuccessView"].waitForExistence(timeout: .medium))
		app.buttons["AppStrings.ExposureSubmission.primaryButton"].tap()
	}

}

// MARK: - Helpers.

extension ENAUITests_04_ExposureSubmissionUITests {

	private func type(_ app: XCUIApplication, text: String) {
		text.forEach {
			app.keys[String($0)].tap()
		}
	}

	/// Launch and wait until the app is ready.
	private func launch() {
		app.launch()
		XCTAssertTrue(app.buttons["AppStrings.Home.rightBarButtonDescription"].waitForExistence(timeout: .long))
	}

	/// Use this method to grab localized strings correctly.
	private func localized(_ string: String) -> String {
		if let path =
			Bundle(for: ENAUITests_04_ExposureSubmissionUITests.self)
				.path(
					forResource: deviceLanguage,
					ofType: "lproj"
			),
			let bundle = Bundle(path: path) {
			return NSLocalizedString(
				string,
				bundle: bundle,
				comment: ""
			)
		}
		fatalError("Localization could not be loaded.")
	}

	func navigateToSymptomsScreen() {
		// Setup service mocks.
		app.launchArguments += [UITestingParameters.ExposureSubmission.useMock.rawValue]
		app.launchArguments += [UITestingParameters.ExposureSubmission.getRegistrationTokenSuccess.rawValue]
		app.launchArguments += [UITestingParameters.ExposureSubmission.submitExposureSuccess.rawValue]
		launch()

		// Open Intro screen.
		XCTAssertTrue(app.collectionViews.buttons["AppStrings.Home.submitCardButton"].waitForExistence(timeout: .long))
		app.collectionViews.buttons["AppStrings.Home.submitCardButton"].tap()

		// Click next button.
		XCTAssertNotNil(app.buttons["AppStrings.ExposureSubmission.primaryButton"].waitForExistence(timeout: .medium))
		app.buttons["AppStrings.ExposureSubmission.primaryButton"].tap()

		// Click TAN button.
		XCTAssertTrue(app
			.buttons["AppStrings.ExposureSubmissionDispatch.tanButtonDescription"]
			.waitForExistence(timeout: .medium)
		)
		app.buttons["AppStrings.ExposureSubmissionDispatch.tanButtonDescription"].tap()

		// Fill in dummy TAN.
		XCTAssertTrue(app.buttons["AppStrings.ExposureSubmission.primaryButton"].waitForExistence(timeout: .medium))
		type(app, text: "qwdzxcsrhe")

		// Click continue button.
		XCTAssertTrue(app.buttons["AppStrings.ExposureSubmission.primaryButton"].isEnabled)
		app.buttons["AppStrings.ExposureSubmission.primaryButton"].tap()

		// TAN tests are ALWAYS positive!

		// Click next.
		XCTAssertTrue(app.buttons["AppStrings.ExposureSubmission.primaryButton"].waitForExistence(timeout: .medium))
		app.buttons["AppStrings.ExposureSubmission.primaryButton"].tap()

		// Click next to warn others.
		XCTAssertTrue(app.buttons["AppStrings.ExposureSubmission.primaryButton"].waitForExistence(timeout: .medium))
		app.buttons["AppStrings.ExposureSubmission.primaryButton"].tap()
	}

	func navigateToSymptomsOnsetScreen() {
		navigateToSymptomsScreen()

		let optionYes = app.buttons["AppStrings.ExposureSubmissionSymptoms.answerOptionYes"]

		XCTAssertTrue(optionYes.waitForExistence(timeout: .medium))
		optionYes.tap()

		app.buttons["AppStrings.ExposureSubmission.primaryButton"].tap()
	}

}

private extension TimeInterval {
	static let short = 1.0
	static let medium = 3.0
	static let long = 5.0
}<|MERGE_RESOLUTION|>--- conflicted
+++ resolved
@@ -33,12 +33,8 @@
 		app = XCUIApplication()
 		setupSnapshot(app)
 		app.setDefaults()
-<<<<<<< HEAD
-		app.launchEnvironment["IsOnboarded"] = "YES"
-=======
 		app.launchArguments.append(contentsOf: ["-isOnboarded", "YES"])
 		app.launchArguments.append(contentsOf: ["-setCurrentOnboardingVersion", "YES"])
->>>>>>> 6e4bf237
 	}
 
 	// MARK: - Test cases.
