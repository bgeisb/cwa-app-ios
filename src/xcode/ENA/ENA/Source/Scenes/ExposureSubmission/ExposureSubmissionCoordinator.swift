//
// 🦠 Corona-Warn-App
//

import Foundation
import UIKit
import Combine

/// Coordinator for the exposure submission flow.
/// This protocol hides the creation of view controllers and their transitions behind a slim interface.
protocol ExposureSubmissionCoordinating: class {

	// MARK: - Attributes.

	/// Delegate that is called for life-cycle events of the coordinator.
	var delegate: ExposureSubmissionCoordinatorDelegate? { get set }

	// MARK: - Navigation.

	/// Starts the coordinator and displays the initial root view controller.
	/// The underlying implementation may decide which initial screen to show, currently the following options are possible:
	/// - Case 1: When a valid test result is provided, the coordinator shows the test result screen.
	/// - Case 2: (DEFAULT) The coordinator shows the screen "Fetch Test Result and Warn Others".
	/// - Case 3: (UI-Testing) The coordinator may be configured to show other screens for UI-Testing.
	/// For more information on the usage and configuration of the initial screen, check the concrete implementation of the method.
	func start(with result: TestResult?)
	func dismiss()
	func showTestResultScreen(with result: TestResult)
	func showTanScreen()
}

/// This delegate allows a class to be notified for life-cycle events of the coordinator.
protocol ExposureSubmissionCoordinatorDelegate: class {
	func exposureSubmissionCoordinatorWillDisappear(_ coordinator: ExposureSubmissionCoordinating)
}

// swiftlint:disable file_length
/// Concrete implementation of the ExposureSubmissionCoordinator protocol.
// swiftlint:disable:next type_body_length
class ExposureSubmissionCoordinator: NSObject, ExposureSubmissionCoordinating, RequiresAppDependencies {

	// MARK: - Initializers.

	init(
		warnOthersReminder: WarnOthersRemindable,
		parentNavigationController: UINavigationController,
		exposureSubmissionService: ExposureSubmissionService,
		delegate: ExposureSubmissionCoordinatorDelegate? = nil
	) {
		self.parentNavigationController = parentNavigationController
		self.delegate = delegate
		self.warnOthersReminder = warnOthersReminder
		
		super.init()

		model = ExposureSubmissionCoordinatorModel(exposureSubmissionService: exposureSubmissionService)
	}
<<<<<<< HEAD
	
	// MARK: - Internal

	func showTestResultScreen(with testResult: TestResult) {
		let vc = createTestResultViewController(with: testResult)
		push(vc)
	}
	
	// MARK: - Private

}

// MARK: - Navigation.

extension ExposureSubmissionCoordinator {
=======
>>>>>>> ed1c4b64

	// MARK: - Protocol ExposureSubmissionCoordinating

	/// - NOTE: The delegate is called by the `viewWillDisappear(_:)` method of the `navigationController`.
	weak var delegate: ExposureSubmissionCoordinatorDelegate?

	func start(with result: TestResult? = nil) {
		let initialVC = getInitialViewController(with: result)
		guard let parentNavigationController = parentNavigationController else {
			Log.error("Parent navigation controller not set.", log: .ui)
			return
		}

		/// The navigation controller keeps a strong reference to the coordinator. The coordinator only reaches reference count 0
		/// when UIKit dismisses the navigationController.
		let exposureSubmissionNavigationController = ExposureSubmissionNavigationController(
			coordinator: self,
			dismissClosure: { [weak self] in
				self?.navigationController?.dismiss(animated: true)
			},
			rootViewController: initialVC
		)
		parentNavigationController.present(exposureSubmissionNavigationController, animated: true)
		navigationController = exposureSubmissionNavigationController
	}

	func dismiss() {
		navigationController?.dismiss(animated: true)
	}

	func showTanScreen() {
		let vc = createTanInputViewController()
		push(vc)
	}

	func showTestResultScreen(with testResult: TestResult) {
		let vc = createTestResultViewController(with: testResult)
		push(vc)
	}

	// MARK: - Internal

	/// - NOTE: We keep a weak reference here to avoid a reference cycle.
	///  (the navigationController holds a strong reference to the coordinator).
	weak var navigationController: UINavigationController?
	
	// MARK: - Private

	private weak var parentNavigationController: UINavigationController?
	private weak var presentedViewController: UIViewController?

	private var model: ExposureSubmissionCoordinatorModel!
	private let warnOthersReminder: WarnOthersRemindable
	
	private func push(_ vc: UIViewController) {
		self.navigationController?.pushViewController(vc, animated: true)
	}

	// MARK: Initial Screens

	/// This method selects the correct initial view controller among the following options:
	/// Option 1: (only for UITESTING) if the `-negativeResult` flag was passed, return ExposureSubmissionTestResultViewController
	/// Option 2: if a test result was passed, the method checks further preconditions (e.g. the exposure submission service has a registration token)
	/// and returns an ExposureSubmissionTestResultViewController.
	/// Option 3: (default) return the ExposureSubmissionIntroViewController.
	private func getInitialViewController(with result: TestResult? = nil) -> UIViewController {
		#if DEBUG
		if isUITesting {
			model.exposureSubmissionService.isSubmissionConsentGiven = false
			if UserDefaults.standard.string(forKey: "isSubmissionConsentGiven") == "YES" {
				model.exposureSubmissionService.isSubmissionConsentGiven = true
			}
			
			if let testResultStringValue = UserDefaults.standard.string(forKey: "testResult"),
			   let testResult = TestResult(stringValue: testResultStringValue) {
				return createTestResultViewController(with: testResult)
			}
		}
		#endif

		// We got a test result and can jump straight into the test result view controller.
		if let testResult = result, model.exposureSubmissionService.hasRegistrationToken {
			// For a positive test result we show the test result available screen if it wasn't shown before
			if testResult == .positive && !model.exposureSubmissionService.positiveTestResultWasShown {
				return createTestResultAvailableViewController(testResult: testResult)
			} else {
				return createTestResultViewController(with: testResult)
			}
		}

		// By default, we show the intro view.
		let viewModel = ExposureSubmissionIntroViewModel(
			onQRCodeButtonTap: { [weak self] isLoading in
				self?.model.exposureSubmissionService.loadSupportedCountries(
					isLoading: isLoading,
					onSuccess: { supportedCountries in
						self?.showQRInfoScreen(supportedCountries: supportedCountries)
					}
				)
			},
			onTANButtonTap: { [weak self] in self?.showTanScreen() },
			onHotlineButtonTap: { [weak self] in self?.showHotlineScreen() }
		)
		return ExposureSubmissionIntroViewController(viewModel)
	}

	private func createTestResultAvailableViewController(testResult: TestResult) -> UIViewController {
		let viewModel = TestResultAvailableViewModel(
			exposureSubmissionService: model.exposureSubmissionService,
			onSubmissionConsentCellTap: { [weak self] isLoading in
				self?.model.exposureSubmissionService.loadSupportedCountries(
					isLoading: isLoading,
					onSuccess: { supportedCountries in
						self?.showTestResultSubmissionConsentScreen(
							supportedCountries: supportedCountries,
							onDismiss: {
								self?.showTestResultAvailableCloseAlert()
							}
						)
					}
				)
			},
			onPrimaryButtonTap: { [weak self] isLoading in
				guard let self = self else { return }

				guard self.model.exposureSubmissionService.isSubmissionConsentGiven else {
					self.showTestResultScreen(with: testResult)
					return
				}

				isLoading(true)
				self.model.exposureSubmissionService.getTemporaryExposureKeys { error in
					isLoading(false)

					if let error = error {
						// User selected "Don't Share" / "Nicht teilen"
						if case .notAuthorized = error {
							self.model.exposureSubmissionService.isSubmissionConsentGiven = false
							self.showTestResultScreen(with: testResult)
						} else {
							self.showErrorAlert(for: error)
						}
					} else {
						self.showTestResultScreen(with: testResult)
					}
				}
			},
			onDismiss: { [weak self] in
				self?.showTestResultAvailableCloseAlert()
			}
		)
		return TestResultAvailableViewController(viewModel)
	}
	
	private func createTestResultViewController(with testResult: TestResult) -> ExposureSubmissionTestResultViewController {
		return ExposureSubmissionTestResultViewController(
			viewModel: .init(
				testResult: testResult,
				exposureSubmissionService: model.exposureSubmissionService,
				warnOthersReminder: warnOthersReminder,
				onSubmissionConsentCellTap: { [weak self] isLoading in
					self?.model.exposureSubmissionService.loadSupportedCountries(
						isLoading: isLoading,
						onSuccess: { supportedCountries in
							self?.showTestResultSubmissionConsentScreen(supportedCountries: supportedCountries, onDismiss: nil)
						}
					)
				},
				onContinueWithSymptomsFlowButtonTap: { [weak self] in
					self?.showSymptomsScreen()
				},
				onContinueWarnOthersButtonTap: { [weak self] isLoading in
					self?.model.exposureSubmissionService.loadSupportedCountries(
						isLoading: isLoading,
						onSuccess: { supportedCountries in
							self?.showWarnOthersScreen(supportedCountries: supportedCountries)
						}
					)
				},
				onChangeToPositiveTestResult: { [weak self] in
					self?.showTestResultAvailableScreen(with: .positive)
				},
				onTestDeleted: { [weak self] in
					self?.dismiss()
				}
			),
			exposureSubmissionService: self.model.exposureSubmissionService,
			onDismiss: { [weak self] testResult, isLoading in
				if testResult == TestResult.positive {
					self?.showPositiveTestResultCancelAlert(isLoading: isLoading)
				} else {
					self?.dismiss()
				}
				
			}
		)
	}

	// MARK: Screen Flow

	private func showHotlineScreen() {
		let vc = createHotlineViewController()
		push(vc)
	}

<<<<<<< HEAD
	func showTanScreen() {
		let tanInputViewModel = TanInputViewModel(
			exposureSubmissionService: model.exposureSubmissionService,
			presentInvalidTanAlert: { [weak self] localizedDescription, completion  in
				self?.presentTanInvalidAlert(localizedDescription: localizedDescription, completion: completion)
			},
			testGotResultSubmitted: { [weak self] in
				// A TAN always indicates a positive test result.
				self?.showTestResultScreen(with: .positive)
			}
		)

		let vc = TanInputViewController(
			viewModel: tanInputViewModel
		)
		push(vc)
	}

	private func presentTanInvalidAlert(localizedDescription: String, completion: @escaping () -> Void) {
		let alert = UIAlertController(title: AppStrings.ExposureSubmission.generalErrorTitle, message: localizedDescription, preferredStyle: .alert)
		alert.addAction(
			UIAlertAction(
				title: AppStrings.Common.alertActionOk,
				style: .cancel,
				handler: { _ in
					completion()
				})
		)
		navigationController?.present(alert, animated: true)

/*
		let alert = self.setupErrorAlert(
			message: localizedDescription,
			completion: {
				self.navigationFooterItem?.isPrimaryButtonLoading = false
				self.navigationFooterItem?.isPrimaryButtonEnabled = true
				self.tanInput.becomeFirstResponder()
			}
		)
		self.present(alert, animated: true, completion: nil)
*/
	}

	private func showQRInfoScreen() {
=======
	private func showQRInfoScreen(supportedCountries: [Country]) {
>>>>>>> ed1c4b64
		let vc = ExposureSubmissionQRInfoViewController(
			supportedCountries: supportedCountries,
			onPrimaryButtonTap: { [weak self] isLoading in
				self?.model.exposureSubmissionService.acceptPairing()
				self?.model.exposureSubmissionService.isSubmissionConsentGiven = true
				self?.showQRScreen(isLoading: isLoading)
			}
		)

		push(vc)
	}

	private func showQRScreen(isLoading: @escaping (Bool) -> Void) {
		let scannerViewController = ExposureSubmissionQRScannerViewController(
			onSuccess: { [weak self] deviceRegistrationKey in
				self?.presentedViewController?.dismiss(animated: true) {
					self?.getTestResults(for: deviceRegistrationKey, isLoading: isLoading)
				}
			},
			onError: { [weak self] error, reactivateScanning in
				switch error {
				case .cameraPermissionDenied:
					DispatchQueue.main.async {
						let alert = UIAlertController.errorAlert(message: error.localizedDescription, completion: {
							self?.presentedViewController?.dismiss(animated: true)
						})
						self?.presentedViewController?.present(alert, animated: true)
					}
				case .codeNotFound:
					DispatchQueue.main.async {
						let alert = UIAlertController.errorAlert(
							title: AppStrings.ExposureSubmissionError.qrAlreadyUsedTitle,
							message: AppStrings.ExposureSubmissionError.qrAlreadyUsed,
							okTitle: AppStrings.Common.alertActionCancel,
							secondaryActionTitle: AppStrings.Common.alertActionRetry,
							completion: { [weak self] in
								self?.presentedViewController?.dismiss(animated: true)
							},
							secondaryActionCompletion: { reactivateScanning() }
						)
						self?.presentedViewController?.present(alert, animated: true)
					}
				case .other:
					Log.error("QRScannerError.other occurred.", log: .ui)
				}
			},
			onCancel: { [weak self] in
				self?.model.exposureSubmissionService.isSubmissionConsentGiven = false
				self?.presentedViewController?.dismiss(animated: true)
			}
		)

		let qrScannerNavigationController = UINavigationController(rootViewController: scannerViewController)
		qrScannerNavigationController.modalPresentationStyle = .fullScreen

		navigationController?.present(qrScannerNavigationController, animated: true)
		presentedViewController = qrScannerNavigationController
	}

	private func showTestResultAvailableScreen(with testResult: TestResult) {
		let vc = createTestResultAvailableViewController(testResult: testResult)
		push(vc)
	}

	private func showTestResultSubmissionConsentScreen(supportedCountries: [Country], onDismiss: (() -> Void)?) {
		let vc = ExposureSubmissionTestResultConsentViewController(
			viewModel: ExposureSubmissionTestResultConsentViewModel(
				supportedCountries: supportedCountries,
				exposureSubmissionService: model.exposureSubmissionService,
				onDismiss: onDismiss
			)
		)

		push(vc)
	}

	// MARK: Late consent

	private func showWarnOthersScreen(supportedCountries: [Country]) {
		let vc = ExposureSubmissionWarnOthersViewController(
			supportedCountries: supportedCountries,
			onPrimaryButtonTap: { [weak self] isLoading in
				self?.model.exposureSubmissionService.isSubmissionConsentGiven = true
				self?.model.exposureSubmissionService.getTemporaryExposureKeys { error in
					isLoading(false)

					if let error = error {
						self?.showErrorAlert(for: error)
					} else {
						self?.showThankYouScreen()
					}
				}
			}
		)

		push(vc)
	}

	private func showThankYouScreen() {
		let thankYouVC = ExposureSubmissionThankYouViewController(
			onPrimaryButtonTap: { [weak self] in
				self?.showSymptomsScreen()
			},
			onDismiss: { [weak self] isLoading in
				self?.showThankYouCancelAlert(isLoading: isLoading)
			}
		)

		push(thankYouVC)
	}

	// MARK: Symptoms

	private func showSymptomsScreen() {
		let vc = ExposureSubmissionSymptomsViewController(
			onPrimaryButtonTap: { [weak self] selectedSymptomsOption, isLoading in
				guard let self = self else { return }
				
				self.model.symptomsOptionSelected(selectedSymptomsOption)
				self.model.shouldShowSymptomsOnsetScreen ? self.showSymptomsOnsetScreen() : self.submitExposureAndDismiss(isLoading: isLoading)
			},
			onDismiss: { [weak self] isLoading in
				self?.showSubmissionSymptomsCancelAlert(isLoading: isLoading)
			}
		)

		push(vc)
	}

	private func showSymptomsOnsetScreen() {
		let vc = ExposureSubmissionSymptomsOnsetViewController(
			onPrimaryButtonTap: { [weak self] selectedSymptomsOnsetOption, isLoading in
				self?.model.symptomsOnsetOptionSelected(selectedSymptomsOnsetOption)
				self?.submitExposureAndDismiss(isLoading: isLoading)
			},
			onDismiss: { [weak self] isLoading in
				self?.showSubmissionSymptomsCancelAlert(isLoading: isLoading)
			}
		)

		push(vc)
	}

	// MARK: Cancel Alerts

	private func showTestResultAvailableCloseAlert() {
		let isSubmissionConsentGiven = self.model.exposureSubmissionService.isSubmissionConsentGiven

		let alertTitle = isSubmissionConsentGiven ? AppStrings.ExposureSubmissionTestResultAvailable.closeAlertTitle : AppStrings.ExposureSubmissionTestResultAvailable.noConsentCloseAlertTitle

		let alertMessage = isSubmissionConsentGiven ? AppStrings.ExposureSubmissionTestResultAvailable.closeAlertMessage : AppStrings.ExposureSubmissionTestResultAvailable.noConsentCloseAlertMessage

		let alert = UIAlertController(
			title: alertTitle,
			message: alertMessage,
			preferredStyle: .alert
		)

		alert.addAction(
			UIAlertAction(
				title: AppStrings.ExposureSubmissionTestResultAvailable.closeAlertButtonClose,
				style: .cancel,
				handler: { [weak self] _ in
					self?.dismiss()
				}
			)
		)

		alert.addAction(
			UIAlertAction(
				title: AppStrings.ExposureSubmissionTestResultAvailable.closeAlertButtonContinue,
				style: .default
			)
		)

		navigationController?.present(alert, animated: true, completion: nil)
	}

	private func showPositiveTestResultCancelAlert(isLoading: @escaping (Bool) -> Void) {
		let isSubmissionConsentGiven = self.model.exposureSubmissionService.isSubmissionConsentGiven

		let alertTitle = isSubmissionConsentGiven ? AppStrings.ExposureSubmissionSymptomsCancelAlert.title : AppStrings.ExposureSubmissionPositiveTestResult.noConsentAlertTitle
		let alertMessage = isSubmissionConsentGiven ? AppStrings.ExposureSubmissionSymptomsCancelAlert.message : AppStrings.ExposureSubmissionPositiveTestResult.noConsentAlertDescription

		let cancelAlertButtonTitle = isSubmissionConsentGiven ? AppStrings.ExposureSubmissionSymptomsCancelAlert.cancelButton :
			AppStrings.ExposureSubmissionPositiveTestResult.noConsentAlertButtonDontWarn

		let continueAlertButtonTitle = isSubmissionConsentGiven ? AppStrings.ExposureSubmissionSymptomsCancelAlert.continueButton :
			AppStrings.ExposureSubmissionPositiveTestResult.noConsentAlertButtonWarn

		let alert = UIAlertController(
			title: alertTitle,
			message: alertMessage,
			preferredStyle: .alert)

		alert.addAction(
			UIAlertAction(
				title: cancelAlertButtonTitle,
				style: .default,
				handler: { [weak self] _ in
					if isSubmissionConsentGiven {
						self?.submitExposureAndDismiss(isLoading: isLoading)
					} else {
						self?.dismiss()
					}
				}
			)
		)
		alert.addAction(
			UIAlertAction(
				title: continueAlertButtonTitle,
				style: .cancel
			)
		)

		navigationController?.present(alert, animated: true, completion: nil)
	}
	
	private func showThankYouCancelAlert(isLoading: @escaping (Bool) -> Void) {
		let alertTitle = AppStrings.ExposureSubmissionSymptomsCancelAlert.title
		let alertMessage = AppStrings.ExposureSubmissionSymptomsCancelAlert.message
		let cancelAlertButtonTitle = AppStrings.ExposureSubmissionSymptomsCancelAlert.cancelButton
		let continueAlertButtonTitle = AppStrings.ExposureSubmissionSymptomsCancelAlert.continueButton
		
		let alert = UIAlertController(
			title: alertTitle,
			message: alertMessage,
			preferredStyle: .alert
		)
		
		alert.addAction(
			UIAlertAction(
				title: cancelAlertButtonTitle,
				style: .cancel,
				handler: { [weak self] _ in
					self?.submitExposureAndDismiss(isLoading: isLoading)
				}
			)
		)
		
		alert.addAction(
			UIAlertAction(
				title: continueAlertButtonTitle,
				style: .default
			)
		)

		navigationController?.present(alert, animated: true, completion: nil)
	}

	private func showSubmissionSymptomsCancelAlert(isLoading: @escaping (Bool) -> Void) {
		let alert = UIAlertController(
			title: AppStrings.ExposureSubmissionSymptomsCancelAlert.title,
			message: AppStrings.ExposureSubmissionSymptomsCancelAlert.message,
			preferredStyle: .alert
		)

		alert.addAction(
			UIAlertAction(
				title: AppStrings.ExposureSubmissionSymptomsCancelAlert.cancelButton,
				style: .cancel,
				handler: { [weak self] _ in
					self?.submitExposureAndDismiss(isLoading: isLoading)
				}
			)
		)

		alert.addAction(
			UIAlertAction(
				title: AppStrings.ExposureSubmissionSymptomsCancelAlert.continueButton,
				style: .default
			)
		)

		navigationController?.present(alert, animated: true, completion: nil)
	}
	
	private func showErrorAlert(for error: ExposureSubmissionError, onCompletion: (() -> Void)? = nil) {
		Log.error("error: \(error.localizedDescription)", log: .ui)

		let alert = UIAlertController.errorAlert(
			message: error.localizedDescription,
			secondaryActionTitle: error.faqURL != nil ? AppStrings.Common.errorAlertActionMoreInfo : nil,
			completion: onCompletion,
			secondaryActionCompletion: {
				guard let url = error.faqURL else {
					Log.error("Unable to open FAQ page.", log: .api)
					return
				}

				UIApplication.shared.open(
					url,
					options: [:]
				)
			}
		)

		navigationController?.present(alert, animated: true)
	}

	// MARK: Test Result Helper

	private func getTestResults(for key: DeviceRegistrationKey, isLoading: @escaping (Bool) -> Void) {
		model.getTestResults(
			for: key,
			isLoading: isLoading,
			onSuccess: { [weak self] testResult in
				switch testResult {
				case .positive:
					self?.showTestResultAvailableScreen(with: testResult)
				case .pending, .negative, .invalid, .expired:
					self?.showTestResultScreen(with: testResult)
				}
			},
			onError: { [weak self] error in
				let alert: UIAlertController

				switch error {
				case .qrDoesNotExist:
					alert = UIAlertController.errorAlert(
						title: AppStrings.ExposureSubmissionError.qrNotExistTitle,
						message: error.localizedDescription
					)

					self?.navigationController?.present(alert, animated: true, completion: nil)
				case .qrAlreadyUsed:
					alert = UIAlertController.errorAlert(
						title: AppStrings.ExposureSubmissionError.qrAlreadyUsedTitle,
						message: error.localizedDescription
					)
				case .qrExpired:
					alert = UIAlertController.errorAlert(
						title: AppStrings.ExposureSubmission.qrCodeExpiredTitle,
						message: error.localizedDescription
					)
				default:
					alert = UIAlertController.errorAlert(
						message: error.localizedDescription,
						secondaryActionTitle: AppStrings.Common.alertActionRetry,
						secondaryActionCompletion: {
							self?.getTestResults(for: key, isLoading: isLoading)
						}
					)
				}

				self?.navigationController?.present(alert, animated: true, completion: nil)

				Log.error("An error occurred during result fetching: \(error)", log: .ui)
			}
		)
	}

	private func submitExposureAndDismiss(isLoading: @escaping (Bool) -> Void) {
		self.model.submitExposure(
			isLoading: isLoading,
			onSuccess: { [weak self] in
				self?.dismiss()
			},
			onError: { [weak self] error in
				self?.showErrorAlert(for: error) {
					self?.dismiss()
				}
			}
		)
	}

}

// MARK: - Creation.

extension ExposureSubmissionCoordinator {
	
	// MARK: - Private

	private func createHotlineViewController() -> ExposureSubmissionHotlineViewController {
		AppStoryboard.exposureSubmission.initiate(viewControllerType: ExposureSubmissionHotlineViewController.self) { coder -> UIViewController? in
			ExposureSubmissionHotlineViewController(coder: coder, coordinator: self)
		}
	}

}

extension ExposureSubmissionCoordinator: UIAdaptivePresentationControllerDelegate {
	func presentationControllerDidAttemptToDismiss(_ presentationController: UIPresentationController) {
		dismiss()
	}
}<|MERGE_RESOLUTION|>--- conflicted
+++ resolved
@@ -55,8 +55,7 @@
 
 		model = ExposureSubmissionCoordinatorModel(exposureSubmissionService: exposureSubmissionService)
 	}
-<<<<<<< HEAD
-	
+
 	// MARK: - Internal
 
 	func showTestResultScreen(with testResult: TestResult) {
@@ -65,14 +64,6 @@
 	}
 	
 	// MARK: - Private
-
-}
-
-// MARK: - Navigation.
-
-extension ExposureSubmissionCoordinator {
-=======
->>>>>>> ed1c4b64
 
 	// MARK: - Protocol ExposureSubmissionCoordinating
 
@@ -101,16 +92,6 @@
 
 	func dismiss() {
 		navigationController?.dismiss(animated: true)
-	}
-
-	func showTanScreen() {
-		let vc = createTanInputViewController()
-		push(vc)
-	}
-
-	func showTestResultScreen(with testResult: TestResult) {
-		let vc = createTestResultViewController(with: testResult)
-		push(vc)
 	}
 
 	// MARK: - Internal
@@ -278,7 +259,6 @@
 		push(vc)
 	}
 
-<<<<<<< HEAD
 	func showTanScreen() {
 		let tanInputViewModel = TanInputViewModel(
 			exposureSubmissionService: model.exposureSubmissionService,
@@ -322,10 +302,7 @@
 */
 	}
 
-	private func showQRInfoScreen() {
-=======
 	private func showQRInfoScreen(supportedCountries: [Country]) {
->>>>>>> ed1c4b64
 		let vc = ExposureSubmissionQRInfoViewController(
 			supportedCountries: supportedCountries,
 			onPrimaryButtonTap: { [weak self] isLoading in
