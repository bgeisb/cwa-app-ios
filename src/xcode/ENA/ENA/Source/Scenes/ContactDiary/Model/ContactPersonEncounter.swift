////
// 🦠 Corona-Warn-App
//

import Foundation

struct ContactPersonEncounter: Equatable {

	// MARK: - Init

	enum Duration: Int {
		case none
		case lessThan15Minutes
		case moreThan15Minutes

<<<<<<< HEAD
		var description: String {
=======
		var germanDescription: String {
>>>>>>> 7c33be69
			switch self {
			case .none:
				return ""
			case .lessThan15Minutes:
<<<<<<< HEAD
				return AppStrings.ContactDiary.PersonEncounter.durationLessThan15Minutes
			case .moreThan15Minutes:
				return AppStrings.ContactDiary.PersonEncounter.durationMoreThan15Minutes
=======
				return "< 15 Minuten"
			case .moreThan15Minutes:
				return "> 15 Minuten"
>>>>>>> 7c33be69
			}
		}
	}

	enum MaskSituation: Int {
		case none
		case withMask
		case withoutMask

<<<<<<< HEAD
		var description: String {
=======
		var germanDescription: String {
>>>>>>> 7c33be69
			switch self {
			case .none:
				return ""
			case .withMask:
<<<<<<< HEAD
				return AppStrings.ContactDiary.PersonEncounter.maskSituationWithMask
			case .withoutMask:
				return AppStrings.ContactDiary.PersonEncounter.maskSituationWithoutMask
=======
				return "mit Maske"
			case .withoutMask:
				return "ohne Maske"
>>>>>>> 7c33be69
			}
		}
	}

	enum Setting: Int {
		case none
		case outside
		case inside

<<<<<<< HEAD
		var description: String {
=======
		var germanDescription: String {
>>>>>>> 7c33be69
			switch self {
			case .none:
				return ""
			case .outside:
<<<<<<< HEAD
				return AppStrings.ContactDiary.PersonEncounter.settingOutside
			case .inside:
				return AppStrings.ContactDiary.PersonEncounter.settingInside
=======
				return "im Freien"
			case .inside:
				return "im Gebäude"
>>>>>>> 7c33be69
			}
		}
	}

	init(
		id: Int,
		date: String,
		contactPersonId: Int,
		duration: Duration = .none,
		maskSituation: MaskSituation = .none,
		setting: Setting = .none,
		circumstances: String = ""
	) {
		self.id = id
		self.date = date
		self.contactPersonId = contactPersonId
		self.duration = duration
		self.maskSituation = maskSituation
		self.setting = setting
		self.circumstances = circumstances
	}


	// MARK: - Internal

	let id: Int
	let date: String
	let contactPersonId: Int

	let duration: Duration
	let maskSituation: MaskSituation
	let setting: Setting

	let circumstances: String
}<|MERGE_RESOLUTION|>--- conflicted
+++ resolved
@@ -13,24 +13,25 @@
 		case lessThan15Minutes
 		case moreThan15Minutes
 
-<<<<<<< HEAD
 		var description: String {
-=======
-		var germanDescription: String {
->>>>>>> 7c33be69
 			switch self {
 			case .none:
 				return ""
 			case .lessThan15Minutes:
-<<<<<<< HEAD
 				return AppStrings.ContactDiary.PersonEncounter.durationLessThan15Minutes
 			case .moreThan15Minutes:
 				return AppStrings.ContactDiary.PersonEncounter.durationMoreThan15Minutes
-=======
+			}
+		}
+
+		var germanDescription: String {
+			switch self {
+			case .none:
+				return ""
+			case .lessThan15Minutes:
 				return "< 15 Minuten"
 			case .moreThan15Minutes:
 				return "> 15 Minuten"
->>>>>>> 7c33be69
 			}
 		}
 	}
@@ -40,24 +41,25 @@
 		case withMask
 		case withoutMask
 
-<<<<<<< HEAD
 		var description: String {
-=======
-		var germanDescription: String {
->>>>>>> 7c33be69
 			switch self {
 			case .none:
 				return ""
 			case .withMask:
-<<<<<<< HEAD
 				return AppStrings.ContactDiary.PersonEncounter.maskSituationWithMask
 			case .withoutMask:
 				return AppStrings.ContactDiary.PersonEncounter.maskSituationWithoutMask
-=======
+			}
+		}
+
+		var germanDescription: String {
+			switch self {
+			case .none:
+				return ""
+			case .withMask:
 				return "mit Maske"
 			case .withoutMask:
 				return "ohne Maske"
->>>>>>> 7c33be69
 			}
 		}
 	}
@@ -67,24 +69,25 @@
 		case outside
 		case inside
 
-<<<<<<< HEAD
 		var description: String {
-=======
-		var germanDescription: String {
->>>>>>> 7c33be69
 			switch self {
 			case .none:
 				return ""
 			case .outside:
-<<<<<<< HEAD
 				return AppStrings.ContactDiary.PersonEncounter.settingOutside
 			case .inside:
 				return AppStrings.ContactDiary.PersonEncounter.settingInside
-=======
+			}
+		}
+
+		var germanDescription: String {
+			switch self {
+			case .none:
+				return ""
+			case .outside:
 				return "im Freien"
 			case .inside:
 				return "im Gebäude"
->>>>>>> 7c33be69
 			}
 		}
 	}
