--- conflicted
+++ resolved
@@ -31,12 +31,7 @@
 	func addToUpdatingSetIfNeeded(_ anyObject: AnyObject?)
 }
 
-<<<<<<< HEAD
-final class HomeViewController: UIViewController {
-=======
-// swiftlint:disable:next type_body_length
 final class HomeViewController: UIViewController, RequiresAppDependencies {
->>>>>>> d1194d20
 	// MARK: Creating a Home View Controller
 	init?(
 		coder: NSCoder,
@@ -179,40 +174,7 @@
 	}
 
 	func showExposureSubmission(with result: TestResult? = nil) {
-<<<<<<< HEAD
 		delegate?.showExposureSubmission(with: result)
-=======
-		guard let navigationController = self.navigationController else {
-			log(message: "No navigation controller found.", level: .error, file: #file, line: #line, function: #function)
-			return
-		}
-
-		// A strong reference to the coordinator is passed to the exposre submission navigation controller
-		// when .start() is called. The coordinator is then bound to the lifecycle of this navigation controller
-		// which is managed by UIKit.
-		let coordinator = ExposureSubmissionCoordinator(
-			parentNavigationController: navigationController,
-			exposureSubmissionService: homeInteractor.exposureSubmissionService,
-			delegate: self
-		)
-
-		coordinator.start(with: result)
-	}
-
-	func showDeveloperMenu() {
-		present(
-			AppStoryboard.developerMenu.initiateInitial(),
-			animated: true,
-			completion: nil
-		)
-	}
-
-	func showInviteFriends() {
-		navigationController?.pushViewController(
-			FriendsInviteController.initiate(for: .inviteFriends),
-			animated: true
-		)
->>>>>>> d1194d20
 	}
 
 	func showExposureNotificationSetting() {
@@ -220,32 +182,7 @@
 	}
 
 	func showExposureDetection() {
-<<<<<<< HEAD
 		delegate?.showExposureDetection(state: homeInteractor.state, isRequestRiskRunning: homeInteractor.riskProvider.isLoading)
-=======
-		let state = ExposureDetectionViewController.State(
-			exposureManagerState: homeInteractor.state.exposureManagerState,
-			detectionMode: homeInteractor.state.detectionMode,
-			isLoading: homeInteractor.riskProvider.isLoading,
-			risk: homeInteractor.state.risk
-		)
-		let vc = AppStoryboard.exposureDetection.initiateInitial { coder in
-			ExposureDetectionViewController(
-				coder: coder,
-				state: state,
-				delegate: self
-			)
-		}
-		exposureDetectionController = vc as? ExposureDetectionViewController
-		present(vc, animated: true)
-	}
-
-	func showAppInformation() {
-		navigationController?.pushViewController(
-			AppInformationViewController(),
-			animated: true
-		)
->>>>>>> d1194d20
 	}
 
 	private func showScreenForActionSectionForCell(at indexPath: IndexPath) {
@@ -426,15 +363,6 @@
 	}
 }
 
-<<<<<<< HEAD
-=======
-extension HomeViewController: ExposureSubmissionCoordinatorDelegate {
-	func exposureSubmissionCoordinatorWillDisappear(_ coordinator: ExposureSubmissionCoordinating) {
-		updateTestResultState()
-	}
-}
-
->>>>>>> d1194d20
 private extension UICollectionViewCell {
 	func highlight() {
 		let highlightView = UIView(frame: bounds)
