//
// 🦠 Corona-Warn-App
//

import UIKit

class TraceLocationsCoordinator {

	// MARK: - Init

	init(
		store: Store,
		eventStore: EventStoringProviding,
		parentNavigationController: UINavigationController
	) {
		self.store = store
		self.eventStore = eventStore
		self.parentNavigationController = parentNavigationController
	}

	// MARK: - Internal

	func start() {
		parentNavigationController?.pushViewController(overviewScreen, animated: true)

<<<<<<< HEAD
		eventStore.createTraceLocation(TraceLocation(guid: "", version: 0, type: .type1, description: "", address: "", startDate: Date(), endDate: Date(), defaultCheckInLengthInMinutes: 0, byteRepresentation: Data(), signature: ""))
=======
		eventStore.createTraceLocation(tmpTraceLocation)
		eventStore.createTraceLocation(tmpTraceLocation1)
		eventStore.createTraceLocation(tmpTraceLocation2)
		eventStore.createTraceLocation(tmpTraceLocation3)
>>>>>>> 1e508d3a

		#if DEBUG
		if isUITesting {
			if let TraceLocationsInfoScreenShown = UserDefaults.standard.string(forKey: "TraceLocationsInfoScreenShown") {
				store.traceLocationsInfoScreenShown = (TraceLocationsInfoScreenShown != "NO")
			}
		}
		#endif

		if !infoScreenShown {
			showInfoScreen()
		}
	}

	// MARK: - Private

	private let store: Store
	private let eventStore: EventStoringProviding

	private var tmpTraceLocation = TraceLocation(guid: "0", version: 0, type: .type1, description: "Event in the past", address: "Street 1, 12345 City", startDate: Date(timeIntervalSince1970: 1506432400), endDate: Date(timeIntervalSince1970: 1615805862), defaultCheckInLengthInMinutes: 30, signature: "")
	private var tmpTraceLocation1 = TraceLocation(guid: "1", version: 0, type: .type1, description: "Current single-day event", address: "Street 2, 12345 City", startDate: Date(timeIntervalSince1970: 1616803862), endDate: Date(timeIntervalSince1970: 1616805862), defaultCheckInLengthInMinutes: 30, signature: "")
	private var tmpTraceLocation2 = TraceLocation(guid: "2", version: 0, type: .type1, description: "Current multi-day event", address: "Street 3, 12345 City", startDate: Date(timeIntervalSince1970: 1616803862), endDate: Date(timeIntervalSince1970: 1616903862), defaultCheckInLengthInMinutes: 30, signature: "")
	private var tmpTraceLocation3 = TraceLocation(guid: "3", version: 0, type: .type1, description: "Location", address: "Street 4, 12345 City", startDate: nil, endDate: nil, defaultCheckInLengthInMinutes: 30, signature: "")

	private weak var parentNavigationController: UINavigationController?

	private var traceLocationDetailsNavigationController: UINavigationController!
	private var traceLocationAddingNavigationController: UINavigationController!

	private var infoScreenShown: Bool {
		get { store.traceLocationsInfoScreenShown }
		set { store.traceLocationsInfoScreenShown = newValue }
	}

	// MARK: Show Screens

	private lazy var overviewScreen: UIViewController = {
		let traceLocationsOverviewViewController = TraceLocationsOverviewViewController(
			viewModel: TraceLocationsOverviewViewModel(
				store: eventStore,
				onEntryCellTap: { [weak self] traceLocation in
					self?.showTraceLocationDetailsScreen(traceLocation: traceLocation)
				},
				onEntryCellButtonTap: { [weak self] traceLocation in
					self?.showCheckInScreen(traceLocation: traceLocation)
				}
			),
			onInfoButtonTap: { [weak self] in
				self?.showInfoScreen()
			},
			onAddEntryCellTap: { [weak self] in
				self?.showTraceLocationTypeSelectionScreen()
			}
		)

		let footerViewController = FooterViewController(
			FooterViewModel(
				primaryButtonName: AppStrings.TraceLocations.Overview.deleteAllButtonTitle,
				isSecondaryButtonEnabled: false,
				isPrimaryButtonHidden: true,
				isSecondaryButtonHidden: true,
				primaryButtonColor: .systemRed
			)
		)

		let topBottomContainerViewController = TopBottomContainerViewController(
			topController: traceLocationsOverviewViewController,
			bottomController: footerViewController
		)

		return topBottomContainerViewController
	}()

	private func showInfoScreen() {
		// Promise the navigation view controller will be available,
		// this is needed to resolve an inset issue with large titles
		var navigationController: UINavigationController!
		let traceLocationsInfoViewController = TraceLocationsInfoViewController(
			viewModel: TraceLocationsInfoViewModel(
				presentDisclaimer: {
					let detailViewController = HTMLViewController(model: AppInformationModel.privacyModel)
					detailViewController.title = AppStrings.AppInformation.privacyTitle
					// hides the footer view as well
					detailViewController.hidesBottomBarWhenPushed = true
					navigationController.pushViewController(detailViewController, animated: true)
				}
			),
			onDismiss: {
				navigationController.dismiss(animated: true)
			}
		)

		let footerViewController = FooterViewController(
			FooterViewModel(
				primaryButtonName: AppStrings.TraceLocations.Information.primaryButtonTitle,
				isSecondaryButtonEnabled: false,
				isSecondaryButtonHidden: true
			),
			didTapPrimaryButton: {
				navigationController.dismiss(animated: true)
			}
		)

		let topBottomLayoutViewController = TopBottomContainerViewController(
			topController: traceLocationsInfoViewController,
			bottomController: footerViewController
		)
		navigationController = UINavigationController(rootViewController: topBottomLayoutViewController)
		
		parentNavigationController?.present(navigationController, animated: true) {
			self.infoScreenShown = true
		}
	}

	private func showTraceLocationDetailsScreen(traceLocation: TraceLocation) {
		let traceLocationDetailsViewController = TraceLocationDetailsViewController(
			viewModel: TraceLocationDetailsViewModel(traceLocation: traceLocation),
			onPrintVersionButtonTap: { [weak self] traceLocation in
				self?.showPrintVersionScreen(traceLocation: traceLocation)
			},
			onDuplicateButtonTap: { [weak self] traceLocation in
				guard let self = self else { return }

				self.showTraceLocationConfigurationScreen(
					on: self.traceLocationDetailsNavigationController,
					mode: .duplicate(traceLocation)
				)
			},
			onDismiss: { [weak self] in
				self?.traceLocationDetailsNavigationController.dismiss(animated: true)
			}
		)

		let footerViewController = FooterViewController(
			FooterViewModel(
				primaryButtonName: AppStrings.TraceLocations.Details.printVersionButtonTitle,
				secondaryButtonName: AppStrings.TraceLocations.Details.duplicateButtonTitle,
				isPrimaryButtonHidden: false,
				isSecondaryButtonHidden: false
			)
		)

		let topBottomContainerViewController = TopBottomContainerViewController(
			topController: traceLocationDetailsViewController,
			bottomController: footerViewController
		)

		traceLocationDetailsNavigationController = UINavigationController(rootViewController: topBottomContainerViewController)
		parentNavigationController?.present(traceLocationDetailsNavigationController, animated: true)
	}

	private func showPrintVersionScreen(traceLocation: TraceLocation) {
		let viewController = TraceLocationPrintVersionViewController(
			viewModel: TraceLocationPrintVersionViewModel(traceLocation: traceLocation)
		)

		traceLocationDetailsNavigationController.pushViewController(viewController, animated: true)
	}

	private func showTraceLocationTypeSelectionScreen() {
		let traceLocationTypeSelectionViewController = TraceLocationTypeSelectionViewController(
			viewModel: TraceLocationTypeSelectionViewModel(
				onTraceLocationTypeSelection: { [weak self] traceLocationType in
					guard let self = self else { return }

					self.showTraceLocationConfigurationScreen(
						on: self.traceLocationAddingNavigationController,
						mode: .new(traceLocationType)
					)
				}
			),
			onDismiss: { [weak self] in
				self?.traceLocationAddingNavigationController.dismiss(animated: true)
			}
		)

		traceLocationAddingNavigationController = UINavigationController(rootViewController: traceLocationTypeSelectionViewController)
		traceLocationAddingNavigationController.navigationBar.prefersLargeTitles = true
		parentNavigationController?.present(traceLocationAddingNavigationController, animated: true)
	}

	private func showTraceLocationConfigurationScreen(on navigationController: UINavigationController, mode: TraceLocationConfigurationViewModel.Mode) {
		let traceLocationConfigurationViewController = TraceLocationConfigurationViewController(
			viewModel: TraceLocationConfigurationViewModel(mode: mode),
			onDismiss: {
				navigationController.dismiss(animated: true)
			}
		)

		let footerViewController = FooterViewController(
			FooterViewModel(
				primaryButtonName: AppStrings.TraceLocations.Configuration.primaryButtonTitle,
				primaryIdentifier: AccessibilityIdentifiers.ExposureSubmission.primaryButton,
				isSecondaryButtonEnabled: false,
				isSecondaryButtonHidden: true
			)
		)

		let topBottomContainerViewController = TopBottomContainerViewController(
			topController: traceLocationConfigurationViewController,
			bottomController: footerViewController
		)

		navigationController.pushViewController(topBottomContainerViewController, animated: true)
	}

	private func showCheckInScreen(traceLocation: TraceLocation) {
		// Show checkin screen here, for testing purposes we are temporarily directly checking in
		eventStore.createCheckin(
			Checkin(
				id: 0,
				traceLocationGUID: traceLocation.guid,
				traceLocationVersion: traceLocation.version,
				traceLocationType: traceLocation.type,
				traceLocationDescription: traceLocation.description,
				traceLocationAddress: traceLocation.address,
				traceLocationStartDate: traceLocation.startDate,
				traceLocationEndDate: traceLocation.endDate,
				traceLocationDefaultCheckInLengthInMinutes: traceLocation.defaultCheckInLengthInMinutes,
				traceLocationSignature: traceLocation.signature,
				checkinStartDate: Date(),
				checkinEndDate: nil,
				targetCheckinEndDate: Date(timeIntervalSinceNow: 4500),
				createJournalEntry: false
			)
		)
	}

}<|MERGE_RESOLUTION|>--- conflicted
+++ resolved
@@ -23,14 +23,10 @@
 	func start() {
 		parentNavigationController?.pushViewController(overviewScreen, animated: true)
 
-<<<<<<< HEAD
-		eventStore.createTraceLocation(TraceLocation(guid: "", version: 0, type: .type1, description: "", address: "", startDate: Date(), endDate: Date(), defaultCheckInLengthInMinutes: 0, byteRepresentation: Data(), signature: ""))
-=======
 		eventStore.createTraceLocation(tmpTraceLocation)
 		eventStore.createTraceLocation(tmpTraceLocation1)
 		eventStore.createTraceLocation(tmpTraceLocation2)
 		eventStore.createTraceLocation(tmpTraceLocation3)
->>>>>>> 1e508d3a
 
 		#if DEBUG
 		if isUITesting {
@@ -50,10 +46,10 @@
 	private let store: Store
 	private let eventStore: EventStoringProviding
 
-	private var tmpTraceLocation = TraceLocation(guid: "0", version: 0, type: .type1, description: "Event in the past", address: "Street 1, 12345 City", startDate: Date(timeIntervalSince1970: 1506432400), endDate: Date(timeIntervalSince1970: 1615805862), defaultCheckInLengthInMinutes: 30, signature: "")
-	private var tmpTraceLocation1 = TraceLocation(guid: "1", version: 0, type: .type1, description: "Current single-day event", address: "Street 2, 12345 City", startDate: Date(timeIntervalSince1970: 1616803862), endDate: Date(timeIntervalSince1970: 1616805862), defaultCheckInLengthInMinutes: 30, signature: "")
-	private var tmpTraceLocation2 = TraceLocation(guid: "2", version: 0, type: .type1, description: "Current multi-day event", address: "Street 3, 12345 City", startDate: Date(timeIntervalSince1970: 1616803862), endDate: Date(timeIntervalSince1970: 1616903862), defaultCheckInLengthInMinutes: 30, signature: "")
-	private var tmpTraceLocation3 = TraceLocation(guid: "3", version: 0, type: .type1, description: "Location", address: "Street 4, 12345 City", startDate: nil, endDate: nil, defaultCheckInLengthInMinutes: 30, signature: "")
+	private var tmpTraceLocation = TraceLocation(guid: "0", version: 0, type: .type1, description: "Event in the past", address: "Street 1, 12345 City", startDate: Date(timeIntervalSince1970: 1506432400), endDate: Date(timeIntervalSince1970: 1615805862), defaultCheckInLengthInMinutes: 30, byteRepresentation: Data(), signature: "")
+	private var tmpTraceLocation1 = TraceLocation(guid: "1", version: 0, type: .type1, description: "Current single-day event", address: "Street 2, 12345 City", startDate: Date(timeIntervalSince1970: 1616803862), endDate: Date(timeIntervalSince1970: 1616805862), defaultCheckInLengthInMinutes: 30, byteRepresentation: Data(), signature: "")
+	private var tmpTraceLocation2 = TraceLocation(guid: "2", version: 0, type: .type1, description: "Current multi-day event", address: "Street 3, 12345 City", startDate: Date(timeIntervalSince1970: 1616803862), endDate: Date(timeIntervalSince1970: 1616903862), defaultCheckInLengthInMinutes: 30, byteRepresentation: Data(), signature: "")
+	private var tmpTraceLocation3 = TraceLocation(guid: "3", version: 0, type: .type1, description: "Location", address: "Street 4, 12345 City", startDate: nil, endDate: nil, defaultCheckInLengthInMinutes: 30, byteRepresentation: Data(), signature: "")
 
 	private weak var parentNavigationController: UINavigationController?
 
@@ -243,6 +239,7 @@
 			Checkin(
 				id: 0,
 				traceLocationGUID: traceLocation.guid,
+				traceLocationGUIDHash: Data(),
 				traceLocationVersion: traceLocation.version,
 				traceLocationType: traceLocation.type,
 				traceLocationDescription: traceLocation.description,
@@ -252,8 +249,8 @@
 				traceLocationDefaultCheckInLengthInMinutes: traceLocation.defaultCheckInLengthInMinutes,
 				traceLocationSignature: traceLocation.signature,
 				checkinStartDate: Date(),
-				checkinEndDate: nil,
-				targetCheckinEndDate: Date(timeIntervalSinceNow: 4500),
+				checkinEndDate: Date(timeIntervalSinceNow: 4500),
+				checkinCompleted: false,
 				createJournalEntry: false
 			)
 		)
