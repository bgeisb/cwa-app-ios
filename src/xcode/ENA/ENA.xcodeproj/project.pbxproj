// !$*UTF8*$!
{
	archiveVersion = 1;
	classes = {
	};
	objectVersion = 52;
	objects = {

/* Begin PBXBuildFile section */
		011E13AE24680A4000973467 /* HTTPClient.swift in Sources */ = {isa = PBXBuildFile; fileRef = 011E13AD24680A4000973467 /* HTTPClient.swift */; };
		011E4B032483A92A002E6412 /* MockExposureManager.swift in Sources */ = {isa = PBXBuildFile; fileRef = CD678F6A246C43E200B6A0F8 /* MockExposureManager.swift */; };
		013DC102245DAC4E00EE58B0 /* Store.swift in Sources */ = {isa = PBXBuildFile; fileRef = 013DC101245DAC4E00EE58B0 /* Store.swift */; };
		014891B324F90D0B002A6F77 /* ENA.plist in Resources */ = {isa = PBXBuildFile; fileRef = 014891B224F90D0B002A6F77 /* ENA.plist */; };
		015692E424B48C3F0033F35E /* TimeInterval+Convenience.swift in Sources */ = {isa = PBXBuildFile; fileRef = 015692E324B48C3F0033F35E /* TimeInterval+Convenience.swift */; };
		0159E6C1247829BA00894A89 /* temporary_exposure_key_export.pb.swift in Sources */ = {isa = PBXBuildFile; fileRef = 0159E6BF247829BA00894A89 /* temporary_exposure_key_export.pb.swift */; };
		0159E6C2247829BA00894A89 /* temporary_exposure_key_signature_list.pb.swift in Sources */ = {isa = PBXBuildFile; fileRef = 0159E6C0247829BA00894A89 /* temporary_exposure_key_signature_list.pb.swift */; };
		015E8C0824C997D200C0A4B3 /* CWASQLite.framework in Frameworks */ = {isa = PBXBuildFile; fileRef = B1FF6B6A2497D0B40041CF02 /* CWASQLite.framework */; };
		015E8C0924C9983600C0A4B3 /* CWASQLite.framework in Embed Frameworks */ = {isa = PBXBuildFile; fileRef = B1FF6B6A2497D0B40041CF02 /* CWASQLite.framework */; settings = {ATTRIBUTES = (CodeSignOnCopy, RemoveHeadersOnCopy, ); }; };
		016146912487A43E00660992 /* LinkHelper.swift in Sources */ = {isa = PBXBuildFile; fileRef = 016146902487A43E00660992 /* LinkHelper.swift */; };
		01678E9C249A5F08003B048B /* testStore.sqlite in Resources */ = {isa = PBXBuildFile; fileRef = 01678E9A249A521F003B048B /* testStore.sqlite */; };
		019BFC6C24C9901A0053973D /* sqlite3.c in Sources */ = {isa = PBXBuildFile; fileRef = 0DFCC2702484DC8400E2811D /* sqlite3.c */; settings = {COMPILER_FLAGS = "-w"; }; };
		01B7232424F812500064C0EB /* DynamicTableViewOptionGroupCell.swift in Sources */ = {isa = PBXBuildFile; fileRef = 01B7232324F812500064C0EB /* DynamicTableViewOptionGroupCell.swift */; };
		01B7232724F812BC0064C0EB /* OptionGroupView.swift in Sources */ = {isa = PBXBuildFile; fileRef = 01B7232624F812BC0064C0EB /* OptionGroupView.swift */; };
		01B7232924F812DF0064C0EB /* OptionView.swift in Sources */ = {isa = PBXBuildFile; fileRef = 01B7232824F812DF0064C0EB /* OptionView.swift */; };
		01B7232B24F815B00064C0EB /* MultipleChoiceOptionView.swift in Sources */ = {isa = PBXBuildFile; fileRef = 01B7232A24F815B00064C0EB /* MultipleChoiceOptionView.swift */; };
		01B7232D24F8E0260064C0EB /* MultipleChoiceChoiceView.swift in Sources */ = {isa = PBXBuildFile; fileRef = 01B7232C24F8E0260064C0EB /* MultipleChoiceChoiceView.swift */; };
		01B7232F24FE4F080064C0EB /* OptionGroupViewModel.swift in Sources */ = {isa = PBXBuildFile; fileRef = 01B7232E24FE4F080064C0EB /* OptionGroupViewModel.swift */; };
		01D16C5E24ED69CA007DB387 /* BackgroundAppRefreshViewModelTests.swift in Sources */ = {isa = PBXBuildFile; fileRef = 01D16C5D24ED69CA007DB387 /* BackgroundAppRefreshViewModelTests.swift */; };
		01D16C6024ED6D9A007DB387 /* MockBackgroundRefreshStatusProvider.swift in Sources */ = {isa = PBXBuildFile; fileRef = 01D16C5F24ED6D9A007DB387 /* MockBackgroundRefreshStatusProvider.swift */; };
		01D16C6224ED6DB3007DB387 /* MockLowPowerModeStatusProvider.swift in Sources */ = {isa = PBXBuildFile; fileRef = 01D16C6124ED6DB3007DB387 /* MockLowPowerModeStatusProvider.swift */; };
		01D16C6424EFA903007DB387 /* ExposureSubmissionWarnEuropeConsentViewController.swift in Sources */ = {isa = PBXBuildFile; fileRef = 01D16C6324EFA903007DB387 /* ExposureSubmissionWarnEuropeConsentViewController.swift */; };
		01D16C6624EFA91F007DB387 /* ExposureSubmissionWarnEuropeTravelConfirmationViewController.swift in Sources */ = {isa = PBXBuildFile; fileRef = 01D16C6524EFA91F007DB387 /* ExposureSubmissionWarnEuropeTravelConfirmationViewController.swift */; };
		01D16C6824EFA93D007DB387 /* ExposureSubmissionWarnEuropeCountrySelectionViewController.swift in Sources */ = {isa = PBXBuildFile; fileRef = 01D16C6724EFA93D007DB387 /* ExposureSubmissionWarnEuropeCountrySelectionViewController.swift */; };
		01D16C6A24EFD38A007DB387 /* ExposureSubmittableViewController.swift in Sources */ = {isa = PBXBuildFile; fileRef = 01D16C6924EFD38A007DB387 /* ExposureSubmittableViewController.swift */; };
		01DC23252462DFD0001B727C /* ExposureSubmission.storyboard in Resources */ = {isa = PBXBuildFile; fileRef = CD99A39C245B22EE00BF12AF /* ExposureSubmission.storyboard */; };
		01F5F7222487B9C000229720 /* AppInformationViewController.swift in Sources */ = {isa = PBXBuildFile; fileRef = 01F5F7212487B9C000229720 /* AppInformationViewController.swift */; };
		0D5611B4247F852C00B5B094 /* SQLiteKeyValueStore.swift in Sources */ = {isa = PBXBuildFile; fileRef = 0D5611B3247F852C00B5B094 /* SQLiteKeyValueStore.swift */; };
		0DD260FF248D549B007C3B2C /* KeychainHelper.swift in Sources */ = {isa = PBXBuildFile; fileRef = 0DD260FE248D549B007C3B2C /* KeychainHelper.swift */; };
		0DF6BB97248AD616007E8B0C /* AppUpdateCheckHelper.swift in Sources */ = {isa = PBXBuildFile; fileRef = 0DF6BB96248AD616007E8B0C /* AppUpdateCheckHelper.swift */; };
		0DF6BB9D248AE232007E8B0C /* AppUpdateCheckerHelperTests.swift in Sources */ = {isa = PBXBuildFile; fileRef = 0DF6BB9C248AE232007E8B0C /* AppUpdateCheckerHelperTests.swift */; };
		0DF6BBB5248C04CF007E8B0C /* app_config_attenuation_duration.pb.swift in Sources */ = {isa = PBXBuildFile; fileRef = 0DF6BBB2248C04CF007E8B0C /* app_config_attenuation_duration.pb.swift */; };
		0DF6BBB6248C04CF007E8B0C /* app_config_app_version_config.pb.swift in Sources */ = {isa = PBXBuildFile; fileRef = 0DF6BBB3248C04CF007E8B0C /* app_config_app_version_config.pb.swift */; };
		0DF6BBB7248C04CF007E8B0C /* app_config.pb.swift in Sources */ = {isa = PBXBuildFile; fileRef = 0DF6BBB4248C04CF007E8B0C /* app_config.pb.swift */; };
		1309194F247972C40066E329 /* PrivacyProtectionViewController.swift in Sources */ = {isa = PBXBuildFile; fileRef = 1309194E247972C40066E329 /* PrivacyProtectionViewController.swift */; };
		130CB19C246D92F800ADE602 /* ENAUITestsOnboarding.swift in Sources */ = {isa = PBXBuildFile; fileRef = 130CB19B246D92F800ADE602 /* ENAUITestsOnboarding.swift */; };
		13156CFD248C19D000AFC472 /* usage.html in Resources */ = {isa = PBXBuildFile; fileRef = 13156CFF248C19D000AFC472 /* usage.html */; };
		134F0DBC247578FF00D88934 /* ENAUITestsHome.swift in Sources */ = {isa = PBXBuildFile; fileRef = 134F0DB9247578FF00D88934 /* ENAUITestsHome.swift */; };
		134F0DBD247578FF00D88934 /* ENAUITests-Extensions.swift in Sources */ = {isa = PBXBuildFile; fileRef = 134F0DBA247578FF00D88934 /* ENAUITests-Extensions.swift */; };
		134F0F2C2475793400D88934 /* SnapshotHelper.swift in Sources */ = {isa = PBXBuildFile; fileRef = 134F0F2B2475793400D88934 /* SnapshotHelper.swift */; };
		13722044247AEEAD00152764 /* UNNotificationCenter+Extension.swift in Sources */ = {isa = PBXBuildFile; fileRef = 13722043247AEEAD00152764 /* UNNotificationCenter+Extension.swift */; };
		137846492488027600A50AB8 /* OnboardingInfoViewController+Extension.swift in Sources */ = {isa = PBXBuildFile; fileRef = 137846482488027500A50AB8 /* OnboardingInfoViewController+Extension.swift */; };
		138910C5247A909000D739F6 /* ENATaskScheduler.swift in Sources */ = {isa = PBXBuildFile; fileRef = 138910C4247A909000D739F6 /* ENATaskScheduler.swift */; };
		13BAE9B12472FB1E00CEE58A /* CellConfiguratorIndexPosition.swift in Sources */ = {isa = PBXBuildFile; fileRef = 13BAE9B02472FB1E00CEE58A /* CellConfiguratorIndexPosition.swift */; };
		13E50469248E3CD20086641C /* ENAUITestsAppInformation.swift in Sources */ = {isa = PBXBuildFile; fileRef = 13E50468248E3CD20086641C /* ENAUITestsAppInformation.swift */; };
		13E5046B248E3DF30086641C /* AppStrings.swift in Sources */ = {isa = PBXBuildFile; fileRef = CD99A3C92461A47C00BF12AF /* AppStrings.swift */; };
		13E5046C248E434B0086641C /* Localizable.strings in Resources */ = {isa = PBXBuildFile; fileRef = EE70C23A245B09E900AC9B2F /* Localizable.strings */; };
		13E5046D248E434B0086641C /* Localizable.stringsdict in Resources */ = {isa = PBXBuildFile; fileRef = EE92A340245D96DA006B97B0 /* Localizable.stringsdict */; };
		2F26CE2E248B9C4F00BE30EE /* UIViewController+BackButton.swift in Sources */ = {isa = PBXBuildFile; fileRef = 2F26CE2D248B9C4F00BE30EE /* UIViewController+BackButton.swift */; };
		2F3218D0248063E300A7AC0A /* UIView+Convenience.swift in Sources */ = {isa = PBXBuildFile; fileRef = 2F3218CF248063E300A7AC0A /* UIView+Convenience.swift */; };
		2F785752248506BD00323A9C /* HomeTestResultCollectionViewCell.xib in Resources */ = {isa = PBXBuildFile; fileRef = 2F78574F248506BD00323A9C /* HomeTestResultCollectionViewCell.xib */; };
		2F80CFD9247ED988000F06AF /* ExposureSubmissionIntroViewController.swift in Sources */ = {isa = PBXBuildFile; fileRef = 2F80CFD8247ED988000F06AF /* ExposureSubmissionIntroViewController.swift */; };
		2F80CFDB247EDDB3000F06AF /* ExposureSubmissionHotlineViewController.swift in Sources */ = {isa = PBXBuildFile; fileRef = 2F80CFDA247EDDB3000F06AF /* ExposureSubmissionHotlineViewController.swift */; };
		2F96739B24AB70FA008E3147 /* ExposureSubmissionParsable.swift in Sources */ = {isa = PBXBuildFile; fileRef = 2F96739A24AB70FA008E3147 /* ExposureSubmissionParsable.swift */; };
		2FA968CE24D8560B008EE367 /* String+Random.swift in Sources */ = {isa = PBXBuildFile; fileRef = 2FA968CD24D8560B008EE367 /* String+Random.swift */; };
		2FA9E39324D2F2920030561C /* ExposureSubmission+TestResult.swift in Sources */ = {isa = PBXBuildFile; fileRef = 2FA9E39224D2F2920030561C /* ExposureSubmission+TestResult.swift */; };
		2FA9E39524D2F2B00030561C /* ExposureSubmission+DeviceRegistrationKey.swift in Sources */ = {isa = PBXBuildFile; fileRef = 2FA9E39424D2F2B00030561C /* ExposureSubmission+DeviceRegistrationKey.swift */; };
		2FA9E39724D2F3C70030561C /* ExposureSubmissionError.swift in Sources */ = {isa = PBXBuildFile; fileRef = 2FA9E39624D2F3C60030561C /* ExposureSubmissionError.swift */; };
		2FA9E39924D2F4350030561C /* ExposureSubmission+ErrorParsing.swift in Sources */ = {isa = PBXBuildFile; fileRef = 2FA9E39824D2F4350030561C /* ExposureSubmission+ErrorParsing.swift */; };
		2FA9E39B24D2F4A10030561C /* ExposureSubmissionService+Protocol.swift in Sources */ = {isa = PBXBuildFile; fileRef = 2FA9E39A24D2F4A10030561C /* ExposureSubmissionService+Protocol.swift */; };
		2FC0356F24B342FA00E234AC /* UIViewcontroller+AlertTest.swift in Sources */ = {isa = PBXBuildFile; fileRef = 2FC0356E24B342FA00E234AC /* UIViewcontroller+AlertTest.swift */; };
		2FC0357124B5B70700E234AC /* Error+FAQUrl.swift in Sources */ = {isa = PBXBuildFile; fileRef = 2FC0357024B5B70700E234AC /* Error+FAQUrl.swift */; };
		2FC951FE24DC23B9008D39F4 /* DMConfigurationCell.swift in Sources */ = {isa = PBXBuildFile; fileRef = 2FC951FD24DC23B9008D39F4 /* DMConfigurationCell.swift */; };
		2FD881CC2490F65C00BEC8FC /* ExposureSubmissionHotlineViewControllerTest.swift in Sources */ = {isa = PBXBuildFile; fileRef = 2FD881CB2490F65C00BEC8FC /* ExposureSubmissionHotlineViewControllerTest.swift */; };
		2FD881CE249115E700BEC8FC /* ExposureSubmissionNavigationControllerTest.swift in Sources */ = {isa = PBXBuildFile; fileRef = 2FD881CD249115E700BEC8FC /* ExposureSubmissionNavigationControllerTest.swift */; };
		2FE15A3C249B8C0B0077BD8D /* AccessibilityIdentifiers.swift in Sources */ = {isa = PBXBuildFile; fileRef = 2FE15A3B249B8C0B0077BD8D /* AccessibilityIdentifiers.swift */; };
		2FF1D62E2487850200381FFB /* NSMutableAttributedString+Generation.swift in Sources */ = {isa = PBXBuildFile; fileRef = 2FF1D62D2487850200381FFB /* NSMutableAttributedString+Generation.swift */; };
		2FF1D63024880FCF00381FFB /* DynamicTableViewRoundedCell.swift in Sources */ = {isa = PBXBuildFile; fileRef = 2FF1D62F24880FCF00381FFB /* DynamicTableViewRoundedCell.swift */; };
<<<<<<< HEAD
		354E305924EFF26E00526C9F /* Country.swift in Sources */ = {isa = PBXBuildFile; fileRef = 354E305824EFF26E00526C9F /* Country.swift */; };
		359767F124FD13D9001FD591 /* diagnosis_key_batch.pb.swift in Sources */ = {isa = PBXBuildFile; fileRef = 359767F024FD13D9001FD591 /* diagnosis_key_batch.pb.swift */; };
		3598D99A24FE280700483F1F /* CountryTests.swift in Sources */ = {isa = PBXBuildFile; fileRef = 3598D99924FE280700483F1F /* CountryTests.swift */; };
=======
		352F25A824EFCBDE00ACDFF3 /* LocalSettings.swift in Sources */ = {isa = PBXBuildFile; fileRef = 352F25A724EFCBDE00ACDFF3 /* LocalSettings.swift */; };
>>>>>>> 69a4ceee
		4026C2DC24852B7600926FB4 /* AppInformationViewController+LegalModel.swift in Sources */ = {isa = PBXBuildFile; fileRef = 4026C2DB24852B7600926FB4 /* AppInformationViewController+LegalModel.swift */; };
		4026C2E424854C8D00926FB4 /* AppInformationLegalCell.swift in Sources */ = {isa = PBXBuildFile; fileRef = 4026C2E324854C8D00926FB4 /* AppInformationLegalCell.swift */; };
		51486D9F2484FC0200FCE216 /* HomeRiskLevelCellConfigurator.swift in Sources */ = {isa = PBXBuildFile; fileRef = 51486D9E2484FC0200FCE216 /* HomeRiskLevelCellConfigurator.swift */; };
		51486DA22485101500FCE216 /* RiskInactiveCollectionViewCell.swift in Sources */ = {isa = PBXBuildFile; fileRef = 51486DA02485101500FCE216 /* RiskInactiveCollectionViewCell.swift */; };
		51486DA32485101500FCE216 /* RiskInactiveCollectionViewCell.xib in Resources */ = {isa = PBXBuildFile; fileRef = 51486DA12485101500FCE216 /* RiskInactiveCollectionViewCell.xib */; };
		51486DA62485237200FCE216 /* RiskThankYouCollectionViewCell.swift in Sources */ = {isa = PBXBuildFile; fileRef = 51486DA42485237200FCE216 /* RiskThankYouCollectionViewCell.swift */; };
		51486DA72485237200FCE216 /* RiskThankYouCollectionViewCell.xib in Resources */ = {isa = PBXBuildFile; fileRef = 51486DA52485237200FCE216 /* RiskThankYouCollectionViewCell.xib */; };
		514C0A0624772F3400F235F6 /* HomeRiskViewConfigurator.swift in Sources */ = {isa = PBXBuildFile; fileRef = 514C0A0524772F3400F235F6 /* HomeRiskViewConfigurator.swift */; };
		514C0A0824772F5E00F235F6 /* RiskItemView.swift in Sources */ = {isa = PBXBuildFile; fileRef = 514C0A0724772F5E00F235F6 /* RiskItemView.swift */; };
		514C0A0B247AF9F700F235F6 /* RiskTextItemView.xib in Resources */ = {isa = PBXBuildFile; fileRef = 514C0A0A247AF9F700F235F6 /* RiskTextItemView.xib */; };
		514C0A0D247AFB0200F235F6 /* RiskTextItemView.swift in Sources */ = {isa = PBXBuildFile; fileRef = 514C0A0C247AFB0200F235F6 /* RiskTextItemView.swift */; };
		514C0A0F247AFEC500F235F6 /* HomeRiskTextItemViewConfigurator.swift in Sources */ = {isa = PBXBuildFile; fileRef = 514C0A0E247AFEC500F235F6 /* HomeRiskTextItemViewConfigurator.swift */; };
		514C0A11247C15EC00F235F6 /* HomeUnknownRiskCellConfigurator.swift in Sources */ = {isa = PBXBuildFile; fileRef = 514C0A10247C15EC00F235F6 /* HomeUnknownRiskCellConfigurator.swift */; };
		514C0A14247C163800F235F6 /* HomeLowRiskCellConfigurator.swift in Sources */ = {isa = PBXBuildFile; fileRef = 514C0A13247C163800F235F6 /* HomeLowRiskCellConfigurator.swift */; };
		514C0A16247C164700F235F6 /* HomeHighRiskCellConfigurator.swift in Sources */ = {isa = PBXBuildFile; fileRef = 514C0A15247C164700F235F6 /* HomeHighRiskCellConfigurator.swift */; };
		514C0A1A247C16D600F235F6 /* HomeInactiveRiskCellConfigurator.swift in Sources */ = {isa = PBXBuildFile; fileRef = 514C0A19247C16D600F235F6 /* HomeInactiveRiskCellConfigurator.swift */; };
		514E813024618E3D00636861 /* ExposureDetection.storyboard in Resources */ = {isa = PBXBuildFile; fileRef = 514E812F24618E3D00636861 /* ExposureDetection.storyboard */; };
		514E81342461B97800636861 /* ExposureManager.swift in Sources */ = {isa = PBXBuildFile; fileRef = 514E81332461B97700636861 /* ExposureManager.swift */; };
		514EE999246D4C2E00DE4884 /* UITableViewCell+Identifier.swift in Sources */ = {isa = PBXBuildFile; fileRef = 514EE998246D4C2E00DE4884 /* UITableViewCell+Identifier.swift */; };
		514EE99B246D4C4C00DE4884 /* UITableView+Dequeue.swift in Sources */ = {isa = PBXBuildFile; fileRef = 514EE99A246D4C4C00DE4884 /* UITableView+Dequeue.swift */; };
		514EE99D246D4CFB00DE4884 /* TableViewCellConfigurator.swift in Sources */ = {isa = PBXBuildFile; fileRef = 514EE99C246D4CFB00DE4884 /* TableViewCellConfigurator.swift */; };
		515BBDEB2484F8E500CDB674 /* HomeThankYouRiskCellConfigurator.swift in Sources */ = {isa = PBXBuildFile; fileRef = 515BBDEA2484F8E500CDB674 /* HomeThankYouRiskCellConfigurator.swift */; };
		516E42CB24B760F50008CC30 /* HomeRiskLevelCellConfiguratorTests.swift in Sources */ = {isa = PBXBuildFile; fileRef = 516E42C924B760EC0008CC30 /* HomeRiskLevelCellConfiguratorTests.swift */; };
		516E42FB24B7739F0008CC30 /* HomeUnknownRiskCellConfiguratorTests.swift in Sources */ = {isa = PBXBuildFile; fileRef = 516E42FA24B7739F0008CC30 /* HomeUnknownRiskCellConfiguratorTests.swift */; };
		516E42FE24B7773E0008CC30 /* HomeLowRiskCellConfiguratorTests.swift in Sources */ = {isa = PBXBuildFile; fileRef = 516E42FC24B776A90008CC30 /* HomeLowRiskCellConfiguratorTests.swift */; };
		516E430024B777B20008CC30 /* HomeHighRiskCellConfiguratorTests.swift in Sources */ = {isa = PBXBuildFile; fileRef = 516E42FF24B777B20008CC30 /* HomeHighRiskCellConfiguratorTests.swift */; };
		516E430224B89AED0008CC30 /* CoordinatorTests.swift in Sources */ = {isa = PBXBuildFile; fileRef = 516E430124B89AED0008CC30 /* CoordinatorTests.swift */; };
		51895EDC245E16CD0085DA38 /* ENAColor.swift in Sources */ = {isa = PBXBuildFile; fileRef = 51895EDB245E16CD0085DA38 /* ENAColor.swift */; };
		518A69FB24687D5800444E66 /* RiskLevel.swift in Sources */ = {isa = PBXBuildFile; fileRef = 518A69FA24687D5800444E66 /* RiskLevel.swift */; };
		51B5B414246DF07300DC5D3E /* RiskImageItemView.xib in Resources */ = {isa = PBXBuildFile; fileRef = 51B5B413246DF07300DC5D3E /* RiskImageItemView.xib */; };
		51B5B41C246EC8B800DC5D3E /* HomeCardCollectionViewCell.swift in Sources */ = {isa = PBXBuildFile; fileRef = 51B5B41B246EC8B800DC5D3E /* HomeCardCollectionViewCell.swift */; };
		51C737BD245B349700286105 /* OnboardingInfoViewController.swift in Sources */ = {isa = PBXBuildFile; fileRef = 51C737BC245B349700286105 /* OnboardingInfoViewController.swift */; };
		51C737BF245B3B5D00286105 /* OnboardingInfo.swift in Sources */ = {isa = PBXBuildFile; fileRef = 51C737BE245B3B5D00286105 /* OnboardingInfo.swift */; };
		51C7790C24867F16004582F8 /* RiskListItemView.xib in Resources */ = {isa = PBXBuildFile; fileRef = 51C7790B24867F16004582F8 /* RiskListItemView.xib */; };
		51C7790E24867F22004582F8 /* RiskListItemView.swift in Sources */ = {isa = PBXBuildFile; fileRef = 51C7790D24867F22004582F8 /* RiskListItemView.swift */; };
		51C77910248684F5004582F8 /* HomeRiskListItemViewConfigurator.swift in Sources */ = {isa = PBXBuildFile; fileRef = 51C7790F248684F5004582F8 /* HomeRiskListItemViewConfigurator.swift */; };
		51C779122486E549004582F8 /* HomeFindingPositiveRiskCellConfigurator.swift in Sources */ = {isa = PBXBuildFile; fileRef = 51C779112486E549004582F8 /* HomeFindingPositiveRiskCellConfigurator.swift */; };
		51C779142486E5AB004582F8 /* RiskFindingPositiveCollectionViewCell.xib in Resources */ = {isa = PBXBuildFile; fileRef = 51C779132486E5AB004582F8 /* RiskFindingPositiveCollectionViewCell.xib */; };
		51C779162486E5BA004582F8 /* RiskFindingPositiveCollectionViewCell.swift in Sources */ = {isa = PBXBuildFile; fileRef = 51C779152486E5BA004582F8 /* RiskFindingPositiveCollectionViewCell.swift */; };
		51CE1B4A246016B0002CF42A /* UICollectionViewCell+Identifier.swift in Sources */ = {isa = PBXBuildFile; fileRef = 51CE1B49246016B0002CF42A /* UICollectionViewCell+Identifier.swift */; };
		51CE1B4C246016D1002CF42A /* UICollectionReusableView+Identifier.swift in Sources */ = {isa = PBXBuildFile; fileRef = 51CE1B4B246016D1002CF42A /* UICollectionReusableView+Identifier.swift */; };
		51CE1B5524604DD2002CF42A /* HomeLayout.swift in Sources */ = {isa = PBXBuildFile; fileRef = 51CE1B5424604DD2002CF42A /* HomeLayout.swift */; };
		51CE1B85246078B6002CF42A /* ActivateCollectionViewCell.xib in Resources */ = {isa = PBXBuildFile; fileRef = 51CE1B76246078B6002CF42A /* ActivateCollectionViewCell.xib */; };
		51CE1B87246078B6002CF42A /* ActivateCollectionViewCell.swift in Sources */ = {isa = PBXBuildFile; fileRef = 51CE1B78246078B6002CF42A /* ActivateCollectionViewCell.swift */; };
		51CE1B88246078B6002CF42A /* RiskLevelCollectionViewCell.xib in Resources */ = {isa = PBXBuildFile; fileRef = 51CE1B79246078B6002CF42A /* RiskLevelCollectionViewCell.xib */; };
		51CE1B89246078B6002CF42A /* RiskLevelCollectionViewCell.swift in Sources */ = {isa = PBXBuildFile; fileRef = 51CE1B7A246078B6002CF42A /* RiskLevelCollectionViewCell.swift */; };
		51CE1B8A246078B6002CF42A /* InfoCollectionViewCell.xib in Resources */ = {isa = PBXBuildFile; fileRef = 51CE1B7B246078B6002CF42A /* InfoCollectionViewCell.xib */; };
		51CE1B8B246078B6002CF42A /* InfoCollectionViewCell.swift in Sources */ = {isa = PBXBuildFile; fileRef = 51CE1B7C246078B6002CF42A /* InfoCollectionViewCell.swift */; };
		51CE1B91246078B6002CF42A /* SectionSystemBackgroundDecorationView.swift in Sources */ = {isa = PBXBuildFile; fileRef = 51CE1B84246078B6002CF42A /* SectionSystemBackgroundDecorationView.swift */; };
		51CE1BB52460AC83002CF42A /* UICollectionView+Dequeue.swift in Sources */ = {isa = PBXBuildFile; fileRef = 51CE1BB42460AC82002CF42A /* UICollectionView+Dequeue.swift */; };
		51CE1BBA2460AFD8002CF42A /* HomeActivateCellConfigurator.swift in Sources */ = {isa = PBXBuildFile; fileRef = 51CE1BB92460AFD8002CF42A /* HomeActivateCellConfigurator.swift */; };
		51CE1BBD2460B1CB002CF42A /* CollectionViewCellConfigurator.swift in Sources */ = {isa = PBXBuildFile; fileRef = 51CE1BBC2460B1CB002CF42A /* CollectionViewCellConfigurator.swift */; };
		51CE1BBF2460B222002CF42A /* HomeRiskCellConfigurator.swift in Sources */ = {isa = PBXBuildFile; fileRef = 51CE1BBE2460B222002CF42A /* HomeRiskCellConfigurator.swift */; };
		51CE1BC32460B28D002CF42A /* HomeInfoCellConfigurator.swift in Sources */ = {isa = PBXBuildFile; fileRef = 51CE1BC22460B28D002CF42A /* HomeInfoCellConfigurator.swift */; };
		51D420B12458397300AD70CA /* Onboarding.storyboard in Resources */ = {isa = PBXBuildFile; fileRef = 51D420B02458397300AD70CA /* Onboarding.storyboard */; };
		51D420B424583ABB00AD70CA /* AppStoryboard.swift in Sources */ = {isa = PBXBuildFile; fileRef = 51D420B324583ABB00AD70CA /* AppStoryboard.swift */; };
		51D420B724583B7200AD70CA /* NSObject+Identifier.swift in Sources */ = {isa = PBXBuildFile; fileRef = 51D420B624583B7200AD70CA /* NSObject+Identifier.swift */; };
		51D420B924583B8300AD70CA /* UIViewController+AppStoryboard.swift in Sources */ = {isa = PBXBuildFile; fileRef = 51D420B824583B8300AD70CA /* UIViewController+AppStoryboard.swift */; };
		51D420C424583E3300AD70CA /* SettingsViewController.swift in Sources */ = {isa = PBXBuildFile; fileRef = 51D420C324583E3300AD70CA /* SettingsViewController.swift */; };
		51D420CE245869C800AD70CA /* Home.storyboard in Resources */ = {isa = PBXBuildFile; fileRef = 51D420CD245869C800AD70CA /* Home.storyboard */; };
		51D420D024586AB300AD70CA /* Settings.storyboard in Resources */ = {isa = PBXBuildFile; fileRef = 51D420CF24586AB300AD70CA /* Settings.storyboard */; };
		51F1255D24BDD75300126C86 /* HomeUnknown48hRiskCellConfigurator.swift in Sources */ = {isa = PBXBuildFile; fileRef = 51F1255C24BDD75300126C86 /* HomeUnknown48hRiskCellConfigurator.swift */; };
		51F1256024BEFB8F00126C86 /* HomeUnknown48hRiskCellConfiguratorTests.swift in Sources */ = {isa = PBXBuildFile; fileRef = 51F1255E24BEFB7A00126C86 /* HomeUnknown48hRiskCellConfiguratorTests.swift */; };
		51FE277B2475340300BB8144 /* HomeRiskLoadingItemViewConfigurator.swift in Sources */ = {isa = PBXBuildFile; fileRef = 51FE277A2475340300BB8144 /* HomeRiskLoadingItemViewConfigurator.swift */; };
		51FE277D247535C400BB8144 /* RiskLoadingItemView.xib in Resources */ = {isa = PBXBuildFile; fileRef = 51FE277C247535C400BB8144 /* RiskLoadingItemView.xib */; };
		51FE277F247535E300BB8144 /* RiskLoadingItemView.swift in Sources */ = {isa = PBXBuildFile; fileRef = 51FE277E247535E300BB8144 /* RiskLoadingItemView.swift */; };
		710021DC248E44A6001F0B63 /* ENAFont.swift in Sources */ = {isa = PBXBuildFile; fileRef = 710021DB248E44A6001F0B63 /* ENAFont.swift */; };
		710021DE248EAF16001F0B63 /* ExposureSubmissionImageCardCell.xib in Resources */ = {isa = PBXBuildFile; fileRef = 710021DD248EAF16001F0B63 /* ExposureSubmissionImageCardCell.xib */; };
		710021E0248EAF9A001F0B63 /* ExposureSubmissionImageCardCell.swift in Sources */ = {isa = PBXBuildFile; fileRef = 710021DF248EAF9A001F0B63 /* ExposureSubmissionImageCardCell.swift */; };
		710224EA248FA67F000C5DEF /* HomeTestResultCollectionViewCell.swift in Sources */ = {isa = PBXBuildFile; fileRef = 710224E9248FA67F000C5DEF /* HomeTestResultCollectionViewCell.swift */; };
		710224EC248FC150000C5DEF /* HomeTestResultCellConfigurator.swift in Sources */ = {isa = PBXBuildFile; fileRef = 710224EB248FC150000C5DEF /* HomeTestResultCellConfigurator.swift */; };
		710224EE2490E2FD000C5DEF /* ExposureSubmissionStepCell.xib in Resources */ = {isa = PBXBuildFile; fileRef = 710224ED2490E2FC000C5DEF /* ExposureSubmissionStepCell.xib */; };
		710224F42490E7A3000C5DEF /* ExposureSubmissionStepCell.swift in Sources */ = {isa = PBXBuildFile; fileRef = 710224F32490E7A3000C5DEF /* ExposureSubmissionStepCell.swift */; };
		710224F624910661000C5DEF /* ExposureSubmissionDynamicCell.swift in Sources */ = {isa = PBXBuildFile; fileRef = 710224F524910661000C5DEF /* ExposureSubmissionDynamicCell.swift */; };
		710ABB1F2475115500948792 /* UITableViewController+Enum.swift in Sources */ = {isa = PBXBuildFile; fileRef = 710ABB1E2475115500948792 /* UITableViewController+Enum.swift */; };
		710ABB23247513E300948792 /* DynamicTypeTableViewCell.swift in Sources */ = {isa = PBXBuildFile; fileRef = 710ABB22247513E300948792 /* DynamicTypeTableViewCell.swift */; };
		710ABB25247514BD00948792 /* UIViewController+Segue.swift in Sources */ = {isa = PBXBuildFile; fileRef = 710ABB24247514BD00948792 /* UIViewController+Segue.swift */; };
		710ABB27247533FA00948792 /* DynamicTableViewController.swift in Sources */ = {isa = PBXBuildFile; fileRef = 710ABB26247533FA00948792 /* DynamicTableViewController.swift */; };
		710ABB292475353900948792 /* DynamicTableViewModel.swift in Sources */ = {isa = PBXBuildFile; fileRef = 710ABB282475353900948792 /* DynamicTableViewModel.swift */; };
		71176E2F248922B0004B0C9F /* ENAColorTests.swift in Sources */ = {isa = PBXBuildFile; fileRef = 71176E2D24891C02004B0C9F /* ENAColorTests.swift */; };
		71176E32248957C3004B0C9F /* AppNavigationController.swift in Sources */ = {isa = PBXBuildFile; fileRef = 71176E31248957C3004B0C9F /* AppNavigationController.swift */; };
		711EFCC72492EE31005FEF21 /* ENAFooterView.swift in Sources */ = {isa = PBXBuildFile; fileRef = 711EFCC62492EE31005FEF21 /* ENAFooterView.swift */; };
		711EFCC924935C79005FEF21 /* ExposureSubmissionTestResultHeaderView.xib in Resources */ = {isa = PBXBuildFile; fileRef = 711EFCC824935C79005FEF21 /* ExposureSubmissionTestResultHeaderView.xib */; };
		71330E41248109F600EB10F6 /* DynamicTableViewSection.swift in Sources */ = {isa = PBXBuildFile; fileRef = 71330E40248109F600EB10F6 /* DynamicTableViewSection.swift */; };
		71330E43248109FD00EB10F6 /* DynamicTableViewCell.swift in Sources */ = {isa = PBXBuildFile; fileRef = 71330E42248109FD00EB10F6 /* DynamicTableViewCell.swift */; };
		71330E4524810A0500EB10F6 /* DynamicTableViewHeader.swift in Sources */ = {isa = PBXBuildFile; fileRef = 71330E4424810A0500EB10F6 /* DynamicTableViewHeader.swift */; };
		71330E4724810A0C00EB10F6 /* DynamicTableViewFooter.swift in Sources */ = {isa = PBXBuildFile; fileRef = 71330E4624810A0C00EB10F6 /* DynamicTableViewFooter.swift */; };
		713EA25B247818B000AB7EE8 /* DynamicTypeButton.swift in Sources */ = {isa = PBXBuildFile; fileRef = 713EA25A247818B000AB7EE8 /* DynamicTypeButton.swift */; };
		713EA25D24798A7000AB7EE8 /* ExposureDetectionRoundedView.swift in Sources */ = {isa = PBXBuildFile; fileRef = 713EA25C24798A7000AB7EE8 /* ExposureDetectionRoundedView.swift */; };
		713EA25F24798A9100AB7EE8 /* ExposureDetectionRiskCell.swift in Sources */ = {isa = PBXBuildFile; fileRef = 713EA25E24798A9100AB7EE8 /* ExposureDetectionRiskCell.swift */; };
		713EA26124798AD100AB7EE8 /* InsetTableViewCell.swift in Sources */ = {isa = PBXBuildFile; fileRef = 713EA26024798AD100AB7EE8 /* InsetTableViewCell.swift */; };
		713EA26324798F8500AB7EE8 /* ExposureDetectionHeaderCell.swift in Sources */ = {isa = PBXBuildFile; fileRef = 713EA26224798F8500AB7EE8 /* ExposureDetectionHeaderCell.swift */; };
		714194EA247A65C60072A090 /* DynamicTableViewHeaderSeparatorView.swift in Sources */ = {isa = PBXBuildFile; fileRef = 714194E9247A65C60072A090 /* DynamicTableViewHeaderSeparatorView.swift */; };
		7154EB4A247D21E200A467FF /* ExposureDetectionLongGuideCell.swift in Sources */ = {isa = PBXBuildFile; fileRef = 7154EB49247D21E200A467FF /* ExposureDetectionLongGuideCell.swift */; };
		7154EB4C247E862100A467FF /* ExposureDetectionLoadingCell.swift in Sources */ = {isa = PBXBuildFile; fileRef = 7154EB4B247E862100A467FF /* ExposureDetectionLoadingCell.swift */; };
		717D21E9248C022E00D9717E /* DynamicTableViewHtmlCell.swift in Sources */ = {isa = PBXBuildFile; fileRef = 717D21E8248C022E00D9717E /* DynamicTableViewHtmlCell.swift */; };
		7187A5582481231C00FCC755 /* DynamicTableViewAction.swift in Sources */ = {isa = PBXBuildFile; fileRef = 71330E4824810A5A00EB10F6 /* DynamicTableViewAction.swift */; };
		71B804472484CC0800D53506 /* ENALabel.swift in Sources */ = {isa = PBXBuildFile; fileRef = 71B804462484CC0800D53506 /* ENALabel.swift */; };
		71B804492484D37300D53506 /* RiskLegendViewController.swift in Sources */ = {isa = PBXBuildFile; fileRef = 71B804482484D37300D53506 /* RiskLegendViewController.swift */; };
		71B8044D248525CD00D53506 /* RiskLegendViewController+DynamicTableViewModel.swift in Sources */ = {isa = PBXBuildFile; fileRef = 71B8044C248525CD00D53506 /* RiskLegendViewController+DynamicTableViewModel.swift */; };
		71B8044F248526B600D53506 /* DynamicTableViewSpaceCell.swift in Sources */ = {isa = PBXBuildFile; fileRef = 71B8044E248526B600D53506 /* DynamicTableViewSpaceCell.swift */; };
		71B804542485273C00D53506 /* RiskLegendDotBodyCell.swift in Sources */ = {isa = PBXBuildFile; fileRef = 71B804532485273C00D53506 /* RiskLegendDotBodyCell.swift */; };
		71C0BEDD2498DD07009A17A0 /* ENANavigationFooterView.swift in Sources */ = {isa = PBXBuildFile; fileRef = 71C0BEDC2498DD07009A17A0 /* ENANavigationFooterView.swift */; };
		71CAB9D2248AACAD00F516A5 /* PixelPerfectLayoutConstraint.swift in Sources */ = {isa = PBXBuildFile; fileRef = 71CAB9D1248AACAD00F516A5 /* PixelPerfectLayoutConstraint.swift */; };
		71CAB9D4248AB33500F516A5 /* DynamicTypeSymbolImageView.swift in Sources */ = {isa = PBXBuildFile; fileRef = 71CAB9D3248AB33500F516A5 /* DynamicTypeSymbolImageView.swift */; };
		71D3C19A2494EFAC00DBABA8 /* ENANavigationControllerWithFooter.swift in Sources */ = {isa = PBXBuildFile; fileRef = 71D3C1992494EFAC00DBABA8 /* ENANavigationControllerWithFooter.swift */; };
		71EF33D92497F3E8007B7E1B /* ENANavigationControllerWithFooterChild.swift in Sources */ = {isa = PBXBuildFile; fileRef = 71EF33D82497F3E8007B7E1B /* ENANavigationControllerWithFooterChild.swift */; };
		71EF33DB2497F419007B7E1B /* ENANavigationFooterItem.swift in Sources */ = {isa = PBXBuildFile; fileRef = 71EF33DA2497F419007B7E1B /* ENANavigationFooterItem.swift */; };
		71F2E57B2487AEFC00694F1A /* ena-colors.xcassets in Resources */ = {isa = PBXBuildFile; fileRef = 71F2E57A2487AEFC00694F1A /* ena-colors.xcassets */; };
		71F5418E248BEE08006DB793 /* privacy-policy.html in Resources */ = {isa = PBXBuildFile; fileRef = 71F5418A248BEDBE006DB793 /* privacy-policy.html */; };
		71F54191248BF677006DB793 /* HtmlTextView.swift in Sources */ = {isa = PBXBuildFile; fileRef = 71F54190248BF677006DB793 /* HtmlTextView.swift */; };
		71FD8862246EB27F00E804D0 /* ExposureDetectionViewController.swift in Sources */ = {isa = PBXBuildFile; fileRef = 71FD8861246EB27F00E804D0 /* ExposureDetectionViewController.swift */; };
		71FE1C69247A8FE100851FEB /* DynamicTableViewHeaderFooterView.swift in Sources */ = {isa = PBXBuildFile; fileRef = 71FE1C68247A8FE100851FEB /* DynamicTableViewHeaderFooterView.swift */; };
		71FE1C71247AA7B700851FEB /* DynamicTableViewHeaderImageView.swift in Sources */ = {isa = PBXBuildFile; fileRef = 71FE1C70247AA7B700851FEB /* DynamicTableViewHeaderImageView.swift */; };
		71FE1C7A247AC2B500851FEB /* ExposureSubmissionSuccessViewController.swift in Sources */ = {isa = PBXBuildFile; fileRef = 71FE1C73247AC2B500851FEB /* ExposureSubmissionSuccessViewController.swift */; };
		71FE1C7B247AC2B500851FEB /* ExposureSubmissionQRScannerViewController.swift in Sources */ = {isa = PBXBuildFile; fileRef = 71FE1C74247AC2B500851FEB /* ExposureSubmissionQRScannerViewController.swift */; };
		71FE1C7C247AC2B500851FEB /* ExposureSubmissionOverviewViewController.swift in Sources */ = {isa = PBXBuildFile; fileRef = 71FE1C75247AC2B500851FEB /* ExposureSubmissionOverviewViewController.swift */; };
		71FE1C7D247AC2B500851FEB /* ExposureSubmissionTanInputViewController.swift in Sources */ = {isa = PBXBuildFile; fileRef = 71FE1C76247AC2B500851FEB /* ExposureSubmissionTanInputViewController.swift */; };
		71FE1C7F247AC2B500851FEB /* ExposureSubmissionTestResultViewController.swift in Sources */ = {isa = PBXBuildFile; fileRef = 71FE1C78247AC2B500851FEB /* ExposureSubmissionTestResultViewController.swift */; };
		71FE1C80247AC2B500851FEB /* ExposureSubmissionNavigationController.swift in Sources */ = {isa = PBXBuildFile; fileRef = 71FE1C79247AC2B500851FEB /* ExposureSubmissionNavigationController.swift */; };
		71FE1C82247AC30300851FEB /* ENATanInput.swift in Sources */ = {isa = PBXBuildFile; fileRef = 71FE1C81247AC30300851FEB /* ENATanInput.swift */; };
		71FE1C86247AC33D00851FEB /* ExposureSubmissionTestResultHeaderView.swift in Sources */ = {isa = PBXBuildFile; fileRef = 71FE1C84247AC33D00851FEB /* ExposureSubmissionTestResultHeaderView.swift */; };
		71FE1C8C247AC79D00851FEB /* DynamicTableViewIconCell.swift in Sources */ = {isa = PBXBuildFile; fileRef = 71FE1C8A247AC79D00851FEB /* DynamicTableViewIconCell.swift */; };
		71FE1C8D247AC79D00851FEB /* DynamicTableViewIconCell.xib in Resources */ = {isa = PBXBuildFile; fileRef = 71FE1C8B247AC79D00851FEB /* DynamicTableViewIconCell.xib */; };
		85142501245DA0B3009D2791 /* UIViewController+Alert.swift in Sources */ = {isa = PBXBuildFile; fileRef = 85142500245DA0B3009D2791 /* UIViewController+Alert.swift */; };
		8539874F2467094E00D28B62 /* AppIcon.xcassets in Resources */ = {isa = PBXBuildFile; fileRef = 8539874E2467094E00D28B62 /* AppIcon.xcassets */; };
		853D987A24694A8700490DBA /* ENAButton.swift in Sources */ = {isa = PBXBuildFile; fileRef = 853D987924694A8700490DBA /* ENAButton.swift */; };
		853D98832469DC5000490DBA /* ExposureNotificationSetting.storyboard in Resources */ = {isa = PBXBuildFile; fileRef = 853D98822469DC5000490DBA /* ExposureNotificationSetting.storyboard */; };
		858F6F6E245A103C009FFD33 /* ExposureNotification.framework in Frameworks */ = {isa = PBXBuildFile; fileRef = 858F6F6D245A103C009FFD33 /* ExposureNotification.framework */; };
		8595BF5F246032D90056EA27 /* ENASwitch.swift in Sources */ = {isa = PBXBuildFile; fileRef = 8595BF5E246032D90056EA27 /* ENASwitch.swift */; };
		859DD512248549790073D59F /* MockDiagnosisKeysRetrieval.swift in Sources */ = {isa = PBXBuildFile; fileRef = 859DD511248549790073D59F /* MockDiagnosisKeysRetrieval.swift */; };
		85D7593F2457048F008175F0 /* AppDelegate.swift in Sources */ = {isa = PBXBuildFile; fileRef = 85D7593E2457048F008175F0 /* AppDelegate.swift */; };
		85D759412457048F008175F0 /* SceneDelegate.swift in Sources */ = {isa = PBXBuildFile; fileRef = 85D759402457048F008175F0 /* SceneDelegate.swift */; };
		85D7594B24570491008175F0 /* Assets.xcassets in Resources */ = {isa = PBXBuildFile; fileRef = 85D7594A24570491008175F0 /* Assets.xcassets */; };
		85D7594E24570491008175F0 /* LaunchScreen.storyboard in Resources */ = {isa = PBXBuildFile; fileRef = 85D7594C24570491008175F0 /* LaunchScreen.storyboard */; };
		85D7596424570491008175F0 /* ENAUITests.swift in Sources */ = {isa = PBXBuildFile; fileRef = 85D7596324570491008175F0 /* ENAUITests.swift */; };
		85E33444247EB357006E74EC /* CircularProgressView.swift in Sources */ = {isa = PBXBuildFile; fileRef = 85E33443247EB357006E74EC /* CircularProgressView.swift */; };
		A124E64A249BF4EF00E95F72 /* ExposureDetectionExecutorTests.swift in Sources */ = {isa = PBXBuildFile; fileRef = A124E648249BF4EB00E95F72 /* ExposureDetectionExecutorTests.swift */; };
		A124E64C249C4C9000E95F72 /* SAPDownloadedPackagesStore+Helpers.swift in Sources */ = {isa = PBXBuildFile; fileRef = A124E64B249C4C9000E95F72 /* SAPDownloadedPackagesStore+Helpers.swift */; };
		A128F04E2489ABEE00EC7F6C /* RiskCalculationTests.swift in Sources */ = {isa = PBXBuildFile; fileRef = A128F04C2489ABE700EC7F6C /* RiskCalculationTests.swift */; };
		A128F059248B459F00EC7F6C /* PublicKeyStore.swift in Sources */ = {isa = PBXBuildFile; fileRef = A128F058248B459F00EC7F6C /* PublicKeyStore.swift */; };
		A14BDEC024A1AD660063E4EC /* MockExposureDetector.swift in Sources */ = {isa = PBXBuildFile; fileRef = A14BDEBF24A1AD660063E4EC /* MockExposureDetector.swift */; };
		A1654EFF24B41FF600C0E115 /* DynamicCellTests.swift in Sources */ = {isa = PBXBuildFile; fileRef = A1654EFD24B41FEF00C0E115 /* DynamicCellTests.swift */; };
		A1654F0224B43E8500C0E115 /* DynamicTableViewTextViewCellTests.swift in Sources */ = {isa = PBXBuildFile; fileRef = A1654F0024B43E7F00C0E115 /* DynamicTableViewTextViewCellTests.swift */; };
		A16714AF248CA1B70031B111 /* Bundle+ReadPlist.swift in Sources */ = {isa = PBXBuildFile; fileRef = A16714AE248CA1B70031B111 /* Bundle+ReadPlist.swift */; };
		A16714BB248D18D20031B111 /* SummaryMetadata.swift in Sources */ = {isa = PBXBuildFile; fileRef = A16714BA248D18D20031B111 /* SummaryMetadata.swift */; };
		A173665324844F41006BE209 /* SQLiteKeyValueStoreTests.swift in Sources */ = {isa = PBXBuildFile; fileRef = A173665124844F29006BE209 /* SQLiteKeyValueStoreTests.swift */; };
		A17366552484978A006BE209 /* OnboardingInfoViewControllerUtils.swift in Sources */ = {isa = PBXBuildFile; fileRef = A17366542484978A006BE209 /* OnboardingInfoViewControllerUtils.swift */; };
		A17DA5E32486D8EF006F310F /* RiskLevelTests.swift in Sources */ = {isa = PBXBuildFile; fileRef = A17DA5E12486D8E7006F310F /* RiskLevelTests.swift */; };
		A1877CAB248F2532006FEFC0 /* SAPDownloadedPackageTests.swift in Sources */ = {isa = PBXBuildFile; fileRef = A1877CA9248F247D006FEFC0 /* SAPDownloadedPackageTests.swift */; };
		A189E45F248C325E001D0996 /* de-config in Resources */ = {isa = PBXBuildFile; fileRef = A189E45E248C325E001D0996 /* de-config */; };
		A189E461248C35BF001D0996 /* PublicKeys.plist in Resources */ = {isa = PBXBuildFile; fileRef = A189E460248C35BF001D0996 /* PublicKeys.plist */; };
		A1BABD0924A57B88000ED515 /* TemporaryExposureKeyMock.swift in Sources */ = {isa = PBXBuildFile; fileRef = A1BABD0824A57B88000ED515 /* TemporaryExposureKeyMock.swift */; };
		A1BABD0E24A57CFC000ED515 /* ENTemporaryExposureKey+ProcessingTests.swift in Sources */ = {isa = PBXBuildFile; fileRef = A1BABD0C24A57BAC000ED515 /* ENTemporaryExposureKey+ProcessingTests.swift */; };
		A1BABD1024A57D03000ED515 /* ENTemporaryExposureKey+Processing.swift in Sources */ = {isa = PBXBuildFile; fileRef = A1BABD0A24A57BA0000ED515 /* ENTemporaryExposureKey+Processing.swift */; };
		A1C683FA24AEC57400B90D12 /* DynamicTableViewTextViewCell.swift in Sources */ = {isa = PBXBuildFile; fileRef = A1C683F924AEC57400B90D12 /* DynamicTableViewTextViewCell.swift */; };
		A1C683FC24AEC9EE00B90D12 /* DynamicTableViewTextCell.swift in Sources */ = {isa = PBXBuildFile; fileRef = A1C683FB24AEC9EE00B90D12 /* DynamicTableViewTextCell.swift */; };
		A1E41941249410AF0016E52A /* SAPDownloadedPackage+Helpers.swift in Sources */ = {isa = PBXBuildFile; fileRef = A1E41940249410AF0016E52A /* SAPDownloadedPackage+Helpers.swift */; };
		A1E419462495479D0016E52A /* HTTPClient+MockNetworkStack.swift in Sources */ = {isa = PBXBuildFile; fileRef = A1E419442495476C0016E52A /* HTTPClient+MockNetworkStack.swift */; };
		A1E41949249548770016E52A /* HTTPClient+SubmitTests.swift in Sources */ = {isa = PBXBuildFile; fileRef = A1E41947249548260016E52A /* HTTPClient+SubmitTests.swift */; };
		A1E4194C2495A3A10016E52A /* HTTPClient+AppConfigTests.swift in Sources */ = {isa = PBXBuildFile; fileRef = A1E4194A2495A3940016E52A /* HTTPClient+AppConfigTests.swift */; };
		A1E4194F2495A5AF0016E52A /* HTTPClient+ExposureConfigTests.swift in Sources */ = {isa = PBXBuildFile; fileRef = A1E4194D2495A5800016E52A /* HTTPClient+ExposureConfigTests.swift */; };
		A1E419522495A6F20016E52A /* HTTPClient+TANForExposureSubmitTests.swift in Sources */ = {isa = PBXBuildFile; fileRef = A1E419502495A6EA0016E52A /* HTTPClient+TANForExposureSubmitTests.swift */; };
		A1E419552495A8060016E52A /* HTTPClient+GetTestResultTests.swift in Sources */ = {isa = PBXBuildFile; fileRef = A1E419532495A7850016E52A /* HTTPClient+GetTestResultTests.swift */; };
		A1E419582495A8F90016E52A /* HTTPClient+RegistrationTokenTests.swift in Sources */ = {isa = PBXBuildFile; fileRef = A1E419562495A8F50016E52A /* HTTPClient+RegistrationTokenTests.swift */; };
		A1E4195D249818060016E52A /* RiskTests.swift in Sources */ = {isa = PBXBuildFile; fileRef = A1E4195B249818020016E52A /* RiskTests.swift */; };
		A1E419602498243E0016E52A /* String+TodayTests.swift in Sources */ = {isa = PBXBuildFile; fileRef = A1E4195E249824340016E52A /* String+TodayTests.swift */; };
		A328424D248B91E0006B1F09 /* HomeTestResultLoadingCell.xib in Resources */ = {isa = PBXBuildFile; fileRef = A328424B248B91E0006B1F09 /* HomeTestResultLoadingCell.xib */; };
		A328424E248B91E0006B1F09 /* HomeTestResultLoadingCell.swift in Sources */ = {isa = PBXBuildFile; fileRef = A328424C248B91E0006B1F09 /* HomeTestResultLoadingCell.swift */; };
		A3284250248B9269006B1F09 /* HomeTestResultLoadingCellConfigurator.swift in Sources */ = {isa = PBXBuildFile; fileRef = A328424F248B9269006B1F09 /* HomeTestResultLoadingCellConfigurator.swift */; };
		A3284255248E493B006B1F09 /* ExposureSubmissionOverviewViewControllerTests.swift in Sources */ = {isa = PBXBuildFile; fileRef = A3284254248E493B006B1F09 /* ExposureSubmissionOverviewViewControllerTests.swift */; };
		A3284259248E7672006B1F09 /* MockExposureSubmissionQRScannerViewController.swift in Sources */ = {isa = PBXBuildFile; fileRef = A3284258248E7672006B1F09 /* MockExposureSubmissionQRScannerViewController.swift */; };
		A328425D248E82BC006B1F09 /* ExposureSubmissionTestResultViewControllerTests.swift in Sources */ = {isa = PBXBuildFile; fileRef = A328425B248E82B5006B1F09 /* ExposureSubmissionTestResultViewControllerTests.swift */; };
		A328425F248E943D006B1F09 /* ExposureSubmissionTanInputViewControllerTests.swift in Sources */ = {isa = PBXBuildFile; fileRef = A328425E248E943D006B1F09 /* ExposureSubmissionTanInputViewControllerTests.swift */; };
		A32842612490E2AC006B1F09 /* ExposureSubmissionWarnOthersViewControllerTests.swift in Sources */ = {isa = PBXBuildFile; fileRef = A32842602490E2AC006B1F09 /* ExposureSubmissionWarnOthersViewControllerTests.swift */; };
		A328426324910552006B1F09 /* ExposureSubmissionSuccessViewControllerTests.swift in Sources */ = {isa = PBXBuildFile; fileRef = A328426224910552006B1F09 /* ExposureSubmissionSuccessViewControllerTests.swift */; };
		A32842652491136E006B1F09 /* ExposureSubmissionUITests.swift in Sources */ = {isa = PBXBuildFile; fileRef = A32842642491136E006B1F09 /* ExposureSubmissionUITests.swift */; };
		A32842672492359E006B1F09 /* MockExposureSubmissionNavigationControllerChild.swift in Sources */ = {isa = PBXBuildFile; fileRef = A32842662492359E006B1F09 /* MockExposureSubmissionNavigationControllerChild.swift */; };
		A32C046524D96348005BEA61 /* HTTPClient+PlausibeDeniabilityTests.swift in Sources */ = {isa = PBXBuildFile; fileRef = A32C046424D96348005BEA61 /* HTTPClient+PlausibeDeniabilityTests.swift */; };
		A32CA72F24B6F2E300B1A994 /* HomeRiskCellConfiguratorTests.swift in Sources */ = {isa = PBXBuildFile; fileRef = A32CA72E24B6F2E300B1A994 /* HomeRiskCellConfiguratorTests.swift */; };
		A3483B0B24C5EFA40037855F /* MockExposureDetectionViewControllerDelegate.swift in Sources */ = {isa = PBXBuildFile; fileRef = A3483B0A24C5EFA40037855F /* MockExposureDetectionViewControllerDelegate.swift */; };
		A3552CC424DD6E16008C91BE /* AppDelegate+PlausibleDeniability.swift in Sources */ = {isa = PBXBuildFile; fileRef = A3552CC324DD6E16008C91BE /* AppDelegate+PlausibleDeniability.swift */; };
		A3552CC624DD6E78008C91BE /* AppDelegate+ENATaskExecutionDelegate.swift in Sources */ = {isa = PBXBuildFile; fileRef = A3552CC524DD6E78008C91BE /* AppDelegate+ENATaskExecutionDelegate.swift */; };
		A36D07B92486D61C00E46F96 /* HomeCardCellButtonDelegate.swift in Sources */ = {isa = PBXBuildFile; fileRef = A36D07B82486D61C00E46F96 /* HomeCardCellButtonDelegate.swift */; };
		A36FACC424C5EA1500DED947 /* ExposureDetectionViewControllerTests.swift in Sources */ = {isa = PBXBuildFile; fileRef = A36FACC324C5EA1500DED947 /* ExposureDetectionViewControllerTests.swift */; };
		A372DA3B24BDA075003248BB /* ExposureSubmissionCoordinating.swift in Sources */ = {isa = PBXBuildFile; fileRef = A372DA3A24BDA075003248BB /* ExposureSubmissionCoordinating.swift */; };
		A372DA3F24BEF773003248BB /* ExposureSubmissionCoordinatorTests.swift in Sources */ = {isa = PBXBuildFile; fileRef = A372DA3E24BEF773003248BB /* ExposureSubmissionCoordinatorTests.swift */; };
		A372DA4124BF33F9003248BB /* MockExposureSubmissionCoordinatorDelegate.swift in Sources */ = {isa = PBXBuildFile; fileRef = A372DA4024BF33F9003248BB /* MockExposureSubmissionCoordinatorDelegate.swift */; };
		A372DA4224BF3E29003248BB /* MockExposureSubmissionCoordinator.swift in Sources */ = {isa = PBXBuildFile; fileRef = A372DA3C24BE01D9003248BB /* MockExposureSubmissionCoordinator.swift */; };
		A3C4F96024812CD20047F23E /* ExposureSubmissionWarnOthersViewController.swift in Sources */ = {isa = PBXBuildFile; fileRef = A3C4F95F24812CD20047F23E /* ExposureSubmissionWarnOthersViewController.swift */; };
		A3E5E71E247E6F7A00237116 /* SpinnerInjectable.swift in Sources */ = {isa = PBXBuildFile; fileRef = A3E5E71D247E6F7A00237116 /* SpinnerInjectable.swift */; };
		A3E851B224ADD09900402485 /* CountdownTimer.swift in Sources */ = {isa = PBXBuildFile; fileRef = A3E851B124ADD09900402485 /* CountdownTimer.swift */; };
		A3E851B524ADDAC000402485 /* CountdownTimerTests.swift in Sources */ = {isa = PBXBuildFile; fileRef = A3E851B424ADDAC000402485 /* CountdownTimerTests.swift */; };
		A3EE6E5A249BB7AF00C64B61 /* ExposureSubmissionServiceFactory.swift in Sources */ = {isa = PBXBuildFile; fileRef = A3EE6E59249BB7AF00C64B61 /* ExposureSubmissionServiceFactory.swift */; };
		A3EE6E5C249BB97500C64B61 /* UITestingParameters.swift in Sources */ = {isa = PBXBuildFile; fileRef = A3EE6E5B249BB97500C64B61 /* UITestingParameters.swift */; };
		A3EE6E5D249BB9B900C64B61 /* UITestingParameters.swift in Sources */ = {isa = PBXBuildFile; fileRef = A3EE6E5B249BB97500C64B61 /* UITestingParameters.swift */; };
		A3EE6E61249BC57F00C64B61 /* MockExposureSubmissionService.swift in Sources */ = {isa = PBXBuildFile; fileRef = A3284256248E7431006B1F09 /* MockExposureSubmissionService.swift */; };
		A3FF84EC247BFAF00053E947 /* Hasher.swift in Sources */ = {isa = PBXBuildFile; fileRef = A3FF84EB247BFAF00053E947 /* Hasher.swift */; };
		B103193224E18A0A00DD02EF /* DMMenuItem.swift in Sources */ = {isa = PBXBuildFile; fileRef = B103193124E18A0A00DD02EF /* DMMenuItem.swift */; };
		B10F9B8B249961BC00C418F4 /* DynamicTypeLabelTests.swift in Sources */ = {isa = PBXBuildFile; fileRef = B10F9B89249961B500C418F4 /* DynamicTypeLabelTests.swift */; };
		B10F9B8C249961CE00C418F4 /* UIFont+DynamicTypeTests.swift in Sources */ = {isa = PBXBuildFile; fileRef = B163D11424993F64001A322C /* UIFont+DynamicTypeTests.swift */; };
		B10FD5ED246EAADC00E9D7F2 /* AppInformationDetailViewController.swift in Sources */ = {isa = PBXBuildFile; fileRef = 71CC3E9E246D6B6800217F2C /* AppInformationDetailViewController.swift */; };
		B10FD5F1246EAB1000E9D7F2 /* AppInformationViewController+DynamicTableViewModel.swift in Sources */ = {isa = PBXBuildFile; fileRef = 71CC3E9C246D5D8000217F2C /* AppInformationViewController+DynamicTableViewModel.swift */; };
		B10FD5F4246EAC1700E9D7F2 /* AppleFilesWriter.swift in Sources */ = {isa = PBXBuildFile; fileRef = B10FD5F3246EAC1700E9D7F2 /* AppleFilesWriter.swift */; };
		B111EE2C2465D9F7001AEBB4 /* String+Localization.swift in Sources */ = {isa = PBXBuildFile; fileRef = B111EE2B2465D9F7001AEBB4 /* String+Localization.swift */; };
		B112545A246F2C6500AB5036 /* ENTemporaryExposureKey+Convert.swift in Sources */ = {isa = PBXBuildFile; fileRef = B1125459246F2C6500AB5036 /* ENTemporaryExposureKey+Convert.swift */; };
		B11655932491437600316087 /* RiskProvidingConfigurationTests.swift in Sources */ = {isa = PBXBuildFile; fileRef = B11655922491437600316087 /* RiskProvidingConfigurationTests.swift */; };
		B1175213248A83AB00C3325C /* Risk.swift in Sources */ = {isa = PBXBuildFile; fileRef = B1175212248A83AB00C3325C /* Risk.swift */; };
		B1175216248A9F9600C3325C /* ConvertingKeysTests.swift in Sources */ = {isa = PBXBuildFile; fileRef = B1175215248A9F9600C3325C /* ConvertingKeysTests.swift */; };
		B1175218248ACFBC00C3325C /* SAP_RiskScoreClass+LowAndHigh.swift in Sources */ = {isa = PBXBuildFile; fileRef = B1175217248ACFBC00C3325C /* SAP_RiskScoreClass+LowAndHigh.swift */; };
		B117521A248ACFFC00C3325C /* SAP_RiskScoreClass+LowAndHighTests.swift in Sources */ = {isa = PBXBuildFile; fileRef = B1175219248ACFFC00C3325C /* SAP_RiskScoreClass+LowAndHighTests.swift */; };
		B117909824914D77007FF821 /* StoreTests.swift in Sources */ = {isa = PBXBuildFile; fileRef = 01D3ECFF2490230400551E65 /* StoreTests.swift */; };
		B11E619B246EE4B0004A056A /* DynamicTypeLabel.swift in Sources */ = {isa = PBXBuildFile; fileRef = 71CC3EA0246D6BBF00217F2C /* DynamicTypeLabel.swift */; };
		B11E619C246EE4E9004A056A /* UIFont+DynamicType.swift in Sources */ = {isa = PBXBuildFile; fileRef = 71CC3EA2246D6C4000217F2C /* UIFont+DynamicType.swift */; };
		B120C7C924AFE7B800F68FF1 /* ActiveTracingTests.swift in Sources */ = {isa = PBXBuildFile; fileRef = B120C7C824AFE7B800F68FF1 /* ActiveTracingTests.swift */; };
		B120C7CA24AFF12D00F68FF1 /* ActiveTracing.swift in Sources */ = {isa = PBXBuildFile; fileRef = B120C7C524AFDAB900F68FF1 /* ActiveTracing.swift */; };
		B1218920248AD79900496210 /* ClientMock.swift in Sources */ = {isa = PBXBuildFile; fileRef = CD678F6C246C43EE00B6A0F8 /* ClientMock.swift */; };
		B1221BE02492ECE800E6C4E4 /* CFDictionary+KeychainQuery.swift in Sources */ = {isa = PBXBuildFile; fileRef = B1221BDF2492ECE800E6C4E4 /* CFDictionary+KeychainQuery.swift */; };
		B1221BE22492ED0F00E6C4E4 /* CFDictionary+KeychainQueryTests.swift in Sources */ = {isa = PBXBuildFile; fileRef = B1221BE12492ED0F00E6C4E4 /* CFDictionary+KeychainQueryTests.swift */; };
		B143DBDF2477F292000A29E8 /* ExposureNotificationSettingViewController.swift in Sources */ = {isa = PBXBuildFile; fileRef = 853D98842469DC8100490DBA /* ExposureNotificationSettingViewController.swift */; };
		B14D0CD9246E946E00D5BEBC /* ExposureDetection.swift in Sources */ = {isa = PBXBuildFile; fileRef = B1A9E70D246D73180024CC12 /* ExposureDetection.swift */; };
		B14D0CDB246E968C00D5BEBC /* String+Today.swift in Sources */ = {isa = PBXBuildFile; fileRef = B14D0CDA246E968C00D5BEBC /* String+Today.swift */; };
		B14D0CDD246E972400D5BEBC /* ExposureDetectionDelegate.swift in Sources */ = {isa = PBXBuildFile; fileRef = B14D0CDC246E972400D5BEBC /* ExposureDetectionDelegate.swift */; };
		B14D0CDF246E976400D5BEBC /* ExposureDetectionTransaction+DidEndPrematurelyReason.swift in Sources */ = {isa = PBXBuildFile; fileRef = B14D0CDE246E976400D5BEBC /* ExposureDetectionTransaction+DidEndPrematurelyReason.swift */; };
		B153096A24706F1000A4A1BD /* URLSession+Default.swift in Sources */ = {isa = PBXBuildFile; fileRef = B153096924706F1000A4A1BD /* URLSession+Default.swift */; };
		B153096C24706F2400A4A1BD /* URLSessionConfiguration+Default.swift in Sources */ = {isa = PBXBuildFile; fileRef = B153096B24706F2400A4A1BD /* URLSessionConfiguration+Default.swift */; };
		B15382E5248273F30010F007 /* MockTestStore.swift in Sources */ = {isa = PBXBuildFile; fileRef = B15382E3248273DC0010F007 /* MockTestStore.swift */; };
		B15382E7248290BB0010F007 /* AppleFilesWriterTests.swift in Sources */ = {isa = PBXBuildFile; fileRef = B15382E6248290BB0010F007 /* AppleFilesWriterTests.swift */; };
		B15382FE248424F00010F007 /* ExposureDetectionTests.swift in Sources */ = {isa = PBXBuildFile; fileRef = B15382FD248424F00010F007 /* ExposureDetectionTests.swift */; };
		B16177E824802F9B006E435A /* DownloadedPackagesSQLLiteStoreTests.swift in Sources */ = {isa = PBXBuildFile; fileRef = B16177E724802F9B006E435A /* DownloadedPackagesSQLLiteStoreTests.swift */; };
		B161782524804AC3006E435A /* DownloadedPackagesSQLLiteStore.swift in Sources */ = {isa = PBXBuildFile; fileRef = B161782424804AC3006E435A /* DownloadedPackagesSQLLiteStore.swift */; };
		B161782D248062CE006E435A /* DeltaCalculationResultTests.swift in Sources */ = {isa = PBXBuildFile; fileRef = B161782C248062CE006E435A /* DeltaCalculationResultTests.swift */; };
		B161782E2480658F006E435A /* DeltaCalculationResult.swift in Sources */ = {isa = PBXBuildFile; fileRef = B161782924805784006E435A /* DeltaCalculationResult.swift */; };
		B163D1102499068D001A322C /* SettingsViewModelTests.swift in Sources */ = {isa = PBXBuildFile; fileRef = B163D10F2499068D001A322C /* SettingsViewModelTests.swift */; };
		B16457B524DC11EF002879EB /* DMLastSubmissionRequetViewController.swift in Sources */ = {isa = PBXBuildFile; fileRef = B16457B424DC11EF002879EB /* DMLastSubmissionRequetViewController.swift */; };
		B16457B724DC160B002879EB /* DMLastRiskCalculationViewController.swift in Sources */ = {isa = PBXBuildFile; fileRef = B16457B624DC160B002879EB /* DMLastRiskCalculationViewController.swift */; };
		B16457B924DC19F9002879EB /* DMSettingsViewController.swift in Sources */ = {isa = PBXBuildFile; fileRef = B16457B824DC19F9002879EB /* DMSettingsViewController.swift */; };
		B16457BB24DC3309002879EB /* DMErrorsViewController.swift in Sources */ = {isa = PBXBuildFile; fileRef = B16457BA24DC3309002879EB /* DMErrorsViewController.swift */; };
		B16457BD24DC3F4E002879EB /* DMKeysViewController.swift in Sources */ = {isa = PBXBuildFile; fileRef = B1FC2D1C24D9C87F00083C81 /* DMKeysViewController.swift */; };
		B1741B492462C207006275D9 /* Client.swift in Sources */ = {isa = PBXBuildFile; fileRef = B1741B482462C207006275D9 /* Client.swift */; };
		B1741B4C2462C21F006275D9 /* DMDeveloperMenu.swift in Sources */ = {isa = PBXBuildFile; fileRef = B1741B432461C257006275D9 /* DMDeveloperMenu.swift */; };
		B1741B4E2462C21F006275D9 /* DMViewController.swift in Sources */ = {isa = PBXBuildFile; fileRef = B1569DDE245D70990079FCD7 /* DMViewController.swift */; };
		B1741B582462EBDB006275D9 /* HomeViewController.swift in Sources */ = {isa = PBXBuildFile; fileRef = 51CE1B2E245F5CFC002CF42A /* HomeViewController.swift */; };
		B17A44A22464906A00CB195E /* KeyTests.swift in Sources */ = {isa = PBXBuildFile; fileRef = B17A44A12464906A00CB195E /* KeyTests.swift */; };
		B17F2D48248CEB4C00CAA38F /* DetectionMode.swift in Sources */ = {isa = PBXBuildFile; fileRef = B18E852E248C29D400CF4FB8 /* DetectionMode.swift */; };
		B184A380248FFCBE007180F6 /* SecureStore.swift in Sources */ = {isa = PBXBuildFile; fileRef = B184A37F248FFCBE007180F6 /* SecureStore.swift */; };
		B184A383248FFCE2007180F6 /* CodableExposureDetectionSummary.swift in Sources */ = {isa = PBXBuildFile; fileRef = B184A382248FFCE2007180F6 /* CodableExposureDetectionSummary.swift */; };
		B18755D124DC45CA00A9202E /* DMStoreViewController.swift in Sources */ = {isa = PBXBuildFile; fileRef = B18755D024DC45CA00A9202E /* DMStoreViewController.swift */; };
		B18C411D246DB30000B8D8CB /* URL+Helper.swift in Sources */ = {isa = PBXBuildFile; fileRef = B18C411C246DB30000B8D8CB /* URL+Helper.swift */; };
		B19FD7112491A07000A9D56A /* String+SemanticVersion.swift in Sources */ = {isa = PBXBuildFile; fileRef = B19FD7102491A07000A9D56A /* String+SemanticVersion.swift */; };
		B19FD7132491A08500A9D56A /* SAP_SemanticVersion+Compare.swift in Sources */ = {isa = PBXBuildFile; fileRef = B19FD7122491A08500A9D56A /* SAP_SemanticVersion+Compare.swift */; };
		B19FD7152491A4A300A9D56A /* SAP_SemanticVersionTests.swift in Sources */ = {isa = PBXBuildFile; fileRef = B19FD7142491A4A300A9D56A /* SAP_SemanticVersionTests.swift */; };
		B1A31F6924DAE6C000E263DF /* DMKeyCell.swift in Sources */ = {isa = PBXBuildFile; fileRef = B1A31F6824DAE6C000E263DF /* DMKeyCell.swift */; };
		B1A76E9F24714AC700EA5208 /* HTTPClient+Configuration.swift in Sources */ = {isa = PBXBuildFile; fileRef = B1A76E9E24714AC700EA5208 /* HTTPClient+Configuration.swift */; };
		B1A89F3824819C2B00DA1CEC /* HomeInteractor.swift in Sources */ = {isa = PBXBuildFile; fileRef = 5111E7622460BB1500ED6498 /* HomeInteractor.swift */; };
		B1A89F3924819CC200DA1CEC /* ExposureStateUpdating.swift in Sources */ = {isa = PBXBuildFile; fileRef = B18CADAD24782FA4006F53F0 /* ExposureStateUpdating.swift */; };
		B1A89F3A24819CD300DA1CEC /* HomeRiskImageItemViewConfigurator.swift in Sources */ = {isa = PBXBuildFile; fileRef = 514EE99F246D4DF800DE4884 /* HomeRiskImageItemViewConfigurator.swift */; };
		B1A89F3B24819CE800DA1CEC /* LabelTableViewCell.swift in Sources */ = {isa = PBXBuildFile; fileRef = CDD87C5C247559E3007CE6CA /* LabelTableViewCell.swift */; };
		B1AC51D624CED8820087C35B /* DetectionModeTests.swift in Sources */ = {isa = PBXBuildFile; fileRef = B1AC51D524CED8820087C35B /* DetectionModeTests.swift */; };
		B1B381432472EF8B0056BEEE /* HTTPClient+Configuration.swift in Sources */ = {isa = PBXBuildFile; fileRef = B12995E8246C344100854AD0 /* HTTPClient+Configuration.swift */; };
		B1B5A76024924B3D0029D5D7 /* FMDB in Frameworks */ = {isa = PBXBuildFile; productRef = B1B5A75F24924B3D0029D5D7 /* FMDB */; };
		B1B9CF1F246ED2E8008F04F5 /* Sap_FilebucketTests.swift in Sources */ = {isa = PBXBuildFile; fileRef = B1B9CF1E246ED2E8008F04F5 /* Sap_FilebucketTests.swift */; };
		B1BD9E7E24898A2300BD3930 /* ExposureDetectionViewController+DynamicTableViewModel.swift in Sources */ = {isa = PBXBuildFile; fileRef = 714CD8662472885900F56450 /* ExposureDetectionViewController+DynamicTableViewModel.swift */; };
		B1BFE27224BDE1D500C1181D /* HomeViewController+HowRiskDetectionWorks.swift in Sources */ = {isa = PBXBuildFile; fileRef = B1BFE27124BDE1D500C1181D /* HomeViewController+HowRiskDetectionWorks.swift */; };
		B1C6ECFF247F089E0066138F /* RiskImageItemView.swift in Sources */ = {isa = PBXBuildFile; fileRef = 51B5B415246DF13D00DC5D3E /* RiskImageItemView.swift */; };
		B1C6ED00247F23730066138F /* NotificationName.swift in Sources */ = {isa = PBXBuildFile; fileRef = 51D420D324586DCA00AD70CA /* NotificationName.swift */; };
		B1C7EE4424938E9E00F1F284 /* ExposureDetection_DidEndPrematurelyReason+ErrorHandling.swift in Sources */ = {isa = PBXBuildFile; fileRef = B1C7EE4324938E9E00F1F284 /* ExposureDetection_DidEndPrematurelyReason+ErrorHandling.swift */; };
		B1C7EE4624938EB700F1F284 /* ExposureDetection_DidEndPrematurelyReason+ErrorHandlingTests.swift in Sources */ = {isa = PBXBuildFile; fileRef = B1C7EE4524938EB700F1F284 /* ExposureDetection_DidEndPrematurelyReason+ErrorHandlingTests.swift */; };
		B1C7EE482493D97000F1F284 /* RiskProvidingConfigurationManualTriggerTests.swift in Sources */ = {isa = PBXBuildFile; fileRef = B1C7EE472493D97000F1F284 /* RiskProvidingConfigurationManualTriggerTests.swift */; };
		B1C7EEAE24941A3B00F1F284 /* ManualExposureDetectionState.swift in Sources */ = {isa = PBXBuildFile; fileRef = B1C7EEAD24941A3B00F1F284 /* ManualExposureDetectionState.swift */; };
		B1C7EEB024941A6B00F1F284 /* RiskConsumer.swift in Sources */ = {isa = PBXBuildFile; fileRef = B1C7EEAF24941A6B00F1F284 /* RiskConsumer.swift */; };
		B1CD333C24865A7D00B06E9B /* TracingStatusHistory.swift in Sources */ = {isa = PBXBuildFile; fileRef = B1CD333B24865A7D00B06E9B /* TracingStatusHistory.swift */; };
		B1CD333E24865E0000B06E9B /* TracingStatusHistoryTests.swift in Sources */ = {isa = PBXBuildFile; fileRef = B1CD333D24865E0000B06E9B /* TracingStatusHistoryTests.swift */; };
		B1CD33412486AA7100B06E9B /* CoronaWarnURLSessionDelegate.swift in Sources */ = {isa = PBXBuildFile; fileRef = B1CD33402486AA7100B06E9B /* CoronaWarnURLSessionDelegate.swift */; };
		B1D431C8246C69F300E728AD /* HTTPClient+ConfigurationTests.swift in Sources */ = {isa = PBXBuildFile; fileRef = B1D431C7246C69F300E728AD /* HTTPClient+ConfigurationTests.swift */; };
		B1D431CB246C84A400E728AD /* DownloadedPackagesStore.swift in Sources */ = {isa = PBXBuildFile; fileRef = B1D431CA246C84A400E728AD /* DownloadedPackagesStore.swift */; };
		B1D6B002247DA0320079DDD3 /* ExposureDetectionViewControllerDelegate.swift in Sources */ = {isa = PBXBuildFile; fileRef = B1D6B001247DA0320079DDD3 /* ExposureDetectionViewControllerDelegate.swift */; };
		B1D6B004247DA4920079DDD3 /* UIApplication+CoronaWarn.swift in Sources */ = {isa = PBXBuildFile; fileRef = B1D6B003247DA4920079DDD3 /* UIApplication+CoronaWarn.swift */; };
		B1D7D68E24766D2100E4DA5D /* submission_payload.pb.swift in Sources */ = {isa = PBXBuildFile; fileRef = B1D7D68624766D2100E4DA5D /* submission_payload.pb.swift */; };
		B1D7D69224766D2100E4DA5D /* apple_export.pb.swift in Sources */ = {isa = PBXBuildFile; fileRef = B1D7D68A24766D2100E4DA5D /* apple_export.pb.swift */; };
		B1D8CB2724DD44C6008C6010 /* DMTracingHistoryViewController.swift in Sources */ = {isa = PBXBuildFile; fileRef = B1D8CB2524DD4371008C6010 /* DMTracingHistoryViewController.swift */; };
		B1DDDABC247137B000A07175 /* HTTPClientConfigurationEndpointTests.swift in Sources */ = {isa = PBXBuildFile; fileRef = B1DDDABB247137B000A07175 /* HTTPClientConfigurationEndpointTests.swift */; };
		B1DDDABE24713BAD00A07175 /* SAPDownloadedPackage.swift in Sources */ = {isa = PBXBuildFile; fileRef = B1A9E710246D782F0024CC12 /* SAPDownloadedPackage.swift */; };
		B1E8C99D2479D4E7006DC678 /* DMSubmissionStateViewController.swift in Sources */ = {isa = PBXBuildFile; fileRef = B1E8C99C2479D4E7006DC678 /* DMSubmissionStateViewController.swift */; };
		B1EAEC8B24711884003BE9A2 /* URLSession+Convenience.swift in Sources */ = {isa = PBXBuildFile; fileRef = B1EAEC8A24711884003BE9A2 /* URLSession+Convenience.swift */; };
		B1EAEC8F247118D1003BE9A2 /* URLSession+ConvenienceTests.swift in Sources */ = {isa = PBXBuildFile; fileRef = B1EAEC8D247118CB003BE9A2 /* URLSession+ConvenienceTests.swift */; };
		B1EDFD88248E741B00E7EAFF /* SwiftProtobuf in Frameworks */ = {isa = PBXBuildFile; productRef = B10FB02F246036F3004CA11E /* SwiftProtobuf */; };
		B1EDFD89248E741B00E7EAFF /* ZIPFoundation in Frameworks */ = {isa = PBXBuildFile; productRef = B1E8C9A4247AB869006DC678 /* ZIPFoundation */; };
		B1EDFD8D248E74D000E7EAFF /* URL+StaticString.swift in Sources */ = {isa = PBXBuildFile; fileRef = B1EDFD8C248E74D000E7EAFF /* URL+StaticString.swift */; };
		B1F82DF224718C7300E2E56A /* DMBackendConfigurationViewController.swift in Sources */ = {isa = PBXBuildFile; fileRef = B1F82DF124718C7300E2E56A /* DMBackendConfigurationViewController.swift */; };
		B1F8AE482479B4C30093A588 /* api-response-day-2020-05-16 in Resources */ = {isa = PBXBuildFile; fileRef = B1F8AE472479B4C30093A588 /* api-response-day-2020-05-16 */; };
		B1FC2D2024D9C8DF00083C81 /* SAP_TemporaryExposureKey+DeveloperMenu.swift in Sources */ = {isa = PBXBuildFile; fileRef = B1FC2D1F24D9C8DF00083C81 /* SAP_TemporaryExposureKey+DeveloperMenu.swift */; };
		B1FE13EB24891CFA00D012E5 /* RiskProvider.swift in Sources */ = {isa = PBXBuildFile; fileRef = B1FE13DE248821E000D012E5 /* RiskProvider.swift */; };
		B1FE13EC24891CFE00D012E5 /* RiskProviding.swift in Sources */ = {isa = PBXBuildFile; fileRef = B1FE13DC248821CB00D012E5 /* RiskProviding.swift */; };
		B1FE13ED24891D0400D012E5 /* RiskProviderTests.swift in Sources */ = {isa = PBXBuildFile; fileRef = B1FE13E1248824E900D012E5 /* RiskProviderTests.swift */; };
		B1FE13EF24891D0C00D012E5 /* RiskProvidingConfiguration.swift in Sources */ = {isa = PBXBuildFile; fileRef = B1FE13E52488255900D012E5 /* RiskProvidingConfiguration.swift */; };
		B1FE13F024891D1500D012E5 /* RiskCalculation.swift in Sources */ = {isa = PBXBuildFile; fileRef = B1FE13D72487DEED00D012E5 /* RiskCalculation.swift */; };
		B1FE13FB24896E6700D012E5 /* AppConfigurationProviding.swift in Sources */ = {isa = PBXBuildFile; fileRef = B1FE13FA24896E6700D012E5 /* AppConfigurationProviding.swift */; };
		B1FE13FE24896EF700D012E5 /* CachedAppConfigurationTests.swift in Sources */ = {isa = PBXBuildFile; fileRef = B1FE13FD24896EF700D012E5 /* CachedAppConfigurationTests.swift */; };
		B1FE13FF2489708200D012E5 /* CachedAppConfiguration.swift in Sources */ = {isa = PBXBuildFile; fileRef = B1FE13F824896DDB00D012E5 /* CachedAppConfiguration.swift */; };
		B1FF6B6E2497D0B50041CF02 /* CWASQLite.h in Headers */ = {isa = PBXBuildFile; fileRef = B1FF6B6C2497D0B50041CF02 /* CWASQLite.h */; settings = {ATTRIBUTES = (Public, ); }; };
		B1FF6B772497D2330041CF02 /* sqlite3.h in Headers */ = {isa = PBXBuildFile; fileRef = 0DFCC2712484DC8400E2811D /* sqlite3.h */; settings = {ATTRIBUTES = (Public, ); }; };
		CD2EC329247D82EE00C6B3F9 /* NotificationSettingsViewController.swift in Sources */ = {isa = PBXBuildFile; fileRef = CD2EC328247D82EE00C6B3F9 /* NotificationSettingsViewController.swift */; };
		CD678F6F246C43FC00B6A0F8 /* MockURLSession.swift in Sources */ = {isa = PBXBuildFile; fileRef = CD678F6E246C43FC00B6A0F8 /* MockURLSession.swift */; };
		CD8638532477EBD400A5A07C /* SettingsViewModel.swift in Sources */ = {isa = PBXBuildFile; fileRef = CD8638522477EBD400A5A07C /* SettingsViewModel.swift */; };
		CD99A3A9245C272400BF12AF /* ExposureSubmissionService.swift in Sources */ = {isa = PBXBuildFile; fileRef = CD99A3A8245C272400BF12AF /* ExposureSubmissionService.swift */; };
		CD99A3C7246155C300BF12AF /* Logger.swift in Sources */ = {isa = PBXBuildFile; fileRef = CD99A3C6246155C300BF12AF /* Logger.swift */; };
		CD99A3CA2461A47C00BF12AF /* AppStrings.swift in Sources */ = {isa = PBXBuildFile; fileRef = CD99A3C92461A47C00BF12AF /* AppStrings.swift */; };
		CDA262F824AB808800612E15 /* Coordinator.swift in Sources */ = {isa = PBXBuildFile; fileRef = CDA262F724AB808800612E15 /* Coordinator.swift */; };
		CDCE11D6247D644100F30825 /* NotificationSettingsViewModel.swift in Sources */ = {isa = PBXBuildFile; fileRef = CDCE11D5247D644100F30825 /* NotificationSettingsViewModel.swift */; };
		CDCE11D9247D64C600F30825 /* NotificationSettingsOnTableViewCell.swift in Sources */ = {isa = PBXBuildFile; fileRef = CDCE11D8247D64C600F30825 /* NotificationSettingsOnTableViewCell.swift */; };
		CDCE11DB247D64D600F30825 /* NotificationSettingsOffTableViewCell.swift in Sources */ = {isa = PBXBuildFile; fileRef = CDCE11DA247D64D600F30825 /* NotificationSettingsOffTableViewCell.swift */; };
		CDD87C56247556DE007CE6CA /* MainSettingsTableViewCell.swift in Sources */ = {isa = PBXBuildFile; fileRef = CDD87C54247556DE007CE6CA /* MainSettingsTableViewCell.swift */; };
		CDF27BD3246ADBA70044D32B /* ExposureSubmissionServiceTests.swift in Sources */ = {isa = PBXBuildFile; fileRef = CDF27BD2246ADBA70044D32B /* ExposureSubmissionServiceTests.swift */; };
		CDF27BD5246ADBF30044D32B /* HTTPClient+DaysAndHoursTests.swift in Sources */ = {isa = PBXBuildFile; fileRef = CDF27BD4246ADBF30044D32B /* HTTPClient+DaysAndHoursTests.swift */; };
		EB11B02A24EE7CA500143A95 /* ENAUITestsSettings.swift in Sources */ = {isa = PBXBuildFile; fileRef = EB11B02924EE7CA500143A95 /* ENAUITestsSettings.swift */; };
		EB2394A024E5492900E71225 /* BackgroundAppRefreshViewModel.swift in Sources */ = {isa = PBXBuildFile; fileRef = EB23949F24E5492900E71225 /* BackgroundAppRefreshViewModel.swift */; };
		EB7057D724E6BACA002235B4 /* InfoBoxView.xib in Resources */ = {isa = PBXBuildFile; fileRef = EB7057D624E6BACA002235B4 /* InfoBoxView.xib */; };
		EB7D205424E6A3320089264C /* InfoBoxView.swift in Sources */ = {isa = PBXBuildFile; fileRef = EB7D205324E6A3320089264C /* InfoBoxView.swift */; };
		EB7D205624E6A5930089264C /* InfoBoxViewModel.swift in Sources */ = {isa = PBXBuildFile; fileRef = EB7D205524E6A5930089264C /* InfoBoxViewModel.swift */; };
		EB7F8E9524E434E000A3CCC4 /* BackgroundAppRefreshViewController.swift in Sources */ = {isa = PBXBuildFile; fileRef = EB7F8E9424E434E000A3CCC4 /* BackgroundAppRefreshViewController.swift */; };
		EB858D2024E700D10048A0AA /* UIView+Screenshot.swift in Sources */ = {isa = PBXBuildFile; fileRef = EB858D1F24E700D10048A0AA /* UIView+Screenshot.swift */; };
		EE20EA072469883900770683 /* RiskLegend.storyboard in Resources */ = {isa = PBXBuildFile; fileRef = EE20EA062469883900770683 /* RiskLegend.storyboard */; };
		EE22DB81247FB40A001B0A71 /* ENStateHandler.swift in Sources */ = {isa = PBXBuildFile; fileRef = EE22DB7F247FB409001B0A71 /* ENStateHandler.swift */; };
		EE22DB82247FB40A001B0A71 /* ENSettingModel.swift in Sources */ = {isa = PBXBuildFile; fileRef = EE22DB80247FB409001B0A71 /* ENSettingModel.swift */; };
		EE22DB89247FB43A001B0A71 /* TracingHistoryTableViewCell.swift in Sources */ = {isa = PBXBuildFile; fileRef = EE22DB84247FB43A001B0A71 /* TracingHistoryTableViewCell.swift */; };
		EE22DB8A247FB43A001B0A71 /* ImageTableViewCell.swift in Sources */ = {isa = PBXBuildFile; fileRef = EE22DB85247FB43A001B0A71 /* ImageTableViewCell.swift */; };
		EE22DB8B247FB43A001B0A71 /* ActionDetailTableViewCell.swift in Sources */ = {isa = PBXBuildFile; fileRef = EE22DB86247FB43A001B0A71 /* ActionDetailTableViewCell.swift */; };
		EE22DB8C247FB43A001B0A71 /* DescriptionTableViewCell.swift in Sources */ = {isa = PBXBuildFile; fileRef = EE22DB87247FB43A001B0A71 /* DescriptionTableViewCell.swift */; };
		EE22DB8D247FB43A001B0A71 /* ActionTableViewCell.swift in Sources */ = {isa = PBXBuildFile; fileRef = EE22DB88247FB43A001B0A71 /* ActionTableViewCell.swift */; };
		EE22DB8F247FB46C001B0A71 /* ENStateTests.swift in Sources */ = {isa = PBXBuildFile; fileRef = EE22DB8E247FB46C001B0A71 /* ENStateTests.swift */; };
		EE22DB91247FB479001B0A71 /* MockStateHandlerObserverDelegate.swift in Sources */ = {isa = PBXBuildFile; fileRef = EE22DB90247FB479001B0A71 /* MockStateHandlerObserverDelegate.swift */; };
		EE269508248FCB0300BAE234 /* InfoPlist.strings in Resources */ = {isa = PBXBuildFile; fileRef = EE26950A248FCB0300BAE234 /* InfoPlist.strings */; };
		EE278B2D245F2BBB008B06F9 /* InviteFriends.storyboard in Resources */ = {isa = PBXBuildFile; fileRef = EE278B2C245F2BBB008B06F9 /* InviteFriends.storyboard */; };
		EE278B30245F2C8A008B06F9 /* FriendsInviteController.swift in Sources */ = {isa = PBXBuildFile; fileRef = EE278B2F245F2C8A008B06F9 /* FriendsInviteController.swift */; };
		EE70C23D245B09EA00AC9B2F /* Localizable.strings in Resources */ = {isa = PBXBuildFile; fileRef = EE70C23A245B09E900AC9B2F /* Localizable.strings */; };
		EE92A33E245D96DA006B97B0 /* Localizable.stringsdict in Resources */ = {isa = PBXBuildFile; fileRef = EE92A340245D96DA006B97B0 /* Localizable.stringsdict */; };
		EEF1067A246EBF8B009DFB4E /* ResetViewController.swift in Sources */ = {isa = PBXBuildFile; fileRef = EEF10679246EBF8B009DFB4E /* ResetViewController.swift */; };
		F22C6E2324917E3200712A6B /* DynamicTableViewControllerRowsTests.swift in Sources */ = {isa = PBXBuildFile; fileRef = F247572A24838AC8003E1FC5 /* DynamicTableViewControllerRowsTests.swift */; };
		F22C6E252492082B00712A6B /* DynamicTableViewSpaceCellTests.swift in Sources */ = {isa = PBXBuildFile; fileRef = F22C6E242492082B00712A6B /* DynamicTableViewSpaceCellTests.swift */; };
		F252472F2483955B00C5556B /* DynamicTableViewControllerFake.storyboard in Resources */ = {isa = PBXBuildFile; fileRef = F252472E2483955B00C5556B /* DynamicTableViewControllerFake.storyboard */; };
		F25247312484456800C5556B /* DynamicTableViewModelTests.swift in Sources */ = {isa = PBXBuildFile; fileRef = F25247302484456800C5556B /* DynamicTableViewModelTests.swift */; };
		F2DC808E248989CE00EDC40A /* DynamicTableViewControllerRegisterCellsTests.swift in Sources */ = {isa = PBXBuildFile; fileRef = F2DC808D248989CE00EDC40A /* DynamicTableViewControllerRegisterCellsTests.swift */; };
		F2DC809024898A9400EDC40A /* DynamicTableViewControllerNumberOfRowsAndSectionsTests.swift in Sources */ = {isa = PBXBuildFile; fileRef = F2DC808F24898A9400EDC40A /* DynamicTableViewControllerNumberOfRowsAndSectionsTests.swift */; };
		F2DC809224898B1800EDC40A /* DynamicTableViewControllerHeaderTests.swift in Sources */ = {isa = PBXBuildFile; fileRef = F2DC809124898B1800EDC40A /* DynamicTableViewControllerHeaderTests.swift */; };
		F2DC809424898CE600EDC40A /* DynamicTableViewControllerFooterTests.swift in Sources */ = {isa = PBXBuildFile; fileRef = F2DC809324898CE600EDC40A /* DynamicTableViewControllerFooterTests.swift */; };
		FEDCE09E9F78ABEB4AA9A484 /* ExposureDetectionExecutor.swift in Sources */ = {isa = PBXBuildFile; fileRef = FEDCE0116603B6E00FAEE632 /* ExposureDetectionExecutor.swift */; };
		FEDCE29E414945F14E7CE576 /* ENStateHandler+State.swift in Sources */ = {isa = PBXBuildFile; fileRef = FEDCE1B8926528ED74CDE1B2 /* ENStateHandler+State.swift */; };
		FEDCE50B4AC5E24D4E11AA52 /* RequiresAppDependencies.swift in Sources */ = {isa = PBXBuildFile; fileRef = FEDCE1600374711EC77FF572 /* RequiresAppDependencies.swift */; };
		FEDCE6E2763B0BABFADF36BA /* ExposureDetectionViewController+State.swift in Sources */ = {isa = PBXBuildFile; fileRef = FEDCE4BE82DC5BFE90575663 /* ExposureDetectionViewController+State.swift */; };
		FEDCE77AED78E9C25999BB35 /* SceneDelegate+State.swift in Sources */ = {isa = PBXBuildFile; fileRef = FEDCE838D90CB02C55E15237 /* SceneDelegate+State.swift */; };
		FEDCECC1B2111AB537AEF7E5 /* HomeInteractor+State.swift in Sources */ = {isa = PBXBuildFile; fileRef = FEDCEC452596E54A041BBCE9 /* HomeInteractor+State.swift */; };
/* End PBXBuildFile section */

/* Begin PBXContainerItemProxy section */
		85D7595524570491008175F0 /* PBXContainerItemProxy */ = {
			isa = PBXContainerItemProxy;
			containerPortal = 85D759332457048F008175F0 /* Project object */;
			proxyType = 1;
			remoteGlobalIDString = 85D7593A2457048F008175F0;
			remoteInfo = ENA;
		};
		85D7596024570491008175F0 /* PBXContainerItemProxy */ = {
			isa = PBXContainerItemProxy;
			containerPortal = 85D759332457048F008175F0 /* Project object */;
			proxyType = 1;
			remoteGlobalIDString = 85D7593A2457048F008175F0;
			remoteInfo = ENA;
		};
/* End PBXContainerItemProxy section */

/* Begin PBXCopyFilesBuildPhase section */
		B102BDB924603FD600CD55A2 /* Embed Frameworks */ = {
			isa = PBXCopyFilesBuildPhase;
			buildActionMask = 12;
			dstPath = "";
			dstSubfolderSpec = 10;
			files = (
				015E8C0924C9983600C0A4B3 /* CWASQLite.framework in Embed Frameworks */,
			);
			name = "Embed Frameworks";
			runOnlyForDeploymentPostprocessing = 0;
		};
/* End PBXCopyFilesBuildPhase section */

/* Begin PBXFileReference section */
		011E13AD24680A4000973467 /* HTTPClient.swift */ = {isa = PBXFileReference; lastKnownFileType = sourcecode.swift; path = HTTPClient.swift; sourceTree = "<group>"; };
		011E4B002483A35A002E6412 /* ENACommunity.entitlements */ = {isa = PBXFileReference; fileEncoding = 4; lastKnownFileType = text.plist.entitlements; path = ENACommunity.entitlements; sourceTree = "<group>"; };
		013DC101245DAC4E00EE58B0 /* Store.swift */ = {isa = PBXFileReference; lastKnownFileType = sourcecode.swift; path = Store.swift; sourceTree = "<group>"; };
		014891B224F90D0B002A6F77 /* ENA.plist */ = {isa = PBXFileReference; fileEncoding = 4; lastKnownFileType = text.plist.xml; name = ENA.plist; path = ../../../ENA.plist; sourceTree = "<group>"; };
		015692E324B48C3F0033F35E /* TimeInterval+Convenience.swift */ = {isa = PBXFileReference; fileEncoding = 4; lastKnownFileType = sourcecode.swift; lineEnding = 0; path = "TimeInterval+Convenience.swift"; sourceTree = "<group>"; };
		0159E6BF247829BA00894A89 /* temporary_exposure_key_export.pb.swift */ = {isa = PBXFileReference; fileEncoding = 4; lastKnownFileType = sourcecode.swift; name = temporary_exposure_key_export.pb.swift; path = ../../../gen/output/temporary_exposure_key_export.pb.swift; sourceTree = "<group>"; };
		0159E6C0247829BA00894A89 /* temporary_exposure_key_signature_list.pb.swift */ = {isa = PBXFileReference; fileEncoding = 4; lastKnownFileType = sourcecode.swift; name = temporary_exposure_key_signature_list.pb.swift; path = ../../../gen/output/temporary_exposure_key_signature_list.pb.swift; sourceTree = "<group>"; };
		016146902487A43E00660992 /* LinkHelper.swift */ = {isa = PBXFileReference; lastKnownFileType = sourcecode.swift; path = LinkHelper.swift; sourceTree = "<group>"; };
		01678E9A249A521F003B048B /* testStore.sqlite */ = {isa = PBXFileReference; lastKnownFileType = file; path = testStore.sqlite; sourceTree = "<group>"; };
		01B7232324F812500064C0EB /* DynamicTableViewOptionGroupCell.swift */ = {isa = PBXFileReference; lastKnownFileType = sourcecode.swift; path = DynamicTableViewOptionGroupCell.swift; sourceTree = "<group>"; };
		01B7232624F812BC0064C0EB /* OptionGroupView.swift */ = {isa = PBXFileReference; lastKnownFileType = sourcecode.swift; path = OptionGroupView.swift; sourceTree = "<group>"; };
		01B7232824F812DF0064C0EB /* OptionView.swift */ = {isa = PBXFileReference; lastKnownFileType = sourcecode.swift; path = OptionView.swift; sourceTree = "<group>"; };
		01B7232A24F815B00064C0EB /* MultipleChoiceOptionView.swift */ = {isa = PBXFileReference; lastKnownFileType = sourcecode.swift; path = MultipleChoiceOptionView.swift; sourceTree = "<group>"; };
		01B7232C24F8E0260064C0EB /* MultipleChoiceChoiceView.swift */ = {isa = PBXFileReference; lastKnownFileType = sourcecode.swift; path = MultipleChoiceChoiceView.swift; sourceTree = "<group>"; };
		01B7232E24FE4F080064C0EB /* OptionGroupViewModel.swift */ = {isa = PBXFileReference; lastKnownFileType = sourcecode.swift; path = OptionGroupViewModel.swift; sourceTree = "<group>"; };
		01D16C5D24ED69CA007DB387 /* BackgroundAppRefreshViewModelTests.swift */ = {isa = PBXFileReference; lastKnownFileType = sourcecode.swift; path = BackgroundAppRefreshViewModelTests.swift; sourceTree = "<group>"; };
		01D16C5F24ED6D9A007DB387 /* MockBackgroundRefreshStatusProvider.swift */ = {isa = PBXFileReference; lastKnownFileType = sourcecode.swift; path = MockBackgroundRefreshStatusProvider.swift; sourceTree = "<group>"; };
		01D16C6124ED6DB3007DB387 /* MockLowPowerModeStatusProvider.swift */ = {isa = PBXFileReference; lastKnownFileType = sourcecode.swift; path = MockLowPowerModeStatusProvider.swift; sourceTree = "<group>"; };
		01D16C6324EFA903007DB387 /* ExposureSubmissionWarnEuropeConsentViewController.swift */ = {isa = PBXFileReference; lastKnownFileType = sourcecode.swift; path = ExposureSubmissionWarnEuropeConsentViewController.swift; sourceTree = "<group>"; };
		01D16C6524EFA91F007DB387 /* ExposureSubmissionWarnEuropeTravelConfirmationViewController.swift */ = {isa = PBXFileReference; lastKnownFileType = sourcecode.swift; path = ExposureSubmissionWarnEuropeTravelConfirmationViewController.swift; sourceTree = "<group>"; };
		01D16C6724EFA93D007DB387 /* ExposureSubmissionWarnEuropeCountrySelectionViewController.swift */ = {isa = PBXFileReference; lastKnownFileType = sourcecode.swift; path = ExposureSubmissionWarnEuropeCountrySelectionViewController.swift; sourceTree = "<group>"; };
		01D16C6924EFD38A007DB387 /* ExposureSubmittableViewController.swift */ = {isa = PBXFileReference; lastKnownFileType = sourcecode.swift; path = ExposureSubmittableViewController.swift; sourceTree = "<group>"; };
		01D3ECFF2490230400551E65 /* StoreTests.swift */ = {isa = PBXFileReference; fileEncoding = 4; lastKnownFileType = sourcecode.swift; lineEnding = 0; path = StoreTests.swift; sourceTree = "<group>"; };
		01E25C6F24A3B52F007E33F8 /* Info_Testflight.plist */ = {isa = PBXFileReference; fileEncoding = 4; lastKnownFileType = text.plist.xml; path = Info_Testflight.plist; sourceTree = "<group>"; };
		01F5F7212487B9C000229720 /* AppInformationViewController.swift */ = {isa = PBXFileReference; lastKnownFileType = sourcecode.swift; path = AppInformationViewController.swift; sourceTree = "<group>"; };
		0D5611B3247F852C00B5B094 /* SQLiteKeyValueStore.swift */ = {isa = PBXFileReference; lastKnownFileType = sourcecode.swift; path = SQLiteKeyValueStore.swift; sourceTree = "<group>"; };
		0DD260FE248D549B007C3B2C /* KeychainHelper.swift */ = {isa = PBXFileReference; lastKnownFileType = sourcecode.swift; path = KeychainHelper.swift; sourceTree = "<group>"; };
		0DF6BB96248AD616007E8B0C /* AppUpdateCheckHelper.swift */ = {isa = PBXFileReference; lastKnownFileType = sourcecode.swift; path = AppUpdateCheckHelper.swift; sourceTree = "<group>"; };
		0DF6BB9C248AE232007E8B0C /* AppUpdateCheckerHelperTests.swift */ = {isa = PBXFileReference; lastKnownFileType = sourcecode.swift; path = AppUpdateCheckerHelperTests.swift; sourceTree = "<group>"; };
		0DF6BBB2248C04CF007E8B0C /* app_config_attenuation_duration.pb.swift */ = {isa = PBXFileReference; fileEncoding = 4; lastKnownFileType = sourcecode.swift; name = app_config_attenuation_duration.pb.swift; path = ../../../gen/output/app_config_attenuation_duration.pb.swift; sourceTree = "<group>"; };
		0DF6BBB3248C04CF007E8B0C /* app_config_app_version_config.pb.swift */ = {isa = PBXFileReference; fileEncoding = 4; lastKnownFileType = sourcecode.swift; name = app_config_app_version_config.pb.swift; path = ../../../gen/output/app_config_app_version_config.pb.swift; sourceTree = "<group>"; };
		0DF6BBB4248C04CF007E8B0C /* app_config.pb.swift */ = {isa = PBXFileReference; fileEncoding = 4; lastKnownFileType = sourcecode.swift; name = app_config.pb.swift; path = ../../../gen/output/app_config.pb.swift; sourceTree = "<group>"; };
		0DFCC2692484D7A700E2811D /* ENA-Bridging-Header.h */ = {isa = PBXFileReference; lastKnownFileType = sourcecode.c.h; path = "ENA-Bridging-Header.h"; sourceTree = "<group>"; };
		0DFCC26F2484DC8200E2811D /* ENATests-Bridging-Header.h */ = {isa = PBXFileReference; lastKnownFileType = sourcecode.c.h; path = "ENATests-Bridging-Header.h"; sourceTree = "<group>"; };
		0DFCC2702484DC8400E2811D /* sqlite3.c */ = {isa = PBXFileReference; fileEncoding = 4; lastKnownFileType = sourcecode.c.c; path = sqlite3.c; sourceTree = "<group>"; };
		0DFCC2712484DC8400E2811D /* sqlite3.h */ = {isa = PBXFileReference; fileEncoding = 4; lastKnownFileType = sourcecode.c.h; path = sqlite3.h; sourceTree = "<group>"; };
		1309194E247972C40066E329 /* PrivacyProtectionViewController.swift */ = {isa = PBXFileReference; lastKnownFileType = sourcecode.swift; path = PrivacyProtectionViewController.swift; sourceTree = "<group>"; };
		130CB19B246D92F800ADE602 /* ENAUITestsOnboarding.swift */ = {isa = PBXFileReference; fileEncoding = 4; lastKnownFileType = sourcecode.swift; path = ENAUITestsOnboarding.swift; sourceTree = "<group>"; };
		13156CFE248C19D000AFC472 /* de */ = {isa = PBXFileReference; lastKnownFileType = text.html; name = de; path = de.lproj/usage.html; sourceTree = "<group>"; };
		13156D00248CDECC00AFC472 /* en */ = {isa = PBXFileReference; lastKnownFileType = text.html; name = en; path = en.lproj/usage.html; sourceTree = "<group>"; };
		134F0DB9247578FF00D88934 /* ENAUITestsHome.swift */ = {isa = PBXFileReference; fileEncoding = 4; lastKnownFileType = sourcecode.swift; path = ENAUITestsHome.swift; sourceTree = "<group>"; };
		134F0DBA247578FF00D88934 /* ENAUITests-Extensions.swift */ = {isa = PBXFileReference; fileEncoding = 4; lastKnownFileType = sourcecode.swift; path = "ENAUITests-Extensions.swift"; sourceTree = "<group>"; };
		134F0F2B2475793400D88934 /* SnapshotHelper.swift */ = {isa = PBXFileReference; fileEncoding = 4; lastKnownFileType = sourcecode.swift; name = SnapshotHelper.swift; path = ../../fastlane/SnapshotHelper.swift; sourceTree = "<group>"; };
		13722043247AEEAD00152764 /* UNNotificationCenter+Extension.swift */ = {isa = PBXFileReference; lastKnownFileType = sourcecode.swift; path = "UNNotificationCenter+Extension.swift"; sourceTree = "<group>"; };
		137846482488027500A50AB8 /* OnboardingInfoViewController+Extension.swift */ = {isa = PBXFileReference; lastKnownFileType = sourcecode.swift; path = "OnboardingInfoViewController+Extension.swift"; sourceTree = "<group>"; };
		138910C4247A909000D739F6 /* ENATaskScheduler.swift */ = {isa = PBXFileReference; lastKnownFileType = sourcecode.swift; path = ENATaskScheduler.swift; sourceTree = "<group>"; };
		13BAE9B02472FB1E00CEE58A /* CellConfiguratorIndexPosition.swift */ = {isa = PBXFileReference; lastKnownFileType = sourcecode.swift; path = CellConfiguratorIndexPosition.swift; sourceTree = "<group>"; };
		13E50468248E3CD20086641C /* ENAUITestsAppInformation.swift */ = {isa = PBXFileReference; lastKnownFileType = sourcecode.swift; path = ENAUITestsAppInformation.swift; sourceTree = "<group>"; };
		2F26CE2D248B9C4F00BE30EE /* UIViewController+BackButton.swift */ = {isa = PBXFileReference; lastKnownFileType = sourcecode.swift; path = "UIViewController+BackButton.swift"; sourceTree = "<group>"; };
		2F3218CF248063E300A7AC0A /* UIView+Convenience.swift */ = {isa = PBXFileReference; lastKnownFileType = sourcecode.swift; path = "UIView+Convenience.swift"; sourceTree = "<group>"; };
		2F78574F248506BD00323A9C /* HomeTestResultCollectionViewCell.xib */ = {isa = PBXFileReference; fileEncoding = 4; lastKnownFileType = file.xib; path = HomeTestResultCollectionViewCell.xib; sourceTree = "<group>"; };
		2F80CFD8247ED988000F06AF /* ExposureSubmissionIntroViewController.swift */ = {isa = PBXFileReference; lastKnownFileType = sourcecode.swift; path = ExposureSubmissionIntroViewController.swift; sourceTree = "<group>"; };
		2F80CFDA247EDDB3000F06AF /* ExposureSubmissionHotlineViewController.swift */ = {isa = PBXFileReference; lastKnownFileType = sourcecode.swift; path = ExposureSubmissionHotlineViewController.swift; sourceTree = "<group>"; };
		2F96739A24AB70FA008E3147 /* ExposureSubmissionParsable.swift */ = {isa = PBXFileReference; lastKnownFileType = sourcecode.swift; path = ExposureSubmissionParsable.swift; sourceTree = "<group>"; };
		2FA968CD24D8560B008EE367 /* String+Random.swift */ = {isa = PBXFileReference; lastKnownFileType = sourcecode.swift; path = "String+Random.swift"; sourceTree = "<group>"; };
		2FA9E39224D2F2920030561C /* ExposureSubmission+TestResult.swift */ = {isa = PBXFileReference; lastKnownFileType = sourcecode.swift; path = "ExposureSubmission+TestResult.swift"; sourceTree = "<group>"; };
		2FA9E39424D2F2B00030561C /* ExposureSubmission+DeviceRegistrationKey.swift */ = {isa = PBXFileReference; lastKnownFileType = sourcecode.swift; path = "ExposureSubmission+DeviceRegistrationKey.swift"; sourceTree = "<group>"; };
		2FA9E39624D2F3C60030561C /* ExposureSubmissionError.swift */ = {isa = PBXFileReference; lastKnownFileType = sourcecode.swift; path = ExposureSubmissionError.swift; sourceTree = "<group>"; };
		2FA9E39824D2F4350030561C /* ExposureSubmission+ErrorParsing.swift */ = {isa = PBXFileReference; lastKnownFileType = sourcecode.swift; path = "ExposureSubmission+ErrorParsing.swift"; sourceTree = "<group>"; };
		2FA9E39A24D2F4A10030561C /* ExposureSubmissionService+Protocol.swift */ = {isa = PBXFileReference; lastKnownFileType = sourcecode.swift; path = "ExposureSubmissionService+Protocol.swift"; sourceTree = "<group>"; };
		2FC0356E24B342FA00E234AC /* UIViewcontroller+AlertTest.swift */ = {isa = PBXFileReference; lastKnownFileType = sourcecode.swift; path = "UIViewcontroller+AlertTest.swift"; sourceTree = "<group>"; };
		2FC0357024B5B70700E234AC /* Error+FAQUrl.swift */ = {isa = PBXFileReference; lastKnownFileType = sourcecode.swift; path = "Error+FAQUrl.swift"; sourceTree = "<group>"; };
		2FC951FD24DC23B9008D39F4 /* DMConfigurationCell.swift */ = {isa = PBXFileReference; lastKnownFileType = sourcecode.swift; path = DMConfigurationCell.swift; sourceTree = "<group>"; };
		2FD881CB2490F65C00BEC8FC /* ExposureSubmissionHotlineViewControllerTest.swift */ = {isa = PBXFileReference; lastKnownFileType = sourcecode.swift; path = ExposureSubmissionHotlineViewControllerTest.swift; sourceTree = "<group>"; };
		2FD881CD249115E700BEC8FC /* ExposureSubmissionNavigationControllerTest.swift */ = {isa = PBXFileReference; lastKnownFileType = sourcecode.swift; path = ExposureSubmissionNavigationControllerTest.swift; sourceTree = "<group>"; };
		2FE15A3B249B8C0B0077BD8D /* AccessibilityIdentifiers.swift */ = {isa = PBXFileReference; lastKnownFileType = sourcecode.swift; path = AccessibilityIdentifiers.swift; sourceTree = "<group>"; };
		2FF1D62D2487850200381FFB /* NSMutableAttributedString+Generation.swift */ = {isa = PBXFileReference; lastKnownFileType = sourcecode.swift; path = "NSMutableAttributedString+Generation.swift"; sourceTree = "<group>"; };
		2FF1D62F24880FCF00381FFB /* DynamicTableViewRoundedCell.swift */ = {isa = PBXFileReference; lastKnownFileType = sourcecode.swift; path = DynamicTableViewRoundedCell.swift; sourceTree = "<group>"; };
<<<<<<< HEAD
		354E305824EFF26E00526C9F /* Country.swift */ = {isa = PBXFileReference; lastKnownFileType = sourcecode.swift; path = Country.swift; sourceTree = "<group>"; };
		359767F024FD13D9001FD591 /* diagnosis_key_batch.pb.swift */ = {isa = PBXFileReference; fileEncoding = 4; lastKnownFileType = sourcecode.swift; name = diagnosis_key_batch.pb.swift; path = ../../../gen/output/diagnosis_key_batch.pb.swift; sourceTree = "<group>"; };
		3598D99924FE280700483F1F /* CountryTests.swift */ = {isa = PBXFileReference; lastKnownFileType = sourcecode.swift; path = CountryTests.swift; sourceTree = "<group>"; };
=======
		352F25A724EFCBDE00ACDFF3 /* LocalSettings.swift */ = {isa = PBXFileReference; fileEncoding = 4; lastKnownFileType = sourcecode.swift; path = LocalSettings.swift; sourceTree = "<group>"; };
>>>>>>> 69a4ceee
		4026C2DB24852B7600926FB4 /* AppInformationViewController+LegalModel.swift */ = {isa = PBXFileReference; lastKnownFileType = sourcecode.swift; path = "AppInformationViewController+LegalModel.swift"; sourceTree = "<group>"; };
		4026C2E324854C8D00926FB4 /* AppInformationLegalCell.swift */ = {isa = PBXFileReference; lastKnownFileType = sourcecode.swift; path = AppInformationLegalCell.swift; sourceTree = "<group>"; };
		5111E7622460BB1500ED6498 /* HomeInteractor.swift */ = {isa = PBXFileReference; lastKnownFileType = sourcecode.swift; path = HomeInteractor.swift; sourceTree = "<group>"; };
		51486D9E2484FC0200FCE216 /* HomeRiskLevelCellConfigurator.swift */ = {isa = PBXFileReference; lastKnownFileType = sourcecode.swift; path = HomeRiskLevelCellConfigurator.swift; sourceTree = "<group>"; };
		51486DA02485101500FCE216 /* RiskInactiveCollectionViewCell.swift */ = {isa = PBXFileReference; lastKnownFileType = sourcecode.swift; path = RiskInactiveCollectionViewCell.swift; sourceTree = "<group>"; };
		51486DA12485101500FCE216 /* RiskInactiveCollectionViewCell.xib */ = {isa = PBXFileReference; lastKnownFileType = file.xib; path = RiskInactiveCollectionViewCell.xib; sourceTree = "<group>"; };
		51486DA42485237200FCE216 /* RiskThankYouCollectionViewCell.swift */ = {isa = PBXFileReference; lastKnownFileType = sourcecode.swift; path = RiskThankYouCollectionViewCell.swift; sourceTree = "<group>"; };
		51486DA52485237200FCE216 /* RiskThankYouCollectionViewCell.xib */ = {isa = PBXFileReference; lastKnownFileType = file.xib; path = RiskThankYouCollectionViewCell.xib; sourceTree = "<group>"; };
		514C0A0524772F3400F235F6 /* HomeRiskViewConfigurator.swift */ = {isa = PBXFileReference; lastKnownFileType = sourcecode.swift; path = HomeRiskViewConfigurator.swift; sourceTree = "<group>"; };
		514C0A0724772F5E00F235F6 /* RiskItemView.swift */ = {isa = PBXFileReference; lastKnownFileType = sourcecode.swift; path = RiskItemView.swift; sourceTree = "<group>"; };
		514C0A09247AEEE200F235F6 /* en */ = {isa = PBXFileReference; lastKnownFileType = text.plist.stringsdict; name = en; path = en.lproj/Localizable.stringsdict; sourceTree = "<group>"; };
		514C0A0A247AF9F700F235F6 /* RiskTextItemView.xib */ = {isa = PBXFileReference; lastKnownFileType = file.xib; path = RiskTextItemView.xib; sourceTree = "<group>"; };
		514C0A0C247AFB0200F235F6 /* RiskTextItemView.swift */ = {isa = PBXFileReference; lastKnownFileType = sourcecode.swift; path = RiskTextItemView.swift; sourceTree = "<group>"; };
		514C0A0E247AFEC500F235F6 /* HomeRiskTextItemViewConfigurator.swift */ = {isa = PBXFileReference; lastKnownFileType = sourcecode.swift; path = HomeRiskTextItemViewConfigurator.swift; sourceTree = "<group>"; };
		514C0A10247C15EC00F235F6 /* HomeUnknownRiskCellConfigurator.swift */ = {isa = PBXFileReference; lastKnownFileType = sourcecode.swift; path = HomeUnknownRiskCellConfigurator.swift; sourceTree = "<group>"; };
		514C0A13247C163800F235F6 /* HomeLowRiskCellConfigurator.swift */ = {isa = PBXFileReference; lastKnownFileType = sourcecode.swift; path = HomeLowRiskCellConfigurator.swift; sourceTree = "<group>"; };
		514C0A15247C164700F235F6 /* HomeHighRiskCellConfigurator.swift */ = {isa = PBXFileReference; lastKnownFileType = sourcecode.swift; path = HomeHighRiskCellConfigurator.swift; sourceTree = "<group>"; };
		514C0A19247C16D600F235F6 /* HomeInactiveRiskCellConfigurator.swift */ = {isa = PBXFileReference; lastKnownFileType = sourcecode.swift; path = HomeInactiveRiskCellConfigurator.swift; sourceTree = "<group>"; };
		514E812F24618E3D00636861 /* ExposureDetection.storyboard */ = {isa = PBXFileReference; lastKnownFileType = file.storyboard; path = ExposureDetection.storyboard; sourceTree = "<group>"; };
		514E81332461B97700636861 /* ExposureManager.swift */ = {isa = PBXFileReference; fileEncoding = 4; lastKnownFileType = sourcecode.swift; path = ExposureManager.swift; sourceTree = "<group>"; };
		514EE998246D4C2E00DE4884 /* UITableViewCell+Identifier.swift */ = {isa = PBXFileReference; lastKnownFileType = sourcecode.swift; path = "UITableViewCell+Identifier.swift"; sourceTree = "<group>"; };
		514EE99A246D4C4C00DE4884 /* UITableView+Dequeue.swift */ = {isa = PBXFileReference; lastKnownFileType = sourcecode.swift; path = "UITableView+Dequeue.swift"; sourceTree = "<group>"; };
		514EE99C246D4CFB00DE4884 /* TableViewCellConfigurator.swift */ = {isa = PBXFileReference; lastKnownFileType = sourcecode.swift; path = TableViewCellConfigurator.swift; sourceTree = "<group>"; };
		514EE99F246D4DF800DE4884 /* HomeRiskImageItemViewConfigurator.swift */ = {isa = PBXFileReference; lastKnownFileType = sourcecode.swift; path = HomeRiskImageItemViewConfigurator.swift; sourceTree = "<group>"; };
		515BBDEA2484F8E500CDB674 /* HomeThankYouRiskCellConfigurator.swift */ = {isa = PBXFileReference; lastKnownFileType = sourcecode.swift; path = HomeThankYouRiskCellConfigurator.swift; sourceTree = "<group>"; };
		516E42C924B760EC0008CC30 /* HomeRiskLevelCellConfiguratorTests.swift */ = {isa = PBXFileReference; lastKnownFileType = sourcecode.swift; path = HomeRiskLevelCellConfiguratorTests.swift; sourceTree = "<group>"; };
		516E42FA24B7739F0008CC30 /* HomeUnknownRiskCellConfiguratorTests.swift */ = {isa = PBXFileReference; lastKnownFileType = sourcecode.swift; path = HomeUnknownRiskCellConfiguratorTests.swift; sourceTree = "<group>"; };
		516E42FC24B776A90008CC30 /* HomeLowRiskCellConfiguratorTests.swift */ = {isa = PBXFileReference; lastKnownFileType = sourcecode.swift; path = HomeLowRiskCellConfiguratorTests.swift; sourceTree = "<group>"; };
		516E42FF24B777B20008CC30 /* HomeHighRiskCellConfiguratorTests.swift */ = {isa = PBXFileReference; lastKnownFileType = sourcecode.swift; path = HomeHighRiskCellConfiguratorTests.swift; sourceTree = "<group>"; };
		516E430124B89AED0008CC30 /* CoordinatorTests.swift */ = {isa = PBXFileReference; lastKnownFileType = sourcecode.swift; path = CoordinatorTests.swift; sourceTree = "<group>"; };
		51895EDB245E16CD0085DA38 /* ENAColor.swift */ = {isa = PBXFileReference; lastKnownFileType = sourcecode.swift; path = ENAColor.swift; sourceTree = "<group>"; };
		518A69FA24687D5800444E66 /* RiskLevel.swift */ = {isa = PBXFileReference; lastKnownFileType = sourcecode.swift; path = RiskLevel.swift; sourceTree = "<group>"; };
		51B5B413246DF07300DC5D3E /* RiskImageItemView.xib */ = {isa = PBXFileReference; lastKnownFileType = file.xib; path = RiskImageItemView.xib; sourceTree = "<group>"; };
		51B5B415246DF13D00DC5D3E /* RiskImageItemView.swift */ = {isa = PBXFileReference; lastKnownFileType = sourcecode.swift; path = RiskImageItemView.swift; sourceTree = "<group>"; };
		51B5B41B246EC8B800DC5D3E /* HomeCardCollectionViewCell.swift */ = {isa = PBXFileReference; lastKnownFileType = sourcecode.swift; path = HomeCardCollectionViewCell.swift; sourceTree = "<group>"; };
		51C737BC245B349700286105 /* OnboardingInfoViewController.swift */ = {isa = PBXFileReference; lastKnownFileType = sourcecode.swift; path = OnboardingInfoViewController.swift; sourceTree = "<group>"; };
		51C737BE245B3B5D00286105 /* OnboardingInfo.swift */ = {isa = PBXFileReference; lastKnownFileType = sourcecode.swift; path = OnboardingInfo.swift; sourceTree = "<group>"; };
		51C7790B24867F16004582F8 /* RiskListItemView.xib */ = {isa = PBXFileReference; lastKnownFileType = file.xib; path = RiskListItemView.xib; sourceTree = "<group>"; };
		51C7790D24867F22004582F8 /* RiskListItemView.swift */ = {isa = PBXFileReference; lastKnownFileType = sourcecode.swift; path = RiskListItemView.swift; sourceTree = "<group>"; };
		51C7790F248684F5004582F8 /* HomeRiskListItemViewConfigurator.swift */ = {isa = PBXFileReference; lastKnownFileType = sourcecode.swift; path = HomeRiskListItemViewConfigurator.swift; sourceTree = "<group>"; };
		51C779112486E549004582F8 /* HomeFindingPositiveRiskCellConfigurator.swift */ = {isa = PBXFileReference; lastKnownFileType = sourcecode.swift; path = HomeFindingPositiveRiskCellConfigurator.swift; sourceTree = "<group>"; };
		51C779132486E5AB004582F8 /* RiskFindingPositiveCollectionViewCell.xib */ = {isa = PBXFileReference; lastKnownFileType = file.xib; path = RiskFindingPositiveCollectionViewCell.xib; sourceTree = "<group>"; };
		51C779152486E5BA004582F8 /* RiskFindingPositiveCollectionViewCell.swift */ = {isa = PBXFileReference; lastKnownFileType = sourcecode.swift; path = RiskFindingPositiveCollectionViewCell.swift; sourceTree = "<group>"; };
		51CE1B2E245F5CFC002CF42A /* HomeViewController.swift */ = {isa = PBXFileReference; lastKnownFileType = sourcecode.swift; path = HomeViewController.swift; sourceTree = "<group>"; };
		51CE1B49246016B0002CF42A /* UICollectionViewCell+Identifier.swift */ = {isa = PBXFileReference; lastKnownFileType = sourcecode.swift; path = "UICollectionViewCell+Identifier.swift"; sourceTree = "<group>"; };
		51CE1B4B246016D1002CF42A /* UICollectionReusableView+Identifier.swift */ = {isa = PBXFileReference; lastKnownFileType = sourcecode.swift; path = "UICollectionReusableView+Identifier.swift"; sourceTree = "<group>"; };
		51CE1B5424604DD2002CF42A /* HomeLayout.swift */ = {isa = PBXFileReference; lastKnownFileType = sourcecode.swift; path = HomeLayout.swift; sourceTree = "<group>"; };
		51CE1B76246078B6002CF42A /* ActivateCollectionViewCell.xib */ = {isa = PBXFileReference; fileEncoding = 4; lastKnownFileType = file.xib; path = ActivateCollectionViewCell.xib; sourceTree = "<group>"; };
		51CE1B78246078B6002CF42A /* ActivateCollectionViewCell.swift */ = {isa = PBXFileReference; fileEncoding = 4; lastKnownFileType = sourcecode.swift; path = ActivateCollectionViewCell.swift; sourceTree = "<group>"; };
		51CE1B79246078B6002CF42A /* RiskLevelCollectionViewCell.xib */ = {isa = PBXFileReference; fileEncoding = 4; lastKnownFileType = file.xib; path = RiskLevelCollectionViewCell.xib; sourceTree = "<group>"; };
		51CE1B7A246078B6002CF42A /* RiskLevelCollectionViewCell.swift */ = {isa = PBXFileReference; fileEncoding = 4; lastKnownFileType = sourcecode.swift; path = RiskLevelCollectionViewCell.swift; sourceTree = "<group>"; };
		51CE1B7B246078B6002CF42A /* InfoCollectionViewCell.xib */ = {isa = PBXFileReference; fileEncoding = 4; lastKnownFileType = file.xib; path = InfoCollectionViewCell.xib; sourceTree = "<group>"; };
		51CE1B7C246078B6002CF42A /* InfoCollectionViewCell.swift */ = {isa = PBXFileReference; fileEncoding = 4; lastKnownFileType = sourcecode.swift; path = InfoCollectionViewCell.swift; sourceTree = "<group>"; };
		51CE1B84246078B6002CF42A /* SectionSystemBackgroundDecorationView.swift */ = {isa = PBXFileReference; fileEncoding = 4; lastKnownFileType = sourcecode.swift; path = SectionSystemBackgroundDecorationView.swift; sourceTree = "<group>"; };
		51CE1BB42460AC82002CF42A /* UICollectionView+Dequeue.swift */ = {isa = PBXFileReference; lastKnownFileType = sourcecode.swift; path = "UICollectionView+Dequeue.swift"; sourceTree = "<group>"; };
		51CE1BB92460AFD8002CF42A /* HomeActivateCellConfigurator.swift */ = {isa = PBXFileReference; lastKnownFileType = sourcecode.swift; path = HomeActivateCellConfigurator.swift; sourceTree = "<group>"; };
		51CE1BBC2460B1CB002CF42A /* CollectionViewCellConfigurator.swift */ = {isa = PBXFileReference; fileEncoding = 4; lastKnownFileType = sourcecode.swift; path = CollectionViewCellConfigurator.swift; sourceTree = "<group>"; };
		51CE1BBE2460B222002CF42A /* HomeRiskCellConfigurator.swift */ = {isa = PBXFileReference; lastKnownFileType = sourcecode.swift; path = HomeRiskCellConfigurator.swift; sourceTree = "<group>"; };
		51CE1BC22460B28D002CF42A /* HomeInfoCellConfigurator.swift */ = {isa = PBXFileReference; lastKnownFileType = sourcecode.swift; path = HomeInfoCellConfigurator.swift; sourceTree = "<group>"; };
		51D420B02458397300AD70CA /* Onboarding.storyboard */ = {isa = PBXFileReference; lastKnownFileType = file.storyboard; path = Onboarding.storyboard; sourceTree = "<group>"; };
		51D420B324583ABB00AD70CA /* AppStoryboard.swift */ = {isa = PBXFileReference; lastKnownFileType = sourcecode.swift; path = AppStoryboard.swift; sourceTree = "<group>"; };
		51D420B624583B7200AD70CA /* NSObject+Identifier.swift */ = {isa = PBXFileReference; lastKnownFileType = sourcecode.swift; path = "NSObject+Identifier.swift"; sourceTree = "<group>"; };
		51D420B824583B8300AD70CA /* UIViewController+AppStoryboard.swift */ = {isa = PBXFileReference; lastKnownFileType = sourcecode.swift; path = "UIViewController+AppStoryboard.swift"; sourceTree = "<group>"; };
		51D420C324583E3300AD70CA /* SettingsViewController.swift */ = {isa = PBXFileReference; fileEncoding = 4; lastKnownFileType = sourcecode.swift; lineEnding = 0; path = SettingsViewController.swift; sourceTree = "<group>"; };
		51D420CD245869C800AD70CA /* Home.storyboard */ = {isa = PBXFileReference; lastKnownFileType = file.storyboard; path = Home.storyboard; sourceTree = "<group>"; };
		51D420CF24586AB300AD70CA /* Settings.storyboard */ = {isa = PBXFileReference; lastKnownFileType = file.storyboard; path = Settings.storyboard; sourceTree = "<group>"; };
		51D420D324586DCA00AD70CA /* NotificationName.swift */ = {isa = PBXFileReference; lastKnownFileType = sourcecode.swift; path = NotificationName.swift; sourceTree = "<group>"; };
		51F1255C24BDD75300126C86 /* HomeUnknown48hRiskCellConfigurator.swift */ = {isa = PBXFileReference; lastKnownFileType = sourcecode.swift; path = HomeUnknown48hRiskCellConfigurator.swift; sourceTree = "<group>"; };
		51F1255E24BEFB7A00126C86 /* HomeUnknown48hRiskCellConfiguratorTests.swift */ = {isa = PBXFileReference; lastKnownFileType = sourcecode.swift; path = HomeUnknown48hRiskCellConfiguratorTests.swift; sourceTree = "<group>"; };
		51FE277A2475340300BB8144 /* HomeRiskLoadingItemViewConfigurator.swift */ = {isa = PBXFileReference; lastKnownFileType = sourcecode.swift; path = HomeRiskLoadingItemViewConfigurator.swift; sourceTree = "<group>"; };
		51FE277C247535C400BB8144 /* RiskLoadingItemView.xib */ = {isa = PBXFileReference; lastKnownFileType = file.xib; path = RiskLoadingItemView.xib; sourceTree = "<group>"; };
		51FE277E247535E300BB8144 /* RiskLoadingItemView.swift */ = {isa = PBXFileReference; lastKnownFileType = sourcecode.swift; path = RiskLoadingItemView.swift; sourceTree = "<group>"; };
		710021DB248E44A6001F0B63 /* ENAFont.swift */ = {isa = PBXFileReference; lastKnownFileType = sourcecode.swift; path = ENAFont.swift; sourceTree = "<group>"; };
		710021DD248EAF16001F0B63 /* ExposureSubmissionImageCardCell.xib */ = {isa = PBXFileReference; lastKnownFileType = file.xib; path = ExposureSubmissionImageCardCell.xib; sourceTree = "<group>"; };
		710021DF248EAF9A001F0B63 /* ExposureSubmissionImageCardCell.swift */ = {isa = PBXFileReference; lastKnownFileType = sourcecode.swift; path = ExposureSubmissionImageCardCell.swift; sourceTree = "<group>"; };
		710224E9248FA67F000C5DEF /* HomeTestResultCollectionViewCell.swift */ = {isa = PBXFileReference; lastKnownFileType = sourcecode.swift; path = HomeTestResultCollectionViewCell.swift; sourceTree = "<group>"; };
		710224EB248FC150000C5DEF /* HomeTestResultCellConfigurator.swift */ = {isa = PBXFileReference; lastKnownFileType = sourcecode.swift; path = HomeTestResultCellConfigurator.swift; sourceTree = "<group>"; };
		710224ED2490E2FC000C5DEF /* ExposureSubmissionStepCell.xib */ = {isa = PBXFileReference; lastKnownFileType = file.xib; path = ExposureSubmissionStepCell.xib; sourceTree = "<group>"; };
		710224F32490E7A3000C5DEF /* ExposureSubmissionStepCell.swift */ = {isa = PBXFileReference; lastKnownFileType = sourcecode.swift; path = ExposureSubmissionStepCell.swift; sourceTree = "<group>"; };
		710224F524910661000C5DEF /* ExposureSubmissionDynamicCell.swift */ = {isa = PBXFileReference; lastKnownFileType = sourcecode.swift; path = ExposureSubmissionDynamicCell.swift; sourceTree = "<group>"; };
		710ABB1E2475115500948792 /* UITableViewController+Enum.swift */ = {isa = PBXFileReference; lastKnownFileType = sourcecode.swift; path = "UITableViewController+Enum.swift"; sourceTree = "<group>"; };
		710ABB22247513E300948792 /* DynamicTypeTableViewCell.swift */ = {isa = PBXFileReference; lastKnownFileType = sourcecode.swift; path = DynamicTypeTableViewCell.swift; sourceTree = "<group>"; };
		710ABB24247514BD00948792 /* UIViewController+Segue.swift */ = {isa = PBXFileReference; lastKnownFileType = sourcecode.swift; path = "UIViewController+Segue.swift"; sourceTree = "<group>"; };
		710ABB26247533FA00948792 /* DynamicTableViewController.swift */ = {isa = PBXFileReference; lastKnownFileType = sourcecode.swift; path = DynamicTableViewController.swift; sourceTree = "<group>"; };
		710ABB282475353900948792 /* DynamicTableViewModel.swift */ = {isa = PBXFileReference; lastKnownFileType = sourcecode.swift; path = DynamicTableViewModel.swift; sourceTree = "<group>"; };
		71176E2D24891C02004B0C9F /* ENAColorTests.swift */ = {isa = PBXFileReference; lastKnownFileType = sourcecode.swift; path = ENAColorTests.swift; sourceTree = "<group>"; };
		71176E31248957C3004B0C9F /* AppNavigationController.swift */ = {isa = PBXFileReference; lastKnownFileType = sourcecode.swift; path = AppNavigationController.swift; sourceTree = "<group>"; };
		711EFCC62492EE31005FEF21 /* ENAFooterView.swift */ = {isa = PBXFileReference; lastKnownFileType = sourcecode.swift; path = ENAFooterView.swift; sourceTree = "<group>"; };
		711EFCC824935C79005FEF21 /* ExposureSubmissionTestResultHeaderView.xib */ = {isa = PBXFileReference; lastKnownFileType = file.xib; path = ExposureSubmissionTestResultHeaderView.xib; sourceTree = "<group>"; };
		71330E40248109F600EB10F6 /* DynamicTableViewSection.swift */ = {isa = PBXFileReference; lastKnownFileType = sourcecode.swift; path = DynamicTableViewSection.swift; sourceTree = "<group>"; };
		71330E42248109FD00EB10F6 /* DynamicTableViewCell.swift */ = {isa = PBXFileReference; lastKnownFileType = sourcecode.swift; path = DynamicTableViewCell.swift; sourceTree = "<group>"; };
		71330E4424810A0500EB10F6 /* DynamicTableViewHeader.swift */ = {isa = PBXFileReference; lastKnownFileType = sourcecode.swift; path = DynamicTableViewHeader.swift; sourceTree = "<group>"; };
		71330E4624810A0C00EB10F6 /* DynamicTableViewFooter.swift */ = {isa = PBXFileReference; lastKnownFileType = sourcecode.swift; path = DynamicTableViewFooter.swift; sourceTree = "<group>"; };
		71330E4824810A5A00EB10F6 /* DynamicTableViewAction.swift */ = {isa = PBXFileReference; lastKnownFileType = sourcecode.swift; path = DynamicTableViewAction.swift; sourceTree = "<group>"; };
		713EA25A247818B000AB7EE8 /* DynamicTypeButton.swift */ = {isa = PBXFileReference; lastKnownFileType = sourcecode.swift; path = DynamicTypeButton.swift; sourceTree = "<group>"; };
		713EA25C24798A7000AB7EE8 /* ExposureDetectionRoundedView.swift */ = {isa = PBXFileReference; lastKnownFileType = sourcecode.swift; path = ExposureDetectionRoundedView.swift; sourceTree = "<group>"; };
		713EA25E24798A9100AB7EE8 /* ExposureDetectionRiskCell.swift */ = {isa = PBXFileReference; lastKnownFileType = sourcecode.swift; path = ExposureDetectionRiskCell.swift; sourceTree = "<group>"; };
		713EA26024798AD100AB7EE8 /* InsetTableViewCell.swift */ = {isa = PBXFileReference; lastKnownFileType = sourcecode.swift; path = InsetTableViewCell.swift; sourceTree = "<group>"; };
		713EA26224798F8500AB7EE8 /* ExposureDetectionHeaderCell.swift */ = {isa = PBXFileReference; lastKnownFileType = sourcecode.swift; path = ExposureDetectionHeaderCell.swift; sourceTree = "<group>"; };
		714194E9247A65C60072A090 /* DynamicTableViewHeaderSeparatorView.swift */ = {isa = PBXFileReference; lastKnownFileType = sourcecode.swift; path = DynamicTableViewHeaderSeparatorView.swift; sourceTree = "<group>"; };
		714CD8662472885900F56450 /* ExposureDetectionViewController+DynamicTableViewModel.swift */ = {isa = PBXFileReference; fileEncoding = 4; lastKnownFileType = sourcecode.swift; lineEnding = 0; path = "ExposureDetectionViewController+DynamicTableViewModel.swift"; sourceTree = "<group>"; };
		7154EB49247D21E200A467FF /* ExposureDetectionLongGuideCell.swift */ = {isa = PBXFileReference; lastKnownFileType = sourcecode.swift; path = ExposureDetectionLongGuideCell.swift; sourceTree = "<group>"; };
		7154EB4B247E862100A467FF /* ExposureDetectionLoadingCell.swift */ = {isa = PBXFileReference; lastKnownFileType = sourcecode.swift; path = ExposureDetectionLoadingCell.swift; sourceTree = "<group>"; };
		717D21E8248C022E00D9717E /* DynamicTableViewHtmlCell.swift */ = {isa = PBXFileReference; lastKnownFileType = sourcecode.swift; path = DynamicTableViewHtmlCell.swift; sourceTree = "<group>"; };
		717D21EA248C072300D9717E /* en */ = {isa = PBXFileReference; lastKnownFileType = text.html; name = en; path = "en.lproj/privacy-policy.html"; sourceTree = "<group>"; };
		71AFBD922464251000F91006 /* .swiftlint.yml */ = {isa = PBXFileReference; lastKnownFileType = text.yaml; path = .swiftlint.yml; sourceTree = "<group>"; };
		71B8044424828A6C00D53506 /* .swiftformat */ = {isa = PBXFileReference; lastKnownFileType = text; path = .swiftformat; sourceTree = "<group>"; };
		71B804462484CC0800D53506 /* ENALabel.swift */ = {isa = PBXFileReference; lastKnownFileType = sourcecode.swift; path = ENALabel.swift; sourceTree = "<group>"; };
		71B804482484D37300D53506 /* RiskLegendViewController.swift */ = {isa = PBXFileReference; lastKnownFileType = sourcecode.swift; path = RiskLegendViewController.swift; sourceTree = "<group>"; };
		71B8044C248525CD00D53506 /* RiskLegendViewController+DynamicTableViewModel.swift */ = {isa = PBXFileReference; lastKnownFileType = sourcecode.swift; path = "RiskLegendViewController+DynamicTableViewModel.swift"; sourceTree = "<group>"; };
		71B8044E248526B600D53506 /* DynamicTableViewSpaceCell.swift */ = {isa = PBXFileReference; lastKnownFileType = sourcecode.swift; path = DynamicTableViewSpaceCell.swift; sourceTree = "<group>"; };
		71B804532485273C00D53506 /* RiskLegendDotBodyCell.swift */ = {isa = PBXFileReference; lastKnownFileType = sourcecode.swift; path = RiskLegendDotBodyCell.swift; sourceTree = "<group>"; };
		71C0BEDC2498DD07009A17A0 /* ENANavigationFooterView.swift */ = {isa = PBXFileReference; lastKnownFileType = sourcecode.swift; path = ENANavigationFooterView.swift; sourceTree = "<group>"; };
		71CAB9D1248AACAD00F516A5 /* PixelPerfectLayoutConstraint.swift */ = {isa = PBXFileReference; lastKnownFileType = sourcecode.swift; path = PixelPerfectLayoutConstraint.swift; sourceTree = "<group>"; };
		71CAB9D3248AB33500F516A5 /* DynamicTypeSymbolImageView.swift */ = {isa = PBXFileReference; lastKnownFileType = sourcecode.swift; path = DynamicTypeSymbolImageView.swift; sourceTree = "<group>"; };
		71CC3E9C246D5D8000217F2C /* AppInformationViewController+DynamicTableViewModel.swift */ = {isa = PBXFileReference; lastKnownFileType = sourcecode.swift; path = "AppInformationViewController+DynamicTableViewModel.swift"; sourceTree = "<group>"; };
		71CC3E9E246D6B6800217F2C /* AppInformationDetailViewController.swift */ = {isa = PBXFileReference; lastKnownFileType = sourcecode.swift; path = AppInformationDetailViewController.swift; sourceTree = "<group>"; };
		71CC3EA0246D6BBF00217F2C /* DynamicTypeLabel.swift */ = {isa = PBXFileReference; lastKnownFileType = sourcecode.swift; path = DynamicTypeLabel.swift; sourceTree = "<group>"; };
		71CC3EA2246D6C4000217F2C /* UIFont+DynamicType.swift */ = {isa = PBXFileReference; lastKnownFileType = sourcecode.swift; path = "UIFont+DynamicType.swift"; sourceTree = "<group>"; };
		71D3C1992494EFAC00DBABA8 /* ENANavigationControllerWithFooter.swift */ = {isa = PBXFileReference; lastKnownFileType = sourcecode.swift; path = ENANavigationControllerWithFooter.swift; sourceTree = "<group>"; };
		71EF33D82497F3E8007B7E1B /* ENANavigationControllerWithFooterChild.swift */ = {isa = PBXFileReference; lastKnownFileType = sourcecode.swift; path = ENANavigationControllerWithFooterChild.swift; sourceTree = "<group>"; };
		71EF33DA2497F419007B7E1B /* ENANavigationFooterItem.swift */ = {isa = PBXFileReference; lastKnownFileType = sourcecode.swift; path = ENANavigationFooterItem.swift; sourceTree = "<group>"; };
		71F2E57A2487AEFC00694F1A /* ena-colors.xcassets */ = {isa = PBXFileReference; lastKnownFileType = folder.assetcatalog; path = "ena-colors.xcassets"; sourceTree = "<group>"; };
		71F5418B248BEDBE006DB793 /* de */ = {isa = PBXFileReference; lastKnownFileType = text.html; name = de; path = "de.lproj/privacy-policy.html"; sourceTree = "<group>"; };
		71F54190248BF677006DB793 /* HtmlTextView.swift */ = {isa = PBXFileReference; lastKnownFileType = sourcecode.swift; path = HtmlTextView.swift; sourceTree = "<group>"; };
		71FD8861246EB27F00E804D0 /* ExposureDetectionViewController.swift */ = {isa = PBXFileReference; lastKnownFileType = sourcecode.swift; path = ExposureDetectionViewController.swift; sourceTree = "<group>"; };
		71FE1C68247A8FE100851FEB /* DynamicTableViewHeaderFooterView.swift */ = {isa = PBXFileReference; lastKnownFileType = sourcecode.swift; path = DynamicTableViewHeaderFooterView.swift; sourceTree = "<group>"; };
		71FE1C70247AA7B700851FEB /* DynamicTableViewHeaderImageView.swift */ = {isa = PBXFileReference; fileEncoding = 4; lastKnownFileType = sourcecode.swift; path = DynamicTableViewHeaderImageView.swift; sourceTree = "<group>"; };
		71FE1C73247AC2B500851FEB /* ExposureSubmissionSuccessViewController.swift */ = {isa = PBXFileReference; fileEncoding = 4; lastKnownFileType = sourcecode.swift; path = ExposureSubmissionSuccessViewController.swift; sourceTree = "<group>"; };
		71FE1C74247AC2B500851FEB /* ExposureSubmissionQRScannerViewController.swift */ = {isa = PBXFileReference; fileEncoding = 4; lastKnownFileType = sourcecode.swift; path = ExposureSubmissionQRScannerViewController.swift; sourceTree = "<group>"; };
		71FE1C75247AC2B500851FEB /* ExposureSubmissionOverviewViewController.swift */ = {isa = PBXFileReference; fileEncoding = 4; lastKnownFileType = sourcecode.swift; path = ExposureSubmissionOverviewViewController.swift; sourceTree = "<group>"; };
		71FE1C76247AC2B500851FEB /* ExposureSubmissionTanInputViewController.swift */ = {isa = PBXFileReference; fileEncoding = 4; lastKnownFileType = sourcecode.swift; path = ExposureSubmissionTanInputViewController.swift; sourceTree = "<group>"; };
		71FE1C78247AC2B500851FEB /* ExposureSubmissionTestResultViewController.swift */ = {isa = PBXFileReference; fileEncoding = 4; lastKnownFileType = sourcecode.swift; path = ExposureSubmissionTestResultViewController.swift; sourceTree = "<group>"; };
		71FE1C79247AC2B500851FEB /* ExposureSubmissionNavigationController.swift */ = {isa = PBXFileReference; fileEncoding = 4; lastKnownFileType = sourcecode.swift; path = ExposureSubmissionNavigationController.swift; sourceTree = "<group>"; };
		71FE1C81247AC30300851FEB /* ENATanInput.swift */ = {isa = PBXFileReference; fileEncoding = 4; lastKnownFileType = sourcecode.swift; path = ENATanInput.swift; sourceTree = "<group>"; };
		71FE1C84247AC33D00851FEB /* ExposureSubmissionTestResultHeaderView.swift */ = {isa = PBXFileReference; fileEncoding = 4; lastKnownFileType = sourcecode.swift; path = ExposureSubmissionTestResultHeaderView.swift; sourceTree = "<group>"; };
		71FE1C8A247AC79D00851FEB /* DynamicTableViewIconCell.swift */ = {isa = PBXFileReference; fileEncoding = 4; lastKnownFileType = sourcecode.swift; path = DynamicTableViewIconCell.swift; sourceTree = "<group>"; };
		71FE1C8B247AC79D00851FEB /* DynamicTableViewIconCell.xib */ = {isa = PBXFileReference; fileEncoding = 4; lastKnownFileType = file.xib; path = DynamicTableViewIconCell.xib; sourceTree = "<group>"; };
		85142500245DA0B3009D2791 /* UIViewController+Alert.swift */ = {isa = PBXFileReference; lastKnownFileType = sourcecode.swift; path = "UIViewController+Alert.swift"; sourceTree = "<group>"; };
		8539874E2467094E00D28B62 /* AppIcon.xcassets */ = {isa = PBXFileReference; lastKnownFileType = folder.assetcatalog; path = AppIcon.xcassets; sourceTree = "<group>"; };
		853D987924694A8700490DBA /* ENAButton.swift */ = {isa = PBXFileReference; lastKnownFileType = sourcecode.swift; path = ENAButton.swift; sourceTree = "<group>"; };
		853D98822469DC5000490DBA /* ExposureNotificationSetting.storyboard */ = {isa = PBXFileReference; lastKnownFileType = file.storyboard; path = ExposureNotificationSetting.storyboard; sourceTree = "<group>"; };
		853D98842469DC8100490DBA /* ExposureNotificationSettingViewController.swift */ = {isa = PBXFileReference; fileEncoding = 4; lastKnownFileType = sourcecode.swift; lineEnding = 0; path = ExposureNotificationSettingViewController.swift; sourceTree = "<group>"; };
		85790F2E245C6B72003D47E1 /* ENA.entitlements */ = {isa = PBXFileReference; fileEncoding = 4; lastKnownFileType = text.plist.entitlements; path = ENA.entitlements; sourceTree = "<group>"; };
		858F6F6D245A103C009FFD33 /* ExposureNotification.framework */ = {isa = PBXFileReference; lastKnownFileType = wrapper.framework; name = ExposureNotification.framework; path = System/Library/Frameworks/ExposureNotification.framework; sourceTree = SDKROOT; };
		8595BF5E246032D90056EA27 /* ENASwitch.swift */ = {isa = PBXFileReference; lastKnownFileType = sourcecode.swift; path = ENASwitch.swift; sourceTree = "<group>"; };
		859DD511248549790073D59F /* MockDiagnosisKeysRetrieval.swift */ = {isa = PBXFileReference; lastKnownFileType = sourcecode.swift; path = MockDiagnosisKeysRetrieval.swift; sourceTree = "<group>"; };
		85D7593B2457048F008175F0 /* ENA.app */ = {isa = PBXFileReference; explicitFileType = wrapper.application; includeInIndex = 0; path = ENA.app; sourceTree = BUILT_PRODUCTS_DIR; };
		85D7593E2457048F008175F0 /* AppDelegate.swift */ = {isa = PBXFileReference; lastKnownFileType = sourcecode.swift; path = AppDelegate.swift; sourceTree = "<group>"; };
		85D759402457048F008175F0 /* SceneDelegate.swift */ = {isa = PBXFileReference; lastKnownFileType = sourcecode.swift; path = SceneDelegate.swift; sourceTree = "<group>"; };
		85D7594A24570491008175F0 /* Assets.xcassets */ = {isa = PBXFileReference; lastKnownFileType = folder.assetcatalog; path = Assets.xcassets; sourceTree = "<group>"; };
		85D7594D24570491008175F0 /* Base */ = {isa = PBXFileReference; lastKnownFileType = file.storyboard; name = Base; path = Base.lproj/LaunchScreen.storyboard; sourceTree = "<group>"; };
		85D7594F24570491008175F0 /* Info.plist */ = {isa = PBXFileReference; lastKnownFileType = text.plist.xml; path = Info.plist; sourceTree = "<group>"; };
		85D7595424570491008175F0 /* ENATests.xctest */ = {isa = PBXFileReference; explicitFileType = wrapper.cfbundle; includeInIndex = 0; path = ENATests.xctest; sourceTree = BUILT_PRODUCTS_DIR; };
		85D7595A24570491008175F0 /* Info.plist */ = {isa = PBXFileReference; lastKnownFileType = text.plist.xml; path = Info.plist; sourceTree = "<group>"; };
		85D7595F24570491008175F0 /* ENAUITests.xctest */ = {isa = PBXFileReference; explicitFileType = wrapper.cfbundle; includeInIndex = 0; path = ENAUITests.xctest; sourceTree = BUILT_PRODUCTS_DIR; };
		85D7596324570491008175F0 /* ENAUITests.swift */ = {isa = PBXFileReference; fileEncoding = 4; lastKnownFileType = sourcecode.swift; lineEnding = 0; path = ENAUITests.swift; sourceTree = "<group>"; };
		85D7596524570491008175F0 /* Info.plist */ = {isa = PBXFileReference; lastKnownFileType = text.plist.xml; path = Info.plist; sourceTree = "<group>"; };
		85E33443247EB357006E74EC /* CircularProgressView.swift */ = {isa = PBXFileReference; lastKnownFileType = sourcecode.swift; path = CircularProgressView.swift; sourceTree = "<group>"; };
		A124E648249BF4EB00E95F72 /* ExposureDetectionExecutorTests.swift */ = {isa = PBXFileReference; lastKnownFileType = sourcecode.swift; path = ExposureDetectionExecutorTests.swift; sourceTree = "<group>"; };
		A124E64B249C4C9000E95F72 /* SAPDownloadedPackagesStore+Helpers.swift */ = {isa = PBXFileReference; lastKnownFileType = sourcecode.swift; path = "SAPDownloadedPackagesStore+Helpers.swift"; sourceTree = "<group>"; };
		A128F04C2489ABE700EC7F6C /* RiskCalculationTests.swift */ = {isa = PBXFileReference; fileEncoding = 4; lastKnownFileType = sourcecode.swift; path = RiskCalculationTests.swift; sourceTree = "<group>"; };
		A128F058248B459F00EC7F6C /* PublicKeyStore.swift */ = {isa = PBXFileReference; lastKnownFileType = sourcecode.swift; path = PublicKeyStore.swift; sourceTree = "<group>"; };
		A14BDEBF24A1AD660063E4EC /* MockExposureDetector.swift */ = {isa = PBXFileReference; lastKnownFileType = sourcecode.swift; path = MockExposureDetector.swift; sourceTree = "<group>"; };
		A1654EFD24B41FEF00C0E115 /* DynamicCellTests.swift */ = {isa = PBXFileReference; lastKnownFileType = sourcecode.swift; path = DynamicCellTests.swift; sourceTree = "<group>"; };
		A1654F0024B43E7F00C0E115 /* DynamicTableViewTextViewCellTests.swift */ = {isa = PBXFileReference; lastKnownFileType = sourcecode.swift; path = DynamicTableViewTextViewCellTests.swift; sourceTree = "<group>"; };
		A16714AE248CA1B70031B111 /* Bundle+ReadPlist.swift */ = {isa = PBXFileReference; lastKnownFileType = sourcecode.swift; path = "Bundle+ReadPlist.swift"; sourceTree = "<group>"; };
		A16714BA248D18D20031B111 /* SummaryMetadata.swift */ = {isa = PBXFileReference; lastKnownFileType = sourcecode.swift; path = SummaryMetadata.swift; sourceTree = "<group>"; };
		A173665124844F29006BE209 /* SQLiteKeyValueStoreTests.swift */ = {isa = PBXFileReference; fileEncoding = 4; lastKnownFileType = sourcecode.swift; path = SQLiteKeyValueStoreTests.swift; sourceTree = "<group>"; };
		A17366542484978A006BE209 /* OnboardingInfoViewControllerUtils.swift */ = {isa = PBXFileReference; lastKnownFileType = sourcecode.swift; path = OnboardingInfoViewControllerUtils.swift; sourceTree = "<group>"; };
		A17DA5E12486D8E7006F310F /* RiskLevelTests.swift */ = {isa = PBXFileReference; lastKnownFileType = sourcecode.swift; path = RiskLevelTests.swift; sourceTree = "<group>"; };
		A1877CA9248F247D006FEFC0 /* SAPDownloadedPackageTests.swift */ = {isa = PBXFileReference; lastKnownFileType = sourcecode.swift; path = SAPDownloadedPackageTests.swift; sourceTree = "<group>"; };
		A189E45E248C325E001D0996 /* de-config */ = {isa = PBXFileReference; lastKnownFileType = file; path = "de-config"; sourceTree = "<group>"; };
		A189E460248C35BF001D0996 /* PublicKeys.plist */ = {isa = PBXFileReference; lastKnownFileType = text.plist.xml; path = PublicKeys.plist; sourceTree = "<group>"; };
		A1BABD0824A57B88000ED515 /* TemporaryExposureKeyMock.swift */ = {isa = PBXFileReference; fileEncoding = 4; lastKnownFileType = sourcecode.swift; path = TemporaryExposureKeyMock.swift; sourceTree = "<group>"; };
		A1BABD0A24A57BA0000ED515 /* ENTemporaryExposureKey+Processing.swift */ = {isa = PBXFileReference; fileEncoding = 4; lastKnownFileType = sourcecode.swift; path = "ENTemporaryExposureKey+Processing.swift"; sourceTree = "<group>"; };
		A1BABD0C24A57BAC000ED515 /* ENTemporaryExposureKey+ProcessingTests.swift */ = {isa = PBXFileReference; fileEncoding = 4; lastKnownFileType = sourcecode.swift; path = "ENTemporaryExposureKey+ProcessingTests.swift"; sourceTree = "<group>"; };
		A1C683F924AEC57400B90D12 /* DynamicTableViewTextViewCell.swift */ = {isa = PBXFileReference; lastKnownFileType = sourcecode.swift; path = DynamicTableViewTextViewCell.swift; sourceTree = "<group>"; };
		A1C683FB24AEC9EE00B90D12 /* DynamicTableViewTextCell.swift */ = {isa = PBXFileReference; lastKnownFileType = sourcecode.swift; path = DynamicTableViewTextCell.swift; sourceTree = "<group>"; };
		A1E41940249410AF0016E52A /* SAPDownloadedPackage+Helpers.swift */ = {isa = PBXFileReference; lastKnownFileType = sourcecode.swift; path = "SAPDownloadedPackage+Helpers.swift"; sourceTree = "<group>"; };
		A1E419442495476C0016E52A /* HTTPClient+MockNetworkStack.swift */ = {isa = PBXFileReference; lastKnownFileType = sourcecode.swift; path = "HTTPClient+MockNetworkStack.swift"; sourceTree = "<group>"; };
		A1E41947249548260016E52A /* HTTPClient+SubmitTests.swift */ = {isa = PBXFileReference; lastKnownFileType = sourcecode.swift; path = "HTTPClient+SubmitTests.swift"; sourceTree = "<group>"; };
		A1E4194A2495A3940016E52A /* HTTPClient+AppConfigTests.swift */ = {isa = PBXFileReference; lastKnownFileType = sourcecode.swift; path = "HTTPClient+AppConfigTests.swift"; sourceTree = "<group>"; };
		A1E4194D2495A5800016E52A /* HTTPClient+ExposureConfigTests.swift */ = {isa = PBXFileReference; lastKnownFileType = sourcecode.swift; path = "HTTPClient+ExposureConfigTests.swift"; sourceTree = "<group>"; };
		A1E419502495A6EA0016E52A /* HTTPClient+TANForExposureSubmitTests.swift */ = {isa = PBXFileReference; lastKnownFileType = sourcecode.swift; path = "HTTPClient+TANForExposureSubmitTests.swift"; sourceTree = "<group>"; };
		A1E419532495A7850016E52A /* HTTPClient+GetTestResultTests.swift */ = {isa = PBXFileReference; lastKnownFileType = sourcecode.swift; path = "HTTPClient+GetTestResultTests.swift"; sourceTree = "<group>"; };
		A1E419562495A8F50016E52A /* HTTPClient+RegistrationTokenTests.swift */ = {isa = PBXFileReference; lastKnownFileType = sourcecode.swift; path = "HTTPClient+RegistrationTokenTests.swift"; sourceTree = "<group>"; };
		A1E4195B249818020016E52A /* RiskTests.swift */ = {isa = PBXFileReference; lastKnownFileType = sourcecode.swift; path = RiskTests.swift; sourceTree = "<group>"; };
		A1E4195E249824340016E52A /* String+TodayTests.swift */ = {isa = PBXFileReference; lastKnownFileType = sourcecode.swift; path = "String+TodayTests.swift"; sourceTree = "<group>"; };
		A328424B248B91E0006B1F09 /* HomeTestResultLoadingCell.xib */ = {isa = PBXFileReference; fileEncoding = 4; lastKnownFileType = file.xib; path = HomeTestResultLoadingCell.xib; sourceTree = "<group>"; };
		A328424C248B91E0006B1F09 /* HomeTestResultLoadingCell.swift */ = {isa = PBXFileReference; fileEncoding = 4; lastKnownFileType = sourcecode.swift; path = HomeTestResultLoadingCell.swift; sourceTree = "<group>"; };
		A328424F248B9269006B1F09 /* HomeTestResultLoadingCellConfigurator.swift */ = {isa = PBXFileReference; lastKnownFileType = sourcecode.swift; path = HomeTestResultLoadingCellConfigurator.swift; sourceTree = "<group>"; };
		A3284254248E493B006B1F09 /* ExposureSubmissionOverviewViewControllerTests.swift */ = {isa = PBXFileReference; lastKnownFileType = sourcecode.swift; path = ExposureSubmissionOverviewViewControllerTests.swift; sourceTree = "<group>"; };
		A3284256248E7431006B1F09 /* MockExposureSubmissionService.swift */ = {isa = PBXFileReference; lastKnownFileType = sourcecode.swift; path = MockExposureSubmissionService.swift; sourceTree = "<group>"; };
		A3284258248E7672006B1F09 /* MockExposureSubmissionQRScannerViewController.swift */ = {isa = PBXFileReference; lastKnownFileType = sourcecode.swift; path = MockExposureSubmissionQRScannerViewController.swift; sourceTree = "<group>"; };
		A328425B248E82B5006B1F09 /* ExposureSubmissionTestResultViewControllerTests.swift */ = {isa = PBXFileReference; lastKnownFileType = sourcecode.swift; path = ExposureSubmissionTestResultViewControllerTests.swift; sourceTree = "<group>"; };
		A328425E248E943D006B1F09 /* ExposureSubmissionTanInputViewControllerTests.swift */ = {isa = PBXFileReference; lastKnownFileType = sourcecode.swift; path = ExposureSubmissionTanInputViewControllerTests.swift; sourceTree = "<group>"; };
		A32842602490E2AC006B1F09 /* ExposureSubmissionWarnOthersViewControllerTests.swift */ = {isa = PBXFileReference; lastKnownFileType = sourcecode.swift; path = ExposureSubmissionWarnOthersViewControllerTests.swift; sourceTree = "<group>"; };
		A328426224910552006B1F09 /* ExposureSubmissionSuccessViewControllerTests.swift */ = {isa = PBXFileReference; lastKnownFileType = sourcecode.swift; path = ExposureSubmissionSuccessViewControllerTests.swift; sourceTree = "<group>"; };
		A32842642491136E006B1F09 /* ExposureSubmissionUITests.swift */ = {isa = PBXFileReference; lastKnownFileType = sourcecode.swift; path = ExposureSubmissionUITests.swift; sourceTree = "<group>"; };
		A32842662492359E006B1F09 /* MockExposureSubmissionNavigationControllerChild.swift */ = {isa = PBXFileReference; lastKnownFileType = sourcecode.swift; path = MockExposureSubmissionNavigationControllerChild.swift; sourceTree = "<group>"; };
		A32C046424D96348005BEA61 /* HTTPClient+PlausibeDeniabilityTests.swift */ = {isa = PBXFileReference; lastKnownFileType = sourcecode.swift; path = "HTTPClient+PlausibeDeniabilityTests.swift"; sourceTree = "<group>"; };
		A32CA72E24B6F2E300B1A994 /* HomeRiskCellConfiguratorTests.swift */ = {isa = PBXFileReference; lastKnownFileType = sourcecode.swift; path = HomeRiskCellConfiguratorTests.swift; sourceTree = "<group>"; };
		A3483B0A24C5EFA40037855F /* MockExposureDetectionViewControllerDelegate.swift */ = {isa = PBXFileReference; lastKnownFileType = sourcecode.swift; path = MockExposureDetectionViewControllerDelegate.swift; sourceTree = "<group>"; };
		A3552CC324DD6E16008C91BE /* AppDelegate+PlausibleDeniability.swift */ = {isa = PBXFileReference; lastKnownFileType = sourcecode.swift; path = "AppDelegate+PlausibleDeniability.swift"; sourceTree = "<group>"; };
		A3552CC524DD6E78008C91BE /* AppDelegate+ENATaskExecutionDelegate.swift */ = {isa = PBXFileReference; lastKnownFileType = sourcecode.swift; path = "AppDelegate+ENATaskExecutionDelegate.swift"; sourceTree = "<group>"; };
		A36D07B82486D61C00E46F96 /* HomeCardCellButtonDelegate.swift */ = {isa = PBXFileReference; lastKnownFileType = sourcecode.swift; path = HomeCardCellButtonDelegate.swift; sourceTree = "<group>"; };
		A36FACC324C5EA1500DED947 /* ExposureDetectionViewControllerTests.swift */ = {isa = PBXFileReference; lastKnownFileType = sourcecode.swift; path = ExposureDetectionViewControllerTests.swift; sourceTree = "<group>"; };
		A372DA3A24BDA075003248BB /* ExposureSubmissionCoordinating.swift */ = {isa = PBXFileReference; lastKnownFileType = sourcecode.swift; path = ExposureSubmissionCoordinating.swift; sourceTree = "<group>"; };
		A372DA3C24BE01D9003248BB /* MockExposureSubmissionCoordinator.swift */ = {isa = PBXFileReference; lastKnownFileType = sourcecode.swift; path = MockExposureSubmissionCoordinator.swift; sourceTree = "<group>"; };
		A372DA3E24BEF773003248BB /* ExposureSubmissionCoordinatorTests.swift */ = {isa = PBXFileReference; lastKnownFileType = sourcecode.swift; path = ExposureSubmissionCoordinatorTests.swift; sourceTree = "<group>"; };
		A372DA4024BF33F9003248BB /* MockExposureSubmissionCoordinatorDelegate.swift */ = {isa = PBXFileReference; lastKnownFileType = sourcecode.swift; path = MockExposureSubmissionCoordinatorDelegate.swift; sourceTree = "<group>"; };
		A3C4F95F24812CD20047F23E /* ExposureSubmissionWarnOthersViewController.swift */ = {isa = PBXFileReference; lastKnownFileType = sourcecode.swift; path = ExposureSubmissionWarnOthersViewController.swift; sourceTree = "<group>"; };
		A3E5E71D247E6F7A00237116 /* SpinnerInjectable.swift */ = {isa = PBXFileReference; lastKnownFileType = sourcecode.swift; path = SpinnerInjectable.swift; sourceTree = "<group>"; };
		A3E851B124ADD09900402485 /* CountdownTimer.swift */ = {isa = PBXFileReference; lastKnownFileType = sourcecode.swift; path = CountdownTimer.swift; sourceTree = "<group>"; };
		A3E851B424ADDAC000402485 /* CountdownTimerTests.swift */ = {isa = PBXFileReference; lastKnownFileType = sourcecode.swift; path = CountdownTimerTests.swift; sourceTree = "<group>"; };
		A3EE6E59249BB7AF00C64B61 /* ExposureSubmissionServiceFactory.swift */ = {isa = PBXFileReference; lastKnownFileType = sourcecode.swift; path = ExposureSubmissionServiceFactory.swift; sourceTree = "<group>"; };
		A3EE6E5B249BB97500C64B61 /* UITestingParameters.swift */ = {isa = PBXFileReference; lastKnownFileType = sourcecode.swift; path = UITestingParameters.swift; sourceTree = "<group>"; };
		A3FF84EB247BFAF00053E947 /* Hasher.swift */ = {isa = PBXFileReference; lastKnownFileType = sourcecode.swift; path = Hasher.swift; sourceTree = "<group>"; };
		B102BDC22460410600CD55A2 /* README.md */ = {isa = PBXFileReference; lastKnownFileType = net.daringfireball.markdown; path = README.md; sourceTree = "<group>"; };
		B103193124E18A0A00DD02EF /* DMMenuItem.swift */ = {isa = PBXFileReference; lastKnownFileType = sourcecode.swift; path = DMMenuItem.swift; sourceTree = "<group>"; };
		B10F9B89249961B500C418F4 /* DynamicTypeLabelTests.swift */ = {isa = PBXFileReference; fileEncoding = 4; lastKnownFileType = sourcecode.swift; path = DynamicTypeLabelTests.swift; sourceTree = "<group>"; };
		B10FD5F3246EAC1700E9D7F2 /* AppleFilesWriter.swift */ = {isa = PBXFileReference; lastKnownFileType = sourcecode.swift; path = AppleFilesWriter.swift; sourceTree = "<group>"; };
		B111EE2B2465D9F7001AEBB4 /* String+Localization.swift */ = {isa = PBXFileReference; lastKnownFileType = sourcecode.swift; path = "String+Localization.swift"; sourceTree = "<group>"; };
		B1125459246F2C6500AB5036 /* ENTemporaryExposureKey+Convert.swift */ = {isa = PBXFileReference; lastKnownFileType = sourcecode.swift; path = "ENTemporaryExposureKey+Convert.swift"; sourceTree = "<group>"; };
		B11655922491437600316087 /* RiskProvidingConfigurationTests.swift */ = {isa = PBXFileReference; fileEncoding = 4; lastKnownFileType = sourcecode.swift; path = RiskProvidingConfigurationTests.swift; sourceTree = "<group>"; };
		B1175212248A83AB00C3325C /* Risk.swift */ = {isa = PBXFileReference; lastKnownFileType = sourcecode.swift; path = Risk.swift; sourceTree = "<group>"; };
		B1175215248A9F9600C3325C /* ConvertingKeysTests.swift */ = {isa = PBXFileReference; lastKnownFileType = sourcecode.swift; path = ConvertingKeysTests.swift; sourceTree = "<group>"; };
		B1175217248ACFBC00C3325C /* SAP_RiskScoreClass+LowAndHigh.swift */ = {isa = PBXFileReference; lastKnownFileType = sourcecode.swift; path = "SAP_RiskScoreClass+LowAndHigh.swift"; sourceTree = "<group>"; };
		B1175219248ACFFC00C3325C /* SAP_RiskScoreClass+LowAndHighTests.swift */ = {isa = PBXFileReference; lastKnownFileType = sourcecode.swift; path = "SAP_RiskScoreClass+LowAndHighTests.swift"; sourceTree = "<group>"; };
		B120C7C524AFDAB900F68FF1 /* ActiveTracing.swift */ = {isa = PBXFileReference; lastKnownFileType = sourcecode.swift; path = ActiveTracing.swift; sourceTree = "<group>"; };
		B120C7C824AFE7B800F68FF1 /* ActiveTracingTests.swift */ = {isa = PBXFileReference; lastKnownFileType = sourcecode.swift; path = ActiveTracingTests.swift; sourceTree = "<group>"; };
		B1221BDB2492BCEB00E6C4E4 /* Info_Debug.plist */ = {isa = PBXFileReference; fileEncoding = 4; lastKnownFileType = text.plist.xml; path = Info_Debug.plist; sourceTree = "<group>"; };
		B1221BDF2492ECE800E6C4E4 /* CFDictionary+KeychainQuery.swift */ = {isa = PBXFileReference; lastKnownFileType = sourcecode.swift; path = "CFDictionary+KeychainQuery.swift"; sourceTree = "<group>"; };
		B1221BE12492ED0F00E6C4E4 /* CFDictionary+KeychainQueryTests.swift */ = {isa = PBXFileReference; lastKnownFileType = sourcecode.swift; path = "CFDictionary+KeychainQueryTests.swift"; sourceTree = "<group>"; };
		B12995E8246C344100854AD0 /* HTTPClient+Configuration.swift */ = {isa = PBXFileReference; lastKnownFileType = sourcecode.swift; path = "HTTPClient+Configuration.swift"; sourceTree = "<group>"; };
		B14D0CDA246E968C00D5BEBC /* String+Today.swift */ = {isa = PBXFileReference; lastKnownFileType = sourcecode.swift; path = "String+Today.swift"; sourceTree = "<group>"; };
		B14D0CDC246E972400D5BEBC /* ExposureDetectionDelegate.swift */ = {isa = PBXFileReference; lastKnownFileType = sourcecode.swift; path = ExposureDetectionDelegate.swift; sourceTree = "<group>"; };
		B14D0CDE246E976400D5BEBC /* ExposureDetectionTransaction+DidEndPrematurelyReason.swift */ = {isa = PBXFileReference; lastKnownFileType = sourcecode.swift; path = "ExposureDetectionTransaction+DidEndPrematurelyReason.swift"; sourceTree = "<group>"; };
		B153096924706F1000A4A1BD /* URLSession+Default.swift */ = {isa = PBXFileReference; lastKnownFileType = sourcecode.swift; path = "URLSession+Default.swift"; sourceTree = "<group>"; };
		B153096B24706F2400A4A1BD /* URLSessionConfiguration+Default.swift */ = {isa = PBXFileReference; lastKnownFileType = sourcecode.swift; path = "URLSessionConfiguration+Default.swift"; sourceTree = "<group>"; };
		B15382E3248273DC0010F007 /* MockTestStore.swift */ = {isa = PBXFileReference; lastKnownFileType = sourcecode.swift; path = MockTestStore.swift; sourceTree = "<group>"; };
		B15382E6248290BB0010F007 /* AppleFilesWriterTests.swift */ = {isa = PBXFileReference; lastKnownFileType = sourcecode.swift; path = AppleFilesWriterTests.swift; sourceTree = "<group>"; };
		B15382FD248424F00010F007 /* ExposureDetectionTests.swift */ = {isa = PBXFileReference; lastKnownFileType = sourcecode.swift; path = ExposureDetectionTests.swift; sourceTree = "<group>"; };
		B1569DDE245D70990079FCD7 /* DMViewController.swift */ = {isa = PBXFileReference; lastKnownFileType = sourcecode.swift; path = DMViewController.swift; sourceTree = "<group>"; };
		B16177E724802F9B006E435A /* DownloadedPackagesSQLLiteStoreTests.swift */ = {isa = PBXFileReference; lastKnownFileType = sourcecode.swift; path = DownloadedPackagesSQLLiteStoreTests.swift; sourceTree = "<group>"; };
		B161782424804AC3006E435A /* DownloadedPackagesSQLLiteStore.swift */ = {isa = PBXFileReference; lastKnownFileType = sourcecode.swift; path = DownloadedPackagesSQLLiteStore.swift; sourceTree = "<group>"; };
		B161782924805784006E435A /* DeltaCalculationResult.swift */ = {isa = PBXFileReference; lastKnownFileType = sourcecode.swift; path = DeltaCalculationResult.swift; sourceTree = "<group>"; };
		B161782C248062CE006E435A /* DeltaCalculationResultTests.swift */ = {isa = PBXFileReference; lastKnownFileType = sourcecode.swift; path = DeltaCalculationResultTests.swift; sourceTree = "<group>"; };
		B163D10F2499068D001A322C /* SettingsViewModelTests.swift */ = {isa = PBXFileReference; lastKnownFileType = sourcecode.swift; path = SettingsViewModelTests.swift; sourceTree = "<group>"; };
		B163D11424993F64001A322C /* UIFont+DynamicTypeTests.swift */ = {isa = PBXFileReference; lastKnownFileType = sourcecode.swift; path = "UIFont+DynamicTypeTests.swift"; sourceTree = "<group>"; };
		B16457B424DC11EF002879EB /* DMLastSubmissionRequetViewController.swift */ = {isa = PBXFileReference; lastKnownFileType = sourcecode.swift; path = DMLastSubmissionRequetViewController.swift; sourceTree = "<group>"; };
		B16457B624DC160B002879EB /* DMLastRiskCalculationViewController.swift */ = {isa = PBXFileReference; lastKnownFileType = sourcecode.swift; path = DMLastRiskCalculationViewController.swift; sourceTree = "<group>"; };
		B16457B824DC19F9002879EB /* DMSettingsViewController.swift */ = {isa = PBXFileReference; lastKnownFileType = sourcecode.swift; path = DMSettingsViewController.swift; sourceTree = "<group>"; };
		B16457BA24DC3309002879EB /* DMErrorsViewController.swift */ = {isa = PBXFileReference; lastKnownFileType = sourcecode.swift; path = DMErrorsViewController.swift; sourceTree = "<group>"; };
		B1741B422461C105006275D9 /* README.md */ = {isa = PBXFileReference; lastKnownFileType = net.daringfireball.markdown; path = README.md; sourceTree = "<group>"; };
		B1741B432461C257006275D9 /* DMDeveloperMenu.swift */ = {isa = PBXFileReference; lastKnownFileType = sourcecode.swift; path = DMDeveloperMenu.swift; sourceTree = "<group>"; };
		B1741B482462C207006275D9 /* Client.swift */ = {isa = PBXFileReference; fileEncoding = 4; lastKnownFileType = sourcecode.swift; path = Client.swift; sourceTree = "<group>"; };
		B17A44A12464906A00CB195E /* KeyTests.swift */ = {isa = PBXFileReference; lastKnownFileType = sourcecode.swift; path = KeyTests.swift; sourceTree = "<group>"; };
		B184A37F248FFCBE007180F6 /* SecureStore.swift */ = {isa = PBXFileReference; fileEncoding = 4; lastKnownFileType = sourcecode.swift; path = SecureStore.swift; sourceTree = "<group>"; };
		B184A382248FFCE2007180F6 /* CodableExposureDetectionSummary.swift */ = {isa = PBXFileReference; lastKnownFileType = sourcecode.swift; path = CodableExposureDetectionSummary.swift; sourceTree = "<group>"; };
		B18755D024DC45CA00A9202E /* DMStoreViewController.swift */ = {isa = PBXFileReference; lastKnownFileType = sourcecode.swift; path = DMStoreViewController.swift; sourceTree = "<group>"; };
		B18C411C246DB30000B8D8CB /* URL+Helper.swift */ = {isa = PBXFileReference; lastKnownFileType = sourcecode.swift; path = "URL+Helper.swift"; sourceTree = "<group>"; };
		B18CADAD24782FA4006F53F0 /* ExposureStateUpdating.swift */ = {isa = PBXFileReference; lastKnownFileType = sourcecode.swift; path = ExposureStateUpdating.swift; sourceTree = "<group>"; };
		B18E852E248C29D400CF4FB8 /* DetectionMode.swift */ = {isa = PBXFileReference; lastKnownFileType = sourcecode.swift; path = DetectionMode.swift; sourceTree = "<group>"; };
		B19FD7102491A07000A9D56A /* String+SemanticVersion.swift */ = {isa = PBXFileReference; lastKnownFileType = sourcecode.swift; path = "String+SemanticVersion.swift"; sourceTree = "<group>"; };
		B19FD7122491A08500A9D56A /* SAP_SemanticVersion+Compare.swift */ = {isa = PBXFileReference; lastKnownFileType = sourcecode.swift; path = "SAP_SemanticVersion+Compare.swift"; sourceTree = "<group>"; };
		B19FD7142491A4A300A9D56A /* SAP_SemanticVersionTests.swift */ = {isa = PBXFileReference; fileEncoding = 4; lastKnownFileType = sourcecode.swift; path = SAP_SemanticVersionTests.swift; sourceTree = "<group>"; };
		B1A31F6824DAE6C000E263DF /* DMKeyCell.swift */ = {isa = PBXFileReference; lastKnownFileType = sourcecode.swift; path = DMKeyCell.swift; sourceTree = "<group>"; };
		B1A76E9E24714AC700EA5208 /* HTTPClient+Configuration.swift */ = {isa = PBXFileReference; lastKnownFileType = sourcecode.swift; path = "HTTPClient+Configuration.swift"; sourceTree = "<group>"; };
		B1A9E70D246D73180024CC12 /* ExposureDetection.swift */ = {isa = PBXFileReference; lastKnownFileType = sourcecode.swift; path = ExposureDetection.swift; sourceTree = "<group>"; };
		B1A9E710246D782F0024CC12 /* SAPDownloadedPackage.swift */ = {isa = PBXFileReference; lastKnownFileType = sourcecode.swift; path = SAPDownloadedPackage.swift; sourceTree = "<group>"; };
		B1AC51D524CED8820087C35B /* DetectionModeTests.swift */ = {isa = PBXFileReference; lastKnownFileType = sourcecode.swift; path = DetectionModeTests.swift; sourceTree = "<group>"; };
		B1B9CF1E246ED2E8008F04F5 /* Sap_FilebucketTests.swift */ = {isa = PBXFileReference; lastKnownFileType = sourcecode.swift; path = Sap_FilebucketTests.swift; sourceTree = "<group>"; };
		B1BFE27124BDE1D500C1181D /* HomeViewController+HowRiskDetectionWorks.swift */ = {isa = PBXFileReference; lastKnownFileType = sourcecode.swift; path = "HomeViewController+HowRiskDetectionWorks.swift"; sourceTree = "<group>"; };
		B1C7EE4324938E9E00F1F284 /* ExposureDetection_DidEndPrematurelyReason+ErrorHandling.swift */ = {isa = PBXFileReference; lastKnownFileType = sourcecode.swift; path = "ExposureDetection_DidEndPrematurelyReason+ErrorHandling.swift"; sourceTree = "<group>"; };
		B1C7EE4524938EB700F1F284 /* ExposureDetection_DidEndPrematurelyReason+ErrorHandlingTests.swift */ = {isa = PBXFileReference; lastKnownFileType = sourcecode.swift; path = "ExposureDetection_DidEndPrematurelyReason+ErrorHandlingTests.swift"; sourceTree = "<group>"; };
		B1C7EE472493D97000F1F284 /* RiskProvidingConfigurationManualTriggerTests.swift */ = {isa = PBXFileReference; lastKnownFileType = sourcecode.swift; path = RiskProvidingConfigurationManualTriggerTests.swift; sourceTree = "<group>"; };
		B1C7EEAD24941A3B00F1F284 /* ManualExposureDetectionState.swift */ = {isa = PBXFileReference; lastKnownFileType = sourcecode.swift; path = ManualExposureDetectionState.swift; sourceTree = "<group>"; };
		B1C7EEAF24941A6B00F1F284 /* RiskConsumer.swift */ = {isa = PBXFileReference; lastKnownFileType = sourcecode.swift; path = RiskConsumer.swift; sourceTree = "<group>"; };
		B1CD333B24865A7D00B06E9B /* TracingStatusHistory.swift */ = {isa = PBXFileReference; lastKnownFileType = sourcecode.swift; path = TracingStatusHistory.swift; sourceTree = "<group>"; };
		B1CD333D24865E0000B06E9B /* TracingStatusHistoryTests.swift */ = {isa = PBXFileReference; lastKnownFileType = sourcecode.swift; path = TracingStatusHistoryTests.swift; sourceTree = "<group>"; };
		B1CD33402486AA7100B06E9B /* CoronaWarnURLSessionDelegate.swift */ = {isa = PBXFileReference; lastKnownFileType = sourcecode.swift; path = CoronaWarnURLSessionDelegate.swift; sourceTree = "<group>"; };
		B1D431C7246C69F300E728AD /* HTTPClient+ConfigurationTests.swift */ = {isa = PBXFileReference; lastKnownFileType = sourcecode.swift; path = "HTTPClient+ConfigurationTests.swift"; sourceTree = "<group>"; };
		B1D431CA246C84A400E728AD /* DownloadedPackagesStore.swift */ = {isa = PBXFileReference; lastKnownFileType = sourcecode.swift; path = DownloadedPackagesStore.swift; sourceTree = "<group>"; };
		B1D6B001247DA0320079DDD3 /* ExposureDetectionViewControllerDelegate.swift */ = {isa = PBXFileReference; lastKnownFileType = sourcecode.swift; path = ExposureDetectionViewControllerDelegate.swift; sourceTree = "<group>"; };
		B1D6B003247DA4920079DDD3 /* UIApplication+CoronaWarn.swift */ = {isa = PBXFileReference; lastKnownFileType = sourcecode.swift; path = "UIApplication+CoronaWarn.swift"; sourceTree = "<group>"; };
		B1D7D68624766D2100E4DA5D /* submission_payload.pb.swift */ = {isa = PBXFileReference; fileEncoding = 4; lastKnownFileType = sourcecode.swift; name = submission_payload.pb.swift; path = ../../../gen/output/submission_payload.pb.swift; sourceTree = "<group>"; };
		B1D7D68A24766D2100E4DA5D /* apple_export.pb.swift */ = {isa = PBXFileReference; fileEncoding = 4; lastKnownFileType = sourcecode.swift; name = apple_export.pb.swift; path = ../../../gen/output/apple_export.pb.swift; sourceTree = "<group>"; };
		B1D8CB2524DD4371008C6010 /* DMTracingHistoryViewController.swift */ = {isa = PBXFileReference; lastKnownFileType = sourcecode.swift; path = DMTracingHistoryViewController.swift; sourceTree = "<group>"; };
		B1DDDABB247137B000A07175 /* HTTPClientConfigurationEndpointTests.swift */ = {isa = PBXFileReference; lastKnownFileType = sourcecode.swift; path = HTTPClientConfigurationEndpointTests.swift; sourceTree = "<group>"; };
		B1E8C99C2479D4E7006DC678 /* DMSubmissionStateViewController.swift */ = {isa = PBXFileReference; fileEncoding = 4; lastKnownFileType = sourcecode.swift; path = DMSubmissionStateViewController.swift; sourceTree = "<group>"; };
		B1EAEC8A24711884003BE9A2 /* URLSession+Convenience.swift */ = {isa = PBXFileReference; lastKnownFileType = sourcecode.swift; path = "URLSession+Convenience.swift"; sourceTree = "<group>"; };
		B1EAEC8D247118CB003BE9A2 /* URLSession+ConvenienceTests.swift */ = {isa = PBXFileReference; lastKnownFileType = sourcecode.swift; path = "URLSession+ConvenienceTests.swift"; sourceTree = "<group>"; };
		B1EDFD8C248E74D000E7EAFF /* URL+StaticString.swift */ = {isa = PBXFileReference; lastKnownFileType = sourcecode.swift; path = "URL+StaticString.swift"; sourceTree = "<group>"; };
		B1F82DF124718C7300E2E56A /* DMBackendConfigurationViewController.swift */ = {isa = PBXFileReference; lastKnownFileType = sourcecode.swift; path = DMBackendConfigurationViewController.swift; sourceTree = "<group>"; };
		B1F8AE472479B4C30093A588 /* api-response-day-2020-05-16 */ = {isa = PBXFileReference; lastKnownFileType = file; path = "api-response-day-2020-05-16"; sourceTree = "<group>"; };
		B1FC2D1C24D9C87F00083C81 /* DMKeysViewController.swift */ = {isa = PBXFileReference; lastKnownFileType = sourcecode.swift; path = DMKeysViewController.swift; sourceTree = "<group>"; };
		B1FC2D1F24D9C8DF00083C81 /* SAP_TemporaryExposureKey+DeveloperMenu.swift */ = {isa = PBXFileReference; lastKnownFileType = sourcecode.swift; path = "SAP_TemporaryExposureKey+DeveloperMenu.swift"; sourceTree = "<group>"; };
		B1FE13D72487DEED00D012E5 /* RiskCalculation.swift */ = {isa = PBXFileReference; lastKnownFileType = sourcecode.swift; path = RiskCalculation.swift; sourceTree = "<group>"; };
		B1FE13DC248821CB00D012E5 /* RiskProviding.swift */ = {isa = PBXFileReference; lastKnownFileType = sourcecode.swift; path = RiskProviding.swift; sourceTree = "<group>"; };
		B1FE13DE248821E000D012E5 /* RiskProvider.swift */ = {isa = PBXFileReference; lastKnownFileType = sourcecode.swift; path = RiskProvider.swift; sourceTree = "<group>"; };
		B1FE13E1248824E900D012E5 /* RiskProviderTests.swift */ = {isa = PBXFileReference; lastKnownFileType = sourcecode.swift; path = RiskProviderTests.swift; sourceTree = "<group>"; };
		B1FE13E52488255900D012E5 /* RiskProvidingConfiguration.swift */ = {isa = PBXFileReference; lastKnownFileType = sourcecode.swift; path = RiskProvidingConfiguration.swift; sourceTree = "<group>"; };
		B1FE13F824896DDB00D012E5 /* CachedAppConfiguration.swift */ = {isa = PBXFileReference; lastKnownFileType = sourcecode.swift; path = CachedAppConfiguration.swift; sourceTree = "<group>"; };
		B1FE13FA24896E6700D012E5 /* AppConfigurationProviding.swift */ = {isa = PBXFileReference; lastKnownFileType = sourcecode.swift; path = AppConfigurationProviding.swift; sourceTree = "<group>"; };
		B1FE13FD24896EF700D012E5 /* CachedAppConfigurationTests.swift */ = {isa = PBXFileReference; lastKnownFileType = sourcecode.swift; path = CachedAppConfigurationTests.swift; sourceTree = "<group>"; };
		B1FF6B6A2497D0B40041CF02 /* CWASQLite.framework */ = {isa = PBXFileReference; explicitFileType = wrapper.framework; includeInIndex = 0; path = CWASQLite.framework; sourceTree = BUILT_PRODUCTS_DIR; };
		B1FF6B6C2497D0B50041CF02 /* CWASQLite.h */ = {isa = PBXFileReference; lastKnownFileType = sourcecode.c.h; path = CWASQLite.h; sourceTree = "<group>"; };
		B1FF6B6D2497D0B50041CF02 /* Info.plist */ = {isa = PBXFileReference; lastKnownFileType = text.plist.xml; path = Info.plist; sourceTree = "<group>"; };
		CD2EC328247D82EE00C6B3F9 /* NotificationSettingsViewController.swift */ = {isa = PBXFileReference; lastKnownFileType = sourcecode.swift; path = NotificationSettingsViewController.swift; sourceTree = "<group>"; };
		CD678F6A246C43E200B6A0F8 /* MockExposureManager.swift */ = {isa = PBXFileReference; lastKnownFileType = sourcecode.swift; path = MockExposureManager.swift; sourceTree = "<group>"; };
		CD678F6C246C43EE00B6A0F8 /* ClientMock.swift */ = {isa = PBXFileReference; lastKnownFileType = sourcecode.swift; path = ClientMock.swift; sourceTree = "<group>"; };
		CD678F6E246C43FC00B6A0F8 /* MockURLSession.swift */ = {isa = PBXFileReference; lastKnownFileType = sourcecode.swift; path = MockURLSession.swift; sourceTree = "<group>"; };
		CD7F5C732466F6D400D3D03C /* ENATest.entitlements */ = {isa = PBXFileReference; lastKnownFileType = text.plist.entitlements; path = ENATest.entitlements; sourceTree = "<group>"; };
		CD8638522477EBD400A5A07C /* SettingsViewModel.swift */ = {isa = PBXFileReference; lastKnownFileType = sourcecode.swift; path = SettingsViewModel.swift; sourceTree = "<group>"; };
		CD99A39C245B22EE00BF12AF /* ExposureSubmission.storyboard */ = {isa = PBXFileReference; fileEncoding = 4; lastKnownFileType = file.storyboard; path = ExposureSubmission.storyboard; sourceTree = "<group>"; };
		CD99A3A8245C272400BF12AF /* ExposureSubmissionService.swift */ = {isa = PBXFileReference; lastKnownFileType = sourcecode.swift; path = ExposureSubmissionService.swift; sourceTree = "<group>"; };
		CD99A3C6246155C300BF12AF /* Logger.swift */ = {isa = PBXFileReference; fileEncoding = 4; lastKnownFileType = sourcecode.swift; path = Logger.swift; sourceTree = "<group>"; };
		CD99A3C92461A47C00BF12AF /* AppStrings.swift */ = {isa = PBXFileReference; lastKnownFileType = sourcecode.swift; path = AppStrings.swift; sourceTree = "<group>"; };
		CDA262F724AB808800612E15 /* Coordinator.swift */ = {isa = PBXFileReference; lastKnownFileType = sourcecode.swift; path = Coordinator.swift; sourceTree = "<group>"; };
		CDCE11D5247D644100F30825 /* NotificationSettingsViewModel.swift */ = {isa = PBXFileReference; lastKnownFileType = sourcecode.swift; path = NotificationSettingsViewModel.swift; sourceTree = "<group>"; };
		CDCE11D8247D64C600F30825 /* NotificationSettingsOnTableViewCell.swift */ = {isa = PBXFileReference; lastKnownFileType = sourcecode.swift; path = NotificationSettingsOnTableViewCell.swift; sourceTree = "<group>"; };
		CDCE11DA247D64D600F30825 /* NotificationSettingsOffTableViewCell.swift */ = {isa = PBXFileReference; lastKnownFileType = sourcecode.swift; path = NotificationSettingsOffTableViewCell.swift; sourceTree = "<group>"; };
		CDD87C54247556DE007CE6CA /* MainSettingsTableViewCell.swift */ = {isa = PBXFileReference; lastKnownFileType = sourcecode.swift; path = MainSettingsTableViewCell.swift; sourceTree = "<group>"; };
		CDD87C5C247559E3007CE6CA /* LabelTableViewCell.swift */ = {isa = PBXFileReference; lastKnownFileType = sourcecode.swift; path = LabelTableViewCell.swift; sourceTree = "<group>"; };
		CDF27BD2246ADBA70044D32B /* ExposureSubmissionServiceTests.swift */ = {isa = PBXFileReference; lastKnownFileType = sourcecode.swift; path = ExposureSubmissionServiceTests.swift; sourceTree = "<group>"; };
		CDF27BD4246ADBF30044D32B /* HTTPClient+DaysAndHoursTests.swift */ = {isa = PBXFileReference; lastKnownFileType = sourcecode.swift; path = "HTTPClient+DaysAndHoursTests.swift"; sourceTree = "<group>"; };
		EB11B02924EE7CA500143A95 /* ENAUITestsSettings.swift */ = {isa = PBXFileReference; lastKnownFileType = sourcecode.swift; path = ENAUITestsSettings.swift; sourceTree = "<group>"; };
		EB23949F24E5492900E71225 /* BackgroundAppRefreshViewModel.swift */ = {isa = PBXFileReference; lastKnownFileType = sourcecode.swift; path = BackgroundAppRefreshViewModel.swift; sourceTree = "<group>"; };
		EB7057D624E6BACA002235B4 /* InfoBoxView.xib */ = {isa = PBXFileReference; lastKnownFileType = file.xib; path = InfoBoxView.xib; sourceTree = "<group>"; };
		EB7D205324E6A3320089264C /* InfoBoxView.swift */ = {isa = PBXFileReference; lastKnownFileType = sourcecode.swift; path = InfoBoxView.swift; sourceTree = "<group>"; };
		EB7D205524E6A5930089264C /* InfoBoxViewModel.swift */ = {isa = PBXFileReference; lastKnownFileType = sourcecode.swift; path = InfoBoxViewModel.swift; sourceTree = "<group>"; };
		EB7F8E9424E434E000A3CCC4 /* BackgroundAppRefreshViewController.swift */ = {isa = PBXFileReference; lastKnownFileType = sourcecode.swift; path = BackgroundAppRefreshViewController.swift; sourceTree = "<group>"; };
		EB858D1F24E700D10048A0AA /* UIView+Screenshot.swift */ = {isa = PBXFileReference; lastKnownFileType = sourcecode.swift; path = "UIView+Screenshot.swift"; sourceTree = "<group>"; };
		EE20EA062469883900770683 /* RiskLegend.storyboard */ = {isa = PBXFileReference; lastKnownFileType = file.storyboard; path = RiskLegend.storyboard; sourceTree = "<group>"; };
		EE22DB7F247FB409001B0A71 /* ENStateHandler.swift */ = {isa = PBXFileReference; fileEncoding = 4; lastKnownFileType = sourcecode.swift; path = ENStateHandler.swift; sourceTree = "<group>"; };
		EE22DB80247FB409001B0A71 /* ENSettingModel.swift */ = {isa = PBXFileReference; fileEncoding = 4; lastKnownFileType = sourcecode.swift; path = ENSettingModel.swift; sourceTree = "<group>"; };
		EE22DB84247FB43A001B0A71 /* TracingHistoryTableViewCell.swift */ = {isa = PBXFileReference; fileEncoding = 4; lastKnownFileType = sourcecode.swift; path = TracingHistoryTableViewCell.swift; sourceTree = "<group>"; };
		EE22DB85247FB43A001B0A71 /* ImageTableViewCell.swift */ = {isa = PBXFileReference; fileEncoding = 4; lastKnownFileType = sourcecode.swift; path = ImageTableViewCell.swift; sourceTree = "<group>"; };
		EE22DB86247FB43A001B0A71 /* ActionDetailTableViewCell.swift */ = {isa = PBXFileReference; fileEncoding = 4; lastKnownFileType = sourcecode.swift; path = ActionDetailTableViewCell.swift; sourceTree = "<group>"; };
		EE22DB87247FB43A001B0A71 /* DescriptionTableViewCell.swift */ = {isa = PBXFileReference; fileEncoding = 4; lastKnownFileType = sourcecode.swift; path = DescriptionTableViewCell.swift; sourceTree = "<group>"; };
		EE22DB88247FB43A001B0A71 /* ActionTableViewCell.swift */ = {isa = PBXFileReference; fileEncoding = 4; lastKnownFileType = sourcecode.swift; path = ActionTableViewCell.swift; sourceTree = "<group>"; };
		EE22DB8E247FB46C001B0A71 /* ENStateTests.swift */ = {isa = PBXFileReference; fileEncoding = 4; lastKnownFileType = sourcecode.swift; path = ENStateTests.swift; sourceTree = "<group>"; };
		EE22DB90247FB479001B0A71 /* MockStateHandlerObserverDelegate.swift */ = {isa = PBXFileReference; fileEncoding = 4; lastKnownFileType = sourcecode.swift; path = MockStateHandlerObserverDelegate.swift; sourceTree = "<group>"; };
		EE269509248FCB0300BAE234 /* de */ = {isa = PBXFileReference; lastKnownFileType = text.plist.strings; name = de; path = de.lproj/InfoPlist.strings; sourceTree = "<group>"; };
		EE26950B248FCB1600BAE234 /* en */ = {isa = PBXFileReference; lastKnownFileType = text.plist.strings; name = en; path = en.lproj/InfoPlist.strings; sourceTree = "<group>"; };
		EE278B2C245F2BBB008B06F9 /* InviteFriends.storyboard */ = {isa = PBXFileReference; lastKnownFileType = file.storyboard; path = InviteFriends.storyboard; sourceTree = "<group>"; };
		EE278B2F245F2C8A008B06F9 /* FriendsInviteController.swift */ = {isa = PBXFileReference; lastKnownFileType = sourcecode.swift; path = FriendsInviteController.swift; sourceTree = "<group>"; };
		EE70C23B245B09E900AC9B2F /* de */ = {isa = PBXFileReference; lastKnownFileType = text.plist.strings; name = de; path = de.lproj/Localizable.strings; sourceTree = "<group>"; };
		EE70C23C245B09E900AC9B2F /* en */ = {isa = PBXFileReference; lastKnownFileType = text.plist.strings; name = en; path = en.lproj/Localizable.strings; sourceTree = "<group>"; };
		EE92A33F245D96DA006B97B0 /* de */ = {isa = PBXFileReference; lastKnownFileType = text.plist.stringsdict; name = de; path = de.lproj/Localizable.stringsdict; sourceTree = "<group>"; };
		EECF5E5524BDCC3C00332B8F /* pl */ = {isa = PBXFileReference; lastKnownFileType = text.html; name = pl; path = pl.lproj/usage.html; sourceTree = "<group>"; };
		EECF5E5624BDCC3C00332B8F /* pl */ = {isa = PBXFileReference; lastKnownFileType = text.html; name = pl; path = "pl.lproj/privacy-policy.html"; sourceTree = "<group>"; };
		EECF5E5724BDCC3C00332B8F /* pl */ = {isa = PBXFileReference; lastKnownFileType = text.plist.strings; name = pl; path = pl.lproj/Localizable.strings; sourceTree = "<group>"; };
		EECF5E5824BDCC3C00332B8F /* pl */ = {isa = PBXFileReference; lastKnownFileType = text.plist.stringsdict; name = pl; path = pl.lproj/Localizable.stringsdict; sourceTree = "<group>"; };
		EECF5E5924BDCC3C00332B8F /* pl */ = {isa = PBXFileReference; lastKnownFileType = text.plist.strings; name = pl; path = pl.lproj/InfoPlist.strings; sourceTree = "<group>"; };
		EECF5E5A24BDCC4D00332B8F /* ro */ = {isa = PBXFileReference; lastKnownFileType = text.html; name = ro; path = ro.lproj/usage.html; sourceTree = "<group>"; };
		EECF5E5B24BDCC4D00332B8F /* ro */ = {isa = PBXFileReference; lastKnownFileType = text.html; name = ro; path = "ro.lproj/privacy-policy.html"; sourceTree = "<group>"; };
		EECF5E5C24BDCC4D00332B8F /* ro */ = {isa = PBXFileReference; lastKnownFileType = text.plist.strings; name = ro; path = ro.lproj/Localizable.strings; sourceTree = "<group>"; };
		EECF5E5D24BDCC4D00332B8F /* ro */ = {isa = PBXFileReference; lastKnownFileType = text.plist.stringsdict; name = ro; path = ro.lproj/Localizable.stringsdict; sourceTree = "<group>"; };
		EECF5E5E24BDCC4D00332B8F /* ro */ = {isa = PBXFileReference; lastKnownFileType = text.plist.strings; name = ro; path = ro.lproj/InfoPlist.strings; sourceTree = "<group>"; };
		EECF5E5F24BDCC5900332B8F /* bg */ = {isa = PBXFileReference; lastKnownFileType = text.html; name = bg; path = bg.lproj/usage.html; sourceTree = "<group>"; };
		EECF5E6024BDCC5A00332B8F /* bg */ = {isa = PBXFileReference; lastKnownFileType = text.html; name = bg; path = "bg.lproj/privacy-policy.html"; sourceTree = "<group>"; };
		EECF5E6124BDCC5A00332B8F /* bg */ = {isa = PBXFileReference; lastKnownFileType = text.plist.strings; name = bg; path = bg.lproj/Localizable.strings; sourceTree = "<group>"; };
		EECF5E6224BDCC5A00332B8F /* bg */ = {isa = PBXFileReference; lastKnownFileType = text.plist.stringsdict; name = bg; path = bg.lproj/Localizable.stringsdict; sourceTree = "<group>"; };
		EECF5E6324BDCC5A00332B8F /* bg */ = {isa = PBXFileReference; lastKnownFileType = text.plist.strings; name = bg; path = bg.lproj/InfoPlist.strings; sourceTree = "<group>"; };
		EEDD6DF524A4885200BC30D0 /* tr */ = {isa = PBXFileReference; lastKnownFileType = text.html; name = tr; path = tr.lproj/usage.html; sourceTree = "<group>"; };
		EEDD6DF624A4885200BC30D0 /* tr */ = {isa = PBXFileReference; lastKnownFileType = text.html; name = tr; path = "tr.lproj/privacy-policy.html"; sourceTree = "<group>"; };
		EEDD6DF724A4885D00BC30D0 /* tr */ = {isa = PBXFileReference; lastKnownFileType = text.plist.strings; name = tr; path = tr.lproj/LaunchScreen.strings; sourceTree = "<group>"; };
		EEDD6DF824A4889D00BC30D0 /* tr */ = {isa = PBXFileReference; lastKnownFileType = text.plist.strings; name = tr; path = tr.lproj/InfoPlist.strings; sourceTree = "<group>"; };
		EEDD6DF924A488A500BC30D0 /* tr */ = {isa = PBXFileReference; lastKnownFileType = text.plist.strings; name = tr; path = tr.lproj/Localizable.strings; sourceTree = "<group>"; };
		EEDD6DFA24A488AD00BC30D0 /* tr */ = {isa = PBXFileReference; lastKnownFileType = text.plist.stringsdict; name = tr; path = tr.lproj/Localizable.stringsdict; sourceTree = "<group>"; };
		EEF10679246EBF8B009DFB4E /* ResetViewController.swift */ = {isa = PBXFileReference; fileEncoding = 4; lastKnownFileType = sourcecode.swift; path = ResetViewController.swift; sourceTree = "<group>"; };
		F22C6E242492082B00712A6B /* DynamicTableViewSpaceCellTests.swift */ = {isa = PBXFileReference; lastKnownFileType = sourcecode.swift; path = DynamicTableViewSpaceCellTests.swift; sourceTree = "<group>"; };
		F247572A24838AC8003E1FC5 /* DynamicTableViewControllerRowsTests.swift */ = {isa = PBXFileReference; lastKnownFileType = sourcecode.swift; path = DynamicTableViewControllerRowsTests.swift; sourceTree = "<group>"; };
		F252472E2483955B00C5556B /* DynamicTableViewControllerFake.storyboard */ = {isa = PBXFileReference; lastKnownFileType = file.storyboard; path = DynamicTableViewControllerFake.storyboard; sourceTree = "<group>"; };
		F25247302484456800C5556B /* DynamicTableViewModelTests.swift */ = {isa = PBXFileReference; fileEncoding = 4; lastKnownFileType = sourcecode.swift; lineEnding = 0; path = DynamicTableViewModelTests.swift; sourceTree = "<group>"; };
		F2DC808D248989CE00EDC40A /* DynamicTableViewControllerRegisterCellsTests.swift */ = {isa = PBXFileReference; lastKnownFileType = sourcecode.swift; path = DynamicTableViewControllerRegisterCellsTests.swift; sourceTree = "<group>"; };
		F2DC808F24898A9400EDC40A /* DynamicTableViewControllerNumberOfRowsAndSectionsTests.swift */ = {isa = PBXFileReference; fileEncoding = 4; lastKnownFileType = sourcecode.swift; lineEnding = 0; path = DynamicTableViewControllerNumberOfRowsAndSectionsTests.swift; sourceTree = "<group>"; };
		F2DC809124898B1800EDC40A /* DynamicTableViewControllerHeaderTests.swift */ = {isa = PBXFileReference; lastKnownFileType = sourcecode.swift; path = DynamicTableViewControllerHeaderTests.swift; sourceTree = "<group>"; };
		F2DC809324898CE600EDC40A /* DynamicTableViewControllerFooterTests.swift */ = {isa = PBXFileReference; lastKnownFileType = sourcecode.swift; path = DynamicTableViewControllerFooterTests.swift; sourceTree = "<group>"; };
		FEDCE0116603B6E00FAEE632 /* ExposureDetectionExecutor.swift */ = {isa = PBXFileReference; fileEncoding = 4; lastKnownFileType = sourcecode.swift; path = ExposureDetectionExecutor.swift; sourceTree = "<group>"; };
		FEDCE1600374711EC77FF572 /* RequiresAppDependencies.swift */ = {isa = PBXFileReference; fileEncoding = 4; lastKnownFileType = sourcecode.swift; path = RequiresAppDependencies.swift; sourceTree = "<group>"; };
		FEDCE1B8926528ED74CDE1B2 /* ENStateHandler+State.swift */ = {isa = PBXFileReference; fileEncoding = 4; lastKnownFileType = sourcecode.swift; path = "ENStateHandler+State.swift"; sourceTree = "<group>"; };
		FEDCE4BE82DC5BFE90575663 /* ExposureDetectionViewController+State.swift */ = {isa = PBXFileReference; fileEncoding = 4; lastKnownFileType = sourcecode.swift; path = "ExposureDetectionViewController+State.swift"; sourceTree = "<group>"; };
		FEDCE838D90CB02C55E15237 /* SceneDelegate+State.swift */ = {isa = PBXFileReference; fileEncoding = 4; lastKnownFileType = sourcecode.swift; path = "SceneDelegate+State.swift"; sourceTree = "<group>"; };
		FEDCEC452596E54A041BBCE9 /* HomeInteractor+State.swift */ = {isa = PBXFileReference; fileEncoding = 4; lastKnownFileType = sourcecode.swift; path = "HomeInteractor+State.swift"; sourceTree = "<group>"; };
/* End PBXFileReference section */

/* Begin PBXFrameworksBuildPhase section */
		85D759382457048F008175F0 /* Frameworks */ = {
			isa = PBXFrameworksBuildPhase;
			buildActionMask = 2147483647;
			files = (
				015E8C0824C997D200C0A4B3 /* CWASQLite.framework in Frameworks */,
				B1B5A76024924B3D0029D5D7 /* FMDB in Frameworks */,
				858F6F6E245A103C009FFD33 /* ExposureNotification.framework in Frameworks */,
				B1EDFD88248E741B00E7EAFF /* SwiftProtobuf in Frameworks */,
				B1EDFD89248E741B00E7EAFF /* ZIPFoundation in Frameworks */,
			);
			runOnlyForDeploymentPostprocessing = 0;
		};
		85D7595124570491008175F0 /* Frameworks */ = {
			isa = PBXFrameworksBuildPhase;
			buildActionMask = 2147483647;
			files = (
			);
			runOnlyForDeploymentPostprocessing = 0;
		};
		85D7595C24570491008175F0 /* Frameworks */ = {
			isa = PBXFrameworksBuildPhase;
			buildActionMask = 2147483647;
			files = (
			);
			runOnlyForDeploymentPostprocessing = 0;
		};
		B1FF6B672497D0B40041CF02 /* Frameworks */ = {
			isa = PBXFrameworksBuildPhase;
			buildActionMask = 2147483647;
			files = (
			);
			runOnlyForDeploymentPostprocessing = 0;
		};
/* End PBXFrameworksBuildPhase section */

/* Begin PBXGroup section */
		01B7232524F8128B0064C0EB /* OptionGroup */ = {
			isa = PBXGroup;
			children = (
				01B7232624F812BC0064C0EB /* OptionGroupView.swift */,
				01B7232E24FE4F080064C0EB /* OptionGroupViewModel.swift */,
				01B7232824F812DF0064C0EB /* OptionView.swift */,
				01B7232A24F815B00064C0EB /* MultipleChoiceOptionView.swift */,
				01B7232C24F8E0260064C0EB /* MultipleChoiceChoiceView.swift */,
			);
			path = OptionGroup;
			sourceTree = "<group>";
		};
		01D16C5C24ED6981007DB387 /* __tests__ */ = {
			isa = PBXGroup;
			children = (
				01D16C5D24ED69CA007DB387 /* BackgroundAppRefreshViewModelTests.swift */,
				01D16C5F24ED6D9A007DB387 /* MockBackgroundRefreshStatusProvider.swift */,
				01D16C6124ED6DB3007DB387 /* MockLowPowerModeStatusProvider.swift */,
			);
			path = __tests__;
			sourceTree = "<group>";
		};
		13091950247972CF0066E329 /* PrivacyProtectionViewController */ = {
			isa = PBXGroup;
			children = (
				1309194E247972C40066E329 /* PrivacyProtectionViewController.swift */,
			);
			path = PrivacyProtectionViewController;
			sourceTree = "<group>";
		};
		130CB19A246D92F800ADE602 /* Onboarding */ = {
			isa = PBXGroup;
			children = (
				130CB19B246D92F800ADE602 /* ENAUITestsOnboarding.swift */,
			);
			path = Onboarding;
			sourceTree = "<group>";
		};
		134F0DB8247578FF00D88934 /* Home */ = {
			isa = PBXGroup;
			children = (
				134F0DB9247578FF00D88934 /* ENAUITestsHome.swift */,
			);
			path = Home;
			sourceTree = "<group>";
		};
		138910C3247A907500D739F6 /* Task Scheduling */ = {
			isa = PBXGroup;
			children = (
				138910C4247A909000D739F6 /* ENATaskScheduler.swift */,
			);
			path = "Task Scheduling";
			sourceTree = "<group>";
		};
		13E5046A248E3CE60086641C /* AppInformation */ = {
			isa = PBXGroup;
			children = (
				13E50468248E3CD20086641C /* ENAUITestsAppInformation.swift */,
			);
			path = AppInformation;
			sourceTree = "<group>";
		};
		2FA9E39124D2F2620030561C /* Exposure Submission */ = {
			isa = PBXGroup;
			children = (
				CD99A3A8245C272400BF12AF /* ExposureSubmissionService.swift */,
				A3EE6E59249BB7AF00C64B61 /* ExposureSubmissionServiceFactory.swift */,
				2FA9E39224D2F2920030561C /* ExposureSubmission+TestResult.swift */,
				2FA9E39424D2F2B00030561C /* ExposureSubmission+DeviceRegistrationKey.swift */,
				2FA9E39624D2F3C60030561C /* ExposureSubmissionError.swift */,
				2FA9E39824D2F4350030561C /* ExposureSubmission+ErrorParsing.swift */,
				2FA9E39A24D2F4A10030561C /* ExposureSubmissionService+Protocol.swift */,
			);
			path = "Exposure Submission";
			sourceTree = "<group>";
		};
		2FC0357524B8755500E234AC /* __tests__ */ = {
			isa = PBXGroup;
			children = (
			);
			path = __tests__;
			sourceTree = "<group>";
		};
		2FC951FA24DC2366008D39F4 /* Cells */ = {
			isa = PBXGroup;
			children = (
				2FC951FD24DC23B9008D39F4 /* DMConfigurationCell.swift */,
			);
			path = Cells;
			sourceTree = "<group>";
		};
		5107E3D72459B2D60042FC9B /* Frameworks */ = {
			isa = PBXGroup;
			children = (
				858F6F6D245A103C009FFD33 /* ExposureNotification.framework */,
			);
			name = Frameworks;
			sourceTree = "<group>";
		};
		514C0A12247C15F000F235F6 /* HomeRiskCellConfigurators */ = {
			isa = PBXGroup;
			children = (
				A32CA72D24B6F28700B1A994 /* __tests__ */,
				51CE1BBE2460B222002CF42A /* HomeRiskCellConfigurator.swift */,
				51486D9E2484FC0200FCE216 /* HomeRiskLevelCellConfigurator.swift */,
				514C0A10247C15EC00F235F6 /* HomeUnknownRiskCellConfigurator.swift */,
				51F1255C24BDD75300126C86 /* HomeUnknown48hRiskCellConfigurator.swift */,
				514C0A13247C163800F235F6 /* HomeLowRiskCellConfigurator.swift */,
				514C0A15247C164700F235F6 /* HomeHighRiskCellConfigurator.swift */,
				514C0A19247C16D600F235F6 /* HomeInactiveRiskCellConfigurator.swift */,
				515BBDEA2484F8E500CDB674 /* HomeThankYouRiskCellConfigurator.swift */,
				51C779112486E549004582F8 /* HomeFindingPositiveRiskCellConfigurator.swift */,
			);
			path = HomeRiskCellConfigurators;
			sourceTree = "<group>";
		};
		514E81312461946E00636861 /* ExposureDetection */ = {
			isa = PBXGroup;
			children = (
				A36FACC224C5E9FC00DED947 /* __tests__ */,
				71FD8861246EB27F00E804D0 /* ExposureDetectionViewController.swift */,
				B1D6B001247DA0320079DDD3 /* ExposureDetectionViewControllerDelegate.swift */,
				714CD8662472885900F56450 /* ExposureDetectionViewController+DynamicTableViewModel.swift */,
			);
			path = ExposureDetection;
			sourceTree = "<group>";
		};
		514E81322461B97700636861 /* Exposure */ = {
			isa = PBXGroup;
			children = (
				B15382DD2482707A0010F007 /* __tests__ */,
				514E81332461B97700636861 /* ExposureManager.swift */,
				CD678F6A246C43E200B6A0F8 /* MockExposureManager.swift */,
				518A69FA24687D5800444E66 /* RiskLevel.swift */,
				A16714BA248D18D20031B111 /* SummaryMetadata.swift */,
				354E305824EFF26E00526C9F /* Country.swift */,
			);
			path = Exposure;
			sourceTree = "<group>";
		};
		514EE991246D4A1600DE4884 /* Risk Items */ = {
			isa = PBXGroup;
			children = (
				514C0A0724772F5E00F235F6 /* RiskItemView.swift */,
				51B5B415246DF13D00DC5D3E /* RiskImageItemView.swift */,
				51B5B413246DF07300DC5D3E /* RiskImageItemView.xib */,
				51FE277E247535E300BB8144 /* RiskLoadingItemView.swift */,
				51FE277C247535C400BB8144 /* RiskLoadingItemView.xib */,
				514C0A0C247AFB0200F235F6 /* RiskTextItemView.swift */,
				514C0A0A247AF9F700F235F6 /* RiskTextItemView.xib */,
				51C7790D24867F22004582F8 /* RiskListItemView.swift */,
				51C7790B24867F16004582F8 /* RiskListItemView.xib */,
			);
			path = "Risk Items";
			sourceTree = "<group>";
		};
		514EE996246D4BDD00DE4884 /* UICollectionView */ = {
			isa = PBXGroup;
			children = (
				51CE1B49246016B0002CF42A /* UICollectionViewCell+Identifier.swift */,
				51CE1B4B246016D1002CF42A /* UICollectionReusableView+Identifier.swift */,
				51CE1BB42460AC82002CF42A /* UICollectionView+Dequeue.swift */,
			);
			path = UICollectionView;
			sourceTree = "<group>";
		};
		514EE997246D4BEB00DE4884 /* UITableView */ = {
			isa = PBXGroup;
			children = (
				710ABB24247514BD00948792 /* UIViewController+Segue.swift */,
				710ABB1E2475115500948792 /* UITableViewController+Enum.swift */,
				514EE998246D4C2E00DE4884 /* UITableViewCell+Identifier.swift */,
				514EE99A246D4C4C00DE4884 /* UITableView+Dequeue.swift */,
			);
			path = UITableView;
			sourceTree = "<group>";
		};
		515BBDE92484F77300CDB674 /* HomeRiskViewConfigurators */ = {
			isa = PBXGroup;
			children = (
				514C0A0524772F3400F235F6 /* HomeRiskViewConfigurator.swift */,
				514EE99F246D4DF800DE4884 /* HomeRiskImageItemViewConfigurator.swift */,
				514C0A0E247AFEC500F235F6 /* HomeRiskTextItemViewConfigurator.swift */,
				51C7790F248684F5004582F8 /* HomeRiskListItemViewConfigurator.swift */,
				51FE277A2475340300BB8144 /* HomeRiskLoadingItemViewConfigurator.swift */,
			);
			path = HomeRiskViewConfigurators;
			sourceTree = "<group>";
		};
		516E430324B89AF60008CC30 /* __tests__ */ = {
			isa = PBXGroup;
			children = (
				516E430124B89AED0008CC30 /* CoordinatorTests.swift */,
			);
			path = __tests__;
			sourceTree = "<group>";
		};
		518A6A1C246A9F6600444E66 /* HomeRiskCellConfigurator */ = {
			isa = PBXGroup;
			children = (
				515BBDE92484F77300CDB674 /* HomeRiskViewConfigurators */,
				514C0A12247C15F000F235F6 /* HomeRiskCellConfigurators */,
			);
			path = HomeRiskCellConfigurator;
			sourceTree = "<group>";
		};
		51B5B419246E058100DC5D3E /* Risk */ = {
			isa = PBXGroup;
			children = (
				51CE1B7A246078B6002CF42A /* RiskLevelCollectionViewCell.swift */,
				51CE1B79246078B6002CF42A /* RiskLevelCollectionViewCell.xib */,
				51486DA02485101500FCE216 /* RiskInactiveCollectionViewCell.swift */,
				51486DA12485101500FCE216 /* RiskInactiveCollectionViewCell.xib */,
				51486DA42485237200FCE216 /* RiskThankYouCollectionViewCell.swift */,
				51486DA52485237200FCE216 /* RiskThankYouCollectionViewCell.xib */,
				51C779152486E5BA004582F8 /* RiskFindingPositiveCollectionViewCell.swift */,
				51C779132486E5AB004582F8 /* RiskFindingPositiveCollectionViewCell.xib */,
				514EE991246D4A1600DE4884 /* Risk Items */,
			);
			path = Risk;
			sourceTree = "<group>";
		};
		51B5B41A246E059700DC5D3E /* Common */ = {
			isa = PBXGroup;
			children = (
				713EA26024798AD100AB7EE8 /* InsetTableViewCell.swift */,
				71F54190248BF677006DB793 /* HtmlTextView.swift */,
			);
			path = Common;
			sourceTree = "<group>";
		};
		51CE1B74246078B6002CF42A /* Home Screen */ = {
			isa = PBXGroup;
			children = (
				51CE1B75246078B6002CF42A /* Cells */,
				51CE1B83246078B6002CF42A /* Decorations */,
			);
			path = "Home Screen";
			sourceTree = "<group>";
		};
		51CE1B75246078B6002CF42A /* Cells */ = {
			isa = PBXGroup;
			children = (
				51B5B419246E058100DC5D3E /* Risk */,
				A328424C248B91E0006B1F09 /* HomeTestResultLoadingCell.swift */,
				A328424B248B91E0006B1F09 /* HomeTestResultLoadingCell.xib */,
				710224E9248FA67F000C5DEF /* HomeTestResultCollectionViewCell.swift */,
				2F78574F248506BD00323A9C /* HomeTestResultCollectionViewCell.xib */,
				51B5B41B246EC8B800DC5D3E /* HomeCardCollectionViewCell.swift */,
				51CE1B78246078B6002CF42A /* ActivateCollectionViewCell.swift */,
				51CE1B76246078B6002CF42A /* ActivateCollectionViewCell.xib */,
				51CE1B7C246078B6002CF42A /* InfoCollectionViewCell.swift */,
				51CE1B7B246078B6002CF42A /* InfoCollectionViewCell.xib */,
			);
			path = Cells;
			sourceTree = "<group>";
		};
		51CE1B83246078B6002CF42A /* Decorations */ = {
			isa = PBXGroup;
			children = (
				51CE1B84246078B6002CF42A /* SectionSystemBackgroundDecorationView.swift */,
			);
			path = Decorations;
			sourceTree = "<group>";
		};
		51CE1BB82460AE69002CF42A /* Home */ = {
			isa = PBXGroup;
			children = (
				51CE1BB92460AFD8002CF42A /* HomeActivateCellConfigurator.swift */,
				518A6A1C246A9F6600444E66 /* HomeRiskCellConfigurator */,
				51CE1BC22460B28D002CF42A /* HomeInfoCellConfigurator.swift */,
				13BAE9B02472FB1E00CEE58A /* CellConfiguratorIndexPosition.swift */,
				A328424F248B9269006B1F09 /* HomeTestResultLoadingCellConfigurator.swift */,
				710224EB248FC150000C5DEF /* HomeTestResultCellConfigurator.swift */,
			);
			path = Home;
			sourceTree = "<group>";
		};
		51CE1BBB2460B1BA002CF42A /* Protocols */ = {
			isa = PBXGroup;
			children = (
				B18CADAD24782FA4006F53F0 /* ExposureStateUpdating.swift */,
				51CE1BBC2460B1CB002CF42A /* CollectionViewCellConfigurator.swift */,
				514EE99C246D4CFB00DE4884 /* TableViewCellConfigurator.swift */,
				A3E5E71D247E6F7A00237116 /* SpinnerInjectable.swift */,
				A36D07B82486D61C00E46F96 /* HomeCardCellButtonDelegate.swift */,
				FEDCE1600374711EC77FF572 /* RequiresAppDependencies.swift */,
			);
			path = Protocols;
			sourceTree = "<group>";
		};
		51D420AF2458308400AD70CA /* Onboarding */ = {
			isa = PBXGroup;
			children = (
				51C737BC245B349700286105 /* OnboardingInfoViewController.swift */,
				A17366542484978A006BE209 /* OnboardingInfoViewControllerUtils.swift */,
				137846482488027500A50AB8 /* OnboardingInfoViewController+Extension.swift */,
			);
			path = Onboarding;
			sourceTree = "<group>";
		};
		51D420B224583AA400AD70CA /* Workers */ = {
			isa = PBXGroup;
			children = (
				B1221BDD2492E78100E6C4E4 /* Keychain */,
				B19FD70E2491A04800A9D56A /* Update Checker */,
				B184A381248FFCC3007180F6 /* Store */,
				A1C2B2DA24834934004A3BD5 /* __tests__ */,
				CD99A3C6246155C300BF12AF /* Logger.swift */,
				B120C7C524AFDAB900F68FF1 /* ActiveTracing.swift */,
				B1CD333B24865A7D00B06E9B /* TracingStatusHistory.swift */,
				A3FF84EB247BFAF00053E947 /* Hasher.swift */,
				0D5611B3247F852C00B5B094 /* SQLiteKeyValueStore.swift */,
				016146902487A43E00660992 /* LinkHelper.swift */,
				A128F058248B459F00EC7F6C /* PublicKeyStore.swift */,
			);
			path = Workers;
			sourceTree = "<group>";
		};
		51D420B524583B5100AD70CA /* Extensions */ = {
			isa = PBXGroup;
			children = (
				71176E2C24891BCF004B0C9F /* __tests__ */,
				514EE996246D4BDD00DE4884 /* UICollectionView */,
				514EE997246D4BEB00DE4884 /* UITableView */,
				51895EDB245E16CD0085DA38 /* ENAColor.swift */,
				710021DB248E44A6001F0B63 /* ENAFont.swift */,
				13722043247AEEAD00152764 /* UNNotificationCenter+Extension.swift */,
				51D420B624583B7200AD70CA /* NSObject+Identifier.swift */,
				51D420B824583B8300AD70CA /* UIViewController+AppStoryboard.swift */,
				B1EDFD8C248E74D000E7EAFF /* URL+StaticString.swift */,
				51D420D324586DCA00AD70CA /* NotificationName.swift */,
				85142500245DA0B3009D2791 /* UIViewController+Alert.swift */,
				B111EE2B2465D9F7001AEBB4 /* String+Localization.swift */,
				71CC3EA2246D6C4000217F2C /* UIFont+DynamicType.swift */,
				B14D0CDA246E968C00D5BEBC /* String+Today.swift */,
				B153096924706F1000A4A1BD /* URLSession+Default.swift */,
				B153096B24706F2400A4A1BD /* URLSessionConfiguration+Default.swift */,
				B1D6B003247DA4920079DDD3 /* UIApplication+CoronaWarn.swift */,
				2F3218CF248063E300A7AC0A /* UIView+Convenience.swift */,
				2FF1D62D2487850200381FFB /* NSMutableAttributedString+Generation.swift */,
				A16714AE248CA1B70031B111 /* Bundle+ReadPlist.swift */,
				2F26CE2D248B9C4F00BE30EE /* UIViewController+BackButton.swift */,
				B1C7EE4324938E9E00F1F284 /* ExposureDetection_DidEndPrematurelyReason+ErrorHandling.swift */,
				A1BABD0A24A57BA0000ED515 /* ENTemporaryExposureKey+Processing.swift */,
				2F96739A24AB70FA008E3147 /* ExposureSubmissionParsable.swift */,
				2FC0357024B5B70700E234AC /* Error+FAQUrl.swift */,
				2FA968CD24D8560B008EE367 /* String+Random.swift */,
				EB858D1F24E700D10048A0AA /* UIView+Screenshot.swift */,
			);
			path = Extensions;
			sourceTree = "<group>";
		};
		51D420C124583D3100AD70CA /* Home */ = {
			isa = PBXGroup;
			children = (
				2FC0357524B8755500E234AC /* __tests__ */,
				51CE1B2E245F5CFC002CF42A /* HomeViewController.swift */,
				5111E7622460BB1500ED6498 /* HomeInteractor.swift */,
				51CE1B5424604DD2002CF42A /* HomeLayout.swift */,
				B1BFE27124BDE1D500C1181D /* HomeViewController+HowRiskDetectionWorks.swift */,
			);
			path = Home;
			sourceTree = "<group>";
		};
		51D420C224583D7B00AD70CA /* Settings */ = {
			isa = PBXGroup;
			children = (
				EB41DC0624E53D3F0029C6F7 /* BackgroundAppRefresh */,
				CDD87C6024766163007CE6CA /* Cells */,
				51D420C324583E3300AD70CA /* SettingsViewController.swift */,
				EEF10679246EBF8B009DFB4E /* ResetViewController.swift */,
				CD2EC328247D82EE00C6B3F9 /* NotificationSettingsViewController.swift */,
			);
			path = Settings;
			sourceTree = "<group>";
		};
		51D420D524598AC200AD70CA /* Source */ = {
			isa = PBXGroup;
			children = (
				B111EDEC2465B1F4001AEBB4 /* Client */,
				CD99A3C82461A44B00BF12AF /* View Helpers */,
				51CE1BBB2460B1BA002CF42A /* Protocols */,
				8595BF5D246032C40056EA27 /* Views */,
				B1569DD5245D6C790079FCD7 /* Developer Menu */,
				51EE9A6A245C0F7900F2544F /* Models */,
				85D759802459A82D008175F0 /* Services */,
				85D759712457059A008175F0 /* Scenes */,
				51D420B224583AA400AD70CA /* Workers */,
				51D420B524583B5100AD70CA /* Extensions */,
				85D7593E2457048F008175F0 /* AppDelegate.swift */,
				A3552CC524DD6E78008C91BE /* AppDelegate+ENATaskExecutionDelegate.swift */,
				A3552CC324DD6E16008C91BE /* AppDelegate+PlausibleDeniability.swift */,
				85D759402457048F008175F0 /* SceneDelegate.swift */,
				CDA262F724AB808800612E15 /* Coordinator.swift */,
				516E430324B89AF60008CC30 /* __tests__ */,
			);
			path = Source;
			sourceTree = "<group>";
		};
		51EE9A6A245C0F7900F2544F /* Models */ = {
			isa = PBXGroup;
			children = (
				B1AC51D424CED8740087C35B /* __tests__ */,
				138910C3247A907500D739F6 /* Task Scheduling */,
				CD8638512477EBAA00A5A07C /* Settings */,
				B1125458246F2C2100AB5036 /* Converting Keys */,
				514E81322461B97700636861 /* Exposure */,
				51CE1BB82460AE69002CF42A /* Home */,
				51EE9A6C245C0FB500F2544F /* Onboarding */,
				B18E852E248C29D400CF4FB8 /* DetectionMode.swift */,
				FEDCE21C117BF675C80F5989 /* States */,
			);
			path = Models;
			sourceTree = "<group>";
		};
		51EE9A6C245C0FB500F2544F /* Onboarding */ = {
			isa = PBXGroup;
			children = (
				51C737BE245B3B5D00286105 /* OnboardingInfo.swift */,
			);
			path = Onboarding;
			sourceTree = "<group>";
		};
		71176E2C24891BCF004B0C9F /* __tests__ */ = {
			isa = PBXGroup;
			children = (
				71176E2D24891C02004B0C9F /* ENAColorTests.swift */,
				A1BABD0C24A57BAC000ED515 /* ENTemporaryExposureKey+ProcessingTests.swift */,
				B1C7EE4524938EB700F1F284 /* ExposureDetection_DidEndPrematurelyReason+ErrorHandlingTests.swift */,
				B163D11424993F64001A322C /* UIFont+DynamicTypeTests.swift */,
				A1E4195E249824340016E52A /* String+TodayTests.swift */,
				2FC0356E24B342FA00E234AC /* UIViewcontroller+AlertTest.swift */,
			);
			path = __tests__;
			sourceTree = "<group>";
		};
		71176E30248957B1004B0C9F /* App */ = {
			isa = PBXGroup;
			children = (
				71176E31248957C3004B0C9F /* AppNavigationController.swift */,
			);
			path = App;
			sourceTree = "<group>";
		};
		7143D07424990A3100608DDE /* NavigationControllerWithFooter */ = {
			isa = PBXGroup;
			children = (
				71D3C1992494EFAC00DBABA8 /* ENANavigationControllerWithFooter.swift */,
				71EF33D82497F3E8007B7E1B /* ENANavigationControllerWithFooterChild.swift */,
				71EF33DA2497F419007B7E1B /* ENANavigationFooterItem.swift */,
				71C0BEDC2498DD07009A17A0 /* ENANavigationFooterView.swift */,
			);
			path = NavigationControllerWithFooter;
			sourceTree = "<group>";
		};
		71B804502485272200D53506 /* RiskLegend */ = {
			isa = PBXGroup;
			children = (
				71B804532485273C00D53506 /* RiskLegendDotBodyCell.swift */,
			);
			path = RiskLegend;
			sourceTree = "<group>";
		};
		71F76D0E24767AF100515A01 /* DynamicTableViewController */ = {
			isa = PBXGroup;
			children = (
				F247572E2483934B003E1FC5 /* __tests__ */,
				71F76D0F24767B2500515A01 /* Views */,
				710ABB26247533FA00948792 /* DynamicTableViewController.swift */,
				710ABB282475353900948792 /* DynamicTableViewModel.swift */,
				71330E40248109F600EB10F6 /* DynamicTableViewSection.swift */,
				71330E4424810A0500EB10F6 /* DynamicTableViewHeader.swift */,
				71330E4624810A0C00EB10F6 /* DynamicTableViewFooter.swift */,
				71330E42248109FD00EB10F6 /* DynamicTableViewCell.swift */,
				A1C683FB24AEC9EE00B90D12 /* DynamicTableViewTextCell.swift */,
				71330E4824810A5A00EB10F6 /* DynamicTableViewAction.swift */,
			);
			path = DynamicTableViewController;
			sourceTree = "<group>";
		};
		71F76D0F24767B2500515A01 /* Views */ = {
			isa = PBXGroup;
			children = (
				71FE1C68247A8FE100851FEB /* DynamicTableViewHeaderFooterView.swift */,
				71FE1C70247AA7B700851FEB /* DynamicTableViewHeaderImageView.swift */,
				714194E9247A65C60072A090 /* DynamicTableViewHeaderSeparatorView.swift */,
				710ABB22247513E300948792 /* DynamicTypeTableViewCell.swift */,
				71FE1C8A247AC79D00851FEB /* DynamicTableViewIconCell.swift */,
				71FE1C8B247AC79D00851FEB /* DynamicTableViewIconCell.xib */,
				71B8044E248526B600D53506 /* DynamicTableViewSpaceCell.swift */,
				2FF1D62F24880FCF00381FFB /* DynamicTableViewRoundedCell.swift */,
				717D21E8248C022E00D9717E /* DynamicTableViewHtmlCell.swift */,
				A1C683F924AEC57400B90D12 /* DynamicTableViewTextViewCell.swift */,
				01B7232324F812500064C0EB /* DynamicTableViewOptionGroupCell.swift */,
			);
			path = Views;
			sourceTree = "<group>";
		};
		71FE1C83247AC33D00851FEB /* ExposureSubmission */ = {
			isa = PBXGroup;
			children = (
				71FE1C84247AC33D00851FEB /* ExposureSubmissionTestResultHeaderView.swift */,
				711EFCC824935C79005FEF21 /* ExposureSubmissionTestResultHeaderView.xib */,
				710021DF248EAF9A001F0B63 /* ExposureSubmissionImageCardCell.swift */,
				710021DD248EAF16001F0B63 /* ExposureSubmissionImageCardCell.xib */,
				710224F32490E7A3000C5DEF /* ExposureSubmissionStepCell.swift */,
				710224ED2490E2FC000C5DEF /* ExposureSubmissionStepCell.xib */,
			);
			path = ExposureSubmission;
			sourceTree = "<group>";
		};
		853D987824694A1E00490DBA /* BaseElements */ = {
			isa = PBXGroup;
			children = (
				853D987924694A8700490DBA /* ENAButton.swift */,
				8595BF5E246032D90056EA27 /* ENASwitch.swift */,
				71FE1C81247AC30300851FEB /* ENATanInput.swift */,
				71B804462484CC0800D53506 /* ENALabel.swift */,
				711EFCC62492EE31005FEF21 /* ENAFooterView.swift */,
			);
			path = BaseElements;
			sourceTree = "<group>";
		};
		858F6F71245AEC05009FFD33 /* ENSetting */ = {
			isa = PBXGroup;
			children = (
				EE22DB80247FB409001B0A71 /* ENSettingModel.swift */,
				EE22DB7F247FB409001B0A71 /* ENStateHandler.swift */,
				853D98842469DC8100490DBA /* ExposureNotificationSettingViewController.swift */,
			);
			path = ENSetting;
			sourceTree = "<group>";
		};
		8595BF5D246032C40056EA27 /* Views */ = {
			isa = PBXGroup;
			children = (
				B10F9B88249961B500C418F4 /* __tests__ */,
				EE22DB83247FB43A001B0A71 /* ENSetting */,
				51B5B41A246E059700DC5D3E /* Common */,
				853D987824694A1E00490DBA /* BaseElements */,
				EEF790092466ED410065EBD5 /* ExposureDetection */,
				71FE1C83247AC33D00851FEB /* ExposureSubmission */,
				51CE1B74246078B6002CF42A /* Home Screen */,
				71B804502485272200D53506 /* RiskLegend */,
				71CC3EA0246D6BBF00217F2C /* DynamicTypeLabel.swift */,
				713EA25A247818B000AB7EE8 /* DynamicTypeButton.swift */,
				85E33443247EB357006E74EC /* CircularProgressView.swift */,
				71CAB9D3248AB33500F516A5 /* DynamicTypeSymbolImageView.swift */,
			);
			path = Views;
			sourceTree = "<group>";
		};
		85D759322457048F008175F0 = {
			isa = PBXGroup;
			children = (
				71B8044424828A6C00D53506 /* .swiftformat */,
				71AFBD922464251000F91006 /* .swiftlint.yml */,
				85D7593D2457048F008175F0 /* ENA */,
				85D7595724570491008175F0 /* ENATests */,
				85D7596224570491008175F0 /* ENAUITests */,
				B1FF6B6B2497D0B40041CF02 /* CWASQLite */,
				85D7593C2457048F008175F0 /* Products */,
				5107E3D72459B2D60042FC9B /* Frameworks */,
				B1741B572462EB26006275D9 /* Recovered References */,
				0DFCC2692484D7A700E2811D /* ENA-Bridging-Header.h */,
				0DFCC26F2484DC8200E2811D /* ENATests-Bridging-Header.h */,
			);
			sourceTree = "<group>";
			usesTabs = 1;
		};
		85D7593C2457048F008175F0 /* Products */ = {
			isa = PBXGroup;
			children = (
				85D7593B2457048F008175F0 /* ENA.app */,
				85D7595424570491008175F0 /* ENATests.xctest */,
				85D7595F24570491008175F0 /* ENAUITests.xctest */,
				B1FF6B6A2497D0B40041CF02 /* CWASQLite.framework */,
			);
			name = Products;
			sourceTree = "<group>";
		};
		85D7593D2457048F008175F0 /* ENA */ = {
			isa = PBXGroup;
			children = (
				352F25A724EFCBDE00ACDFF3 /* LocalSettings.swift */,
				B102BDC12460405F00CD55A2 /* Backend */,
				51D420D524598AC200AD70CA /* Source */,
				85D7597424570615008175F0 /* Resources */,
			);
			path = ENA;
			sourceTree = "<group>";
		};
		85D7595724570491008175F0 /* ENATests */ = {
			isa = PBXGroup;
			children = (
				B18C411A246DB2F000B8D8CB /* Helper */,
				85D7595A24570491008175F0 /* Info.plist */,
			);
			path = ENATests;
			sourceTree = "<group>";
		};
		85D7596224570491008175F0 /* ENAUITests */ = {
			isa = PBXGroup;
			children = (
				134F0DBA247578FF00D88934 /* ENAUITests-Extensions.swift */,
				130CB19A246D92F800ADE602 /* Onboarding */,
				134F0DB8247578FF00D88934 /* Home */,
				13E5046A248E3CE60086641C /* AppInformation */,
				EB11B02824EE7C7D00143A95 /* Settings */,
				85D7596324570491008175F0 /* ENAUITests.swift */,
				134F0F2B2475793400D88934 /* SnapshotHelper.swift */,
				A3EE6E5B249BB97500C64B61 /* UITestingParameters.swift */,
				85D7596524570491008175F0 /* Info.plist */,
			);
			path = ENAUITests;
			sourceTree = "<group>";
		};
		85D759712457059A008175F0 /* Scenes */ = {
			isa = PBXGroup;
			children = (
				71176E30248957B1004B0C9F /* App */,
				71F76D0E24767AF100515A01 /* DynamicTableViewController */,
				7143D07424990A3100608DDE /* NavigationControllerWithFooter */,
				EE20EA0824699A3A00770683 /* RiskLegend */,
				EE85998B2462EFD4002E7AE2 /* AppInformation */,
				51D420AF2458308400AD70CA /* Onboarding */,
				51D420C124583D3100AD70CA /* Home */,
				514E81312461946E00636861 /* ExposureDetection */,
				EE278B2E245F2C58008B06F9 /* FriendsInvite */,
				CD99A398245B229F00BF12AF /* ExposureSubmission */,
				858F6F71245AEC05009FFD33 /* ENSetting */,
				51D420C224583D7B00AD70CA /* Settings */,
				13091950247972CF0066E329 /* PrivacyProtectionViewController */,
				01B7232524F8128B0064C0EB /* OptionGroup */,
			);
			path = Scenes;
			sourceTree = "<group>";
		};
		85D7597424570615008175F0 /* Resources */ = {
			isa = PBXGroup;
			children = (
				014891B224F90D0B002A6F77 /* ENA.plist */,
				011E4B002483A35A002E6412 /* ENACommunity.entitlements */,
				CD7F5C732466F6D400D3D03C /* ENATest.entitlements */,
				85790F2E245C6B72003D47E1 /* ENA.entitlements */,
				EE70C239245B09E900AC9B2F /* Localization */,
				85D7594F24570491008175F0 /* Info.plist */,
				B1221BDB2492BCEB00E6C4E4 /* Info_Debug.plist */,
				01E25C6F24A3B52F007E33F8 /* Info_Testflight.plist */,
				85D75976245706BD008175F0 /* Assets */,
				85D75975245706B0008175F0 /* Storyboards */,
				A189E460248C35BF001D0996 /* PublicKeys.plist */,
			);
			path = Resources;
			sourceTree = "<group>";
		};
		85D75975245706B0008175F0 /* Storyboards */ = {
			isa = PBXGroup;
			children = (
				CD99A39C245B22EE00BF12AF /* ExposureSubmission.storyboard */,
				85D7594C24570491008175F0 /* LaunchScreen.storyboard */,
				51D420B02458397300AD70CA /* Onboarding.storyboard */,
				51D420CD245869C800AD70CA /* Home.storyboard */,
				514E812F24618E3D00636861 /* ExposureDetection.storyboard */,
				51D420CF24586AB300AD70CA /* Settings.storyboard */,
				EE278B2C245F2BBB008B06F9 /* InviteFriends.storyboard */,
				853D98822469DC5000490DBA /* ExposureNotificationSetting.storyboard */,
				EE20EA062469883900770683 /* RiskLegend.storyboard */,
			);
			path = Storyboards;
			sourceTree = "<group>";
		};
		85D75976245706BD008175F0 /* Assets */ = {
			isa = PBXGroup;
			children = (
				8539874E2467094E00D28B62 /* AppIcon.xcassets */,
				85D7594A24570491008175F0 /* Assets.xcassets */,
				71F2E57A2487AEFC00694F1A /* ena-colors.xcassets */,
			);
			path = Assets;
			sourceTree = "<group>";
		};
		85D759802459A82D008175F0 /* Services */ = {
			isa = PBXGroup;
			children = (
				2FA9E39124D2F2620030561C /* Exposure Submission */,
				B1175211248A837300C3325C /* Risk */,
				B15382DC248270220010F007 /* __tests__ */,
				B14D0CD8246E939600D5BEBC /* Exposure Transaction */,
				B1D431C9246C848E00E728AD /* DownloadedPackagesStore */,
			);
			path = Services;
			sourceTree = "<group>";
		};
		A128F04B2489ABE700EC7F6C /* __tests__ */ = {
			isa = PBXGroup;
			children = (
				A128F04C2489ABE700EC7F6C /* RiskCalculationTests.swift */,
				B1175219248ACFFC00C3325C /* SAP_RiskScoreClass+LowAndHighTests.swift */,
			);
			path = __tests__;
			sourceTree = "<group>";
		};
		A1C2B2DA24834934004A3BD5 /* __tests__ */ = {
			isa = PBXGroup;
			children = (
				A173665124844F29006BE209 /* SQLiteKeyValueStoreTests.swift */,
				B1CD333D24865E0000B06E9B /* TracingStatusHistoryTests.swift */,
				B120C7C824AFE7B800F68FF1 /* ActiveTracingTests.swift */,
			);
			path = __tests__;
			sourceTree = "<group>";
		};
		A1E41959249817C70016E52A /* __tests__ */ = {
			isa = PBXGroup;
			children = (
				A1E4195B249818020016E52A /* RiskTests.swift */,
			);
			path = __tests__;
			sourceTree = "<group>";
		};
		A3284253248E48E0006B1F09 /* __tests__ */ = {
			isa = PBXGroup;
			children = (
				A328425A248E8290006B1F09 /* Mock Objects */,
				A3284254248E493B006B1F09 /* ExposureSubmissionOverviewViewControllerTests.swift */,
				A328425B248E82B5006B1F09 /* ExposureSubmissionTestResultViewControllerTests.swift */,
				A328425E248E943D006B1F09 /* ExposureSubmissionTanInputViewControllerTests.swift */,
				2FD881CB2490F65C00BEC8FC /* ExposureSubmissionHotlineViewControllerTest.swift */,
				2FD881CD249115E700BEC8FC /* ExposureSubmissionNavigationControllerTest.swift */,
				A32842602490E2AC006B1F09 /* ExposureSubmissionWarnOthersViewControllerTests.swift */,
				A328426224910552006B1F09 /* ExposureSubmissionSuccessViewControllerTests.swift */,
				A32842642491136E006B1F09 /* ExposureSubmissionUITests.swift */,
				A372DA3E24BEF773003248BB /* ExposureSubmissionCoordinatorTests.swift */,
			);
			path = __tests__;
			sourceTree = "<group>";
		};
		A328425A248E8290006B1F09 /* Mock Objects */ = {
			isa = PBXGroup;
			children = (
				A3284256248E7431006B1F09 /* MockExposureSubmissionService.swift */,
				A3284258248E7672006B1F09 /* MockExposureSubmissionQRScannerViewController.swift */,
				A32842662492359E006B1F09 /* MockExposureSubmissionNavigationControllerChild.swift */,
				A372DA3C24BE01D9003248BB /* MockExposureSubmissionCoordinator.swift */,
				A372DA4024BF33F9003248BB /* MockExposureSubmissionCoordinatorDelegate.swift */,
			);
			path = "Mock Objects";
			sourceTree = "<group>";
		};
		A32CA72D24B6F28700B1A994 /* __tests__ */ = {
			isa = PBXGroup;
			children = (
				A32CA72E24B6F2E300B1A994 /* HomeRiskCellConfiguratorTests.swift */,
				516E42C924B760EC0008CC30 /* HomeRiskLevelCellConfiguratorTests.swift */,
				516E42FA24B7739F0008CC30 /* HomeUnknownRiskCellConfiguratorTests.swift */,
				51F1255E24BEFB7A00126C86 /* HomeUnknown48hRiskCellConfiguratorTests.swift */,
				516E42FC24B776A90008CC30 /* HomeLowRiskCellConfiguratorTests.swift */,
				516E42FF24B777B20008CC30 /* HomeHighRiskCellConfiguratorTests.swift */,
			);
			path = __tests__;
			sourceTree = "<group>";
		};
		A36FACC224C5E9FC00DED947 /* __tests__ */ = {
			isa = PBXGroup;
			children = (
				A36FACC324C5EA1500DED947 /* ExposureDetectionViewControllerTests.swift */,
				A3483B0A24C5EFA40037855F /* MockExposureDetectionViewControllerDelegate.swift */,
			);
			path = __tests__;
			sourceTree = "<group>";
		};
		A372DA3724BDA015003248BB /* View */ = {
			isa = PBXGroup;
			children = (
				A372DA3924BDA043003248BB /* Custom */,
				A372DA3824BDA035003248BB /* Controller */,
			);
			path = View;
			sourceTree = "<group>";
		};
		A372DA3824BDA035003248BB /* Controller */ = {
			isa = PBXGroup;
			children = (
				2F80CFD8247ED988000F06AF /* ExposureSubmissionIntroViewController.swift */,
				71FE1C75247AC2B500851FEB /* ExposureSubmissionOverviewViewController.swift */,
				71FE1C76247AC2B500851FEB /* ExposureSubmissionTanInputViewController.swift */,
				71FE1C78247AC2B500851FEB /* ExposureSubmissionTestResultViewController.swift */,
				71FE1C74247AC2B500851FEB /* ExposureSubmissionQRScannerViewController.swift */,
				2F80CFDA247EDDB3000F06AF /* ExposureSubmissionHotlineViewController.swift */,
				A3C4F95F24812CD20047F23E /* ExposureSubmissionWarnOthersViewController.swift */,
				01D16C6324EFA903007DB387 /* ExposureSubmissionWarnEuropeConsentViewController.swift */,
				01D16C6524EFA91F007DB387 /* ExposureSubmissionWarnEuropeTravelConfirmationViewController.swift */,
				01D16C6724EFA93D007DB387 /* ExposureSubmissionWarnEuropeCountrySelectionViewController.swift */,
				01D16C6924EFD38A007DB387 /* ExposureSubmittableViewController.swift */,
				71FE1C73247AC2B500851FEB /* ExposureSubmissionSuccessViewController.swift */,
			);
			path = Controller;
			sourceTree = "<group>";
		};
		A372DA3924BDA043003248BB /* Custom */ = {
			isa = PBXGroup;
			children = (
				710224F524910661000C5DEF /* ExposureSubmissionDynamicCell.swift */,
			);
			path = Custom;
			sourceTree = "<group>";
		};
		A3E851B324ADDA9E00402485 /* __tests__ */ = {
			isa = PBXGroup;
			children = (
				A3E851B424ADDAC000402485 /* CountdownTimerTests.swift */,
			);
			path = __tests__;
			sourceTree = "<group>";
		};
		B102BDC12460405F00CD55A2 /* Backend */ = {
			isa = PBXGroup;
			children = (
				B15382DA24826F7E0010F007 /* __tests__ */,
				0159E6BF247829BA00894A89 /* temporary_exposure_key_export.pb.swift */,
				0159E6C0247829BA00894A89 /* temporary_exposure_key_signature_list.pb.swift */,
				B1D7D68A24766D2100E4DA5D /* apple_export.pb.swift */,
				0DF6BBB4248C04CF007E8B0C /* app_config.pb.swift */,
				0DF6BBB3248C04CF007E8B0C /* app_config_app_version_config.pb.swift */,
				0DF6BBB2248C04CF007E8B0C /* app_config_attenuation_duration.pb.swift */,
				B1D7D68624766D2100E4DA5D /* submission_payload.pb.swift */,
				359767F024FD13D9001FD591 /* diagnosis_key_batch.pb.swift */,
				B102BDC22460410600CD55A2 /* README.md */,
			);
			path = Backend;
			sourceTree = "<group>";
		};
		B10F9B88249961B500C418F4 /* __tests__ */ = {
			isa = PBXGroup;
			children = (
				B10F9B89249961B500C418F4 /* DynamicTypeLabelTests.swift */,
			);
			path = __tests__;
			sourceTree = "<group>";
		};
		B111EDEC2465B1F4001AEBB4 /* Client */ = {
			isa = PBXGroup;
			children = (
				B1CD333F2486AA5F00B06E9B /* Security */,
				B1741B482462C207006275D9 /* Client.swift */,
				B1DDDABA2471379900A07175 /* __tests__ */,
				B1125455246F293A00AB5036 /* HTTP Client */,
			);
			path = Client;
			sourceTree = "<group>";
		};
		B1125455246F293A00AB5036 /* HTTP Client */ = {
			isa = PBXGroup;
			children = (
				B1EAEC8C24711889003BE9A2 /* __tests__ */,
				011E13AD24680A4000973467 /* HTTPClient.swift */,
				B12995E8246C344100854AD0 /* HTTPClient+Configuration.swift */,
				B1EAEC8A24711884003BE9A2 /* URLSession+Convenience.swift */,
				B1A9E710246D782F0024CC12 /* SAPDownloadedPackage.swift */,
			);
			path = "HTTP Client";
			sourceTree = "<group>";
		};
		B1125458246F2C2100AB5036 /* Converting Keys */ = {
			isa = PBXGroup;
			children = (
				B1175214248A9F8300C3325C /* __tests__ */,
				B1125459246F2C6500AB5036 /* ENTemporaryExposureKey+Convert.swift */,
			);
			path = "Converting Keys";
			sourceTree = "<group>";
		};
		B11655912491437600316087 /* __tests__ */ = {
			isa = PBXGroup;
			children = (
				B11655922491437600316087 /* RiskProvidingConfigurationTests.swift */,
				B1C7EE472493D97000F1F284 /* RiskProvidingConfigurationManualTriggerTests.swift */,
			);
			path = __tests__;
			sourceTree = "<group>";
		};
		B1175211248A837300C3325C /* Risk */ = {
			isa = PBXGroup;
			children = (
				A1E41959249817C70016E52A /* __tests__ */,
				B1FE13D62487DEDD00D012E5 /* Calculation */,
				B1FE13D92488216300D012E5 /* Provider */,
				B1175212248A83AB00C3325C /* Risk.swift */,
			);
			path = Risk;
			sourceTree = "<group>";
		};
		B1175214248A9F8300C3325C /* __tests__ */ = {
			isa = PBXGroup;
			children = (
				B1175215248A9F9600C3325C /* ConvertingKeysTests.swift */,
			);
			path = __tests__;
			sourceTree = "<group>";
		};
		B117909724914D6E007FF821 /* __tests__ */ = {
			isa = PBXGroup;
			children = (
				01678E9A249A521F003B048B /* testStore.sqlite */,
				01D3ECFF2490230400551E65 /* StoreTests.swift */,
			);
			path = __tests__;
			sourceTree = "<group>";
		};
		B1221BDD2492E78100E6C4E4 /* Keychain */ = {
			isa = PBXGroup;
			children = (
				B1221BDE2492ECD500E6C4E4 /* __tests__ */,
				0DD260FE248D549B007C3B2C /* KeychainHelper.swift */,
				B1221BDF2492ECE800E6C4E4 /* CFDictionary+KeychainQuery.swift */,
			);
			path = Keychain;
			sourceTree = "<group>";
		};
		B1221BDE2492ECD500E6C4E4 /* __tests__ */ = {
			isa = PBXGroup;
			children = (
				B1221BE12492ED0F00E6C4E4 /* CFDictionary+KeychainQueryTests.swift */,
			);
			path = __tests__;
			sourceTree = "<group>";
		};
		B14D0CD8246E939600D5BEBC /* Exposure Transaction */ = {
			isa = PBXGroup;
			children = (
				B161782B248062A0006E435A /* __tests__ */,
				B161782924805784006E435A /* DeltaCalculationResult.swift */,
				B1A9E70D246D73180024CC12 /* ExposureDetection.swift */,
				B10FD5F3246EAC1700E9D7F2 /* AppleFilesWriter.swift */,
				B14D0CDE246E976400D5BEBC /* ExposureDetectionTransaction+DidEndPrematurelyReason.swift */,
				B14D0CDC246E972400D5BEBC /* ExposureDetectionDelegate.swift */,
				FEDCE0116603B6E00FAEE632 /* ExposureDetectionExecutor.swift */,
			);
			path = "Exposure Transaction";
			sourceTree = "<group>";
		};
		B15382DA24826F7E0010F007 /* __tests__ */ = {
			isa = PBXGroup;
			children = (
				B1F8AE472479B4C30093A588 /* api-response-day-2020-05-16 */,
				A189E45E248C325E001D0996 /* de-config */,
				B17A44A12464906A00CB195E /* KeyTests.swift */,
				B1B9CF1E246ED2E8008F04F5 /* Sap_FilebucketTests.swift */,
			);
			path = __tests__;
			sourceTree = "<group>";
		};
		B15382DB24826FD70010F007 /* Mocks */ = {
			isa = PBXGroup;
			children = (
				CD678F6C246C43EE00B6A0F8 /* ClientMock.swift */,
				CD678F6E246C43FC00B6A0F8 /* MockURLSession.swift */,
			);
			path = Mocks;
			sourceTree = "<group>";
		};
		B15382DC248270220010F007 /* __tests__ */ = {
			isa = PBXGroup;
			children = (
				B15382E0248273A50010F007 /* Mocks */,
				CDF27BD2246ADBA70044D32B /* ExposureSubmissionServiceTests.swift */,
			);
			path = __tests__;
			sourceTree = "<group>";
		};
		B15382DD2482707A0010F007 /* __tests__ */ = {
			isa = PBXGroup;
			children = (
				B15382DE248270B50010F007 /* Mocks */,
				EE22DB8E247FB46C001B0A71 /* ENStateTests.swift */,
				A17DA5E12486D8E7006F310F /* RiskLevelTests.swift */,
				3598D99924FE280700483F1F /* CountryTests.swift */,
			);
			path = __tests__;
			sourceTree = "<group>";
		};
		B15382DE248270B50010F007 /* Mocks */ = {
			isa = PBXGroup;
			children = (
				EE22DB90247FB479001B0A71 /* MockStateHandlerObserverDelegate.swift */,
			);
			path = Mocks;
			sourceTree = "<group>";
		};
		B15382DF248270E90010F007 /* Helper */ = {
			isa = PBXGroup;
			children = (
				B1A76E9E24714AC700EA5208 /* HTTPClient+Configuration.swift */,
				A1E419442495476C0016E52A /* HTTPClient+MockNetworkStack.swift */,
			);
			path = Helper;
			sourceTree = "<group>";
		};
		B15382E0248273A50010F007 /* Mocks */ = {
			isa = PBXGroup;
			children = (
				B15382E3248273DC0010F007 /* MockTestStore.swift */,
				859DD511248549790073D59F /* MockDiagnosisKeysRetrieval.swift */,
			);
			path = Mocks;
			sourceTree = "<group>";
		};
		B1569DD5245D6C790079FCD7 /* Developer Menu */ = {
			isa = PBXGroup;
			children = (
				B16457BC24DC3E0E002879EB /* Features */,
				B1FC2D1E24D9C8CB00083C81 /* Helper */,
				2FC951FA24DC2366008D39F4 /* Cells */,
				B1741B432461C257006275D9 /* DMDeveloperMenu.swift */,
				B1569DDE245D70990079FCD7 /* DMViewController.swift */,
				B1741B422461C105006275D9 /* README.md */,
			);
			path = "Developer Menu";
			sourceTree = "<group>";
		};
		B16177E624802F85006E435A /* __tests__ */ = {
			isa = PBXGroup;
			children = (
				B16177E724802F9B006E435A /* DownloadedPackagesSQLLiteStoreTests.swift */,
			);
			path = __tests__;
			sourceTree = "<group>";
		};
		B161782B248062A0006E435A /* __tests__ */ = {
			isa = PBXGroup;
			children = (
				B161782C248062CE006E435A /* DeltaCalculationResultTests.swift */,
				B15382E6248290BB0010F007 /* AppleFilesWriterTests.swift */,
				B15382FD248424F00010F007 /* ExposureDetectionTests.swift */,
				A124E648249BF4EB00E95F72 /* ExposureDetectionExecutorTests.swift */,
			);
			path = __tests__;
			sourceTree = "<group>";
		};
		B163D10E24990664001A322C /* __tests__ */ = {
			isa = PBXGroup;
			children = (
				B163D10F2499068D001A322C /* SettingsViewModelTests.swift */,
			);
			path = __tests__;
			sourceTree = "<group>";
		};
		B16457BC24DC3E0E002879EB /* Features */ = {
			isa = PBXGroup;
			children = (
				B1E8C99C2479D4E7006DC678 /* DMSubmissionStateViewController.swift */,
				B16457B424DC11EF002879EB /* DMLastSubmissionRequetViewController.swift */,
				B16457B824DC19F9002879EB /* DMSettingsViewController.swift */,
				B18755D024DC45CA00A9202E /* DMStoreViewController.swift */,
				B1D8CB2524DD4371008C6010 /* DMTracingHistoryViewController.swift */,
				B16457BA24DC3309002879EB /* DMErrorsViewController.swift */,
				B1FC2D1C24D9C87F00083C81 /* DMKeysViewController.swift */,
				B1F82DF124718C7300E2E56A /* DMBackendConfigurationViewController.swift */,
				B16457B624DC160B002879EB /* DMLastRiskCalculationViewController.swift */,
			);
			path = Features;
			sourceTree = "<group>";
		};
		B1741B572462EB26006275D9 /* Recovered References */ = {
			isa = PBXGroup;
			children = (
			);
			name = "Recovered References";
			sourceTree = "<group>";
		};
		B184A381248FFCC3007180F6 /* Store */ = {
			isa = PBXGroup;
			children = (
				B117909724914D6E007FF821 /* __tests__ */,
				013DC101245DAC4E00EE58B0 /* Store.swift */,
				B184A37F248FFCBE007180F6 /* SecureStore.swift */,
				B184A382248FFCE2007180F6 /* CodableExposureDetectionSummary.swift */,
			);
			path = Store;
			sourceTree = "<group>";
		};
		B18C411A246DB2F000B8D8CB /* Helper */ = {
			isa = PBXGroup;
			children = (
				A1BABD0824A57B88000ED515 /* TemporaryExposureKeyMock.swift */,
				B18C411C246DB30000B8D8CB /* URL+Helper.swift */,
				A1E41940249410AF0016E52A /* SAPDownloadedPackage+Helpers.swift */,
				A124E64B249C4C9000E95F72 /* SAPDownloadedPackagesStore+Helpers.swift */,
				A14BDEBF24A1AD660063E4EC /* MockExposureDetector.swift */,
				015692E324B48C3F0033F35E /* TimeInterval+Convenience.swift */,
			);
			path = Helper;
			sourceTree = "<group>";
		};
		B19FD70E2491A04800A9D56A /* Update Checker */ = {
			isa = PBXGroup;
			children = (
				B19FD70F2491A05800A9D56A /* __tests__ */,
				0DF6BB96248AD616007E8B0C /* AppUpdateCheckHelper.swift */,
				B19FD7102491A07000A9D56A /* String+SemanticVersion.swift */,
				B19FD7122491A08500A9D56A /* SAP_SemanticVersion+Compare.swift */,
			);
			path = "Update Checker";
			sourceTree = "<group>";
		};
		B19FD70F2491A05800A9D56A /* __tests__ */ = {
			isa = PBXGroup;
			children = (
				B19FD7142491A4A300A9D56A /* SAP_SemanticVersionTests.swift */,
				0DF6BB9C248AE232007E8B0C /* AppUpdateCheckerHelperTests.swift */,
			);
			path = __tests__;
			sourceTree = "<group>";
		};
		B1AC51D424CED8740087C35B /* __tests__ */ = {
			isa = PBXGroup;
			children = (
				B1AC51D524CED8820087C35B /* DetectionModeTests.swift */,
			);
			path = __tests__;
			sourceTree = "<group>";
		};
		B1CD333F2486AA5F00B06E9B /* Security */ = {
			isa = PBXGroup;
			children = (
				B1CD33402486AA7100B06E9B /* CoronaWarnURLSessionDelegate.swift */,
			);
			path = Security;
			sourceTree = "<group>";
		};
		B1D431C9246C848E00E728AD /* DownloadedPackagesStore */ = {
			isa = PBXGroup;
			children = (
				B1D431CA246C84A400E728AD /* DownloadedPackagesStore.swift */,
				B161782424804AC3006E435A /* DownloadedPackagesSQLLiteStore.swift */,
				B16177E624802F85006E435A /* __tests__ */,
			);
			path = DownloadedPackagesStore;
			sourceTree = "<group>";
		};
		B1DDDABA2471379900A07175 /* __tests__ */ = {
			isa = PBXGroup;
			children = (
				B15382DB24826FD70010F007 /* Mocks */,
				B1DDDABB247137B000A07175 /* HTTPClientConfigurationEndpointTests.swift */,
			);
			path = __tests__;
			sourceTree = "<group>";
		};
		B1EAEC8C24711889003BE9A2 /* __tests__ */ = {
			isa = PBXGroup;
			children = (
				B15382DF248270E90010F007 /* Helper */,
				A1E4194A2495A3940016E52A /* HTTPClient+AppConfigTests.swift */,
				B1D431C7246C69F300E728AD /* HTTPClient+ConfigurationTests.swift */,
				CDF27BD4246ADBF30044D32B /* HTTPClient+DaysAndHoursTests.swift */,
				A1E4194D2495A5800016E52A /* HTTPClient+ExposureConfigTests.swift */,
				A1E419532495A7850016E52A /* HTTPClient+GetTestResultTests.swift */,
				A1E419562495A8F50016E52A /* HTTPClient+RegistrationTokenTests.swift */,
				A1E41947249548260016E52A /* HTTPClient+SubmitTests.swift */,
				A1E419502495A6EA0016E52A /* HTTPClient+TANForExposureSubmitTests.swift */,
				A1877CA9248F247D006FEFC0 /* SAPDownloadedPackageTests.swift */,
				B1EAEC8D247118CB003BE9A2 /* URLSession+ConvenienceTests.swift */,
				A32C046424D96348005BEA61 /* HTTPClient+PlausibeDeniabilityTests.swift */,
			);
			path = __tests__;
			sourceTree = "<group>";
		};
		B1FC2D1E24D9C8CB00083C81 /* Helper */ = {
			isa = PBXGroup;
			children = (
				B1FC2D1F24D9C8DF00083C81 /* SAP_TemporaryExposureKey+DeveloperMenu.swift */,
				B1A31F6824DAE6C000E263DF /* DMKeyCell.swift */,
				B103193124E18A0A00DD02EF /* DMMenuItem.swift */,
			);
			path = Helper;
			sourceTree = "<group>";
		};
		B1FE13D62487DEDD00D012E5 /* Calculation */ = {
			isa = PBXGroup;
			children = (
				A128F04B2489ABE700EC7F6C /* __tests__ */,
				B1FE13D72487DEED00D012E5 /* RiskCalculation.swift */,
				B1175217248ACFBC00C3325C /* SAP_RiskScoreClass+LowAndHigh.swift */,
			);
			path = Calculation;
			sourceTree = "<group>";
		};
		B1FE13D92488216300D012E5 /* Provider */ = {
			isa = PBXGroup;
			children = (
				B1FE13F724896DC400D012E5 /* Helper */,
				B1FE13E32488253200D012E5 /* Model */,
				B1FE13E0248824D700D012E5 /* __tests__ */,
				B1FE13DC248821CB00D012E5 /* RiskProviding.swift */,
				B1FE13DE248821E000D012E5 /* RiskProvider.swift */,
			);
			path = Provider;
			sourceTree = "<group>";
		};
		B1FE13E0248824D700D012E5 /* __tests__ */ = {
			isa = PBXGroup;
			children = (
				B1FE13E1248824E900D012E5 /* RiskProviderTests.swift */,
			);
			path = __tests__;
			sourceTree = "<group>";
		};
		B1FE13E32488253200D012E5 /* Model */ = {
			isa = PBXGroup;
			children = (
				B11655912491437600316087 /* __tests__ */,
				B1FE13E52488255900D012E5 /* RiskProvidingConfiguration.swift */,
				B1C7EEAD24941A3B00F1F284 /* ManualExposureDetectionState.swift */,
				B1C7EEAF24941A6B00F1F284 /* RiskConsumer.swift */,
			);
			path = Model;
			sourceTree = "<group>";
		};
		B1FE13F724896DC400D012E5 /* Helper */ = {
			isa = PBXGroup;
			children = (
				B1FE13FC24896EE700D012E5 /* __tests__ */,
				B1FE13F824896DDB00D012E5 /* CachedAppConfiguration.swift */,
				B1FE13FA24896E6700D012E5 /* AppConfigurationProviding.swift */,
			);
			path = Helper;
			sourceTree = "<group>";
		};
		B1FE13FC24896EE700D012E5 /* __tests__ */ = {
			isa = PBXGroup;
			children = (
				B1FE13FD24896EF700D012E5 /* CachedAppConfigurationTests.swift */,
			);
			path = __tests__;
			sourceTree = "<group>";
		};
		B1FF6B6B2497D0B40041CF02 /* CWASQLite */ = {
			isa = PBXGroup;
			children = (
				0DFCC2712484DC8400E2811D /* sqlite3.h */,
				0DFCC2702484DC8400E2811D /* sqlite3.c */,
				B1FF6B6C2497D0B50041CF02 /* CWASQLite.h */,
				B1FF6B6D2497D0B50041CF02 /* Info.plist */,
			);
			path = CWASQLite;
			sourceTree = "<group>";
		};
		CD8638512477EBAA00A5A07C /* Settings */ = {
			isa = PBXGroup;
			children = (
				B163D10E24990664001A322C /* __tests__ */,
				CD8638522477EBD400A5A07C /* SettingsViewModel.swift */,
				CDCE11D5247D644100F30825 /* NotificationSettingsViewModel.swift */,
			);
			path = Settings;
			sourceTree = "<group>";
		};
		CD99A398245B229F00BF12AF /* ExposureSubmission */ = {
			isa = PBXGroup;
			children = (
				A3284253248E48E0006B1F09 /* __tests__ */,
				A372DA3724BDA015003248BB /* View */,
				71FE1C79247AC2B500851FEB /* ExposureSubmissionNavigationController.swift */,
				A372DA3A24BDA075003248BB /* ExposureSubmissionCoordinating.swift */,
			);
			path = ExposureSubmission;
			sourceTree = "<group>";
		};
		CD99A3C82461A44B00BF12AF /* View Helpers */ = {
			isa = PBXGroup;
			children = (
				A3E851B324ADDA9E00402485 /* __tests__ */,
				51D420B324583ABB00AD70CA /* AppStoryboard.swift */,
				CD99A3C92461A47C00BF12AF /* AppStrings.swift */,
				71CAB9D1248AACAD00F516A5 /* PixelPerfectLayoutConstraint.swift */,
				2FE15A3B249B8C0B0077BD8D /* AccessibilityIdentifiers.swift */,
				A3E851B124ADD09900402485 /* CountdownTimer.swift */,
			);
			path = "View Helpers";
			sourceTree = "<group>";
		};
		CDCE11D7247D645800F30825 /* Notifications */ = {
			isa = PBXGroup;
			children = (
				CDCE11D8247D64C600F30825 /* NotificationSettingsOnTableViewCell.swift */,
				CDCE11DA247D64D600F30825 /* NotificationSettingsOffTableViewCell.swift */,
			);
			path = Notifications;
			sourceTree = "<group>";
		};
		CDD87C6024766163007CE6CA /* Cells */ = {
			isa = PBXGroup;
			children = (
				CDCE11D7247D645800F30825 /* Notifications */,
				CDD87C54247556DE007CE6CA /* MainSettingsTableViewCell.swift */,
				CDD87C5C247559E3007CE6CA /* LabelTableViewCell.swift */,
			);
			path = Cells;
			sourceTree = "<group>";
		};
		EB11B02824EE7C7D00143A95 /* Settings */ = {
			isa = PBXGroup;
			children = (
				EB11B02924EE7CA500143A95 /* ENAUITestsSettings.swift */,
			);
			path = Settings;
			sourceTree = "<group>";
		};
		EB41DC0624E53D3F0029C6F7 /* BackgroundAppRefresh */ = {
			isa = PBXGroup;
			children = (
				01D16C5C24ED6981007DB387 /* __tests__ */,
				EB7F8E9424E434E000A3CCC4 /* BackgroundAppRefreshViewController.swift */,
				EB23949F24E5492900E71225 /* BackgroundAppRefreshViewModel.swift */,
				EB7D205324E6A3320089264C /* InfoBoxView.swift */,
				EB7D205524E6A5930089264C /* InfoBoxViewModel.swift */,
				EB7057D624E6BACA002235B4 /* InfoBoxView.xib */,
			);
			path = BackgroundAppRefresh;
			sourceTree = "<group>";
		};
		EE20EA0824699A3A00770683 /* RiskLegend */ = {
			isa = PBXGroup;
			children = (
				71B804482484D37300D53506 /* RiskLegendViewController.swift */,
				71B8044C248525CD00D53506 /* RiskLegendViewController+DynamicTableViewModel.swift */,
			);
			path = RiskLegend;
			sourceTree = "<group>";
		};
		EE22DB83247FB43A001B0A71 /* ENSetting */ = {
			isa = PBXGroup;
			children = (
				EE22DB84247FB43A001B0A71 /* TracingHistoryTableViewCell.swift */,
				EE22DB85247FB43A001B0A71 /* ImageTableViewCell.swift */,
				EE22DB86247FB43A001B0A71 /* ActionDetailTableViewCell.swift */,
				EE22DB87247FB43A001B0A71 /* DescriptionTableViewCell.swift */,
				EE22DB88247FB43A001B0A71 /* ActionTableViewCell.swift */,
			);
			path = ENSetting;
			sourceTree = "<group>";
		};
		EE278B2E245F2C58008B06F9 /* FriendsInvite */ = {
			isa = PBXGroup;
			children = (
				EE278B2F245F2C8A008B06F9 /* FriendsInviteController.swift */,
			);
			path = FriendsInvite;
			sourceTree = "<group>";
		};
		EE70C239245B09E900AC9B2F /* Localization */ = {
			isa = PBXGroup;
			children = (
				13156CFF248C19D000AFC472 /* usage.html */,
				71F5418A248BEDBE006DB793 /* privacy-policy.html */,
				EE70C23A245B09E900AC9B2F /* Localizable.strings */,
				EE92A340245D96DA006B97B0 /* Localizable.stringsdict */,
				EE26950A248FCB0300BAE234 /* InfoPlist.strings */,
			);
			path = Localization;
			sourceTree = "<group>";
		};
		EE85998B2462EFD4002E7AE2 /* AppInformation */ = {
			isa = PBXGroup;
			children = (
				01F5F7212487B9C000229720 /* AppInformationViewController.swift */,
				71CC3E9C246D5D8000217F2C /* AppInformationViewController+DynamicTableViewModel.swift */,
				4026C2DB24852B7600926FB4 /* AppInformationViewController+LegalModel.swift */,
				71CC3E9E246D6B6800217F2C /* AppInformationDetailViewController.swift */,
				4026C2E324854C8D00926FB4 /* AppInformationLegalCell.swift */,
			);
			path = AppInformation;
			sourceTree = "<group>";
		};
		EEF790092466ED410065EBD5 /* ExposureDetection */ = {
			isa = PBXGroup;
			children = (
				713EA26224798F8500AB7EE8 /* ExposureDetectionHeaderCell.swift */,
				713EA25E24798A9100AB7EE8 /* ExposureDetectionRiskCell.swift */,
				713EA25C24798A7000AB7EE8 /* ExposureDetectionRoundedView.swift */,
				7154EB49247D21E200A467FF /* ExposureDetectionLongGuideCell.swift */,
				7154EB4B247E862100A467FF /* ExposureDetectionLoadingCell.swift */,
			);
			path = ExposureDetection;
			sourceTree = "<group>";
		};
		F247572E2483934B003E1FC5 /* __tests__ */ = {
			isa = PBXGroup;
			children = (
				A1654EFD24B41FEF00C0E115 /* DynamicCellTests.swift */,
				F252472E2483955B00C5556B /* DynamicTableViewControllerFake.storyboard */,
				F2DC809324898CE600EDC40A /* DynamicTableViewControllerFooterTests.swift */,
				F2DC809124898B1800EDC40A /* DynamicTableViewControllerHeaderTests.swift */,
				F2DC808F24898A9400EDC40A /* DynamicTableViewControllerNumberOfRowsAndSectionsTests.swift */,
				F2DC808D248989CE00EDC40A /* DynamicTableViewControllerRegisterCellsTests.swift */,
				F247572A24838AC8003E1FC5 /* DynamicTableViewControllerRowsTests.swift */,
				F25247302484456800C5556B /* DynamicTableViewModelTests.swift */,
				F22C6E242492082B00712A6B /* DynamicTableViewSpaceCellTests.swift */,
				A1654F0024B43E7F00C0E115 /* DynamicTableViewTextViewCellTests.swift */,
			);
			path = __tests__;
			sourceTree = "<group>";
		};
		FEDCE21C117BF675C80F5989 /* States */ = {
			isa = PBXGroup;
			children = (
				FEDCE1B8926528ED74CDE1B2 /* ENStateHandler+State.swift */,
				FEDCE4BE82DC5BFE90575663 /* ExposureDetectionViewController+State.swift */,
				FEDCEC452596E54A041BBCE9 /* HomeInteractor+State.swift */,
				FEDCE838D90CB02C55E15237 /* SceneDelegate+State.swift */,
			);
			path = States;
			sourceTree = "<group>";
		};
/* End PBXGroup section */

/* Begin PBXHeadersBuildPhase section */
		B1FF6B652497D0B40041CF02 /* Headers */ = {
			isa = PBXHeadersBuildPhase;
			buildActionMask = 2147483647;
			files = (
				B1FF6B6E2497D0B50041CF02 /* CWASQLite.h in Headers */,
				B1FF6B772497D2330041CF02 /* sqlite3.h in Headers */,
			);
			runOnlyForDeploymentPostprocessing = 0;
		};
/* End PBXHeadersBuildPhase section */

/* Begin PBXNativeTarget section */
		85D7593A2457048F008175F0 /* ENA */ = {
			isa = PBXNativeTarget;
			buildConfigurationList = 85D7596824570491008175F0 /* Build configuration list for PBXNativeTarget "ENA" */;
			buildPhases = (
				71AFBD9324642AF500F91006 /* SwiftLint */,
				85D759372457048F008175F0 /* Sources */,
				85D759382457048F008175F0 /* Frameworks */,
				85D759392457048F008175F0 /* Resources */,
				B102BDB924603FD600CD55A2 /* Embed Frameworks */,
			);
			buildRules = (
			);
			dependencies = (
			);
			name = ENA;
			packageProductDependencies = (
				B10FB02F246036F3004CA11E /* SwiftProtobuf */,
				B1E8C9A4247AB869006DC678 /* ZIPFoundation */,
				B1B5A75F24924B3D0029D5D7 /* FMDB */,
			);
			productName = ENA;
			productReference = 85D7593B2457048F008175F0 /* ENA.app */;
			productType = "com.apple.product-type.application";
		};
		85D7595324570491008175F0 /* ENATests */ = {
			isa = PBXNativeTarget;
			buildConfigurationList = 85D7596B24570491008175F0 /* Build configuration list for PBXNativeTarget "ENATests" */;
			buildPhases = (
				85D7595024570491008175F0 /* Sources */,
				85D7595124570491008175F0 /* Frameworks */,
				85D7595224570491008175F0 /* Resources */,
			);
			buildRules = (
			);
			dependencies = (
				85D7595624570491008175F0 /* PBXTargetDependency */,
			);
			name = ENATests;
			productName = ENATests;
			productReference = 85D7595424570491008175F0 /* ENATests.xctest */;
			productType = "com.apple.product-type.bundle.unit-test";
		};
		85D7595E24570491008175F0 /* ENAUITests */ = {
			isa = PBXNativeTarget;
			buildConfigurationList = 85D7596E24570491008175F0 /* Build configuration list for PBXNativeTarget "ENAUITests" */;
			buildPhases = (
				85D7595B24570491008175F0 /* Sources */,
				85D7595C24570491008175F0 /* Frameworks */,
				85D7595D24570491008175F0 /* Resources */,
			);
			buildRules = (
			);
			dependencies = (
				85D7596124570491008175F0 /* PBXTargetDependency */,
			);
			name = ENAUITests;
			productName = ENAUITests;
			productReference = 85D7595F24570491008175F0 /* ENAUITests.xctest */;
			productType = "com.apple.product-type.bundle.ui-testing";
		};
		B1FF6B692497D0B40041CF02 /* CWASQLite */ = {
			isa = PBXNativeTarget;
			buildConfigurationList = B1FF6B742497D0B50041CF02 /* Build configuration list for PBXNativeTarget "CWASQLite" */;
			buildPhases = (
				B1FF6B652497D0B40041CF02 /* Headers */,
				B1FF6B662497D0B40041CF02 /* Sources */,
				B1FF6B672497D0B40041CF02 /* Frameworks */,
				B1FF6B682497D0B40041CF02 /* Resources */,
			);
			buildRules = (
			);
			dependencies = (
			);
			name = CWASQLite;
			productName = CWASQLite;
			productReference = B1FF6B6A2497D0B40041CF02 /* CWASQLite.framework */;
			productType = "com.apple.product-type.framework";
		};
/* End PBXNativeTarget section */

/* Begin PBXProject section */
		85D759332457048F008175F0 /* Project object */ = {
			isa = PBXProject;
			attributes = {
				LastSwiftUpdateCheck = 1150;
				LastUpgradeCheck = 1150;
				ORGANIZATIONNAME = "SAP SE";
				TargetAttributes = {
					85D7593A2457048F008175F0 = {
						CreatedOnToolsVersion = 11.4.1;
						LastSwiftMigration = 1150;
					};
					85D7595324570491008175F0 = {
						CreatedOnToolsVersion = 11.4.1;
						LastSwiftMigration = 1150;
						TestTargetID = 85D7593A2457048F008175F0;
					};
					85D7595E24570491008175F0 = {
						CreatedOnToolsVersion = 11.4.1;
						TestTargetID = 85D7593A2457048F008175F0;
					};
					B1FF6B692497D0B40041CF02 = {
						CreatedOnToolsVersion = 11.6;
					};
				};
			};
			buildConfigurationList = 85D759362457048F008175F0 /* Build configuration list for PBXProject "ENA" */;
			compatibilityVersion = "Xcode 9.3";
			developmentRegion = en;
			hasScannedForEncodings = 0;
			knownRegions = (
				en,
				Base,
				de,
				tr,
				pl,
				ro,
				bg,
			);
			mainGroup = 85D759322457048F008175F0;
			packageReferences = (
				B10FB02E246036F3004CA11E /* XCRemoteSwiftPackageReference "swift-protobuf" */,
				B1E8C9A3247AB869006DC678 /* XCRemoteSwiftPackageReference "ZIPFoundation" */,
				B1B5A75E24924B3D0029D5D7 /* XCRemoteSwiftPackageReference "fmdb" */,
			);
			productRefGroup = 85D7593C2457048F008175F0 /* Products */;
			projectDirPath = "";
			projectRoot = "";
			targets = (
				85D7593A2457048F008175F0 /* ENA */,
				85D7595324570491008175F0 /* ENATests */,
				85D7595E24570491008175F0 /* ENAUITests */,
				B1FF6B692497D0B40041CF02 /* CWASQLite */,
			);
		};
/* End PBXProject section */

/* Begin PBXResourcesBuildPhase section */
		85D759392457048F008175F0 /* Resources */ = {
			isa = PBXResourcesBuildPhase;
			buildActionMask = 2147483647;
			files = (
				514E813024618E3D00636861 /* ExposureDetection.storyboard in Resources */,
				51486DA32485101500FCE216 /* RiskInactiveCollectionViewCell.xib in Resources */,
				13156CFD248C19D000AFC472 /* usage.html in Resources */,
				51486DA72485237200FCE216 /* RiskThankYouCollectionViewCell.xib in Resources */,
				2F785752248506BD00323A9C /* HomeTestResultCollectionViewCell.xib in Resources */,
				EE269508248FCB0300BAE234 /* InfoPlist.strings in Resources */,
				85D7594E24570491008175F0 /* LaunchScreen.storyboard in Resources */,
				EB7057D724E6BACA002235B4 /* InfoBoxView.xib in Resources */,
				710224EE2490E2FD000C5DEF /* ExposureSubmissionStepCell.xib in Resources */,
				EE20EA072469883900770683 /* RiskLegend.storyboard in Resources */,
				71FE1C8D247AC79D00851FEB /* DynamicTableViewIconCell.xib in Resources */,
				A189E461248C35BF001D0996 /* PublicKeys.plist in Resources */,
				71F2E57B2487AEFC00694F1A /* ena-colors.xcassets in Resources */,
				51C7790C24867F16004582F8 /* RiskListItemView.xib in Resources */,
				EE92A33E245D96DA006B97B0 /* Localizable.stringsdict in Resources */,
				A328424D248B91E0006B1F09 /* HomeTestResultLoadingCell.xib in Resources */,
				EE278B2D245F2BBB008B06F9 /* InviteFriends.storyboard in Resources */,
				EE70C23D245B09EA00AC9B2F /* Localizable.strings in Resources */,
				51CE1B85246078B6002CF42A /* ActivateCollectionViewCell.xib in Resources */,
				014891B324F90D0B002A6F77 /* ENA.plist in Resources */,
				51C779142486E5AB004582F8 /* RiskFindingPositiveCollectionViewCell.xib in Resources */,
				51D420CE245869C800AD70CA /* Home.storyboard in Resources */,
				8539874F2467094E00D28B62 /* AppIcon.xcassets in Resources */,
				514C0A0B247AF9F700F235F6 /* RiskTextItemView.xib in Resources */,
				51B5B414246DF07300DC5D3E /* RiskImageItemView.xib in Resources */,
				85D7594B24570491008175F0 /* Assets.xcassets in Resources */,
				711EFCC924935C79005FEF21 /* ExposureSubmissionTestResultHeaderView.xib in Resources */,
				51CE1B88246078B6002CF42A /* RiskLevelCollectionViewCell.xib in Resources */,
				710021DE248EAF16001F0B63 /* ExposureSubmissionImageCardCell.xib in Resources */,
				51D420D024586AB300AD70CA /* Settings.storyboard in Resources */,
				71F5418E248BEE08006DB793 /* privacy-policy.html in Resources */,
				01DC23252462DFD0001B727C /* ExposureSubmission.storyboard in Resources */,
				51CE1B8A246078B6002CF42A /* InfoCollectionViewCell.xib in Resources */,
				51FE277D247535C400BB8144 /* RiskLoadingItemView.xib in Resources */,
				853D98832469DC5000490DBA /* ExposureNotificationSetting.storyboard in Resources */,
				51D420B12458397300AD70CA /* Onboarding.storyboard in Resources */,
			);
			runOnlyForDeploymentPostprocessing = 0;
		};
		85D7595224570491008175F0 /* Resources */ = {
			isa = PBXResourcesBuildPhase;
			buildActionMask = 2147483647;
			files = (
				B1F8AE482479B4C30093A588 /* api-response-day-2020-05-16 in Resources */,
				01678E9C249A5F08003B048B /* testStore.sqlite in Resources */,
				A189E45F248C325E001D0996 /* de-config in Resources */,
				F252472F2483955B00C5556B /* DynamicTableViewControllerFake.storyboard in Resources */,
			);
			runOnlyForDeploymentPostprocessing = 0;
		};
		85D7595D24570491008175F0 /* Resources */ = {
			isa = PBXResourcesBuildPhase;
			buildActionMask = 2147483647;
			files = (
				13E5046C248E434B0086641C /* Localizable.strings in Resources */,
				13E5046D248E434B0086641C /* Localizable.stringsdict in Resources */,
			);
			runOnlyForDeploymentPostprocessing = 0;
		};
		B1FF6B682497D0B40041CF02 /* Resources */ = {
			isa = PBXResourcesBuildPhase;
			buildActionMask = 2147483647;
			files = (
			);
			runOnlyForDeploymentPostprocessing = 0;
		};
/* End PBXResourcesBuildPhase section */

/* Begin PBXShellScriptBuildPhase section */
		71AFBD9324642AF500F91006 /* SwiftLint */ = {
			isa = PBXShellScriptBuildPhase;
			buildActionMask = 2147483647;
			files = (
			);
			inputFileListPaths = (
			);
			inputPaths = (
			);
			name = SwiftLint;
			outputFileListPaths = (
			);
			outputPaths = (
			);
			runOnlyForDeploymentPostprocessing = 0;
			shellPath = /bin/sh;
			shellScript = "if which swiftlint >/dev/null; then\n  swiftlint\nelse\n  echo \"warning: SwiftLint is not available.\"\n  echo \"Use 'brew install swiftlint' to install SwiftLint or download it manually from https://github.com/realm/SwiftLint.\"\nfi\n\n";
			showEnvVarsInLog = 0;
		};
/* End PBXShellScriptBuildPhase section */

/* Begin PBXSourcesBuildPhase section */
		85D759372457048F008175F0 /* Sources */ = {
			isa = PBXSourcesBuildPhase;
			buildActionMask = 2147483647;
			files = (
				B120C7CA24AFF12D00F68FF1 /* ActiveTracing.swift in Sources */,
				B1A89F3B24819CE800DA1CEC /* LabelTableViewCell.swift in Sources */,
				B1C7EE4424938E9E00F1F284 /* ExposureDetection_DidEndPrematurelyReason+ErrorHandling.swift in Sources */,
				B1A89F3A24819CD300DA1CEC /* HomeRiskImageItemViewConfigurator.swift in Sources */,
				B1A89F3924819CC200DA1CEC /* ExposureStateUpdating.swift in Sources */,
				B1C6ECFF247F089E0066138F /* RiskImageItemView.swift in Sources */,
				51486DA62485237200FCE216 /* RiskThankYouCollectionViewCell.swift in Sources */,
				71330E43248109FD00EB10F6 /* DynamicTableViewCell.swift in Sources */,
				B14D0CDD246E972400D5BEBC /* ExposureDetectionDelegate.swift in Sources */,
				B161782E2480658F006E435A /* DeltaCalculationResult.swift in Sources */,
				B11E619B246EE4B0004A056A /* DynamicTypeLabel.swift in Sources */,
				B1D7D69224766D2100E4DA5D /* apple_export.pb.swift in Sources */,
				7187A5582481231C00FCC755 /* DynamicTableViewAction.swift in Sources */,
				B16457B524DC11EF002879EB /* DMLastSubmissionRequetViewController.swift in Sources */,
				A128F059248B459F00EC7F6C /* PublicKeyStore.swift in Sources */,
				71C0BEDD2498DD07009A17A0 /* ENANavigationFooterView.swift in Sources */,
				2FA9E39524D2F2B00030561C /* ExposureSubmission+DeviceRegistrationKey.swift in Sources */,
				A3FF84EC247BFAF00053E947 /* Hasher.swift in Sources */,
				51895EDC245E16CD0085DA38 /* ENAColor.swift in Sources */,
				A372DA3B24BDA075003248BB /* ExposureSubmissionCoordinating.swift in Sources */,
				51FE277B2475340300BB8144 /* HomeRiskLoadingItemViewConfigurator.swift in Sources */,
				0D5611B4247F852C00B5B094 /* SQLiteKeyValueStore.swift in Sources */,
				13BAE9B12472FB1E00CEE58A /* CellConfiguratorIndexPosition.swift in Sources */,
				515BBDEB2484F8E500CDB674 /* HomeThankYouRiskCellConfigurator.swift in Sources */,
				514C0A0D247AFB0200F235F6 /* RiskTextItemView.swift in Sources */,
				CD99A3A9245C272400BF12AF /* ExposureSubmissionService.swift in Sources */,
				71F54191248BF677006DB793 /* HtmlTextView.swift in Sources */,
				51B5B41C246EC8B800DC5D3E /* HomeCardCollectionViewCell.swift in Sources */,
				B1EDFD8D248E74D000E7EAFF /* URL+StaticString.swift in Sources */,
				A3E851B224ADD09900402485 /* CountdownTimer.swift in Sources */,
				011E13AE24680A4000973467 /* HTTPClient.swift in Sources */,
				A1C683FA24AEC57400B90D12 /* DynamicTableViewTextViewCell.swift in Sources */,
				853D987A24694A8700490DBA /* ENAButton.swift in Sources */,
				CD8638532477EBD400A5A07C /* SettingsViewModel.swift in Sources */,
				2FC0357124B5B70700E234AC /* Error+FAQUrl.swift in Sources */,
				51CE1BB52460AC83002CF42A /* UICollectionView+Dequeue.swift in Sources */,
				B17F2D48248CEB4C00CAA38F /* DetectionMode.swift in Sources */,
				01B7232424F812500064C0EB /* DynamicTableViewOptionGroupCell.swift in Sources */,
				137846492488027600A50AB8 /* OnboardingInfoViewController+Extension.swift in Sources */,
				85E33444247EB357006E74EC /* CircularProgressView.swift in Sources */,
				71FD8862246EB27F00E804D0 /* ExposureDetectionViewController.swift in Sources */,
				51F1255D24BDD75300126C86 /* HomeUnknown48hRiskCellConfigurator.swift in Sources */,
				2FC951FE24DC23B9008D39F4 /* DMConfigurationCell.swift in Sources */,
				A3552CC424DD6E16008C91BE /* AppDelegate+PlausibleDeniability.swift in Sources */,
				2FA9E39924D2F4350030561C /* ExposureSubmission+ErrorParsing.swift in Sources */,
				514EE99D246D4CFB00DE4884 /* TableViewCellConfigurator.swift in Sources */,
				0DF6BBB7248C04CF007E8B0C /* app_config.pb.swift in Sources */,
				B1DDDABE24713BAD00A07175 /* SAPDownloadedPackage.swift in Sources */,
				01D16C6624EFA91F007DB387 /* ExposureSubmissionWarnEuropeTravelConfirmationViewController.swift in Sources */,
				71FE1C7C247AC2B500851FEB /* ExposureSubmissionOverviewViewController.swift in Sources */,
				B1FE13EC24891CFE00D012E5 /* RiskProviding.swift in Sources */,
				011E4B032483A92A002E6412 /* MockExposureManager.swift in Sources */,
				2FE15A3C249B8C0B0077BD8D /* AccessibilityIdentifiers.swift in Sources */,
				51FE277F247535E300BB8144 /* RiskLoadingItemView.swift in Sources */,
				514C0A0824772F5E00F235F6 /* RiskItemView.swift in Sources */,
				B1175213248A83AB00C3325C /* Risk.swift in Sources */,
				A36D07B92486D61C00E46F96 /* HomeCardCellButtonDelegate.swift in Sources */,
				B1A89F3824819C2B00DA1CEC /* HomeInteractor.swift in Sources */,
				01B7232924F812DF0064C0EB /* OptionView.swift in Sources */,
				514C0A16247C164700F235F6 /* HomeHighRiskCellConfigurator.swift in Sources */,
				71FE1C7B247AC2B500851FEB /* ExposureSubmissionQRScannerViewController.swift in Sources */,
				B1FC2D2024D9C8DF00083C81 /* SAP_TemporaryExposureKey+DeveloperMenu.swift in Sources */,
				717D21E9248C022E00D9717E /* DynamicTableViewHtmlCell.swift in Sources */,
				71FE1C82247AC30300851FEB /* ENATanInput.swift in Sources */,
				7154EB4A247D21E200A467FF /* ExposureDetectionLongGuideCell.swift in Sources */,
				51CE1B4A246016B0002CF42A /* UICollectionViewCell+Identifier.swift in Sources */,
				71B8044F248526B600D53506 /* DynamicTableViewSpaceCell.swift in Sources */,
				8595BF5F246032D90056EA27 /* ENASwitch.swift in Sources */,
				71FE1C7A247AC2B500851FEB /* ExposureSubmissionSuccessViewController.swift in Sources */,
				B1C7EEAE24941A3B00F1F284 /* ManualExposureDetectionState.swift in Sources */,
				51486DA22485101500FCE216 /* RiskInactiveCollectionViewCell.swift in Sources */,
				710021DC248E44A6001F0B63 /* ENAFont.swift in Sources */,
				B1FE13FF2489708200D012E5 /* CachedAppConfiguration.swift in Sources */,
				EE22DB8B247FB43A001B0A71 /* ActionDetailTableViewCell.swift in Sources */,
				71FE1C71247AA7B700851FEB /* DynamicTableViewHeaderImageView.swift in Sources */,
				0159E6C2247829BA00894A89 /* temporary_exposure_key_signature_list.pb.swift in Sources */,
				B16457BB24DC3309002879EB /* DMErrorsViewController.swift in Sources */,
				B1CD333C24865A7D00B06E9B /* TracingStatusHistory.swift in Sources */,
				01B7232F24FE4F080064C0EB /* OptionGroupViewModel.swift in Sources */,
				51D420B724583B7200AD70CA /* NSObject+Identifier.swift in Sources */,
				CDCE11D6247D644100F30825 /* NotificationSettingsViewModel.swift in Sources */,
				710224EC248FC150000C5DEF /* HomeTestResultCellConfigurator.swift in Sources */,
				71330E4724810A0C00EB10F6 /* DynamicTableViewFooter.swift in Sources */,
				B1D431CB246C84A400E728AD /* DownloadedPackagesStore.swift in Sources */,
				714194EA247A65C60072A090 /* DynamicTableViewHeaderSeparatorView.swift in Sources */,
				2F26CE2E248B9C4F00BE30EE /* UIViewController+BackButton.swift in Sources */,
				A16714BB248D18D20031B111 /* SummaryMetadata.swift in Sources */,
				51C779162486E5BA004582F8 /* RiskFindingPositiveCollectionViewCell.swift in Sources */,
				B10FD5F4246EAC1700E9D7F2 /* AppleFilesWriter.swift in Sources */,
				711EFCC72492EE31005FEF21 /* ENAFooterView.swift in Sources */,
				B1FE13F024891D1500D012E5 /* RiskCalculation.swift in Sources */,
				514C0A14247C163800F235F6 /* HomeLowRiskCellConfigurator.swift in Sources */,
				51C779122486E549004582F8 /* HomeFindingPositiveRiskCellConfigurator.swift in Sources */,
				B1741B4E2462C21F006275D9 /* DMViewController.swift in Sources */,
				EB2394A024E5492900E71225 /* BackgroundAppRefreshViewModel.swift in Sources */,
				71CAB9D4248AB33500F516A5 /* DynamicTypeSymbolImageView.swift in Sources */,
				EE22DB8C247FB43A001B0A71 /* DescriptionTableViewCell.swift in Sources */,
				2F3218D0248063E300A7AC0A /* UIView+Convenience.swift in Sources */,
				B1741B4C2462C21F006275D9 /* DMDeveloperMenu.swift in Sources */,
				514C0A11247C15EC00F235F6 /* HomeUnknownRiskCellConfigurator.swift in Sources */,
				710ABB23247513E300948792 /* DynamicTypeTableViewCell.swift in Sources */,
				71FE1C7D247AC2B500851FEB /* ExposureSubmissionTanInputViewController.swift in Sources */,
				EE22DB81247FB40A001B0A71 /* ENStateHandler.swift in Sources */,
				A16714AF248CA1B70031B111 /* Bundle+ReadPlist.swift in Sources */,
				2F80CFDB247EDDB3000F06AF /* ExposureSubmissionHotlineViewController.swift in Sources */,
				B16457B924DC19F9002879EB /* DMSettingsViewController.swift in Sources */,
				2F80CFD9247ED988000F06AF /* ExposureSubmissionIntroViewController.swift in Sources */,
				A3C4F96024812CD20047F23E /* ExposureSubmissionWarnOthersViewController.swift in Sources */,
				B1741B582462EBDB006275D9 /* HomeViewController.swift in Sources */,
				01D16C6824EFA93D007DB387 /* ExposureSubmissionWarnEuropeCountrySelectionViewController.swift in Sources */,
				71EF33D92497F3E8007B7E1B /* ENANavigationControllerWithFooterChild.swift in Sources */,
				A3EE6E5A249BB7AF00C64B61 /* ExposureSubmissionServiceFactory.swift in Sources */,
				4026C2E424854C8D00926FB4 /* AppInformationLegalCell.swift in Sources */,
				01D16C6424EFA903007DB387 /* ExposureSubmissionWarnEuropeConsentViewController.swift in Sources */,
				51C737BF245B3B5D00286105 /* OnboardingInfo.swift in Sources */,
				B1FE13EB24891CFA00D012E5 /* RiskProvider.swift in Sources */,
				B143DBDF2477F292000A29E8 /* ExposureNotificationSettingViewController.swift in Sources */,
				016146912487A43E00660992 /* LinkHelper.swift in Sources */,
				51D420B924583B8300AD70CA /* UIViewController+AppStoryboard.swift in Sources */,
				71B804542485273C00D53506 /* RiskLegendDotBodyCell.swift in Sources */,
				EE22DB8A247FB43A001B0A71 /* ImageTableViewCell.swift in Sources */,
				B11E619C246EE4E9004A056A /* UIFont+DynamicType.swift in Sources */,
				71330E4524810A0500EB10F6 /* DynamicTableViewHeader.swift in Sources */,
				0DF6BBB5248C04CF007E8B0C /* app_config_attenuation_duration.pb.swift in Sources */,
				B1BFE27224BDE1D500C1181D /* HomeViewController+HowRiskDetectionWorks.swift in Sources */,
				B1EAEC8B24711884003BE9A2 /* URLSession+Convenience.swift in Sources */,
				7154EB4C247E862100A467FF /* ExposureDetectionLoadingCell.swift in Sources */,
				2FA9E39B24D2F4A10030561C /* ExposureSubmissionService+Protocol.swift in Sources */,
				A17366552484978A006BE209 /* OnboardingInfoViewControllerUtils.swift in Sources */,
				0DF6BBB6248C04CF007E8B0C /* app_config_app_version_config.pb.swift in Sources */,
				B153096A24706F1000A4A1BD /* URLSession+Default.swift in Sources */,
				2FF1D62E2487850200381FFB /* NSMutableAttributedString+Generation.swift in Sources */,
				51CE1B4C246016D1002CF42A /* UICollectionReusableView+Identifier.swift in Sources */,
				01B7232D24F8E0260064C0EB /* MultipleChoiceChoiceView.swift in Sources */,
				710224EA248FA67F000C5DEF /* HomeTestResultCollectionViewCell.swift in Sources */,
				013DC102245DAC4E00EE58B0 /* Store.swift in Sources */,
				B1FE13EF24891D0C00D012E5 /* RiskProvidingConfiguration.swift in Sources */,
				51CE1B89246078B6002CF42A /* RiskLevelCollectionViewCell.swift in Sources */,
				01D16C6A24EFD38A007DB387 /* ExposureSubmittableViewController.swift in Sources */,
				B1F82DF224718C7300E2E56A /* DMBackendConfigurationViewController.swift in Sources */,
				B1CD33412486AA7100B06E9B /* CoronaWarnURLSessionDelegate.swift in Sources */,
				514C0A0F247AFEC500F235F6 /* HomeRiskTextItemViewConfigurator.swift in Sources */,
				A3284250248B9269006B1F09 /* HomeTestResultLoadingCellConfigurator.swift in Sources */,
				713EA25D24798A7000AB7EE8 /* ExposureDetectionRoundedView.swift in Sources */,
				A3EE6E5D249BB9B900C64B61 /* UITestingParameters.swift in Sources */,
				B1A31F6924DAE6C000E263DF /* DMKeyCell.swift in Sources */,
				710224F42490E7A3000C5DEF /* ExposureSubmissionStepCell.swift in Sources */,
				B19FD7132491A08500A9D56A /* SAP_SemanticVersion+Compare.swift in Sources */,
				B1D7D68E24766D2100E4DA5D /* submission_payload.pb.swift in Sources */,
				B1B381432472EF8B0056BEEE /* HTTPClient+Configuration.swift in Sources */,
				354E305924EFF26E00526C9F /* Country.swift in Sources */,
				A328424E248B91E0006B1F09 /* HomeTestResultLoadingCell.swift in Sources */,
				51D420B424583ABB00AD70CA /* AppStoryboard.swift in Sources */,
				4026C2DC24852B7600926FB4 /* AppInformationViewController+LegalModel.swift in Sources */,
				EE278B30245F2C8A008B06F9 /* FriendsInviteController.swift in Sources */,
				710ABB27247533FA00948792 /* DynamicTableViewController.swift in Sources */,
				B184A380248FFCBE007180F6 /* SecureStore.swift in Sources */,
				713EA26124798AD100AB7EE8 /* InsetTableViewCell.swift in Sources */,
				51CE1B87246078B6002CF42A /* ActivateCollectionViewCell.swift in Sources */,
				B1C6ED00247F23730066138F /* NotificationName.swift in Sources */,
				EE22DB8D247FB43A001B0A71 /* ActionTableViewCell.swift in Sources */,
				51CE1BBD2460B1CB002CF42A /* CollectionViewCellConfigurator.swift in Sources */,
				71D3C19A2494EFAC00DBABA8 /* ENANavigationControllerWithFooter.swift in Sources */,
				CD2EC329247D82EE00C6B3F9 /* NotificationSettingsViewController.swift in Sources */,
				A1BABD1024A57D03000ED515 /* ENTemporaryExposureKey+Processing.swift in Sources */,
				51C737BD245B349700286105 /* OnboardingInfoViewController.swift in Sources */,
				B1FE13FB24896E6700D012E5 /* AppConfigurationProviding.swift in Sources */,
				514EE999246D4C2E00DE4884 /* UITableViewCell+Identifier.swift in Sources */,
				13722044247AEEAD00152764 /* UNNotificationCenter+Extension.swift in Sources */,
				B10FD5ED246EAADC00E9D7F2 /* AppInformationDetailViewController.swift in Sources */,
				CDCE11D9247D64C600F30825 /* NotificationSettingsOnTableViewCell.swift in Sources */,
				0DF6BB97248AD616007E8B0C /* AppUpdateCheckHelper.swift in Sources */,
				0DD260FF248D549B007C3B2C /* KeychainHelper.swift in Sources */,
				352F25A824EFCBDE00ACDFF3 /* LocalSettings.swift in Sources */,
				2FA9E39724D2F3C70030561C /* ExposureSubmissionError.swift in Sources */,
				2FF1D63024880FCF00381FFB /* DynamicTableViewRoundedCell.swift in Sources */,
				85D7593F2457048F008175F0 /* AppDelegate.swift in Sources */,
				CDD87C56247556DE007CE6CA /* MainSettingsTableViewCell.swift in Sources */,
				B153096C24706F2400A4A1BD /* URLSessionConfiguration+Default.swift in Sources */,
				B1BD9E7E24898A2300BD3930 /* ExposureDetectionViewController+DynamicTableViewModel.swift in Sources */,
				0159E6C1247829BA00894A89 /* temporary_exposure_key_export.pb.swift in Sources */,
				71FE1C80247AC2B500851FEB /* ExposureSubmissionNavigationController.swift in Sources */,
				2FA968CE24D8560B008EE367 /* String+Random.swift in Sources */,
				EB858D2024E700D10048A0AA /* UIView+Screenshot.swift in Sources */,
				CD99A3C7246155C300BF12AF /* Logger.swift in Sources */,
				2F96739B24AB70FA008E3147 /* ExposureSubmissionParsable.swift in Sources */,
				EB7F8E9524E434E000A3CCC4 /* BackgroundAppRefreshViewController.swift in Sources */,
				85D759412457048F008175F0 /* SceneDelegate.swift in Sources */,
				71B8044D248525CD00D53506 /* RiskLegendViewController+DynamicTableViewModel.swift in Sources */,
				EB7D205624E6A5930089264C /* InfoBoxViewModel.swift in Sources */,
				859DD512248549790073D59F /* MockDiagnosisKeysRetrieval.swift in Sources */,
				2FA9E39324D2F2920030561C /* ExposureSubmission+TestResult.swift in Sources */,
				EE22DB89247FB43A001B0A71 /* TracingHistoryTableViewCell.swift in Sources */,
				A3EE6E61249BC57F00C64B61 /* MockExposureSubmissionService.swift in Sources */,
				71B804472484CC0800D53506 /* ENALabel.swift in Sources */,
				71FE1C7F247AC2B500851FEB /* ExposureSubmissionTestResultViewController.swift in Sources */,
				B1D6B002247DA0320079DDD3 /* ExposureDetectionViewControllerDelegate.swift in Sources */,
				713EA25B247818B000AB7EE8 /* DynamicTypeButton.swift in Sources */,
				CDA262F824AB808800612E15 /* Coordinator.swift in Sources */,
				A3552CC624DD6E78008C91BE /* AppDelegate+ENATaskExecutionDelegate.swift in Sources */,
				51C77910248684F5004582F8 /* HomeRiskListItemViewConfigurator.swift in Sources */,
				B1D6B004247DA4920079DDD3 /* UIApplication+CoronaWarn.swift in Sources */,
				51CE1BC32460B28D002CF42A /* HomeInfoCellConfigurator.swift in Sources */,
				138910C5247A909000D739F6 /* ENATaskScheduler.swift in Sources */,
				71B804492484D37300D53506 /* RiskLegendViewController.swift in Sources */,
				514EE99B246D4C4C00DE4884 /* UITableView+Dequeue.swift in Sources */,
				713EA25F24798A9100AB7EE8 /* ExposureDetectionRiskCell.swift in Sources */,
				B16457B724DC160B002879EB /* DMLastRiskCalculationViewController.swift in Sources */,
				01F5F7222487B9C000229720 /* AppInformationViewController.swift in Sources */,
				EB7D205424E6A3320089264C /* InfoBoxView.swift in Sources */,
				B10FD5F1246EAB1000E9D7F2 /* AppInformationViewController+DynamicTableViewModel.swift in Sources */,
				51C7790E24867F22004582F8 /* RiskListItemView.swift in Sources */,
				71CAB9D2248AACAD00F516A5 /* PixelPerfectLayoutConstraint.swift in Sources */,
				710021E0248EAF9A001F0B63 /* ExposureSubmissionImageCardCell.swift in Sources */,
				B14D0CDF246E976400D5BEBC /* ExposureDetectionTransaction+DidEndPrematurelyReason.swift in Sources */,
				B1D8CB2724DD44C6008C6010 /* DMTracingHistoryViewController.swift in Sources */,
				71FE1C69247A8FE100851FEB /* DynamicTableViewHeaderFooterView.swift in Sources */,
				B18755D124DC45CA00A9202E /* DMStoreViewController.swift in Sources */,
				B184A383248FFCE2007180F6 /* CodableExposureDetectionSummary.swift in Sources */,
				B111EE2C2465D9F7001AEBB4 /* String+Localization.swift in Sources */,
				01B7232B24F815B00064C0EB /* MultipleChoiceOptionView.swift in Sources */,
				A1C683FC24AEC9EE00B90D12 /* DynamicTableViewTextCell.swift in Sources */,
				710224F624910661000C5DEF /* ExposureSubmissionDynamicCell.swift in Sources */,
				EEF1067A246EBF8B009DFB4E /* ResetViewController.swift in Sources */,
				01B7232724F812BC0064C0EB /* OptionGroupView.swift in Sources */,
				51CE1BBA2460AFD8002CF42A /* HomeActivateCellConfigurator.swift in Sources */,
				71FE1C86247AC33D00851FEB /* ExposureSubmissionTestResultHeaderView.swift in Sources */,
				1309194F247972C40066E329 /* PrivacyProtectionViewController.swift in Sources */,
				CDCE11DB247D64D600F30825 /* NotificationSettingsOffTableViewCell.swift in Sources */,
				51CE1B91246078B6002CF42A /* SectionSystemBackgroundDecorationView.swift in Sources */,
				B112545A246F2C6500AB5036 /* ENTemporaryExposureKey+Convert.swift in Sources */,
				359767F124FD13D9001FD591 /* diagnosis_key_batch.pb.swift in Sources */,
				51486D9F2484FC0200FCE216 /* HomeRiskLevelCellConfigurator.swift in Sources */,
				B1E8C99D2479D4E7006DC678 /* DMSubmissionStateViewController.swift in Sources */,
				71FE1C8C247AC79D00851FEB /* DynamicTableViewIconCell.swift in Sources */,
				B19FD7112491A07000A9D56A /* String+SemanticVersion.swift in Sources */,
				710ABB25247514BD00948792 /* UIViewController+Segue.swift in Sources */,
				51CE1B5524604DD2002CF42A /* HomeLayout.swift in Sources */,
				B16457BD24DC3F4E002879EB /* DMKeysViewController.swift in Sources */,
				51D420C424583E3300AD70CA /* SettingsViewController.swift in Sources */,
				B1C7EEB024941A6B00F1F284 /* RiskConsumer.swift in Sources */,
				514C0A1A247C16D600F235F6 /* HomeInactiveRiskCellConfigurator.swift in Sources */,
				71330E41248109F600EB10F6 /* DynamicTableViewSection.swift in Sources */,
				710ABB292475353900948792 /* DynamicTableViewModel.swift in Sources */,
				A3E5E71E247E6F7A00237116 /* SpinnerInjectable.swift in Sources */,
				518A69FB24687D5800444E66 /* RiskLevel.swift in Sources */,
				B1175218248ACFBC00C3325C /* SAP_RiskScoreClass+LowAndHigh.swift in Sources */,
				B1741B492462C207006275D9 /* Client.swift in Sources */,
				514C0A0624772F3400F235F6 /* HomeRiskViewConfigurator.swift in Sources */,
				71EF33DB2497F419007B7E1B /* ENANavigationFooterItem.swift in Sources */,
				710ABB1F2475115500948792 /* UITableViewController+Enum.swift in Sources */,
				51CE1B8B246078B6002CF42A /* InfoCollectionViewCell.swift in Sources */,
				B14D0CDB246E968C00D5BEBC /* String+Today.swift in Sources */,
				85142501245DA0B3009D2791 /* UIViewController+Alert.swift in Sources */,
				B103193224E18A0A00DD02EF /* DMMenuItem.swift in Sources */,
				CD99A3CA2461A47C00BF12AF /* AppStrings.swift in Sources */,
				514E81342461B97800636861 /* ExposureManager.swift in Sources */,
				71176E32248957C3004B0C9F /* AppNavigationController.swift in Sources */,
				B14D0CD9246E946E00D5BEBC /* ExposureDetection.swift in Sources */,
				B161782524804AC3006E435A /* DownloadedPackagesSQLLiteStore.swift in Sources */,
				51CE1BBF2460B222002CF42A /* HomeRiskCellConfigurator.swift in Sources */,
				EE22DB82247FB40A001B0A71 /* ENSettingModel.swift in Sources */,
				713EA26324798F8500AB7EE8 /* ExposureDetectionHeaderCell.swift in Sources */,
				FEDCE09E9F78ABEB4AA9A484 /* ExposureDetectionExecutor.swift in Sources */,
				FEDCE50B4AC5E24D4E11AA52 /* RequiresAppDependencies.swift in Sources */,
				FEDCE29E414945F14E7CE576 /* ENStateHandler+State.swift in Sources */,
				FEDCE6E2763B0BABFADF36BA /* ExposureDetectionViewController+State.swift in Sources */,
				FEDCECC1B2111AB537AEF7E5 /* HomeInteractor+State.swift in Sources */,
				B1221BE02492ECE800E6C4E4 /* CFDictionary+KeychainQuery.swift in Sources */,
				FEDCE77AED78E9C25999BB35 /* SceneDelegate+State.swift in Sources */,
			);
			runOnlyForDeploymentPostprocessing = 0;
		};
		85D7595024570491008175F0 /* Sources */ = {
			isa = PBXSourcesBuildPhase;
			buildActionMask = 2147483647;
			files = (
				A1BABD0924A57B88000ED515 /* TemporaryExposureKeyMock.swift in Sources */,
				A1E41949249548770016E52A /* HTTPClient+SubmitTests.swift in Sources */,
				A1E41941249410AF0016E52A /* SAPDownloadedPackage+Helpers.swift in Sources */,
				015692E424B48C3F0033F35E /* TimeInterval+Convenience.swift in Sources */,
				516E42FE24B7773E0008CC30 /* HomeLowRiskCellConfiguratorTests.swift in Sources */,
				B1EAEC8F247118D1003BE9A2 /* URLSession+ConvenienceTests.swift in Sources */,
				A32C046524D96348005BEA61 /* HTTPClient+PlausibeDeniabilityTests.swift in Sources */,
				A372DA4224BF3E29003248BB /* MockExposureSubmissionCoordinator.swift in Sources */,
				A1E419582495A8F90016E52A /* HTTPClient+RegistrationTokenTests.swift in Sources */,
				A1E419552495A8060016E52A /* HTTPClient+GetTestResultTests.swift in Sources */,
				01D16C5E24ED69CA007DB387 /* BackgroundAppRefreshViewModelTests.swift in Sources */,
				A3284259248E7672006B1F09 /* MockExposureSubmissionQRScannerViewController.swift in Sources */,
				A328425F248E943D006B1F09 /* ExposureSubmissionTanInputViewControllerTests.swift in Sources */,
				A14BDEC024A1AD660063E4EC /* MockExposureDetector.swift in Sources */,
				A3483B0B24C5EFA40037855F /* MockExposureDetectionViewControllerDelegate.swift in Sources */,
				B1C7EE482493D97000F1F284 /* RiskProvidingConfigurationManualTriggerTests.swift in Sources */,
				B1221BE22492ED0F00E6C4E4 /* CFDictionary+KeychainQueryTests.swift in Sources */,
				A124E64A249BF4EF00E95F72 /* ExposureDetectionExecutorTests.swift in Sources */,
				A128F04E2489ABEE00EC7F6C /* RiskCalculationTests.swift in Sources */,
				B16177E824802F9B006E435A /* DownloadedPackagesSQLLiteStoreTests.swift in Sources */,
				B1175216248A9F9600C3325C /* ConvertingKeysTests.swift in Sources */,
				B10F9B8B249961BC00C418F4 /* DynamicTypeLabelTests.swift in Sources */,
				CD678F6F246C43FC00B6A0F8 /* MockURLSession.swift in Sources */,
				A3284255248E493B006B1F09 /* ExposureSubmissionOverviewViewControllerTests.swift in Sources */,
				A3E851B524ADDAC000402485 /* CountdownTimerTests.swift in Sources */,
				F2DC808E248989CE00EDC40A /* DynamicTableViewControllerRegisterCellsTests.swift in Sources */,
				51F1256024BEFB8F00126C86 /* HomeUnknown48hRiskCellConfiguratorTests.swift in Sources */,
				EE22DB91247FB479001B0A71 /* MockStateHandlerObserverDelegate.swift in Sources */,
				B1C7EE4624938EB700F1F284 /* ExposureDetection_DidEndPrematurelyReason+ErrorHandlingTests.swift in Sources */,
				B10F9B8C249961CE00C418F4 /* UIFont+DynamicTypeTests.swift in Sources */,
				A173665324844F41006BE209 /* SQLiteKeyValueStoreTests.swift in Sources */,
				A1877CAB248F2532006FEFC0 /* SAPDownloadedPackageTests.swift in Sources */,
				F2DC809424898CE600EDC40A /* DynamicTableViewControllerFooterTests.swift in Sources */,
				B15382E5248273F30010F007 /* MockTestStore.swift in Sources */,
				A32842672492359E006B1F09 /* MockExposureSubmissionNavigationControllerChild.swift in Sources */,
				516E42FB24B7739F0008CC30 /* HomeUnknownRiskCellConfiguratorTests.swift in Sources */,
				F25247312484456800C5556B /* DynamicTableViewModelTests.swift in Sources */,
				B15382E7248290BB0010F007 /* AppleFilesWriterTests.swift in Sources */,
				2FD881CC2490F65C00BEC8FC /* ExposureSubmissionHotlineViewControllerTest.swift in Sources */,
				A32CA72F24B6F2E300B1A994 /* HomeRiskCellConfiguratorTests.swift in Sources */,
				B120C7C924AFE7B800F68FF1 /* ActiveTracingTests.swift in Sources */,
				516E430224B89AED0008CC30 /* CoordinatorTests.swift in Sources */,
				B117521A248ACFFC00C3325C /* SAP_RiskScoreClass+LowAndHighTests.swift in Sources */,
				B11655932491437600316087 /* RiskProvidingConfigurationTests.swift in Sources */,
				B1A76E9F24714AC700EA5208 /* HTTPClient+Configuration.swift in Sources */,
				516E430024B777B20008CC30 /* HomeHighRiskCellConfiguratorTests.swift in Sources */,
				F2DC809224898B1800EDC40A /* DynamicTableViewControllerHeaderTests.swift in Sources */,
				B1D431C8246C69F300E728AD /* HTTPClient+ConfigurationTests.swift in Sources */,
				B15382FE248424F00010F007 /* ExposureDetectionTests.swift in Sources */,
				A372DA3F24BEF773003248BB /* ExposureSubmissionCoordinatorTests.swift in Sources */,
				CDF27BD3246ADBA70044D32B /* ExposureSubmissionServiceTests.swift in Sources */,
				01D16C6024ED6D9A007DB387 /* MockBackgroundRefreshStatusProvider.swift in Sources */,
				A328426324910552006B1F09 /* ExposureSubmissionSuccessViewControllerTests.swift in Sources */,
				A372DA4124BF33F9003248BB /* MockExposureSubmissionCoordinatorDelegate.swift in Sources */,
				3598D99A24FE280700483F1F /* CountryTests.swift in Sources */,
				B163D1102499068D001A322C /* SettingsViewModelTests.swift in Sources */,
				A1654F0224B43E8500C0E115 /* DynamicTableViewTextViewCellTests.swift in Sources */,
				A1E419462495479D0016E52A /* HTTPClient+MockNetworkStack.swift in Sources */,
				B1CD333E24865E0000B06E9B /* TracingStatusHistoryTests.swift in Sources */,
				B1FE13ED24891D0400D012E5 /* RiskProviderTests.swift in Sources */,
				A1E4194F2495A5AF0016E52A /* HTTPClient+ExposureConfigTests.swift in Sources */,
				B1218920248AD79900496210 /* ClientMock.swift in Sources */,
				A1E4194C2495A3A10016E52A /* HTTPClient+AppConfigTests.swift in Sources */,
				A1BABD0E24A57CFC000ED515 /* ENTemporaryExposureKey+ProcessingTests.swift in Sources */,
				EE22DB8F247FB46C001B0A71 /* ENStateTests.swift in Sources */,
				B1DDDABC247137B000A07175 /* HTTPClientConfigurationEndpointTests.swift in Sources */,
				2FD881CE249115E700BEC8FC /* ExposureSubmissionNavigationControllerTest.swift in Sources */,
				A1E419522495A6F20016E52A /* HTTPClient+TANForExposureSubmitTests.swift in Sources */,
				516E42CB24B760F50008CC30 /* HomeRiskLevelCellConfiguratorTests.swift in Sources */,
				A32842612490E2AC006B1F09 /* ExposureSubmissionWarnOthersViewControllerTests.swift in Sources */,
				B1B9CF1F246ED2E8008F04F5 /* Sap_FilebucketTests.swift in Sources */,
				B17A44A22464906A00CB195E /* KeyTests.swift in Sources */,
				B19FD7152491A4A300A9D56A /* SAP_SemanticVersionTests.swift in Sources */,
				01D16C6224ED6DB3007DB387 /* MockLowPowerModeStatusProvider.swift in Sources */,
				A1654EFF24B41FF600C0E115 /* DynamicCellTests.swift in Sources */,
				B161782D248062CE006E435A /* DeltaCalculationResultTests.swift in Sources */,
				A124E64C249C4C9000E95F72 /* SAPDownloadedPackagesStore+Helpers.swift in Sources */,
				A36FACC424C5EA1500DED947 /* ExposureDetectionViewControllerTests.swift in Sources */,
				71176E2F248922B0004B0C9F /* ENAColorTests.swift in Sources */,
				0DF6BB9D248AE232007E8B0C /* AppUpdateCheckerHelperTests.swift in Sources */,
				A328425D248E82BC006B1F09 /* ExposureSubmissionTestResultViewControllerTests.swift in Sources */,
				F22C6E2324917E3200712A6B /* DynamicTableViewControllerRowsTests.swift in Sources */,
				A1E4195D249818060016E52A /* RiskTests.swift in Sources */,
				B18C411D246DB30000B8D8CB /* URL+Helper.swift in Sources */,
				CDF27BD5246ADBF30044D32B /* HTTPClient+DaysAndHoursTests.swift in Sources */,
				A17DA5E32486D8EF006F310F /* RiskLevelTests.swift in Sources */,
				B117909824914D77007FF821 /* StoreTests.swift in Sources */,
				F22C6E252492082B00712A6B /* DynamicTableViewSpaceCellTests.swift in Sources */,
				B1AC51D624CED8820087C35B /* DetectionModeTests.swift in Sources */,
				B1FE13FE24896EF700D012E5 /* CachedAppConfigurationTests.swift in Sources */,
				A1E419602498243E0016E52A /* String+TodayTests.swift in Sources */,
				2FC0356F24B342FA00E234AC /* UIViewcontroller+AlertTest.swift in Sources */,
				F2DC809024898A9400EDC40A /* DynamicTableViewControllerNumberOfRowsAndSectionsTests.swift in Sources */,
			);
			runOnlyForDeploymentPostprocessing = 0;
		};
		85D7595B24570491008175F0 /* Sources */ = {
			isa = PBXSourcesBuildPhase;
			buildActionMask = 2147483647;
			files = (
				134F0DBC247578FF00D88934 /* ENAUITestsHome.swift in Sources */,
				EB11B02A24EE7CA500143A95 /* ENAUITestsSettings.swift in Sources */,
				134F0DBD247578FF00D88934 /* ENAUITests-Extensions.swift in Sources */,
				A32842652491136E006B1F09 /* ExposureSubmissionUITests.swift in Sources */,
				85D7596424570491008175F0 /* ENAUITests.swift in Sources */,
				13E50469248E3CD20086641C /* ENAUITestsAppInformation.swift in Sources */,
				130CB19C246D92F800ADE602 /* ENAUITestsOnboarding.swift in Sources */,
				13E5046B248E3DF30086641C /* AppStrings.swift in Sources */,
				A3EE6E5C249BB97500C64B61 /* UITestingParameters.swift in Sources */,
				134F0F2C2475793400D88934 /* SnapshotHelper.swift in Sources */,
			);
			runOnlyForDeploymentPostprocessing = 0;
		};
		B1FF6B662497D0B40041CF02 /* Sources */ = {
			isa = PBXSourcesBuildPhase;
			buildActionMask = 2147483647;
			files = (
				019BFC6C24C9901A0053973D /* sqlite3.c in Sources */,
			);
			runOnlyForDeploymentPostprocessing = 0;
		};
/* End PBXSourcesBuildPhase section */

/* Begin PBXTargetDependency section */
		85D7595624570491008175F0 /* PBXTargetDependency */ = {
			isa = PBXTargetDependency;
			target = 85D7593A2457048F008175F0 /* ENA */;
			targetProxy = 85D7595524570491008175F0 /* PBXContainerItemProxy */;
		};
		85D7596124570491008175F0 /* PBXTargetDependency */ = {
			isa = PBXTargetDependency;
			target = 85D7593A2457048F008175F0 /* ENA */;
			targetProxy = 85D7596024570491008175F0 /* PBXContainerItemProxy */;
		};
/* End PBXTargetDependency section */

/* Begin PBXVariantGroup section */
		13156CFF248C19D000AFC472 /* usage.html */ = {
			isa = PBXVariantGroup;
			children = (
				13156CFE248C19D000AFC472 /* de */,
				13156D00248CDECC00AFC472 /* en */,
				EEDD6DF524A4885200BC30D0 /* tr */,
				EECF5E5524BDCC3C00332B8F /* pl */,
				EECF5E5A24BDCC4D00332B8F /* ro */,
				EECF5E5F24BDCC5900332B8F /* bg */,
			);
			name = usage.html;
			sourceTree = "<group>";
		};
		71F5418A248BEDBE006DB793 /* privacy-policy.html */ = {
			isa = PBXVariantGroup;
			children = (
				71F5418B248BEDBE006DB793 /* de */,
				717D21EA248C072300D9717E /* en */,
				EEDD6DF624A4885200BC30D0 /* tr */,
				EECF5E5624BDCC3C00332B8F /* pl */,
				EECF5E5B24BDCC4D00332B8F /* ro */,
				EECF5E6024BDCC5A00332B8F /* bg */,
			);
			name = "privacy-policy.html";
			sourceTree = "<group>";
		};
		85D7594C24570491008175F0 /* LaunchScreen.storyboard */ = {
			isa = PBXVariantGroup;
			children = (
				85D7594D24570491008175F0 /* Base */,
				EEDD6DF724A4885D00BC30D0 /* tr */,
			);
			name = LaunchScreen.storyboard;
			sourceTree = "<group>";
		};
		EE26950A248FCB0300BAE234 /* InfoPlist.strings */ = {
			isa = PBXVariantGroup;
			children = (
				EE269509248FCB0300BAE234 /* de */,
				EE26950B248FCB1600BAE234 /* en */,
				EEDD6DF824A4889D00BC30D0 /* tr */,
				EECF5E5924BDCC3C00332B8F /* pl */,
				EECF5E5E24BDCC4D00332B8F /* ro */,
				EECF5E6324BDCC5A00332B8F /* bg */,
			);
			name = InfoPlist.strings;
			sourceTree = "<group>";
		};
		EE70C23A245B09E900AC9B2F /* Localizable.strings */ = {
			isa = PBXVariantGroup;
			children = (
				EE70C23B245B09E900AC9B2F /* de */,
				EE70C23C245B09E900AC9B2F /* en */,
				EEDD6DF924A488A500BC30D0 /* tr */,
				EECF5E5724BDCC3C00332B8F /* pl */,
				EECF5E5C24BDCC4D00332B8F /* ro */,
				EECF5E6124BDCC5A00332B8F /* bg */,
			);
			name = Localizable.strings;
			sourceTree = "<group>";
		};
		EE92A340245D96DA006B97B0 /* Localizable.stringsdict */ = {
			isa = PBXVariantGroup;
			children = (
				EE92A33F245D96DA006B97B0 /* de */,
				514C0A09247AEEE200F235F6 /* en */,
				EEDD6DFA24A488AD00BC30D0 /* tr */,
				EECF5E5824BDCC3C00332B8F /* pl */,
				EECF5E5D24BDCC4D00332B8F /* ro */,
				EECF5E6224BDCC5A00332B8F /* bg */,
			);
			name = Localizable.stringsdict;
			sourceTree = "<group>";
		};
/* End PBXVariantGroup section */

/* Begin XCBuildConfiguration section */
		011E4AFC2483A269002E6412 /* Community */ = {
			isa = XCBuildConfiguration;
			buildSettings = {
				ALWAYS_SEARCH_USER_PATHS = NO;
				CLANG_ANALYZER_LOCALIZABILITY_NONLOCALIZED = YES;
				CLANG_ANALYZER_NONNULL = YES;
				CLANG_ANALYZER_NUMBER_OBJECT_CONVERSION = YES_AGGRESSIVE;
				CLANG_CXX_LANGUAGE_STANDARD = "gnu++14";
				CLANG_CXX_LIBRARY = "libc++";
				CLANG_ENABLE_MODULES = YES;
				CLANG_ENABLE_OBJC_ARC = YES;
				CLANG_ENABLE_OBJC_WEAK = YES;
				CLANG_WARN_BLOCK_CAPTURE_AUTORELEASING = YES;
				CLANG_WARN_BOOL_CONVERSION = YES;
				CLANG_WARN_COMMA = YES;
				CLANG_WARN_CONSTANT_CONVERSION = YES;
				CLANG_WARN_DEPRECATED_OBJC_IMPLEMENTATIONS = YES;
				CLANG_WARN_DIRECT_OBJC_ISA_USAGE = YES_ERROR;
				CLANG_WARN_DOCUMENTATION_COMMENTS = YES;
				CLANG_WARN_EMPTY_BODY = YES;
				CLANG_WARN_ENUM_CONVERSION = YES;
				CLANG_WARN_INFINITE_RECURSION = YES;
				CLANG_WARN_INT_CONVERSION = YES;
				CLANG_WARN_NON_LITERAL_NULL_CONVERSION = YES;
				CLANG_WARN_OBJC_IMPLICIT_RETAIN_SELF = YES;
				CLANG_WARN_OBJC_LITERAL_CONVERSION = YES;
				CLANG_WARN_OBJC_ROOT_CLASS = YES_ERROR;
				CLANG_WARN_RANGE_LOOP_ANALYSIS = YES;
				CLANG_WARN_STRICT_PROTOTYPES = YES;
				CLANG_WARN_SUSPICIOUS_MOVE = YES;
				CLANG_WARN_UNGUARDED_AVAILABILITY = YES_AGGRESSIVE;
				CLANG_WARN_UNREACHABLE_CODE = YES;
				CLANG_WARN__DUPLICATE_METHOD_MATCH = YES;
				COPY_PHASE_STRIP = NO;
				DEBUG_INFORMATION_FORMAT = dwarf;
				ENABLE_STRICT_OBJC_MSGSEND = YES;
				ENABLE_TESTABILITY = YES;
				GCC_C_LANGUAGE_STANDARD = gnu11;
				GCC_DYNAMIC_NO_PIC = NO;
				GCC_NO_COMMON_BLOCKS = YES;
				GCC_OPTIMIZATION_LEVEL = 0;
				GCC_PREPROCESSOR_DEFINITIONS = (
					"DEBUG=1",
					"$(inherited)",
				);
				GCC_WARN_64_TO_32_BIT_CONVERSION = YES;
				GCC_WARN_ABOUT_RETURN_TYPE = YES_ERROR;
				GCC_WARN_UNDECLARED_SELECTOR = YES;
				GCC_WARN_UNINITIALIZED_AUTOS = YES_AGGRESSIVE;
				GCC_WARN_UNUSED_FUNCTION = YES;
				GCC_WARN_UNUSED_VARIABLE = YES;
				IPHONEOS_DEPLOYMENT_TARGET = 13.5;
				MTL_ENABLE_DEBUG_INFO = INCLUDE_SOURCE;
				MTL_FAST_MATH = YES;
				ONLY_ACTIVE_ARCH = YES;
				SDKROOT = iphoneos;
				SWIFT_ACTIVE_COMPILATION_CONDITIONS = "DEBUG COMMUNITY";
				SWIFT_OPTIMIZATION_LEVEL = "-Onone";
			};
			name = Community;
		};
		011E4AFD2483A269002E6412 /* Community */ = {
			isa = XCBuildConfiguration;
			buildSettings = {
				ASSETCATALOG_COMPILER_APPICON_NAME = AppIcon;
				CLANG_ENABLE_MODULES = YES;
				CODE_SIGN_ENTITLEMENTS = "${PROJECT}/Resources/ENACommunity.entitlements";
				CODE_SIGN_IDENTITY = "Apple Development";
				CODE_SIGN_STYLE = Automatic;
				CURRENT_PROJECT_VERSION = 5;
				DEVELOPMENT_TEAM = $IPHONE_APP_DEV_TEAM;
				GCC_PREPROCESSOR_DEFINITIONS = (
					"DEBUG=1",
					"$(inherited)",
					"SQLITE_HAS_CODEC=1",
					"DISABLE_CERTIFICATE_PINNING=1",
				);
				INFOPLIST_FILE = ENA/Resources/Info_Debug.plist;
				IPHONE_APP_CODE_SIGN_IDENTITY = "iPhone Developer";
				IPHONE_APP_DEV_TEAM = "";
				IPHONE_APP_DIST_PROF_SPECIFIER = "";
				LD_RUNPATH_SEARCH_PATHS = (
					"$(inherited)",
					"@executable_path/Frameworks",
				);
				MARKETING_VERSION = 1.3.0;
				OTHER_CFLAGS = (
					"-DSQLITE_HAS_CODEC",
					"-DSQLITE_TEMP_STORE=3",
					"-DSQLCIPHER_CRYPTO_CC",
					"-DNDEBUG",
				);
				PRODUCT_BUNDLE_IDENTIFIER = de.rki.coronawarnapp;
				PRODUCT_NAME = "$(TARGET_NAME)";
				PROVISIONING_PROFILE_SPECIFIER = "";
				SWIFT_ACTIVE_COMPILATION_CONDITIONS = COMMUNITY;
				SWIFT_OBJC_BRIDGING_HEADER = "ENA-Bridging-Header.h";
				SWIFT_OPTIMIZATION_LEVEL = "-Onone";
				SWIFT_VERSION = 5.0;
				TARGETED_DEVICE_FAMILY = 1;
			};
			name = Community;
		};
		011E4AFE2483A269002E6412 /* Community */ = {
			isa = XCBuildConfiguration;
			buildSettings = {
				ALWAYS_EMBED_SWIFT_STANDARD_LIBRARIES = YES;
				BUNDLE_LOADER = "$(TEST_HOST)";
				CLANG_ENABLE_MODULES = YES;
				CODE_SIGN_STYLE = Automatic;
				DEVELOPMENT_TEAM = 523TP53AQF;
				GCC_PREPROCESSOR_DEFINITIONS = (
					"$(inherited)",
					"SQLITE_HAS_CODEC=1",
				);
				INFOPLIST_FILE = ENATests/Info.plist;
				IPHONEOS_DEPLOYMENT_TARGET = 13.5;
				LD_RUNPATH_SEARCH_PATHS = (
					"$(inherited)",
					"@executable_path/Frameworks",
					"@loader_path/Frameworks",
				);
				OTHER_CFLAGS = (
					"-DSQLITE_HAS_CODEC",
					"-DSQLITE_TEMP_STORE=3",
					"-DSQLCIPHER_CRYPTO_CC",
					"-DNDEBUG",
				);
				PRODUCT_BUNDLE_IDENTIFIER = com.sap.ux.ENATests;
				PRODUCT_NAME = "$(TARGET_NAME)";
				SWIFT_OBJC_BRIDGING_HEADER = "ENATests-Bridging-Header.h";
				SWIFT_OPTIMIZATION_LEVEL = "-Onone";
				SWIFT_VERSION = 5.0;
				TARGETED_DEVICE_FAMILY = "1,2";
				TEST_HOST = "$(BUILT_PRODUCTS_DIR)/ENA.app/ENA";
			};
			name = Community;
		};
		011E4AFF2483A269002E6412 /* Community */ = {
			isa = XCBuildConfiguration;
			buildSettings = {
				ALWAYS_EMBED_SWIFT_STANDARD_LIBRARIES = YES;
				CODE_SIGN_STYLE = Automatic;
				DEVELOPMENT_TEAM = 523TP53AQF;
				INFOPLIST_FILE = ENAUITests/Info.plist;
				LD_RUNPATH_SEARCH_PATHS = (
					"$(inherited)",
					"@executable_path/Frameworks",
					"@loader_path/Frameworks",
				);
				PRODUCT_BUNDLE_IDENTIFIER = com.sap.ux.ENAUITests;
				PRODUCT_NAME = "$(TARGET_NAME)";
				PROVISIONING_PROFILE_SPECIFIER = "";
				"PROVISIONING_PROFILE_SPECIFIER[sdk=macosx*]" = "";
				SWIFT_ACTIVE_COMPILATION_CONDITIONS = "DEBUG COMMUNITY";
				SWIFT_VERSION = 5.0;
				TARGETED_DEVICE_FAMILY = "1,2";
				TEST_TARGET_NAME = ENA;
			};
			name = Community;
		};
		0140535724A0E077000A5121 /* TestFlight */ = {
			isa = XCBuildConfiguration;
			buildSettings = {
				ALWAYS_SEARCH_USER_PATHS = NO;
				CLANG_ANALYZER_LOCALIZABILITY_NONLOCALIZED = YES;
				CLANG_ANALYZER_NONNULL = YES;
				CLANG_ANALYZER_NUMBER_OBJECT_CONVERSION = YES_AGGRESSIVE;
				CLANG_CXX_LANGUAGE_STANDARD = "gnu++14";
				CLANG_CXX_LIBRARY = "libc++";
				CLANG_ENABLE_MODULES = YES;
				CLANG_ENABLE_OBJC_ARC = YES;
				CLANG_ENABLE_OBJC_WEAK = YES;
				CLANG_WARN_BLOCK_CAPTURE_AUTORELEASING = YES;
				CLANG_WARN_BOOL_CONVERSION = YES;
				CLANG_WARN_COMMA = YES;
				CLANG_WARN_CONSTANT_CONVERSION = YES;
				CLANG_WARN_DEPRECATED_OBJC_IMPLEMENTATIONS = YES;
				CLANG_WARN_DIRECT_OBJC_ISA_USAGE = YES_ERROR;
				CLANG_WARN_DOCUMENTATION_COMMENTS = YES;
				CLANG_WARN_EMPTY_BODY = YES;
				CLANG_WARN_ENUM_CONVERSION = YES;
				CLANG_WARN_INFINITE_RECURSION = YES;
				CLANG_WARN_INT_CONVERSION = YES;
				CLANG_WARN_NON_LITERAL_NULL_CONVERSION = YES;
				CLANG_WARN_OBJC_IMPLICIT_RETAIN_SELF = YES;
				CLANG_WARN_OBJC_LITERAL_CONVERSION = YES;
				CLANG_WARN_OBJC_ROOT_CLASS = YES_ERROR;
				CLANG_WARN_RANGE_LOOP_ANALYSIS = YES;
				CLANG_WARN_STRICT_PROTOTYPES = YES;
				CLANG_WARN_SUSPICIOUS_MOVE = YES;
				CLANG_WARN_UNGUARDED_AVAILABILITY = YES_AGGRESSIVE;
				CLANG_WARN_UNREACHABLE_CODE = YES;
				CLANG_WARN__DUPLICATE_METHOD_MATCH = YES;
				COPY_PHASE_STRIP = NO;
				DEBUG_INFORMATION_FORMAT = "dwarf-with-dsym";
				ENABLE_NS_ASSERTIONS = NO;
				ENABLE_STRICT_OBJC_MSGSEND = YES;
				GCC_C_LANGUAGE_STANDARD = gnu11;
				GCC_NO_COMMON_BLOCKS = YES;
				GCC_WARN_64_TO_32_BIT_CONVERSION = YES;
				GCC_WARN_ABOUT_RETURN_TYPE = YES_ERROR;
				GCC_WARN_UNDECLARED_SELECTOR = YES;
				GCC_WARN_UNINITIALIZED_AUTOS = YES_AGGRESSIVE;
				GCC_WARN_UNUSED_FUNCTION = YES;
				GCC_WARN_UNUSED_VARIABLE = YES;
				IPHONEOS_DEPLOYMENT_TARGET = 13.5;
				MTL_ENABLE_DEBUG_INFO = NO;
				MTL_FAST_MATH = YES;
				SDKROOT = iphoneos;
				SWIFT_ACTIVE_COMPILATION_CONDITIONS = RELEASE;
				SWIFT_COMPILATION_MODE = wholemodule;
				SWIFT_OPTIMIZATION_LEVEL = "-O";
				VALIDATE_PRODUCT = YES;
			};
			name = TestFlight;
		};
		0140535824A0E077000A5121 /* TestFlight */ = {
			isa = XCBuildConfiguration;
			buildSettings = {
				ASSETCATALOG_COMPILER_APPICON_NAME = AppIcon;
				CLANG_ENABLE_MODULES = YES;
				CODE_SIGN_ENTITLEMENTS = "${PROJECT}/Resources/ENA.entitlements";
				CODE_SIGN_IDENTITY = $IPHONE_APP_CODE_SIGN_IDENTITY;
				CODE_SIGN_STYLE = Manual;
				CURRENT_PROJECT_VERSION = 5;
				DEVELOPMENT_TEAM = 523TP53AQF;
				GCC_PREPROCESSOR_DEFINITIONS = "SQLITE_HAS_CODEC=1";
				INFOPLIST_FILE = ENA/Resources/Info_Testflight.plist;
				IPHONE_APP_CODE_SIGN_IDENTITY = "Apple Distribution";
				IPHONE_APP_DEV_TEAM = 523TP53AQF;
				IPHONE_APP_DIST_PROF_SPECIFIER = "match AppStore de.rki.coronawarnapp-dev";
				LD_RUNPATH_SEARCH_PATHS = (
					"$(inherited)",
					"@executable_path/Frameworks",
				);
				MARKETING_VERSION = 1.3.0;
				OTHER_CFLAGS = (
					"-DSQLITE_HAS_CODEC",
					"-DSQLITE_TEMP_STORE=3",
					"-DSQLCIPHER_CRYPTO_CC",
					"-DNDEBUG",
				);
				PRODUCT_BUNDLE_IDENTIFIER = "de.rki.coronawarnapp-dev";
				PRODUCT_NAME = "$(TARGET_NAME)";
				PROVISIONING_PROFILE_SPECIFIER = $IPHONE_APP_DIST_PROF_SPECIFIER;
				SWIFT_ACTIVE_COMPILATION_CONDITIONS = APP_STORE;
				SWIFT_OBJC_BRIDGING_HEADER = "ENA-Bridging-Header.h";
				SWIFT_VERSION = 5.0;
				TARGETED_DEVICE_FAMILY = 1;
			};
			name = TestFlight;
		};
		0140535924A0E077000A5121 /* TestFlight */ = {
			isa = XCBuildConfiguration;
			buildSettings = {
				ALWAYS_EMBED_SWIFT_STANDARD_LIBRARIES = YES;
				BUNDLE_LOADER = "$(TEST_HOST)";
				CLANG_ENABLE_MODULES = YES;
				CODE_SIGN_STYLE = Manual;
				DEVELOPMENT_TEAM = 523TP53AQF;
				GCC_PREPROCESSOR_DEFINITIONS = "SQLITE_HAS_CODEC=1";
				INFOPLIST_FILE = ENATests/Info.plist;
				IPHONEOS_DEPLOYMENT_TARGET = 13.5;
				LD_RUNPATH_SEARCH_PATHS = (
					"$(inherited)",
					"@executable_path/Frameworks",
					"@loader_path/Frameworks",
				);
				OTHER_CFLAGS = (
					"-DSQLITE_HAS_CODEC",
					"-DSQLITE_TEMP_STORE=3",
					"-DSQLCIPHER_CRYPTO_CC",
					"-DNDEBUG",
				);
				PRODUCT_BUNDLE_IDENTIFIER = com.sap.ux.ENATests;
				PRODUCT_NAME = "$(TARGET_NAME)";
				SWIFT_OBJC_BRIDGING_HEADER = "ENATests-Bridging-Header.h";
				SWIFT_VERSION = 5.0;
				TARGETED_DEVICE_FAMILY = "1,2";
				TEST_HOST = "$(BUILT_PRODUCTS_DIR)/ENA.app/ENA";
			};
			name = TestFlight;
		};
		0140535A24A0E077000A5121 /* TestFlight */ = {
			isa = XCBuildConfiguration;
			buildSettings = {
				ALWAYS_EMBED_SWIFT_STANDARD_LIBRARIES = YES;
				CODE_SIGN_STYLE = Manual;
				DEVELOPMENT_TEAM = 523TP53AQF;
				INFOPLIST_FILE = ENAUITests/Info.plist;
				LD_RUNPATH_SEARCH_PATHS = (
					"$(inherited)",
					"@executable_path/Frameworks",
					"@loader_path/Frameworks",
				);
				PRODUCT_BUNDLE_IDENTIFIER = com.sap.ux.ENAUITests;
				PRODUCT_NAME = "$(TARGET_NAME)";
				PROVISIONING_PROFILE_SPECIFIER = "";
				"PROVISIONING_PROFILE_SPECIFIER[sdk=macosx*]" = "";
				SWIFT_VERSION = 5.0;
				TARGETED_DEVICE_FAMILY = "1,2";
				TEST_TARGET_NAME = ENA;
			};
			name = TestFlight;
		};
		019BFC6324C988F90053973D /* TestFlight */ = {
			isa = XCBuildConfiguration;
			buildSettings = {
				CODE_SIGNING_ALLOWED = NO;
				CODE_SIGNING_REQUIRED = NO;
				CODE_SIGN_STYLE = Manual;
				DEFINES_MODULE = YES;
				DYLIB_INSTALL_NAME_BASE = "@rpath";
				GCC_PREPROCESSOR_DEFINITIONS = "SQLITE_HAS_CODEC=1";
				INFOPLIST_FILE = CWASQLite/Info.plist;
				IPHONEOS_DEPLOYMENT_TARGET = 13.6;
				LD_RUNPATH_SEARCH_PATHS = (
					"$(inherited)",
					"@executable_path/Frameworks",
					"@loader_path/Frameworks",
				);
				OTHER_CFLAGS = (
					"-DSQLITE_TEMP_STORE=3",
					"-DSQLCIPHER_CRYPTO_CC",
					"-DNDEBUG",
					"-DSQLITE_HAS_CODEC",
				);
				PRODUCT_BUNDLE_IDENTIFIER = de.rki.coronawarnapp.sqlite;
				PRODUCT_NAME = CWASQLite;
				PROVISIONING_PROFILE_SPECIFIER = "";
				SKIP_INSTALL = YES;
				SWIFT_VERSION = 5.0;
				VERSIONING_SYSTEM = "apple-generic";
			};
			name = TestFlight;
		};
		01D1BEB124F7F41200D11B9A /* AdHoc */ = {
			isa = XCBuildConfiguration;
			buildSettings = {
				ALWAYS_SEARCH_USER_PATHS = NO;
				CLANG_ANALYZER_LOCALIZABILITY_NONLOCALIZED = YES;
				CLANG_ANALYZER_NONNULL = YES;
				CLANG_ANALYZER_NUMBER_OBJECT_CONVERSION = YES_AGGRESSIVE;
				CLANG_CXX_LANGUAGE_STANDARD = "gnu++14";
				CLANG_CXX_LIBRARY = "libc++";
				CLANG_ENABLE_MODULES = YES;
				CLANG_ENABLE_OBJC_ARC = YES;
				CLANG_ENABLE_OBJC_WEAK = YES;
				CLANG_WARN_BLOCK_CAPTURE_AUTORELEASING = YES;
				CLANG_WARN_BOOL_CONVERSION = YES;
				CLANG_WARN_COMMA = YES;
				CLANG_WARN_CONSTANT_CONVERSION = YES;
				CLANG_WARN_DEPRECATED_OBJC_IMPLEMENTATIONS = YES;
				CLANG_WARN_DIRECT_OBJC_ISA_USAGE = YES_ERROR;
				CLANG_WARN_DOCUMENTATION_COMMENTS = YES;
				CLANG_WARN_EMPTY_BODY = YES;
				CLANG_WARN_ENUM_CONVERSION = YES;
				CLANG_WARN_INFINITE_RECURSION = YES;
				CLANG_WARN_INT_CONVERSION = YES;
				CLANG_WARN_NON_LITERAL_NULL_CONVERSION = YES;
				CLANG_WARN_OBJC_IMPLICIT_RETAIN_SELF = YES;
				CLANG_WARN_OBJC_LITERAL_CONVERSION = YES;
				CLANG_WARN_OBJC_ROOT_CLASS = YES_ERROR;
				CLANG_WARN_RANGE_LOOP_ANALYSIS = YES;
				CLANG_WARN_STRICT_PROTOTYPES = YES;
				CLANG_WARN_SUSPICIOUS_MOVE = YES;
				CLANG_WARN_UNGUARDED_AVAILABILITY = YES_AGGRESSIVE;
				CLANG_WARN_UNREACHABLE_CODE = YES;
				CLANG_WARN__DUPLICATE_METHOD_MATCH = YES;
				COPY_PHASE_STRIP = NO;
				DEBUG_INFORMATION_FORMAT = "dwarf-with-dsym";
				ENABLE_NS_ASSERTIONS = NO;
				ENABLE_STRICT_OBJC_MSGSEND = YES;
				GCC_C_LANGUAGE_STANDARD = gnu11;
				GCC_NO_COMMON_BLOCKS = YES;
				GCC_WARN_64_TO_32_BIT_CONVERSION = YES;
				GCC_WARN_ABOUT_RETURN_TYPE = YES_ERROR;
				GCC_WARN_UNDECLARED_SELECTOR = YES;
				GCC_WARN_UNINITIALIZED_AUTOS = YES_AGGRESSIVE;
				GCC_WARN_UNUSED_FUNCTION = YES;
				GCC_WARN_UNUSED_VARIABLE = YES;
				IPHONEOS_DEPLOYMENT_TARGET = 13.5;
				MTL_ENABLE_DEBUG_INFO = NO;
				MTL_FAST_MATH = YES;
				SDKROOT = iphoneos;
				SWIFT_ACTIVE_COMPILATION_CONDITIONS = ADHOC;
				SWIFT_COMPILATION_MODE = wholemodule;
				SWIFT_OPTIMIZATION_LEVEL = "-O";
				VALIDATE_PRODUCT = YES;
			};
			name = AdHoc;
		};
		01D1BEB224F7F41200D11B9A /* AdHoc */ = {
			isa = XCBuildConfiguration;
			buildSettings = {
				ASSETCATALOG_COMPILER_APPICON_NAME = AppIcon;
				CLANG_ENABLE_MODULES = YES;
				CODE_SIGN_ENTITLEMENTS = "${PROJECT}/Resources/ENA.entitlements";
				CODE_SIGN_IDENTITY = $IPHONE_APP_CODE_SIGN_IDENTITY;
				CODE_SIGN_STYLE = Manual;
				CURRENT_PROJECT_VERSION = 6;
				DEVELOPMENT_TEAM = 523TP53AQF;
				GCC_PREPROCESSOR_DEFINITIONS = "SQLITE_HAS_CODEC=1";
				INFOPLIST_FILE = ENA/Resources/Info_Testflight.plist;
				IPHONE_APP_CODE_SIGN_IDENTITY = "Apple Distribution";
				IPHONE_APP_DEV_TEAM = 523TP53AQF;
				IPHONE_APP_DIST_PROF_SPECIFIER = "match AdHoc de.rki.coronawarnapp-dev";
				LD_RUNPATH_SEARCH_PATHS = (
					"$(inherited)",
					"@executable_path/Frameworks",
				);
				MARKETING_VERSION = 1.3.0;
				OTHER_CFLAGS = (
					"-DSQLITE_HAS_CODEC",
					"-DSQLITE_TEMP_STORE=3",
					"-DSQLCIPHER_CRYPTO_CC",
					"-DNDEBUG",
				);
				PRODUCT_BUNDLE_IDENTIFIER = "de.rki.coronawarnapp-dev";
				PRODUCT_NAME = "$(TARGET_NAME)";
				PROVISIONING_PROFILE_SPECIFIER = $IPHONE_APP_DIST_PROF_SPECIFIER;
				SWIFT_ACTIVE_COMPILATION_CONDITIONS = APP_STORE;
				SWIFT_OBJC_BRIDGING_HEADER = "ENA-Bridging-Header.h";
				SWIFT_VERSION = 5.0;
				TARGETED_DEVICE_FAMILY = 1;
			};
			name = AdHoc;
		};
		01D1BEB324F7F41200D11B9A /* AdHoc */ = {
			isa = XCBuildConfiguration;
			buildSettings = {
				ALWAYS_EMBED_SWIFT_STANDARD_LIBRARIES = YES;
				BUNDLE_LOADER = "$(TEST_HOST)";
				CLANG_ENABLE_MODULES = YES;
				CODE_SIGN_STYLE = Manual;
				DEVELOPMENT_TEAM = 523TP53AQF;
				GCC_PREPROCESSOR_DEFINITIONS = "SQLITE_HAS_CODEC=1";
				INFOPLIST_FILE = ENATests/Info.plist;
				IPHONEOS_DEPLOYMENT_TARGET = 13.5;
				LD_RUNPATH_SEARCH_PATHS = (
					"$(inherited)",
					"@executable_path/Frameworks",
					"@loader_path/Frameworks",
				);
				OTHER_CFLAGS = (
					"-DSQLITE_HAS_CODEC",
					"-DSQLITE_TEMP_STORE=3",
					"-DSQLCIPHER_CRYPTO_CC",
					"-DNDEBUG",
				);
				PRODUCT_BUNDLE_IDENTIFIER = com.sap.ux.ENATests;
				PRODUCT_NAME = "$(TARGET_NAME)";
				SWIFT_OBJC_BRIDGING_HEADER = "ENATests-Bridging-Header.h";
				SWIFT_VERSION = 5.0;
				TARGETED_DEVICE_FAMILY = "1,2";
				TEST_HOST = "$(BUILT_PRODUCTS_DIR)/ENA.app/ENA";
			};
			name = AdHoc;
		};
		01D1BEB424F7F41200D11B9A /* AdHoc */ = {
			isa = XCBuildConfiguration;
			buildSettings = {
				ALWAYS_EMBED_SWIFT_STANDARD_LIBRARIES = YES;
				CODE_SIGN_STYLE = Manual;
				DEVELOPMENT_TEAM = 523TP53AQF;
				INFOPLIST_FILE = ENAUITests/Info.plist;
				LD_RUNPATH_SEARCH_PATHS = (
					"$(inherited)",
					"@executable_path/Frameworks",
					"@loader_path/Frameworks",
				);
				PRODUCT_BUNDLE_IDENTIFIER = com.sap.ux.ENAUITests;
				PRODUCT_NAME = "$(TARGET_NAME)";
				PROVISIONING_PROFILE_SPECIFIER = "";
				"PROVISIONING_PROFILE_SPECIFIER[sdk=macosx*]" = "";
				SWIFT_VERSION = 5.0;
				TARGETED_DEVICE_FAMILY = "1,2";
				TEST_TARGET_NAME = ENA;
			};
			name = AdHoc;
		};
		01D1BEB524F7F41200D11B9A /* AdHoc */ = {
			isa = XCBuildConfiguration;
			buildSettings = {
				CODE_SIGNING_ALLOWED = NO;
				CODE_SIGNING_REQUIRED = NO;
				CODE_SIGN_STYLE = Manual;
				DEFINES_MODULE = YES;
				DYLIB_INSTALL_NAME_BASE = "@rpath";
				GCC_PREPROCESSOR_DEFINITIONS = "SQLITE_HAS_CODEC=1";
				INFOPLIST_FILE = CWASQLite/Info.plist;
				IPHONEOS_DEPLOYMENT_TARGET = 13.6;
				LD_RUNPATH_SEARCH_PATHS = (
					"$(inherited)",
					"@executable_path/Frameworks",
					"@loader_path/Frameworks",
				);
				OTHER_CFLAGS = (
					"-DSQLITE_TEMP_STORE=3",
					"-DSQLCIPHER_CRYPTO_CC",
					"-DNDEBUG",
					"-DSQLITE_HAS_CODEC",
				);
				PRODUCT_BUNDLE_IDENTIFIER = de.rki.coronawarnapp.sqlite;
				PRODUCT_NAME = CWASQLite;
				PROVISIONING_PROFILE_SPECIFIER = "";
				SKIP_INSTALL = YES;
				SWIFT_VERSION = 5.0;
				VERSIONING_SYSTEM = "apple-generic";
			};
			name = AdHoc;
		};
		01DE5A74248E3CF800F6D7F2 /* UITesting */ = {
			isa = XCBuildConfiguration;
			buildSettings = {
				ALWAYS_SEARCH_USER_PATHS = NO;
				CLANG_ANALYZER_LOCALIZABILITY_NONLOCALIZED = YES;
				CLANG_ANALYZER_NONNULL = YES;
				CLANG_ANALYZER_NUMBER_OBJECT_CONVERSION = YES_AGGRESSIVE;
				CLANG_CXX_LANGUAGE_STANDARD = "gnu++14";
				CLANG_CXX_LIBRARY = "libc++";
				CLANG_ENABLE_MODULES = YES;
				CLANG_ENABLE_OBJC_ARC = YES;
				CLANG_ENABLE_OBJC_WEAK = YES;
				CLANG_WARN_BLOCK_CAPTURE_AUTORELEASING = YES;
				CLANG_WARN_BOOL_CONVERSION = YES;
				CLANG_WARN_COMMA = YES;
				CLANG_WARN_CONSTANT_CONVERSION = YES;
				CLANG_WARN_DEPRECATED_OBJC_IMPLEMENTATIONS = YES;
				CLANG_WARN_DIRECT_OBJC_ISA_USAGE = YES_ERROR;
				CLANG_WARN_DOCUMENTATION_COMMENTS = YES;
				CLANG_WARN_EMPTY_BODY = YES;
				CLANG_WARN_ENUM_CONVERSION = YES;
				CLANG_WARN_INFINITE_RECURSION = YES;
				CLANG_WARN_INT_CONVERSION = YES;
				CLANG_WARN_NON_LITERAL_NULL_CONVERSION = YES;
				CLANG_WARN_OBJC_IMPLICIT_RETAIN_SELF = YES;
				CLANG_WARN_OBJC_LITERAL_CONVERSION = YES;
				CLANG_WARN_OBJC_ROOT_CLASS = YES_ERROR;
				CLANG_WARN_RANGE_LOOP_ANALYSIS = YES;
				CLANG_WARN_STRICT_PROTOTYPES = YES;
				CLANG_WARN_SUSPICIOUS_MOVE = YES;
				CLANG_WARN_UNGUARDED_AVAILABILITY = YES_AGGRESSIVE;
				CLANG_WARN_UNREACHABLE_CODE = YES;
				CLANG_WARN__DUPLICATE_METHOD_MATCH = YES;
				COPY_PHASE_STRIP = NO;
				DEBUG_INFORMATION_FORMAT = dwarf;
				ENABLE_STRICT_OBJC_MSGSEND = YES;
				ENABLE_TESTABILITY = YES;
				GCC_C_LANGUAGE_STANDARD = gnu11;
				GCC_DYNAMIC_NO_PIC = NO;
				GCC_NO_COMMON_BLOCKS = YES;
				GCC_OPTIMIZATION_LEVEL = 0;
				GCC_PREPROCESSOR_DEFINITIONS = (
					"DEBUG=1",
					"$(inherited)",
				);
				GCC_WARN_64_TO_32_BIT_CONVERSION = YES;
				GCC_WARN_ABOUT_RETURN_TYPE = YES_ERROR;
				GCC_WARN_UNDECLARED_SELECTOR = YES;
				GCC_WARN_UNINITIALIZED_AUTOS = YES_AGGRESSIVE;
				GCC_WARN_UNUSED_FUNCTION = YES;
				GCC_WARN_UNUSED_VARIABLE = YES;
				IPHONEOS_DEPLOYMENT_TARGET = 13.5;
				MTL_ENABLE_DEBUG_INFO = INCLUDE_SOURCE;
				MTL_FAST_MATH = YES;
				ONLY_ACTIVE_ARCH = YES;
				SDKROOT = iphoneos;
				SWIFT_ACTIVE_COMPILATION_CONDITIONS = "DEBUG UITESTING";
				SWIFT_OPTIMIZATION_LEVEL = "-Onone";
			};
			name = UITesting;
		};
		01DE5A75248E3CF800F6D7F2 /* UITesting */ = {
			isa = XCBuildConfiguration;
			buildSettings = {
				ASSETCATALOG_COMPILER_APPICON_NAME = AppIcon;
				CLANG_ENABLE_MODULES = YES;
				CODE_SIGN_ENTITLEMENTS = "${PROJECT}/Resources/ENACommunity.entitlements";
				CODE_SIGN_IDENTITY = "Apple Development";
				CODE_SIGN_STYLE = Automatic;
				CURRENT_PROJECT_VERSION = 5;
				DEVELOPMENT_TEAM = $IPHONE_APP_DEV_TEAM;
				GCC_PREPROCESSOR_DEFINITIONS = (
					"DEBUG=1",
					"$(inherited)",
					"SQLITE_HAS_CODEC=1",
				);
				INFOPLIST_FILE = ENA/Resources/Info.plist;
				IPHONE_APP_CODE_SIGN_IDENTITY = "iPhone Developer";
				IPHONE_APP_DEV_TEAM = 523TP53AQF;
				IPHONE_APP_DIST_PROF_SPECIFIER = "";
				LD_RUNPATH_SEARCH_PATHS = (
					"$(inherited)",
					"@executable_path/Frameworks",
				);
				MARKETING_VERSION = 1.3.0;
				OTHER_CFLAGS = (
					"-DSQLITE_HAS_CODEC",
					"-DSQLITE_TEMP_STORE=3",
					"-DSQLCIPHER_CRYPTO_CC",
					"-DNDEBUG",
				);
				PRODUCT_BUNDLE_IDENTIFIER = "de.rki.coronawarnapp-dev";
				PRODUCT_NAME = "$(TARGET_NAME)";
				PROVISIONING_PROFILE_SPECIFIER = "";
				SWIFT_ACTIVE_COMPILATION_CONDITIONS = "DEBUG UITESTING DISABLE_CERTIFICATE_PINNING";
				SWIFT_OBJC_BRIDGING_HEADER = "ENA-Bridging-Header.h";
				SWIFT_OPTIMIZATION_LEVEL = "-Onone";
				SWIFT_VERSION = 5.0;
				TARGETED_DEVICE_FAMILY = 1;
			};
			name = UITesting;
		};
		01DE5A76248E3CF800F6D7F2 /* UITesting */ = {
			isa = XCBuildConfiguration;
			buildSettings = {
				ALWAYS_EMBED_SWIFT_STANDARD_LIBRARIES = YES;
				BUNDLE_LOADER = "$(TEST_HOST)";
				CLANG_ENABLE_MODULES = YES;
				CODE_SIGN_STYLE = Automatic;
				DEVELOPMENT_TEAM = 523TP53AQF;
				GCC_PREPROCESSOR_DEFINITIONS = (
					"$(inherited)",
					"SQLITE_HAS_CODEC=1",
				);
				INFOPLIST_FILE = ENATests/Info.plist;
				IPHONEOS_DEPLOYMENT_TARGET = 13.5;
				LD_RUNPATH_SEARCH_PATHS = (
					"$(inherited)",
					"@executable_path/Frameworks",
					"@loader_path/Frameworks",
				);
				OTHER_CFLAGS = (
					"-DSQLITE_HAS_CODEC",
					"-DSQLITE_TEMP_STORE=3",
					"-DSQLCIPHER_CRYPTO_CC",
					"-DNDEBUG",
				);
				PRODUCT_BUNDLE_IDENTIFIER = com.sap.ux.ENATests;
				PRODUCT_NAME = "$(TARGET_NAME)";
				SWIFT_OBJC_BRIDGING_HEADER = "ENATests-Bridging-Header.h";
				SWIFT_OPTIMIZATION_LEVEL = "-Onone";
				SWIFT_VERSION = 5.0;
				TARGETED_DEVICE_FAMILY = "1,2";
				TEST_HOST = "$(BUILT_PRODUCTS_DIR)/ENA.app/ENA";
			};
			name = UITesting;
		};
		01DE5A77248E3CF800F6D7F2 /* UITesting */ = {
			isa = XCBuildConfiguration;
			buildSettings = {
				ALWAYS_EMBED_SWIFT_STANDARD_LIBRARIES = YES;
				CODE_SIGN_STYLE = Automatic;
				DEVELOPMENT_TEAM = 523TP53AQF;
				INFOPLIST_FILE = ENAUITests/Info.plist;
				LD_RUNPATH_SEARCH_PATHS = (
					"$(inherited)",
					"@executable_path/Frameworks",
					"@loader_path/Frameworks",
				);
				PRODUCT_BUNDLE_IDENTIFIER = com.sap.ux.ENAUITests;
				PRODUCT_NAME = "$(TARGET_NAME)";
				PROVISIONING_PROFILE_SPECIFIER = "";
				"PROVISIONING_PROFILE_SPECIFIER[sdk=macosx*]" = "";
				SWIFT_ACTIVE_COMPILATION_CONDITIONS = "DEBUG UITESTING";
				SWIFT_VERSION = 5.0;
				TARGETED_DEVICE_FAMILY = "1,2";
				TEST_TARGET_NAME = ENA;
			};
			name = UITesting;
		};
		85D7596624570491008175F0 /* Debug */ = {
			isa = XCBuildConfiguration;
			buildSettings = {
				ALWAYS_SEARCH_USER_PATHS = NO;
				CLANG_ANALYZER_LOCALIZABILITY_NONLOCALIZED = YES;
				CLANG_ANALYZER_NONNULL = YES;
				CLANG_ANALYZER_NUMBER_OBJECT_CONVERSION = YES_AGGRESSIVE;
				CLANG_CXX_LANGUAGE_STANDARD = "gnu++14";
				CLANG_CXX_LIBRARY = "libc++";
				CLANG_ENABLE_MODULES = YES;
				CLANG_ENABLE_OBJC_ARC = YES;
				CLANG_ENABLE_OBJC_WEAK = YES;
				CLANG_WARN_BLOCK_CAPTURE_AUTORELEASING = YES;
				CLANG_WARN_BOOL_CONVERSION = YES;
				CLANG_WARN_COMMA = YES;
				CLANG_WARN_CONSTANT_CONVERSION = YES;
				CLANG_WARN_DEPRECATED_OBJC_IMPLEMENTATIONS = YES;
				CLANG_WARN_DIRECT_OBJC_ISA_USAGE = YES_ERROR;
				CLANG_WARN_DOCUMENTATION_COMMENTS = YES;
				CLANG_WARN_EMPTY_BODY = YES;
				CLANG_WARN_ENUM_CONVERSION = YES;
				CLANG_WARN_INFINITE_RECURSION = YES;
				CLANG_WARN_INT_CONVERSION = YES;
				CLANG_WARN_NON_LITERAL_NULL_CONVERSION = YES;
				CLANG_WARN_OBJC_IMPLICIT_RETAIN_SELF = YES;
				CLANG_WARN_OBJC_LITERAL_CONVERSION = YES;
				CLANG_WARN_OBJC_ROOT_CLASS = YES_ERROR;
				CLANG_WARN_RANGE_LOOP_ANALYSIS = YES;
				CLANG_WARN_STRICT_PROTOTYPES = YES;
				CLANG_WARN_SUSPICIOUS_MOVE = YES;
				CLANG_WARN_UNGUARDED_AVAILABILITY = YES_AGGRESSIVE;
				CLANG_WARN_UNREACHABLE_CODE = YES;
				CLANG_WARN__DUPLICATE_METHOD_MATCH = YES;
				COPY_PHASE_STRIP = NO;
				DEBUG_INFORMATION_FORMAT = dwarf;
				ENABLE_STRICT_OBJC_MSGSEND = YES;
				ENABLE_TESTABILITY = YES;
				GCC_C_LANGUAGE_STANDARD = gnu11;
				GCC_DYNAMIC_NO_PIC = NO;
				GCC_NO_COMMON_BLOCKS = YES;
				GCC_OPTIMIZATION_LEVEL = 0;
				GCC_PREPROCESSOR_DEFINITIONS = (
					"DEBUG=1",
					"$(inherited)",
				);
				GCC_WARN_64_TO_32_BIT_CONVERSION = YES;
				GCC_WARN_ABOUT_RETURN_TYPE = YES_ERROR;
				GCC_WARN_UNDECLARED_SELECTOR = YES;
				GCC_WARN_UNINITIALIZED_AUTOS = YES_AGGRESSIVE;
				GCC_WARN_UNUSED_FUNCTION = YES;
				GCC_WARN_UNUSED_VARIABLE = YES;
				IPHONEOS_DEPLOYMENT_TARGET = 13.5;
				MTL_ENABLE_DEBUG_INFO = INCLUDE_SOURCE;
				MTL_FAST_MATH = YES;
				ONLY_ACTIVE_ARCH = YES;
				SDKROOT = iphoneos;
				SWIFT_ACTIVE_COMPILATION_CONDITIONS = DEBUG;
				SWIFT_OPTIMIZATION_LEVEL = "-Onone";
			};
			name = Debug;
		};
		85D7596724570491008175F0 /* Release */ = {
			isa = XCBuildConfiguration;
			buildSettings = {
				ALWAYS_SEARCH_USER_PATHS = NO;
				CLANG_ANALYZER_LOCALIZABILITY_NONLOCALIZED = YES;
				CLANG_ANALYZER_NONNULL = YES;
				CLANG_ANALYZER_NUMBER_OBJECT_CONVERSION = YES_AGGRESSIVE;
				CLANG_CXX_LANGUAGE_STANDARD = "gnu++14";
				CLANG_CXX_LIBRARY = "libc++";
				CLANG_ENABLE_MODULES = YES;
				CLANG_ENABLE_OBJC_ARC = YES;
				CLANG_ENABLE_OBJC_WEAK = YES;
				CLANG_WARN_BLOCK_CAPTURE_AUTORELEASING = YES;
				CLANG_WARN_BOOL_CONVERSION = YES;
				CLANG_WARN_COMMA = YES;
				CLANG_WARN_CONSTANT_CONVERSION = YES;
				CLANG_WARN_DEPRECATED_OBJC_IMPLEMENTATIONS = YES;
				CLANG_WARN_DIRECT_OBJC_ISA_USAGE = YES_ERROR;
				CLANG_WARN_DOCUMENTATION_COMMENTS = YES;
				CLANG_WARN_EMPTY_BODY = YES;
				CLANG_WARN_ENUM_CONVERSION = YES;
				CLANG_WARN_INFINITE_RECURSION = YES;
				CLANG_WARN_INT_CONVERSION = YES;
				CLANG_WARN_NON_LITERAL_NULL_CONVERSION = YES;
				CLANG_WARN_OBJC_IMPLICIT_RETAIN_SELF = YES;
				CLANG_WARN_OBJC_LITERAL_CONVERSION = YES;
				CLANG_WARN_OBJC_ROOT_CLASS = YES_ERROR;
				CLANG_WARN_RANGE_LOOP_ANALYSIS = YES;
				CLANG_WARN_STRICT_PROTOTYPES = YES;
				CLANG_WARN_SUSPICIOUS_MOVE = YES;
				CLANG_WARN_UNGUARDED_AVAILABILITY = YES_AGGRESSIVE;
				CLANG_WARN_UNREACHABLE_CODE = YES;
				CLANG_WARN__DUPLICATE_METHOD_MATCH = YES;
				COPY_PHASE_STRIP = NO;
				DEBUG_INFORMATION_FORMAT = "dwarf-with-dsym";
				ENABLE_NS_ASSERTIONS = NO;
				ENABLE_STRICT_OBJC_MSGSEND = YES;
				GCC_C_LANGUAGE_STANDARD = gnu11;
				GCC_NO_COMMON_BLOCKS = YES;
				GCC_WARN_64_TO_32_BIT_CONVERSION = YES;
				GCC_WARN_ABOUT_RETURN_TYPE = YES_ERROR;
				GCC_WARN_UNDECLARED_SELECTOR = YES;
				GCC_WARN_UNINITIALIZED_AUTOS = YES_AGGRESSIVE;
				GCC_WARN_UNUSED_FUNCTION = YES;
				GCC_WARN_UNUSED_VARIABLE = YES;
				IPHONEOS_DEPLOYMENT_TARGET = 13.5;
				MTL_ENABLE_DEBUG_INFO = NO;
				MTL_FAST_MATH = YES;
				SDKROOT = iphoneos;
				SWIFT_ACTIVE_COMPILATION_CONDITIONS = RELEASE;
				SWIFT_COMPILATION_MODE = wholemodule;
				SWIFT_OPTIMIZATION_LEVEL = "-O";
				VALIDATE_PRODUCT = YES;
			};
			name = Release;
		};
		85D7596924570491008175F0 /* Debug */ = {
			isa = XCBuildConfiguration;
			buildSettings = {
				ASSETCATALOG_COMPILER_APPICON_NAME = AppIcon;
				CLANG_ENABLE_MODULES = YES;
				CODE_SIGN_ENTITLEMENTS = "${PROJECT}/Resources/ENATest.entitlements";
				CODE_SIGN_IDENTITY = $IPHONE_APP_CODE_SIGN_IDENTITY;
				CODE_SIGN_STYLE = Manual;
				CURRENT_PROJECT_VERSION = 5;
				DEVELOPMENT_TEAM = 523TP53AQF;
				GCC_PREPROCESSOR_DEFINITIONS = (
					"DEBUG=1",
					"$(inherited)",
					"SQLITE_HAS_CODEC=1",
				);
				INFOPLIST_FILE = ENA/Resources/Info_Debug.plist;
				IPHONE_APP_CODE_SIGN_IDENTITY = "iPhone Developer";
				IPHONE_APP_DEV_TEAM = 523TP53AQF;
				IPHONE_APP_DIST_PROF_SPECIFIER = "523TP53AQF/Corona-Warn-App-Dev1";
				LD_RUNPATH_SEARCH_PATHS = (
					"$(inherited)",
					"@executable_path/Frameworks",
				);
				MARKETING_VERSION = 1.3.0;
				OTHER_CFLAGS = (
					"-DSQLITE_HAS_CODEC",
					"-DSQLITE_TEMP_STORE=3",
					"-DSQLCIPHER_CRYPTO_CC",
					"-DNDEBUG",
				);
				PRODUCT_BUNDLE_IDENTIFIER = "de.rki.coronawarnapp-dev";
				PRODUCT_NAME = "$(TARGET_NAME)";
				PROVISIONING_PROFILE_SPECIFIER = $IPHONE_APP_DIST_PROF_SPECIFIER;
				SWIFT_ACTIVE_COMPILATION_CONDITIONS = DEBUG;
				SWIFT_OBJC_BRIDGING_HEADER = "ENA-Bridging-Header.h";
				SWIFT_OPTIMIZATION_LEVEL = "-Onone";
				SWIFT_VERSION = 5.0;
				TARGETED_DEVICE_FAMILY = 1;
			};
			name = Debug;
		};
		85D7596A24570491008175F0 /* Release */ = {
			isa = XCBuildConfiguration;
			buildSettings = {
				ASSETCATALOG_COMPILER_APPICON_NAME = AppIcon;
				CLANG_ENABLE_MODULES = YES;
				CODE_SIGN_ENTITLEMENTS = "${PROJECT}/Resources/ENA.entitlements";
				CODE_SIGN_IDENTITY = $IPHONE_APP_CODE_SIGN_IDENTITY;
				CODE_SIGN_STYLE = Manual;
				CURRENT_PROJECT_VERSION = 5;
				GCC_PREPROCESSOR_DEFINITIONS = "SQLITE_HAS_CODEC=1";
				INFOPLIST_FILE = ENA/Resources/Info.plist;
				IPHONE_APP_CODE_SIGN_IDENTITY = "iPhone Developer";
				IPHONE_APP_DEV_TEAM = 523TP53AQF;
				IPHONE_APP_DIST_PROF_SPECIFIER = "523TP53AQF/Corona-Warn-App";
				LD_RUNPATH_SEARCH_PATHS = (
					"$(inherited)",
					"@executable_path/Frameworks",
				);
				MARKETING_VERSION = 1.3.0;
				OTHER_CFLAGS = (
					"-DSQLITE_HAS_CODEC",
					"-DSQLITE_TEMP_STORE=3",
					"-DSQLCIPHER_CRYPTO_CC",
					"-DNDEBUG",
				);
				PRODUCT_BUNDLE_IDENTIFIER = de.rki.coronawarnapp;
				PRODUCT_NAME = "$(TARGET_NAME)";
				PROVISIONING_PROFILE_SPECIFIER = $IPHONE_APP_DIST_PROF_SPECIFIER;
				SWIFT_OBJC_BRIDGING_HEADER = "ENA-Bridging-Header.h";
				SWIFT_VERSION = 5.0;
				TARGETED_DEVICE_FAMILY = 1;
			};
			name = Release;
		};
		85D7596C24570491008175F0 /* Debug */ = {
			isa = XCBuildConfiguration;
			buildSettings = {
				ALWAYS_EMBED_SWIFT_STANDARD_LIBRARIES = YES;
				BUNDLE_LOADER = "$(TEST_HOST)";
				CLANG_ENABLE_MODULES = YES;
				CODE_SIGN_STYLE = Automatic;
				DEVELOPMENT_TEAM = 523TP53AQF;
				GCC_PREPROCESSOR_DEFINITIONS = (
					"$(inherited)",
					"SQLITE_HAS_CODEC=1",
				);
				INFOPLIST_FILE = ENATests/Info.plist;
				IPHONEOS_DEPLOYMENT_TARGET = 13.5;
				LD_RUNPATH_SEARCH_PATHS = (
					"$(inherited)",
					"@executable_path/Frameworks",
					"@loader_path/Frameworks",
				);
				OTHER_CFLAGS = (
					"-DSQLITE_HAS_CODEC",
					"-DSQLITE_TEMP_STORE=3",
					"-DSQLCIPHER_CRYPTO_CC",
					"-DNDEBUG",
				);
				PRODUCT_BUNDLE_IDENTIFIER = com.sap.ux.ENATests;
				PRODUCT_NAME = "$(TARGET_NAME)";
				SWIFT_OBJC_BRIDGING_HEADER = "ENATests-Bridging-Header.h";
				SWIFT_OPTIMIZATION_LEVEL = "-Onone";
				SWIFT_VERSION = 5.0;
				TARGETED_DEVICE_FAMILY = "1,2";
				TEST_HOST = "$(BUILT_PRODUCTS_DIR)/ENA.app/ENA";
			};
			name = Debug;
		};
		85D7596D24570491008175F0 /* Release */ = {
			isa = XCBuildConfiguration;
			buildSettings = {
				ALWAYS_EMBED_SWIFT_STANDARD_LIBRARIES = YES;
				BUNDLE_LOADER = "$(TEST_HOST)";
				CLANG_ENABLE_MODULES = YES;
				CODE_SIGN_STYLE = Automatic;
				DEVELOPMENT_TEAM = 523TP53AQF;
				GCC_PREPROCESSOR_DEFINITIONS = "SQLITE_HAS_CODEC=1";
				INFOPLIST_FILE = ENATests/Info.plist;
				IPHONEOS_DEPLOYMENT_TARGET = 13.5;
				LD_RUNPATH_SEARCH_PATHS = (
					"$(inherited)",
					"@executable_path/Frameworks",
					"@loader_path/Frameworks",
				);
				OTHER_CFLAGS = (
					"-DSQLITE_HAS_CODEC",
					"-DSQLITE_TEMP_STORE=3",
					"-DSQLCIPHER_CRYPTO_CC",
					"-DNDEBUG",
				);
				PRODUCT_BUNDLE_IDENTIFIER = com.sap.ux.ENATests;
				PRODUCT_NAME = "$(TARGET_NAME)";
				SWIFT_OBJC_BRIDGING_HEADER = "ENATests-Bridging-Header.h";
				SWIFT_VERSION = 5.0;
				TARGETED_DEVICE_FAMILY = "1,2";
				TEST_HOST = "$(BUILT_PRODUCTS_DIR)/ENA.app/ENA";
			};
			name = Release;
		};
		85D7596F24570491008175F0 /* Debug */ = {
			isa = XCBuildConfiguration;
			buildSettings = {
				ALWAYS_EMBED_SWIFT_STANDARD_LIBRARIES = YES;
				CODE_SIGN_STYLE = Automatic;
				DEVELOPMENT_TEAM = 523TP53AQF;
				INFOPLIST_FILE = ENAUITests/Info.plist;
				LD_RUNPATH_SEARCH_PATHS = (
					"$(inherited)",
					"@executable_path/Frameworks",
					"@loader_path/Frameworks",
				);
				PRODUCT_BUNDLE_IDENTIFIER = com.sap.ux.ENAUITests;
				PRODUCT_NAME = "$(TARGET_NAME)";
				PROVISIONING_PROFILE_SPECIFIER = "";
				"PROVISIONING_PROFILE_SPECIFIER[sdk=macosx*]" = "";
				SWIFT_ACTIVE_COMPILATION_CONDITIONS = DEBUG;
				SWIFT_VERSION = 5.0;
				TARGETED_DEVICE_FAMILY = "1,2";
				TEST_TARGET_NAME = ENA;
			};
			name = Debug;
		};
		85D7597024570491008175F0 /* Release */ = {
			isa = XCBuildConfiguration;
			buildSettings = {
				ALWAYS_EMBED_SWIFT_STANDARD_LIBRARIES = YES;
				CODE_SIGN_STYLE = Automatic;
				DEVELOPMENT_TEAM = 523TP53AQF;
				INFOPLIST_FILE = ENAUITests/Info.plist;
				LD_RUNPATH_SEARCH_PATHS = (
					"$(inherited)",
					"@executable_path/Frameworks",
					"@loader_path/Frameworks",
				);
				PRODUCT_BUNDLE_IDENTIFIER = com.sap.ux.ENAUITests;
				PRODUCT_NAME = "$(TARGET_NAME)";
				PROVISIONING_PROFILE_SPECIFIER = "";
				"PROVISIONING_PROFILE_SPECIFIER[sdk=macosx*]" = "";
				SWIFT_VERSION = 5.0;
				TARGETED_DEVICE_FAMILY = "1,2";
				TEST_TARGET_NAME = ENA;
			};
			name = Release;
		};
		B1FF6B6F2497D0B50041CF02 /* Debug */ = {
			isa = XCBuildConfiguration;
			buildSettings = {
				CODE_SIGNING_ALLOWED = NO;
				CODE_SIGNING_REQUIRED = NO;
				CODE_SIGN_IDENTITY = "Apple Development";
				"CODE_SIGN_IDENTITY[sdk=macosx*]" = "Apple Development";
				CODE_SIGN_STYLE = Manual;
				CURRENT_PROJECT_VERSION = 5;
				DEFINES_MODULE = YES;
				DEVELOPMENT_TEAM = "";
				DYLIB_COMPATIBILITY_VERSION = 1;
				DYLIB_CURRENT_VERSION = 1;
				DYLIB_INSTALL_NAME_BASE = "@rpath";
				GCC_PREPROCESSOR_DEFINITIONS = (
					"DISABLE_CERTIFICATE_PINNING=1",
					"SQLITE_HAS_CODEC=1",
					"DEBUG=1",
				);
				"GCC_PREPROCESSOR_DEFINITIONS_NOT_USED_IN_PRECOMPS[arch=*]" = "";
				INFOPLIST_FILE = CWASQLite/Info.plist;
				INSTALL_PATH = "$(LOCAL_LIBRARY_DIR)/Frameworks";
				IPHONEOS_DEPLOYMENT_TARGET = 13.6;
				LD_RUNPATH_SEARCH_PATHS = (
					"$(inherited)",
					"@executable_path/Frameworks",
					"@loader_path/Frameworks",
				);
				OTHER_CFLAGS = (
					"-DSQLITE_TEMP_STORE=3",
					"-DSQLCIPHER_CRYPTO_CC",
					"-DNDEBUG",
					"-DSQLITE_HAS_CODEC",
				);
				PRODUCT_BUNDLE_IDENTIFIER = de.rki.coronawarnapp.sqlite;
				PRODUCT_NAME = "$(TARGET_NAME:c99extidentifier)";
				PROVISIONING_PROFILE_SPECIFIER = "";
				"PROVISIONING_PROFILE_SPECIFIER[sdk=macosx*]" = "";
				SKIP_INSTALL = YES;
				SUPPORTS_MACCATALYST = NO;
				SWIFT_VERSION = 5.0;
				TARGETED_DEVICE_FAMILY = 1;
				VERSIONING_SYSTEM = "apple-generic";
				VERSION_INFO_PREFIX = "";
			};
			name = Debug;
		};
		B1FF6B702497D0B50041CF02 /* Community */ = {
			isa = XCBuildConfiguration;
			buildSettings = {
				CODE_SIGNING_ALLOWED = NO;
				CODE_SIGNING_REQUIRED = NO;
				CODE_SIGN_STYLE = Manual;
				CURRENT_PROJECT_VERSION = 5;
				DEFINES_MODULE = YES;
				DEVELOPMENT_TEAM = "";
				DYLIB_COMPATIBILITY_VERSION = 1;
				DYLIB_CURRENT_VERSION = 1;
				DYLIB_INSTALL_NAME_BASE = "@rpath";
				GCC_PREPROCESSOR_DEFINITIONS = (
					"DISABLE_CERTIFICATE_PINNING=1",
					"SQLITE_HAS_CODEC=1",
					"DEBUG=1",
				);
				INFOPLIST_FILE = CWASQLite/Info.plist;
				INSTALL_PATH = "$(LOCAL_LIBRARY_DIR)/Frameworks";
				IPHONEOS_DEPLOYMENT_TARGET = 13.6;
				LD_RUNPATH_SEARCH_PATHS = (
					"$(inherited)",
					"@executable_path/Frameworks",
					"@loader_path/Frameworks",
				);
				OTHER_CFLAGS = (
					"-DSQLITE_TEMP_STORE=3",
					"-DSQLCIPHER_CRYPTO_CC",
					"-DNDEBUG",
					"-DSQLITE_HAS_CODEC",
				);
				PRODUCT_BUNDLE_IDENTIFIER = de.rki.coronawarnapp.sqlite;
				PRODUCT_NAME = "$(TARGET_NAME:c99extidentifier)";
				PROVISIONING_PROFILE_SPECIFIER = "";
				"PROVISIONING_PROFILE_SPECIFIER[sdk=macosx*]" = "";
				SKIP_INSTALL = YES;
				SUPPORTS_MACCATALYST = NO;
				SWIFT_VERSION = 5.0;
				TARGETED_DEVICE_FAMILY = 1;
				VERSIONING_SYSTEM = "apple-generic";
				VERSION_INFO_PREFIX = "";
			};
			name = Community;
		};
		B1FF6B712497D0B50041CF02 /* UITesting */ = {
			isa = XCBuildConfiguration;
			buildSettings = {
				CODE_SIGNING_ALLOWED = NO;
				CODE_SIGNING_REQUIRED = NO;
				CODE_SIGN_STYLE = Manual;
				CURRENT_PROJECT_VERSION = 5;
				DEFINES_MODULE = YES;
				DEVELOPMENT_TEAM = "";
				DYLIB_COMPATIBILITY_VERSION = 1;
				DYLIB_CURRENT_VERSION = 1;
				DYLIB_INSTALL_NAME_BASE = "@rpath";
				GCC_PREPROCESSOR_DEFINITIONS = (
					"DISABLE_CERTIFICATE_PINNING=1",
					"SQLITE_HAS_CODEC=1",
				);
				INFOPLIST_FILE = CWASQLite/Info.plist;
				INSTALL_PATH = "$(LOCAL_LIBRARY_DIR)/Frameworks";
				IPHONEOS_DEPLOYMENT_TARGET = 13.6;
				LD_RUNPATH_SEARCH_PATHS = (
					"$(inherited)",
					"@executable_path/Frameworks",
					"@loader_path/Frameworks",
				);
				OTHER_CFLAGS = (
					"-DSQLITE_TEMP_STORE=3",
					"-DSQLCIPHER_CRYPTO_CC",
					"-DNDEBUG",
					"-DSQLITE_HAS_CODEC",
				);
				PRODUCT_BUNDLE_IDENTIFIER = de.rki.coronawarnapp.sqlite;
				PRODUCT_NAME = "$(TARGET_NAME:c99extidentifier)";
				PROVISIONING_PROFILE_SPECIFIER = "";
				"PROVISIONING_PROFILE_SPECIFIER[sdk=macosx*]" = "";
				SKIP_INSTALL = YES;
				SUPPORTS_MACCATALYST = NO;
				SWIFT_VERSION = 5.0;
				TARGETED_DEVICE_FAMILY = 1;
				VERSIONING_SYSTEM = "apple-generic";
				VERSION_INFO_PREFIX = "";
			};
			name = UITesting;
		};
		B1FF6B722497D0B50041CF02 /* Release */ = {
			isa = XCBuildConfiguration;
			buildSettings = {
				CODE_SIGNING_ALLOWED = NO;
				CODE_SIGNING_REQUIRED = NO;
				CODE_SIGN_STYLE = Manual;
				CURRENT_PROJECT_VERSION = 5;
				DEFINES_MODULE = YES;
				DEVELOPMENT_TEAM = "";
				DYLIB_COMPATIBILITY_VERSION = 1;
				DYLIB_CURRENT_VERSION = 1;
				DYLIB_INSTALL_NAME_BASE = "@rpath";
				GCC_PREPROCESSOR_DEFINITIONS = "SQLITE_HAS_CODEC=1";
				INFOPLIST_FILE = CWASQLite/Info.plist;
				INSTALL_PATH = "$(LOCAL_LIBRARY_DIR)/Frameworks";
				IPHONEOS_DEPLOYMENT_TARGET = 13.6;
				LD_RUNPATH_SEARCH_PATHS = (
					"$(inherited)",
					"@executable_path/Frameworks",
					"@loader_path/Frameworks",
				);
				OTHER_CFLAGS = (
					"-DSQLITE_TEMP_STORE=3",
					"-DSQLCIPHER_CRYPTO_CC",
					"-DNDEBUG",
					"-DSQLITE_HAS_CODEC",
				);
				PRODUCT_BUNDLE_IDENTIFIER = "de.rki.coronawarnapp-dev.sqlite";
				PRODUCT_NAME = "$(TARGET_NAME:c99extidentifier)";
				PROVISIONING_PROFILE_SPECIFIER = "";
				"PROVISIONING_PROFILE_SPECIFIER[sdk=macosx*]" = "";
				SKIP_INSTALL = YES;
				SUPPORTS_MACCATALYST = NO;
				SWIFT_VERSION = 5.0;
				TARGETED_DEVICE_FAMILY = 1;
				VERSIONING_SYSTEM = "apple-generic";
				VERSION_INFO_PREFIX = "";
			};
			name = Release;
		};
/* End XCBuildConfiguration section */

/* Begin XCConfigurationList section */
		85D759362457048F008175F0 /* Build configuration list for PBXProject "ENA" */ = {
			isa = XCConfigurationList;
			buildConfigurations = (
				85D7596624570491008175F0 /* Debug */,
				011E4AFC2483A269002E6412 /* Community */,
				01DE5A74248E3CF800F6D7F2 /* UITesting */,
				85D7596724570491008175F0 /* Release */,
				0140535724A0E077000A5121 /* TestFlight */,
				01D1BEB124F7F41200D11B9A /* AdHoc */,
			);
			defaultConfigurationIsVisible = 0;
			defaultConfigurationName = Debug;
		};
		85D7596824570491008175F0 /* Build configuration list for PBXNativeTarget "ENA" */ = {
			isa = XCConfigurationList;
			buildConfigurations = (
				85D7596924570491008175F0 /* Debug */,
				011E4AFD2483A269002E6412 /* Community */,
				01DE5A75248E3CF800F6D7F2 /* UITesting */,
				85D7596A24570491008175F0 /* Release */,
				0140535824A0E077000A5121 /* TestFlight */,
				01D1BEB224F7F41200D11B9A /* AdHoc */,
			);
			defaultConfigurationIsVisible = 0;
			defaultConfigurationName = Debug;
		};
		85D7596B24570491008175F0 /* Build configuration list for PBXNativeTarget "ENATests" */ = {
			isa = XCConfigurationList;
			buildConfigurations = (
				85D7596C24570491008175F0 /* Debug */,
				011E4AFE2483A269002E6412 /* Community */,
				01DE5A76248E3CF800F6D7F2 /* UITesting */,
				85D7596D24570491008175F0 /* Release */,
				0140535924A0E077000A5121 /* TestFlight */,
				01D1BEB324F7F41200D11B9A /* AdHoc */,
			);
			defaultConfigurationIsVisible = 0;
			defaultConfigurationName = Debug;
		};
		85D7596E24570491008175F0 /* Build configuration list for PBXNativeTarget "ENAUITests" */ = {
			isa = XCConfigurationList;
			buildConfigurations = (
				85D7596F24570491008175F0 /* Debug */,
				011E4AFF2483A269002E6412 /* Community */,
				01DE5A77248E3CF800F6D7F2 /* UITesting */,
				85D7597024570491008175F0 /* Release */,
				0140535A24A0E077000A5121 /* TestFlight */,
				01D1BEB424F7F41200D11B9A /* AdHoc */,
			);
			defaultConfigurationIsVisible = 0;
			defaultConfigurationName = Debug;
		};
		B1FF6B742497D0B50041CF02 /* Build configuration list for PBXNativeTarget "CWASQLite" */ = {
			isa = XCConfigurationList;
			buildConfigurations = (
				B1FF6B6F2497D0B50041CF02 /* Debug */,
				B1FF6B702497D0B50041CF02 /* Community */,
				B1FF6B712497D0B50041CF02 /* UITesting */,
				B1FF6B722497D0B50041CF02 /* Release */,
				019BFC6324C988F90053973D /* TestFlight */,
				01D1BEB524F7F41200D11B9A /* AdHoc */,
			);
			defaultConfigurationIsVisible = 0;
			defaultConfigurationName = Debug;
		};
/* End XCConfigurationList section */

/* Begin XCRemoteSwiftPackageReference section */
		B10FB02E246036F3004CA11E /* XCRemoteSwiftPackageReference "swift-protobuf" */ = {
			isa = XCRemoteSwiftPackageReference;
			repositoryURL = "https://github.com/apple/swift-protobuf.git";
			requirement = {
				kind = exactVersion;
				version = 1.9.0;
			};
		};
		B1B5A75E24924B3D0029D5D7 /* XCRemoteSwiftPackageReference "fmdb" */ = {
			isa = XCRemoteSwiftPackageReference;
			repositoryURL = "https://github.com/ccgus/fmdb.git";
			requirement = {
				kind = exactVersion;
				version = 2.7.7;
			};
		};
		B1E8C9A3247AB869006DC678 /* XCRemoteSwiftPackageReference "ZIPFoundation" */ = {
			isa = XCRemoteSwiftPackageReference;
			repositoryURL = "https://github.com/weichsel/ZIPFoundation.git";
			requirement = {
				kind = exactVersion;
				version = 0.9.11;
			};
		};
/* End XCRemoteSwiftPackageReference section */

/* Begin XCSwiftPackageProductDependency section */
		B10FB02F246036F3004CA11E /* SwiftProtobuf */ = {
			isa = XCSwiftPackageProductDependency;
			package = B10FB02E246036F3004CA11E /* XCRemoteSwiftPackageReference "swift-protobuf" */;
			productName = SwiftProtobuf;
		};
		B1B5A75F24924B3D0029D5D7 /* FMDB */ = {
			isa = XCSwiftPackageProductDependency;
			package = B1B5A75E24924B3D0029D5D7 /* XCRemoteSwiftPackageReference "fmdb" */;
			productName = FMDB;
		};
		B1E8C9A4247AB869006DC678 /* ZIPFoundation */ = {
			isa = XCSwiftPackageProductDependency;
			package = B1E8C9A3247AB869006DC678 /* XCRemoteSwiftPackageReference "ZIPFoundation" */;
			productName = ZIPFoundation;
		};
/* End XCSwiftPackageProductDependency section */
	};
	rootObject = 85D759332457048F008175F0 /* Project object */;
}<|MERGE_RESOLUTION|>--- conflicted
+++ resolved
@@ -75,13 +75,10 @@
 		2FE15A3C249B8C0B0077BD8D /* AccessibilityIdentifiers.swift in Sources */ = {isa = PBXBuildFile; fileRef = 2FE15A3B249B8C0B0077BD8D /* AccessibilityIdentifiers.swift */; };
 		2FF1D62E2487850200381FFB /* NSMutableAttributedString+Generation.swift in Sources */ = {isa = PBXBuildFile; fileRef = 2FF1D62D2487850200381FFB /* NSMutableAttributedString+Generation.swift */; };
 		2FF1D63024880FCF00381FFB /* DynamicTableViewRoundedCell.swift in Sources */ = {isa = PBXBuildFile; fileRef = 2FF1D62F24880FCF00381FFB /* DynamicTableViewRoundedCell.swift */; };
-<<<<<<< HEAD
 		354E305924EFF26E00526C9F /* Country.swift in Sources */ = {isa = PBXBuildFile; fileRef = 354E305824EFF26E00526C9F /* Country.swift */; };
 		359767F124FD13D9001FD591 /* diagnosis_key_batch.pb.swift in Sources */ = {isa = PBXBuildFile; fileRef = 359767F024FD13D9001FD591 /* diagnosis_key_batch.pb.swift */; };
 		3598D99A24FE280700483F1F /* CountryTests.swift in Sources */ = {isa = PBXBuildFile; fileRef = 3598D99924FE280700483F1F /* CountryTests.swift */; };
-=======
 		352F25A824EFCBDE00ACDFF3 /* LocalSettings.swift in Sources */ = {isa = PBXBuildFile; fileRef = 352F25A724EFCBDE00ACDFF3 /* LocalSettings.swift */; };
->>>>>>> 69a4ceee
 		4026C2DC24852B7600926FB4 /* AppInformationViewController+LegalModel.swift in Sources */ = {isa = PBXBuildFile; fileRef = 4026C2DB24852B7600926FB4 /* AppInformationViewController+LegalModel.swift */; };
 		4026C2E424854C8D00926FB4 /* AppInformationLegalCell.swift in Sources */ = {isa = PBXBuildFile; fileRef = 4026C2E324854C8D00926FB4 /* AppInformationLegalCell.swift */; };
 		51486D9F2484FC0200FCE216 /* HomeRiskLevelCellConfigurator.swift in Sources */ = {isa = PBXBuildFile; fileRef = 51486D9E2484FC0200FCE216 /* HomeRiskLevelCellConfigurator.swift */; };
@@ -536,13 +533,10 @@
 		2FE15A3B249B8C0B0077BD8D /* AccessibilityIdentifiers.swift */ = {isa = PBXFileReference; lastKnownFileType = sourcecode.swift; path = AccessibilityIdentifiers.swift; sourceTree = "<group>"; };
 		2FF1D62D2487850200381FFB /* NSMutableAttributedString+Generation.swift */ = {isa = PBXFileReference; lastKnownFileType = sourcecode.swift; path = "NSMutableAttributedString+Generation.swift"; sourceTree = "<group>"; };
 		2FF1D62F24880FCF00381FFB /* DynamicTableViewRoundedCell.swift */ = {isa = PBXFileReference; lastKnownFileType = sourcecode.swift; path = DynamicTableViewRoundedCell.swift; sourceTree = "<group>"; };
-<<<<<<< HEAD
 		354E305824EFF26E00526C9F /* Country.swift */ = {isa = PBXFileReference; lastKnownFileType = sourcecode.swift; path = Country.swift; sourceTree = "<group>"; };
 		359767F024FD13D9001FD591 /* diagnosis_key_batch.pb.swift */ = {isa = PBXFileReference; fileEncoding = 4; lastKnownFileType = sourcecode.swift; name = diagnosis_key_batch.pb.swift; path = ../../../gen/output/diagnosis_key_batch.pb.swift; sourceTree = "<group>"; };
 		3598D99924FE280700483F1F /* CountryTests.swift */ = {isa = PBXFileReference; lastKnownFileType = sourcecode.swift; path = CountryTests.swift; sourceTree = "<group>"; };
-=======
 		352F25A724EFCBDE00ACDFF3 /* LocalSettings.swift */ = {isa = PBXFileReference; fileEncoding = 4; lastKnownFileType = sourcecode.swift; path = LocalSettings.swift; sourceTree = "<group>"; };
->>>>>>> 69a4ceee
 		4026C2DB24852B7600926FB4 /* AppInformationViewController+LegalModel.swift */ = {isa = PBXFileReference; lastKnownFileType = sourcecode.swift; path = "AppInformationViewController+LegalModel.swift"; sourceTree = "<group>"; };
 		4026C2E324854C8D00926FB4 /* AppInformationLegalCell.swift */ = {isa = PBXFileReference; lastKnownFileType = sourcecode.swift; path = AppInformationLegalCell.swift; sourceTree = "<group>"; };
 		5111E7622460BB1500ED6498 /* HomeInteractor.swift */ = {isa = PBXFileReference; lastKnownFileType = sourcecode.swift; path = HomeInteractor.swift; sourceTree = "<group>"; };
