//
// 🦠 Corona-Warn-App
//

import Foundation
@testable import ENA

<<<<<<< HEAD
final class MockTestStore: Store, AppConfigCaching, CurrentRiskExposureMetadataProviding, PreviousRiskExposureMetadataProviding, UserMetadataProviding {

	var currentRiskExposureMetadata: RiskExposureMetadata?
	var previousRiskExposureMetadata: RiskExposureMetadata?
=======
final class MockTestStore: Store, AppConfigCaching, PrivacyPreservingProviding {
	var analyticsSubmitter: PPAnalyticsSubmitter?
>>>>>>> 78ab8dd3

	var warnOthersNotificationOneTimer: TimeInterval = WarnOthersNotificationsTimeInterval.intervalOne
	var warnOthersNotificationTwoTimer: TimeInterval = WarnOthersNotificationsTimeInterval.intervalTwo

	var positiveTestResultWasShown: Bool = false
	var isAllowedToPerformBackgroundFakeRequests = false
	var firstPlaybookExecution: Date?
	var lastBackgroundFakeRequest: Date = .init()
	var hasSeenBackgroundFetchAlert: Bool = false
	var riskCalculationResult: RiskCalculationResult?
	var shouldShowRiskStatusLoweredAlert: Bool = false
	var tracingStatusHistory: TracingStatusHistory = []
	var testResultReceivedTimeStamp: Int64?
	func clearAll(key: String?) {}
	var hasSeenSubmissionExposureTutorial: Bool = false
	var lastSuccessfulSubmitDiagnosisKeyTimestamp: Int64?
	var numberOfSuccesfulSubmissions: Int64?
	var initialSubmitCompleted: Bool = false
	var exposureActivationConsentAcceptTimestamp: Int64?
	var exposureActivationConsentAccept: Bool = false
	var isOnboarded: Bool = false
	var onboardingVersion: String = ""
	var finishedDeltaOnboardings: [String: [String]] = [String: [String]]()
	var dateOfAcceptedPrivacyNotice: Date?
	var allowsCellularUse: Bool = false
	var developerSubmissionBaseURLOverride: String?
	var developerDistributionBaseURLOverride: String?
	var developerVerificationBaseURLOverride: String?
	var teleTan: String?
	var tan: String?
	var testGUID: String?
	var devicePairingConsentAccept: Bool = false
	var devicePairingConsentAcceptTimestamp: Int64?
	var devicePairingSuccessfulTimestamp: Int64?
	var registrationToken: String?
	var allowRiskChangesNotification: Bool = true
	var allowTestsStatusNotification: Bool = true
	var userNeedsToBeInformedAboutHowRiskDetectionWorks = false
	var selectedServerEnvironment: ServerEnvironmentData = ServerEnvironment().defaultEnvironment()
	var wasRecentDayKeyDownloadSuccessful = false
	var wasRecentHourKeyDownloadSuccessful = false
	var lastKeyPackageDownloadDate: Date = .distantPast
	var deviceTimeLastStateChange: Date = Date()
	var deviceTimeCheckResult: DeviceTimeCheck.TimeCheckResult = .correct
	var wasDeviceTimeErrorShown = false
	var isSubmissionConsentGiven = false
	var submissionKeys: [SAP_External_Exposurenotification_TemporaryExposureKey]?
	var submissionCountries: [Country] = [.defaultCountry()]
	var submissionSymptomsOnset: SymptomsOnset = .noInformation
	var journalWithExposureHistoryInfoScreenShown: Bool = false
<<<<<<< HEAD
	var ppacApiToken: TimestampedToken?
	var otpToken: OTPToken?
	var analyticsSubmitter: PPAnalyticsSubmitter?
	var lastSubmissionAnalytics: Date?
	var lastAppReset: Date?
	var isPrivacyPreservingAnalyticsConsentGiven: Bool = false
	var otpAuthorizationDate: Date?
=======
>>>>>>> 78ab8dd3

	#if !RELEASE
	// Settings from the debug menu.
	var fakeSQLiteError: Int32?
	var mostRecentRiskCalculation: RiskCalculation?
	var mostRecentRiskCalculationConfiguration: RiskCalculationConfiguration?
	var dmKillDeviceTimeCheck = false
	var forceAPITokenAuthorization = false
	#endif

	// MARK: - AppConfigCaching

	var appConfigMetadata: AppConfigMetadata?

	// MARK: - StatisticsCaching

	var statistics: StatisticsMetadata?

<<<<<<< HEAD
	// MARK: - RiskExposureMetadata
	var riskExposureMetadata: RiskExposureMetadata?

	// MARK: - UserMetadata
=======

	// MARK: - PrivacyPreservingProviding

	var isPrivacyPreservingAnalyticsConsentGiven: Bool = false
	var otpToken: OTPToken?
	var otpAuthorizationDate: Date?
	var ppacApiToken: TimestampedToken?
	var lastSubmissionAnalytics: Date?
	var lastAppReset: Date?
	var lastSubmittedPPAData: String?
	var currentRiskExposureMetadata: RiskExposureMetadata?
	var previousRiskExposureMetadata: RiskExposureMetadata?
>>>>>>> 78ab8dd3
	var userMetadata: UserMetadata?
}<|MERGE_RESOLUTION|>--- conflicted
+++ resolved
@@ -5,15 +5,8 @@
 import Foundation
 @testable import ENA
 
-<<<<<<< HEAD
-final class MockTestStore: Store, AppConfigCaching, CurrentRiskExposureMetadataProviding, PreviousRiskExposureMetadataProviding, UserMetadataProviding {
-
-	var currentRiskExposureMetadata: RiskExposureMetadata?
-	var previousRiskExposureMetadata: RiskExposureMetadata?
-=======
 final class MockTestStore: Store, AppConfigCaching, PrivacyPreservingProviding {
 	var analyticsSubmitter: PPAnalyticsSubmitter?
->>>>>>> 78ab8dd3
 
 	var warnOthersNotificationOneTimer: TimeInterval = WarnOthersNotificationsTimeInterval.intervalOne
 	var warnOthersNotificationTwoTimer: TimeInterval = WarnOthersNotificationsTimeInterval.intervalTwo
@@ -64,16 +57,6 @@
 	var submissionCountries: [Country] = [.defaultCountry()]
 	var submissionSymptomsOnset: SymptomsOnset = .noInformation
 	var journalWithExposureHistoryInfoScreenShown: Bool = false
-<<<<<<< HEAD
-	var ppacApiToken: TimestampedToken?
-	var otpToken: OTPToken?
-	var analyticsSubmitter: PPAnalyticsSubmitter?
-	var lastSubmissionAnalytics: Date?
-	var lastAppReset: Date?
-	var isPrivacyPreservingAnalyticsConsentGiven: Bool = false
-	var otpAuthorizationDate: Date?
-=======
->>>>>>> 78ab8dd3
 
 	#if !RELEASE
 	// Settings from the debug menu.
@@ -92,12 +75,6 @@
 
 	var statistics: StatisticsMetadata?
 
-<<<<<<< HEAD
-	// MARK: - RiskExposureMetadata
-	var riskExposureMetadata: RiskExposureMetadata?
-
-	// MARK: - UserMetadata
-=======
 
 	// MARK: - PrivacyPreservingProviding
 
@@ -110,6 +87,5 @@
 	var lastSubmittedPPAData: String?
 	var currentRiskExposureMetadata: RiskExposureMetadata?
 	var previousRiskExposureMetadata: RiskExposureMetadata?
->>>>>>> 78ab8dd3
 	var userMetadata: UserMetadata?
 }