--- conflicted
+++ resolved
@@ -249,18 +249,12 @@
 		static let surveyCardCell = "AppStrings.ExposureDetection.surveyCardCell"
 		static let surveyCardButton = "AppStrings.ExposureDetection.surveyCardButton"
 		static let surveyStartButton = "AppStrings.ExposureDetection.surveyStartButton"
-<<<<<<< HEAD
-		
-		static let hygieneRulesTitle = "AppStrings.ExposureDetection.hygieneRulesTitle"
-		static let contagionTitle = "AppStrings.ExposureDetection.contagionTitle"
-=======
 
 		static let closeButtonSuffix = "HygieneRulesCloseButton"
 		static let hygieneRulesTitle = "AppStrings.ExposureDetection.hygieneRulesTitle"
 		static let contagionTitle = "AppStrings.ExposureDetection.contagionTitle"
 		static let detailsGuideHygiene = "AppStrings.ExposureDetection.guideHygiene"
 		static let detailsGuideHome = "AppStrings.ExposureDetection.guideHome"
->>>>>>> 134a14fe
 	}
 	
 	enum SurveyConsent {
