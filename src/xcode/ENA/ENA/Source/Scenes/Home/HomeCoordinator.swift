--- conflicted
+++ resolved
@@ -281,14 +281,8 @@
 		let coordinator = ExposureSubmissionCoordinator(
 			parentNavigationController: rootViewController,
 			exposureSubmissionService: exposureSubmissionService,
-<<<<<<< HEAD
-			coronaTestService: coronaTestService
-=======
 			coronaTestService: coronaTestService,
-			store: self.store,
-			eventProvider: eventStore,
-			delegate: self
->>>>>>> 70836a3f
+			eventProvider: eventStore
 		)
 
 		if let testInformationResult = testInformationResult {
