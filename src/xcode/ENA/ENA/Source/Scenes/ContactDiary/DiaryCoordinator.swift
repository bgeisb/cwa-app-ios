--- conflicted
+++ resolved
@@ -55,17 +55,10 @@
 				self?.showExportActivity()
 			},
 			onEditContactPersonsButtonTap: { [weak self] in
-<<<<<<< HEAD
-				self?.showEditEntryScreen(type: .contactPerson)
+				self?.showEditEntriesListScreen(entryType: .contactPerson)
 			},
 			onEditLocationsButtonTap: { [weak self] in
-				self?.showEditEntryScreen(type: .location)
-=======
-				self?.showEditEntriesScreen(entryType: .contactPerson)
-			},
-			onEditLocationsButtonTap: { [weak self] in
-				self?.showEditEntriesScreen(entryType: .location)
->>>>>>> bfb88ec5
+				self?.showEditEntriesListScreen(entryType: .location)
 			}
 		)
 	}()
@@ -109,7 +102,6 @@
 		parentNavigationController?.pushViewController(viewController, animated: true)
 	}
 
-<<<<<<< HEAD
 	private func showAddEntryScreen(mode: DiaryAddAndEditEntryViewModel.Mode) {
 		let viewModel = DiaryAddAndEditEntryViewModel(
 			mode: mode,
@@ -125,47 +117,42 @@
 		parentNavigationController?.present(navigationController, animated: true)
 	}
 
-	private func showEditEntryScreen(type: DiaryEntryType) {
-		let viewController = DiaryEditEntriesTableViewController(
-			diaryService: diaryService,
-			onCellSelection: { [weak self] entry in
-				self?.showAddEntryScreen(mode: .edit(entry))
-=======
-	private func showAddAndEditEntryScreen(mode: DiaryAddAndEditEntryViewModel.Mode, from fromViewController: UIViewController? = nil) {
-		let presentingViewController = fromViewController ?? parentNavigationController
-
-		let viewController = DiaryAddAndEditEntryViewController(
+	private func showEditEntryScreen(mode: DiaryAddAndEditEntryViewModel.Mode, from: UINavigationController? = nil) {
+		let viewModel = DiaryAddAndEditEntryViewModel(
 			mode: mode,
 			diaryService: diaryService,
-			onDismiss: {
-				presentingViewController?.dismiss(animated: true)
-			}
+			dismiss: { [weak self] in
+				self?.parentNavigationController?.dismiss(animated: true)
+			})
+		let viewController = DiaryAddAndEditEntryViewController(
+			viewModel: viewModel
 		)
-		let navigationController = UINavigationController(rootViewController: viewController)
 
-		presentingViewController?.present(navigationController, animated: true)
+		if let fromNavigationController = from {
+			fromNavigationController.pushViewController(viewController, animated: true)
+		} else {
+			let navigationController = ENANavigationControllerWithFooter(rootViewController: viewController)
+			parentNavigationController?.present(navigationController, animated: true)
+		}
 	}
 
-	private func showEditEntriesScreen(entryType: DiaryEntryType) {
+	private func showEditEntriesListScreen(entryType: DiaryEntryType) {
 		var navigationController: UINavigationController!
 
 		let viewController = DiaryEditEntriesViewController(
 			entryType: entryType,
 			store: diaryService.store,
 			onCellSelection: { [weak self] entry in
-				self?.showAddAndEditEntryScreen(mode: .edit(entry), from: navigationController)
->>>>>>> bfb88ec5
+				self?.showEditEntryScreen(
+					mode: .edit(entry),
+					from: navigationController
+				)
 			},
 			onDismiss: { [weak self] in
 				self?.parentNavigationController?.dismiss(animated: true)
 			}
 		)
-<<<<<<< HEAD
-=======
 		navigationController = UINavigationController(rootViewController: viewController)
->>>>>>> bfb88ec5
-
-		let navigationController = ENANavigationControllerWithFooter(rootViewController: viewController)
 		parentNavigationController?.present(navigationController, animated: true)
 	}
 
