--- conflicted
+++ resolved
@@ -25,13 +25,9 @@
 	
 	func dccWalletInfo(for certificates: [DCCWalletCertificate]) -> Swift.Result<DCCWalletInfo, DCCWalletInfoAccessError>
 	
-<<<<<<< HEAD
-	func evaluateFunction<T: Decodable>(name: String, parameters: [String: AnyDecodable]) throws -> T
-=======
 	func evaluateFunctionWithDefaultValues<T: Decodable>(name: String, parameters: [String: AnyDecodable]) throws -> T
 	
 	var configurationDidChange: PassthroughSubject<Bool, Never> { get }
->>>>>>> 65f272d2
 
 }
 
