////
// 🦠 Corona-Warn-App
//

import Foundation
import OpenCombine

protocol PPAnalyticsSubmitting {
	/// Triggers the submission of all collected analytics data. Only if all checks success, the submission is done. Otherwise, the submission is aborted. The completion calls are passed through to test the component.
	func triggerSubmitData(ppacToken: PPACToken?, completion: ((Result<Void, PPASError>) -> Void)?)

	#if !RELEASE
	/// ONLY FOR TESTING. Triggers for the dev menu a forced submission of the data, whithout any checks.
	func forcedSubmitData(completion: @escaping (Result<Void, PPASError>) -> Void)
	/// ONLY FOR TESTING. Return the constructed proto-file message to look into the data we would submit.
	func getPPADataMessage() -> SAP_Internal_Ppdd_PPADataIOS
	/// ONLY FOR TESTING. Returns the last submitted data.
	func mostRecentAnalyticsData() -> String?
	#endif
}

final class PPAnalyticsSubmitter: PPAnalyticsSubmitting {

	// MARK: - Init

	init(
		store: Store,
		client: Client,
		appConfig: AppConfigurationProviding
	) {
		self.store = store
		self.client = client
		self.configurationProvider = appConfig
	}

	// MARK: - Protocol PPAnalyticsSubmitting

	func triggerSubmitData(
		ppacToken: PPACToken? = nil,
		completion: ((Result<Void, PPASError>) -> Void)? = nil
	) {

		// Check if user has given his consent to collect data
		if userDeclinedAnalyticsCollectionConsent {
			Log.warning("Analytics submission abord due to missing users consent", log: .ppa)
			completion?(.failure(.userConsentError))
			return
		}

		configurationProvider.appConfiguration().sink { [weak self] configuration in

			guard let self = self else {
				Log.warning("Analytics submission abord due fail at creating strong self", log: .ppa)
				completion?(.failure(.generalError))
				return
			}

			// Check configuration parameter
			if Double.random(in: 0...1) > configuration.privacyPreservingAnalyticsParameters.common.probabilityToSubmit {
				Log.warning("Analytics submission abord due to randomness", log: .ppa)
				completion?(.failure(.probibilityError))
				return
			}

			// Last submission check
			if self.submissionWithinLast23Hours {
				Log.warning("Analytics submission abord due to submission last 23 hours", log: .ppa)
				completion?(.failure(.submission23hoursError))
				return
			}

			// Onboarding check
			if self.onboardingCompletedWithinLast24Hours {
				Log.warning("Analytics submission abord due to onboarding completed last 24 hours", log: .ppa)
				completion?(.failure(.onboardingError))
				return
			}

			// App Reset check
			if self.appResetWithinLast24Hours {
				Log.warning("Analytics submission abord due to app resetted last 24 hours", log: .ppa)
				completion?(.failure(.appResetError))
				return
			}

			if let token = ppacToken {
				// Submit analytics data with injected ppac token
				self.submitData(with: token, completion: completion)
			} else {
				self.generatePPACAndSubmitData(completion: completion)
			}
			
<<<<<<< HEAD
			self.hoursSinceTestResultToSubmitKeySubmissionMetadata = configuration.privacyPreservingAnalyticsParameters.common.hoursSinceTestResultToSubmitKeySubmissionMetadata
=======
			self.hoursSinceTestRegistrationToSubmitTestResultMetadata = configuration.privacyPreservingAnalyticsParameters.common.hoursSinceTestRegistrationToSubmitTestResultMetadata
>>>>>>> ffb2ad47

		}.store(in: &subscriptions)
	}

	#if !RELEASE

	func forcedSubmitData(completion: @escaping (Result<Void, PPASError>) -> Void) {
		generatePPACAndSubmitData(completion: completion)
	}

	func getPPADataMessage() -> SAP_Internal_Ppdd_PPADataIOS {
		return obtainUsageData()
	}

	func mostRecentAnalyticsData() -> String? {
		return store.lastSubmittedPPAData
	}

	#endif

	// MARK: - Public

	// MARK: - Internal

	// MARK: - Private

	private let store: Store
	private let client: Client
	private let configurationProvider: AppConfigurationProviding

	private var subscriptions = [AnyCancellable]()
	private var hoursSinceTestRegistrationToSubmitTestResultMetadata: Int32 = 0
	
	private var userDeclinedAnalyticsCollectionConsent: Bool {
		return !store.isPrivacyPreservingAnalyticsConsentGiven
	}

	private var hoursSinceTestResultToSubmitKeySubmissionMetadata: Int32 = 0

	private var submissionWithinLast23Hours: Bool {
		guard let lastSubmission = store.lastSubmissionAnalytics,
			  let twentyThreeHoursAgo = Calendar.current.date(byAdding: .hour, value: -23, to: Date()) else {
				return false
		}
		let lastTwentyThreeHours = twentyThreeHoursAgo...Date()
		return lastTwentyThreeHours.contains(lastSubmission)
	}

	private var onboardingCompletedWithinLast24Hours: Bool {
		// why the date of acceptedPrivacyNotice? See https://github.com/corona-warn-app/cwa-app-tech-spec/pull/19#discussion_r572826236
		guard let onbaordedDate = store.dateOfAcceptedPrivacyNotice,
			  let twentyFourHoursAgo = Calendar.current.date(byAdding: .hour, value: -24, to: Date()) else {
			return false
		}
		let lastTwentyFourHours = twentyFourHoursAgo...Date()
		return lastTwentyFourHours.contains(onbaordedDate)
	}

	private var appResetWithinLast24Hours: Bool {
		guard let lastResetDate = store.lastAppReset,
			  let twentyFourHoursAgo = Calendar.current.date(byAdding: .hour, value: -24, to: Date()) else {
			return false
		}
		let lastTwentyFourHours = twentyFourHoursAgo...Date()
		return lastTwentyFourHours.contains(lastResetDate)
	}

<<<<<<< HEAD
	private var shouldIncludeKeySubmissionMetadata: Bool {
		/* Conditions for submitting the data:
			submitted is true
			OR
			- differenceBetweenTestResultAndCurrentDateInHours >= hoursSinceTestResultToSubmitKeySubmissionMetadata
		*/
		var isSubmitted = false
		var timeDifferenceFulfilsCriteria = false

		// if submitted is true
		if store.keySubmissionMetadata?.submitted == true {
			isSubmitted = true
		} else {
			isSubmitted = false
		}

		// if there is no test result date
		guard let testResultDate = store.testResultDate else {
			return false
		}
		
		let differenceBetweenTestResultAndCurrentDate = Calendar.current.dateComponents([.hour], from: testResultDate, to: Date())
		if let differenceBetweenTestResultAndCurrentDateInHours = differenceBetweenTestResultAndCurrentDate.hour,
		   differenceBetweenTestResultAndCurrentDateInHours >= hoursSinceTestResultToSubmitKeySubmissionMetadata {
			timeDifferenceFulfilsCriteria = true
		}
		return isSubmitted || timeDifferenceFulfilsCriteria
	}

=======
	private var shouldTestResultMetadataBeIncluded: Bool {
		/* Conditions for submitting the data:
			- testResult = positive
			OR
			- testResult = negative
			OR
			- differenceBetweenRegistrationAndCurrentDateInHours "Registration is stored In TestMetadata" >= hoursSinceTestRegistrationToSubmitTestResultMetadata "stored in appConfiguration"
		*/
		
		// If for some reason there is no registrationDate we should not submit the testMetadata
		guard let registrationDate = store.testResultMetadata?.testRegistrationDate else {
			return false
		}
				
		switch store.testResultMetadata?.testResult {
		case .positive, .negative:
			return true
		default:
			break
		}
		let differenceBetweenRegistrationAndCurrentDate = Calendar.current.dateComponents([.hour], from: registrationDate, to: Date())

		if let differenceBetweenRegistrationAndCurrentDateInHours = differenceBetweenRegistrationAndCurrentDate.hour,
		   differenceBetweenRegistrationAndCurrentDateInHours >= hoursSinceTestRegistrationToSubmitTestResultMetadata {
			return true
		}
		return false
	}
	
>>>>>>> ffb2ad47
	private func generatePPACAndSubmitData(completion: ((Result<Void, PPASError>) -> Void)? = nil) {
		// Obtain authentication data
		let deviceCheck = PPACDeviceCheck()
		let ppacService = PPACService(store: self.store, deviceCheck: deviceCheck)

		// Submit analytics data with generated ppac token
		ppacService.getPPACToken { [weak self] result in
			switch result {
			case let .success(token):
				self?.submitData(with: token, completion: completion)
			case let .failure(error):
				Log.error("Could not submit analytics data due to ppac authorization error", log: .ppa, error: error)
				completion?(.failure(.ppacError(error)))
				return
			}
		}
	}

	private func obtainUsageData() -> SAP_Internal_Ppdd_PPADataIOS {

		let exposureRiskMetadata = gatherExposureRiskMetadata()
		// already created for EXPOSUREAPP-4790
		/*
		let newExposureWindows = gatherNewExposureWindows()
<<<<<<< HEAD
		let testResultMetadata = gatherTestResultMetadata()
=======
		let keySubmissionMetadata = gatherKeySubmissionMetadata()
>>>>>>> ffb2ad47
		*/

		let userMetadata = gatherUserMetadata()
<<<<<<< HEAD
		let clientMetadata = gatherClientMetadata()
		let keySubmissionMetadata = gatherKeySubmissionMetadata()
=======
		let testResultMetadata = gatherTestResultMetadata()
>>>>>>> ffb2ad47

		let payload = SAP_Internal_Ppdd_PPADataIOS.with {
			$0.exposureRiskMetadataSet = exposureRiskMetadata
			// already created for EXPOSUREAPP-4790
			/*
			$0.newExposureWindows = newExposureWindows
<<<<<<< HEAD
			$0.testResultMetadataSet = testResultMetadata
			*/
			$0.userMetadata = userMetadata
			$0.clientMetadata = clientMetadata
			if shouldIncludeKeySubmissionMetadata {
				$0.keySubmissionMetadataSet = keySubmissionMetadata
=======
			$0.keySubmissionMetadataSet = keySubmissionMetadata
			*/
			$0.userMetadata = userMetadata
			$0.clientMetadata = clientMetadata
			
			if shouldTestResultMetadataBeIncluded {
				$0.testResultMetadataSet = testResultMetadata
>>>>>>> ffb2ad47
			}
		}

		return payload
	}

	private func submitData(with ppacToken: PPACToken, completion: ((Result<Void, PPASError>) -> Void)? = nil) {

		let payload = obtainUsageData()

		var forceApiTokenHeader = false
		#if !RELEASE
		forceApiTokenHeader = store.forceAPITokenAuthorization
		#endif

		client.submit(
			payload: payload,
			ppacToken: ppacToken,
			isFake: false,
			forceApiTokenHeader: forceApiTokenHeader,
			completion: { [weak self] result in
				switch result {
				case .success:
					Log.info("Analytics data succesfully submitted", log: .ppa)
					// after succesful submission, store the current risk exposure metadata as the previous one to get the next time a comparison.
					self?.store.previousRiskExposureMetadata = self?.store.currentRiskExposureMetadata
					self?.store.currentRiskExposureMetadata = nil
					self?.store.lastSubmittedPPAData = payload.textFormatString()
					completion?(result)
				case let .failure(error):
					Log.error("Analytics data were not submitted", log: .ppa, error: error)
					completion?(result)
				}
			}
		)
	}
	
	private func gatherExposureRiskMetadata() -> [SAP_Internal_Ppdd_ExposureRiskMetadata] {
		guard let storedUsageData = store.currentRiskExposureMetadata else {
			return []
		}
		return [SAP_Internal_Ppdd_ExposureRiskMetadata.with {
			$0.riskLevel = storedUsageData.riskLevel.protobuf
			$0.riskLevelChangedComparedToPreviousSubmission = storedUsageData.riskLevelChangedComparedToPreviousSubmission
			$0.mostRecentDateAtRiskLevel = formatToUnixTimestamp(for: storedUsageData.mostRecentDateAtRiskLevel)
			$0.dateChangedComparedToPreviousSubmission = storedUsageData.dateChangedComparedToPreviousSubmission
		}]
	}

	// already created for EXPOSUREAPP-4790
	/*
	private func gatherNewExposureWindows() -> [SAP_Internal_Ppdd_PPANewExposureWindow] {
	}

<<<<<<< HEAD
	private func gatherTestResultMetadata() -> [SAP_Internal_Ppdd_PPATestResultMetadata] {
=======
	private func gatherKeySubmissionMetadata() -> [SAP_Internal_Ppdd_PPAKeySubmissionMetadata] {
>>>>>>> ffb2ad47
	}
	*/

	private func gatherUserMetadata() -> SAP_Internal_Ppdd_PPAUserMetadata {
		guard let storedUserData = store.userMetadata else {
			return SAP_Internal_Ppdd_PPAUserMetadata.with { _ in }
		}

		return SAP_Internal_Ppdd_PPAUserMetadata.with {
			if let federalState = storedUserData.federalState {
				$0.federalState = federalState.protobuf
			}
			if let administrativeUnit = storedUserData.administrativeUnit {
				$0.administrativeUnit = Int32(administrativeUnit)
			}
			if let ageGroup = storedUserData.ageGroup {
				$0.ageGroup = ageGroup.protobuf
			}
		}
	}
	
	private func gatherClientMetadata() -> SAP_Internal_Ppdd_PPAClientMetadataIOS {
		guard let clientData = store.clientMetadata else {
			return SAP_Internal_Ppdd_PPAClientMetadataIOS.with { _ in }
		}
		
		return SAP_Internal_Ppdd_PPAClientMetadataIOS.with {
			if let cwaVersion = clientData.cwaVersion {
				$0.cwaVersion = cwaVersion.protobuf
			}
			if let eTag = clientData.eTag {
				$0.appConfigEtag = eTag
			}
			$0.iosVersion = clientData.iosVersion.protobuf
		}
	}
<<<<<<< HEAD
	
	// swiftlint:disable:next cyclomatic_complexity
	private func gatherKeySubmissionMetadata() -> [SAP_Internal_Ppdd_PPAKeySubmissionMetadata] {
		guard let storedUsageData = store.keySubmissionMetadata else {
			return []
		}
		let returnProtobuf = SAP_Internal_Ppdd_PPAKeySubmissionMetadata.with {
			if let submitted = storedUsageData.submitted {
				$0.submitted = submitted
			}
			if let submittedInBackground = storedUsageData.submittedInBackground {
				$0.submittedInBackground = submittedInBackground
			}
			if let submittedAfterCancel = storedUsageData.submittedAfterCancel {
				$0.submittedAfterCancel = submittedAfterCancel
			}
			if let submittedAfterSymptomFlow = storedUsageData.submittedAfterSymptomFlow {
				$0.submittedAfterSymptomFlow = submittedAfterSymptomFlow
			}
			if let advancedConsentGiven = storedUsageData.advancedConsentGiven {
				$0.advancedConsentGiven = advancedConsentGiven
			}
			if let lastSubmissionFlowScreen = storedUsageData.lastSubmissionFlowScreen?.protobuf {
				$0.lastSubmissionFlowScreen = lastSubmissionFlowScreen
			}
			if let hoursSinceTestResult = storedUsageData.hoursSinceTestResult {
				$0.hoursSinceTestResult = hoursSinceTestResult
			}
			if let hoursSinceTestRegistration = storedUsageData.hoursSinceTestRegistration {
				$0.hoursSinceTestRegistration = hoursSinceTestRegistration
			}
			if let daysSinceMostRecentDateAtRiskLevelAtTestRegistration = storedUsageData.daysSinceMostRecentDateAtRiskLevelAtTestRegistration {
				$0.daysSinceMostRecentDateAtRiskLevelAtTestRegistration = daysSinceMostRecentDateAtRiskLevelAtTestRegistration
			}
			if let hoursSinceHighRiskWarningAtTestRegistration = storedUsageData.hoursSinceHighRiskWarningAtTestRegistration {
				$0.hoursSinceHighRiskWarningAtTestRegistration = hoursSinceHighRiskWarningAtTestRegistration
			}
			if let submittedWithTeleTAN = storedUsageData.submittedWithTeleTAN {
				$0.submittedWithTeleTan = submittedWithTeleTAN
			}
		}
		return [returnProtobuf]
=======

	private func gatherTestResultMetadata() -> [SAP_Internal_Ppdd_PPATestResultMetadata] {
		let metadata = store.testResultMetadata

		let resultProtobuf = SAP_Internal_Ppdd_PPATestResultMetadata.with {
			
			if let testResult = metadata?.testResult?.protobuf {
				$0.testResult = testResult
			}
			if let hoursSinceTestRegistration = metadata?.daysSinceMostRecentDateAtRiskLevelAtTestRegistration {
				$0.hoursSinceTestRegistration = Int32(hoursSinceTestRegistration)
			}
			if let riskLevel = metadata?.riskLevelAtTestRegistration?.protobuf {
				$0.riskLevelAtTestRegistration = riskLevel
			}
			if let daysSinceMostRecentDateAtRiskLevelAtTestRegistration = metadata?.daysSinceMostRecentDateAtRiskLevelAtTestRegistration {
				$0.daysSinceMostRecentDateAtRiskLevelAtTestRegistration = Int32(daysSinceMostRecentDateAtRiskLevelAtTestRegistration)
			}
			if let hoursSinceHighRiskWarningAtTestRegistration = metadata?.hoursSinceHighRiskWarningAtTestRegistration {
				$0.hoursSinceHighRiskWarningAtTestRegistration = Int32(hoursSinceHighRiskWarningAtTestRegistration)
			}
		}
		return [resultProtobuf]
>>>>>>> ffb2ad47
	}

	private func formatToUnixTimestamp(for date: Date?) -> Int64 {
		guard let date = date else {
			Log.warning("mostRecentDate is nil", log: .ppa)
			return -1
		}
		return Int64(date.timeIntervalSince1970)
	}
}<|MERGE_RESOLUTION|>--- conflicted
+++ resolved
@@ -90,11 +90,8 @@
 				self.generatePPACAndSubmitData(completion: completion)
 			}
 			
-<<<<<<< HEAD
 			self.hoursSinceTestResultToSubmitKeySubmissionMetadata = configuration.privacyPreservingAnalyticsParameters.common.hoursSinceTestResultToSubmitKeySubmissionMetadata
-=======
 			self.hoursSinceTestRegistrationToSubmitTestResultMetadata = configuration.privacyPreservingAnalyticsParameters.common.hoursSinceTestRegistrationToSubmitTestResultMetadata
->>>>>>> ffb2ad47
 
 		}.store(in: &subscriptions)
 	}
@@ -162,7 +159,6 @@
 		return lastTwentyFourHours.contains(lastResetDate)
 	}
 
-<<<<<<< HEAD
 	private var shouldIncludeKeySubmissionMetadata: Bool {
 		/* Conditions for submitting the data:
 			submitted is true
@@ -192,7 +188,6 @@
 		return isSubmitted || timeDifferenceFulfilsCriteria
 	}
 
-=======
 	private var shouldTestResultMetadataBeIncluded: Bool {
 		/* Conditions for submitting the data:
 			- testResult = positive
@@ -221,8 +216,7 @@
 		}
 		return false
 	}
-	
->>>>>>> ffb2ad47
+
 	private func generatePPACAndSubmitData(completion: ((Result<Void, PPASError>) -> Void)? = nil) {
 		// Obtain authentication data
 		let deviceCheck = PPACDeviceCheck()
@@ -247,42 +241,29 @@
 		// already created for EXPOSUREAPP-4790
 		/*
 		let newExposureWindows = gatherNewExposureWindows()
-<<<<<<< HEAD
-		let testResultMetadata = gatherTestResultMetadata()
-=======
-		let keySubmissionMetadata = gatherKeySubmissionMetadata()
->>>>>>> ffb2ad47
 		*/
 
 		let userMetadata = gatherUserMetadata()
-<<<<<<< HEAD
 		let clientMetadata = gatherClientMetadata()
 		let keySubmissionMetadata = gatherKeySubmissionMetadata()
-=======
 		let testResultMetadata = gatherTestResultMetadata()
->>>>>>> ffb2ad47
 
 		let payload = SAP_Internal_Ppdd_PPADataIOS.with {
 			$0.exposureRiskMetadataSet = exposureRiskMetadata
 			// already created for EXPOSUREAPP-4790
 			/*
 			$0.newExposureWindows = newExposureWindows
-<<<<<<< HEAD
-			$0.testResultMetadataSet = testResultMetadata
 			*/
 			$0.userMetadata = userMetadata
 			$0.clientMetadata = clientMetadata
-			if shouldIncludeKeySubmissionMetadata {
-				$0.keySubmissionMetadataSet = keySubmissionMetadata
-=======
-			$0.keySubmissionMetadataSet = keySubmissionMetadata
-			*/
 			$0.userMetadata = userMetadata
 			$0.clientMetadata = clientMetadata
 			
+			if shouldIncludeKeySubmissionMetadata {
+				$0.keySubmissionMetadataSet = keySubmissionMetadata
+			}
 			if shouldTestResultMetadataBeIncluded {
 				$0.testResultMetadataSet = testResultMetadata
->>>>>>> ffb2ad47
 			}
 		}
 
@@ -336,13 +317,6 @@
 	/*
 	private func gatherNewExposureWindows() -> [SAP_Internal_Ppdd_PPANewExposureWindow] {
 	}
-
-<<<<<<< HEAD
-	private func gatherTestResultMetadata() -> [SAP_Internal_Ppdd_PPATestResultMetadata] {
-=======
-	private func gatherKeySubmissionMetadata() -> [SAP_Internal_Ppdd_PPAKeySubmissionMetadata] {
->>>>>>> ffb2ad47
-	}
 	*/
 
 	private func gatherUserMetadata() -> SAP_Internal_Ppdd_PPAUserMetadata {
@@ -378,7 +352,6 @@
 			$0.iosVersion = clientData.iosVersion.protobuf
 		}
 	}
-<<<<<<< HEAD
 	
 	// swiftlint:disable:next cyclomatic_complexity
 	private func gatherKeySubmissionMetadata() -> [SAP_Internal_Ppdd_PPAKeySubmissionMetadata] {
@@ -421,7 +394,7 @@
 			}
 		}
 		return [returnProtobuf]
-=======
+	}
 
 	private func gatherTestResultMetadata() -> [SAP_Internal_Ppdd_PPATestResultMetadata] {
 		let metadata = store.testResultMetadata
@@ -445,7 +418,6 @@
 			}
 		}
 		return [resultProtobuf]
->>>>>>> ffb2ad47
 	}
 
 	private func formatToUnixTimestamp(for date: Date?) -> Int64 {
