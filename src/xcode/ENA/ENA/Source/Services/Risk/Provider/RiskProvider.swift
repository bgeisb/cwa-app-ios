--- conflicted
+++ resolved
@@ -98,12 +98,8 @@
 			activeTracingHours: store.tracingStatusHistory.activeTracing().inHours,
 			lastExposureDetectionDate: store.summary?.date
 		)
-<<<<<<< HEAD
 		log(message: "#BGTASK: enoughTimeHasPassed == \(enoughTimeHasPassed) || self.exposureManagerState.isGood == \(self.exposureManagerState.isGood)", logToFile: true)
-		if enoughTimeHasPassed == false || self.exposureManagerState.isGood == false {
-=======
 		if !enoughTimeHasPassed || !self.exposureManagerState.isGood {
->>>>>>> 3e44fcb5
 			completion(
 				.init(
 					previous: nil,
@@ -181,7 +177,6 @@
 
 		let group = DispatchGroup()
 
-		log(message: "#BGTASK: userInitiated == \(userInitiated)", logToFile: true)
 		group.enter()
 		determineSummaries(userInitiated: userInitiated) {
 			summaries = $0
