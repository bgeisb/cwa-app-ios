//
// Created by Hu, Hao on 06.06.20.
// Copyright (c) 2020 SAP SE. All rights reserved.
//

import Foundation
import ExposureNotification

final class ExposureDetectionExecutor: ExposureDetectionDelegate {

	private let client: Client

	private let downloadedPackagesStore: DownloadedPackagesStore
	private let store: Store
	private let exposureDetector: ExposureDetector

	init(
		client: Client,
		downloadedPackagesStore: DownloadedPackagesStore,
		store: Store,
		exposureDetector: ExposureDetector
	) {
		self.client = client
		self.downloadedPackagesStore = downloadedPackagesStore
		self.store = store
		self.exposureDetector = exposureDetector
	}

	func exposureDetectionWriteDownloadedPackages(
		country: Country.ID
	) -> WrittenPackages? {

		let fileManager = FileManager()
		let rootDir = fileManager.temporaryDirectory.appendingPathComponent(UUID().uuidString, isDirectory: true)
		do {
			try fileManager.createDirectory(at: rootDir, withIntermediateDirectories: true, attributes: nil)
			let writer = AppleFilesWriter(rootDir: rootDir)

			let allHourlyPackages = downloadedPackagesStore.hourlyPackages(for: .formattedToday(), country: country)
			for hourlyKeyPackage in allHourlyPackages {
				let success = writer.writePackage(hourlyKeyPackage)
				if !success {
					return nil
				}
			}

			let allDayKeyPackages = downloadedPackagesStore.allDays(country: country)
			for dayKeyPackage in allDayKeyPackages {
				let _keyPackage = autoreleasepool(invoking: { downloadedPackagesStore.package(for: dayKeyPackage, country: country) })

				if let keyPackage = _keyPackage {
					let success = writer.writePackage(keyPackage)
					if !success {
						return nil
					}
				}
			}
			return writer.writtenPackages
		} catch {
			return nil
		}
	}

	func detectExposureWindows(
		_ detection: ExposureDetection,
		detectSummaryWithConfiguration configuration: ENExposureConfiguration,
		writtenPackages: WrittenPackages,
		completion: @escaping (Result<[ENExposureWindow], Error>) -> Void
	) -> Progress {
		let progress = Progress()

		let detectExposuresProgress = exposureDetector.detectExposures(
			configuration: configuration,
			diagnosisKeyURLs: writtenPackages.urls
		) { [weak self] summary, error in
			guard let self = self else { return }

			if let summary = summary {
				let exposureWindowsProgress = self.exposureDetector.getExposureWindows(summary: summary) { exposureWindows, error in
					if let exposureWindows = exposureWindows {
						completion(.success(exposureWindows))
					} else if let error = error {
						self.clearCacheOnErrorBadParameter(error: error)
						completion(.failure(error))
					}
				}

				progress.addChild(exposureWindowsProgress, withPendingUnitCount: 1)
			} else if let error = error {
				self.clearCacheOnErrorBadParameter(error: error)
				completion(.failure(error))
			}
		}

		progress.addChild(detectExposuresProgress, withPendingUnitCount: 1)


		return progress
	}

	// Clear the key packages and app config on ENError = 2 = .badParameter
	// For more details, see: https://jira.itc.sap.com/browse/EXPOSUREAPP-3297
	private func clearCacheOnErrorBadParameter(error: Error) {
		if let enError = error as? ENError, enError.code == .badParameter {
			// Clear the key packages
			downloadedPackagesStore.reset()
			downloadedPackagesStore.open()

			// Clear the app config
			store.appConfig = nil
			store.lastAppConfigETag = nil
			store.lastAppConfigFetch = nil
		}
	}
<<<<<<< HEAD

}

extension DownloadedPackagesStore {

	func addFetchedDaysAndHours(_ daysAndHours: FetchedDaysAndHours, country: Country.ID, completion: @escaping (ExposureDetection.DidEndPrematurelyReason?) -> Void) {
		let days = daysAndHours.days
		var errors = [ExposureDetection.DidEndPrematurelyReason]()
		let dispatchGroup = DispatchGroup()

		days.bucketsByDay.forEach { day, bucket in
			dispatchGroup.enter()

			self.set(country: country, day: day, package: bucket) { error in
				switch error {
				case .sqlite_full:
					errors.append(ExposureDetection.DidEndPrematurelyReason.noDiskSpace)
				case .unknown:
					errors.append(ExposureDetection.DidEndPrematurelyReason.unableToWriteDiagnosisKeys)
				case .none:
					break
				}

				dispatchGroup.leave()
			}

			let hours = daysAndHours.hours
			hours.bucketsByHour.forEach { hour, bucket in
				self.set(country: country, hour: hour, day: hours.day, package: bucket)
			}
		}

		dispatchGroup.notify(queue: .main) {
			guard errors.isEmpty else {
				completion(errors.first)
				return
			}
			completion(nil)
		}
	}
=======
>>>>>>> 307fcf74
}<|MERGE_RESOLUTION|>--- conflicted
+++ resolved
@@ -112,47 +112,5 @@
 			store.lastAppConfigFetch = nil
 		}
 	}
-<<<<<<< HEAD
 
-}
-
-extension DownloadedPackagesStore {
-
-	func addFetchedDaysAndHours(_ daysAndHours: FetchedDaysAndHours, country: Country.ID, completion: @escaping (ExposureDetection.DidEndPrematurelyReason?) -> Void) {
-		let days = daysAndHours.days
-		var errors = [ExposureDetection.DidEndPrematurelyReason]()
-		let dispatchGroup = DispatchGroup()
-
-		days.bucketsByDay.forEach { day, bucket in
-			dispatchGroup.enter()
-
-			self.set(country: country, day: day, package: bucket) { error in
-				switch error {
-				case .sqlite_full:
-					errors.append(ExposureDetection.DidEndPrematurelyReason.noDiskSpace)
-				case .unknown:
-					errors.append(ExposureDetection.DidEndPrematurelyReason.unableToWriteDiagnosisKeys)
-				case .none:
-					break
-				}
-
-				dispatchGroup.leave()
-			}
-
-			let hours = daysAndHours.hours
-			hours.bucketsByHour.forEach { hour, bucket in
-				self.set(country: country, hour: hour, day: hours.day, package: bucket)
-			}
-		}
-
-		dispatchGroup.notify(queue: .main) {
-			guard errors.isEmpty else {
-				completion(errors.first)
-				return
-			}
-			completion(nil)
-		}
-	}
-=======
->>>>>>> 307fcf74
 }