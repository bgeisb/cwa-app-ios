--- conflicted
+++ resolved
@@ -40,11 +40,7 @@
 		self.homeViewController = homeViewController
 		self.store = store
 		self.state = state
-<<<<<<< HEAD
-=======
-		self.taskScheduler = taskScheduler
 		self.exposureSubmissionService = exposureSubmissionService
->>>>>>> 5d16e328
 		stateHandler = ENStateHandler(
 			self.state.exposureManager,
 			reachabilityService: ConnectivityReachabilityService(),
