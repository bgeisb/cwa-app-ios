////
// 🦠 Corona-Warn-App
//

import Foundation

// This implementation is based on the following technical specification.
// For more details please see: https://github.com/corona-warn-app/cwa-app-tech-spec/blob/e87ef2851c91141573d5714fd24485219280543e/docs/spec/event-registration-client.md

struct Checkin: Equatable {

	let id: Int
	let traceLocationId: Data
	let traceLocationIdHash: Data
	let traceLocationVersion: Int
	let traceLocationType: TraceLocationType
	let traceLocationDescription: String
	let traceLocationAddress: String
	let traceLocationStartDate: Date?
	let traceLocationEndDate: Date?
	let traceLocationDefaultCheckInLengthInMinutes: Int?
	let cryptographicSeed: Data
<<<<<<< HEAD
	let cnMainPublicKey: Data
=======
	let cnPublicKey: Data
>>>>>>> 4240f828
	let checkinStartDate: Date
	let checkinEndDate: Date
	let checkinCompleted: Bool
	let createJournalEntry: Bool

}

extension Checkin {
	var roundedDurationIn15mSteps: Int {
		let checkinDurationInM = (checkinEndDate - checkinStartDate) / 60
		let roundedDuration = Int(round(checkinDurationInM / 15) * 15)
		return roundedDuration
	}
}<|MERGE_RESOLUTION|>--- conflicted
+++ resolved
@@ -20,11 +20,7 @@
 	let traceLocationEndDate: Date?
 	let traceLocationDefaultCheckInLengthInMinutes: Int?
 	let cryptographicSeed: Data
-<<<<<<< HEAD
-	let cnMainPublicKey: Data
-=======
 	let cnPublicKey: Data
->>>>>>> 4240f828
 	let checkinStartDate: Date
 	let checkinEndDate: Date
 	let checkinCompleted: Bool
