//
// 🦠 Corona-Warn-App
//

import Foundation
import ExposureNotification
import UIKit
import OpenCombine

// swiftlint:disable:next type_body_length
final class RiskProvider: RiskProviding {

	// MARK: - Init

	init(
		configuration: RiskProvidingConfiguration,
		store: Store,
		appConfigurationProvider: AppConfigurationProviding,
		exposureManagerState: ExposureManagerState,
		targetQueue: DispatchQueue = .main,
		enfRiskCalculation: ENFRiskCalculationProtocol = ENFRiskCalculation(),
		checkinRiskCalculation: CheckinRiskCalculationProtocol,
		keyPackageDownload: KeyPackageDownloadProtocol,
		traceWarningPackageDownload: TraceWarningPackageDownloading,
		exposureDetectionExecutor: ExposureDetectionDelegate,
		coronaTestService: CoronaTestService
	) {
		self.riskProvidingConfiguration = configuration
		self.store = store
		self.appConfigurationProvider = appConfigurationProvider
		self.exposureManagerState = exposureManagerState
		self.targetQueue = targetQueue
		self.enfRiskCalculation = enfRiskCalculation
		self.checkinRiskCalculation = checkinRiskCalculation
		self.keyPackageDownload = keyPackageDownload
		self.traceWarningPackageDownload = traceWarningPackageDownload
		self.exposureDetectionExecutor = exposureDetectionExecutor
		self.coronaTestService = coronaTestService
		self.keyPackageDownloadStatus = .idle
		self.traceWarningDownloadStatus = .idle
		self.rateLimitLogger = RateLimitLogger(store: store)

		self.registerForPackagesDownloadStatusUpdates()
	}

	// MARK: - Protocol RiskProviding

	var riskProvidingConfiguration: RiskProvidingConfiguration {
		didSet {
			if riskProvidingConfiguration != oldValue {
				riskProvidingConfigurationChanged(riskProvidingConfiguration)
			}
		}
	}

	var exposureManagerState: ExposureManagerState
	private(set) var activityState: RiskProviderActivityState = .idle

	var manualExposureDetectionState: ManualExposureDetectionState? {
		riskProvidingConfiguration.manualExposureDetectionState(
			lastExposureDetectionDate: riskCalculationDate
		)
	}

	/// Returns the next possible date of a exposureDetection
	var nextExposureDetectionDate: Date {
		riskProvidingConfiguration.nextExposureDetectionDate(
			lastExposureDetectionDate: riskCalculationDate
		)
	}

	func observeRisk(_ consumer: RiskConsumer) {
		consumers.insert(consumer)
	}

	func removeRisk(_ consumer: RiskConsumer) {
		consumers.remove(consumer)
	}

	/// Called by consumers to request the risk level. This method triggers the risk level process.
	func requestRisk(userInitiated: Bool, timeoutInterval: TimeInterval) {
		#if DEBUG
		if isUITesting {
			self._requestRiskLevel_Mock(userInitiated: userInitiated)
			return
		}
		#endif

		Log.info("RiskProvider: Request risk was called. UserInitiated: \(userInitiated)", log: .riskDetection)

		guard activityState == .idle else {
			Log.info("RiskProvider: Risk detection is already running. Don't start new risk detection.", log: .riskDetection)
			failOnTargetQueue(error: .riskProviderIsRunning, updateState: false)
			return
		}
		
<<<<<<< HEAD
		successOnTargetQueue(risk: .mocked(level: .high))
		return
		
=======
>>>>>>> db7e8ab5
		guard !coronaTestService.hasAtLeastOneShownPositiveOrSubmittedTest else {
			Log.info("RiskProvider: At least one registered test has an already shown positive test result or keys submitted. Don't start new risk detection.", log: .riskDetection)

			// Keep downloading key packages and trace warning packages for plausible deniability
			updateActivityState(.onlyDownloadsRequested)

			downloadKeyPackages { [weak self] _ in
				guard let self = self else {
					return
				}

				self.appConfigurationProvider.appConfiguration().sink { appConfiguration in
					self.downloadTraceWarningPackages(with: appConfiguration) { result in
						self.updateActivityState(.idle)

						// Check that the shown positive or submitted test wasn't deleted in the meantime.
						// If it was deleted, start a new risk detection.
						guard self.coronaTestService.hasAtLeastOneShownPositiveOrSubmittedTest else {
							self.requestRisk(userInitiated: userInitiated, timeoutInterval: timeoutInterval)
							return
						}

						switch result {
						case .success:
							// Try to obtain already calculated risk.
							if let risk = self.previousRiskIfExistingAndNotExpired(userInitiated: userInitiated) {
								Log.info("RiskProvider: Using risk from previous detection", log: .riskDetection)

								self.successOnTargetQueue(risk: risk)
							} else {
								self.failOnTargetQueue(error: .deactivatedDueToActiveTest)
							}
						case .failure(let error):
							self.failOnTargetQueue(error: error)
						}
					}
				}.store(in: &self.subscriptions)
			}

			return
		}

		queue.async {
			self.updateActivityState(.riskRequested)
			self._requestRiskLevel(userInitiated: userInitiated, timeoutInterval: timeoutInterval)
		}
	}

	// MARK: - Private
	
    private typealias Completion = (RiskProviderResult) -> Void

	private let store: Store
	private let appConfigurationProvider: AppConfigurationProviding
	private let targetQueue: DispatchQueue
	private let enfRiskCalculation: ENFRiskCalculationProtocol
	private let checkinRiskCalculation: CheckinRiskCalculationProtocol
	private let exposureDetectionExecutor: ExposureDetectionDelegate
	private let coronaTestService: CoronaTestService
	
	private let queue = DispatchQueue(label: "com.sap.RiskProvider")
	private let consumersQueue = DispatchQueue(label: "com.sap.RiskProvider.consumer")

	private var keyPackageDownload: KeyPackageDownloadProtocol
	private var traceWarningPackageDownload: TraceWarningPackageDownloading

	private var exposureDetection: ExposureDetection?
	private var subscriptions = [AnyCancellable]()
	private var keyPackageDownloadStatus: KeyPackageDownloadStatus
	private var traceWarningDownloadStatus: TraceWarningDownloadStatus
	private var rateLimitLogger: RateLimitLogger
	
	private var _consumers: Set<RiskConsumer> = Set<RiskConsumer>()
	private var consumers: Set<RiskConsumer> {
		get { consumersQueue.sync { _consumers } }
		set { consumersQueue.sync { _consumers = newValue } }
	}

	private var riskCalculationDate: Date? {
		if let enfRiskCalculationResult = store.enfRiskCalculationResult,
		   let checkinRiskCalculationResult = store.checkinRiskCalculationResult {
			let risk = Risk(enfRiskCalculationResult: enfRiskCalculationResult, checkinCalculationResult: checkinRiskCalculationResult)
			return risk.details.calculationDate
		} else {
			return nil
		}
	}

	private var shouldDetectExposureBecauseOfNewPackages: Bool {
		let lastKeyPackageDownloadDate = store.lastKeyPackageDownloadDate
		let lastExposureDetectionDate = store.enfRiskCalculationResult?.calculationDate ?? .distantPast
		let didDownloadNewPackagesSinceLastDetection = lastKeyPackageDownloadDate > lastExposureDetectionDate
		let hoursSinceLastDetection = -lastExposureDetectionDate.hoursSinceNow
		let lastDetectionMoreThan24HoursAgo = hoursSinceLastDetection > 24

		return didDownloadNewPackagesSinceLastDetection || lastDetectionMoreThan24HoursAgo
	}

	private func _requestRiskLevel(userInitiated: Bool, timeoutInterval: TimeInterval) {
		let group = DispatchGroup()
		group.enter()
		appConfigurationProvider
			.appConfiguration()
			.receive(on: DispatchQueue.main.ocombine)
			.sink { [weak self] appConfiguration in
				guard let self = self else {
					Log.error("RiskProvider: Error at creating self. Cancel download packages and calculate risk.", log: .riskDetection)
					return
				}

				self.updateRiskProvidingConfiguration(with: appConfiguration)

				// First, download the diagnosis keys
				self.downloadKeyPackages {result in
					switch result {
					case .success:
						// If key download succeeds, continue with the download of the trace warning packages
						self.downloadTraceWarningPackages(with: appConfiguration, completion: { result in
							switch result {
							case .success:
								// And only if both downloads succeeds, we can determine a risk.
								self.determineRisk(userInitiated: userInitiated, appConfiguration: appConfiguration) { result in
									switch result {
									case .success(let risk):
										self.successOnTargetQueue(risk: risk)
									case .failure(let error):
										self.failOnTargetQueue(error: error)
									}
									group.leave()
								}
							case .failure(let error):
								self.failOnTargetQueue(error: error)
								group.leave()
							}
						})
					case .failure(let error):
						self.failOnTargetQueue(error: error)
						group.leave()
					}
				}
			}.store(in: &subscriptions)

		guard group.wait(timeout: DispatchTime.now() + timeoutInterval) == .success else {
			updateActivityState(.idle)
			exposureDetection?.cancel()
			exposureDetection = nil
			Log.info("RiskProvider: Canceled risk calculation due to timeout", log: .riskDetection)
			failOnTargetQueue(error: .timeout)
			return
		}
	}

	private func downloadKeyPackages(completion: ((Result<Void, RiskProviderError>) -> Void)? = nil) {
		// The result of a hour package download is not handled, because for the risk detection it is irrelevant if it fails or not.
		self.downloadHourPackages { [weak self] in
			guard let self = self else { return }

			self.downloadDayPackages(completion: { result in
				completion?(result)
			})
		}
	}

	private func downloadDayPackages(completion: @escaping (Result<Void, RiskProviderError>) -> Void) {
		keyPackageDownload.startDayPackagesDownload(completion: { result in
			switch result {
			case .success:
				completion(.success(()))
			case .failure(let error):
				completion(.failure(.failedKeyPackageDownload(error)))
			}
		})
	}

	private func downloadHourPackages(completion: @escaping () -> Void) {
		keyPackageDownload.startHourPackagesDownload(completion: { _ in
			completion()
		})
	}
	
	private func downloadTraceWarningPackages(
		with appConfiguration: SAP_Internal_V2_ApplicationConfigurationIOS,
		completion: @escaping (Result<Void, RiskProviderError>) -> Void
	) {
		traceWarningPackageDownload.startTraceWarningPackageDownload(with: appConfiguration, completion: { result in
			switch result {
			case .success:
				completion(.success(()))
			case let .failure(error):
				completion(.failure(.failedTraceWarningPackageDownload(error)))
			}
		})
	}

	private func determineRisk(
		userInitiated: Bool,
		appConfiguration: SAP_Internal_V2_ApplicationConfigurationIOS,
		completion: @escaping Completion
	) {
		// Risk Calculation involves some potentially long running tasks, like exposure detection and
		// fetching the configuration from the backend.
		// However in some precondition cases we can return early:
		// 1. The exposureManagerState is bad (turned off, not authorized, etc.)
		if !exposureManagerState.isGood {
			Log.info("RiskProvider: Precondition not met for ExposureManagerState", log: .riskDetection)
			completion(.failure(.inactive))
			return
		}

		// 2. There is a previous risk that is still valid and should not be recalculated
		if let risk = previousRiskIfExistingAndNotExpired(userInitiated: userInitiated) {
			Log.info("RiskProvider: Using risk from previous detection", log: .riskDetection)
			// update the risk exposure metadatas if new risk calculations are not done in the meanwhile
			Analytics.collect(.riskExposureMetadata(.update))
			completion(.success(risk))
			return
		}

		executeExposureDetection(
			appConfiguration: appConfiguration,
			completion: { [weak self] result in
				guard let self = self else { return }

				switch result {
				case .success(let exposureWindows):
					self.calculateRiskLevel(
						exposureWindows: exposureWindows,
						appConfiguration: appConfiguration,
						completion: completion
					)
				case .failure(let error):
					completion(.failure(error))
				}
			}
		)
	}

	private func previousRiskIfExistingAndNotExpired(userInitiated: Bool) -> Risk? {
		let enoughTimeHasPassed = riskProvidingConfiguration.shouldPerformExposureDetection(
			lastExposureDetectionDate: store.enfRiskCalculationResult?.calculationDate
		)
		let shouldDetectExposures = (riskProvidingConfiguration.detectionMode == .manual && userInitiated) || riskProvidingConfiguration.detectionMode == .automatic

		// If the User is in manual mode and wants to refresh we should let him. Case: Manual Mode and Wifi disabled will lead to no new packages in the last 23 hours and 59 Minutes, but a refresh interval of 4 Hours should allow this.
		let shouldDetectExposureBecauseOfNewPackagesConsideringDetectionMode = shouldDetectExposureBecauseOfNewPackages || (riskProvidingConfiguration.detectionMode == .manual && userInitiated)

		Log.info("RiskProvider: Precondition fulfilled for fresh risk detection: enoughTimeHasPassed = \(enoughTimeHasPassed)", log: .riskDetection)

		Log.info("RiskProvider: Precondition fulfilled for fresh risk detection: shouldDetectExposures = \(shouldDetectExposures)", log: .riskDetection)

		Log.info("RiskProvider: Precondition fulfilled for fresh risk detection: shouldDetectExposureBecauseOfNewPackagesConsideringDetectionMode = \(shouldDetectExposureBecauseOfNewPackagesConsideringDetectionMode)", log: .riskDetection)
		
		if !enoughTimeHasPassed || !shouldDetectExposures || !shouldDetectExposureBecauseOfNewPackagesConsideringDetectionMode,
		   let enfRiskCalculationResult = store.enfRiskCalculationResult,
		   let checkinRiskCalculationResult = store.checkinRiskCalculationResult {

			Log.info("RiskProvider: Not calculating new risk, using result of most recent risk calculation", log: .riskDetection)
			return Risk(
				enfRiskCalculationResult: enfRiskCalculationResult,
				checkinCalculationResult: checkinRiskCalculationResult
			)
		}

		return nil
	}

	private func executeExposureDetection(
		appConfiguration: SAP_Internal_V2_ApplicationConfigurationIOS,
		completion: @escaping (Result<[ExposureWindow], RiskProviderError>) -> Void
	) {
		guard exposureDetection == nil else {
			// in the future someone should debug why this function is called twice in the first place.
			completion(.failure(.riskProviderIsRunning))
			return
		}
		
		self.updateActivityState(.detecting)

		let softBlocking = rateLimitLogger.logBlocking(configuration: riskProvidingConfiguration)
		store.referenceDateForRateLimitLogger = Date()

		exposureDetection = ExposureDetection(
			delegate: exposureDetectionExecutor,
			appConfiguration: appConfiguration,
			deviceTimeCheck: appConfigurationProvider.deviceTimeCheck
		)

		exposureDetection?.start { [weak self] result in
			self?.rateLimitLogger.logEffect(result: result, blocking: softBlocking)
			switch result {
			case .success(let detectedExposureWindows):
				Log.info("RiskProvider: Detect exposure completed", log: .riskDetection)

				let exposureWindows = detectedExposureWindows.map { ExposureWindow(from: $0) }
				completion(.success(exposureWindows))
			case .failure(let error):
				Log.error("RiskProvider: Detect exposure failed", log: .riskDetection, error: error)

				completion(.failure(.failedRiskDetection(error)))
			}
			self?.exposureDetection = nil
		}
	}

	private func calculateRiskLevel(exposureWindows: [ExposureWindow], appConfiguration: SAP_Internal_V2_ApplicationConfigurationIOS, completion: Completion) {
		Log.info("RiskProvider: Calculate risk level", log: .riskDetection)

		let configuration = RiskCalculationConfiguration(from: appConfiguration.riskCalculationParameters)

		let enfRiskCalculationResult = enfRiskCalculation.calculateRisk(exposureWindows: exposureWindows, configuration: configuration)
		let mappedWindows = exposureWindows.map { RiskCalculationExposureWindow(exposureWindow: $0, configuration: configuration) }
		Analytics.collect(.exposureWindowsMetadata(.collectExposureWindows(mappedWindows)))
		Analytics.collect(.testResultMetadata(.collectCurrentExposureWindows(mappedWindows)))

		let checkinRiskCalculationResult = checkinRiskCalculation.calculateRisk(with: appConfiguration)

		let risk = Risk(
			enfRiskCalculationResult: enfRiskCalculationResult,
			previousENFRiskCalculationResult: store.enfRiskCalculationResult,
			checkinCalculationResult: checkinRiskCalculationResult,
			previousCheckinCalculationResult: store.checkinRiskCalculationResult
		)

		store.enfRiskCalculationResult = enfRiskCalculationResult
		store.checkinRiskCalculationResult = checkinRiskCalculationResult

		checkIfRiskStatusLoweredAlertShouldBeShown(risk)
		Analytics.collect(.riskExposureMetadata(.update))
		completion(.success(risk))

		/// We were able to calculate a risk so we have to reset the DeadMan Notification
		DeadmanNotificationManager(coronaTestService: coronaTestService).resetDeadmanNotification()
	}
	

	private func _provideRiskResult(_ result: RiskProviderResult, to consumer: RiskConsumer?) {
		#if DEBUG
		if isUITesting && LaunchArguments.risk.riskLevel.stringValue == "inactive" {
			consumer?.provideRiskCalculationResult(.failure(.inactive))
			return
		}
		#endif
		
		consumer?.provideRiskCalculationResult(result)
	}

	private func checkIfRiskStatusLoweredAlertShouldBeShown(_ risk: Risk) {
		/// Only set shouldShowRiskStatusLoweredAlert if risk level has changed from increase to low or vice versa. Otherwise leave shouldShowRiskStatusLoweredAlert unchanged.
		/// Scenario: Risk level changed from high to low in the first risk calculation. In a second risk calculation it stays low. If the user does not open the app between these two calculations, the alert should still be shown.
		if risk.riskLevelHasChanged {
			switch risk.level {
			case .low:
				store.shouldShowRiskStatusLoweredAlert = true
			case .high:
				store.shouldShowRiskStatusLoweredAlert = false
			}
		}
	}

    private func updateRiskProvidingConfiguration(with appConfig: SAP_Internal_V2_ApplicationConfigurationIOS) {
        let maxExposureDetectionsPerInterval = Int(appConfig.exposureDetectionParameters.maxExposureDetectionsPerInterval)

        var exposureDetectionInterval: DateComponents
        if maxExposureDetectionsPerInterval <= 0 {
            // Deactivate exposure detection by setting a high, not reachable value.
			// Int.max does not work. It leads to DateComponents.hour == nil.
            exposureDetectionInterval = DateComponents(hour: Int.max.advanced(by: -1)) // a.k.a. 1 BER build
        } else {
            exposureDetectionInterval = DateComponents(hour: 24 / maxExposureDetectionsPerInterval)
        }

        self.riskProvidingConfiguration = RiskProvidingConfiguration(
			exposureDetectionValidityDuration: DateComponents(day: 2),
			exposureDetectionInterval: exposureDetectionInterval,
			detectionMode: riskProvidingConfiguration.detectionMode
		)
    }

	private func successOnTargetQueue(risk: Risk) {
		Log.info("RiskProvider: Risk detection and calculation was successful.", log: .riskDetection)

		updateActivityState(.idle)

		for consumer in consumers {
			_provideRiskResult(.success(risk), to: consumer)
		}
	}

	private func failOnTargetQueue(error: RiskProviderError, updateState: Bool = true) {
		Log.info("RiskProvider: Failed with error: \(error)", log: .riskDetection)
		
		if updateState {
			updateActivityState(.idle)
		}

		for consumer in consumers {
			_provideRiskResult(.failure(error), to: consumer)
		}
	}

	private func updateActivityState(_ state: RiskProviderActivityState) {
		Log.info("RiskProvider: Update activity state to: \(state)", log: .riskDetection)

		guard self.activityState != state else {
			return
		}

		self.activityState = state

		targetQueue.async { [weak self] in
			self?.consumers.forEach {
				$0.didChangeActivityState?(state)
			}
		}
	}

	private func riskProvidingConfigurationChanged(_ configuration: RiskProvidingConfiguration) {
		Log.info("RiskProvider: Inform consumers about risk providing configuration change to: \(configuration)", log: .riskDetection)

		targetQueue.async { [weak self] in
			self?.consumers.forEach {
				$0.didChangeRiskProvidingConfiguration?(configuration)
			}
		}
	}

	private func registerForPackagesDownloadStatusUpdates() {
		keyPackageDownload.statusDidChange = { [weak self] downloadStatus in
			guard let self = self else {
				Log.error("RiskProvider: Error at creating strong self.", log: .riskDetection)
				return
			}
			self.keyPackageDownloadStatus = downloadStatus
			self.updateRiskProviderActivityState()
		}
		
		traceWarningPackageDownload.statusDidChange = { [weak self] downloadStatus in
			guard let self = self else {
				Log.error("RiskProvider: Error at creating strong self.", log: .riskDetection)
				return
			}
			self.traceWarningDownloadStatus = downloadStatus
			self.updateRiskProviderActivityState()
		}
	}
	
	private func updateRiskProviderActivityState() {
		if keyPackageDownloadStatus == .downloading || traceWarningDownloadStatus == .downloading {
			self.updateActivityState(.downloading)
		}
	}
}

private extension RiskConsumer {
	func provideRiskCalculationResult(_ result: RiskProviderResult) {
		switch result {
		case .success(let risk):
			targetQueue.async { [weak self] in
				self?.didCalculateRisk(risk)
			}
		case .failure(let error):
			targetQueue.async { [weak self] in
				self?.didFailCalculateRisk(error)
			}
		}
	}
}

#if DEBUG
extension RiskProvider {
	private func _requestRiskLevel_Mock(userInitiated: Bool) {
		let risk = Risk.mocked
		let dateFormatter = ISO8601DateFormatter.justUTCDateFormatter
		let todayString = dateFormatter.string(from: Date())
		guard let today = dateFormatter.date(from: todayString),
			  let someDaysAgo = Calendar.current.date(byAdding: .day, value: -3, to: today) else {
			fatalError("Could not create date test data for riskLevelPerDate.")
		}
		let calculationDate = Calendar.autoupdatingCurrent.date(bySettingHour: 9, minute: 6, second: 0, of: Date()) ?? Date()
		switch risk.level {
		case .high:
			store.enfRiskCalculationResult = ENFRiskCalculationResult(
				riskLevel: .high,
				minimumDistinctEncountersWithLowRisk: 0,
				minimumDistinctEncountersWithHighRisk: 0,
				mostRecentDateWithLowRisk: risk.details.mostRecentDateWithRiskLevel,
				mostRecentDateWithHighRisk: risk.details.mostRecentDateWithRiskLevel,
				numberOfDaysWithLowRisk: risk.details.numberOfDaysWithRiskLevel,
				numberOfDaysWithHighRisk: risk.details.numberOfDaysWithRiskLevel,
				calculationDate: calculationDate,
				riskLevelPerDate: [
					today: .high,
					someDaysAgo: .low
				],
				minimumDistinctEncountersWithHighRiskPerDate: [
					today: 1,
					someDaysAgo: 1
				]
			)
			store.checkinRiskCalculationResult = CheckinRiskCalculationResult(
				calculationDate: calculationDate,
				checkinIdsWithRiskPerDate: [:],
				riskLevelPerDate: [:]
			)
		default:
			store.enfRiskCalculationResult = ENFRiskCalculationResult(
				riskLevel: .low,
				minimumDistinctEncountersWithLowRisk: 0,
				minimumDistinctEncountersWithHighRisk: 0,
				mostRecentDateWithLowRisk: risk.details.mostRecentDateWithRiskLevel,
				mostRecentDateWithHighRisk: risk.details.mostRecentDateWithRiskLevel,
				numberOfDaysWithLowRisk: risk.details.numberOfDaysWithRiskLevel,
				numberOfDaysWithHighRisk: 0,
				calculationDate: calculationDate,
				riskLevelPerDate: [
					today: .low,
					someDaysAgo: .low
				],
				minimumDistinctEncountersWithHighRiskPerDate: [
					today: 1,
					someDaysAgo: 1
				]
			)
			store.checkinRiskCalculationResult = CheckinRiskCalculationResult(
				calculationDate: calculationDate,
				checkinIdsWithRiskPerDate: [:],
				riskLevelPerDate: [:]
			)
		}
		successOnTargetQueue(risk: risk)
	}
}
// swiftlint:disable:next file_length
#endif<|MERGE_RESOLUTION|>--- conflicted
+++ resolved
@@ -93,13 +93,7 @@
 			failOnTargetQueue(error: .riskProviderIsRunning, updateState: false)
 			return
 		}
-		
-<<<<<<< HEAD
-		successOnTargetQueue(risk: .mocked(level: .high))
-		return
-		
-=======
->>>>>>> db7e8ab5
+
 		guard !coronaTestService.hasAtLeastOneShownPositiveOrSubmittedTest else {
 			Log.info("RiskProvider: At least one registered test has an already shown positive test result or keys submitted. Don't start new risk detection.", log: .riskDetection)
 
