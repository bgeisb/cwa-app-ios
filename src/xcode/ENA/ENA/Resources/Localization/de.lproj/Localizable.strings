--- conflicted
+++ resolved
@@ -2738,15 +2738,11 @@
 
 "TestCertificate_Details_primaryButton" = "Testzertifikat entfernen";
 
-<<<<<<< HEAD
+"TestCertificate_Error_FAQ_Description" = "\n\nWeitere Informationen zum Erhalt Ihres Testzertifikats finden Sie in den FAQ.";
+
+"TestCertificate_Error_FAQ_Button_Title" = "FAQ zu Testzertifikaten";
+
 /* Test Certificate Delete Alert */
-=======
-"TestCertificate_Error_FAQ_Description" = "\n\nWeitere Informationen zum Erhalt Ihres Testzertifikats finden Sie in den FAQ.";
-
-"TestCertificate_Error_FAQ_Button_Title" = "FAQ zu Testzertifikaten";
-
-/* Vaccination Certificate Delete Alert */
->>>>>>> 10ff32e5
 
 "TestCertificate_Alert_title" = "Wollen Sie das Testzertifikat wirklich entfernen?";
 
